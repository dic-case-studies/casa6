--- conflicted
+++ resolved
@@ -160,14 +160,10 @@
      
     private:
      void cube2Matrix(const casacore::Cube<casacore::Bool>& fcube, casacore::Matrix<casacore::Bool>& fMat);
-<<<<<<< HEAD
+
      std::map<casacore::String, casacore::Int> multiFieldMap_p;
-     casacore::Block<casacore::Matrix<casacore::Float> > gwt_p;
-=======
-     casacore::SimpleOrderedMap <casacore::String, casacore::Int> multiFieldMap_p;
      casacore::Block<casacore::CountedPtr<casacore::TempLattice<casacore::Float> > > gwt_p;
      mutable casacore::Matrix<casacore::Float>  a_gwt_p;
->>>>>>> 9e671bae
      casacore::String wgtType_p;
      casacore::Float uscale_p, vscale_p;
      casacore::Vector<casacore::Float> f2_p, d2_p;
