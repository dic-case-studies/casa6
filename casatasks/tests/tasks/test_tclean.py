--- conflicted
+++ resolved
@@ -209,19 +209,13 @@
      def test_onefield_defaults(self):
           """ [onefield] Test_Onefield_defaults : Defaults """
           self.prepData('refim_twochan.ms')
-<<<<<<< HEAD
           # use a more tricky imagename to exercise some special characters (see CAS-13464)
           tricky_imagename = self.img + '_J2253+1608_ra_7h54m8_dec_-16:24:25.1'
           ret = tclean(vis=self.msfile, imagename=tricky_imagename, imsize=100, cell='8.0arcsec',
                        interactive=0, parallel=self.parallel)
           exist_list = [tricky_imagename + ext for ext in ['.psf', '.residual', '.image', '.model', '.pb', '.sumwt']]
-          report=self.th.checkall(imgexist=exist_list, imgval=[(tricky_imagename+'.psf', 1.0, [50,50,0,0])])
-          self.checkfinal(pstr=report)
-=======
-          ret = tclean(vis=self.msfile,imagename=self.img,imsize=100,cell='8.0arcsec',interactive=0,parallel=self.parallel)
-          report=self.th.checkall(imgexist=[self.img+'.psf', self.img+'.residual', self.img+'.image'], imgval=[(self.img+'.psf', 1.0, [50,50,0,0])])
+          report = self.th.checkall(imgexist=exist_list, imgval=[(tricky_imagename+'.psf', 1.0, [50,50,0,0])])
           self.assertTrue(self.check_final(pstr=report))
->>>>>>> b712ac97
 
      def test_onefield_clark(self):
           """ [onefield] Test_Onefield_clark : mfs with clark minor cycle """
