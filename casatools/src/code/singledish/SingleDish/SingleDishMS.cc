--- conflicted
+++ resolved
@@ -3245,30 +3245,18 @@
             Matrix<Int> fpar_mtx2 = fpar_mtx[0][ipol];
             Matrix<Float> rms_mtx2 = rms_mtx[0][ipol];
             string bltype_name;
-<<<<<<< HEAD
-            string blparam_name = " order = ";
-=======
             string blparam_name = "order";
->>>>>>> 128822d2
             if (bltype_mtx2(0, 0) == (uInt)0) {
               bltype_name = "poly";
             } else if (bltype_mtx2(0, 0) == (uInt)1) {
               bltype_name = "chebyshev";
             } else if (bltype_mtx2(0, 0) == (uInt)2) {
               bltype_name = "cspline";
-<<<<<<< HEAD
-              blparam_name = " npiece = ";
-            }
-
-            ofs_txt << "Baseline parameters  Function = "
-                    << bltype_name << " " << blparam_name
-=======
               blparam_name = "npiece";
             }
 
             ofs_txt << "Baseline parameters  Function = "
                     << bltype_name << "  " << blparam_name << " = "
->>>>>>> 128822d2
                     << fpar_mtx2(0, 0) << endl;
             ofs_txt << endl;
             ofs_txt << "Results of baseline fit" << endl;
