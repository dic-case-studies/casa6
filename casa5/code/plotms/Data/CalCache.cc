//# CalCache.cc: Specialized PlotMSCache for filling CalTables
//# Copyright (C) 2009
//# Associated Universities, Inc. Washington DC, USA.
//#
//# This library is free software; you can redistribute it and/or modify it
//# under the terms of the GNU Library General Public License as published by
//# the Free Software Foundation; either version 2 of the License, or (at your
//# option) any later version.
//#
//# This library is distributed in the hope that it will be useful, but WITHOUT
//# ANY WARRANTY; without even the implied warranty of MERCHANTABILITY or
//# FITNESS FOR A PARTICULAR PURPOSE.  See the GNU Library General Public
//# License for more details.
//#
//# You should have received a copy of the GNU Library General Public License
//# along with this library; if not, write to the Free Software Foundation,
//# Inc., 675 Massachusetts Ave, Cambridge, MA 02139, USA.
//#
//# Correspondence concerning AIPS++ should be addressed as follows:
//#        Internet email: aips2-request@nrao.edu.
//#        Postal address: AIPS++ Project Office
//#                        National Radio Astronomy Observatory
//#                        520 Edgemont Road
//#                        Charlottesville, VA 22903-2475 USA
//#

#include <plotms/Data/CalCache.h>
#include <plotms/Data/PlotMSAtm.h>
#include <plotms/Data/PlotMSCTAverager.h>
#include <plotms/Data/PlotMSIndexer.h>
#include <plotms/PlotMS/PlotMS.h>
#include <plotms/PlotMS/PlotMSLabelFormat.h>
#include <plotms/Threads/ThreadCommunication.h>

#include <casa/OS/Timer.h>
#include <casa/OS/HostInfo.h>
#include <casa/OS/Memory.h>
#include <casa/Quanta/MVTime.h>
#include <casa/System/Aipsrc.h>
#include <casa/Utilities/Sort.h>
#include <casa/Arrays/ArrayMath.h>
#include <graphics/GenericPlotter/Plotter.h>
#include <synthesis/CalTables/CTColumns.h>
#include <synthesis/MeasurementComponents/VisCalGlobals.h>
#include <synthesis/MeasurementComponents/BPoly.h>
#include <synthesis/MeasurementComponents/GSpline.h>
#include <tables/Tables/Table.h>

using namespace casacore;

namespace casa {

CalCache::CalCache(PlotMSApp* parent):
  PlotMSCacheBase(parent),
  divZero_(False),
  ci_p(nullptr),
  wci_p(nullptr),
  basis_("unknown"),
  parsAreComplex_(False),
  msname_("")
{
}

CalCache::~CalCache() {}


String CalCache::polname(Int ipol) {
  if (polnRatio_) return "/";
  if (basis_=="Linear")
    return ( (ipol%2==0) ? String("X") : String("Y") );
  else if (basis_=="Circular")
    return ( (ipol%2==0) ? String("R") : String("L") );
  else { // "unknown", or antenna positions
    if (calType_=="KAntPos Jones") {
        switch(ipol) {
            case 0: return "X";
            case 1: return "Y";
            case 2: return "Z";
            default: return (String::toString(ipol));
        }
    } else {
        return ( String::toString(ipol) );
    }
  }
}

void CalCache::setFilename(String filename) { 
    filename_ = filename;
    Table tab(filename);
    calType_= tab.tableInfo().subType();
    if ((calType_=="T Jones") && (tab.keywordSet().isDefined("CAL_DESC")))
      throw AipsError(calType_ + " tables in the old cal table format are unsupported in plotms.");
}

//*********************************
// protected method implementations

void CalCache::loadIt(vector<PMS::Axis>& loadAxes,
    vector<PMS::DataColumn>& /*loadData*/,
    ThreadCommunication* thread) {

  // this also sets calType_:
  setFilename(filename_);

  // Trap unsupported modes: cal types, averaging, transforms, poln ratio
  if (calType_[0]=='M' || (calType_[0]=='X' && calType_.contains("Mueller"))) {
    throw AipsError("Cal table type " + calType_ + " is unsupported in plotms. Please continue to use plotcal.");
  }
  if (((calType_=="BPOLY") || (calType_=="GSPLINE")) && averaging().anyAveraging()) {
    throw AipsError("Averaging not supported for cal table type " + calType_);
  }

  logLoad("Plotting a " + calType_ + " calibration table.");

  // Warn that transformations will be ignored
  if (transformations().anyTransform()) {
    logWarn("CalCache::loadIt",
      "Transformations ignored: not supported for calibration tables");
  }

  // poln ratio
  polnRatio_ = false;
  if (selection_.corr()=="/") {
    if (calType_=="BPOLY" || calType_[0] == 'T' || calType_[0] == 'F') {
      throw(AipsError("Polarization ratio plots not supported for " + calType_ + " tables."));
    } else {
      polnRatio_ = true;
    }
  }

  antnames_.resize();
  stanames_.resize();
  antstanames_.resize();
  fldnames_.resize();
  positions_.resize();

  vector<PMS::DataColumn> loadData(loadAxes.size());
  for (uInt i=0; i<loadData.size(); ++i) 
    loadData[i] = PMS::DEFAULT_DATACOLUMN;

  if (calType_=="BPOLY") {
    loadBPoly(loadAxes, loadData, thread);
  } else if (calType_=="GSPLINE") {
    checkAxes(loadAxes);  // check for invalid axis before proceeding
    loadGSpline(loadAxes, loadData, thread);
  } else {
    loadNewCalTable(loadAxes, loadData, thread);
  }
}

// ======================== NewCalTable ==========================

void CalCache::loadNewCalTable(vector<PMS::Axis>& loadAxes,
    vector<PMS::DataColumn>& loadData, ThreadCommunication* thread) {
  // Load requested axes from NewCalTable
  // Get various names, properties
  TableLock lock(TableLock::AutoNoReadLocking);
  NewCalTable* ct = new NewCalTable(filename_, lock, Table::Old, Table::Plain);

  basis_ = ct->polBasis();
  parsAreComplex_ = ct->isComplex();
  ROCTColumns ctCol(*ct);
  antnames_ = ctCol.antenna().name().getColumn();
  stanames_ = ctCol.antenna().station().getColumn();
  positions_ = ctCol.antenna().position().getColumn();    
  nAnt_ = ctCol.antenna().nrow();
  fldnames_ = ctCol.field().name().getColumn();
  antstanames_ = antnames_ + String("@") + stanames_;

  // Apply selection to get selected cal table
  NewCalTable* selct = new NewCalTable();
  selection_.apply(*ct, *selct);
  if (selct->nrow() == 0) {
    throw(AipsError("Selection resulted in zero rows"));
  }

  PlotMSAveraging pmsAveraging(averaging());
  Bool readonly(True); // no write access for loading cache
  setUpCalIter(*selct, pmsAveraging, readonly);
  ci_p->reset();
  parshape_ = ci_p->flag().shape();

  // Size cache arrays based on number of chunks
  if (pmsAveraging.anyAveraging()) {
    // Use PlotMSCTAverager
    casacore::Vector<int> nIterPerAve; // number of chunks per average

    countChunks(*ci_p, pmsAveraging, nIterPerAve, loadAxes, loadData, thread);
    if (!userCanceled_) {
      loadCalChunks(*ci_p, pmsAveraging, nIterPerAve, loadAxes, thread);
    }
  } else {
    countChunks(*ci_p, loadAxes, loadData, thread);
    loadCalChunks(*ci_p, loadAxes, thread);
  }


  // delete NCT and iter to release table locks
  if (ct != nullptr) {
    delete ct;
    ct = nullptr;
  }
  if (selct != nullptr) {
    delete selct;
    selct = nullptr;
  }
  if (ci_p != nullptr) {
    delete ci_p;
    ci_p = nullptr;
  }
}

void CalCache::setUpCalIter(
  NewCalTable& selct, PlotMSAveraging& pmsAveraging, Bool readonly) {
  // Set up cal table iterator for counting and loading chunks
  Int nsortcol(3 + Int(!pmsAveraging.scan())), col(0);
  Block<String> columns(nsortcol);
  if (!pmsAveraging.scan()) {
    columns[col++]="SCAN_NUMBER";
  }
  if (!pmsAveraging.field()) {
    columns[col++]="FIELD_ID";
  }
  if (!pmsAveraging.spw()) {
    columns[col++]="SPECTRAL_WINDOW_ID";
  }
  columns[col++]="TIME";
  if (pmsAveraging.field()) {
    columns[col++]="FIELD_ID";
  }
  if (pmsAveraging.spw()) {
    columns[col++]="SPECTRAL_WINDOW_ID";
  }
  sortColumns_ = columns;

  if (readonly) {
    // Readonly version, for caching
    ci_p = new ROCTIter(selct, columns);
    wci_p = nullptr;
  } else {
    // Writable, e.g. for flagging
    wci_p = new CTIter(selct, columns);
    ci_p = wci_p;  // const access
  }
}

void CalCache::countChunks(ROCTIter& ci, vector<PMS::Axis>& loadAxes,
    vector<PMS::DataColumn>& loadData, ThreadCommunication* thread) {
  // for NewCalTable (no averaging)
  // loadData not applicable but needed for setCache()
  if (thread) {
    thread->setStatus("Establishing cache size.  Please wait...");
    thread->setAllowedOperations(false,false,false);
  }

  // Iterate and count number of chunks.
  int chunk(0);
  ci.reset();
  while (!ci.pastEnd()) {
    ++chunk;
    ci.next0();
  }

  setCache(chunk, loadAxes, loadData);
}

void CalCache::countChunks(ROCTIter& ci, PlotMSAveraging& pmsAveraging,
    Vector<int>& nIterPerAve, vector<PMS::Axis>& loadAxes,
    vector<PMS::DataColumn>& loadData, ThreadCommunication* thread) {
  // for NewCalTable (with averaging)
  // loadData not applicable but needed for setCache()
  if (pmsAveraging.time() || pmsAveraging.baseline() || pmsAveraging.antenna()
      || pmsAveraging.spw() || pmsAveraging.scalarAve()) {
    // Set number of iterations per averaged chunk (nIterPerAve)
    // Allow user to cancel
    if (thread) {
      thread->setStatus("Establishing cache size.  Please wait...");
      thread->setAllowedOperations(false,false,true);
    }

    bool debug(false);

    Bool combScan(pmsAveraging.scan());
    Bool combField(pmsAveraging.field());
    Bool combSpw(pmsAveraging.spw());

    // Keep track of time and averaging interval
    Double thistime(0.0), avetime0(-1.0);
    Double interval(0.0);
    if (pmsAveraging.time()) {
      interval = pmsAveraging.timeValue();
    }

    // Keep track of other boundaries
    Int thisscan(-1),lastscan(-1);
    Int thisfield(-1), lastfield(-1);
    Int thisspw(-1),lastspw(-1);
    Int thisobsid(-1),lastobsid(-1);

    // Averaging stats
    Int chunk(0);
    Int maxAveNRows(0);
    nIterPerAve.resize(100);
    nIterPerAve = 0;
    Int nAveInterval(-1);

    ci.reset();
    while (!ci.pastEnd()) {
      // If a thread is given, check if the user canceled.
      if (thread != nullptr) {
        if (thread->wasCanceled()) {
          dataLoaded_ = false;
          userCanceled_ = true;
        } else {
          // else users think it's hung...
          if ((chunk % 100) == 0) {
            thread->setProgress(chunk/100);
          }
        }
      }

      thistime = ci.thisTime();
      thisscan = ci.thisScan();
      thisfield = ci.thisField();
      thisspw = ci.thisSpw();
      thisobsid = ci.thisObs();

      if ( ((thistime - avetime0) > interval) ||           // past avgtime interval
           ((thistime - avetime0) < 0.0) ||                // negative timestep
           (!combScan && (thisscan != lastscan)) ||        // new scan
           (!combField && (thisfield != lastfield)) ||     // new field
           (!combSpw && (thisspw != lastspw)) ||           // new spw
           (thisobsid != lastobsid) ||                     // new obs id
           (nAveInterval == -1)) {                         // first interval
        // New averaging interval

        if (debug) {
          stringstream ss;
          ss << "--------------------------------\n";
          ss << "New averaging interval\n";
          ss << "time elapsed=" << ((thistime - avetime0) > interval) << " "
             << " neg step=" << ((thistime - avetime0) < 0.0) << " "
             << " scan=" << (!combScan && (thisscan != lastscan)) << " "
             << " spw=" << (!combSpw && (thisspw != lastspw)) << " "
             << " field=" << (!combField && (thisfield != lastfield)) << " "
             << " obsid=" << (thisobsid!=lastobsid) << " "
             << " first=" << (nAveInterval == -1) << "\n";
          logInfo("count_chunks", ss.str());
        }

        // If we have accumulated enough info, reset the ave'd row counter
        maxAveNRows = 0;
        nAveInterval++;

        if (debug) {
          stringstream ss;
          ss << "ave = " << nAveInterval << "\n";
          logInfo("count_chunks", ss.str());
        }

        // increase size of nIterPerAve array, if needed
        if (nIterPerAve.nelements() < uInt(nAveInterval + 1)) {
          nIterPerAve.resize(nIterPerAve.nelements()+100, true);
        }

        // initialize next ave interval
        nIterPerAve(nAveInterval) = 0;
        avetime0 = thistime; // first timestamp in this averaging interval
      }

      // Keep track of the maximum # of rows that might get averaged
      maxAveNRows = max(maxAveNRows, ci.nrow());

      // Increment chunk-per-average count for current solution
      nIterPerAve(nAveInterval)++;

      if (debug) {
        stringstream ss;
        ss << "Completed chunk=" << chunk << "\n";
        ss << "time=" << thistime << " ";
        ss << "scan" << thisscan << " ";
        ss << "fieldId=" << thisfield << " ";
        ss << "spw=" << thisspw << " ";
        ss << "obsId=" << thisobsid << "\n";
        logInfo("count_chunks", ss.str());
      }

      // Store last values for next iteration
      lastscan = thisscan;
      lastfield  = thisfield;
      lastspw  = thisspw;
      lastobsid = thisobsid;

      ci.next();
      chunk++;
    }

    Int nAve(nAveInterval + 1);
    nIterPerAve.resize(nAve, True);
    setCache(nAve, loadAxes, loadData);  // initialize cache size, nChunk_

    if (debug) {
      stringstream ss;
      ss << "nIterPerAve = " << nIterPerAve << "\n";
      ss << "Found " << nChunk_ << " chunks." << endl;
      logInfo("count_chunks", ss.str());
    }
  } else {
    // In-row (channel) averaging does not change number of chunks
    countChunks(ci, loadAxes, loadData, thread);
    // Each chunk can be averaged separately
    nIterPerAve.resize(nChunk_);
    nIterPerAve = 1;
  }
}

void CalCache::loadCalChunks(ROCTIter& ci,
     const vector<PMS::Axis> loadAxes,
     ThreadCommunication* thread) {
  // for NewCalTable
  // permit cancel in progress meter:
  if(thread != nullptr)
    thread->setAllowedOperations(false,false,true);
  logLoad("Loading chunks......");

  Int chunk(0), lastscan(0), thisscan(0), lastspw(-1), thisspw(0);
  chshapes_.resize(4,nChunk_);
  goodChunk_.resize(nChunk_);
  goodChunk_.set(False);
  double progress;

<<<<<<< HEAD
  // Reset to beginning
=======
  // Channel selection to apply to various axes
  casacore::Matrix<casacore::Int> selectedChans = selection_.getSelectedChannels();

  // Reset iterator
>>>>>>> dec3815a
  ci.reset();
  while (!ci.pastEnd()) {
    // If a thread is given, check if the user canceled.
    if (thread != nullptr && thread->wasCanceled()) {
      dataLoaded_ = false;
      return;
    }

    // If a thread is given, update it.
    if (thread != nullptr && (nChunk_ <= (int)THREAD_SEGMENT ||
      chunk % THREAD_SEGMENT == 0)) {
      thread->setStatus("Loading chunk " + String::toString(chunk) +
        " / " + String::toString(nChunk_) + ".");
    }

    // Determine shape of polarization axis
    IPosition pshape(ci.flag().shape());
    size_t nPol;
    String polsel = selection_.corr();
    if ((polsel == "") || (polsel == "RL") || (polsel == "XY")) {
      // EVLASWP one pol is swp, one is tsys
      if (calType_.contains("EVLASWP")) {
          nPol = pshape(0) / 2;
      } else {
         nPol = pshape(0);
      }
<<<<<<< HEAD
      polsel = "";
    } else {
      // pol selection using calParSlice
      String paramAxis = toVisCalAxis(PMS::AMP);
      if (polnRatio_) { // use single selection
        nPol = getParSlice(paramAxis, "R").length();
      } else {
        nPol = getParSlice(paramAxis, polsel).length();
=======

      // Discern npol/nchan shape
      IPosition pshape(ci.flag().shape());
      size_t nPol;
      String pol = selection_.corr();
      if (pol=="" || pol=="RL" || pol=="XY") { // no selection
        nPol = pshape[0];
        // half the data for EVLASWP table is swp, half is tsys
        if (calType_.contains("EVLASWP")) nPol = pshape[0]/2;
        pol = "";
      } else { // poln selection using calParSlice
        String paramAxis = toVisCalAxis(PMS::AMP);
        if (polnRatio_) {  // pick one!
          nPol = getParSlice(paramAxis, "R").length();
        } else {
          nPol = getParSlice(paramAxis, pol).length();
        }
      }

      size_t nChan(pshape[1]);
      std::vector<casacore::Slice> chansel;
      if (selectedChans.empty()) {
          chansel.push_back(Slice());
      } else {
          size_t nChanSelectedThisSpw(0);
          for (size_t i = 0; i < selectedChans.nrow(); ++i) {
              auto row = selectedChans.row(i);
              if (row(0) == ci.thisSpw()) {
                  casacore::Slice chanSlice(row(1), row(2), row(3), false);
                  chansel.push_back(chanSlice);
                  nChanSelectedThisSpw += chanSlice.length();
              }
          }
          if (nChanSelectedThisSpw) {
              nChan = nChanSelectedThisSpw;
          }
>>>>>>> dec3815a
      }
    }

<<<<<<< HEAD
    // Cache the data shapes
    chshapes_(0,chunk) = nPol;
    chshapes_(1,chunk) = pshape(1);
    chshapes_(2,chunk) = ci.nrow();
    chshapes_(3,chunk) = nAnt_;
    goodChunk_(chunk) = True;

    for (unsigned int i = 0; i < loadAxes.size(); i++) {
      loadCalAxis(ci, chunk, loadAxes[i], polsel);

      // print atm stats once per scan
      if (loadAxes[i]==PMS::ATM || loadAxes[i]==PMS::TSKY) {
        thisscan = ci.thisScan();
        if (thisscan != lastscan) {
          printAtmStats(thisscan);
          lastscan = thisscan;
        }

        thisspw = ci.thisSpw();
        if (thisspw != lastspw) {
          uInt vectorsize = (loadAxes[i]==PMS::ATM ?
            (*atm_[chunk]).nelements() : (*tsky_[chunk]).nelements());
          if (vectorsize == 1) {
            logWarn("load_cache", "Setting " + PMS::axis(loadAxes[i]) +
              " for spw " + String::toString(thisspw) +
              " to zero because it has only one channel.");
          }

          lastspw = thisspw;
        }
      }
    }

    chunk++;
    ci.next();
      
    // If a thread is given, update it.
    if (thread != nullptr &&
        (nChunk_ <= (int)THREAD_SEGMENT || chunk % THREAD_SEGMENT == 0)) {
      progress = ((double)chunk+1) / nChunk_;
      thread->setProgress((unsigned int)((progress * 100) + 0.5));
    }
  }

  if (divZero_)
=======
      // Cache the data shapes
      chshapes_(0,chunk) = nPol;
      chshapes_(1,chunk) = nChan;
      chshapes_(2,chunk) = ci.nrow();
      chshapes_(3,chunk) = nAnt_;
      goodChunk_(chunk) = True;

      for(unsigned int i = 0; i < loadAxes.size(); i++) {
        loadCalAxis(ci, chunk, loadAxes[i], pol, chansel);
        // print atm stats once per scan
        if (loadAxes[i]==PMS::ATM || loadAxes[i]==PMS::TSKY) {
            thisscan = ci.thisScan();
            if (thisscan != lastscan) {
                printAtmStats(thisscan);
                lastscan = thisscan;
            }
            thisspw = ci.thisSpw();
            if (thisspw != lastspw) {
                uInt vectorsize = ( loadAxes[i]==PMS::ATM ?
                    (*atm_[chunk]).nelements() :
                    (*tsky_[chunk]).nelements());
                if (vectorsize==1) {
                    logWarn("load_cache", "Setting " + 
                        PMS::axis(loadAxes[i]) + " for spw " +
                        String::toString(thisspw) +
                        " to zero because it has only one channel.");
                }
                lastspw = thisspw;
            }
        }
      }

      chunk++;
      ci.next();
      
      // If a thread is given, update it.
      if ((thread != nullptr) &&
          ((nChunk_ <= (int)THREAD_SEGMENT) || (chunk % THREAD_SEGMENT == 0))) {
          progress = ((double)chunk+1) / nChunk_;
          thread->setProgress((unsigned int)((progress * 100) + 0.5));
      }
  }

  if (divZero_) {
>>>>>>> dec3815a
    logWarn("CalCache::loadIt", "Caught divide-by-zero exception in ratio plots; result(s) set to 1.0 and flagged");
  }
}

<<<<<<< HEAD
void CalCache::loadCalChunks(ROCTIter& ci, PlotMSAveraging& pmsAveraging,
  const casacore::Vector<int>& nIterPerAve,
  const std::vector<PMS::Axis> loadAxes, ThreadCommunication* thread) {
  // Load chunks using PlotMSCTAverager to accumulate and average chunks
  logLoad("Loading chunks with averaging.....");
  // Permit cancel in progress meter:
  if (thread != nullptr) {
    thread->setAllowedOperations(false,false,true);
  }

  // Access to header info and subtables when loading axes
  String partype = parsAreComplex_ ? "Complex" : "Float";
  CTDesc caltabdesc(partype, msname_, calType_, basis_);
  ROCTColumns ctcols(ci.table());

  chshapes_.resize(4, nChunk_);
  goodChunk_.resize(nChunk_);
  goodChunk_.set(false);

  String polsel(selection_.corr()); // for slicing axis data
  Int lastscan(0), thisscan(0);     // print atm stats once per scan
  Int lastspw(-1), thisspw(0);      // print atm warning once per spw

  double progress;
  ci.reset();
  for (Int chunk = 0; chunk < nChunk_; ++chunk) {
    // Update progress with each chunk
    if ((thread != nullptr)  &&
        ((nChunk_ <= (int)THREAD_SEGMENT) || (chunk % THREAD_SEGMENT == 0))) {
      thread->setStatus("Loading chunk " + String::toString(chunk) + " / " +
        String::toString(nChunk_) + ".");
      progress = ((double)chunk + 1) / nChunk_;
      thread->setProgress((unsigned int)((progress * 100) + 0.5));
    }

    // Set up CT Averager for each averaged chunk
    PlotMSCTAverager pmscta(pmsAveraging, nAnt_, parshape_(0));
    if (calType_.contains("Mueller")) {
      pmscta.setBaselineBased();
    }

    // Accumulate iterations into chunk
    Int iter(0);
    while (iter < nIterPerAve(chunk)) {
      pmscta.accumulate(ci);

      // Advance to next iteration unless finalize
      if ((iter + 1) < nIterPerAve(chunk)) {
        ci.next();
      }
      ++iter;
    }

    // Finalize average
    pmscta.finalizeAverage();

    // Get result as a memory NewCalTable with averaged main rows
    NewCalTable avgTable("avgcaltable.cal", caltabdesc, Table::Scratch, Table::Memory);
    pmscta.fillAvgCalTable(avgTable);

    if (avgTable.nrow() > 0) {
      // Attach iterator for accessor
      ROCTIter avgTableCti(avgTable, sortColumns_);
      avgTableCti.reset();

      // Cache data shape
      IPosition avgShape(avgTableCti.flag().shape());
      chshapes_(0, chunk) = avgShape(0);
      chshapes_(1, chunk) = avgShape(1);
      chshapes_(2, chunk) = avgShape(2);
      chshapes_(3, chunk) = nAnt_;
      goodChunk_(chunk) = true;

      // Load axes
      for (auto axis : loadAxes) {
        // Check for cancel before each axis
        if (thread && thread->wasCanceled()) {
          dataLoaded_ = false;
          userCanceled_ = true;
          goodChunk_(chunk) = false;
          return;
        }

        switch (axis) {
          case PMS::CHANNEL: {
            Int nchan(pmscta.nchan());
            Vector<Int> chans(nchan);
            indgen(chans);
            *chan_[chunk] = chans;
            break;
          }
          case PMS::FREQUENCY: {
            Vector<Double> freqs = pmscta.avgfreq();
            freqs /= 1.0e9; // GHz
            (*freq_[chunk]) = freqs;
            break;
          }
          case PMS::ATM:
          case PMS::TSKY:
          case PMS::IMAGESB: {
            // Use original caltable spectral window subtable for these axes
            Int spw = avgTableCti.thisSpw();
            Int scan = avgTableCti.thisScan();
            Vector<Double> freqs = pmscta.avgfreq();
            casacore::Vector<casacore::Double> curve(1, 0.0);

            if (axis == PMS::ATM) {
              if (plotmsAtm_) {
                plotmsAtm_->calcAtmTskyCurve(curve, spw, scan, freqs);
              }
              *atm_[chunk] = curve;
            } else if (axis == PMS::TSKY) {
              if (plotmsAtm_) {
                plotmsAtm_->calcAtmTskyCurve(curve, spw, scan, freqs);
              }
              *tsky_[chunk] = curve;
            } else {
              if (plotmsAtm_) {
                plotmsAtm_->calcImageCurve(curve, spw, scan, freqs);
              }
              *imageSideband_[chunk] = curve;
            }
            
            break;
          }
          default:
            loadCalAxis(avgTableCti, chunk, axis, polsel);
        }

        if ((axis == PMS::ATM) || (axis == PMS::TSKY)) {
          // Print stats when scan changes
          thisscan = avgTableCti.thisScan();
          if (thisscan != lastscan) {
            printAtmStats(thisscan);
            lastscan = thisscan;
          }

          // Print warning when one channel
          thisspw = avgTableCti.thisSpw();
          if (thisspw != lastspw) {
            uInt nchan = (axis == PMS::ATM ? (*atm_[chunk]).nelements() :
              (*tsky_[chunk]).nelements());
            if (nchan == 1) {
              logWarn("load_cache", "Setting " + PMS::axis(axis) +
                " for spw " + String::toString(thisspw) +
                " to zero because it has only one channel.");
            }
            lastspw = thisspw;
          }
        }
      } // end load axes
    } else {
      // No rows in result
      goodChunk_(chunk) = false;
      chshapes_.column(chunk) = 0;
    }

    // Advance to next chunk
    ci.next();
  } // chunk loop
}

void CalCache::loadCalAxis(ROCTIter& cti, Int chunk, PMS::Axis axis, String pol) {
    // for NewCalTable  
=======
void CalCache::loadCalAxis(ROCTIter& cti, casacore::Int chunk, PMS::Axis axis,
      casacore::String& pol, std::vector<casacore::Slice>& chansel) {
    // for NewCalTable

    // Get polarization selection slice
>>>>>>> dec3815a
    Slice parSlice1 = Slice();
    Slice parSlice2 = Slice();
    if (PMS::axisNeedsCalSlice(axis)) {
        String calAxis = toVisCalAxis(axis);
        if (polnRatio_) {
            parSlice1 = getParSlice(calAxis, "R");
            parSlice2 = getParSlice(calAxis, "L");
        } else {
            parSlice1 = getParSlice(calAxis, pol);
        }
    }

    switch(axis) {
        case PMS::SCAN: // assumes scan unique
            scan_(chunk) = cti.thisScan();
            break;
        case PMS::FIELD:
            field_(chunk) = cti.thisField();
            break;
        case PMS::TIME: // assumes time unique 
            time_(chunk) = cti.thisTime();
            break;
        /*        
        case PMS::TIME_INTERVAL: // assumes timeInterval unique in cti chunk
            timeIntr_(chunk) = cti.interval()(0); 
            break;
        */
        case PMS::SPW:
            spw_(chunk) = cti.thisSpw();
            break;
<<<<<<< HEAD
        case PMS::CHANNEL:
            cti.chan(*chan_[chunk]);
=======
        case PMS::CHANNEL: {
            casacore::Vector<casacore::Int> channels;
            cti.chan(channels);

            // Apply channel slices
            casacore::Vector<casacore::Int> selectedChans;
            for (auto& chan_slice : chansel) {
                casacore::Vector<casacore::Int> chanSlice = channels(chan_slice);
                ConcatArrays<casacore::Int>(selectedChans, chanSlice);
            }
            *chan_[chunk] = selectedChans;
>>>>>>> dec3815a
            break;
        }
        case PMS::FREQUENCY: {
            // TBD: Convert freq to desired frame
            casacore::Vector<casacore::Double> freqs;
            cti.freq(freqs);

            // Apply channel slices
            casacore::Vector<casacore::Double> selectedFreqs;
            for (auto& chan_slice : chansel) {
                casacore::Vector<casacore::Double> freqSlice = freqs(chan_slice);
                ConcatArrays<casacore::Double>(selectedFreqs, freqSlice);
            }
            *freq_[chunk] = selectedFreqs / 1.0e9; // in GHz
            break;
        }
        /*
        case PMS::VELOCITY: {
            // Convert freq in the vb to velocity
            vbu_.toVelocity(*vel_[chunk], vb, transformations_.frame(),
            MVFrequency(transformations_.restFreqHz()),
            transformations_.veldef());
            (*vel_[chunk]) /= 1.0e3;  // in km/s
            break;
        }
        */
        case PMS::CORR: {
            corr_[chunk]->resize(chshapes_(0,chunk));
            if (pol=="" || pol=="RL" || pol=="XY") {
                indgen(*corr_[chunk]);
            } else if (pol== "R" || pol=="X") { 
                corr_[chunk]->resize(1);
                corr_[chunk]->set(0);
            } else if (pol== "L" || pol=="Y") { 
                corr_[chunk]->resize(1);
                corr_[chunk]->set(1);
            } else if (pol=="/") {
                corr_[chunk]->resize(1);
                corr_[chunk]->set(-1); // ???
            }
            break;
        }
        case PMS::ANTENNA1:
            *antenna1_[chunk] = cti.antenna1(); 
            break;
        case PMS::ANTENNA2:
            *antenna2_[chunk] = cti.antenna2(); 
            break;
        case PMS::BASELINE: {
            baseline_[chunk]->resize(cti.nrow());
            Vector<Int> bl(*baseline_[chunk]);
            if (averaging().baseline()) {
                bl.set(0);
            } else {
                Vector<Int> a1(cti.antenna1());
                Vector<Int> a2(cti.antenna2());
                if (allEQ(a2, -1)) {
                    bl = a1;
                } else {
                    for (Int irow = 0; irow < cti.nrow(); ++irow) {
                        // Same hash as in MSCache:
                        if (a1(irow) < 0) a1(irow) = chshapes_(3, 0);
                        if (a2(irow) < 0) a2(irow) = chshapes_(3, 0);
                        bl(irow) = (chshapes_(3,0)+1)*a1(irow) -
                            (a1(irow)*(a1(irow) + 1))/2 + a2(irow);
                    }
                }
            }
            break;
        }
        case PMS::ANTPOS: {
            if (!calType_.startsWith("KAntPos")) {
                throw(AipsError( "ANTPOS has no meaning for this table"));
            }
<<<<<<< HEAD
=======

>>>>>>> dec3815a
            Cube<Float> fArray = cti.fparam();
            Array<Float> selectedAntPos;
            for (auto& chan_slice : chansel) {
                Array<Float> antposSlice = fArray(parSlice1, chan_slice, Slice());
                ConcatArrays<casacore::Float>(selectedAntPos, antposSlice);
            }
            *antpos_[chunk] = selectedAntPos;
            break;
        }
        case PMS::GAMP:
        case PMS::AMP: {
            Cube<Complex> cArray;
            Cube<Float> fArray;
            bool isComplex(parsAreComplex());
            if (isComplex) {
                cArray = cti.cparam();
            } else {
                fArray = cti.fparam();
            }

            Array<Float> selectedAmp;
            for (auto& chan_slice : chansel) {
                Array<Float> ampSlice;
                if (polnRatio_) {
                    if (isComplex) {
                        ampSlice = amplitude(cArray(parSlice1, chan_slice,
                            Slice()) / cArray(parSlice2, chan_slice, Slice()));
                    } else {
                        ampSlice = fArray(parSlice1, chan_slice, Slice()) /
                            fArray(parSlice2, chan_slice, Slice());
                    }
                    checkRatioArray(ampSlice, chunk);
                } else {
                    if (isComplex) {
                        ampSlice = amplitude(
                            cArray(parSlice1, chan_slice, Slice()));
                    } else {
                        ampSlice = fArray(parSlice1, chan_slice, Slice());
                    }
                }

                ConcatArrays<casacore::Float>(selectedAmp, ampSlice);
            }

            if (calType_[0] == 'F') { // F Jones TEC table
                selectedAmp /= Float(1e+16);
            }
            *amp_[chunk] = selectedAmp;
            break;
        }
        case PMS::GPHASE:
        case PMS::PHASE: {
            if (parsAreComplex()) {
                Cube<Complex> cArray = cti.cparam();

                Array<Float> selectedPhase;
                for (auto& chan_slice : chansel) {
                    Array<Float> phaseSlice;
                    if (polnRatio_) {
                        phaseSlice = phase(cArray(parSlice1, chan_slice,
                            Slice()) / cArray(parSlice2, chan_slice, Slice()));
                        checkRatioArray(phaseSlice, chunk);
                    } else {
                        phaseSlice = phase(cArray(parSlice1, chan_slice, Slice()));
                    }

                    ConcatArrays<casacore::Float>(selectedPhase, phaseSlice);
                }

                *pha_[chunk] = selectedPhase * Float(180.0/C::pi);
            } else {
                throw(AipsError("phase has no meaning for this table"));
            }
            break;
        }
        case PMS::GREAL:   
        case PMS::REAL: {
            Cube<Complex> cArray;
            Cube<Float> fArray;
            bool isComplex(parsAreComplex());
            if (isComplex) {
                cArray = cti.cparam();
            } else {
                fArray = cti.fparam();
            }

            Array<Float> selectedReal;
            for (auto& chan_slice : chansel) {
                Array<Float> realSlice;
                if (polnRatio_) {
                    if (isComplex) {
                        realSlice = real(cArray(parSlice1, chan_slice,
                            Slice()) / cArray(parSlice2, chan_slice, Slice()));
                    } else {  // use float for single dish cal tables
                        realSlice = fArray(parSlice1, chan_slice, Slice()) /
                            fArray(parSlice2, chan_slice, Slice());
                    }
                    checkRatioArray(realSlice, chunk);
                } else {
                    if (isComplex) {
                        realSlice = real(cArray(parSlice1, chan_slice, Slice()));
                    } else { // use float for single dish cal tables
                        realSlice = fArray(parSlice1, chan_slice, Slice());
                    }
                }

                ConcatArrays<casacore::Float>(selectedReal, realSlice);
            }

            *real_[chunk] = selectedReal;
            break;
        }
        case PMS::GIMAG:
        case PMS::IMAG: {
            if (parsAreComplex()) {
                Cube<Complex> cArray = cti.cparam();

                Array<Float> selectedImag;
                for (auto& chan_slice : chansel) {
                    Array<Float> imagSlice;
                    if (polnRatio_) {
                        imagSlice = imag(cArray(parSlice1, chan_slice,
                            Slice()) / cArray(parSlice2, chan_slice, Slice()));
                        checkRatioArray(imagSlice, chunk);
                    } else {
                        imagSlice = imag(cArray(parSlice1, chan_slice, Slice()));
                    }

                    ConcatArrays<casacore::Float>(selectedImag, imagSlice);
                }

                *imag_[chunk] = selectedImag;
            } else {
                throw(AipsError("imag has no meaning for this table"));
            }
            break;
        }
        case PMS::DELAY:{
            if (!parsAreComplex()) {
                Cube<Float> fArray = cti.fparam();

                Array<Float> selectedDelay;
                for (auto& chan_slice : chansel) {
                    Array<Float> delaySlice;
                    if (polnRatio_) {
                        delaySlice = fArray(parSlice1, chan_slice, Slice()) -
                            fArray(parSlice2, chan_slice, Slice());
                        checkRatioArray(delaySlice, chunk);
                    } else {
                        delaySlice = fArray(parSlice1, chan_slice, Slice());
                    }

                    ConcatArrays<casacore::Float>(selectedDelay, delaySlice);
                }

                *par_[chunk] = selectedDelay;
            } else {
                throw(AipsError("delay has no meaning for this table"));
            }
            break;
        }
        case PMS::OPAC: {
            if (!parsAreComplex() && calType_.contains("Opac")) {
                Cube<Float> fArray = cti.fparam();

                Array<Float> selectedOpac;
                for (auto& chan_slice : chansel) {
                    Array<Float> opacSlice = fArray(parSlice1, chan_slice, Slice());
                    ConcatArrays<casacore::Float>(selectedOpac, opacSlice);
                }

                *par_[chunk] = selectedOpac;
            } else {
                throw(AipsError( "opacity has no meaning for this table"));
            }
            break;
        }
        case PMS::SWP: {   // "SPGAIN" in plotcal
            if ( !parsAreComplex() && calType_.contains("EVLASWPOW")) {
                Cube<Float> fArray = cti.fparam();

                Array<Float> selectedSwPow;
                for (auto& chan_slice : chansel) {
                    Array<Float> swpowSlice;
                    if (polnRatio_) {
                        swpowSlice = fArray(parSlice1, chan_slice, Slice()) /
                            fArray(parSlice2, chan_slice, Slice());
                        checkRatioArray(swpowSlice, chunk);
                    } else {
                        swpowSlice = fArray(parSlice1, chan_slice, Slice());
                    }

                    ConcatArrays<casacore::Float>(selectedSwPow, swpowSlice);
                }
            } else
                throw( AipsError( "SwPower has no meaning for this table"));
            break;
        }
        case PMS::TSYS: {
            if ((!parsAreComplex()) &&
                (calType_.contains("EVLASWPOW") || calType_.contains("TSYS"))) {
                Cube<Float> fArray = cti.fparam();

                Array<Float> selectedTsys;
                for (auto& chan_slice : chansel) {
                    Array<Float> tsysSlice;
                    if (polnRatio_) {
                        tsysSlice = fArray(parSlice1, chan_slice, Slice()) /
                            fArray(parSlice2, chan_slice, Slice());
                        checkRatioArray(tsysSlice, chunk);
                    } else {
                        tsysSlice = fArray(parSlice1, chan_slice, Slice());
                    }

                    ConcatArrays<casacore::Float>(selectedTsys, tsysSlice);
                }

                *par_[chunk] = selectedTsys;
            } else {
                throw(AipsError( "Tsys has no meaning for this table"));
            }
            break;
        }
        case PMS::SNR: {
            Cube<Float> fArray = cti.snr();

            Array<Float> selectedSnr;
            for (auto& chan_slice : chansel) {
                Array<Float> snrSlice;
                if (polnRatio_) {
                    snrSlice = fArray(parSlice1, chan_slice, Slice()) /
                        fArray(parSlice2, chan_slice, Slice());
                    checkRatioArray(snrSlice, chunk);
                } else {
                    snrSlice = fArray(parSlice1, chan_slice, Slice());
                }

                ConcatArrays<casacore::Float>(selectedSnr, snrSlice);
            }

            *snr_[chunk] = selectedSnr;
            break;
        }
        case PMS::TEC: {
            if ( !parsAreComplex() && calType_[0]=='F') {
                Cube<Float> fArray = cti.fparam();

                Array<Float> selectedTec;
                for (auto& chan_slice : chansel) {
                    Array<Float> tecSlice = fArray(parSlice1, chan_slice, Slice());
                    ConcatArrays<casacore::Float>(selectedTec, tecSlice);
                }

                *par_[chunk] = selectedTec / 1e+16;
            } else
                throw(AipsError( "TEC has no meaning for this table"));
            break;
        }
        case PMS::FLAG: {
<<<<<<< HEAD
            if (polnRatio_) {
                *flag_[chunk] = cti.flag()(parSlice1, Slice(), Slice()) |
                    cti.flag()(parSlice2, Slice(), Slice());
            } else {
                *flag_[chunk] = cti.flag()(parSlice1, Slice(), Slice());
            }
=======
            Cube<Bool> flagArray = cti.flag();

            Array<Bool> selectedFlag;
            for (auto& chan_slice : chansel) {
                Array<Bool> flagSlice;
                if (polnRatio_) {
                    flagSlice = flagArray(parSlice1, chan_slice, Slice()) |
                        flagArray(parSlice2, chan_slice, Slice());
                } else {
                    flagSlice = flagArray(parSlice1, chan_slice, Slice());
                }
                ConcatArrays<casacore::Bool>(selectedFlag, flagSlice);
            }

            *flag_[chunk] = selectedFlag;
>>>>>>> dec3815a
            break;
        }
        /*
        case PMS::WT: {
            *wt_[chunk] = cti.weightMat();
            break;
        }
        case PMS::AZ0:
        case PMS::EL0: {
            Vector<Double> azel;
            cti.azel0Vec(cti.time()(0),azel);
            az0_(chunk) = azel(0);
            el0_(chunk) = azel(1);
            break;
        }
        case PMS::HA0: 
            ha0_(chunk) = cti.hourang(cti.time()(0))*12/C::pi;  // in hours
            break;
        case PMS::PA0: {
          pa0_(chunk) = cti.parang0(cti.time()(0))*180.0/C::pi; // in degrees
          if (pa0_(chunk)<0.0) pa0_(chunk)+=360.0;
          break;
        }
        */
        case PMS::ANTENNA: {
            antenna_[chunk]->resize(nAnt_);
            indgen(*antenna_[chunk]);
            break;
        }
        /*
        case PMS::AZIMUTH:
        case PMS::ELEVATION: {
            Matrix<Double> azel;
            cti.azelMat(cti.time()(0),azel);
            *az_[chunk] = azel.row(0);
            *el_[chunk] = azel.row(1);
            break;
        }
        case PMS::PARANG:
            *parang_[chunk] = cti.feed_pa(cti.time()(0))*(180.0/C::pi); //degrees
            break;
        case PMS::ROW: {
            *row_[chunk] = cti.rowIds();
            break;
        }
        */
        case PMS::OBSERVATION: {
          (*obsid_[chunk]).resize(1);
          *obsid_[chunk] = cti.thisObs();
          break;
        }
        case PMS::INTENT: {
          // metadata axis that always gets loaded so don't want to throw exception
          break;
        }
        case PMS::ATM:
        case PMS::TSKY: 
        case PMS::IMAGESB: {
          casacore::Int spw = cti.thisSpw();
          casacore::Int scan = cti.thisScan();
          casacore::Vector<casacore::Double> freqsGHz = cti.freq()/1e9;
          casacore::Vector<casacore::Double> curve(1, 0.0);

          if (axis == PMS::ATM) { 
              if (plotmsAtm_) {
                  plotmsAtm_->calcAtmTskyCurve(curve, spw, scan, freqsGHz);
              }
          } else if (axis == PMS::TSKY) {
              if (plotmsAtm_) {
                  plotmsAtm_->calcAtmTskyCurve(curve, spw, scan, freqsGHz);
              }
          } else {
              if (plotmsAtm_) {
                  plotmsAtm_->calcImageCurve(curve, spw, scan, freqsGHz);
              }
          }

          // Apply channel selection
          casacore::Vector<casacore::Double> selectedCurve;
          for (auto& chan_slice : chansel) {
              casacore::Vector<casacore::Double> curveSlice = curve(chan_slice);
              ConcatArrays<casacore::Double>(selectedCurve, curveSlice);
          }

          if (axis == PMS::ATM) { 
              *atm_[chunk] = selectedCurve;
          } else if (axis == PMS::TSKY) {
              *tsky_[chunk] = selectedCurve;
          } else {
              *imageSideband_[chunk] = selectedCurve;
          }
          break;
        }
        default:
          throw(AipsError("Axis choice not supported for Cal Tables"));
          break;
    }
}

void CalCache::flagToDisk(const PlotMSFlagging& flagging,
    Vector<Int>& flchunks, Vector<Int>& flrelids,
    Bool flag, PlotMSIndexer* indexer, int dataIndex ) {
  
  // Sort the flags by chunk:
  Sort sorter;
  sorter.sortKey(flchunks.data(),TpInt);
  sorter.sortKey(flrelids.data(),TpInt);
  Vector<uInt> order;
  uInt nflag;
  nflag = sorter.sort(order,flchunks.nelements());

  stringstream ss;

  // Make the VisIterator writable, with selection revised as appropriate
  NewCalTable* ct = new NewCalTable(filename_, Table::Update, Table::Plain);
  NewCalTable* selct = new NewCalTable();
  selection_.apply(*ct, *selct);

  Bool readonly(False); // write access for flagging
  setUpCalIter(*selct, averaging(), readonly);
  ci_p->reset();

  Int iflag(0);
  for (Int ichk=0;ichk<nChunk_;++ichk) {
    if (ichk!=flchunks(order[iflag]) && !ci_p->pastEnd())
      // nothing to flag this chunk, just advance
      ci_p->next();
    else {
      // This chunk requires flag-setting
      Int ifl(iflag);
      
      // Get bits we need from the table
      Cube<Bool> ctflag;
      Vector<Int> channel,a1,a2;
      ci_p->flag(ctflag);
      ci_p->chan(channel);
      ci_p->antenna1(a1);
      ci_p->antenna2(a2);

      // Apply poln selection
      Int npar;
      String pol = selection_.corr();
      if (pol=="" || pol=="RL" || pol=="XY" || pol=="/") { // both axes
        npar = ctflag.shape()(0);
      } else { // poln selection using calParSlice
        String paramAxis = toVisCalAxis(PMS::FLAG);
        npar = getParSlice(paramAxis, pol).length();
      }    
      Int nchan = channel.nelements();
      Int nrow = ci_p->nrow();

      if (True) {
        Int currChunk=flchunks(order[iflag]);
        Double time=getTime(currChunk,0);
        Double cttime=ci_p->time()(0);
        Int spw=Int(getSpw(currChunk,0));
        Int ctspw=ci_p->thisSpw();
        Int field=Int(getField(currChunk,0));
        Int ctfld=ci_p->thisField();
        ss << "Time diff:  " << time-cttime << " " << time  << " " << cttime << "\n";
        ss << "Spw diff:   " << spw-ctspw   << " " << spw   << " " << ctspw  << "\n";
        ss << "Field diff: " << field-ctfld << " " << field << " " << ctfld  << "\n";
      }

      // Apply all flags in this chunk to this VB
      ifl=iflag;
      while (ifl<Int(nflag) && flchunks(order[ifl])==ichk) {
        Int currChunk=flchunks(order[ifl]);
        Int irel=flrelids(order[ifl]);
        Slice par1,chan,bsln;
        Slice par2 = Slice();

        // Set flag range on par axis:
        if (netAxesMask_[dataIndex](0) && !flagging.corrAll()) {
          // A specific single par
          if (pol=="" || pol=="RL" || pol=="XY") {  // flag both axes
            Int ipar=indexer->getIndex1000(currChunk,irel);
            par1 = Slice(ipar,1,1);
          } else if (polnRatio_) {
            par1 = getParSlice(toVisCalAxis(PMS::AMP), "R");
            par2 = getParSlice(toVisCalAxis(PMS::AMP), "L");
          } else {
            par1 = getParSlice(toVisCalAxis(PMS::AMP), pol);
          }
        } else {
          // all on par axis
          par1 = Slice(0,npar,1);
        }

        // Set Flag range on channel axis:
        if (netAxesMask_[dataIndex](1) && !flagging.channel()) {
          // A single specific channel
          Int ichan=indexer->getIndex0100(currChunk,irel);
          chan=Slice(ichan,1,1);
        } else {
          // Extend to all channels
          chan=Slice(0,nchan,1);
        }

        // Set Flags on the baseline axis:
        Int thisA1=Int(getAnt1(currChunk,indexer->getIndex0010(currChunk,irel)));
        Int thisA2=Int(getAnt2(currChunk,indexer->getIndex0010(currChunk,irel)));
        if (netAxesMask_[dataIndex](2) &&
            !flagging.antennaBaselinesBased() &&
            thisA1>-1 ) {
          // i.e., if baseline is an explicit data axis,
          //       full baseline extension is OFF
          //       and the first antenna in the selected point is > -1
          // Do some variety of detailed per-baseline flagging
          for (Int irow=0;irow<nrow;++irow) {
            if (thisA2>-1) {
              // match a baseline exactly
              if (a1(irow)==thisA1 &&
                  a2(irow)==thisA2) {
                ctflag(par1,chan,Slice(irow,1,1)) = flag;
                if (par2.length() > 0)
                  ctflag(par2,chan,Slice(irow,1,1)) = flag;
                break;  // found the one baseline, escape from for loop
              }
            } else {
              // either antenna matches the one specified antenna
              //  (don't break because there will be more than one)
              if (a1(irow)==thisA1 ||
                  a2(irow)==thisA1) {
                ctflag(par1,chan,Slice(irow,1,1)) = flag;
                if (par2.length() > 0)
                  ctflag(par2,chan,Slice(irow,1,1)) = flag;
              }
            }
          }
        } else {
          // Set flags for all baselines, because the plot
          //  is ordinarily implicit in baseline, we've turned on baseline
          //  extension, or we've avaraged over all baselines
          bsln=Slice(0,nrow,1);
          ctflag(par1,chan,bsln) = flag;
          if (par2.length() > 0)
            ctflag(par2,chan,bsln) = flag;
        }

      ++ifl;
      } // while
      
      // Put the flags back into the MS
      wci_p->setflag(ctflag);
      
      // Advance to the next vb
      if (!ci_p->pastEnd())
        ci_p->next();
      else
        // we are done, so escape chunk loop
        break;

      // step over the flags we've just done
      iflag=ifl;
      
      // Escape if we are already finished
      if (uInt(iflag)>=nflag) break;
    } // flaggable chunk
  } // ichk

  // Delete the NCTs and VisIter so lock is released
  if (ct != nullptr) {
    delete ct;
    ct = nullptr;
  }
  if (selct != nullptr) {
    delete selct;
    selct = nullptr;
  }
  if (wci_p != nullptr) {
    delete wci_p;
    wci_p = nullptr;
  }
  ci_p = nullptr;

  logFlag(ss.str());
}

// ======================== end NewCalTable ==========================

// ======================== CalTable ==========================

void CalCache::countChunks(Int nchunks, vector<PMS::Axis>& loadAxes,
    vector<PMS::DataColumn>& loadData, ThreadCommunication* thread) {
  // for CalTable
  if (thread!=nullptr) {
    thread->setStatus("Establishing cache size.  Please wait...");
    thread->setAllowedOperations(false,false,false);
  }
  setCache(nchunks, loadAxes, loadData);
}

void CalCache::setMSname(String msname) {
  // set msname_ (with path) if valid
  Path filepath(filename_);
  String path(filepath.dirName());
  if (!path.empty()) path += "/";
  msname_ = path + msname;
  if (msname.empty() || !Table::isReadable(msname_))
    throw(AipsError("Associated MS is not available, cannot plot solutions."));
}

void CalCache::getNamesFromMS() {
  // Set antenna and field names for Locate.
  MSMetaInfoForCal msmeta(msname_);
  msmeta.antennaNames(antnames_);
  antstanames_ = antnames_;
  msmeta.fieldNames(fldnames_);
  nAnt_ = msmeta.nAnt();
}

void CalCache::setUpLoad(ThreadCommunication* thread, Slice& parSlice) {
  // common setup for CalTables
  // permit cancel in progress meter:
  if(thread != nullptr)
    thread->setAllowedOperations(false,false,true);
  logLoad("Loading chunks......");

  // initial chunk info
  chshapes_.resize(4,nChunk_);
  goodChunk_.resize(nChunk_);
  goodChunk_.set(False);

  // get selected npol
  String polSelection(selection_.corr());
  String paramAxis(toVisCalAxis(PMS::AMP));
  // getParSlice() checks for valid axis and pol sel
  if (polnRatio_) {  // just pick one for length
    parSlice = getParSlice(paramAxis, "R");
  } else { 
    parSlice = getParSlice(paramAxis, polSelection);
  }
}

void CalCache::getCalDataAxis(PMS::Axis axis, Cube<Complex>& viscube,
    Int chunk) {
  // Get axes derived from calculated data cube; 
  // poln selection (parSlice) already applied to viscube
  switch(axis) {
    case PMS::GAMP:
    case PMS::AMP: {
      Cube<Float> ampcube = amplitude(viscube);
      if (polnRatio_) checkRatioArray(ampcube, chunk);
      *amp_[chunk] = ampcube;
      break;
    }
    case PMS::GPHASE:
    case PMS::PHASE: {
      Cube<Float> phasecube = phase(viscube);
      if (polnRatio_) checkRatioArray(phasecube, chunk);
      *pha_[chunk] = phasecube;
      (*pha_[chunk]) *= Float(180.0/C::pi);
      break;
    }
    case PMS::GREAL:
    case PMS::REAL: {
      Cube<Float> realcube = real(viscube);
      if (polnRatio_) checkRatioArray(realcube, chunk);
      *real_[chunk] = realcube;
      break;
    }
    case PMS::GIMAG:
    case PMS::IMAG: {
      Cube<Float> imagcube = imag(viscube);
      if (polnRatio_) checkRatioArray(imagcube, chunk);
      *imag_[chunk] = imagcube;
      break;
    }
    default:
      throw(AipsError("Axis choice not supported for Cal Tables"));
      break;
  }
}

// ======================== end CalTable ==========================

// ======================== BPOLY ==========================
void CalCache::loadBPoly(vector<PMS::Axis>& loadAxes,
    vector<PMS::DataColumn>& loadData, ThreadCommunication* thread) {
  // set up BPoly table from filename and load cache
  BJonesPolyTable ct = BJonesPolyTable(filename_);
  BJonesPolyTable selct(ct);
  Vector<Vector<Slice> > chansel;
  Vector<Vector<Slice> > corrsel;
  selection_.apply(ct, selct, chansel, corrsel);

  ROBJonesPolyMCol mainCol(selct);
  ROCalDescColumns calDescCol(selct);
  String msname(calDescCol.msName()(0));
  setMSname(msname); // add path
  getNamesFromMS(); // field and antenna

  // count and load chunks
  Int nrow = selct.nRowMain(); // iterate per row to load cache
  countChunks(nrow, loadAxes, loadData, thread); // set up cache size
  loadCalChunks(mainCol, calDescCol, nrow, loadAxes, chansel, thread); 
}

void CalCache::loadCalChunks(ROBJonesPolyMCol& mcol, ROCalDescColumns& dcol,
    Int nrow, const vector<PMS::Axis> loadAxes, Vector<Vector<Slice> >& chansel,
    ThreadCommunication* thread) {
  Slice parslice;
  setUpLoad(thread, parslice);
  bool selectchan(!chansel.empty());

  // freq info from ms
  Vector< Vector<Double> > mschanfreqs;
  getChanFreqsFromMS(mschanfreqs);

  MSMetaInfoForCal msmeta(msname_);
  BJonesPoly* bpoly = new BJonesPoly(msmeta);
  Record rec;  // for solving params
  rec.define("caltable", filename_);
  bpoly->setSpecify(rec);  // solves and makes data & flag cubes

  // These change when spw changes
  Int lastSpw(-1), nChan(0);
  Vector<Double> chanFreqs; // per spw/chansel
  Vector<Int> chanNums;     // per spw/chansel
  Vector<Slice> spwChanSel; // chansel per spw

  // load axes: each row of main table is a "chunk"
  for (Int row = 0; row < nrow; row++) {
    // retrieve bpoly solutions per spw and ant1
    Int calDescId = mcol.calDescId()(row);
    Vector<Int> spwIds = dcol.spwId()(calDescId);
    Int spw = spwIds(0);
    Int ant1 = mcol.antenna1()(row);
    bool isComplexSel(selectchan);

    if (spw != lastSpw) { // only do this once per spw
      // get chanfreqs and chan nums for spw and channel selection
      chanFreqs.resize();
      chanFreqs = mschanfreqs(spw);
      nChan = chanFreqs.nelements();
      chanNums.resize(chanFreqs.nelements());
      indgen(chanNums);
      if (selectchan) {
        spwChanSel.resize();
        spwChanSel = chansel(spw);
        // complex selection has more than one slice
        isComplexSel = (spwChanSel.size()>1);
        // apply selection to chanfreqs and update number of channels
        getSelFreqsForSpw(spwChanSel, chanFreqs, chanNums);
        nChan = chanFreqs.nelements();
      }
      lastSpw = spw;
    }

    // Cache the data shapes
    chshapes_(0,row) = parslice.length();
    chshapes_(1,row) = nChan;
    chshapes_(2,row) = 1;  // one row at a time
    chshapes_(3,row) = 1;  // one antenna per row
    goodChunk_(row) = True;

    // use ant1 id for cube slicer (for vis, flag, snr)
    Slicer cubeSlicer;
    if ((!selectchan) || isComplexSel) {
      cubeSlicer = Slicer(parslice, Slice(), Slice(ant1));
    } else {
      cubeSlicer = Slicer(parslice, spwChanSel(0), Slice(ant1)); 
    }

    // load axes for each row
    for(unsigned int i = 0; i < loadAxes.size(); i++) {
      PMS::Axis axis = loadAxes[i];
      if (PMS::axisIsData(axis)) {
        Cube<Complex> cpar, viscube;
        bpoly->solveAllCPar(spw, cpar);
        viscube = cpar(cubeSlicer);  // slice poln, chan, ant1
        // get amp, phase, real, imag from viscube
        if (isComplexSel) {
          // process chan slices
          Cube<Complex> selViscube;
          getSelectedCube(viscube, spwChanSel, selViscube);
          getCalDataAxis(axis, selViscube, row);
        } else {
          getCalDataAxis(axis, viscube, row);
        }
      } else {
        switch(axis) {
          case PMS::FLAG: {
            Cube<Bool> parOK, flagcube;
            bpoly->solveAllParOK(spw, parOK);
            // OK=true means flag=false
            flagcube = !(parOK(cubeSlicer)); // slice poln, chan, ant1
            if (isComplexSel) {
              // process chan slices
              Cube<Bool> selFlagcube;
              getSelectedCube(flagcube, spwChanSel, selFlagcube);
              *flag_[row] = selFlagcube;
            } else {
              *flag_[row] = flagcube;
            }
            break;
          }
          case PMS::SNR: {
            Cube<Float> parSNR, snrcube;
            bpoly->solveAllParSNR(spw, parSNR);
            snrcube = parSNR(cubeSlicer); // slice poln, chan, ant1
            if (isComplexSel) {
              // process chan slices
              Cube<Float> selSNRcube;
              getSelectedCube(snrcube, spwChanSel, selSNRcube);
              *snr_[row] = selSNRcube;
            } else {
              *snr_[row] = snrcube;
            }
            break;
          }
          case PMS::CHANNEL: {
            *chan_[row] = chanNums;
            break;
          }
          case PMS::FREQUENCY: {
            // TBD: Convert freq to desired frame
            *freq_[row] = chanFreqs;
            (*freq_[row]) /= 1.0e9; // in GHz
            break;
          }
          default: 
            loadCalAxis(mcol, dcol, row, axis);
         }
      }
    }

    // If a thread is given, update it.
    if(thread != nullptr) {
      double progress = ((double)row) / nrow;
      thread->setProgress((unsigned int)((progress * 100) + 0.5));
    }
  }
}

void CalCache::loadCalAxis(ROSolvableVisJonesMCol& mcol,
    ROCalDescColumns& dcol, Int chunk, PMS::Axis axis) {
  switch(axis) {
    case PMS::SCAN:
      scan_(chunk) = mcol.scanNo()(chunk);
      break;
    case PMS::FIELD:
      field_(chunk) = mcol.fieldId()(chunk);
      break;
    case PMS::TIME: 
      time_(chunk) = mcol.time()(chunk);
      break;
    case PMS::TIME_INTERVAL:
      timeIntr_(chunk) = mcol.interval()(chunk);
      break;
    case PMS::SPW: {
      Int calDescId = mcol.calDescId()(chunk);
      Vector<Int> spws = dcol.spwId()(calDescId);
      spw_(chunk) = spws(0);
      break;
    }
    case PMS::CORR: {
      corr_[chunk]->resize(chshapes_(0,chunk));
      String pol = selection_.corr();
      if (pol=="" || pol=="RL" || pol=="XY") {
        indgen(*corr_[chunk]);
      } else {
        Int poln = ((pol=="R" || pol=="X") ? 0 : 1);
        corr_[chunk]->resize(1);
        corr_[chunk]->set(poln);
      }
      break;
    }
    case PMS::ANTENNA1: { // holds a Vector of antenna ids
      Vector<Int> ant1(1, mcol.antenna1()(chunk));
      *antenna1_[chunk] = ant1;
      break;
    }
    case PMS::ROW: {
      Vector<rownr_t> rows(1, chunk);
      *row_[chunk] = rows;
      break;
    }
    case PMS::OBSERVATION: {
      Vector<Int> obsIds(1, mcol.obsId()(chunk));
      *obsid_[chunk] = obsIds;
      break;
    }
    case PMS::FEED1: { 
      Vector<Int> feedIds(1, mcol.feed1()(chunk));
      *feed1_[chunk] = feedIds;
      break;
    }
    case PMS::ANTENNA: { // same as antenna1 (for iteraxis)
      Vector<Int> ant1(1, mcol.antenna1()(chunk));
      *antenna_[chunk] = ant1;
      break;
    }
    // handled in loadCalChunks
    case PMS::CHANNEL:
    case PMS::FREQUENCY:
    case PMS::SNR:
    case PMS::FLAG: {
      break;
    }
    // handled in loadCalChunks/getCalDataAxis
    case PMS::GAMP:
    case PMS::AMP:
    case PMS::GPHASE:
    case PMS::PHASE:
    case PMS::GREAL:
    case PMS::REAL:
    case PMS::GIMAG:
    case PMS::IMAG: {
      break;
    }
    // specialized for certain cal types
    case PMS::ANTENNA2:
    case PMS::BASELINE:
    case PMS::DELAY:
    case PMS::OPAC:
    case PMS::SWP:   // "SPGAIN" in plotcal
    case PMS::TSYS:
    case PMS::TEC:
    case PMS::INTENT: { 
      String axisName(PMS::axis(axis));
      throw(AipsError(axisName + " has no meaning for this table"));
      break;
    }
    // not supported:
    //case PMS::VELOCITY:
    //case PMS::WT: 
    //case PMS::AZ0:
    //case PMS::EL0:
    //case PMS::HA0: 
    //case PMS::PA0: 
    //case PMS::AZIMUTH:
    //case PMS::ELEVATION:
    //case PMS::PARANG:
    default:
      throw(AipsError("Axis choice not supported for Cal Tables"));
      break;
  } // switch
}

void CalCache::getChanFreqsFromMS(Vector< Vector<Double> >& mschanfreqs) {
  // shape is (nchan, nspw)
  MeasurementSet ms(msname_);
  MSColumns mscol(ms);
  uInt nspw = mscol.spectralWindow().nrow();
  mschanfreqs.resize(nspw);
  for (uInt spw=0; spw<nspw; ++spw) {
    mschanfreqs(spw) = mscol.spectralWindow().chanFreq().get(spw);
  }
}

void CalCache::getSelFreqsForSpw(Vector<Slice>& chanSel,
    Vector<Double>& chanFreqs, Vector<Int>& chanNums) {
  // Apply spw and channel selection to mschanfreqs and generate channel numbers.
  // Return values in chanFreqs and chanNums Vectors
  Vector<Double> selChanFreqs;
  Vector<Int> selChanNums;
  for (uInt i=0; i<chanSel.size(); ++i) {
    Slice chanSlice = chanSel(i);
    Vector<Double> concatChanFreqs =
        concatenateArray(selChanFreqs, chanFreqs(chanSlice));
    selChanFreqs.resize();
    selChanFreqs = concatChanFreqs;
    Vector<Int> concatChanNums = concatenateArray(selChanNums, chanNums(chanSlice));
    selChanNums.resize();
    selChanNums = concatChanNums;
  }
  chanFreqs.resize();
  chanFreqs = selChanFreqs;
  chanNums.resize();
  chanNums = selChanNums;
}

template<class T>
void CalCache::getSelectedCube(const Cube<T>& inputCube, const Vector<Slice>& chanSlices,
    Cube<T>& outputCube) {
  // Concatenate channel-sliced arrays
  // Reorder cube to make channel last axis for concatenate
  Cube<T> reorderedCube = reorderArray(inputCube, IPosition(3,0,2,1));
  Cube<T> selectedCube;
  for (uInt islice=0; islice < chanSlices.size(); ++islice) {
    Slicer chanSlicer = Slicer(Slice(), Slice(), chanSlices(islice));
    Cube<T> concatCube = concatenateArray(selectedCube, reorderedCube(chanSlicer));
    selectedCube.resize();
    selectedCube = concatCube;
  }
  // reorder back to (npol, nchan, nant)
  outputCube = reorderArray(selectedCube, IPosition(3,0,2,1)); 
}

// ======================== end BPOLY ==========================

// ======================== GSPLINE ==========================
void CalCache::loadGSpline(vector<PMS::Axis>& loadAxes,
    vector<PMS::DataColumn>& loadData, ThreadCommunication* thread) {
  GJonesSplineTable ct = GJonesSplineTable(filename_);
  GJonesSplineTable selct(ct);
  if (!selection_.timerange().empty()) {
    logWarn("PlotMS::load_cache",
        "Time selection not supported for GSPLINE calibration tables");
    selection_.setTimerange("");
  }

  // chansel not applicable, corrsel done with parSlice
  Vector<Vector<Slice> > chansel, corrsel;
  selection_.apply(ct, selct, chansel, corrsel);
  Vector<Int> selectedAnts = selection_.getSelectedAntennas1();

  ROGJonesSplineMCol mainCol(selct);
  ROCalDescColumns calDescCol(selct);
  String msname(calDescCol.msName()(0));
  setMSname(msname);  // add path
  getNamesFromMS(); // field and antenna

  // count and load chunks
  Int nsample(1000); // make time samples to load cache
  countChunks(nsample, loadAxes, loadData, thread);
  loadCalChunks(mainCol, calDescCol, nsample, loadAxes, selectedAnts, thread);
}

void CalCache::loadCalChunks(ROGJonesSplineMCol& mcol, ROCalDescColumns& dcol,
    Int nsample, const vector<PMS::Axis> loadAxes, Vector<int>& selectedAnts,
    ThreadCommunication* thread) {
  // GSPLINE does not load per chunk or row as in other cal tables. 
  // Its "chunks" are per-time sample, generated from SPLINE_KNOTS_AMP/PHASE.
  // Therefore:
  //   Scalar columns are read once and all values plotted per time sample.
  //   Columns that normally have one value per chunk (field, spw, scan, time,
  //   and interval) will use the value in the column if all are the same; 
  //   else multiple values result in setting the value to -1 (for locate).
  //   The exception is field, which plots the field used for solutions.
  Slice parslice, parslice2;
  setUpLoad(thread, parslice);
  Int nPol = parslice.length();  // for chunk shapes
  if (polnRatio_) 
    parslice2 = getParSlice(toVisCalAxis(PMS::AMP), "L");

  // load main table metadata once; use vector/value for every timestamp
  // field
  Vector<Int> fields(mcol.fieldId().getColumn());
  Int nItems = GenSort<Int>::sort(fields, Sort::Ascending, Sort::NoDuplicates);
  Int firstField(fields(0));
  Int fieldForSolve = (firstField < 0 ? 0 : firstField);
  Int fieldForCache = (nItems>1 ? -1 : firstField);
  // spw
  Array<Int> spws(dcol.spwId().getColumn());
  nItems = GenSort<Int>::sort(spws, Sort::Ascending, Sort::NoDuplicates);
  Int firstSpw(spws(IPosition(2,0,0)));
  Int spwForSolve = (firstSpw < 0 ? 0 : firstSpw);
  Int spwForCache = (nItems>1 ? -1 : firstSpw);
  // scan
  Vector<Int> scans(mcol.scanNo().getColumn());
  nItems = GenSort<Int>::sort(scans, Sort::Ascending, Sort::NoDuplicates);
  Int firstScan(scans(0));
  Int scanForSolve(firstScan < 0 ? 0 : firstScan);
  Int scanForCache = (nItems>1 ? -1 : firstScan);
  // antenna1
  Vector<Int> ant1(selectedAnts);  // use selected antenna1
  Int nSelAnts = ant1.size();
  Int nAnt(nSelAnts);
  if (nAnt == 0) {  // no ant1 selection, get from main table
    ant1 = mcol.antenna1().getColumn();
    nItems = GenSort<Int>::sort(ant1, Sort::Ascending, Sort::NoDuplicates);
    ant1.resize(nItems, true);
    nAnt = nItems;
  }

  // obsid
  Vector<Int> obsid(mcol.obsId().getColumn());
  nItems = GenSort<Int>::sort(obsid, Sort::Ascending, Sort::NoDuplicates);
  obsid.resize(nItems, true);
  Int obsForSolve(obsid(0) < 0 ? 0 : obsid(0));
  // feed1
  Vector<Int> feed1(mcol.feed1().getColumn());
  nItems = GenSort<Int>::sort(feed1, Sort::Ascending, Sort::NoDuplicates);
  feed1.resize(nItems, true);
  // interval
  Vector<Double> intervals(mcol.interval().getColumn());
  nItems = GenSort<Double>::sort(intervals, Sort::Ascending, Sort::NoDuplicates);
  intervals.resize(nItems, true);
  Double interval = (nItems>1 ? -1 : intervals(0));
  // poln
  Vector<Int> polns(parslice.length());
  if (polnRatio_) {
    polns = -1;
  } else {
    Int start(parslice.start()), inc(parslice.inc());
    indgen(polns, start, inc);
  }

  // set up gspline
  MSMetaInfoForCal msmeta(msname_);
  GJonesSpline* gspline = new GJonesSpline(msmeta);
  String mode(mcol.polyMode()(0));
  Record rec;  // for solving params
  rec.define("table", filename_);
  rec.define("apmode", mode);
  gspline->setApply(rec); // set up calbuffer for calcPar
  gspline->setSolve(rec); // set mode

  // get first row for chosen field
  uInt row;
  Vector<Int> fieldcol(mcol.fieldId().getColumn());
  for (row=0; row<fieldcol.size(); ++row)
    if (fieldcol(row) == fieldForSolve) break;

  MFrequency refFreq = mcol.refFreqMeas()(row)(IPosition(3,0,0,0));
  Double refFreqHz = refFreq.get("Hz").getValue();
  Vector<Double> freq(1, refFreqHz);    // for setMeta

  // Create 1000 time samples from spline knots: see PlotCal::virtualGSpline
  Vector<Double> splineKnots, times(nsample);
  // get splineKnots for that row
  if (mode.contains("AMP") || mode.contains("A&P")) {
    splineKnots = mcol.splineKnotsAmp()(row);
  } else if (mode.contains("PHAS") || mode.contains("A&P")) {
    splineKnots = mcol.splineKnotsPhase()(row);
  }
  // make samples based on spline knots
  Double dt((max(splineKnots)-min(splineKnots)) / Double(nsample));
  Double mintime(splineKnots(0) + (dt/2.0));
  for (Int sample=0; sample<nsample; sample++) {
    times(sample) = mintime + sample*dt;
  }

  // Now ready to load cache
  for (Int sample=0; sample<nsample; sample++) {
    // set time and field for calcPar
    Double time = times(sample);
    gspline->setMeta(obsForSolve, scanForSolve, time, spwForSolve, freq, fieldForSolve);
    gspline->doCalcPar();

    // Cache the data shapes
    chshapes_(0,sample) = nPol;
    chshapes_(1,sample) = 1; // nChan
    chshapes_(2,sample) = nAnt;
    chshapes_(3,sample) = 1; 
    goodChunk_(sample) = True;
    // load axes for each row
    for(unsigned int i = 0; i < loadAxes.size(); i++) {
      PMS::Axis axis = loadAxes[i];
      // slice viscube for poln selection
      Slicer slicer1(Slicer(parslice, Slice(), Slice()));
      if (PMS::axisIsData(axis)) { // amp, phase, real, imag 
        Cube<Complex> cpar, viscube;
        cpar = gspline->currCPar(); 
        viscube = cpar(slicer1);
        if (polnRatio_) {
          Slicer slicer2(Slicer(parslice2, Slice(), Slice()));
          viscube /= cpar(slicer2);
        }
        if (nAnt == nSelAnts)  // get selected rows 
          getSelectedCube(viscube, selectedAnts);
        getCalDataAxis(axis, viscube, sample);
      } else {
        switch(axis) {
          case PMS::SCAN:
            scan_(sample) = scanForCache;
            break;
          case PMS::FIELD:
            field_(sample) = fieldForCache;
            break;
          case PMS::TIME: 
            time_(sample) = time;
            break;
          case PMS::TIME_INTERVAL:
            timeIntr_[sample] = interval;
            break;
          case PMS::SPW:
            spw_(sample) = spwForCache;
            break;
          case PMS::CORR: {
            corr_[sample]->resize(nPol);
            String pol = selection_.corr();
            if (pol=="" || pol=="RL" || pol=="XY") {
              indgen(*corr_[sample]);
            } else if (pol=="/") {
              corr_[sample]->resize(1);
              corr_[sample]->set(-1);
            } else {  // R/X or L/Y
              Int poln = ((pol=="R" || pol=="X") ? 0 : 1);
              corr_[sample]->resize(1);
              corr_[sample]->set(poln);
            }
            break;
          }
          case PMS::ANTENNA1:
            *antenna1_[sample] = ant1;
            break;
          case PMS::ANTENNA:
            *antenna_[sample] = ant1;
            break;
          case PMS::FLAG: {
            Cube<Bool> parOK = gspline->currParOK();
            // OK=true means flag=false
            Cube<Bool> flagcube(!parOK(slicer1));
            if (polnRatio_) {
              Slicer slicer2(Slicer(parslice2, Slice(), Slice()));
              flagcube &= !parOK(slicer2);
            }
            if (nAnt == nSelAnts)  // get selected rows 
              getSelectedCube(flagcube, selectedAnts);
            *flag_[sample] = flagcube;
            break;
          }
          case PMS::ROW: {
            Vector<rownr_t> sampleRow(nAnt, sample);
            *row_[sample] = sampleRow;
            break;
          }
          case PMS::OBSERVATION:
            *obsid_[sample] = obsid;
            break;
          case PMS::FEED1:
            *feed1_[sample] = feed1;
            break;
          default:  // invalid axes weeded out in checkAxes
            break;
          }
      }
    }

    // If a thread is given, update it.
    if(thread != nullptr) {
      double progress = ((double)sample) / nsample;
      thread->setProgress((unsigned int)((progress * 100) + 0.5));
    }
  }
  if (divZero_)
    logWarn("CalCache::loadIt", "Caught divide-by-zero exception in ratio plots; result(s) set to 1.0 and flagged");
}

void CalCache::checkAxes(const vector<PMS::Axis>& loadAxes) {
  // trap user-requested axes that are invalid for GSPLINE
  for(unsigned int i = 0; i < loadAxes.size(); i++) {
    PMS::Axis axis(loadAxes[i]);
    switch (axis) {
      case PMS::SCAN:
      case PMS::FIELD:
      case PMS::TIME:
      case PMS::SPW:
      case PMS::TIME_INTERVAL:
      case PMS::CORR:
      case PMS::ANTENNA1:
      case PMS::ANTENNA:  // same as antenna1
      case PMS::AMP:
      case PMS::GAMP:
      case PMS::PHASE:
      case PMS::GPHASE:
      case PMS::REAL:
      case PMS::GREAL:
      case PMS::IMAG:
      case PMS::GIMAG:
      case PMS::FLAG:
      case PMS::OBSERVATION:
      case PMS::FEED1: {
        // allowed
        break;
      }
      case PMS::CHANNEL:
      case PMS::FREQUENCY:
      case PMS::SNR: {
        String msg("GSPLINE plotting does not support " + PMS::axis(axis) + " axis");
        if (axis==PMS::ANTENNA) msg += "; use ANTENNA1";
        throw(AipsError(msg));
        break;
      }
      case PMS::ANTENNA2:
      case PMS::BASELINE:
      case PMS::ROW:
      case PMS::DELAY:
      case PMS::OPAC:
      case PMS::SWP:
      case PMS::TSYS:
      case PMS::TEC:
      case PMS::INTENT: {
        String msg(PMS::axis(axis) + " has no meaning for this table");
        throw(AipsError(msg));
        break;
      }
      default:
        throw(AipsError("Axis choice not supported for Cal Tables"));
        break;
    }
  }
}

template<class T>
void CalCache::getSelectedCube(Cube<T>& inputCube, const Vector<Int> selectedRows) {
  // replaces input cube with cube selected by rows in vector
  Cube<T> selectedCube;
  for (uInt irow=0; irow<selectedRows.size(); ++irow) {
    Slice rowSlice = Slice(selectedRows(irow));
    Slicer rowSlicer = Slicer(Slice(), Slice(), rowSlice);
    Cube<T> concatCube = concatenateArray(selectedCube, inputCube(rowSlicer));
    selectedCube.resize();
    selectedCube = concatCube;
  }
  inputCube.resize();
  inputCube = selectedCube;
}

// ======================== end GSPLINE ==========================


String CalCache::toVisCalAxis(PMS::Axis axis) {
    switch (axis) {
        // FLAG and SNR have same shape as AMP 
        // and should be sliced the same way
        case PMS::AMP:
        case PMS::GAMP:
        case PMS::FLAG:
        case PMS::SNR:
            if (calType_.contains("EVLASWP")) return "GAINAMP";
            if (calType_.contains("TSYS")) return "TSYS";
            if (calType_[0] == 'K' && !calType_.startsWith("KAntPos")) 
                return "DELAY";
            if (calType_[0] == 'F') return "TEC";
            if (calType_ == "TOpac") return "OPAC";
            return "AMP";
            break;
        case PMS::PHASE:
        case PMS::GPHASE:
            return "PHASE";
            break;
        case PMS::REAL:
        case PMS::GREAL:
            return "REAL";
            break;
        case PMS::IMAG:
        case PMS::GIMAG:
            return "IMAG";
            break;
        default:
            return PMS::axis(axis);
            break;
    }
}

Slice CalCache::getParSlice(String axis, String polnSel) {
    Slice parSlice = Slice();
    try {
        parSlice = viscal::calParSlice(filename_, axis, polnSel);
    } catch(AipsError& err) {
        if (err.getMesg().contains("Unsupported value type")) {
            // Message a bit vague at top level, add some explanation
            String errMsg = err.getMesg() + ". Invalid axis or polarization selection for cal table type.";
            throw(AipsError(errMsg));
        } else { // unsupported cal type
            throw(AipsError(err));
        }
    }
    return parSlice;
}

void CalCache::checkRatioArray(Array<Float>& array, Int chunk) {
    Cube<Float> ratioCube;
    ratioCube.reference(array);
    Cube<Bool> flags;
    flags.reference(*flag_[chunk]);

    IPosition cubeShape = ratioCube.shape();
    for (uInt i=0; i<cubeShape[0]; ++i) {
        for (uInt j=0; j<cubeShape[1]; ++j) {
            for (uInt k=0; k<cubeShape[2]; ++k) {
                if (isInf(ratioCube(i,j,k))) {
                    ratioCube(i,j,k) = 1.0;
                    flags(i,j,k) = True;
                    divZero_ = True;
                }
            }
        }
    }
}

} // namespace casa<|MERGE_RESOLUTION|>--- conflicted
+++ resolved
@@ -429,14 +429,10 @@
   goodChunk_.set(False);
   double progress;
 
-<<<<<<< HEAD
-  // Reset to beginning
-=======
   // Channel selection to apply to various axes
   casacore::Matrix<casacore::Int> selectedChans = selection_.getSelectedChannels();
 
   // Reset iterator
->>>>>>> dec3815a
   ci.reset();
   while (!ci.pastEnd()) {
     // If a thread is given, check if the user canceled.
@@ -452,77 +448,52 @@
         " / " + String::toString(nChunk_) + ".");
     }
 
-    // Determine shape of polarization axis
+    // Discern npol/nchan shape
     IPosition pshape(ci.flag().shape());
-    size_t nPol;
-    String polsel = selection_.corr();
-    if ((polsel == "") || (polsel == "RL") || (polsel == "XY")) {
-      // EVLASWP one pol is swp, one is tsys
-      if (calType_.contains("EVLASWP")) {
-          nPol = pshape(0) / 2;
-      } else {
-         nPol = pshape(0);
-      }
-<<<<<<< HEAD
-      polsel = "";
-    } else {
-      // pol selection using calParSlice
+    size_t nPol(pshape[0]);
+    String pol = selection_.corr();
+    if (pol=="" || pol=="RL" || pol=="XY") { // no selection
+      nPol = pshape[0];
+      // half the data for EVLASWP table is swp, half is tsys
+      if (calType_.contains("EVLASWP")) nPol = pshape[0]/2;
+      pol = "";
+    } else { // poln selection using calParSlice
       String paramAxis = toVisCalAxis(PMS::AMP);
-      if (polnRatio_) { // use single selection
+      if (polnRatio_) {  // pick one!
         nPol = getParSlice(paramAxis, "R").length();
       } else {
-        nPol = getParSlice(paramAxis, polsel).length();
-=======
-
-      // Discern npol/nchan shape
-      IPosition pshape(ci.flag().shape());
-      size_t nPol;
-      String pol = selection_.corr();
-      if (pol=="" || pol=="RL" || pol=="XY") { // no selection
-        nPol = pshape[0];
-        // half the data for EVLASWP table is swp, half is tsys
-        if (calType_.contains("EVLASWP")) nPol = pshape[0]/2;
-        pol = "";
-      } else { // poln selection using calParSlice
-        String paramAxis = toVisCalAxis(PMS::AMP);
-        if (polnRatio_) {  // pick one!
-          nPol = getParSlice(paramAxis, "R").length();
-        } else {
-          nPol = getParSlice(paramAxis, pol).length();
-        }
+        nPol = getParSlice(paramAxis, pol).length();
       }
-
-      size_t nChan(pshape[1]);
-      std::vector<casacore::Slice> chansel;
-      if (selectedChans.empty()) {
-          chansel.push_back(Slice());
-      } else {
-          size_t nChanSelectedThisSpw(0);
-          for (size_t i = 0; i < selectedChans.nrow(); ++i) {
-              auto row = selectedChans.row(i);
-              if (row(0) == ci.thisSpw()) {
-                  casacore::Slice chanSlice(row(1), row(2), row(3), false);
-                  chansel.push_back(chanSlice);
-                  nChanSelectedThisSpw += chanSlice.length();
-              }
-          }
-          if (nChanSelectedThisSpw) {
-              nChan = nChanSelectedThisSpw;
-          }
->>>>>>> dec3815a
+    }
+
+    size_t nChan(pshape[1]);
+    std::vector<casacore::Slice> chansel;
+    if (selectedChans.empty()) {
+      chansel.push_back(Slice());
+    } else {
+      size_t nChanSelectedThisSpw(0);
+      for (size_t i = 0; i < selectedChans.nrow(); ++i) {
+        auto row = selectedChans.row(i);
+        if (row(0) == ci.thisSpw()) {
+          casacore::Slice chanSlice(row(1), row(2), row(3), false);
+          chansel.push_back(chanSlice);
+          nChanSelectedThisSpw += chanSlice.length();
+        }
       }
-    }
-
-<<<<<<< HEAD
+      if (nChanSelectedThisSpw) {
+          nChan = nChanSelectedThisSpw;
+      }
+    }
+
     // Cache the data shapes
     chshapes_(0,chunk) = nPol;
-    chshapes_(1,chunk) = pshape(1);
+    chshapes_(1,chunk) = nChan;
     chshapes_(2,chunk) = ci.nrow();
     chshapes_(3,chunk) = nAnt_;
     goodChunk_(chunk) = True;
 
-    for (unsigned int i = 0; i < loadAxes.size(); i++) {
-      loadCalAxis(ci, chunk, loadAxes[i], polsel);
+    for(unsigned int i = 0; i < loadAxes.size(); i++) {
+      loadCalAxis(ci, chunk, loadAxes[i], pol, chansel);
 
       // print atm stats once per scan
       if (loadAxes[i]==PMS::ATM || loadAxes[i]==PMS::TSKY) {
@@ -531,17 +502,16 @@
           printAtmStats(thisscan);
           lastscan = thisscan;
         }
-
         thisspw = ci.thisSpw();
         if (thisspw != lastspw) {
-          uInt vectorsize = (loadAxes[i]==PMS::ATM ?
+          uInt vectorsize = ( loadAxes[i]==PMS::ATM ?
             (*atm_[chunk]).nelements() : (*tsky_[chunk]).nelements());
-          if (vectorsize == 1) {
-            logWarn("load_cache", "Setting " + PMS::axis(loadAxes[i]) +
-              " for spw " + String::toString(thisspw) +
+          if (vectorsize==1) {
+            logWarn("load_cache", "Setting " + 
+              PMS::axis(loadAxes[i]) + " for spw " +
+              String::toString(thisspw) +
               " to zero because it has only one channel.");
           }
-
           lastspw = thisspw;
         }
       }
@@ -551,65 +521,18 @@
     ci.next();
       
     // If a thread is given, update it.
-    if (thread != nullptr &&
-        (nChunk_ <= (int)THREAD_SEGMENT || chunk % THREAD_SEGMENT == 0)) {
+    if ((thread != nullptr) &&
+      ((nChunk_ <= (int)THREAD_SEGMENT) || (chunk % THREAD_SEGMENT == 0))) {
       progress = ((double)chunk+1) / nChunk_;
       thread->setProgress((unsigned int)((progress * 100) + 0.5));
     }
   }
 
-  if (divZero_)
-=======
-      // Cache the data shapes
-      chshapes_(0,chunk) = nPol;
-      chshapes_(1,chunk) = nChan;
-      chshapes_(2,chunk) = ci.nrow();
-      chshapes_(3,chunk) = nAnt_;
-      goodChunk_(chunk) = True;
-
-      for(unsigned int i = 0; i < loadAxes.size(); i++) {
-        loadCalAxis(ci, chunk, loadAxes[i], pol, chansel);
-        // print atm stats once per scan
-        if (loadAxes[i]==PMS::ATM || loadAxes[i]==PMS::TSKY) {
-            thisscan = ci.thisScan();
-            if (thisscan != lastscan) {
-                printAtmStats(thisscan);
-                lastscan = thisscan;
-            }
-            thisspw = ci.thisSpw();
-            if (thisspw != lastspw) {
-                uInt vectorsize = ( loadAxes[i]==PMS::ATM ?
-                    (*atm_[chunk]).nelements() :
-                    (*tsky_[chunk]).nelements());
-                if (vectorsize==1) {
-                    logWarn("load_cache", "Setting " + 
-                        PMS::axis(loadAxes[i]) + " for spw " +
-                        String::toString(thisspw) +
-                        " to zero because it has only one channel.");
-                }
-                lastspw = thisspw;
-            }
-        }
-      }
-
-      chunk++;
-      ci.next();
-      
-      // If a thread is given, update it.
-      if ((thread != nullptr) &&
-          ((nChunk_ <= (int)THREAD_SEGMENT) || (chunk % THREAD_SEGMENT == 0))) {
-          progress = ((double)chunk+1) / nChunk_;
-          thread->setProgress((unsigned int)((progress * 100) + 0.5));
-      }
-  }
-
   if (divZero_) {
->>>>>>> dec3815a
     logWarn("CalCache::loadIt", "Caught divide-by-zero exception in ratio plots; result(s) set to 1.0 and flagged");
   }
 }
 
-<<<<<<< HEAD
 void CalCache::loadCalChunks(ROCTIter& ci, PlotMSAveraging& pmsAveraging,
   const casacore::Vector<int>& nIterPerAve,
   const std::vector<PMS::Axis> loadAxes, ThreadCommunication* thread) {
@@ -772,15 +695,10 @@
   } // chunk loop
 }
 
-void CalCache::loadCalAxis(ROCTIter& cti, Int chunk, PMS::Axis axis, String pol) {
-    // for NewCalTable  
-=======
 void CalCache::loadCalAxis(ROCTIter& cti, casacore::Int chunk, PMS::Axis axis,
       casacore::String& pol, std::vector<casacore::Slice>& chansel) {
     // for NewCalTable
-
     // Get polarization selection slice
->>>>>>> dec3815a
     Slice parSlice1 = Slice();
     Slice parSlice2 = Slice();
     if (PMS::axisNeedsCalSlice(axis)) {
@@ -811,10 +729,6 @@
         case PMS::SPW:
             spw_(chunk) = cti.thisSpw();
             break;
-<<<<<<< HEAD
-        case PMS::CHANNEL:
-            cti.chan(*chan_[chunk]);
-=======
         case PMS::CHANNEL: {
             casacore::Vector<casacore::Int> channels;
             cti.chan(channels);
@@ -826,7 +740,6 @@
                 ConcatArrays<casacore::Int>(selectedChans, chanSlice);
             }
             *chan_[chunk] = selectedChans;
->>>>>>> dec3815a
             break;
         }
         case PMS::FREQUENCY: {
@@ -901,10 +814,7 @@
             if (!calType_.startsWith("KAntPos")) {
                 throw(AipsError( "ANTPOS has no meaning for this table"));
             }
-<<<<<<< HEAD
-=======
-
->>>>>>> dec3815a
+
             Cube<Float> fArray = cti.fparam();
             Array<Float> selectedAntPos;
             for (auto& chan_slice : chansel) {
@@ -1164,14 +1074,6 @@
             break;
         }
         case PMS::FLAG: {
-<<<<<<< HEAD
-            if (polnRatio_) {
-                *flag_[chunk] = cti.flag()(parSlice1, Slice(), Slice()) |
-                    cti.flag()(parSlice2, Slice(), Slice());
-            } else {
-                *flag_[chunk] = cti.flag()(parSlice1, Slice(), Slice());
-            }
-=======
             Cube<Bool> flagArray = cti.flag();
 
             Array<Bool> selectedFlag;
@@ -1187,7 +1089,6 @@
             }
 
             *flag_[chunk] = selectedFlag;
->>>>>>> dec3815a
             break;
         }
         /*
