//# MSUtil.h: Definitions for casacore::MS utilities
//# Copyright (C) 2011
//# Associated Universities, Inc. Washington DC, USA.
//#
//# This library is free software; you can redistribute it and/or modify it
//# under the terms of the GNU Library General Public License as published by
//# the Free Software Foundation; either version 2 of the License, or (at your
//# option) any later version.
//#
//# This library is distributed in the hope that it will be useful, but WITHOUT
//# ANY WARRANTY; without even the implied warranty of MERCHANTABILITY or
//# FITNESS FOR A PARTICULAR PURPOSE.  See the GNU Library General Public
//# License for more details.
//#
//# You should have received a copy of the GNU Library General Public License
//# along with this library; if not, write to the Free Software Foundation,
//# Inc., 675 Massachusetts Ave, Cambridge, MA 02139, USA.
//#
//# Correspondence concerning AIPS++ should be adressed as follows:
//#        Internet email: aips2-request@nrao.edu.
//#        Postal address: AIPS++ Project Office
//#                        National Radio Astronomy Observatory
//#                        520 Edgemont Road
//#                        Charlottesville, VA 22903-2475 USA
//#
//#
//# $Id$

#ifndef MSVIS_MSUTIL_H
#define MSVIS_MSUTIL_H
#include <casa/aips.h>
#include <ms/MeasurementSets/MeasurementSet.h>
<<<<<<< HEAD
#include <ms/MeasurementSets/MSColumns.h>

=======
#include <measures/Measures/MDirection.h>
>>>>>>> 84c435db
namespace casa { //# NAMESPACE CASA - BEGIN

  class MSUtil{

  public:
    //Empty Constructor if needed
    MSUtil();
    //This method gives you the channels (and spws) that will cover the 
    //freq range provided in the frame the user stated. 
    //The conversion from the data frame will be done properly for finding this
    //spw, start, nchan will be resized appropriately
    static void getSpwInFreqRange(casacore::Vector<casacore::Int>& spw, casacore::Vector<casacore::Int>& start,
				  casacore::Vector<casacore::Int>& nchan,
				  const casacore::MeasurementSet& ms, 
				  const casacore::Double freqStart,
				  const casacore::Double freqEnd,
				  const casacore::Double freqStep,
				  const casacore::MFrequency::Types freqframe=casacore::MFrequency::LSRK, 
				  const casacore::Int fieldId=0);
    
    //A version of the above for all the fields in the MS
    static void getSpwInFreqRangeAllFields(casacore::Vector<casacore::Int>& spw, casacore::Vector<casacore::Int>& start,
			  casacore::Vector<casacore::Int>& nchan,
			  const casacore::MeasurementSet& ms,
			  const casacore::Double freqStart,
			  const casacore::Double freqEnd,
			  const casacore::Double freqStep,
			  const casacore::MFrequency::Types freqframe=casacore::MFrequency::LSRK);
	//Get the channel range in a spw  and a given frequency range in given frame
     static void getChannelRangeFromFreqRange(casacore::Int& start,
				  casacore::Int& nchan,
				  const casacore::MeasurementSet& ms,
				  const casacore::Int spw,
				  const casacore::Double freqStart,
				  const casacore::Double freqEnd,
				  const casacore::Double freqStep,
			    const casacore::MFrequency::Types freqframe= casacore::MFrequency::LSRK);
    // The following wil provide the range of frequency convered in the frame requested by the spw, channel selection 
 
     static casacore::Bool getFreqRangeInSpw( casacore::Double& freqStart,
			      casacore::Double& freqEnd, 
			      const casacore::Vector<casacore::Int>& spw, 
			      const casacore::Vector<casacore::Int>& start,
			      const casacore::Vector<casacore::Int>& nchan,
			      const casacore::MeasurementSet& ms, 
			      const casacore::MFrequency::Types freqframe=casacore::MFrequency::LSRK,
				   const casacore::Int fieldId=0, const casacore::Bool edge=true );
     ///This version does not use a fieldid but uses the ones in the ms
     static casacore::Bool getFreqRangeInSpw( casacore::Double& freqStart,
			      casacore::Double& freqEnd, 
			      const casacore::Vector<casacore::Int>& spw, 
			      const casacore::Vector<casacore::Int>& start,
			      const casacore::Vector<casacore::Int>& nchan,
			      const casacore::MeasurementSet& ms, 
			      const casacore::MFrequency::Types freqframe=casacore::MFrequency::LSRK,
			       const casacore::Bool edge=true );
     
     //if useFieldInMS=True fieldids are ignored
     static casacore::Bool getFreqRangeInSpw( casacore::Double& freqStart,
			      casacore::Double& freqEnd, 
			      const casacore::Vector<casacore::Int>& spw, 
			      const casacore::Vector<casacore::Int>& start,
			      const casacore::Vector<casacore::Int>& nchan,
			      const casacore::MeasurementSet& ms, 
			      const casacore::MFrequency::Types freqframe,
					      const casacore::Vector<casacore::Int>& fieldId, const casacore::Bool edge=true, const casacore::Bool useFieldsInMS=false );
     //This version gets the range of frequency in SOURCE frame for an ephem source
     //either trackDIr should be a known planet or ephemPath should not be an
     //empty string. Also return a systemic velocity w.r.t TOPO  at the closest time in
     // the ms of the reference epoch provided
     static  casacore::Bool getFreqRangeAndRefFreqShift( casacore::Double& freqStart,
							 casacore::Double& freqEnd,
							 casacore::Quantity& sysvel,
							 const casacore::MEpoch& refEp,
							 const casacore::Vector<casacore::Int>& spw,
							 const casacore::Vector<casacore::Int>& start,
							 const casacore::Vector<casacore::Int>& nchan,
							 const casacore::MeasurementSet& ms, 
						      
						       const casacore::String& ephemPath=casacore::String(""),
						       const casacore::MDirection& trackDir=casacore::MDirection(casacore::MDirection::APP),
						       const casacore::Bool fromEdge=true);
     
    //Return all the selected SPW types selected in the selected casacore::MS if the input ms
    //is a reference MS. Else it will return all the types in the  SPW table
    static casacore::Vector<casacore::String> getSpectralFrames(casacore::Vector<casacore::MFrequency::Types>& types, const casacore::MeasurementSet& ms);

    static void getIndexCombination(const casacore::ROMSColumns& mscol, casacore::Matrix<casacore::Int>& retval);
  private:
    static void rejectConsecutive(const casacore::Vector<casacore::Double>& t, casacore::Vector<casacore::Double>& retval, casacore::Vector<casacore::Int>& indx);

  };
} //# NAMESPACE CASA - END
#endif<|MERGE_RESOLUTION|>--- conflicted
+++ resolved
@@ -30,12 +30,8 @@
 #define MSVIS_MSUTIL_H
 #include <casa/aips.h>
 #include <ms/MeasurementSets/MeasurementSet.h>
-<<<<<<< HEAD
 #include <ms/MeasurementSets/MSColumns.h>
-
-=======
 #include <measures/Measures/MDirection.h>
->>>>>>> 84c435db
 namespace casa { //# NAMESPACE CASA - BEGIN
 
   class MSUtil{
