--- conflicted
+++ resolved
@@ -1,129 +1,6 @@
 from __future__ import absolute_import
 from __future__ import print_function
 import os
-<<<<<<< HEAD
-=======
-from taskinit import *
-from mstools import write_history
-
-def fluxscale(vis=None,caltable=None,fluxtable=None,reference=None,transfer=None,listfile=None,append=None,refspwmap=None,gainthreshold=None,antenna=None,timerange=None,scan=None,incremental=None,fitorder=None,display=None):
-       """Bootstrap the flux density scale from standard calibrators:
-
-       After running gaincal on standard flux density calibrators (with or
-       without a model), and other calibrators with unknown flux densities,
-       fluxscale will determine the flux density of the unknowns calibrators
-       that are most consistent with the standard calibrator antenna gains.
-
-       Keyword arguments:
-       vis -- Name of input visibility file
-               default: none; example: vis='ngc5921.ms'
-       caltable -- Name of input calibration table
-               default: none; example: caltable='ngc5921.gcal'
-               This cal table was obtained from task gaincal.
-       fluxtable -- Name of output, flux-scaled calibration table
-               default: none; example: fluxtable='ngc5921.gcal2'
-               The gains in this table have been adjusted by the
-               derived flux density each calibrator.  The MODEL_DATA
-               column has NOT been updated for the flux density of the
-               calibrator.  Use setjy to do this if it is a point source.
-       reference -- Reference field name(s)
-               The names of the fields with a known flux densities or
-                  visibilties that have been placed in the MODEL column
-                  by setjy or ft for a model not in the CASA system.
-               The syntax is similar to field.  Hence field index or
-                  names can be used.
-               default: none; example: reference='1328+307'
-       transfer -- Transfer field name(s)
-               The names of the fields with unknown flux densities.
-                  These should be point-like calibrator sources
-               The syntax is similar to field.  Hence source index or
-                 names can be used.
-               default: '' = all sources in caltable that are not specified
-                  as reference sources.  Do not include unknown target sources
-               example: transfer='1445+099, 3C84'; transfer = '0,4'
-
-               NOTE: All fields in reference and transfer must have solutions
-               in the caltable.
-
-       listfile -- Fit listfile name
-               The list file contains the flux density, flux density error,
-                 S/N, and number of solutions (all antennas and feeds) for each
-                 spectral window.  NOTE: The nominal spectral window frequencies
-                 will be included in the future.
-               default: '' = no fit listfile will be created.
-
-       append -- Append fluxscaled solutions to the fluxtable.
-               default: False; (will overwrite if already existing)
-               example: append=True
-       refspwmap -- Vector of spectral windows enablings scaling across
-               spectral windows
-               default: [-1]==> none.
-               Example with 4 spectral windows:
-               if the reference fields were observed only in spw=1 & 3,
-               and the transfer fields were observed in all 4 spws (0,1,2,3),
-               specify refspwmap=[1,1,3,3].
-               This will ensure that transfer fields observed in spws 0,1,2,3
-               will be referenced to reference field solutions only in
-               spw 1 or 3.
-
-       gainthreshold -- % deviation threshold from the median gain to be used flux scaling derivation
-
-       antenna -- Select antennas to be used to derive flux scaling 
-
-       timerange -- Select timerage to be used to derive flux scaling with given antenna selection
-
-       scan -- Select scans to be used to derived flux scaling with given antenna selection
-
-       incremental -- Create an incremental caltable containing only the gain correction 
-                    factors. 
-               default: False; (older behavior, produces flux scaled gain table)
-
-       fitorder -- the order of spectral fitting when solutions for multiple spws are available
-               default: 1
-
-       display -- display statistics (histogram)  of derived correction factors
-               default: false
-       """
-
-       try:
-               casalog.origin('fluxscale')
-
-               mycb = cbtool()
-               # check the input param
-               if fluxtable=="": 
-                   casalog.post("Missing fluxtable name.","SEVERE")
-                   raise Exception, "Missing fluxtable name." 
-               else:
-                   if os.path.exists(fluxtable) and not append:
-                       casalog.post("fluxtable %s exists." % fluxtable, "SEVERE")
-                       raise Exception, "fluxtable %s exists. Please specify a different name. Or set append=True, to append the results to the table." % fluxtable
-
-               mycb.open(filename=vis,compress=False,addcorr=False,addmodel=False)
-               output = mycb.fluxscale(tablein=caltable,tableout=fluxtable,reference=reference,
-                              transfer=transfer,listfile=listfile,append=append,
-			      refspwmap=refspwmap,gainthreshold=gainthreshold,antenna=antenna,
-                              timerange=timerange,scan=scan,
-                              incremental=incremental,fitorder=fitorder,display=display)
-               mycb.close()
-
-               #write history
-               try:
-                      param_names = fluxscale.func_code.co_varnames[:fluxscale.func_code.co_argcount]
-                      param_vals = [eval(p) for p in param_names]
-                      write_history(mstool(), vis, 'fluxscale', param_names,
-                                    param_vals, casalog)
-                      writeResultsHistory(mstool(), vis, casalog, output)
-               except Exception, instance:
-                      casalog.post("*** Error \'%s\' updating HISTORY" % (instance),
-                                   'WARN')
-
-       except Exception, instance:
-               print '*** Error ***',instance
-               mycb.close()
-               raise Exception, instance
-
-       return output
->>>>>>> 66795c3f
 
 # get is_CASA6 and is_python3
 from casatasks.private.casa_transition import *
@@ -310,6 +187,15 @@
         casalog.origin('fluxscale')
 
         mycb = calibrater()
+        # check the input param
+        if fluxtable=="":
+            casalog.post("Missing fluxtable name.","SEVERRE")
+            raise Exception("Missing fluxtable name.")
+        else:
+            if os.path.exists(fluxtable) and not append:
+                casalog.post("fluxtable %s exists." % fluxtable, "SEVERE")
+                raise Exception("fluxtable %s exists. Please specify a different name. Or set append=True, to append the results to the table." % fluxtable)
+
         mycb.open(filename=vis,compress=False,addcorr=False,addmodel=False)
         output = mycb.fluxscale(tablein=caltable,tableout=fluxtable,reference=reference,
                                 transfer=transfer,listfile=listfile,append=append,
