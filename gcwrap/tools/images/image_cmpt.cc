#include <image_cmpt.h>

#include <iostream>
#include <sys/wait.h>
#include <casa/Arrays/ArrayIO.h>
#include <casa/Arrays/ArrayMath.h>
#include <casa/Arrays/ArrayUtil.h>
#include <casa/Arrays/MaskedArray.h>
#include <casa/BasicMath/Random.h>
#include <casa/BasicSL/String.h>
#include <casa/Containers/Record.h>
#include <casa/Exceptions/Error.h>
#include <casa/fstream.h>
#include <casa/BasicSL/STLIO.h>
#include <casa/Logging/LogFilter.h>
#include <casa/Logging/LogIO.h>
#include <casa/Logging/LogOrigin.h>
#include <casa/OS/Directory.h>
#include <casa/OS/EnvVar.h>
#include <casa/OS/HostInfo.h>
#include <casa/OS/RegularFile.h>
#include <casa/OS/SymLink.h>
#include <casa/Quanta/QuantumHolder.h>
#include <casa/Utilities/Assert.h>

#include <images/Images/ImageExpr.h>
#include <images/Images/ImageExprParse.h>
#include <images/Images/ImageFITSConverter.h>
#include <images/Images/ImageInterface.h>
#include <images/Images/ImageStatistics.h>
#include <images/Images/ImageSummary.h>
#include <images/Images/ImageUtilities.h>
#include <images/Images/LELImageCoord.h>
#include <images/Images/PagedImage.h>
#include <images/Images/RebinImage.h>
#include <images/Images/TempImage.h>
#include <images/Regions/ImageRegion.h>
#include <images/Regions/WCLELMask.h>
#include <lattices/LatticeMath/Fit2D.h>
#include <lattices/LatticeMath/LatticeFit.h>
#include <lattices/LEL/LatticeExprNode.h>
#include <lattices/Lattices/LatticeIterator.h>
#include <lattices/LRegions/LatticeRegion.h>
#include <lattices/LatticeMath/LatticeSlice1D.h>
#include <lattices/Lattices/LatticeUtilities.h>
#include <lattices/LRegions/LCBox.h>
#include <lattices/LRegions/LCSlicer.h>
#include <lattices/Lattices/MaskedLatticeIterator.h>
#include <lattices/Lattices/PixelCurve1D.h>
#include <lattices/LRegions/RegionType.h>
#include <lattices/Lattices/TiledLineStepper.h>
#include <measures/Measures/Stokes.h>
#include <measures/Measures/MeasIERS.h>
#include <scimath/Fitting/LinearFitSVD.h>
#include <scimath/Functionals/Polynomial.h>
#include <scimath/Mathematics/VectorKernel.h>
#include <tables/LogTables/NewFile.h>

#include <components/ComponentModels/GaussianDeconvolver.h>
#include <components/ComponentModels/SkyCompRep.h>
#include <components/SpectralComponents/SpectralListFactory.h>

#include <imageanalysis/ImageAnalysis/BeamManipulator.h>
#include <imageanalysis/ImageAnalysis/CasaImageBeamSet.h>
#include <imageanalysis/ImageAnalysis/ComplexImageRegridder.h>
#include <imageanalysis/ImageAnalysis/ComponentImager.h>
#include <imageanalysis/ImageAnalysis/ComponentListDeconvolver.h>
#include <imageanalysis/ImageAnalysis/Image2DConvolver.h>
#include <imageanalysis/ImageAnalysis/ImageBoxcarSmoother.h>
#include <imageanalysis/ImageAnalysis/ImageCollapser.h>
#include <imageanalysis/ImageAnalysis/ImageConcatenator.h>
#include <imageanalysis/ImageAnalysis/ImageConvolverTask.h>
#include <imageanalysis/ImageAnalysis/ImageCropper.h>
#include <imageanalysis/ImageAnalysis/ImageDecimator.h>
#include <imageanalysis/ImageAnalysis/ImageDecomposerTask.h>
#include <imageanalysis/ImageAnalysis/ImageExprCalculator.h>
#include <imageanalysis/ImageAnalysis/ImageFactory.h>
#include <imageanalysis/ImageAnalysis/ImageFFTer.h>
#include <imageanalysis/ImageAnalysis/ImageFitter.h>
#include <imageanalysis/ImageAnalysis/ImageHanningSmoother.h>
#include <imageanalysis/ImageAnalysis/ImageHistogramsCalculator.h>
#include <imageanalysis/ImageAnalysis/ImageHistory.h>
#include <imageanalysis/ImageAnalysis/ImageMaskedPixelReplacer.h>
#include <imageanalysis/ImageAnalysis/ImageMaskHandler.h>
#include <imageanalysis/ImageAnalysis/ImageMaxFitter.h>
#include <imageanalysis/ImageAnalysis/ImageMetaDataRW.h>
#include <imageanalysis/ImageAnalysis/ImageMomentsTask.h>
#include <imageanalysis/ImageAnalysis/ImagePadder.h>
#include <imageanalysis/ImageAnalysis/ImageProfileFitter.h>
#include <imageanalysis/ImageAnalysis/ImagePrimaryBeamCorrector.h>
#include <imageanalysis/ImageAnalysis/ImageRebinner.h>
#include <imageanalysis/ImageAnalysis/ImageRegridder.h>
#include <imageanalysis/ImageAnalysis/ImageRotator.h>
#include <imageanalysis/ImageAnalysis/ImageStatsCalculator.h>
#include <imageanalysis/ImageAnalysis/ImageTransposer.h>
#include <imageanalysis/ImageAnalysis/PeakIntensityFluxDensityConverter.h>
#include <imageanalysis/ImageAnalysis/PixelValueManipulator.h>
#include <imageanalysis/ImageAnalysis/PVGenerator.h>
#include <imageanalysis/ImageAnalysis/SepImageConvolverTask.h>
#include <imageanalysis/ImageAnalysis/StatImageCreator.h>
#include <imageanalysis/ImageAnalysis/SubImageFactory.h>
#include <imageanalysis/ImageAnalysis/TwoPointCorrelator.h>

#include <componentlist_cmpt.h>

#include <stdcasa/version.h>

#include <casa/namespace.h>

#include <memory>

using namespace std;

#define _ORIGIN LogOrigin(_class, __func__, WHERE)

using namespace casacore;
using namespace casa;

namespace casac {

const String image::_class = "image";

image::image() : _log(), _imageF(), _imageC() {}

// private ImageInterface constructor for on the fly components
// The constructed object will take over management of the provided pointer
// using a shared_ptr

image::image(casacore::ImageInterface<casacore::Float> *inImage) :
    _log(), _imageF(inImage), _imageC(), _imageD(), _imageDC() {
}

image::image(ImageInterface<Complex> *inImage) :
    _log(), _imageF(), _imageC(inImage), _imageD(), _imageDC() {
}

image::image(casacore::ImageInterface<casacore::Double> *inImage) :
    _log(), _imageF(), _imageC(), _imageD(inImage), _imageDC() {
}

image::image(ImageInterface<DComplex> *inImage) :
    _log(), _imageF(), _imageC(), _imageD(), _imageDC(inImage) {
}

image::image(casa::SPIIF inImage) :
    _log(), _imageF(inImage), _imageC(), _imageD(), _imageDC() {
}

image::image(casa::SPIIC inImage) :
    _log(), _imageF(), _imageC(inImage), _imageD(), _imageDC() {
}

image::image(casa::SPIID inImage)
    : _imageD(inImage) {}

image::image(casa::SPIIDC inImage)
    : _imageDC(inImage) {}

image::image(ITUPLE mytuple) {
    _setImage(mytuple);
}


image::~image() {}

image* image::adddegaxes(
    const std::string& outfile, bool direction,
    bool spectral, const std::string& stokes, bool linear,
    bool tabular, bool overwrite, bool silent
) {
    try {
        _log << _ORIGIN;
        if (_detached()) {
            return nullptr;
        }
        _notSupported(__func__);
        if (_imageF) {
            casa::SPCIIF myim = _imageF;
            return _adddegaxes(
                myim, outfile, direction, spectral, stokes,
                linear, tabular, overwrite, silent
            );
        }
        else {
            casa::SPCIIC myim = _imageC;
            return _adddegaxes(
                myim, outfile, direction, spectral, stokes,
                linear, tabular, overwrite, silent
            );
        }
    }
    catch (const AipsError& x) {
        _log << LogIO::SEVERE << "Exception Reported: " << x.getMesg()
            << LogIO::POST;
        RETHROW(x);
    }
    return nullptr;
}

template<class T> image* image::_adddegaxes(
    SPCIIT inImage,
    const std::string& outfile, bool direction,
        bool spectral, const std::string& stokes, bool linear,
        bool tabular, bool overwrite, bool silent
) {
    _log << _ORIGIN;
    PtrHolder<ImageInterface<T> > outimage;
    ImageUtilities::addDegenerateAxes(
        _log, outimage, *inImage, outfile,
        direction, spectral, stokes, linear, tabular, overwrite, silent
    );
    auto *outPtr = outimage.ptr();
    outimage.clear(false);
    SPIIT z(outPtr);
    vector<String> names {
        "outfile", "direction", "spectral", "stokes",
        "linear", "tabular", "overwrite", "silent"
    };
    vector<variant> values {
        outfile, direction, spectral, stokes,
        linear, tabular, overwrite, silent
    };
    _addHistory(z, "adddegaxes", names, values);
    return new image(z);
}

bool image::addnoise(
    const std::string& type, const std::vector<double>& pars,
    const variant& region, bool zeroIt, const vector<int>& seeds
) {
    try {
        _log << LogOrigin("image", __func__);
        if (_detached()) {
            return false;
        }
        _notSupported(__func__);
        SHARED_PTR<Record> pRegion = _getRegion(region, false);
        SHARED_PTR<std::pair<Int, Int> > seedPair(new std::pair<Int, Int>(0, 0));
        if (seeds.size() >= 2) {
            seedPair->first = seeds[0];
            seedPair->second = seeds[1];
        }
        else {
            Time now;
            Double seedBase = 1e7*now.modifiedJulianDay();
            seedPair->second = (Int)((uInt)seedBase);
            seedPair->first = seeds.size() == 1
                ? seeds[0]
                : (Int)((uInt)(1e7*(seedBase - seedPair->second)));
        }
        if (_imageF) {
            PixelValueManipulator<Float>::addNoise(
                _imageF, type, *pRegion,
                pars, zeroIt, seedPair.get()
            );
        }
        else {
            PixelValueManipulator<Complex>::addNoise(
                _imageC, type, *pRegion,
                pars, zeroIt, seedPair.get()
            );
        }
        vector<String> names { "type", "pars", "region", "zeroit", "seeds" };
        vector<variant> values { type, pars, region, zeroIt, seeds };
        _addHistory(__func__, names, values);
        _stats.reset();
        return true;
    }
    catch (const AipsError& x) {
        _log << LogIO::SEVERE << "Exception Reported: " << x.getMesg()
                << LogIO::POST;
        RETHROW(x);
    }
    return false;
}

record* image::beamarea(int channel, int polarization) {
    try {
        _log << _ORIGIN;
        if (_detached()) {
            return nullptr;
        }
        _notSupported(__func__);
        auto dc = _imageF
            ? _imageF->coordinates().directionCoordinate()
            : _imageC->coordinates().directionCoordinate();
        auto pixelArea = dc.getPixelArea();
        auto beamInPixels = _imageF
            ? _imageF->imageInfo().getBeamAreaInPixels(
                channel, polarization, dc
            )
            : _imageC->imageInfo().getBeamAreaInPixels(
                    channel, polarization, dc
            );
        auto arcsec2 = beamInPixels*pixelArea;
        record *rec = new record();
        rec->insert("pixels", beamInPixels);
        rec->insert("arcsec2", arcsec2.getValue("arcsec2"));
        return rec;
    }
    catch (const AipsError& x) {
        _log << LogIO::SEVERE << "Exception Reported: " << x.getMesg()
                << LogIO::POST;
        RETHROW(x);
    }
    return nullptr;
}

record* image::beamforconvolvedsize(
    const variant& source, const variant& convolved
) {
    try {
        _log << _ORIGIN;
        Vector<casacore::Quantity> sourceParam, convolvedParam;
        if (
            ! toCasaVectorQuantity(source, sourceParam)
            || sourceParam.size() != 3
        ) {
            throw(AipsError("Cannot understand source values"));
        }
        if (
            ! toCasaVectorQuantity(convolved, convolvedParam)
            && convolvedParam.size() != 3
        ) {
            throw(AipsError("Cannot understand target values"));
        }
        Angular2DGaussian mySource(sourceParam[0], sourceParam[1], sourceParam[2]);
        GaussianBeam myConvolved(convolvedParam[0], convolvedParam[1], convolvedParam[2]);
        GaussianBeam neededBeam;
        try {
            if (GaussianDeconvolver::deconvolve(neededBeam, myConvolved, mySource)) {
                // throw without a message here, it will be caught
                // in the associated catch block and a new error will
                // be thrown with the appropriate message.
                throw AipsError();
            }
        }
        catch (const AipsError& x) {
            ostringstream os;
            os << "Unable to reach target resolution of "
                << myConvolved << " Input source "
                << mySource << " is probably too large.";
            throw AipsError(os.str());
        }
        Record ret;
        QuantumHolder qh(neededBeam.getMajor());
        ret.defineRecord("major", qh.toRecord());
        qh = QuantumHolder(neededBeam.getMinor());
        ret.defineRecord("minor", qh.toRecord());
        qh = QuantumHolder(neededBeam.getPA());
        ret.defineRecord("pa", qh.toRecord());
        return fromRecord(ret);
    }
    catch (const AipsError& x) {
        _log << LogIO::SEVERE << "Exception Reported: " << x.getMesg()
            << LogIO::POST;
        RETHROW(x);
    }
    return nullptr;
}

record* image::boundingbox(const variant& region) {
    try {
        _log << _ORIGIN;
        if (_detached()) {
            return nullptr;
        }
        _notSupported(__func__);
        if (_imageF) {
            return _boundingbox(_imageF, region);
        }
        else if (_imageC) {
            return _boundingbox(_imageC, region);
        }
        else {
            ThrowCc("Logic error");
        }
   }
    catch (const AipsError& x) {
        _log << LogIO::SEVERE << "Exception Reported: " << x.getMesg()
            << LogIO::POST;
        RETHROW(x);
    }
    return nullptr;
}

template <class T> record* image::_boundingbox(
    SPIIT image, const variant& region
) const {
    auto myreg = _getRegion(region, false);
    ImageMetaData<T> md(image);
    return fromRecord(*md.getBoundingBox(*myreg));
}

image* image::boxcar(
    const string& outfile, const variant& region,
    const variant& vmask, int axis, int width, bool drop,
    const string& dmethod,
    bool overwrite, bool stretch
) {
    LogOrigin lor(_class, __func__);
    _log << lor;
    if (_detached()) {
        throw AipsError("Unable to create image");
    }
    try {
        _notSupported(__func__);
        if (axis < 0) {
            const auto& csys = _imageF
                ? _imageF->coordinates()
                : _imageC->coordinates();
            ThrowIf(
                ! csys.hasSpectralAxis(),
                "Axis not specified and image has no spectral coordinate"
            );
            axis = csys.spectralAxisNumber(false);
        }
        if (_imageF) {
            SPCIIF image = _imageF;
            return _boxcar(
                image, region, vmask, outfile,
                overwrite, stretch, axis, width, drop,
                dmethod, lor
            );
        }
        else {
            SPCIIC image = _imageC;
            return _boxcar(
                image, region, vmask, outfile,
                overwrite, stretch, axis, width, drop,
                dmethod, lor
            );
        }
    }
    catch (const AipsError& x) {
        _log << LogIO::SEVERE << "Exception Reported: " << x.getMesg()
            << LogIO::POST;
        RETHROW(x);
    }
    return nullptr;
}

template <class T> image* image::_boxcar(
    SPCIIT myimage, const variant& region,
    const variant& mask, const string& outfile, bool overwrite,
    bool stretch, int axis, int width, bool drop,
    const string& dmethod, const LogOrigin& lor
) {
    ImageBoxcarSmoother<T> smoother(
        myimage, _getRegion(region, true).get(),
        _getMask(mask), outfile, overwrite
    );
    smoother.setAxis(axis);
    smoother.setDecimate(drop);
    smoother.setStretch(stretch);
    smoother.setWidth(width);
    ImageDecimatorData::Function dFunction = ImageDecimatorData::NFUNCS;
    if (drop) {
        String mymethod = dmethod;
        mymethod.downcase();
        if (mymethod.startsWith("m")) {
            dFunction = ImageDecimatorData::MEAN;
        }
        else if (mymethod.startsWith("c")) {
            dFunction = ImageDecimatorData::COPY;
        }
        else {
            ThrowCc(
                "Value of dmethod must be "
                    "either 'm'(ean) or 'c'(opy)"
            );
        }
        smoother.setDecimationFunction(dFunction);
    }
    vector<String> names {
        "outfile", "region", "mask", "axis", "width",
        "drop", "dmethod", "overwrite", "stretch"
    };
    vector<variant> values {
        outfile, region, mask, axis, width,
        drop, dmethod, overwrite, stretch
    };
    if (_doHistory) {
        auto msgs = _newHistory("boxcar", names, values);
        smoother.addHistory(lor, msgs);
    }
    return new image(smoother.smooth());
}

std::string image::brightnessunit() {
    if (_detached()) {
        return "";
    }
    try {
       auto unit =_imageF
            ? _imageF->units().getName()
            : _imageC->units().getName();
       return unit;
    }
    catch (const AipsError& x) {
        _log << LogIO::SEVERE << "Exception Reported: " << x.getMesg()
                << LogIO::POST;
        RETHROW(x);
    }
    return "";
}

bool image::calc(const std::string& expr, bool verbose) {
    try {
        _log << _ORIGIN;
        if (_detached()) {
            return false;
        }
        _notSupported(__func__);
        if (_imageF) {
            ImageExprCalculator<Float>::compute2(_imageF, expr, verbose);
        }
        else {
            ImageExprCalculator<Complex>::compute2(_imageC, expr, verbose);
        }
        vector<String> names = {"expr", "verbose"};
        vector<variant> values = {expr, verbose};
        _addHistory(__func__, names, values);
        _stats.reset();
        return true;
    }
    catch (const AipsError& x) {
        _log << LogIO::SEVERE << "Exception Reported: " << x.getMesg()
            << LogIO::POST;
        RETHROW(x);
    }
    return false;
}

bool image::calcmask(
    const string& mask, const string& maskName, bool makeDefault
) {
    try {
        _log << _ORIGIN;
        if (_detached()) {
            return false;
        }
        Record region;
        if (_imageF) {
            ImageMaskHandler<Float> imh(_imageF);
            imh.calcmask(mask, region, maskName, makeDefault);
        }
        else if (_imageC){
            ImageMaskHandler<Complex> imh(_imageC);
            imh.calcmask(mask, region, maskName, makeDefault);
        }
        else if (_imageD) {
            ImageMaskHandler<Double> imh(_imageD);
            imh.calcmask(mask, region, maskName, makeDefault);
        }
        else if (_imageDC) {
            ImageMaskHandler<DComplex> imh(_imageDC);
            imh.calcmask(mask, region, maskName, makeDefault);
        }
        else {
            ThrowCc("Logic error");
        }
        vector<String> names {"mask", "name", "asdefault"};
        vector<variant> values {mask, maskName, makeDefault};
        _addHistory(__func__, names, values);
        return true;
    }
    catch (const AipsError& x) {
        _log << LogIO::SEVERE << "Exception Reported: " << x.getMesg()
            << LogIO::POST;
        RETHROW(x);
    }
    return false;
}

bool image::close() {
    try {
        _log << _ORIGIN;
        _reset();
        MeasIERS::closeTables();
        return true;
    }
    catch (const AipsError& x) {
        _log << LogIO::SEVERE << "Exception Reported: " << x.getMesg()
                << LogIO::POST;
        RETHROW(x);
    }
    return false;
}

image* image::collapse(
    const string& function, const variant& axes,
    const string& outfile, const variant& region, const string& box,
    const string& chans, const string& stokes, const string& mask,
    const bool overwrite, const bool stretch
) {
    _log << _ORIGIN;
    if (_detached()) {
        return 0;
    }
    try {
        _notSupported(__func__);
        IPosition myAxes;
        if (axes.type() == variant::INT) {
            myAxes = IPosition(1, axes.toInt());
        }
        else if (axes.type() == variant::INTVEC) {
            myAxes = IPosition(axes.getIntVec());
        }
        else if (
            axes.type() == variant::STRINGVEC
            || axes.type() == variant::STRING
        ) {
            Vector<String> axVec = (axes.type() == variant::STRING)
                ? Vector<String> (1, axes.getString())
                : toVectorString(axes.toStringVec());
            myAxes = IPosition(
                _imageF
                ? _imageF->coordinates().getWorldAxesOrder(
                    axVec, false
                )
                : _imageC->coordinates().getWorldAxesOrder(
                    axVec, false
                )
            );
            for (
                IPosition::iterator iter = myAxes.begin();
                iter != myAxes.end(); iter++
            ) {
                ThrowIf(
                    *iter < 0,
                    "At least one specified axis does not exist"
                );
            }
        }
        else {
            ThrowCc("Unsupported type for parameter axes");
        }
        SHARED_PTR<Record> regRec = _getRegion(region, true);
        String aggString = function;
        aggString.trim();
        aggString.downcase();
        ThrowIf(
            aggString == "avdev",
            "avdev currently not supported. Let us know if you have a need for it"
        );
        vector<String> names {
            "function", "axes", "outfile", "region", "box",
            "chans", "stokes", "mask", "overwrite", "stretch"
        };
        vector<variant> values {
            function, axes, outfile, region, box,
            chans, stokes, mask, overwrite, stretch
        };

        String myStokes = stokes;
        if (_imageF) {
            CasacRegionManager rm(_imageF->coordinates());
            String diagnostics;
            uInt nSelectedChannels;
            Record myreg = rm.fromBCS(
                diagnostics, nSelectedChannels, myStokes, regRec.get(),
                "", chans, CasacRegionManager::USE_ALL_STOKES, box,
                _imageF->shape(), mask, false
            );
            ImageCollapser<Float> collapser(
                aggString, _imageF, &myreg,
                mask, myAxes, false, outfile, overwrite
            );
            collapser.setStretch(stretch);
            if (_doHistory) {
                collapser.addHistory(_ORIGIN, "ia." + String(__func__), names, values);
            }
            return new image(collapser.collapse());
        }
        else {
            CasacRegionManager rm(_imageC->coordinates());
            String diagnostics;
            uInt nSelectedChannels;
            Record myreg = rm.fromBCS(
                diagnostics, nSelectedChannels, myStokes, regRec.get(),
                "", chans, CasacRegionManager::USE_ALL_STOKES, box,
                _imageC->shape(), mask, false
            );
            ImageCollapser<Complex> collapser(
                aggString, _imageC, &myreg,
                mask, myAxes, false, outfile, overwrite
            );
            collapser.setStretch(stretch);
            if (_doHistory) {
                collapser.addHistory(_ORIGIN, "ia." + String(__func__), names, values);
            }
            return new image(collapser.collapse());
        }
    }
    catch (const AipsError& x) {
        _log << LogIO::SEVERE << "Exception Reported: " << x.getMesg()
            << LogIO::POST;
        RETHROW(x);
    }
    return nullptr;
}

record* image::commonbeam() {
    try {
        _log << _ORIGIN;
        if (_detached()) {
            return nullptr;
        }
        _notSupported(__func__);
        ImageInfo myInfo = _imageF ? _imageF->imageInfo() : _imageC->imageInfo();
        ThrowIf(
            ! myInfo.hasBeam(),
            "This image has no beam(s)."
        );
        GaussianBeam beam;
        if (myInfo.hasSingleBeam()) {
            _log << LogIO::WARN
                << "This image only has one beam, so just returning that"
                << LogIO::POST;
            beam = myInfo.restoringBeam();
        }
        else {
            // multiple beams in this image
            beam = CasaImageBeamSet(myInfo.getBeamSet()).getCommonBeam();
        }
        beam.setPA(casacore::Quantity(beam.getPA("deg", true), "deg"));
        Record x = beam.toRecord();
        x.defineRecord("pa", x.asRecord("positionangle"));
        x.removeField("positionangle");
        return fromRecord(x);
    }
    catch (const AipsError& x) {
        _log << LogIO::SEVERE << "Exception Reported: " << x.getMesg()
            << LogIO::POST;
        RETHROW(x);
    }
    return nullptr;
}

image* image::continuumsub(
    const string& outline, const string& outcont,
    const variant& region, const vector<int>& channels,
    const string& pol, const int in_fitorder, const bool overwrite
) {
    try {
        _log << _ORIGIN;
        if (_detached()) {
            return nullptr;
        }
        _notSupported(__func__);
        ThrowIf(in_fitorder < 0, "Polynomial order cannot be negative");
        if (! pol.empty()) {
            _log << LogIO::NORMAL << "The pol parameter is no longer "
                << "supported and will be removed in the near future. "
                << "Please set the region parameter appropriately "
                << "to select the polarization in which you are interested."
                << LogIO::POST;
        }
        SHARED_PTR<Record> leRegion = _getRegion(region, false);
        vector<Int> planes = channels;
        if (planes.size() == 1 && planes[0] == -1) {
            planes.resize(0);
        }
        Int spectralAxis = _imageF->coordinates().spectralAxisNumber();
        ThrowIf(spectralAxis < 0, "This image has no spectral axis");
        ImageProfileFitter fitter(
        _imageF, "", leRegion.get(),
            "", "", "", "", spectralAxis,
            0, overwrite
        );
        fitter.setDoMultiFit(true);
        fitter.setPolyOrder(in_fitorder);
        fitter.setModel(outcont);
        fitter.setResidual(outline);
        fitter.setStretch(false);
        fitter.setLogResults(false);
        if (! planes.empty()) {
            std::set<int> myplanes(planes.begin(), planes.end());
            ThrowIf(*myplanes.begin() < 0, "All planes must be nonnegative");
            fitter.setGoodPlanes(std::set<uInt>(myplanes.begin(), myplanes.end()));
        }
        fitter.createResidualImage(true);
        vector<String> names {
            "outline", "outcont", "region", "channels",
            "pol", "fitorder", "overwrite"
        };
        vector<variant> values {
            outline, outcont, region, channels,
            pol, in_fitorder, overwrite
        };
        if (_doHistory) {
            auto msgs = _newHistory(__func__, names, values);
            fitter.addHistory(_ORIGIN, msgs);
        }
        fitter.fit(false);
        return new image(fitter.getResidual());
    }
    catch (const AipsError& x) {
        _log << LogIO::SEVERE << "Exception Reported: " << x.getMesg()
                << LogIO::POST;
        RETHROW(x);
    }
    return nullptr;
}

record* image::convertflux(
    const variant& qvalue, const variant& major,
    const variant& minor,  const string& /*type*/,
    const bool toPeak,
    const int channel, const int polarization
) {
    try {
        _log << _ORIGIN;
        if (_detached()) {
            return 0;
        }
        ThrowIf(
            ! _imageF,
            "This method only supports Float valued images"
        );
        casacore::Quantity value = casaQuantity(qvalue);
        casacore::Quantity majorAxis = casaQuantity(major);
        casacore::Quantity minorAxis = casaQuantity(minor);
        Bool noBeam = false;
        PeakIntensityFluxDensityConverter converter(_imageF);
        converter.setSize(
            Angular2DGaussian(majorAxis, minorAxis, casacore::Quantity(0, "deg"))
        );
        converter.setBeam(channel, polarization);
        return recordFromQuantity(
            toPeak
            ? converter.fluxDensityToPeakIntensity(noBeam, value)
            : converter.peakIntensityToFluxDensity(noBeam, value)
        );
    }
    catch (const AipsError& x) {
        _log << LogIO::SEVERE << "Exception Reported: "
            << x.getMesg() << LogIO::POST;
        RETHROW(x);
    }
    return nullptr;
}

image* image::convolve(
    const string& outfile, const variant& kernel,
    double scale, const variant& region,
    const variant& vmask, bool overwrite,
    bool stretch
) {
    try {
        _log << _ORIGIN;
        if (_detached()) {
            return nullptr;
        }
        ThrowIf(
            ! _imageF,
            "This method only supports float valued images"
        );
        Array<Float> fkernelArray;
        casacore::String kernelFileName = "";
        if (kernel.type() == variant::DOUBLEVEC) {
            const auto kernelVector = kernel.toDoubleVec();
            const auto shape = kernel.arrayshape();
            fkernelArray.resize(IPosition(shape));
            Vector<Double> localkern(kernelVector);
            convertArray(fkernelArray, localkern.reform(IPosition(shape)));
        }
        else if (kernel.type() == variant::INTVEC) {
            const auto kernelVector = kernel.toIntVec();
            const auto shape = kernel.arrayshape();
            fkernelArray.resize(IPosition(shape));
            Vector<Int> localkern(kernelVector);
            convertArray(fkernelArray, localkern.reform(IPosition(shape)));
        }
        else if (
            kernel.type() == variant::STRING
            || kernel.type() == variant::STRINGVEC
        ) {
            kernelFileName = kernel.toString();
            fkernelArray = PagedImage<Float>(kernelFileName).get();
        }
        else {
            ThrowCc("kernel is not understood, try using an array or an image");
        }
        auto theMask = _getMask(vmask);
        SHARED_PTR<Record> myregion = _getRegion(region, false);
        ImageConvolverTask<Float> ic(
            _imageF, myregion.get(),
            theMask, outfile, overwrite
        );
        ic.setScale(scale);
        ic.setStretch(stretch);
        ic.setKernel(fkernelArray);
        vector<String> names {
            "outfile", "kernel", "scale", "region",
            "vmask", "overwrite", "stretch"
        };
        vector<variant> values {
            outfile, kernel, scale, region,
            vmask, overwrite, stretch
        };
        if (_doHistory) {
            auto msgs = _newHistory(__func__, names, values);
            ic.addHistory(_ORIGIN, msgs);
        }
        auto z = ic.convolve();
        return new image(z);
    }
    catch (const AipsError& x) {
        _log << LogIO::SEVERE << "Exception Reported: " << x.getMesg()
            << LogIO::POST;
        RETHROW(x);
    }
    return nullptr;
}

image* image::convolve2d(
    const string& outFile, const vector<int>& axes,
    const string& type, const variant& major, const variant& minor,
    const variant& pa, double in_scale, const variant& region,
    const variant& vmask, bool overwrite, bool stretch,
    bool targetres, const record& beam
) {
    try {
        _log << _ORIGIN;
        if (_detached()) {
            return nullptr;
        }
        _notSupported(__func__);
        UnitMap::putUser("pix", UnitVal(1.0), "pixel units");
        SHARED_PTR<Record> Region(_getRegion(region, false));
        auto mask = _getMask(vmask);
        String kernel(type);
        casacore::Quantity majorKernel;
        casacore::Quantity minorKernel;
        casacore::Quantity paKernel;
        _log << _ORIGIN;
        if (! beam.empty()) {
            ThrowIf(
                ! String(type).startsWith("g") && ! String(type).startsWith("G"),
                "beam can only be given with a gaussian kernel"
            );
            ThrowIf(
                ! major.toString(false).empty()
                || ! minor.toString(false).empty()
                || ! pa.toString(false).empty(),
                "major, minor, and/or pa may not be specified if beam is specified"
            );
            ThrowIf(
                beam.size() != 3,
                "If given, beam must have exactly three fields"
            );
            ThrowIf(
                beam.find("major") == beam.end(),
                "Beam must have a 'major' field"
            );
            ThrowIf(
                beam.find("minor") == beam.end(),
                "Beam must have a 'minor' field"
            );
            ThrowIf(
                beam.find("positionangle") == beam.end()
                && beam.find("pa") == beam.end(),
                "Beam must have a 'positionangle' or 'pa' field"
            );
            std::unique_ptr<Record> nbeam(toRecord(beam));
            for (uInt i=0; i<3; ++i) {
                String key = i == 0
                    ? "major"
                    : i == 1
                        ? "minor"
                        : beam.find("pa") == beam.end()
                            ? "positionangle"
                            : "pa";
                casacore::Quantity x;
                auto type = nbeam->dataType(nbeam->fieldNumber(key));
                String err;
                QuantumHolder z;
                Bool success;
                if (type == TpString) {
                    success = z.fromString(err, nbeam->asString(key));
                }
                else if (type == TpRecord) {
                    success = z.fromRecord(err, nbeam->asRecord(key));
                }
                else {
                    ThrowCc("Unsupported data type for beam");
                }
                if (! success) {
                    ThrowCc("Error converting beam to Quantity");
                }
                if (key == "major") {
                    majorKernel = z.asQuantity();
                }
                else if (key == "minor") {
                    minorKernel = z.asQuantity();
                }
                else {
                    paKernel = z.asQuantity();
                }
            }
        }
        else {
            majorKernel = _casaQuantityFromVar(major);
            minorKernel = _casaQuantityFromVar(minor);
            paKernel = _casaQuantityFromVar(pa);
        }
        _log << _ORIGIN;
        Vector<Int> Axes(axes);
        if (Axes.size() == 0) {
            Axes.resize(2);
            Axes[0] = 0;
            Axes[1] = 1;
        }
        else {
            ThrowIf(
                axes.size() != 2,
                "Number of axes to convolve must be exactly 2"
            );
        }
        Image2DConvolver<Float> convolver(
            _imageF, Region.get(), mask, outFile, overwrite
        );
        convolver.setAxes(std::make_pair(Axes[0], Axes[1]));
        convolver.setKernel(type, majorKernel, minorKernel, paKernel);
        convolver.setScale(in_scale);
        convolver.setStretch(stretch);
        convolver.setTargetRes(targetres);
        if (_doHistory) {
            vector<String> names = {
                "outfile", "axes", "type", "major",
                "minor", "pa", "scale", "region",
                "mask", "overwrite", "stretch",
                "targetres", "beam"
            };
            vector<variant> values = {
                outFile, axes, type, major, minor,
                pa, in_scale, region, vmask,
                overwrite, stretch, targetres, beam
            };
            auto msgs = _newHistory(__func__, names, values);
            convolver.addHistory(_ORIGIN, msgs);
        }
        return new image(convolver.convolve());
    }
    catch (const AipsError& x) {
        _log << LogIO::SEVERE << "Exception Reported: "
            << x.getMesg() << LogIO::POST;
        RETHROW(x);
    }
    return nullptr;
}

record* image::coordmeasures(
    const std::vector<double>&pixel, const string& dframe,
    const string& sframe
) {
    try {
        _log << _ORIGIN;
        if (_detached()) {
            return nullptr;
        }
        _notSupported(__func__);
        casacore::Record theDir;
        casacore::Record theFreq;
        casacore::Record theVel;
        Vector<Double> vpixel;
        if (!(pixel.size() == 1 && pixel[0] == -1)) {
            vpixel = pixel;
        }
        unique_ptr<Record> retval;
        casacore::String error;
        Record R;
        if (_imageF) {
            casacore::Quantum<Float> intensity;
            retval.reset(
                PixelValueManipulator<Float>::coordMeasures(
                    intensity, theDir, theFreq, theVel,
                    _imageF, vpixel, dframe, sframe
                )
            );
            ThrowIf(
                ! QuantumHolder(intensity).toRecord(error, R),
                "Could not convert intensity to record. "
                + error
            );
        }
        else {
            casacore::Quantum<Complex> intensity;
            retval.reset(
                PixelValueManipulator<Complex>::coordMeasures(
                    intensity, theDir, theFreq, theVel,
                    _imageC, vpixel, dframe, sframe
                )
            );
            ThrowIf(
                ! QuantumHolder(intensity).toRecord(error, R),
                "Could not convert intensity to record. "
                + error
            );
        }
        retval->defineRecord(RecordFieldId("intensity"), R);
        return fromRecord(*retval);
    }
    catch (const AipsError& x) {
        _log << LogIO::SEVERE << "Exception Reported: " << x.getMesg()
                << LogIO::POST;
        RETHROW(x);
    }
    return nullptr;
}

coordsys* image::coordsys(const std::vector<int>& pixelAxes) {
    _log << _ORIGIN;
    try {
        if (_detached()) {
            return nullptr;
        }
        if (_imageF) {
            return _coordsys(_imageF, pixelAxes);
        }
        else if (_imageC) {
            return _coordsys(_imageC, pixelAxes);
        }
        else if (_imageD) {
            return _coordsys(_imageD, pixelAxes);
        }
        else if (_imageDC) {
            return _coordsys(_imageDC, pixelAxes);
        }
        else {
            ThrowCc("Logic error");
        }
    }
    catch (const AipsError& x) {
        _log << LogIO::SEVERE << "Exception Reported: " << x.getMesg()
                << LogIO::POST;
        RETHROW(x);
    }
    return nullptr;
}

template <class T> coordsys* image::_coordsys(
    SPIIT image, const std::vector<int>& pixelAxes
) {
    vector<Int> myAxes = pixelAxes;
    if (pixelAxes.size() == 1 && pixelAxes[0] == -1) {
        myAxes.clear();
    }
    ImageMetaData<T> imd(image);
    auto csys =  imd.coordsys(myAxes);
    std::unique_ptr<casac::coordsys> rstat;
    rstat.reset(new ::casac::coordsys());
    rstat->setcoordsys(csys);
    return rstat.release();
}

image* image::crop(
    const string& outfile, const vector<int>& axes,
    bool overwrite, const variant& region, const string& box,
    const string& chans, const string& stokes, const string& mask,
    bool  stretch, bool wantreturn
) {
    try {
        _log << _ORIGIN;
        if (_detached()) {
            return nullptr;
        }
        ThrowIf(
            ! _imageF,
            "This method only supports Float valued images"
        );
        if (axes.size() > 0) {
            std::set<int> saxes(axes.begin(), axes.end());
            if (*saxes.begin() < 0) {
                _log << "All axes values must be >= 0" << LogIO::EXCEPTION;
            }
        }
        std::set<uInt> saxes(axes.begin(), axes.end());
        SHARED_PTR<Record> regionPtr = _getRegion(region, true);
        ImageCropper<Float> cropper(
            _imageF, regionPtr.get(), box,
            chans, stokes, mask, outfile, overwrite
        );
        cropper.setStretch(stretch);
        cropper.setAxes(saxes);
        if (_doHistory) {
            vector<String> names {
                "outfile", "axes", "overwrite",
                "region", "box", "chans", "stokes",
                "mask", "stretch",  "wantreturn"
            };
            vector<variant> values {
                outfile, axes, overwrite,
                region, box, chans, stokes,
                mask, stretch,  wantreturn
            };
            auto msgs = _newHistory(__func__, names, values);
            cropper.addHistory(_ORIGIN, msgs);
        }
        auto out(cropper.crop(wantreturn));
        if (wantreturn) {
            return new image(out);
        }
        return nullptr;

    }
    catch (const AipsError& x) {
        _log << LogIO::SEVERE << "Exception Reported: " << x.getMesg()
            << LogIO::POST;
        RETHROW(x);
    }
    return nullptr;
}

image* image::decimate(
    const string& outfile, int axis, int factor, const string& method,
    const variant& region, const string& mask, bool overwrite, bool stretch
) {
    try {
        if (_detached()) {
            return nullptr;
        }
        _notSupported(__func__);
        ThrowIf(
            axis < 0,
            "The value of axis cannot be negative"
        );
        ThrowIf(
            factor < 0,
            "The value of factor cannot be negative"
        );
        String mymethod = method;
        mymethod.downcase();
        ImageDecimatorData::Function f;
        if (mymethod.startsWith("c")) {
            f = ImageDecimatorData::COPY;
        }
        else if (mymethod.startsWith("m")) {
            f = ImageDecimatorData::MEAN;
        }
        else {
            ThrowCc("Unsupported decimation method " + method);
        }
        SHARED_PTR<Record> regPtr(_getRegion(region, true));
        vector<String> msgs;
        if (_doHistory) {
            vector<String> names {
                "outfile", "axis", "factor", "method",
                "region", "mask", "overwrite", "stretch"
            };
            vector<variant> values {
                outfile, axis, factor, method,
                region, mask, overwrite, stretch
            };
            msgs = _newHistory(__func__, names, values);
        }
        if (_imageF) {
            SPCIIF myim = _imageF;
            return _decimate(
                myim, outfile, axis, factor, f,
                regPtr, mask, overwrite, stretch, msgs
            );
        }
        else {
            SPCIIC myim = _imageC;
            return _decimate(
                myim, outfile, axis, factor, f,
                regPtr, mask, overwrite, stretch, msgs
            );
        }
    }
    catch (const AipsError& x) {
        _log << LogIO::SEVERE << "Exception Reported: " << x.getMesg()
            << LogIO::POST;
        RETHROW(x);
    }
    return nullptr;
}

template <class T> image* image::_decimate(
    const SPCIIT myimage,
    const string& outfile, int axis, int factor,
    ImageDecimatorData::Function f,
    const SHARED_PTR<Record> region,
    const string& mask, bool overwrite, bool stretch,
    const vector<String>& msgs
) const {
    ImageDecimator<T> decimator(
        myimage, region.get(),
        mask, outfile, overwrite
    );
    decimator.setFunction(f);
    decimator.setAxis(axis);
    decimator.setFactor(factor);
    decimator.setStretch(stretch);
    decimator.addHistory(_ORIGIN, msgs);
    SPIIT out = decimator.decimate();
    return new image(out);
}

record* image::decompose(
    const variant& region, const ::casac::variant& vmask,
    bool simple, double threshold, int ncontour, int minrange,
    int naxis, bool fit, double maxrms, int maxretry, int maxiter,
    double convcriteria, bool stretch
) {
    try {
        _log << _ORIGIN;
        if (_detached()) {
            return nullptr;
        }
        ThrowIf(! _imageF, "This application supports only real-valued images");
        ThrowIf(
            threshold < 0,
            "Threshold = " + String::toString(threshold)
            + ". You must specify a nonnegative threshold"
        );
        auto Region = _getRegion(region, false);
        String mask = _getMask(vmask);
        Matrix<Int> blcs;
        Matrix<Int> trcs;
        casacore::Record outrec1;
        ImageDecomposerTask<Float> idt(_imageF, Region.get(), mask);
        idt.setSimple(simple);
        idt.setDeblendOptions(threshold, ncontour, minrange, naxis);
        idt.setFit(fit);
        idt.setFitOptions(maxrms, maxretry, maxiter, convcriteria);
        idt.setStretch(stretch);
        outrec1.define("components", idt.decompose(blcs, trcs));
        outrec1.define("blc", blcs);
        outrec1.define("trc", trcs);
        return fromRecord(outrec1);
    }
    catch (const AipsError& x) {
        _log << LogIO::SEVERE << "Exception Reported: " << x.getMesg()
            << LogIO::POST;
        RETHROW(x);
    }
    return nullptr;
}

record* image::deconvolvecomponentlist(
    const record& complist, int channel, int polarization
) {
    _log << _ORIGIN;
    if (_detached()) {
        return nullptr;
    }
    try {
        _notSupported(__func__);
        std::unique_ptr<Record> compList(toRecord(complist));
        ComponentList cl, clOut;
        casacore::String err;
        ThrowIf(
            ! cl.fromRecord(err, *compList),
            "Input dictionary is not a valid component list: " + err
        );
        if (_imageF) {
            ComponentListDeconvolver<Float> cld(_imageF);
            clOut = cld.deconvolve(cl, channel, polarization);
        }
        else {
            ComponentListDeconvolver<Complex> cld(_imageC);
            clOut = cld.deconvolve(cl, channel, polarization);
        }
        Record rec;
        ThrowIf(
            ! clOut.toRecord(err, rec),
            "Cannot convert resulting component list to record: " + err
        );
        return fromRecord(rec);
    }
    catch (const AipsError& x) {
        _log << LogIO::SEVERE << "Exception Reported: " << x.getMesg()
            << LogIO::POST;
        RETHROW(x);
    }
    return nullptr;
}

record* image::deconvolvefrombeam(
    const variant& source, const variant& beam
) {
    try {
        _log << _ORIGIN;
        Vector<casacore::Quantity> sourceParam, beamParam;
        Angular2DGaussian mySource;
        if (
            ! toCasaVectorQuantity(source, sourceParam)
            || (sourceParam.nelements() == 0)
            || sourceParam.nelements() > 3
        ) {
            throw(AipsError("Cannot understand source values"));
        }
        else {
            if (sourceParam.nelements() == 1) {
                sourceParam.resize(3, true);
                sourceParam[1] = sourceParam[0];
                sourceParam[2] = casacore::Quantity(0, "deg");
            }
            else if (sourceParam.nelements() == 2) {
                sourceParam.resize(3, true);
                sourceParam[2] = casacore::Quantity(0, "deg");
            }
            mySource = Angular2DGaussian(
                sourceParam[0], sourceParam[1], sourceParam[2]
            );
        }
        if (
            ! toCasaVectorQuantity(beam, beamParam)
            || (beamParam.nelements() == 0)) {
            throw(AipsError("Cannot understand beam values"));
        }
        else {
            if (beamParam.nelements() == 1) {
                beamParam.resize(3, true);
                beamParam[1] = beamParam[0];
                beamParam[2] = casacore::Quantity(0.0, "deg");
            }
            if (beamParam.nelements() == 2) {
                beamParam.resize(3, true);
                beamParam[2] = casacore::Quantity(0.0, "deg");
            }
        }
        GaussianBeam myBeam(beamParam[0], beamParam[1], beamParam[2]);
        Bool success = false;
        Angular2DGaussian decon;
        Bool retval = false;
        try {
            retval = GaussianDeconvolver::deconvolve(decon, mySource, myBeam);
            success = true;
        }
        catch (const AipsError& x) {
            retval = false;
            success = false;
        }
        Record deconval = decon.toRecord();
        deconval.defineRecord("pa", deconval.asRecord("positionangle"));
        deconval.removeField("positionangle");
        deconval.define("success", success);
        Record outrec1;
        outrec1.define("return", retval);
        outrec1.defineRecord("fit", deconval);
        return fromRecord(outrec1);
    }
    catch (const AipsError& x) {
        _log << LogIO::SEVERE << "Exception Reported: " << x.getMesg()
                << LogIO::POST;
        RETHROW(x);
    }
    return nullptr;
}

bool image::_detached() const {
    if ( ! (_imageF || _imageC || _imageD || _imageDC)) {
        _log <<  _ORIGIN;
        _log << LogIO::SEVERE
            << "Image is detached - cannot perform operation." << endl
            << "Call image.open('filename') to reattach." << LogIO::POST;
        return true;
    }
    return false;
}

bool image::dohistory(bool enable) {
    _doHistory = enable;
    return True;
}

bool image::done(bool remove, bool verbose) {
    try {
        _log << _ORIGIN;
        MeasIERS::closeTables();
        if (remove && !_detached()) {
            // object _reset happens in _remove()
            _remove(verbose);
        }
        else {
            _reset();
        }
        return true;
    }
    catch (const AipsError& x) {
        _log << LogIO::SEVERE << "Exception Reported: " << x.getMesg()
                << LogIO::POST;
        RETHROW(x);
    }
    return false;
}

record* image::findsources(
    int nMax, double cutoff, const variant& region,
    const variant& vmask, bool point, int width, bool absFind
) {
    try {
        _log << _ORIGIN;
        if (_detached()) {
            return nullptr;
        }
        ThrowIf(! _imageF, "This application supports only float-valued images");
        SHARED_PTR<Record> Region(_getRegion(region, false));
        auto mask = _getMask(vmask);
        ImageSourceFinder<Float> sf(_imageF, Region.get(), mask);
        sf.setCutoff(cutoff);
        sf.setDoPoint(point);
        sf.setWidth(width);
        sf.setAbsFind(absFind);
        auto cl = sf.findSources(nMax);
        Record rec;
        casacore::String error;
        ThrowIf (
            ! cl.toRecord(error, rec),
            "Failed to convert component list to record: " + error
        );
        return fromRecord(rec);
    }
    catch (const AipsError& x) {
        _log << LogIO::SEVERE << "Exception Reported: " << x.getMesg()
            << LogIO::POST;
        RETHROW(x);
    }
    return nullptr;
}

bool image::fft(
    const string& realOut, const string& imagOut,
    const string& ampOut, const string& phaseOut,
    const std::vector<int>& axes, const variant& region,
    const variant& vmask, bool stretch,
    const string& complexOut
) {
    try {
        _log << LogOrigin(_class, __func__);
        if (_detached()) {
            return false;
        }
        _notSupported(__func__);
        SHARED_PTR<Record> myregion(_getRegion(region, false));
        String mask = vmask.toString();
        if (mask == "[]") {
            mask = "";
        }
        Vector<uInt> leAxes(0);
        if (
            axes.size() > 1
            || (axes.size() == 1 && axes[0] >= 0)
        ) {
            leAxes.resize(axes.size());
            for (uInt i=0; i<axes.size(); i++) {
                ThrowIf(
                    axes[i] < 0,
                    "None of the elements of axes may be less than zero"
                );
                leAxes[i] = axes[i];
            }
        }
        vector<String> msgs;
        if (_doHistory) {
            vector<String> names = {
                "real", "imag", "amp", "phase", "axes",
                "region", "mask", "stretch", "complex"
            };
            vector<variant> values = {
                realOut, imagOut, ampOut, phaseOut, axes,
                region, vmask, stretch, complexOut
            };
            msgs = _newHistory(__func__, names, values);
        }
        if (_imageF) {
            ImageFFTer<Float> ffter(
                _imageF,
                myregion.get(), mask, leAxes
            );
            ffter.setStretch(stretch);
            ffter.setReal(realOut);
            ffter.setImag(imagOut);
            ffter.setAmp(ampOut);
            ffter.setPhase(phaseOut);
            ffter.setComplex(complexOut);
            if (_doHistory) {
                ffter.addHistory(_ORIGIN, msgs);
            }
            ffter.fft();
        }
        else {
            ImageFFTer<Complex> ffter(
                _imageC,
                myregion.get(), mask, leAxes
            );
            ffter.setStretch(stretch);
            ffter.setReal(realOut);
            ffter.setImag(imagOut);
            ffter.setAmp(ampOut);
            ffter.setPhase(phaseOut);
            ffter.setComplex(complexOut);
            if (_doHistory) {
                ffter.addHistory(_ORIGIN, msgs);
            }
            ffter.fft();
        }
        return true;
    }
    catch (const AipsError& x) {
        _log << LogIO::SEVERE << "Exception Reported: " << x.getMesg()
            << LogIO::POST;
        RETHROW(x);
    }
    return false;
}

record* image::fitcomponents(
    const string& box, const variant& region, const variant& chans,
    const string& stokes, const variant& vmask,
    const vector<double>& in_includepix,
    const vector<double>& in_excludepix, const string& residual,
    const string& model, const string& estimates,
    const string& logfile, const bool append,
    const string& newestimates, const string& complist,
    bool overwrite, bool dooff, double offset,
    bool fixoffset, bool stretch, const variant& rms,
    const variant& noisefwhm, const string& summary
) {
    if (_detached()) {
        return nullptr;
    }
    _log << _ORIGIN;
    try {
        ThrowIf(
            ! _imageF,
            "This method only supports Float valued images"
        );
        auto num = in_includepix.size();
        Vector<Float> includepix(num);
        num = in_excludepix.size();
        Vector<Float> excludepix(num);
        convertArray(includepix, Vector<Double> (in_includepix));
        convertArray(excludepix, Vector<Double> (in_excludepix));
        if (includepix.size() == 1 && includepix[0] == -1) {
            includepix.resize();
        }
        if (excludepix.size() == 1 && excludepix[0] == -1) {
            excludepix.resize();
        }
        auto mask = _getMask(vmask);
        ImageFitterResults::CompListWriteControl writeControl = complist.empty()
            ? ImageFitterResults::NO_WRITE
            : overwrite
                ? ImageFitterResults::OVERWRITE
                : ImageFitterResults::WRITE_NO_REPLACE;
        String sChans;
        if (chans.type() == variant::BOOLVEC) {
            // for some reason which eludes me, the default variant type is boolvec
            sChans = "";
        }
        else if (chans.type() == variant::STRING) {
            sChans = chans.toString();
        }
        else if (chans.type() == variant::INT) {
            sChans = String::toString(chans.toInt());
        }
        else {
            ThrowCc(
                "Unsupported type for chans. chans must "
                "be either an integer or a string"
            );
        }
        auto regionRecord = _getRegion(region, true);
        auto doImages = ! residual.empty() || ! model.empty();
        ImageFitter fitter(
            _imageF, "", regionRecord.get(), box, sChans,
            stokes, mask, estimates, newestimates, complist
        );
        if (includepix.size() == 1) {
            fitter.setIncludePixelRange(
                std::make_pair(includepix[0],includepix[0])
            );
        }
        else if (includepix.size() == 2) {
            fitter.setIncludePixelRange(
                std::make_pair(includepix[0],includepix[1])
            );
        }
        if (excludepix.size() == 1) {
            fitter.setExcludePixelRange(
                std::make_pair(excludepix[0],excludepix[0])
            );
        }
        else if (excludepix.size() == 2) {
            fitter.setExcludePixelRange(
                std::make_pair(excludepix[0],excludepix[1])
            );
        }
        fitter.setWriteControl(writeControl);
        fitter.setStretch(stretch);
        fitter.setModel(model);
        fitter.setResidual(residual);
        if (! logfile.empty()) {
            fitter.setLogfile(logfile);
            fitter.setLogfileAppend(append);
        }
        if (dooff) {
            fitter.setZeroLevelEstimate(offset, fixoffset);
        }
        auto myrms = (rms.type() == variant::DOUBLE || rms.type() == variant::INT)
            ? casacore::Quantity(rms.toDouble(), brightnessunit())
            : _casaQuantityFromVar(rms);
        if (myrms.getValue() > 0) {
            fitter.setRMS(myrms);
        }
        auto noiseType = noisefwhm.type();
        if (noiseType == variant::DOUBLE || noiseType == variant::INT) {
            fitter.setNoiseFWHM(noisefwhm.toDouble());
        }
        else if (noiseType == variant::BOOLVEC) {
            fitter.clearNoiseFWHM();
        }
        else if (
            noiseType == variant::STRING || noiseType == variant::RECORD
        ) {
            if (noiseType == variant::STRING && noisefwhm.toString().empty()) {
                fitter.clearNoiseFWHM();
            }
            else {
                fitter.setNoiseFWHM(_casaQuantityFromVar(noisefwhm));
            }
        }
        else {
            ThrowCc(
                "Unsupported data type for noisefwhm: " + noisefwhm.typeString()
            );
        }
        if (doImages && _doHistory) {
            vector<casacore::String> names {
                "box", "region", "chans", "stokes", "mask", "includepix",
                "excludepix", "residual", "model", "estimates", "logfile",
                "append", "newestimates", "complist", "dooff", "offset",
                "fixoffset", "stretch", "rms", "noisefwhm"
            };
            vector<variant> values {
                box, region, chans, stokes, vmask, in_includepix,
                in_excludepix, residual, model, estimates, logfile,
                append, newestimates, complist, dooff, offset, fixoffset,
                stretch, rms, noisefwhm
            };
            auto msgs = _newHistory(__func__, names, values);
            fitter.addHistory(_ORIGIN, msgs);
        }
        fitter.setSummaryFile(summary);
        auto compLists = fitter.fit();
        return fromRecord(fitter.getOutputRecord());
    }
    catch (const AipsError& x) {
        _log << "Exception Reported: " << x.getMesg()
            << LogIO::EXCEPTION;
        RETHROW(x);
    }
    return nullptr;
}

record* image::fitprofile(const string& box, const variant& region,
    const string& chans, const string& stokes, int axis,
    const variant& vmask, int ngauss, int poly,
    const string& estimates, int minpts, bool multifit,
    const string& model, const string& residual, const string& amp,
    const string& amperr, const string& center, const string& centererr,
    const string& fwhm, const string& fwhmerr, const string& integral,
    const string& integralerr, bool stretch, bool logResults,
    const variant& pampest, const variant& pcenterest,
    const variant& pfwhmest, const variant& pfix, const variant& gmncomps,
    const variant& gmampcon, const variant& gmcentercon,
    const variant& gmfwhmcon, const vector<double>& gmampest,
    const vector<double>& gmcenterest, const vector<double>& gmfwhmest,
    const variant& gmfix, const string& spxtype, const vector<double>& spxest,
    const vector<bool>& spxfix, const variant& div, const string& spxsol,
    const string& spxerr, const string& logfile, bool append,
    const variant& pfunc, const vector<double>& goodamprange,
    const vector<double>& goodcenterrange,
    const vector<double>& goodfwhmrange, const variant& sigma,
    const string& outsigma, const vector<int>& planes
) {
    _log << LogOrigin(_class, __func__);
    if (_detached()) {
        return 0;
    }
    try {
        ThrowIf(
            ! _imageF,
            "This method only supports Float valued images"
        );
        String regionName;
        SHARED_PTR<Record> regionPtr = _getRegion(region, true);
        if (ngauss < 0) {
            _log << LogIO::WARN
                << "ngauss < 0 is meaningless. Setting ngauss = 0 "
                << LogIO::POST;
            ngauss = 0;
        }
        vector<double> mygoodamps = toVectorDouble(goodamprange, "goodamprange");
        if (mygoodamps.size() > 2) {
            _log << "Too many elements in goodamprange" << LogIO::EXCEPTION;
        }
        vector<double> mygoodcenters = toVectorDouble(goodcenterrange, "goodcenterrange");
        if (mygoodcenters.size() > 2) {
            _log << "Too many elements in goodcenterrange" << LogIO::EXCEPTION;
        }
        vector<double> mygoodfwhms = toVectorDouble(goodfwhmrange, "goodcenterrange");
        if (mygoodfwhms.size() > 2) {
            _log << "Too many elements in goodfwhmrange" << LogIO::EXCEPTION;
        }
        String mask = _getMask(vmask);
        std::unique_ptr<Array<Float> > sigmaArray;
        std::unique_ptr<PagedImage<Float> > sigmaImage;
        if (sigma.type() == variant::STRING) {
            String sigmaName = sigma.toString();
            if (! sigmaName.empty()) {
                sigmaImage.reset(new PagedImage<Float>(sigmaName));
            }
        }
        else if (
            sigma.type() == variant::DOUBLEVEC
            || sigma.type() == variant::INTVEC
        ) {
            sigmaArray.reset(new Array<Float>());
            vector<double> sigmaVector = sigma.getDoubleVec();
            Vector<Int> shape = sigma.arrayshape();
            sigmaArray->resize(IPosition(shape));
            convertArray(
                *sigmaArray,
                Vector<Double>(sigmaVector).reform(IPosition(shape))
            );
        }
        else if (sigma.type() == variant::BOOLVEC) {
            // nothing to do
        }
        else {
            _log << LogIO::SEVERE
                << "Unrecognized type for sigma. Use either a string (image name) or a numpy array"
                << LogIO::POST;
            return 0;
        }
        String myspxtype;
        vector<double> plpest, ltpest;
        vector<bool> plpfix, ltpfix;
        if (! spxtype.empty()) {
            myspxtype = String(spxtype);
            myspxtype.downcase();
            if (myspxtype == "plp") {
                plpest = spxest;
                plpfix = spxfix;
            }
            else if (myspxtype == "ltp") {
                ltpest = spxest;
                ltpfix = spxfix;
            }
            else {
                ThrowCc("Unsupported value for spxtype");
            }
        }
        SpectralList spectralList = SpectralListFactory::create(
            _log, pampest, pcenterest, pfwhmest, pfix, gmncomps,
            gmampcon, gmcentercon, gmfwhmcon, gmampest,
            gmcenterest, gmfwhmest, gmfix, pfunc, plpest, plpfix,
            ltpest, ltpfix
        );
        ThrowIf(
            ! estimates.empty() && spectralList.nelements() > 0,
            "You cannot specify both an "
            "estimates file and set estimates "
            "directly. You may only do one or "
            "the either (or neither in which "
            "case you must specify ngauss and/or poly)"
        );
        SHARED_PTR<ImageProfileFitter> fitter;
        if (spectralList.nelements() > 0) {
            fitter.reset(new ImageProfileFitter(
                _imageF, regionName, regionPtr.get(),
                box, chans, stokes, mask, axis,
                spectralList
            ));
        }
        else if (! estimates.empty()) {
            fitter.reset(new ImageProfileFitter(
                _imageF, regionName, regionPtr.get(),
                box, chans, stokes, mask, axis,
                estimates
            ));
        }
        else {
            fitter.reset(new ImageProfileFitter(
                _imageF, regionName, regionPtr.get(),
                box, chans, stokes, mask, axis,
                ngauss
            ));
        }
        fitter->setDoMultiFit(multifit);
        if (poly >= 0) {
            fitter->setPolyOrder(poly);
        }
        fitter->setModel(model);
        fitter->setResidual(residual);
        fitter->setAmpName(amp);
        fitter->setAmpErrName(amperr);
        fitter->setCenterName(center);
        fitter->setCenterErrName(centererr);
        fitter->setFWHMName(fwhm);
        fitter->setFWHMErrName(fwhmerr);
        fitter->setIntegralName(integral);
        fitter->setIntegralErrName(integralerr);
        fitter->setMinGoodPoints(minpts > 0 ? minpts : 0);
        fitter->setStretch(stretch);
        fitter->setLogResults(logResults);
        if (! planes.empty()) {
            std::set<int> myplanes(planes.begin(), planes.end());
            ThrowIf(*myplanes.begin() < 0, "All planes must be nonnegative");
            fitter->setGoodPlanes(std::set<uInt>(myplanes.begin(), myplanes.end()));
        }
        if (! logfile.empty()) {
            fitter->setLogfile(logfile);
            fitter->setLogfileAppend(append);
        }
        if (mygoodamps.size() == 2) {
            fitter->setGoodAmpRange(mygoodamps[0], mygoodamps[1]);
        }
        if (mygoodcenters.size() == 2) {
            fitter->setGoodCenterRange(mygoodcenters[0], mygoodcenters[1]);
        }
        if (mygoodfwhms.size() == 2) {
            fitter->setGoodFWHMRange(mygoodfwhms[0], mygoodfwhms[1]);
        }
        if (sigmaImage.get()) {
            fitter->setSigma(sigmaImage.get());
        }
        else if (sigmaArray.get()) {
            fitter->setSigma(*sigmaArray);
        }
        if (! outsigma.empty()) {
            if (sigmaImage.get() || sigmaArray.get()) {
                fitter->setOutputSigmaImage(outsigma);
            }
            else {
                _log << LogIO::WARN
                    << "outsigma specified but no sigma image "
                    << "or array specified. outsigma will be ignored"
                    << LogIO::POST;
            }
        }
        if (plpest.size() > 0 || ltpest.size() > 0) {
            variant::TYPE t = div.type();
            if (div.type() == variant::BOOLVEC) {
                fitter->setAbscissaDivisor(0);
            }
            else if (t == variant::INT || t == variant::DOUBLE) {
                fitter->setAbscissaDivisor(div.toDouble());
            }
            else if (t == variant::STRING || t == variant::RECORD) {
                fitter->setAbscissaDivisor(casaQuantity(div));
            }
            else {
                throw AipsError("Unsupported type " + div.typeString() + " for div");
            }
            if (! myspxtype.empty()) {
                if (myspxtype == "plp") {
                    fitter->setPLPName(spxsol);
                    fitter->setPLPErrName(spxerr);
                }
                else if (myspxtype == "ltp") {
                    fitter->setLTPName(spxsol);
                    fitter->setLTPErrName(spxerr);
                }
            }
        }
        return fromRecord(fitter->fit());
    }
    catch (const AipsError& x) {
        _log << LogIO::SEVERE << "Exception Reported: " << x.getMesg()
            << LogIO::POST;
        RETHROW(x);
    }
    return nullptr;
}

bool image::fromarray(
    const std::string& outfile, const variant& pixels,
    const record& csys, bool linear, bool overwrite,
    bool log, const std::string& type
) {
    try {
        _reset();
        auto mytuple = _fromarray(
            outfile, pixels, csys, linear,
            overwrite, log, type
        );
        _setImage(mytuple);
        vector<String> names {
            "pixels", "csys", "linear",
            "overwrite", "log", "type"
        };
        variant k("[...]");
        const auto* mpixels = pixels.size() <= 100 ? &pixels : &k;
        vector<variant> values {
            *mpixels, csys, linear, overwrite, log, type
        };
        _addHistory(__func__, names, values);
        return true;
    }
    catch (const AipsError& x) {
        _log << LogIO::SEVERE << "Exception Reported: " << x.getMesg()
            << LogIO::POST;
        RETHROW(x);
    }
    return false;
}

ITUPLE image::_fromarray(
    const string& outfile,
    const ::casac::variant& pixels, const record& csys,
    bool linear, bool overwrite, bool log,
    const string& type
) {
    String mytype = type;
    mytype.downcase();
    ThrowIf(
        ! (mytype == "d" || mytype == "f"),
        "Unsupported value for type: \"" + type + "\". "
        "Supported values are \"d\" and \"f\""
    );
    auto doFloat = mytype == "f";
    ::casacore::IPosition shape = pixels.arrayshape();
    ThrowIf(
        shape.empty(), "The pixels array cannot be empty"
    );
    ::casacore::Array<::casacore::Float> floatArray;
    ::casacore::Array<::casacore::Double> doubleArray;
    ::casacore::Array<::casacore::Complex> complexArray;
    ::casacore::Array<::casacore::DComplex> dcomplexArray;
<<<<<<< HEAD
    if (
        pixels.type() == ::casac::variant::DOUBLEVEC
        || pixels.type() == ::casac::variant::INTVEC
        || pixels.type() == ::casac::variant::LONGVEC
        || pixels.type() == ::casac::variant::UINTVEC
    ) {
        auto localpix = ::casacore::Vector<::casacore::Double>(
            pixels.getDoubleVec()
        ).reform(shape);
        if (doFloat) {
            floatArray.resize(shape);
            ::casacore::convertArray(floatArray, localpix);
        }
        else {
            doubleArray = localpix;
=======
    auto pixType = pixels.type();
    if (
        pixType == ::casac::variant::DOUBLEVEC
        || pixType == ::casac::variant::INTVEC
        || pixType == ::casac::variant::LONGVEC
        || pixType == ::casac::variant::UINTVEC
    ) {
        ::casacore::Array<::casacore::Double> dv;
        if (pixType == ::casac::variant::DOUBLEVEC) {
            dv = ::casacore::Vector<::casacore::Double>(
                pixels.getDoubleVec()
            ).reform(shape);
        }
        else if (pixType == ::casac::variant::INTVEC) {
            dv = ::casacore::Vector<::casacore::Double>(
                pixels.getIntVec()
            ).reform(shape);
        }
        else if (pixType == ::casac::variant::LONGVEC) {
            dv = ::casacore::Vector<::casacore::Double>(
                pixels.getLongVec()
            ).reform(shape);
        }
        else if (pixType == ::casac::variant::UINTVEC) {
            dv = ::casacore::Vector<::casacore::Double>(
                pixels.getuIntVec()
            ).reform(shape);
        }
        else {
            ThrowCc("Logic error");
        }
        if (doFloat) {
            floatArray.resize(shape);
            ::casacore::convertArray(floatArray, dv);
        }
        else {
            doubleArray = dv;
>>>>>>> 8737c8f9
        }
    }
    else if (pixels.type() == ::casac::variant::COMPLEXVEC) {
        auto localpix = ::casacore::Vector<::casacore::DComplex>(
            pixels.getComplexVec()
        ).reform(shape);
        if(doFloat) {
            complexArray.resize(shape);
            ::casacore::convertArray(complexArray, localpix);
        }
        else {
            dcomplexArray = localpix;
        }
    }
    else {
        ThrowCc("pixels is not understood, try using an array");
    }
    casacore::LogOrigin lor("image", __func__);
    _log << lor;
    std::unique_ptr<Record> coordinates(toRecord(csys));
    SPIIF f;
    SPIIC c;
    SPIID d;
    SPIIDC dc;
    if (! floatArray.empty()) {
        f = ImageFactory::imageFromArray(
            outfile, floatArray, *coordinates,
            linear, overwrite, log
        );
    }
    else if (! doubleArray.empty()) {
        d = ImageFactory::imageFromArray(
            outfile, doubleArray, *coordinates,
            linear, overwrite, log
        );
    }
    else if (! complexArray.empty()) {
        c = ImageFactory::imageFromArray(
            outfile, complexArray, *coordinates,
            linear, overwrite, log
        );
    }
    else {
        dc = ImageFactory::imageFromArray(
            outfile, dcomplexArray, *coordinates,
            linear, overwrite, log
        );
    }
    return ::casa::ITUPLE(f, c, d, dc);
}

bool image::fromascii(
    const string& outfile, const string& infile,
    const vector<int>& shape, const string& sep, const record& csys,
    bool linear, bool overwrite
) {
    try {
        _log << _ORIGIN;
        ThrowIf(infile.empty(), "infile must be specified");
        ThrowIf(
            shape.size() == 1 && shape[0] == -1,
            "Image shape must be specified"
        );
        std::unique_ptr<Record> coordsys(toRecord(csys));
        _reset();
        _imageF = ImageFactory::fromASCII(
            outfile, infile, IPosition(Vector<Int>(shape)),
            sep, *coordsys, linear, overwrite
        );
        vector<String> names {
            "outfile", "infile", "shape", "sep",
            "csys", "linear",  "overwrite"
        };
        vector<variant> values {
            outfile, infile, shape, sep,
            csys, linear,  overwrite
        };
        this->_addHistory(__func__, names, values);
    }
    catch (const AipsError& x) {
        _log << LogIO::SEVERE << "Exception Reported: " << x.getMesg()
                << LogIO::POST;
        RETHROW(x);
    }
    return true;
}

bool image::fromcomplist(
    const string& outfile, const vector<int>& shape, const variant& cl,
    const record& csys, bool overwrite, bool log, bool cache
) {
    try {
        _log << _ORIGIN;
        _reset();
        std::unique_ptr<Record> coordinates(toRecord(csys));
        auto myType = cl.type();
        std::unique_ptr<Record> mycl;
        if (myType == variant::RECORD) {
            std::unique_ptr<variant> clone(cl.clone());
            mycl.reset(toRecord(clone->asRecord()));
        }
        else if (myType == variant::STRING) {
            auto myname = cl.toString();
            ThrowIf(myname.empty(), "Component list table name cannot be empty");
            componentlist cltool;
            cltool.open(myname, True);
            std::unique_ptr<record> myrec(cltool.torecord());
            mycl.reset(toRecord(*myrec));
            cltool.done();
        }
        else {
            ThrowCc("Unsupported type for parameter cl");
        }
        _imageF = ImageFactory::createComponentListImage(
            outfile, *mycl, shape, *coordinates, overwrite, log, cache
        );
        vector<String> names {
            "outfile", "shape", "cl",
            "csys", "overwrite", "log", "cache"
        };
        vector<variant> values {
            outfile, shape, cl, csys, overwrite, log, cache
        };
        _addHistory(__func__, names, values);
        if (! outfile.empty()) {
            // force a flush to disk and reopen
            done();
            open(outfile, cache);
        }
        return True;
    }
    catch (const AipsError& x) {
        _log << LogIO::SEVERE << "Exception Reported: " << x.getMesg()
            << LogIO::POST;
        RETHROW(x);
    }
    return false;
}

bool image::fromfits(
    const string& outfile, const string& fitsfile,
    int whichrep, int whichhdu, bool zeroBlanks,
    bool overwrite
) {
    try {
        _log << _ORIGIN;
        auto im = ImageFactory::fromFITS(
            outfile, fitsfile, whichrep, whichhdu,
            zeroBlanks, overwrite
        );
        if (im) {
            _reset();
            _imageF = im;
            vector<String> names {
                "outfile", "fitsfile", "whichrep",
                "whichhdu", "zeroBlanks", "overwrite"
            };
            vector<variant> values {
                outfile, fitsfile, whichrep,
                whichhdu, zeroBlanks, overwrite
            };
            _addHistory(__func__, names, values);
            return true;
        }
    }
    catch (const AipsError& x) {
        _log << LogIO::SEVERE << "Exception Reported: " << x.getMesg()
                << LogIO::POST;
        RETHROW(x);
    }
    return false;
}

bool image::fromimage(
    const string& outfile, const string& infile,
    const variant& region, const variant& mask,
    bool dropdeg, bool overwrite
) {
    try {
        _log << _ORIGIN;
        String theMask = _getMask(mask);
        SHARED_PTR<Record> regionPtr(_getRegion(region, false));
        auto imagePtrs = ImageFactory::fromImage(
            outfile, infile, *regionPtr, theMask,
            dropdeg, overwrite
        );
        _setImage(imagePtrs);
        vector<String> names {
            "outfile", "infile", "region",
            "mask", "dropdeg", "overwrite"
        };
        vector<variant> values {
            outfile, infile, region, mask,
            dropdeg, overwrite
        };
        _addHistory(__func__, names, values);
        return true;
    }
    catch (const AipsError& x) {
        _log << LogIO::SEVERE << "Exception Reported: " << x.getMesg()
                << LogIO::POST;
        RETHROW(x);
    }
    return false;
}

bool image::fromrecord(const record& imrecord, const string& outfile) {
    try {
        _log << _ORIGIN;
        std::unique_ptr<casacore::Record> tmpRecord(toRecord(imrecord));
        _reset();
        auto imagePair = ImageFactory::fromRecord(*tmpRecord, outfile);
        vector<String> names { "record", "outfile" };
        vector<variant> values { imrecord, outfile };
        auto msgs = _newHistory(__func__, names, values);
        if (imagePair.first) {
            _imageF = imagePair.first;
        }
        else {
            _imageC = imagePair.second;
        }
        _addHistory(__func__, names, values);
        return true;
    }
    catch (const AipsError& x) {
        RETHROW(x);
    }
    return false;
}

bool image::fromshape(
    const string& outfile, const vector<int>& shape,
    const record& csys, const bool linear, const bool overwrite,
    const bool log, const string& type
) {
    try {
        LogOrigin lor("image", __func__);
        _log << lor;
        _reset();
        std::unique_ptr<Record> coordinates(toRecord(csys));
        String mytype = type;
        mytype.downcase();
        ThrowIf(
            ! (
                mytype == "f" || mytype == "c"
                || mytype == "d" || mytype == "cd"
            ),
            "Input parm type must be either 'f', 'c', 'd', or 'cd'"
        );
        if (mytype == "f") {
            _imageF = ImageFactory::floatImageFromShape(
                outfile, shape, *coordinates,
                linear, overwrite, log
            );
        }
        else if (mytype == "c") {
            _imageC = ImageFactory::complexImageFromShape(
                outfile, shape, *coordinates,
                linear, overwrite, log
            );
        }
        else if (mytype == "d") {
            _imageD = ImageFactory::doubleImageFromShape(
                outfile, shape, *coordinates,
                linear, overwrite, log
            );
        }
        else if (mytype == "cd") {
            _imageDC = ImageFactory::complexDoubleImageFromShape(
                outfile, shape, *coordinates,
                linear, overwrite, log
            );
        }
        vector<String> names {
            "outfile", "shape", "csys", "linear",
            "overwrite", "log", "type"
        };
        vector<variant> values {
            outfile, shape, csys, linear,
            overwrite, log, type
        };
        _addHistory(__func__, names, values);
        return true;
    }
    catch (const AipsError& x) {
        _log << LogIO::SEVERE << "Exception Reported: " << x.getMesg()
                << LogIO::POST;
        RETHROW(x);
    }
    return false;
}

variant* image::getchunk(
    const std::vector<int>& blc, const std::vector<int>& trc,
    const std::vector<int>& inc, const std::vector<int>& axes,
    bool list, bool dropdeg, bool getmask
) {
    try {
        _log << _ORIGIN;
        if (_detached()) {
            return nullptr;
        }
        casacore::Record ret;
        if (_imageF) {
            ret = _getchunk<Float>(
                _imageF, blc, trc, inc,
                axes, list, dropdeg
            );
            if (! getmask) {
                Array<Float> vals = ret.asArrayFloat("values");
                vector<double> v(vals.begin(), vals.end());
                return new variant(v, vals.shape().asStdVector());
            }
        }
        else if (_imageC) {
            ret = _getchunk<Complex> (
                _imageC, blc, trc, inc,
                axes, list, dropdeg
            );
            if (! getmask) {
                Array<Complex> vals = ret.asArrayComplex("values");
                vector<std::complex<double> > v(vals.begin(), vals.end());
                return new variant(v, vals.shape().asStdVector());
            }
        }
        else if (_imageD) {
            ret = _getchunk<Double> (
                _imageD, blc, trc, inc,
                axes, list, dropdeg
            );
            if (! getmask) {
                Array<Double> vals = ret.asArrayDouble("values");
                vector<Double> v(vals.begin(), vals.end());
                return new variant(v, vals.shape().asStdVector());
            }
        }
        else if (_imageDC) {
            ret = _getchunk<DComplex> (
                _imageDC, blc, trc, inc,
                axes, list, dropdeg
            );
            if (! getmask) {
                Array<DComplex> vals = ret.asArrayDComplex("values");
                vector<DComplex> v(vals.begin(), vals.end());
                return new variant(v, vals.shape().asStdVector());
            }
        }
        else {
            ThrowCc("Logic Error");
        }
        if (getmask) {
            Array<Bool> pixelMask = ret.asArrayBool("mask");
            std::vector<bool> s_pixelmask(pixelMask.begin(), pixelMask.end());
            return new variant(s_pixelmask, pixelMask.shape().asStdVector());
        }
    }
    catch (const AipsError& x) {
        _log << LogIO::SEVERE << "Exception Reported: " << x.getMesg()
                << LogIO::POST;
        RETHROW(x);
    }
    // eliminate compiler warning, execution should never get here
    return nullptr;
}

template<class T> Record image::_getchunk(
    SPCIIT myimage,
    const vector<int>& blc, const vector<int>& trc,
    const vector<int>& inc, const vector<int>& axes,
    bool list, bool dropdeg
) {
    Array<T> pixels;
    Array<Bool> pixelMask;
    Vector<Int> iaxes(axes);
    // if default value change it to empty vector
    if (iaxes.size() == 1 && iaxes[0] < 0) {
        iaxes.resize();
    }
    uInt ndim = myimage->ndim();

    if (iaxes.size() == 1 && iaxes[0] < 0) {
        iaxes.resize();
    }
    // We have to support handling of sloppy inputs for backwards
    // compatibility. Ugh.
    vector<int> mblc(ndim);
    vector<int> mtrc(ndim);
    vector<int> minc(ndim);
    if (blc.size() == 1 && blc[0] < 0) {
        IPosition x(ndim, 0);
        mblc = x.asStdVector();
    }
    else {
        for (uInt i=0; i<ndim; i++) {
            mblc[i] = i < blc.size() ? blc[i] : 0;
        }
    }
    IPosition shape = myimage->shape();
    if (trc.size() == 1 && trc[0] < 0) {
        mtrc = (shape - 1).asStdVector();
    }
    else {
        for (uInt i=0; i<ndim; i++) {
            mtrc[i] = i < trc.size() ? trc[i] : shape[i] - 1;
        }
    }
    if (inc.size() == 1 && inc[0] == 1) {
        IPosition x(ndim, 1);
        minc = x.asStdVector();
    }
    else {
        for (uInt i=0; i<ndim; i++) {
            minc[i] = i < inc.size() ? inc[i] : 1;
        }
    }
    for (uInt i=0; i<ndim; i++) {
        if (mblc[i] < 0 || mblc[i] > shape[i] - 1) {
            mblc[i] = 0;
        }
        if (mtrc[i] < 0 || mtrc[i] > shape[i] - 1) {
            mtrc[i] = shape[i] - 1;
        }
        if (mblc[i] > mtrc[i]) {
            mblc[i] = 0;
            mtrc[i] = shape[i] - 1;
        }
        if (inc[i] > shape[i]) {
            minc[i] = 1;
        }
    }
    Vector<Double> vblc(mblc);
    Vector<Double> vtrc(mtrc);
    Vector<Double> vinc(minc);
    LCSlicer slicer(vblc, vtrc, vinc);
    Record rec;
    rec.assign(slicer.toRecord(""));
    PixelValueManipulator<T> pvm(myimage, &rec, "");
    if (axes.size() != 1 || axes[0] >= 0) {
        pvm.setAxes(IPosition(axes));
    }
    pvm.setVerbosity(
        list ? ImageTask<T>::DEAFENING : ImageTask<T>::QUIET
    );
    pvm.setDropDegen(dropdeg);
    return pvm.get();
}

record* image::getprofile(
    int axis, const string& function, const variant& region,
    const string& mask, const string& unit, bool stretch,
    const string& spectype, const variant& restfreq,
    const string& frame, const string& logfile
) {
    try {
        _log << _ORIGIN;
        ThrowIf(
            _detached(), "No image attached to tool"
        );
        _notSupported(__func__);
        ThrowIf(axis<0, "Axis must be greater than 0");
        SHARED_PTR<Record> myregion(_getRegion(region, false));
        SHARED_PTR<casacore::Quantity> rfreq;
        if (restfreq.type() != variant::BOOLVEC) {
            String rf = restfreq.toString();
            rf.trim();
            if (! rf.empty()) {
                rfreq.reset(
                    new casacore::Quantity(_casaQuantityFromVar(variant(restfreq)))
                );
            }
        }
        String regionName = region.type() == variant::STRING
            ? region.toString() : "";
        String myframe = frame;
        myframe.trim();
        if (_imageF) {
            SPCIIF myimage = _imageF;
            return fromRecord(
                _getprofile(
                    myimage, axis, function, unit,
                    *myregion, mask, stretch,
                    spectype, rfreq.get(), myframe,
                    logfile, regionName
                )
            );
        }
        else {
            SPCIIC myimage = _imageC;
            return fromRecord(
                _getprofile(
                    myimage, axis, function, unit,
                    *myregion, mask, stretch,
                    spectype, rfreq.get(), myframe,
                    logfile, regionName
                )
            );
        }
    }
    catch (const AipsError& x) {
        _log << LogIO::SEVERE << "Exception Reported: " << x.getMesg()
            << LogIO::POST;
        RETHROW(x);
    }
    return nullptr;
}

template <class T> Record image::_getprofile(
    SPCIIT myimage, int axis, const String& function,
    const String& unit, const Record& region, const String& mask,
    bool stretch, const String& spectype,
    const casacore::Quantity* const &restfreq, const String& frame,
    const String& logfile, const String& regionName
) {
    PixelValueManipulatorData::SpectralType type = PixelValueManipulatorData::spectralType(spectype);
    PixelValueManipulator<T> pvm(myimage, &region, mask);
    pvm.setLogfile(logfile);
    pvm.setRegionName(regionName);
    pvm.setStretch(stretch);
    Record x = pvm.getProfile(axis, function, unit, type, restfreq, frame);
    return x;
}

variant* image::getregion(
    const variant& region, const std::vector<int>& axes,
    const variant& mask, bool list, bool dropdeg,
    bool getmask, bool stretch
) {
    try {
        _log << _ORIGIN;
        if (_detached()) {
            return nullptr;
        }
        if (_imageF) {
            return _getregion2(
                _imageF, region, axes, mask, list,
                dropdeg, getmask, stretch
            );
        }
        else if (_imageC) {
            return _getregion2(
                _imageC, region, axes, mask, list,
                dropdeg, getmask, stretch
            );
        }
        else if (_imageD) {
            return _getregion2(
                _imageD, region, axes, mask, list,
                dropdeg, getmask, stretch
            );
        }
        else if (_imageDC) {
            return _getregion2(
                _imageDC, region, axes, mask, list,
                dropdeg, getmask, stretch
            );
        }
        else {
            ThrowCc("Logic error");
        }
    }
    catch (const AipsError& x) {
        _log << LogIO::SEVERE << "Exception Reported: " << x.getMesg()
                << LogIO::POST;
        RETHROW(x);
    }
    return nullptr;
}

template<class T> variant* image::_getregion2(
    SPIIT image, const variant& region,
    const std::vector<int>& axes, const variant& mask,
    bool list, bool dropdeg, bool getmask, bool stretch
) {
    auto Region = _getRegion(region, false);
    auto Mask = _getMask(mask);
    Vector<Int> iaxes(axes);
    // if default value change it to empty vector
    if (iaxes.size() == 1 && iaxes[0] < 0) {
        iaxes.resize();
    }
    PixelValueManipulator<T> pvm(
        image, Region.get(), Mask
    );
    pvm.setAxes(IPosition(iaxes));
    pvm.setVerbosity(
        list ? ImageTask<T>::DEAFENING : ImageTask<T>::QUIET
    );
    pvm.setDropDegen(dropdeg);
    pvm.setStretch(stretch);
    auto ret = pvm.get();
    auto pixelmask = ret.asArrayBool("mask");
    auto s_shape = pixelmask.shape().asStdVector();
    if (getmask) {
        pixelmask.shape().asVector().tovector(s_shape);
        std::vector<bool> s_pixelmask(pixelmask.begin(), pixelmask.end());
        return new ::casac::variant(s_pixelmask, s_shape);
    }
    if (_imageF || _imageD) {
        std::vector<Double> d_pixels;
        if (_imageF) {
            auto pixels = ret.asArrayFloat("values");
            d_pixels = std::vector<Double>(pixels.begin(), pixels.end());
        }
        else {
            d_pixels = ret.asArrayDouble("values").tovector();
        }
        return new ::casac::variant(d_pixels, s_shape);
    }
    else if (_imageC || _imageDC) {
        std::vector<std::complex<double> > d_pixels;
        if (_imageC) {
            auto pixels = ret.asArrayComplex("values");
            d_pixels = std::vector<std::complex<double>>(pixels.begin(), pixels.end());
        }
        else {
            d_pixels = ret.asArrayDComplex("values").tovector();
        }
        return new ::casac::variant(d_pixels, s_shape);
    }
    else {
        ThrowCc("Logic error");
    }
}

record* image::getslice(
    const std::vector<double>& x, const std::vector<double>& y,
    const std::vector<int>& axes, const std::vector<int>& coord,
    int npts, const std::string& method
) {
    try {
        _log << _ORIGIN;
        if (_detached()) {
            return nullptr;
        }
        Vector<Int> ncoord(coord);
        if (ncoord.size() == 1 && ncoord[0] == -1) {
            ncoord.resize(shape().size());
            ncoord.set(0);
        }
        unique_ptr<Record> outRec;
        if (_imageF) {
            outRec.reset(
                PixelValueManipulator<Float>::getSlice(
                    _imageF, Vector<Double>(x), Vector<Double>(y),
                    Vector<Int>(axes), ncoord, npts, method
<<<<<<< HEAD
                )
            );
        }
        else if (_imageC) {
            outRec.reset(
                PixelValueManipulator<Complex>::getSlice(
                    _imageC, Vector<Double>(x), Vector<Double>(y),
                    Vector<Int>(axes), ncoord, npts, method
                )
            );
        }
        else if (_imageD) {
            outRec.reset(
                PixelValueManipulator<Double>::getSlice(
                    _imageD, Vector<Double>(x), Vector<Double>(y),
                    Vector<Int>(axes), ncoord, npts, method
                )
            );
        }
=======
                )
            );
        }
        else if (_imageC) {
            outRec.reset(
                PixelValueManipulator<Complex>::getSlice(
                    _imageC, Vector<Double>(x), Vector<Double>(y),
                    Vector<Int>(axes), ncoord, npts, method
                )
            );
        }
        else if (_imageD) {
            outRec.reset(
                PixelValueManipulator<Double>::getSlice(
                    _imageD, Vector<Double>(x), Vector<Double>(y),
                    Vector<Int>(axes), ncoord, npts, method
                )
            );
        }
>>>>>>> 8737c8f9
        else if (_imageDC) {
            outRec.reset(
                PixelValueManipulator<DComplex>::getSlice(
                    _imageDC, Vector<Double>(x), Vector<Double>(y),
                    Vector<Int>(axes), ncoord, npts, method
                )
            );
        }
        else {
            ThrowCc("Logic error");
        }
        return fromRecord(*outRec);
    }
    catch (const AipsError& x) {
        _log << LogIO::SEVERE << "Exception Reported: " << x.getMesg()
            << LogIO::POST;
        RETHROW(x);
    }
    return nullptr;
}

image* image::hanning(
    const string& outfile, const variant& region,
    const variant& vmask, int axis, bool drop,
    bool overwrite, bool /* async */, bool stretch,
    const string& dmethod
) {
    LogOrigin lor(_class, __func__);
    _log << lor;
    if (_detached()) {
        throw AipsError("Unable to create image");
    }
    try {
        _notSupported(__func__);
        auto myregion = _getRegion(
            region, true
        );
        auto mask = _getMask(vmask);
        if (axis < 0) {
            const CoordinateSystem csys = _imageF
                ? _imageF->coordinates()
                : _imageC->coordinates();
            ThrowIf(
                ! csys.hasSpectralAxis(),
                "Axis not specified and image has no spectral coordinate"
            );
            axis = csys.spectralAxisNumber(false);
        }
        ImageDecimatorData::Function dFunction = ImageDecimatorData::NFUNCS;
        if (drop) {
            String mymethod = dmethod;
            mymethod.downcase();
            if (mymethod.startsWith("m")) {
                dFunction = ImageDecimatorData::MEAN;
            }
            else if (mymethod.startsWith("c")) {
                dFunction = ImageDecimatorData::COPY;
            }
            else {
                ThrowCc(
                    "Value of dmethod must be "
                    "either 'm'(ean) or 'c'(opy)"
                );
            }
        }
        vector<variant> values { outfile, region, vmask, axis, drop, overwrite, stretch, dmethod };
        if (_imageF) {
            SPCIIF image = _imageF;
            return _hanning(
                image, myregion, mask, outfile,
                overwrite, stretch, axis, drop,
                dFunction, values
            );
        }
        else {
            SPCIIC image = _imageC;
            return _hanning(
                image, myregion, mask, outfile,
                overwrite, stretch, axis, drop,
                dFunction, values
            );
        }
    }
    catch (const AipsError& x) {
        _log << LogIO::SEVERE << "Exception Reported: " << x.getMesg()
            << LogIO::POST;
        RETHROW(x);
    }
}

template <class T> image* image::_hanning(
    SPCIIT myimage, SHARED_PTR<const Record> region,
    const String& mask, const string& outfile, bool overwrite,
    bool stretch, int axis, bool drop,
    ImageDecimatorData::Function dFunction,
    const vector<variant> values
) const {
    ImageHanningSmoother<T> smoother(
        myimage, region.get(), mask, outfile, overwrite
    );
    smoother.setAxis(axis);
    smoother.setDecimate(drop);
    smoother.setStretch(stretch);
    if (drop) {
        smoother.setDecimationFunction(dFunction);
    }
    if (_doHistory) {
        vector<String> names {
            "outfile", "region", "mask", "axis",
            "drop", "overwrite", "stretch", "dmethod"
        };
        auto msgs = _newHistory("hanning", names, values);
        smoother.addHistory(_ORIGIN, msgs);
    }
    return new image(smoother.smooth());
}

vector<bool> image::haslock() {
    try {
        _log << _ORIGIN;
        if (_detached()) {
            return vector<bool>();
        }
        _notSupported(__func__);
        if (_imageF) {
            return vector<bool> {
                _imageF->hasLock(FileLocker::Read),
                _imageF->hasLock(FileLocker::Write)
            };
        }
        else {
            return vector<bool> {
                _imageC->hasLock(FileLocker::Read),
                _imageC->hasLock(FileLocker::Write)
            };
        }
    }
    catch (const AipsError& x) {
        _log << LogIO::SEVERE << "Exception Reported: " << x.getMesg()
                << LogIO::POST;
        RETHROW(x);
    }
    return vector<bool>();
}

record* image::histograms(
    const vector<int>& axes,
    const variant& region, const variant& mask,
    int nbins, const vector<double>& includepix,
    bool cumu, bool log, bool stretch
) {
    _log << _ORIGIN;
    if (_detached()) {
        return nullptr;
    }
    try {
        ThrowIf(! _imageF, "This method only supports float valued imaged");
        vector<uInt> myaxes;
        if (axes.size() != 1 || axes[0] != -1) {
            ThrowIf(
                *min_element(axes.begin(), axes.end()) < 0,
                "All axes must be nonnegative"
            );
            myaxes.insert(begin(myaxes), begin(axes), end(axes));
        }
        SHARED_PTR<Record> regionRec(_getRegion(region, false));
        String Mask = _getMask(mask);
        vector<Double> myIncludePix;
        if (!(includepix.size() == 1 && includepix[0] == -1)) {
            myIncludePix = includepix;
        }
        ImageHistogramsCalculator ihc(
            _imageF, regionRec.get(), Mask
        );
        if (! myaxes.empty()) {
            ihc.setAxes(myaxes);
        }
        ihc.setNBins(nbins);
        if (! myIncludePix.empty()) {
            ihc.setIncludeRange(myIncludePix);
        }
        ihc.setCumulative(cumu);
        ihc.setDoLog10(log);
        ihc.setStretch(stretch);
        return fromRecord(ihc.compute());
    }
    catch (const AipsError& x) {
        _log << LogIO::SEVERE << "Exception Reported: " << x.getMesg()
                << LogIO::POST;
        RETHROW(x);
    }
    return nullptr;
}

std::vector<std::string> image::history(bool list) {
    try {
        _log << _ORIGIN;
        if (_detached()) {
            return vector<string>();
        }
        if (_imageF) {
            ImageHistory<Float> hist(_imageF);
            return fromVectorString(hist.get(list));
        }
        else if (_imageC) {
            ImageHistory<Complex> hist(_imageC);
<<<<<<< HEAD
            return fromVectorString(hist.get(list));
        }
        else if (_imageD) {
            ImageHistory<Double> hist(_imageD);
            return fromVectorString(hist.get(list));
        }
        else if (_imageDC) {
            ImageHistory<DComplex> hist(_imageDC);
            return fromVectorString(hist.get(list));
        }
=======
            return fromVectorString(hist.get(list));
        }
        else if (_imageD) {
            ImageHistory<Double> hist(_imageD);
            return fromVectorString(hist.get(list));
        }
        else if (_imageDC) {
            ImageHistory<DComplex> hist(_imageDC);
            return fromVectorString(hist.get(list));
        }
>>>>>>> 8737c8f9
        else {
            ThrowCc("Logic error");
        }
    } catch (const AipsError& x) {
        _log << LogIO::SEVERE << "Exception Reported: " << x.getMesg()
                << LogIO::POST;
        RETHROW(x);
    }
    return vector<string>();
}

image* image::imagecalc(
    const string& outfile, const string& pixels,
    bool overwrite, const string& imagemd
) {
    try {
        ThrowIf(
            pixels.empty(),
            "You must provide an expression using the pixels parameter"
        );
        DataType type = ImageExprParse::command(pixels).dataType();
        if (type == TpComplex || type == TpDComplex) {
            return new image(
                _imagecalc<Complex>(outfile, pixels, overwrite, imagemd)
            );
        }
        else if (type == TpFloat || type == TpDouble || type == TpInt) {
            return new image(
                _imagecalc<Float>(outfile, pixels, overwrite, imagemd)
            );
        }
        ThrowCc("Unsupported data type for resulting image");
    }
    catch (const AipsError& x) {
        RETHROW(x);
    }
    return nullptr;
}

template<class T> SPIIT image::_imagecalc(
    const string& outfile, const string& pixels,
    bool overwrite, const string& imagemd
) {
    ImageExprCalculator<T> calculator(pixels, outfile, overwrite);
    calculator.setCopyMetaDataFromImage(imagemd);
    auto out = calculator.compute();
    if (_doHistory) {
        vector<String> names {"outfile", "pixels", "overwrite", "imagemd"};
        vector<variant> values {outfile, pixels, overwrite, imagemd};
        _addHistory(out, "imagecalc", names, values);
    }
    return out;
}

image* image::imageconcat(
    const string& outfile, const variant& infiles,
    int axis, bool relax, bool tempclose,
    bool overwrite, bool reorder
) {
    try {
        Vector<String> inFiles;
        if (infiles.type() == variant::BOOLVEC) {
            inFiles.resize(0); // unset
        }
        else if (infiles.type() == variant::STRING) {
            sepCommaEmptyToVectorStrings(inFiles, infiles.toString());
        }
        else if (infiles.type() == variant::STRINGVEC) {
            inFiles = toVectorString(infiles.toStringVec());
        }
        else {
            ThrowCc("Unrecognized infiles datatype");
        }
        vector<String> imageNames = Directory::shellExpand(inFiles, false).tovector();
        ThrowIf(
            imageNames.size() < 2,
            "You must provide at least two images to concatentate"
        );
        String first = imageNames[0];
        imageNames.erase(imageNames.begin());

        SPtrHolder<LatticeBase> latt(ImageOpener::openImage(first));
        ThrowIf (! latt.ptr(), "Unable to open image " + first);
        DataType dataType = latt->dataType();
        vector<String> names {
            "outfile", "infiles", "axis", "relax", "tempclose",
            "overwrite", "reorder"
        };
        vector<variant> values {
            outfile, infiles, axis,  relax, tempclose,
            overwrite, reorder
        };
        if (dataType == TpComplex) {
            SPIIC c(dynamic_cast<ImageInterface<Complex> *>(latt.transfer()));
            ImageConcatenator<Complex> concat(c, outfile, overwrite);
            concat.setAxis(axis);
            concat.setRelax(relax);
            concat.setReorder(reorder);
            concat.setTempClose(tempclose);
            if (_doHistory) {
                concat.addHistory(_ORIGIN, "ia." + String(__func__), names, values);
            }
            return new image(concat.concatenate(imageNames));
        }
        else if (dataType == TpFloat) {
            SPIIF f(dynamic_cast<ImageInterface<Float> *>(latt.transfer()));
            ImageConcatenator<Float> concat(f, outfile, overwrite);
            concat.setAxis(axis);
            concat.setRelax(relax);
            concat.setReorder(reorder);
            concat.setTempClose(tempclose);
            if (_doHistory) {
                concat.addHistory(_ORIGIN, "ia." + String(__func__), names, values);
            }
            return new image(concat.concatenate(imageNames));
        }
        else {
            ostringstream x;
            x << dataType;
            ThrowCc("Unsupported data type " + x.str());
        }
    }
    catch (const AipsError& x) {
        _log << LogIO::SEVERE << "Exception Reported: " << x.getMesg()
            << LogIO::POST;
        RETHROW(x);
    }
    return nullptr;
}

bool image::insert(
    const std::string& infile, const variant& region,
    const std::vector<double>& locate, bool verbose
) {
    try {
        _log << _ORIGIN;
        if (_detached()) {
            return false;
        }
        _notSupported(__func__);
        Vector<Double> locatePixel(locate);
        if (locatePixel.size() == 1 && locatePixel[0] < 0) {
            locatePixel.resize(0);
        }
        auto Region = _getRegion(region, false);
        SPCIIF imageF;
        SPCIIC imageC;
        std::tie(imageF, imageC, std::ignore, std::ignore)
            = ImageFactory::fromFile(infile);
        ThrowIf(! (imageF || imageC), "Unsupported image data type");
        if (imageF && _imageF) {
            PixelValueManipulator<Float>::insert(
                *_imageF, *imageF, *Region,
                locatePixel, verbose
            );
        }
        else if (imageC && _imageC){
            PixelValueManipulator<Complex>::insert(
                *_imageC, *imageC, *Region,
                locatePixel, verbose
            );
        }
        else {
            ThrowCc("Attached image pixel data type differs from that of " + infile);
        }
        vector<String> names = {
           "infile", "region", "locate", "verbose"
        };
        vector<variant> values = {
            infile, region, locate, verbose
        };
        _addHistory(__func__, names, values);
        _stats.reset();
        return true;
    }
    catch (const AipsError& x) {
        _log << LogIO::SEVERE << "Exception Reported: " << x.getMesg()
            << LogIO::POST;
        RETHROW(x);
    }
    return false;
}

bool image::isopen() {
    try {
        _log << _ORIGIN;
        return _imageF || _imageC || _imageD || _imageDC;
    }
    catch (const AipsError& x) {
        _log << LogIO::SEVERE << "Exception Reported: " << x.getMesg()
            << LogIO::POST;
        RETHROW(x);
    }
    return false;
}

bool image::ispersistent() {
    try {
        _log << LogOrigin("image", "ispersistent");
        if (_detached()) {
            return false;
        }
        _notSupported(__func__);
        if (_imageF) {
            return _imageF->isPersistent();
        }
        else {
            return _imageC->isPersistent();
        }
    }
    catch (const AipsError& x) {
        _log << LogIO::SEVERE << "Exception Reported: " << x.getMesg()
                << LogIO::POST;
        RETHROW(x);
    }
    return false;
}

bool image::lock(bool writelock, int nattempts) {
    try {
        _log << LogOrigin("image", __func__);
        if (_detached()) {
            return false;
        }
        _notSupported(__func__);
        FileLocker::LockType locker = FileLocker::Read;
        if (writelock) {
            locker = FileLocker::Write;
        }
        uInt n = max(0, nattempts);
        if (_imageF) {
            return _imageF->lock(locker, n);
        }
        else {
            return _imageC->lock(locker, n);
        }
    }
    catch (const AipsError& x) {
        _log << LogIO::SEVERE << "Exception Reported: " << x.getMesg()
                << LogIO::POST;
        RETHROW(x);
    }
    return false;
}

bool image::makecomplex(
    const std::string& outfile, const std::string& imagFile,
    const variant& region, bool overwrite
) {
    try {
        _log << _ORIGIN;
        if (_detached()) {
            return false;
        }
        ThrowIf(
            ! _imageF, "The attached image must be float valued"
        );
        SHARED_PTR<Record> Region(_getRegion(region, false));
        auto imagePtrs = ImageFactory::fromFile(imagFile);
        auto imageF = std::get<0>(imagePtrs);
        ThrowIf(
            ! imageF, imagFile + " does not have float valued pixels"
        );
        auto cImage = ImageFactory::makeComplex(
            _imageF, imageF, outfile,
            *Region, overwrite
        );
        vector<String> names = {
            "outfile", "imag", "region", "overwrite"
        };
        vector<variant> values = {
            outfile, imagFile, region, overwrite
        };
        _addHistory(cImage, __func__, names, values);
        return true;
    }
    catch (const AipsError& x) {
        _log << LogIO::SEVERE << "Exception Reported: " << x.getMesg()
                << LogIO::POST;
        RETHROW(x);
    }
    return false;
}

image* image::deviation(
    const std::string& outfile, const variant& region,
    const string& mask, bool overwrite, bool stretch,
    const vector<int>& grid, const variant& anchor,
    const variant& xlength, const variant& ylength,
    const string& interp, const string& stattype,
    const string& statalg, double zscore, int maxiter
) {
    _log << _ORIGIN;
    try {
        if (_detached()) {
            return nullptr;
        }
        ThrowIf(
            ! _imageF,
            "This method only supports Float valued images"
        );
        ThrowIf(
            grid.size() != 2,
            "grid must have exactly two positive integer values"
        );
        auto useRef = False;
        switch (anchor.type()) {
        case variant::INTVEC:
            ThrowIf(
                anchor.toIntVec().size() != 2,
                "anchor must have exactly two integer values"
            );
            useRef = False;
            break;
        case variant::STRING:
            ThrowIf(
                anchor.toString() != "ref",
                "Unsupported value for anchor: " + anchor.toString()
            );
            useRef = True;
            break;
        case variant::BOOLVEC:
            // because the interface always passes in a boolvec by default for a variant,
            // even if specified differently in the XML
            useRef = True;
            break;
        default:
            ThrowCc("Unsupported type for anchor");
        }
        ThrowIf(
            grid[0] <= 0 || grid[1] <= 0,
            "Both grid value(s) must be positive"
        );
        String mystatalg = statalg;
        auto myreg = _getRegion(region, False);
        auto  myxlen = xlength.type() == variant::INT
            ? casacore::String::toString(xlength.toInt()) + "pix"
            : xlength.toString();
        auto ytype = ylength.type();
        auto myylen = ytype == variant::BOOLVEC
            ? "" : ytype == variant::INT
            ? casacore::String::toString(ylength.toInt()) + "pix"
            : ylength.toString();
        String err;
        QuantumHolder qh;
        casacore::Quantity qxl, qyl;
        ThrowIf(
            ! qh.fromString(err, myxlen),
            "xlength is not a valid quantity: " + err
        );
        qxl = qh.asQuantity();
        if (myylen.empty()) {
            // circle, so we need the radius, not the diameter
            auto z = qh.asQuantity();
            qxl = z/2;
        }
        else {
            ThrowIf(
                ! qh.fromString(err, myylen),
                "ylength is not a valid quantity: " + err
            );
            qyl = qh.asQuantity();
        }
        String myinterp = interp;
        myinterp.downcase();
        Interpolate2D::Method interpAlg;
        if (myinterp.startsWith("c")) {
            interpAlg = Interpolate2D::CUBIC;
        }
        else if (myinterp.startsWith("la")) {
            interpAlg = Interpolate2D::LANCZOS;
        }
        else if (myinterp.startsWith("li")) {
            interpAlg = Interpolate2D::LINEAR;
        }
        else if (myinterp.startsWith("n")) {
            interpAlg = Interpolate2D::NEAREST;
        }
        else {
            ThrowCc("Interpolation algorithm " + interp + " is not supported.");
        }
        StatImageCreator sic(_imageF, myreg.get(), mask, outfile, overwrite);
        mystatalg.downcase();
        if (mystatalg.startsWith("cl")) {
            sic.configureClassical(ImageStatsConfigurator::AUTO);
        }
        else if (mystatalg.startsWith("ch")) {
            sic.configureChauvenet(zscore, maxiter);
        }
        else {
            ThrowCc("Unsupported stats algorithm " + statalg);
        }
        if (useRef) {
            sic.useReferencePixelAsAnchor();
        }
        else {
            auto myan = anchor.toIntVec();
            sic.setAnchorPosition(myan[0], myan[1]);
        }
        sic.setGridSpacing(grid[0], grid[1]);
        sic.setStretch(stretch);
        sic.setStatType(stattype);
        if (myylen.empty()) {
            sic.setRadius(qxl);
        }
        else {
            sic.setRectangle(qxl, qyl);
        }
        sic.setInterpAlgorithm(interpAlg);
        vector<String> names {
            "outfile", "region", "mask", "overwrite", "stretch",
            "grid", "anchor", "xlength", "ylength", "interp",
            "stattype", "statalg", "zscore", "maxiter"
        };
        vector<variant> values {
            outfile, region, mask, overwrite, stretch,
            grid, anchor, xlength, ylength, interp,
            stattype, statalg, zscore, maxiter
        };
        if (_doHistory) {
            auto msgs = _newHistory(__func__,names, values);
            sic.addHistory(_ORIGIN, msgs);
        }
        return new image(sic.compute());
    }
    catch (const AipsError& x) {
        _log << LogIO::SEVERE << "Exception Reported: " << x.getMesg()
             << LogIO::POST;
        RETHROW(x);
    }
    return nullptr;
}

bool image::maketestimage(
    const string& outfile, bool overwrite
) {
    try {
        _reset();
        _log << _ORIGIN;
        _imageF = ImageFactory::testImage(
            outfile, overwrite
        );
        vector<String> names = {
            "outfile", "overwrite"
        };
        vector<variant> values { outfile, overwrite };
        _addHistory(__func__, names, values);
        return true;
    }
    catch (const AipsError& x) {
        _log << LogIO::SEVERE << "Exception Reported: " << x.getMesg()
            << LogIO::POST;
        RETHROW(x);
    }
    return false;
}

vector<string> image::maskhandler(
    const string& op, const vector<string>& name
) {
    try {
        _log << _ORIGIN;
        if (_detached()) {
            return vector<string>(0);
        }
        String oper = op;
        oper.upcase();
        vector<string> res;
        if (_imageF) {
            res = _handleMask(_imageF, oper, name);
        }
        else if (_imageC) {
            res = _handleMask(_imageC, oper, name);
        }
        else if (_imageD) {
            res = _handleMask(_imageD, oper, name);
        }
        else if (_imageDC) {
            res = _handleMask(_imageDC, oper, name);
        }
        else {
            ThrowCc("Logic error");
        }
        if (res.empty()) {
            res = vector<string>(1, "T");
        }
        if (
            oper.startsWith("SET") || oper.startsWith("DEL")
            || oper.startsWith("REN") || oper.startsWith("COPY")
        ) {
            vector<String> names {"op", "name"};
            vector<variant> values {op, name};
            _addHistory(__func__, names, values);
            _stats.reset();
        }
        return res;
    }
    catch (const AipsError& x) {
        _log << LogIO::SEVERE << "Exception Reported: " << x.getMesg()
                << LogIO::POST;
        RETHROW(x);
    }
    return vector<string>();
}

template<class T> vector<string>  image::_handleMask(
    SPIIT myimage, const String& oper,
    const vector<string>& name
) {
    ImageMaskHandler<T> imh(myimage);
    if (oper.startsWith("SET")) {
        auto myname = name.empty() ? "" : name[0];
        imh.set(myname);
        return vector<string>();
    }
    else if (oper.startsWith("DEF")) {
        return vector<string>(1, imh.defaultMask());
    }
    else if (oper.startsWith("DEL")) {
        imh.deleteMasks(std::set<casacore::String>(name.begin(), name.end()));
        return vector<string>();
    }
    else if (oper.startsWith("REN")) {
        ThrowIf(
            name.size() != 2,
            "name must be an array of size exactly two. "
            + String::toString(name.size()) + " values were "
            "given"
        );
        imh.rename(name[0], name[1]);
        return vector<string>();
    }
    else if (oper.startsWith("GET")) {
        return fromVectorString(imh.get());
    }
    else if (oper.startsWith("COP")) {
        imh.copy(name[0], name[1]);
        return vector<string>();
    }
    else {
        ThrowCc("Unknown operation " + oper);
    }
}

record* image::maxfit(
    const variant& region, bool doPoint,
    int width, bool absFind, bool list
) {
    try {
        _log << _ORIGIN;
        if (_detached()) {
            return nullptr;
        }
        ThrowIf(
            ! _imageF,
            "This method only supports float-valued images"
        );
        auto Region = _getRegion(region, false);
        ImageMaxFitter<Float> imf(_imageF, Region.get());
        return fromRecord(imf.fit(doPoint, width, absFind, list));
    }
    catch (const AipsError& x) {
        _log << LogIO::SEVERE << "Exception Reported: " << x.getMesg()
                << LogIO::POST;
        RETHROW(x);
    }
    return nullptr;
}

record* image::miscinfo() {
    try {
        _log << LogOrigin("image", "miscinfo");
        if (_detached()) {
            return nullptr;
        }
        _notSupported(__func__);
        if (_imageF) {
            return fromRecord(_imageF->miscInfo());
        }
        else {
            return fromRecord(_imageC->miscInfo());
        }
    }
    catch (const AipsError& x) {
        _log << LogIO::SEVERE << "Exception Reported: " << x.getMesg()
                << LogIO::POST;
        RETHROW(x);
    }
    return nullptr;
}

bool image::modify(
    const record& model, const variant& region,
    const variant& vmask, bool subtract, bool list,
    bool stretch
) {
    _log << _ORIGIN;
    if (_detached()) {
        return false;
    }
    try {
        ThrowIf(
            ! _imageF,
            "This method only supports float valued images"
        );
        String error;
        std::unique_ptr<Record> mymodel(toRecord(model));
        ComponentList cl;
        ThrowIf(
            ! cl.fromRecord(error, *mymodel),
            "model is an invalid componentlist record"
        );
        SHARED_PTR<Record> Region = _getRegion(region, false);
        String mask = _getMask(vmask);
        ComponentImager ci(
            _imageF, Region.get(), mask
        );
        ci.setComponentList(cl);
        ci.setSubtract(subtract);
        ci.setStretch(stretch);
        ci.modify(list);
        _stats.reset();
        vector<String> names {
            "model", "region", "mask",
            "subtract", "list", "stretch"
        };
        vector<variant> values {
            model, region, vmask,
            subtract, list, stretch
        };
        _addHistory(__func__, names, values);
        return true;
    }
    catch (const AipsError& x) {
        _log << LogIO::SEVERE << "Exception Reported: " << x.getMesg()
                << LogIO::POST;
        RETHROW(x);
    }
    return false;
}

image* image::moments(
    const vector<int>& moments, int axis,
    const variant& region, const variant& vmask,
    const vector<string>& in_method,
    const vector<int>& smoothaxes,
    const variant& smoothtypes,
    const vector<double>& smoothwidths,
    const vector<double>& d_includepix,
    const vector<double>& d_excludepix, double peaksnr,
    double stddev, const string& velocityType,
    const string& out, const string& smoothout,
    bool overwrite, bool removeAxis,
    bool stretch, bool /* async */
) {
    try {
        _log << _ORIGIN;
        if (_detached()) {
            return nullptr;
        }
        _notSupported(__func__);
        UnitMap::putUser("pix", UnitVal(1.0), "pixel units");
        Vector<Int> whichmoments(moments);
        SHARED_PTR<Record> Region(_getRegion(region, false));
        auto mask = _getMask(vmask);
        Vector<String> kernels;
        if (smoothtypes.type() == ::casac::variant::BOOLVEC) {
            kernels.resize(0); // unset
        }
        else if (smoothtypes.type() == ::casac::variant::STRING) {
            sepCommaEmptyToVectorStrings(kernels, smoothtypes.toString());
        }
        else if (smoothtypes.type() == ::casac::variant::STRINGVEC) {
            kernels = toVectorString(smoothtypes.toStringVec());
        }
        else {
            _log << LogIO::WARN << "Unrecognized smoothtypes datatype"
                << LogIO::POST;
        }
        int num = kernels.size();
        vector<casacore::Quantity> kernelwidths(num);
        Unit u("pix");
        for (int i = 0; i < num; ++i) {
            kernelwidths[i] = casacore::Quantity(smoothwidths[i], u);
        }
        std::vector<Double> includepix;
        num = d_includepix.size();
        if (!(num == 1 && d_includepix[0] == -1)) {
            includepix = d_includepix;;
        }
        std::vector<Double> excludepix;
        num = d_excludepix.size();
        if (!(num == 1 && d_excludepix[0] == -1)) {
            excludepix = d_excludepix;
        }
        ThrowIf(
            ! includepix.empty() && ! excludepix.empty(),
            "Only one of includepix or excludepix may be specified, not both"
        );
        ImageMomentsTask<Float> momentsTask(
            _imageF, Region.get(), mask,
            smoothout, overwrite
        );
        momentsTask.setMoments(whichmoments);
        momentsTask.setAxis(axis);
        auto methods = toVectorString(in_method).tovector();
        momentsTask.setMethods(methods);
        if (
            ! smoothaxes.empty()
            && ! (smoothaxes.size() == 1 && smoothaxes[0] == -1)
        ) {
            ThrowIf (
                *std::min_element(smoothaxes.begin(), smoothaxes.end()) < 0,
                "All smoothaxes must be nonnegative"
            );
            std::vector<uInt> sa;
            for (const auto s : smoothaxes) {
                sa.push_back(s);
            }
            momentsTask.setSmoothAxes(sa);
        }
        if (! kernels.empty()) {
            momentsTask.setKernels(kernels.tovector());
        }
        if (! kernelwidths.empty()) {
            momentsTask.setKernelWidths(kernelwidths);
        }
        if (! includepix.empty() || ! excludepix.empty()) {
            auto vrange = ! includepix.empty() ? includepix : excludepix;
            std::vector<Float> range;
            for (const auto v : vrange) {
                range.push_back(v);
            }
            auto isInclude = ! includepix.empty();
            momentsTask.setIncludeExcludeRange(range, isInclude);
        }
        momentsTask.setSNR(peaksnr);
        momentsTask.setStdDev(stddev);
        momentsTask.setVelocityType(velocityType);
        momentsTask.setMomentImageName(out);
        momentsTask.setRemoveAxis(removeAxis);
        momentsTask.setStretch(stretch);
        vector<String> names {
            "moments", "axis", "region", "mask",
            "method", "smoothaxes",
            "smoothtypes", "smoothwidths",
            "includepix", "excludepix",
            "peaksnr", "stddev", "doppler",
            "outfile", "smoothout", "overwrite",
            "drop", "stretch"
        };
        vector<variant> values {
            moments, axis, region, vmask,
            in_method, smoothaxes,
            smoothtypes, smoothwidths,
            d_includepix, d_excludepix,
            peaksnr, stddev, velocityType,
            out, smoothout, overwrite,
            removeAxis, stretch
        };
        if (_doHistory) {
            auto msgs = _newHistory(__func__,names, values);
            momentsTask.addHistory(_ORIGIN, msgs);
        }
        return new image(momentsTask.makeMoments());
    }
    catch (const AipsError& x) {
        _log << LogIO::SEVERE << "Exception Reported: " << x.getMesg()
                        << LogIO::POST;
        RETHROW(x);
    }
    return nullptr;
}

string image::name(bool strippath) {
    try {
        _log << _ORIGIN;
        if (_detached()) {
            return "none";
        }
        _notSupported(__func__);
        return _name(strippath);
    }
    catch (const AipsError& x) {
        _log << LogIO::SEVERE << "Exception Reported: " << x.getMesg()
                << LogIO::POST;
        RETHROW(x);
    }
    return "";
}

String image::_name(bool strippath) const {
    if (_imageF) {
        return _imageF->name(strippath);
    }
    else {
        return _imageC->name(strippath);
    }
}

image* image::newimage(const string& fileName) {
    try {
        _log << _ORIGIN;
        auto *rstat = newimagefromfile(fileName);
        ThrowIf(! rstat, "Unable to create image");
        return rstat;
    }
    catch (const AipsError& x) {
        _log << LogIO::SEVERE << "Exception Reported: " << x.getMesg()
            << LogIO::POST;
        RETHROW(x);
    }
    return nullptr;
}

image* image::newimagefromarray(
    const string& outfile, const variant& pixels,
    const record& csys, bool linear,
    bool overwrite, bool log, const string& type
) {
    try {
        auto mytuple = _fromarray(
            outfile, pixels, csys,
            linear, overwrite, log, type
        );
        auto* res = new image(mytuple);
        vector<String> names = {
            "outfile", "pixels", "csys",
            "linear", "overwrite", "log"
        };
        variant k("[...]");
        const auto* mpixels = pixels.size() <= 100 ? &pixels : &k;
        vector<variant> values = {
            outfile, *mpixels, csys,
            linear, overwrite, log
        };
        if (_doHistory) {
            res->_addHistory(__func__, names, values);
        }
        return res;
    }
    catch (const AipsError& x) {
        _log << LogIO::SEVERE << "Exception Reported: " << x.getMesg()
            << LogIO::POST;
        RETHROW(x);
    }
    return nullptr;
}

image* image::newimagefromfile(const string& fileName) {
    try {
        _log << _ORIGIN;
        // not adding history because all this method does is open
        // the image, it doesn't change it
        return new image(ImageFactory::fromFile(fileName));
    }
    catch (const AipsError& x) {
        _log << LogIO::SEVERE << "Exception Reported: " << x.getMesg()
            << LogIO::POST;
        RETHROW(x);
    }
    return nullptr;
}

image* image::newimagefromimage(
    const string& infile, const string& outfile,
    const variant& region, const variant& vmask,
    bool dropdeg, bool overwrite
) {
    try {
        _log << _ORIGIN;
        auto mask = this->_getMask(vmask);
        auto regionPtr = _getRegion(region, false, infile);
        auto ret = ImageFactory::fromImage(
            outfile, infile, *regionPtr, mask,
            dropdeg, overwrite
        );
        vector<String> names = {
            "infile", "outfile", "region",
            "vmask", "dropdeg", "overwrite"
        };
        vector<variant> values = {
            infile, outfile, region,
            vmask, dropdeg, overwrite
        };
        auto f = std::get<0>(ret);
        auto c = std::get<1>(ret);
        auto d = std::get<2>(ret);
        auto dc = std::get<3>(ret);
        if (f) {
            _addHistory(f, __func__, names, values);
<<<<<<< HEAD
        }
        else if (c) {
            _addHistory(c, __func__, names, values);
        }
        else if (d) {
            _addHistory(d, __func__, names, values);
        }
=======
        }
        else if (c) {
            _addHistory(c, __func__, names, values);
        }
        else if (d) {
            _addHistory(d, __func__, names, values);
        }
>>>>>>> 8737c8f9
        else if (dc) {
            _addHistory(dc, __func__, names, values);
        }
        return new image(ret);
        ThrowCc("Error creating image");
    }
    catch (const AipsError& x) {
        _log << LogIO::SEVERE << "Exception Reported: " << x.getMesg()
            << LogIO::POST;
        RETHROW(x);
    }
    return nullptr;
}

image* image::newimagefromshape(
    const string& outfile, const vector<int>& shape,
    const record& csys, bool linear,
    bool overwrite, bool log, const string& type
) {
    try {
        _log << _ORIGIN;
        unique_ptr<Record> coordinates(toRecord(csys));
        String mytype = type;
        mytype.downcase();
        ThrowIf(
            ! mytype.startsWith("f") && ! mytype.startsWith("c"),
            "Input parm type must start with either 'f' or 'c'"
        );
        unique_ptr<image> ret;
        if (mytype.startsWith("f")) {
            SPIIF myfloat = ImageFactory::floatImageFromShape(
                outfile, shape, *coordinates,
                linear, overwrite, log
            );
            ret.reset(new image(myfloat));
        }
        else {
            SPIIC mycomplex = ImageFactory::complexImageFromShape(
                outfile, shape, *coordinates,
                linear, overwrite, log
            );
            ret.reset(new image(mycomplex));
        }
        vector<String> names {
            "outfile", "shape", "csys", "linear",
            "overwrite", "log", "type"
        };
        vector<variant> values {
            outfile, shape, csys, linear,
            overwrite, log, type
        };
        if (_doHistory) {
            ret->_addHistory(__func__, names, values);
        }
        return ret.release();
    }
    catch (const AipsError& x) {
        _log << LogIO::SEVERE << "Exception Reported: " << x.getMesg()
            << LogIO::POST;
        RETHROW(x);
    }
    return nullptr;
}

bool image::open(const std::string& infile, bool cache) {
    try {
        _log << _ORIGIN;
        if (_imageF || _imageC || _imageD || _imageDC) {
            _log << LogIO::WARN << "Another image is already open, closing first"
                << LogIO::POST;
        }
        _reset();
        std::tie(_imageF, _imageC, _imageD, _imageDC)
            = ImageFactory::fromFile(infile, cache);
        return true;
    }
    catch (const AipsError& x) {
        _log << LogIO::SEVERE << "Exception Reported: " << x.getMesg()
                << LogIO::POST;
        RETHROW(x);
    }
    return false;
}

image* image::pad(
    const string& outfile, int npixels, double value, bool padmask,
    bool overwrite, const variant& region, const string& box,
    const string& chans, const string& stokes, const string& mask,
    bool  stretch, bool wantreturn
) {
    try {
        _log << _ORIGIN;
        if (_detached()) {
            return nullptr;
        }
        ThrowIf(
            ! _imageF,
            "This method only supports Float valued images"
        );
        if (npixels <= 0) {
            _log << "Value of npixels must be greater than zero" << LogIO::EXCEPTION;
        }
        auto regionPtr = _getRegion(region, true);
        ImagePadder padder(
            _imageF, regionPtr.get(), box,
            chans, stokes, mask, outfile, overwrite
        );
        padder.setStretch(stretch);
        padder.setPaddingPixels(npixels, value, padmask);
        vector<String> names {
            "outfile", "npixels", "value", "padmask",
            "overwrite", "region", "box", "chans",
            "stokes", "mask", "stretch", "wantreturn"
        };
        vector<variant> values {
            outfile, npixels, value, padmask,
            overwrite, region, box, chans,
            stokes, mask, stretch, wantreturn
        };
        if (_doHistory) {
            auto msgs = this->_newHistory(__func__, names, values);
            padder.addHistory(_ORIGIN, msgs);
        }
        auto out = padder.pad(wantreturn);
        if (wantreturn) {
            return new image(out);
        }
        return nullptr;
    }
    catch (const AipsError& x) {
        _log << LogIO::SEVERE << "Exception Reported: " << x.getMesg()
            << LogIO::POST;
        RETHROW(x);
    }
    return nullptr;
}

image* image::pbcor(
    const variant& pbimage, const string& outfile,
    bool overwrite, const string& box,
    const variant& region, const string& chans,
    const string& stokes, const string& mask,
    const string& mode, float cutoff,
    bool stretch
) {
    if (_detached()) {
        throw AipsError("Unable to create image");
    }
    try {
        _log << _ORIGIN;
        ThrowIf(
            ! _imageF,
            "This method only supports Float valued images"
        );
        Array<Float> pbPixels;
        SPCIIF pb_ptr;
        if (pbimage.type() == variant::DOUBLEVEC) {
            Vector<Int> shape = pbimage.arrayshape();
            pbPixels.resize(IPosition(shape));
            Vector<Double> localpix(pbimage.getDoubleVec());
            casacore::convertArray(pbPixels, localpix.reform(IPosition(shape)));
        }
        else if (pbimage.type() == variant::STRING) {
            ImageInterface<Float>* pb;
            ImageUtilities::openImage(pb, pbimage.getString());
            if (pb == 0) {
                _log << "Unable to open primary beam image " << pbimage.getString()
                    << LogIO::EXCEPTION;
            }
            pb_ptr.reset(pb);
        }
        else {
            ThrowCc(
                "Unsupported type " + pbimage.typeString() + " for pbimage"
            );
        }
        auto myRegion = _getRegion(region, false);
        String modecopy = mode;
        modecopy.downcase();
        modecopy.trim();
        if (! modecopy.startsWith("d") && ! modecopy.startsWith("m")) {
            throw AipsError("Unknown mode " + mode);
        }
        ImagePrimaryBeamCorrector::Mode myMode = modecopy.startsWith("d")
            ? ImagePrimaryBeamCorrector::DIVIDE
            : ImagePrimaryBeamCorrector::MULTIPLY;
        Bool useCutoff = cutoff >= 0.0;
        SPCIIF shImage = _imageF;
        std::unique_ptr<ImagePrimaryBeamCorrector> pbcor(
            (!pb_ptr)
            ? new ImagePrimaryBeamCorrector(
                shImage, pbPixels, myRegion.get(),
                "", box, chans, stokes, mask, outfile, overwrite,
                cutoff, useCutoff, myMode
            )
            : new ImagePrimaryBeamCorrector(
                shImage, pb_ptr, myRegion.get(),
                "", box, chans, stokes, mask, outfile, overwrite,
                cutoff, useCutoff, myMode
            )
        );
        pbcor->setStretch(stretch);
        vector<String> names = {
            "pbimage", "outfile", "overwrite", "box",
            "region", "chans", "stokes", "mask", "mode",
            "cutoff", "stretch"
        };
        vector<variant> values = {
            pbimage.type() == variant::DOUBLEVEC
                && pbimage.size() > 100
                    ? "(...)" : pbimage,
            outfile, overwrite, box, region, chans,
            stokes, mask, mode, cutoff, stretch
        };
        if (_doHistory) {
            auto msgs = _newHistory(__func__, names, values);
            pbcor->addHistory(_ORIGIN, msgs);
        }
        return new image(pbcor->correct(true));
    }
    catch (const AipsError& x) {
        _log << LogIO::SEVERE << "Exception Reported: " << x.getMesg()
            << LogIO::POST;
        RETHROW(x);
    }
    return nullptr;
}

std::string image::pixeltype() {
    try {
        _log << _ORIGIN;
        if (_detached()) {
            return "";
        }
        if (_imageF) {
            return "float";
        }
        else if (_imageC) {
            return "complex";
        }
        else if (_imageD) {
            return "double";
        }
        else if (_imageDC) {
            return "dcomplex";
        }
        else {
            ThrowCc("Logic error");
        }
    }
    catch (const AipsError& x) {
        _log << LogIO::SEVERE << "Exception Reported: " << x.getMesg()
             << LogIO::POST;
        RETHROW(x);
    }
    return "";
}

record* image::pixelvalue(const vector<int>& pixel) {
    try {
        _log << _ORIGIN;
        if (_detached()) {
            return nullptr;
        }
        _notSupported(__func__);
        if(_imageF) {
            PixelValueManipulator<Float> pvm(
                _imageF, nullptr, "", false
            );
            return fromRecord(pvm.pixelValue(Vector<Int> (pixel)));
        }
        else {
            PixelValueManipulator<Complex> pvm(
                _imageC, nullptr, "", false
            );
            return fromRecord(pvm.pixelValue(Vector<Int> (pixel)));
        }
    }
    catch (const AipsError& x) {
        _log << LogIO::SEVERE << "Exception Reported: " << x.getMesg()
                << LogIO::POST;
        RETHROW(x);
    }
    return nullptr;
}

bool image::putchunk(
    const variant& pixels,
    const vector<int>& blc, const vector<int>& inc,
    bool list, bool locking, bool replicate
) {
    try {
        _log << _ORIGIN;
        if (_detached()) {
            return false;
        }
        if (_imageF) {
            _putchunk(
                _imageF, pixels, blc, inc, list, locking, replicate
            );
        }
        else if(_imageD) {
            _putchunk(
                _imageD, pixels, blc, inc, list, locking, replicate
            );
        }
        else {
            if (
                pixels.type() == variant::COMPLEXVEC
            ) {
                Vector<DComplex> pixelVector(pixels.getComplexVec());
                auto shape = pixels.arrayshape();
                auto reshapedArray = pixelVector.reform(IPosition(shape));
                if (_imageC) {
                    Array<Complex> pixelsArray;
                    pixelsArray.resize(IPosition(shape));
                    // Vector<DComplex> localpix(pixelVector);
                    casacore::convertArray(pixelsArray, reshapedArray);
                    PixelValueManipulator<Complex>::put(
                        _imageC, pixelsArray, Vector<Int>(blc),
                        Vector<Int>(inc), list, locking,
                        replicate
                    );
                }
                else if (_imageDC) {
                    PixelValueManipulator<DComplex>::put(
                        _imageDC, reshapedArray, Vector<Int>(blc),
                        Vector<Int>(inc), list, locking,
                        replicate
                    );
                }
            }
            else if (_imageC) {
                _putchunk(
                    _imageC, pixels, blc, inc,
                    list, locking, replicate
                );
            }
            else if (_imageDC) {
                _putchunk(
                    _imageDC, pixels, blc, inc,
                    list, locking, replicate
                );
            }
        }
        vector<String> names {
            "pixels", "blc", "inc",
            "list", "locking", "replicate"
        };
        vector<variant> values {
            pixels.size() > 100 ? "[...]" : pixels, blc, inc,
            list, locking, replicate
        };
        _addHistory(__func__, names, values);
        return true;
    }
    catch (const AipsError& x) {
        _log << LogIO::SEVERE << "Exception Reported: " << x.getMesg()
                << LogIO::POST;
        RETHROW(x);
    }
    return false;
}

template<class T> void image::_putchunk(
    SPIIT myimage, const variant& pixels,
    const vector<int>& blc, const vector<int>& inc,
    const bool list, const bool locking, const bool replicate
) {
    Array<T> pixelsArray;
    Vector<Int> shape = pixels.arrayshape();
    pixelsArray.resize(IPosition(shape));
    if (pixels.type() == variant::DOUBLEVEC) {
        std::vector<double> pixelVector = pixels.getDoubleVec();
        Vector<Double> localpix(pixelVector);
        casacore::convertArray(pixelsArray, localpix.reform(IPosition(shape)));
    }
    else if (pixels.type() == variant::INTVEC) {
        std::vector<int> pixelVector = pixels.getIntVec();
        Vector<Int> localpix(pixelVector);
        casacore::convertArray(pixelsArray, localpix.reform(IPosition(shape)));
    }
    else {
        String types = myimage->dataType() == TpFloat
            ? "doubles or ints"
            : "complexes, doubles, or ints";
        ThrowCc(
            "Unsupported type for pixels parameter. It "
            "must be either a vector of " + types
        );
    }
    PixelValueManipulator<T>::put(
        myimage, pixelsArray, Vector<Int>(blc),
        Vector<Int>(inc), list, locking,
        replicate
    );
}

bool image::putregion(
    const variant& v_pixels, const variant& v_pixelmask,
    const variant& region, bool list, bool usemask,
    bool, bool replicateArray
) {
    try {
        _log << _ORIGIN;
        if (_detached()) {
            return false;
        }
        Bool ret;
        if (_imageF) {
            ret = _putregionReal(
                _imageF, v_pixels, v_pixelmask, region,
                list, usemask, replicateArray
            );
        }
        else if (_imageC) {
            ret = _putregionComplex(
                _imageC, v_pixels, v_pixelmask, region,
                list, usemask, replicateArray
            );
        }
        else if (_imageD) {
            ret = _putregionReal(
                _imageD, v_pixels, v_pixelmask, region,
                list, usemask, replicateArray
            );
        }
        else if (_imageDC) {
            ret = _putregionComplex(
                _imageDC, v_pixels, v_pixelmask, region,
                list, usemask, replicateArray
            );
        }
        else {
            ThrowCc("Logic error")
        }
        if (ret) {
            _stats.reset(0);
            vector<String> names {
                "pixels", "pixelmask", "region",
                "list", "usemask", "replicate"
            };
            vector<variant> values {
                v_pixels.size() > 100 ? "[...]" : v_pixels,
                v_pixelmask.size() > 100 ? "[...]" : v_pixelmask,
                region, list, usemask,
                replicateArray
            };
            _addHistory(__func__, names, values);
        }
        else {
            ThrowCc("Error putting region.");
        }
        return ret;
    }
    catch (const AipsError& x) {
        _log << LogIO::SEVERE << "Exception Reported: " << x.getMesg()
                << LogIO::POST;
        RETHROW(x);
    }
    return false;
}


template<class T> bool image::_putregionComplex(
    SPIIT image, const variant& v_pixels, const variant& v_pixelmask,
    const variant& region, bool list, bool usemask,
    bool replicateArray
) {
    Array<T> pixels;
    if (! _isUnset(v_pixels)) {
        IPosition shape(v_pixels.arrayshape());
        auto mytype = v_pixels.type();
        ThrowIf(
            mytype == variant::DOUBLEVEC || mytype == variant::INTVEC,
            "Real values cannot be put in images with complex valued pixels"
        );
        if (mytype == variant::COMPLEXVEC) {
            _convertArray(
                pixels, Vector<DComplex>(v_pixels.getComplexVec()), shape
            );
        }
        else {
            ThrowCc("pixels is not understood, try using an array of real values");
        }
    }
    return _putregion2(
        image, pixels, v_pixelmask, region, list,
        usemask, replicateArray
    );
}

template<class T> bool image::_putregionReal(
    SPIIT image, const variant& v_pixels, const variant& v_pixelmask,
    const variant& region, bool list, bool usemask,
    bool replicateArray
) {
    Array<T> pixels;
    if (! _isUnset(v_pixels)) {
        IPosition shape(v_pixels.arrayshape());
        auto mytype = v_pixels.type();
        ThrowIf(
            mytype == variant::COMPLEXVEC,
            "Complex values cannot be put in images with real valued pixels"
        );
        if (mytype == variant::DOUBLEVEC) {
            _convertArray(
                pixels, Vector<Double>(v_pixels.getDoubleVec()), shape
            );
        }
        else if (mytype == variant::INTVEC) {
            _convertArray(
                pixels, Vector<Int>(v_pixels.getIntVec()), shape
            );
        }
        else {
            ThrowCc("pixels is not understood, try using an array of real values");
        }
    }
    return _putregion2(
        image, pixels, v_pixelmask, region, list,
        usemask, replicateArray
    );
}

template<class T> bool image::_putregion2(
    SPIIT image, const Array<T>& pixels, const variant& v_pixelmask,
    const variant& region, bool list, bool usemask,
    bool replicateArray
) {
    Array<Bool> mask;
    if (! _isUnset(v_pixelmask)) {
        IPosition shape(v_pixelmask.arrayshape());
        auto mytype = v_pixelmask.type();
        if (mytype == variant::DOUBLEVEC) {
            _convertArray(
                mask, Vector<Double>(v_pixelmask.getDoubleVec()), shape
            );
        }
        else if (mytype == variant::INTVEC) {
            _convertArray(
                mask, Vector<Int>(v_pixelmask.getIntVec()), shape
            );
        }
        else if (mytype == ::casac::variant::BOOLVEC) {
            _convertArray(
                mask, Vector<Bool>(v_pixelmask.getBoolVec()), shape
            );
        }
        else {
            ThrowCc("mask is not understood, try using an array");
        }
    }
    if (pixels.empty() && mask.empty()) {
        ThrowCc(
            "You must specify at least either the pixels or the mask"
        );
    }
    auto theRegion = _getRegion(region, false);
    return PixelValueManipulator<T>::putRegion(
        image, pixels, mask, *theRegion,
        list, usemask, replicateArray
    );
}

template<class T, class U>
void image::_convertArray(
    casacore::Array<T>& out, const casacore::Vector<U>& in,
    const IPosition& shape
) {
    out.resize(shape);
    convertArray(out, in.reform(shape));
}

image* image::pv(
    const string& outfile, const variant& start,
    const variant& end, const variant& center, const variant& length,
    const variant& pa, const variant& width, const string& unit,
    bool overwrite, const variant& region, const string& chans,
    const string& stokes, const string& mask, bool stretch,
    bool wantreturn
) {
    if (_detached()) {
        return nullptr;
    }
    try {
        _log << _ORIGIN;
        ThrowIf(
            ! _imageF,
            "This method only supports Float valued images"
        );
        SHARED_PTR<casacore::MDirection> startMD, endMD, centerMD;
        Vector<Double> startPix, endPix, centerPix;
        SHARED_PTR<casacore::Quantity> lengthQ;
        Double lengthD = 0;
        if (! start.empty() && ! end.empty()) {
            ThrowIf(
                ! center.empty() || ! length.empty()
                || ! pa.empty(),
                "None of center, length, nor pa may be specified if start and end are specified"
            );
            ThrowIf(
                start.type() != end.type(),
                "start and end must be the same data type"
            );
            casacore::MDirection dir;
            _processDirection(startPix, dir, start, String("start"));
            if (startPix.size() == 0) {
                startMD.reset(new casacore::MDirection(dir));
            }
            _processDirection(endPix, dir, end, "end");
            if (endPix.size() == 0) {
                endMD.reset(new casacore::MDirection(dir));
            }
        }
        else if (
            ! center.empty() && ! length.empty()
            && ! pa.empty()
        ) {
            ThrowIf(
                ! start.empty() || ! end.empty(),
                "Neither start nor end may be specified "
                "if center, length, and pa are specified"
            );
            casacore::MDirection dir;
            _processDirection(centerPix, dir, center, "center");
            if (centerPix.size() == 0) {
                centerMD.reset(new casacore::MDirection(dir));
            }
            if (length.type() == variant::INT || length.type() == variant::DOUBLE) {
                lengthD = length.toDouble();
            }
            else {
                lengthQ.reset(
                    new casacore::Quantity(_casaQuantityFromVar(length))
                );
            }
        }
        else {
            ThrowCc(
                "Either both of start and end or all three of "
                "center, width, and pa must be specified"
            );
        }
        _log << _ORIGIN;

        uInt intWidth = 0;
        casacore::Quantity qWidth;
        if (width.type() == variant::INT) {
            intWidth = width.toInt();
            ThrowIf(
                intWidth % 2 == 0 || intWidth < 1,
                "width must be an odd integer >= 1"
            );
        }
        else if (
            width.type() == variant::STRING
            || width.type() == variant::RECORD
        ) {
            qWidth = _casaQuantityFromVar(width);
        }
        else if (width.type() == variant::BOOLVEC && width.empty()) {
            intWidth = 1;
        }
        else {
            ThrowCc("Unsupported data type for width " + width.typeString());
        }
        if (outfile.empty() && ! wantreturn) {
            _log << LogIO::WARN << "outfile was not specified and wantreturn is false. "
                << "The resulting image will be inaccessible" << LogIO::POST;
        }
        SHARED_PTR<Record> regionPtr = _getRegion(region, true);
        PVGenerator pv(
            _imageF, regionPtr.get(),
            chans, stokes, mask, outfile, overwrite
        );
        if (startPix.size() == 2) {
            pv.setEndpoints(
                make_pair(startPix[0], startPix[1]),
                make_pair(endPix[0], endPix[1])
            );
        }
        else if (startMD) {
            pv.setEndpoints(*startMD, *endMD);
        }
        else if (centerMD) {
            if (lengthQ) {
                pv.setEndpoints(
                    *centerMD, *lengthQ, _casaQuantityFromVar(pa)
                );
            }
            else {
                pv.setEndpoints(
                    *centerMD, lengthD, _casaQuantityFromVar(pa)
                );
            }
        }
        else {
            if (lengthQ) {
                pv.setEndpoints(
                    make_pair(centerPix[0], centerPix[1]),
                    *lengthQ, _casaQuantityFromVar(variant(pa))
                );
            }
            else {
                pv.setEndpoints(
                        make_pair(centerPix[0], centerPix[1]),
                    lengthD, _casaQuantityFromVar(variant(pa))
                );
            }
        }
        if (intWidth == 0) {
            pv.setWidth(qWidth);
        }
        else {
            pv.setWidth(intWidth);
        }
        pv.setStretch(stretch);
        pv.setOffsetUnit(unit);
        _log << _ORIGIN;
        vector<String> names {
            "outfile", "start", "end", "center", "length",
            "pa", "width", "unit", "overwrite", "region", "chans",
            "stokes", "mask", "stretch", "wantreturn"
        };
        vector<variant> values {
            outfile, start, end, center, length,
            pa, width, unit, overwrite, region, chans,
            stokes, mask, stretch, wantreturn
        };
        if (_doHistory) {
            auto msgs = _newHistory(__func__, names, values);
            pv.addHistory(_ORIGIN, msgs);
        }
        auto out = pv.generate();
        image *ret = wantreturn ? new image(out) : nullptr;
        return ret;
    }
    catch (const AipsError& x) {
        _log << LogIO::SEVERE << "Exception Reported: " << x.getMesg()
            << LogIO::POST;
        RETHROW(x);
    }
    return nullptr;
}

void image::_processDirection(
    Vector<Double>& pixel, casacore::MDirection& dir,
    const variant& inputDirection, const String& paramName
) {
    variant::TYPE myType = inputDirection.type();
    ThrowIf(
        (
            myType == variant::INTVEC
            || myType == variant::DOUBLEVEC
            || myType == variant::STRINGVEC
        ) &&
        inputDirection.size() != 2,
        "If specified as an array, " + paramName
        + " must have exactly two elements"
    );
    pixel.resize(0);
    if (myType == variant::INTVEC || myType == variant::DOUBLEVEC) {
        pixel = Vector<Double>(_toDoubleVec(inputDirection));
    }
    else if(myType == variant::STRINGVEC) {
        vector<string> x = inputDirection.toStringVec();
        casacore::Quantity q0 = _casaQuantityFromVar(variant(x[0]));
        casacore::Quantity q1 = _casaQuantityFromVar(variant(x[1]));
        dir = casacore::MDirection(q0, q1);
    }
    else if (myType == variant::STRING) {
        string parts[3];
        split(inputDirection.toString(), parts, 3, Regex("[, \n\t\r\v\f]+"));
        casacore::MDirection::Types frame;
        casacore::MDirection::getType(frame, parts[0]);
        dir = casacore::MDirection::getType(frame, parts[0])
            ? casacore::MDirection(
                _casaQuantityFromVar(parts[1]),
                _casaQuantityFromVar(parts[2]), frame
            )
            : casacore::MDirection(
                _casaQuantityFromVar(parts[0]),
                _casaQuantityFromVar(parts[1])
            );
    }
    else {
        ThrowCc("Unsupported type for " + paramName);
    }
}

image* image::rebin(
    const string& outfile, const vector<int>& bin,
    const variant& region, const variant& vmask,
    bool dropdeg, bool overwrite, bool /* async */,
    bool stretch, bool crop
) {
    LogOrigin lor(_class, __func__);
    _log << lor;
    ThrowIf(
        _detached(), "Unable to create image"
    );
    Vector<Int> mybin(bin);
    ThrowIf(
        anyTrue(mybin <= 0),
        "All binning factors must be positive."
    );
    try {
        _notSupported(__func__);
        vector<String> msgs;
        if (_doHistory) {
            vector<String> names {
                "outfile", "bin", "region", "mask",
                "dropdeg", "overwrite", "stretch", "crop"
            };
            vector<variant> values {
                outfile, bin, region, vmask,
                dropdeg, overwrite, stretch, crop
            };
            msgs = _newHistory(__func__, names, values);
        }
        auto mask = _getMask(vmask);
        if (_imageF) {
            SPIIF myfloat = _imageF;
            ImageRebinner<Float> rebinner(
                myfloat, _getRegion(region, true).get(),
                mask, outfile, overwrite
            );
            rebinner.setFactors(mybin);
            rebinner.setStretch(stretch);
            rebinner.setDropDegen(dropdeg);
            if (_doHistory) {
                rebinner.addHistory(lor, msgs);
            }
            rebinner.setCrop(crop);
            return new image(rebinner.rebin());
        }
        else {
            SPIIC myComplex = _imageC;
            ImageRebinner<Complex> rebinner(
                myComplex, _getRegion(region, true).get(),
                mask, outfile, overwrite
            );
            rebinner.setFactors(mybin);
            rebinner.setStretch(stretch);
            rebinner.setDropDegen(dropdeg);
            if (_doHistory) {
                rebinner.addHistory(lor, msgs);
            }
            rebinner.setCrop(crop);
            return new image(rebinner.rebin());
        }
    }
    catch (const AipsError& x) {
        _log << LogIO::SEVERE << "Exception Reported: " << x.getMesg()
                << LogIO::POST;
        RETHROW(x);
    }
    return nullptr;
}

image* image::regrid(
    const string& outfile, const vector<int>& inshape, const record& csys,
    const vector<int>& inaxes, const variant& region, const variant& vmask,
    const string& method, int decimate, bool replicate, bool doRefChange,
    bool dropDegenerateAxes, bool overwrite, bool forceRegrid,
    bool specAsVelocity, bool /* async */, bool stretch
) {
    try {
        LogOrigin lor(_class, __func__);
        _log << lor;
        if (_detached()) {
            ThrowCc("Unable to create image");
        }
        unique_ptr<Record> csysRec(toRecord(csys));
        unique_ptr<CoordinateSystem> coordinates(
            CoordinateSystem::restore(*csysRec, "")
        );
        ThrowIf (
            ! coordinates.get(), "Invalid specified coordinate system record."
        );
        auto regionPtr = _getRegion(region, true);
        String mask = _getMask(vmask);
        Vector<Int> axes;
        if (!((inaxes.size() == 1) && (inaxes[0] == -1))) {
            axes = inaxes;
        }
        vector<String> msgs;
        if (_doHistory) {
            vector<String> names {
                "outfile", "shape", "csys", "axes", "region", "mask", "method",
                "decimate", "replicate", "doref", "dropdegen", "overwrite",
                "force", "asvelocity", "stretch"
            };
            vector<variant> values {
                outfile, inshape, csys, inaxes, region, vmask, method, decimate,
                replicate, doRefChange, dropDegenerateAxes, overwrite,
                forceRegrid, specAsVelocity, stretch
            };
            msgs = _newHistory(__func__, names, values);
        }
        if (_imageF) {
            ImageRegridder<Float> regridder(
                _imageF, regionPtr.get(), mask, outfile, overwrite,
                *coordinates, IPosition(axes), IPosition(inshape)
            );
            return _regrid(
                regridder, method, decimate, replicate, doRefChange,
                forceRegrid, specAsVelocity, stretch, dropDegenerateAxes, lor,
                msgs
            );
        }
        else if (_imageC) {
            ComplexImageRegridder<Complex> regridder(
                _imageC, regionPtr.get(), mask, outfile, overwrite,
                *coordinates, IPosition(axes), IPosition(inshape)
<<<<<<< HEAD
=======
            );
            return _regrid(
                regridder, method, decimate, replicate, doRefChange,
                forceRegrid, specAsVelocity, stretch, dropDegenerateAxes, lor,
                msgs
            );
        }
        if (_imageD) {
            ImageRegridder<Double> regridder(
                _imageD, regionPtr.get(), mask, outfile, overwrite,
                *coordinates, IPosition(axes), IPosition(inshape)
            );
            return _regrid(
                regridder, method, decimate, replicate, doRefChange,
                forceRegrid, specAsVelocity, stretch, dropDegenerateAxes, lor,
                msgs
            );
        }
        else if (_imageDC) {
            ComplexImageRegridder<DComplex> regridder(
                _imageDC, regionPtr.get(), mask, outfile, overwrite,
                *coordinates, IPosition(axes), IPosition(inshape)
>>>>>>> 8737c8f9
            );
            return _regrid(
                regridder, method, decimate, replicate, doRefChange,
                forceRegrid, specAsVelocity, stretch, dropDegenerateAxes, lor,
                msgs
            );
        }
<<<<<<< HEAD
        if (_imageD) {
            ImageRegridder<Double> regridder(
                _imageD, regionPtr.get(), mask, outfile, overwrite,
                *coordinates, IPosition(axes), IPosition(inshape)
            );
            return _regrid(
                regridder, method, decimate, replicate, doRefChange,
                forceRegrid, specAsVelocity, stretch, dropDegenerateAxes, lor,
                msgs
            );
        }
        else if (_imageDC) {
            ComplexImageRegridder<DComplex> regridder(
                _imageDC, regionPtr.get(), mask, outfile, overwrite,
                *coordinates, IPosition(axes), IPosition(inshape)
            );
            return _regrid(
                regridder, method, decimate, replicate, doRefChange,
                forceRegrid, specAsVelocity, stretch, dropDegenerateAxes, lor,
                msgs
            );
        }
=======
>>>>>>> 8737c8f9
        else {
            ThrowCc("Logic Error");
        }
    }
    catch (const AipsError& x) {
        _log << LogIO::SEVERE << "Exception Reported: " << x.getMesg()
            << LogIO::POST;
        RETHROW(x);
    }
    return nullptr;
}

template <class T> image* image::_regrid(
    ImageRegridderBase<T>& regridder,
    const string& method, int decimate, bool replicate,
    bool doRefChange, bool forceRegrid,
    bool specAsVelocity, bool stretch,
    bool dropDegenerateAxes, const LogOrigin& lor,
    const vector<String>& msgs
) const {
    regridder.setMethod(method);
    regridder.setDecimate(decimate);
    regridder.setReplicate(replicate);
    regridder.setDoRefChange(doRefChange);
    regridder.setForceRegrid(forceRegrid);
    regridder.setSpecAsVelocity(specAsVelocity);
    regridder.setStretch(stretch);
    regridder.setDropDegen(dropDegenerateAxes);
    if (_doHistory) {
        regridder.addHistory(lor, msgs);
    }
    return new image(regridder.regrid());
}

bool image::remove(const bool finished, const bool verbose) {
    try {
        _log << _ORIGIN;

        if (_detached()) {
            return false;
        }
        _remove(verbose);
        if (finished) {
            done();
        }
        return true;
    }
    catch (const AipsError &x) {
        _log << LogIO::SEVERE << "Exception Reported: " << x.getMesg()
                << LogIO::POST;
        RETHROW(x);
    }
    return false;
}

void image::_remove(bool verbose) {
    auto imageF = _imageF;
    auto imageC = _imageC;
    auto imageD = _imageD;
    auto imageDC = _imageDC;
    _reset();
    if (imageF) {
        ImageFactory::remove(imageF, verbose);
    }
    else if (imageC) {
        ImageFactory::remove(imageC, verbose);
    }
    else if (imageD) {
        ImageFactory::remove(imageD, verbose);
    }
    else if (imageDC) {
        ImageFactory::remove(imageDC, verbose);
    }
    else {
        ThrowCc("Logic error");
    }
}

bool image::removefile(const std::string& filename) {
    bool rstat(false);
    try {
        _log << LogOrigin("image", "removefile");

        String fileName(filename);
        if (fileName.empty()) {
            _log << LogIO::WARN << "Empty filename" << LogIO::POST;
            return rstat;
        }
        File f(fileName);
        if (!f.exists()) {
            _log << LogIO::WARN << fileName << " does not exist."
                    << LogIO::POST;
            return rstat;
        }

        // Now try and blow it away.  If it's open, tabledelete won't delete it.
        String message;
        if (Table::canDeleteTable(message, fileName, true)) {
            Table::deleteTable(fileName, true);
            rstat = true;
        } else {
            _log << LogIO::WARN << "Cannot delete file " << fileName
                    << " because " << message << LogIO::POST;
        }
    } catch (const AipsError& x) {
        _log << LogIO::SEVERE << "Exception Reported: " << x.getMesg()
                << LogIO::POST;
        RETHROW(x);
    }
    return rstat;
}

bool image::rename(const string& name, bool overwrite) {
    try {
        _log << _ORIGIN;
        if (_detached()) {
            return false;
        }
        _notSupported(__func__);
        _stats.reset();
        auto oldName = this->name(False);
        if (_imageF) {
            auto myimage = _imageF;
            _imageF.reset();
            ImageFactory::rename(myimage, name, overwrite);
            _imageF = myimage;
        }
        else {
            auto myimage = _imageC;
            _imageC.reset();
            ImageFactory::rename(myimage, name, overwrite);
            _imageC = myimage;
        }
        vector<String> names = { "name", "overwrite" };
        vector<variant> values = { name, overwrite };
        vector<String> appendMsgs = {"original name was " + oldName};
        _addHistory(__func__, names, values, appendMsgs);
        return true;
    }
    catch (const AipsError& x) {
        _log << LogIO::SEVERE << "Exception Reported: " << x.getMesg()
                << LogIO::POST;
        RETHROW(x);
    }
    return false;
}

bool image::replacemaskedpixels(
    const variant& pixels, const variant& region,
    const variant& vmask, bool updateMask, bool list,
    bool stretch
) {
    _log << _ORIGIN;
    if (_detached()) {
        return false;
    }
    try {
        _notSupported(__func__);
        auto regionPtr = _getRegion(region, true);
        auto mask = _getMask(vmask);
        if (_imageF) {
            auto myfloat = _imageF;
            ImageMaskedPixelReplacer<Float> impr(
                myfloat, regionPtr.get(), mask
            );
            impr.setStretch(stretch);
            impr.replace(pixels.toString(), updateMask, list);
            _imageF = myfloat;
        }
        else {
            auto mycomplex = _imageC;
            ImageMaskedPixelReplacer<Complex> impr(
                mycomplex, regionPtr.get(), mask
            );
            impr.setStretch(stretch);
            impr.replace(pixels.toString(), updateMask, list);
            _imageC = mycomplex;
        }
        _stats.reset();
        vector<String> names = {
            "pixels", "region", "mask", "update",
            "list", "stretch"
        };
        vector<variant> values = {
            pixels, region, vmask, updateMask,
            list, stretch
        };
        _addHistory(__func__, names, values);
        return true;
    }
    catch (const AipsError& x) {
        _log << LogIO::SEVERE << "Exception Reported: " << x.getMesg()
                << LogIO::POST;
        RETHROW(x);
    }
    return false;
}

record* image::restoringbeam(int channel, int polarization) {
    try {
        _log << _ORIGIN;
        if (_detached()) {
            return nullptr;
        }
        _notSupported(__func__);
        if (_imageF) {
            return fromRecord(
                _imageF->imageInfo().beamToRecord(
                    channel, polarization
                )
            );
        }
        else {
            return fromRecord(
                _imageC->imageInfo().beamToRecord(
                    channel, polarization
                )
            );
        }
    }
    catch (const AipsError& x) {
        _log << LogIO::SEVERE << "Exception Reported: " << x.getMesg()
                << LogIO::POST;
        RETHROW(x);
    }
    return nullptr;
}

image* image::rotate(
    const string& outfile, const vector<int>& inshape,
    const variant& inpa, const variant& region,
    const variant& vmask, const string& method,
    int decimate, bool replicate, bool dropdeg,
    bool overwrite, bool stretch
) {
    try {
        _log << _ORIGIN;
        ThrowIf(_detached(), "Unable to create image");
        _notSupported(__func__);
        Vector<Int> shape(inshape);
        if (shape.size() == 1 && shape[0] == -1) {
            shape.resize(0);
        }
        auto pa = _casaQuantityFromVar(inpa);
        auto Region = _getRegion(region, false);
        auto mask = _getMask(vmask);
        ImageRotator rotator(
            _imageF, Region.get(), mask, outfile, overwrite
        );
        rotator.setShape(IPosition(shape));
        rotator.setAngle(pa);
        rotator.setInterpolationMethod(method);
        rotator.setDecimate(decimate);
        rotator.setReplicate(replicate);
        rotator.setDropDegen(dropdeg);
        rotator.setStretch(stretch);
        vector<String> names = {
            "outfile", "shape", "pa", "region",
            "mask", "method", "decimate", "replicate",
            "dropdeg", "overwrite", "stretch"
        };
        vector<variant> values = {
            outfile, inshape, inpa, region,
            vmask, method, decimate, replicate,
            dropdeg, overwrite, stretch
        };
        if (_doHistory) {
            auto msgs = _newHistory(__func__, names, values);
            rotator.addHistory(_ORIGIN, msgs);
        }
        auto x = rotator.rotate();
        _log << LogIO::NORMAL << "Using position angle rotation "
            << inpa.toString() << LogIO::POST;
        return new image(x);
    }
    catch (const AipsError& x) {
        _log << LogIO::SEVERE << "Exception Reported: " << x.getMesg()
                << LogIO::POST;
        RETHROW(x);
    }
    return nullptr;
}

bool image::rotatebeam(const variant& angle) {
    try {
        _log << _ORIGIN;
        if(_detached()) {
            return false;
        }
        _notSupported(__func__);
        Quantum<Double> pa(_casaQuantityFromVar(angle));
        vector<String> msgs;
        if (_doHistory) {
            vector<String> names { "angle" };
            vector<variant> values { angle };
            msgs = _newHistory(__func__, names, values);
        }
        if (_imageF) {
            BeamManipulator<Float> bManip(_imageF);
            bManip.rotate(pa, msgs);
        }
        else {
            BeamManipulator<Complex> bManip(_imageC);
            bManip.rotate(pa, msgs);
        }
        return true;
    }
    catch (const AipsError& x) {
        _log << LogIO::SEVERE << "Exception Reported: " << x.getMesg()
            << LogIO::POST;
        RETHROW(x);
    }
    return false;
}

image* image::sepconvolve(
    const string& outfile, const vector<int>& axes,
    const vector<std::string>& types,
    const variant& widths,
    double scale, const variant& region,
    const variant& vmask, bool overwrite, bool stretch
) {
    _log << _ORIGIN;
    if (_detached()) {
        ThrowCc("Unable to create image");
    }
    try {
        _notSupported(__func__);
        UnitMap::putUser("pix", UnitVal(1.0), "pixel units");
        auto pRegion = _getRegion(region, false);
        auto mask = _getMask(vmask);
        Vector<Int> smoothaxes(axes);
        auto kernels = toVectorString(types);

        Int num = 0;
        Vector<Quantum<Double> > kernelwidths;
        if (widths.type() == ::casac::variant::INTVEC) {
            vector<int> widthsIVec = widths.toIntVec();
            num = widthsIVec.size();
            vector<double> widthsVec(num);
            for (int i = 0; i < num; ++i) {
                widthsVec[i] = widthsIVec[i];
            }
            kernelwidths.resize(num);
            Unit u("pix");
            for (int i = 0; i < num; ++i) {
                kernelwidths[i] = casacore::Quantity(widthsVec[i], u);
            }
        }
        else if (widths.type() == variant::DOUBLEVEC) {
            std::vector<double> widthsVec = widths.toDoubleVec();
            num = widthsVec.size();
            kernelwidths.resize(num);
            Unit u("pix");
            for (int i = 0; i < num; ++i) {
                kernelwidths[i] = casacore::Quantity(widthsVec[i], u);
            }
        }
        else if (
            widths.type() == variant::STRING
            || widths.type() == variant::STRINGVEC
        ) {
            toCasaVectorQuantity(widths, kernelwidths);
            num = kernelwidths.size();
        }
        else {
            _log << LogIO::WARN << "Unrecognized kernelwidth datatype"
                    << LogIO::POST;
            return nullptr;
        }
        if (kernels.size() == 1 && kernels[0] == "") {
            kernels.resize(num);
            for (int i = 0; i < num; ++i) {
                kernels[i] = "gauss";
            }
        }
        if (
            smoothaxes.size() == 0 || ((smoothaxes.size() == 1)
            && (smoothaxes[0] = -1))
        ) {
            smoothaxes.resize(num);
            for (int i = 0; i < num; ++i) {
                smoothaxes[i] = i;
            }
        }
        SepImageConvolverTask<Float> task(
            _imageF, pRegion.get(), mask,
            outfile, overwrite
        );
        task.setScale(scale);
        task.setSmoothAxes(smoothaxes);
        task.setKernels(kernels);
        task.setKernelWidths(kernelwidths);
        task.setStretch(stretch);
        if (_doHistory) {
            vector<String> names {
                "outfile", "axes", "types", "widths", "scale",
                "region", "mask", "overwrite", "stretch"
            };
            vector<variant> values {
                outfile, axes, types, widths, scale,
                region, vmask, overwrite, stretch
            };
            auto msgs = _newHistory(__func__, names, values);
            task.addHistory(_ORIGIN, msgs);
        }
        return new image(task.convolve());
    }
    catch (const AipsError& x) {
        _log << LogIO::SEVERE << "Exception Reported: " << x.getMesg()
                << LogIO::POST;
        RETHROW(x);
    }
    return nullptr;
}

bool image::set(
    const variant& vpixels, int pixelmask,
    const variant& region, bool list
) {
    try {
        _log << _ORIGIN;
        if (_detached()) {
            return false;
        }
        _notSupported(__func__);
        auto pixels = vpixels.toString();
        if (pixels == "[]") {
            pixels = "";
        }
        auto pRegion = _getRegion(region, false);
        if (pixels == "" && pixelmask == -1) {
            _log << LogIO::WARN
                << "You must specify at least either the pixels or the mask to set"
                << LogIO::POST;
            return false;
        }
        if (
            PixelValueManipulator<Float>::set(
                _imageF, pixels, pixelmask, *pRegion, list
            )
        ) {
            _stats.reset(nullptr);
            if (_doHistory) {
                vector<String> names = {
                    "pixels", "pixelmask", "region", "list"
                };
                vector<variant> values = {
                    vpixels, pixelmask, region, list
                };
                _addHistory(__func__, names, values);
            }
            return true;
        }
        ThrowCc("Error setting pixel values.");
    }
    catch (const AipsError& x) {
        _log << LogIO::SEVERE << "Exception Reported: " << x.getMesg()
                << LogIO::POST;
        RETHROW(x);
    }
    return false;
}

bool image::setbrightnessunit(const std::string& unit) {
    try {
        _log << _ORIGIN;
        if (_detached()) {
            return false;
        }
        _notSupported(__func__);
        Bool res = _imageF
            ?  _imageF->setUnits(Unit(unit))
            : _imageC->setUnits(Unit(unit));
        ThrowIf(! res, "Unable to set brightness unit");
        if (_doHistory) {
            vector<String> names = {"unit"};
            vector<variant> values = {unit};
            _addHistory(__func__, names, values);
        }
        _stats.reset();
        return true;
    }
    catch (const AipsError& x) {
        _log << LogIO::SEVERE << "Exception Reported: " << x.getMesg()
                << LogIO::POST;
        RETHROW(x);
    }
    return false;
}

bool image::setcoordsys(const record& csys) {
    try {
        _log << _ORIGIN;
        if (_detached()) {
            return false;
        }
        _notSupported(__func__);

        unique_ptr<Record> coordinates(toRecord(csys));
        if (_imageF) {
            ImageMetaDataRW<Float> md(_imageF);
            md.setCsys(*coordinates);
        }
        else if (_imageC) {
            ImageMetaDataRW<Complex> md(_imageC);
            md.setCsys(*coordinates);
        }
        else {
            ThrowCc("Logic error");
        }
        if (_doHistory) {
            vector<String> names = {"csys"};
            vector<variant> values = {csys};
            _addHistory(__func__, names, values);
        }
    }
    catch (const AipsError& x) {
        _log << LogIO::SEVERE << "Exception Reported: " << x.getMesg()
                << LogIO::POST;
        RETHROW(x);
    }
    return true;
}

bool image::sethistory(
    const string& origin, const vector<string>& history
) {
    try {
        if (_detached()) {
            return false;
        }
        _notSupported(__func__);
        if ((history.size() == 1) && (history[0].size() == 0)) {
            LogOrigin lor("image", "sethistory");
            _log << lor << "history string is empty" << LogIO::POST;
        }
        else {
            if(_imageF) {
                ImageHistory<Float> hist(_imageF);
                hist.addHistory(origin, history);
            }
            else {
                ImageHistory<Complex> hist(_imageC);
                hist.addHistory(origin, history);
            }
        }
        return true;
    }
    catch (const AipsError& x) {
        _log << _ORIGIN << LogIO::SEVERE << "Exception Reported: " << x.getMesg()
            << LogIO::POST;
        RETHROW(x);
    }
    return false;
}

bool image::setmiscinfo(const record& info) {
    try {
        _log << _ORIGIN;
        if (_detached()) {
            return false;
        }
        _notSupported(__func__);

        std::unique_ptr<Record> tmp(toRecord(info));
        Bool res = _imageF
            ? _imageF->setMiscInfo(*tmp)
            : _imageC->setMiscInfo(*tmp);
        if (res && _doHistory) {
            vector<String> names {"info"};
            vector<variant> values {info};
            _addHistory(__func__, names, values);
        }
        return res;
    }
    catch (const AipsError& x) {
        _log << LogIO::SEVERE << "Exception Reported: " << x.getMesg()
                << LogIO::POST;
        RETHROW(x);
    }
    return false;
}

bool image::setrestoringbeam(
    const variant& major, const variant& minor,
    const variant& pa, const record& beam,
    bool remove, bool log,
    int channel, int polarization,
    const string& imagename
) {
    try {
        _log << _ORIGIN;
        if (_detached()) {
            return false;
        }
        _notSupported(__func__);
        std::unique_ptr<Record> rec(toRecord(beam));
        ImageBeamSet bs;
        if (! imagename.empty()) {
            ThrowIf(
                ! major.empty() || ! minor.empty() || ! pa.empty(),
                "Cannot specify both imagename and major, minor, and/or pa"
            );
            ThrowIf(
                remove, "remove cannot be true if imagename is specified"
            );
            ThrowIf(
                ! beam.empty(),
                "beam must be empty if imagename specified"
            );
            ThrowIf(
                channel >= 0 || polarization >= 0,
                "Neither channel nor polarization can be non-negative if imagename is specified"
            );
            PtrHolder<ImageInterface<Float> > k;
            ImageUtilities::openImage(k, imagename);
            if (k.ptr() == 0) {
                PtrHolder<ImageInterface<Float> > c;
                ImageUtilities::openImage(c, imagename);
                ThrowIf(
                    c.ptr() == 0,
                    "Unable to open " + imagename
                );
                bs = c->imageInfo().getBeamSet();
            }
            else {
                bs = k->imageInfo().getBeamSet();
            }
            ThrowIf(
                bs.empty(),
                "Image " + imagename + " has no beam"
            );
        }
        if (_imageF) {
            BeamManipulator<Float> bManip(_imageF);
            bManip.setVerbose(log);
            if (remove) {
                bManip.remove();
            }
            else if (! bs.empty()) {
                bManip.set(bs);
            }
            else {
                bManip.set(
                    major.empty() ? casacore::Quantity() : _casaQuantityFromVar(major),
                    minor.empty() ? casacore::Quantity() : _casaQuantityFromVar(minor),
                    pa.empty() ? casacore::Quantity() : _casaQuantityFromVar(pa),
                    *rec, channel, polarization
                );
            }
        }
        else {
            BeamManipulator<Complex> bManip(_imageC);
            bManip.setVerbose(log);
            if (remove) {
                bManip.remove();
            }
            else if (! bs.empty()) {
                bManip.set(bs);
            }
            else {
                bManip.set(
                    major.empty() ? casacore::Quantity() : _casaQuantityFromVar(major),
                    minor.empty() ? casacore::Quantity() : _casaQuantityFromVar(minor),
                    pa.empty() ? casacore::Quantity() : _casaQuantityFromVar(pa),
                    *rec, channel, polarization
                );
            }
        }

        variant myb = beam;
        std::set<String> dontQuote;
        if (rec && ! rec->empty()) {
            std::ostringstream oss;
            auto paKey = rec->isDefined("pa") ? "pa" : "positionangle";
            oss << "{'major': " << _quantityRecToString(rec->asRecord("major"))
                << ", 'minor': " << _quantityRecToString(rec->asRecord("minor"))
                << ", 'positionangle': " << _quantityRecToString(rec->asRecord(paKey))
                << "}";
            myb = oss.str();
            dontQuote.insert("beam");
        }
        if (_doHistory) {
            vector<String> names {
                "major", "minor", "pa", "beam", "remove", "log",
                "channel", "polarization", "imagename"
            };
            vector<variant> values {
                major, minor, pa, myb, remove, log,
                channel, polarization, imagename
            };
            _addHistory(__func__, names, values, vector<casacore::String>(), dontQuote);
        }
        return true;
    }
    catch (const AipsError& x) {
        _log << LogIO::SEVERE << "Exception Reported: " << x.getMesg()
            << LogIO::POST;
        RETHROW(x);
    }
    return false;
}

String image::_quantityRecToString(const Record& q) {
    ostringstream oss;
    oss << "{'value': " << q.asDouble("value")
        << ", 'unit': '" << q.asString("unit") << "'}";
    return oss.str();
}

vector<int> image::shape() {
    _log << _ORIGIN;
    if (_detached()) {
        return vector<int>();
    }
    try {
        vector<int> rstat = _imageF
            ? _imageF->shape().asVector().tovector()
            : _imageC ? _imageC->shape().asVector().tovector()
            : _imageD ? _imageD->shape().asVector().tovector()
            : _imageDC ? _imageDC->shape().asVector().tovector() : vector<int>();
        return rstat;
    }
    catch (const AipsError& x) {
        _log << LogIO::SEVERE << "Exception Reported: " << x.getMesg()
                << LogIO::POST;
        RETHROW(x);
    }
    return vector<int>();
}

record* image::statistics(
    const vector<int>& axes, const variant& region,
    const variant& mask,
    const vector<double>& includepix,
    const vector<double>& excludepix, bool list, bool force,
    bool disk, bool robust, bool verbose,
    bool stretch, const string& logfile,
    bool append, const string& algorithm, double fence,
    const string& center, bool lside, double zscore,
    int maxiter, const string& clmethod, int niter
) {
    _log << _ORIGIN;
    if (_detached()) {
        _log << "Image not attached" << LogIO::POST;
        return nullptr;
    }
    try {
        _notSupported(__func__);
        ThrowIf(
            ! _imageF,
            "This method only supports Float valued images"
        );
        SHARED_PTR<Record> regionRec(_getRegion(region, true));
        String mtmp = mask.toString();
        if (mtmp == "false" || mtmp == "[]") {
            mtmp = "";
        }
        Vector<Int> tmpaxes(axes);
        if (tmpaxes.size() == 1 && tmpaxes[0] == -1) {
            tmpaxes.resize(0);
        }
        Vector<Float> tmpinclude;
        Vector<Float> tmpexclude;
        if (
            !(
                includepix.size() == 1
                && includepix[0] == -1
            )
        ) {
            tmpinclude.resize(includepix.size());
            for (uInt i=0; i<includepix.size(); i++) {
                tmpinclude[i] = includepix[i];
            }
        }
        if (!(excludepix.size() == 1 && excludepix[0] == -1)) {
            tmpexclude.resize(excludepix.size());
            for (uInt i = 0; i < excludepix.size(); i++) {
                tmpexclude[i] = excludepix[i];
            }
        }
        if (verbose) {
            _log << LogIO::NORMAL << "Determining stats for image "
                << _name(true) << LogIO::POST;
        }
        Record ret;
        if (force || _stats.get() == 0) {
            _stats.reset(
                new ImageStatsCalculator(
                    _imageF, regionRec.get(), mtmp, verbose
                )
            );
        }
        else {
            _stats->setMask(mtmp);
            _stats->setRegion(regionRec ? *regionRec : Record());
        }
        String myalg = algorithm;
        myalg.downcase();
        if (myalg.startsWith("b")) {
            _stats->configureBiweight(niter);
            if (robust) {
                _log << LogIO::WARN << "The biweight algorithm "
                    << "does not support computation of quantile-like "
                    << "(median, MADM, first/third quartile, IQR) "
                    << "statistics (robust=True). Proceeding without "
                    << "calculating those stats." << LogIO::POST;
                robust = False;
            }
        }
        else if (myalg.startsWith("ch")) {
            _stats->configureChauvenet(zscore, maxiter);
        }
        else if (myalg.startsWith("cl")) {
            String mymethod = clmethod;
            mymethod.downcase();
            ImageStatsCalculator::PreferredClassicalAlgorithm method;
            if (mymethod.startsWith("a")) {
                method = ImageStatsCalculator::AUTO;
            }
            else if (mymethod.startsWith("t")) {
                method = ImageStatsCalculator::TILED_APPLY;
            }
            else if (mymethod.startsWith("f")) {
                method = ImageStatsCalculator::STATS_FRAMEWORK;
            }
            else {
                ThrowCc("Unsupported classical method " + clmethod);
            }
            _stats->configureClassical(method);
        }
        else if (myalg.startsWith("f")) {
            String mycenter = center;
            mycenter.downcase();
            FitToHalfStatisticsData::CENTER centerType;
            if (mycenter.startsWith("mea")) {
                centerType = FitToHalfStatisticsData::CMEAN;
            }
            else if (mycenter.startsWith("med")) {
                centerType = FitToHalfStatisticsData::CMEDIAN;
            }
            else if (mycenter.startsWith("z")) {
                centerType = FitToHalfStatisticsData::CVALUE;
            }
            else {
                ThrowCc("Unsupported center value " + center);
            }
            FitToHalfStatisticsData::USE_DATA useData = lside
                ? FitToHalfStatisticsData::LE_CENTER
                : FitToHalfStatisticsData::GE_CENTER;
            _stats->configureFitToHalf(centerType, useData, 0.0);
        }
        else if (myalg.startsWith("h")) {
            _stats->configureHingesFences(fence);
        }
        else {
            ThrowCc("Unsupported algorithm " + algorithm);
        }
        _stats->setAxes(tmpaxes);
        _stats->setIncludePix(tmpinclude);
        _stats->setExcludePix(tmpexclude);
        _stats->setList(list);
        if (force) {
            _stats->forceNewStorage();
        }
        _stats->setDisk(disk);
        _stats->setRobust(robust);
        _stats->setVerbose(verbose);
        _stats->setStretch(stretch);
        if (! logfile.empty()) {
            _stats->setLogfile(logfile);
        }
        _stats->setLogfileAppend(append);
        return fromRecord(_stats->calculate());
    }
    catch (const AipsError& x) {
        _log << LogIO::SEVERE << "Exception Reported: " << x.getMesg()
                << LogIO::POST;
        RETHROW(x);
    }
    return nullptr;
}

image* image::subimage(
    const string& outfile, const variant& region, const variant& vmask,
    bool dropDegenerateAxes, bool overwrite, bool list, bool stretch,
    bool wantreturn, const vector<int>& keepaxes
) {
    try {
        _log << _ORIGIN;
        ThrowIf(_detached(), "Unable to create image");
        if (outfile.empty() && ! wantreturn) {
            _log << LogIO::WARN << "outfile was not specified and wantreturn "
                << "is false. The resulting image will be inaccessible"
                << LogIO::POST;
        }
        if (_imageF) {
            return _subimage<Float>(
                _imageF, outfile, region, vmask, dropDegenerateAxes, overwrite,
                list, stretch, keepaxes, wantreturn
            );
        }
        else if (_imageC) {
            return _subimage<Complex>(
                _imageC, outfile, region, vmask, dropDegenerateAxes, overwrite,
                list, stretch, keepaxes, wantreturn
            );
        }
        else if (_imageD) {
            return _subimage<Double>(
                _imageD, outfile, region, vmask, dropDegenerateAxes, overwrite,
                list, stretch, keepaxes, wantreturn
            );
        }
        else if (_imageDC) {
            return _subimage<DComplex>(
                _imageDC, outfile, region, vmask, dropDegenerateAxes, overwrite,
                list, stretch, keepaxes, wantreturn
            );
        }
        else {
            ThrowCc("Logic error");
        }
    }
    catch (const AipsError& x) {
        _log << LogIO::SEVERE << "Exception Reported: " << x.getMesg()
                << LogIO::POST;
        RETHROW(x);
    }
    return nullptr;
}

template<class T> image* image::_subimage(
    SPIIT clone, const String& outfile, const variant& region,
    const variant& vmask, bool dropDegenerateAxes, bool overwrite, bool list,
    bool stretch, const vector<int>& keepaxes, bool wantreturn
) {
    SPIIT im;
    auto regionRec = _getRegion(region, false);
    auto mask = _getMask(vmask);
    if (! dropDegenerateAxes || keepaxes.empty()) {
        im = SubImageFactory<T>::createImage(
            *clone, outfile, *regionRec, mask, dropDegenerateAxes,
            overwrite, list, stretch
        );
    }
    else {
        im = SubImageFactory<T>::createImage(
            *clone, outfile, *regionRec, mask,
            AxesSpecifier(IPosition(Vector<Int>(keepaxes))),
            overwrite, list, stretch
        );
    }
    if (_doHistory) {
        vector<String> names {
            "outfile", "region", "mask", "dropdeg", "overwrite",
            "list", "stretch", "wantreturn", "keepaxes"
        };
        vector<variant> values {
            outfile, region, vmask, dropDegenerateAxes,
            overwrite, list, stretch, wantreturn, keepaxes
        };
        _addHistory(im, "subimage", names, values);
    }
    return wantreturn ? new image(im) : nullptr;
}

record* image::summary(
    const string& doppler, bool list,
    bool pixelorder, bool verbose
) {
    try {
        _log << _ORIGIN;
        if (_detached()) {
            return 0;
        }
        _notSupported(__func__);
        if (_imageF) {
            return _summary(
                _imageF, doppler, list, pixelorder, verbose
            );
        }
        else if (_imageC) {
            return _summary(
                _imageC, doppler, list, pixelorder, verbose
            );
        }
        else {
            ThrowCc(
                "This image data type is not supported by "
                + String(__func__)
            );
        }
    }
    catch (const AipsError& x) {
        _log << LogIO::SEVERE << "Exception Reported: " << x.getMesg()
                << LogIO::POST;
        RETHROW(x);
    }
    return nullptr;
}

template <class T> record* image::_summary(
    SPIIT image, 
    const string& doppler, bool list,
    bool pixelorder, bool verbose
) {
    ImageMetaData<T> md(image);
    return fromRecord(
        md.summary(doppler, list, pixelorder, verbose)
    );
}

bool image::toASCII(
    const string& outfile, const variant& region,
    const variant& mask, const string& sep,
    const string& format, double maskvalue, bool overwrite,
    bool stretch
) {
    // sep is hard-wired as ' ' which is what imagefromascii expects
    _log << _ORIGIN;
    if (_detached()) {
        return false;
    }
    try {
        _notSupported(__func__);
        String Mask;
        if (mask.type() == variant::BOOLVEC) {
            Mask = "";
        }
        else if (
            mask.type() == variant::STRING
            || mask.type() == variant::STRINGVEC
        ) {
            Mask = mask.toString();
        }
        SHARED_PTR<Record> pRegion(_getRegion(region, false));
        ImageFactory::toASCII(
            _imageF, outfile, *pRegion, Mask,
            sep, format, maskvalue, overwrite, stretch
        );
        return true;
    }
    catch (const AipsError& x) {
        _log << LogIO::SEVERE << "Exception Reported: " << x.getMesg()
                << LogIO::POST;
        RETHROW(x);
    }
    return false;
}

bool image::tofits(
    const string& fitsfile, bool velocity,
    bool optical, int bitpix, double minpix,
    double maxpix, const variant& region,
    const variant& vmask, bool overwrite,
    bool dropdeg, bool deglast, bool dropstokes,
    bool stokeslast, bool wavelength, bool airwavelength,
    bool /* async */, bool stretch, bool history
) {
    _log << _ORIGIN;
    if (_detached()) {
        return false;
    }
    try {
        _notSupported(__func__);
        ThrowIf(
            fitsfile.empty(),
            "fitsfile must be specified"
        );
        ThrowIf(
            fitsfile == "." || fitsfile == "..",
            "Invalid fitsfile name " + fitsfile
        );
        SHARED_PTR<Record> pRegion(_getRegion(region, false));
        String mask = vmask.toString();
        if (mask == "[]") {
            mask = "";
        }
        String origin;
        {
            ostringstream buffer;
            buffer << "CASA ";
            VersionInfo::report(buffer);
            origin = String(buffer);

	    // sanitize: replace CR and LF by SPACE
	    const Char *cOrigin = origin.chars();
	    for(String::size_type i=0; i<origin.length(); i++){
	      if(cOrigin[i]==10 || cOrigin[i]==13){
		origin.at(i,(String::size_type)1) = " ";
	      }
	    }
	    origin.rtrim(' ');
	    
        }
        ThrowIf(
            ! _imageF,
            "Only writing float-valued images to FITS is supported"
        );
        ImageFactory::toFITS(
            _imageF, fitsfile, velocity, optical,
            bitpix, minpix, maxpix, *pRegion, mask, overwrite,
            dropdeg, deglast, dropstokes, stokeslast, wavelength,
            airwavelength, origin, stretch, history
        );
        return true;
    }
    catch (const AipsError& x) {
        _log << LogIO::SEVERE << "Exception Reported: " << x.getMesg()
            << LogIO::POST;
        RETHROW(x);
    }
    return false;
}

record* image::topixel(const variant& value) {
    try {
        _log << LogOrigin("image", __func__);
        if (_detached()) {
            return nullptr;
        }
        _notSupported(__func__);
        auto cSys = _imageF
            ? _imageF->coordinates()
            : _imageC->coordinates();
        casac::coordsys mycoords;
        //NOT using _image->toworld as most of the math is in casac namespace
        //in coordsys...should revisit this when casac::coordsys is cleaned
        mycoords.setcoordsys(cSys);
        return mycoords.topixel(value);
    }
    catch (const AipsError& x) {
        _log << LogIO::SEVERE << "Exception Reported: " << x.getMesg()
                << LogIO::POST;
        RETHROW(x);
    }
    return nullptr;
}

record* image::torecord() {
    _log << LogOrigin("image", __func__);
    if (_detached()) {
        return new record();
    }
    try {
        _notSupported(__func__);
        Record rec;
        String err;
        Bool ret = _imageF ? _imageF->toRecord(err, rec)
            : _imageC->toRecord(err, rec);
        ThrowIf (! ret, "Could not convert to record: " + err);
        return fromRecord(rec);
    }
    catch (const AipsError& x) {
        _log << LogIO::SEVERE << "Exception Reported: " << x.getMesg()
                << LogIO::POST;
        RETHROW(x);
    }
    return new record();
}

record* image::toworld(
    const variant& value, const string& format, bool dovelocity
) {
    try {
        _log << LogOrigin("image", __func__);
        if (_detached()) {
            return nullptr;
        }
        if (_imageF) {
            return _toworld(_imageF, value, format, dovelocity);
        }
        else if (_imageC) {
            return _toworld(_imageC, value, format, dovelocity);
        }
        else if (_imageD) {
            return _toworld(_imageD, value, format, dovelocity);
        }
        else if (_imageDC) {
            return _toworld(_imageDC, value, format, dovelocity);
        }
        ThrowCc("Logic error");
    }
    catch (const AipsError& x) {
        _log << LogIO::SEVERE << "Exception Reported: " << x.getMesg()
             << LogIO::POST;
        RETHROW(x);
    }
    return nullptr;
}

template <class T> record* image::_toworld(
    SPIIT image, const variant& value,
    const string& format, bool dovelocity
) {
    Vector<Double> pixel;
    if (_isUnset(value)) {
        pixel.resize(0);
    }
    else if (value.type() == variant::DOUBLEVEC) {
        pixel = value.getDoubleVec();
    }
    else if (value.type() == variant::INTVEC) {
        variant vcopy = value;
        Vector<Int> ipixel = vcopy.asIntVec();
        Int n = ipixel.size();
        pixel.resize(n);
        for (int i = 0; i < n; ++i) {
            pixel[i] = ipixel[i];
        }
    }
    else if (value.type() == ::casac::variant::RECORD) {
        variant localvar(value);
        unique_ptr<Record> tmp(toRecord(localvar.asRecord()));
        if (tmp->isDefined("numeric")) {
            pixel = tmp->asArrayDouble("numeric");
        }
        else {
            ThrowCc("Unsupported record type for value");
        }
    }
    else {
        ThrowCc("Unsupported data type for value");
    }
    ImageMetaData<T> md(image);
    return fromRecord(md.toWorld(pixel, format, dovelocity));
}

image* image::transpose(
    const std::string& outfile, const variant& order
) {
    try {
        _log << _ORIGIN;
        if (_detached()) {
            throw AipsError("No image specified to transpose");
        }
        ThrowIf(
            ! _imageF,
            "This method only supports Float valued images"
        );
        std::unique_ptr<ImageTransposer> transposer;
        switch(order.type()) {
        case variant::INT:
            transposer.reset(
                new ImageTransposer(
                    _imageF,
                    order.toInt(), outfile
                )
            );
            break;
        case variant::STRING:
            transposer.reset(
                new ImageTransposer(
                    _imageF,
                    order.toString(), outfile
                )
            );
            break;
        case variant::STRINGVEC:
            {
                Vector<String> orderVec = toVectorString(order.toStringVec());
                transposer.reset(
                    new ImageTransposer(
                        _imageF, orderVec,
                        outfile
                    )
                );
            }
            break;
        default:
            ThrowCc(
                "Unsupported type for order parameter " + order.typeString()
                + ". Supported types are a non-negative integer, a single "
                "string containing all digits or a list of strings which "
                "unambiguously match the image axis names."
            );
            break;
        }
        if (_doHistory) {
            vector<String> names = {"outfile", "order"};
            vector<variant> values = {outfile, order};
            auto msgs = _newHistory(__func__, names, values);
            transposer->addHistory(_ORIGIN, msgs);
        }
        return new image(
            transposer->transpose()
        );
    }
    catch (const AipsError& x) {
        _log << "Exception Reported: " << x.getMesg()
           << LogIO::EXCEPTION;
        RETHROW(x);
    }
    return nullptr;
}

bool image::twopointcorrelation(
    const string& outfile,
    const variant& region, const variant& vmask,
    const vector<int>& axes, const string& method,
    bool overwrite, bool stretch
) {
    _log << _ORIGIN;
    if (_detached()) {
        return false;
    }
    try {
        _notSupported(__func__);
        String outFile(outfile);
        SHARED_PTR<Record> Region(_getRegion(region, false));
        String mask = vmask.toString();
        if (mask == "[]") {
            mask = "";
        }
        Vector<Int> iAxes;
        if (!(axes.size() == 1 && axes[0] == -1)) {
            iAxes = axes;
        }
        vector<String> msgs;
        if (_doHistory) {
            vector<String> names {
                "outfile", "region", "mask", "axes",
                "method", "overwrite", "stretch"
            };
            vector<variant> values {
                outfile, region, vmask, axes,
                method, overwrite, stretch
            };
            msgs = _newHistory(__func__, names, values);
        }
        if (_imageF) {
            auto im = _twopointcorrelation(
                _imageF, outfile, Region, mask,
                IPosition(iAxes), method, overwrite, stretch,
                _ORIGIN, msgs
            );
        }
        else {
            auto im = _twopointcorrelation(
                _imageC, outfile, Region, mask,
                IPosition(iAxes), method, overwrite, stretch,
                _ORIGIN, msgs
            );
        }
        return true;
    }
    catch (const AipsError& x) {
        _log << LogIO::SEVERE << "Exception Reported: " << x.getMesg()
                << LogIO::POST;
        RETHROW(x);
    }
    return false;
}

template <class T> SPIIT image::_twopointcorrelation(
    SPIIT myimage, const std::string& outfile,
    SHARED_PTR<Record> region, const casacore::String& mask,
    const IPosition& axes, const std::string& method,
    bool overwrite, bool stretch, const LogOrigin& origin,
    const vector<String>& msgs
) const {
    TwoPointCorrelator<T> tpc(
        myimage, region.get(), mask, outfile, overwrite
    );
    tpc.setAxes(axes);
    tpc.setMethod(method);
    tpc.setStretch(stretch);
    if (_doHistory) {
        tpc.addHistory(origin, msgs);
    }
    return tpc.correlate();
}

string image::type() {
    return "image";
}

bool image::unlock() {
    try {
        _log << LogOrigin("image", __func__);
        if (_detached()) {
            return false;
        }
        _notSupported(__func__);
        if (_imageF) {
            _imageF->unlock();
        }
        else {
            _imageC->unlock();
        }
        return true;
    }
    catch (const AipsError& x) {
        _log << LogIO::SEVERE << "Exception Reported: " << x.getMesg()
                << LogIO::POST;
        RETHROW(x);
    }
    return false;
}

template <class T> void image::_addHistory(
    SPIIT image, const casacore::String& method, const vector<String>& names,
    const std::vector<variant>& values,
    const std::vector<casacore::String>& appendMsgs,
    const std::set<casacore::String>& dontQuote
) {
    if (! _doHistory) {
        // history writing disabled
        return;
    }
    auto msgs = _newHistory(method, names, values, dontQuote);
    for (const auto& m: appendMsgs) {
        msgs.push_back(m);
    }
    ImageHistory<T> ih(image);
    ih.addHistory("image::" + method, msgs);
}

void image::_addHistory(
    const casacore::String& method, const vector<casacore::String>& names,
    const std::vector<casac::variant>& values,
    const vector<casacore::String>& appendMsgs,
    const std::set<casacore::String>& dontQuote
) {
    if (! _doHistory) {
        // history writing disabled
        return;
    }
    if (_imageF) {
        _addHistory(
            _imageF, method, names, values, appendMsgs, dontQuote
        );
    }
    else if (_imageC) {
        _addHistory(
            _imageC, method, names, values, appendMsgs, dontQuote
        );
    }
    else if (_imageD) {
        _addHistory(
            _imageD, method, names, values, appendMsgs, dontQuote
        );
    }
    else if (_imageDC) {
        _addHistory(
            _imageDC, method, names, values, appendMsgs, dontQuote
        );
    }
    else {
        ThrowCc("Logic error");
    }
}

String image::_getMask(const variant& mask) {
    if (mask.type() == variant::BOOLVEC) {
       return "";
    }
    else if (mask.type() == variant::STRING) {
        return mask.toString();
    }
    else {
        ThrowCc("Mask is not understood, try a valid LEL string");
    }
}

String image::_inputsString(
    const vector<std::pair<String, variant> >& inputs,
    const std::set<String>& dontQuote
) {
    String out = "(";
    String quote;
    vector<pair<String, variant> >::const_iterator begin = inputs.begin();
    vector<pair<String, variant> >::const_iterator iter = begin;
    vector<pair<String, variant> >::const_iterator end = inputs.end();
    while (iter != end) {
        if (iter != begin) {
            out += ", ";
        }
        quote = iter->second.type() == variant::STRING
            && std::find(dontQuote.begin(), dontQuote.end(), iter->first) == dontQuote.end()
            ? "\"" : "";
        out += iter->first + "=" + quote;
        auto asString = iter->second.toString();
        if (asString.size() > 300) {
            asString = "...";
        }
        out += asString;
        out += quote;
        ++iter;
    }
    out += ")";
    return out;
}

Bool image::_isUnset(const variant &theVar) {
    return theVar.type() == variant::BOOLVEC
        && theVar.size() == 0;
}

vector<String> image::_newHistory(
    const string& method, const vector<String>& names,
    const vector<variant>& values, const std::set<String>& dontQuote
) {
    AlwaysAssert(names.size() == values.size(), AipsError);
    vector<String> msgs;
    ostringstream os;
    os << "Ran ia." << method;
    msgs.push_back(os.str());
    vector<std::pair<String, variant> > inputs;
    for (uInt i=0; i<names.size(); ++i) {
        inputs.push_back(make_pair(names[i], values[i]));
    }
    os.str("");
    os << "ia." << method << _inputsString(inputs, dontQuote);
    msgs.push_back(os.str());
    return msgs;
}

void image::_reset() {
    _imageF.reset();
    _imageC.reset();
    _imageD.reset();
    _imageDC.reset();
    _stats.reset();
}

image* image::newimagefromfits(
    const string& outfile, const string& fitsfile,
    const int whichrep, const int whichhdu,
    const bool zeroBlanks, const bool overwrite
) {
    try {
        auto im = ImageFactory::fromFITS(
            outfile, fitsfile, whichrep, whichhdu,
            zeroBlanks, overwrite
        );
        if (im) {
            return new image(im);
        }
        else {
            ThrowCc("Unable to create image");
        }
    }
    catch (const AipsError& x) {
        _log << LogIO::SEVERE << "Exception Reported: " << x.getMesg()
                << LogIO::POST;
        RETHROW(x);
    }
    return nullptr;
}

variant* image::makearray(
    double v, const vector<int>& shape
) {
    auto ndim = shape.size();
    int nelem = 1;
    for (uInt i = 0; i < ndim; ++i) {
        nelem *= shape[i];
    }
    std::vector<double> element(nelem);
    for (int i = 0; i < nelem; ++i) {
        element[i] = v;
    }
    return new variant(element, shape);
}

void image::_notSupported(const std::string& method) const {
    ThrowIf(
        _imageD,
        method + " does not support images with double precision pixel values"
    );
    ThrowIf(
        _imageDC,
        method + " does not support images with complex<double> precision pixel values"
    );
}

casac::record*
image::recordFromQuantity(const casacore::Quantity q) {
    ::casac::record *r = 0;
    try {
        _log << LogOrigin("image", "recordFromQuantity");
        String error;
        casacore::Record R;
        if (QuantumHolder(q).toRecord(error, R)) {
            r = fromRecord(R);
        }
        else {
            _log << LogIO::SEVERE << "Could not convert quantity to record."
                    << LogIO::POST;
        }
    } catch (const AipsError& x) {
        _log << LogIO::SEVERE << "Exception Reported: " << x.getMesg()
                << LogIO::POST;
        RETHROW(x);
    }
    return r;
}

::casac::record*
image::recordFromQuantity(const Quantum<Vector<Double> >& q) {
    ::casac::record *r = 0;
    try {
        _log << LogOrigin("image", "recordFromQuantity");
        String error;
        casacore::Record R;
        if (QuantumHolder(q).toRecord(error, R)) {
            r = fromRecord(R);
        } else {
            _log << LogIO::SEVERE << "Could not convert quantity to record."
                    << LogIO::POST;
        }
    } catch (const AipsError& x) {
        _log << LogIO::SEVERE << "Exception Reported: " << x.getMesg()
                << LogIO::POST;
        RETHROW(x);
    }
    return r;
}

casacore::Quantity image::_casaQuantityFromVar(const ::casac::variant& theVar) {
    try {
        _log << _ORIGIN;
        casacore::QuantumHolder qh;
        String error;
        if (
            theVar.type() == ::casac::variant::STRING
            || theVar.type() == ::casac::variant::STRINGVEC
        ) {
            ThrowIf(
                !qh.fromString(error, theVar.toString()),
                "Error " + error + " in converting quantity "
            );
        }
        else if (theVar.type() == ::casac::variant::RECORD) {
            //NOW the record has to be compatible with QuantumHolder::toRecord
            ::casac::variant localvar(theVar); //cause its const
            unique_ptr<Record> ptrRec(toRecord(localvar.asRecord()));
            ThrowIf(
                !qh.fromRecord(error, *ptrRec),
                "Error " + error + " in converting quantity "
            );
        }
        else if (theVar.type() == variant::BOOLVEC) {
            return casacore::Quantity();
        }
        return qh.asQuantity();
    }
    catch (const AipsError& x) {
        _log << LogOrigin("image", __func__);
        _log << LogIO::SEVERE << "Exception Reported: " << x.getMesg()
                << LogIO::POST;
        RETHROW(x);
    }
}

bool image::isconform(const string& other) {
    _log << _ORIGIN;

    if (_detached()) {
        return false;
    }
    try {
        ThrowIf(
            ! _imageF,
            "This method only supports Float valued images"
        );
        SPCIIF imageF;
        SPCIIC imageC;
        std::tie(imageF, imageC, std::ignore, std::ignore)
            = ImageFactory::fromFile(other);
        ThrowIf(! (imageF || imageC), "Unsupported image pixel data type");
        auto shape = imageF ? imageF->shape()
            : imageC->shape();
        const auto& csys = imageF ? imageF->coordinates()
                : imageC->coordinates();
        SHARED_PTR<const ImageInterface<Float> > mine = _imageF;
        if (
            _imageF->shape().isEqual(shape)
            && _imageF->coordinates().near(csys)
        ) {
            auto axisnames = csys.worldAxisNames();
            Vector<String> mc = _imageF->coordinates().worldAxisNames();
            if (mc.size() != axisnames.size()) {
                return false;
            }
            for (uInt i = 0; i < mc.size(); ++i) {
                if (mc[i] != axisnames[i]) {
                    return false;
                }
            }
            return true;
        }
        return false;
    }
    catch (const AipsError& x) {
        _log << LogIO::SEVERE << "Exception Reported: " << x.getMesg()
                << LogIO::POST;
        RETHROW(x);
    }
}

SHARED_PTR<Record> image::_getRegion(
    const ::casac::variant& region, const bool nullIfEmpty,
    const string& otherImageName
) const {
    switch (region.type()) {
    case variant::BOOLVEC:
        return SHARED_PTR<Record>(nullIfEmpty ? 0 : new Record());
    case variant::STRING: {
        IPosition shape;
        CoordinateSystem csys;
        if (otherImageName.empty()) {
            ThrowIf(
                ! _imageF && ! _imageC,
                "No attached image. Cannot use a string value for region"
            );
            if (_imageF) {
                shape = _imageF->shape();
                csys = _imageF->coordinates();
            }
            else {
                shape = _imageC->shape();
                csys = _imageC->coordinates();
            }
        }
        else {
            PtrHolder<ImageInterface<Float> > image;
            ImageUtilities::openImage(image, otherImageName);
            if (image.ptr()) {
                shape = image->shape();
                csys = image->coordinates();
            }
            else {
                PtrHolder<ImageInterface<Complex> > imagec;
                ImageUtilities::openImage(imagec, otherImageName);
                ThrowIf(
                    ! imagec.ptr(),
                    "Unable to open image " + otherImageName
                );
                shape = imagec->shape();
                csys = imagec->coordinates();
            }
        }
        return SHARED_PTR<Record>(
            region.toString().empty()
                ? nullIfEmpty ? 0 : new Record()
                : new Record(
                    CasacRegionManager::regionFromString(
                        csys, region.toString(),
                        _name(false), shape, True
                    )
                )
        );
    }
    case variant::RECORD:
        {
            SHARED_PTR<variant> clon(region.clone());
            return SHARED_PTR<casacore::Record>(
                nullIfEmpty && region.size() == 0
                    ? nullptr
                    : toRecord(
                        SHARED_PTR<::casac::variant>(region.clone())->asRecord()
                    )
            );
        }
    default:
        ThrowCc("Unsupported type for region " + region.typeString());
    }
}

void image::_setImage(casa::ITUPLE mytuple) {
    auto imageF = std::get<0>(mytuple);
    auto imageC = std::get<1>(mytuple);
    auto imageD = std::get<2>(mytuple);
    auto imageDC = std::get<3>(mytuple);
    uInt n = 0;
    if (imageF) {
        ++n;
    }
    if (imageC) {
        ++n;
    }
    if (imageD) {
        ++n;
    }
    if (imageDC) {
        ++n;
    }
    ThrowIf(n == 0, "No image defined");
    ThrowIf(
        n > 1,
        "Multiple images (" + String::toString(n)
        + ") defined"
    );
    _reset();
    _imageF = imageF;
    _imageC = imageC;
    _imageD = imageD;
    _imageDC = imageDC;
}


vector<double> image::_toDoubleVec(const variant& v) {
    variant::TYPE type = v.type();
    ThrowIf(
        type != variant::INTVEC && type != variant::LONGVEC
        && type != variant::DOUBLEVEC,
        "variant is not a numeric array"
    );
    vector<double> output;
    if (type == variant::INTVEC || type == variant::LONGVEC) {
        Vector<Int> x = v.toIntVec();
        std::copy(x.begin(), x.end(), std::back_inserter(output));
    }
    if (type == variant::DOUBLEVEC) {
        Vector<Double> x = v.toDoubleVec();
        std::copy(x.begin(), x.end(), std::back_inserter(output));
    }
    return output;
}

}<|MERGE_RESOLUTION|>--- conflicted
+++ resolved
@@ -2035,23 +2035,6 @@
     ::casacore::Array<::casacore::Double> doubleArray;
     ::casacore::Array<::casacore::Complex> complexArray;
     ::casacore::Array<::casacore::DComplex> dcomplexArray;
-<<<<<<< HEAD
-    if (
-        pixels.type() == ::casac::variant::DOUBLEVEC
-        || pixels.type() == ::casac::variant::INTVEC
-        || pixels.type() == ::casac::variant::LONGVEC
-        || pixels.type() == ::casac::variant::UINTVEC
-    ) {
-        auto localpix = ::casacore::Vector<::casacore::Double>(
-            pixels.getDoubleVec()
-        ).reform(shape);
-        if (doFloat) {
-            floatArray.resize(shape);
-            ::casacore::convertArray(floatArray, localpix);
-        }
-        else {
-            doubleArray = localpix;
-=======
     auto pixType = pixels.type();
     if (
         pixType == ::casac::variant::DOUBLEVEC
@@ -2089,7 +2072,6 @@
         }
         else {
             doubleArray = dv;
->>>>>>> 8737c8f9
         }
     }
     else if (pixels.type() == ::casac::variant::COMPLEXVEC) {
@@ -2735,7 +2717,6 @@
                 PixelValueManipulator<Float>::getSlice(
                     _imageF, Vector<Double>(x), Vector<Double>(y),
                     Vector<Int>(axes), ncoord, npts, method
-<<<<<<< HEAD
                 )
             );
         }
@@ -2755,27 +2736,6 @@
                 )
             );
         }
-=======
-                )
-            );
-        }
-        else if (_imageC) {
-            outRec.reset(
-                PixelValueManipulator<Complex>::getSlice(
-                    _imageC, Vector<Double>(x), Vector<Double>(y),
-                    Vector<Int>(axes), ncoord, npts, method
-                )
-            );
-        }
-        else if (_imageD) {
-            outRec.reset(
-                PixelValueManipulator<Double>::getSlice(
-                    _imageD, Vector<Double>(x), Vector<Double>(y),
-                    Vector<Int>(axes), ncoord, npts, method
-                )
-            );
-        }
->>>>>>> 8737c8f9
         else if (_imageDC) {
             outRec.reset(
                 PixelValueManipulator<DComplex>::getSlice(
@@ -2982,7 +2942,6 @@
         }
         else if (_imageC) {
             ImageHistory<Complex> hist(_imageC);
-<<<<<<< HEAD
             return fromVectorString(hist.get(list));
         }
         else if (_imageD) {
@@ -2993,18 +2952,6 @@
             ImageHistory<DComplex> hist(_imageDC);
             return fromVectorString(hist.get(list));
         }
-=======
-            return fromVectorString(hist.get(list));
-        }
-        else if (_imageD) {
-            ImageHistory<Double> hist(_imageD);
-            return fromVectorString(hist.get(list));
-        }
-        else if (_imageDC) {
-            ImageHistory<DComplex> hist(_imageDC);
-            return fromVectorString(hist.get(list));
-        }
->>>>>>> 8737c8f9
         else {
             ThrowCc("Logic error");
         }
@@ -3896,7 +3843,6 @@
         auto dc = std::get<3>(ret);
         if (f) {
             _addHistory(f, __func__, names, values);
-<<<<<<< HEAD
         }
         else if (c) {
             _addHistory(c, __func__, names, values);
@@ -3904,15 +3850,6 @@
         else if (d) {
             _addHistory(d, __func__, names, values);
         }
-=======
-        }
-        else if (c) {
-            _addHistory(c, __func__, names, values);
-        }
-        else if (d) {
-            _addHistory(d, __func__, names, values);
-        }
->>>>>>> 8737c8f9
         else if (dc) {
             _addHistory(dc, __func__, names, values);
         }
@@ -4829,8 +4766,6 @@
             ComplexImageRegridder<Complex> regridder(
                 _imageC, regionPtr.get(), mask, outfile, overwrite,
                 *coordinates, IPosition(axes), IPosition(inshape)
-<<<<<<< HEAD
-=======
             );
             return _regrid(
                 regridder, method, decimate, replicate, doRefChange,
@@ -4853,7 +4788,6 @@
             ComplexImageRegridder<DComplex> regridder(
                 _imageDC, regionPtr.get(), mask, outfile, overwrite,
                 *coordinates, IPosition(axes), IPosition(inshape)
->>>>>>> 8737c8f9
             );
             return _regrid(
                 regridder, method, decimate, replicate, doRefChange,
@@ -4861,31 +4795,6 @@
                 msgs
             );
         }
-<<<<<<< HEAD
-        if (_imageD) {
-            ImageRegridder<Double> regridder(
-                _imageD, regionPtr.get(), mask, outfile, overwrite,
-                *coordinates, IPosition(axes), IPosition(inshape)
-            );
-            return _regrid(
-                regridder, method, decimate, replicate, doRefChange,
-                forceRegrid, specAsVelocity, stretch, dropDegenerateAxes, lor,
-                msgs
-            );
-        }
-        else if (_imageDC) {
-            ComplexImageRegridder<DComplex> regridder(
-                _imageDC, regionPtr.get(), mask, outfile, overwrite,
-                *coordinates, IPosition(axes), IPosition(inshape)
-            );
-            return _regrid(
-                regridder, method, decimate, replicate, doRefChange,
-                forceRegrid, specAsVelocity, stretch, dropDegenerateAxes, lor,
-                msgs
-            );
-        }
-=======
->>>>>>> 8737c8f9
         else {
             ThrowCc("Logic Error");
         }
