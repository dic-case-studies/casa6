--- conflicted
+++ resolved
@@ -56,15 +56,12 @@
 import hashlib
 import subprocess
 import shutil
-<<<<<<< HEAD
 import copy
 import numpy as np
 from casatestutils.compare import compare_dictionaries
-=======
 
 from casatasks.private.casa_transition import *
 
->>>>>>> 5ad7fa6c
 try:
     import casatools
     from casatasks import partition, split, listobs, casalog
