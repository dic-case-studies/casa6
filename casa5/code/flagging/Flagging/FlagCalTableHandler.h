--- conflicted
+++ resolved
@@ -193,11 +193,7 @@
 	virtual const casacore::MDirection& phaseCenter () const {static casacore::MDirection dummy; return dummy;}
 	virtual casacore::Int polarizationFrame () const {static casacore::Int dummy; return dummy;}
 	virtual casacore::Int polarizationId () const {static casacore::Int dummy; return dummy;}
-<<<<<<< HEAD
-	virtual const casacore::RowNumbers & rowIds () const {static casacore::RowNumbers dummy; return dummy;}
-=======
 	virtual const casacore::Vector<casacore::rownr_t> & rowIds () const {static casacore::Vector<casacore::rownr_t> dummy; return dummy;}
->>>>>>> 52ae56e6
 	virtual casacore::Int spectralWindow () const {static casacore::Int dummy; return dummy;}
 	virtual const casacore::Vector<casacore::Int> & spectralWindows () const {static casacore::Vector<casacore::Int> dummy; return dummy;}
         virtual void setSpectralWindows (const casacore::Vector<casacore::Int> & /*spectralWindows*/) {}
