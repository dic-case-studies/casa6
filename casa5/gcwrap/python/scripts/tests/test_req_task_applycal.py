##########################################################################
# test_req_task_applycal.py
#
# Copyright (C) 2018
# Associated Universities, Inc. Washington DC, USA.
#
# This script is free software; you can redistribute it and/or modify it
# under the terms of the GNU Library General Public License as published by
# the Free Software Foundation; either version 2 of the License, or (at your
# option) any later version.
#
# This library is distributed in the hope that it will be useful, but WITHOUT
# ANY WARRANTY; without even the implied warranty of MERCHANTABILITY or
# FITNESS FOR A PARTICULAR PURPOSE.  See the GNU Library General Public
# License for more details.
#
# [Add the link to the JIRA ticket here once it exists]
#
# Based on the requirements listed in plone found here:
# https://casa.nrao.edu/casadocs-devel/stable/global-task-list/task_applycal/about
#
#
##########################################################################

CASA6 = False
try:
    import casatools
    from casatasks import applycal, mstransform, gaincal, casalog, clearcal
    CASA6 = True
    from casatasks.private.callibrary import callibrary
    tb = casatools.table()
    calibrater = casatools.calibrater

except ImportError:
    from __main__ import default
    from tasks import *
    from taskinit import *
    from callibrary import callibrary
    calibrater = cbtool

import sys
import os
import unittest
import shutil
import numpy as np


if CASA6:
<<<<<<< HEAD
    datapath = casatools.ctsys.resolve('unittest/applycal/')
else:
    datapath = os.environ.get('CASAPATH').split()[0] + '/casatestdata/unittest/applycal/'
=======
    datapath = casatools.ctsys.resolve('visibilities/vla/gaincaltest2.ms')
    tCal = casatools.ctsys.resolve('caltables/gaincaltest2.ms.T0')
    gCal = casatools.ctsys.resolve('caltables/gaincaltest2.ms.G0')

    altdata = casatools.ctsys.resolve('visibilities/vla/ngc5921.ms/')
    altCal = casatools.ctsys.resolve('caltables/ngc5921.ref1a.gcal')
    callibfile = casatools.ctsys.resolve('text/refcallib.txt')
    #Data from merged task test
    mmspath = casatools.ctsys.resolve('visibilities/vla/ngc5921.applycal.mms')
    mmsbcalpath = casatools.ctsys.resolve('caltables/ngc5921.bcal')
    mmsgcalpath = casatools.ctsys.resolve('caltables/ngc5921.gcal')
    mmsfluxpath = casatools.ctsys.resolve('caltables/ngc5921.fluxscale')

    vlbadata = casatools.ctsys.resolve('visibilities/vlba/ba123a.ms/')
    vlbaGCCal = casatools.ctsys.resolve('caltables/ba123a.gc/')

else:
    if os.path.exists(os.environ.get('CASAPATH').split()[0] + '/data/casa-data-req'):
        datapath = os.environ.get('CASAPATH').split()[0] + '/data/casa-data-req/visibilities/vla/gaincaltest2.ms/'
        tCal = os.environ.get('CASAPATH').split()[0] + '/data/casa-data-req/caltables/gaincaltest2.ms.T0'
        gCal = os.environ.get('CASAPATH').split()[0] + '/data/casa-data-req/caltables/gaincaltest2.ms.G0'

        altdata = os.environ.get('CASAPATH').split()[0] + '/data/casa-data-req/visibilities/vla/ngc5921.ms/'
        altCal = os.environ.get('CASAPATH').split()[0] + '/data/casa-data-req/caltables/ngc5921.ref1a.gcal/'
        callibfile = os.environ.get('CASAPATH').split()[0] + '/data/casa-data-req/text/refcallib.txt'
        #Data from merged task test
        mmspath = os.environ.get('CASAPATH').split()[0] + '/data/casa-data-req/visibilities/vla/ngc5921.applycal.mms'
        mmsbcalpath = os.environ.get('CASAPATH').split()[0] + '/data/casa-data-req/caltables/ngc5921.bcal'
        mmsgcalpath = os.environ.get('CASAPATH').split()[0] + '/data/casa-data-req/caltables/ngc5921.gcal'
        mmsfluxpath = os.environ.get('CASAPATH').split()[0] + '/data/casa-data-req/caltables/ngc5921.fluxscale'

        vlbadata = os.environ.get('CASAPATH').split()[0] + '/data/casa-data-req/visibilities/vlba/ba123a.ms/'
        vlbaGCCal = os.environ.get('CASAPATH').split()[0] + '/data/casa-data-req/caltables/ba123a.gc/'

    else:
        datapath = os.environ.get('CASAPATH').split()[0] + '/casa-data-req/visibilities/vla/gaincaltest2.ms/'
        tCal = os.environ.get('CASAPATH').split()[0] + '/casa-data-req/caltables/gaincaltest2.ms.T0'
        gCal = os.environ.get('CASAPATH').split()[0] + '/casa-data-req/caltables/gaincaltest2.ms.G0'

        altdata = os.environ.get('CASAPATH').split()[0] + '/casa-data-req/visibilities/vla/ngc5921.ms/'
        altCal = os.environ.get('CASAPATH').split()[0] + '/casa-data-req/caltables/ngc5921.ref1a.gcal/'
        callibfile = os.environ.get('CASAPATH').split()[0] + '/casa-data-req/text/refcallib.txt'
        #Data from merged task test
        mmspath = os.environ.get('CASAPATH').split()[0] + '/casa-data-req/visibilities/vla/ngc5921.applycal.mms'
        mmsbcalpath = os.environ.get('CASAPATH').split()[0] + '/casa-data-req/caltables/ngc5921.bcal'
        mmsgcalpath = os.environ.get('CASAPATH').split()[0] + '/casa-data-req/caltables/ngc5921.gcal'
        mmsfluxpath = os.environ.get('CASAPATH').split()[0] + '/casa-data-req/caltables/ngc5921.fluxscale'
>>>>>>> 70a1a122

        vlbadata = os.environ.get('CASAPATH').split()[0] + '/casa-data-req/visibilities/vlba/ba123a.ms/'
        vlbaGCCal = os.environ.get('CASAPATH').split()[0] + '/casa-data-req/caltables/ba123a.gc/'


def getparam(caltable, colname='CPARAM'):
    ''' Open a caltable and get the provided column '''

    tb.open(caltable)
    outtable = tb.getcol(colname)
    tb.close()

    return outtable

def tableComp(table1, table2, cols=[], rtol=8e-7, atol=1e-8):
    ''' Compare two caltables '''

    tableVal1 = {}
    tableVal2 = {}

    tb.open(table1)
    colname1 = tb.colnames()

    for col in colname1:
        try:
            tableVal1[col] = tb.getcol(col)
        except RuntimeError:
            pass
    tb.close()

    tb.open(table2)
    colname2 = tb.colnames()

    for col in colname2:
        try:
            tableVal2[col] = tb.getcol(col)
        except RuntimeError:
            pass
    tb.close()

    truthDict = {}

    for col in tableVal1.keys():

        try:
            truthDict[col] = np.isclose(tableVal1[col], tableVal2[col], rtol=rtol, atol=atol)
        except TypeError:
            print(col, 'ERROR in finding truth value')
            casalog.post(message=col+': ERROR in determining the truth value')

    if len(cols) == 0:

        truths = [[x, np.all(truthDict[x] == True)] for x in truthDict.keys()]

    else:

        truths = [[x, np.all(truthDict[x] == True)] for x in cols]

    return np.array(truths)

def change_perms(path):
    os.chmod(path, 0o777)
    for root, dirs, files in os.walk(path):
        for d in dirs:
            os.chmod(os.path.join(root,d), 0o777)
        for f in files:
            os.chmod(os.path.join(root,f), 0o777)


def drop_solution_for_antenna(caltable, antenna):
    """Drop calibration solution for given antenna

    Arguments:
        caltable {string} -- caltable name
        antenna {int} -- antenna ID
    """
    tb.open(caltable, nomodify=False)
    try:
        tsel = tb.query('ANTENNA1={}'.format(antenna))
        rows = tsel.rownumbers()
        tsel.close()
        tb.removerows(rows)
    finally:
        tb.close()

# Input data files
msdata = 'gaincaltest2.ms'
altdata = 'ngc5921.ms'
tCal = 'gaincaltest2.ms.T0'
gCal = 'gaincaltest2.ms.G0'
altCal = 'ngc5921.ref1a.gcal'
callibfile = 'refcallib.txt'
mmsdata = 'ngc5921.applycal.mms'
mmsbcal = 'ngc5921.bcal'
mmsgcal = 'ngc5921.gcal'
mmsflux = 'ngc5921.fluxscale'


# Locally copied data files
datacopy = 'applycalcopy.ms'
dataref = 'referencedata.ms'
altcopy = 'altcopy.ms'
temptcal = 'temptcal.T0'

mmscopy = 'mmsapplycalcopy.mms'
mmsbcalcopy = 'mmsbcalcopy.cal'
mmsgcalcopy = 'mmsgcalcopy.cal'
mmsfluxcopy = 'mmsfluxcopy.cal'

vlbacopy = 'vlbacopy.ms'

class applycal_test(unittest.TestCase):

    @classmethod
    def setUpClass(cls):
        shutil.copytree(vlbadata, vlbacopy)
        pass

    def setUp(self):
        shutil.copytree(os.path.join(datapath, msdata), datacopy)
        shutil.copytree(os.path.join(datapath, msdata), dataref)
        shutil.copytree(os.path.join(datapath, mmsdata), mmscopy)

        shutil.copytree(os.path.join(datapath, mmsbcal), mmsbcalcopy)
        shutil.copytree(os.path.join(datapath, mmsgcal), mmsgcalcopy)
        shutil.copytree(os.path.join(datapath, mmsflux), mmsfluxcopy)

        change_perms(mmsbcalcopy)
        change_perms(mmsgcalcopy)
        change_perms(mmsfluxcopy)
        
        # Link  cal tables to local directory
        if not os.path.exists(tCal):
            os.system('ln -s '+ datapath + tCal + ' .')
        if not os.path.exists(gCal):
            os.system('ln -s '+ datapath + gCal + ' .')
        if not os.path.exists(altCal):
            os.system('ln -s '+ datapath + altCal + ' .')
        if not os.path.exists(callibfile):
            os.system('ln -s '+ datapath + callibfile + ' .')

    def tearDown(self):
        shutil.rmtree(datacopy)
        if os.path.exists('applycalcopy.ms.flagversions'):
            shutil.rmtree('applycalcopy.ms.flagversions')

        if os.path.exists(dataref):
            shutil.rmtree(dataref)

        if os.path.exists('referencedata.ms.flagversions'):
            shutil.rmtree('referencedata.ms.flagversions')

        if os.path.exists(altcopy):
            shutil.rmtree(altcopy)

        if os.path.exists('altcopy.ms.flagversions'):
            shutil.rmtree('altcopy.ms.flagversions')

        if os.path.exists(temptcal):
            shutil.rmtree(temptcal)

        if os.path.exists(mmscopy):
            shutil.rmtree(mmscopy)

        if os.path.exists(mmsbcalcopy):
            shutil.rmtree(mmsbcalcopy)

        if os.path.exists(mmsgcalcopy):
            shutil.rmtree(mmsgcalcopy)

        if os.path.exists(mmsfluxcopy):
            shutil.rmtree(mmsfluxcopy)

        if os.path.exists('cl_fldmap_test.ms.flagversions'):
            shutil.rmtree('cl_fldmap_test.ms.flagversions')
                
        if os.path.exists('mmsapplycalcopy.mms.flagversions'):
            shutil.rmtree('mmsapplycalcopy.mms.flagversions')

        
    @classmethod
    def tearDownClass(cls):
<<<<<<< HEAD
        shutil.rmtree('cl_fldmap_test.ms', ignore_errors=True)
        shutil.rmtree('cl_fldmap_test.Gf0', ignore_errors=True)
        shutil.rmtree('cl_fldmap_test.Gf01', ignore_errors=True)
        outlist = ['callib_f0.txt','callib_f01_m0.txt','callib_f01_s0.txt','callib_f01.txt','callib_f01_s01.txt','callib_f01_m01.txt']
        for f in outlist:
            if os.path.exists(f):
                os.remove(f)
 
=======
        shutil.rmtree(vlbacopy)
        shutil.rmtree('cl_fldmap_test.ms')
        shutil.rmtree('cl_fldmap_test.Gf0')
        shutil.rmtree('cl_fldmap_test.Gf01')
        os.remove('callib_f0.txt')
        os.remove('callib_f01_m0.txt')
        os.remove('callib_f01_s0.txt')
        os.remove('callib_f01.txt')
        os.remove('callib_f01_s01.txt')
        os.remove('callib_f01_m01.txt')

>>>>>>> 70a1a122
    def test_corrected(self):
        '''
            test_corrected
            ----------------

            Check that the CORRECTED_DATA column is added to the MS
        '''

        applycal(vis=datacopy, gaintable=[gCal])
        try:
            corrected = getparam(datacopy, 'CORRECTED_DATA')
            colmade = True
        except RuntimeError:
            colmade = False

        self.assertTrue(colmade, msg='No CORRECTED_DATA colun was made')


    def test_overwritten(self):
        '''
            test_overwritten
            ------------------

            Check that the CORRECTED_DATA column is overwritten with consecutive runs of applycal
        '''

        applycal(vis=datacopy, gaintable=[gCal])
        correctedFirst = getparam(datacopy, 'CORRECTED_DATA')
        applycal(vis=datacopy, gaintable=[tCal])
        correctedSecond = getparam(datacopy, 'CORRECTED_DATA')

        self.assertFalse(np.all(correctedFirst == correctedSecond))

    def test_fieldSelect(self):
        '''
            test_fieldSelect
            ------------

            Check that fields are properly selected
        '''
        # TODO: Need a dataset with more fields

        applycal(vis=datacopy, gaintable=[gCal], field='1')
        datamean = np.mean(getparam(datacopy, 'CORRECTED_DATA'))

        self.assertTrue(np.isclose(datamean, 0.33317375198725724+0.028998389148771512j))

    def test_spwSelect(self):
        '''
            test_spwSelect
            ----------------

            Check that spws are properly selected
        '''

        applycal(vis=datacopy, gaintable=[gCal], spw='1')
        datamean = np.mean(getparam(datacopy, 'CORRECTED_DATA'))

        self.assertTrue(np.isclose(datamean, 0.28994172236678006+0.03374482270467842j))

    def test_intentSelect(self):
        '''
            test_intentSelect
            -------------------

            Check that intents are properly selected
        '''

        applycal(vis=datacopy, gaintable=[gCal], intent='*AMPLI*')
        datamean = np.mean(getparam(datacopy, 'CORRECTED_DATA'))

        self.assertTrue(np.isclose(datamean, 0.40933912826626284+0.010524099430369143j))

    def test_timerangeSelect(self):
        '''
            test_timerangeSelect
            ----------------------

            Check that the timerange parameter properly selects a subset of the data
        '''

        applycal(vis=datacopy, gaintable=[gCal], timerange='04:33:23~04:38:23')
        datamean = np.mean(getparam(datacopy, 'CORRECTED_DATA'))

        self.assertTrue(np.isclose(datamean, 0.26859135173414944+0.043249139614812186j))

    def test_uvrangeSelect(self):
        '''
            test_uvrangeSelect
            --------------------

            Check that the uvrange parameter properly selects a subset of the data
        '''

        applycal(vis=datacopy, gaintable=[gCal], uvrange='>100klambda')
        datamean = np.mean(getparam(datacopy, 'CORRECTED_DATA'))

        self.assertTrue(np.isclose(datamean, 0.40898735923515789+0.010907960569579565j))

    def test_antennaSelect(self):
        '''
            test_antennaSelect
            --------------------

            Check that the antenna parameter properly selects a subset of the data
        '''

        applycal(vis=datacopy, gaintable=[gCal], antenna='0~5&')
        datamean = np.mean(getparam(datacopy, 'CORRECTED_DATA'))

        self.assertTrue(np.isclose(datamean, 0.28547721979290314+0.024605255460554348j))

    def test_scanSelect(self):
        '''
            test_scanSelect
            -----------------

            Check that the scan parameter properly selects a subset of the data
        '''

        applycal(vis=datacopy, gaintable=[gCal], scan='10')
        datamean = np.mean(getparam(datacopy, 'CORRECTED_DATA'))

        self.assertTrue(np.isclose(datamean, 0.26857740451349088+0.04325810174871688j))

    def test_callib(self):
        '''
            test_callib
            -------------

            Check that a callib file is taken and the calibration tables are pre-applied
        '''
        shutil.copytree(tCal, temptcal)

        applycal(vis=datacopy, docallib=True, callib=callibfile)
        #applycal(vis=dataref, gaintable=[tCal])

        #noSelect = getparam(dataref, 'CORRECTED_DATA')
        datamean = np.mean(getparam(datacopy, 'CORRECTED_DATA'))

        self.assertTrue(np.isclose(datamean, 0.31622877260041754+0.049053979716640904j))
        
    def test_callib_field(self):
        '''
            test_callib_field
            -----------------
            
            Exercise fldmap-related maneuvers in cal library
        '''

        clfldmaptest='cl_fldmap_test.ms'

        # slice out just spw=0
        mstransform(vis=datacopy,outputvis=clfldmaptest,datacolumn='data',spw='0')

        # Create cal tables to apply in different ways below
        #  solutions from field=0 only
        Gf0='cl_fldmap_test.Gf0'
        gaincal(vis=clfldmaptest,caltable=Gf0,field='0',solint='inf',refant='0',smodel=[1,0,0,0])
        #  solutions from fields 0 & 1
        Gf01='cl_fldmap_test.Gf01'
        gaincal(vis=clfldmaptest,caltable=Gf01,field='0,1',solint='inf',refant='0',smodel=[1,0,0,0])

        # a cal library object to use variously below
        clib=callibrary()

        # traditional apply using field 0 -only table
        clearcal(vis=clfldmaptest)
        applycal(vis=clfldmaptest,field='0,1',gaintable=[Gf0],interp=['linear'],flagbackup=False)
        cdref=getparam(clfldmaptest,'CORRECTED_DATA')[0:4:3,:,:]
        self.assertTrue(np.isclose(np.abs(np.mean(cdref)),1.00150795))

        # cal library apply using field 0 -only table, no cal selection
        clearcal(vis=clfldmaptest)
        clib.clear()
        f0='callib_f0.txt'
        clib.add(caltable=Gf0,tinterp='linear')
        clib.write(f0)
        applycal(vis=clfldmaptest,field='0,1',docallib=True,callib=f0,flagbackup=False)
        cd0=getparam(clfldmaptest,'CORRECTED_DATA')[0:4:3,:,:]  # p-hands only
        self.assertTrue(np.isclose(np.abs(np.mean(cd0-cdref)),0.0))

        # cal library apply using field 0,1 table, *mapping* field 0 only from cal
        clearcal(vis=clfldmaptest)
        clib.clear()
        f01m0='callib_f01_m0.txt'
        clib.add(caltable=Gf01,tinterp='linear',fldmap=[0,0])
        clib.write(f01m0)
        applycal(vis=clfldmaptest,field='0,1',docallib=True,callib=f01m0,flagbackup=False)
        cd01m0=getparam(clfldmaptest,'CORRECTED_DATA')[0:4:3,:,:]  # p-hands only
        self.assertTrue(np.isclose(np.abs(np.mean(cd01m0-cdref)),0.0))

        # cal library apply using field 0,1 table, *selecting* field 0 only from cal
        clearcal(vis=clfldmaptest)
        clib.clear()
        f01s0='callib_f01_s0.txt'
        clib.add(caltable=Gf01,tinterp='linear',fldmap='0')
        clib.write(f01s0)
        applycal(vis=clfldmaptest,field='0,1',docallib=True,callib=f01s0,flagbackup=False)
        cd01s0=getparam(clfldmaptest,'CORRECTED_DATA')[0:4:3,:,:]  # p-hands only
        self.assertTrue(np.isclose(np.abs(np.mean(cd01s0-cdref)),0.0))


        # traditional apply using field 0,1 table
        clearcal(vis=clfldmaptest)
        applycal(vis=clfldmaptest,field='0,1',gaintable=[Gf01],interp=['linear'])
        cdref=getparam(clfldmaptest,'CORRECTED_DATA')[0:4:3,:,:]  # p-hands only
        self.assertTrue(np.isclose(np.abs(np.mean(cdref)),1.00463621186))

        # cal library apply using field 0,1 -only table, no cal selection
        clearcal(vis=clfldmaptest)
        clib.clear()
        f01='callib_f01.txt'
        clib.add(caltable=Gf01,tinterp='linear')
        clib.write(f01)
        applycal(vis=clfldmaptest,field='0,1',docallib=True,callib=f01,flagbackup=False)
        cd01=getparam(clfldmaptest,'CORRECTED_DATA')[0:4:3,:,:]  # p-hands only
        self.assertTrue(np.isclose(np.abs(np.mean(cd01-cdref)),0.0))

        # cal library apply using field 0,1 table, *selecting* field 0,1 explicitly
        clearcal(vis=clfldmaptest)
        clib.clear()
        f01s01='callib_f01_s01.txt'
        clib.add(caltable=Gf01,tinterp='linear',fldmap='0,1')
        clib.write(f01s01)
        applycal(vis=clfldmaptest,field='0,1',docallib=True,callib=f01s01,flagbackup=False)
        cd01s01=getparam(clfldmaptest,'CORRECTED_DATA')[0:4:3,:,:]  # p-hands only
        self.assertTrue(np.isclose(np.abs(np.mean(cd01s01-cdref)),0.0))


        # traditional apply using field 0,1 table, w/ gainfield='nearest'
        clearcal(vis=clfldmaptest)
        applycal(vis=clfldmaptest,field='0,1',gaintable=[Gf01],gainfield=['nearest'],interp=['linear'])
        cdref=getparam(clfldmaptest,'CORRECTED_DATA')[0:4:3,:,:]  # p-hands only
        self.assertTrue(np.isclose(np.abs(np.mean(cdref)),1.00319536))

        # cal library apply using field 0,1 table, *mapping* field 0,1 (self!) only from cal
        clearcal(vis=clfldmaptest)
        clib.clear()
        f01m01='callib_f01_m01.txt'
        clib.add(caltable=Gf01,tinterp='linear',fldmap=[0,1])
        clib.write(f01m01)
        applycal(vis=clfldmaptest,field='0,1',docallib=True,callib=f01m01,flagbackup=False)
        cd01m01=getparam(clfldmaptest,'CORRECTED_DATA')[0:4:3,:,:]  # p-hands only
        self.assertTrue(np.isclose(np.abs(np.mean(cd01m01-cdref)),0.0))

        
    def test_callib_missing_antenna0(self):
        '''
            test_callib_missing_antenna0
            -------------

            Check that a callib file is taken and the calibration tables are pre-applied
            Verify bug fix for CAS-12881
        '''
        shutil.copytree(tCal, temptcal)

        # flag solution for ANTENNA 0
        drop_solution_for_antenna(temptcal, 0)

        applycal(vis=datacopy, docallib=True, callib=callibfile)
        #applycal(vis=dataref, gaintable=[tCal])

        #noSelect = getparam(dataref, 'CORRECTED_DATA')
        datamean = np.mean(getparam(datacopy, 'CORRECTED_DATA'))
        #print(f'datamean = {datamean}')

        self.assertTrue(np.isclose(datamean, 0.31622877260041754+0.049053979716640904j))


    def test_gaintable(self):
        '''
            test_gaintable
            ----------------

            Check that the gaintable parameter selects caltables to be applied
        '''

        applycal(vis=datacopy, gaintable=[gCal,tCal])
        datamean = np.mean(getparam(datacopy, 'CORRECTED_DATA'))

        self.assertTrue(np.isclose(datamean, 0.50000433754678164+3.7223202622521605e-05j))

    def test_gainfield(self):
        '''
            test_gainfield
            ----------------

            Check that the gainfield parameter selects a subset of the gaintables
        '''

        applycal(vis=datacopy, gaintable=[tCal], gainfield='1')
        datamean = np.mean(getparam(datacopy, 'CORRECTED_DATA'))

        self.assertTrue(np.isclose(datamean, 0.31430447832422664+0.048264338579282674j))

    def test_interp(self):
        '''
            test_interp
            -------------

            Check that the interp parameter changes the interpolation type for each gaintable
        '''

        applycal(vis=datacopy, gaintable=[tCal], interp='cubicflag')
        datamean = np.mean(getparam(datacopy, 'CORRECTED_DATA'))

        self.assertTrue(np.isclose(datamean, 0.31622877260293381+0.049053979715317733j))

    def test_spwmap(self):
        '''
            test_spwmap
            -------------

            Check that the spwmap parameter applys a subset of the gaintable(s)
        '''

        applycal(vis=datacopy, gaintable=[gCal], spwmap=[0,0,1,1])
        datamean = np.mean(getparam(datacopy, 'CORRECTED_DATA'))

        self.assertTrue(np.isclose(datamean, 0.39223749429011501+0.033263095996865069j))

    def test_spwmapMulti(self):
        '''
            test_spwmapMulti
            -------------------

            Check the function of spwmap when provided a list of lists
        '''

        applycal(vis=datacopy, gaintable=[gCal,tCal], spwmap=[[0,0,1,1],[0,0,1,1]])
        datamean = np.mean(getparam(datacopy, 'CORRECTED_DATA'))

        self.assertTrue(np.isclose(datamean, 0.47988006537755368+0.028796507242145018j))

    def test_calwt(self):
        '''
            test_calwt
            ------------

            Check that calwt = True calibrates the data weights per gaintable
        '''

        #NOTE All boolear parameter values must be in an array/list?

        applycal(vis=datacopy, gaintable=[gCal], calwt=[False])
        datamean = np.mean(getparam(datacopy, 'WEIGHT'))

        self.assertTrue(np.isclose(datamean, 576072000.0))

    def test_parang(self):
        '''
            test_parang
            -------------

            Check that the parallactic angle correction is applied if parang = True
        '''

        applycal(vis=datacopy, gaintable=[gCal], parang=True)
        datamean = np.mean(getparam(datacopy, 'CORRECTED_DATA'))

        self.assertTrue(np.isclose(datamean, 0.40936784517874114+0.010518063253447309j))

    def test_calflag(self):
        '''
            test_calflag
            ----------------

            Check that calflag calibrated the data and the flags
        '''

        applycal(vis=datacopy, gaintable=[gCal], applymode='calflag')
        datamean = np.mean(getparam(datacopy, 'CORRECTED_DATA'))

        self.assertTrue(np.isclose(datamean, 0.40933912826626284+0.010524099430369143j))

    def test_trial(self):
        '''
            test_trial
            ------------

            Check that the trial mode leaves the dataset unchanged
        '''

        applycal(vis=datacopy, gaintable=[gCal], applymode='trial')
        data = getparam(datacopy, 'DATA')
        corrected = getparam(datacopy, 'CORRECTED_DATA')

        self.assertTrue(np.all(data == corrected))

    def test_calflagstrict(self):
        '''
            test_calflagstrict
            --------------------

            Check that all selected data that have no solutions will be flagged
        '''

        #TODO: Come back to this, same as non strict opion right now

        applycal(vis=datacopy, gaintable=[gCal], applymode='calflagstrict')
        datamean = np.mean(getparam(datacopy, 'CORRECTED_DATA'))

        self.assertTrue(np.isclose(datamean, 0.40933912826626284+0.010524099430369143j))


    def test_flagonly(self):
        '''
            test_flagonly
            ---------------

            Check that flags are applied, but not the calibration itself
        '''

        applycal(vis=datacopy, gaintable=[gCal], applymode='flagonly')
        datamean = np.mean(getparam(datacopy, 'CORRECTED_DATA'))

        self.assertTrue(np.isclose(datamean, 0.25983810264064156+0.045579181018852881j))


    def test_flagonlystrict(self):
        '''
            test_flagonlystrict
            ---------------------

            Check that all the selected data that have no solutions will be flagged
        '''

        applycal(vis=datacopy, gaintable=[gCal], applymode='flagonlystrict')
        datamean = np.mean(getparam(datacopy, 'CORRECTED_DATA'))

        self.assertTrue(np.isclose(datamean, 0.25983810264064156+0.045579181018852881j))


    def test_calonly(self):
        '''
            test_calonly
            --------------

            Check that only calibration and weights are applied, not flags
        '''

        applycal(vis=datacopy, gaintable=[gCal], applymode='calonly')
        datamean = np.mean(getparam(datacopy, 'CORRECTED_DATA'))

        self.assertTrue(np.isclose(datamean, 0.40933912826626284+0.010524099430369143j))


    def test_flagbackup(self):
        '''
            test_flagbackup
            -----------------

            Check to see that a backup for the flags was made
        '''

        applycal(vis=datacopy, gaintable=[gCal], flagbackup=True)
        flagpath = datacopy + '.flagversions'
        files = os.listdir(flagpath)
        result = any('flags.applycal' in i for i in files)

        self.assertTrue(result)

    ### Merged Test

    def test1_applycal_fluxscale_gcal_bcal(self):
        """Test: Apply calibration using fluxscal gcal and bcal tables. Create flagbackup for an MMS"""

        aux = [mmsbcalcopy, mmsgcalcopy, mmsfluxcopy]

        # Repository caltables are pre-v4.1, and we
        # must update them _before_ applycal to avoid contention
        casalog.post("Updating pre-v4.1 caltables: %s" % str(aux),"WARN","test1_applycal_fluxscale_gcal_bcal")
        cblocal = calibrater()
        for oldct in aux:
            cblocal.updatecaltable(oldct)
        casalog.post("Pre-v4.1 caltables updated","INFO","test1_applycal_fluxscale_gcal_bcal")

        # Run applycal in MMS mode. Verify that the flagbackup is correctly created for the top-level MMS only
        applycal(vis=mmscopy,field='',spw='',selectdata=False,gaintable=aux,
                 gainfield=['nearest','nearest','0'],
                 interp=['linear', 'linear','nearest'],spwmap=[], flagbackup=True)

        # Verify that flagbackup works
        self.assertTrue(os.path.exists(mmscopy+'.flagversions'), 'Backup of flags was not created')
        files = os.listdir(mmscopy+'/SUBMSS')
        print(files)
        for ff in files:
            self.assertFalse(ff.__contains__('flagversions'))


    def test_gaincurve(self):
        applycal(vis=vlbacopy, gaintable=[vlbaGCCal], applymode='calonly')
        datamean = np.mean(getparam(vlbacopy, 'DATA'))
        correctedmean = np.mean(getparam(vlbacopy, 'CORRECTED_DATA'))

        self.assertTrue(correctedmean != datamean)
        self.assertTrue(np.isclose(correctedmean, 2.68767602411+4.91467419904e-06j))


def suite():
    return[applycal_test]

if __name__ == '__main__':
    unittest.main()<|MERGE_RESOLUTION|>--- conflicted
+++ resolved
@@ -46,63 +46,9 @@
 
 
 if CASA6:
-<<<<<<< HEAD
     datapath = casatools.ctsys.resolve('unittest/applycal/')
 else:
     datapath = os.environ.get('CASAPATH').split()[0] + '/casatestdata/unittest/applycal/'
-=======
-    datapath = casatools.ctsys.resolve('visibilities/vla/gaincaltest2.ms')
-    tCal = casatools.ctsys.resolve('caltables/gaincaltest2.ms.T0')
-    gCal = casatools.ctsys.resolve('caltables/gaincaltest2.ms.G0')
-
-    altdata = casatools.ctsys.resolve('visibilities/vla/ngc5921.ms/')
-    altCal = casatools.ctsys.resolve('caltables/ngc5921.ref1a.gcal')
-    callibfile = casatools.ctsys.resolve('text/refcallib.txt')
-    #Data from merged task test
-    mmspath = casatools.ctsys.resolve('visibilities/vla/ngc5921.applycal.mms')
-    mmsbcalpath = casatools.ctsys.resolve('caltables/ngc5921.bcal')
-    mmsgcalpath = casatools.ctsys.resolve('caltables/ngc5921.gcal')
-    mmsfluxpath = casatools.ctsys.resolve('caltables/ngc5921.fluxscale')
-
-    vlbadata = casatools.ctsys.resolve('visibilities/vlba/ba123a.ms/')
-    vlbaGCCal = casatools.ctsys.resolve('caltables/ba123a.gc/')
-
-else:
-    if os.path.exists(os.environ.get('CASAPATH').split()[0] + '/data/casa-data-req'):
-        datapath = os.environ.get('CASAPATH').split()[0] + '/data/casa-data-req/visibilities/vla/gaincaltest2.ms/'
-        tCal = os.environ.get('CASAPATH').split()[0] + '/data/casa-data-req/caltables/gaincaltest2.ms.T0'
-        gCal = os.environ.get('CASAPATH').split()[0] + '/data/casa-data-req/caltables/gaincaltest2.ms.G0'
-
-        altdata = os.environ.get('CASAPATH').split()[0] + '/data/casa-data-req/visibilities/vla/ngc5921.ms/'
-        altCal = os.environ.get('CASAPATH').split()[0] + '/data/casa-data-req/caltables/ngc5921.ref1a.gcal/'
-        callibfile = os.environ.get('CASAPATH').split()[0] + '/data/casa-data-req/text/refcallib.txt'
-        #Data from merged task test
-        mmspath = os.environ.get('CASAPATH').split()[0] + '/data/casa-data-req/visibilities/vla/ngc5921.applycal.mms'
-        mmsbcalpath = os.environ.get('CASAPATH').split()[0] + '/data/casa-data-req/caltables/ngc5921.bcal'
-        mmsgcalpath = os.environ.get('CASAPATH').split()[0] + '/data/casa-data-req/caltables/ngc5921.gcal'
-        mmsfluxpath = os.environ.get('CASAPATH').split()[0] + '/data/casa-data-req/caltables/ngc5921.fluxscale'
-
-        vlbadata = os.environ.get('CASAPATH').split()[0] + '/data/casa-data-req/visibilities/vlba/ba123a.ms/'
-        vlbaGCCal = os.environ.get('CASAPATH').split()[0] + '/data/casa-data-req/caltables/ba123a.gc/'
-
-    else:
-        datapath = os.environ.get('CASAPATH').split()[0] + '/casa-data-req/visibilities/vla/gaincaltest2.ms/'
-        tCal = os.environ.get('CASAPATH').split()[0] + '/casa-data-req/caltables/gaincaltest2.ms.T0'
-        gCal = os.environ.get('CASAPATH').split()[0] + '/casa-data-req/caltables/gaincaltest2.ms.G0'
-
-        altdata = os.environ.get('CASAPATH').split()[0] + '/casa-data-req/visibilities/vla/ngc5921.ms/'
-        altCal = os.environ.get('CASAPATH').split()[0] + '/casa-data-req/caltables/ngc5921.ref1a.gcal/'
-        callibfile = os.environ.get('CASAPATH').split()[0] + '/casa-data-req/text/refcallib.txt'
-        #Data from merged task test
-        mmspath = os.environ.get('CASAPATH').split()[0] + '/casa-data-req/visibilities/vla/ngc5921.applycal.mms'
-        mmsbcalpath = os.environ.get('CASAPATH').split()[0] + '/casa-data-req/caltables/ngc5921.bcal'
-        mmsgcalpath = os.environ.get('CASAPATH').split()[0] + '/casa-data-req/caltables/ngc5921.gcal'
-        mmsfluxpath = os.environ.get('CASAPATH').split()[0] + '/casa-data-req/caltables/ngc5921.fluxscale'
->>>>>>> 70a1a122
-
-        vlbadata = os.environ.get('CASAPATH').split()[0] + '/casa-data-req/visibilities/vlba/ba123a.ms/'
-        vlbaGCCal = os.environ.get('CASAPATH').split()[0] + '/casa-data-req/caltables/ba123a.gc/'
-
 
 def getparam(caltable, colname='CPARAM'):
     ''' Open a caltable and get the provided column '''
@@ -195,6 +141,8 @@
 mmsbcal = 'ngc5921.bcal'
 mmsgcal = 'ngc5921.gcal'
 mmsflux = 'ngc5921.fluxscale'
+vlbadata = 'ba123a.ms'
+vlbaGCCal = 'ba123a.gc'
 
 
 # Locally copied data files
@@ -214,7 +162,7 @@
 
     @classmethod
     def setUpClass(cls):
-        shutil.copytree(vlbadata, vlbacopy)
+        shutil.copytree(os.path.join(datapath,vlbadata), vlbacopy)
         pass
 
     def setUp(self):
@@ -239,8 +187,10 @@
             os.system('ln -s '+ datapath + altCal + ' .')
         if not os.path.exists(callibfile):
             os.system('ln -s '+ datapath + callibfile + ' .')
-
-    def tearDown(self):
+        if not os.path.exists(vlbaGCCal):
+            os.system('ln -s '+ datapath + vlbaGCCal + ' .')
+
+    def tearDown(self):            
         shutil.rmtree(datacopy)
         if os.path.exists('applycalcopy.ms.flagversions'):
             shutil.rmtree('applycalcopy.ms.flagversions')
@@ -277,32 +227,23 @@
                 
         if os.path.exists('mmsapplycalcopy.mms.flagversions'):
             shutil.rmtree('mmsapplycalcopy.mms.flagversions')
-
+        
         
     @classmethod
     def tearDownClass(cls):
-<<<<<<< HEAD
+        shutil.rmtree(vlbacopy)
         shutil.rmtree('cl_fldmap_test.ms', ignore_errors=True)
         shutil.rmtree('cl_fldmap_test.Gf0', ignore_errors=True)
         shutil.rmtree('cl_fldmap_test.Gf01', ignore_errors=True)
+        caldata = [tCal,gCal,altCal,callibfile,vlbaGCCal]
+        for ff in caldata:
+            if os.path.exists(ff):
+                os.unlink(ff)
         outlist = ['callib_f0.txt','callib_f01_m0.txt','callib_f01_s0.txt','callib_f01.txt','callib_f01_s01.txt','callib_f01_m01.txt']
         for f in outlist:
             if os.path.exists(f):
                 os.remove(f)
  
-=======
-        shutil.rmtree(vlbacopy)
-        shutil.rmtree('cl_fldmap_test.ms')
-        shutil.rmtree('cl_fldmap_test.Gf0')
-        shutil.rmtree('cl_fldmap_test.Gf01')
-        os.remove('callib_f0.txt')
-        os.remove('callib_f01_m0.txt')
-        os.remove('callib_f01_s0.txt')
-        os.remove('callib_f01.txt')
-        os.remove('callib_f01_s01.txt')
-        os.remove('callib_f01_m01.txt')
-
->>>>>>> 70a1a122
     def test_corrected(self):
         '''
             test_corrected
