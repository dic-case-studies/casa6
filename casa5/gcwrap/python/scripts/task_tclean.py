################################################
# Refactored Clean task
#
# v1.0: 2012.10.05, U.R.V.
#
################################################

from __future__ import absolute_import
from __future__ import print_function

import os
import shutil
import numpy
import copy
import time
# get is_CASA6 and is_python3
from casatasks.private.casa_transition import *
if is_CASA6:
    from casatasks import casalog

    from casatasks.private.imagerhelpers.imager_base import PySynthesisImager
    from casatasks.private.imagerhelpers.imager_parallel_continuum import PyParallelContSynthesisImager
    from casatasks.private.imagerhelpers.imager_parallel_cube import PyParallelCubeSynthesisImager
    from casatasks.private.imagerhelpers.input_parameters import ImagerParameters
    from casatools import table
    from casatools import synthesisimager
else:
    from taskinit import *

    from imagerhelpers.imager_base import PySynthesisImager
    from imagerhelpers.imager_parallel_continuum import PyParallelContSynthesisImager
    from imagerhelpers.imager_parallel_cube import PyParallelCubeSynthesisImager
    from imagerhelpers.input_parameters import ImagerParameters
    table=casac.table
    synthesisimager=casac.synthesisimager
try:
    if is_CASA6:
        from casampi.MPIEnvironment import MPIEnvironment
        from casampi import MPIInterface
    else:
        from mpi4casa.MPIEnvironment import MPIEnvironment
        from mpi4casa import MPIInterface
    mpi_available = True
except ImportError:
    mpi_available = False

def tclean(
    ####### Data Selection
    vis,#='', 
    selectdata,
    field,#='', 
    spw,#='',
    timerange,#='',
    uvrange,#='',
    antenna,#='',
    scan,#='',
    observation,#='',
    intent,#='',
    datacolumn,#='corrected',

    ####### Image definition
    imagename,#='',
    imsize,#=[100,100],
    cell,#=['1.0arcsec','1.0arcsec'],
    phasecenter,#='J2000 19:59:28.500 +40.44.01.50',
    stokes,#='I',
    projection,#='SIN',
    startmodel,#='',

    ## Spectral parameters
    specmode,#='mfs',
    reffreq,#='',
    nchan,#=1,
    start,#='',
    width,#='',
    outframe,#='LSRK',
    veltype,#='',
    restfreq,#=[''],
#    sysvel,#='',
#    sysvelframe,#='',
    interpolation,#='',
    perchanweightdensity, #=''
    ## 
    ####### Gridding parameters
    gridder,#='ft',
    facets,#=1,
    psfphasecenter,#='',
    chanchunks,#=1,

    wprojplanes,#=1,

    ### PB
    vptable,
    mosweight, #=True
    aterm,#=True,
    psterm,#=True,
    wbawp ,#= True,
    conjbeams ,#= True,
    cfcache ,#= "",
    usepointing, #=false
    computepastep ,#=360.0,
    rotatepastep ,#=360.0,
    pointingoffsetsigdev ,#=[10.0],

    pblimit,#=0.01,
    normtype,#='flatnoise',

    ####### Deconvolution parameters
    deconvolver,#='hogbom',
    scales,#=[],
    nterms,#=1,
    smallscalebias,#=0.0

    ### restoration options
    restoration,
    restoringbeam,#=[],
    pbcor,

    ##### Outliers
    outlierfile,#='',

    ##### Weighting
    weighting,#='natural',
    robust,#=0.5,
    noise,#0.0Jy
    npixels,#=0,
#    uvtaper,#=False,
    uvtaper,#=[],


    ##### Iteration control
    niter,#=0, 
    gain,#=0.1,
    threshold,#=0.0, 
    nsigma,#=0.0
    cycleniter,#=0, 
    cyclefactor,#=1.0,
    minpsffraction,#=0.1,
    maxpsffraction,#=0.8,
    interactive,#=False, 

    ##### (new) Mask parameters
    usemask,#='user',
    mask,#='',
    pbmask,#='',
    # maskthreshold,#='',
    # maskresolution,#='',
    # nmask,#=0,

    ##### automask by multithresh
    sidelobethreshold,#=5.0,
    noisethreshold,#=3.0,
    lownoisethreshold,#=3.0,
    negativethreshold,#=0.0,
    smoothfactor,#=1.0,
    minbeamfrac,#=0.3, 
    cutthreshold,#=0.01,
    growiterations,#=100
    dogrowprune,#=True
    minpercentchange,#=0.0
    verbose, #=False
    fastnoise, #=False

    ## Misc

    restart,#=True,

    savemodel,#="none",

#    makeimages,#="auto"
    calcres,#=True,
    calcpsf,#=True,

    ####### State parameters
    parallel):#=False):

    #####################################################
    #### Sanity checks and controls
    #####################################################
    
    ### Move these checks elsewhere ? 
    inpparams=locals().copy()
    ###now deal with parameters which are not the same name 
    inpparams['msname']= inpparams.pop('vis')
    inpparams['timestr']= inpparams.pop('timerange')
    inpparams['uvdist']= inpparams.pop('uvrange')
    inpparams['obs']= inpparams.pop('observation')
    inpparams['state']= inpparams.pop('intent')
    inpparams['loopgain']=inpparams.pop('gain')
    inpparams['scalebias']=inpparams.pop('smallscalebias')

    if specmode=='cont':
        specmode='mfs'
        inpparams['specmode']='mfs'
#    if specmode=='mfs' and nterms==1 and deconvolver == "mtmfs":
#        casalog.post( "The MTMFS deconvolution algorithm (deconvolver='mtmfs') needs nterms>1.Please set nterms=2 (or more). ", "WARN", "task_tclean" )
#        return

    if(deconvolver=="mtmfs" and (specmode=='cube' or specmode=='cubedata')):
        casalog.post( "The MSMFS algorithm (deconvolver='mtmfs') with specmode='cube' is not supported", "WARN", "task_tclean" )
        return

    if(chanchunks!=-1):
        casalog.post( "The parameter chanchunks is no longer used by tclean. It will be removed in CASA 6.2", "WARN", "task_tclean" )

    if((specmode=='cube' or specmode=='cubedata') and parallel==False and mpi_available):
        casalog.post( "Setting parameter parallel=False with specmode='cube' when launching CASA with mpi has no effect.", "WARN", "task_tclean" )
        
    if((specmode=='cube' or specmode=='cubedata') and gridder=='awproject'):
        casalog.post( "The awproject gridder does not currently work with specmode='cube'.", "WARN", "task_tclean" )
        return
      

    #####################################################
    #### Construct ImagerParameters object
    #####################################################

    imager = None
    paramList = None

    # Put all parameters into dictionaries and check them.
    ##make a dictionary of parameters that ImagerParameters take

    if is_python3:
        defparm=dict(list(zip(ImagerParameters.__init__.__code__.co_varnames[1:], ImagerParameters.__init__.__defaults__)))
    else:
        defparm=dict(zip(ImagerParameters.__init__.__func__.__code__.co_varnames[1:], ImagerParameters.__init__.func_defaults))
        
    ###assign values to the ones passed to tclean and if not defined yet in tclean...
    ###assign them the default value of the constructor
    bparm={k:  inpparams[k] if k in inpparams else defparm[k]  for k in defparm.keys()}

    ###default mosweight=True is tripping other gridders as they are not
    ###expecting it to be true
    if(bparm['mosweight']==True and bparm['gridder'].find("mosaic") == -1):
        bparm['mosweight']=False

    
    # deprecation message
    if usemask=='auto-thresh' or usemask=='auto-thresh2':
        casalog.post(usemask+" is deprecated, will be removed in CASA 5.4.  It is recommended to use auto-multithresh instead", "WARN") 

    #paramList.printParameters()
    
    if len(pointingoffsetsigdev)>0 and pointingoffsetsigdev[0]!=0.0 and usepointing==True and gridder.count('awproj')>1:
        casalog.post("pointingoffsetsigdev will be used for pointing corrections with AWProjection", "WARN") 
#    elif usepointing==True and pointingoffsetsigdev[0] == 0:
#        casalog.post("pointingoffsetsigdev is set to zero which is an unphysical value, will proceed with the native sky pixel resolution instead". "WARN")


    ##pcube may still need to be set to True for some combination of ftmachine etc...
    #=========================================================
    concattype=''
    pcube=False
    if parallel==True and specmode!='mfs':
        pcube=False
        parallel=False
    #=========================================================
    ####set the children to load c++ libraries and applicator
    ### make workers ready for c++ based mpicommands
    cppparallel=False
    if mpi_available and MPIEnvironment.is_mpi_enabled and specmode!='mfs' and not pcube:
        mint=MPIInterface.MPIInterface()
        cl=mint.getCluster()
        if(is_CASA6):
            cl._cluster.pgc("from casatools import synthesisimager", False)
            cl._cluster.pgc("si=synthesisimager()", False)
        else:
            cl._cluster.pgc("from casac import casac", False)
            cl._cluster.pgc("si=casac.synthesisimager()", False) 
        cl._cluster.pgc("si.initmpi()", False)
        cppparallel=True
        ###ignore chanchunk
        bparm['chanchunks']=1

    # catch non operational case (parallel cube tclean with interative=T)
    if pcube and interactive:
        casalog.post( "Interactive mode is not currently supported with parallel cube CLEANing, please restart by setting interactive=F", "WARN", "task_tclean" )
<<<<<<< HEAD
        return False
    #print('parameters {}'.format(bparm))    
    paramList=ImagerParameters(**bparm)

=======
        return
   
>>>>>>> 3f995c52
    ## Setup Imager objects, for different parallelization schemes.
    imagerInst=PySynthesisImager
    if parallel==False and pcube==False:
         imager = PySynthesisImager(params=paramList)
         imagerInst=PySynthesisImager
    elif parallel==True:
         imager = PyParallelContSynthesisImager(params=paramList)
         imagerInst=PySynthesisImager
    elif pcube==True:
         imager = PyParallelCubeSynthesisImager(params=paramList)
         imagerInst=PyParallelCubeSynthesisImager
         # virtualconcat type - changed from virtualmove to virtualcopy 2016-07-20
         #using ia.imageconcat now the name changed to copyvirtual 2019-08-12
         concattype='copyvirtual'
    else:
         print('Invalid parallel combination in doClean.')
         return
    
    retrec={}

    try: 
    #if (1):
        #pdb.set_trace()
        ## Init major cycle elements
        t0=time.time();
        imager.initializeImagers()
    
        # Construct the CFCache for AWProject-class of FTMs.  For
        # other choices the following three calls become NoOps.
        # imager.dryGridding();
        # imager.fillCFCache();
        # imager.reloadCFCache();

        imager.initializeNormalizers()
        imager.setWeighting()
        t1=time.time();
        casalog.post("***Time for initializing imager and normalizers: "+"%.2f"%(t1-t0)+" sec", "INFO3", "task_tclean");

        ## Init minor cycle elements
        if niter>0 or restoration==True:
            t0=time.time();
            imager.initializeDeconvolvers()
            t1=time.time();
            casalog.post("***Time for initializing deconvolver(s): "+"%.2f"%(t1-t0)+" sec", "INFO3", "task_tclean");

        ####now is the time to check estimated memory
        imager.estimatememory()
            
        if niter>0:
            t0=time.time();
            imager.initializeIterationControl()
            t1=time.time();
            casalog.post("***Time for initializing iteration controller: "+"%.2f"%(t1-t0)+" sec", "INFO3", "task_tclean");
        
        ## Make PSF
        if calcpsf==True:
            t0=time.time();
             
            imager.makePSF()
            if((psfphasecenter != '') and ('mosaic' in gridder)):
                ###for some reason imager keeps the psf open delete it and recreate it afterwards
                imager.deleteTools()
                mytb=table()
                psfname=bparm['imagename']+'.psf.tt0' if(os.path.exists( bparm['imagename']+'.psf.tt0')) else bparm['imagename']+'.psf'
                mytb.open(psfname)
                miscinf=mytb.getkeyword('miscinfo')
                iminf=mytb.getkeyword('imageinfo')
                #print ('miscinfo {} {}'.format(miscinf, iminf))
                mytb.done()
                print("doing with different phasecenter psf")
                imager.unlockimages(0)
                psfParameters=paramList.getAllPars()
                psfParameters['phasecenter']=psfphasecenter
                psfParamList=ImagerParameters(**psfParameters)
                psfimager=imagerInst(params=psfParamList)
                psfimager.initializeImagers()
                psfimager.setWeighting()
                psfimager.makeImage('psf', psfParameters['imagename']+'.psf')
                psfimager.deleteTools()
                mytb.open(psfname, nomodify=False)
                mytb.putkeyword('imageinfo',iminf)
                mytb.putkeyword('miscinfo',miscinf)
                mytb.done()
                imager = PySynthesisImager(params=paramList)
                imager.initializeImagers()
                imager.initializeNormalizers()
                imager.setWeighting()
                ###redo these as we destroyed things for lock issues
                ## Init minor cycle elements
                if niter>0 or restoration==True:
                    imager.initializeDeconvolvers() 
                if niter>0:
                    imager.initializeIterationControl()

            t1=time.time();
            casalog.post("***Time for making PSF: "+"%.2f"%(t1-t0)+" sec", "INFO3", "task_tclean");
        

            imager.makePB()

            t2=time.time();
            casalog.post("***Time for making PB: "+"%.2f"%(t2-t1)+" sec", "INFO3", "task_tclean");

        if niter >=0 : 

            ## Make dirty image
            if calcres==True:
                t0=time.time();
                imager.runMajorCycle()
                t1=time.time();
                casalog.post("***Time for major cycle (calcres=T): "+"%.2f"%(t1-t0)+" sec", "INFO3", "task_tclean"); 

            ## In case of no deconvolution iterations....
            if niter==0 and calcres==False:
                if savemodel != "none":
                    imager.predictModel()
            ## Do deconvolution and iterations
            if niter>0 :

                
                t0=time.time();
                isit = imager.hasConverged()
                imager.updateMask()
                if((type(usemask)==str) and ('auto' in usemask)):  
                    isit = imager.hasConverged()
                t1=time.time();
                casalog.post("***Time to update mask: "+"%.2f"%(t1-t0)+" sec", "INFO3", "task_tclean");
                while ( not isit ):
                    t0=time.time();
                    ### sometimes after automasking it does not do anything
                    doneMinor=imager.runMinorCycle()
                    t1=time.time();
                    casalog.post("***Time for minor cycle: "+"%.2f"%(t1-t0)+" sec", "INFO3", "task_tclean");

                    t0=time.time();
                    if(doneMinor):
                        imager.runMajorCycle()
                    t1=time.time();
                    casalog.post("***Time for major cycle: "+"%.2f"%(t1-t0)+" sec", "INFO3", "task_tclean");
                   
                    imager.updateMask()
                    t2=time.time()
                    casalog.post("***Time to update mask: "+"%.2f"%(t2-t1)+" sec", "INFO3", "task_tclean");
                    isit = imager.hasConverged() or (not doneMinor)
                    
                ## Get summary from iterbot
                if type(interactive) != bool:
                    retrec=imager.getSummary();

            ## Restore images.
            if restoration==True:  
                t0=time.time();
                imager.restoreImages()
                t1=time.time();
                casalog.post("***Time for restoring images: "+"%.2f"%(t1-t0)+" sec", "INFO3", "task_tclean");
                if pbcor==True:
                    t0=time.time();
                    imager.pbcorImages()
                    t1=time.time();
                    casalog.post("***Time for pb-correcting images: "+"%.2f"%(t1-t0)+" sec", "INFO3", "task_tclean");
                    
    finally:
        ##close tools
        # needs to deletools before concat or lock waits for ever
<<<<<<< HEAD


        imager.deleteTools()
        if(cppparallel):
            ###release workers back to python mpi control
            si=synthesisimager()
            si.releasempi()
            
        if (pcube):
            print("running concatImages ...")
            casalog.post("Running virtualconcat (type=%s) of sub-cubes" % concattype,"INFO2", "task_tclean")
            imager.concatImages(type=concattype)
        # CAS-10721 
        if niter>0 and savemodel != "none":
            casalog.post("Please check the casa log file for a message confirming that the model was saved after the last major cycle. If it doesn't exist, please re-run tclean with niter=0,calcres=False,calcpsf=False in order to trigger a 'predict model' step that obeys the savemodel parameter.","WARN","task_tclean")


    except Exception as e:
        #print 'Exception : ' + str(e)
        if(cppparallel):
            ###release workers back to python mpi control
            si=synthesisimager()
            si.releasempi()
        casalog.post('Exception from task_tclean : ' + str(e), "SEVERE", "task_tclean")
=======
>>>>>>> 3f995c52
        if imager != None:
            imager.deleteTools()
            

    if (pcube):
        print("running concatImages ...")
        casalog.post("Running virtualconcat (type=%s) of sub-cubes" % concattype,"INFO2", "task_tclean")
        imager.concatImages(type=concattype)

    # CAS-10721
    if niter>0 and savemodel != "none":
        casalog.post("Please check the casa log file for a message confirming that the model was saved after the last major cycle. If it doesn't exist, please re-run tclean with niter=0,calcres=False,calcpsf=False in order to trigger a 'predict model' step that obeys the savemodel parameter.","WARN","task_tclean")

    return retrec

##################################################<|MERGE_RESOLUTION|>--- conflicted
+++ resolved
@@ -276,15 +276,9 @@
     # catch non operational case (parallel cube tclean with interative=T)
     if pcube and interactive:
         casalog.post( "Interactive mode is not currently supported with parallel cube CLEANing, please restart by setting interactive=F", "WARN", "task_tclean" )
-<<<<<<< HEAD
         return False
     #print('parameters {}'.format(bparm))    
     paramList=ImagerParameters(**bparm)
-
-=======
-        return
-   
->>>>>>> 3f995c52
     ## Setup Imager objects, for different parallelization schemes.
     imagerInst=PySynthesisImager
     if parallel==False and pcube==False:
@@ -445,27 +439,25 @@
                     imager.pbcorImages()
                     t1=time.time();
                     casalog.post("***Time for pb-correcting images: "+"%.2f"%(t1-t0)+" sec", "INFO3", "task_tclean");
-                    
+######### niter >=0  end if
+
+
     finally:
         ##close tools
         # needs to deletools before concat or lock waits for ever
-<<<<<<< HEAD
-
-
-        imager.deleteTools()
+         if imager != None:
+             imager.deleteTools()
         if(cppparallel):
             ###release workers back to python mpi control
             si=synthesisimager()
             si.releasempi()
-            
         if (pcube):
             print("running concatImages ...")
             casalog.post("Running virtualconcat (type=%s) of sub-cubes" % concattype,"INFO2", "task_tclean")
             imager.concatImages(type=concattype)
         # CAS-10721 
-        if niter>0 and savemodel != "none":
-            casalog.post("Please check the casa log file for a message confirming that the model was saved after the last major cycle. If it doesn't exist, please re-run tclean with niter=0,calcres=False,calcpsf=False in order to trigger a 'predict model' step that obeys the savemodel parameter.","WARN","task_tclean")
-
+        #if niter>0 and savemodel != "none":
+        #    casalog.post("Please check the casa log file for a message confirming that the model was saved after the last major cycle. If it doesn't exist, please re-run tclean with niter=0,calcres=False,calcpsf=False in order to trigger a 'predict model' step that obeys the savemodel parameter.","WARN","task_tclean")
 
     except Exception as e:
         #print 'Exception : ' + str(e)
@@ -474,20 +466,6 @@
             si=synthesisimager()
             si.releasempi()
         casalog.post('Exception from task_tclean : ' + str(e), "SEVERE", "task_tclean")
-=======
->>>>>>> 3f995c52
-        if imager != None:
-            imager.deleteTools()
-            
-
-    if (pcube):
-        print("running concatImages ...")
-        casalog.post("Running virtualconcat (type=%s) of sub-cubes" % concattype,"INFO2", "task_tclean")
-        imager.concatImages(type=concattype)
-
-    # CAS-10721
-    if niter>0 and savemodel != "none":
-        casalog.post("Please check the casa log file for a message confirming that the model was saved after the last major cycle. If it doesn't exist, please re-run tclean with niter=0,calcres=False,calcpsf=False in order to trigger a 'predict model' step that obeys the savemodel parameter.","WARN","task_tclean")
 
     return retrec
 
