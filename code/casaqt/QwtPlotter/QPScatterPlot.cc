//# QPScatterPlot.cc: Qwt implementation of generic ScatterPlot class.
//# Copyright (C) 2008
//# Associated Universities, Inc. Washington DC, USA.
//#
//# This library is free software; you can redistribute it and/or modify it
//# under the terms of the GNU Library General Public License as published by
//# the Free Software Foundation; either version 2 of the License, or (at your
//# option) any later version.
//#
//# This library is distributed in the hope that it will be useful, but WITHOUT
//# ANY WARRANTY; without even the implied warranty of MERCHANTABILITY or
//# FITNESS FOR A PARTICULAR PURPOSE.  See the GNU Library General Public
//# License for more details.
//#
//# You should have received a copy of the GNU Library General Public License
//# along with this library; if not, write to the Free Software Foundation,
//# Inc., 675 Massachusetts Ave, Cambridge, MA 02139, USA.
//#
//# Correspondence concerning AIPS++ should be addressed as follows:
//#        Internet email: aips2-request@nrao.edu.
//#        Postal address: AIPS++ Project Office
//#                        National Radio Astronomy Observatory
//#                        520 Edgemont Road
//#                        Charlottesville, VA 22903-2475 USA
//#
//# $Id: $
#ifdef AIPS_HAS_QWT

#include <casaqt/QwtPlotter/QPScatterPlot.h>
#include <casaqt/QwtPlotter/QPFactory.h>

#if QWT_VERSION < 0x060000
#include <qwt_legend_item.h>
#endif

#include <QPainter>
#include <QDebug>

using namespace casacore;
namespace casa {

///////////////////////////////
// QPSCATTERPLOT DEFINITIONS //
///////////////////////////////

// Static //

const String QPScatterPlot::CLASS_NAME = "QPScatterPlot";


// Constructors/Destructors //

QPScatterPlot::QPScatterPlot(PlotPointDataPtr data, const String& title):
        m_data(data), m_symbol(QPFactory::defaultPlotSymbol()),
        m_line(QPFactory::defaultPlotLine()),
        m_maskedSymbol(QPFactory::defaultPlotMaskedSymbol()),
        m_maskedLine(QPFactory::defaultPlotLine()),
        m_errorLine(QPFactory::defaultPlotLine()),
        m_errorCap(QPFactory::DEFAULT_ERROR_CAP) {
    QPPlotItem::setTitle(title);
    
    if(!data.null()) {
        PlotMaskedPointData* p = dynamic_cast<PlotMaskedPointData*>(&*data);
        if(p != NULL) m_maskedData = PlotMaskedPointDataPtr(p, false);
        PlotErrorData* e = dynamic_cast<PlotErrorData*>(&*data);
        if(e != NULL) m_errorData = PlotErrorDataPtr(e, false);
        PlotBinnedData* b = dynamic_cast<PlotBinnedData*>(&*data);
        if(b != NULL) m_coloredData = PlotBinnedDataPtr(b, false);
    }
    
    setItemAttribute(QwtPlotItem::AutoScale);
    setItemAttribute(QwtPlotItem::Legend, true);
}

QPScatterPlot::QPScatterPlot(const ScatterPlot& copy) :
        m_data(copy.pointData()), m_symbol(QPFactory::defaultPlotSymbol()),
        m_line(QPFactory::defaultPlotLine()),
        m_maskedSymbol(QPFactory::defaultPlotMaskedSymbol()),
        m_maskedLine(QPFactory::defaultPlotLine()),
        m_errorLine(QPFactory::defaultPlotLine()),
        m_errorCap(QPFactory::DEFAULT_ERROR_CAP) {
    QPPlotItem::setTitle(copy.title());
    
    if(!m_data.null()) {
        PlotMaskedPointData* p = dynamic_cast<PlotMaskedPointData*>(&*m_data);
        if(p != NULL) m_maskedData = PlotMaskedPointDataPtr(p, false);
        PlotErrorData* e = dynamic_cast<PlotErrorData*>(&*m_data);
        if(e != NULL) m_errorData = PlotErrorDataPtr(e, false);
        PlotBinnedData* b = dynamic_cast<PlotBinnedData*>(&*m_data);
        if(b != NULL) m_coloredData = PlotBinnedDataPtr(b, false);
    }
    
    setLine(copy.line());
    setSymbol(copy.symbol());
    
    // check for masked plot
    const MaskedScatterPlot* m = dynamic_cast<const MaskedScatterPlot*>(&copy);
    if(m != NULL) {
        setMaskedLine(m->maskedLine());
        setMaskedSymbol(m->maskedSymbol());
    }
    
    // check for error plot
    const ErrorPlot* e = dynamic_cast<const ErrorPlot*>(&copy);
    if(e != NULL) {
        setErrorLine(e->errorLine());
        setErrorCapSize(e->errorCapSize());
    }
    
    setItemAttribute(QwtPlotItem::AutoScale);
    setItemAttribute(QwtPlotItem::Legend, true);
}

QPScatterPlot::~QPScatterPlot() {
    foreach(QPColor* c, m_colors) delete c;
    m_colors.clear();
    logDestruction();
}


// Public Methods //

bool QPScatterPlot::isValid() const {
    return !m_data.null() && m_data->isValid(); }


bool QPScatterPlot::shouldDraw() const {
    bool shouldDraw = isValid() && m_data->size() > 0;
    return shouldDraw;
}

QwtDoubleRect QPScatterPlot::boundingRect() const {
    bool ret;
    double xMin, xMax, yMin, yMax;
    
    // Determine which bounding rect to return.
    if(!m_maskedData.null()) {
        bool showMasked = m_maskedLine.style() != PlotLine::NOLINE ||
                          m_maskedSymbol.symbol() != PlotSymbol::NOSYMBOL,
             showNormal = m_line.style() != PlotLine::NOLINE ||
                          m_symbol.symbol() != PlotSymbol::NOSYMBOL;
        PlotMaskedPointDataPtr data = m_maskedData;
        
        if(showMasked && !showNormal)
            ret = data->maskedMinsMaxes(xMin, xMax, yMin, yMax);
        else if(showNormal && !showMasked)
            ret = data->unmaskedMinsMaxes(xMin, xMax, yMin, yMax);
        else
            ret = data->minsMaxes(xMin, xMax, yMin, yMax);
        
    } else if (!m_data.null()) {
        ret = const_cast<PlotPointDataPtr&>(m_data)->minsMaxes(
                xMin, xMax, yMin, yMax);
    } else ret=0;
    
    // have to switch y min and max for some reason..
    if(!ret) return QwtDoubleRect();
    else return QwtDoubleRect(QPointF(xMin, yMin), QPointF(xMax, yMax));
}

#if QWT_VERSION >= 0x060000
QwtGraphic QPScatterPlot::legendIcon(int /*index*/, const QSizeF& size) const {
    const QPSymbol* plotsymbol;
    if (symbolsShown()) {
        plotsymbol = &m_symbol;
    } else if (maskedSymbolsShown()) {
        plotsymbol = &m_maskedSymbol;
    }
    QwtSymbol* iconsymbol = new QwtSymbol(QwtSymbol::HLine);
    iconsymbol->setPen(plotsymbol->drawPen().color());
    QwtGraphic icon = iconsymbol->graphic();
    icon.setDefaultSize(QSizeF(size.width()*2.0, size.height()*2.0));
    QPainter painter(&icon);
    const QRectF rect (0.0, 0.0, size.width()*2.0, size.height()*2.0);
    iconsymbol->drawSymbol(&painter, rect);
    return icon;
}
#else
QWidget* QPScatterPlot::legendItem() const {
<<<<<<< HEAD
    QPen legendPen = m_line.asQPen();
    if ( !linesShown() ){
        QBrush symbolBrush = m_symbol.drawBrush();
        QColor brushColor = symbolBrush.color();
        legendPen = QPen(brushColor );
    }
=======
	QPen legendPen = m_line.asQPen();
	if ( !linesShown() ){
		QColor penColor = m_symbol.drawPen().color();
		legendPen = QPen(penColor );
	}
>>>>>>> a9f49f79
    QwtLegendItem* i= new QwtLegendItem(m_symbol, legendPen, qwtTitle());
    i->setIdentifierMode(QwtLegendItem::ShowLine | QwtLegendItem::ShowSymbol |
                         QwtLegendItem::ShowText);
    return i;
}
#endif

bool QPScatterPlot::linesShown() const {
    return m_line.style() != PlotLine::NOLINE; }
void QPScatterPlot::setLinesShown(bool l) {
    if(l != linesShown()) {
        m_line.setStyle(l ? PlotLine::SOLID : PlotLine::NOLINE);
        itemChanged();
    }
}

PlotLinePtr QPScatterPlot::line() const { return new QPLine(m_line); }
void QPScatterPlot::setLine(const PlotLine& line) {
    if(m_line != line) {
        m_line = line;
        itemChanged();
    }
}


PlotPointDataPtr QPScatterPlot::pointData() const {
    return m_data;
}

bool QPScatterPlot::symbolsShown() const {
    return m_symbol.symbol() != PlotSymbol::NOSYMBOL; }
void QPScatterPlot::setSymbolsShown(bool show) {
    if(show != symbolsShown()) {
        m_symbol.setSymbol(show ? PlotSymbol::CIRCLE : PlotSymbol::NOSYMBOL);
        itemChanged();
    }
}

PlotSymbolPtr QPScatterPlot::symbol() const {
#if QWT_VERSION >= 0x060000
    psize_t casasize = m_symbol.size();
    QSize qsize = QSize(casasize.first, casasize.second);
    QPSymbol* symbol = new QPSymbol(m_symbol.style(), 
    m_symbol.drawBrush(), m_symbol.drawPen(), qsize);
    return symbol;
#else
    return new QPSymbol(m_symbol);
#endif
}

void QPScatterPlot::setSymbol(const PlotSymbol& sym) {
    if(sym != m_symbol) {
        m_symbol = sym;
        updateBrushes();
        itemChanged();
    }
}


PlotMaskedPointDataPtr QPScatterPlot::maskedData() const{ return m_maskedData;}

void QPScatterPlot::clearData() {
    // null pointer when data is deleted in another thread
    m_maskedData = PlotMaskedPointDataPtr();
    m_data = PlotPointDataPtr();
}

bool QPScatterPlot::maskedLinesShown() const {
    return m_maskedLine.style() != PlotLine::NOLINE; }
void QPScatterPlot::setMaskedLinesShown(bool s) {
    if(s != maskedLinesShown()) {
        m_maskedLine.setStyle(s ? PlotLine::SOLID : PlotLine::NOLINE);
        itemChanged();
    }
}

PlotLinePtr QPScatterPlot::maskedLine() const {
    return new QPLine(m_maskedLine); }
void QPScatterPlot::setMaskedLine(const PlotLine& line) {
    if(m_maskedLine != line) {
        m_maskedLine = line;
        itemChanged();
    }
}

bool QPScatterPlot::maskedSymbolsShown() const {
    return m_maskedSymbol.symbol() != PlotSymbol::NOSYMBOL; }
void QPScatterPlot::setMaskedSymbolsShown(bool s) {
    if(s != maskedSymbolsShown()) {
        m_maskedSymbol.setSymbol(s ? PlotSymbol::CIRCLE :
                                     PlotSymbol::NOSYMBOL);
        itemChanged();
    }
}

PlotSymbolPtr QPScatterPlot::maskedSymbol() const {
#if QWT_VERSION >= 0x060000
    psize_t casasize = m_maskedSymbol.size();
    QSize qsize = QSize(casasize.first, casasize.second);
    QPSymbol* symbol = new QPSymbol(m_maskedSymbol.style(), 
    m_maskedSymbol.drawBrush(), m_maskedSymbol.drawPen(), qsize);
    return symbol;
#else
    return new QPSymbol(m_maskedSymbol);
#endif
}

void QPScatterPlot::setMaskedSymbol(const PlotSymbol& symbol) {
    if(symbol != m_maskedSymbol) {
        m_maskedSymbol = symbol;
        updateBrushes();
        itemChanged();
    }
}


PlotErrorDataPtr QPScatterPlot::errorData() const { return m_errorData; }

bool QPScatterPlot::errorLineShown() const {
    return m_errorLine.style() != PlotLine::NOLINE; }
void QPScatterPlot::setErrorLineShown(bool s) {
    if(s != errorLineShown()) {
        m_errorLine.setStyle(s ? PlotLine::SOLID : PlotLine::NOLINE);
        itemChanged();
    }
}

PlotLinePtr QPScatterPlot::errorLine() const{ return new QPLine(m_errorLine); }
void QPScatterPlot::setErrorLine(const PlotLine& line) {
    if(m_errorLine != line) {
        m_errorLine = line;
        itemChanged();
    }
}

unsigned int QPScatterPlot::errorCapSize() const { return m_errorCap; }

void QPScatterPlot::setErrorCapSize(unsigned int capSize) {
    if(m_errorCap != capSize) {
        m_errorCap = capSize;
        itemChanged();
    }
}


PlotBinnedDataPtr QPScatterPlot::binnedColorData() const {
    return m_coloredData; }

PlotColorPtr QPScatterPlot::colorForBin(unsigned int bin) const {
    if((int)bin >= m_colors.size() || m_colors[bin] == NULL)
        return PlotColorPtr();
    else return new QPColor(*m_colors[bin]);
}

void QPScatterPlot::setColorForBin(unsigned int bin, const PlotColorPtr color){
    // Add any intermediate entries, if needed.
    for(unsigned int i = m_colors.size(); i < bin; i++)
        m_colors.insert(bin, NULL);
    
    if(color.null()) m_colors.insert(bin, NULL);
    else m_colors.insert(bin, new QPColor(*color));
    
    // Update brushes
    updateBrushes();
}


// Protected Methods //

#if QWT_VERSION >= 0x060000
void QPScatterPlot::draw_(QPainter* p, const QwtScaleMap& xMap,
        const QwtScaleMap& yMap, const QRectF& brect,
        unsigned int drawIndex, unsigned int drawCount) const {
#else
void QPScatterPlot::draw_(QPainter* p, const QwtScaleMap& xMap,
        const QwtScaleMap& yMap, const QRect& brect,
        unsigned int drawIndex, unsigned int drawCount) const {
#endif
    if (!shouldDraw()) return;
    unsigned int n = m_data->size();
    if(n == 0 || drawIndex >= n) {
        return;
    }
        
    if(drawIndex + drawCount > n){
        drawCount = n - drawIndex;
    }
    n = drawIndex + drawCount;

    p->save();
    
    // Draw error lines if needed.
    bool drawErrorLine = !m_errorData.null() &&
                         m_errorLine.style() != PlotLine::NOLINE;
    if(drawErrorLine) {
        p->setPen(m_errorLine.asQPen());
        unsigned int cap = m_errorCap / 2;
        double tempx, tempy, txleft, txright, tybottom, tytop;
        int temp, min, max;
        
        bool drawNormally = m_maskedData.null();
        if(!drawNormally) {
            if(m_maskedSymbol.symbol() != PlotSymbol::NOSYMBOL ||
               m_maskedLine.style() != PlotLine::NOLINE) {
                // masked points are shown, so draw all error bars
                drawNormally = true;
                
            } else {
                // only draw unmasked error lines
                for(unsigned int i = drawIndex; i < n; i++) {
                    if(!m_maskedData->maskedAt(i)) {
                        m_errorData->xyAndErrorsAt(i, tempx, tempy, txleft,
                                txright, tybottom, tytop);
                        
                        min = xMap.transform(tempx - txleft);
                        max = xMap.transform(tempx + txright);
                        temp = yMap.transform(tempy);
                        
                        if(brect.contains(min,temp)||brect.contains(max,temp)){
                            p->drawLine(min, temp, max, temp);                        
                            if(cap > 0) {
                                p->drawLine(min, temp - cap, min, temp + cap);
                                p->drawLine(max, temp - cap, max, temp + cap);
                            }
                        }
                        
                        min = yMap.transform(tempy - tybottom);
                        max = yMap.transform(tempy + tytop);
                        temp = xMap.transform(tempx);
                        
                        if(brect.contains(temp,min)||brect.contains(temp,max)){
                            p->drawLine(temp, min, temp, max);                        
                            if(cap > 0) {
                                p->drawLine(temp - cap, min, temp + cap, min);
                                p->drawLine(temp - cap, max, temp + cap, max);
                            }
                        }
                    }
                }
            }            
        }
            
        // draw all error lines
        if(drawNormally) {
            for(unsigned int i = drawIndex; i < n; i++) {
                m_errorData->xyAndErrorsAt(i, tempx, tempy, txleft,
                        txright, tybottom, tytop);
                
                min = xMap.transform(tempx - txleft);
                max = xMap.transform(tempx + txright);
                temp = yMap.transform(tempy);
                
                if(brect.contains(min, temp) || brect.contains(max, temp)) {
                    p->drawLine(min, temp, max, temp);                
                    if(cap > 0) {
                        p->drawLine(min, temp - cap, min, temp + cap);
                        p->drawLine(max, temp - cap, max, temp + cap);
                    }
                }
                
                min = yMap.transform(tempy - tybottom);
                max = yMap.transform(tempy + tytop);
                temp = xMap.transform(tempx);
                
                if(brect.contains(temp, min) || brect.contains(temp, max)) {
                    p->drawLine(temp, min, temp, max);                
                    if(cap > 0) {
                        p->drawLine(temp - cap, min, temp + cap, min);
                        p->drawLine(temp - cap, max, temp + cap, max);
                    }
                }
            }
        }
    }
    
    // Draw normal/masked lines
    bool drawLine = m_line.style() != PlotLine::NOLINE,
         drawMaskedLine = !m_maskedData.null() &&
                          m_maskedLine.style() != PlotLine::NOLINE;
    if(drawLine || drawMaskedLine) {
        double tempx, tempy, tempx2, tempy2;
        int ix, iy, ix2, iy2;
        if(!m_maskedData.null()) {
            bool mask;
            
            // set the painter's pen only once if possible
            bool samePen = m_line.asQPen() == m_maskedLine.asQPen();
            if(!drawMaskedLine || samePen) p->setPen(m_line.asQPen());
            
            m_maskedData->xyAndMaskAt(drawIndex, tempx, tempy, mask);
            ix = xMap.transform(tempx); iy = yMap.transform(tempy);
            
            for(unsigned int i = drawIndex + 1; i < n; i++) {
                m_maskedData->xAndYAt(i, tempx2, tempy2);
                ix2 = xMap.transform(tempx2); iy2 = yMap.transform(tempy2);
                if(drawLine && !mask) {
                    if(drawMaskedLine && !samePen) p->setPen(m_line.asQPen());
                    if(brect.contains(ix, iy) || brect.contains(ix2, iy2))
                        p->drawLine(ix, iy, ix2, iy2);
                } else if(drawMaskedLine && mask) {
                    if(drawLine && !samePen) p->setPen(m_maskedLine.asQPen());
                    ix2 = xMap.transform(tempx2); iy2 = yMap.transform(tempy2);
                    if(brect.contains(ix, iy) || brect.contains(ix2, iy2))
                        p->drawLine(ix, iy, ix2, iy2);
                }
                tempx = tempx2; tempy = tempy2;
                ix = ix2; iy = iy2;
            }
            
        } else {
            p->setPen(m_line.asQPen());
            m_data->xAndYAt(drawIndex, tempx, tempy);
            ix = xMap.transform(tempx); iy = yMap.transform(tempy);
            for(unsigned int i = drawIndex + 1; i < n; i++) {
                m_data->xAndYAt(i, tempx2, tempy2);
                ix2 = xMap.transform(tempx2); iy2 = yMap.transform(tempy2);
                if(brect.contains(ix, iy) || brect.contains(ix2, iy2))
                    p->drawLine(ix, iy, ix2, iy2);
                tempx = tempx2; tempy = tempy2;
                ix = ix2; iy = iy2;
            }
        }
    }
        
    // Draw normal/masked symbols
    bool drawSymbol = m_symbol.symbol() != PlotSymbol::NOSYMBOL,
         drawMaskedSymbol = !m_maskedData.null() &&
                            m_maskedSymbol.symbol() != PlotSymbol::NOSYMBOL,
         diffColor = !m_coloredData.null() && m_coloredData->isBinned();    
    if(drawSymbol || drawMaskedSymbol) {
        double tempx, tempy;
        
        if(!m_maskedData.null()) {
            unsigned int ptsToDraw = ( m_maskedData->plotConjugates() ? 2 : 1 );
            bool mask;
            
            const QPen& pen = m_symbol.drawPen(),
                      & mpen = m_maskedSymbol.drawPen();
            const QBrush& brush = m_symbol.drawBrush(),
                        & mbrush = m_maskedSymbol.drawBrush();
            bool samePen = pen == mpen, sameBrush = brush == mbrush;
            
            // set the painter's pen/brush only once if possible
            if(!drawMaskedSymbol || samePen) p->setPen(pen);
            else if(!drawSymbol) p->setPen(mpen);
            if(!drawMaskedSymbol || sameBrush) p->setBrush(brush);
            else if(!drawSymbol) p->setBrush(mbrush);
            
            QSize size = ((QwtSymbol&)m_symbol).size();
            QRect rect(0, 0, size.width(), size.height());
            size = ((QwtSymbol&)m_maskedSymbol).size();
            QRect mRect(0, 0, size.width(), size.height());

            for(unsigned int i = drawIndex; i < n; i++) {
                m_maskedData->xyAndMaskAt(i, tempx, tempy, mask);
                if (!casacore::isNaN(tempx) && !casacore::isNaN(tempy)) {
                  if(drawSymbol && !mask) {
                    for (unsigned int pt=0; pt<ptsToDraw; ++pt) {
                        if (pt==0) {
                            rect.moveCenter(QPoint(xMap.transform(tempx),
                                           yMap.transform(tempy)));
                        } else {
                            rect.moveCenter(QPoint(xMap.transform(-tempx),
                                           yMap.transform(-tempy)));
                        }

                        if(!brect.intersects(rect)) continue;
                        if(drawMaskedSymbol) {
                            if(!samePen) p->setPen(pen);
                            if(!sameBrush) p->setBrush(brush);
                        }
                        if(diffColor) {
                            QBrush coloredBrush = m_coloredBrushes[m_coloredData->binAt(i)];
                            QColor brushColor = coloredBrush.color();
                            p->setBrush(coloredBrush);
                            p->setPen(brushColor);
#if QWT_VERSION >= 0x060000
                            QPSymbol* coloredSym = coloredSymbol(brushColor);
                            coloredSym->draw(p, rect);
                            delete coloredSym;
                        } else
                            m_symbol.draw(p, rect);
#else
                        }
                        m_symbol.draw(p, rect);
#endif
                    }
                  } else if(drawMaskedSymbol && mask) {
                    for (unsigned int pt=0; pt<ptsToDraw; ++pt) {
                        if (pt==0) {
                            mRect.moveCenter(QPoint(xMap.transform(tempx),
                                            yMap.transform(tempy)));
                        } else {
                            mRect.moveCenter(QPoint(xMap.transform(-tempx),
                                            yMap.transform(-tempy)));
                        }
                        if(!brect.intersects(mRect)) continue;
                        if(drawMaskedSymbol) {
                            if(!samePen) p->setPen(mpen);
                            if(!sameBrush) p->setBrush(mbrush);
                        }
                        if(diffColor) {
                            QBrush coloredBrush = m_coloredBrushes[m_coloredData->binAt(i)];
                            QColor brushColor = coloredBrush.color();
                            p->setBrush(coloredBrush);
                            p->setPen(brushColor);
#if QWT_VERSION >= 0x060000
                            QPSymbol* coloredSym = coloredSymbol(brushColor);
                            coloredSym->draw(p, mRect);
                        } else
                            m_maskedSymbol.draw(p, mRect);
#else
                        }
                        m_maskedSymbol.draw(p, mRect);
#endif
                    }
                  }
                }
            }

        } else {
            // draw all symbols normally
            const QBrush& brush = m_symbol.drawBrush();
            p->setPen(m_symbol.drawPen());
            p->setBrush(brush);
            
            QSize size = ((QwtSymbol&)m_symbol).size();
            QRect rect(0, 0, size.width(), size.height());
                        
            for(unsigned int i = drawIndex; i < n; i++) {
                m_data->xAndYAt(i, tempx, tempy);
                rect.moveCenter(QPoint(xMap.transform(tempx),
                                       yMap.transform(tempy)));
                if(!brect.intersects(rect)) continue;
                if(diffColor) {
                    p->setBrush(m_coloredBrushes[m_coloredData->binAt(i)]);
                }
                m_symbol.draw(p, rect);
            }
        }
    }

    p->restore();
}


// Private Methods //

#if QWT_VERSION >= 0x060000
QPSymbol* QPScatterPlot::coloredSymbol(const QColor& color) const {
    // Qwt 6 uses pen color from symbol not painter;
    // Need a non-const symbol
    QPSymbol* coloredSym = new QPSymbol();
    coloredSym->setStyle(m_symbol.style());
    coloredSym->setSize(m_symbol.size().first, m_symbol.size().second);
    coloredSym->setBrush(color);
    coloredSym->setPen(color);
    return coloredSym;
}
#endif

void QPScatterPlot::updateBrushes() {
    m_coloredBrushes.clear();
    if(m_coloredData.null()) return;

    const QBrush& brush = m_symbol.drawBrush();

    //bool allSame = true;
    for(unsigned int i = 0; i < m_coloredData->numBins(); i++) {
        m_coloredBrushes << brush;
        if((int)i < m_colors.size() && m_colors[i] != NULL) {
            m_coloredBrushes[i].setColor(m_colors[i]->asQColor());
            //allSame &= brushes[i].color() == brush.color();
        }
    }
    //if(allSame) diffColor = false;
}

}

#endif<|MERGE_RESOLUTION|>--- conflicted
+++ resolved
@@ -177,20 +177,11 @@
 }
 #else
 QWidget* QPScatterPlot::legendItem() const {
-<<<<<<< HEAD
-    QPen legendPen = m_line.asQPen();
-    if ( !linesShown() ){
-        QBrush symbolBrush = m_symbol.drawBrush();
-        QColor brushColor = symbolBrush.color();
-        legendPen = QPen(brushColor );
-    }
-=======
 	QPen legendPen = m_line.asQPen();
 	if ( !linesShown() ){
 		QColor penColor = m_symbol.drawPen().color();
 		legendPen = QPen(penColor );
 	}
->>>>>>> a9f49f79
     QwtLegendItem* i= new QwtLegendItem(m_symbol, legendPen, qwtTitle());
     i->setIdentifierMode(QwtLegendItem::ShowLine | QwtLegendItem::ShowSymbol |
                          QwtLegendItem::ShowText);
