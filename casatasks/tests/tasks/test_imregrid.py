from __future__ import print_function
import sys
import traceback
import os
import shutil
import random
import re
import time
import numpy as np
import glob
import struct
import unittest

from casatasks.private.casa_transition import is_CASA6
if is_CASA6:
    from casatools import ctsys, image, regionmanager, coordsys, table, measures, componentlist, quanta
    from casatasks import imregrid, casalog, imstat
    _ia = image()
    _rg = regionmanager()
    _cs = coordsys()
    _tb = table()
    _me = measures()
    _cl = componentlist()
    _qa = quanta()
    ctsys_resolve = ctsys.resolve
else:
    import casac
    from tasks import *
    from taskinit import *
    _ia = iatool()
    _rg = rgtool()
    _cs = cstool()
    _tb = tbtool()
    _me = metool()
    _cl = cltool()
    _qa = qatool()
    dataRoot = os.path.join(os.environ.get('CASAPATH').split()[0],'data')
    from casa_stack_manip import stack_frame_find
    casa_stack_rethrow = stack_frame_find().get('__rethrow_casa_exceptions', False)

    def ctsys_resolve(apath):
        return os.path.join(dataRoot,apath)

sep = os.sep
datapath = ctsys_resolve(os.path.join('regression','unittest','imregrid'))

IMAGE = 'image.im'
gim = "gaussian_source.im"

total = 0
fail  = 0
current_test =""
stars = "*************"

<<<<<<< HEAD
datapath = ctsys.resolve('unittest/imregrid/')

=======
>>>>>>> eb1fbe4a
def alleqnum(x,num,tolerance=0):
    if len(x.shape)==1:
        for i in range(x.shape[0]):
            if not (abs(x[i]-num) < tolerance):
                print("x[",i,"]=", x[i])
                return False
    if len(x.shape)==2:
        for i in range(x.shape[0]):
            for j in range(x.shape[1]):
                if not (abs(x[i][j]-num) < tolerance):
                    print("x[",i,"][",j,"]=", x[i][j])
                    return False
    if len(x.shape)==3:
        for i in range(x.shape[0]):
            for j in range(x.shape[1]):
                for k in range(x.shape[2]):
                    if not (abs(x[i][j][k]-num) < tolerance):
                        print("x[",i,"][",j,"][",k,"]=", x[i][j][k])
                        return False
    if len(x.shape)==4:
        for i in range(x.shape[0]):
            for j in range(x.shape[1]):
                for k in range(x.shape[2]):
                    for l in range(x.shape[3]):
                        if not (abs(x[i][j][k][l]-num) < tolerance):
                            print("x[",i,"][",j,"][",k,"][",l,"]=", x[i][j][k])
                            return False
    if len(x.shape)>4:
        stop('unhandled array shape in alleq')
    return True

def test_start(msg):
    global total, current_test
    total += 1
    print()
    print(stars + " Test " + msg + " start " + stars)
    current_test = msg
    
def test_end(condition, error_msg):
    global total, fail
    status = "OK"
    if not condition:
        print(error_msg, file=sys.stderr)
        fail += 1
        status = "FAIL"
    print(stars + " Test " + current_test + " " + status + " " + stars)
        
imagename_a = "aa.im"
imagename_b = "ab.im"
iname = "CAS_8345.im"
out = "8345.out"
out1 = 'regridded'
out2 = 'bigger_image'
out3 = 'shifted_image'
out4 = 'back_to_image'
out5 = 'template'
out6 = 'gal_coords.im'
output_a = "aa.out.im"
output_b = "ab.out.im"
sname = "8345.sub"
template_a = "aa_temp.im"
template_b = "ab_temp.im"
imagename_c = "ac.im"
template_c = "ac_temp.im"
output_c = "ac.out.im"
imagename_d = "ad.im"
template_d = "ad_temp.im"
output_d = "ad.out.im"
imagename_e = "ae.im"
template_e = "ae_temp.im"
output_e = "ae.out.im"
imagename_f = "af.im"
template_f = "af_temp.im"
output_f = "af.out.im"
imagename_g = "ag.im"
template_g = "ag_temp.im"
output_g = "ag.out.im"
imagename_h = "ah.im"
template_h = "ah_temp.im"
output_h = "ah.out.im"
imagename_i = "ai.im"
template_i = "ai_temp.im"
output_i = "ai.out.im"
imagename_j = "aj.im"
template_j = "aj_temp.im"
output_j = "aj.out.im"
imagename_k = "ak.im"
output_k = "ak.out"
imagename_l = "al.im"
template_l = "al_temp.im"
output_l = "al.out.im"
dummy = 'dummy.image'
fake = 'fake.im'
fake_2 = 'fake_2.im'
mygal = 'mygalactic*'
myout = 'myout.im'
myout_1 = 'myout_1.im'
target = 'target.im'
template = 'template.im'
test_axes = 'test_axes*'
xyz = 'xyz.im'
zz_im = 'zz.im'
zz_out = 'zz_out.im'

class imregrid_test(unittest.TestCase):

    @classmethod
    def tearDownClass(cls):
        if len(_tb.showcache()) != 0:
            raise Exception("Tables remain open in the table cache after execution")

    def setUp(self):
        pass
    
    def tearDown(self):
        _ia.done()
        
        for i in (
            IMAGE, out, out1, out2, out3, out4, out5, out6,
            iname, sname, imagename_a, template_a, output_a, imagename_b,
            template_b, output_b, imagename_c, template_c, output_c,
            imagename_d, template_d, output_d, imagename_e, template_e, output_e,
            imagename_f, template_f, output_f, imagename_g, template_g, output_g,
            imagename_h, template_h, output_h, imagename_i, template_i, output_i,
            imagename_j, template_j, output_j, imagename_k, output_k,
            imagename_l, template_l, output_l, dummy, fake, fake_2, gim, mygal,
            myout, myout_1, target, template, xyz, zz_im, zz_out
        ):
            if (os.path.exists(i)):
                shutil.rmtree(i)
        for f in glob.glob(mygal):
            shutil.rmtree(f)
        for f in glob.glob(test_axes):
            shutil.rmtree(f)
        
    def test1(self):    
        myia = _ia  
        myia.maketestimage(outfile = IMAGE)
        
        outim=imregrid(
            imagename = IMAGE,
            template = IMAGE,
            output = out1
        )
        im1 = myia.newimage(IMAGE)
        im2 = myia.newimage(out1)
        
        im1.statistics()
        im2.statistics()
        
        rec1 = im1.torecord()
        print('*************')
        print(rec1['shape'])
        print('*************')
        shape = im1.shape()
        print(shape)
        checked = 0
        for x in range(shape[0]):
            for y in range(shape[1]):
                p1 = im1.pixelvalue([x, y])
                p2 = im2.pixelvalue([x, y])
                if p1['mask'] != p2['mask']:
                    raise Exception(p1['mask'] + ' != ' + p2['mask'])
                if p1['value']['value'] != p2['value']['value']:
                    raise Exception(p1['value']['value'] + ' != ' + p2['value']['value'])
                if p1['value']['unit'] != p2['value']['unit']:
                    raise Exception(p1['value']['unit'] + ' != ' + p2['value']['unit'])
                checked += 3
        
        im2.done()
        
        print(str(checked) + ' values checked')
        
        # rescale by factors 3 x 2
        rec1 = im1.torecord()
        print('*************')
        print("shape before " + str(rec1['shape']))
        print('*************')
        rec1['shape'] = np.array([3*rec1['shape'][0], 2*rec1['shape'][1]], np.int32)
        print("shape after " + str(rec1['shape']))

        rec1['coordsys']['coordsys']['direction0']['cdelt'] = [
            rec1['coordsys']['coordsys']['direction0']['cdelt'][0]/3.0,
            rec1['coordsys']['coordsys']['direction0']['cdelt'][1]/2.0]
        rec1['coordsys']['coordsys']['direction0']['crpix'] = [
            rec1['coordsys']['coordsys']['direction0']['crpix'][0]*3.0,
            rec1['coordsys']['coordsys']['direction0']['crpix'][1]*2.0]
        print(rec1)
        
        myia.fromrecord(rec1, out2)
        
        # First we need to remove the output file.
        if (  os.path.exists(out1) ):
              shutil.rmtree( out1 )
        outim=imregrid(
            imagename=IMAGE, template=out2,
            output=out1, shape=rec1["shape"]
        )
        s1 = imstat(IMAGE)
        s2 = imstat(out1)
        _ia.open(out1)
        print("out shape " + str(_ia.shape()))
        print("S1: ", s1)
        print(" ")
        print(" ")
        print("S2: ", s2)
        
        if s1['maxpos'][0]*3 != s2['maxpos'][0]:
            raise Exception(str(s1['maxpos'][0]*3) + ' != ' + str(s2['maxpos'][0]))
        if s1['maxpos'][1]*2 != s2['maxpos'][1]:
            raise Exception(str(s1['maxpos'][1]*2) + ' != ' + str(s2['maxpos'][1]))
        
        
        
        # shift by -13, 1 pixels

        rec1 = im1.torecord()
        rec1['coordsys']['coordsys']['direction0']['crpix'] = [
            rec1['coordsys']['coordsys']['direction0']['crpix'][0]-13,
            rec1['coordsys']['coordsys']['direction0']['crpix'][1]+1]
        
        myia.fromrecord(rec1, out3)
        myia.close()
        # First we need to remove the output file.
        if (  os.path.exists(out1 ) ):
              shutil.rmtree( out1)
        outim = imregrid(imagename = IMAGE,
                 template = out3,
                 output = out1)
        s1 = imstat(IMAGE)
        s2 = imstat(out1)
        if s1['maxpos'][0]-13 != s2['maxpos'][0]:
            raise Exception(str(s1['maxpos'][0]-13) + ' != ' + str(s2['maxpos'][0]))
        if s1['maxpos'][1]+1 != s2['maxpos'][1]:
            raise Exception(str(s1['maxpos'][1]+1) + ' != ' + str(s2['maxpos'][1]))
        
        
        # Shift back to original
        rec1['coordsys']['coordsys']['direction0']['crpix'] = [
            rec1['coordsys']['coordsys']['direction0']['crpix'][0]+13,
            rec1['coordsys']['coordsys']['direction0']['crpix'][1]-1]
        if (  os.path.exists(out3 ) ):
            shutil.rmtree( out3)
        myia.fromrecord(rec1, out3)
        myia.close()
        outim = imregrid(imagename = IMAGE,
                 template = out3,
                 output = out4)
        s1 = imstat(IMAGE)
        s2 = imstat(out4)
        print(s1)
        print(s2)
        for stat in ['rms', 'medabsdevmed', 'minpos',
                     'min', 'max', 'sum', 'minposf',
                     'median', 'flux', 'sumsq', 'maxposf',
                     'trcf', 'quartile', 'npts', 'maxpos',
                     'mean', 'sigma', 'trc', 'blc', 'blcf']:
            if type(s1[stat]) == type('a string'):
                print("Checking string", stat, s1[stat])
                if s1[stat] != s2[stat]:
                    raise Exception
            else:
                for i in range(len(s1[stat])):
                    print("Checking", stat, "[", i, "]", s1[stat][i])
                    if s1[stat][i] != s2[stat][i]:
                        # Note:  == comparison of floating point values,
                        # it works right now on this computer but might need to get fixed...
                        raise Exception
        
        
        # Exercise various reference codes (no check on output)
        codes = _cs.newcoordsys(direction=True).referencecode('dir', True)
        rec1 = im1.torecord()
        im1.done()
        for ref in codes:
            print("Regrid to", ref)
            if ref not in ['JMEAN', 'JTRUE', 'APP',
                           'BMEAN', 'BTRUE', 'HADEC',
                           'AZEL', 'AZELSW', 'AZELNE',
                           'AZELGEO',
                           'AZELSWGEO', 'AZELNEGEO',
                           'JNAT',
                           'MECLIPTIC', 'TECLIPTIC',
                           'ITRF', 'TOPO']:
                rec1['coordsys']['coordsys']['direction0']['conversionSystem'] = ref
                if ref == "COMET":
                    ### To regrid to COMET frame you have to specify a COMET table or ephemeris
                    ### to measures. As this is not possible in this interface,
                    ### avoiding this regridding (CAS-11403)
                    self.assertRaises(Exception, myia.fromrecord, rec1, out5)
                    continue
                myia.fromrecord(rec1, out5)
                myia.close()
                if (  os.path.exists(out1 ) ):
                    shutil.rmtree( out1 )
                    try:
                        imregrid(
                            imagename=IMAGE, template=out5,
                            output=out1
                        )
                    except RuntimeError as exc:
                        self.assertTrue(
                            'All output pixels are masked' in str(exc),
                            'Wrong error'
                        )
        self.assertTrue(len(_tb.showcache()) == 0)

    def test_axes(self):
        imagename = "test_axes.im"
        templatename = "test_axes.tmp"
        output = "test_axes.out"
        myia = _ia
        myia.fromshape(imagename, [10, 10, 10])
        exp = myia.coordsys().increment()["numeric"]
        myia.fromshape(templatename, [10, 10, 10])
        mycsys = myia.coordsys()
        mycsys.setincrement(mycsys.increment()["numeric"]/2)
        myia.setcoordsys(mycsys.torecord())
        exp[2] = mycsys.increment()["numeric"][2]
        zz = imregrid(imagename, template=templatename, output=output, axes=2, decimate=3)
        myia.open(output)
        got = myia.coordsys().increment()["numeric"]
        self.assertTrue((got == exp).all())
        myia.done()
        self.assertTrue(len(_tb.showcache()) == 0)

    def test_ref_code_preserves_position(self):
        """Test that regridding to new refcode preserves source positions"""
<<<<<<< HEAD
        shutil.copytree(os.path.join(datapath,gim), gim)
        orig = image( )
        myme = measures( )
=======
        shutil.copytree(ctsys_resolve(os.path.join(datapath,gim)), gim)
        orig = _ia
        myme = _me
>>>>>>> eb1fbe4a
        for rah in (0, 4, 8, 12, 16, 20):
            # image has axis units of arcmin
            ra = rah*60*15
            for decdeg in (-80, -60, -40, -20, 0, 20, 40, 68, 80):
                # image has axis units of arcmin
                dec = decdeg*60
                orig.open(gim)
                csys = orig.coordsys()
                csys.setreferencevalue([ra, dec])
                orig.setcoordsys(csys.torecord())
                csys.done()
                orig.done()
                ctype_range = ["J2000"]
                if decdeg == 0 and rah == 0:
                    ctype_range = ["J2000", "GALACTIC"]
                for ctype in ctype_range:
                    if ctype == "GALACITC":
                        orig.open(gim)
                        csys = orig.coordsys()
                        csys.setconversiontype(ctype)
                        orig.setcoordsys(csys.torecord())
                        csys.done()
                        orig.done()
                    image_id = (
                        "_ra" + str(rah) + "_dec" + str(decdeg) 
                        + "_origconv" + ctype
                    )
                    gal = "mygalactic" + image_id + ".im"
                    imregrid(gim,template="GALACTIC", output=gal)
                    orig.open(gim)
                    ofit = orig.fitcomponents(box="850,150,950,250")
                    orig.done()
                    ocl = _cl
                    ocl.add(ofit['results']['component0'])
                    orefdir = ocl.getrefdir(0)
                    galtool = _ia
                    galtool.open(gal)
                    #gfit = galtool.fitcomponents(box="1120,520,1170,570")
                    gfit = galtool.fitcomponents(mask= "'" + gal + "'> 0.001")
                    galtool.done()
                    gcl = _cl
                    gcl.add(gfit['results']['component0'])
                    grefdir = gcl.getrefdir(0)
                    print(
                        "diff", _qa.getvalue(
                            _qa.convert(
                                myme.separation(orefdir, grefdir), "arcsec"
                            )
                        )
                    )
                    self.assertTrue(
                        _qa.getvalue(
                            _qa.convert(
                                myme.separation(orefdir, grefdir), "arcsec"
                            )
                        ) < 0.003
                    )
                    rev = "back_to_J2000" + image_id + ".im"
                    imregrid(gal,template="J2000", output=rev)
                    revtool = _ia
                    revtool.open(rev)
                    rfit = revtool.fitcomponents(box="850,150,950,250")
                    revtool.done(remove=True)
                    rcl = _cl
                    rcl.add(rfit['results']['component0'])
                    rrefdir = rcl.getrefdir(0)
                    rcl.done()
                    self.assertTrue(
                        _qa.getvalue(
                            _qa.convert(
                                myme.separation(orefdir, rrefdir), "arcsec"
                            )
                        ) < 1e-2
                    )
            
    def test_get(self):
        """Test using template='get' works"""
        tempfile = xyz
        myia = _ia 
        myia.fromshape(tempfile,[20,20,20])
        dicttemp = imregrid(tempfile, template="get")
        dicttemp['csys']['direction0']['crpix'] = [2.5, 2.5]
        output = "out.im"
        self.assertRaises(
            RuntimeError, imregrid, tempfile, template=dicttemp, output=output
        )
        
    def test_interpolate(self):
        """Test interpolation parameter is recognized"""
        myia = _ia
        myia.fromshape(imagename_k, [30, 30])
        csys = myia.coordsys()
        incr = csys.increment()['numeric']
        incr[0] = incr[0]*0.9
        incr[1] = incr[1]*0.9
        csys.setincrement(incr)
        template = {}
        template['csys'] = csys.torecord()
        template['shap'] = myia.shape()
        myia.done()
        self.assertRaises(
            RuntimeError, imregrid, imagename=imagename_k, template=template,
            output=output_k, interpolation="x"
        )
        # returns None upon success
        imregrid(
            imagename=imagename_k, template=template,
            output=output_k, interpolation="cubic"
        )
        self.assertTrue(os.path.exists(output_k))
        
    def test_default_shape(self):
        """ Verify default shape is what users have requested, CAS-4959"""
        myia = _ia
        myia.fromshape(imagename_l, [20,20,20])
        myia.fromshape(template_l, [10,10,10])
        csys = myia.coordsys()
        csys.setreferencepixel([5,5,5])
        myia.setcoordsys(csys.torecord())
        myia.done()
        imregrid(
            imagename=imagename_l, template=template_l,
            output=output_l, decimate=3
        )
        myia.open(output_l)
        self.assertTrue((myia.shape() == [10, 10, 10]).all())
        myia.done()
        imregrid(
            imagename=imagename_l, template=template_l,
            output=output_l, axes=[0,1], decimate=3, overwrite=True
        )
        myia.open(output_l)
        self.assertTrue((myia.shape() == [10, 10, 20]).all())
        myia.done()
        imregrid(
            imagename=imagename_l, template=template_l,
            output=output_l, axes=[2], decimate=3, overwrite=True
        )
        myia.open(output_l)
        self.assertTrue((myia.shape() == [20, 20, 10]).all())
        myia.done()
        
    def test_axis_recognition(self):
        """Test that imregrid recognizes axis by type, not position"""
        myia = _ia
        myia.fromshape(target, [4,4,2,30])
        myia.fromshape(template, [6, 6, 36, 2])
        outfile = myout
        # returns None upon success
        imregrid(imagename=target, template=template, output=outfile)
        self.assertTrue(os.path.exists(outfile))
        myia.open(outfile)
        self.assertTrue((myia.shape() == [6, 6, 2, 36]).all())
        myia.done()
        outfile = myout_1
        # returns None upon success
        imregrid(
            imagename=target, template=template,
            output=outfile, axes=[0, 1], decimate=2
        )
        self.assertTrue(os.path.exists(outfile))
        myia.open(outfile)
        self.assertTrue((myia.shape() == [6, 6, 2, 30]).all())
        myia.done()

    def test_no_output_stokes(self):
        """Test rule that if input image has no stokes and template image has stokes, output image has no stokes"""
        myia = _ia
        myia.fromshape(imagename_a, [20, 20, 20], overwrite=True)
        myia.fromshape(template_a, [20, 20, 2, 20])
        csys = myia.coordsys()
        csys.setincrement([-0.9, 0.9, 1, 1500])
        myia.setcoordsys(csys.torecord())
        myia.done()
        # returns None upon success
        imregrid(
            imagename=imagename_a, template=template_a,
            output=output_a, decimate=5
        )
        self.assertTrue(os.path.exists(output_a))
        myia.open(output_a)
        self.assertFalse(myia.coordsys().findcoordinate("stokes")['return'])
        myia.done()
        
    def test_no_template_stokes(self):
        """Test rule that if input image has stokes and template image does not have stokes, output image has stokes"""
        myia = _ia
        myia.fromshape(imagename_b, [20, 20, 2, 20])
        myia.fromshape(template_b, [20, 20, 20])
        csys = myia.coordsys()
        csys.setincrement([-0.9, 0.9, 1, 1500])
        myia.setcoordsys(csys.torecord())
        myia.done()
        # returns None upon success
        imregrid(
            imagename=imagename_b, template=template_b,
            output=output_b, decimate=5
        )
        self.assertTrue(os.path.exists(output_b))
        myia.open(output_b)
        stokes_info = myia.coordsys().findcoordinate("stokes")
        self.assertTrue(stokes_info['return'])
        exp_axis = 2
        self.assertTrue(stokes_info['pixel'][0] == exp_axis)
        self.assertTrue(myia.shape()[exp_axis] == 2)
        self.assertTrue(myia.coordsys().stokes() == ['I','Q'])
        myia.done()
        # specifying an output stokes length other than the input stokes length
        # is not allowed
        self.assertRaises(
            RuntimeError, imregrid, imagename=imagename_b, template=template_b,
            output=output_b, decimate=5, overwrite=True,
            shape=[20, 20, 1, 20]
        )
        self.assertRaises(
            RuntimeError, imregrid, imagename=imagename_b, template=template_b,
            output=output_b, decimate=5, overwrite=True,
            shape=[20, 20, 3, 20]
        )
        # specifying an output stokes length equal to the input stokes length
        # is allowed
        # returns None upon success
        imregrid(
            imagename=imagename_b, template=template_b,
            output=output_b, decimate=5, overwrite=True,
            shape=[20, 20, 2, 20]
        )
        self.assertTrue(os.path.exists(output_b))

    def test_degenerate_template_stokes_axis_and_input_stokes_length_gt_0(self):
        """Verify correct behavior for the template image having a degenerate stokes axis"""
        myia = _ia
        myia.fromshape(imagename_c, [20, 20, 2, 20])
        myia.fromshape(template_c, [20, 20, 1, 20])
        csys = myia.coordsys()
        csys.setincrement([-0.9, 0.9, 1, 1500])
        myia.setcoordsys(csys.torecord())
        myia.done()
        # all input stokes in output if shape and axes not specified
        # returns None upon success
        imregrid(
            imagename=imagename_c, template=template_c,
            output=output_c, decimate=5, overwrite=True
        )
        self.assertTrue(os.path.exists(output_c))
        myia.open(output_c)
        self.assertTrue(myia.shape()[2] == 2)
        myia.done()
        # not allowed if output stokes length different from input stokes length
        self.assertRaises(
            RuntimeError, imregrid, imagename=imagename_c, template=template_c,
            output=output_c, decimate=5, shape=[20, 20, 1, 20], overwrite=True
        )
        self.assertRaises(
            RuntimeError, imregrid, imagename=imagename_c, template=template_c,
            output=output_c, decimate=5, shape=[20, 20, 3, 20], overwrite=True
        )
        # returns None upon success
        imregrid(
            imagename=imagename_c, template=template_c,
            output=output_c, decimate=5, shape=[20, 20, 2, 20],
            overwrite=True
        )
        self.assertTrue(os.path.exists(output_c))
        
    def test_template_stokes_length_gt_1_and_input_stokes_length_gt_0(self):
        """Verify correct behavior for the template image having a stokes axis of length > 1"""
        myia = _ia
        myia.fromshape(imagename_d, [20, 20, 4, 20])
        myia.fromshape(template_d, [20, 20, 4, 20])
        csys = myia.coordsys()
        csys.setincrement([-0.9, 0.9, 1, 1500])
        myia.setcoordsys(csys.torecord())
        myia.done()
        # returns None upon success
        imregrid(
            imagename=imagename_d, template=template_d,
            output=output_d, decimate=5, overwrite=True
        )
        self.assertTrue(os.path.exists(output_d))
        myia.open(template_d)
        csys = myia.coordsys()
        csys.setstokes('XX RL LR YY')
        myia.setcoordsys(csys.torecord())
        myia.done()
        # no match between input and template stokes => not allowed
        self.assertRaises(
            RuntimeError, imregrid, imagename=imagename_d, template=template_d,
            output=output_d, decimate=5, overwrite=True
        )
        csys.setstokes("XX I LL RR")
        myia.open(template_d)
        myia.setcoordsys(csys.torecord())
        myia.done()
        # specified output stokes axis length != number of common stokes => not allowed
        self.assertRaises(
            RuntimeError, imregrid, imagename=imagename_d, template=template_d,
            output=output_d, decimate=5, overwrite=True, shape=[20, 20, 3, 20]
        )
        # no output shape and number of common stokes > 0 => allowed
        # returns None upon success
        imregrid(
            imagename=imagename_d, template=template_d,
            output=output_d, decimate=5, overwrite=True
        )
        self.assertTrue(os.path.exists(output_d))
        myia.open(output_d)
        expec = ["I"]
        self.assertTrue(myia.coordsys().stokes() == expec)
        myia.done()
        
        csys.setstokes("XX I U RR")
        myia.open(template_d)
        myia.setcoordsys(csys.torecord())

        myia.done()
        # no output shape and number of common stokes > 0 => allowed
        # returns None upon success
        imregrid(
            imagename=imagename_d, template=template_d,
            output=output_d, decimate=5, overwrite=True
        )
        self.assertTrue(os.path.exists(output_d))
        myia.open(output_d)
        expec = ["I", "U"]
        self.assertTrue(myia.coordsys().stokes() == expec)
        self.assertTrue((myia.shape() == [20, 20, 2, 20]).all())
        myia.done()
    
    def test_no_input_spectral(self):
        """Verify if input image has no spectral axis, output will not have spectral axis"""
        myia = _ia
        myia.fromshape(imagename_e, [20, 20, 4])
        myia.fromshape(template_e, [20, 20, 4, 20])
        csys = myia.coordsys()
        csys.setincrement([-0.9, 0.9, 1, 1500])
        myia.setcoordsys(csys.torecord())
        myia.done()
        # returns None upon success
        imregrid(
            imagename=imagename_e, template=template_e,
            output=output_e, decimate=5, overwrite=True
        )
        self.assertTrue(os.path.exists(output_e))
        myia.open(output_e)
        self.assertTrue((myia.shape() == [20, 20, 4]).all())
        myia.done()
        
    def test_no_template_spectral_axis(self):
        """Verify behavior for when template has no spectral axis, but input does"""
        myia = _ia
        myia.fromshape(imagename_f, [20, 20, 4, 20])
        myia.fromshape(template_f, [20, 20, 4])
        csys = myia.coordsys()
        csys.setincrement([-0.9, 0.9, 1])
        myia.setcoordsys(csys.torecord())
        myia.done()
        # returns None upon success
        imregrid(
            imagename=imagename_f, template=template_f,
            output=output_f, decimate=5, overwrite=True
        )
        self.assertTrue(os.path.exists(output_f))
        myia.open(output_f)
        self.assertTrue((myia.shape() == [20, 20, 4, 20]).all())
        myia.done()
        # Cannot explicitly specify to regrid spectral axis if template has no such axis
        self.assertRaises(
            RuntimeError, imregrid, imagename=imagename_f, template=template_f,
            output=output_f, decimate=5, overwrite=True, axes=[0, 1, 3]
        )
        
    def test_degenerate_template_spectral_axis(self):
        """Verify correct behavior for when template has a degenerate spectral axis"""
        myia = _ia
        myia.fromshape(imagename_g, [20, 20, 4, 20])
        myia.fromshape(template_g, [20, 20, 4, 1])
        csys = myia.coordsys()
        csys.setincrement([-0.9, 0.9, 1, 900])
        myia.setcoordsys(csys.torecord())
        myia.done()
        # input spectral axis copied to output
        # returns None upon success
        imregrid(
            imagename=imagename_g, template=template_g,
            output=output_g, decimate=5, overwrite=True
        )
        self.assertTrue(os.path.exists(output_g))
        myia.open(output_g)
        self.assertTrue((myia.shape() == [20, 20, 4, 20]).all())
        # should fail the image to be overwritten is open
        self.assertRaises(
            RuntimeError, imregrid, imagename=imagename_g, template=template_g,
            output=output_g, decimate=5, overwrite=True, axes=[0, 1, 3]
        )
        # so close the image and then try to overwrite it
        myia.done() 
        # the spectral axis is removed from the list of axes, a warning is emitted
        # that it cannot be regridded, and the input spectral axis is copied to
        # the ouptut image
        # returns None upon success
        imregrid(
            imagename=imagename_g, template=template_g,
            output=output_g, decimate=5, overwrite=True,
            axes=[0, 1, 3]
        )
        self.assertTrue(os.path.exists(output_g))
        myia.open(output_g)
        self.assertTrue((myia.shape() == [20, 20, 4, 20]).all())
        myia.done()
    
    def test_degenerate_input_spectral_axis(self):
        """Verify correct behavior for when input has a degenerate spectral axis"""
        myia = _ia
        myia.fromshape(imagename_h, [20, 20, 4, 1])
        myia.fromshape(template_h, [20, 20, 4, 20])
        csys = myia.coordsys()
        csys.setincrement([-0.9, 0.9, 1, 900])
        myia.setcoordsys(csys.torecord())
        myia.done()
        # when spectral axis not specified, input spectral axis is copied to
        # output spectral axis
        # returns None upon success
        imregrid(
            imagename=imagename_h, template=template_h,
            output=output_h, decimate=5, overwrite=True
        )
        self.assertTrue(os.path.exists(output_h))
        myia.open(output_h)
        self.assertTrue((myia.shape() == [20, 20, 4, 1]).all())
        # should fail because image to be overwritten is open in the table cache
        self.assertRaises(
            RuntimeError, imregrid, imagename=imagename_h, template=template_h,
            output=output_h, decimate=5, overwrite=True, axes=[0, 1, 3]
        )
        # so close it and try again
        myia.done()
        # if explicitly specified in the axis parameter, the template spectral
        # axis is copied to the output and the output's spectral axis length as
        # the same as the template's spectral axis length. The output pixel values
        # are replicated from the input image, all spectral hyperplanes in the output
        # will have identical pixel value arrays.
        # returns None upon success
        imregrid(
            imagename=imagename_h, template=template_h,
            output=output_h, decimate=5, overwrite=True,
            axes=[0, 1, 3]
        )
        self.assertTrue(os.path.exists(output_h))
        myia.open(output_h)
        self.assertTrue((myia.shape() == [20, 20, 4, 20]).all())
        got = myia.coordsys().increment()['numeric']
        expec = csys.increment()['numeric']
        self.assertTrue((got == expec).all())
        myia.done()
    
    def test_bad_shape(self):
        """ Verify that bad shape specification results in exception"""
        myia = _ia
        myia.fromshape(imagename_i, [20, 20, 1, 1])
        myia.fromshape(template_i, [20, 20, 1, 20])
        csys = myia.coordsys()
        csys.setincrement([-0.9, 0.9, 1, 900])
        myia.setcoordsys(csys.torecord())
        myia.done()
        self.assertRaises(
            RuntimeError, imregrid, imagename=imagename_i, template=template_i,
            output=output_i, decimate=5, overwrite=True, shape=[20, 20, 20, 1]
        )
    
    def test_nested_image(self):
        """ Verify that one image which lies completely inside the other will not cause failure"""
        myia = _ia
        myia.fromshape(imagename_j, [20, 20])
        csys = myia.coordsys()
        csys.setreferencevalue([1800, 1800])
        myia.setcoordsys(csys.torecord())
        myia.fromshape(template_j, [4, 4])
        csys = myia.coordsys()
        csys.setreferencevalue([1800, 1800])
        csys.setincrement([-0.9, 0.9])
        myia.setcoordsys(csys.torecord())
        myia.done()
        # returns None upon success
        imregrid(
            imagename=imagename_j, template=template_j,
            output=output_j, decimate=5, overwrite=True
        )
        self.assertTrue(os.path.exists(output_j))
        # returns None upon success
        imregrid(
            imagename=template_j, template=imagename_j,
            output=output_j, decimate=5, overwrite=True
        )
        self.assertTrue(os.path.exists(output_j))

    def test_template_stokes_length_and_input_stokes_length_gt_1(self):
        myia = _ia
        my_image = np.zeros([128,128,32,4])
        os.system("rm -rf " + fake)
        myia.fromarray(
            outfile=fake,
            pixels=my_image,
            overwrite=True
        )
        myia.close()

        my_image = np.zeros([128,128,32,3])
        os.system("rm -rf " + fake_2)
        myia.fromarray(
            outfile=fake_2,
            pixels=my_image,
            overwrite=True
        )
        myia.close()

        output = dummy
        os.system("rm -rf " + output)
        imregrid(
            imagename=fake,
            template=fake_2,
            output=output,
            axes=[0,1,2]
        )
        myia.open(output)
        self.assertTrue(myia.shape()[3] == 4)
        myia.done()
        
    def test_CAS_8345(self):
        """verify fix to CAS-8345, channels not replicating properly"""
        myia = _ia
        myia.fromshape(iname, [20, 20, 10])
        myia.addnoise()
        sub = myia.subimage(sname, region=_rg.box([0,0,5], [19,19,5]), mask=iname + ">0")
        expec = sub.getchunk()
        expm = sub.getchunk(getmask=True)
        myia.done()
        sub.done()
        imregrid(imagename=sname, template=iname, output=out, axes=[2], decimate=0)
        myia.open(out)
        self.assertTrue((myia.shape() == [20, 20, 10]).all(), "Shape error")
        got = myia.getchunk()
        gotm = myia.getchunk(getmask=True)
        for i in range(20):
            for j in range(20):
                self.assertTrue((got[i,j,:] == expec[i,j]).all(), "incorrect values" )
                self.assertTrue((gotm[i,j,:] == expm[i,j]).all(), "incorrect mask" )

        myia.done()
                
    def test_history(self):
        """Test history writing"""
        myia = _ia
        imagename = zz_im
        myia.fromshape(imagename, [20, 20, 10])
        myia.done()
        outfile = zz_out
        # returns None upon success
        imregrid(
            imagename=imagename, output=outfile,
            template="GALACTIC", decimate=5
        )
        self.assertTrue(os.path.exists(outfile))
        myia.open(outfile)
        msgs = myia.history()
        myia.done()
        teststr = "version"
        self.assertTrue(teststr in msgs[-2], "'" + teststr + "' not found")
        teststr = "imregrid"
        self.assertTrue(teststr in msgs[-1], "'" + teststr + "' not found")
        
def suite():
    return [imregrid_test]

if __name__ == '__main__':
    unittest.main()<|MERGE_RESOLUTION|>--- conflicted
+++ resolved
@@ -34,7 +34,7 @@
     _me = metool()
     _cl = cltool()
     _qa = qatool()
-    dataRoot = os.path.join(os.environ.get('CASAPATH').split()[0],'data')
+    dataRoot = os.path.join(os.environ.get('CASAPATH').split()[0],'casatestdata')
     from casa_stack_manip import stack_frame_find
     casa_stack_rethrow = stack_frame_find().get('__rethrow_casa_exceptions', False)
 
@@ -42,7 +42,7 @@
         return os.path.join(dataRoot,apath)
 
 sep = os.sep
-datapath = ctsys_resolve(os.path.join('regression','unittest','imregrid'))
+datapath = ctsys_resolve(os.path.join('unittest','imregrid'))
 
 IMAGE = 'image.im'
 gim = "gaussian_source.im"
@@ -52,11 +52,6 @@
 current_test =""
 stars = "*************"
 
-<<<<<<< HEAD
-datapath = ctsys.resolve('unittest/imregrid/')
-
-=======
->>>>>>> eb1fbe4a
 def alleqnum(x,num,tolerance=0):
     if len(x.shape)==1:
         for i in range(x.shape[0]):
@@ -385,15 +380,9 @@
 
     def test_ref_code_preserves_position(self):
         """Test that regridding to new refcode preserves source positions"""
-<<<<<<< HEAD
-        shutil.copytree(os.path.join(datapath,gim), gim)
-        orig = image( )
-        myme = measures( )
-=======
         shutil.copytree(ctsys_resolve(os.path.join(datapath,gim)), gim)
         orig = _ia
         myme = _me
->>>>>>> eb1fbe4a
         for rah in (0, 4, 8, 12, 16, 20):
             # image has axis units of arcmin
             ra = rah*60*15
