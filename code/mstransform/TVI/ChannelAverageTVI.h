//# ChannelAverageTVI.h: This file contains the interface definition of the MSTransformManager class.
//#
//#  CASA - Common Astronomy Software Applications (http://casa.nrao.edu/)
//#  Copyright (C) Associated Universities, Inc. Washington DC, USA 2011, All rights reserved.
//#  Copyright (C) European Southern Observatory, 2011, All rights reserved.
//#
//#  This library is free software; you can redistribute it and/or
//#  modify it under the terms of the GNU Lesser General Public
//#  License as published by the Free software Foundation; either
//#  version 2.1 of the License, or (at your option) any later version.
//#
//#  This library is distributed in the hope that it will be useful,
//#  but WITHOUT ANY WARRANTY, without even the implied warranty of
//#  MERCHANTABILITY or FITNESS FOR A PARTICULAR PURPOSE.  See the GNU
//#  Lesser General Public License for more details.
//#
//#  You should have received a copy of the GNU Lesser General Public
//#  License along with this library; if not, write to the Free Software
//#  Foundation, Inc., 59 Temple Place, Suite 330, Boston,
//#  MA 02111-1307  USA
//# $Id: $

#ifndef ChannelAverageTVI_H_
#define ChannelAverageTVI_H_

// Base class
#include <mstransform/TVI/FreqAxisTVI.h>
#include <casacore/ms/MeasurementSets/MSSpWindowColumns.h>

//#define REPORT_TIMING

namespace casa { //# NAMESPACE CASA - BEGIN

namespace vi { //# NAMESPACE VI - BEGIN

//////////////////////////////////////////////////////////////////////////
// ChannelAverageTVI class
//////////////////////////////////////////////////////////////////////////

class ChannelAverageTVI : public FreqAxisTVI
{

public:

	ChannelAverageTVI(ViImplementation2 * inputVii, const casacore::Record &configuration);
	// Report the the ViImplementation type
	virtual casacore::String ViiType() const { return casacore::String("ChannelAverage( ")+getVii()->ViiType()+" )"; };

#ifdef _OPENMP
  virtual void originChunks(casacore::Bool forceRewind) {  
    Tfl_=Tws_=Tss_=Tcd_=Tmd_=Tchave_=0.0;  getVii()->originChunks(forceRewind); } 
 #ifdef REPORT_TIMING
  virtual ~ChannelAverageTVI() {
    cout << "ChannelAverageTVI: " << endl
	 << " T_flagCube            =" << Tfl_ << endl 
	 << " T_weightSpectrum      =" << Tws_ << endl
	 << " T_sigmaSpectrum       =" << Tss_ << endl
	 << " T_visibilityCorrected =" << Tcd_ << endl
	 << " T_visibilityModel     =" << Tmd_ << endl
	 << " T_total               =" << Tfl_+Tws_+Tss_+Tcd_+Tmd_
	 << endl;
  }
 #endif
#endif

    void flag(casacore::Cube<casacore::Bool>& flagCube) const;
    void floatData (casacore::Cube<casacore::Float> & vis) const;
    void visibilityObserved (casacore::Cube<casacore::Complex> & vis) const;
    void visibilityCorrected (casacore::Cube<casacore::Complex> & vis) const;
    void visibilityModel (casacore::Cube<casacore::Complex> & vis) const;
    void weightSpectrum(casacore::Cube<casacore::Float> &weightSp) const;
    void sigmaSpectrum (casacore::Cube<casacore::Float> &sigmaSp) const;

    casacore::Bool weightSpectrumExists () const {return true;}
    casacore::Bool sigmaSpectrumExists () const {return true;}
    
    casacore::Vector<casacore::Double> getFrequencies (	casacore::Double time, casacore::Int frameOfReference,
    								casacore::Int spectralWindowId, casacore::Int msId) const;


    void writeFlag (const casacore::Cube<casacore::Bool> & flag);

    const casacore::ROMSSpWindowColumns& spectralWindowSubtablecols() const override;

    casacore::Int nSpectralWindows () const override;

protected:

    void resetSubtables();

    void propagateChanAvgFlags (const casacore::Cube<casacore::Bool> &avgFlagCube, casacore::Cube<casacore::Bool> &expandedFlagCube);
    casacore::Bool parseConfiguration(const casacore::Record &configuration);
    void initialize();

<<<<<<< HEAD
    casacore::Vector<casacore::Int> chanbin_p;
    map<casacore::Int,casacore::uInt > spwChanbinMap_p;
=======
	casacore::Vector<casacore::Int> chanbin_p;
	mutable std::map<casacore::Int,casacore::uInt > spwChanbinMap_p; // Must be accessed from const methods
>>>>>>> 6fd0881b

#ifdef _OPENMP
  mutable casacore::Double Tfl_,Tws_,Tcd_,Tmd_,Tss_,Tchave_;
#endif

  casacore::MSSpectralWindow newSPWSubtable_p;
  std::unique_ptr<casacore::MSSpWindowColumns> newSPWSubtablecols_p;
};

//////////////////////////////////////////////////////////////////////////
// ChannelAverageTVIFactory class
//////////////////////////////////////////////////////////////////////////

class ChannelAverageTVIFactory : public ViFactory
{

public:

	ChannelAverageTVIFactory(casacore::Record &configuration,
	                         ViImplementation2 *inputVII);

protected:

	vi::ViImplementation2 * createVi () const;

	casacore::Record configuration_p;
	ViImplementation2 *inputVii_p;;
};

//////////////////////////////////////////////////////////////////////////
// ChannelAverageTVILayerFactory class  (for _recursive_ layering)
//////////////////////////////////////////////////////////////////////////

class ChannelAverageTVILayerFactory : public ViiLayerFactory
{

public:

  ChannelAverageTVILayerFactory(casacore::Record &configuration);

  virtual ~ChannelAverageTVILayerFactory() {};

protected:

  
  virtual ViImplementation2 * createInstance(ViImplementation2* vii0) const;

  const casacore::Record configuration_p;

};

//////////////////////////////////////////////////////////////////////////
// ChannelAverageTransformEngine class
//////////////////////////////////////////////////////////////////////////


template<class T> class ChannelAverageKernel; // Forward declaration

template<class T> class ChannelAverageTransformEngine : public FreqAxisTransformEngine2<T>
{

	using FreqAxisTransformEngine2<T>::inputData_p;
	using FreqAxisTransformEngine2<T>::outputData_p;

public:

	ChannelAverageTransformEngine	(	ChannelAverageKernel<T> *kernel,
										DataCubeMap *inputData,
										DataCubeMap *outputData,
										casacore::uInt width);

  // package transformation of all corr,row spectra in the in/outputData_p
  // gmoellen (2017Mar06)
  void transformAll();

	void transform();

protected:

	casacore::uInt width_p;
	// This member has to be a pointer, otherwise there
	// are compile time problems due to the fact that
	// it is a pure virtual class.
	ChannelAverageKernel<T> *chanAvgKernel_p;
};

//////////////////////////////////////////////////////////////////////////
// ChannelAverageKernel class
//////////////////////////////////////////////////////////////////////////

template<class T> class ChannelAverageKernel
{

public:

	virtual void kernel(DataCubeMap *inputData,
						DataCubeMap *outputData,
						casacore::uInt startInputPos,
						casacore::uInt outputPos,
						casacore::uInt width) = 0;
};

//////////////////////////////////////////////////////////////////////////
// PlainChannelAverageKernel class
//   (numerical averaging, ignoring flags)
//////////////////////////////////////////////////////////////////////////

template<class T> class PlainChannelAverageKernel : public ChannelAverageKernel<T>
{

public:

	void kernel(	DataCubeMap *inputData,
					DataCubeMap *outputData,
					casacore::uInt startInputPos,
					casacore::uInt outputPos,
					casacore::uInt width);

};

//////////////////////////////////////////////////////////////////////////
// FlaggedChannelAverageKernel class
//   (numerical averaging, respecting flags)
//////////////////////////////////////////////////////////////////////////

template<class T> class FlaggedChannelAverageKernel : public ChannelAverageKernel<T>
{

public:

	void kernel(DataCubeMap *inputData,
				DataCubeMap *outputData,
				casacore::uInt startInputPos,
				casacore::uInt outputPos,
				casacore::uInt width);
};

//////////////////////////////////////////////////////////////////////////
// WeightedChannelAverageKernel class
//   (weighted averaging, respecting flags)
//////////////////////////////////////////////////////////////////////////

template<class T> class WeightedChannelAverageKernel : public ChannelAverageKernel<T>
{

public:

	void kernel(DataCubeMap *inputData,
				DataCubeMap *outputData,
				casacore::uInt startInputPos,
				casacore::uInt outputPos,
				casacore::uInt width);
};

//////////////////////////////////////////////////////////////////////////
// LogicalANDKernel class
//////////////////////////////////////////////////////////////////////////

template<class T> class LogicalANDKernel : public ChannelAverageKernel<T>
{

public:

	void kernel(DataCubeMap *inputData,
				DataCubeMap *outputData,
				casacore::uInt startInputPos,
				casacore::uInt outputPos,
				casacore::uInt width);
};

//////////////////////////////////////////////////////////////////////////
// ChannelAccumulationKernel class
//   (numerical accumulation, respecting flags)
//////////////////////////////////////////////////////////////////////////

template<class T> class ChannelAccumulationKernel : public ChannelAverageKernel<T>
{

public:

	void kernel(DataCubeMap *inputData,
				DataCubeMap *outputData,
				casacore::uInt startInputPos,
				casacore::uInt outputPos,
				casacore::uInt width);
};

} //# NAMESPACE VI - END

} //# NAMESPACE CASA - END

#endif /* ChannelAverageTVI_H_ */
<|MERGE_RESOLUTION|>--- conflicted
+++ resolved
@@ -92,13 +92,8 @@
     casacore::Bool parseConfiguration(const casacore::Record &configuration);
     void initialize();
 
-<<<<<<< HEAD
     casacore::Vector<casacore::Int> chanbin_p;
-    map<casacore::Int,casacore::uInt > spwChanbinMap_p;
-=======
-	casacore::Vector<casacore::Int> chanbin_p;
-	mutable std::map<casacore::Int,casacore::uInt > spwChanbinMap_p; // Must be accessed from const methods
->>>>>>> 6fd0881b
+    std::map<casacore::Int,casacore::uInt > spwChanbinMap_p;
 
 #ifdef _OPENMP
   mutable casacore::Double Tfl_,Tws_,Tcd_,Tmd_,Tss_,Tchave_;
