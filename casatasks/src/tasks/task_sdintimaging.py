--- conflicted
+++ resolved
@@ -797,19 +797,11 @@
         imager.deleteTools()
         deconvolver.deleteTools()
    
-<<<<<<< HEAD
         if parallel==True and not (specmode =='mfs' or specmode=='cont'):
             casalog.post("Running virtualconcat (type=%s) of sub-cubes" % concattype,"INFO2", "task_tclean")
             #imager.concatImages(type=concattype)
             deconvolver.concatImages(type=concattype)
         
-=======
-        # CAS-10721 
-        if niter>0 and savemodel != "none":
-            casalog.post("Please check the casa log file for a message confirming that the model was saved after the last major cycle. If it doesn't exist, please re-run tclean with niter=0,calcres=False,calcpsf=False in order to trigger a 'predict model' step that obeys the savemodel parameter.","WARN","task_tclean")
-
->>>>>>> b61d0c41
-
     finally:
         if imager != None:
             imager.deleteTools() 
