--- conflicted
+++ resolved
@@ -1396,13 +1396,10 @@
     else if ( ftname == "mosaic" || ftname== "mosft" || ftname == "mosaicft" || ftname== "MosaicFT"){
 
       createMosFTMachine(theFT, theIFT, padding, useAutocorr, useDoublePrec, rotatePAStep, stokes, conjBeams);
-<<<<<<< HEAD
-=======
     } else if (ftname == "sd") {
       createSDFTMachine(theFT, theIFT, pointingDirCol, skyPosThreshold, doPBCorr, rotatePAStep,
           gridFunction, convSupport, truncateSize, gwidth, jwidth,
           minWeight, clipMinMax, cache, tile, stokes);
->>>>>>> 907665cb
     }
     else
       {
