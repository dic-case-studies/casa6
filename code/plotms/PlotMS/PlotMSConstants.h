//# PlotMSConstants.h: Constants and useful classes/methods for plotms.
//# Copyright (C) 2009
//# Associated Universities, Inc. Washington DC, USA.
//#
//# This library is free software; you can redistribute it and/or modify it
//# under the terms of the GNU Library General Public License as published by
//# the Free Software Foundation; either version 2 of the License, or (at your
//# option) any later version.
//#
//# This library is distributed in the hope that it will be useful, but WITHOUT
//# ANY WARRANTY; without even the implied warranty of MERCHANTABILITY or
//# FITNESS FOR A PARTICULAR PURPOSE.  See the GNU Library General Public
//# License for more details.
//#
//# You should have received a copy of the GNU Library General Public License
//# along with this library; if not, write to the Free Software Foundation,
//# Inc., 675 Massachusetts Ave, Cambridge, MA 02139, USA.
//#
//# Correspondence concerning AIPS++ should be addressed as follows:
//#        Internet email: aips2-request@nrao.edu.
//#        Postal address: AIPS++ Project Office
//#                        National Radio Astronomy Observatory
//#                        520 Edgemont Road
//#                        Charlottesville, VA 22903-2475 USA
//#
//# $Id: $
#ifndef PLOTMSCONSTANTS_H_
#define PLOTMSCONSTANTS_H_

#include <casa/Containers/Record.h>
#include <graphics/GenericPlotter/PlotFactory.h>

#include <map>
#include <vector>

namespace casa {

// Useful macros for defining enums.  Although the two macros can be used
// separately, their intended use is for them to be used sequentially.
// Parameters:
// * NAME: name of the enum,
// * ALLMETHOD: name of the method that returns a std::vector of all defined members
//              of the enum (also nALLMETHOD which returns the number of
//              defined members in the enum),
// * ALLSTRMETHOD: name of the method that returns a std::vector of the string
//                 representation of all defined members of the enum,
// * CONVMETHOD: name of the method that converts between the enum and its
//               casacore::String representation,
// * ... (__VA_ARGS__): list of enum methods for PMS_ENUM1 and list of
//                      their string representations for PMS_ENUM2.  IMPORTANT:
//                      if both macros are used then the lists must be the same
//                      size and in the same order.
// <group>
#define PMS_ENUM1(NAME,ALLMETHOD,ALLSTRMETHOD,CONVMETHOD,...)                 \
    enum NAME {                                                               \
        __VA_ARGS__                                                           \
    };                                                                        \
                                                                              \
    static const std::vector< NAME >& ALLMETHOD () {                               \
        static const NAME arr[] = {                                           \
            __VA_ARGS__                                                       \
        };                                                                    \
        static const int count = sizeof(arr) / sizeof(arr[0]);                \
        static const std::vector< NAME > v(arr, &arr[count]);                      \
        return v;                                                             \
    }                                                                         \
                                                                              \
    static unsigned int n##ALLMETHOD () {                                     \
        static unsigned int n = ALLMETHOD ().size();                          \
        return n;                                                             \
    }

#define PMS_ENUM2(NAME,ALLMETHOD,ALLSTRMETHOD,CONVMETHOD,...)                 \
    static const std::vector<casacore::String>& ALLSTRMETHOD () {                            \
        static const casacore::String arr[] = {                                         \
            __VA_ARGS__                                                       \
        };                                                                    \
        static const int count = sizeof(arr) / sizeof(arr[0]);                \
        static const std::vector<casacore::String> v(arr, &arr[count]);                      \
        return v;                                                             \
    }                                                                         \
                                                                              \
    static const casacore::String& CONVMETHOD ( NAME v) {                               \
        return ALLSTRMETHOD ()[v]; }                                          \
                                                                              \
    static const NAME & CONVMETHOD (const casacore::String& v, bool* ok = NULL) {       \
        const std::vector<casacore::String>& strs = ALLSTRMETHOD ();                         \
        const std::vector< NAME >& enms = ALLMETHOD ();                            \
        for(unsigned int i = 0; i < strs.size(); i++) {                       \
            if(PMS::strEq(v, strs[i], true)) {                                \
                if(ok != NULL) *ok = true;                                    \
                return enms[i];                                               \
            }                                                                 \
        }                                                                     \
        if(ok != NULL) *ok = false;                                           \
        return enms[0];                                                       \
    }
// </group>


// Container class for useful constants/methods.
class PMS {
public:
    // Enum for the axis choices that are available to be plotted.  Used both
    // by the user to select what to plot and by the cache loading system.
    // **If these are changed, also update: xmlcasa/tasks/plotms.xml,
    // xmlcasa/scripts/task_plotms.py.**
    // <group>
    PMS_ENUM1(Axis, axes, axesStrings, axis,
          // Metadata
          SCAN,FIELD,TIME,TIME_INTERVAL,
          SPW,CHANNEL,FREQUENCY,VELOCITY,CORR,
          ANTENNA1,ANTENNA2,BASELINE,ROW,
          OBSERVATION,INTENT,FEED1,FEED2,
          // Visibilities and flags
          AMP,PHASE,REAL,IMAG,WT,WTxAMP,WTSP,
          SIGMA, SIGMASP,
          FLAG,FLAG_ROW,
          // Observational geometry
          UVDIST,UVDIST_L,U,V,W,UWAVE,VWAVE,WWAVE,
          AZ0,EL0,HA0,PA0,
          // Antenna-based
          ANTENNA,AZIMUTH,ELEVATION,RA,DEC,
          PARANG,
          // Calibration 
          GAMP,GPHASE,GREAL,GIMAG,
          DELAY,SWP,TSYS,OPAC, SNR, TEC, ANTPOS,
          // Ephemeris
          RADIAL_VELOCITY, RHO,
          // Overlays
<<<<<<< HEAD
          ATM, TSKY,
		  // POLN only for plot axis labels, titles
		  POLN, NONE)
=======
          ATM, TSKY, IMAGESB, NONE)
>>>>>>> d68b56e0

    PMS_ENUM2(Axis, axes, axesStrings, axis,
          // Metadata
          "Scan","Field","Time","Interval",
          "Spw","Channel","Frequency","Velocity","Corr",
          "Antenna1","Antenna2","Baseline","Row",
          "Observation", "Intent", "Feed1", "Feed2",
          // Visibilities and flags
          "Amp","Phase","Real","Imag","Wt","Wt*Amp","WtSp",
          "Sigma", "SigmaSp", "Flag","FlagRow",
          // Observational geometry
          "UVdist","UVwave","U","V","W","Uwave","Vwave","Wwave",
          "Azimuth","Elevation","HourAngle","ParAngle",
          // Antenna-based
          "Antenna","Ant-Azimuth","Ant-Elevation","Ant-Ra","Ant-Dec","Ant-ParAngle",
          // Calibration 
          "Gain Amp","Gain Phase","Gain Real","Gain Imag",
          "Delay","SwPower","Tsys","Opac", "SNR", "TEC",
          "Antenna Positions",
          // Ephemeris
          "Radial Velocity", "Distance (rho)", 
<<<<<<< HEAD
          "Atm Transmission", "Tsky",
		  "Poln", "None")
=======
          "Atm Transmission", "Tsky", "Image Sideband", "None")
>>>>>>> d68b56e0
    // </group>
              
    // Returns the axes scale for the given axis.  Currently NORMAL unless the
    // axis is TIME, in which case the scale is DATE_MJ_SEC.
    static PlotAxisScale axisScale(Axis axis);
    
    
    // Enum for the different data columns for data axes.
    // **If these are changed, also update: xmlcasa/tasks/plotms.xml.**
    // <group>
    PMS_ENUM1(DataColumn, dataColumns, dataColumnStrings, dataColumn,
              DATA, CORRECTED, MODEL, FLOAT_DATA, CORRMODEL_V, CORRMODEL_S,
              DATAMODEL_V, DATAMODEL_S, CORR_DIV_MODEL_V, CORR_DIV_MODEL_S,
              DATA_DIV_MODEL_V, DATA_DIV_MODEL_S)
    PMS_ENUM2(DataColumn, dataColumns, dataColumnStrings, dataColumn,
              "data", "corrected", "model", "float",
              "corrected-model_vector", "corrected-model_scalar",
              "data-model_vector", "data-model_scalar",
              "corrected/model_vector", "corrected/model_scalar",
              "data/model_vector", "data/model_scalar")
    // </group>

    // Enum for the different coordinate systems for data axes.
    // **If these are changed, also update: xmlcasa/tasks/plotms.xml.**
    // <group>
    PMS_ENUM1(CoordSystem, coordSystems, coordSystemStrings, coordSystem,
              AZEL, ICRS, J2000)
    PMS_ENUM2(CoordSystem, coordSystems, coordSystemStrings, coordSystem,
              "AzEl", "ICRS", "J2000")
    // </group>

    // Enum for the different interpolation methods for data axes.
    // **If these are changed, also update: xmlcasa/tasks/plotms.xml.**
    // <group>
    PMS_ENUM1(InterpMethod, interpMethods, interpMethodStrings, interpMethod,
              NEAREST, CUBIC)
    PMS_ENUM2(InterpMethod, interpMethods, interpMethodStrings, interpMethod,
              "Nearest", "Cubic")
    // </group>

    // Returns whether or not the given axis needs the second data parameter to
    // indicate which data column to use or not.  Currently false except for
    // AMP, PHASE, REAL, and IMAG.
    static bool axisIsData(Axis axis);
    static bool axisIsCalData(Axis axis);
    // Cal table axes which need validation/slicing for poln selection
    static bool axisNeedsCalSlice(Axis axis);
    // Need datacolumn for averaging weight axes          
    static bool axisIsWeight(Axis axis);
    // for loading conjugates and setting axis ranges
    static bool axisIsUV(Axis axis);
    static bool axisIsUVWave(Axis axis);
    // for adjusting axis ranges
    static bool axisIsOverlay(Axis axis);
    // right ascension or declination
    static bool axisIsRaDec(Axis axis);
              
    // Enum for different axes types.  Currently only used to display this
    // information to the user in the GUI's cache tab.
    // <group>
    PMS_ENUM1(AxisType, axesTypes, axesTypeStrings, axisType,
              TBOOL, TINT, TFLOAT, TDOUBLE, TTIME)
    PMS_ENUM2(AxisType, axesTypes, axesTypeStrings, axisType,
              "boolean", "integer", "float", "double", "time")
    //</group>
             
    // Returns the type for the given axis.
    static AxisType axisType(Axis axis);
    
    
    // Enum for different axes units.  Currently only used in labels.
    // <group>
    PMS_ENUM1(AxisUnit, axesUnits, axesUnitStrings, axisUnit,
              UNONE, UDATETIME, GHERTZ, METERS_PER_SECOND, KILOMETERS_PER_SECOND,
              KILOMETERS, METERS, HOURS, WAVELENGTHS, DEGREES, NANOSECONDS, KELVIN,
              NEPERS, SECONDS, PERCENT);
    PMS_ENUM2(AxisUnit, axesUnits, axesUnitStrings, axisUnit,
              "", "hh:mm:ss", "GHz", "m/s", "km/s", "km", "m", "hours",
              "<html>&lambda;</html>", "degrees", "ns", "K", "neper", "s",
              "%");

    // </group>
              
    // Returns the unit for the given axis.
    static AxisUnit axisUnit(Axis axis);
    
    // Convert to/from dates and doubles, using the given scale (must be either
    // DATE_MJ_SEC or DATE_MJ_DAY).
    // <group>
    static double dateDouble(unsigned int year, unsigned int mon,
            unsigned int day, unsigned int hour, unsigned int min,
            double sec, PlotAxisScale scale = DATE_MJ_SEC);
    static void dateDouble(double value, unsigned int& year, unsigned int& mon,
            unsigned int& day, unsigned int& hour, unsigned int& min,
            double& sec, PlotAxisScale scale = DATE_MJ_SEC);
    // </group>    
              
    // Returns true if the given Strings are equals, false otherwise.
    // If ignoreCase is false then it is a direct casacore::String comparison
    // using ==; otherwise the casacore::String characters are compared while
    // ignoring case for letters.
    static bool strEq(const casacore::String& str1, 
                      const casacore::String& str2,
                      bool ignoreCase = false);
    
    // Returns true if the given Records are equals, false otherwise.
    static bool recEq(const casacore::Record& rec1,
                      const casacore::Record& rec2);
    
    // Converts the given templated std::vector to/from an int std::vector.
    // <group>
    template <class T>
    static casacore::Vector<int> toIntVector(const std::vector<T>& v) {
        casacore::Vector<int> v2(v.size());
        for(unsigned int i = 0; i < v.size(); i++) v2[i] = (int)v[i];
        return v2;
    }
    
    template <class T>
    static std::vector<T> fromIntVector(const casacore::Vector<int>& v) {
        std::vector<T> v2(v.size());
        for(unsigned int i = 0; i < v.size(); i++) v2[i] = (T)v[i];
        return v2;
    }
    // </group>
    
    
    // Enum for the different casacore::MS summary types.
    // <group>
    PMS_ENUM1(SummaryType, summaryTypes, summaryTypeStrings, summaryType,
              S_ALL, S_WHERE, S_WHAT, S_HOW, S_MAIN, S_TABLES, S_ANTENNA,
              S_FEED, S_FIELD, S_OBSERVATION, S_HISTORY, S_POLARIZATION,
              S_SOURCE, S_SPW, S_SPW_POL,
              S_SYSCAL, S_WEATHER)

    PMS_ENUM2(SummaryType, summaryTypes, summaryTypeStrings, summaryType,
              "All", "Where", "What", "How", "Main", "Tables", "Antenna",
              "Feed", "Field", "Observation", "History", "Polarization",
              "Source", "Spectral Window", "Spectral Window and Polarization",
              "SysCal", "Weather")
    // </group>
              
    // Enum for the different CalTable summary types.
    // <group>
    PMS_ENUM1(CTSummaryType, CTsummaryTypes, CTsummaryTypeStrings, CTsummaryType,
              S_ALL_CT, S_WHERE_CT, S_WHAT_CT, S_HOW_CT, S_MAIN_CT, S_TABLES_CT,
              S_ANTENNA_CT, S_FIELD_CT, S_OBSERVATION_CT, S_HISTORY_CT, S_SPW_CT)

    PMS_ENUM2(CTSummaryType, CTsummaryTypes, CTsummaryTypeStrings, CTsummaryType,
              "All", "Where", "What", "How", "Main", "Tables", "Antenna",
              "Field", "Observation", "History", "Spectral Window") 
    // </group>
              
   // Enum for export range.
   // <group>
   PMS_ENUM1(ExportRange, exportRanges, exportRangeStrings, exportRange, PAGE_CURRENT, PAGE_ALL)
   PMS_ENUM2(ExportRange, exportRanges, exportRangeStrings, exportRange, "Current Page", "All Pages")
   // </group>
              

    // Colorizing Values //
              
    // Returns the list of unique colors used to colorize plots.
    static const std::vector<casacore::String>& COLORS_LIST();
    
    
    // Default Parameter Values //
    
    // Default values for PlotMSParameters.
    // <group>
    static const casacore::String DEFAULT_LOG_FILENAME;
    static const int DEFAULT_LOG_EVENTS;
    static const casacore::LogMessage::Priority DEFAULT_LOG_PRIORITY;
    static const bool DEFAULT_CLEAR_SELECTIONS;
    static const int DEFAULT_CACHED_IMAGE_WIDTH;
    static const int DEFAULT_CACHED_IMAGE_HEIGHT;
    static const int DEFAULT_GRID_ROWS;
    static const int DEFAULT_GRID_COLS;
    // </group>
    
    // Default values for PMS_PP_Cache.
    // <group>
    static const Axis DEFAULT_XAXIS;
    static const Axis DEFAULT_YAXIS;
    static const Axis DEFAULT_CAL_YAXIS;
    static const DataColumn DEFAULT_DATACOLUMN;
    static const DataColumn DEFAULT_DATACOLUMN_WT;
    static const CoordSystem DEFAULT_COORDSYSTEM;
    static const InterpMethod DEFAULT_INTERPMETHOD;
    static const Axis DEFAULT_COLOR_AXIS;
    // </group>
    
    // Default values for PMS_PP_Canvas.
    // <group>
    static const PlotAxis DEFAULT_CANVAS_XAXIS;
    static const PlotAxis DEFAULT_CANVAS_YAXIS;
    static const casacore::String DEFAULT_CANVAS_AXIS_LABEL_FORMAT;
    static const bool DEFAULT_FONTSET;
    static const int DEFAULT_FONT;
    static const bool DEFAULT_SHOWAXISLABEL;
    static const bool DEFAULT_SHOWLEGEND;
    static const PlotCanvas::LegendPosition DEFAULT_LEGENDPOSITION;
    static const bool DEFAULT_SHOW_GRID;
    static PlotLinePtr DEFAULT_GRID_LINE(PlotFactoryPtr factory);
    static const casacore::String DEFAULT_TITLE_FORMAT;
    // </group>
    
    // Default values for export range;
    static const ExportRange DEFAULT_EXPORT_RANGE;

    // Default values for PMS_PP_Display.
    // <group>
    static PlotSymbolPtr DEFAULT_UNFLAGGED_SYMBOL(PlotFactoryPtr factory);
    static PlotSymbolPtr DEFAULT_FLAGGED_SYMBOL(PlotFactoryPtr factory);
    static PlotSymbolPtr NO_FLAGGED_SYMBOL(PlotFactoryPtr factory);
    // </group>
    
    // Returns the minimum visible sizes for plot symbol types.
    static std::map<PlotSymbol::Symbol, int> SYMBOL_MINIMUM_SIZES();
    
    // Default text annotation properties.
    // <group>
    static PlotFontPtr DEFAULT_ANNOTATION_TEXT_FONT(PlotFactoryPtr factory);
    static PlotLinePtr DEFAULT_ANNOTATION_TEXT_OUTLINE(PlotFactoryPtr factory);
    static PlotAreaFillPtr DEFAULT_ANNOTATION_TEXT_BACKGROUND(
            PlotFactoryPtr factory);
    // </group>
    
    // Default rectangle annotation properties.
    // <group>
    static PlotLinePtr DEFAULT_ANNOTATION_RECT_LINE(PlotFactoryPtr factory);
    static PlotAreaFillPtr DEFAULT_ANNOTATION_RECT_FILL(PlotFactoryPtr f);
    // </group>
    
    
    // Logging Constants //
    
    // Log class origin.
    static const casacore::String LOG_ORIGIN;
    
    // Log event origin names.
    // <group>
    static const casacore::String LOG_ORIGIN_DBUS;
    static const casacore::String LOG_ORIGIN_DBUSWARN;
    static const casacore::String LOG_ORIGIN_FLAG;
    static const casacore::String LOG_ORIGIN_LOAD_CACHE;
    static const casacore::String LOG_ORIGIN_LOCATE;
    static const casacore::String LOG_ORIGIN_PARAMS_CHANGED;
    static const casacore::String LOG_ORIGIN_PLOT;
    static const casacore::String LOG_ORIGIN_RELEASE_CACHE;
    static const casacore::String LOG_ORIGIN_UNFLAG;
    static const casacore::String LOG_ORIGIN_SUMMARY;
    // </group>
    
    // Log event flags.
    // <group>
    static const int LOG_EVENT_DBUS;
    static const int LOG_EVENT_DBUSWARN;
    static const int LOG_EVENT_FLAG;
    static const int LOG_EVENT_LOAD_CACHE;
    static const int LOG_EVENT_LOCATE;
    static const int LOG_EVENT_PARAMS_CHANGED;
    static const int LOG_EVENT_PLOT;
    static const int LOG_EVENT_RELEASE_CACHE;
    static const int LOG_EVENT_UNFLAG;
    static const int LOG_EVENT_SUMMARY;
    // </group>
};

}

#endif /* PLOTMSCONSTANTS_H_ */<|MERGE_RESOLUTION|>--- conflicted
+++ resolved
@@ -128,13 +128,9 @@
           // Ephemeris
           RADIAL_VELOCITY, RHO,
           // Overlays
-<<<<<<< HEAD
-          ATM, TSKY,
+          ATM, TSKY, IMAGESB,
 		  // POLN only for plot axis labels, titles
 		  POLN, NONE)
-=======
-          ATM, TSKY, IMAGESB, NONE)
->>>>>>> d68b56e0
 
     PMS_ENUM2(Axis, axes, axesStrings, axis,
           // Metadata
@@ -156,12 +152,8 @@
           "Antenna Positions",
           // Ephemeris
           "Radial Velocity", "Distance (rho)", 
-<<<<<<< HEAD
-          "Atm Transmission", "Tsky",
+          "Atm Transmission", "Tsky", "Image Sideband", 
 		  "Poln", "None")
-=======
-          "Atm Transmission", "Tsky", "Image Sideband", "None")
->>>>>>> d68b56e0
     // </group>
               
     // Returns the axes scale for the given axis.  Currently NORMAL unless the
