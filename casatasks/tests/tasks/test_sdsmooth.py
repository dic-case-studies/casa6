from __future__ import absolute_import
from __future__ import print_function
import os
import sys
import shutil
import re
import numpy
import math
from scipy import signal
import unittest

from casatestutils import testhelper as th
copytree_ignore_subversion = th.copytree_ignore_subversion

from casatasks.private.casa_transition import is_CASA6
if is_CASA6:
    from casatools import ctsys, table, ms
    from casatasks import sdsmooth
    from casatasks.private import sdutil

    tb = table( )
else:
    from __main__ import default
    from tasks import *
    from taskinit import *
    import sdutil
    from sdsmooth import sdsmooth
    from taskinit import mstool as ms

<<<<<<< HEAD
=======
    # the global tb tool is used here
>>>>>>> eb1fbe4a

def gaussian_kernel(nchan, kwidth):
    sigma = kwidth / (2.0 * math.sqrt(2.0 * math.log(2.0)))
    g = signal.gaussian(nchan, sigma, False)
    g /= g.sum()
    g0 = g[0]
    g[:-1] = g[1:]
    g[-1] = g0
    return g

class sdsmooth_test_base(unittest.TestCase):
    """
    Base class for sdsmooth unit test.
    The following attributes/functions are defined here.

        datapath
        decorators (invalid_argument_case, exception_case)
    """
    # Data path of input
    if is_CASA6:
        datapath=ctsys.resolve('unittest/sdsmooth/')
    else:
        datapath=os.path.join(os.environ.get('CASAPATH').split()[0],'/casatestdata/unittest/sdsmooth/')

    # Input
    infile_data = 'tsdsmooth_test.ms'
    infile_float = 'tsdsmooth_test_float.ms'

    # task execution result
    result = None

    @property
    def outfile(self):
        return self.infile.rstrip('/') + '_out'

    # decorators
    @staticmethod
    def invalid_argument_case(func):
        """
        Decorator for the test case that is intended to fail
        due to invalid argument.
        """
        import functools
        @functools.wraps(func)
        def wrapper(self):
            func(self)
            self.assertFalse(self.result, msg='The task must return False')
        return wrapper

    @staticmethod
    def exception_case(exception_type, exception_pattern):
        """
        Decorator for the test case that is intended to throw
        exception.

            exception_type: type of exception
            exception_pattern: regex for inspecting exception message
                               using re.search
        """
        def wrapper(func):
            import functools
            @functools.wraps(func)
            def _wrapper(self):
                self.assertTrue(len(exception_pattern) > 0, msg='Internal Error')
                with self.assertRaises(exception_type) as ctx:
                    func(self)
                    self.fail(msg='The task must throw exception')
                the_exception = ctx.exception
                message = str(the_exception)
                self.assertIsNotNone(re.search(exception_pattern, message), msg='error message \'%s\' is not expected.'%(message))
            return _wrapper
        return wrapper

    @staticmethod
    def weight_case(func):
        import functools
        @functools.wraps(func)
        def wrapper(self):
            with sdutil.tbmanager(self.infile) as tb:
                for irow in range(tb.nrows()):
                    self.assertTrue(tb.iscelldefined('WEIGHT_SPECTRUM', irow))

            # weight mode flag
            self.weight_propagation = True

            func(self)

        return wrapper

    def run_test(self, *args, **kwargs):
        datacol_name = self.datacolumn.upper()
        weight_mode = hasattr(self, 'weight_propagation') and getattr(self, 'weight_propagation') is True

        if 'kwidth' in kwargs:
            kwidth = kwargs['kwidth']
        else:
            kwidth = 5

        self.result = sdsmooth(infile=self.infile, outfile=self.outfile, kernel='gaussian', datacolumn=self.datacolumn, **kwargs)

        # sanity check
        self.assertIsNone(self.result, msg='The task must complete without error')
        self.assertTrue(os.path.exists(self.outfile), msg='Output file is not properly created.')

        if 'spw' in kwargs:
            spw = kwargs['spw']
        else:
            spw = ''
        dd_selection = None
        if len(spw) == 0:
            expected_nrow = 2
            with sdutil.tbmanager(self.infile) as tb:
                data_in = tb.getvarcol(datacol_name)
                flag_in = tb.getvarcol('FLAG')
                if weight_mode is True:
                    weight_in = tb.getvarcol('WEIGHT_SPECTRUM')
        else:
            myms = ms()
            a = myms.msseltoindex(self.infile, spw=spw)
            spw_selection = a['spw']
            dd_selection = a['dd']
            expected_nrow = len(spw_selection)
            with sdutil.tbmanager(self.infile) as tb:
                try:
                    tsel = tb.query('DATA_DESC_ID IN %s'%(dd_selection.tolist()))
                    data_in = tsel.getvarcol(datacol_name)
                    flag_in = tsel.getvarcol('FLAG')
                    if weight_mode is True:
                        weight_in = tsel.getvarcol('WEIGHT_SPECTRUM')
                finally:
                    tsel.close()

        with sdutil.tbmanager(self.outfile) as tb:
            nrow = tb.nrows()
            data_out = tb.getvarcol(datacol_name)
            flag_out = tb.getvarcol('FLAG')
            if weight_mode is True:
                weight_out = tb.getvarcol('WEIGHT_SPECTRUM')

        # verify nrow
        self.assertEqual(nrow, expected_nrow, msg='Number of rows mismatch (expected %s actual %s)'%(expected_nrow, nrow))

        # verify data
        eps = 1.0e-6
        for key in data_out.keys():
            row_in = data_in[key]
            flg_in = flag_in[key]
            row_in[numpy.where(flg_in == True)] = 0.0
            row_out = data_out[key]
            self.assertEqual(row_in.shape, row_out.shape, msg='Shape mismatch in row %s'%(key))

            npol, nchan, _ = row_out.shape
            kernel_array = gaussian_kernel(nchan, kwidth)
            expected = numpy.convolve(row_in[0,:,0], kernel_array, mode='same')
            output = row_out[0,:,0]
            zero_index = numpy.where(numpy.abs(expected) <= eps)
            self.assertTrue(all(numpy.abs(output[zero_index]) < eps), msg='Failed to verify zero values: row %s'%(key))
            nonzero_index= numpy.where(numpy.abs(expected) > eps)
            diff = numpy.abs((output[nonzero_index] - expected[nonzero_index]) / expected[nonzero_index].max())
            #print diff
            #print output[nonzero_index]
            #print expected[nonzero_index]
            self.assertTrue(all(diff < eps), msg='Failed to verify nonzero values: row %s'%(key))
            #print 'row_in', row_in[0,:,0].tolist()
            #print 'gaussian', kernel_array.tolist()
            #print 'expected', expected.tolist()
            #print 'result', row_out[0,:,0].tolist()

            # weight check if this is weight test
            if weight_mode is True:
                #print 'Weight propagation test'
                wgt_in = weight_in[key]
                wgt_out = weight_out[key]
                wkwidth = int(kwidth + 0.5)
                wkwidth += (1 if wkwidth % 2 == 0 else 0)
                half_width = wkwidth // 2
                peak_chan = kernel_array.argmax()
                start_chan = peak_chan - half_width
                wkernel = kernel_array[start_chan:start_chan+wkwidth].copy()
                wkernel /= sum(wkernel)
                weight_expected = wgt_in.copy()
                for ichan in range(half_width, nchan-half_width):
                    s = numpy.zeros(npol, dtype=float)
                    for jchan in range(wkwidth):
                        s += wkernel[jchan] * wkernel[jchan] / wgt_in[:,ichan-half_width+jchan,0]
                    weight_expected[:,ichan,0] = 1.0 / s
                #print weight_expected[:,:10]
                diff = numpy.abs((wgt_out - weight_expected) / weight_expected)
                self.assertTrue(all(diff.flatten() < eps), msg='Failed to verify spectral weight: row %s'%(key))

    def _setUp(self, files, task):
        for f in files:
            if os.path.exists(f):
                shutil.rmtree(f)
            shutil.copytree(os.path.join(self.datapath, f), f)

        if not is_CASA6:
            default(task)

    def _tearDown(self, files):
        for f in files:
            if os.path.exists(f):
                shutil.rmtree(f)

    def setUp(self):
        self._setUp([self.infile], sdsmooth)

    def tearDown(self):
        self._tearDown([self.infile, self.outfile])

class sdsmooth_test_fail(sdsmooth_test_base):
    """
    Unit test for task sdsmooth.

    The list of tests:
    test_sdsmooth_fail01 --- default parameters (raises an error)
    test_sdsmooth_fail02 --- invalid kernel type
    test_sdsmooth_fail03 --- invalid selection (empty selection result)
    test_sdsmooth_fail04 --- outfile exists (overwrite=False)
    test_sdsmooth_fail05 --- empty outfile
    test_sdsmooth_fail06 --- invalid data column name
    """
    invalid_argument_case = sdsmooth_test_base.invalid_argument_case
    exception_case = sdsmooth_test_base.exception_case

    infile = sdsmooth_test_base.infile_data

    @invalid_argument_case
    def test_sdsmooth_fail01(self):
        """test_sdsmooth_fail01 --- default parameters (raises an error)"""
        # casatasks throw exceptions, CASA5 tasks return False
        if is_CASA6:
            self.assertRaises(Exception, sdsmooth)
        else:
            self.result = sdsmooth()

    @invalid_argument_case
    def test_sdsmooth_fail02(self):
        """test_sdsmooth_fail02 --- invalid kernel type"""
        # casatasks throw exceptions, CASA5 tasks return False
        if is_CASA6:
            self.assertRaises(Exception, sdsmooth, infile=self.infile, kernel='normal', outfile=self.outfile)
        else:
            self.result = sdsmooth(infile=self.infile, kernel='normal', outfile=self.outfile)

    @exception_case(RuntimeError, 'Spw Expression: No match found for 3')
    def test_sdsmooth_fail03(self):
        """test_sdsmooth_fail03 --- invalid selection (empty selection result)"""
        self.result = sdsmooth(infile=self.infile, kernel='gaussian', outfile=self.outfile, spw='3')

    @exception_case(Exception, 'sdsmooth_test\.ms_out exists\.')
    def test_sdsmooth_fail04(self):
        """test_sdsmooth_fail04 --- outfile exists (overwrite=False)"""
        shutil.copytree(self.infile, self.outfile)
        self.result = sdsmooth(infile=self.infile, kernel='gaussian', outfile=self.outfile, overwrite=False)

    @exception_case(Exception, 'outfile is empty\.')
    def test_sdsmooth_fail05(self):
        """test_sdsmooth_fail05 --- empty outfile"""
        self.result = sdsmooth(infile=self.infile, kernel='gaussian', outfile='')

    @invalid_argument_case
    def test_sdsmooth_fail06(self):
        """test_sdsmooth_fail06 --- invalid data column name"""
        # casatasks throw exceptions, CASA5 tasks return False
        if is_CASA6:
            self.assertRaises(Exception, sdsmooth, infile=self.infile, outfile=self.outfile, kernel='gaussian', datacolumn='spectra')
        else:
            self.result = sdsmooth(infile=self.infile, outfile=self.outfile, kernel='gaussian', datacolumn='spectra')


class sdsmooth_test_complex(sdsmooth_test_base):
    """
    Unit test for task sdsmooth. Process MS having DATA column.

    The list of tests:
    test_sdsmooth_complex_fail01 --- non-existing data column (FLOAT_DATA)
    test_sdsmooth_complex_gauss01 --- gaussian smoothing (kwidth 5)
    test_sdsmooth_complex_gauss02 --- gaussian smoothing (kwidth 3)
    test_sdsmooth_complex_select --- data selection (spw)
    test_sdsmooth_complex_overwrite --- overwrite existing outfile (overwrite=True)
    """
    exception_case = sdsmooth_test_base.exception_case
    infile = sdsmooth_test_base.infile_data
    datacolumn = 'data'

    @exception_case(RuntimeError, 'Desired column \(FLOAT_DATA\) not found in the input MS')
    def test_sdsmooth_complex_fail01(self):
        """test_sdsmooth_complex_fail01 --- non-existing data column (FLOAT_DATA)"""
        self.result = sdsmooth(infile=self.infile, outfile=self.outfile, kernel='gaussian', datacolumn='float_data')

    def test_sdsmooth_complex_gauss01(self):
        """test_sdsmooth_complex_gauss01 --- gaussian smoothing (kwidth 5)"""
        self.run_test(kwidth=5)

    def test_sdsmooth_complex_gauss02(self):
        """test_sdsmooth_complex_gauss02 --- gaussian smoothing (kwidth 3)"""
        self.run_test(kwidth=3)

    def test_sdsmooth_complex_select(self):
        """test_sdsmooth_complex_select --- data selection (spw)"""
        self.run_test(kwidth=5, spw='1')

    def test_sdsmooth_complex_overwrite(self):
        """test_sdsmooth_complex_overwrite --- overwrite existing outfile (overwrite=True)"""
        shutil.copytree(self.infile, self.outfile)
        self.run_test(kwidth=5, overwrite=True)

class sdsmooth_test_float(sdsmooth_test_base):
    """
    Unit test for task sdsmooth. Process MS having FLOAT_DATA column.

    The list of tests:
    test_sdsmooth_float_fail01 --- non-existing data column (DATA)
    test_sdsmooth_float_gauss01 --- gaussian smoothing (kwidth 5)
    test_sdsmooth_float_gauss02 --- gaussian smoothing (kwidth 3)
    test_sdsmooth_float_select --- data selection (spw)
    test_sdsmooth_float_overwrite --- overwrite existing outfile (overwrite=True)
    """
    exception_case = sdsmooth_test_base.exception_case
    infile = sdsmooth_test_base.infile_float
    datacolumn = 'float_data'

    @exception_case(RuntimeError, 'Desired column \(DATA\) not found in the input MS')
    def test_sdsmooth_float_fail01(self):
        """test_sdsmooth_complex_fail01 --- non-existing data column (DATA)"""
        self.result = sdsmooth(infile=self.infile, outfile=self.outfile, kernel='gaussian', datacolumn='data')

    def test_sdsmooth_float_gauss01(self):
        """test_sdsmooth_float_gauss01 --- gaussian smoothing (kwidth 5)"""
        self.run_test(kwidth=5)

    def test_sdsmooth_float_gauss02(self):
        """test_sdsmooth_float_gauss02 --- gaussian smoothing (kwidth 3)"""
        self.run_test(kwidth=3)

    def test_sdsmooth_float_select(self):
        """test_sdsmooth_float_select --- data selection (spw)"""
        self.run_test(kwidth=5, spw='1')

    def test_sdsmooth_float_overwrite(self):
        """test_sdsmooth_float_overwrite --- overwrite existing outfile (overwrite=True)"""
        shutil.copytree(self.infile, self.outfile)
        self.run_test(kwidth=5, overwrite=True)

class sdsmooth_test_weight(sdsmooth_test_base):
    """
    Unit test for task sdsmooth. Verify weight propagation.

    The list of tests:
    test_sdsmooth_weight_gauss01 --- gaussian smoothing (kwidth 5)
    test_sdsmooth_weight_gauss02 --- gaussian smoothing (kwidth 3)
    """
    weight_case = sdsmooth_test_base.weight_case
    infile = sdsmooth_test_base.infile_data
    datacolumn = 'data'

    def setUp(self):
        super(sdsmooth_test_weight, self).setUp()

        # initialize WEIGHT_SPECTRUM
        with sdutil.cbmanager(self.infile) as cb:
            cb.initweights()

    @weight_case
    def test_sdsmooth_weight_gauss01(self):
        """test_sdsmooth_weight_gauss01 --- gaussian smoothing (kwidth 5)"""
        self.run_test(kwidth=5)

    @weight_case
    def test_sdsmooth_weight_gauss02(self):
        """test_sdsmooth_weight_gauss02 --- gaussian smoothing (kwidth 3)"""
        self.run_test(kwidth=3)

class sdsmooth_test_boxcar(sdsmooth_test_base):
    """
    Unit test for checking boxcar smoothing.

    The input data (sdsmooth_delta.ms) has data with the following features:
      in row0, pol0: 1 at index 100, 0 elsewhere,
      in row0, pol1: 1 at index 0 and 2047(i.e., at both ends), 0 elsewhere,
      in row1, pol0: 1 at index 10 and 11, 0 elsewhere,
      in row1, pol1: 0 throughout.
    If input spectrum has delta-function-like feature, the
    expected output spectrum will be smoothing kernel itself.
    As for the data at [row0, pol0], the output data will be:
      kwidth==1 -> spec[100] = 1
      kwidth==2 -> spec[100,101] = 1/2 (=0.5)
      kwidth==3 -> spec[99,100,101] = 1/3 (=0.333...)
      kwidth==4 -> spec[99,100,101,102] = 1/4 (=0.25)
      kwidth==5 -> spec[98,99,100,101,102] = 1/5 (=0.2)
      and so on.
    """

    infile = 'tsdsmooth_delta.ms'
    datacolumn = 'float_data'
    centers = {'00': [100], '01': [0,2047], '10': [10,11], '11':[]}

    def _getLeftWidth(self, kwidth):
        assert(0 < kwidth)
        return (2-kwidth)//2

    def _getRightWidth(self, kwidth):
        assert(0 < kwidth)
        return kwidth//2

    def _checkResult(self, spec, kwidth, centers, tol=5.0e-06):
        sys.stdout.write('testing kernel_width = '+str(kwidth)+'...')
        for i in range(len(spec)):
            count = 0
            for j in range(len(centers)):
                lidx = centers[j] + self._getLeftWidth(kwidth)
                ridx = centers[j] + self._getRightWidth(kwidth)
                if (lidx <= i) and (i <= ridx): count += 1
            value = count/float(kwidth)
            self.assertTrue(((spec[i] - value) < tol), msg='Failed.')
        sys.stdout.write('OK.\n')

    def setUp(self):
        super(sdsmooth_test_boxcar, self).setUp()

    def test000(self):
        # testing kwidth from 1 to 5.
        for kwidth in range(1,6):
            result = sdsmooth(infile=self.infile, outfile=self.outfile,
                               datacolumn=self.datacolumn, overwrite=True,
                               kernel='boxcar', kwidth = kwidth)
            with sdutil.tbmanager(self.outfile) as tb:
                for irow in range(tb.nrows()):
                    spec = tb.getcell(self.datacolumn.upper(), irow)
                    for ipol in range(len(spec)):
                        center = self.centers[str(irow)+str(ipol)]
                        self._checkResult(spec[ipol], kwidth, center)


class sdsmooth_selection(sdsmooth_test_base, unittest.TestCase):
    infile = "analytic_type1.sm.ms"
    outfile = "smoothed.ms"
    common_param = dict(infile=infile, outfile=outfile,
                        kernel='boxcar', kwidth=5)
    selections=dict(intent=("CALIBRATE_ATMOSPHERE#OFF*", [1]),
                    antenna=("DA99", [1]),
                    field=("M1*", [0]),
                    spw=(">6", [1]),
                    timerange=("2013/4/28/4:13:21",[1]),
                    scan=("0~8", [0]),
                    pol=("YY", [1]))
    verbose = False

    def _get_selection_string(self, key):
        if key not in self.selections.keys():
            raise ValueError("Invalid selection parameter %s" % key)
        return {key: self.selections[key][0]}

    def _get_selected_row_and_pol(self, key):
        if key not in self.selections.keys():
            raise ValueError("Invalid selection parameter %s" % key)
        pols = [0,1]
        rows = [0,1]
        if key == 'pol':  #self.selection stores pol ids
            pols = self.selections[key][1]
        else: #self.selection stores row ids
            rows = self.selections[key][1]
        return (rows, pols)

    def _get_reference(self, nchan, row_offset, pol_offset, datacol):
        if datacol.startswith("float"):
            col_offset = 10
        elif datacol.startswith("corr"):
            col_offset = 50
        else:
            raise ValueError("Got unexpected datacolumn.")
        spike_chan = col_offset + 20*row_offset + 10*pol_offset
        reference = numpy.zeros(nchan)
        reference[spike_chan-2:spike_chan+3] = 0.2
        if self.verbose: print("reference=%s" % str(reference))
        return reference

    def run_test(self, sel_param, datacolumn, reindex=True):
        inparams = self._get_selection_string(sel_param)
        inparams.update(self.common_param)
        sdsmooth(datacolumn=datacolumn, reindex=reindex, **inparams)
        self._test_result(inparams["outfile"], sel_param, datacolumn)

    def _test_result(self, msname, sel_param, dcol, atol=1.e-5, rtol=1.e-5):
        # Make sure output MS exists
        self.assertTrue(os.path.exists(msname), "Could not find output MS")
        # Compare output MS with reference (nrow, npol, and spectral values)
        (rowids, polids) = self._get_selected_row_and_pol(sel_param)
        if dcol.startswith("float"):
            testcolumn = "FLOAT_DATA"
        else: #output is in DATA column
            testcolumn = "DATA"
        tb.open(msname)
        try:
            self.assertEqual(tb.nrows(), len(rowids), "Row number is wrong %d (expected: %d)" % (tb.nrows(), len(rowids)))
            for out_row in range(len(rowids)):
                in_row = rowids[out_row]
                sp = tb.getcell(testcolumn, out_row)
                self.assertEqual(sp.shape[0], len(polids), "Number of pol is wrong in row=%d:  %d (expected: %d)" % (out_row,len(polids),sp.shape[0]))
                nchan = sp.shape[1]
                for out_pol in range(len(polids)):
                    in_pol = polids[out_pol]
                    reference = self._get_reference(nchan, in_row, in_pol, dcol)
                    if self.verbose: print("data=%s" % str(sp[out_pol]))
                    self.assertTrue(numpy.allclose(sp[out_pol], reference,
                                                   atol=atol, rtol=rtol),
                                    "Smoothed spectrum differs in row=%d, pol=%d" % (out_row, out_pol))
        finally:
            tb.close()


    def testIntentF(self):
        """Test selection by intent (float_data)"""
        self.run_test("intent", "float_data")

    def testIntentC(self):
        """Test selection by intent (corrected)"""
        self.run_test("intent", "corrected")

    def testAntennaF(self):
        """Test selection by antenna (float_data)"""
        self.run_test("antenna", "float_data")

    def testAntennaC(self):
        """Test selection by antenna (corrected)"""
        self.run_test("antenna", "corrected")

    def testFieldF(self):
        """Test selection by field (float_data)"""
        self.run_test("field", "float_data")

    def testFieldC(self):
        """Test selection by field (corrected)"""
        self.run_test("field", "corrected")

    def testSpwF(self):
        """Test selection by spw (float_data)"""
        self.run_test("spw", "float_data")

    def testSpwC(self):
        """Test selection by spw (corrected)"""
        self.run_test("spw", "corrected")

    def testTimerangeF(self):
        """Test selection by timerange (float_data)"""
        self.run_test("timerange", "float_data")

    def testTimerangeC(self):
        """Test selection by timerange (corrected)"""
        self.run_test("timerange", "corrected")

    def testScanF(self):
        """Test selection by scan (float_data)"""
        self.run_test("scan", "float_data")

    def testScanC(self):
        """Test selection by scan (corrected)"""
        self.run_test("scan", "corrected")

    def testPolF(self):
        """Test selection by pol (float_data)"""
        self.run_test("pol", "float_data")

    def testPolC(self):
        """Test selection by pol (corrected)"""
        self.run_test("pol", "corrected")

    def testReindexSpw(self):
        """Test reindex =T/F in spw selection"""
        outfile = self.common_param['outfile']
        for datacol in ['float_data', 'corrected']:
            print("Test: %s" % datacol.upper())
            for (reindex, ddid, spid) in zip([True, False], [0, 1], [0,7]):
                print("- reindex=%s" % str(reindex))
                self.run_test("spw", datacol, reindex=reindex)
                tb.open(outfile)
                try:
                    self.assertEqual(ddid, tb.getcell('DATA_DESC_ID', 0),
                                     "comparison of DATA_DESCRIPTION_ID failed.")
                finally: tb.close()
                tb.open(outfile+'/DATA_DESCRIPTION')
                try:
                    self.assertEqual(spid, tb.getcell('SPECTRAL_WINDOW_ID', ddid),
                                     "comparison of SPW_ID failed.")
                finally: tb.close()
                shutil.rmtree(outfile)

    def testReindexIntent(self):
        """Test reindex =T/F in intent selection"""
        outfile = self.common_param['outfile']
        for datacol in ['float_data', 'corrected']:
            print("Test: %s" % datacol.upper())
            for (reindex, idx) in zip([True, False], [0, 4]):
                print("- reindex=%s" % str(reindex))
                self.run_test("intent", datacol, reindex=reindex)
                tb.open(outfile)
                try:
                    self.assertEqual(idx, tb.getcell('STATE_ID', 0),
                                     "comparison of state_id failed.")
                finally: tb.close()
                shutil.rmtree(outfile)

def suite():
    return [sdsmooth_test_fail, sdsmooth_test_complex,
            sdsmooth_test_float, sdsmooth_test_weight,
            sdsmooth_test_boxcar, sdsmooth_selection]

if is_CASA6:
    if __name__ == '__main__':
        unittest.main()<|MERGE_RESOLUTION|>--- conflicted
+++ resolved
@@ -9,9 +9,6 @@
 from scipy import signal
 import unittest
 
-from casatestutils import testhelper as th
-copytree_ignore_subversion = th.copytree_ignore_subversion
-
 from casatasks.private.casa_transition import is_CASA6
 if is_CASA6:
     from casatools import ctsys, table, ms
@@ -27,10 +24,7 @@
     from sdsmooth import sdsmooth
     from taskinit import mstool as ms
 
-<<<<<<< HEAD
-=======
     # the global tb tool is used here
->>>>>>> eb1fbe4a
 
 def gaussian_kernel(nchan, kwidth):
     sigma = kwidth / (2.0 * math.sqrt(2.0 * math.log(2.0)))
@@ -53,7 +47,7 @@
     if is_CASA6:
         datapath=ctsys.resolve('unittest/sdsmooth/')
     else:
-        datapath=os.path.join(os.environ.get('CASAPATH').split()[0],'/casatestdata/unittest/sdsmooth/')
+        datapath=os.path.join(os.environ.get('CASAPATH').split()[0],'casatestdata/unittest/sdsmooth/')
 
     # Input
     infile_data = 'tsdsmooth_test.ms'
