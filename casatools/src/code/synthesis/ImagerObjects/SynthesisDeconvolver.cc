//# SynthesisDeconvolver.cc: Implementation of Imager.h
//# Copyright (C) 1997-2020
//# Associated Universities, Inc. Washington DC, USA.
//#
//# This program is free software; you can redistribute it and/or modify it
//# under the terms of the GNU General Public License as published by the Free
//# Software Foundation; either version 2 of the License, or (at your option)
//# any later version.
//#
//# This program is distributed in the hope that it will be useful, but WITHOUT
//# ANY WARRANTY; without even the implied warranty of MERCHANTABILITY or
//# FITNESS FOR A PARTICULAR PURPOSE.  See the GNU General Public License for
//# more details.
//#
//# You should have received a copy of the GNU General Public License along
//# with this program; if not, write to the Free Software Foundation, Inc.,
//# 675 Massachusetts Ave, Cambridge, MA 02139, USA.
//#
//# Correspondence concerning AIPS++ should be addressed as follows:
//#        Internet email: aips2-request@nrao.edu.
//#        Postal address: AIPS++ Project Office
//#                        National Radio Astronomy Observatory
//#                        520 Edgemont Road
//#                        Charlottesville, VA 22903-2475 USA
//#
//# $Id$

#include <casa/Exceptions/Error.h>
#include <casa/iostream.h>
#include <casa/sstream.h>

#include <casa/Arrays/Matrix.h>
#include <casa/Arrays/ArrayMath.h>
#include <casa/Arrays/ArrayLogical.h>

#include <casa/Logging.h>
#include <casa/Logging/LogIO.h>
#include <casa/Logging/LogMessage.h>
#include <casa/Logging/LogSink.h>
#include <casa/Logging/LogMessage.h>

#include <casa/OS/DirectoryIterator.h>
#include <casa/OS/File.h>
#include <casa/OS/Path.h>

#include <casa/OS/HostInfo.h>

#include <images/Images/TempImage.h>
#include <images/Images/SubImage.h>
#include <images/Regions/ImageRegion.h>
#include <lattices/Lattices/LatticeLocker.h>
#include <synthesis/ImagerObjects/CubeMinorCycleAlgorithm.h>
#include <imageanalysis/ImageAnalysis/CasaImageBeamSet.h>
#include <synthesis/ImagerObjects/SynthesisDeconvolver.h>

#include <sys/types.h>
#include <unistd.h>
using namespace std;

using namespace casacore;
extern casa::Applicator casa::applicator;
namespace casa { //# NAMESPACE CASA - BEGIN

  SynthesisDeconvolver::SynthesisDeconvolver() :
				       itsDeconvolver(nullptr),
				       itsMaskHandler(nullptr ),
               itsImages(nullptr),
               itsImageName(""),
				       //itsPartImageNames(Vector<String>(0)),
				       itsBeam(0.0),
				       itsDeconvolverId(0),
				       itsScales(Vector<Float>()),
               itsMaskType(""),
               itsPBMask(0.0),
				       //itsMaskString(String("")),
               itsIterDone(0.0),
               itsChanFlag(Vector<Bool>(0)),
               itsRobustStats(Record()),
               initializeChanMaskFlag(false),
               itsPosMask(nullptr),
				       itsIsMaskLoaded(false),
				       itsMaskSum(-1e+9),
				       itsPreviousFutureRes(0.0),
				       itsPreviousIterBotRec_p(Record())
  {
  }

  SynthesisDeconvolver::~SynthesisDeconvolver()
  {
        LogIO os( LogOrigin("SynthesisDeconvolver","descructor",WHERE) );
	os << LogIO::DEBUG1 << "SynthesisDeconvolver destroyed" << LogIO::POST;
	SynthesisUtilMethods::getResource("End SynthesisDeconvolver");

  }

  void SynthesisDeconvolver::setupDeconvolution(const SynthesisParamsDeconv& decpars)
  {
    LogIO os( LogOrigin("SynthesisDeconvolver","setupDeconvolution",WHERE) );

    //Copy this decpars into a private variable that can be used elsewhere
    //there is no proper copy operator (as public casa::Arrays members = operator fails)
    itsDecPars.fromRecord(decpars.toRecord());
    itsImageName = decpars.imageName;
    itsStartingModelNames = decpars.startModel;
    itsDeconvolverId = decpars.deconvolverId;

    os << "Set Deconvolution Options for [" << itsImageName << "] : " << decpars.algorithm ;

    if( itsStartingModelNames.nelements()>0 && itsStartingModelNames[0].length() > 0 )
      os << " , starting from model : " << itsStartingModelNames;
    os << LogIO::POST;

    try
      {
	if(decpars.algorithm==String("hogbom"))
	  {
	    itsDeconvolver.reset(new SDAlgorithmHogbomClean());
	  }
	else if(decpars.algorithm==String("mtmfs"))
	  {
	    itsDeconvolver.reset(new SDAlgorithmMSMFS( decpars.nTaylorTerms, decpars.scales, decpars.scalebias ));
	  }
	else if(decpars.algorithm==String("clark_exp"))
	  {
	    itsDeconvolver.reset(new SDAlgorithmClarkClean("clark"));
	  }
	else if(decpars.algorithm==String("clarkstokes_exp"))
	  {
	    itsDeconvolver.reset(new SDAlgorithmClarkClean("clarkstokes"));
	  }
	else if(decpars.algorithm==String("clark"))
	  {
	    itsDeconvolver.reset(new SDAlgorithmClarkClean2("clark"));
	  }
	else if(decpars.algorithm==String("clarkstokes"))
	  {
	    itsDeconvolver.reset(new SDAlgorithmClarkClean2("clarkstokes"));
	  }
	else if(decpars.algorithm==String("multiscale"))
	  {
	    itsDeconvolver.reset(new SDAlgorithmMSClean( decpars.scales, decpars.scalebias ));
	  }
	else if(decpars.algorithm==String("mem"))
	  {
	    itsDeconvolver.reset(new SDAlgorithmMEM( "entropy" ));
	  }
	else if (decpars.algorithm==String("asp"))
	  {
      bool isSingle = false;
      if (decpars.specmode == String("mfs"))
        isSingle = true;

	    itsDeconvolver.reset(new SDAlgorithmAAspClean(decpars.fusedThreshold, isSingle, decpars.largestscale));
	  }
	else
	  {
	    throw( AipsError("Un-known algorithm : "+decpars.algorithm) );
	  }

	// Set restoring beam options
	itsDeconvolver->setRestoringBeam( decpars.restoringbeam, decpars.usebeam );
        itsUseBeam = decpars.usebeam;// store this info also here.

	// Set Masking options
	//	itsDeconvolver->setMaskOptions( decpars.maskType );
	itsMaskHandler.reset(new SDMaskHandler());
	//itsMaskString = decpars.maskString;
	itsMaskType = decpars.maskType;
        if(itsMaskType=="auto-thresh")
          {
            itsAutoMaskAlgorithm="thresh";
          }
        else if(itsMaskType=="auto-thresh2")
          {
            itsAutoMaskAlgorithm="thresh2";
          }
        else if(itsMaskType=="auto-multithresh")
          {
            itsAutoMaskAlgorithm="multithresh";
          }
        else if(itsMaskType=="auto-onebox")
          {
            itsAutoMaskAlgorithm="onebox";
          }
        else {
            itsAutoMaskAlgorithm="";
        }
        itsPBMask = decpars.pbMask;
        itsMaskString = decpars.maskString;
        if(decpars.maskList.nelements()==0 ||
            (decpars.maskList.nelements()==1 && decpars.maskList[0]==""))
          {
            itsMaskList.resize(1);
            itsMaskList[0] = itsMaskString;
          }
        else
          {
            itsMaskList = decpars.maskList;
          }
        itsMaskThreshold = decpars.maskThreshold;
        itsFracOfPeak = decpars.fracOfPeak;
        itsMaskResolution = decpars.maskResolution;
        itsMaskResByBeam = decpars.maskResByBeam;
        itsNMask = decpars.nMask;
        //itsAutoAdjust = decpars.autoAdjust;
        //desable autoadjust
        itsAutoAdjust = false;
        itsSidelobeThreshold = decpars.sidelobeThreshold;
        itsNoiseThreshold = decpars.noiseThreshold;
        itsLowNoiseThreshold = decpars.lowNoiseThreshold;
        itsNegativeThreshold = decpars.negativeThreshold;
        itsSmoothFactor = decpars.smoothFactor;
        itsMinBeamFrac = decpars.minBeamFrac;
        itsCutThreshold = decpars.cutThreshold;
        itsGrowIterations = decpars.growIterations;
        itsDoGrowPrune = decpars.doGrowPrune;
        itsMinPercentChange = decpars.minPercentChange;
        itsVerbose = decpars.verbose;
        itsFastNoise = decpars.fastnoise;
	      itsIsInteractive = decpars.interactive;
        itsNsigma = decpars.nsigma;
        itsNoRequireSumwt = decpars.noRequireSumwt;
      }
    catch(AipsError &x)
      {
	throw( AipsError("Error in constructing a Deconvolver : "+x.getMesg()) );
      }

    itsAddedModel=false;
  }

  Long SynthesisDeconvolver::estimateRAM(const vector<int>& imsize){

    Long mem=0;
    /* This does not work
    if( ! itsImages )
      {
	itsImages = makeImageStore( itsImageName );
      }
    */
    if(itsDeconvolver)
      mem=itsDeconvolver->estimateRAM(imsize);
    return mem;
  }

  Record SynthesisDeconvolver::initMinorCycle() {
    /////IMPORTANT initMinorCycle has to be called before setupMask...that order has to be kept !

    if(!itsImages)
      itsImages=makeImageStore(itsImageName, itsNoRequireSumwt);
    //For cubes as we are not doing a post major cycle residual automasking
    //Force recalculation of robust stats to update nsigmathreshold with
    //most recent residual

    if(itsAutoMaskAlgorithm=="multithresh" && itsImages->residual()->shape()[3] >1 && itsNsigma > 0.0){
      Record retval;
      Record backupRobustStats=itsRobustStats;
      itsRobustStats=Record();
      retval=initMinorCycle(itsImages);
      itsRobustStats=backupRobustStats;
      return retval;
    }

    /* else if (itsAutoMaskAlgorithm=="multithresh" && itsImages->residual()->shape()[3]){
      ///As the automask for cubes pre-CAS-9386...
      /// was tuned to look for threshold in future mask
      ///It is as good as somewhere in between no mask and mask
      //      Record backupRobustStats=itsRobustStats;
      Record retval=initMinorCycle(itsImages);
      //cerr << "INITMINOR " << itsRobustStats << endl;
      //itsRobustStats=backupRobustStats;
      if(retval.isDefined("peakresidualnomask")){
	Float futureRes=Float(retval.asFloat("peakresidualnomask")-(retval.asFloat("peakresidualnomask")-retval.asFloat("peakresidual"))/1000.0);
	if(futureRes != itsPreviousFutureRes){
	  //itsLoopController.setPeakResidual(retval.asFloat("peakresidualnomask"));
	  retval.define("peakresidual", futureRes);
	  itsPreviousFutureRes=futureRes;
	}
      }
      return retval;
      }
    */
    Record retval= initMinorCycle(itsImages);
    //    cerr << "INITMINOR retval" << retval << endl;

    return retval;
  }
  Record SynthesisDeconvolver::initMinorCycle(std::shared_ptr<SIImageStore> imstor )
  {
    LogIO os( LogOrigin("SynthesisDeconvolver","initMinorCycle",WHERE) );
    Record returnRecord;
    Timer timer;
    Timer tim;
    tim.mark();
    try {

      //os << "---------------------------------------------------- Init (?) Minor Cycles ---------------------------------------------" << LogIO::POST;

      itsImages = imstor;

      // If a starting model exists, this will initialize the ImageStore with it. Will do this only once.
      setStartingModel();

      //itsIterDone is currently only used by automask code so move this to inside setAutomask
      //itsIterDone += itsLoopController.getIterDone();

      //      setupMask();

      Float masksum;
      if( ! itsImages->hasMask() ) // i.e. if there is no existing mask to re-use...
	{ masksum = -1.0;}
      else
	{
	  masksum = itsImages->getMaskSum();
	  itsImages->mask()->unlock();
	}
      Bool validMask = ( masksum > 0 );
      //    os << LogIO::NORMAL3 << "****INITMINOR Masksum stuff "<< tim.real() << LogIO::POST;
      // tim.mark();

      // Calculate Peak Residual and Max Psf Sidelobe, and fill into SubIterBot.
      Float peakresnomask = itsImages->getPeakResidual();
      Float peakresinmask= validMask ? itsImages->getPeakResidualWithinMask() : peakresnomask;
      //os << LogIO::NORMAL3 << "****INITMINOR residual peak "<< tim.real() << LogIO::POST;
      //tim.mark();
      itsLoopController.setPeakResidual( validMask ? peakresinmask : peakresnomask );
      //os << LogIO::NORMAL3 << "****INITMINOR OTHER residual peak "<< tim.real() << LogIO::POST;
      //tim.mark();
      itsLoopController.setPeakResidualNoMask( peakresnomask );
      itsLoopController.setMaxPsfSidelobe( itsImages->getPSFSidelobeLevel() );

      //re-calculate current nsigma threhold
      //os<<"Calling calcRobustRMS ....syndeconv."<<LogIO::POST;
      Float nsigmathresh = 0.0;
      Bool useautomask = ( itsAutoMaskAlgorithm=="multithresh" ? true : false);
      Int iterdone = itsLoopController.getIterDone();

      //cerr << "INIT automask " << useautomask << " alg " << itsAutoMaskAlgorithm << " sigma " << itsNsigma  << endl;
      if ( itsNsigma >0.0) {
        itsMaskHandler->setPBMaskLevel(itsPBMask);
        Array<Double> medians, robustrms;
        // 2 cases to use existing stats.
        // 1. automask has run and so the image statistics record has filled
        // or
        // 2. no automask but for the first cycle but already initial calcRMS has ran to avoid duplicate
        //

        //cerr << "useauto " << useautomask << " nfields " << itsRobustStats.nfields() << " iterdone " << iterdone << endl;
        if ((useautomask && itsRobustStats.nfields()) ||
            (!useautomask && iterdone==0 && itsRobustStats.nfields()) ) {
           os <<LogIO::DEBUG1<<"automask on: check the current stats"<<LogIO::POST;
           //os<< "itsRobustStats nfield="<< itsRobustStats.nfields() << LogIO::POST;;
           if (itsRobustStats.isDefined("medabsdevmed")) {
             Array<Double> mads;
             itsRobustStats.get(RecordFieldId("medabsdevmed"), mads);
             os<<LogIO::DEBUG1<<"Using robust rms from automask ="<< mads*1.4826 <<LogIO::POST;
             robustrms = mads*1.4826;
           }
           else if(itsRobustStats.isDefined("robustrms")) {
             itsRobustStats.get(RecordFieldId("robustrms"), robustrms);
           }
           itsRobustStats.get(RecordFieldId("median"), medians);

        }
       else { // do own stats calculation
          timer.mark();

          os<<LogIO::DEBUG1<<"Calling calcRobustRMS .. "<<LogIO::POST;
          robustrms = itsImages->calcRobustRMS(medians, itsPBMask, itsFastNoise);
          os<< LogIO::NORMAL << "time for calcRobustRMS:  real "<< timer.real() << "s ( user " << timer.user()
             <<"s, system "<< timer.system() << "s)" << LogIO::POST;
          //reset itsRobustStats
          //cerr << "medians " << medians << " pbmask " << itsPBMask << endl;
          try {
            //os<<"current content of itsRobustStats nfields=="<<itsRobustStats.nfields()<<LogIO::POST;
            itsRobustStats.define(RecordFieldId("robustrms"), robustrms);
            itsRobustStats.define(RecordFieldId("median"), medians);
          }
          catch(AipsError &x) {
            throw( AipsError("Error in storing the robust image statistics") );
          }

	        //cerr << this << " DOING robust " << itsRobustStats << endl;

       }

        /***
        Array<Double> robustrms =kitsImages->calcRobustRMS(medians, itsPBMask, itsFastNoise);
        // Before the first iteration the iteration parameters have not been
        // set in SIMinorCycleController
        // Use nsigma pass to SynthesisDeconvolver directly for now...
        //Float nsigma = itsLoopController.getNsigma();
        ***/
        Double minval, maxval;
        IPosition minpos, maxpos;
        //Double maxrobustrms = max(robustrms);
        minMax(minval, maxval, minpos, maxpos, robustrms);

        //Float nsigmathresh = nsigma * (Float)robustrms(IPosition(1,0));
        //nsigmathresh = itsNsigma * (Float)maxrobustrms;
        String msg="";
        if (useautomask) {
          nsigmathresh = (Float)(medians(maxpos)) + itsNsigma * (Float)maxval;
          msg+=" (nsigma*rms + median)";
        }
        else {
          nsigmathresh = itsNsigma * (Float)maxval;
        }
        os << "Current nsigma threshold (maximum along spectral channels ) ="<<nsigmathresh<< msg <<LogIO::POST;
      }

      itsLoopController.setNsigmaThreshold(nsigmathresh);
      itsLoopController.setPBMask(itsPBMask);


      if ( itsAutoMaskAlgorithm=="multithresh" && !initializeChanMaskFlag ) {
        IPosition maskshp = itsImages->mask()->shape();
        Int nchan = maskshp(3);
        itsChanFlag=Vector<Bool>(nchan,False);
        initializeChanMaskFlag=True;
        // also initialize posmask, which tracks only positive (emission)

        if(!itsPosMask){
          //itsPosMask = TempImage<Float> (maskshp, itsImages->mask()->coordinates(),SDMaskHandler::memoryToUse());
          itsPosMask=itsImages->tempworkimage();
	  //you don't want to modify this here...
	  //It is set to 0.0 in SIImageStore first time it is created.
          //itsPosMask->set(0);
          itsPosMask->unlock();
        }
      }
      os<<LogIO::DEBUG1<<"itsChanFlag.shape="<<itsChanFlag.shape()<<LogIO::POST;

      /*
      Array<Double> rmss = itsImages->calcRobustRMS();
      AlwaysAssert( rmss.shape()[0]>0 , AipsError);
      cout  << "madRMS : " << rmss << "  with shape : " << rmss.shape() << endl;
      //itsLoopController.setMadRMS( rmss[0] );
      */

      if( itsMaskSum != masksum || masksum == 0.0 ) // i.e. mask has changed.
	{
	  itsMaskSum = masksum;
	  itsLoopController.setMaskSum( masksum );
	}
      else // mask has not changed...
	{
	  itsLoopController.setMaskSum( -1.0 );
	}

      returnRecord = itsLoopController.getCycleInitializationRecord();
      //cerr << "INIT record " << returnRecord << endl;

      //      itsImages->printImageStats();
      os << " Absolute Peak residual within mask : " << peakresinmask << ", over full image : " << peakresnomask  << LogIO::POST;
      itsImages->releaseLocks();

      os << LogIO::DEBUG2 << "Initialized minor cycle. Returning returnRec" << LogIO::POST;

    } catch(AipsError &x) {
      throw( AipsError("Error initializing the Minor Cycle for "  + itsImageName + " : "+x.getMesg()) );
    }

    return returnRecord;
  }
  void SynthesisDeconvolver::setChanFlag(const Vector<Bool>& chanflag){
    //ignore if it has not been given a size yet in initminorcycle
    if(itsChanFlag.nelements()==0)
      return;
    if(itsChanFlag.nelements() != chanflag.nelements())
      throw(AipsError("cannot set chan flags for different number of channels"));
    itsChanFlag =chanflag;

  }
  Vector<Bool> SynthesisDeconvolver::getChanFlag(){
    return itsChanFlag;
  }
  void SynthesisDeconvolver::setRobustStats(const Record& rec){
    itsRobustStats=Record();
    itsRobustStats=rec;

  }
  Record SynthesisDeconvolver::getRobustStats(){
    return itsRobustStats;
  }

  Record SynthesisDeconvolver::interactiveGUI(Record& iterRec)
  {
    LogIO os( LogOrigin("SynthesisDeconvolver","interactiveGUI",WHERE) );
    Record returnRecord;

    try {

      // Check that required parameters are present in the iterRec.
      Int niter=0,cycleniter=0,iterdone;
      Float threshold=0.0, cyclethreshold=0.0;
      if( iterRec.isDefined("niter") &&
	  iterRec.isDefined("cycleniter") &&
	  iterRec.isDefined("threshold") &&
	  iterRec.isDefined("cyclethreshold") &&
	  iterRec.isDefined("iterdone") )
	{
	  iterRec.get("niter", niter);
	  iterRec.get("cycleniter", cycleniter);
	  iterRec.get("threshold", threshold);
	  iterRec.get("cyclethreshold", cyclethreshold);
	  iterRec.get("iterdone",iterdone);
	}
      else throw(AipsError("SD::interactiveGui() needs valid niter, cycleniter, threshold to start up."));
<<<<<<< HEAD
      
      if( ! itsImages ) itsImages = makeImageStore( itsImageName, itsNoRequireSumwt );
      
=======

      if( ! itsImages ) itsImages = makeImageStore( itsImageName );

>>>>>>> 16629410
      //      SDMaskHandler masker;
      String strthresh = String::toString(threshold)+"Jy";
      String strcycthresh = String::toString(cyclethreshold)+"Jy";

      if( itsMaskString.length()>0 ) {
	  itsMaskHandler->fillMask( itsImages, itsMaskString );
      }

      Int iterleft = niter - iterdone;
      if( iterleft<0 ) iterleft=0;

      Int stopcode = itsMaskHandler->makeInteractiveMask( itsImages, iterleft, cycleniter, strthresh, strcycthresh );

      Quantity qa;
      casacore::Quantity::read(qa,strthresh);
      threshold = qa.getValue(Unit("Jy"));
      casacore::Quantity::read(qa,strcycthresh);
      cyclethreshold = qa.getValue(Unit("Jy"));

      itsIsMaskLoaded=true;

      returnRecord.define( RecordFieldId("actioncode"), stopcode );
      returnRecord.define( RecordFieldId("niter"), iterdone + iterleft );
      returnRecord.define( RecordFieldId("cycleniter"), cycleniter );
      returnRecord.define( RecordFieldId("threshold"), threshold );
      returnRecord.define( RecordFieldId("cyclethreshold"), cyclethreshold );

    } catch(AipsError &x) {
      throw( AipsError("Error in Interactive GUI : "+x.getMesg()) );
    }
    return returnRecord;
  }


  void SynthesisDeconvolver::setMinorCycleControl(const Record& minorCycleControlRec){
    //Don't know what itsloopcontroller does not need a const record;
    Record lala=minorCycleControlRec;
    itsLoopController.setCycleControls(lala);

  }

  Record SynthesisDeconvolver::executeMinorCycle(Record& minorCycleControlRec)
  {
    // LogIO os( LogOrigin("SynthesisDeconvolver","executeMinorCycle",WHERE) );


    //    itsImages->printImageStats();
    SynthesisUtilMethods::getResource("Start Deconvolver");
    ///if cube execute cube deconvolution...check on residual shape as itsimagestore return 0 shape sometimes
    if(!itsImages)
      throw(AipsError("Initminor Cycle has not been called yet"));
    if(itsImages->residual()->shape()[3]> 1){
     return  executeCubeMinorCycle(minorCycleControlRec);
    }

    //  os << "---------------------------------------------------- Run Minor Cycle Iterations  ---------------------------------------------" << LogIO::POST;
    return executeCoreMinorCycle(minorCycleControlRec);
    SynthesisUtilMethods::getResource("End Deconvolver");
  }
  Record SynthesisDeconvolver::executeCoreMinorCycle(Record& minorCycleControlRec)
  {

    Record returnRecord;
    try {
      //      if ( !itsIsInteractive ) setAutoMask();
      //cerr << "MINORCYCLE control Rec " << minorCycleControlRec << endl;
      itsLoopController.setCycleControls(minorCycleControlRec);
      bool automaskon (false);
      if (itsAutoMaskAlgorithm=="multithresh") {
        automaskon=true;
      }
      //itsDeconvolver->deconvolve( itsLoopController, itsImages, itsDeconvolverId, automaskon, itsFastNoise );
      // include robust stats rec
      itsDeconvolver->deconvolve( itsLoopController, itsImages, itsDeconvolverId, automaskon, itsFastNoise, itsRobustStats );

      returnRecord = itsLoopController.getCycleExecutionRecord();

      //scatterModel(); // This is a no-op for the single-node case.

      itsImages->releaseLocks();

    } catch(AipsError &x) {
      throw( AipsError("Error in running Minor Cycle : "+x.getMesg()) );
    }



    return returnRecord;
  }
  Record SynthesisDeconvolver::executeCubeMinorCycle(Record& minorCycleControlRec, const Int AutoMaskFlag)
  {
        LogIO os( LogOrigin("SynthesisDeconvolver","executeCubeMinorCycle",WHERE) );
    Record returnRecord;
    Int doAutoMask=AutoMaskFlag;

    SynthesisUtilMethods::getResource("Start Deconvolver");

    try {
      //      if ( !itsIsInteractive ) setAutoMask();
      if(doAutoMask < 1){
	itsLoopController.setCycleControls(minorCycleControlRec);
      }
      else if(doAutoMask==1){
	minorCycleControlRec=itsPreviousIterBotRec_p;
      }
      CubeMinorCycleAlgorithm cmc;
      //casa::applicator.defineAlgorithm(cmc);
      ///argv and argc are needed just to callthe right overloaded init
      Int argc=1;
      char **argv=nullptr;
      applicator.init(argc, argv);
      if(applicator.isController()){
        os << ((AutoMaskFlag != 1) ? "---------------------------------------------------- Run Minor Cycle Iterations  ---------------------------------------------" : "---------------------------------------------------- Run Automask  ---------------------------------------------" )<< LogIO::POST;
        /*{///TO BE REMOVED
          LatticeExprNode le( sum( *(itsImages->mask()) ) );
          os << LogIO::WARN << "#####Sum of mask BEFORE minor cycle " << le.getFloat() << endl;
            }
        */
        Timer tim;
        tim.mark();
        //itsImages->printImageStats();
        // Add itsIterdone to be sent to child processes ...needed for automask
        //cerr << "before record " << itsIterDone << " loopcontroller " << itsLoopController.getIterDone() << endl;
        minorCycleControlRec.define("iterdone", itsIterDone);
	if(doAutoMask < 0) // && itsPreviousIterBotRec_p.nfields() >0)
	  doAutoMask=0;
	minorCycleControlRec.define("onlyautomask",doAutoMask);
        if(itsPosMask){
          minorCycleControlRec.define("posmaskname", itsPosMask->name());
        }
	//Int numprocs = applicator.numProcs();
        //cerr << "Number of procs: " << numprocs << endl;

          Int numchan=itsImages->residual()->shape()[3];
          Vector<Int> startchans;
          Vector<Int> endchans;
          Int numblocks=numblockchans(startchans, endchans);
          String psfname=itsImages->psf()->name();

          Float psfsidelobelevel=itsImages->getPSFSidelobeLevel();
          String residualname=itsImages->residual()->name();
          String maskname=itsImages->mask()->name();
          String modelname=itsImages->model()->name();
          ////Need the pb too as calcrobustrms in SynthesisDeconvolver uses it
          String pbname="";
          if(itsImages->hasPB())
            pbname=itsImages->pb()->name();
          itsImages->releaseLocks();
          ///in lieu of = operator go via record
          // need to create a proper = operator for SynthesisParamsDeconv
          SynthesisParamsDeconv decpars;
          ///Will have to create a = operator...right now kludging
          ///from record has a check that has to be bypassed for just the
          /// usage as a = operator
          {
            String tempMaskString= itsDecPars.maskString;
            itsDecPars.maskString="";
            decpars.fromRecord(itsDecPars.toRecord());
            //return itsDecPars back to its original state
            itsDecPars.maskString=tempMaskString;
          }
          ///remove starting model as already dealt with in this deconvolver
          decpars.startModel="";
          ///masking is dealt already by this deconvolver so mask image
          //is all that is needed which is sent as maskname to subdeconvolver
          decpars.maskString="";
          (decpars.maskList).resize();
          Record decParsRec = decpars.toRecord();

          /////Now we loop over channels and deconvolve each
          ///If we do want to do block of channels rather than 1 channel
          ///at a time chanRange can take that and the trigger to call this
          ///function in executeMinorCycle has to change.
          Int rank(0);
          Bool assigned;
          Bool allDone(false);
          Vector<Int> chanRange(2);
          //Record beamsetRec;
          Vector<Bool> retvals(numblocks, False);
          Vector<Bool> chanFlag(0);
          if(itsChanFlag.nelements()==0){
            itsChanFlag.resize(numchan);
            itsChanFlag.set(False);
          }
	  Record chanflagRec;
          Int indexofretval=0;
          for (Int k=0; k < numblocks; ++k) {
            //os << LogIO::DEBUG1 << "deconvolving channel "<< k << LogIO::POST;
            assigned=casa::applicator.nextAvailProcess(cmc, rank);
            //cerr << "assigned "<< assigned << endl;
            while(!assigned) {
              //cerr << "SErial ? " << casa::applicator.isSerial() << endl;
              rank = casa::applicator.nextProcessDone(cmc, allDone);
              //cerr << "while rank " << rank << endl;
              //receiving output of CubeMinorCycleAlgorithm::put
              //#1
              Vector<Int> chanRangeProcessed;
              casa::applicator.get(chanRangeProcessed);
              //#2

              Record chanflagRec;
	      casa::applicator.get(chanflagRec);

              //#3
              Record retval;
              casa::applicator.get(retval);

	      Vector<Bool> retchanflag;
	      chanflagRec.get("chanflag", retchanflag);
	      if(retchanflag.nelements() >0)
		itsChanFlag(Slice(chanRangeProcessed[0], chanRangeProcessed[1]-chanRangeProcessed[0]+1))=retchanflag;
	      Record substats=chanflagRec.asRecord("statsrec");
	      setSubsetRobustStats(substats, chanRangeProcessed[0], chanRangeProcessed[1], numchan);

              retvals(indexofretval)=(retval.nfields() > 0);
              ++indexofretval;
              ///might need to merge these retval
	      if(doAutoMask <1)
		mergeReturnRecord(retval, returnRecord, chanRangeProcessed[0]);
              /*if(retval.nfields())
                cerr << k << "deconv rank " << rank << " successful " << endl;
               else
                cerr << k << "deconv rank " << rank << " failed " << endl;
              */
              //cerr <<"rank " << rank << " return rec "<< retval << endl;
              assigned = casa::applicator.nextAvailProcess(cmc, rank);

            }

            ///send process info
            // put dec sel params #1
            applicator.put(decParsRec);
            // put itercontrol  params #2
            applicator.put(minorCycleControlRec);
            // put which channel to process #3
            chanRange[0]=startchans[k];  chanRange[1]=endchans[k];
            applicator.put(chanRange);
            // psf  #4
            applicator.put(psfname);
            // residual #5
            applicator.put(residualname);
            // model #6
            applicator.put(modelname);
            // mask #7
            applicator.put(maskname);
            //pb #8
            applicator.put(pbname);
            //#9 psf side lobe
            applicator.put(psfsidelobelevel);
            //# put chanflag
            chanFlag.resize();
            chanFlag=itsChanFlag(IPosition(1, chanRange[0]), IPosition(1, chanRange[1]));

            chanflagRec.define("chanflag", chanFlag);
	    Record statrec=getSubsetRobustStats(chanRange[0], chanRange[1]);
	    chanflagRec.defineRecord("statsrec", statrec);
            applicator.put(chanflagRec);
            /// Tell worker to process it
            applicator.apply(cmc);

          }
          // Wait for all outstanding processes to return
          rank = casa::applicator.nextProcessDone(cmc, allDone);
          while (!allDone) {

            Vector<Int> chanRangeProcessed;
            casa::applicator.get(chanRangeProcessed);
            Record chanflagRec;
            casa::applicator.get(chanflagRec);
            Record retval;
            casa::applicator.get(retval);
	    Vector<Bool> retchanflag;
	    chanflagRec.get("chanflag", retchanflag);
	    if(retchanflag.nelements() >0)
              itsChanFlag(Slice(chanRangeProcessed[0], chanRangeProcessed[1]-chanRangeProcessed[0]+1))=retchanflag;
	    Record substats=chanflagRec.asRecord("statsrec");
	    setSubsetRobustStats(substats, chanRangeProcessed[0], chanRangeProcessed[1], numchan);
            retvals(indexofretval)=(retval.nfields() > 0);
            ++indexofretval;
	    if(doAutoMask < 1)
	      mergeReturnRecord(retval, returnRecord, chanRangeProcessed[0]);
            if(retval.nfields() >0)
              //cerr << "deconv remainder rank " << rank << " successful " << endl;
              cerr << "";
            else
              cerr << "deconv remainder rank " << rank << " failed " << endl;

            rank = casa::applicator.nextProcessDone(cmc, allDone);
            if(casa::applicator.isSerial())
              allDone=true;

          }

          if(anyEQ(retvals, False))
            throw(AipsError("one of more section of the cube failed in deconvolution"));
	  if(doAutoMask < 1){
	    itsLoopController.incrementMinorCycleCount(returnRecord.asInt("iterdone"));
	    itsIterDone+=returnRecord.asInt("iterdone");
	  }
	  itsPreviousIterBotRec_p=Record();
	  itsPreviousIterBotRec_p=minorCycleControlRec;
          /*{///TO BE REMOVED
          LatticeExprNode le( sum( *(itsImages->mask()) ) );
          os << LogIO::WARN << "#####Sum of mask AFTER minor cycle " << le.getFloat()  << "loopcontroller iterdeconv " << itsLoopController.getIterDone() << endl;
          }*/

      }///end of if controller
      /////////////////////////////////////////////////

      //scatterModel(); // This is a no-op for the single-node case.

      itsImages->releaseLocks();

    } catch(AipsError &x) {
      //MPI_Abort(MPI_COMM_WORLD, 6);
      throw( AipsError("Error in running Minor Cycle : "+x.getMesg()) );
    }

    SynthesisUtilMethods::getResource("End Deconvolver");

    return returnRecord;
  }

  // Restore Image.
  void SynthesisDeconvolver::restore()
  {
    LogIO os( LogOrigin("SynthesisDeconvolver","restoreImage",WHERE) );

    if( ! itsImages )
      {
	itsImages = makeImageStore( itsImageName, itsNoRequireSumwt );
      }

    SynthesisUtilMethods::getResource("Restoration");

    itsDeconvolver->restore(itsImages);
    itsImages->releaseLocks();

  }

  void SynthesisDeconvolver::mergeReturnRecord(const Record& inRec, Record& outRec, const Int chan){

    ///Something has to be done about what is done in SIIterBot_state::mergeMinorCycleSummary if it is needed
    Matrix<Double> summaryminor(6,0);
    if(outRec.isDefined("summaryminor"))
      summaryminor=Matrix<Double>(outRec.asArrayDouble("summaryminor"));
    Matrix<Double> subsummaryminor;
    if(inRec.isDefined("summaryminor"))
      subsummaryminor=Matrix<Double>(inRec.asArrayDouble("summaryminor"));
    if(subsummaryminor.nelements() !=0){
      ///The 6th element is supposed to be the subimage id
      subsummaryminor.row(5)= subsummaryminor.row(5)+(Double(chan));
      Matrix<Double> newsummary(6, summaryminor.shape()[1]+subsummaryminor.shape()[1]);
      Int ocol=0;
      for (Int col=0; col< summaryminor.shape()[1]; ++col, ++ocol)
        newsummary.column(ocol)=summaryminor.column(col);
      for (Int col=0; col< subsummaryminor.shape()[1]; ++col, ++ocol)
        newsummary.column(ocol)=subsummaryminor.column(col);
      summaryminor.resize(newsummary.shape());
      summaryminor=newsummary;
    }
    outRec.define("summaryminor", summaryminor);
    //cerr << "inRec summ minor " << inRec.asArrayDouble("summaryminor") << endl;
    //cerr << "outRec summ minor " << summaryminor << endl;
    outRec.define("iterdone", Int(inRec.asInt("iterdone")+ (outRec.isDefined("iterdone") ? outRec.asInt("iterdone"): Int(0))));
    outRec.define("maxcycleiterdone", outRec.isDefined("maxcycleiterdone") ? max(inRec.asInt("maxcycleiterdone"), outRec.asInt("maxcycleiterdone")) :inRec.asInt("maxcycleiterdone")) ;

    outRec.define("peakresidual", outRec.isDefined("peakresidual") ? max(inRec.asFloat("peakresidual"), outRec.asFloat("peakresidual")) :inRec.asFloat("peakresidual")) ;

    ///is not necessarily defined it seems
    Bool updatedmodelflag=False;
    if(inRec.isDefined("updatedmodelflag"))
      inRec.get("updatedmodelflag", updatedmodelflag);
    outRec.define("updatedmodelflag", outRec.isDefined("updatedmodelflag") ? updatedmodelflag || outRec.asBool("updatedmodelflag") : updatedmodelflag) ;



  }
  // get channel blocks
  Int SynthesisDeconvolver::numblockchans(Vector<Int>& startchans, Vector<Int>& endchans){
    Int nchan=itsImages->residual()->shape()[3];
    //roughly 8e6 pixel to deconvolve per lock/process is a  minimum
    Int optchan= 8e6/(itsImages->residual()->shape()[0])/(itsImages->residual()->shape()[1]);
    // cerr << "OPTCHAN" << optchan  << endl;
    if(optchan < 10) optchan=10;
    Int nproc= applicator.numProcs() < 2 ? 1 : applicator.numProcs()-1;
    /*if(nproc==1){
      startchans.resize(1);
      endchans.resize(1);
      startchans[0]=0;
      endchans[0]=nchan-1;
      return 1;
      }
    */
    Int blksize= nchan/nproc > optchan ? optchan : Int( std::floor(Float(nchan)/Float(nproc)));
    if(blksize< 1) blksize=1;
    Int nblk=Int(nchan/blksize);
    startchans.resize(nblk);
    endchans.resize(nblk);
    for (Int k=0; k < nblk; ++k){
      startchans[k]= k*blksize;
      endchans[k]=(k+1)*blksize-1;
    }
    if(endchans[nblk-1] < (nchan-1)){
      startchans.resize(nblk+1,True);
      startchans[nblk]=endchans[nblk-1]+1;
      endchans.resize(nblk+1,True);
      endchans[nblk]=nchan-1;
      ++nblk;
    }
    //cerr << "nblk " << nblk << " beg " << startchans << " end " << endchans << endl;
    return nblk;
  }

  // pbcor Image.
  void SynthesisDeconvolver::pbcor()
  {
    LogIO os( LogOrigin("SynthesisDeconvolver","pbcor",WHERE) );

    if( ! itsImages )
      {
	itsImages = makeImageStore( itsImageName, itsNoRequireSumwt );
      }

    itsDeconvolver->pbcor(itsImages);
    itsImages->releaseLocks();

  }



  /////////////////////////////////////////////////////////////////////////////////////////////////////////////////////////
  ////    Internal Functions start here.  These are not visible to the tool layer.
  /////////////////////////////////////////////////////////////////////////////////////////////////////////////////////////

  std::shared_ptr<SIImageStore> SynthesisDeconvolver::makeImageStore( String imagename, Bool noRequireSumwt )
  {
    std::shared_ptr<SIImageStore> imstore;
    if( itsDeconvolver->getAlgorithmName() == "mtmfs" )
      {  imstore.reset( new SIImageStoreMultiTerm( imagename, itsDeconvolver->getNTaylorTerms(), true, noRequireSumwt ) ); }
    else
      {  imstore.reset( new SIImageStore( imagename, true, noRequireSumwt ) ); }

    return imstore;

  }


  // #############################################
  // #############################################
  // #############################################
  // #############################################

  // Set a starting model.
  void SynthesisDeconvolver::setStartingModel()
  {
    LogIO os( LogOrigin("SynthesisDeconvolver","setStartingModel",WHERE) );

    if(itsAddedModel==true) {return;}

    try
      {

	if( itsStartingModelNames.nelements()>0 && itsImages )
	  {
	    //	    os << "Setting " << itsStartingModelNames << " as starting model for deconvolution " << LogIO::POST;
	    itsImages->setModelImage( itsStartingModelNames );
	  }

	itsAddedModel=true;

      }
    catch(AipsError &x)
      {
	throw( AipsError("Error in setting  starting model for deconvolution: "+x.getMesg()) );
      }

  }

  // Set mask
  Bool SynthesisDeconvolver::setupMask()
  {

    ////Remembet this has to be called only after initMinorCycle
    LogIO os( LogOrigin("SynthesisDeconvolver","setupMask",WHERE) );
    if(!itsImages)
      throw(AipsError("Initminor Cycle has not been called yet"));
    Bool maskchanged=False;
    //debug
    if( itsIsMaskLoaded==false ) {
      // use mask(s)
      if(  itsMaskList[0] != "" || itsMaskType == "pb" || itsAutoMaskAlgorithm != "" ) {
        // Skip automask for non-interactive mode.
        if ( itsAutoMaskAlgorithm != "") { // && itsIsInteractive) {
	  os << "[" << itsImages->getName() << "] Setting up an auto-mask"<<  ((itsPBMask>0.0)?" within PB mask limit ":"") << LogIO::POST;
          ////For Cubes this is done in CubeMinorCycle
	  //cerr << this << "SETUP mask " << itsRobustStats << endl;
          if(itsImages->residual()->shape()[3] ==1)
            setAutoMask();
	  else if((itsImages->residual()->shape()[3] >1)){
	    Record dummy;
	    executeCubeMinorCycle(dummy, 1);
	  }
          /***
          if ( itsPBMask > 0.0 ) {
            itsMaskHandler->autoMaskWithinPB( itsImages, itsAutoMaskAlgorithm, itsMaskThreshold, itsFracOfPeak, itsMaskResolution, itsMaskResByBeam, itsPBMask);
          }
          else {
            cerr<<"automask by automask.."<<endl;
            itsMaskHandler->autoMask( itsImages, itsAutoMaskAlgorithm, itsMaskThreshold, itsFracOfPeak, itsMaskResolution, itsMaskResByBeam);
          }
          ***/
        }
        //else if( itsMaskType=="user" && itsMaskList[0] != "" ) {
        if( itsMaskType=="user" && itsMaskList[0] != "" ) {
	  os << "[" << itsImages->getName() << "] Setting up a mask from " << itsMaskList  <<  ((itsPBMask>0.0)?" within PB mask limit ":"") << LogIO::POST;

          itsMaskHandler->fillMask( itsImages, itsMaskList);
          if( itsPBMask > 0.0 ) {
            itsMaskHandler->makePBMask(itsImages, itsPBMask, True);
          }
        }
        else if( itsMaskType=="pb") {
	  os << "[" << itsImages->getName() << "] Setting up a PB based mask" << LogIO::POST;
          itsMaskHandler->makePBMask(itsImages, itsPBMask);
        }

	os << "----------------------------------------------------------------------------------------------------------------------------------------" << LogIO::POST;

      } else {

        // new im statistics creates an empty mask and need to take care of that case
        Bool emptyMask(False);
        if( itsImages->hasMask() )
          {
            if (itsImages->getMaskSum()==0.0) {
              emptyMask=True;
            }
          }
	if( ! itsImages->hasMask() || emptyMask ) // i.e. if there is no existing mask to re-use...
	  {
            LatticeLocker lock1 (*(itsImages->mask()), FileLocker::Write);
	    if( itsIsInteractive ) itsImages->mask()->set(0.0);
	    else itsImages->mask()->set(1.0);
	    os << "[" << itsImages->getName() << "] Initializing new mask to " << (itsIsInteractive?"0.0 for interactive drawing":"1.0 for the full image") << LogIO::POST;
	  }
	else {
	  os << "[" << itsImages->getName() << "] Initializing to existing mask" << LogIO::POST;
	}

      }

      // If anything other than automasking, don't re-make the mask here.
      if ( itsAutoMaskAlgorithm == "" )
        {	itsIsMaskLoaded=true; }


      // Get the number of mask pixels (sum) and send to the logger.
      Float masksum = itsImages->getMaskSum();
      Float npix = (itsImages->getShape()).product();

      //Int npix2 = 20000*20000*16000*4;
      //Float npix2f = 20000*20000*16000*4;

      //cout << " bigval : " << npix2 << " and " << npix2f << endl;

      os << "[" << itsImages->getName() << "] Number of pixels in the clean mask : " << masksum << " out of a total of " << npix << " pixels. [ " << 100.0 * masksum/npix << " % ]" << LogIO::POST;

      maskchanged=True;
    }
    else {
    }

    itsImages->mask()->unlock();
    return maskchanged;
}

  void SynthesisDeconvolver::setAutoMask()
  {
     //modify mask using automask otherwise no-op
     if ( itsAutoMaskAlgorithm != "" )  {
       itsIterDone += itsLoopController.getIterDone();



       Bool isThresholdReached = itsLoopController.isThresholdReached();
             //cerr << this << " setAuto " << itsRobustStats << endl;
       LogIO os( LogOrigin("SynthesisDeconvolver","setAutoMask",WHERE) );
       os << "Generating AutoMask" << LogIO::POST;
       //os << LogIO::WARN << "#####ItsIterDone value " << itsIterDone << endl;

       //os << "itsMinPercentChnage = " << itsMinPercentChange<< LogIO::POST;
       //cerr << "SUMa of chanFlag before " << ntrue(itsChanFlag) << endl;
       if ( itsPBMask > 0.0 ) {
         //itsMaskHandler->autoMaskWithinPB( itsImages, itsPosMask, itsIterDone, itsChanFlag, itsAutoMaskAlgorithm, itsMaskThreshold, itsFracOfPeak, itsMaskResolution, itsMaskResByBeam, itsNMask, itsAutoAdjust,  itsSidelobeThreshold, itsNoiseThreshold, itsLowNoiseThreshold, itsNegativeThreshold,itsCutThreshold, itsSmoothFactor, itsMinBeamFrac, itsGrowIterations, itsDoGrowPrune, itsMinPercentChange, itsVerbose, itsFastNoise, isThresholdReached, itsPBMask);
         //pass robust stats
         itsMaskHandler->autoMaskWithinPB( itsImages, *itsPosMask, itsIterDone, itsChanFlag, itsRobustStats, itsAutoMaskAlgorithm, itsMaskThreshold, itsFracOfPeak, itsMaskResolution, itsMaskResByBeam, itsNMask, itsAutoAdjust,  itsSidelobeThreshold, itsNoiseThreshold, itsLowNoiseThreshold, itsNegativeThreshold,itsCutThreshold, itsSmoothFactor, itsMinBeamFrac, itsGrowIterations, itsDoGrowPrune, itsMinPercentChange, itsVerbose, itsFastNoise, isThresholdReached, itsPBMask);
       }
       else {
         //itsMaskHandler->autoMask( itsImages, itsPosMask, itsIterDone, itsChanFlag,itsAutoMaskAlgorithm, itsMaskThreshold, itsFracOfPeak, itsMaskResolution, itsMaskResByBeam, itsNMask, itsAutoAdjust, itsSidelobeThreshold, itsNoiseThreshold, itsLowNoiseThreshold, itsNegativeThreshold, itsCutThreshold, itsSmoothFactor, itsMinBeamFrac, itsGrowIterations, itsDoGrowPrune, itsMinPercentChange, itsVerbose, itsFastNoise, isThresholdReached );

        // pass robust stats
        itsMaskHandler->autoMask( itsImages, *itsPosMask, itsIterDone, itsChanFlag, itsRobustStats, itsAutoMaskAlgorithm, itsMaskThreshold, itsFracOfPeak, itsMaskResolution, itsMaskResByBeam, itsNMask, itsAutoAdjust, itsSidelobeThreshold, itsNoiseThreshold, itsLowNoiseThreshold, itsNegativeThreshold, itsCutThreshold, itsSmoothFactor, itsMinBeamFrac, itsGrowIterations, itsDoGrowPrune, itsMinPercentChange, itsVerbose, itsFastNoise, isThresholdReached );
       }
       //cerr <<this << " SETAutoMask " << itsRobustStats << endl;
       //cerr << "SUM of chanFlag AFTER " << ntrue(itsChanFlag) << endl;
     }
  }

  // check if restoring beam is reasonable
  void SynthesisDeconvolver::checkRestoringBeam()
  {
    LogIO os( LogOrigin("SynthesisDeconvolver","checkRestoringBeam",WHERE) );
    //check for a bad restoring beam
    GaussianBeam beam;
<<<<<<< HEAD
    
    if( ! itsImages ) itsImages = makeImageStore( itsImageName, itsNoRequireSumwt );
=======

    if( ! itsImages ) itsImages = makeImageStore( itsImageName );
>>>>>>> 16629410
    ImageInfo psfInfo = itsImages->psf()->imageInfo();
    if (psfInfo.hasSingleBeam()) {
      beam = psfInfo.restoringBeam();
    }
    else if (psfInfo.hasMultipleBeams() && itsUseBeam=="common") {
      beam = CasaImageBeamSet(psfInfo.getBeamSet()).getCommonBeam();
    }
    Double beammaj = beam.getMajor(Unit("arcsec"));
    Double beammin = beam.getMinor(Unit("arcsec"));
    if (std::isinf(beammaj) || std::isinf(beammin)) {
      String msg;
      if (itsUseBeam=="common") {
        msg+="Bad restoring beam using the common beam (at least one of the beam axes has an infinite size)  ";
        throw(AipsError(msg));
      }
    }
    itsImages->releaseLocks();
  }

  // This is for interactive-clean.
  void SynthesisDeconvolver::getCopyOfResidualAndMask( TempImage<Float> &/*residual*/,
                                           TempImage<Float> &/*mask*/ )
  {
    // Actually all I think we need here are filenames JSK 12/12/12
    // resize/shape and copy the residual image and mask image to these in/out variables.
    // Allocate Memory here.
  }
  void SynthesisDeconvolver::setMask( TempImage<Float> &/*mask*/ )
  {
    // Here we will just pass in the new names
    // Copy the input mask to the local main image mask
  }
  void SynthesisDeconvolver::setIterDone(const Int iterdone){
    //cerr << "SETITERDONE iterdone " << iterdone << endl;
    ///this get lost in initMinorCycle
    //itsLoopController.incrementMinorCycleCount(iterdone);
    itsIterDone=iterdone;

  }
  void SynthesisDeconvolver::setPosMask(std::shared_ptr<ImageInterface<Float> > posmask){
    itsPosMask=posmask;

  }

  auto key2Mat = [](const Record& rec, const String& key, const Int npol) {
     Matrix<Double> tmp;
     //cerr << "KEY2mat " << key <<"  "<< rec.asArrayDouble(key).shape() << endl;
     if(rec.asArrayDouble(key).shape().nelements()==1){
       if(rec.asArrayDouble(key).shape()[0] != npol){
	 tmp.resize(1,rec.asArrayDouble(key).shape()[0]);
	 Vector<Double>tmpvec=rec.asArrayDouble(key);
	 tmp.row(0)=tmpvec;
       }
       else{
	 tmp.resize(rec.asArrayDouble(key).shape()[0],1);
	 Vector<Double>tmpvec=rec.asArrayDouble(key);
	 tmp.column(0)=tmpvec;
       }

     }
     else{
       tmp=rec.asArrayDouble(key);
     }
     return tmp;
   };

  Record SynthesisDeconvolver::getSubsetRobustStats(const Int chanBeg, const Int chanEnd){
    Record outRec;
    //cerr << "getSUB " << itsRobustStats << endl;
    if(itsRobustStats.nfields()==0)
      return outRec;
    Matrix<Double> tmp;
    std::vector<String> keys={"min", "max", "rms", "medabsdevmed", "med", "robustrms", "median"};
    for (auto it = keys.begin() ; it != keys.end(); ++it){
      if(itsRobustStats.isDefined(*it)){
	tmp.resize();
	tmp=key2Mat(itsRobustStats, *it, itsImages->residual()->shape()[2]);
	/*
	cerr << "size of " << *it << "   " << itsRobustStats.asArrayDouble(*it).shape() << endl;
	if(itsRobustStats.asArrayDouble(*it).shape().nelements()==1){
	  tmp.resize(1, itsRobustStats.asArrayDouble(*it).shape()[0]);
	  Vector<Double>tmpvec=itsRobustStats.asArrayDouble(*it);
	  tmp.row(0)=tmpvec;

	}
	else
	  tmp=itsRobustStats.asArrayDouble(*it);
	*/
	//	cerr << std::setprecision(12) << tmp[chanBeg] << " bool " <<(tmp[chanBeg]> (C::dbl_max-(C::dbl_max*1e-15))) << endl;
	if(tmp(0,chanBeg)> (C::dbl_max-(C::dbl_max*1e-15)))
	  return Record();
	//cerr << "GETSUB blc "<< IPosition(2, 0, chanBeg)<<  " trc " << IPosition(2, tmp.shape()[0]-1, chanEnd) << " shape " << tmp.shape() << endl;
	outRec.define(*it, tmp(IPosition(2, 0, chanBeg), IPosition(2, tmp.shape()[0]-1, chanEnd)));
      }
    }

    // When itsImages->residual() is called, it (sometimes) creates a read-lock. Release that lock.
    shared_ptr<ImageInterface<Float> > resimg = itsImages->residual();
    itsImages->releaseImage( resimg );

    //cerr <<"chanbeg " << chanBeg << " chanend " << chanEnd << endl;
    //cerr << "GETSUB " << outRec << endl;
    return outRec;
  }

  void SynthesisDeconvolver::setSubsetRobustStats(const Record& inrec, const Int chanBeg, const Int chanEnd, const Int numchan){
    if(inrec.nfields()==0)
      return ;
    Matrix<Double> tmp;
    std::vector<String> keys={"min", "max", "rms", "medabsdevmed", "med", "robustrms", "median"};

    for (auto it = keys.begin() ; it != keys.end(); ++it){
      if(inrec.isDefined(*it)){
	tmp.resize();
	tmp=key2Mat(inrec, *it,itsImages->residual()->shape()[2] );
	Matrix<Double> outvec;
	if(itsRobustStats.isDefined(*it)){
	  outvec=key2Mat(itsRobustStats, *it, itsImages->residual()->shape()[2]);
	}
	else{
	  outvec.resize(itsImages->residual()->shape()[2], numchan);
	  outvec.set(C::dbl_max);
	}


	outvec(IPosition(2, 0, chanBeg), IPosition(2,outvec.shape()[0]-1, chanEnd))=tmp;
	itsRobustStats.define(*it, outvec);
      }
    }

    // When itsImages->residual() is called, it (sometimes) creates a read-lock. Release that lock.
    shared_ptr<ImageInterface<Float> > resimg = itsImages->residual();
    itsImages->releaseImage( resimg );

    //cerr << "SETT " << itsRobustStats << endl;
    //cerr << "SETT::ItsRobustStats " << Vector<Double>(itsRobustStats.asArrayDouble("min")) << endl;
  }
} //# NAMESPACE CASA - END
<|MERGE_RESOLUTION|>--- conflicted
+++ resolved
@@ -507,15 +507,9 @@
 	  iterRec.get("iterdone",iterdone);
 	}
       else throw(AipsError("SD::interactiveGui() needs valid niter, cycleniter, threshold to start up."));
-<<<<<<< HEAD
       
       if( ! itsImages ) itsImages = makeImageStore( itsImageName, itsNoRequireSumwt );
       
-=======
-
-      if( ! itsImages ) itsImages = makeImageStore( itsImageName );
-
->>>>>>> 16629410
       //      SDMaskHandler masker;
       String strthresh = String::toString(threshold)+"Jy";
       String strcycthresh = String::toString(cyclethreshold)+"Jy";
@@ -1131,13 +1125,8 @@
     LogIO os( LogOrigin("SynthesisDeconvolver","checkRestoringBeam",WHERE) );
     //check for a bad restoring beam
     GaussianBeam beam;
-<<<<<<< HEAD
     
     if( ! itsImages ) itsImages = makeImageStore( itsImageName, itsNoRequireSumwt );
-=======
-
-    if( ! itsImages ) itsImages = makeImageStore( itsImageName );
->>>>>>> 16629410
     ImageInfo psfInfo = itsImages->psf()->imageInfo();
     if (psfInfo.hasSingleBeam()) {
       beam = psfInfo.restoringBeam();
