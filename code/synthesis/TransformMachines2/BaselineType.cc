// -*- C++ -*-
//# BaselineType.cc: Implementation of the PhaseGrad class
//# Copyright (C) 1997,1998,1999,2000,2001,2002,2003
//# Associated Universities, Inc. Washington DC, USA.
//#
//# This library is free software; you can redistribute it and/or modify it
//# under the terms of the GNU Library General Public License as published by
//# the Free Software Foundation; either version 2 of the License, or (at your
//# option) any later version.
//#
//# This library is distributed in the hope that it will be useful, but WITHOUT
//# ANY WARRANTY; without even the implied warranty of MERCHANTABILITY or
//# FITNESS FOR A PARTICULAR PURPOSE.  See the GNU Library General Public
//# License for more details.
//#
//# You should have received a copy of the GNU Library General Public License
//# along with this library; if not, write to the Free Software Foundation,
//# Inc., 675 Massachusetts Ave, Cambridge, MA 02139, USA.
//#
//# Correspondence concerning AIPS++ should be addressed as follows:
//#        Internet email: aips2-request@nrao.edu.
//#        Postal address: AIPS++ Project Office
//#                        National Radio Astronomy Observatory
//#                        520 Edgemont Road
//#                        Charlottesville, VA 22903-2475 USA
//#
//# $Id$
//


/* 

The intent of BaselineType Object is two fold

1. Based on the type of the telescope and antenna define an enumerated baseline Type
2. This is also the location where PhaseGrad for the Pointing Table for a given BlType
calculated.

The first point is still an action time to finish. This will allow for CF production
for a truly heterogenous array, such as ALMA.
The second however is what the rest of the code here is accomplishing. We compute
the number of antenna groups that have a clustered pointing value based on nsigma
binning criterion from the user. We then parse the pointing Table and determine the
variance of the antennnas after subtracting the mean pointing direction. We then bin
the antennas based on their deviation from the mean into one of the bins. This defines
our antenna groups. We will then utilize nG + nG C 2 number of phase gradients during
imaging with doPointing=True


 */

#include <synthesis/TransformMachines2/BaselineType.h>
#include <casa/Logging/LogIO.h>
#include <casa/Logging/LogSink.h>
#include <casa/Logging/LogOrigin.h>
#include <scimath/Mathematics/Combinatorics.h>
#include <casa/Arrays/Array.h>
#include <casa/Arrays/ArrayMath.h>
#include <casa/BasicSL/Constants.h>
using namespace casacore;
namespace casa{
  using namespace refim;
  BaselineType::~BaselineType() 
  {
    vectorPhaseGradCalculator_p.resize(0);
  };
  
  // -----------------------------------------------------------------
<<<<<<< HEAD
  BaselineType::BaselineType(): doPointing_p(true), cachedGroups_p(false), vectorPhaseGradCalculator_p(),vbRows_p()
=======
  BaselineType::BaselineType(): doPointing_p(true),cachedGroups_p(false),vectorPhaseGradCalculator_p(),vbRows_p()
>>>>>>> 7e7ee335
  {
    newPhaseGradComputed_p = false;
    vectorPhaseGradCalculator_p.resize(0);
  };

  BaselineType& BaselineType::operator=(const BaselineType& other)
  {
    if(this!=&other)
      {
	vectorPhaseGradCalculator_p = other.vectorPhaseGradCalculator_p;

      }
    return *this;
  
  };
  
  Matrix<Complex> BaselineType::setBLPhaseGrad(const CountedPtr<PointingOffsets>& pointingOffsets_p ,
					       const CountedPtr<CFBuffer>& cfb,
					       const vi::VisBuffer2& vb,
					       const int& row,
					       const double& sigmaDev)
  {
    int myrow=row;
    if(doPointing_p)
      {
<<<<<<< HEAD
	findAntennaGroups(vb,pointingOffsets_p,sigmaDev);
=======
	Vector<Double> poIncrement = pointingOffsets_p->getIncrement();
	Float A2R = 4.848137E-06;
	// Double offsetDeviation = sigmaDev * A2R / (acos(sin(poIncrement[0])*sin(poIncrement[1])) + cos(poIncrement[0])*cos(poIncrement[1])*cos(poIncrement[0] - poIncrement[1]));
	Double offsetDeviation = sigmaDev * A2R / sqrt(poIncrement[0]*poIncrement[0] + poIncrement[1]*poIncrement[1]);

	findAntennaGroups(vb,pointingOffsets_p,offsetDeviation);
>>>>>>> 7e7ee335
	makeVBRow2BLGMap(vb);
      
	if (vectorPhaseGradCalculator_p.nelements() <= (unsigned int) vbRow2BLMap_p[row])
	  {
	    //  cerr<<"vbRow2BLMap_p [row] doP=T "<< vbRow2BLMap_p[row] << " " <<row <<endl;
	    vectorPhaseGradCalculator_p.resize(vbRow2BLMap_p[row]+1,true);
	    for (unsigned int i=0;i<vectorPhaseGradCalculator_p.nelements(); i++)
	      if (vectorPhaseGradCalculator_p[i].null())
		vectorPhaseGradCalculator_p[i]=new PhaseGrad();
	  }
	// if (vectorPhaseGradCalculator_p[vbRow2BLMap_p[myrow]]->needsNewPhaseGrad(pointingOffsets_p,vb,row))
	//   {
	//     cachedGroups_p = false;
	//     findAntennaGroups(vb,pointingOffsets_p,sigmaDev);	    
	//   }
	vectorPhaseGradCalculator_p[vbRow2BLMap_p[myrow]]->ComputeFieldPointingGrad(pointingOffsets_p,cfb,vb,row);
      }
    else
      {
	myrow=0;
	vbRow2BLMap_p.resize(1);
	vbRow2BLMap_p[0]=0;
	if (vectorPhaseGradCalculator_p.nelements() <= (unsigned int) vbRow2BLMap_p[myrow])
	  {
	    //	    cerr<<"vbRow2BLMap_p [row] doP=F "<< vbRow2BLMap_p[myrow] << " " <<myrow <<endl;
	    vectorPhaseGradCalculator_p.resize(1);
	    if (vectorPhaseGradCalculator_p[myrow].null())
	      vectorPhaseGradCalculator_p[myrow]=new PhaseGrad();
	  }
	vectorPhaseGradCalculator_p[vbRow2BLMap_p[myrow]]->ComputeFieldPointingGrad(pointingOffsets_p,cfb,vb,0);    
      }
	
      
     return  vectorPhaseGradCalculator_p[vbRow2BLMap_p[myrow]]->field_phaseGrad_p;
    
  };

  void BaselineType::setCacheGroups(const int& vbRows, const vi::VisBuffer2& vb)
  {
    vbRows_p = vbRows;
    if (vbRows_p == 0)
      {
	vbRows_p = vb.nRows();
	cachedGroups_p = false;
      }
    else if (vbRows_p != vb.nRows())
      {
	vbRows_p = vb.nRows();
	cachedGroups_p = false;
      }
    else
      cachedGroups_p = true;

  }

  Matrix<vector<int> > BaselineType::findAntennaGroups(const vi::VisBuffer2& vb, 
						      const CountedPtr<PointingOffsets>& pointingOffsets_p, 
						      const double& sigmaDev)
    {
      if (doPointing_p==false) return antennaGroups_p;
      else if(!cachedGroups_p)
	{
	  const Int nRows = vb.nRows();
	  vector< vector <double> > antDirPix_l = pointingOffsets_p->fetchAntOffsetToPix(vb, doPointing_p);
	  MVDirection vbdir=vb.direction1()(0).getValue();	
	  Vector<double> phaseDirPix_l = pointingOffsets_p->toPix(vb,vbdir,vbdir);
	  int binsx = 5, binsy = 5;
	  antennaGroups_p.resize(binsx,binsy);
	  antennaPO_p.resize(binsx,binsy);
	  for (int ii=0; ii<binsx; ii++)
	    for (int jj=0; jj<binsy;jj++)
	      {
		antennaGroups_p(ii,jj).resize(0);
		antennaPO_p(ii,jj).resize(4);
		for (int kk=0; kk<4; kk++)
		  antennaPO_p(ii,jj)[kk].resize(0);
	      }
	  
	  Vector<double> pixSum, pixMean, pixAbsDev, pixMinDev, pixMaxDev, pixMedAbsDev;
	  PO_DEBUG_P = SynthesisUtils::getenv("PO_DEBUG",0);
	  // pixSum.resize(4);
	  // pixMean.resize(4);
	  pixAbsDev.resize(4);
	  pixMinDev.resize(4);
	  pixMaxDev.resize(4);
	  pixMedAbsDev.resize(4);
	  /* In order to compute the pointing deviation of the antennas to identify groups,
	     the following is done. We compute the absolute pointing deviation and the median
	     absolute deviation in pointing for the antenna given a visbuffer. once the groups
	     are identified we then put them on a matrix of vector ints containing the antenna
	     index so be used to figure out the baseline groups- PJ */
	  for (int irow=0; irow<4; irow++) 
	    {
	      pixAbsDev[irow] = 0;
	      pixMinDev[irow] = 0;
	      pixMaxDev[irow] = 0;
	    }

	  for (int irow=0; irow<nRows; irow++) 
	    {
	      for (unsigned int ii=0; ii<phaseDirPix_l.size();ii++)
		for (unsigned int jj=0; jj<phaseDirPix_l.size();jj++)
		  {
		    pixAbsDev[ii+2*jj] += abs(antDirPix_l[ii+2*jj][irow] - phaseDirPix_l[ii]); 

		    if(pixMinDev[ii+2*jj] >= abs(antDirPix_l[ii+2*jj][irow] - phaseDirPix_l[ii]))
		      pixMinDev[ii+2*jj]  = abs(antDirPix_l[ii+2*jj][irow] - phaseDirPix_l[ii]);
		    else if (pixMaxDev[ii+2*jj] <= abs(antDirPix_l[ii+2*jj][irow] - phaseDirPix_l[jj]))
		      pixMaxDev[ii+2*jj]  = abs(antDirPix_l[ii+2*jj][irow] - phaseDirPix_l[ii]);
		  }
	    }
	  for (unsigned int ii=0; ii<pixAbsDev.size();ii++)
	    {
	      pixAbsDev[ii] = pixAbsDev[ii]/nRows;
	      pixMedAbsDev[ii] = (pixMaxDev[ii]+pixMinDev[ii])/2 ;
	    }
	  // if (PO_DEBUG_P==1)
	  // 	{
	  // 	  for (int irow=0; irow<nRows; irow++)
	  // 	    {

	  // 	      cerr << "pixSigma : " << pixAbsDev << " medABSDev " << pixMedAbsDev << " pixMinDev " << pixMinDev << " pixMaxDev " << pixMaxDev << endl; 
	  // 	    }
	  // 	}
      
	  for (int irow=0; irow<nRows; irow++) 
	    {
	      int ii,jj,kk,ll;
	      if(pixMedAbsDev[0] == 0 )
		ii = (antDirPix_l[0][irow] - phaseDirPix_l[0])/(sigmaDev);
	      else 
		ii = (antDirPix_l[0][irow] - phaseDirPix_l[0])/(pixMedAbsDev[0]*sigmaDev);
	      if(pixMedAbsDev[1] == 0 )
		jj = (antDirPix_l[1][irow] - phaseDirPix_l[1])/(sigmaDev);
	      else
		jj = (antDirPix_l[1][irow] - phaseDirPix_l[1])/(pixMedAbsDev[0]*sigmaDev);
	      // if (PO_DEBUG_P==1)
	      //   {
	      //     cerr << " ii " << ii << " jj " << jj << " " << antennaGroups_p.shape() << " " << antennaGroups_p(ii,jj).shape()+1 << endl;
	      //     if( ii < -1*int(phaseDirPix_l.size()))
	      // 	ii = -1*(phaseDirPix_l.size());
	      //     else if (ii > int(phaseDirPix_l.size()))
	      // 	ii = phaseDirPix_l.size();
	      
	      //     if( jj < -1*int(phaseDirPix_l.size()))
	      // 	jj = -1*(phaseDirPix_l.size());
	      //     else if (jj > int(phaseDirPix_l.size()))
	      // 	jj = phaseDirPix_l.size();
	      //   }
		       
	       
	      antennaGroups_p(ii+int(binsx/2),jj+int(binsy/2)).push_back(vb.antenna1()[irow]);
	      antennaPO_p(ii+int(binsx/2),jj+int(binsy/2))[0].push_back(antDirPix_l[0][irow]);
	      antennaPO_p(ii+int(binsx/2),jj+int(binsy/2))[1].push_back(antDirPix_l[1][irow]);

	      if(pixMedAbsDev[2] == 0 )
		kk = (antDirPix_l[2][irow] - phaseDirPix_l[0])/(sigmaDev);
	      else
		kk = (antDirPix_l[2][irow] - phaseDirPix_l[0])/(pixMedAbsDev[2]*sigmaDev);

	      if(pixMedAbsDev[3] == 0 )
		ll = (antDirPix_l[3][irow] - phaseDirPix_l[1])/(sigmaDev);
	      else
		ll = (antDirPix_l[3][irow] - phaseDirPix_l[1])/(pixMedAbsDev[3]*sigmaDev);

	      // if (PO_DEBUG_P==1)
	      //   {
	      //     if( kk < -1*int(phaseDirPix_l.size()))
	      // 	kk = -1*(phaseDirPix_l.size());
	      //     else if (kk > int(phaseDirPix_l.size()))
	      // 	kk = phaseDirPix_l.size();
	      //     if( ll < -1*int(phaseDirPix_l.size()))
	      // 	ll = -1*(phaseDirPix_l.size());
	      //     else if (ll > int(phaseDirPix_l.size()))
	      // 	ll = phaseDirPix_l.size();
	      //   }

	      antennaGroups_p(kk+int(binsx/2),ll+int(binsy/2)).push_back(vb.antenna2()[irow]);
	      antennaPO_p(kk+int(binsx/2),ll+int(binsy/2))[2].push_back(antDirPix_l[2][irow]);
	      antennaPO_p(kk+int(binsx/2),ll+int(binsy/2))[3].push_back(antDirPix_l[3][irow]);
	    }

	  //LogIO log_l(LogOrigin("VB2CFBMap", "VB2CFMap::findAntennaGroups[R&D]"));
	  for (int ii=0; ii<2; ii++) // This binning is a bit arbitrary and it looks like its time for some negative indices.
	    for (int jj=0; jj<2;jj++)
	      {
	 
		std::sort(antennaGroups_p(ii,jj).begin(), antennaGroups_p(ii,jj).end());
		auto last = std::unique(antennaGroups_p(ii,jj).begin(), antennaGroups_p(ii,jj).end());
		antennaGroups_p(ii,jj).erase(last, antennaGroups_p(ii,jj).end());

		std::sort(antennaPO_p(ii,jj)[0].begin(), antennaPO_p(ii,jj)[0].end());
		auto last0 = std::unique(antennaPO_p(ii,jj)[0].begin(), antennaPO_p(ii,jj)[0].end());
		antennaPO_p(ii,jj)[0].erase(last0, antennaPO_p(ii,jj)[0].end());

		std::sort(antennaPO_p(ii,jj)[1].begin(), antennaPO_p(ii,jj)[1].end());
		auto last1 = std::unique(antennaPO_p(ii,jj)[1].begin(), antennaPO_p(ii,jj)[1].end());
		antennaPO_p(ii,jj)[1].erase(last1, antennaPO_p(ii,jj)[1].end());

		std::sort(antennaPO_p(ii,jj)[2].begin(), antennaPO_p(ii,jj)[2].end());
		auto last2 = std::unique(antennaPO_p(ii,jj)[2].begin(), antennaPO_p(ii,jj)[2].end());
		antennaPO_p(ii,jj)[2].erase(last2, antennaPO_p(ii,jj)[2].end());

		std::sort(antennaPO_p(ii,jj)[3].begin(), antennaPO_p(ii,jj)[3].end());
		auto last3 = std::unique(antennaPO_p(ii,jj)[3].begin(), antennaPO_p(ii,jj)[3].end());
		antennaPO_p(ii,jj)[3].erase(last3, antennaPO_p(ii,jj)[3].end());

		// for (unsigned int kk=0; kk<antennaGroups_p(ii,jj).size();kk++)
	
		// log_l << "Antenna " << std::to_string(antennaGroups_p(ii,jj)[kk]) << " is present in bin " << std::to_string(ii*2+jj) << LogIO::NORMAL<<LogIO::POST;
	    
	    
	      }
	  // for(int ii=0; ii<5; ii++)
	  //   for(int jj=0; jj<5; jj++)
	  //     if(antennaGroups_p(ii,jj).size() >0)
	  // 	for(int kk = 0; kk < antennaGroups_p(ii,jj).size();kk++)
	  // 	  cerr << "Groups no : "<< ii*5+jj <<" "<< antennaGroups_p(ii,jj)[kk] << endl;
	  // 	// <<" Antenna PO Groups shape "<< antennaPO_p.size();
	  cacheAntGroups(antennaGroups_p);
	  return antennaGroups_p;
	}
      else
	{ 
	  // cerr<<"Utilizing cachedAntennaGroups_p"<<endl;
	  return cachedAntennaGroups_p;
	}

    }


  void BaselineType::cacheAntGroups(const Matrix<vector<int> > antennaGroups_p)
  {
    
    const int nx = antennaGroups_p.ncolumn(), ny = antennaGroups_p.nrow();
    cachedAntennaGroups_p.resize(nx,ny);
    cachedAntennaPO_p.resize(nx,ny);
    for (int ii=0; ii < nx; ii++)
      for (int jj=0; jj < ny; jj++)      
	{
	  int vecLen = antennaGroups_p(ii,jj).size();
	  cachedAntennaGroups_p(ii,jj).resize(vecLen);
	  cachedAntennaPO_p(ii,jj).resize(4);
	  cachedAntennaPO_p(ii,jj)[0].resize(vecLen);
	  cachedAntennaPO_p(ii,jj)[1].resize(vecLen);
	  cachedAntennaPO_p(ii,jj)[2].resize(vecLen);
	  cachedAntennaPO_p(ii,jj)[3].resize(vecLen);

	  for (int kk=0; kk<vecLen; kk++)
	    {
	      cachedAntennaGroups_p(ii,jj)[kk] = antennaGroups_p(ii,jj)[kk];
	      // cachedAntennaPO_p(ii,jj)[0][kk] = antennaPO_p(ii,jj)[0][kk];
	      // cachedAntennaPO_p(ii,jj)[1][kk] = antennaPO_p(ii,jj)[1][kk];
	      // cachedAntennaPO_p(ii,jj)[2][kk] = antennaPO_p(ii,jj)[2][kk];
	      // cachedAntennaPO_p(ii,jj)[3][kk] = antennaPO_p(ii,jj)[3][kk];
	    }
	}
    cachedGroups_p=true;

  }


  void BaselineType::makeVBRow2BLGMap(const vi::VisBuffer2& vb) 
  // const Matrix<vector<int> >& antennaGroups_p)
  {

    /* The goal here is take the antenna groups given a vb and return a baseline group
       map for every VB row. This will then allow for the computation of the phase grad
       once per phase grad per vb. */

    const Int nRows=vb.nRows(); 
    const Int nx = cachedAntennaGroups_p.ncolumn(), ny = cachedAntennaGroups_p.nrow();
    Int numAntGroups=0;
    vector<int> mapAntType1, mapAntType2;
    const Vector<Int> antenna1 = vb.antenna1(), antenna2 = vb.antenna2();

    mapAntGrp_p.resize(nx,ny);
    mapAntType1.resize(nRows);
    mapAntType2.resize(nRows);
    vbRow2BLMap_p.resize(nRows);

    for (int ii=0; ii < nx; ii++)
      for (int jj=0; jj < ny; jj++)      
	{
	  mapAntGrp_p(ii,jj)=0;
	  if(cachedAntennaGroups_p(ii,jj).size() > 0)
	    {
	      numAntGroups++;
	      mapAntGrp_p(ii,jj) = numAntGroups;
	    }
	}

    // cout<<"mapAntGrp "<<mapAntGrp_p<<endl;

    mapBLGroup_p.resize(numAntGroups,numAntGroups);
    for (int ii=0; ii < numAntGroups; ii++)
      for (int jj=0; jj < numAntGroups; jj++)
	mapBLGroup_p(ii,jj) = ii*numAntGroups+jj;

    // cout<<"mapBLGrp "<<mapBLGroup_p<<endl;

      
    // LogIO log_l(LogOrigin("VB2CFBMap", "makeVBRow2BLGMap[R&D]"));
    // log_l << "Number of Baseline Groups found " << (numAntGroups + (numAntGroups*(numAntGroups-1))/2) << LogIO::POST;

    for (int kk=0; kk<nRows;kk++)
      {
	for (int ii=0; ii < nx; ii++)
	  for (int jj=0; jj < ny; jj++)      
	    {
	      int n=cachedAntennaGroups_p(ii,jj).size();
	      if( n> 0)
		for(int tt=0; tt < n; tt++)
		  {
		    if(antenna1[kk] == (cachedAntennaGroups_p(ii,jj))[tt])
		      mapAntType1[kk] = mapAntGrp_p(ii,jj);
		    // else
		    // 	mapAntType2[kk] = -1;
			
		    if(antenna2[kk] == (cachedAntennaGroups_p(ii,jj))[tt])
		      mapAntType1[kk] = mapAntGrp_p(ii,jj);
		    // else
		    // 	mapAntType2[kk] = -1;
		  }
	    }   

      }

    // cout << "Baseline Groups for vb Row are as follows : ";
    // for(int ii = 0; ii < mapAntType1.size(); ii++)
    // 	cout<<mapAntType1[ii]<<"  "<<mapAntType2[ii]<<" " <<ii <<endl;
    // cout<<endl<<"#############################################"<<endl;

     
      
    for (int kk=0; kk<nRows;kk++)
      if ((mapAntType1[kk]>=0) && (mapAntType2[kk]>=0)) vbRow2BLMap_p[kk] = mapBLGroup_p(mapAntType1[kk],mapAntType2[kk]);
      else vbRow2BLMap_p[kk] = -1;

    // for (int kk=0; kk<nRows();kk++)
    // 	for (int ii=0; ii < numAntGroups; ii++)
    // 	  for (int jj=ii; jj < numAntGroups; jj++)      
    // 	    {
    // 	      mapBLType.push_back(mapBLGroup(mapAntType1(kk),jj))
	      
      
    // return vbRow2BLMap_p;
      

  }
  


  int BaselineType::numPhaseGrads(const int& nG)
  {
    if(nG<2)
      return nG;
    else
      return nG + Combinatorics::choose(nG,2);


  }

};<|MERGE_RESOLUTION|>--- conflicted
+++ resolved
@@ -66,11 +66,8 @@
   };
   
   // -----------------------------------------------------------------
-<<<<<<< HEAD
-  BaselineType::BaselineType(): doPointing_p(true), cachedGroups_p(false), vectorPhaseGradCalculator_p(),vbRows_p()
-=======
-  BaselineType::BaselineType(): doPointing_p(true),cachedGroups_p(false),vectorPhaseGradCalculator_p(),vbRows_p()
->>>>>>> 7e7ee335
+
+  BaselineType::BaselineType(): doPointing_p(true), cachedGroups_p(false), vectorPhaseGradCalculator_p(), vbRows_p()
   {
     newPhaseGradComputed_p = false;
     vectorPhaseGradCalculator_p.resize(0);
@@ -96,16 +93,36 @@
     int myrow=row;
     if(doPointing_p)
       {
-<<<<<<< HEAD
-	findAntennaGroups(vb,pointingOffsets_p,sigmaDev);
-=======
+	Float A2R = 4.848137E-06;
 	Vector<Double> poIncrement = pointingOffsets_p->getIncrement();
-	Float A2R = 4.848137E-06;
+	Vector<Double> sumResPO_l;
+	if(cachedGroups_p)
+	  {
+	    unsigned int cachedPOSize_l = cachedPointingOffsets_p.size();
+	    unsigned int poSize_l = (pointingOffsets_p->pullPointingOffsets()).size();
+	    sumResPO_l.resize(2);
+	    sumResPO_l[0]=0;
+	    sumResPO_l[1]=0;
+	    // cerr << "sumResPO_l "<< sumResPO_l << " poSize_l " << poSize_l << " cachedPOSize_l"<< cachedPOSize_l <<endl;
+	    if(poSize_l == cachedPOSize_l)
+	      {
+		Vector < Vector <Double> > residualPointingOffsets_l = cachedPointingOffsets_p - pointingOffsets_p->pullPointingOffsets(); 
+	    	for(unsigned int ii=0; ii < poSize_l; ii++) 
+	    	  sumResPO_l = sumResPO_l + residualPointingOffsets_l[ii];
+	      }
+	    else
+	      {
+	    	cachedGroups_p = false;
+	      }
+	    // cerr << "Sum of the Residual Pointing Offsets "<< sumResPO_l << endl; 
+	  }
+
+	cachedPointingOffsets_p.assign(pointingOffsets_p->pullPointingOffsets());
+
 	// Double offsetDeviation = sigmaDev * A2R / (acos(sin(poIncrement[0])*sin(poIncrement[1])) + cos(poIncrement[0])*cos(poIncrement[1])*cos(poIncrement[0] - poIncrement[1]));
 	Double offsetDeviation = sigmaDev * A2R / sqrt(poIncrement[0]*poIncrement[0] + poIncrement[1]*poIncrement[1]);
-
-	findAntennaGroups(vb,pointingOffsets_p,offsetDeviation);
->>>>>>> 7e7ee335
+	findAntennaGroups(vb,pointingOffsets_p,sigmaDev);
+
 	makeVBRow2BLGMap(vb);
       
 	if (vectorPhaseGradCalculator_p.nelements() <= (unsigned int) vbRow2BLMap_p[row])
@@ -116,12 +133,10 @@
 	      if (vectorPhaseGradCalculator_p[i].null())
 		vectorPhaseGradCalculator_p[i]=new PhaseGrad();
 	  }
-	// if (vectorPhaseGradCalculator_p[vbRow2BLMap_p[myrow]]->needsNewPhaseGrad(pointingOffsets_p,vb,row))
-	//   {
-	//     cachedGroups_p = false;
-	//     findAntennaGroups(vb,pointingOffsets_p,sigmaDev);	    
-	//   }
-	vectorPhaseGradCalculator_p[vbRow2BLMap_p[myrow]]->ComputeFieldPointingGrad(pointingOffsets_p,cfb,vb,row);
+	if(cachedGroups_p)
+	  vectorPhaseGradCalculator_p[vbRow2BLMap_p[myrow]]->ComputeFieldPointingGrad(pointingOffsets_p,cfb,vb,0);
+	else
+	  vectorPhaseGradCalculator_p[vbRow2BLMap_p[myrow]]->ComputeFieldPointingGrad(pointingOffsets_p,cfb,vb,row);
       }
     else
       {
