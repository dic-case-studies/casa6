--- conflicted
+++ resolved
@@ -73,7 +73,6 @@
                 + "overwrite=False"
             )
         # succeed because overwrite=True
-<<<<<<< HEAD
         self.assertTrue(
             exportuvfits(vis=msname, fitsfile=fitsname, overwrite=True),
             "exportuvfits failed but should have succeeded because "
@@ -115,16 +114,7 @@
         self.assertTrue(
             exportuvfits(vis=msname, fitsfile=fitsname),
             "Failed exportuvfits with no SOURCE table"
-        ) 
-=======
-        self.assertTrue(myms.tofits(fitsname, overwrite=True))
-        myms.done()
-        self.assertRaises(Exception, exportuvfits, msname, fitsname, overwrite=False)
-        try:
-            exportuvfits(msname, fitsname, overwrite=True)
-        except Exception as exc:
-            self.fail('Unexpected exception: {}'.format(exc))
->>>>>>> bae43611
+        )
             
 def suite():
     return [exportuvfits_test]        
