//# MSTransformManager.h: This file contains the interface definition of the MSTransformManager class.
//#
//#  CASA - Common Astronomy Software Applications (http://casa.nrao.edu/)
//#  Copyright (C) Associated Universities, Inc. Washington DC, USA 2011, All rights reserved.
//#  Copyright (C) European Southern Observatory, 2011, All rights reserved.
//#
//#  This library is free software; you can redistribute it and/or
//#  modify it under the terms of the GNU Lesser General Public
//#  License as published by the Free software Foundation; either
//#  version 2.1 of the License, or (at your option) any later version.
//#
//#  This library is distributed in the hope that it will be useful,
//#  but WITHOUT ANY WARRANTY, without even the implied warranty of
//#  MERCHANTABILITY or FITNESS FOR A PARTICULAR PURPOSE.  See the GNU
//#  Lesser General Public License for more details.
//#
//#  You should have received a copy of the GNU Lesser General Public
//#  License along with this library; if not, write to the Free Software
//#  Foundation, Inc., 59 Temple Place, Suite 330, Boston,
//#  MA 02111-1307  USA
//# $Id: $

#ifndef MSTransformManager_H_
#define MSTransformManager_H_

// To handle configuration records
#include <casacore/casa/Containers/Record.h>

// To handle variant parameters
#include <stdcasa/StdCasa/CasacSupport.h>

// Measurement Set Selection
#include <ms/MSSel/MSSelection.h>

// casacore::Data handling
#include <mstransform/MSTransform/MSTransformDataHandler.h>

// Regridding
#include <mstransform/MSTransform/MSTransformRegridder.h>

// VisibityIterator / VisibilityBuffer framework
#include <msvis/MSVis/VisibilityIterator2.h>
#include <msvis/MSVis/VisBuffer2.h>
#include <msvis/MSVis/ViFrequencySelection.h>

// TVI framework
#include <msvis/MSVis/ViiLayerFactory.h>
#include <msvis/MSVis/IteratingParameters.h>
#include <msvis/MSVis/AveragingVi2Factory.h>
#include <msvis/MSVis/LayeredVi2Factory.h>
#include <mstransform/TVI/UVContSubTVI.h>
#include <mstransform/TVI/PhaseShiftingTVI.h>

// THis is needed just because of vi::AveragingTvi2::weightToSigma
#include <msvis/MSVis/AveragingTvi2.h>

// To apply hanning smooth
#include <scimath/Mathematics/Smooth.h>

// To apply fft shift
#include <scimath/Mathematics/FFTServer.h>

// To apply 1D interpolations
#include <scimath/Mathematics/InterpolateArray1D.h>

// single dish specific
#include <scimath/Mathematics/Convolver.h>

#include <map>

namespace casa { //# NAMESPACE CASA - BEGIN

// Forward declarations
class MSTransformBufferImpl;
class MSTransformIterator;
class MSTransformIteratorFactory;

// casacore::MS Transform Framework utilities
namespace MSTransformations
{
	// Returns 1/sqrt(wt) or -1, depending on whether wt is positive..
	casacore::Double wtToSigma(casacore::Double wt);
	casacore::Double sigmaToWeight(casacore::Double wt);

	enum InterpolationMethod {
	    // nearest neighbour
	    nearestNeighbour,
	    // linear
	    linear,
	    // cubic
	    cubic,
	    // cubic spline
	    spline,
	    // fft shift
	    fftshift
	  };

	enum WeightingSetup {
		spectrum,
		flags,
		cumSum,
		flat,
		flagSpectrum,
		flagCumSum,
		flagsNonZero,
		flagSpectrumNonZero,
		flagCumSumNonZero
	};

	enum SmoothingSetup {
		plainSmooth,
		plainSmoothSpectrum
	};

	enum dataCol {
		visCube,
		visCubeCorrected,
		visCubeModel,
		visCubeFloat,
		weightSpectrum,
		sigmaSpectrum
	  };

	enum weightTransformation {

		transformWeight,
		transformWeightIntoSigma,
		weightIntoSigma
	};
}

// Forward declarations
struct spwInfo;
struct channelContribution;

// casacore::Map definition
typedef map<casacore::MS::PredefinedColumns,casacore::MS::PredefinedColumns> dataColMap;
typedef map< pair< pair<casacore::uInt,casacore::uInt> , casacore::uInt >,std::vector<casacore::uInt> > baselineMap;
typedef map<casacore::uInt,map<casacore::uInt, casacore::uInt > > inputSpwChanMap;
typedef map<casacore::uInt,vector < channelContribution > >  inputOutputChanFactorMap;
typedef map<casacore::uInt,pair < spwInfo, spwInfo > > inputOutputSpwMap;

// Struct definition
struct channelInfo {

	casacore::Int SPW_id;
	casacore::uInt inpChannel;
	casacore::uInt outChannel;
	casacore::Double CHAN_FREQ;
	casacore::Double CHAN_WIDTH;
	casacore::Double EFFECTIVE_BW;
	casacore::Double RESOLUTION;
	std::vector<casacore::Double> contribFrac;
	std::vector<casacore::Int> contribChannel;
	std::vector<casacore::Int> contribSPW_id;

	channelInfo()
	{
		SPW_id = -1;
		inpChannel = 0;
		outChannel = 0;

		CHAN_FREQ = -1;
		CHAN_WIDTH = -1;
		EFFECTIVE_BW = -1;
		RESOLUTION = -1;
	}

	bool operator<(const channelInfo& right_operand) const
	{
		if (CHAN_FREQ<right_operand.CHAN_FREQ)
		{
			return true;
		}
		else
		{
			return false;
		}
	}

	casacore::Double upperBound() const
	{
		return CHAN_FREQ + 0.5 * std::abs(CHAN_WIDTH);
	}

	casacore::Double lowerBound() const
	{
		return CHAN_FREQ - 0.5 * std::abs(CHAN_WIDTH);
	}

	casacore::Double overlap(const channelInfo& other) const
	{

		// The other channel completely covers this channel
		if ((lowerBound() <= other.lowerBound()) and (upperBound() >= other.upperBound()))
		{
			return 1.0;
		}
		// The other channel is completely covered by this channel
		else if ((lowerBound() >= other.lowerBound()) and (upperBound() <= other.upperBound()))
		{
			return CHAN_WIDTH/other.CHAN_WIDTH;
		}
		// Lower end of this channel is overlapping with the other channel
		else if (lowerBound() < other.lowerBound() && other.lowerBound() < upperBound() && upperBound() < other.upperBound())
		{
			return (upperBound()-other.lowerBound())/other.CHAN_WIDTH;
		}
		// Upper end of this channel is overlapping with the other channel
		else if (other.lowerBound() < lowerBound() && lowerBound() < other.upperBound() && other.upperBound() < upperBound())
		{
			return (other.upperBound()-lowerBound())/other.CHAN_WIDTH;
		}
		else
		{
			return 0.0;
		}

	}
};

struct channelContribution {

	casacore::Int inpSpw;
	casacore::uInt inpChannel;
	casacore::uInt outChannel;
	casacore::Double weight;
	bool flag;

	channelContribution()
	{
		inpSpw = 0;
		inpChannel = 0;
		outChannel = 0;
		weight = 0;
		flag = false;
	}

	channelContribution(casacore::Int inputSpw, casacore::uInt inputChannel, casacore::uInt outputChannel,casacore::Double fraction)
	{
		inpSpw = inputSpw;
		inpChannel = inputChannel;
		outChannel = outputChannel;
		weight = fraction;
		flag = true;
	}
};

struct spwInfo {

	spwInfo()
	{
		initialize(0);
	}

	spwInfo(casacore::uInt nChannels)
	{
		initialize(nChannels);
	}

	spwInfo(casacore::Vector<casacore::Double> &chanFreq,casacore::Vector<casacore::Double> &chanWidth)
	{
		reset(chanFreq,chanWidth);
	}

	void reset(casacore::Vector<casacore::Double> &chanFreq,casacore::Vector<casacore::Double> &chanWidth)
	{
		initialize(chanFreq.size());
		CHAN_FREQ = chanFreq;
		CHAN_WIDTH = chanWidth;
		update();
	}

	void initialize(casacore::uInt nChannels)
	{
		NUM_CHAN = nChannels;
		CHAN_FREQ.resize(nChannels,false);
		CHAN_WIDTH.resize(nChannels,false);
		EFFECTIVE_BW.resize(nChannels,false);
		RESOLUTION.resize(nChannels,false);
		CHAN_FREQ_aux.resize(nChannels,false);
		TOTAL_BANDWIDTH = 0;
		REF_FREQUENCY = 0;
		upperBound = 0;
		lowerBound = 0;
	}

	void update()
	{
		if (CHAN_FREQ(NUM_CHAN - 1) > CHAN_FREQ(0)) {
			upperBound = CHAN_FREQ(NUM_CHAN-1) + 0.5 * std::abs(CHAN_WIDTH(NUM_CHAN-1));
			lowerBound = CHAN_FREQ(0) - 0.5 * std::abs(CHAN_WIDTH(0));
			// ensure width is positive
			for (auto it = CHAN_WIDTH.begin(); it != CHAN_WIDTH.end(); ++it) {
				*it = std::abs(*it);
			}
		}
		else {
			upperBound = CHAN_FREQ(0) + 0.5 * std::abs(CHAN_WIDTH(0));
			lowerBound = CHAN_FREQ(NUM_CHAN-1) - 0.5 * std::abs(CHAN_WIDTH(NUM_CHAN-1));
			// ensure width is negative, may not be the case regridding (without combine)
			// preserves the sign but the width computation is always positive due to use
			// of original combine+regrid cvel code that converts all channels to ascending
			for (auto it = CHAN_WIDTH.begin(); it != CHAN_WIDTH.end(); ++it) {
				if (*it > 0) {
					*it = -*it;
				}
			}
		}

		TOTAL_BANDWIDTH = upperBound - lowerBound;
		REF_FREQUENCY = CHAN_FREQ(0);

		CHAN_FREQ_aux = CHAN_FREQ;
		EFFECTIVE_BW = CHAN_WIDTH;
		RESOLUTION = CHAN_WIDTH;
	}

	void resize(casacore::uInt nChannels)
	{
		NUM_CHAN = nChannels;
		CHAN_FREQ.resize(nChannels,true);
		CHAN_WIDTH.resize(nChannels,true);
		EFFECTIVE_BW.resize(nChannels,true);
		RESOLUTION.resize(nChannels,true);
		CHAN_FREQ_aux.resize(nChannels,true);
		update();
	}

	casacore::uInt NUM_CHAN;
	casacore::Vector<casacore::Double> CHAN_FREQ;
	casacore::Vector<casacore::Double> CHAN_WIDTH;
	casacore::Vector<casacore::Double> EFFECTIVE_BW;
	casacore::Vector<casacore::Double> RESOLUTION;
	casacore::Vector<casacore::Double> CHAN_FREQ_aux;
	casacore::Double TOTAL_BANDWIDTH;
	casacore::Double REF_FREQUENCY;
	casacore::Double upperBound;
	casacore::Double lowerBound;
};

//  MSTransformManager definition
class MSTransformManager
{

	friend class MSTransformBufferImpl;
	friend class MSTransformIterator;
	friend class MSTransformIteratorFactory;

public:

	MSTransformManager();
	MSTransformManager(casacore::Record configuration);

	virtual ~MSTransformManager();

	void initialize();
	void configure(casacore::Record &configuration);

	void open();
	void setup();
	void close();

	void setupBufferTransformations(vi::VisBuffer2 *vb);
	void fillOutputMs(vi::VisBuffer2 *vb);

	// For buffer handling classes (MSTransformIterator)

	// Needed by MSTransformIteratorFactory
	vi::VisibilityIterator2 * getVisIter() {return visibilityIterator_p;}

	// Needed by MSTransformIterator
	casacore::MeasurementSet * getOutputMs () {return outputMs_p;};
	casacore::String getOutputMsName () {return outMsName_p;};

	// Needed by MSTransformBuffer
	vi::VisBuffer2 * getVisBuffer() {return visibilityIterator_p->getVisBuffer();}
	casacore::IPosition getShape();
	casacore::IPosition getTransformedShape(vi::VisBuffer2 *inputVisBuffer);

	// Need by tMSTransformIterator
	dataColMap getDataColMap() { return dataColMap_p;}



protected:

	void parseMsSpecParams(casacore::Record &configuration);
	void parseDataSelParams(casacore::Record &configuration);
	void parseFreqTransParams(casacore::Record &configuration);
	void parseChanAvgParams(casacore::Record &configuration);
	void parseRefFrameTransParams(casacore::Record &configuration);
	void parseFreqSpecParams(casacore::Record &configuration);
	void parsePhaseShiftParams(casacore::Record &configuration);
	void parseTimeAvgParams(casacore::Record &configuration);
	void parseCalParams(casacore::Record &configuration);
	void parseUVContSubParams(casacore::Record &configuration);
	void setSpwAvg(casacore::Record &configuration);
	void parsePolAvgParams(casacore::Record &configuration);
	void parsePointingsInterpolationParams(casacore::Record &configuration);
	void parseAtmCorrectionParams(casacore::Record &configuration);

	// From input MS
	void initDataSelectionParams();
	void getInputNumberOfChannels();

	// To re-grid SPW subtable
	void initRefFrameTransParams();
	casacore::MFrequency::Types determineInputRefFrame();
	casacore::MDirection determinePhaseCenter();
	void regridSpwSubTable();
	void regridAndCombineSpwSubtable();
	/// Regrids one SPW
	void regridSpwAux(casacore::Int spwId, casacore::MFrequency::Types spwInputRefFrame,
			  casacore::Vector<casacore::Double> &inputCHAN_FREQ,
			  casacore::Vector<casacore::Double> &inputCHAN_WIDTH,
			  casacore::Vector<casacore::Double> &originalCHAN_FREQ,
			  casacore::Vector<casacore::Double> &originalCHAN_WIDTH,
			  casacore::Vector<casacore::Double> &regriddedCHAN_FREQ,
			  casacore::Vector<casacore::Double> &regriddedCHAN_WIDTH,
			  string msg);

	void reindexColumn(casacore::ScalarColumn<casacore::Int> &inputCol, casacore::Int value);
	void reindexSourceSubTable();
	void reindexDDISubTable();
	void reindexFeedSubTable();
	void reindexSysCalSubTable();
	void reindexFreqOffsetSubTable();
	void reindexGenericTimeDependentSubTable(const casacore::String& subtabname);

	void separateSpwSubtable();
	void separateFeedSubtable();
	void separateSourceSubtable();
	void separateSyscalSubtable();
	void separateFreqOffsetSubtable();
	void separateCalDeviceSubtable();
	void separateSysPowerSubtable();

	// To average polarization components
	casacore::Int getAveragedPolarizationId();
	void reindexPolarizationIdInDataDesc(casacore::Int newPolarizationId);

	// Setters for Weight-based transformation
	void propagateWeights(bool on);
	void setBufferMode(bool on);
	void setChannelAverageKernel(casacore::uInt mode);
	void setSmoothingKernel(casacore::uInt mode);
	void setSmoothingFourierKernel(casacore::uInt mode);

	// Drop channels with non-uniform width when doing channel average
	void dropNonUniformWidthChannels();

	// From output MS
	void getOutputNumberOfChannels();

	void checkAndPreaverageChannelsIfNeeded(Int spwId,
						Vector<Double> &inputCHAN_FREQ,
						Vector<Double> &inputCHAN_WIDTH,
						const Vector<Double> &originalCHAN_FREQ,
						const Vector<Double> &originalCHAN_WIDTH,
						const Vector<Double> &regriddedCHAN_FREQ,
						const Vector<Double> &regriddedCHAN_WIDTH);
	void doPreAveragingBeforeRegridding(uInt widthFactor, Int spwId,
					    const Vector<Double> &originalCHAN_FREQ,
					    const Vector<Double> &originalCHAN_WIDTH,
					    Vector<Double> &inputCHAN_FREQ,
					    Vector<Double> &inputCHAN_WIDTH);

	// For channel averaging and selection
	void calculateIntermediateFrequencies(casacore::Int spwId,
					      const casacore::Vector<casacore::Double> &inputChanFreq,
					      const casacore::Vector<casacore::Double> &inputChanWidth,
					      casacore::Vector<casacore::Double> &intermediateChanFreq,
					      casacore::Vector<casacore::Double> &intermediateChanWidth);

	void initGridForRegridTClean(const Vector<Double> &originalCHAN_FREQ,
				     const Vector<Double> &regriddedCHAN_FREQ,
				     const Vector<Double> &regriddedCHAN_WIDTH,
				     Double widthFactor);


	void calculateWeightAndSigmaFactors();
	void calculateNewWeightAndSigmaFactors();

	// Column check
	void checkFillFlagCategory();
	void checkFillWeightSpectrum();
	void checkDataColumnsAvailable();
	void checkDataColumnsToFill();
	void colCheckInfo(const casacore::String& inputColName, const casacore::String& outputColName);
	void checkSPWChannelsKnownLimitation();
	void checkCorrelatorPreaveraging();

	// Iterator set-up
	virtual void setIterationApproach();
	void generateIterator();

	void initFrequencyTransGrid(vi::VisBuffer2 *vb);
	void fillIdCols(vi::VisBuffer2 *vb,casacore::RefRows &rowRef);
	void fillDataCols(vi::VisBuffer2 *vb,casacore::RefRows &rowRef);

	void fillWeightCols(vi::VisBuffer2 *vb,casacore::RefRows &rowRef);
	void transformAndWriteSpectrum(	vi::VisBuffer2 *vb,
									casacore::RefRows &rowRef,
									const casacore::Cube<casacore::Float> &inputSpectrum,
									casacore::ArrayColumn<casacore::Float> &outputCubeCol,
									casacore::ArrayColumn<casacore::Float> &outputMatrixCol,
									MSTransformations::weightTransformation weightTransformation,
									bool flushSpectrumCube);

	template <class T> void setTileShape(casacore::RefRows &rowRef,casacore::ArrayColumn<T> &outputDataCol);

	const casacore::Cube<casacore::Float>& getApplicableSpectrum(vi::VisBuffer2 *vb, casacore::MS::PredefinedColumns datacol);
	casacore::ArrayColumn<casacore::Float>& getOutputWeightColumn(vi::VisBuffer2 *vb, casacore::MS::PredefinedColumns datacol);
	const casacore::Cube<casacore::Float>& getWeightSpectrumFromSigmaSpectrum(vi::VisBuffer2 *vb);
	const casacore::Cube<casacore::Float>& getWeightSpectrumFlat(vi::VisBuffer2 *vb);

	// Methods to transform and write vectors

	template <class T> void transformAndWriteNotReindexableVector(	const casacore::Vector<T> &inputVector,
																	casacore::Vector<T> &outputVector,
																	bool constant,
																	casacore::ScalarColumn<T> &outputCol,
																	casacore::RefRows &rowReference);

	template <class T> void transformAndWriteReindexableVector(	const casacore::Vector<T> &inputVector,
																casacore::Vector<T> &outputVector,
																bool constant,
																map<casacore::uInt,casacore::uInt> &inputOutputIndexMap,
																casacore::ScalarColumn<T> &outputCol,
																casacore::RefRows &rowReference);

	bool transformDDIVector(const casacore::Vector<casacore::Int> &inputVector,casacore::Vector<casacore::Int> &outputVector);

	void mapAndAverageVector(	const casacore::Vector<casacore::Double> &inputVector,
								casacore::Vector<casacore::Double> &outputVector);

	void mapAndAverageVector(	const casacore::Vector<bool> &inputVector,
								casacore::Vector<bool> &outputVector);

	// Templates methods to transform vectors that must be available for MSTransformBuffer

	template <class T> bool transformNotReindexableVector(	const casacore::Vector<T> &inputVector,
															casacore::Vector<T> &outputVector,
															bool constant)
	{
		bool transformed = true;

		if ((combinespws_p) or (nspws_p >1))
		{
			if (constant)
			{
				outputVector = inputVector(0);
			}
			else
			{
				mapVector(inputVector,outputVector);
			}
		}
		else
		{
			transformed = false;
		}

		return transformed;
	};

	template <class T> bool transformReindexableVector(	const casacore::Vector<T> &inputVector,
														casacore::Vector<T> &outputVector,
														bool constant,
														map<casacore::uInt,casacore::uInt> &inputOutputIndexMap)
	{
		bool transformed = true;

		if (inputOutputIndexMap.size() == 0)
		{
			transformed = transformNotReindexableVector(inputVector,outputVector,constant);
		}
		else
		{
			if (constant)
			{
				outputVector = inputOutputIndexMap[inputVector(0)];
			}
			else if (combinespws_p)
			{
				mapAndReindexVector(inputVector,outputVector,inputOutputIndexMap);
			}
			else
			{
				reindexVector(inputVector,outputVector,inputOutputIndexMap);
			}
		}

		return transformed;
	};

	template <class T> void mapAndReindexVector(	const casacore::Vector<T> &inputVector,
													casacore::Vector<T> &outputVector,
													map<casacore::uInt,casacore::uInt> &inputOutputIndexMap)
	{
		if (nspws_p <2)
		{
			for (casacore::uInt index=0; index<rowIndex_p.size();index++)
			{
				outputVector(index) = inputOutputIndexMap[inputVector(rowIndex_p[index])];
			}
		}
		else
		{
			casacore::uInt absoluteIndex = 0;
			for (casacore::uInt index=0; index<rowIndex_p.size();index++)
			{
				for (casacore::uInt spwIndex=0;spwIndex < nspws_p; spwIndex++)
				{
					outputVector(absoluteIndex) = inputOutputIndexMap[inputVector(rowIndex_p[index])];
					absoluteIndex += 1;
				}
			}
		}

		return;
	}


	template <class T> void reindexVector(	const casacore::Vector<T> &inputVector,
											casacore::Vector<T> &outputVector,
											map<casacore::uInt,casacore::uInt> &inputOutputIndexMap)
	{
		if (nspws_p <2)
		{
			for (casacore::uInt index=0; index<inputVector.shape()[0];index++)
			{
				outputVector(index) = inputOutputIndexMap[inputVector(index)];
			}
		}
		else
		{
			casacore::uInt absoluteIndex = 0;
			for (casacore::uInt index=0; index<inputVector.shape()[0];index++)
			{
				for (casacore::uInt spwIndex=0;spwIndex < nspws_p; spwIndex++)
				{
					outputVector(absoluteIndex) = inputOutputIndexMap[inputVector(index)];
					absoluteIndex += 1;
				}
			}
		}

		return;
	};

	template <class T> void mapVector(	const casacore::Vector<T> &inputVector,
										casacore::Vector<T> &outputVector)
	{
		if (nspws_p < 2)
		{
			for (casacore::uInt index=0; index<rowIndex_p.size();index++)
			{
				outputVector(index) = inputVector(rowIndex_p[index]);
			}
		}
		else
		{
			casacore::uInt absoluteIndex = 0;
			for (casacore::uInt index=0; index<rowIndex_p.size();index++)
			{
				for (casacore::uInt spwIndex=0;spwIndex < nspws_p; spwIndex++)
				{
					outputVector(absoluteIndex) = inputVector(rowIndex_p[index]);
					absoluteIndex += 1;
				}
			}
		}


		return;
	}

	// ------------------------------------------------------------------------------------
	// Fill the data from an input matrix with shape [nCol,nBaselinesxnSPWsxnScans/nStates]
	// into an output matrix with shape [nCol,nBaselinesxnScans/nStates]
	// ------------------------------------------------------------------------------------
	template <class T> void mapMatrix(	const casacore::Matrix<T> &inputMatrix,casacore::Matrix<T> &outputMatrix)
	{
		// Get number of columns
		casacore::uInt nCols = outputMatrix.shape()(0);

		for (casacore::uInt index=0; index<rowIndex_p.size();index++)
		{
			for (casacore::uInt col = 0; col < nCols; col++)
			{
				outputMatrix(col,index) = inputMatrix(col,rowIndex_p[index]);
			}
		}

		return;
	}


	template <class T> void mapAndAverageMatrix(	const casacore::Matrix<T> &inputMatrix,
													casacore::Matrix<T> &outputMatrix,
													bool convolveFlags=false,
													vi::VisBuffer2 *vb=NULL);
	template <class T> void mapAndScaleMatrix(	const casacore::Matrix<T> &inputMatrix,
												casacore::Matrix<T> &outputMatrix,
												map<casacore::uInt,T> scaleMap,
												casacore::Vector<casacore::Int> spws);
	template <class T> void writeMatrix(	const casacore::Matrix<T> &inputMatrix,
											casacore::ArrayColumn<T> &outputCol,
											casacore::RefRows &rowRef,
											casacore::uInt nBlocks);

	// Methods to transform and write cubes

	template <class T> void writeCube(	const casacore::Cube<T> &inputCube,
										casacore::ArrayColumn<T> &outputCol,
										casacore::RefRows &rowRef);

	void transformCubeOfData(	vi::VisBuffer2 *vb,
								casacore::RefRows &rowRef,
								const casacore::Cube<casacore::Complex> &inputDataCube,
								casacore::ArrayColumn<casacore::Complex> &outputDataCol,
								casacore::ArrayColumn<bool> *outputFlagCol,
								const casacore::Cube<casacore::Float> &inputWeightCube);
	void transformCubeOfData(	vi::VisBuffer2 *vb,
								casacore::RefRows &rowRef,
								const casacore::Cube<casacore::Float> &inputDataCube,
								casacore::ArrayColumn<casacore::Float> &outputDataCol,
								casacore::ArrayColumn<bool> *outputFlagCol,
								const casacore::Cube<casacore::Float> &inputWeightCube);
	void (casa::MSTransformManager::*transformCubeOfDataComplex_p)(	vi::VisBuffer2 *vb,
																		casacore::RefRows &rowRef,
																		const casacore::Cube<casacore::Complex> &inputDataCube,
																		casacore::ArrayColumn<casacore::Complex> &outputDataCol,
																		casacore::ArrayColumn<bool> *outputFlagCol,
																		const casacore::Cube<casacore::Float> &inputWeightCube);
	void (casa::MSTransformManager::*transformCubeOfDataFloat_p)(	vi::VisBuffer2 *vb,
																		casacore::RefRows &rowRef,
																		const casacore::Cube<casacore::Float> &inputDataCube,
																		casacore::ArrayColumn<casacore::Float> &outputDataCol,
																		casacore::ArrayColumn<bool> *outputFlagCol,
																		const casacore::Cube<casacore::Float> &inputWeightCube);

	template <class T> void copyCubeOfData(	vi::VisBuffer2 *vb,
											casacore::RefRows &rowRef,
											const casacore::Cube<T> &inputDataCube,
											casacore::ArrayColumn<T> &outputDataCol,
											casacore::ArrayColumn<bool> *outputFlagCol,
											const casacore::Cube<casacore::Float> &inputWeightCube);

	template <class T> void combineCubeOfData(	vi::VisBuffer2 *vb,
												casacore::RefRows &rowRef,
												const casacore::Cube<T> &inputDataCube,
												casacore::ArrayColumn<T> &outputDataCol,
												casacore::ArrayColumn<bool> *outputFlagCol,
												const casacore::Cube<casacore::Float> &inputWeightCube);

	// Methods to transform data in cubes

	void addWeightSpectrumContribution(	casacore::Double &weight,
										casacore::uInt &pol,
										casacore::uInt &inputChannel,
										casacore::uInt &row,
										const casacore::Cube<casacore::Float> &inputWeightsCube);
	void dontAddWeightSpectrumContribution(	casacore::Double &weight,
											casacore::uInt &pol,
											casacore::uInt &inputChannel,
											casacore::uInt &row,
											const casacore::Cube<casacore::Float> &inputWeightsCube);
	void (casa::MSTransformManager::*addWeightSpectrumContribution_p)(	casacore::Double &weight,
																			casacore::uInt &pol,
																			casacore::uInt &inputChannel,
																			casacore::uInt &row,
																			const casacore::Cube<casacore::Float> &inputWeightsCube);


	void fillWeightsPlane(	casacore::uInt pol,
							casacore::uInt inputChannel,
							casacore::uInt outputChannel,
							casacore::uInt inputRow,
							const casacore::Cube<casacore::Float> &inputWeightsCube,
							casacore::Matrix<casacore::Float> &inputWeightsPlane,
							casacore::Double weight);
	void dontfillWeightsPlane(	casacore::uInt ,
								casacore::uInt ,
								casacore::uInt ,
								casacore::uInt ,
								const casacore::Cube<casacore::Float> &,
								casacore::Matrix<casacore::Float> &,
								casacore::Double ) {return;}
	void (casa::MSTransformManager::*fillWeightsPlane_p)(	casacore::uInt pol,
																casacore::uInt inputChannel,
																casacore::uInt outputChannel,
																casacore::uInt inputRow,
																const casacore::Cube<casacore::Float> &inputWeightsCube,
																casacore::Matrix<casacore::Float> &inputWeightsPlane,
																casacore::Double weight);

	void normalizeWeightsPlane(	casacore::uInt pol,
								casacore::uInt outputChannel,
								casacore::Matrix<casacore::Float> &inputPlaneWeights,
								casacore::Matrix<casacore::Double> &normalizingFactorPlane);
	void dontNormalizeWeightsPlane(	casacore::uInt ,
									casacore::uInt ,
									casacore::Matrix<casacore::Float> &,
									casacore::Matrix<casacore::Double> &) {return;}
	void (casa::MSTransformManager::*normalizeWeightsPlane_p)(	casacore::uInt pol,
																	casacore::uInt outputChannel,
																	casacore::Matrix<casacore::Float> &inputPlaneWeights,
																	casacore::Matrix<casacore::Double> &normalizingFactorPlane);

	template <class T> void averageCubeOfData(	vi::VisBuffer2 *vb,
												casacore::RefRows &rowRef,
												const casacore::Cube<T> &inputDataCube,
												casacore::ArrayColumn<T> &outputDataCol,
												casacore::ArrayColumn<bool> *outputFlagCol,
												const casacore::Cube<casacore::Float> &inputWeightCube);
	template <class T> void smoothCubeOfData(	vi::VisBuffer2 *vb,
												casacore::RefRows &rowRef,
												const casacore::Cube<T> &inputDataCube,
												casacore::ArrayColumn<T> &outputDataCol,
												casacore::ArrayColumn<bool> *outputFlagCol,
												const casacore::Cube<casacore::Float> &inputWeightCube);
	template <class T> void regridCubeOfData(	vi::VisBuffer2 *vb,
												casacore::RefRows &rowRef,
												const casacore::Cube<T> &inputDataCube,
												casacore::ArrayColumn<T> &outputDataCol,
												casacore::ArrayColumn<bool> *outputFlagCol,
												const casacore::Cube<casacore::Float> &inputWeightCube);
	template <class T> void separateCubeOfData(	vi::VisBuffer2 *vb,
												casacore::RefRows &rowRef,
												const casacore::Cube<T> &inputDataCube,
												casacore::ArrayColumn<T> &outputDataCol,
												casacore::ArrayColumn<bool> *outputFlagCol,
												const casacore::Cube<casacore::Float> &inputWeightCube);

	template <class T> void transformAndWriteCubeOfData(	casacore::Int inputSpw,
															casacore::RefRows &rowRef,
															const casacore::Cube<T> &inputDataCube,
															const casacore::Cube<bool> &inputFlagsCube,
															const casacore::Cube<casacore::Float> &inputWeightsCube,
															casacore::IPosition &outputPlaneShape,
															casacore::ArrayColumn<T> &outputDataCol,
															casacore::ArrayColumn<bool> *outputFlagCol);


	void setWeightsPlaneByReference(	casacore::uInt inputRow,
										const casacore::Cube<casacore::Float> &inputWeightsCube,
										casacore::Matrix<casacore::Float> &inputWeightsPlane);
	void dontsetWeightsPlaneByReference(	casacore::uInt ,
											const casacore::Cube<casacore::Float> &,
											casacore::Matrix<casacore::Float> &) {return;}
	void (casa::MSTransformManager::*setWeightsPlaneByReference_p)(	casacore::uInt inputRow,
																		const casacore::Cube<casacore::Float> &inputWeightsCube,
																		casacore::Matrix<casacore::Float> &inputWeightsPlane);

	template <class T> void transformAndWritePlaneOfData(	casacore::Int inputSpw,
															casacore::uInt row,
															casacore::Matrix<T> &inputDataPlane,
															casacore::Matrix<bool> &inputFlagsPlane,
															casacore::Matrix<casacore::Float> &inputWeightsPlane,
															casacore::Matrix<T> &outputDataPlane,
															casacore::Matrix<bool> &outputFlagsPlane,
															casacore::ArrayColumn<T> &outputDataCol,
															casacore::ArrayColumn<bool> *outputFlagCol);
	void setWeightStripeByReference(	casacore::uInt corrIndex,
										casacore::Matrix<casacore::Float> &inputWeightsPlane,
										casacore::Vector<casacore::Float> &inputWeightsStripe);
	void dontSetWeightStripeByReference(	casacore::uInt ,
											casacore::Matrix<casacore::Float> &,
											casacore::Vector<casacore::Float> &) {return;}
	void (casa::MSTransformManager::*setWeightStripeByReference_p)(	casacore::uInt corrIndex,
																		casacore::Matrix<casacore::Float> &inputWeightsPlane,
																		casacore::Vector<casacore::Float> &inputWeightsStripe);

	void setOutputbuffer(casacore::Cube<casacore::Complex> *& dataBufferPointer,casacore::Cube<bool> *& flagBufferPointer);
	void setOutputbuffer(casacore::Cube<casacore::Float> *& dataBufferPointer,casacore::Cube<bool> *& flagBufferPointer);

	template <class T> void bufferOutputPlanes(	casacore::uInt row,
												casacore::Matrix<T> &outputDataPlane,
												casacore::Matrix<bool> &outputFlagsPlane,
												casacore::ArrayColumn<T> &outputDataCol,
												casacore::ArrayColumn<bool> &outputFlagCol);
	template <class T> void bufferOutputPlanesInSlices(	casacore::uInt row,
														casacore::Matrix<T> &outputDataPlane,
														casacore::Matrix<bool> &outputFlagsPlane,
														casacore::ArrayColumn<T> &outputDataCol,
														casacore::ArrayColumn<bool> &outputFlagCol);

	void writeOutputPlanes(	casacore::uInt row,
							casacore::Matrix<casacore::Complex> &outputDataPlane,
							casacore::Matrix<bool> &outputFlagsPlane,
							casacore::ArrayColumn<casacore::Complex> &outputDataCol,
							casacore::ArrayColumn<bool> &outputFlagCol);
	void writeOutputPlanes(	casacore::uInt row,
							casacore::Matrix<casacore::Float> &outputDataPlane,
							casacore::Matrix<bool> &outputFlagsPlane,
							casacore::ArrayColumn<casacore::Float> &outputDataCol,
							casacore::ArrayColumn<bool> &outputFlagCol);
	void (casa::MSTransformManager::*writeOutputPlanesComplex_p)(	casacore::uInt row,
																		casacore::Matrix<casacore::Complex> &outputDataPlane,
																		casacore::Matrix<bool> &outputFlagsPlane,
																		casacore::ArrayColumn<casacore::Complex> &outputDataCol,
																		casacore::ArrayColumn<bool> &outputFlagCol);
	void (casa::MSTransformManager::*writeOutputPlanesFloat_p)(	casacore::uInt row,
																	casacore::Matrix<casacore::Float> &outputDataPlane,
																	casacore::Matrix<bool> &outputFlagsPlane,
																	casacore::ArrayColumn<casacore::Float> &outputDataCol,
																	casacore::ArrayColumn<bool> &outputFlagCol);

	template <class T> void writeOutputPlanesInBlock(	casacore::uInt row,
														casacore::Matrix<T> &outputDataPlane,
														casacore::Matrix<bool> &outputFlagsPlane,
														casacore::ArrayColumn<T> &outputDataCol,
														casacore::ArrayColumn<bool> &outputFlagCol);
	void (casa::MSTransformManager::*writeOutputFlagsPlane_p)(	casacore::Matrix<bool> &outputPlane,
																	casacore::ArrayColumn<bool> &outputCol,
																	casacore::IPosition &outputPlaneShape,
																	casacore::uInt &outputRow);
	void writeOutputFlagsPlane(	casacore::Matrix<bool> &outputPlane,
								casacore::ArrayColumn<bool> &outputCol,
								casacore::IPosition &outputPlaneShape,
								casacore::uInt &outputRow);
	void dontWriteOutputFlagsPlane(	casacore::Matrix<bool> &,
									casacore::ArrayColumn<bool> &,
									casacore::IPosition &,
									casacore::uInt &) {return;}

	template <class T> void writeOutputPlanesInSlices(	casacore::uInt row,
														casacore::Matrix<T> &outputDataPlane,
														casacore::Matrix<bool> &outputFlagsPlane,
														casacore::ArrayColumn<T> &outputDataCol,
														casacore::ArrayColumn<bool> &outputFlagCol);
	template <class T> void writeOutputPlaneSlices(	casacore::Matrix<T> &outputPlane,
													casacore::ArrayColumn<T> &outputDataCol,
													casacore::Slice &sliceX,
													casacore::Slice &sliceY,
													casacore::IPosition &outputPlaneShape,
													casacore::uInt &outputRow);
	template <class T> void writeOutputPlaneReshapedSlices(	casacore::Matrix<T> &outputPlane,
															casacore::ArrayColumn<T> &outputDataCol,
															casacore::Slice &sliceX,
															casacore::Slice &sliceY,
															casacore::IPosition &outputPlaneShape,
															casacore::uInt &outputRow);
	void (casa::MSTransformManager::*writeOutputFlagsPlaneSlices_p)(	casacore::Matrix<bool> &outputPlane,
																			casacore::ArrayColumn<bool> &outputCol,
																			casacore::Slice &sliceX,
																			casacore::Slice &sliceY,
																			casacore::IPosition &outputPlaneShape,
																			casacore::uInt &outputRow);
	void writeOutputFlagsPlaneSlices(	casacore::Matrix<bool> &outputPlane,
										casacore::ArrayColumn<bool> &outputCol,
										casacore::Slice &sliceX,
										casacore::Slice &sliceY,
										casacore::IPosition &outputPlaneShape,
										casacore::uInt &outputRow);
	void dontWriteOutputFlagsPlaneSlices(	casacore::Matrix<bool> &,
											casacore::ArrayColumn<bool> &,
											casacore::Slice &,
											casacore::Slice &,
											casacore::IPosition &,
											casacore::uInt &) {return;}
	void (casa::MSTransformManager::*writeOutputFlagsPlaneReshapedSlices_p)(	casacore::Matrix<bool> &outputPlane,
																					casacore::ArrayColumn<bool> &outputCol,
																					casacore::Slice &sliceX,
																					casacore::Slice &sliceY,
																					casacore::IPosition &outputPlaneShape,
																					casacore::uInt &outputRow);
	void writeOutputFlagsPlaneReshapedSlices(	casacore::Matrix<bool> &outputPlane,
												casacore::ArrayColumn<bool> &outputCol,
												casacore::Slice &sliceX,
												casacore::Slice &sliceY,
												casacore::IPosition &outputPlaneShape,
												casacore::uInt &outputRow);
	void dontWriteOutputPlaneReshapedSlices(	casacore::Matrix<bool> &,
												casacore::ArrayColumn<bool> &,
												casacore::Slice &,
												casacore::Slice &,
												casacore::IPosition &,
												casacore::uInt &) {return;}

	void transformStripeOfData(casacore::Int inputSpw,
				   const casacore::Vector<casacore::Complex> &inputDataStripe,
				   const casacore::Vector<bool> &inputFlagsStripe,
				   const casacore::Vector<casacore::Float> &inputWeightsStripe,
				   casacore::Vector<casacore::Complex> &outputDataStripe,
				   casacore::Vector<bool> &outputFlagsStripe);

	void transformStripeOfData(casacore::Int inputSpw,
				   const casacore::Vector<casacore::Float> &inputDataStripe,
				   const casacore::Vector<bool> &inputFlagsStripe,
				   const casacore::Vector<casacore::Float> &inputWeightsStripe,
				   casacore::Vector<casacore::Float> &outputDataStripe,
				   casacore::Vector<bool> &outputFlagsStripe);

	void (casa::MSTransformManager::*transformStripeOfDataComplex_p)(casacore::Int inputSpw,
									 const casacore::Vector<casacore::Complex> &inputDataStripe,
									 const casacore::Vector<bool> &inputFlagsStripe,
									 const casacore::Vector<casacore::Float> &inputWeightsStripe,
									 casacore::Vector<casacore::Complex> &outputDataStripe,
									 casacore::Vector<bool> &outputFlagsStripe);

	void (casa::MSTransformManager::*transformStripeOfDataFloat_p)(casacore::Int inputSpw,
								       const casacore::Vector<casacore::Float> &inputDataStripe,
								       const casacore::Vector<bool> &inputFlagsStripe,
								       const casacore::Vector<casacore::Float> &inputWeightsStripe,
								       casacore::Vector<casacore::Float> &outputDataStripe,
								       casacore::Vector<bool> &outputFlagsStripe);

	template <class T> void average(casacore::Int inputSpw,
					const casacore::Vector<T> &inputDataStripe,
					const casacore::Vector<bool> &inputFlagsStripe,
					const casacore::Vector<casacore::Float> &inputWeightsStripe,
					casacore::Vector<T> &outputDataStripe,
					casacore::Vector<bool> &outputFlagsStripe);

	template <class T> void simpleAverage(casacore::uInt width,
					      const casacore::Vector<T> &inputData,
					      casacore::Vector<T> &outputData);

	void averageKernel(const casacore::Vector<casacore::Complex> &inputData,
			   const casacore::Vector<bool> &inputFlags,
			   const casacore::Vector<casacore::Float> &inputWeights,
			   casacore::Vector<casacore::Complex> &outputData,
			   casacore::Vector<bool> &outputFlags,
			   casacore::uInt startInputPos,
			   casacore::uInt outputPos,
			   casacore::uInt width);

	void averageKernel(const casacore::Vector<casacore::Float> &inputData,
			   const casacore::Vector<bool> &inputFlags,
			   const casacore::Vector<casacore::Float> &inputWeights,
			   casacore::Vector<casacore::Float> &outputData,
			   casacore::Vector<bool> &outputFlags,
			   casacore::uInt startInputPos,
			   casacore::uInt outputPos,
			   casacore::uInt width);

	void (casa::MSTransformManager::*averageKernelComplex_p)(const casacore::Vector<casacore::Complex> &inputData,
								 const casacore::Vector<bool> &inputFlags,
								 const casacore::Vector<casacore::Float> &inputWeights,
								 casacore::Vector<casacore::Complex> &outputData,
								 casacore::Vector<bool> &outputFlags,
								 casacore::uInt startInputPos,
																	casacore::uInt outputPos,
																	casacore::uInt width);
	void (casa::MSTransformManager::*averageKernelFloat_p)(const casacore::Vector<casacore::Float> &inputData,
							       const casacore::Vector<bool> &inputFlags,
							       const casacore::Vector<casacore::Float> &inputWeights,
							       casacore::Vector<casacore::Float> &outputData,
							       casacore::Vector<bool> &outputFlags,
							       casacore::uInt startInputPos,
							       casacore::uInt outputPos,
																	casacore::uInt width);
	template <class T> void simpleAverageKernel(const casacore::Vector<T> &inputData,
						    const casacore::Vector<bool> &,
						    const casacore::Vector<casacore::Float> &,
						    casacore::Vector<T> &outputData,
						    casacore::Vector<bool> &,
						    casacore::uInt startInputPos,
						    casacore::uInt outputPos,
						    casacore::uInt width);

	template <class T> void flagAverageKernel(const casacore::Vector<T> &inputData,
						  const casacore::Vector<bool> &inputFlags,
						  const casacore::Vector<casacore::Float> &,
						  casacore::Vector<T> &outputData,
						  casacore::Vector<bool> &outputFlags,
						  casacore::uInt startInputPos,
						  casacore::uInt outputPos,
						  casacore::uInt width);

	template <class T> void weightAverageKernel(const casacore::Vector<T> &inputData,
						    const casacore::Vector<bool> &,
						    const casacore::Vector<casacore::Float> &inputWeights,
						    casacore::Vector<T> &outputData,
						    casacore::Vector<bool> &outputFlags,
						    casacore::uInt startInputPos,
						    casacore::uInt outputPos,
						    casacore::uInt width);

	template <class T> void cumSumKernel(const casacore::Vector<T> &inputData,
					     const casacore::Vector<bool> &,
					     const casacore::Vector<casacore::Float> &,
					     casacore::Vector<T> &outputData,
					     casacore::Vector<bool> &,
					     casacore::uInt startInputPos,
					     casacore::uInt outputPos,
					     casacore::uInt width);

	template <class T> void flagWeightAverageKernel(const casacore::Vector<T> &inputData,
							const casacore::Vector<bool> &inputFlags,
							const casacore::Vector<casacore::Float> &inputWeights,
							casacore::Vector<T> &outputData,
							casacore::Vector<bool> &outputFlags,
							casacore::uInt startInputPos,
							casacore::uInt outputPos,
							casacore::uInt width);

	template <class T> void flagCumSumKernel(const casacore::Vector<T> &inputData,
						 const casacore::Vector<bool> &inputFlags,
						 const casacore::Vector<casacore::Float> &,
						 casacore::Vector<T> &outputData,
						 casacore::Vector<bool> &,
						 casacore::uInt startInputPos,
						 casacore::uInt outputPos,
						 casacore::uInt width);

	template <class T> void flagNonZeroAverageKernel(const casacore::Vector<T> &inputData,
							 const casacore::Vector<bool> &inputFlags,
							 const casacore::Vector<casacore::Float> &,
							 casacore::Vector<T> &outputData,
							 casacore::Vector<bool> &,
							 casacore::uInt startInputPos,
							 casacore::uInt outputPos,
							 casacore::uInt width);

	template <class T> void flagWeightNonZeroAverageKernel(const casacore::Vector<T> &inputData,
							       const casacore::Vector<bool> &inputFlags,
							       const casacore::Vector<casacore::Float> &,
							       casacore::Vector<T> &outputData,
							       casacore::Vector<bool> &,
							       casacore::uInt startInputPos,
							       casacore::uInt outputPos,
							       casacore::uInt width);

	template <class T> void flagCumSumNonZeroKernel(const casacore::Vector<T> &inputData,
							const casacore::Vector<bool> &inputFlags,
							const casacore::Vector<casacore::Float> &,
							casacore::Vector<T> &outputData,
							casacore::Vector<bool> &,
							casacore::uInt startInputPos,
							casacore::uInt outputPos,
							casacore::uInt width);


	template <class T> void smooth(casacore::Int inputSpw,
				       const casacore::Vector<T> &inputDataStripe,
				       const casacore::Vector<bool> &inputFlagsStripe,
				       const casacore::Vector<casacore::Float> &inputWeightsStripe,
				       casacore::Vector<T> &outputDataStripe,
				       casacore::Vector<bool> &outputFlagsStripe);

	void smoothKernel(const casacore::Vector<casacore::Complex> &inputData,
			  const casacore::Vector<bool> &inputFlags,
			  const casacore::Vector<casacore::Float> &inputWeights,
			  casacore::Vector<casacore::Complex> &outputData,
			  casacore::Vector<bool> &outputFlags,
			  casacore::uInt outputPos);

	void smoothKernel(const casacore::Vector<casacore::Float> &inputData,
			  const casacore::Vector<bool> &inputFlags,
			  const casacore::Vector<casacore::Float> &inputWeights,
			  casacore::Vector<casacore::Float> &outputData,
			  casacore::Vector<bool> &outputFlags,
			  casacore::uInt outputPos);

	void (casa::MSTransformManager::*smoothKernelComplex_p)(const casacore::Vector<casacore::Complex> &inputData,
								const casacore::Vector<bool> &inputFlags,
								const casacore::Vector<casacore::Float> &inputWeights,
								casacore::Vector<casacore::Complex> &outputData,
								casacore::Vector<bool> &outputFlags,
								casacore::uInt outputPos);

	void (casa::MSTransformManager::*smoothKernelFloat_p)(const casacore::Vector<casacore::Float> &inputData,
							      const casacore::Vector<bool> &inputFlags,
							      const casacore::Vector<casacore::Float> &inputWeights,
							      casacore::Vector<casacore::Float> &outputData,
							      casacore::Vector<bool> &outputFlags,
							      casacore::uInt outputPos);

	template <class T> void plainSmooth(const casacore::Vector<T> &inputData,
					    const casacore::Vector<bool> &inputFlags,
					    const casacore::Vector<casacore::Float> &inputWeights,
					    casacore::Vector<T> &outputData,
					    casacore::Vector<bool> &outputFlags,
					    casacore::uInt outputPos);

	template <class T> void plainSmoothSpectrum(const casacore::Vector<T> &inputData,
						    const casacore::Vector<bool> &inputFlags,
						    const casacore::Vector<casacore::Float> &inputWeights,
						    casacore::Vector<T> &outputData,
						    casacore::Vector<bool> &outputFlags,
						    casacore::uInt outputPos);


	template <class T> void regrid(casacore::Int ,
				       const casacore::Vector<T> &inputDataStripe,
				       const casacore::Vector<bool> &inputFlagsStripe,
				       const casacore::Vector<casacore::Float> &,
				       casacore::Vector<T> &outputDataStripe,
				       casacore::Vector<bool> &outputFlagsStripe);

	void regridCore(casacore::Int inputSpw,
			const casacore::Vector<casacore::Complex> &inputDataStripe,
			const casacore::Vector<bool> &inputFlagsStripe,
			const casacore::Vector<casacore::Float> &inputWeightsStripe,
			casacore::Vector<casacore::Complex> &outputDataStripe,
			casacore::Vector<bool> &outputFlagsStripe);
	void regridCore(casacore::Int inputSpw,
			const casacore::Vector<casacore::Float> &inputDataStripe,
			const casacore::Vector<bool> &inputFlagsStripe,
			const casacore::Vector<casacore::Float> &inputWeightsStripe,
			casacore::Vector<casacore::Float> &outputDataStripe,
			casacore::Vector<bool> &outputFlagsStripe);

	void (casa::MSTransformManager::*regridCoreComplex_p)(casacore::Int inputSpw,
							      const casacore::Vector<casacore::Complex> &inputDataStripe,
							      const casacore::Vector<bool> &inputFlagsStripe,
							      const casacore::Vector<casacore::Float> &inputWeightsStripe,
							      casacore::Vector<casacore::Complex> &outputDataStripe,
							      casacore::Vector<bool> &outputFlagsStripe);

	void (casa::MSTransformManager::*regridCoreFloat_p)(casacore::Int inputSpw,
							    const casacore::Vector<casacore::Float> &inputDataStripe,
							    const casacore::Vector<bool> &inputFlagsStripe,
							    const casacore::Vector<casacore::Float> &inputWeightsStripe,
							    casacore::Vector<casacore::Float> &outputDataStripe,
							    casacore::Vector<bool> &outputFlagsStripe);

	void fftshift(casacore::Int inputSpw,
		      const casacore::Vector<casacore::Complex> &inputDataStripe,
		      const casacore::Vector<bool> &inputFlagsStripe,
		      const casacore::Vector<casacore::Float> &inputWeightsStripe,
		      casacore::Vector<casacore::Complex> &outputDataStripe,
		      casacore::Vector<bool> &outputFlagsStripe);
	void fftshift(casacore::Int inputSpw,
		      const casacore::Vector<casacore::Float> &inputDataStripe,
		      const casacore::Vector<bool> &inputFlagsStripe,
		      const casacore::Vector<casacore::Float> &inputWeightsStripe,
		      casacore::Vector<casacore::Float> &outputDataStripe,
		      casacore::Vector<bool> &outputFlagsStripe);

	template <class T> void interpol1D(casacore::Int inputSpw,
					   const casacore::Vector<T> &inputDataStripe,
					   const casacore::Vector<bool> &inputFlagsStripe,
					   const casacore::Vector<casacore::Float> &,
					   casacore::Vector<T> &outputDataStripe,
					   casacore::Vector<bool> &outputFlagsStripe);

	template <class T> void interpol1Dfftshift(casacore::Int inputSpw,
						   const casacore::Vector<T> &inputDataStripe,
						   const casacore::Vector<bool> &inputFlagsStripe,
						   const casacore::Vector<casacore::Float> &inputWeightsStripe,
						   casacore::Vector<T> &outputDataStripe,
						   casacore::Vector<bool> &outputFlagsStripe);

	template <class T> void interpolateByChannelMap(Int spw,
							const Vector<T> &inputDataStripe,
							const Vector<Bool> &inputFlagsStripe,
							Vector<T> &outputDataStripe,
							Vector<Bool> &outputFlagsStripe);

	template <class T> void averageRegrid(casacore::Int inputSpw,
					      const casacore::Vector<T> &inputDataStripe,
					      const casacore::Vector<bool> &inputFlagsStripe,
					      const casacore::Vector<casacore::Float> &inputWeightsStripe,
					      casacore::Vector<T> &outputDataStripe,
					      casacore::Vector<bool> &outputFlagsStripe);

	template <class T> void smoothRegrid(casacore::Int inputSpw,
					     const casacore::Vector<T> &inputDataStripe,
					     const casacore::Vector<bool> &inputFlagsStripe,
					     const casacore::Vector<casacore::Float> &inputWeightsStripe,
					     casacore::Vector<T> &outputDataStripe,
					     casacore::Vector<bool> &outputFlagsStripe);

	template <class T> void averageSmooth(casacore::Int inputSpw,
					      const casacore::Vector<T> &inputDataStripe,
					      const casacore::Vector<bool> &inputFlagsStripe,
					      const casacore::Vector<casacore::Float> &inputWeightsStripe,
					      casacore::Vector<T> &outputDataStripe,
					      casacore::Vector<bool> &outputFlagsStripe);

	template <class T> void averageSmoothRegrid(casacore::Int inputSpw,
						    const casacore::Vector<T> &inputDataStripe,
						    const casacore::Vector<bool> &inputFlagsStripe,
						    const casacore::Vector<casacore::Float> &inputWeightsStripe,
						    casacore::Vector<T> &outputDataStripe,
						    casacore::Vector<bool> &outputFlagsStripe);

	// The following methods are single dish specific so far
	void smoothFourierFloat(casacore::Int , const casacore::Vector<casacore::Float> &inputDataStripe,
				const casacore::Vector<bool> &inputFlagsStripe,
				const casacore::Vector<casacore::Float> &inputWeightStripe,
				casacore::Vector<casacore::Float> &outputDataStripe,
				casacore::Vector<bool> &outputFlagsStripe);

	void smoothFourierComplex(casacore::Int , const casacore::Vector<casacore::Complex> &inputDataStripe,
				  const casacore::Vector<bool> &inputFlagsStripe,
				  const casacore::Vector<casacore::Float> &inputWeightStripe,
				  casacore::Vector<casacore::Complex> &outputDataStripe,
				  casacore::Vector<bool> &outputFlagsStripe);

	casacore::Convolver<casacore::Float> *getConvolver(casacore::Int const numChan);

	// casacore::MS specification parameters
	casacore::String inpMsName_p;
	casacore::String outMsName_p;
	casacore::String datacolumn_p;
	bool makeVirtualModelColReal_p;
	bool makeVirtualCorrectedColReal_p;
	casacore::Vector<casacore::Int> tileShape_p;

	// casacore::Data selection parameters
	casacore::String arraySelection_p;
	casacore::String fieldSelection_p;
	casacore::String scanSelection_p;
	casacore::String timeSelection_p;
	casacore::String spwSelection_p;
	casacore::String baselineSelection_p;
	casacore::String uvwSelection_p;
	casacore::String polarizationSelection_p;
	casacore::String scanIntentSelection_p;
	casacore::String observationSelection_p;
	casacore::String taqlSelection_p;
	casacore::String feedSelection_p;

	// casacore::Input-Output index maps
	map<casacore::uInt,casacore::uInt> inputOutputObservationIndexMap_p;
	map<casacore::uInt,casacore::uInt> inputOutputArrayIndexMap_p;
	map<casacore::uInt,casacore::uInt> inputOutputScanIndexMap_p;
	map<casacore::uInt,casacore::uInt> inputOutputScanIntentIndexMap_p;
	map<casacore::uInt,casacore::uInt> inputOutputFieldIndexMap_p;
	map<casacore::uInt,casacore::uInt> inputOutputSPWIndexMap_p;
	map<casacore::uInt,casacore::uInt> inputOutputDDIndexMap_p;
	map<casacore::uInt,casacore::uInt> inputOutputAntennaIndexMap_p;
	map<casacore::uInt,casacore::uInt> outputInputSPWIndexMap_p;
	map<casacore::Int,std::vector<casacore::Int> > inputOutputChanIndexMap_p;

	// Frequency transformation parameters
  casacore::uInt nspws_p = 1;
	casacore::Int ddiStart_p = 0;
	bool combinespws_p = false;
	bool enableChanPreAverage_p = false;
	bool channelAverage_p = false;
	bool hanningSmooth_p = false;
	bool refFrameTransformation_p = false;
	casacore::Vector<casacore::Int> freqbin_p = casacore::Vector<Int>(1,-1);
	// For when the interpolation needs to be done the tclean way
	// (output width > 2 input width). CAS-9853, CAS-9852
	bool regridTClean_p = false;
	Vector<Double> regridTCleanCHAN_FREQ_p;
	Vector<Int> regridTCleanChanMap_p;
	casacore::String useweights_p = "flags";
	casacore::uInt weightmode_p = MSTransformations::flags;
	// Options are: nearest, linear, cubic, spline, fftshift
	casacore::String interpolationMethodPar_p = casacore::String("linear");
	casac::variant *phaseCenterPar_p = new casac::variant("");
	casacore::String restFrequency_p = casacore::String("");
	// Options are: LSRK, LSRD, BARY, GALACTO, LGROUP, CMB, GEO, or TOPO
	casacore::String outputReferenceFramePar_p = String("");
	bool radialVelocityCorrection_p = false;
	bool regridding_p = false ;
	casacore::uInt smoothBin_p = 3;
	casacore::uInt smoothmode_p = MSTransformations::plainSmooth;
	casacore::Vector<casacore::Float> smoothCoeff_p;

	// Frequency specification parameters
	casacore::String mode_p;
	casacore::String start_p;
	casacore::String width_p;
	int nChan_p;
	casacore::String velocityType_p;

	// Phase shifting parameters
<<<<<<< HEAD
	bool phaseShifting_p;
	casacore::Double dx_p, dy_p;

	// CAS-12706 To run phase shift via a TVI which has
	// support for shifting across large offset/angles
	bool tviphaseshift_p;
	casacore::Record tviphaseshiftConfig_p;

    // For scalar averaging, use "timebin" for iter interval but don't average
	bool scalarAverage_p;
=======
	// CAS-12706 To run phase shift via a TVI which has
	// support for shifting across large offset/angles
	casacore::Double dx_p, dy_p;
	casacore::Bool tviphaseshift_p;
	casacore::Record tviphaseshiftConfig_p;

	// For scalar averaging, use "timebin" for iter interval but don't average
	casacore::Bool scalarAverage_p;
>>>>>>> 67b9df57

	// casacore::Time transformation parameters
	bool timeAverage_p;
	casacore::Double timeBin_p;
	casacore::String timespan_p;
	vi::AveragingOptions timeAvgOptions_p;
	casacore::Double maxuvwdistance_p;
	// casacore::uInt minbaselines_p;

	// Calibration parameters
	bool calibrate_p;
	casacore::String callib_p;
	casacore::Record callibRec_p;

	// UVContSub parameters
	bool uvcontsub_p;
	casacore::Record uvcontsubRec_p;
	// To produce a MODEL column in output MS, not coming from the input MS MODEL
	// This is used by uvcontsub which from input DATA (or CORRECTED) can produde both
	// DATA and MODEL
        bool produceModel_p = false;

	// Spw averaging parameters
	bool spwAverage_p;

	// Polarization transformation parameters
	bool polAverage_p;
	casacore::Record polAverageConfig_p;

	// Pointings interpolation transformation parameters
	bool pointingsInterpolation_p;
	casacore::Record pointingsInterpolationConfig_p;

	// Weight Spectrum parameters
	bool usewtspectrum_p;

	// Buffer handling parameters
	bool bufferMode_p;
	bool userBufferMode_p;
	bool reindex_p;
	bool factory_p;
	bool interactive_p;

	// casacore::MS-related members
	MSTransformDataHandler *dataHandler_p;
	casacore::MeasurementSet *inputMs_p;
	casacore::MeasurementSet *selectedInputMs_p;
	casacore::MeasurementSet *outputMs_p;
	casacore::MSColumns *selectedInputMsCols_p;
	casacore::MSColumns *outputMsCols_p;
	std::shared_ptr<casacore::MSFieldColumns> inputMSFieldCols_p;

	// VI/VB related members
	casacore::Block<casacore::Int> sortColumns_p;
	vi::VisibilityIterator2 *visibilityIterator_p;
	vi::FrequencySelectionUsingChannels *channelSelector_p;

	// Output casacore::MS structure related members
	bool inputFlagCategoryAvailable_p;
	bool correctedToData_p;
	bool bothDataColumnsAreOutput_p;
	bool doingData_p;
	bool doingCorrected_p;
	bool doingModel_p;
	dataColMap dataColMap_p;
	casacore::MSMainEnums::PredefinedColumns mainColumn_p;
	casacore::uInt nRowsToAdd_p;

	// Frequency transformation members
	casacore::uInt chansPerOutputSpw_p;
	casacore::uInt tailOfChansforLastSpw_p;
	casacore::uInt interpolationMethod_p;
	baselineMap baselineMap_p;
	std::vector<casacore::uInt> rowIndex_p;
	inputSpwChanMap spwChannelMap_p;
	inputOutputSpwMap inputOutputSpwMap_p;
	inputOutputChanFactorMap inputOutputChanFactorMap_p;
	map<casacore::uInt,casacore::uInt> freqbinMap_p;
	map<casacore::uInt,casacore::uInt> numOfInpChanMap_p;
	map<casacore::uInt,casacore::uInt> numOfSelChanMap_p;
	map<casacore::uInt,casacore::uInt> numOfOutChanMap_p;
	map<casacore::uInt,casacore::uInt> numOfCombInputChanMap_p;
	map<casacore::uInt,casacore::uInt> numOfCombInterChanMap_p;
	map<casacore::uInt,casacore::Float> weightFactorMap_p;
	map<casacore::uInt,casacore::Float> sigmaFactorMap_p;
    map<casacore::uInt,casacore::Float> newWeightFactorMap_p;
	map<casacore::uInt,casacore::Float> newSigmaFactorMap_p;

	// Reference Frame Transformation members
	casacore::MFrequency::Types inputReferenceFrame_p;
	casacore::MFrequency::Types outputReferenceFrame_p;
	casacore::MPosition observatoryPosition_p;
	casacore::MEpoch referenceTime_p;
	casacore::MDirection phaseCenter_p;
	casacore::MRadialVelocity radialVelocity_p;
	casacore::MFrequency::Convert freqTransEngine_p;
	casacore::MFrequency::Convert refTimeFreqTransEngine_p;
    casacore::FFTServer<casacore::Float, casacore::Complex> fFFTServer_p;
    bool fftShiftEnabled_p;
	casacore::Double fftShift_p;
	casacore::ROScalarMeasColumn<casacore::MEpoch> timeMeas_p;

	// Weight Spectrum members
	bool spectrumTransformation_p;
	bool propagateWeights_p;
	bool inputWeightSpectrumAvailable_p;
	bool createWeightSpectrumCols_p;
	// whether to create and fill the WEIGHT/SIMA_SPECTRUM columns in the output MS
	bool flushWeightSpectrum_p;
	bool weightSpectrumFlatFilled_p;
	bool weightSpectrumFromSigmaFilled_p;
	bool combinationOfSPWsWithDifferentExposure_p;
	casacore::Cube<casacore::Float> weightSpectrumCube_p;
	casacore::Cube<casacore::Float> weightSpectrumCubeFlat_p;
	casacore::Cube<casacore::Float> weightSpectrumCubeDummy_p;

	// Buffer handling members
	casacore::uInt dataBuffer_p;
	casacore::uInt relativeRow_p;
	bool spectrumReshape_p;
	bool cubeTransformation_p;
	bool dataColumnAvailable_p;
	bool correctedDataColumnAvailable_p;
	bool modelDataColumnAvailable_p;
	bool floatDataColumnAvailable_p;
	bool lagDataColumnAvailable_p;
	casacore::Cube<bool> *flagCube_p;
	casacore::Cube<casacore::Complex> *visCube_p;
	casacore::Cube<casacore::Complex> *visCubeCorrected_p;
	casacore::Cube<casacore::Complex> *visCubeModel_p;
	casacore::Cube<casacore::Float> *visCubeFloat_p;
	casacore::Cube<casacore::Float> *weightSpectrum_p;
	casacore::Cube<casacore::Float> *sigmaSpectrum_p;
	casacore::Matrix<casacore::Float> *weight_p;
	casacore::Matrix<casacore::Float> *sigma_p;
	casacore::ArrayColumn<casacore::Float> dummyWeightCol_p;

	// single dish specific
	bool smoothFourier_p;
	map<casacore::Int, casacore::Convolver<casacore::Float> > convolverPool_;
	bool doAtmCor_p;
	casacore::Record atmCorConfig_p;

	// Logging
	casacore::LogIO logger_p;

private:
	bool shouldCreateOutputWtSpectrum(bool usewtspectrum);
	void createOutputMSStructure();

};

} //# NAMESPACE CASA - END

#endif /* MSTransformManager_H_ */<|MERGE_RESOLUTION|>--- conflicted
+++ resolved
@@ -1366,27 +1366,14 @@
 	casacore::String velocityType_p;
 
 	// Phase shifting parameters
-<<<<<<< HEAD
-	bool phaseShifting_p;
-	casacore::Double dx_p, dy_p;
-
-	// CAS-12706 To run phase shift via a TVI which has
-	// support for shifting across large offset/angles
-	bool tviphaseshift_p;
-	casacore::Record tviphaseshiftConfig_p;
-
-    // For scalar averaging, use "timebin" for iter interval but don't average
-	bool scalarAverage_p;
-=======
 	// CAS-12706 To run phase shift via a TVI which has
 	// support for shifting across large offset/angles
 	casacore::Double dx_p, dy_p;
-	casacore::Bool tviphaseshift_p;
+	bool tviphaseshift_p;
 	casacore::Record tviphaseshiftConfig_p;
 
 	// For scalar averaging, use "timebin" for iter interval but don't average
-	casacore::Bool scalarAverage_p;
->>>>>>> 67b9df57
+	bool scalarAverage_p;
 
 	// casacore::Time transformation parameters
 	bool timeAverage_p;
