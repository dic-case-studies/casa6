--- conflicted
+++ resolved
@@ -87,7 +87,7 @@
         raise Exception("The parameter 'filename' must not be a null string.")
 
     import glob
-    filenames = glob.glob(filename+'*')
+    filenames = glob.glob('{}*'.format(filename))
 
     for filename in filenames:
         remove_table(filename)
@@ -372,14 +372,8 @@
 
     def setUp(self):
         self.cache_validator = testutils.TableCacheValidator()
-<<<<<<< HEAD
         
         remove_table(self.rawfile)
-=======
-
-        if os.path.exists(self.rawfile):
-            shutil.rmtree(self.rawfile)
->>>>>>> c8ae052e
         shutil.copytree(self.datapath+self.rawfile, self.rawfile)
 
         default(sdimaging)
@@ -393,16 +387,9 @@
                                minweight=self.minweight0)
 
     def tearDown(self):
-<<<<<<< HEAD
         remove_table(self.rawfile)
         remove_tables_starting_with(self.prefix)
         
-=======
-        if (os.path.exists(self.rawfile)):
-            shutil.rmtree(self.rawfile)
-        os.system( 'rm -rf '+self.prefix+'*' )
-
->>>>>>> c8ae052e
         self.assertTrue(self.cache_validator.validate())
 
     def run_exception_case(self, task_param, expected_msg, expected_type=RuntimeError):
@@ -1312,16 +1299,9 @@
 
     def tearDown(self):
         for name in self.rawfiles:
-<<<<<<< HEAD
             remove_table(name)
         remove_tables_starting_with(self.prefix)
         
-=======
-            if (os.path.exists(name)):
-                shutil.rmtree(name)
-        os.system( 'rm -rf '+self.prefix+'*' )
-
->>>>>>> c8ae052e
         self.assertTrue(self.cache_validator.validate())
 
     def run_test(self, task_param, refstats, shape,
@@ -2320,14 +2300,8 @@
         default(sdimaging)
 
     def tearDown(self):
-<<<<<<< HEAD
         remove_table(self.infiles)
         # Since the data is flagged by flagdata, flagversions directory 
-=======
-        if os.path.exists(self.infiles):
-            shutil.rmtree(self.infiles)
-        # Since the data is flagged by flagdata, flagversions directory
->>>>>>> c8ae052e
         # is automatically created. This must be removed
         flagversions = self.infiles + '.flagversions'
         remove_table(flagversions)
@@ -2472,14 +2446,8 @@
             outfile = self.outfile + image_suffix
             remove_tables_starting_with(self.outfile)
             for name in self.infiles:
-<<<<<<< HEAD
                 remove_table(name)
                     
-=======
-                if os.path.exists(name):
-                    shutil.rmtree(name)
-
->>>>>>> c8ae052e
         self.assertTrue(self.cache_validator.validate())
 
     def run_test(self, task_param=None,refstats=None):
@@ -2654,13 +2622,6 @@
                   'outfile': outfile,
                   'intent': ""}
 
-<<<<<<< HEAD
-=======
-    def __remove_table(self, f):
-        if os.path.exists(f):
-            shutil.rmtree(f)
-
->>>>>>> c8ae052e
     def __copy_table(self, f):
         remove_table(f)
         testutils.copytree_ignore_subversion(self.datapath, f)
@@ -2673,21 +2634,12 @@
 
     def tearDown(self):
         for infile in self.infiles_ephem:
-<<<<<<< HEAD
             remove_table(infile)
         remove_table(self.infiles_selection)
         remove_table(self.infiles_azel)
         #remove_table(self.outfile)
         remove_tables_starting_with(self.outfile)
         
-=======
-            self.__remove_table(infile)
-        self.__remove_table(self.infiles_selection)
-        self.__remove_table(self.infiles_azel)
-        #self.__remove_table(self.outfile)
-        os.system('rm -rf %s*'%(self.outfile))
-
->>>>>>> c8ae052e
         self.assertTrue(self.cache_validator.validate())
 
     def run_test(self, **kwargs):
@@ -2827,15 +2779,7 @@
                   'gridfunction': 'BOX',
                   'outfile': outfile,
                   'intent': ""}
-<<<<<<< HEAD
    
-=======
-
-    def __remove_table(self, f):
-        if os.path.exists(f):
-            shutil.rmtree(f)
-
->>>>>>> c8ae052e
     def __copy_table(self, f):
         remove_table(f)
         testutils.copytree_ignore_subversion(self.datapath, f)
@@ -2848,15 +2792,9 @@
         self.__copy_table(self.infiles)
 
     def tearDown(self):
-<<<<<<< HEAD
         remove_table(self.infiles)
         remove_tables_starting_with(self.outfile)
         
-=======
-        self.__remove_table(self.infiles)
-        os.system('rm -rf %s*'%(self.outfile))
-
->>>>>>> c8ae052e
         self.assertTrue(self.cache_validator.validate())
 
     def run_test(self, **kwargs):
@@ -3009,13 +2947,6 @@
     infiles = []
     outfiles = [] # have a list of outfiles as multiple task execution may occur in a test
 
-<<<<<<< HEAD
-=======
-    def __remove_table(self, f):
-        if os.path.exists(f):
-            shutil.rmtree(f)
-
->>>>>>> c8ae052e
     def __copy_table(self, f):
         remove_table(f)
         testutils.copytree_ignore_subversion(self.datapath, f)
@@ -3158,13 +3089,6 @@
                   pointingcolumn = "direction")
     outfile = params['outfile']
 
-<<<<<<< HEAD
-=======
-    def __remove_table(self, f):
-        if os.path.exists(f):
-            shutil.rmtree(f)
-
->>>>>>> c8ae052e
     def __copy_table(self, f):
         remove_table(f)
         testutils.copytree_ignore_subversion(self.datapath, f)
@@ -3178,15 +3102,9 @@
 
     def tearDown(self):
         for infile in self.params['infiles']:
-<<<<<<< HEAD
             remove_table(infile)
         remove_tables_starting_with(self.outfile)
         
-=======
-            self.__remove_table(infile)
-        os.system('rm -rf %s*'%(self.outfile))
-
->>>>>>> c8ae052e
         self.assertTrue(self.cache_validator.validate())
 
     def run_test(self, **kwargs):
@@ -3276,19 +3194,10 @@
         remove_table(self.outfile+'.weight')
         #remove_table(self.outfile+'.psf') # CAS-10893 TODO: uncomment once true PSF image is available
         outfile_ref = self.outfile_ref + image_suffix
-<<<<<<< HEAD
         remove_table(outfile_ref)
         remove_table(self.outfile_ref+'.weight')
         #remove_table(self.outfile_ref+'.psf') # CAS-10893 TODO: uncomment once true PSF image is available
     
-=======
-        if os.path.exists(outfile_ref):
-            shutil.rmtree(outfile_ref)
-            shutil.rmtree(self.outfile_ref + '.weight')
-            shutil.rmtree(self.outfile_ref + '.sumwt')
-            #shutil.rmtree(self.outfile_ref + '.psf') #CAS-10893 TODO: uncomment once true PSF image is available
-
->>>>>>> c8ae052e
     def _test_clipping(self, infiles, is_clip_effective=True):
         if isinstance(infiles, str):
             self._test_clipping([infiles], is_clip_effective)
@@ -3683,13 +3592,6 @@
                   intent = '')
     outfile = params['outfile']
 
-<<<<<<< HEAD
-=======
-    def __remove_table(self, f):
-        if os.path.exists(f):
-            shutil.rmtree(f)
-
->>>>>>> c8ae052e
     def __copy_table(self, f):
         remove_table(f)
         testutils.copytree_ignore_subversion(self.datapath, f)
@@ -3703,15 +3605,9 @@
 
     def tearDown(self):
         for infile in self.params['infiles']:
-<<<<<<< HEAD
             remove_table(infile)
         remove_tables_starting_with(self.outfile)
         
-=======
-            self.__remove_table(infile)
-        os.system('rm -rf %s*'%(self.outfile))
-
->>>>>>> c8ae052e
         self.assertTrue(self.cache_validator.validate())
 
     def run_test(self, **kwargs):
@@ -3733,18 +3629,12 @@
             mesg = '{} must be created, but is not found.'.format(filename)
             self.assertTrue(os.path.exists(filename), msg=mesg)
         # check data that must not be output
-<<<<<<< HEAD
         for suffix in ['.sumwt', '.psf']:
             filename = self.outfile + suffix
             mesg = '{} must not be created, but it exists.'.format(filename)
             self.assertFalse(os.path.exists(filename), msg=mesg)
     
     
-=======
-        for suffix in ['.psf']:
-            self.assertFalse(os.path.exists(self.outfile+suffix), msg=suffix+' exists though it should not.')
-
-
 class sdimaging_antenna_move(sdimaging_unittest_base):
     datapath = os.path.join(get_data_req_path(), 'visibilities/almasd')
     infiles = ['PM04_A108.ms', 'PM04_T704.ms']
@@ -3764,8 +3654,11 @@
     def __clear_files(self):
         files = self.infiles + glob.glob('{}*'.format(self.outfile))
         for f in files:
+            """
             if os.path.exists(f):
                 shutil.rmtree(f)
+            """
+            remove_table(f)
 
     def test_antenna_move(self):
         imsize = 11
@@ -3791,7 +3684,6 @@
         self.run_test_common(params, refstats=ref, shape=(imsize, imsize, 1, 1), ignoremask=False)
 
 
->>>>>>> c8ae052e
 """
 # utility for sdimaging_test_mapextent
 # commented out since sd tool is no longer available in CASA (CAS-10301)
