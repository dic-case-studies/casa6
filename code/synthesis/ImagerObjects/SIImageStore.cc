//# SIImageStore.cc: Implementation of Imager.h
//# Copyright (C) 1997-2008
//# Associated Universities, Inc. Washington DC, USA.
//#
//# This program is free software; you can redistribute it and/or modify it
//# under the terms of the GNU General Public License as published by the Free
//# Software Foundation; either version 2 of the License, or (at your option)
//# any later version.
//#
//# This program is distributed in the hope that it will be useful, but WITHOUT
//# ANY WARRANTY; without even the implied warranty of MERCHANTABILITY or
//# FITNESS FOR A PARTICULAR PURPOSE.  See the GNU General Public License for
//# more details.
//#
//# You should have received a copy of the GNU General Public License along
//# with this program; if not, write to the Free Software Foundation, Inc.,
//# 675 Massachusetts Ave, Cambridge, MA 02139, USA.
//#
//# Correspondence concerning AIPS++ should be addressed as follows:
//#        Internet email: aips2-request@nrao.edu.
//#        Postal address: AIPS++ Project Office
//#                        National Radio Astronomy Observatory
//#                        520 Edgemont Road
//#                        Charlottesville, VA 22903-2475 USA
//#
//# $Id$

#include <casa/Exceptions/Error.h>
#include <casa/iostream.h>
#include <casa/sstream.h>

#include <casa/Arrays/Matrix.h>
#include <casa/Arrays/ArrayMath.h>
#include <casa/Arrays/ArrayLogical.h>

#include <casa/Logging.h>
#include <casa/Logging/LogIO.h>
#include <casa/Logging/LogMessage.h>
#include <casa/Logging/LogSink.h>
#include <casa/Logging/LogMessage.h>
#include <casa/OS/DirectoryIterator.h>
#include <casa/OS/File.h>
#include <casa/OS/Path.h>

#include <casa/OS/HostInfo.h>
#include <components/ComponentModels/GaussianDeconvolver.h>
#include <images/Images/TempImage.h>
#include <images/Images/PagedImage.h>
#include <imageanalysis/ImageAnalysis/CasaImageBeamSet.h>
#include <lattices/LatticeMath/LatticeMathUtil.h>
#include <ms/MeasurementSets/MSHistoryHandler.h>
#include <ms/MeasurementSets/MeasurementSet.h>

#include <synthesis/ImagerObjects/SIImageStore.h>
#include <synthesis/ImagerObjects/SDMaskHandler.h>
#include <synthesis/TransformMachines/StokesImageUtil.h>
#include <synthesis/TransformMachines/Utils.h>
#include <synthesis/ImagerObjects/SynthesisUtilMethods.h>
#include <images/Images/ImageRegrid.h>
#include <imageanalysis/ImageAnalysis/ImageStatsCalculator.h>

//#include <imageanalysis/ImageAnalysis/ImageMaskedPixelReplacer.h>

#include <sys/types.h>
#include <unistd.h>
using namespace std;

using namespace casacore;

namespace casa { //# NAMESPACE CASA - BEGIN

  //
  //===========================================================================
  // Global method that I (SB) could make work in SynthesisUtilsMethods.
  //
  template <class T>
  void openImage(const String& imagenamefull,std::shared_ptr<ImageInterface<T> >& imPtr )
  {
    LogIO logIO ( LogOrigin("SynthesisImager","openImage(name)") );
    try
      {
	if (Table::isReadable(imagenamefull))
	  imPtr.reset( new PagedImage<T>( imagenamefull ) );
      }
    catch (AipsError &x)
      {
	logIO << "Error in reading image \"" << imagenamefull << "\"" << LogIO::EXCEPTION;
      }
  }
  //
  //--------------------------------------------------------------
  //
  template 
  void openImage(const String& imagenamefull, std::shared_ptr<ImageInterface<Float> >& img );
  template 
  void openImage(const String& imagenamefull, std::shared_ptr<ImageInterface<Complex> >& img );
  //
  //===========================================================================


  //////////////////////////////////////////////////////////////////////////////////////////////////////
  //////////////////////////////////////////////////////////////////////////////////////////////////////
  /////       START of SIIMAGESTORE implementation
  //////////////////////////////////////////////////////////////////////////////////////////////////////

  //////////////////////////////////////////////////////////////////////////////////////////////////////
  
  SIImageStore::SIImageStore() 
  {
    itsPsf.reset( );
    itsModel.reset( );
    itsResidual.reset( );
    itsWeight.reset( );
    itsImage.reset( );
    itsMask.reset( );
    itsGridWt.reset( );
    itsPB.reset( );
    itsImagePBcor.reset();

    itsSumWt.reset( );
    itsOverWrite=False;
    itsUseWeight=False;
    itsPBScaleFactor=1.0;

    itsNFacets=1;
    itsFacetId=0;
    itsNChanChunks = 1;
    itsChanId = 0;
    itsNPolChunks = 1;
    itsPolId = 0;

    itsImageShape=IPosition(4,0,0,0,0);
    itsImageName=String("");
    itsCoordSys=CoordinateSystem();
    itsMiscInfo=Record();
    init();
    
    //    validate();

  }

  // Used from SynthesisNormalizer::makeImageStore()
  SIImageStore::SIImageStore(const String &imagename,
			     const CoordinateSystem &imcoordsys,
			     const IPosition &imshape,
                             const String &objectname,
                             const Record &miscinfo,
			     //	const Int nfacets,
			     const Bool /*overwrite*/,
			     const Bool useweightimage)
  // TODO : Add parameter to indicate weight image shape. 
  {
    LogIO os( LogOrigin("SIImageStore","Open new Images",WHERE) );

    itsPsf.reset( );
    itsModel.reset( );
    itsResidual.reset( );
    itsWeight.reset( );
    itsImage.reset( );
    itsMask.reset( );
    itsGridWt.reset( );
    itsPB.reset( );
    itsImagePBcor.reset( );

    itsSumWt.reset( );
    itsOverWrite=False; // Hard Coding this. See CAS-6937. overwrite;
    itsUseWeight=useweightimage;
    itsPBScaleFactor=1.0;

    itsNFacets=1;
    itsFacetId=0;
    itsNChanChunks = 1;
    itsChanId = 0;
    itsNPolChunks = 1;
    itsPolId = 0;

    itsImageName = imagename;
    itsCoordSys = imcoordsys;
    itsImageShape = imshape;
    itsObjectName = objectname;
    itsMiscInfo = miscinfo;

    init();

    validate();
  }

  // Used from SynthesisNormalizer::makeImageStore()
  SIImageStore::SIImageStore(const String &imagename, const Bool ignorefacets)
  {
    LogIO os( LogOrigin("SIImageStore","Open existing Images",WHERE) );

    itsPsf.reset( );
    itsModel.reset( );
    itsResidual.reset( );
    itsWeight.reset( );   
    itsImage.reset( );
    itsMask.reset( );
    itsGridWt.reset( );
    itsPB.reset( );
    itsImagePBcor.reset( );
    itsMiscInfo=Record();

    itsSumWt.reset( );
    itsNFacets=1;
    itsFacetId=0;
    itsNChanChunks = 1;
    itsChanId = 0;
    itsNPolChunks = 1;
    itsPolId = 0;
    
    itsOverWrite=False;

    itsImageName = imagename;

    // The PSF or Residual images must exist. ( TODO : and weight )
    if( doesImageExist(itsImageName+String(".residual")) || 
	doesImageExist(itsImageName+String(".psf")) ||
	//	doesImageExist(itsImageName+String(".model")) ||
	doesImageExist(itsImageName+String(".gridwt"))  )
      {
	std::shared_ptr<ImageInterface<Float> > imptr;
	if( doesImageExist(itsImageName+String(".psf")) )
	  {
	    //	    imptr.reset( new PagedImage<Float> (itsImageName+String(".psf")) );
	    buildImage( imptr, (itsImageName+String(".psf")) );
            itsObjectName=imptr->imageInfo().objectName();
	    itsMiscInfo=imptr->miscInfo();
	  }
	else if ( doesImageExist(itsImageName+String(".residual")) ){
	  //imptr.reset( new PagedImage<Float> (itsImageName+String(".residual")) );
	  buildImage( imptr, (itsImageName+String(".residual")) );
          itsObjectName=imptr->imageInfo().objectName();
	  itsMiscInfo=imptr->miscInfo();
	}
	else
	  { 
	  //imptr.reset( new PagedImage<Float> (itsImageName+String(".gridwt")) );
	    buildImage( imptr, (itsImageName+String(".gridwt")) );
	  }
	  
	itsImageShape = imptr->shape();
	itsCoordSys = imptr->coordinates();
      }
    else
      {
	throw( AipsError( "PSF or Residual Image (or sumwt) do not exist. Please create one of them." ) );
      }
    
    if( doesImageExist(itsImageName+String(".residual")) || 
	doesImageExist(itsImageName+String(".psf")) )
      {

	
    if( doesImageExist(itsImageName+String(".sumwt"))  )
      {
	std::shared_ptr<ImageInterface<Float> > imptr;
	//imptr.reset( new PagedImage<Float> (itsImageName+String(".sumwt")) );
	buildImage( imptr, (itsImageName+String(".sumwt")) );
	itsNFacets = imptr->shape()[0];
	itsFacetId = 0;
	itsUseWeight = getUseWeightImage( *imptr );
	itsPBScaleFactor=1.0; ///// No need to set properly here as it will be calc'd in ()
	/////redo this here as psf may have different coordinates
	itsCoordSys = imptr->coordinates();
	itsMiscInfo=imptr->miscInfo();
	if( itsUseWeight && ! doesImageExist(itsImageName+String(".weight")) )
	  {
	    throw(AipsError("Internal error : Sumwt has a useweightimage=True but the weight image does not exist."));
	  }
      }
    else
      {
	throw( AipsError( "SumWt information does not exist. Please create either a PSF or Residual" ) );
      }

      }// if psf or residual exist...

    if( ignorefacets==True ) itsNFacets= 1;

    init();
    
    validate();
  }

  // used from getSubImageStore(), for example when creating the facets list
  // this would be safer if it was refactored as a copy constructor of the generic stuff +
  // initialization of the facet related parameters
  SIImageStore::SIImageStore(const std::shared_ptr<ImageInterface<Float> > &modelim,
			     const std::shared_ptr<ImageInterface<Float> > &residim,
			     const std::shared_ptr<ImageInterface<Float> > &psfim,
			     const std::shared_ptr<ImageInterface<Float> > &weightim,
			     const std::shared_ptr<ImageInterface<Float> > &restoredim,
			     const std::shared_ptr<ImageInterface<Float> > &maskim,
			     const std::shared_ptr<ImageInterface<Float> > &sumwtim,
			     const std::shared_ptr<ImageInterface<Float> > &gridwtim,
			     const std::shared_ptr<ImageInterface<Float> > &pbim,
			     const std::shared_ptr<ImageInterface<Float> > &restoredpbcorim,
			     const CoordinateSystem &csys,
			     const IPosition &imshape,
			     const String &imagename,
			     const String &objectname,
			     const Record &miscinfo,
			     const Int facet, const Int nfacets,
			     const Int chan, const Int nchanchunks,
			     const Int pol, const Int npolchunks,
			     const Bool useweightimage)
  {

    itsPsf=psfim;
    itsModel=modelim;
    itsResidual=residim;
    itsWeight=weightim;
    itsImage=restoredim;
    itsMask=maskim;

    itsSumWt=sumwtim;

    itsGridWt=gridwtim;
    itsPB=pbim;
    itsImagePBcor=restoredpbcorim;

    itsPBScaleFactor=1.0;// No need to set properly here as it will be computed in makePSF.

    itsObjectName = objectname;
    itsMiscInfo = miscinfo;

    itsNFacets = nfacets;
    itsFacetId = facet;
    itsNChanChunks = nchanchunks;
    itsChanId = chan;
    itsNPolChunks = npolchunks;
    itsPolId = pol;

    itsOverWrite=False;
    itsUseWeight=useweightimage;

    itsParentImageShape = imshape; 
    itsImageShape = imshape;

    itsParentCoordSys = csys;
    itsCoordSys = csys; // Hopefully this doesn't change for a reference image
    itsImageName = imagename;

    //-----------------------
    init(); // Connect parent pointers to the images.
    //-----------------------

    // Set these to null, to be set later upon first access.
    itsPsf.reset( );
    itsModel.reset( );
    itsResidual.reset( );
    itsWeight.reset( );
    itsImage.reset( );
    itsMask.reset( );
    itsSumWt.reset( );
    itsPB.reset( );

    validate();
  }
  
   void SIImageStore::validate()
  {
    /// There are two valid states. Check for at least one of them. 
    Bool state = False;
    
    stringstream oss;
    oss << "shape:" << itsImageShape << " parentimageshape:" << itsParentImageShape 
	<< " nfacets:" << itsNFacets << "x" << itsNFacets << " facetid:" << itsFacetId 
	<< " nchanchunks:" << itsNChanChunks << " chanid:" << itsChanId 
	<< " npolchunks:" << itsNPolChunks << " polid:" << itsPolId 
	<< " coord-dim:" << itsCoordSys.nPixelAxes() 
	<< " psf/res:" << (hasPsf() || hasResidual()) ;
    if( hasSumWt() ) oss << " sumwtshape : " << sumwt()->shape() ; 
	oss << endl;


    try {

    if( itsCoordSys.nPixelAxes() != 4 ) state=False;
    
    /// (1) Regular imagestore 
    if( itsNFacets==1 && itsFacetId==0 
	&& itsNChanChunks==1 && itsChanId==0
	&& itsNPolChunks==1 && itsPolId==0 )  {
      Bool check1 = hasSumWt() && sumwt()->shape()[0]==1;
      if(  (itsImageShape.isEqual(itsParentImageShape) ) && ( check1 || !hasSumWt() )
	   && itsParentImageShape.product() > 0 ) state=True;
      }
    /// (2) Reference Sub Imagestore 
    else if ( ( itsNFacets>1 && itsFacetId >=0 )
	      || ( itsNChanChunks>1 && itsChanId >=0 ) 
	      || ( itsNPolChunks>1 && itsPolId >=0 )   ) {
      // If shape is still unset, even when the first image has been made....
      Bool check1 = ( itsImageShape.product() > 0 && ( hasPsf() || hasResidual() ) );
      Bool check2 = ( itsImageShape.isEqual(IPosition(4,0,0,0,0)) && ( !hasPsf() && !hasResidual() ) );
      Bool check3 = hasSumWt() && sumwt()->shape()[0]==1; // One facet only.

      if( ( check1 || check2 ) && ( itsParentImageShape.product()>0 ) 
	  && ( itsFacetId < itsNFacets*itsNFacets ) 
	  //	  && ( itsChanId <= itsNChanChunks )   // chanchunks can be larger...
	  && ( itsPolId < itsNPolChunks ) 
	  && ( check3 || !hasSumWt() ) )  state = True;
    }

    } catch( AipsError &x )  {
      state = False;
      oss << "  |||||  " << x.getMesg() << endl;
    }

    //      cout << " SIIM:validate : " << oss.str() << endl;

    if( state == False )  throw(AipsError("Internal Error : Invalid ImageStore state : "+ oss.str()) );
    
    return;
  }


  //////////////////////////////////////////////////////////////////////////////////////////////////////////////////////////

  std::shared_ptr<SIImageStore> SIImageStore::getSubImageStore(const Int facet, const Int nfacets, 
							  const Int chan, const Int nchanchunks, 
							  const Int pol, const Int npolchunks)
  {
    return std::make_shared<SIImageStore>(itsModel, itsResidual, itsPsf, itsWeight, itsImage, itsMask, itsSumWt, itsGridWt, itsPB, itsImagePBcor, itsCoordSys, itsImageShape, itsImageName, itsObjectName, itsMiscInfo, facet, nfacets, chan, nchanchunks, pol, npolchunks, itsUseWeight);
  }

  /////////////////////////////////////////////////////////////////////////////////////////////////////////////////////////
  //// Either read an image from disk, or construct one. 

  std::shared_ptr<ImageInterface<Float> > SIImageStore::openImage(const String imagenamefull, 
							     const Bool overwrite, 
							     const Bool dosumwt, const Int nfacetsperside, const Bool checkCoordSys)
  {


    std::shared_ptr<ImageInterface<Float> > imPtr;
    IPosition useShape( itsParentImageShape );

    if( dosumwt ) // change shape to sumwt image shape.
      {
	useShape[0] = nfacetsperside;
	useShape[1] = nfacetsperside;
	//	cout << "openImage : Making sumwt grid : using shape : " << useShape << endl;
      }

    //    overwrite=False; /// HARD CODING THIS. See CAS-6937.

    //    cout << "Open image : " << imagenamefull << "    useShape : " << useShape << endl;

    // if image exists
    //      if overwrite=T
    //           try to make new image
    //           if not, try to open existing image
    //                     if cannot, complain.
    //       if overwrite=F
    //           try to open existing image
    //           if cannot, complain
    // if image does not exist
    //       try to make new image
    //       if cannot, complain
    Bool dbg=False;
    if( doesImageExist( imagenamefull ) )
      {
	///// not used since itsOverWrite is hardcoded to FALSE (CAS-6937)
	if (overwrite) //overwrite and make new image
	  {
	    if(dbg) cout << "Trying to overwrite and open new image named : " << imagenamefull << " ow:"<< overwrite << endl;
	    try{
	      buildImage(imPtr, useShape, itsParentCoordSys, imagenamefull) ;
	      // initialize to zeros...
	      imPtr->set(0.0);
	    }
	    catch (AipsError &x){
	      if(dbg)cout << "Cannot overwrite : " << x.getMesg() << endl;
	      if(dbg)cout << "Open already ? : " << Table::isOpened( imagenamefull ) << "  Writable ? : " << Table::isWritable( imagenamefull ) << endl;
	    if(Table::isWritable( imagenamefull ))
	      {
		if(dbg) cout << "--- Trying to open existing image : "<< imagenamefull << endl;
		try{
		  buildImage( imPtr, imagenamefull );
		}
		catch (AipsError &x){
		  throw( AipsError("Writable table exists, but cannot open : " + x.getMesg() ) );
		}
	      }// is table writable
	    else
	      {
		throw( AipsError("Cannot overwrite existing image. : " + x.getMesg() ) );
	      }
	    }
	  }// overwrite existing image
	else // open existing image ( Always tries this )
	  {
	    if(1) //Table::isWritable( imagenamefull ))
	      {
		if(dbg) cout << "Trying to open existing image : "<< imagenamefull << endl;
		try{
		  buildImage( imPtr, imagenamefull ) ;

		  if( !dosumwt)
		    {
		      //cout << useShape << "  and " << imPtr->shape() << " ---- " << useShape.product() << " : " << itsCoordSys.nCoordinates() << endl;
		      // Check if coordsys and shape of this image are consistent with current ones (if filled)

		      if( useShape.product()>0 &&  ! useShape.isEqual( imPtr->shape() ) )
			{
			  ostringstream oo1,oo2;
			  oo1 << useShape; oo2 << imPtr->shape();
			  throw( AipsError( "There is a shape mismatch between existing images ("+oo2.str()+") and current parameters ("+oo1.str()+"). If you are attempting to restart a run with a new image shape, please change imagename and supply the old model or mask as inputs (via the startmodel or mask parameters) so that they can be regridded to the new shape before continuing." ) );
			}
		     
		      if( itsParentCoordSys.nCoordinates()>0 &&  checkCoordSys && ! itsParentCoordSys.near( imPtr->coordinates() ) )
			{

			  /// Implement an exception to get CAS-9977 to work.
			  /// "The DirectionCoordinates have differing latpoles"
			  if( itsParentCoordSys.errorMessage().contains("differing latpoles") )
			    {
			      LogIO os( LogOrigin("SIImageStore","Open existing Images",WHERE) );
			      os << LogIO::DEBUG1 << " !!!! WARNING !!!!! Mismatch in Csys between existing image on disk and current parameters : " << itsParentCoordSys.errorMessage() << LogIO::POST;
			    }
			  else
			    {
			      throw( AipsError( "There is a coordinate system mismatch between existing images on disk and current parameters ("+itsParentCoordSys.errorMessage()+"). If you are attempting to restart a run, please change imagename and supply the old model or mask as inputs (via the startmodel or mask parameters) so that they can be regridded to the new coordinate system before continuing. " ) );
			    }
			}
		    }// not dosumwt
		}
		catch (AipsError &x){
		  throw( AipsError("Cannot open existing image : "+imagenamefull+" : " + x.getMesg() ) );
		}
	      }// is table writable
	    else // table exists but not writeable
	      {
		if(dbg)cout << "Table exists but not writeable : " << imagenamefull << "  --- Open : " << Table::isOpened( imagenamefull ) << endl;
		throw( AipsError("Image exists but not able to open for writes :"+imagenamefull+ ". Opened elsewhere : " + String::toString(Table::isOpened(imagenamefull))) );
	      }
	  }// open existing image
      }// if image exists
      else // image doesn't exist. make new one
	{
	  if(dbg) cout << "Trying to open new image named : " << imagenamefull <<  endl;
	  try{
	    buildImage(imPtr, useShape, itsParentCoordSys, imagenamefull) ;
	    // initialize to zeros...
	    imPtr->set(0.0);
	  }
	  catch (AipsError &x){
	    throw( AipsError("Cannot make new image. : " + x.getMesg() ) );
	  }
	}


      //////////////////////////////////////
    /*      
    if( overwrite || !Table::isWritable( imagenamefull ) )
      {
	cout << "Trying to open new image named : " << imagenamefull << " ow:"<< overwrite << endl;
	imPtr.reset( new PagedImage<Float> (useShape, itsCoordSys, imagenamefull) );
	// initialize to zeros...
	imPtr->set(0.0);
      }
    else
      {
	if(Table::isWritable( imagenamefull ))
	  {
	    cout << "Trying to open existing image : "<< imagenamefull << endl;
	    try{
	      imPtr.reset( new PagedImage<Float>( imagenamefull ) );
	    }
	    catch (AipsError &x){
	      cerr << "Writable table exists, but cannot open. Creating temp image. : " << x.getMesg() << endl;
	      imPtr.reset( new TempImage<Float> (useShape, itsCoordSys) );
	      //  imPtr=new PagedImage<Float> (useShape, itsCoordSys, imagenamefull);
	      imPtr->set(0.0);
	    }
	  }
	else
	  {
	    cerr << "Table " << imagenamefull << " is not writeable. Creating temp image." << endl;
	    imPtr.reset( new TempImage<Float> (useShape, itsCoordSys) );
	    imPtr->set(0.0);
	  }
      }
    */
    return imPtr;
  }

  void SIImageStore::buildImage(std::shared_ptr<ImageInterface<Float> > &imptr, IPosition shape,
                                CoordinateSystem csys, const String name)
  {
    LogIO os( LogOrigin("SIImageStore", "Open non-existing image", WHERE) );
    os  <<"Opening image, name: " << name << LogIO::DEBUG1;

    itsOpened++;
    imptr.reset( new PagedImage<Float> (shape, csys, name) );
    initMetaInfo(imptr, name);

    /*
    Int MEMFACTOR = 18;
    Double memoryMB=HostInfo::memoryTotal(True)/1024/(MEMFACTOR*itsOpened);


    TempImage<Float> *tptr = new TempImage( TiledShape(shape, tileShape()), csys, memoryBeforeLattice() ) ;

    tptr->setMaximumCacheSize(shape.product());
    tptr->cleanCache();

    imptr.reset( tptr );
    
    */
  }

  void SIImageStore::buildImage(std::shared_ptr<ImageInterface<Float> > &imptr, const String name)
  {
    LogIO os(LogOrigin("SIImageStore", "Open existing Images", WHERE));
    os  <<"Opening image, name: " << name << LogIO::DEBUG1;

    itsOpened++;
    //imptr.reset( new PagedImage<Float>( name ) );

        LatticeBase* latt =ImageOpener::openImage(name);
    if(!latt)
      {
	throw(AipsError("Error in opening Image : "+name));
      }
    DataType dtype=latt->dataType();
    if(dtype==TpFloat)
      {
	imptr.reset(dynamic_cast<ImageInterface<Float>* >(latt));
      }
    else
      {
	throw AipsError( "Need image to have float values :  "+name);
      }

    /*    
    std::shared_ptr<casacore::ImageInterface<Float> > fim;
    std::shared_ptr<casacore::ImageInterface<Complex> > cim;

    std::tie(fim , cim)=ImageFactory::fromFile(name);
    if(fim)
      {
	imptr.reset( dynamic_cast<std::shared_ptr<casacore::ImageInterface<Float> > >(*fim) );
      }
    else
      {
	throw( AipsError("Cannot open with ImageFactory : "+name));
      }
    */




    /*
    IPosition cimageShape;
    CoordinateSystem cimageCoord = StokesImageUtil::CStokesCoord( itsCoordSys,
								  whichStokes, itsDataPolRep);
    */

  }

  /**
   * Sets ImageInfo and MiscInfo on an image
   *
   * @param imptr image to initialize
   */
  void SIImageStore::initMetaInfo(std::shared_ptr<ImageInterface<Float> > &imptr,
                                  const String name)
  {
      // Check objectname, as one of the mandatory fields. What this is meant to check is -
      // has the metainfo been initialized? If not, grab info from associated PSF
      if (not itsObjectName.empty()) {
          ImageInfo info = imptr->imageInfo();
          info.setObjectName(itsObjectName);
          imptr->setImageInfo(info);
          imptr->setMiscInfo(itsMiscInfo);
      } else if (std::string::npos == name.find(imageExts(PSF))) {
          auto srcImg = psf(0);
          if (nullptr != srcImg) {
              imptr->setImageInfo(srcImg->imageInfo());
              imptr->setMiscInfo(srcImg->miscInfo());
          }
      }
  }


  /////////////////////////////////////////////////////////////////////////////////////////////////////////////////////////
  void SIImageStore::setMiscInfo(const Record miscinfo)
  {
    itsMiscInfo = miscinfo;
  }

  void SIImageStore::setObjectName(const String name)
  {
    itsObjectName = name;
  }

  /////////////////////////////////////////////////////////////////////////////////////////////////////////////////////////

  std::shared_ptr<ImageInterface<Float> > SIImageStore::makeSubImage(const Int facet, const Int nfacets,
								const Int chan, const Int nchanchunks,
								const Int pol, const Int npolchunks,
								ImageInterface<Float>& image)
  {
    //assuming n x n facets
    Int nx_facets=Int(sqrt(Double(nfacets)));
    LogIO os( LogOrigin("SynthesisImager","makeFacet") );
     // Make the output image
    Slicer imageSlicer;

    // Add checks for all dimensions..
    if((facet>(nfacets-1))||(facet<0)) {
      os << LogIO::SEVERE << "Illegal facet " << facet << LogIO::POST;
      return std::shared_ptr<ImageInterface<Float> >();
    }
    IPosition imshp=image.shape();
    IPosition blc(imshp.nelements(), 0);
    IPosition trc=imshp-1;
    IPosition inc(imshp.nelements(), 1);

    /// Facets
    Int facetx = facet % nx_facets; 
    Int facety = (facet - facetx) / nx_facets;
    Int sizex = imshp(0) / nx_facets;
    Int sizey = imshp(1) / nx_facets;
    blc(1) = facety * sizey; 
    trc(1) = blc(1) + sizey - 1;
    blc(0) = facetx * sizex; 
    trc(0) = blc(0) + sizex - 1;

    /// Pol Chunks
    Int sizepol = imshp(2) / npolchunks;
    blc(2) = pol * sizepol;
    trc(2) = blc(2) + sizepol - 1;

    /// Chan Chunks
    Int sizechan = imshp(3) / nchanchunks;
    blc(3) = chan * sizechan;
    trc(3) = blc(3) + sizechan - 1;

    LCBox::verify(blc, trc, inc, imshp);
    Slicer imslice(blc, trc, inc, Slicer::endIsLast);

    // Now create the sub image
    std::shared_ptr<ImageInterface<Float> >  referenceImage( new SubImage<Float>(image, imslice, True) );
    referenceImage->setMiscInfo(image.miscInfo());
    referenceImage->setUnits(image.units());

    // cout << "Made Ref subimage of shape : " << referenceImage->shape() << endl;

    return referenceImage;
    
  }



  //////////////////////////////////////////////////////////////////////////////////////////////////////

  SIImageStore::~SIImageStore() 
  {
  }

  //////////////////////////////////////////////////////////////////////////////////////////////////////
  //////////////////////////////////////////////////////////////////////////////////////////////////////

  Bool SIImageStore::releaseLocks() 
  {
    //LogIO os( LogOrigin("SIImageStore","releaseLocks",WHERE) );

    //    String fname( itsImageName+String(".info") );
    //    makePersistent( fname );

    if( itsPsf ) releaseImage( itsPsf );
    if( itsModel ) { releaseImage( itsModel ); }
    if( itsResidual ) releaseImage( itsResidual );
    if( itsImage ) releaseImage( itsImage );
    if( itsWeight ) releaseImage( itsWeight );
    if( itsMask ) releaseImage( itsMask );
    if( itsSumWt ) releaseImage( itsSumWt );
    if( itsGridWt ) releaseImage( itsGridWt );
    if( itsPB ) releaseImage( itsPB );
    if( itsImagePBcor ) releaseImage( itsImagePBcor );

    return True; // do something more intelligent here.
  }

  Bool SIImageStore::releaseComplexGrids() 
  {
    //LogIO os( LogOrigin("SIImageStore","releaseComplexGrids",WHERE) );

    if( itsForwardGrid ) releaseImage( itsForwardGrid );
    if( itsBackwardGrid ) releaseImage( itsBackwardGrid );

    return True; // do something more intelligent here.
  }

  void SIImageStore::releaseImage( std::shared_ptr<ImageInterface<Float> > &im )
  {
    //LogIO os( LogOrigin("SIImageStore","releaseLocks",WHERE) );
    im->flush();
    //os << LogIO::WARN << "clear cache" << LogIO::POST;
    im->clearCache();
    //os << LogIO::WARN << "unlock" << LogIO::POST;
    im->unlock();
    //os << LogIO::WARN << "tempClose" << LogIO::POST;
    im->tempClose();
    //os << LogIO::WARN << "NULL" << LogIO::POST;
    im = NULL;  // This was added to allow modification by modules independently
  }
  
  void SIImageStore::releaseImage( std::shared_ptr<ImageInterface<Complex> > &im )
  {
    im->tempClose();
  }

  //////////////////////////////////////////////////////////////////////////////////////////////////////
  //////////////////////////////////////////////////////////////////////////////////////////////////////
  Vector<String> SIImageStore::getModelImageName()
  {
    Vector<String> mods(1);
    mods[0]=itsImageName + imageExts(MODEL);
    return mods;
  }

  void SIImageStore::setModelImage( Vector<String> modelnames)
  {
    LogIO os( LogOrigin("SIImageStore","setModelImage",WHERE) );

    if( modelnames.nelements() > 1 ) 
      {throw( AipsError("Multiple starting model images are currently not supported. Please merge them before supplying as input to startmodel"));
	/// If needed, THIS is the place to add code to support lists of model images... perhaps regrid separately and add them up or some such thing.
      }

    if( modelnames.nelements()==1 ) { setModelImageOne( modelnames[0] ); }
  }



  void SIImageStore::setModelImageOne( String modelname , Int nterm)
  {
    LogIO os( LogOrigin("SIImageStore","setModelImageOne",WHERE) );

    if(modelname==String("")) return;

    Bool multiterm=False;
    if(nterm>-1)multiterm=True;
    if(nterm==-1)nterm=0;

    Directory immodel( modelname ); //  +String(".model") );
    if( !immodel.exists() ) 
      {
	os << "Starting model image " << modelname <<  " does not exist. No initial prediction will be done" << ((multiterm)?String(" for term")+String::toString(nterm) :"") << LogIO::POST;
	return;
      }

<<<<<<< HEAD
    //SHARED_PTR<PagedImage<Float> > newmodel( new PagedImage<Float>( modelname ) ); //+String(".model") ) );
    SHARED_PTR<ImageInterface<Float> > newmodel;
    buildImage(newmodel, modelname);
=======
    std::shared_ptr<PagedImage<Float> > newmodel( new PagedImage<Float>( modelname ) ); //+String(".model") ) );
>>>>>>> fb5e04a5

    Bool hasMask = newmodel->isMasked(); /// || newmodel->hasPixelMask() ;
    
    if( hasMask )
      {
	
	os << "Input startmodel has an internal mask. Setting masked pixels to zero" << LogIO::POST;
	
	try {

	  ////// Neat function to replace masked pixels, but it will do it in-place.
          ////// We need to not modify the input model on disk, but apply the mask only OTF before
          //////  regridding to the target image,.
	  //	  ImageMaskedPixelReplacer<Float> impr( newmodel, 0, "" );
	  //	  impr.replace("0", False, False );

	  
	  TempImage<Float> maskmodel( newmodel->shape(), newmodel->coordinates() );
	  IPosition inshape = newmodel->shape();
	  for(Int pol=0; pol<inshape[2]; pol++)
	    {
	      for(Int chan=0; chan<inshape[3]; chan++)
		{
		  IPosition pos(4,0,0,pol,chan);
		  std::shared_ptr<ImageInterface<Float> > subim=makeSubImage(0,1, 
									chan, inshape[3],
									pol, inshape[2], 
									(*newmodel) );
		  
		  std::shared_ptr<ImageInterface<Float> > submaskmodel=makeSubImage(0,1, 
									       chan, inshape[3],
									       pol, inshape[2], 
									       maskmodel );
		  
		  ArrayLattice<Bool> pixmask( subim->getMask() );
		  LatticeExpr<Float> masked( (*subim) * iif(pixmask,1.0,0.0) );
		  submaskmodel->copyData( masked );
		}
	    }
	  
	  

	  // Check shapes, coordsys with those of other images.  If different, try to re-grid here.
	  if( (newmodel->shape() != model(nterm)->shape()) ||  (! itsCoordSys.near(newmodel->coordinates() )) )
	    {
	      os << "Regridding input model " << modelname << " to target coordinate system for " << itsImageName << ".model" << ((multiterm)?".tt"+String::toString(nterm) :"") << LogIO::POST;
	      regridToModelImage( maskmodel, nterm );
	    }
	  else
	    {
	      os << "Copying input model " << modelname << " to " << itsImageName << ".model" << ((multiterm)?".tt"+String::toString(nterm) :"")  << LogIO::POST;
	      model(nterm)->copyData( LatticeExpr<Float> (maskmodel) );
	    }
	  
	  
	} catch (AipsError &x) {
	  throw(AipsError("Setting masked pixels to zero for input startmodel : "+ x.getMesg()));
	}
	
      }// hasMask
    else // nomask
      {
	
	// Check shapes, coordsys with those of other images.  If different, try to re-grid here.
	if( (newmodel->shape() != model(nterm)->shape()) ||  (! itsCoordSys.near(newmodel->coordinates() )) )
	  {
	    os << "Regridding input model " << modelname << " to target coordinate system for " << itsImageName << ".model" << ((multiterm)?".tt"+String::toString(nterm) :"") << LogIO::POST;
	    regridToModelImage( *newmodel, nterm );
	  }
	else
	  {
	    os << "Copying input model " << modelname << " to " << itsImageName << ".model" << ((multiterm)?".tt"+String::toString(nterm) :"")  << LogIO::POST;
	    model(nterm)->copyData( LatticeExpr<Float> (*newmodel) );
	  }
      }//nomask
  }

  //////////////////////////////////////////////////////////////////////////////////////////////////////
  //////////////////////////////////////////////////////////////////////////////////////////////////////

  IPosition SIImageStore::getShape()
  {
    return itsImageShape;
  }

  String SIImageStore::getName()
  {
    return itsImageName;
  }

  uInt SIImageStore::getNTaylorTerms(Bool /*dopsf*/)
  {
    return 1;
  }

  /*
  void SIImageStore::checkRef( std::shared_ptr<ImageInterface<Float> > ptr, const String label )
  {
    if( ! ptr && itsImageName==String("reference") ) 
      {throw(AipsError("Internal Error : Attempt to access null subImageStore "+label + " by reference."));}
  }
  */

  void SIImageStore::accessImage( std::shared_ptr<ImageInterface<Float> > &ptr, 
		    std::shared_ptr<ImageInterface<Float> > &parentptr, 
		    const String label )
  {
    // if ptr is not null, assume it's OK. Perhaps add more checks.

    Bool sw=False;
    if( label.contains(imageExts(SUMWT)) ) sw=True;
    
    if( !ptr )
      {
	//cout << itsNFacets << " " << itsNChanChunks << " " << itsNPolChunks << endl;
	if( itsNFacets>1 || itsNChanChunks>1 || itsNPolChunks>1 )
	  {
	    if( ! parentptr ) 
	      {
		//cout << "Making parent : " << itsImageName+label << "    sw : " << sw << endl; 
		parentptr = openImage(itsImageName+label , itsOverWrite, sw, itsNFacets );  
		if( sw) {setUseWeightImage( *parentptr, itsUseWeight ); }
	      }
	    //	    cout << "Making facet " << itsFacetId << " out of " << itsNFacets << endl;
	    //cout << "Making chunk " << itsChanId << " out of " << itsNChanChunks << endl;
	    //ptr = makeFacet( itsFacetId, itsNFacets*itsNFacets, *parentptr );
	    ptr = makeSubImage( itsFacetId, itsNFacets*itsNFacets, 
				itsChanId, itsNChanChunks, 
				itsPolId, itsNPolChunks, 
				*parentptr );
	    if( ! sw )
	      {
		itsImageShape = ptr->shape(); // over and over again.... FIX.
		itsCoordSys = ptr->coordinates();
		itsMiscInfo = ptr->miscInfo();
	      }

	    //cout << "accessImage : " << label << " : sumwt : " << sw << " : shape : " << itsImageShape << endl;
    
	  }
	else
	  {
	    ///coordsys for psf can be different ...shape should be the same.
	    ptr = openImage(itsImageName+label , itsOverWrite, sw, 1, !(label.contains(imageExts(PSF)))); 
	    //cout << "Opening image : " << itsImageName+label << " of shape " << ptr->shape() << endl;
	  }
      }
    
  }


  std::shared_ptr<ImageInterface<Float> > SIImageStore::psf(uInt /*nterm*/)
  {
    accessImage( itsPsf, itsParentPsf, imageExts(PSF) );
    return itsPsf;
  }
  std::shared_ptr<ImageInterface<Float> > SIImageStore::residual(uInt /*nterm*/)
  {
    accessImage( itsResidual, itsParentResidual, imageExts(RESIDUAL) );
    //    cout << "read residual : " << itsResidual << endl;
    return itsResidual;
  }
  std::shared_ptr<ImageInterface<Float> > SIImageStore::weight(uInt /*nterm*/)
  {
    accessImage( itsWeight, itsParentWeight, imageExts(WEIGHT) );
    return itsWeight;
  }

  std::shared_ptr<ImageInterface<Float> > SIImageStore::sumwt(uInt /*nterm*/)
  {

    accessImage( itsSumWt, itsParentSumWt, imageExts(SUMWT) );
    
    if( itsNFacets>1 || itsNChanChunks>1 || itsNPolChunks>1 ) 
      { itsUseWeight = getUseWeightImage( *itsParentSumWt );}
    setUseWeightImage( *itsSumWt , itsUseWeight); // Sets a flag in the SumWt image. 
    
    return itsSumWt;
  }

  std::shared_ptr<ImageInterface<Float> > SIImageStore::model(uInt /*nterm*/)
  {
    accessImage( itsModel, itsParentModel, imageExts(MODEL) );

    // Set up header info the first time. 
    itsModel->setUnits("Jy/pixel");

    return itsModel;
  }
  std::shared_ptr<ImageInterface<Float> > SIImageStore::image(uInt /*nterm*/)
  {
    accessImage( itsImage, itsParentImage, imageExts(IMAGE) );

    itsImage->setUnits(Unit("Jy/beam"));
    return itsImage;
  }

  std::shared_ptr<ImageInterface<Float> > SIImageStore::mask(uInt /*nterm*/)
  {
    accessImage( itsMask, itsParentMask, imageExts(MASK) );
    return itsMask;
  }
  std::shared_ptr<ImageInterface<Float> > SIImageStore::gridwt(uInt /*nterm*/)
  {
    accessImage( itsGridWt, itsParentGridWt, imageExts(GRIDWT) );
    /// change the coordinate system here, to uv.
    return itsGridWt;
  }
  std::shared_ptr<ImageInterface<Float> > SIImageStore::pb(uInt /*nterm*/)
  {
    accessImage( itsPB, itsParentPB, imageExts(PB) );
    return itsPB;
  }
  std::shared_ptr<ImageInterface<Float> > SIImageStore::imagepbcor(uInt /*nterm*/)
  {
    accessImage( itsImagePBcor, itsParentImagePBcor, imageExts(IMAGEPBCOR) );
    itsImagePBcor->setUnits(Unit("Jy/beam"));
    return itsImagePBcor;
  }

  std::shared_ptr<ImageInterface<Complex> > SIImageStore::forwardGrid(uInt /*nterm*/){
    if( itsForwardGrid ) // && (itsForwardGrid->shape() == itsImageShape))
      {
	//	cout << "Forward grid has shape : " << itsForwardGrid->shape() << endl;
	return itsForwardGrid;
      }
    Vector<Int> whichStokes(0);
    IPosition cimageShape;
    cimageShape=itsImageShape;
    MFrequency::Types freqframe = itsCoordSys.spectralCoordinate(itsCoordSys.findCoordinate(Coordinate::SPECTRAL)).frequencySystem(True);
    // No need to set a conversion layer if image is in LSRK already or it is 'Undefined'
    if(freqframe != MFrequency::LSRK && freqframe!=MFrequency::Undefined && freqframe!=MFrequency::REST) 
      { itsCoordSys.setSpectralConversion("LSRK"); }
    CoordinateSystem cimageCoord = StokesImageUtil::CStokesCoord( itsCoordSys,
								  whichStokes, itsDataPolRep);
    cimageShape(2)=whichStokes.nelements();
      
    //cout << "Making forward grid of shape : " << cimageShape << " for imshape : " << itsImageShape << endl;
    itsForwardGrid.reset( new TempImage<Complex>(TiledShape(cimageShape, tileShape()), cimageCoord, memoryBeforeLattice()) );
    //if(image())
    if(hasRestored())
      itsForwardGrid->setImageInfo((image())->imageInfo());
    return itsForwardGrid;
  }

  std::shared_ptr<ImageInterface<Complex> > SIImageStore::backwardGrid(uInt /*nterm*/){
    if( itsBackwardGrid ) //&& (itsBackwardGrid->shape() == itsImageShape))
      {
	//	cout << "Backward grid has shape : " << itsBackwardGrid->shape() << endl;
	return itsBackwardGrid;
      }
    Vector<Int> whichStokes(0);
    IPosition cimageShape;
    cimageShape=itsImageShape;
    MFrequency::Types freqframe = itsCoordSys.spectralCoordinate(itsCoordSys.findCoordinate(Coordinate::SPECTRAL)).frequencySystem(True);
    // No need to set a conversion layer if image is in LSRK already or it is 'Undefined'
    if(freqframe != MFrequency::LSRK && freqframe!=MFrequency::Undefined && freqframe!=MFrequency::REST ) 
      { itsCoordSys.setSpectralConversion("LSRK"); }
    CoordinateSystem cimageCoord = StokesImageUtil::CStokesCoord( itsCoordSys,
								  whichStokes, itsDataPolRep);
    cimageShape(2)=whichStokes.nelements();
    //cout << "Making backward grid of shape : " << cimageShape << " for imshape : " << itsImageShape << endl;
    itsBackwardGrid.reset( new TempImage<Complex>(TiledShape(cimageShape, tileShape()), cimageCoord, memoryBeforeLattice()) );
    //if(image())
    if(hasRestored())
      itsBackwardGrid->setImageInfo((image())->imageInfo());
    return itsBackwardGrid;
    }
  Double SIImageStore::memoryBeforeLattice(){
	  //Calculate how much memory to use per temporary images before disking
    return 1.0;  /// in MB
  }
  IPosition SIImageStore::tileShape(){
	  //Need to have settable stuff here or algorith to determine this
	  return IPosition(4, min(itsImageShape[0],1000), min(itsImageShape[1],1000), 1, 1);
  }

  // TODO : Move to an image-wrapper class ? Same function exists in SynthesisDeconvolver.
  Bool SIImageStore::doesImageExist(String imagename)
  {
    LogIO os( LogOrigin("SIImageStore","doesImageExist",WHERE) );
    Directory image( imagename );
    return image.exists();
  }


  void SIImageStore::resetImages( Bool resetpsf, Bool resetresidual, Bool resetweight )
  {
    if( resetpsf ) psf()->set(0.0);
    if( resetresidual ) {
      //      removeMask( residual() );
      residual()->set(0.0);
    }
    if( resetweight && itsWeight ) weight()->set(0.0);
    if( resetweight ) sumwt()->set(0.0);
  }

  void SIImageStore::addImages( std::shared_ptr<SIImageStore> imagestoadd,
				Bool addpsf, Bool addresidual, Bool addweight, Bool adddensity)
  {

    if(addpsf)
      {
	LatticeExpr<Float> adderPsf( *(psf()) + *(imagestoadd->psf()) ); 
	psf()->copyData(adderPsf);
      }
    if(addresidual)
      {
	LatticeExpr<Float> adderRes( *(residual()) + *(imagestoadd->residual()) ); 
	residual()->copyData(adderRes);
      }
    if(addweight)
      {
	if( getUseWeightImage( *(imagestoadd->sumwt()) ) ) // Access and add weight only if it is needed.
	  {
	    LatticeExpr<Float> adderWeight( *(weight()) + *(imagestoadd->weight()) ); 
	    weight()->copyData(adderWeight);
	  }

	/*
	Array<Float> qqq, www;
	imagestoadd->sumwt()->get(qqq,True);
	sumwt()->get(www,True);
	cout << "SUMWT : Adding : " << qqq << " to " << www << endl;
	*/

	LatticeExpr<Float> adderSumWt( *(sumwt()) + *(imagestoadd->sumwt()) ); 
	sumwt()->copyData(adderSumWt);
	setUseWeightImage( *sumwt(),  getUseWeightImage(*(imagestoadd->sumwt()) ) );

      }
    if(adddensity)
      {
	LatticeExpr<Float> adderDensity( *(gridwt()) + *(imagestoadd->gridwt()) ); 
	gridwt()->copyData(adderDensity);
      }

  }

void SIImageStore::setWeightDensity( std::shared_ptr<SIImageStore> imagetoset )
  {
    LogIO os( LogOrigin("SIImageStore","setWeightDensity",WHERE) );

    gridwt()->copyData( LatticeExpr<Float> ( *(imagetoset->gridwt()) ) );

  }

  // TODO
  //    cout << "WARN :   get getPbMax right for cube.... weight is indexed on chan and pol." << endl;
  Double SIImageStore::getPbMax()
  {

    //// Don't do any extra norm. Minor cycle will operate with native PB.
    //return 1.0;

    //// Normalize PB to 1 at the center of the image OF CHANNEL ZERO
    
    //        IPosition shp = weight(0)->shape();
    //     IPosition center(4, shp[0]/2, shp[1]/2,0,0);
    //    return sqrt(   weight(0)->getAt( center )   );
    

    //// Normalize PB to 1 at the location of the maximum (across all chans..)
    
    LatticeExprNode le( sqrt(max( *(weight(0)) )) );
    return le.getFloat();
    
  }


  Double SIImageStore::getPbMax(Int pol,Int chan)
  {

    //// Normalize PB to 1 at the location of the maximum (per pol,chan)
    
    CountedPtr<ImageInterface<Float> > subim=makeSubImage(0,1, 
							  chan, itsImageShape[3],
							  pol, itsImageShape[2], 
							  *weight(0) );

    LatticeExprNode le( sqrt(max( *subim )) );
    return le.getFloat();
  }

  void  SIImageStore::makePBFromWeight(const Float pblimit)
  {
   LogIO os( LogOrigin("SIImageStore","makePBFromWeight",WHERE) );

    	for(Int pol=0; pol<itsImageShape[2]; pol++)
	  {
	       for(Int chan=0; chan<itsImageShape[3]; chan++)
	      {

		itsPBScaleFactor = getPbMax(pol,chan);
		
		if(itsPBScaleFactor<=0){os << LogIO::NORMAL1 << "Skipping normalization for C:" << chan << " P:" << pol << " because pb max is zero " << LogIO::POST;}
		else {

		  CountedPtr<ImageInterface<Float> > wtsubim=makeSubImage(0,1, 
									  chan, itsImageShape[3],
									  pol, itsImageShape[2], 
									  *weight() );
		  CountedPtr<ImageInterface<Float> > pbsubim=makeSubImage(0,1, 
									  chan, itsImageShape[3],
									  pol, itsImageShape[2], 
									  *pb() );
		  
		  
		  LatticeExpr<Float> normed( sqrt(abs(*wtsubim)) / itsPBScaleFactor  );
		  LatticeExpr<Float> limited( iif( normed > fabs(pblimit) , normed, 0.0 ) );
		  pbsubim->copyData( limited );
		}// if not zero
	      }
	  }

        if((pb()->getDefaultMask()==""))
	  {
	    //Remove the old mask as it is no longer valid
	    //removeMask( pb() );

	    //	    if( pblimit >= 0.0 )
	      {
		//MSK//	
		LatticeExpr<Bool> pbmask( iif( *pb() > fabs(pblimit) , True , False ) );
		//MSK// 
		createMask( pbmask, pb() );
	      }

	  }
  }

  void  SIImageStore::makePBImage(const Float pblimit)
  {
   LogIO os( LogOrigin("SIImageStore","makePBImage",WHERE) );

   if( hasPB() )
     {

    	for(Int pol=0; pol<itsImageShape[2]; pol++)
	  {
	       for(Int chan=0; chan<itsImageShape[3]; chan++)
	      {

		  CountedPtr<ImageInterface<Float> > pbsubim=makeSubImage(0,1, 
									  chan, itsImageShape[3],
									  pol, itsImageShape[2], 
									  *pb() );

		  // Norm by the max
		  LatticeExprNode elmax= max( *pbsubim );
		  Float fmax = abs(elmax.getFloat());
		  //If there are multiple overlap of beam such that the peak is larger than 1 then normalize
		  //otherwise leave as is
		  if(fmax>1.0)
		    {
		      LatticeExpr<Float> normed( (*pbsubim) / fmax  );
		      LatticeExpr<Float> limited( iif( normed > fabs(pblimit) , normed, 0.0 ) );
		      pbsubim->copyData( limited );
		    }
		  else
		    {
		      LatticeExpr<Float> limited( iif((*pbsubim) > fabs(pblimit) , (*pbsubim), 0.0 ) );
		      pbsubim->copyData( limited );
		    }
	      }
	  }

	if((pb()->getDefaultMask()==""))// && pblimit >= 0.0)
	  {
	    //	    removeMask( pb() );
	    //MSK//		
	    LatticeExpr<Bool> pbmask( iif( *pb() > fabs(pblimit) , True , False ) );
	    //MSK// 
	    createMask( pbmask, pb() );
	  }

     }// if hasPB

  }

  Bool SIImageStore::createMask(LatticeExpr<Bool> &lemask, 
				CountedPtr<ImageInterface<Float> > outimage)
  {
    //cout << "Calling makeMask for mask0 for " << outimage->name() << endl;
    try
      {
	ImageRegion outreg = outimage->makeMask("mask0",False,True);
	LCRegion& outmask=outreg.asMask();
	outmask.copyData(lemask);
	outimage->defineRegion("mask0",outreg, RegionHandler::Masks, True);
	outimage->setDefaultMask("mask0");
	
	outimage->unlock();
	outimage->tempClose();
	
	//    outimage->table().unmarkForDelete();      
      }
    catch (const AipsError& x) {
      throw(AipsError("Error in creating internal T/F mask : " + x.getMesg() ));
    }

    return True;
  }

  Bool SIImageStore::copyMask(CountedPtr<ImageInterface<Float> > inimage,
				CountedPtr<ImageInterface<Float> > outimage)
  {
    //    cout << "In copyMask for " << outimage->name() << endl;

    try
      {
	if( (inimage->getDefaultMask()).matches("mask0") ) // input mask exists.
	  {
	    removeMask(outimage);
	    
	    // // clear output image mask
	    // if( (outimage->getDefaultMask()).matches("mask0") ) 
	    //   {outimage->setDefaultMask(""); 
	    // 	outimage->removeRegion("mask0");}
	    // get mask from input image
	    
	    ImageRegion outreg=outimage->makeMask("mask0", False, True);
	    LCRegion& outmask=outreg.asMask();
	    outmask.copyData(inimage->getRegion("mask0").asLCRegion());
	    outimage->defineRegion("mask0",outreg, RegionHandler::Masks,True);
	    outimage->setDefaultMask("mask0");
	  }
      }
    catch (const AipsError& x) {
      throw(AipsError("Error in copying internal T/F mask : " + x.getMesg() ));
    }
    return True;
  }
  
  void SIImageStore::removeMask(CountedPtr<ImageInterface<Float> > im)
  {
    try
      {
	// // clear output image mask
	// if( (im->getDefaultMask()).matches("mask0") ) 
	//   {im->setDefaultMask(""); 
	// 	im->removeRegion("mask0");}
	///Remove the old mask as it is no longer valid
	if (im-> getDefaultMask() != String(""))
	  {
	    String strung=im->getDefaultMask();
	    im->setDefaultMask("");
	    im->removeRegion(strung);
	  } 
	if( im->hasRegion("mask0") )
	  {
	    im->removeRegion("mask0");
	  }
      }
    catch (const AipsError& x)
      {
	throw(AipsError("Error in deleting internal T/F mask : " + x.getMesg() ));
      }
  } 
  void SIImageStore:: rescaleResolution(Int chan, 
					ImageInterface<Float>& image, 
					const GaussianBeam& newbeam, 
					const GaussianBeam& oldbeam){

    LogIO os( LogOrigin("SIImageStore","rescaleResolution",WHERE) );
    GaussianBeam toBeUsed(Quantity(0.0, "arcsec"),Quantity(0.0, "arcsec"), 
			  Quantity(0.0, "deg")) ;
    try {
      Bool samesize = GaussianDeconvolver::deconvolve(toBeUsed, newbeam, oldbeam);

      /*
      os << LogIO::NORMAL2 << "Chan : " << chan << " : Input beam : : " << oldbeam.getMajor(Unit("arcsec")) << " arcsec, " << oldbeam.getMinor(Unit("arcsec"))<< " arcsec, " << oldbeam.getPA(Unit("deg")) << " deg" << LogIO::POST; 
      os << LogIO::NORMAL2 << "Target beam : " << newbeam.getMajor(Unit("arcsec")) << " arcsec, " << newbeam.getMinor(Unit("arcsec"))<< " arcsec, " << newbeam.getPA(Unit("deg")) << " deg" << LogIO::POST; 
      os << LogIO::NORMAL2 << "Beam to be used : " << toBeUsed.getMajor(Unit("arcsec")) << " arcsec, " << toBeUsed.getMinor(Unit("arcsec"))<< " arcsec, " << toBeUsed.getPA(Unit("deg")) << " deg" << LogIO::POST; 
      os << LogIO::NORMAL2 << "SameSize ? " << samesize << endl;
      */
      
      if( samesize )
	{
	  os << LogIO::NORMAL2 << "Input and output beam sizes are the same for Channel : " << chan << ". Not convolving residuals." << LogIO::POST;
	}
	else 
	{
	  Double pixwidth=sqrt(image.coordinates().increment()(0)*image.coordinates().increment()(0)+image.coordinates().increment()(1)*image.coordinates().increment()(1));
	  
	  if(toBeUsed.getMinor(image.coordinates().worldAxisUnits()[0]) > pixwidth)
	    {
	      StokesImageUtil::Convolve(image, toBeUsed, True);
	    }
	}
    }
    catch (const AipsError& x) {
      //throw(AipsError("Cannot convolve to new beam: may be smaller than old beam : " + x.getMesg() ));
      os << LogIO::WARN << "Cannot convolve to new beam for Channel : " << chan <<  " : " << x.getMesg() << LogIO::POST;
    }
    

  }


  

  void SIImageStore::dividePSFByWeight(const Float /* pblimit*/)
  {
    LogIO os( LogOrigin("SIImageStore","dividePSFByWeight",WHERE) );

    normPSF();

    if( itsUseWeight )
    { 
	
	divideImageByWeightVal( *weight() ); 
    }

  }

  void SIImageStore::normalizePrimaryBeam(const Float pblimit)
  {
    LogIO os( LogOrigin("SIImageStore","normalizePrimaryBeam",WHERE) );

    //    cout << "In dividePSFByWeight : itsUseWeight : " << itsUseWeight << endl;
    if( itsUseWeight )
    { 
	
	for(Int pol=0; pol<itsImageShape[2]; pol++)
	  {
	    for(Int chan=0; chan<itsImageShape[3]; chan++)
	      {
		os << LogIO::NORMAL1 << "Scale factor for [C" +String::toString(chan) + ":P" + String::toString(pol) + "] to keep the model image w.r.to a PB of max=1 is " << getPbMax(pol,chan) << LogIO::POST;
	      }//chan
	  }//pol

	makePBFromWeight(pblimit);
	
    }//if itsUseWeight
    else { makePBImage(pblimit); } // OR... just check that it exists already.
    
   }

  // Make another for the PSF too.
  void SIImageStore::divideResidualByWeight(Float pblimit,String normtype)
  {
    LogIO os( LogOrigin("SIImageStore","divideResidualByWeight",WHERE) );
    

    // Normalize by the sumwt, per plane. 
    Bool didNorm = divideImageByWeightVal( *residual() );
    if( itsUseWeight )
      {
	
	for(Int pol=0; pol<itsImageShape[2]; pol++)
	  {
	    for(Int chan=0; chan<itsImageShape[3]; chan++)
	      {
		
		itsPBScaleFactor = getPbMax(pol,chan);
		//	cout << " pbscale : " << itsPBScaleFactor << endl;
		if(itsPBScaleFactor<=0){os << LogIO::NORMAL1 << "Skipping normalization for C:" << chan << " P:" << pol << " because pb max is zero " << LogIO::POST;}
		else {

		CountedPtr<ImageInterface<Float> > wtsubim=makeSubImage(0,1, 
								      chan, itsImageShape[3],
								      pol, itsImageShape[2], 
								      *weight() );
		CountedPtr<ImageInterface<Float> > ressubim=makeSubImage(0,1, 
								      chan, itsImageShape[3],
								      pol, itsImageShape[2], 
								      *residual() );

		
		LatticeExpr<Float> ratio;
		Float scalepb=1.0;
		if( normtype=="flatnoise"){
		  LatticeExpr<Float>deno = LatticeExpr<Float> ( sqrt( abs(*(wtsubim)) ) * itsPBScaleFactor );
		  os << LogIO::NORMAL1 ;
		  os <<  "[C" +String::toString(chan) + ":P" + String::toString(pol) + "] ";
		  os << "Dividing " << itsImageName+String(".residual") ;
		  os << " by [ sqrt(weightimage) * " << itsPBScaleFactor ;
		  os << " ] to get flat noise with unit pb peak."<< LogIO::POST;

           
          scalepb=fabs(pblimit)*itsPBScaleFactor*itsPBScaleFactor;
		  LatticeExpr<Float> mask( iif( (deno) > scalepb , 1.0, 0.0 ) );
		  LatticeExpr<Float> maskinv( iif( (deno) > scalepb , 0.0, 1.0 ) );
		  ratio=( ( (*(ressubim)) * mask ) / ( deno + maskinv ) );
		}
		else if(normtype=="pbsquare"){
		  Float deno =  itsPBScaleFactor*itsPBScaleFactor ;
		  os << LogIO::NORMAL1 ;
		  os <<  "[C" +String::toString(chan) + ":P" + String::toString(pol) + "] ";
		  os << "Dividing " << itsImageName+String(".residual") ;
		  os << itsPBScaleFactor ;
		  os << " ] to get optimal noise with unit pb peak."<< LogIO::POST;
		  scalepb=fabs(pblimit)*itsPBScaleFactor*itsPBScaleFactor;
		  //LatticeExpr<Float> mask( iif( (deno) > scalepb , 1.0, 0.0 ) );
		  //LatticeExpr<Float> maskinv( iif( (deno) > scalepb , 0.0, 1.0 ) );
		  ratio=(  (*(ressubim)) / ( deno ) );
		}
		else if( normtype=="flatsky") {

		  LatticeExpr<Float> deno = LatticeExpr<Float> ( *(wtsubim) );
		  os << LogIO::NORMAL1 ;
		  os <<  "[C" +String::toString(chan) + ":P" + String::toString(pol) + "] ";
		  os << "Dividing " << itsImageName+String(".residual") ;
		  os << " by [ weight ] to get flat sky"<< LogIO::POST;
		  scalepb=fabs(pblimit*pblimit)*itsPBScaleFactor*itsPBScaleFactor;
		  LatticeExpr<Float> mask( iif( (deno) > scalepb , 1.0, 0.0 ) );
		  LatticeExpr<Float> maskinv( iif( (deno) > scalepb , 0.0, 1.0 ) );
		  ratio=( ( (*(ressubim)) * mask ) / ( deno + maskinv ) );
		}

		//		IPosition ip(4,itsImageShape[0]/2,itsImageShape[1]/2,0,0);
		//Float resval = ressubim->getAt(ip);

		//LatticeExpr<Float> mask( iif( (deno) > scalepb , 1.0, 0.0 ) );
		//LatticeExpr<Float> maskinv( iif( (deno) > scalepb , 0.0, 1.0 ) );
		//LatticeExpr<Float> ratio( ( (*(ressubim)) * mask ) / ( deno + maskinv ) );
		
		//above blocks all sources outside minpb but visible with weight coverage
		//which could be cleaned out...one could use below for that
		//LatticeExpr<Float> ratio(iif( deno > scalepb, (*(ressubim))/ deno, *ressubim ) );

		ressubim->copyData(ratio);

		//cout << "Val of residual before|after normalizing at center for pol " << pol << " chan " << chan << " : " << resval << "|" << ressubim->getAt(ip) << " weight : " << wtsubim->getAt(ip) << endl;
		}// if not zero
	      }//chan
	  }//pol
	
      }
    
    // If no normalization happened, print a warning. The user must check if it's right or not.
    // Or... later if we get a gridder that does pre-norms, this warning can go. 
    if( (didNorm | itsUseWeight) != True ) 
      os << LogIO::WARN << "No normalization done to residual" << LogIO::POST;
    
    ///// A T/F mask in the residual will confuse users looking at the interactive clean
    ///// window
        if((residual()->getDefaultMask()=="") && hasPB()  &&  pblimit >=0.0 )
       {copyMask(pb(),residual());}

	if( pblimit <0.0 && (residual()->getDefaultMask()).matches("mask0") ) removeMask( residual() );




  }
  

  void SIImageStore::divideModelByWeight(Float pblimit, const String normtype)
  {
    LogIO os( LogOrigin("SIImageStore","divideModelByWeight",WHERE) );

    
        if(itsUseWeight // only when needed
	   && weight() )// i.e. only when possible. For an initial starting model, don't need wt anyway.
      {

	if( normtype=="flatsky") {
	 
	  LatticeExprNode LEN = max( *model());
	  os << LogIO::NORMAL1 << "Model is already flat sky with peak flux : " << LEN.getFloat();
	  os << ". No need to divide before prediction" << LogIO::POST;
	  
	  return;
	  }
	else if( normtype=="flatnoise"){

	  for(Int pol=0; pol<itsImageShape[2]; pol++)
	    {
	      for(Int chan=0; chan<itsImageShape[3]; chan++)
		{
		  
		  itsPBScaleFactor = getPbMax(pol,chan);
		  //	cout << " pbscale : " << itsPBScaleFactor << endl;
		if(itsPBScaleFactor<=0){os << LogIO::NORMAL1 << "Skipping normalization for C:" << chan << " P:" << pol << " because pb max is zero " << LogIO::POST;}
		else {
		  
		  CountedPtr<ImageInterface<Float> > wtsubim=makeSubImage(0,1, 
									  chan, itsImageShape[3],
									  pol, itsImageShape[2], 
									  *weight() );
		  CountedPtr<ImageInterface<Float> > modsubim=makeSubImage(0,1, 
									   chan, itsImageShape[3],
									   pol, itsImageShape[2], 
									   *model() );
		  os << LogIO::NORMAL1 ;
		  os <<  "[C" +String::toString(chan) + ":P" + String::toString(pol) + "] ";
		  os << "Dividing " << itsImageName+String(".model") ;
		  os << " by [ sqrt(weight) / " << itsPBScaleFactor ;
		  os <<" ] to get to flat sky model before prediction" << LogIO::POST;
		  
		 
		  LatticeExpr<Float> deno( sqrt( abs(*(wtsubim)) ) / itsPBScaleFactor );
		  
		  LatticeExpr<Float> mask( iif( (deno) > fabs(pblimit) , 1.0, 0.0 ) );
		  LatticeExpr<Float> maskinv( iif( (deno) > fabs(pblimit) , 0.0, 1.0 ) );
		  LatticeExpr<Float> ratio( ( (*(modsubim)) * mask ) / ( deno + maskinv ) );
		  
		  // 
		  //The above has a problem...mask is cutting out clean components found 
		  // outside pblimit ...use below if this is what is wanted
        //LatticeExpr<Float> ratio(iif(sqrt(abs(*(wtsubim))) < (fabs(pblimit)*itsPBScaleFactor), 0.0,  (*(modsubim))/(sqrt( abs(*(wtsubim)))  / itsPBScaleFactor))); 
		  // LatticeExpr<Float> ratio(iif((sqrt(abs(*(wtsubim))) ==0.0), 0.0,  ((*(modsubim))*itsPBScaleFactor)/sqrt( abs(*(wtsubim))) ));
		  
		  IPosition ip(4,itsImageShape[0]/2,itsImageShape[1]/2,0,0);
		  ///		  Float modval = modsubim->getAt(ip);
		  //LatticeExprNode aminval( min(*modsubim) );
		  //LatticeExprNode amaxval( max(*modsubim) );
		  //cout << "Before ---- min : " << aminval.getFloat() << " max : " << amaxval.getFloat() << endl;

		  modsubim->copyData(ratio);
		  //		  cout << "Val of model before|after flattening at center for pol " << pol << " chan " << chan << " : " << modval << "|" << modsubim->getAt(ip) << " weight : " << wtsubim->getAt(ip) << endl;
		  //LatticeExprNode minval( min(*modsubim) );
		  //LatticeExprNode maxval( max(*modsubim) );
		  //cout << "After ---- min : " << minval.getFloat() << " max : " << maxval.getFloat() << endl;
		}// if not zero
		}//chan
	    }//pol

	}
	else if( normtype=="pbsquare"){

	  for(Int pol=0; pol<itsImageShape[2]; pol++)
	    {
	      for(Int chan=0; chan<itsImageShape[3]; chan++)
		{
		  
		  itsPBScaleFactor = getPbMax(pol,chan);
		  //	cout << " pbscale : " << itsPBScaleFactor << endl;
		if(itsPBScaleFactor<=0){os << LogIO::NORMAL1 << "Skipping normalization for C:" << chan << " P:" << pol << " because pb max is zero " << LogIO::POST;}
		else {
		  
		  CountedPtr<ImageInterface<Float> > wtsubim=makeSubImage(0,1, 
									  chan, itsImageShape[3],
									  pol, itsImageShape[2], 
									  *weight() );
		  CountedPtr<ImageInterface<Float> > modsubim=makeSubImage(0,1, 
									   chan, itsImageShape[3],
									   pol, itsImageShape[2], 
									   *model() );
		  os << LogIO::NORMAL1 ;
		  os <<  "[C" +String::toString(chan) + ":P" + String::toString(pol) + "] ";
		  os << "Dividing " << itsImageName+String(".model") ;
		  os << " by [ (weight) / " << itsPBScaleFactor ;
		  os <<" ] to restore to optimal sky model before prediction" << LogIO::POST;
		  
		   
		  LatticeExpr<Float> deno(  abs(*(wtsubim))  / (itsPBScaleFactor*itsPBScaleFactor) );
		  
		  LatticeExpr<Float> mask( iif( (deno) > fabs(pblimit) , 1.0, 0.0 ) );
		  LatticeExpr<Float> maskinv( iif( (deno) > fabs(pblimit) , 0.0, 1.0 ) );
		  LatticeExpr<Float> ratio( ( (*(modsubim)) * mask ) / ( deno + maskinv ) );
		  
		  // 
		  //The above has a problem...mask is cutting out clean components found 
		  // outside pblimit ...use below if this is what is wanted
		  // LatticeExpr<Float> ratio(iif(abs(*(wtsubim)) == 0.0, *modsubim,  (*(modsubim))/( abs(*(wtsubim))  / (itsPBScaleFactor*itsPBScaleFactor)))); 
		  
		  IPosition ip(4,itsImageShape[0]/2,itsImageShape[1]/2,0,0);
		  ///		  Float modval = modsubim->getAt(ip);
		  //LatticeExprNode aminval( min(*modsubim) );
		  //LatticeExprNode amaxval( max(*modsubim) );
		  //cout << "Before ---- min : " << aminval.getFloat() << " max : " << amaxval.getFloat() << endl;

		  modsubim->copyData(ratio);
		  
		  //		  cout << "Val of model before|after flattening at center for pol " << pol << " chan " << chan << " : " << modval << "|" << modsubim->getAt(ip) << " weight : " << wtsubim->getAt(ip) << endl;
		  //LatticeExprNode minval( min(*modsubim) );
		  //LatticeExprNode maxval( max(*modsubim) );
		  //cout << "After ---- min : " << minval.getFloat() << " max : " << maxval.getFloat() << endl;
		}// if not zero
		}//chan
	    }//pol

	}

	//	storeImg(String("flatmodel.im"), *model());
	
      }
    }
  
  void SIImageStore::multiplyModelByWeight(Float pblimit, const String normtype)
  {
   LogIO os( LogOrigin("SIImageStore","multiplyModelByWeight",WHERE) );

        if(itsUseWeight // only when needed
	   && weight() )// i.e. only when possible. For an initial starting model, don't need wt anyway.
      {
	if( normtype=="flatsky") {
	  os << "Model is already flat sky. No need to multiply back after prediction" << LogIO::POST;
	  return;
	  }
	else if( normtype=="flatnoise"){

	  for(Int pol=0; pol<itsImageShape[2]; pol++)
	    {
	      for(Int chan=0; chan<itsImageShape[3]; chan++)
		{
		  
		  itsPBScaleFactor = getPbMax(pol,chan);
		  //	cout << " pbscale : " << itsPBScaleFactor << endl;
		if(itsPBScaleFactor<=0){os << LogIO::NORMAL1 << "Skipping normalization for C:" << chan << " P:" << pol << " because pb max is zero " << LogIO::POST;}
		else {
		  
		  CountedPtr<ImageInterface<Float> > wtsubim=makeSubImage(0,1, 
									  chan, itsImageShape[3],
									  pol, itsImageShape[2], 
									  *weight() );
		  CountedPtr<ImageInterface<Float> > modsubim=makeSubImage(0,1, 
									   chan, itsImageShape[3],
									   pol, itsImageShape[2], 
									   *model() );

		 

		  os << LogIO::NORMAL1 ;
		  os <<  "[C" +String::toString(chan) + ":P" + String::toString(pol) + "] ";
		  os << "Multiplying " << itsImageName+String(".model") ;
		  os << " by [ sqrt(weight) / " << itsPBScaleFactor;
		  os <<  " ] to take model back to flat noise with unit pb peak." << LogIO::POST;

		  LatticeExpr<Float> deno( sqrt( abs(*(wtsubim)) ) / itsPBScaleFactor );
		  
		  LatticeExpr<Float> mask( iif( (deno) > fabs(pblimit) , 1.0, 0.0 ) );
		  LatticeExpr<Float> maskinv( iif( (deno) > fabs(pblimit) , 0.0, 1.0 ) );
		  LatticeExpr<Float> ratio( ( (*(modsubim)) * mask ) * ( deno + maskinv ) );
		 
		  /////See comment in divmodel and divresidual for below usage 
		  //LatticeExpr<Float> ratio ( (*(modsubim)) * sqrt( abs(*(wtsubim)))  / itsPBScaleFactor );
		  modsubim->copyData(ratio);
      
		}// if not zero
		}//chan
	    }//pol
	}
	else if( normtype=="pbsquare"){

	  for(Int pol=0; pol<itsImageShape[2]; pol++)
	    {
	      for(Int chan=0; chan<itsImageShape[3]; chan++)
		{
		  
		  itsPBScaleFactor = getPbMax(pol,chan);
		  //	cout << " pbscale : " << itsPBScaleFactor << endl;
		if(itsPBScaleFactor<=0){os << LogIO::NORMAL1 << "Skipping normalization for C:" << chan << " P:" << pol << " because pb max is zero " << LogIO::POST;}
		else {
		  
		  CountedPtr<ImageInterface<Float> > wtsubim=makeSubImage(0,1, 
									  chan, itsImageShape[3],
									  pol, itsImageShape[2], 
									  *weight() );
		  CountedPtr<ImageInterface<Float> > modsubim=makeSubImage(0,1, 
									   chan, itsImageShape[3],
									   pol, itsImageShape[2], 
									   *model() );

		 

		  os << LogIO::NORMAL1 ;
		  os <<  "[C" +String::toString(chan) + ":P" + String::toString(pol) + "] ";
		  os << "Multiplying " << itsImageName+String(".model") ;
		  os << " by [ weight / " << itsPBScaleFactor*itsPBScaleFactor;
		  os <<  " ] to take model back to flat noise with unit pb peak." << LogIO::POST;
		  	  
		  LatticeExpr<Float> deno(  abs(*(wtsubim))  / (itsPBScaleFactor*itsPBScaleFactor) );
		  
		  LatticeExpr<Float> mask( iif( (deno) > fabs(pblimit) , 1.0, 0.0 ) );
		  LatticeExpr<Float> maskinv( iif( (deno) > fabs(pblimit) , 0.0, 1.0 ) );
		  LatticeExpr<Float> ratio( ( (*(modsubim)) * mask ) * ( deno + maskinv ) );
		 
		  /////See comment in divmodel and divresidual for below usage 
		  //LatticeExpr<Float> ratio ( (*(modsubim)) * sqrt( abs(*(wtsubim))  / itsPBScaleFactor) );
		  modsubim->copyData(ratio);
		}// if not zero
		}//chan
	    }//pol
	}	
      }
  }
  
  GaussianBeam SIImageStore::getPSFGaussian()
  {

    GaussianBeam beam;
    try
      {
	if( psf()->ndim() > 0 )
	  {
	    StokesImageUtil::FitGaussianPSF( *(psf()), beam );
	  }
      }
    catch(AipsError &x)
      {
	//	LogIO os( LogOrigin("SIImageStore","getPSFGaussian",WHERE) );
	//	os << "Error in fitting a Gaussian to the PSF : " << x.getMesg() << LogIO::POST;
	throw( AipsError("Error in fitting a Gaussian to the PSF : " + x.getMesg()) );
      }

    return beam;
  }

  void SIImageStore::makeImageBeamSet()
  {
    LogIO os( LogOrigin("SIImageStore","getPSFGaussian",WHERE) );
    // For all chans/pols, call getPSFGaussian() and put it into ImageBeamSet(chan,pol).
    AlwaysAssert( itsImageShape.nelements() == 4, AipsError );
    Int nx = itsImageShape[0];
    Int ny = itsImageShape[1];
    Int npol = itsImageShape[2];
    Int nchan = itsImageShape[3];
    itsPSFBeams.resize( nchan, npol );
    itsRestoredBeams.resize(nchan, npol);
    //    cout << "makeImBeamSet : imshape : " << itsImageShape << endl;

    String blankpsfs="";

    for( Int chanid=0; chanid<nchan;chanid++) {
      for( Int polid=0; polid<npol; polid++ ) {

	IPosition substart(4,0,0,polid,chanid);
	IPosition substop(4,nx-1,ny-1,polid,chanid);
	Slicer psfslice(substart, substop,Slicer::endIsLast);
	SubImage<Float> subPsf( *psf() , psfslice, True );
	GaussianBeam beam;

	Bool tryfit=True;
	LatticeExprNode le( max(subPsf) );
	tryfit = le.getFloat()>0.0;

	if(tryfit)
	  {
	    try
	      {
		StokesImageUtil::FitGaussianPSF( subPsf, beam );
		itsPSFBeams.setBeam( chanid, polid, beam );
		itsRestoredBeams.setBeam(chanid, polid, beam);
	      }
	    catch(AipsError &x)
	      {
	    	os << LogIO::WARN << "[Chan" << chanid << ":Pol" << polid << "] Error Gaussian fit to PSF : " << x.getMesg() ;
		//		os << LogIO::POST;
		os << " :  Setting restoring beam to largest valid beam." << LogIO::POST;
	      }
	  }
	else
	  {
	    //	    os << LogIO::WARN << "[Chan" << chanid << ":Pol" << polid << "] PSF is blank. Setting null restoring beam." << LogIO::POST ;
	    blankpsfs += "[C" +String::toString(chanid) + ":P" + String::toString(polid) + "] ";
	  }

      }// end of pol loop
    }// end of chan loop

    if( blankpsfs.length() >0 )
      os << LogIO::WARN << "PSF is blank for" << blankpsfs << LogIO::POST;

    //// Replace null (and bad) beams with the good one. 
    ////GaussianBeam maxbeam = findGoodBeam(True);

    //// Replace null beams by a tiny tiny beam, just to get past the ImageInfo restriction that
    //// all planes must have non-null beams.
    Quantity majax(1e-06,"arcsec"),minax(1e-06,"arcsec"),pa(0.0,"deg");
    GaussianBeam defaultbeam;
    defaultbeam.setMajorMinor(majax,minax);
    defaultbeam.setPA(pa);
    for( Int chanid=0; chanid<nchan;chanid++) {
      for( Int polid=0; polid<npol; polid++ ) {
	if( (itsPSFBeams.getBeam(chanid, polid)).isNull() ) 
	  { itsPSFBeams.setBeam( chanid, polid, defaultbeam );
	    itsRestoredBeams.setBeam( chanid, polid, defaultbeam );
	  }
      }// end of pol loop
    }// end of chan loop
    
    /*        
    //// Fill in gaps if there are any --- with the MAX Area beam. 
    /////    GaussianBeam maxbeam = itsPSFBeams.getMaxAreaBeam();
    if( maxbeam.isNull() ) {
	os << LogIO::WARN << "No planes have non-zero restoring beams. Forcing artificial 1.0arcsec beam." << LogIO::POST;
	Quantity majax(1.0,"arcsec"),minax(1.0,"arcsec"),pa(0.0,"deg");
	maxbeam.setMajorMinor(majax,minax);
	maxbeam.setPA(pa);
      }
    else  {
	for( Int chanid=0; chanid<nchan;chanid++) {
	  for( Int polid=0; polid<npol; polid++ ) {
	    if( (itsPSFBeams.getBeam(chanid, polid)).isNull() ) 
	      { itsPSFBeams.setBeam( chanid, polid, maxbeam ); }
	  }// end of pol loop
	}// end of chan loop
      }
    */


    /// For lack of a better place, store this inside the PSF image. To be read later and used to restore
    ImageInfo ii = psf()->imageInfo();
    ii.setBeams( itsPSFBeams );
    psf()->setImageInfo(ii);
    
  }// end of make beam set



  ImageBeamSet SIImageStore::getBeamSet()
  { 
    IPosition beamshp = itsPSFBeams.shape();
    AlwaysAssert( beamshp.nelements()==2 , AipsError );
    if( beamshp[0]==0 || beamshp[1]==0 ) {makeImageBeamSet();}
    return itsPSFBeams; 
  }

  void SIImageStore::printBeamSet(Bool verbose)
  {
    LogIO os( LogOrigin("SIImageStore","printBeamSet",WHERE) );
    AlwaysAssert( itsImageShape.nelements() == 4, AipsError );
    if( itsImageShape[3] == 1 && itsImageShape[2]==1 )
      {
	GaussianBeam beam = itsPSFBeams.getBeam();
	os << "Beam : " << beam.getMajor(Unit("arcsec")) << " arcsec, " << beam.getMinor(Unit("arcsec"))<< " arcsec, " << beam.getPA(Unit("deg")) << " deg" << LogIO::POST; 
 }
    else
      {
        // per CAS-11415, verbose=True when restoringbeam='common'
        if( verbose ) 
          {
            ostringstream oss;
            oss<<"Beam";
	    Int nchan = itsImageShape[3];
	    for( Int chanid=0; chanid<nchan;chanid++) {
	      Int polid=0;
	      //	  for( Int polid=0; polid<npol; polid++ ) {
	      GaussianBeam beam = itsPSFBeams.getBeam( chanid, polid );
	      oss << " [C" << chanid << "]: " << beam.getMajor(Unit("arcsec")) << " arcsec, " << beam.getMinor(Unit("arcsec"))<< " arcsec, " << beam.getPA(Unit("deg")) << " deg";
	    }//for chanid
            os << oss.str() << LogIO::POST;
          }
        else 
          { 
	// TODO : Enable this, when this function doesn't complain about 0 rest freq.
	//                                 or when rest freq is never zero !
	try{
		itsPSFBeams.summarize( os, False, itsCoordSys );
                // per CAS-11415 request, not turn on this one (it prints out per-channel beam in each line in the logger)
		//itsPSFBeams.summarize( os, verbose, itsCoordSys );
	}
	catch(AipsError &x)
	  {
	    os << LogIO::WARN << "Error while printing (compact) restoring beam summary : " <<  x.getMesg() << LogIO::POST;
	    os << "Printing long summary" << LogIO::POST;
	    
	    AlwaysAssert( itsImageShape.nelements() == 4, AipsError );
	    //Int npol = itsImageShape[2];
	    Int nchan = itsImageShape[3];
	    for( Int chanid=0; chanid<nchan;chanid++) {
	      Int polid=0;
	      //	  for( Int polid=0; polid<npol; polid++ ) {
	      GaussianBeam beam = itsPSFBeams.getBeam( chanid, polid );
	      os << "Beam [C" << chanid << "]: " << beam.getMajor(Unit("arcsec")) << " arcsec, " << beam.getMinor(Unit("arcsec"))<< " arcsec, " << beam.getPA(Unit("deg")) << " deg" << LogIO::POST; 
	      //}//for polid
	    }//for chanid
	  }// catch
        }
      }
  }
  
  /////////////////////////////// Restore all planes.

  void SIImageStore::restore(GaussianBeam& rbeam, String& usebeam, uInt term)
  {

    LogIO os( LogOrigin("SIImageStore","restore",WHERE) );
    //     << ". Optionally, PB-correct too." << LogIO::POST;

    AlwaysAssert( itsImageShape.nelements() == 4, AipsError );
    Int nx = itsImageShape[0];
    Int ny = itsImageShape[1];
    Int npol = itsImageShape[2];
    Int nchan = itsImageShape[3];

    /*    if( !hasResidualImage() )
      {
	// Cannot restore without residual/dirty image.
	os << "Cannot restore without residual image" << LogIO::POST;
	return;
      }
    */

    //// Get/fill the beamset
    IPosition beamset = itsPSFBeams.shape();
    AlwaysAssert( beamset.nelements()==2 , AipsError );
    if( beamset[0] != nchan || beamset[1] != npol )
      {
	
	// Get PSF Beams....
	ImageInfo ii = psf()->imageInfo();
	itsPSFBeams = ii.getBeamSet();
	itsRestoredBeams=itsPSFBeams;
	IPosition beamset2 = itsPSFBeams.shape();

	AlwaysAssert( beamset2.nelements()==2 , AipsError );
	if( beamset2[0] != nchan || beamset2[1] != npol )
	  {
	    // Make new beams.
	    os << LogIO::WARN << "Couldn't find pre-computed restoring beams. Re-fitting." << LogIO::POST;
	    makeImageBeamSet();
	  }
      }

    // toggle for printing common beam to the log 
    Bool printcommonbeam(False);
    //// Modify the beamset if needed
    //// if ( rbeam is Null and usebeam=="" ) Don't do anything.
    //// If rbeam is Null but usebeam=='common', calculate a common beam and set 'rbeam'
    //// If rbeam is given (or exists due to 'common'), just use it.
    if( rbeam.isNull() && usebeam=="common") {
      os << "Getting common beam" << LogIO::POST;
      rbeam = CasaImageBeamSet(itsPSFBeams).getCommonBeam();
      os << "Common Beam : " << rbeam.getMajor(Unit("arcsec")) << " arcsec, " << rbeam.getMinor(Unit("arcsec"))<< " arcsec, " << rbeam.getPA(Unit("deg")) << " deg" << LogIO::POST; 
      printcommonbeam=True;
    }
    if( !rbeam.isNull() ) {
      /*for( Int chanid=0; chanid<nchan;chanid++) {
	for( Int polid=0; polid<npol; polid++ ) {
	  itsPSFBeams.setBeam( chanid, polid, rbeam );
	  /// Still need to add the 'common beam' option.
	}//for chanid
      }//for polid
      */
      itsRestoredBeams=ImageBeamSet(rbeam);
      GaussianBeam beam = itsRestoredBeams.getBeam();
     
      //if commonbeam has not printed in the log
      if (!printcommonbeam) {
        os << "Common Beam : " << beam.getMajor(Unit("arcsec")) << " arcsec, " << beam.getMinor(Unit("arcsec"))<< " arcsec, " << beam.getPA(Unit("deg")) << " deg" << LogIO::POST; 
      printcommonbeam=True; // to avoid duplicate the info is printed to th elog
      }
    }// if rbeam not NULL
    //// Done modifying beamset if needed


    /// Before restoring, check for an empty model image and don't convolve (but still smooth residuals)
    /// (for CAS-8271 : make output restored image even if .model is zero... )
    Bool emptymodel = isModelEmpty();
    if(emptymodel) os << LogIO::WARN << "Restoring with an empty model image. Only residuals will be processed to form the output restored image." << LogIO::POST;
    
    //// Use beamset to restore
    for( Int chanid=0; chanid<nchan;chanid++) {
      for( Int polid=0; polid<npol; polid++ ) {
	
	IPosition substart(4,0,0,polid,chanid);
	IPosition substop(4,nx-1,ny-1,polid,chanid);
	Slicer imslice(substart, substop,Slicer::endIsLast);
	SubImage<Float> subRestored( *image(term) , imslice, True );
	SubImage<Float> subModel( *model(term) , imslice, True );
	SubImage<Float> subResidual( *residual(term) , imslice, True );
	
	GaussianBeam beam = itsRestoredBeams.getBeam( chanid, polid );;
	//os << "Common Beam for chan : " << chanid << " : " << beam.getMajor(Unit("arcsec")) << " arcsec, " << beam.getMinor(Unit("arcsec"))<< " arcsec, " << beam.getPA(Unit("deg")) << " deg" << LogIO::POST; 
        // only print per-chan beam if the common beam is not used for restoring beam
        if(!printcommonbeam) { 
	  os << "Beam for chan : " << chanid << " : " << beam.getMajor(Unit("arcsec")) << " arcsec, " << beam.getMinor(Unit("arcsec"))<< " arcsec, " << beam.getPA(Unit("deg")) << " deg" << LogIO::POST; 
        }

	try
	  {
	    // Initialize restored image
	    subRestored.set(0.0);
	     if( !emptymodel ) { 
	       // Copy model into it
	       subRestored.copyData( LatticeExpr<Float>( subModel )  );
	       // Smooth model by beam
	       StokesImageUtil::Convolve( subRestored, beam);
	     }
	    // Add residual image
	    if( !rbeam.isNull() || usebeam == "common") // If need to rescale residuals, make a copy and do it.
	      {
		//		rescaleResolution(chanid, subResidual, beam, itsPSFBeams.getBeam(chanid, polid));
		TempImage<Float> tmpSubResidualCopy( IPosition(4,nx,ny,1,1), subResidual.coordinates());
		tmpSubResidualCopy.copyData( subResidual );
		
		rescaleResolution(chanid, tmpSubResidualCopy, beam, itsPSFBeams.getBeam(chanid, polid));
		subRestored.copyData( LatticeExpr<Float>( subRestored + tmpSubResidualCopy  ) );
	      }
	    else// if no need to rescale residuals, just add the residuals.
	      {
		
		
		subRestored.copyData( LatticeExpr<Float>( subRestored + subResidual  ) );
		
	      }
	    
	  }
	catch(AipsError &x)
	  {
	    throw( AipsError("Restoration Error in chan" + String::toString(chanid) + ":pol" + String::toString(polid) + " : " + x.getMesg() ) );
	  }
	
      }// end of pol loop
    }// end of chan loop
    
    try
      {
	//MSK//	
	if( hasPB() )
	  {
	    if( (image(term)->getDefaultMask()).matches("mask0") ) removeMask( image(term) );
	    copyMask(residual(term),image(term));
	  }

	//	if(hasPB()){copyMask(residual(term),image(term));}
	ImageInfo iminf = image(term)->imageInfo();
        //iminf.setBeams( itsRestoredBeams);

	os << "Beam Set : Single beam : " << itsRestoredBeams.hasSingleBeam() << "  Multi-beam : " << itsRestoredBeams.hasMultiBeam() << LogIO::DEBUG2;

	iminf.removeRestoringBeam();

	if( itsRestoredBeams.hasSingleBeam() )
	  { iminf.setRestoringBeam( itsRestoredBeams.getBeam() );}
	else
	  {iminf.setBeams( itsRestoredBeams);}

	image(term)->setImageInfo(iminf);
 
      }
    catch(AipsError &x)
      {
	throw( AipsError("Restoration Error  : "  + x.getMesg() ) );
      }
	
  }// end of restore()

  GaussianBeam SIImageStore::findGoodBeam()
  {
    LogIO os( LogOrigin("SIImageStore","findGoodBeam",WHERE) );
    IPosition beamshp = itsPSFBeams.shape();
    AlwaysAssert( beamshp.nelements()==2 , AipsError );

    /*
    if( beamshp[0] != nchan || beamshp[1] != npol )
      {
	// Make new beams.
	os << LogIO::WARN << "Couldn't find pre-computed restoring beams. Re-fitting." << LogIO::POST;
	makeImageBeamSet();
      }
    */

    Vector<Float> areas(beamshp[0]*beamshp[1]);
    Vector<Float> axrat(beamshp[0]*beamshp[1]);
    areas=0.0; axrat=1.0;
    Vector<Bool> flags( areas.nelements() );
    flags=False;
    
    Int cnt=0;
    for( Int chanid=0; chanid<beamshp[0];chanid++) {
      for( Int polid=0; polid<beamshp[1]; polid++ ) {
	GaussianBeam beam = itsPSFBeams(chanid, polid);
	if( !beam.isNull() && beam.getMajor(Unit("arcsec"))>1.1e-06  )  // larger than default filler beam.
	  {
	    areas[cnt] = beam.getArea( Unit("arcsec2") );
	    axrat[cnt] = beam.getMajor( Unit("arcsec") ) / beam.getMinor( Unit("arcsec") );
	  }
	else {
	  flags[cnt] = True;
	}
	cnt++;
      }//for chanid
    }//for polid
    
    Vector<Float> fit( areas.nelements() );
    Vector<Float> fitaxr( areas.nelements() );
    for (Int loop=0;loop<5;loop++)  {
      /// Filter on outliers in PSF beam area
      lineFit( areas, flags, fit, 0, areas.nelements()-1 );
      Float sd = calcStd( areas , flags, fit );
      for (uInt  i=0;i<areas.nelements();i++) {
	if( fabs( areas[i] - fit[i] ) > 3*sd ) flags[i]=True;
      }
      /// Filter on outliers in PSF axial ratio
      lineFit( axrat, flags, fitaxr, 0, areas.nelements()-1 );
      Float sdaxr = calcStd( axrat , flags, fitaxr );
      for (uInt  i=0;i<areas.nelements();i++) {
	if( fabs( axrat[i] - fitaxr[i] ) > 3*sdaxr ) flags[i]=True;
      }
    }
    //    cout << "Original areas : " << areas << endl;
    //    cout << "Original axrats : " << axrat << endl;
    //    cout << "Flags : " << flags << endl;

    // Find max area good beam.
    GaussianBeam goodbeam;
    Int cid=0,pid=0;
    Float maxval=0.0;
    cnt=0;
    for( Int chanid=0; chanid<beamshp[0];chanid++) {
      for( Int polid=0; polid<beamshp[1]; polid++ ) {
	if( flags[cnt] == False ){ 
	  if( areas[cnt] > maxval ) {maxval = areas[cnt]; goodbeam = itsPSFBeams.getBeam(chanid,polid);cid=chanid;pid=polid;}
	}
	cnt++;
      }//polid
    }//chanid

    os << "Picking common beam from C"<<cid<<":P"<<pid<<" : " << goodbeam.getMajor(Unit("arcsec")) << " arcsec, " << goodbeam.getMinor(Unit("arcsec"))<< " arcsec, " << goodbeam.getPA(Unit("deg")) << " deg" << LogIO::POST; 

    Bool badbeam=False;
    for(uInt i=0;i<flags.nelements();i++){if(flags[i]==True) badbeam=True;}

    if( badbeam == True ) 
      { 
	os << "(Ignored beams from :";
	cnt=0;
	for( Int chanid=0; chanid<beamshp[0];chanid++) {
	  for( Int polid=0; polid<beamshp[1]; polid++ ) {
	    if( flags[cnt] == True ){ 
	      os << " C"<<chanid<<":P"<<polid;
	    }
	    cnt++;
	  }//polid
	}//chanid
	os << " as outliers either by area or by axial ratio)" << LogIO::POST;
      } 


    /*
    // Replace 'bad' psfs with the chosen one.
    if( goodbeam.isNull() ) {
      os << LogIO::WARN << "No planes have non-zero restoring beams. Forcing artificial 1.0arcsec beam." << LogIO::POST;
      Quantity majax(1.0,"arcsec"),minax(1.0,"arcsec"),pa(0.0,"deg");
      goodbeam.setMajorMinor(majax,minax);
      goodbeam.setPA(pa);
    }
    else  {
      cnt=0;
      for( Int chanid=0; chanid<nchan;chanid++) {
	for( Int polid=0; polid<npol; polid++ ) {
	  if( flags[cnt]==True ) 
	    { itsPSFBeams.setBeam( chanid, polid, goodbeam ); }
	  cnt++;
	}// end of pol loop
      }// end of chan loop
    }
    */

    return goodbeam;
  }// end of findGoodBeam

  ///////////////////////// Funcs to calculate robust mean and fit, taking into account 'flagged' points.
void SIImageStore :: lineFit(Vector<Float> &data, Vector<Bool> &flag, Vector<Float> &fit, uInt lim1, uInt lim2)
{
  float Sx = 0, Sy = 0, Sxx = 0, Sxy = 0, S = 0, a, b, sd, mn;
  
  mn = calcMean(data, flag);
  sd = calcStd (data, flag, mn);
  
  for (uInt i = lim1; i <= lim2; i++)
    {
      if (flag[i] == False) // if unflagged
	{
	  S += 1 / (sd * sd);
	  Sx += i / (sd * sd);
	  Sy += data[i] / (sd * sd);
	  Sxx += (i * i) / (sd * sd);
	  Sxy += (i * data[i]) / (sd * sd);
	}
    }
  a = (Sxx * Sy - Sx * Sxy) / (S * Sxx - Sx * Sx);
  b = (S * Sxy - Sx * Sy) / (S * Sxx - Sx * Sx);
  
  for (uInt i = lim1; i <= lim2; i++)
    fit[i] = a + b * i;
  
}
/* Calculate the MEAN of 'vect' ignoring values flagged in 'flag' */
Float SIImageStore :: calcMean(Vector<Float> &vect, Vector<Bool> &flag)
{
  Float mean=0;
  Int cnt=0;
  for(uInt i=0;i<vect.nelements();i++)
    if(flag[i]==False)
      {
	mean += vect[i];
	cnt++;
      }
  if(cnt==0) cnt=1;
  return mean/cnt;
}
Float SIImageStore :: calcStd(Vector<Float> &vect, Vector<Bool> &flag, Vector<Float> &fit)
{
  Float std=0;
  uInt n=0,cnt=0;
  n = vect.nelements() < fit.nelements() ? vect.nelements() : fit.nelements();
  for(uInt i=0;i<n;i++)
    if(flag[i]==False)
      {
	cnt++;
	std += (vect[i]-fit[i])*(vect[i]-fit[i]);
      }
  if(cnt==0) cnt=1;
  return sqrt(std/cnt);

}
Float SIImageStore :: calcStd(Vector<Float> &vect, Vector<Bool> &flag, Float mean)
{
  Float std=0;
  uInt cnt=0;
  for(uInt i=0;i<vect.nelements();i++)
    if(flag[i]==False)
      {
	cnt++;
	std += (vect[i]-mean)*(vect[i]-mean);
      }
  return sqrt(std/cnt);
}

  ///////////////////////// End of Funcs to calculate robust mean and fit.



/*
  GaussianBeam SIImageStore::restorePlane()
  {

    LogIO os( LogOrigin("SIImageStore","restorePlane",WHERE) );
    //     << ". Optionally, PB-correct too." << LogIO::POST;

    Bool validbeam=False;
    GaussianBeam beam;
    try
      {
	// Fit a Gaussian to the PSF.
	beam = getPSFGaussian();
	validbeam = True;
      }
    catch(AipsError &x)
      {
	os << LogIO::WARN << "Beam fit error : " + x.getMesg() << LogIO::POST;
      }
    
    try
      {
	if( validbeam==True )
	  {
	    //os << "[" << itsImageName << "] " ;  // Add when parent image name is available.
	    //os << "Restore with beam : " << beam.getMajor(Unit("arcmin")) << " arcmin, " << beam.getMinor(Unit("arcmin"))<< " arcmin, " << beam.getPA(Unit("deg")) << " deg" << LogIO::POST; 
	    
	    // Initialize restored image
	    image()->set(0.0);
	    // Copy model into it
	    image()->copyData( LatticeExpr<Float>( *(model()) )  );
	    // Smooth model by beam
	    StokesImageUtil::Convolve( *(image()), beam);
	    // Add residual image
	    image()->copyData( LatticeExpr<Float>( *(image()) + *(residual())  ) );
	    
	    // Set restoring beam into the image
	    ImageInfo ii = image()->imageInfo();
	    //ii.setRestoringBeam(beam);
	    ii.setBeams(beam);
	    image()->setImageInfo(ii);
	  }
      }
    catch(AipsError &x)
      {
	throw( AipsError("Restoration Error : " + x.getMesg() ) );
      }
	
    return beam;

  }
*/

  void SIImageStore::pbcor(uInt term)
  {

    LogIO os( LogOrigin("SIImageStore","pbcor",WHERE) );

    if( !hasRestored() || !hasPB() )
      {
	// Cannot pbcor without restored image and pb
	os << LogIO::WARN << "Cannot pbcor without restored image and pb" << LogIO::POST;
	return;
      }

	for(Int pol=0; pol<itsImageShape[2]; pol++)
	  {
	    for(Int chan=0; chan<itsImageShape[3]; chan++)
	      {
		
		CountedPtr<ImageInterface<Float> > restoredsubim=makeSubImage(0,1, 
								      chan, itsImageShape[3],
								      pol, itsImageShape[2], 
								      *image(term) );
		CountedPtr<ImageInterface<Float> > pbsubim=makeSubImage(0,1, 
								      chan, itsImageShape[3],
								      pol, itsImageShape[2], 
								      *pb() );

		CountedPtr<ImageInterface<Float> > pbcorsubim=makeSubImage(0,1, 
								      chan, itsImageShape[3],
								      pol, itsImageShape[2], 
								      *imagepbcor(term) );


		LatticeExprNode pbmax( max( *pbsubim ) );
		Float pbmaxval = pbmax.getFloat();

		if( pbmaxval<=0.0 )
		  {
		    os << LogIO::WARN << "Skipping PBCOR for C:" << chan << " P:" << pol << " because pb max is zero " << LogIO::POST;
		    pbcorsubim->set(0.0);
		  }
		else
		  {

		    LatticeExpr<Float> thepbcor( iif( *(pbsubim) > 0.0 , (*(restoredsubim))/(*(pbsubim)) , 0.0 ) );
		    pbcorsubim->copyData( thepbcor );

		}// if not zero
	      }//chan
	  }//pol

	// Copy over the PB mask.
        if((imagepbcor(term)->getDefaultMask()=="") && hasPB())
	  {copyMask(pb(),imagepbcor(term));}

	// Set restoring beam info
	ImageInfo iminf = image(term)->imageInfo();
        //iminf.setBeams( itsRestoredBeams );
	imagepbcor(term)->setImageInfo(iminf);

  }// end pbcor

  Matrix<Float> SIImageStore::getSumWt(ImageInterface<Float>& target)
  {
    Record miscinfo = target.miscInfo();
    
    Matrix<Float> sumwt;
    sumwt.resize();
    if( miscinfo.isDefined("sumwt") 
	&& (miscinfo.dataType("sumwt")==TpArrayFloat || miscinfo.dataType("sumwt")==TpArrayDouble  )  ) 
      { miscinfo.get( "sumwt" , sumwt ); } 
    else   { sumwt.resize( IPosition(2, target.shape()[2], target.shape()[3] ) ); sumwt = 1.0;  }
    
    return sumwt;
  }
  
  void SIImageStore::setSumWt(ImageInterface<Float>& target, Matrix<Float>& sumwt)
  {
    Record miscinfo = target.miscInfo();
    miscinfo.define("sumwt", sumwt);
    target.setMiscInfo( miscinfo );
  }
  

  Bool SIImageStore::getUseWeightImage(ImageInterface<Float>& target)
  {
    Record miscinfo = target.miscInfo();
    Bool useweightimage;
    if( miscinfo.isDefined("useweightimage") && miscinfo.dataType("useweightimage")==TpBool )
      { miscinfo.get( "useweightimage", useweightimage );  }
    else { useweightimage = False; }

    return useweightimage;
  }
  /*
  Bool SIImageStore::getUseWeightImage()
  {
    if( ! itsParentSumWt )
      return False;
    else 
     return  getUseWeightImage( *itsParentSumWt );
  }
  */
  void SIImageStore::setUseWeightImage(ImageInterface<Float>& target, Bool useweightimage)
  {
    Record miscinfo = target.miscInfo();
    miscinfo.define("useweightimage", useweightimage);
    target.setMiscInfo( miscinfo );
  }
  


  Bool SIImageStore::divideImageByWeightVal( ImageInterface<Float>& target )
  {

    Array<Float> lsumwt;
    sumwt()->get( lsumwt , False ); // For MT, this will always pick the zeroth sumwt, which it should.

    IPosition imshape = target.shape();

    //cout << " SumWt  : " << lsumwt << " sumwtshape : " << lsumwt.shape() << " image shape : " << imshape << endl;

    AlwaysAssert( lsumwt.shape()[2] == imshape[2] , AipsError ); // polplanes
    AlwaysAssert( lsumwt.shape()[3] == imshape[3] , AipsError ); // chanplanes

    Bool div=False; // flag to signal if division actually happened, or weights are all 1.0

    for(Int pol=0; pol<lsumwt.shape()[2]; pol++)
      {
	for(Int chan=0; chan<lsumwt.shape()[3]; chan++)
	  {
	    IPosition pos(4,0,0,pol,chan);
	    if( lsumwt(pos) != 1.0 )
	      { 
		//		SubImage<Float>* subim=makePlane(  chan, True ,pol, True, target );
		std::shared_ptr<ImageInterface<Float> > subim=makeSubImage(0,1, 
								      chan, lsumwt.shape()[3],
								      pol, lsumwt.shape()[2], 
								      target );
		if ( lsumwt(pos) > 1e-07 ) {
		    LatticeExpr<Float> le( (*subim)/lsumwt(pos) );
		    subim->copyData( le );
		  }
		else  {
		    subim->set(0.0);
		  }
		div=True;
	      }
	  }
      }

    //    if( div==True ) cout << "Div image by sumwt : " << lsumwt << endl;
    //    else cout << "Already normalized" << endl;

    //    lsumwt = 1.0; setSumWt( target , lsumwt );

    return div;
  }

  void  SIImageStore::normPSF(Int term)
  {

    for(Int pol=0; pol<itsImageShape[2]; pol++)
      {
	for(Int chan=0; chan<itsImageShape[3]; chan++)
	  {
	    ///	    IPosition center(4,itsImageShape[0]/2,itsImageShape[1]/2,pol,chan);
	    
	    std::shared_ptr<ImageInterface<Float> > subim=makeSubImage(0,1, 
								  chan, itsImageShape[3],
								  pol, itsImageShape[2], 
								  (*psf(term)) );

	    std::shared_ptr<ImageInterface<Float> > subim0=makeSubImage(0,1, 
								  chan, itsImageShape[3],
								  pol, itsImageShape[2], 
								  (*psf(0)) );


	    LatticeExprNode themax( max(*(subim0)) );
	    Float maxim = themax.getFloat();
	    
	    if ( maxim > 1e-07 )
	      {
		LatticeExpr<Float> normed( (*(subim)) / maxim );
		subim->copyData( normed );
	      }
	    else
	      {
		subim->set(0.0);
	      }
	  }//chan
      }//pol

  }

  void SIImageStore::calcSensitivity()
  {
    LogIO os( LogOrigin("SIImageStore","calcSensitivity",WHERE) );

    Array<Float> lsumwt;
    sumwt()->get( lsumwt , False ); // For MT, this will always pick the zeroth sumwt, which it should.

    IPosition shp( lsumwt.shape() );
    //cout << "Sumwt shape : " << shp << " : " << lsumwt << endl;
    //AlwaysAssert( shp.nelements()==4 , AipsError );
    
    os << "[" << itsImageName << "] Theoretical sensitivity (Jy/bm):" ;
    
    IPosition it(4,0,0,0,0);
    for ( it[0]=0; it[0]<shp[0]; it[0]++)
      for ( it[1]=0; it[1]<shp[1]; it[1]++)
	for ( it[2]=0; it[2]<shp[2]; it[2]++)
	  for ( it[3]=0; it[3]<shp[3]; it[3]++)
	    {
	      if( shp[0]>1 ){os << "f"<< it[0]+(it[1]*shp[0]) << ":" ;}
	      if( shp[3]>1 ) { os << "c"<< it[3] << ":"; }
	      if( shp[2]>1 ) { os << "p"<< it[2]<< ":" ; }
	      if( lsumwt( it )  > 1e-07 ) 
		{ 
		  os << 1.0/(sqrt(lsumwt(it))) << " " ;
		}
	      else
		{
		  os << "none" << " ";
		}
	    }
    
    os << LogIO::POST;

    //    Array<Float> sens = 1.0/sqrtsumwt;


  }

//////////////////////////////////////////////////////////////////////////////////////////////////////////////////////////////////
//////////////////////////////////////////////////////////////////////////////////////////////////////////////////////////////////
//////////////////////////////////////////////////////////////////////////////////////////////////////////////////////////////////
///////////////////   Utility Functions to gather statistics on the imagestore.

Float SIImageStore::getPeakResidual()
{
    LogIO os( LogOrigin("SIImageStore","getPeakResidual",WHERE) );

    LatticeExprNode pres( max(abs( *residual() ) ));
    Float maxresidual = pres.getFloat();

    //    Float maxresidual = max( residual()->get() );

    return maxresidual;
  }

Float SIImageStore::getPeakResidualWithinMask()
  {
    LogIO os( LogOrigin("SIImageStore","getPeakResidualWithinMask",WHERE) );
        Float minresmask, maxresmask, minres, maxres;
    //findMinMax( residual()->get(), mask()->get(), minres, maxres, minresmask, maxresmask );

    findMinMaxLattice(*residual(), *mask() , maxres,maxresmask, minres, minresmask);
    
    //return maxresmask;
    return max( abs(maxresmask), abs(minresmask) );
  }

  // Calculate the total model flux
Float SIImageStore::getModelFlux(uInt term)
  {
    //    LogIO os( LogOrigin("SIImageStore","getModelFlux",WHERE) );

    LatticeExprNode mflux( sum( *model(term) ) );
    Float modelflux = mflux.getFloat();
    //    Float modelflux = sum( model(term)->get() );

    return modelflux;
  }

  // Check for non-zero model (this is different from getting model flux, for derived SIIMMT)
Bool SIImageStore::isModelEmpty()
  {
    if( ! doesImageExist(itsImageName+imageExts(MODEL)) ) return True;
    else return  ( fabs( getModelFlux(0) ) < 1e-08 );
  }

  // Calculate the PSF sidelobe level...
  Float SIImageStore::getPSFSidelobeLevel()
  {
    LogIO os( LogOrigin("SIImageStore","getPSFSidelobeLevel",WHERE) );

    /// Calculate only once, store and return for all subsequent calls.
    if( itsPSFSideLobeLevel == 0.0 )
      {

	ImageBeamSet thebeams = getBeamSet();

	//------------------------------------------------------------
	IPosition oneplaneshape( itsImageShape );
	AlwaysAssert( oneplaneshape.nelements()==4, AipsError );
	oneplaneshape[2]=1; oneplaneshape[3]=1;
	TempImage<Float> psfbeam( oneplaneshape, itsCoordSys );
	
	// In a loop through channels, subtract out or mask out the main lobe
	Float allmin=0.0, allmax=0.0;
	for(Int pol=0; pol<itsImageShape[2]; pol++)
	  {
	    for(Int chan=0; chan<itsImageShape[3]; chan++)
	      {
		std::shared_ptr<ImageInterface<Float> > onepsf=makeSubImage(0,1, 
								       chan, itsImageShape[3],
								       pol, itsImageShape[2], 
								       (*psf()) );
		
		
		GaussianBeam beam = thebeams.getBeam( chan, pol );
		Vector<Float> abeam(3); // Holds bmaj, bmin, pa  in asec, asec, deg 
		abeam[0] = beam.getMajor().get("arcsec").getValue() * C::arcsec;
		abeam[1] = beam.getMinor().get("arcsec").getValue() * C::arcsec;
		abeam[2] = (beam.getPA().get("deg").getValue() + 90.0)* C::degree;

		//cout << "Beam : " << abeam << endl;

		StokesImageUtil::MakeGaussianPSF( psfbeam,  abeam, False);

		//		storeImg( String("psfbeam.im"), psfbeam );
	
		//Subtract from PSF plane
		LatticeExpr<Float> delobed(  (*onepsf) - psfbeam  );
		
		// For debugging
		//onepsf->copyData( delobed );
		
		//Calc max and min and accumulate across channels. 
		
		LatticeExprNode minval_le( min( *onepsf ) );
		LatticeExprNode maxval_le( max( delobed ) );

		Float minval = minval_le.getFloat();
		Float maxval = maxval_le.getFloat();

		if( minval < allmin ) allmin = minval;
		if( maxval > allmax ) allmax = maxval;
		
	      }//chan
	  }//pol
	
	//------------------------------------------------------------

	itsPSFSideLobeLevel = max( fabs(allmin), fabs(allmax) );

	//os << "PSF min : " << allmin << " max : " << allmax << " psfsidelobelevel : " << itsPSFSideLobeLevel << LogIO::POST;

      }// if changed.
    
    //    LatticeExprNode psfside( min( *psf() ) );
    //    itsPSFSideLobeLevel = fabs( psfside.getFloat() );

    //cout << "PSF sidelobe level : " << itsPSFSideLobeLevel << endl;
    return itsPSFSideLobeLevel;
  }

  void SIImageStore::findMinMax(const Array<Float>& lattice,
					const Array<Float>& mask,
					Float& minVal, Float& maxVal,
					Float& minValMask, Float& maxValMask)
  {
    IPosition posmin(lattice.shape().nelements(), 0);
    IPosition posmax(lattice.shape().nelements(), 0);

    if( sum(mask) <1e-06 ) {minValMask=0.0; maxValMask=0.0;}
    else { minMaxMasked(minValMask, maxValMask, posmin, posmax, lattice,mask); }

    minMax( minVal, maxVal, posmin, posmax, lattice );
  }

Array<Double> SIImageStore::calcRobustRMS(Array<Double>& mdns, const Float pbmasklevel, const Bool fastcalc)
{    
  LogIO os( LogOrigin("SIImageStore","calcRobustRMS",WHERE) );
  Record*  regionPtr=0;
  String LELmask("");
  ArrayLattice<Bool> pbmasklat(residual()->shape());
  pbmasklat.set(False);
  LatticeExpr<Bool> pbmask(pbmasklat);
  if (hasPB()) {
    // set bool mask: False = masked
    pbmask = LatticeExpr<Bool> (iif(*pb() > pbmasklevel, True, False));
  }
  
   
  Record thestats;
  if (fastcalc) { // older calculation 
    thestats = SDMaskHandler::calcImageStatistics(*residual(), LELmask, regionPtr, True);
  }
  else { // older way to calculate 
    // use the new statistic calculation algorithm
    Vector<Bool> dummyvec;
    // TT: 2018.08.01 using revised version (the older version of this is renameed to calcRobustImageStatisticsOld)
    thestats = SDMaskHandler::calcRobustImageStatistics(*residual(), *mask(), pbmask,  LELmask, regionPtr, True, dummyvec);
  }
    

  /***
  ImageStatsCalculator imcalc( residual(), regionPtr, LELmask, False); 

  Vector<Int> axes(2);
  axes[0] = 0;
  axes[1] = 1;
  imcalc.setAxes(axes);
  imcalc.setRobust(True);
  Record thestats = imcalc.statistics();
  //cout<<"thestats="<<thestats<<endl;
  ***/

  //Array<Double>rmss, mads, mdns;
  Array<Double>rmss, mads;
  //thestats.get(RecordFieldId("max"), maxs);
  thestats.get(RecordFieldId("rms"), rmss);
  thestats.get(RecordFieldId("medabsdevmed"), mads);
  thestats.get(RecordFieldId("median"), mdns);
  
  //os << LogIO::DEBUG1 << "Max : " << maxs << LogIO::POST;
  os << LogIO::DEBUG1 << "RMS : " << rmss << LogIO::POST;
  os << LogIO::DEBUG1 << "MAD : " << mads << LogIO::POST;
  
  // this for the new noise calc
  //return mdns+mads*1.4826;
  // this is the old noise calc
  return mads*1.4826;
}

  void SIImageStore::printImageStats()
  {
    LogIO os( LogOrigin("SIImageStore","printImageStats",WHERE) );
    Float minresmask=0, maxresmask=0, minres=0, maxres=0;
    //    findMinMax( residual()->get(), mask()->get(), minres, maxres, minresmask, maxresmask );
    if(hasMask())
      {
	findMinMaxLattice(*residual(), *mask() , maxres,maxresmask, minres, minresmask);
      }
    else
      {
	LatticeExprNode pres( max( *residual() ) );
	maxres = pres.getFloat();
	LatticeExprNode pres2( min( *residual() ) );
	minres = pres2.getFloat();
      }

    os << "[" << itsImageName << "]" ;
    os << " Peak residual (max,min) " ;
    if( minresmask!=0.0 || maxresmask!=0.0 )
      { os << "within mask : (" << maxresmask << "," << minresmask << ") "; }
    os << "over full image : (" << maxres << "," << minres << ")" << LogIO::POST;

    os << "[" << itsImageName << "] Total Model Flux : " << getModelFlux() << LogIO::POST; 

    
  }

  // Calculate the total model flux
  Float SIImageStore::getMaskSum()
  {
    LogIO os( LogOrigin("SIImageStore","getMaskSum",WHERE) );

    LatticeExprNode msum( sum( *mask() ) );
    Float masksum = msum.getFloat();

    //    Float masksum = sum( mask()->get() );

    return masksum;
  }

Bool SIImageStore::findMinMaxLattice(const Lattice<Float>& lattice, 
				     const Lattice<Float>& mask,
				     Float& maxAbs, Float& maxAbsMask, 
				     Float& minAbs, Float& minAbsMask )
{

  maxAbs=0.0;maxAbsMask=0.0;
  minAbs=1e+10;minAbsMask=1e+10;

  const IPosition tileShape = lattice.niceCursorShape();
  TiledLineStepper ls(lattice.shape(), tileShape, 0);
  {
    RO_LatticeIterator<Float> li(lattice, ls);
    RO_LatticeIterator<Float> mi(mask, ls);
    for(li.reset(),mi.reset();!li.atEnd();li++, mi++) {
      IPosition posMax=li.position();
      IPosition posMin=li.position();
      IPosition posMaxMask=li.position();
      IPosition posMinMask=li.position();
      Float maxVal=0.0;
      Float minVal=0.0;
      Float maxValMask=0.0;
      Float minValMask=0.0;
      
      minMaxMasked(minValMask, maxValMask, posMin, posMax, li.cursor(), mi.cursor());

      minMax( minVal, maxVal, posMin, posMax, li.cursor() );
    
      if( (maxVal) > (maxAbs) ) maxAbs = maxVal;
      if( (maxValMask) > (maxAbsMask) ) maxAbsMask = maxValMask;

      if( (minVal) < (minAbs) ) minAbs = minVal;
      if( (minValMask) < (minAbsMask) ) minAbsMask = minValMask;

    }
  }

  return True;


}

//////////////////////////////////////////////////////////////////////////////////////////////////////////////////////////////////
//////////////////////////////////////////////////////////////////////////////////////////////////////////////////////////////////
//////////////////////////////////////////////////////////////////////////////////////////////////////////////////////////////////
//////////////////////////////////////////////////////////////////////////////////////////////////////////////////////////////////
//////////////////////////////////////////////////////////////////////////////////////////////////////////////////////////////////

  //
  //-------------------------------------------------------------
  // Initialize the internals of the object.  Perhaps other such
  // initializations in the constructors can be moved here too.
  //
  void SIImageStore::init()
  {
    imageExts.resize(MAX_IMAGE_IDS);
    
    imageExts(MASK)=".mask";
    imageExts(PSF)=".psf";
    imageExts(MODEL)=".model";
    imageExts(RESIDUAL)=".residual";
    imageExts(WEIGHT)=".weight";
    imageExts(IMAGE)=".image";
    imageExts(SUMWT)=".sumwt";
    imageExts(GRIDWT)=".gridwt";
    imageExts(PB)=".pb";
    imageExts(FORWARDGRID)=".forward";
    imageExts(BACKWARDGRID)=".backward";
    imageExts(IMAGEPBCOR)=".image.pbcor";

    itsParentPsf = itsPsf;
    itsParentModel=itsModel;
    itsParentResidual=itsResidual;
    itsParentWeight=itsWeight;
    itsParentImage=itsImage;
    itsParentSumWt=itsSumWt;
    itsParentMask=itsMask;
    itsParentImagePBcor=itsImagePBcor;

    //    cout << "parent shape : " << itsParentImageShape << "   shape : " << itsImageShape << endl;
    itsParentImageShape = itsImageShape;
    itsParentCoordSys = itsCoordSys;

    if( itsNFacets>1 || itsNChanChunks>1 || itsNPolChunks>1 ) { itsImageShape=IPosition(4,0,0,0,0); }

    itsOpened=0;

    itsPSFSideLobeLevel=0.0;

  }


void SIImageStore::regridToModelImage( ImageInterface<Float> &inputimage, Int term )
  {
    try 
      {

    //output coords
	IPosition outshape = itsImageShape;
	CoordinateSystem outcsys = itsCoordSys;
	DirectionCoordinate outDirCsys = outcsys.directionCoordinate();
	SpectralCoordinate outSpecCsys = outcsys.spectralCoordinate();
     
	// do regrid   
	IPosition axes(3,0, 1, 2);
	IPosition inshape = inputimage.shape();
	CoordinateSystem incsys = inputimage.coordinates(); 
	DirectionCoordinate inDirCsys = incsys.directionCoordinate();
	SpectralCoordinate inSpecCsys = incsys.spectralCoordinate();

	Vector<Int> dirAxes = CoordinateUtil::findDirectionAxes(incsys);
	axes(0) = dirAxes(0); 
	axes(1) = dirAxes(1);
	axes(2) = CoordinateUtil::findSpectralAxis(incsys);
	
	try {
	  ImageRegrid<Float> imregrid;
	  imregrid.regrid( *(model(term)), Interpolate2D::LINEAR, axes, inputimage ); 
	} catch (AipsError &x) {
	  throw(AipsError("ImageRegrid error : "+ x.getMesg()));
	}
	
      }catch(AipsError &x)
      {
	throw(AipsError("Error in regridding input model image to target coordsys : " + x.getMesg()));
      }
  }

  //
  //---------------------------------------------------------------
  //
  void SIImageStore::makePersistent(String& fileName)
  {
    LogIO logIO(LogOrigin("SIImageStore", "makePersistent"));
    ofstream outFile; outFile.open(fileName.c_str(),std::ofstream::out);
    if (!outFile) logIO << "Failed to open filed \"" << fileName << "\"" << LogIO::EXCEPTION;
    //  String itsImageName;
    outFile << "itsImageNameBase: " << itsImageName << endl;

    //IPosition itsImageShape;
    outFile << "itsImageShape: " << itsImageShape.nelements() << " ";
    for (uInt i=0;i<itsImageShape.nelements(); i++) outFile << itsImageShape(i) << " "; outFile << endl;

    // Don't know what to do with this.  Looks like this gets
    // filled-in from one of the images.  So load this from one of the
    // images if they exist?
    //CoordinateSystem itsCoordSys; 

    // Int itsNFacets;
    outFile << "itsNFacets: " << itsNFacets << endl;
    outFile << "itsUseWeight: " << itsUseWeight << endl;
    

    // Misc Information to go into the header. 
    //    Record itsMiscInfo; 
    itsMiscInfo.print(outFile);
    
    // std::shared_ptr<ImageInterface<Float> > itsMask, itsPsf, itsModel, itsResidual, itsWeight, itsImage, itsSumWt;
    // std::shared_ptr<ImageInterface<Complex> > itsForwardGrid, itsBackwardGrid;

    Vector<Bool> ImageExists(MAX_IMAGE_IDS);
    if ( ! itsMask )     ImageExists(MASK)=False;
    if ( ! itsPsf )      ImageExists(PSF)=False;
    if ( ! itsModel )    ImageExists(MODEL)=False;
    if ( ! itsResidual ) ImageExists(RESIDUAL)=False;
    if ( ! itsWeight )   ImageExists(WEIGHT)=False;
    if ( ! itsImage )    ImageExists(IMAGE)=False;
    if ( ! itsSumWt )    ImageExists(SUMWT)=False;
    if ( ! itsGridWt )   ImageExists(GRIDWT)=False;
    if ( ! itsPB )       ImageExists(PB)=False;

    if ( ! itsForwardGrid )    ImageExists(FORWARDGRID)=False;
    if ( ! itsBackwardGrid )   ImageExists(BACKWARDGRID)=False;
    
    outFile << "ImagesExist: " << ImageExists << endl;
  }
  //
  //---------------------------------------------------------------
  //
  void SIImageStore::recreate(String& fileName)
  {
    LogIO logIO(LogOrigin("SIImageStore", "recreate"));
    ifstream inFile; inFile.open(fileName.c_str(),std::ofstream::out);
    if (!inFile) logIO << "Failed to open filed \"" << fileName << "\"" << LogIO::EXCEPTION;
      
    String token;
    inFile >> token; if (token == "itsImageNameBase:") inFile >> itsImageName;

    inFile >> token; 
    if (token=="itsImageShape:")
      {
	Int n;
	inFile >> n;
	itsImageShape.resize(n);
	for (Int i=0;i<n; i++) inFile >> itsImageShape(i);
      }

    // Int itsNFacets;
    inFile >> token; if (token=="itsNFacets:") inFile >> itsNFacets;
    inFile >> token; if (token=="itsUseWeight:") inFile >> itsUseWeight;

    Bool coordSysLoaded=False;
    String itsName;      
    try 
      {
	itsName=itsImageName+imageExts(MASK);casa::openImage(itsName,     itsMask);
	if (coordSysLoaded==False) {itsCoordSys=itsMask->coordinates(); itsMiscInfo=itsImage->miscInfo();coordSysLoaded=True;}
      } catch (AipsIO& x) {logIO << "\"" << itsName << "\" not found." << LogIO::WARN;};
    try 
      {
	itsName=itsImageName+imageExts(MODEL);casa::openImage(itsName,    itsModel);
	if (coordSysLoaded==False) {itsCoordSys=itsModel->coordinates(); itsMiscInfo=itsModel->miscInfo();coordSysLoaded=True;}
      } catch (AipsIO& x) {logIO << "\"" << itsName << "\" not found." << LogIO::WARN;};
    try 
      {
	itsName=itsImageName+imageExts(RESIDUAL);casa::openImage(itsName, itsResidual);
	if (coordSysLoaded==False) {itsCoordSys=itsResidual->coordinates(); itsMiscInfo=itsResidual->miscInfo();coordSysLoaded=True;}
      } catch (AipsIO& x) {logIO << "\"" << itsName << "\" not found." << LogIO::WARN;};
    try 
      {
	itsName=itsImageName+imageExts(WEIGHT);casa::openImage(itsName,   itsWeight);
	if (coordSysLoaded==False) {itsCoordSys=itsWeight->coordinates(); itsMiscInfo=itsWeight->miscInfo();coordSysLoaded=True;}
      } catch (AipsIO& x) {logIO << "\"" << itsName << "\" not found." << LogIO::WARN;};
    try 
      {
	itsName=itsImageName+imageExts(IMAGE);casa::openImage(itsName,    itsImage);
	if (coordSysLoaded==False) {itsCoordSys=itsImage->coordinates(); itsMiscInfo=itsImage->miscInfo();coordSysLoaded=True;}
      } catch (AipsIO& x) {logIO << "\"" << itsName << "\" not found." << LogIO::WARN;};
    try 
      {
	itsName=itsImageName+imageExts(SUMWT);casa::openImage(itsName,    itsSumWt);
	if (coordSysLoaded==False) {itsCoordSys=itsSumWt->coordinates(); itsMiscInfo=itsSumWt->miscInfo();coordSysLoaded=True;}
      } catch (AipsIO& x) {logIO << "\"" << itsName << "\" not found." << LogIO::WARN;};
    try
      {
	itsName=itsImageName+imageExts(PSF);casa::openImage(itsName,      itsPsf);
	if (coordSysLoaded==False) {itsCoordSys=itsPsf->coordinates(); itsMiscInfo=itsPsf->miscInfo();coordSysLoaded=True;}
      } catch (AipsIO& x) {logIO << "\"" << itsName << "\" not found." << LogIO::WARN;};
    try
      {
	casa::openImage(itsImageName+imageExts(FORWARDGRID),  itsForwardGrid);
	casa::openImage(itsImageName+imageExts(BACKWARDGRID), itsBackwardGrid);
      }
    catch (AipsError& x)
      {
	logIO << "Did not find forward and/or backward grid.  Just say'n..." << LogIO::POST;
      }

  }


  //////////////////////////////////////////////////////////////////////////////////////////////////////
  //////////////////////////////////////////////////////////////////////////////////////////////////////

} //# NAMESPACE CASA - END
<|MERGE_RESOLUTION|>--- conflicted
+++ resolved
@@ -855,13 +855,13 @@
 	return;
       }
 
-<<<<<<< HEAD
+    // master merge 2019.01.08 - leaving in the commnets for now but clean up after it is verified 
     //SHARED_PTR<PagedImage<Float> > newmodel( new PagedImage<Float>( modelname ) ); //+String(".model") ) );
-    SHARED_PTR<ImageInterface<Float> > newmodel;
+    //SHARED_PTR<ImageInterface<Float> > newmodel;
+    std::shared_ptr<ImageInterface<Float> > newmodel;
     buildImage(newmodel, modelname);
-=======
-    std::shared_ptr<PagedImage<Float> > newmodel( new PagedImage<Float>( modelname ) ); //+String(".model") ) );
->>>>>>> fb5e04a5
+    // in master
+    //std::shared_ptr<PagedImage<Float> > newmodel( new PagedImage<Float>( modelname ) ); //+String(".model") ) );
 
     Bool hasMask = newmodel->isMasked(); /// || newmodel->hasPixelMask() ;
     
