//# MPITransport.cc: class which define an MPI parallel transport layer
//# Copyright (C) 1998,1999,2000
//# Associated Universities, Inc. Washington DC, USA.
//#
//# This library is free software; you can redistribute it and/or modify it
//# under the terms of the GNU Library General Public License as published by
//# the Free Software Foundation; either version 2 of the License, or (at your
//# option) any later version.
//#
//# This library is distributed in the hope that it will be useful, but WITHOUT
//# ANY WARRANTY; without even the implied warranty of MERCHANTABILITY or
//# FITNESS FOR A PARTICULAR PURPOSE.  See the GNU Library General Public
//# License for more details.
//#
//# You should have received a copy of the GNU Library General Public License
//# along with this library; if not, write to the Free Software Foundation,
//# Inc., 675 Massachusetts Ave, Cambridge, MA 02139, USA.
//#
//# Correspondence concerning AIPS++ should be addressed as follows:
//#        Internet email: aips2-request@nrao.edu.
//#        Postal address: AIPS++ Project Office
//#                        National Radio Astronomy Observatory
//#                        520 Edgemont Road
//#                        Charlottesville, VA 22903-2475 USA
//#
//# $Id$

#ifdef HAVE_MPI

#include <casa/Containers/Record.h>
#include <casa/IO/AipsIO.h>
#include <casa/IO/MemoryIO.h>

#include <synthesis/Parallel/MPITransport.h>
#include <synthesis/Parallel/MPIError.h>
#include <synthesis/Parallel/Algorithm.h>

#include <mpi.h>

using namespace casacore;
namespace casa { //# NAMESPACE CASA - BEGIN

MPITransport::MPITransport() : PTransport()
{
// Default constructor
//
  // Set default tag and source/destination
  setAnyTag();
  connectAnySource();
};

MPITransport::MPITransport(Int argc, Char *argv[]) : PTransport()
{
   if (debug_p) {
       cerr << "constructing MPITransport" << std::endl;
   }
// Construct from argc, argv
//
   int flag=0;
   MPI_Initialized(&flag);
   //cerr << "FLAG " << flag << endl;
   if((flag && isController()) || MPI_Init(&argc, &argv) == MPI_SUCCESS){
     //if(MPI_Init(&argc, &argv) == MPI_SUCCESS){
      MPI_Comm_rank(MPI_COMM_WORLD, &myCpu);
      MPI_Comm_size(MPI_COMM_WORLD, &numprocs);
      // Set default tag and source/destination
      setAnyTag();
      connectAnySource();
   } else {
     throw MPIError("MPI Init failed!");
   }
}

MPITransport::~MPITransport(){
  if(!isFinalized())
    MPI_Finalize();
<<<<<<< HEAD
=======
}

Bool MPITransport::isFinalized()
{
    int flag;
    MPI_Finalized(&flag);
    return Bool(flag);
>>>>>>> 218c1aee
}


Bool  MPITransport::isFinalized(){

    return MPI::Is_finalized();
  }
Int MPITransport::anyTag() 
{
// Return the value which indicates an unset tag
//
   return MPI_ANY_TAG;
};

Int MPITransport::anySource()
{
// Return the value which indicates an unset source
//
   return MPI_ANY_SOURCE;
};

// produce a contiguous vector of per-dimension sizes from a shape/Iposition
const std::vector<uInt> makeContiguousSizes(uInt ndim, const IPosition &ipos) {
    std::vector<uInt> sizes(ndim);
    for (uInt idx=0; idx<ndim; ++idx) {
        sizes[idx] = ipos[idx];
    }
    return sizes;
}

Int MPITransport::put(const Array<Float> &af){
   uInt ndim(af.ndim());
   setDestAndTag(sendTo, myOp);
   IPosition ipos = af.shape();
      // Send the number of dimensions
   MPI_Send((void *)&ndim, 1, MPI_UNSIGNED, sendTo, myOp, MPI_COMM_WORLD);
      // Send the shape vector
   // Don't feel tempted to send directly (void *)ipos.storage(). That doesn't give you
   // a contiguous sequence of size integers. You can get for example integers:
   // dim1, 0, dim2, 0, uninit, ...
   // etc.
   // Dangerous: MPI_Send((void *)ipos.storage(), ndim,  MPI_INT, sendTo, myOp,
   const auto &sizes = makeContiguousSizes(ndim, ipos);
   MPI_Send((void *)sizes.data(), ndim,  MPI_INT, sendTo, myOp,
            MPI_COMM_WORLD);
      // Send the data
   Bool deleteit;
   MPI_Send((void *)af.getStorage(deleteit), af.nelements(),  MPI_FLOAT,
             sendTo, myOp, MPI_COMM_WORLD);
   return(0);
}

Int MPITransport::put(const Array<Double> &af){
   uInt ndim(af.ndim());
   const IPosition ipos = af.shape();
   setDestAndTag(sendTo, myOp);
   MPI_Send((void *)&ndim, 1, MPI_UNSIGNED, sendTo, myOp, MPI_COMM_WORLD);
      // Send the shape vector
   const auto &sizes = makeContiguousSizes(ndim, ipos);
   MPI_Send((const void *)sizes.data(), ndim,  MPI_INT, sendTo, myOp,
            MPI_COMM_WORLD);
      // Send the data
   Bool deleteit;
   MPI_Send((void *)af.getStorage(deleteit), af.nelements(),  MPI_DOUBLE,
             sendTo, myOp, MPI_COMM_WORLD);
   return(0);
}

Int MPITransport::put(const Array<Int> &af){
   uInt ndim(af.ndim());
   IPosition ipos = af.shape();
   setDestAndTag(sendTo, myOp);
   MPI_Send((void *)&ndim, 1, MPI_UNSIGNED, sendTo, myOp, MPI_COMM_WORLD);
      // Send the shape vector
   const auto &sizes = makeContiguousSizes(ndim, ipos);
   MPI_Send((void *)sizes.data(), ndim,  MPI_INT, sendTo, myOp,
            MPI_COMM_WORLD);
      // Send the data
   Bool deleteit;
   MPI_Send((void *)af.getStorage(deleteit), af.nelements(),  MPI_INT,
             sendTo, myOp, MPI_COMM_WORLD);
   return(0);
}

Int MPITransport::put(const Array<Complex> &af){
   uInt ndim(af.ndim());
   setDestAndTag(sendTo, myOp);
   IPosition ipos = af.shape();
      // Send the number of dimensions
   MPI_Send((void *)&ndim, 1, MPI_UNSIGNED, sendTo, myOp, MPI_COMM_WORLD);
      // Send the shape vector
   const auto &sizes = makeContiguousSizes(ndim, ipos);
   MPI_Send((const void *)sizes.data(), ndim,  MPI_INT, sendTo, myOp,
            MPI_COMM_WORLD);
      // Send the data
   Bool deleteit;
   MPI_Send((void *)af.getStorage(deleteit), 2*af.nelements(),  MPI_FLOAT,
             sendTo, myOp, MPI_COMM_WORLD);
   return(0);
}

Int MPITransport::put(const Array<DComplex> &af){
   uInt ndim(af.ndim());
   setDestAndTag(sendTo, myOp);
   IPosition ipos = af.shape();
      // Send the number of dimensions
   MPI_Send((void *)&ndim, 1, MPI_UNSIGNED, sendTo, myOp, MPI_COMM_WORLD);
      // Send the shape vector
   const auto &sizes = makeContiguousSizes(ndim, ipos);
   MPI_Send((void *)sizes.data(), ndim,  MPI_INT, sendTo, myOp,
            MPI_COMM_WORLD);
      // Send the data
   Bool deleteit;
   MPI_Send((void *)af.getStorage(deleteit), 2*af.nelements(),  MPI_DOUBLE,
             sendTo, myOp, MPI_COMM_WORLD);
   return(0);
}

Int MPITransport::put(const Float &f){
   setDestAndTag(sendTo, myOp);
   MPI_Send((void *)&f, 1, MPI_FLOAT, sendTo, myOp, MPI_COMM_WORLD);
   return(0);
}
Int MPITransport::put(const Complex &f){
   setDestAndTag(sendTo, myOp);
   MPI_Send((void *)&f, 2, MPI_FLOAT, sendTo, myOp, MPI_COMM_WORLD);
   return(0);
}
Int MPITransport::put(const DComplex &f){
   setDestAndTag(sendTo, myOp);
   MPI_Send((void *)&f, 2, MPI_DOUBLE, sendTo, myOp, MPI_COMM_WORLD);
   return(0);
}

Int MPITransport::put(const Double &d){
   setDestAndTag(sendTo, myOp);
   MPI_Send((void *)&d, 1, MPI_DOUBLE, sendTo, myOp, MPI_COMM_WORLD);
   return(0);
}
Int MPITransport::put(const Int &i){
   setDestAndTag(sendTo, myOp);
   // warning: sstat set but not used!
   Int sstat = MPI_Send((void *)&i, 1, MPI_INT, sendTo, myOp, MPI_COMM_WORLD);
   (void) sstat; // warning: unused sstat
   return(0);
}
Int MPITransport::put(const Bool &b){
   setDestAndTag(sendTo, myOp);
   Int i(b);
   // warning: sstat set but not used!
   Int sstat = MPI_Send((void *)&i, 1, MPI_INT, sendTo, myOp, MPI_COMM_WORLD);
   (void) sstat; // warning: unused sstat
   return(0);
}

Int MPITransport::put(const Record &r){
   setDestAndTag(sendTo, myOp);
   MemoryIO buffer;
   AipsIO rBuf(&buffer);
   rBuf.putstart("MPIRecord",1);
   rBuf << r;
   rBuf.putend();
    uInt bytes2send=rBuf.getpos();
   // warning: sstat set but not used!
   Int sstat = MPI_Send((void *)&bytes2send, 1, MPI_UNSIGNED, sendTo, myOp, MPI_COMM_WORLD);
   sstat = MPI_Send((void *)buffer.getBuffer(), bytes2send, MPI_UNSIGNED_CHAR, sendTo, myOp,
                    MPI_COMM_WORLD);
   (void) sstat; // warning: unused sstat
   return(0);
}

Int MPITransport::put(const String &s){
   uInt ndim(s.length());
   setDestAndTag(sendTo, myOp);
      // Send the length of the string
   MPI_Send((void *)&ndim, 1, MPI_UNSIGNED, sendTo, myOp, MPI_COMM_WORLD);
      // Send the characters
   MPI_Send((void *)s.chars(), ndim,  MPI_CHAR, sendTo, myOp,
            MPI_COMM_WORLD);
   return(0);
}

Int MPITransport::get(Array<Float> &af){
      // Get the number of dimensions
   setSourceAndTag(getFrom, myOp);
   MPI_Status status;
   uInt ndim;
   MPI_Recv(&ndim, 1, MPI_INT, getFrom, myOp, MPI_COMM_WORLD, &status);
      // Get the shape vector
   aTag = myOp = status.MPI_TAG;
   aWorker = getFrom = status.MPI_SOURCE;
   std::vector<uInt> ashape(ndim);
   MPI_Recv(ashape.data(), ndim, MPI_INT, getFrom, myOp, MPI_COMM_WORLD, &status);
      // Get the data
   Int nelements(1);
   {
   for(uInt i=0;i<ndim;i++){
      nelements *= ashape[i];
   }
   }
   Float *data = new Float[nelements];
   MPI_Recv(data, nelements, MPI_FLOAT, getFrom, myOp, MPI_COMM_WORLD,
            &status);
   IPosition ipos(ndim, ndim);
   for(uInt i=0;i<ndim;i++)
      ipos(i) = ashape[i];
   af.takeStorage(ipos, data, TAKE_OVER);

   return(status.MPI_SOURCE);
}

Int MPITransport::get(Array<Double> &af){
      // Get the number of dimensions
   MPI_Status status;
   setSourceAndTag(getFrom, myOp);
   uInt ndim;
   MPI_Recv(&ndim, 1, MPI_INT, getFrom, myOp, MPI_COMM_WORLD, &status);
      // Get the shape vector
   aTag = myOp = status.MPI_TAG;
   aWorker = getFrom = status.MPI_SOURCE;
   std::vector<uInt> ashape(ndim);
   MPI_Recv(ashape.data(), ndim, MPI_INT, getFrom, myOp, MPI_COMM_WORLD, &status);
      // Get the data
   Int nelements(1);
   {
   for(uInt i=0;i<ndim;i++){
      nelements *= ashape[i];
   }
   }
   Double *data = new Double[nelements];
   MPI_Recv(data, nelements, MPI_DOUBLE, getFrom, myOp, MPI_COMM_WORLD,
            &status);
   IPosition ipos(ndim, ndim);
   for(uInt i=0;i<ndim;i++)
      ipos(i) = ashape[i];
   af.takeStorage(ipos, data, TAKE_OVER);

   return(status.MPI_SOURCE);
}

Int MPITransport::get(Array<Complex> &af){
      // Get the number of dimensions
   MPI_Status status;
   setSourceAndTag(getFrom, myOp);
   uInt ndim;
   MPI_Recv(&ndim, 1, MPI_INT, getFrom, myOp, MPI_COMM_WORLD, &status);
      // Get the shape vector
   aTag = myOp = status.MPI_TAG;
   aWorker = getFrom = status.MPI_SOURCE;
   std::vector<uInt> ashape(ndim);
   MPI_Recv(ashape.data(), ndim, MPI_INT, getFrom, myOp, MPI_COMM_WORLD, &status);
      // Get the data
   Int nelements(1);
   {
   for(uInt i=0;i<ndim;i++){
      nelements *= ashape[i];
   }
   }
   Complex *data = new Complex[nelements];
   MPI_Recv(data, 2*nelements, MPI_FLOAT, getFrom, myOp, MPI_COMM_WORLD,
            &status);
   IPosition ipos(ndim, ndim);
   for(uInt i=0;i<ndim;i++)
      ipos(i) = ashape[i];
   af.takeStorage(ipos, data, TAKE_OVER);

   return(status.MPI_SOURCE);
}

Int MPITransport::get(Array<DComplex> &af){
      // Get the number of dimensions
   MPI_Status status;
   uInt ndim;
   setSourceAndTag(getFrom, myOp);
   MPI_Recv(&ndim, 1, MPI_INT, getFrom, myOp, MPI_COMM_WORLD, &status);
      // Get the shape vector
   aTag = myOp = status.MPI_TAG;
   aWorker = getFrom = status.MPI_SOURCE;
   std::vector<uInt> ashape(ndim);
   MPI_Recv(ashape.data(), ndim, MPI_INT, getFrom, myOp, MPI_COMM_WORLD, &status);
      // Get the data
   Int nelements(1);
   {
   for(uInt i=0;i<ndim;i++){
      nelements *= ashape[i];
   }
   }
   DComplex *data = new DComplex[nelements];
   MPI_Recv(data, 2*nelements, MPI_DOUBLE, getFrom, myOp, MPI_COMM_WORLD,
            &status);
   IPosition ipos(ndim, ndim);
   for(uInt i=0;i<ndim;i++)
      ipos(i) = ashape[i];
   af.takeStorage(ipos, data, TAKE_OVER);

   return(status.MPI_SOURCE);
}

Int MPITransport::get(Array<Int> &af){
      // Get the number of dimensions
   MPI_Status status;
   uInt ndim;
   setSourceAndTag(getFrom, myOp);
   MPI_Recv(&ndim, 1, MPI_INT, getFrom, myOp, MPI_COMM_WORLD, &status);
      // Get the shape vector
   aTag = myOp = status.MPI_TAG;
   aWorker = getFrom = status.MPI_SOURCE;
   std::vector<uInt> ashape(ndim);
   MPI_Recv(ashape.data(), ndim, MPI_INT, getFrom, myOp, MPI_COMM_WORLD, &status);
      // Get the data
   Int nelements(1);
   {
   for(uInt i=0;i<ndim;i++){
      nelements *= ashape[i];
   }
   }
   Int *data = new Int[nelements];
   MPI_Recv(data, nelements, MPI_INT, getFrom, myOp, MPI_COMM_WORLD,
            &status);
   IPosition ipos(ndim, ndim);
   for(uInt i=0;i<ndim;i++)
      ipos(i) = ashape[i];
   af.takeStorage(ipos, data, TAKE_OVER);

   return(status.MPI_SOURCE);
}

Int MPITransport::get(Float &f){
   MPI_Status status;
   setSourceAndTag(getFrom, myOp);
   MPI_Recv(&f, 1, MPI_FLOAT, getFrom, myOp, MPI_COMM_WORLD, &status);
   return(status.MPI_SOURCE);
}

Int MPITransport::get(Double &d){
   MPI_Status status;
   setSourceAndTag(getFrom, myOp);
   MPI_Recv(&d, 1, MPI_DOUBLE, getFrom, myOp, MPI_COMM_WORLD, &status);
   return(status.MPI_SOURCE);
}

Int MPITransport::get(Complex &f){
   MPI_Status status;
   setSourceAndTag(getFrom, myOp);
   MPI_Recv(&f, 2, MPI_FLOAT, getFrom, myOp, MPI_COMM_WORLD, &status);
   return(status.MPI_SOURCE);
}

Int MPITransport::get(DComplex &d){
   MPI_Status status;
   setSourceAndTag(getFrom, myOp);
   MPI_Recv(&d, 2, MPI_DOUBLE, getFrom, myOp, MPI_COMM_WORLD, &status);
   return(status.MPI_SOURCE);
}

Int MPITransport::get(Int &i){
   Int r_status(1);
   MPI_Status status;
   setSourceAndTag(getFrom, myOp);
   r_status = MPI_Recv(&i, 1, MPI_INT, getFrom, myOp, MPI_COMM_WORLD, &status);
   (void) r_status; // warning: unused r_status
   return(status.MPI_SOURCE);
}

Int MPITransport::get(Bool &b){
   Int r_status(1);
   MPI_Status status;
   setSourceAndTag(getFrom, myOp);
   Int i;
   r_status = MPI_Recv(&i, 1, MPI_INT, getFrom, myOp, MPI_COMM_WORLD, &status);
   (void) r_status; // warning: unused r_status
   if(i == 0)
      b = false;
   else
      b = true;
   return(status.MPI_SOURCE);
}

Int MPITransport::get(Record &r){
   MPI_Status status;
   (void) status; // warning: unused status
   setSourceAndTag(getFrom, myOp);
   // Get the size of the record in bytes
   uInt bytesSent;
   MPI_Recv(&bytesSent, 1, MPI_UNSIGNED, getFrom, myOp, MPI_COMM_WORLD, &status);
   // Now fill the buffer full of bytes from the record
   uChar buffer[bytesSent];
   MPI_Recv(buffer, bytesSent, MPI_UNSIGNED_CHAR, getFrom, myOp, MPI_COMM_WORLD, &status);
   MemoryIO nBuf(&buffer, bytesSent);
   AipsIO rBuf(&nBuf);
   uInt version = rBuf.getstart("MPIRecord");
   (void)version; // warning: unused version
   rBuf >> r;
   rBuf.getend();
   return(0);
}

Int MPITransport::get(String &s){
   MPI_Status status;
   (void) status; // warning: unused status
   setSourceAndTag(getFrom, myOp);
      // Get the length of the string
   uInt i;
   MPI_Recv(&i, 1, MPI_UNSIGNED, getFrom, myOp, MPI_COMM_WORLD, &status);
   // Send the characters
   Char *theChars = new Char[i+1];
   MPI_Recv(theChars, i, MPI_CHAR, getFrom, myOp, MPI_COMM_WORLD, &status);

   *(theChars+i) = 0;
   s = theChars;
   delete theChars;
   return(status.MPI_SOURCE);
}

void MPITransport::setSourceAndTag(Int &source, Int &tag)
{
// Set source and tag for MPI_Recv commands
//
  // Message tag
  tag = aTag;

  // Source
  if (isController()) {
    source = aWorker;
  } else {
    source = controllerRank();
  };
  return;
};

void MPITransport::setDestAndTag(Int &dest, Int &tag)
{
// Set destination and tag for MPI_Send commands
//
  // Message tag
  if (aTag == anyTag()) {
    throw(AipsError("No tag set for MPI send command"));
  } else {
    tag = aTag;
  };

  // Destination
  if (isController()) {
    if (aWorker != anySource()) {
      dest = aWorker;
    } else {
      throw(AipsError("Invalid destination for MPI send command"));
    };
  } else {
    dest = controllerRank();
  };
  return;
};


} //# NAMESPACE CASA - END

#endif
<|MERGE_RESOLUTION|>--- conflicted
+++ resolved
@@ -74,8 +74,6 @@
 MPITransport::~MPITransport(){
   if(!isFinalized())
     MPI_Finalize();
-<<<<<<< HEAD
-=======
 }
 
 Bool MPITransport::isFinalized()
@@ -83,14 +81,8 @@
     int flag;
     MPI_Finalized(&flag);
     return Bool(flag);
->>>>>>> 218c1aee
-}
-
-
-Bool  MPITransport::isFinalized(){
-
-    return MPI::Is_finalized();
-  }
+}
+
 Int MPITransport::anyTag() 
 {
 // Return the value which indicates an unset tag
