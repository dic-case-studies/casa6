/***
 * Framework independent implementation file for imager...
 *
 * Implement the imager component here.
 * 
 * // TODO: WRITE YOUR DESCRIPTION HERE! 
 
 * @author Wes Young
 * @version 
 ***/

#include <iostream>
#include <casa/Exceptions/Error.h>
#include <casa/BasicSL/String.h>
#include <casa/Containers/Record.h>
#include <casa/Utilities/Assert.h>
#include <ms/MeasurementSets.h>
#include <ms/MeasurementSets/MSHistoryHandler.h>
#include <casa/Logging/LogIO.h>

#include <synthesis/ImagerObjects/grpcInteractiveClean.h>

#include <iterbotsink_cmpt.h>

using namespace std;
using namespace casacore;
using namespace casa;

     
using namespace casacore;
namespace casac {

<<<<<<< HEAD
    iterbotsink::iterbotsink( ): state(grpcInteractiveClean::getManager( )) {
=======
    iterbotsink::iterbotsink( ): state(nullptr) {
        cb.reset(new SIIterBot_callback( ));
        state = new SIIterBot_state( cb );
>>>>>>> eb642b0a
    }

    iterbotsink::~iterbotsink( ) {
    }

    casac::record* iterbotsink::setupiteration(const casac::record& iterpars) {
<<<<<<< HEAD
        state.setIterationDetails( iterpars );
=======
        const std::unique_ptr<const casacore::Record> recpars(toRecord(iterpars));
        state->setControlsFromRecord(*recpars);
>>>>>>> eb642b0a
        return getiterationdetails();
    }


    casac::record* iterbotsink::getiterationdetails( ) {
        return fromRecord(state.getDetailsRecord( ));
    }

    casac::record* iterbotsink::pauseforinteraction( ) {
        static const auto debug = getenv("GRPC_DEBUG");
        auto ret = state.pauseForUserInteraction( );
        if ( debug ) {
            std::cerr << "-------------------------------------------" << std::endl;
            std::cerr << "--- pauseforinteraction result:         ---" << std::endl;
            std::cerr << "-------------------------------------------" << std::endl;
            std::cerr << ret << std::endl;
            std::cerr << "-------------------------------------------" << std::endl;
        }
        return fromRecord( ret );
    }

    casac::record* iterbotsink::getiterationsummary( ) {
        return fromRecord(state.getSummaryRecord( ));
    }

    int iterbotsink::cleanComplete(const bool lastcyclecheck) {
        return state.cleanComplete(lastcyclecheck);
    }

    bool iterbotsink::endmajorcycle( ) {
        state.incrementMajorCycleCount( );
        state.addSummaryMajor( );
        return false;
    }

    bool iterbotsink::resetminorcycleinfo( ) {
        state.resetMinorCycleInitInfo( );
        return false;
    }

    casac::record* iterbotsink::getminorcyclecontrols( ) {
        return fromRecord(state.getMinorCycleControls( ));
    }  

    bool iterbotsink::mergeinitrecord(const casac::record& initrecord) {
<<<<<<< HEAD
        const std::unique_ptr<casacore::Record> recpars(toRecord( initrecord ));
        state.mergeCycleInitializationRecord( *recpars );
=======
        const std::unique_ptr<const casacore::Record> recpars(toRecord(initrecord));
        state->mergeCycleInitializationRecord(*recpars);
>>>>>>> eb642b0a
        return false;
    }

    bool iterbotsink::mergeexecrecord(const casac::record& execrecord) {
<<<<<<< HEAD
        // ****memory leak here???****
        casacore::Record recpars = *toRecord(execrecord);
        state.mergeCycleExecutionRecord(recpars);
=======
        const std::unique_ptr<const casacore::Record> recpars(toRecord(execrecord));
        state->mergeCycleExecutionRecord(*recpars);
>>>>>>> eb642b0a
        return false;
    }

    bool iterbotsink::changestopflag(const bool stopflag) {
        state.changeStopFlag(stopflag);
        return true;
    }

    bool iterbotsink::done( ) {
        state.closePanel( );
        return false;
    }

} // casac namespace<|MERGE_RESOLUTION|>--- conflicted
+++ resolved
@@ -30,25 +30,14 @@
 using namespace casacore;
 namespace casac {
 
-<<<<<<< HEAD
     iterbotsink::iterbotsink( ): state(grpcInteractiveClean::getManager( )) {
-=======
-    iterbotsink::iterbotsink( ): state(nullptr) {
-        cb.reset(new SIIterBot_callback( ));
-        state = new SIIterBot_state( cb );
->>>>>>> eb642b0a
     }
 
     iterbotsink::~iterbotsink( ) {
     }
 
     casac::record* iterbotsink::setupiteration(const casac::record& iterpars) {
-<<<<<<< HEAD
         state.setIterationDetails( iterpars );
-=======
-        const std::unique_ptr<const casacore::Record> recpars(toRecord(iterpars));
-        state->setControlsFromRecord(*recpars);
->>>>>>> eb642b0a
         return getiterationdetails();
     }
 
@@ -94,25 +83,14 @@
     }  
 
     bool iterbotsink::mergeinitrecord(const casac::record& initrecord) {
-<<<<<<< HEAD
-        const std::unique_ptr<casacore::Record> recpars(toRecord( initrecord ));
-        state.mergeCycleInitializationRecord( *recpars );
-=======
         const std::unique_ptr<const casacore::Record> recpars(toRecord(initrecord));
         state->mergeCycleInitializationRecord(*recpars);
->>>>>>> eb642b0a
         return false;
     }
 
     bool iterbotsink::mergeexecrecord(const casac::record& execrecord) {
-<<<<<<< HEAD
-        // ****memory leak here???****
-        casacore::Record recpars = *toRecord(execrecord);
-        state.mergeCycleExecutionRecord(recpars);
-=======
         const std::unique_ptr<const casacore::Record> recpars(toRecord(execrecord));
         state->mergeCycleExecutionRecord(*recpars);
->>>>>>> eb642b0a
         return false;
     }
 
