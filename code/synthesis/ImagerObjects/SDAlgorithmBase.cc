--- conflicted
+++ resolved
@@ -139,13 +139,8 @@
 
             // returns as an Array but itsImages is already single plane so 
             // the return rms contains only a single element
-<<<<<<< HEAD
-            robustrms = itsImages->calcRobustRMS();
-            // will set by user, fixed for 3sigma for now.
-=======
             robustrms = itsImages->calcRobustRMS(itsPBMask);
             //Float nsigma = 150.0; // will set by user, fixed for 3sigma for now.
->>>>>>> c7adf8e7
             Float nsigma = loopcontrols.getNsigma();
             os<<"robustrms nelements="<<robustrms.nelements()<<LogIO::POST;
             Float nsigmathresh; 
