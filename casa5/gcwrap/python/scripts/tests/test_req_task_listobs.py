##########################################################################
# test_req_task_listobs.py
#
# Copyright (C) 2018
# Associated Universities, Inc. Washington DC, USA.
#
# This script is free software; you can redistribute it and/or modify it
# under the terms of the GNU Library General Public License as published by
# the Free Software Foundation; either version 2 of the License, or (at your
# option) any later version.
#
# This library is distributed in the hope that it will be useful, but WITHOUT
# ANY WARRANTY; without even the implied warranty of MERCHANTABILITY or
# FITNESS FOR A PARTICULAR PURPOSE.  See the GNU Library General Public
# License for more details.
#
# [Add the link to the JIRA ticket here once it exists]
#
# Based on the requirements listed in plone found here:
# https://casa.nrao.edu/casadocs/casa-5.3.0/global-task-list/task_listobs/about
#
# Each requirement is broken up into 4 versions testing it on a MS, MMS, time-averaged MS, and time-averaged MMS
#
# test_logread checks that the information is output in a form that follows logger guidelines
# test_file checks that the listfile parameter operates as intended by creating a file
# test_input checks that listobs can take a MS, MMS, time-averaged MS, or time-averaged MMS in the input file
# test_logfile checks that the logfile is populated when new listobs commands are run
# test_indivrow checks that one row is displayed per scan
# test_novis checks to be sure that listobs gives no visibility information
# test_scan checks that the scan information exists and the parameter accepts proper inputs
# test_field checks that the field information exists and the parameter accepts proper inputs
# test_spw checks that the spectral window information exists and the parameter accepts proper inputs
# test_corrs checks that the correlation information exists and the parameter accepts proper inputs
# test_ant checks that the antenna information exists and the parameter accepts proper inputs
# test_selectdata checks that the selectdata parameter works as intended and properly handles inputs
# test_uvrange checks that the parameter properly handles inputs
# test_timerange checks that the parameter properly handles inputs
# test_intent checks that intent information exists and inputs are properly handled
# test_array checks for the existence of the array parameter and that inputs are properly handled
# test_observation checks for the existence of the parameter and that inputs are properly handled
# test_verbose checks that verbose outputs are longer than non-verbose
# test_overwrite checks that the overwritten file is the same as the original
# test_CAS_6733 checks for an infinite loop bug
# test_avgInterval checks for the existence of the average int information
# test_listunfl checks that unflagged information is displayed by listobs
#
###########################################################################
from __future__ import absolute_import
from __future__ import print_function

CASA6 = False
import string
import sys
import os
import unittest
import hashlib
import subprocess
import shutil

try:
    import casatools
    from casatasks import partition, split, listobs, casalog
    from casatools.platform import bytes2str
    ms = casatools.ms()
    datapath = casatools.ctsys.resolve('unittest/listobs/')
    CASA6 = True
except ImportError:
    from __main__ import default
    from tasks import *
    from taskinit import *
    datapath = os.environ.get('CASAPATH').split()[0] + '/casatestdata/unittest/listobs/'

<<<<<<< HEAD
from casatestutils import listing
lt = listing
=======
# If the test is being run in CASA6 use the new method to get the CASA path

from casatestutils import listing as lt

    # Generate the test data

if CASA6:
    mesSet = casatools.ctsys.resolve('visibilities/alma/uid___X02_X3d737_X1_01_small.ms')
    # Data for old test
    msfile1Orig = casatools.ctsys.resolve('visibilities/vla/ngc5921_ut.ms')
    msfile2Orig = casatools.ctsys.resolve('visibilities/alma/uid___X02_X3d737_X1_01_small.ms')
    nep = casatools.ctsys.resolve('visibilities/alma/nep2-shrunk.ms')
    # datapath for ref files
    datapath = casatools.ctsys.resolve('text/')
else:
    if os.path.exists(os.environ.get('CASAPATH').split()[
                          0] + '/data/casa-data-req/visibilities/alma/uid___X02_X3d737_X1_01_small.ms'):
        mesSet = os.environ.get('CASAPATH').split()[
                     0] + '/data/casa-data-req/visibilities/alma/uid___X02_X3d737_X1_01_small.ms'
        # Data for old test
        msfile1Orig = os.environ.get('CASAPATH').split()[0] + '/data/casa-data-req/visibilities/vla/ngc5921_ut.ms'
        msfile2Orig = os.environ.get('CASAPATH').split()[
                          0] + '/data/casa-data-req/visibilities/alma/uid___X02_X3d737_X1_01_small.ms'
        nep = os.environ.get('CASAPATH').split()[0] + '/data/casa-data-req/visibilities/alma/nep2-shrunk.ms'
        # datapath for ref files
        datapath = os.environ.get('CASAPATH').split()[0] + '/data/casa-data-req/text/'
    else:
        mesSet = os.environ.get('CASAPATH').split()[
                     0] + '/casa-data-req/visibilities/alma/uid___X02_X3d737_X1_01_small.ms'
        # Data for old test
        msfile1Orig = os.environ.get('CASAPATH').split()[0] + '/casa-data-req/visibilities/vla/ngc5921_ut.ms'
        msfile2Orig = os.environ.get('CASAPATH').split()[
                          0] + '/casa-data-req/visibilities/alma/uid___X02_X3d737_X1_01_small.ms'
        nep = os.environ.get('CASAPATH').split()[0] + '/casa-data-req/visibilities/alma/nep2-shrunk.ms'
        # datapath for ref files
        datapath = os.environ.get('CASAPATH').split()[0] + '/casa-data-req/text/'
>>>>>>> 2c8f033c

# This is for tests that check what the parameter validator does when parameters are
# given wrong types - these don't exercise the task but the parameter validator!
if CASA6:
    validator_exc_type = AssertionError
else:
    from casa_stack_manip import stack_frame_find

    casa_stack_rethrow = stack_frame_find().get('__rethrow_casa_exceptions', False)
    validator_exc_type = RuntimeError

# Generate the test data
mesSet = os.path.join(datapath, 'uid___X02_X3d737_X1_01_small.ms')

outvis = 'genmms.mms'
if not os.path.exists(outvis):
    partition(vis=mesSet, outputvis=outvis, createmms=True)
multiMesSet = outvis

outvis = 'gentimeavgms.ms'
if not os.path.exists(outvis):
    split(vis=mesSet, outputvis=outvis, datacolumn='DATA', timebin='1s')
timeavg_ms = outvis

outvis = 'gentimeavgmms.mms'
if not os.path.exists(outvis):
    split(vis=multiMesSet, outputvis=outvis, datacolumn='DATA', timebin='1s')
timeavg_mms = outvis

logpath = casalog.logfile()
# Old test input and output names
msfile1 = 'ngc5921_ut.ms'
msfile2 = 'uid___X02_X3d737_X1_01_small.ms'
nep = 'nep2-shrunk.ms'
# Old reffiles
reffile = os.path.join(datapath, 'listobs_reference/reflistobs')


def _sha1it(filename):
    blocksize = 65536
    hasher = hashlib.sha1()
    with open(filename, 'rb') as afile:
        buf = afile.read(blocksize)
        while len(buf) > 0:
            hasher.update(buf)
            buf = afile.read(blocksize)
    return hasher.hexdigest()


class listobs_test_base(unittest.TestCase):

    def setUp(self):
        if not CASA6:
            default(listobs)

    def tearDown(self):
        # remove files and temp logs
        os.system('rm -rf ' + 'listobs*.txt')
        os.system('rm -rf testlog.log')
        casalog.setlogfile(str(logpath))

    def filefunc(self, dataset, filename):
        listobs(vis=dataset, listfile=filename)
        self.assertTrue(os.path.isfile('listobs.txt'))

    def logreadfunc(self, dataset):
        casalog.setlogfile('testlog.log')
        listobs(vis=dataset)
        casalog.setlogfile(logpath)

        if sys.version_info[0] == 3:
            print('VERSION', ' ', sys.version_info)
            # Check that the file can be read in python session default encoding
            with open('testlog.log', 'r') as fout:
                list(map(bytes2str, fout.readlines()))
                print(list(map(bytes2str, fout.readlines())))

        else:
            # Check if the file can be decoded as ascii for python 2.7
            with open('testlog.log', 'r') as log:
                for data in log:
                    try:
                        data.decode('ASCII')
                    except:
                        self.fail()

    def logfilecontain(self, dataset):
        casalog.setlogfile('testlog.log')
        listobs(vis=dataset)
        self.assertTrue('listobs' in open('testlog.log').read(), msg='logfile not populated by listobs command on a MS')

    def novis(self, dataset):
        self.res = listobs(vis=dataset, listfile='listobs.txt')
        self.assertFalse('Amp' in open('listobs.txt').read())

    def scancheck(self, dataset):
        # Check that listobs runs and that the scan column exists
        self.res = listobs(vis=dataset, listfile='listobs.txt')
        self.assertTrue('Scan' in open('listobs.txt').read(), msg='scan does not exist in output')
        # Check to see if a valid input and invalid input is returns the proper value (pass/fail)
        try:
            listobs(vis=dataset, scan='1')
        except Exception:
            self.fail('Scan fails to select')
        if CASA6 or casa_stack_rethrow:
            with self.assertRaises(validator_exc_type):
                listobs(vis=dataset, scan=1)
        else:
            self.assertFalse(listobs(vis=dataset, scan=1), msg='Scan incorrectly accepts an int')

        # Make temp log
        casalog.setlogfile('testlog.log')

        # test for certain warnings appearing in the log
        listobs(vis=dataset, scan='1,2')
        self.assertFalse('WARN' in open('testlog.log').read(), msg='A warning is raised for multiple scans')
        listobs(vis=dataset, scan=['1', '2'])
        self.assertTrue('incorrect data type' in open('testlog.log').read(), msg='fails to label incorrect data type')
        listobs(vis=dataset, scan='abc')
        self.assertTrue('Parse error' in open('testlog.log').read(), msg='fails to recognize improper string')

    def fieldcheck(self, dataset):
        self.res = listobs(vis=dataset, listfile='listobs.txt')
        if CASA6 or casa_stack_rethrow:
            with self.assertRaises(validator_exc_type):
                listobs(vis=dataset, field=1)
        else:
            self.assertFalse(listobs(vis=dataset, field=1), msg='An int was given to the field (requires a string)')
        self.assertTrue('FldId' in open('listobs.txt').read(), msg='Field Id does not exist in a MS')
        # section that should raise no warnings
        casalog.setlogfile('testlog.log')
        listobs(vis=dataset, field='1')
        listobs(vis=dataset, field='0~2')
        listobs(vis=dataset, field='0,2')
        self.assertFalse('WARN' in open('testlog.log').read(), msg='not accepting proper input for field in a MS')
        # section that should be raising warnings
        listobs(vis=dataset, field='0-2')
        self.assertTrue('No match found for name "0-2"' in open('testlog.log').read(),
                        msg='Failed to identify improper delimiter')
        listobs(vis=dataset, field='abc')
        self.assertTrue('No match found for name "abc"' in open('testlog.log').read(),
                        msg='Failed to identify improper string')
        # return to default log file

    def spwcheck(self, dataset):
        self.res = listobs(vis=dataset, listfile='listobs.txt')
        if CASA6 or casa_stack_rethrow:
            with self.assertRaises(validator_exc_type):
                listobs(vis=dataset, spw=1)
        else:
            self.assertFalse(listobs(vis=dataset, spw=1), msg='An int was given to spw (requires string)')
        self.assertTrue('SpwID' in open('listobs.txt').read(), msg='Spw does not exist in a MS')
        # section that should raise no warnings
        casalog.setlogfile('testlog.log')
        listobs(vis=dataset, spw='0')
        listobs(vis=dataset, spw='0,1')
        listobs(vis=dataset, spw='0~1')
        self.assertFalse('WARN' in open('testlog.log').read(), msg='not accepting proper input for spw in a MS')
        # section that should raise warnings
        listobs(vis=dataset, spw='3')
        self.assertTrue('No match found for 3' in open('testlog.log').read(),
                        msg='fails to recognize out of range values')
        listobs(vis=dataset, spw='0')
        self.assertTrue('-1' in open('testlog.log').read(), msg='Fails to recognize improper delimiter')
        listobs(vis=dataset, spw='abc')
        self.assertTrue('No match found for "abc"' in open('testlog.log').read(),
                        msg='Fails to recognize improper string')
        # return to default log file

    def corrcheck(self, dataset):
        self.res = listobs(vis=dataset, listfile='listobs.txt')
        self.assertTrue('Corrs' in open('listobs.txt').read(), msg='Corrs does not exist in a MS')
        if CASA6 or casa_stack_rethrow:
            with self.assertRaises(validator_exc_type):
                listobs(vis=dataset, correlation=1)
        else:
            self.assertFalse(listobs(vis=dataset, correlation=1), msg='An int was accepted when a string is required')
        # section that should not raise warnings
        casalog.setlogfile('testlog.log')
        listobs(vis=dataset, correlation='XX')
        listobs(vis=dataset, correlation='XX,YY')
        self.assertFalse('WARN' in open('testlog.log').read(), msg='not accepting proper input for correlation in a MS')
        # section that should raise warnings
        listobs(vis=dataset, correlation=['XX', 'YY'])
        self.assertTrue('incorrect data type' in open('testlog.log').read(),
                        msg='No warning for using a list was given')
        listobs(vis=dataset, correlation='RR')
        self.assertTrue('named RR' in open('testlog.log').read(), msg='No warning for using a absent correlation')

    def antcheck(self, dataset):
        self.res = listobs(vis=dataset, listfile='listobs.txt')
        self.assertTrue('Antennas' in open('listobs.txt').read(), msg='Antennas section does not exist in MS')
        if CASA6 or casa_stack_rethrow:
            with self.assertRaises(validator_exc_type):
                listobs(vis=dataset, antenna=0)
        else:
            self.assertFalse(listobs(vis=dataset, antenna=0),
                             msg='Accepts an int as an argument when a string is required')
        # section that should not raise warnings
        casalog.setlogfile('testlog.log')
        listobs(vis=dataset, antenna='0')
        listobs(vis=dataset, antenna='0,DV01')
        self.assertFalse('WARN' in open('testlog.log').read(), msg='Proper inputs raised warnings')
        # section that should raise warnings
        listobs(vis=dataset, antenna='abc')
        self.assertTrue('Antenna Expression: No match found for token(s)' in open('testlog.log').read(),
                        msg='No warning raise for invalid string')
        listobs(vis=dataset, antenna='3')
        self.assertTrue('No match found for the antenna specificion [ID(s): [3]]' in open('testlog.log').read(),
                        msg='No warning for ID out of range')
        # This one is marked as correct by the documentation, but CASA disagrees
        listobs(vis=dataset, antenna=['0,DV01'])
        self.assertTrue('incorrect data type' in open('testlog.log').read(),
                        msg='Failed to recognize list as incorrect data type')
        # return to default log file

    def selectcheck(self, dataset):
        # selectdata should fail for all invalid inputs
        try:
            listobs(vis=dataset, selectdata=False)
        except Exception:
            self.fail('Passing False to select data fails on a MS')
        if CASA6 or casa_stack_rethrow:
            with self.assertRaises(validator_exc_type):
                listobs(vis=dataset, selectdata=1)
            with self.assertRaises(validator_exc_type):
                listobs(vis=dataset, selectdata='str')
        else:
            self.assertFalse(listobs(vis=dataset, selectdata=1), msg='An int is accepted for the select data parameter')
            self.assertFalse(listobs(vis=dataset, selectdata='str'),
                             msg='A string is accepted for the select data parameter')
            self.assertFalse(listobs(vis=dataset, selectdata=[False]),
                             msg='Array data type is accepted when it contains values')
        # I'm really not sure why these happen. especially the empty list
        if not CASA6:
            try:
                listobs(vis=dataset, selectdata=[])
            except Exception:
                self.fail()
            try:
                listobs(vis=dataset, selectdata=None)
            except Exception:
                self.fail()

    def uvrangecheck(self, dataset):
        try:
            listobs(vis=dataset, uvrange='0~100klambda')
        except Exception:
            self.fail('fails to read valid input for uvrange in a MS')
        if CASA6:
            with self.assertRaises(AssertionError):
                listobs(vis=dataset, uvrange=0)
            with self.assertRaises(AssertionError):
                listobs(vis=dataset, uvrange=[1, 2])
        else:
            with self.assertRaises(RuntimeError,
                                   msg='Accepts an int when only str should be accepted'):
                listobs(vis=dataset, uvrange=0)
            with self.assertRaises(RuntimeError,
                                   msg='accepts an array of ints when only str should be accepted'):
                listobs(vis=dataset, uvrange=[1, 2]),

        # Use temp log
        casalog.setlogfile('testlog.log')
        # shouldn't raise Warning
        listobs(vis=dataset, uvrange='0~100')
        listobs(vis=dataset, uvrange='0~100klambda')
        listobs(vis=dataset, uvrange='0~50,60~100')
        self.assertFalse('WARN' in open('testlog.log').read(), msg='Warnings are raised for valid inputs')
        # should raise warnings
        listobs(vis=dataset, uvrange=['0~50', '60~100'])
        self.assertTrue('incorrect data type' in open('testlog.log').read(),
                        msg='Fails to raise warning for wrong data type')
        listobs(vis=dataset, uvrange='0-100')
        self.assertTrue('near char. 2 in string "0-100"' in open('testlog.log').read(),
                        msg='Fails to raise warning for wrong delimiter')
        listobs(vis=dataset, uvrange='abc')
        self.assertTrue('near char. 1 in string "abc"' in open('testlog.log').read(),
                        msg='Fails to raise warning for improper string')
        # restore default log path

    def timerangecheck(self, dataset):
        # check valid entry
        try:
            listobs(vis=dataset, timerange='03:00:00~04:00:00')
        except Exception:
            self.fail()
        # create temp log and check inputs that raise no warnings
        casalog.setlogfile('testlog.log')
        listobs(vis=dataset, timerange='3:0:0~4:0:0,4:0:0~5:0:0')
        self.assertFalse('WARN' in open('testlog.log').read())
        # check that specific warnings are raised
        listobs(vis=dataset, timerange='abc')
        self.assertTrue('Parse error at or near ' in open('testlog.log').read())
        listobs(vis=dataset, timerange=[])
        self.assertTrue('incorrect data type' in open('testlog.log').read())
        listobs(vis=dataset, timerange='03:00:00-04:00:00')
        self.assertTrue('near char. 9 in string "03:00:00-04:00:00"' in open('testlog.log').read())
        listobs(vis=dataset, timerange='3~4')
        self.assertTrue('MSSelectionNullSelection' in open('testlog.log').read())
        # Check that passing an int fails
        if CASA6:
            with self.assertRaises(AssertionError):
                listobs(vis=dataset, timerange=4)
        else:
            with self.assertRaises(RuntimeError):
                listobs(vis=dataset, timerange=4)

    def intentcheck(self, dataset):
        # Returns true with a valid input and false with an int
        try:
            listobs(vis=dataset,
                    intent='CALIBRATE_PHASE.ON_SOURCE,CALIBRATE_POINTING.ON_SOURCE,CALIBRATE_WVR.ON_SOURCE')
        except Exception:
            self.fail('Fails with valid input')
        if CASA6:
            with self.assertRaises(AssertionError):
                listobs(vis=dataset, intent=1)
        else:
            with self.assertRaises(RuntimeError,
                                   msg='Accepts int when it should only accept str'):
                listobs(vis=dataset, intent=1)

        # Test for the existence of the column scan intent
        self.res = listobs(vis=dataset, listfile='listobs.txt')
        self.assertTrue('ScanIntent' in open('listobs.txt').read(), msg='There is no ScanIntent information for a MS')
        # These shouldn't raise any warnings
        casalog.setlogfile('testlog.log')
        listobs(vis=dataset, intent='CALIBRATE_PHASE.ON_SOURCE')
        listobs(vis=dataset, intent='CALIBRATE_PHASE.ON_SOURCE,CALIBRATE_POINTING.ON_SOURCE,CALIBRATE_WVR.ON_SOURCE')
        self.assertFalse('WARN' in open('testlog.log').read(),
                         msg='There are warnings for inputs that should raise none')
        # These should raise a warning
        listobs(vis=dataset, intent=[])
        self.assertTrue('incorrect data type' in open('testlog.log').read(), msg='Incorrect data type list accepted')
        listobs(vis=dataset, intent='abc')
        self.assertTrue('No match found for "abc"' in open('testlog.log').read(),
                        msg='Invalid string accepted without warning')
        # Set log path back to default

    def arraycheck(self, dataset):
        try:
            listobs(vis=dataset, array='0')
        except Exception:
            self.fail('Listobs fails to recognize valid array in a MS')
        if CASA6:
            with self.assertRaises(AssertionError):
                listobs(vis=dataset, array=0)
        else:
            with self.assertRaises(RuntimeError,
                                   msg='Listobs fails to recognize invalid data type in a MS'):
                listobs(vis=dataset, array=0)
        self.res = listobs(vis=dataset, listfile='listobs.txt')
        # These should raise warnings
        casalog.setlogfile('testlog.log')
        listobs(vis=dataset, array='abc')
        self.assertTrue('Parse error' in open('testlog.log').read(),
                        msg='Listobs fails to recognize invalid string in a MS')
        listobs(vis=dataset, array='10')
        self.assertTrue('The selected table has zero rows' in open('testlog.log').read(),
                        msg='Listobs fails to recognize empty table from a MS')

        self.assertTrue('ArrayID' in open('listobs.txt').read(), msg='There is no Array information for a MS')

    def obscheck(self, dataset):
        try:
            listobs(vis=dataset, observation=0)
        except Exception:
            self.fail('Observation fails to accept Int for a MS')
        try:
            listobs(vis=dataset, observation='0')
        except Exception:
            self.fail('Observation fails to accept proper string for a MS')
        # These should raise warnings
        casalog.setlogfile('testlog.log')
        listobs(vis=dataset, observation='abc')
        self.assertTrue('Parse error' in open('testlog.log').read(), msg='Listobs fails to identify improper string')
        listobs(vis=dataset, observation='10')
        self.assertTrue(('The selected table has zero rows') in open('testlog.log').read(),
                        msg='Listobs fails to identify an empty table')

        self.res = listobs(vis=dataset, listfile='listobs.txt')
        self.assertTrue('ObservationID' in open('listobs.txt').read(), msg='There is no Observation information')

    def verbosecheck(self, dataset):
        casalog.setlogfile('testlog.log')
        listobs(vis=dataset, verbose=False)
        nonverb = ['name', 'station']
        self.assertTrue(all(x in open('testlog.log').read() for x in nonverb),
                        msg='non-verbose not showing proper info')
        listobs(vis=dataset, verbose=True)
        items = ['Name', 'Station', r'Diam.', r'Long.', r'Lat.', 'Offset', 'ITRF', 'Scan', 'FieldName', 'SpwIds']
        self.assertTrue(all(x in open('testlog.log').read() for x in items))

    def overwritecheck(self, dataset):
        listfile = "listobs.txt"
        try:
            listobs(vis=dataset, listfile=listfile)
        except Exception:
            self.fail()
        # test default value is overwrite=False
        with self.assertRaises(RuntimeError):
            listobs(vis=dataset, listfile=listfile)
        with self.assertRaises(RuntimeError):
            listobs(vis=dataset, listfile=listfile, overwrite=False)
        expec = _sha1it(listfile)
        try:
            listobs(vis=dataset, listfile=listfile, overwrite=True)
        except Exception:
            self.fail()
        got = _sha1it(listfile)
        self.assertTrue(got == expec)

    def avgIntervalcheck(self, dataset):
        listobs(vis=dataset, listfile='listobs.txt')
        self.assertTrue('Average Interval' in open('listobs.txt').read(),
                        msg='There is no average interval column in a MS')

    def unfcheck(self, dataset):
        try:
            listobs(vis=dataset, listunfl=True)
        except Exception:
            self.fail()
        listobs(vis=dataset, listfile='listobs1.txt', listunfl=True)
        self.assertTrue('nUnflRows' in open('listobs1.txt').read())

        listobs(vis=dataset, listfile='listobs2.txt', listunfl=False)
        self.assertFalse('nUnflRows' in open('listobs2.txt').read())


class test_listobs(listobs_test_base):

    @classmethod
    def setUpClass(cls):

        pass

    def setUp(self):
        self.res = None
        if not CASA6:
            default(listobs)
        # From merged cases
        if CASA6:
            self.ms = ms
        else:
            self.ms = ms
        if (not os.path.exists(msfile1)):
            shutil.copytree(datapath+msfile1, msfile1, symlinks=True)
        if (not os.path.exists(msfile2)):
            shutil.copytree(datapath+msfile2, msfile2, symlinks=True)
        if (not os.path.exists(nep)):
            shutil.copytree(datapath+nep, nep, symlinks=True)

    def tearDown(self):
        # remove files and temp logs
        os.system('rm -rf ' + 'listobs*.txt')
        os.system('rm -rf testlog.log')
        casalog.setlogfile(str(logpath))
        # From merged cases
        if CASA6:
            self.ms.done()

    @classmethod
    def tearDownClass(cls):
        # remove all the generated and input data
        shutil.rmtree(nep)
        shutil.rmtree(msfile1)
        shutil.rmtree(msfile2)
        os.system('rm -rf reflistobs*')
        os.system('rm -rf genmms.mms')
        os.system('rm -rf gentimeavgms.ms')
        os.system('rm -rf gentimeavgmms.mms')
        os.system('rm -rf genmms.mms.flagversions')
        # From merged tests
        shutil.rmtree(msfile1, ignore_errors=True)
        shutil.rmtree(msfile2, ignore_errors=True)
        os.system('rm -f diff*')
        os.system('rm -f newobs*')
        os.remove('CAS-5203.log')

    # Test that Different ms are taken
    def test_wrongInp(self):
        if not CASA6:
            with self.assertRaises(RuntimeError):
                listobs(vis='foo.ms')

    def test_input(self):
        '''Listobs test: Check all if listobs can take ms, mms, time averaged ms, and time averaged mms'''
        # See if listobs can take all these forms of MS
        try:
            listobs(vis=mesSet)
        except Exception:
            self.fail('Fails to take MS file')
        try:
            listobs(vis=multiMesSet)
        except Exception:
            self.fail('Fails to take MMS file')
        try:
            listobs(vis=timeavg_ms)
        except Exception:
            self.fail('Fails to take time-averaged MS file')
        try:
            listobs(vis=timeavg_mms)
        except Exception:
            self.fail('Fails to take time-averaged MMS file')

    # Test the list file
    def test_fileMS(self):
        '''Listobs test: Check to see if list file is generated from a MS'''
        self.filefunc(mesSet, 'listobs.txt')

    def test_fileMMS(self):
        '''Listobs test: Check to see if list file is generated from a MMS'''
        self.filefunc(multiMesSet, 'listobs.txt')

    def test_fileTimeAvgMS(self):
        '''Listobs test: Check to see if list file is generated from a time-averaged MS'''
        self.filefunc(timeavg_ms, 'listobs.txt')

    def test_fileTimeAvgMMS(self):
        '''Listobs test: Check to see if list file is generated from a time-averaged MMS'''
        self.filefunc(timeavg_mms, 'listobs.txt')

    # Test the log file encoding
    def test_logreadMS(self):
        '''Listobs test: Check that the log file from a MS is human readable'''
        self.logreadfunc(mesSet)

    def test_logreadMMS(self):
        '''Listobs test: Check that the log file from a MMS is human readable'''
        self.logreadfunc(multiMesSet)

    def test_logreadTimeAvgMS(self):
        '''Listobs test: Check that the log file from a time-averaged MS is human readable'''
        self.logreadfunc(timeavg_ms)

    def test_logreadTimeAvgMMS(self):
        '''Listobs test: Check that the log file from a time-averaged MMS is human readable'''
        self.logreadfunc(timeavg_mms)

    # Test log file written to

    def test_logfileMS(self):
        '''Listobs test: Check to see if the logger generates a logfile entries'''
        self.logfilecontain(mesSet)

    def test_logfileMMS(self):
        '''Listobs test: Check to see if the logger generates a logfile entries'''
        self.logfilecontain(multiMesSet)

    def test_logfileTimeAvgMS(self):
        '''Listobs test: Check to see if the logger generates a logfile entries'''
        self.logfilecontain(timeavg_ms)

    def test_logfileTimeAvgMMS(self):
        '''Listobs test: Check to see if the logger generates a logfile entries'''
        self.logfilecontain(timeavg_mms)

    # Test one row displayed per scan

    def test_indivrow(self):
        '''Listobs test: Check if one row is displayed per scan'''
        ms.open(mesSet)
        self.res = ms.summary(True, listunfl=True)
        ms.close()
        # beginning and ending times should be different
        btime = self.res['scan_1']['0']['BeginTime']
        etime = self.res['scan_1']['0']['EndTime']
        self.assertNotEqual(btime, etime, msg='Beginning and Ending times should not be equal')

    # Test that no visibility information is given

    def test_novisMS(self):
        '''Listobs test: Check if there is any visibility information when using a MS'''
        self.novis(mesSet)

    def test_novisMMS(self):
        '''Listobs test: Check if there is any visibility information when using a MMS'''
        self.novis(multiMesSet)

    def test_novisTimeAvgMS(self):
        '''Listobs test: Check if there is any visibility information when using a time-averaged MS'''
        self.novis(timeavg_ms)

    def test_novisTimeAvgMMS(self):
        '''Listobs test: Check if there is any visibility information when using a time-averaged MMS'''
        self.novis(timeavg_mms)

    # Test the scan parameter

    def test_scanMS(self):
        '''Listobs test: Check to make sure the scan information exists in all possible inputs in a MS'''
        self.scancheck(mesSet)

    def test_scanMMS(self):
        '''Listobs test: Check to make sure the scan information exists in all possible inputs in a MMS'''
        self.scancheck(multiMesSet)

    def test_scanTimeAvgMS(self):
        '''Listobs test: Check to make sure the scan information exists in all possible inputs in a time-averaged MS'''
        self.scancheck(timeavg_ms)

    def test_scanTimeAvgMMS(self):
        '''Listobs test: Check to make sure the scan information exists in all possible inputs in a time-averaged MMS'''
        self.scancheck(timeavg_mms)

    # Test the field parameter

    def test_fieldMS(self):
        '''Listobs test: Check to make sure the field information exists in all possible inputs in a MS'''
        self.fieldcheck(mesSet)

    def test_fieldMMS(self):
        '''Listobs test: Check to make sure the field information exists in all possible inputs in a MMS'''
        self.fieldcheck(multiMesSet)

    def test_fieldTimeAvgMS(self):
        '''Listobs test: Check to make sure the field information exists in all possible inputs in a time-averaged MS'''
        self.fieldcheck(timeavg_ms)

    def test_fieldTimeAvgMMS(self):
        '''Listobs test: Check to make sure the field information exists in all possible inputs in a time-averaged MMS'''
        self.fieldcheck(timeavg_mms)

    # Test the spw parameter

    def test_spwMS(self):
        '''Listobs test: Check to make sure the spw information exists in all possible inputs in a MS'''
        self.spwcheck(mesSet)

    def test_spwMMS(self):
        '''Listobs test: Check to make sure the spw information exists in all possible inputs in a MMS'''
        self.spwcheck(multiMesSet)

    def test_spwTimeAvgMS(self):
        '''Listobs test: Check to make sure the spw information exists in all possible inputs in a time-averaged MS'''
        self.spwcheck(timeavg_ms)

    def test_spwTimeAvgMMS(self):
        '''Listobs test: Check to make sure the spw information exists in all possible inputs in a time-averaged MMS'''
        self.spwcheck(timeavg_mms)

    # Test the Correlation parameter

    def test_corrsMS(self):
        '''Listobs test: Check to make sure the correlation information exists in all possible inputs in a MS'''
        self.corrcheck(mesSet)

    def test_corrsMMS(self):
        '''Listobs test: Check to make sure the correlation information exists in all possible inputs in a MMS'''
        self.corrcheck(multiMesSet)

    def test_corrsTimeAvgMS(self):
        '''Listobs test: Check to make sure the correlation information exists in all possible inputs in a time-averaged MS'''
        self.corrcheck(timeavg_ms)

    def test_corrsTimeAvgMMS(self):
        '''Listobs test: Check to make sure the correlation information exists in all possible inputs in a time-averaged MMS'''
        self.corrcheck(timeavg_mms)

    # Test the antenna parameter

    def test_antMS(self):
        '''Listobs test: Check to make sure the antenna information exists in all possible inputs in a MS'''
        self.antcheck(mesSet)

    def test_antMMS(self):
        '''Listobs test: Check to make sure the antenna information exists in all possible inputs in a MMS'''
        self.antcheck(multiMesSet)

    def test_antTimeAvgMS(self):
        '''Listobs test: Check to make sure the antenna information exists in all possible inputs in a time-averaged MS'''
        self.antcheck(timeavg_ms)

    def test_antTimeAvgMMS(self):
        '''Listobs test: Check to make sure the antenna information exists in all possible inputs in a time-averaged MMS'''
        self.antcheck(timeavg_mms)

    # Test the selectdata parameter

    def test_selectdataMS(self):
        '''Listobs test: Check to see if the selectdata parameter functions with a MS'''
        self.selectcheck(mesSet)

    def test_selectdataMMS(self):
        '''Listobs test: Check to see if the selectdata parameter functions with a MMS'''
        self.selectcheck(multiMesSet)

    def test_selectdataTimeAvgMS(self):
        '''Listobs test: Check to see if the selectdata parameter functions with a time-averaged MS'''
        self.selectcheck(timeavg_ms)

    def test_selectdataTimeAvgMMS(self):
        '''Listobs test: Check to see if the selectdata parameter functions with a time-averaged MMS'''
        self.selectcheck(timeavg_mms)

    # Test the uvrange parameter

    def test_uvrangeMS(self):
        '''Listobs test: check that the proper inputs work for uvrange on a MS'''
        self.uvrangecheck(mesSet)

    def test_uvrangeMMS(self):
        '''Listobs test: check that the proper inputs work for uvrange on a MMS'''
        self.uvrangecheck(multiMesSet)

    def test_uvrangeTimeAvgMS(self):
        '''Listobs test: check that the proper inputs work for uvrange on a time-averaged MS'''
        self.uvrangecheck(timeavg_ms)

    def test_uvrangeTimeAvgMMS(self):
        '''Listobs test: check that the proper inputs work for uvrange on a time-averaged MMS'''
        self.uvrangecheck(timeavg_mms)

    # Test time range parameter

    def test_timerangeMS(self):
        '''Listobs test: check that the proper inputs work for timerange on a MS'''
        self.timerangecheck(mesSet)

    def test_timerangeMMS(self):
        '''Listobs test: check that the proper inputs work for timerange on a MMS'''
        self.timerangecheck(multiMesSet)

    def test_timerangeTimeAvgMS(self):
        '''Listobs test: check that the proper inputs work for timerange on a time-averaged MS'''
        self.timerangecheck(timeavg_ms)

    def test_timerangeTimeAvgMMS(self):
        '''Listobs test: check that the proper inputs work for timerange on a time-averaged MMS'''
        self.timerangecheck(timeavg_mms)

    # Test the intent parameter

    def test_intentMS(self):
        '''Listobs test: Check to see that Intent info exists for a MS and accepts correct inputs'''
        self.intentcheck(mesSet)

    def test_intentMMS(self):
        '''Listobs test: Check to see that Intent info exists for a MMS and accepts correct inputs'''
        self.intentcheck(multiMesSet)

    def test_intentTimeAvgMS(self):
        '''Listobs test: Check to see that Intent info exists for a time-averaged MS and accepts correct inputs'''
        self.intentcheck(timeavg_ms)

    def test_intentTimeAvgMMS(self):
        '''Listobs test: Check to see that Intent info exists for a time-averaged MMS and accepts correct inputs'''
        self.intentcheck(timeavg_mms)

    # Test the array parameter

    def test_arrayMS(self):
        '''Listobs test: Check for the existence of the array parameter in a MS and accepts proper inputs'''
        self.arraycheck(mesSet)

    def test_arrayMMS(self):
        '''Listobs test: Check for the existence of the array parameter in a MMS and accepts proper inputs'''
        self.arraycheck(multiMesSet)

    def test_arrayTimeAvgMS(self):
        '''Listobs test: Check for the existence of the array parameter in a time-averaged MS and accepts proper inputs'''
        self.arraycheck(timeavg_ms)

    def test_arrayTimeAvgMMS(self):
        '''Listobs test: Check for the existence of the array parameter in a time-averaged MMS and accepts proper inputs'''
        self.arraycheck(timeavg_mms)

    # Test the observation parameter

    def test_observationMS(self):
        '''Listobs test: Check for the existence of the Observation parameter for a MS and check for proper inputs'''
        self.obscheck(mesSet)

    def test_observationMMS(self):
        '''Listobs test: Check for the existence of the Observation parameter for a MMS and check for proper inputs'''
        self.obscheck(multiMesSet)

    def test_observationTimeAvgMS(self):
        '''Listobs test: Check for the existence of the Observation parameter for a time-averaged MS and check for proper inputs'''
        self.obscheck(timeavg_ms)

    def test_observationTimeAvgMMS(self):
        '''Listobs test: Check for the existence of the Observation parameter for a time-averaged MMS and check for proper inputs'''
        self.obscheck(timeavg_mms)

    # Test the Verbose parameter

    def test_verboseMS(self):
        '''Listobs test: Check that a verbose file is larger than a non-verbose one for a MS'''
        self.verbosecheck(mesSet)

    def test_verboseMMS(self):
        '''Listobs test: Check that a verbose file is larger than a non-verbose one for a MMS'''
        self.verbosecheck(multiMesSet)

    def test_verboseTimeAvgMS(self):
        '''Listobs test: Check that a verbose file is larger than a non-verbose one for a time-averaged MS'''
        self.verbosecheck(timeavg_ms)

    def test_verboseTimeAvgMMS(self):
        '''Listobs test: Check that a verbose file is larger than a non-verbose one for a time-averaged MMS'''
        self.verbosecheck(timeavg_mms)

    # Test the overwrite param

    def test_overwriteMS(self):
        """Test overwrite parameter - CAS-5203: test for MS"""
        self.overwritecheck(mesSet)

    def test_overwriteMMS(self):
        """Test overwrite parameter - CAS-5203: test for MMS"""
        self.overwritecheck(multiMesSet)

    def test_overwriteTimeAvgMS(self):
        """Test overwrite parameter - CAS-5203: test for time-averaged MS"""
        self.overwritecheck(timeavg_ms)

    def test_overwriteTimeAvgMMS(self):
        """Test overwrite parameter - CAS-5203: test for time-averaged MMS"""
        self.overwritecheck(timeavg_mms)

    # Test the inf loop bug CAS-6733

    def test_CAS_6733(self):
        """Verify listobs runs to completion on data set in CAS-6733. This was an infinite loop bugfix"""            
        vis = os.path.join(datapath,'CAS-6733.ms')

        try:
            listobs(vis=vis)
        except Exception:
            self.fail()

    # Test average interval

    def test_avgIntervalMS(self):
        '''Listobs test: Check that the Int (s) column exists for a MS'''
        self.avgIntervalcheck(mesSet)

    def test_avgIntervalMMS(self):
        '''Listobs test: Check that the Int (s) column exists for a MMS'''
        self.avgIntervalcheck(multiMesSet)

    def test_avgIntervalTimeAvgMS(self):
        '''Listobs test: Check that the Int (s) column exists for a time-averaged MS'''
        self.avgIntervalcheck(timeavg_ms)

    def test_avgIntervalTimeAvgMMS(self):
        '''Listobs test: Check that the Int (s) column exists for a time-averaged MMS'''
        self.avgIntervalcheck(timeavg_mms)

    # Test list unflagged parameter

    def test_listunflMS(self):
        '''Listobs test: Check that the list unflagged column shows up in a MS'''
        self.unfcheck(mesSet)

    def test_listunflMMS(self):
        '''Listobs test: Check that the list unflagged column shows up in a MMS'''
        self.unfcheck(multiMesSet)

    def test_listunflTimeAvgMS(self):
        '''Listobs test: Check that the list unflagged column shows up in a time-averaged MS'''
        self.unfcheck(timeavg_ms)

    def test_listunflTimeAvgMMS(self):
        '''Listobs test: Check that the list unflagged column shows up in a time-averaged MMS'''
        self.unfcheck(timeavg_ms)

    # Start of merged cases from test_listobs

    def test_longFieldName(self):
        '''Listobs 2: CSV-591. Check if long field names are fully displayed'''
        self.ms.open(msfile1)
        res = self.ms.summary(True, listunfl=True)
        self.ms.close()
        name = res['field_0']['name']
        self.assertFalse(name.__contains__('*'), "Field name contains a *")
        name = res['scan_7']['0']['FieldName']
        self.assertFalse(name.__contains__('*'), "Field name contains a *")

    def test_almaOneRow(self):
        '''Listobs 3: CAS-2751. Check that ALMA MS displays one row per scan'''
        self.ms.open(msfile2)
        res = self.ms.summary(True, listunfl=True)
        self.ms.close()
        # Begin and end times should be different
        btime = res['scan_1']['0']['BeginTime']
        etime = res['scan_1']['0']['EndTime']
        self.assertNotEqual(btime, etime, "Begin and End times of scan=1 should not be equal")

        # Only one row of scan=1 should be printed
        output = 'listobs4.txt'
        out = "newobs4.txt"
        reference = reffile + '_almaOneRow'
        diff = "difflistobs4"

        listobs(vis=msfile2, verbose=True, listfile=output, listunfl=True)
        #        # Remove the name of the MS from output before comparison
        os.system("sed '1,3d' " + output + ' > ' + out)
        os.system("diff " + reference + " " + out + " > " + diff)
        self.assertTrue(lt.compare(out, reference),
                        'New and reference files are different. %s != %s. '
                        'See the diff file %s.' % (out, reference, diff))

    def test_nonVerboseFileSave(self):
        '''Listobs 4: Save on a file, verbose=False'''
        output = 'listobs5.txt'
        out = "newobs5.txt"
        reference = reffile + '_nonVerboseFileSave'
        diff1 = "diff1listobs5"
        diff2 = "diff2listobs5"

        #        # Run it twice to check for the precision change
        self.res = listobs(vis=msfile1, verbose=False, listfile=output, listunfl=True)
        #        # Remove the name of the MS from output before comparison
        os.system("sed '1,3d' " + output + ' > ' + out)
        os.system("diff " + reference + " " + out + " > " + diff1)
        self.assertTrue(lt.compare(out, reference),
                        'New and reference files are different in first run. %s != %s. '
                        'See the diff file %s.' % (out, reference, diff1))

        os.system('rm -rf ' + output + " " + out)
        self.res = listobs(vis=msfile1, verbose=False, listfile=output, listunfl=True)
        #        # Remove the name of the MS from output before comparison
        os.system("sed '1,3d' " + output + ' > ' + out)
        os.system("diff " + reference + " " + out + " > " + diff2)
        self.assertTrue(lt.compare(out, reference),
                        'New and reference files are different in second run. %s != %s. '
                        'See the diff file %s.' % (out, reference, diff2))

    def test_verboseFileSave(self):
        '''Listobs 5: Save on a file, verbose=True'''
        output = 'listobs6.txt'
        out = "newobs6.txt"
        diff = "difflistobs6"
        reference = reffile + '_verboseFileSave'
        self.res = listobs(vis=msfile1, listfile=output, verbose=True, listunfl=True)
        #        # Remove the name of the MS from output before comparison
        os.system("sed '1,3d' " + output + ' > ' + out)
        os.system("diff " + reference + " " + out + " > " + diff)
        self.assertTrue(lt.compare(out, reference),
                        'New and reference files are different. %s != %s. '
                        'See the diff file %s.' % (out, reference, diff))

    def test_scanSelectionParam(self):
        '''Listobs 6: test scan selection parameters'''
        output = "listobs7.txt"
        out = "newobs7.txt"
        diff = "difflistobs7"
        reference = reffile + '_scanSelectionParam'
        self.res = listobs(vis=msfile1, scan='2', listfile=output, verbose=True, listunfl=True)
        #        # Remove the name of the MS from output before comparison
        os.system("sed '1,3d' " + output + ' > ' + out)
        os.system("diff " + reference + " " + out + " > " + diff)
        self.assertTrue(lt.compare(out, reference),
                        'New and reference files are different. %s != %s. '
                        'See the diff file %s.' % (out, reference, diff))

    def test_antennaSelectionParam(self):
        '''Listobs 7: test antenna selection parameters'''
        output = "listobs8.txt"
        out = "newobs8.txt"
        diff = "difflistobs8"
        reference = reffile + '_antennaSelectionParam'
        self.res = listobs(vis=msfile1, antenna='3&&4', listfile=output, verbose=True, listunfl=True)
        #        # Remove the name of the MS from output before comparison
        os.system("sed '1,3d' " + output + ' > ' + out)
        os.system("diff " + reference + " " + out + " > " + diff)
        self.assertTrue(lt.compare(out, reference),
                        'New and reference files are different. %s != %s. '
                        'See the diff file %s.' % (out, reference, diff))

    def test_ephem(self):
        '''ephemeris objects'''
        output = "listobs9.txt"
        out = "newobs9.txt"
        diff = "difflistobs9"
        reference = reffile + '_ephem'
        self.res = listobs(vis=nep, listfile=output, verbose=True, listunfl=False)
        #        # Remove the name of the MS from output before comparison
        os.system("sed '1,3d' " + output + ' > ' + out)
        os.system("diff " + reference + " " + out + " > " + diff)
        self.assertTrue(lt.compare(out, reference),
                        'New and reference files are different. %s != %s. '
                        'See the diff file %s.' % (out, reference, diff))

    def test_overwrite(self):
        """Test overwrite parameter - CAS-5203"""
        listfile = "CAS-5203.log"
        listobs(vis=msfile1, listfile=listfile)

        # test default value is overwrite=False
        with self.assertRaises(RuntimeError):
            listobs(vis=msfile1, listfile=listfile)
        with self.assertRaises(RuntimeError):
            listobs(vis=msfile1, listfile=listfile, overwrite=False)

        expec = _sha1it(listfile)
        listobs(vis=msfile1, listfile=listfile, overwrite=True)
        got = _sha1it(listfile)
        self.assertTrue(got == expec)


def suite():
    return [test_listobs]


if __name__ == '__main__':
    unittest.main()<|MERGE_RESOLUTION|>--- conflicted
+++ resolved
@@ -46,7 +46,6 @@
 #
 ###########################################################################
 from __future__ import absolute_import
-from __future__ import print_function
 
 CASA6 = False
 import string
@@ -57,60 +56,30 @@
 import subprocess
 import shutil
 
+from casatasks.private.casa_transition import *
+
 try:
     import casatools
     from casatasks import partition, split, listobs, casalog
     from casatools.platform import bytes2str
+
     ms = casatools.ms()
-    datapath = casatools.ctsys.resolve('unittest/listobs/')
     CASA6 = True
 except ImportError:
     from __main__ import default
     from tasks import *
     from taskinit import *
+
+# If the test is being run in CASA6 use the new method to get the CASA path
+
+from casatestutils import listing as lt
+
+    # Generate the test data
+
+if CASA6:
+    datapath = casatools.ctsys.resolve('unittest/listobs/')
+else:
     datapath = os.environ.get('CASAPATH').split()[0] + '/casatestdata/unittest/listobs/'
-
-<<<<<<< HEAD
-from casatestutils import listing
-lt = listing
-=======
-# If the test is being run in CASA6 use the new method to get the CASA path
-
-from casatestutils import listing as lt
-
-    # Generate the test data
-
-if CASA6:
-    mesSet = casatools.ctsys.resolve('visibilities/alma/uid___X02_X3d737_X1_01_small.ms')
-    # Data for old test
-    msfile1Orig = casatools.ctsys.resolve('visibilities/vla/ngc5921_ut.ms')
-    msfile2Orig = casatools.ctsys.resolve('visibilities/alma/uid___X02_X3d737_X1_01_small.ms')
-    nep = casatools.ctsys.resolve('visibilities/alma/nep2-shrunk.ms')
-    # datapath for ref files
-    datapath = casatools.ctsys.resolve('text/')
-else:
-    if os.path.exists(os.environ.get('CASAPATH').split()[
-                          0] + '/data/casa-data-req/visibilities/alma/uid___X02_X3d737_X1_01_small.ms'):
-        mesSet = os.environ.get('CASAPATH').split()[
-                     0] + '/data/casa-data-req/visibilities/alma/uid___X02_X3d737_X1_01_small.ms'
-        # Data for old test
-        msfile1Orig = os.environ.get('CASAPATH').split()[0] + '/data/casa-data-req/visibilities/vla/ngc5921_ut.ms'
-        msfile2Orig = os.environ.get('CASAPATH').split()[
-                          0] + '/data/casa-data-req/visibilities/alma/uid___X02_X3d737_X1_01_small.ms'
-        nep = os.environ.get('CASAPATH').split()[0] + '/data/casa-data-req/visibilities/alma/nep2-shrunk.ms'
-        # datapath for ref files
-        datapath = os.environ.get('CASAPATH').split()[0] + '/data/casa-data-req/text/'
-    else:
-        mesSet = os.environ.get('CASAPATH').split()[
-                     0] + '/casa-data-req/visibilities/alma/uid___X02_X3d737_X1_01_small.ms'
-        # Data for old test
-        msfile1Orig = os.environ.get('CASAPATH').split()[0] + '/casa-data-req/visibilities/vla/ngc5921_ut.ms'
-        msfile2Orig = os.environ.get('CASAPATH').split()[
-                          0] + '/casa-data-req/visibilities/alma/uid___X02_X3d737_X1_01_small.ms'
-        nep = os.environ.get('CASAPATH').split()[0] + '/casa-data-req/visibilities/alma/nep2-shrunk.ms'
-        # datapath for ref files
-        datapath = os.environ.get('CASAPATH').split()[0] + '/casa-data-req/text/'
->>>>>>> 2c8f033c
 
 # This is for tests that check what the parameter validator does when parameters are
 # given wrong types - these don't exercise the task but the parameter validator!
@@ -122,8 +91,13 @@
     casa_stack_rethrow = stack_frame_find().get('__rethrow_casa_exceptions', False)
     validator_exc_type = RuntimeError
 
-# Generate the test data
-mesSet = os.path.join(datapath, 'uid___X02_X3d737_X1_01_small.ms')
+# Input data
+mesSet = os.path.join(datapath,'uid___X02_X3d737_X1_01_small.ms')
+# Data for old test
+msfile1Orig = os.path.join(datapath,'ngc5921_ut.ms')
+msfile2Orig = os.path.join(datapath,'uid___X02_X3d737_X1_01_small.ms')
+nep = os.path.join(datapath,'nep2-shrunk.ms')
+
 
 outvis = 'genmms.mms'
 if not os.path.exists(outvis):
@@ -144,7 +118,7 @@
 # Old test input and output names
 msfile1 = 'ngc5921_ut.ms'
 msfile2 = 'uid___X02_X3d737_X1_01_small.ms'
-nep = 'nep2-shrunk.ms'
+# nep = 'nep2-shrunk.ms'
 # Old reffiles
 reffile = os.path.join(datapath, 'listobs_reference/reflistobs')
 
@@ -558,11 +532,9 @@
         else:
             self.ms = ms
         if (not os.path.exists(msfile1)):
-            shutil.copytree(datapath+msfile1, msfile1, symlinks=True)
+            shutil.copytree(msfile1Orig, msfile1, symlinks=True)
         if (not os.path.exists(msfile2)):
-            shutil.copytree(datapath+msfile2, msfile2, symlinks=True)
-        if (not os.path.exists(nep)):
-            shutil.copytree(datapath+nep, nep, symlinks=True)
+            shutil.copytree(msfile2Orig, msfile2, symlinks=True)
 
     def tearDown(self):
         # remove files and temp logs
@@ -575,11 +547,7 @@
 
     @classmethod
     def tearDownClass(cls):
-        # remove all the generated and input data
-        shutil.rmtree(nep)
-        shutil.rmtree(msfile1)
-        shutil.rmtree(msfile2)
-        os.system('rm -rf reflistobs*')
+        # remove all the generated data
         os.system('rm -rf genmms.mms')
         os.system('rm -rf gentimeavgms.ms')
         os.system('rm -rf gentimeavgmms.mms')
@@ -936,8 +904,14 @@
     # Test the inf loop bug CAS-6733
 
     def test_CAS_6733(self):
-        """Verify listobs runs to completion on data set in CAS-6733. This was an infinite loop bugfix"""            
-        vis = os.path.join(datapath,'CAS-6733.ms')
+        """Verify listobs runs to completion on data set in CAS-6733. This was an infinite loop bugfix"""
+        if CASA6:
+            vis = casatools.ctsys.resolve('visibilities/evla/CAS-6733.ms')
+
+        elif os.path.exists(os.environ.get('CASAPATH').split()[0] + '/data/casa-data-req'):
+            vis = os.environ.get('CASAPATH').split()[0] + '/data/casa-data-req/visibilities/evla/CAS-6733.ms'
+        else:
+            vis = os.environ.get('CASAPATH').split()[0] + '/casa-data-req/visibilities/evla/CAS-6733.ms'
 
         try:
             listobs(vis=vis)
@@ -1090,7 +1064,7 @@
         out = "newobs9.txt"
         diff = "difflistobs9"
         reference = reffile + '_ephem'
-        self.res = listobs(vis=nep, listfile=output, verbose=True, listunfl=False)
+        self.res = listobs(vis=os.path.join(datapath, nep), listfile=output, verbose=True, listunfl=False)
         #        # Remove the name of the MS from output before comparison
         os.system("sed '1,3d' " + output + ' > ' + out)
         os.system("diff " + reference + " " + out + " > " + diff)
