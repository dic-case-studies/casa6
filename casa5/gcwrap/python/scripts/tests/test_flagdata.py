from __future__ import absolute_import
from __future__ import print_function
import os
import shutil
import unittest
import filecmp
import pprint
import numpy as np
from numpy import array
import ast

from casatasks.private.casa_transition import is_CASA6
if is_CASA6:
    import sys

    from casatasks import flagcmd, flagdata, mstransform, setjy, delmod, split
    from casatools import ctsys, agentflagger, table, measures, quanta
    from casatasks.private.parallel.parallel_task_helper import ParallelTaskHelper
    from casatasks.private import flaghelper as fh

    ### for testhelper import
    sys.path.append(os.path.abspath(os.path.dirname(__file__)))
    import testhelper as th

    # CASA6 doesn't need defaul
    def default(atask):
        pass

    ctsys_resolve = ctsys.resolve
else:
    from tasks import flagcmd, flagdata, mstransform, setjy, delmod, split
    from taskinit import aftool as agentflagger
    from taskinit import tbtool as table
    from taskinit import metool as measures
    from taskinit import qatool as quanta
    from __main__ import default
    from parallel.parallel_task_helper import ParallelTaskHelper
    import flaghelper as fh
    import testhelper as th

    def ctsys_resolve(apath):
        dataPath = os.path.join(os.environ['CASAPATH'].split()[0],'data')
        return os.path.join(dataPath,apath)

#from IPython.kernel.core.display_formatter import PPrintDisplayFormatter

#
# Test of flagdata modes
#

def check_eq(result, total, flagged):

    print("%s of %s data was flagged, expected %s of %s" % \
    (result['flagged'], result['total'], flagged, total))
    assert result['total'] == total, \
               "%s data in total; %s expected" % (result['total'], total)
    assert result['flagged'] == flagged, \
           "%s flags set; %s expected" % (result['flagged'], flagged)

def create_input(str_text, filename):
    '''Save the string in a text file'''
    
    inp = filename
    cmd = str_text
    
    # remove file first
    if os.path.exists(inp):
        os.system('rm -f '+ inp)
        
    # save to a file    
    with open(inp, 'w') as f:
        f.write(cmd)
        
    f.close()
    
    return

# Path for data
datapath = ctsys_resolve("regression/unittest/flagdata")

# Pick up alternative data directory to run tests on MMSs
testmms = False
if 'TEST_DATADIR' in os.environ:   
    DATADIR = str(os.environ.get('TEST_DATADIR'))+'/flagdata/'
    if os.path.isdir(DATADIR):
        testmms = True
        datapath = DATADIR

print('flagdata tests will use data from '+datapath)         

# jagonzal (CAS-4287): Add a cluster-less mode to by-pass parallel processing for MMSs as requested 
if 'BYPASS_PARALLEL_PROCESSING' in os.environ:
    ParallelTaskHelper.bypassParallelProcessing(1)

# Local copy of the agentflagger tool
aflocal = agentflagger()


class test_dict_consolidation(unittest.TestCase):
    '''This could find a better place of its own, somewhere for unit tests of the parallel
    helper functions, as it can be tested independently from the tasks. For now it's
    a start as a bunch of checks specific to flagdata dictionaries and rflag in particular'''
    def test_flagdata_dict_consolidation(self):
        '''flagdata:: test return dictionary consolidation functions from parallel_task_helper'''

        def assert_dict_allclose(dicta, dictb):
            """
            Recursively assert: are dicta and dictb "allclose", in the sense that
            numpy array values will be approx-compared using np.assert_allclose()?
            Values of different types will be compared using unittest.assertEqual()

            np.assert_equal handles dictionaries but only supports exact comparisons.
            All other np. approx comparison functions don't seem to support arbitrary
            dictionaries
            """
            if not dicta:
                self.assertEqual(dicta, dictb)
                return

            for key, vala in dicta.items():
                valb = dictb[key]
                if type(vala) == dict:
                    assert_dict_allclose(vala, valb)
                elif type(vala) == np.ndarray:
                    np.testing.assert_allclose(vala, valb, rtol=1e-3)
                else:
                    self.assertEqual(vala, valb)

        # flagdata-returned dicts and their consolidated dicts
        ret_bogus = {'i_am_bogus': 3}
        cons_bogus = None

        # free version of rflag return dict for Four_ants_3C286_mms.ms
        ret_rflag_4ants_single = {'nreport': 1, 'report0':
                                  {'freqdev': array([[1, 0, 3.1-0o2], [1, 1, 2.8-0o2],
                                                     [1, 2, 2.3-0o2], [1, 3, 2.1-0o2],
                                                     [1, 4, 2.5-0o2], [1, 5, 1.6-0o2],
                                                     [2, 10, 3.6-0o2], [2, 11, 2.6-0o2],
                                                     [2, 12, 1.6-0o2], [2, 13, 1.7-0o2],
                                                     [3, 14, 1.2-0o2], [3, 15, 9.4-0o3]]),
                                   'name': 'Rflag',
                                   'timedev': array([[1, 0.0, 7.0-0o3], [1, 1, 5.9-0o3],
                                                   [1, 2, 5.7-0o3], [1, 3, 5.3-0o3],
                                                   [1, 4, 7.7-0o3], [1, 5, 5.2-0o3],
                                                   [2, 10, 2.7-0o2], [2, 11, 8.9-0o3],
                                                   [2, 12, 6.2-0o3], [2, 13, 4.9-0o3],
                                                   [3, 14, 3.6-0o3], [3, 15, 3.5-0o3]]),
                                   'type': 'rflag'}, 'type': 'list'}
        ret_rflag_4ants_1rep = { '/path/to/dummy.ms/SUBMSS/dummy.ms.0000.ms':
                            ret_rflag_4ants_single}
        cons_rflag_4ants_1rep = ret_rflag_4ants_single

        names_6rep = ['/path/to/dummy.ms/SUBMSS/dummy.ms.000{0}.ms'.format(idx) for idx in
                      range(6)]
        ret_rflag_4ants_6rep = dict(zip(names_6rep, 6*[ret_rflag_4ants_single]))
        cons_rflag_4ants_6rep = ret_rflag_4ants_single

        # free version of rflag return dict for ALMA uid___A002_X30a93d_X43e_small.ms
        ret_x43e = {'/path/to/x43e.ms/SUBMSS/x43e.ms.0000.ms':
                    {'type': 'list', 'report0':
                     {'freqdev': array([[0, 1, 0.00330866]]),
                      'type': 'rflag', 'name': 'Rflag',
                      'timedev': array([[0, 1, 1.96219644e-04]])}, 'nreport': 1},
                    '/path/to/x43e.ms/SUBMSS/x43e.ms.0003.ms':
                    {'type': 'list', 'report0':
                     {'freqdev': array([[2, 3, 0]]),
                      'type': 'rflag', 'name': 'Rflag',
                      'timedev': array([[2, 3, 0.01768084]])},
                     'nreport': 1},
                    '/path/to/x43e.ms/SUBMSS/x43e.ms.0001.ms':
                    {'type': 'list', 'report0':
                     {'freqdev': array([[2, 2, 0.0054054], [3, 3, 0]]),
                      'type': 'rflag', 'name': 'Rflag',
                      'timedev': array([[2, 2, 0.02742571], [3, 3, 0.01728651]])},
                     'nreport': 1},
                    '/path/to/x43e.ms/SUBMSS/x43e.ms.0002.ms':
                    {'type': 'list', 'report0':
                     {'freqdev': array([[3, 2, 0.00540063]]),
                      'type': 'rflag', 'name': 'Rflag',
                      'timedev': array([[3, 2,  0.02657252]])},
                     'nreport': 1}}
        cons_x43e = {'type': 'list', 'report0':
                     {'type': 'rflag', 'freqdev':
                      array([[0, 1, 0.00330866], [2, 2, 0.0054054],
                             [2, 3, 0], [3, 2, 0.00540063], [3, 3, 0]]),
                      'name': 'Rflag', 'timedev':
                      array([[0, 1, 1.96219644e-04], [2, 2, 2.74257102e-02],
                             [2, 3, 1.76808392e-02], [3, 2, 2.65725189e-02],
                             [3, 3, 1.72865119e-02]])},
                     'nreport': 1}

        # free version of rflag return dict for ngc5921.ms
        ret_ngc5921 = {'/path/to/ngc5921.ms/SUBMSS/ngc5921.ms.0002.ms':
                       {'type': 'list', 'report0': {
                           'freqdev': array([[0, 0, 0.15954576], [1, 0, 0.11957453]]),
                           'type': 'rflag', 'name': 'Rflag',
                           'timedev': array([[0, 0, 0.03786448], [1, 0, 0.03808762]])},
                        'nreport': 1},
                       '/path/to/ngc5921.ms/SUBMSS/ngc5921.ms.0000.ms':
                       {'type': 'list', 'report0': {'freqdev': array([[2, 0, 0.10978827]]),
                                                    'type': 'rflag', 'name': 'Rflag',
                                                    'timedev': array([[2, 0, 0.0282818]])},
                        'nreport': 1},
                       '/path/to/ngc5921.ms/SUBMSS/ngc5921.ms.0003.ms':
                       {'type': 'list', 'report0': {'freqdev': array([[1, 0, 0.11688346]]),
                                                    'type': 'rflag', 'name': 'Rflag',
                                                    'timedev': array([[1, 0, 0.03754368]])},
                        'nreport': 1},
                       '/path/to/ngc5921.ms/SUBMSS/ngc5921.ms.0001.ms':
                       {'type': 'list', 'report0': {'freqdev': array([[1, 0, 0.1189428],
                                                                      [2, 0, 0.10868936]]),
                                                    'type': 'rflag', 'name': 'Rflag',
                                                    'timedev': array([[1, 0, 4.12124127e-04],
                                                                      [2, 0, 2.73353433e-02]])},
                        'nreport': 1}}
        cons_ngc5921 =  {'type': 'list', 'report0':
                         {'type': 'rflag', 'name': 'Rflag','freqdev':
                          array([[0, 0, 0.15954576], [1, 0, 0.1189428], [2, 0, 0.10923881]]),
                           'timedev':
                          array([[0, 0, 0.03786448], [1, 0, 0.03754368], [2, 0, 0.02780857]])},
                         'nreport': 1}

        multi_dicts = [ret_bogus, ret_rflag_4ants_1rep, ret_rflag_4ants_6rep,
                      ret_x43e, ret_ngc5921]
        expected_cons = [cons_bogus, cons_rflag_4ants_1rep, cons_rflag_4ants_6rep,
                         cons_x43e, cons_ngc5921]

        for multi, exp_cons in zip(multi_dicts, expected_cons):
            cons = ParallelTaskHelper.consolidateResults(multi, 'flagdata')
            assert_dict_allclose(cons, exp_cons)


# Base class which defines setUp functions
# for importing different data sets
class test_base(unittest.TestCase):
    def setUp_flagdatatest(self):
        '''VLA data set, scan=2500~2600 spw=0 1 chan, RR,LL'''
        self.vis = "flagdatatest.ms"

        if os.path.exists(self.vis):
            print("The MS is already around, just unflag")
        else:
            print("Moving data...")
            os.system('cp -RH '+os.path.join(datapath,self.vis)+' '+ self.vis)

        os.system('rm -rf ' + self.vis + '.flagversions')
        
        self.unflag_ms()
        default(flagdata)

    def setUp_ngc5921(self, force=False):
        '''VLA data set, scan=1~7, spw=0 63 chans, RR,LL'''
        self.vis = "ngc5921.ms"
            
        if force:
            # Need a fresh restart. Copy the MS
            shutil.rmtree(self.vis, True)
            os.system('cp -RH '+os.path.join(datapath,self.vis)+' '+ self.vis)
 
        elif not os.path.exists(self.vis):
            os.system('cp -RH '+os.path.join(datapath,self.vis)+' '+ self.vis)            
            
        os.system('rm -rf ' + self.vis + '.flagversions')
        
        print("Unflag the MS")
        flagdata(vis=self.vis, mode='unflag', flagbackup=False)
        default(flagdata)

    def setUp_alma_ms(self):
        '''ALMA MS, scan=1,8,10 spw=0~3 4,128,128,1 chans, I,XX,YY'''
        self.vis = "uid___A002_X30a93d_X43e_small.ms"

        if os.path.exists(self.vis):
            print("The MS is already around, just unflag")
        else:
            print("Moving data...")
            os.system('cp -RH '+os.path.join(datapath,self.vis)+' '+ self.vis)

        os.system('rm -rf ' + self.vis + '.flagversions')
#        self.unflag_ms()
        flagdata(vis=self.vis, mode='unflag', flagbackup=False)
        default(flagdata)

    def setUp_data4tfcrop(self):
        '''EVLA MS, 4 ants, scan=30,31 spw=0~15, 64 chans, RR,RL,LR,LL'''
        self.vis = "Four_ants_3C286.ms"
        self._check_path_move_remove_versions_unflag_etc()

    def setUp_data4preaveraging(self):
        # Four_ants_3C286_spw9_small_for_preaveraging.ms was generated with a command like:
        # mstransform(vis='Four_ants_3C286.ms',
        #             outputvis='Four_ants_3C286_spw9_small_for_preaveraging.ms',
        #             datacolumn='data',spw='9', antenna='1&2',
        #             timerange='2010/10/16/14:45:08.50~2010/10/16/14:45:11.50')
        self.vis = 'Four_ants_3C286_spw9_small_for_preaveraging.ms'
        self._check_path_move_remove_versions_unflag_etc()

    def setUp_data4timeavg(self):
        # Four_ants_3C286_spw9_small_for_preaveraging.ms was generated with a command like:
        # The different wrt data4preaveraging is that we include more rows / integrations so
        # that it is possible to run timeavg with a bigger timebin (up to 100s).
        # mstransform(vis='Four_ants_3C286.ms',
        #             outputvis='Four_ants_3C286_spw9_small_for_timeavg.ms',
        #             datacolumn='data',spw='9', antenna='1&2',
        #             timerange='2010/10/16/14:45:08.50~2010/10/16/14:46:48.50')
        self.vis = 'Four_ants_3C286_spw9_small_for_timeavg.ms'
        self._check_path_move_remove_versions_unflag_etc()

    def setUp_shadowdata1(self):
        '''ALMA ACA observation with one field in APP ref frame'''
        self.vis = "shadowAPP.ms"

        if os.path.exists(self.vis):
            print("The MS is already around, just unflag")
        else:
            print("Moving data...")
            os.system('cp -RH '+os.path.join(datapath,self.vis)+' '+ self.vis)

        os.system('rm -rf ' + self.vis + '.flagversions')
        default(flagdata)
        flagdata(vis=self.vis, mode='unflag', flagbackup=False)

    def setUp_shadowdata2(self):
        '''CASA simulation data set. scan=0 spw=0, 2 chans, RR,LL'''
        self.vis = "shadowtest_part.ms"

        if os.path.exists(self.vis):
            print("The MS is already around, just unflag")
        else:
            print("Moving data...")
            os.system('cp -RH '+os.path.join(datapath,self.vis)+' '+ self.vis)

        os.system('rm -rf ' + self.vis + '.flagversions')
        default(flagdata)
        flagdata(vis=self.vis, mode='unflag', flagbackup=False)
        
    def setUp_multi(self):
        self.vis = "multiobs.ms"

        if os.path.exists(self.vis):
            print("The MS is already around, just unflag")
        else:
            print("Moving data...")
            os.system('cp -RH '+os.path.join(datapath,self.vis)+' '+ self.vis)

        os.system('rm -rf ' + self.vis + '.flagversions')
        self.unflag_ms()
        default(flagdata)
        
    def setUp_mwa(self):
        '''MWA data set, scan=1 spw=0, 11 chans, XX,XY,YX,YY'''
        self.vis = "testmwa.ms"

        if os.path.exists(self.vis):
            print("The MS is already around, just unflag")
        else:
            print("Moving data...")
            os.system('cp -RH '+os.path.join(datapath,self.vis)+' '+ self.vis)

        os.system('rm -rf ' + self.vis + '.flagversions')
        self.unflag_ms()
        default(flagdata)

    def setUp_wtspec(self):
        # Four rows, 2 ants, 1 spw, 31 chans, 2 pols, WEIGHT_SPECTRUM col
        self.vis = "four_rows_weight_spectrum.ms"

        if os.path.exists(self.vis):
            print("The MS is already around, just unflag")
        else:
            print("Moving data...")
            os.system('cp -RH '+os.path.join(datapath,self.vis)+' '+ self.vis)

        os.system('rm -rf ' + self.vis + '.flagversions')
        self.unflag_ms()
        default(flagdata)

    def setUp_floatcol(self, force=False):
        # 15 rows, 3 scans, 9 spw, mixed chans, XX,YY, FLOAT_DATA col
        self.vis = "SDFloatColumn.ms"

        if force:
            # Need a fresh restart. Copy the MS
            shutil.rmtree(self.vis, True)
            os.system('cp -RH '+os.path.join(datapath,self.vis)+' '+ self.vis)
 
        elif not os.path.exists(self.vis):
            os.system('cp -RH '+os.path.join(datapath,self.vis)+' '+ self.vis)            
            
        os.system('rm -rf ' + self.vis + '.flagversions')
        
        print("Unflag the MS")

        os.system('rm -rf ' + self.vis + '.flagversions')
        self.unflag_ms()
        default(flagdata)

    def setUp_tsys_case(self):
        self.vis = "X7ef.tsys"
         
        if os.path.exists(self.vis):
            print("The CalTable is already around, just unflag")
            
        else:
            print("Moving data...")
            os.system('cp -RH ' + \
                      ctsys_resolve(os.path.join("regression/unittest/flagdata",self.vis)) + \
                      ' ' + self.vis)

        os.system('rm -rf ' + self.vis + '.flagversions')
        self.unflag_ms()
        default(flagdata)

    def setUp_bpass_case(self):
        self.vis = "cal.fewscans.bpass"

        if os.path.exists(self.vis):
            print("The CalTable is already around, just unflag")
        else:
            print("Moving data...")
            os.system('cp -RH ' + \
                      ctsys_resolve(os.path.join("regression/unittest/flagdata",self.vis)) + \
                      ' ' + self.vis)

        os.system('rm -rf ' + self.vis + '.flagversions')        
        self.unflag_ms()        
        default(flagdata)

    def setUp_newcal(self):
        '''New cal table format from 4.1 onwards'''
        self.vis = "ap314.gcal"

        if os.path.exists(self.vis):
            print("The CalTable is already around, just unflag")
        else:
            print("Moving data...")
            os.system('cp -RH ' + \
                      ctsys_resolve(os.path.join("regression/unittest/flagdata",self.vis)) + \
                      ' ' + self.vis)

        os.system('rm -rf ' + self.vis + '.flagversions')
        self.unflag_ms()        
        default(flagdata)
        
    def setUp_weightcol(self):
        '''Small MS with two rows and WEIGHT column'''
        datapath = ctsys_resolve("regression/unittest/mstransform")

        inpvis = "combine-1-timestamp-2-SPW-no-WEIGHT_SPECTRUM-Same-Exposure.ms"
        self.vis = "msweight.ms"
        
        if os.path.exists(self.vis):
            print("The MS is already around, just unflag")
        else:
            print("Moving data...")
            os.system('cp -RH '+os.path.join(datapath,inpvis)+' ' + self.vis)

        os.system('rm -rf ' + self.vis + '.flagversions')
        self.unflag_ms()        
        default(flagdata)
        
    def setUp_tbuff(self):
        '''Small ALMA MS with low-amp points to be flagged with tbuff parameter'''
        datapath = ctsys_resolve("regression/unittest/flagdata")
        
        self.vis = 'uid___A002_X72c4aa_X8f5_scan21_spw18_field2_corrXX.ms'
        if os.path.exists(self.vis):
            print("The MS is already around, just unflag")
        else:
            print("Moving data...")
            os.system('cp -RH '+os.path.join(datapath,self.vis)+' ' + self.vis)

        # Copy the online flags file
        self.online = 'uid___A002_X72c4aa_X8f5_online.txt'
        self.user = 'uid___A002_X72c4aa_X8f5_user.txt'
        os.system('cp -RH '+os.path.join(datapath,self.online)+' ' + self.online)
        os.system('cp -RH '+os.path.join(datapath,self.user)+' ' + self.user)
        
        os.system('rm -rf ' + self.vis + '.flagversions')
        self.unflag_ms()        
        default(flagdata)
        
    def unflag_ms(self):
        aflocal.open(self.vis)
        aflocal.selectdata()
        agentUnflag={'apply':True,'mode':'unflag'}
        aflocal.parseagentparameters(agentUnflag)
        aflocal.init()
        aflocal.run(writeflags=True)
        aflocal.done()
        
    def extract_reports(self, report_list):        
        summary_list = []
        
        # Extract only the type 'summary' reports
        nreps = report_list.keys()
        for rep in range(len(nreps)):
            repname = 'report'+str(rep);
            if(report_list[repname]['type']=='summary'):
                  summary_list.append(report_list[repname]);
                  
        return summary_list

    def _check_path_move_remove_versions_unflag_etc(self):
        if os.path.exists(self.vis):
            print("The MS is already around, just unflag")
        else:
            print("Moving data...")
            os.system('cp -RH '+os.path.join(datapath,self.vis)+' '+ self.vis)

        os.system('rm -rf ' + self.vis + '.flagversions')

        self.unflag_ms()
        default(flagdata)


class test_tfcrop(test_base):
    """flagdata:: Test of mode = 'tfcrop'"""
    
    def setUp(self):
        self.setUp_data4tfcrop()
        
    def test_tfcrop1(self):
        '''flagdata:: Test1 of mode = tfcrop'''
        flagdata(vis=self.vis, mode='tfcrop', correlation='ABS_RR',ntime=51.0,spw='9', 
                 savepars=False, extendflags=False)
        res = flagdata(vis=self.vis, mode='summary')
        self.assertEqual(res['flagged'], 4489)
        self.assertEqual(res['antenna']['ea19']['flagged'], 2294)
        self.assertEqual(res['spw']['7']['flagged'], 0)
        
    def test_tfcrop2(self):
        '''flagdata:: Test2 of mode = tfcrop ABS_ALL'''
        # Note : With ntime=51.0, 64-bit machines get 18696 flags, and 32-bit gets 18695 flags.
        #           As far as we can determine, this is a genuine precision-related difference.
        #           With ntime=53.0, there happens to be no difference.
        flagdata(vis=self.vis, mode='tfcrop',ntime=53.0,spw='9', savepars=False,
                 extendflags=False)
        res = flagdata(vis=self.vis, mode='summary', spw='9')
        self.assertEqual(res['flagged'], 18671)
        self.assertEqual(res['correlation']['LL']['flagged'], 4250)
        self.assertEqual(res['correlation']['RL']['flagged'], 5007)
        self.assertEqual(res['correlation']['LR']['flagged'], 4931)
        self.assertEqual(res['correlation']['RR']['flagged'], 4483)

    # Remove this test once Scott fixes Jenkins!!!
    def test2(self):
        '''flagdata:: Test2 of mode = tfcrop ABS_ALL'''
        # Note : With ntime=51.0, 64-bit machines get 18696 flags, and 32-bit gets 18695 flags.
        #           As far as we can determine, this is a genuine precision-related difference.
        #           With ntime=53.0, there happens to be no difference.
        flagdata(vis=self.vis, mode='tfcrop',ntime=53.0,spw='9', savepars=False,
                 extendflags=False)
        res = flagdata(vis=self.vis, mode='summary', spw='9')
        self.assertEqual(res['flagged'], 18671)
        self.assertEqual(res['correlation']['LL']['flagged'], 4250)
        self.assertEqual(res['correlation']['RL']['flagged'], 5007)
        self.assertEqual(res['correlation']['LR']['flagged'], 4931)
        self.assertEqual(res['correlation']['RR']['flagged'], 4483)

    def test_extendpols(self):
        '''flagdata:: Extend the flags created by clip'''
        flagdata(vis=self.vis, mode='clip', correlation='abs_rr', clipminmax=[0,2])
        res = flagdata(vis=self.vis, mode='summary')
        self.assertEqual(res['correlation']['RR']['flagged'], 43)
        self.assertEqual(res['correlation']['LL']['flagged'], 0)
        flagdata(vis=self.vis, mode='extend', extendpols=True, savepars=False)
        check_eq(flagdata(vis=self.vis, mode='summary', correlation='Ll'), 1099776, 43)
        
    def test_extendtime(self):
        '''flagdata:: Extend the flags created by tfcrop'''
        flagdata(vis=self.vis, mode='tfcrop', extendflags=False)
        # The total per spw:channel/baseline/correlation/scan is 89.
        # Show only the ones that are 50% of the total, 44 flags, These should grow
        pre = flagdata(vis=self.vis, mode='summary', spwchan=True, basecnt=True, correlation='RR',spw='5',
                       antenna='ea11&&ea19')
        # these should grow later
        self.assertEqual(pre['spw:channel']['5:10']['flagged'], 118)
        self.assertEqual(pre['spw:channel']['5:10']['total'], 179)
        self.assertEqual(pre['spw:channel']['5:28']['flagged'], 128)
        self.assertEqual(pre['spw:channel']['5:29']['flagged'], 151)

        # these should not grow later. After the consolidation of MMS summaries
        # is fixed, revise this test
#        self.assertEqual(pre['spw:channel']['5:11']['flagged'], 32)
#        self.assertEqual(pre['spw:channel']['5:12']['flagged'], 29)
#        self.assertEqual(pre['spw:channel']['5:21']['flagged'], 34)
        
        # Extend in time only
        flagdata(vis=self.vis, mode='extend', extendpols=False, growtime=50.0, growfreq=0.0, 
                 growaround=False,flagneartime=False,flagnearfreq=False,savepars=False)
        pos = flagdata(vis=self.vis, mode='summary', spwchan=True, basecnt=True, correlation='RR',spw='5',
                       antenna='ea11&&ea19')
        self.assertEqual(pos['spw:channel']['5:10']['flagged'], 179)
        self.assertEqual(pos['spw:channel']['5:10']['total'], 179)
        self.assertEqual(pos['spw:channel']['5:28']['flagged'], 179)
        self.assertEqual(pos['spw:channel']['5:29']['flagged'], 179)
        
        # These did not grow
#        self.assertEqual(pos['spw:channel']['5:11']['flagged'], 32)
#        self.assertEqual(pos['spw:channel']['5:12']['flagged'], 29)
#        self.assertEqual(pos['spw:channel']['5:21']['flagged'], 34)
        
    def test_extendfreq(self):
        '''flagdata:: Extend the flags created manually for one scan only'''
        flagdata(vis=self.vis, mode='manual',spw='*:0~35',timerange='2010/10/16/14:45:00~14:45:20')
        pre = flagdata(vis=self.vis, mode='summary')
        self.assertEqual(pre['scan']['31']['flagged'], 0)
        self.assertEqual(pre['scan']['30']['flagged'], 165888)
        self.assertEqual(pre['flagged'], 165888)
        
        # Extend in frequency only
        flagdata(vis=self.vis, mode='extend', extendpols=False, growtime=0.0, growfreq=50.0, savepars=False)
        pos = flagdata(vis=self.vis, mode='summary')
        self.assertEqual(pos['scan']['31']['flagged'], 0)
        self.assertEqual(pos['flagged'], 294912)
        
    def test_tfcrop_extendflags(self):
        '''flagdata: mode tfcrop with extendflags=True'''
        # First, extend the flags manually
        flagdata(vis=self.vis, mode='tfcrop', extendflags=False, flagbackup=False)
        flagdata(vis=self.vis, mode='extend', flagbackup=False,
                 extendpols=True, growtime=50.0, growfreq=80.0)        
        pre = flagdata(vis=self.vis, mode='summary', spw='0')
        self.assertEqual(pre['spw']['0']['flagged'], 27768)
        self.assertEqual(pre['spw']['0']['total'], 274944)
        
#        flagdata(vis=self.vis, mode='unflag', flagbackup=False)
        self.unflag_ms()
        
        # Now, extend the flags automatically and compare
        flagdata(vis=self.vis, mode='tfcrop', spw='0', extendflags=True, flagbackup=False)
        pos = flagdata(vis=self.vis, mode='summary', spw='0')
        
        # Flags should be extended in time if > 50%, freq > 80% and
        # will extend to the other polarizations too.
        self.assertEqual(pos['spw']['0']['flagged'], pre['spw']['0']['flagged'])
        

class test_rflag(test_base):
    """flagdata:: Test of mode = 'rflag'"""
    
    def setUp(self):
        self.setUp_data4tfcrop()

    def cleanup_threshold_txt_files(self):
        os.remove('tdevfile.txt')
        os.remove('fdevfile.txt')
        
    def test_rflag_auto_thresholds(self):
        '''flagdata:: mode = rflag : automatic thresholds'''
        flagdata(vis=self.vis, mode='rflag', spw='9,10', timedev=[], freqdev=[], flagbackup=False,
                 extendflags=False)
        res = flagdata(vis=self.vis, mode='summary',spw='7,9,10')
        self.assertEqual(res['flagged'], 42728.0)
        self.assertEqual(res['antenna']['ea19']['flagged'], 18411.0)
        self.assertEqual(res['spw']['7']['flagged'], 0)

    def test_rflag_partial_thresholds(self):
        '''flagdata:: mode = rflag : partially-specified thresholds'''
        flagdata(vis=self.vis, mode='rflag', spw='9,10',
                 timedev=[[1, 10, 0.1],[1, 11, 0.07]], freqdev=0.5,
                 flagbackup=False, extendflags=False)
        res = flagdata(vis=self.vis, mode='summary',spw='9,10,11')
        self.assertEqual(res['flagged'], 24494)
        self.assertEqual(res['antenna']['ea19']['flagged'], 11413)
        self.assertEqual(res['spw']['11']['flagged'], 0)
        
    def test_rflag_numpy_types(self):
        '''flagdata:: mode = rflag : partially-specified thresholds using numpy types'''
        # Results should be the same as in test_rflag_partial_thresholds above
        t1 = [np.int32(1), 10, np.float32(0.1)]
        t2 = [1, np.int16(11), np.float64(0.07)]

        flagdata(vis=self.vis, mode='rflag', spw='9,10',
                 timedev=[t1, t2], freqdev=0.5,
                 flagbackup=False, extendflags=False)
        res = flagdata(vis=self.vis, mode='summary',spw='9,10,11')
        self.assertEqual(res['flagged'], 24494)
        self.assertEqual(res['antenna']['ea19']['flagged'], 11413)
        self.assertEqual(res['spw']['11']['flagged'], 0)

    def test_rflag_calculate_file_apply_scales(self):
        '''flagdata:: mode = rflag : use output/input time/freq threshold files via two methods, and with different scales'''
            
        def check_threshold_files_saved(timedev_filename, freqdev_filename):

            self.assertTrue(os.path.isfile(freqdev_filename))
            self.assertTrue(os.path.isfile(timedev_filename))

            freqdev_str = open(freqdev_filename, 'r').read()
            saved_freqdev = ast.literal_eval(freqdev_str)
            self.assertTrue('freqdev' in saved_freqdev and 'name' in saved_freqdev)
            self.assertEqual(saved_freqdev['name'], 'Rflag')
            self.assertEqual(len(saved_freqdev['freqdev']), 2)
            # wider tolerance for parallel/MMS CAS-10202
            if not testmms:
                rtol = 1e-5
            else:
                rtol = 5e-2
            np.testing.assert_allclose(
                saved_freqdev['freqdev'], [[1, 9, 0.01583025], [1, 10, 0.04113872]],
                rtol=rtol)

            timedev_str = open(timedev_filename, 'r').read()
            saved_timedev = ast.literal_eval(timedev_str)
            self.assertTrue('timedev' in saved_timedev and 'name' in saved_timedev)
            self.assertEqual(len(saved_timedev['timedev']), 2)
            if not testmms:
                rtol = 1e-5
            else:
                rtol = 2e-1
            np.testing.assert_allclose(
                saved_timedev['timedev'], [[1, 9, 0.00777182], [1, 10, 0.03256665]],
                rtol=rtol)

        # (1) Test input/output files, through the task, mode='rflag'
        # Files tdevfile.txt and fdevfile.txt are created in this step
        #  step 1: calculate thresholds and write them in text files
        flagdata(vis=self.vis, mode='rflag', spw='9,10',
                 timedev='tdevfile.txt', freqdev='fdevfile.txt',
                 action='calculate', extendflags=False)

        self.assertTrue(os.path.exists('tdevfile.txt'))
        self.assertTrue(os.path.exists('fdevfile.txt'))
        check_threshold_files_saved('tdevfile.txt', 'fdevfile.txt')

        #  step 2: apply thresholds using text files as input
        flagdata(vis=self.vis, mode='rflag', spw='9,10',
                 timedev='tdevfile.txt', freqdev='fdevfile.txt',
                 timedevscale=5.0, freqdevscale=5.0,
                 action='apply', flagbackup=False, extendflags=False)
        res1 = flagdata(vis=self.vis, mode='summary', spw='9,10')

        # unflag like flagdata(vis=self.vis,mode='unflag', flagbackup=False)
        self.unflag_ms()

        # (2) Test rflag output written to cmd file via mode='rflag' and 'savepars' 
        #      and then read back in via list mode. 
        #      Also test the 'savepars' when timedev and freqdev are specified differently...
        flagdata(vis=self.vis, mode='rflag', spw='9,10', timedev='',
                 freqdev=[], action='calculate',
                 extendflags=False, savepars=True, outfile='outcmd.txt');
        self.assertTrue(os.path.exists('outcmd.txt'))

        # Note: after CAS-5808, when mode='rflag' and action='calculate' the
        # time/freqdevscale parameters are not considered for the calculation of the
        # thresholds. The scale factors will be used when action='calculate'.
        flagdata(vis=self.vis, mode='list', inpfile='outcmd.txt', flagbackup=False)
        res2 = flagdata(vis=self.vis, mode='summary', spw='9,10')

        # A normal 'apply' (res1) and a mode='list' run apply (res2) should match:

        # 'not testmms' for CAS-10202 differences
        if not testmms:
            flagged_cnt = 39504
        else:
            flagged_cnt = 42740
        self.assertEqual(res1['flagged'], flagged_cnt)
        self.assertLessEqual(res1['flagged'] - res2['flagged'], 20)

        # (3) Now try different scales with the same input time/freqdevscale files
        self.unflag_ms()
        flagdata(vis=self.vis, mode='rflag', spw='9,10',
                 timedev='tdevfile.txt', freqdev='fdevfile.txt',
                 timedevscale=5.0, freqdevscale=5.0,
                 action='apply', extendflags=False);
        res_scale5 = flagdata(vis=self.vis, mode='summary', spw='9,10')
        self.assertEqual(res_scale5['flagged'], flagged_cnt)

        self.unflag_ms()
        flagdata(vis=self.vis, mode='rflag', spw='9,10',
                              timedev='tdevfile.txt', freqdev='fdevfile.txt',
                              timedevscale=4.1, freqdevscale=4.1,
                              action='apply', extendflags=False);
        res_scale4 = flagdata(vis=self.vis, mode='summary', spw='9,10')
        if not testmms:
            flagged_cnt = 51057
        else:
            flagged_cnt = 55159
        self.assertEqual(res_scale4['flagged'], flagged_cnt)

        self.cleanup_threshold_txt_files()

    def test_rflag_calculate_dict_then_apply(self):
        '''flagdata:: mode = rflag : output/input via returned dictionary and cmd'''
        # (1) Test input/output files, through the task, mode='rflag'
        # Files tdevfile.txt and fdevfile.txt are created in this step

        rdict = flagdata(vis=self.vis, mode='rflag', spw='9,10', timedev='', 
                          freqdev='', action='calculate', extendflags=False)
        
        flagdata(vis=self.vis, mode='rflag', spw='9,10',
                 timedev=rdict['report0']['timedev'],
                 freqdev=rdict['report0']['freqdev'],
                 timedevscale=2.5, freqdevscale=2.5,
                 action='apply', flagbackup=False, extendflags=False)
        res1 = flagdata(vis=self.vis, mode='summary', spw='9,10')

        # unflag like flagdata(vis=self.vis,mode='unflag', flagbackup=False)
        self.unflag_ms()

        # (2) Test rflag output written to cmd file via mode='rflag' and 'savepars' 
        #      and then read back in via list mode. 
        #      Also test the 'savepars' when timedev and freqdev are specified differently...
        flagdata(vis=self.vis, mode='rflag', spw='9,10',
                 timedev='', freqdev=[], action='calculate', extendflags=False,
                 timedevscale=2.5, freqdevscale=2.5,
                 savepars=True, outfile='outcmd.txt')
        flagdata(vis=self.vis, mode='list', inpfile='outcmd.txt', flagbackup=False)
        res2 = flagdata(vis=self.vis, mode='summary', spw='9,10')

        # Differences with parallel/MMS because of CAS-10202
        if not testmms:
            self.assertEqual(res1['flagged'], res2['flagged'])
            self.assertEqual(res1['flagged'], 98403)
            rtol_time = 1e-4
            rtol_freq = 1e-4
        else:
            self.assertEqual(res1['flagged'], 104710)
            self.assertEqual(res2['flagged'], 105560)
            rtol_freq = 5e-2
            rtol_time = 1.2e-1

        np.testing.assert_allclose(rdict['report0']['freqdev'], [[1, 9, 0.01583],
                                                                 [1, 10, 0.041139]],
                                   rtol=rtol_freq)
        np.testing.assert_allclose(rdict['report0']['timedev'], [[1, 9, 7.771820e-03],
                                                                 [1, 10, 3.256665e-02]],
                                   rtol=rtol_time)

    def test_rflag_correlation_selection(self):
        '''flagdata:: mode = rflag : correlation selection'''
        flagdata(vis=self.vis, mode='rflag', spw='9,10', correlation='rr,ll', flagbackup=False,
                 extendflags=False)
        res = flagdata(vis=self.vis, mode='summary',spw='9,10')
        self.assertEqual(res['correlation']['RR']['flagged'], 9781.0)
        self.assertEqual(res['correlation']['LL']['flagged'], 10355.0)
        self.assertEqual(res['correlation']['LR']['flagged'], 0,)
        self.assertEqual(res['correlation']['RL']['flagged'], 0,)
        
    def test_rflag_CAS_5037(self):
        '''flagdata:: Use provided value for time stats, but automatically computed value for freq. stats'''
        flagdata(vis=self.vis, mode='rflag', field = '1', spw='10', timedev=0.1, \
                 timedevscale=5.0, freqdevscale=5.0, action='calculate', flagbackup=False)

    def test_rflag_return_dict1(self):
        '''flagdata:: Use provided value for time stats, but automatically computed value for freq. stats - returning dictionary'''
        
        rflag_dict = flagdata(vis=self.vis, mode='rflag', field = '1', spw='10', timedev=0.1, \
                 timedevscale=5.0, freqdevscale=5.0, action='calculate', flagbackup=False)
        
        fdev = rflag_dict['report0']['freqdev']
        tdev = rflag_dict['report0']['timedev']

        self.assertTrue(isinstance(fdev, np.ndarray))
        self.assertEqual(fdev.ndim, 2)
        self.assertEqual(fdev.shape, (1,3))
        self.assertEqual(fdev[0, 0], 1)
        self.assertEqual(fdev[0, 1], 10.0)
        # TODO: The tolerance used to be 1e-5 when this test was disabled for MMS. It might
        # be possible to use a finer tolerance again if a sound solution for CAS-10202 is
        # found (and this small test dataset is well behaved).
        np.testing.assert_allclose(fdev[0,2], 0.0410, rtol=5e-3)

        self.assertTrue(isinstance(tdev, np.ndarray))
        self.assertEqual(tdev.ndim, 2)
        self.assertEqual(tdev.shape, (0,3))

    def test_rflag_extendflags(self):
        '''flagdata: automatically extend the flags after rflag'''    
        # Manually extend the flags    
        flagdata(vis=self.vis, mode='rflag', spw='9,10', flagbackup=False,
                 extendflags=False)
        flagdata(vis=self.vis, mode='extend', growtime=50.0, growfreq=80.0,
                 extendpols=True, flagbackup=False)
        pre = flagdata(vis=self.vis, mode='summary', spw='9,10')

#        flagdata(vis=self.vis, mode='unflag', flagbackup=False)
        self.unflag_ms()
        
        # Automatically extend the flags by default
        flagdata(vis=self.vis, mode='rflag', spw='9,10', flagbackup=False)
        pos = flagdata(vis=self.vis, mode='summary', spw='9,10')
        self.assertEqual(pos['spw']['9']['flagged'], pre['spw']['9']['flagged'])
        self.assertEqual(pos['spw']['10']['flagged'], pre['spw']['10']['flagged'])

    def test_rflag_extendflags_list_mode(self):
        '''flagdata: in list mode extend the flags automatically after rflag'''
        def getcounts():
            ### Channel 51 should extend flags, but channel 52 should not.
            counts = flagdata(vis=self.vis, mode='summary',spw='4',antenna='ea01&&ea11',
                              scan='30',correlation='LL',spwchan=True)
            chan51 = counts['spw:channel']['4:51']
            chan52 = counts['spw:channel']['4:52']
             
            counts = flagdata(vis=self.vis, mode='summary',spw='4',antenna='ea01&&ea11',
                              scan='30',correlation='RL',spwchan=True)
        
            chan51rl=counts['spw:channel']['4:51']
                        
            return chan51, chan52, chan51rl

        # do not extend the flags
        cmdlist = ["mode='rflag' spw='4' freqdevscale=4.0 extendflags=False"]
        flagdata(vis=self.vis, mode='list', inpfile=cmdlist, flagbackup=False)
        chan51, chan52, chan51rl = getcounts()

        # Unflag
        flagdata(vis=self.vis, mode='unflag', spw='4', flagbackup=False)

        # automatically extend the flags
        cmdlist = ["mode='rflag' spw='4' freqdevscale=4.0"]
        flagdata(vis=self.vis, mode='list', inpfile=cmdlist, flagbackup=False)
        achan51, achan52, achan51rl = getcounts()
        
        if chan51['flagged']/chan51['total']>0.5 and achan51['flagged']/achan51['total']==1.0 :
            print('Channel 51 had more than 50% and got extended. PASS')
        else:
            self.fail('Channel 51 failed')

        if chan52['flagged']/chan52['total']<50.0 and achan52['flagged']/achan52['total']==chan52['flagged']/chan52['total']:
            print('Channel 52 had less than 50% and did not get extended. PASS')
        else:
            self.fail('Channel 52 failed') 

        if chan51rl['flagged']/chan51rl['total']<0.5 and achan51rl['flagged']/achan51rl['total']==1.0:
            print('Channel 51 in RL had less than 50% but got completely flagged because Channel 51 in LL got extended. PASS')
        else:
            self.fail('Channel 51 extendpols failed') 

    def test_rflag_summary_list(self):
        '''flagdata: rflag and summaries in list mode'''
        fcmd = ["mode='summary' spw='7,9,10' name='InitFlags'",
                "mode='rflag' spw='9,10' timedev=[] freqdev=[] extendflags=False",
                "mode='summary' spw='7,9,10' name='RflagFlags'"]
        
        res = flagdata(vis=self.vis, mode='list', inpfile=fcmd, flagbackup=False)
        self.assertEqual(res['report0']['flagged'],0)
        self.assertEqual(res['report1']['flagged'], 42728)
        self.assertEqual(res['report1']['antenna']['ea19']['flagged'], 18411)
        self.assertEqual(res['report1']['spw']['7']['flagged'], 0,)

    def test_rflag_residual_data(self):
        '''flagdata: rflag using MODEL and virtual MODEL columns'''

        # Delete model columns, if any
        delmod(vis=self.vis,otf=True,scr=True)

        # Create MODEL_COLUMN
        setjy(vis=self.vis, field='3C286_A',usescratch=True)

        # rflag
        flagdata(vis=self.vis, mode='rflag', spw='9,10',datacolumn='RESIDUAL_DATA',flagbackup=False)
        # 448772.0 flags on MODEL col
        # '1': {'flagged': 8224.0
        flags_mod = flagdata(vis=self.vis, mode='summary',spw='9,10')

        # Now use a virtual MODEL column
        # Unflag
        flagdata(vis=self.vis, mode='unflag', flagbackup=False)
        delmod(vis=self.vis,otf=True,scr=True)

        # Create virtual MODEL_COLUMN
        setjy(vis=self.vis, field='3C286_A',usescratch=False)
        
        # rflag
        flagdata(vis=self.vis, mode='rflag', spw='9,10',datacolumn='RESIDUAL_DATA',flagbackup=False)
        # 444576.0 flags on virtual MODEL col        
        flags_vmod = flagdata(vis=self.vis, mode='summary',spw='9,10')
        
        # Flags should be the same
        self.assertTrue(flags_mod['flagged'],flags_vmod['flagged'])
         
        # This test is mischievous, manipulates the model column. Don't leave a messed up MS.
        os.system('rm -rf {0}'.format(self.vis))
       
class test_shadow(test_base):
    def setUp(self):
        self.setUp_shadowdata2()

    def test_CAS2399(self):
        '''flagdata: shadow by antennas not present in MS'''
        
        if os.path.exists("cas2399.txt"):
            os.system('rm -rf cas2399.txt')
        
        myinput = 'name=VLA01\n'+\
                'diameter=25.0\n'+\
                'position=[-1601144.96146691, -5041998.01971858, 3554864.76811967]\n'+\
                'name=VLA02\n'+\
                'diameter=25.0\n'+\
                'position=[-1601105.7664601889, -5042022.3917835914, 3554847.245159178]\n'+\
                'name=VLA09\n'+\
                'diameter=25.0\n'+\
                'position=[-1601197.2182404203, -5041974.3604805721, 3554875.1995636248]\n'+\
                'name=VLA10\n'+\
                'diameter=25.0\n'+\
                'position=[-1601227.3367843349,-5041975.7011900628,3554859.1642644769]\n'            

        filename = 'cas2399.txt'
        create_input(myinput, filename)
        
        flagdata(vis=self.vis, mode='shadow', tolerance=0.0, addantenna=filename,flagbackup=False)
        res = flagdata(vis=self.vis, mode='summary')
        ##print(res['antenna']['VLA3']['flagged'], res['antenna']['VLA4']['flagged'], res['antenna']['VLA5']['flagged'])
        self.assertEqual(res['antenna']['VLA3']['flagged'], 3752)
        self.assertEqual(res['antenna']['VLA4']['flagged'], 1320)
        self.assertEqual(res['antenna']['VLA5']['flagged'], 1104)
        
    def test_addantenna(self):
        '''flagdata: use antenna file in list mode'''
        if os.path.exists("myants.txt"):
            os.system('rm -rf myants.txt')
        
        # Create antennafile in disk
        myinput = 'name=VLA01\n'+\
                'diameter=25.0\n'+\
                'position=[-1601144.96146691, -5041998.01971858, 3554864.76811967]\n'+\
                'name=VLA02\n'+\
                'diameter=25.0\n'+\
                'position=[-1601105.7664601889, -5042022.3917835914, 3554847.245159178]\n'+\
                'name=VLA09\n'+\
                'diameter=25.0\n'+\
                'position=[-1601197.2182404203, -5041974.3604805721, 3554875.1995636248]\n'+\
                'name=VLA10\n'+\
                'diameter=25.0\n'+\
                'position=[-1601227.3367843349,-5041975.7011900628,3554859.1642644769]\n'            

        antfile = 'myants.txt'
        create_input(myinput, antfile)
        
        # Create list file
        myinput = "mode='shadow' tolerance=0.0 addantenna='myants.txt'"
        filename = 'listfile.txt'
        create_input(myinput, filename)
        
        # Flag
        flagdata(vis=self.vis, mode='list', inpfile=filename, savepars=True, outfile='withdict.txt',
                 flagbackup=False)
        
        # Check flags
        res = flagdata(vis=self.vis, mode='summary')
        self.assertEqual(res['antenna']['VLA3']['flagged'], 3752)
        self.assertEqual(res['antenna']['VLA4']['flagged'], 1320)
        self.assertEqual(res['antenna']['VLA5']['flagged'], 1104)
        
    def test_shadow_APP(self):
        '''flagdata: flag shadowed antennas with ref frame APP'''
        self.setUp_shadowdata1()
        flagdata(vis=self.vis, flagbackup=False, mode='shadow')
        res = flagdata(self.vis, mode='summary')
        self.assertEqual(res['flagged'], 2052)


class test_msselection(test_base):

    def setUp(self):
        self.setUp_ngc5921(True)

    def test_simple(self):
        '''flagdata: select only cross-correlations'''
        baselines = flagdata(vis = self.vis, mode="summary", antenna="VA09", basecnt=True)['baseline'].keys()
        assert "VA09&&VA09" not in baselines
        assert "VA09&&VA10" in baselines
        assert "VA09&&VA11" in baselines
        assert "VA10&&VA10" not in baselines
        assert "VA10&&VA11" not in baselines

        baselines = flagdata(vis = self.vis, mode="summary", antenna="VA09,VA10", basecnt=True)['baseline'].keys()
        assert "VA09&&VA09" not in baselines
        assert "VA09&&VA10" in baselines
        assert "VA09&&VA11" in baselines
        assert "VA10&&VA10" not in baselines
        assert "VA10&&VA11" in baselines

    def test_amp(self):
        '''flagdata: select only cross-correlations'''
        baselines = flagdata(vis = self.vis, mode="summary", antenna="VA09,VA10&",basecnt=True)['baseline'].keys()
        assert "VA09&&VA09" not in baselines
        assert "VA09&&VA10" in baselines
        assert "VA09&&VA11" not in baselines
        assert "VA10&&VA10" not in baselines
        assert "VA10&&VA11" not in baselines

        baselines = flagdata(vis = self.vis, mode="summary", antenna="VA09&VA10",basecnt=True)['baseline'].keys()
        assert "VA09&&VA09" not in baselines
        assert "VA09&&VA10" in baselines
        assert "VA09&&VA11" not in baselines
        assert "VA10&&VA10" not in baselines
        assert "VA10&&VA11" not in baselines
        
    def test_autocorr1(self):
        '''flagdata: flag only auto-correlations with antenna selection'''
        flagdata(vis=self.vis, mode='manual', antenna='VA05&&&', flagbackup=False)
        s = flagdata(vis = self.vis, mode="summary",basecnt=True)['baseline']
        assert s['VA05&&VA05']['flagged'] == 7560
        assert s['VA01&&VA05']['flagged'] == 0
        assert s['VA02&&VA05']['flagged'] == 0
        assert s['VA05&&VA10']['flagged'] == 0
        assert s['VA05&&VA11']['flagged'] == 0

        s = flagdata(vis = self.vis, mode="summary")
        self.assertEqual(s['flagged'], 7560)

    def test_autocorr2(self):
        '''flagdata: flag auto-corrs with parameter'''
        flagdata(vis=self.vis, autocorr=True, flagbackup=False)
        s = flagdata(vis = self.vis, mode="summary")
        self.assertEqual(s['flagged'], 203994)
        
    def test_autocorr3(self):
        '''flagdata: flag auto-corrs in list mode'''
        # creat input list
        myinput = "scan='1' mode='manual' autocorr=True reason='AUTO'\n"\
                "scan='3' autocorr=True reason='AUTO'\n"\
                "scan='4' reason='ALL'"
        filename = 'listauto.txt'
        create_input(myinput, filename)
        
        # select only the autocorr reasons to flag
        flagdata(vis=self.vis, mode='list', inpfile=filename, reason='AUTO', action='apply',
                 flagbackup=False)
        s = flagdata(vis = self.vis, mode="summary", basecnt=True)
        self.assertEqual(s['scan']['4']['flagged'], 0)
        self.assertEqual(s['baseline']['VA09&&VA28']['flagged'], 0)
        self.assertEqual(s['baseline']['VA09&&VA09']['flagged'], 3528)
        
        # select only the third line scan=4
        flagdata(vis=self.vis, mode='list', inpfile=filename, reason='ALL', action='apply')
        s = flagdata(vis = self.vis, mode="summary", basecnt=True)
        self.assertEqual(s['scan']['4']['flagged'], 95256)
        self.assertEqual(s['baseline']['VA09&&VA28']['flagged'], 252)
        self.assertEqual(s['baseline']['VA09&&VA09']['flagged'], 3780)
        self.assertEqual(s['flagged'], 190386)
        
    def test_spw_error_handler_name(self):
        '''flagdata: A non-existing spw name in a compound with a existing spw should not fail'''
        # CAS-9366: flagcmd fails when applying flags based on an spw selection by name, when
        # one of the spws do not exist
        # The spw names in Four_ants_3C286.ms are not unique. They are:
        #     Subband:0 Subband:1 Subband:2 Subband:3 Subband:4 Subband:5 Subband:6 Subband:7
        # spw=0,8       1,9       2,10 etc.
        self.setUp_data4tfcrop()
        
        # Copy the input flagcmd file with a non-existing spw name
        # flagsfile has spw='"Subband:1","Subband:2","Subband:8"
        flagsfile = 'cas9366.flags.txt'
        os.system('cp -rf '+os.path.join(datapath,flagsfile)+' '+ ' .')
        
        # Try to flag
        try:
            flagdata(self.vis, mode='list', inpfile=flagsfile, flagbackup=False)
        except Exception as instance:
            print('Expected RuntimeError error: %s'%instance)

        # should flag spws 1,2,9,10
        s = flagdata(self.vis, mode='summary')
        self.assertEqual(s['spw']['1']['flagged'],274944.0)
        self.assertEqual(s['spw']['9']['flagged'],274944.0)
        self.assertEqual(s['spw']['2']['flagged'],274944.0)
        self.assertEqual(s['spw']['10']['flagged'],274944.0)
        self.assertEqual(s['flagged'],274944.0*4)

    def test_spw_error_handler_id(self):
        '''flagdata: A non-existing spw ID in a compound with a existing spw should not fail'''
                        
        # Try to flag. Only spw=0 exists
        try:
            flagdata(self.vis, spw='0,32,33', flagbackup=False)
        except Exception as instance:
            print('Expected RuntimeError error: %s'%instance)

        # Only spw 0 should be flagged
        s = flagdata(self.vis, mode='summary')
        self.assertEqual(s['flagged'],2854278.0)

                        
class test_statistics_queries(test_base):

    def setUp(self):
        self.setUp_ngc5921(True)

    def test_CAS2021(self):
        '''flagdata: test antenna negation selection'''
        
        flagdata(vis=self.vis, antenna='!VA05', savepars=False) 
        s = flagdata(vis = self.vis, mode="summary",basecnt=True)['baseline']
        assert s['VA01&&VA05']['flagged'] == 0 
        assert s['VA02&&VA05']['flagged'] == 0
        assert s['VA03&&VA05']['flagged'] == 0
        assert s['VA04&&VA05']['flagged'] == 0
        assert s['VA05&&VA06']['flagged'] == 0
        assert s['VA05&&VA07']['flagged'] == 0
        assert s['VA05&&VA08']['flagged'] == 0
        assert s['VA05&&VA09']['flagged'] == 0
        assert s['VA05&&VA10']['flagged'] == 0
        assert s['VA05&&VA11']['flagged'] == 0
        assert s['VA05&&VA12']['flagged'] == 0
        assert s['VA05&&VA13']['flagged'] == 0
        assert s['VA05&&VA14']['flagged'] == 0
        assert s['VA05&&VA15']['flagged'] == 0
        assert s['VA05&&VA16']['flagged'] == 0
        assert s['VA05&&VA17']['flagged'] == 0
        assert s['VA05&&VA18']['flagged'] == 0
        assert s['VA05&&VA19']['flagged'] == 0
        assert s['VA05&&VA20']['flagged'] == 0
        assert s['VA05&&VA21']['flagged'] == 0
        assert s['VA05&&VA22']['flagged'] == 0
        assert s['VA05&&VA24']['flagged'] == 0
        assert s['VA05&&VA25']['flagged'] == 0
        assert s['VA05&&VA26']['flagged'] == 0
        assert s['VA05&&VA27']['flagged'] == 0
        assert s['VA05&&VA28']['flagged'] == 0
        assert s['VA05&&VA05']['flagged'] == 7560
        assert s['VA05&&VA05']['total'] == 7560


    def test_CAS2212(self):
        '''flagdata: Clipping scan selection, CAS-2212, CAS-3496'''
        # By default correlation='ABS_ALL'
        flagdata(vis=self.vis, mode='clip', scan="2", clipminmax = [0.2, 0.3], savepars=False) 
        s = flagdata(vis=self.vis, mode='summary')
        self.assertEqual(s['flagged'], 85404)
        self.assertEqual(s['total'], 2854278)
        
        s = flagdata(vis=self.vis, mode='summary')['scan']
        
        # Make sure no other scan is clipped
        self.assertEqual(s['1']['flagged'], 0)
        self.assertEqual(s['3']['flagged'], 0)
        self.assertEqual(s['4']['flagged'], 0)
        self.assertEqual(s['5']['flagged'], 0)
        self.assertEqual(s['6']['flagged'], 0)
        self.assertEqual(s['7']['flagged'], 0)
        self.assertEqual(s['2']['flagged'], 85404)
          
    def test021(self):
        '''flagdata: Test of flagging statistics and queries'''
        
        flagdata(vis=self.vis, correlation='LL', savepars=False, flagbackup=False)
        flagdata(vis=self.vis, spw='0:17~19', savepars=False, flagbackup=False)
        flagdata(vis=self.vis, antenna='VA05&&VA09', savepars=False, flagbackup=False)
        flagdata(vis=self.vis, antenna='VA14', savepars=False, flagbackup=False)
        flagdata(vis=self.vis, field='1', savepars=False, flagbackup=False)
        s = flagdata(vis=self.vis, mode='summary', minrel=0.9, spwchan=True, basecnt=True)
        assert list(s['antenna'].keys()) == ['VA14']
        assert 'VA05&&VA09' in s['baseline']
        assert set(s['spw:channel']) == set(['0:17', '0:18', '0:19'])
        assert list(s['correlation'].keys()) == ['LL']  # LL
        assert list(s['field'].keys()) == ['1445+09900002_0']
        assert set(s['scan']) == set(['2', '4', '5', '7']) # field 1
        s = flagdata(vis=self.vis, mode='summary', maxrel=0.8)
        assert set(s['field']) == set(['1331+30500002_0', 'N5921_2'])
        s = flagdata(vis=self.vis, mode='summary', minabs=400000)
        assert set(s['scan']) == set(['3', '6'])
        s = flagdata(vis=self.vis, mode='summary', minabs=400000, maxabs=450000)
        assert list(s['scan'].keys()) == ['3']

    def test_chanavg0(self):
        print("Test of channel average")
        flagdata(vis=self.vis, mode='clip',channelavg=False, clipminmax=[30., 60.], correlation='ABS_RR',
                 savepars=False, flagbackup=False)
        res = flagdata(vis=self.vis, mode='summary')
        self.assertEqual(res['flagged'], 1414186)

    def test_chanavg1(self):
        flagdata(vis=self.vis, mode='clip',channelavg=True, clipminmax=[30., 60.], correlation='ABS_RR',
                 savepars=False, flagbackup=False)
        res = flagdata(vis=self.vis, mode='summary')
        self.assertEqual(res['flagged'], 1347822)

    def test_chanavg2(self):
        flagdata(vis=self.vis, mode='clip',channelavg=False, clipminmax=[30., 60.], spw='0:0~10', 
                 correlation='ABS_RR', savepars=False, flagbackup=False)
        res = flagdata(vis=self.vis, mode='summary')
        self.assertEqual(res['flagged'], 242053)

    def test_chanavg3(self):
        flagdata(vis=self.vis, mode='clip',channelavg=True, clipminmax=[30., 60.], spw='0:0~10',
                 correlation='ABS_RR', savepars=False, flagbackup=False)
        res = flagdata(vis=self.vis, mode='summary')
        self.assertEqual(res['flagged'], 231374)
               

#    def test8(self):
#        print("Test of mode = 'quack'")
#        print("parallel quack")
#        flagdata(vis=self.vis, mode='quack', quackinterval=[1.0, 5.0], antenna=['2', '3'], correlation='RR')
#        check_eq(flagdata(vis=self.vis, mode='summary'), 2854278, 22365)
#
    def test9(self):
        '''flagdata: quack mode'''
        flagdata(vis=self.vis, mode='quack', quackmode='beg', quackinterval=1, savepars=False,
                 flagbackup=False)
        res = flagdata(vis=self.vis, mode='summary')
        self.assertEqual(res['flagged'], 329994)

    def test10(self):
        '''flagdata: quack mode'''
        flagdata(vis=self.vis, mode='quack', quackmode='endb', quackinterval=1, savepars=False)
        res = flagdata(vis=self.vis, mode='summary')
        self.assertEqual(res['flagged'], 333396)

    def test11(self):
        '''flagdata: quack mode'''
        flagdata(vis=self.vis, mode='quack', quackmode='end', quackinterval=1, savepars=False,
                 flagbackup=False)
        res = flagdata(vis=self.vis, mode='summary')
        self.assertEqual(res['flagged'], 2520882)

    def test12(self):
        '''flagdata: quack mode'''
        flagdata(vis=self.vis, mode='quack', quackmode='tail', quackinterval=1, savepars=False,
                 flagbackup=False)
        res = flagdata(vis=self.vis, mode='summary')
        self.assertEqual(res['flagged'], 2524284)

    def test13(self):
        '''flagdata: quack mode, quackincrement'''
        flagdata(vis=self.vis, mode='quack', quackinterval=50, quackmode='endb', quackincrement=True,
                 savepars=False, flagbackup=False)
        check_eq(flagdata(vis=self.vis, mode='summary'), 2854278, 571536)

        flagdata(vis=self.vis, mode='quack', quackinterval=20, quackmode='endb', quackincrement=True,
                 savepars=False, flagbackup=False)
        check_eq(flagdata(vis=self.vis, mode='summary'), 2854278, 857304)
        
        flagdata(vis=self.vis, mode='quack', quackinterval=150, quackmode='endb', quackincrement=True,
                 savepars=False, flagbackup=False)
        check_eq(flagdata(vis=self.vis, mode='summary'), 2854278, 1571724)
        
        flagdata(vis=self.vis, mode='quack', quackinterval=50, quackmode='endb', quackincrement=True,
                 savepars=False, flagbackup=False)
        check_eq(flagdata(vis=self.vis, mode='summary'), 2854278, 1762236)
#        flagdata(vis=self.vis, mode='unflag', savepars=False, flagbackup=False)

    def test_quackincrement_list(self):
        
        # flag 2 minutes; flagged: 91854.0; scan': {'1': {'flagged': 91854.0
        flagdata(vis=self.vis,mode='manual',timerange='09:18:00~09:20:00',spw='0',scan='1', flagbackup=False)
        res0 = flagdata(vis=self.vis, spw='0', scan='1', mode='summary')
        
        # quack flag it by 120 seconds; 'flagged': 234738.0,
        flagdata(vis=self.vis,mode='quack',quackinterval=120.0,spw='0',scan='1',quackincrement=False, flagbackup=False)
        res1 = flagdata(vis=self.vis, spw='0', scan='1', mode='summary')
        
        # unflag
        flagdata(vis=self.vis,mode='unflag')
        
        # quackincrement=True in list mode should be ignored
        flagdata(vis=self.vis, mode='list', flagbackup=False, inpfile=["timerange='09:18:00~09:20:00' spw='0' scan='1'",
                                                     "mode='quack' quackinterval=120.0 spw='0' scan='1' quackincrement=True"])
        resT = flagdata(vis=self.vis, spw='0', scan='1', mode='summary')
        self.assertEqual(resT['flagged'],res0['flagged'])
                
        # unflag
        flagdata(vis=self.vis,mode='unflag')
        
        # quackincrement=False in list mode should work fine. It should reflag what was flagged by
        # the manual cmd above in res0. and more. It should flag the equivalent of 120s ; 'flagged': 234738.0
        flagdata(vis=self.vis, mode='list', flagbackup=False, inpfile=["timerange='09:18:00~09:20:00' spw='0' scan='1'",
                                                     "mode='quack' quackinterval=120.0 spw='0' scan='1' quackincrement=False"])
  
        resF = flagdata(vis=self.vis, spw='0', scan='1', mode='summary')
        self.assertEqual(resF['flagged'],res1['flagged'])
        
        # unflag
        flagdata(vis=self.vis,mode='unflag')
        
        # If quackincrement=True is the first command in list, it should run fine
        # flags: 234738.0 because the manual cmd will reflag the same portion already flagged by the quack cmd
        flagdata(vis=self.vis, mode='list', flagbackup=False, inpfile=[
                                                "mode='quack' quackinterval=120.0 spw='0' scan='1' quackincrement=True",
                                                "timerange='09:18:00~09:20:00' spw='0' scan='1'"])
        resT = flagdata(vis=self.vis, spw='0', scan='1', mode='summary')
        self.assertEqual(resT['flagged'],res1['flagged'])


class test_selections(test_base):
    """Test various selections"""

    def setUp(self):
        self.setUp_ngc5921(True)

    def test_scan(self):
        '''flagdata: scan selection and manualflag compatibility'''
        flagdata(vis=self.vis, scan='3', mode='manualflag', savepars=False)
        res = flagdata(vis=self.vis, mode='summary', antenna='VA02')
        self.assertEqual(res['flagged'],52416)
                
    def test_antenna(self):
        '''flagdata: antenna selection'''
        flagdata(vis=self.vis, antenna='VA02', savepars=False,flagbackup=False)
        check_eq(flagdata(vis=self.vis, mode='summary', antenna='VA02'), 196434, 196434)

    def test_spw(self):
        '''flagdata: spw selection'''
        flagdata(vis=self.vis, spw='0', savepars=False,flagbackup=False)
        check_eq(flagdata(vis=self.vis, mode='summary', antenna='2'), 196434, 196434)

    def test_spw_list(self):
        '''flagdata: spw selection in list mode''' 
        spwfile = 'spwflags.txt'
        if os.path.exists(spwfile):
            os.system('rm -rf '+spwfile)
                   
        flagdata(vis=self.vis, spw='0:1~10', savepars=True, outfile=spwfile, flagbackup=False)
        res0 = flagdata(vis=self.vis, mode='summary', spwchan=True)
        self.assertEqual(res0['flagged'], 453060, 'Only channels 1~10 should be flagged')
        
        # Unflag
#        flagdata(vis=self.vis, mode='unflag', flagbackup=False)
        self.unflag_ms()
        ures = flagdata(vis=self.vis, mode='summary')
        self.assertEqual(ures['flagged'], 0)
        
        # Flag using the saved list
        flagdata(vis=self.vis, mode='list', inpfile=spwfile, action='apply',
                 flagbackup=False)
        res = flagdata(vis=self.vis, mode='summary', spwchan=True)
        self.assertEqual(res0['flagged'], res['flagged'])        
                  
        # Only channels 1~10 should be flagged
        self.assertEqual(res['spw:channel']['0:0']['flagged'], 0)
        self.assertEqual(res['spw:channel']['0:1']['flagged'], 45306)
        self.assertEqual(res['spw:channel']['0:2']['flagged'], 45306)
        self.assertEqual(res['spw:channel']['0:3']['flagged'], 45306)
        self.assertEqual(res['spw:channel']['0:4']['flagged'], 45306)
        self.assertEqual(res['spw:channel']['0:5']['flagged'], 45306)
        self.assertEqual(res['spw:channel']['0:6']['flagged'], 45306)
        self.assertEqual(res['spw:channel']['0:7']['flagged'], 45306)
        self.assertEqual(res['spw:channel']['0:8']['flagged'], 45306)
        self.assertEqual(res['spw:channel']['0:9']['flagged'], 45306)
        self.assertEqual(res['spw:channel']['0:10']['flagged'], 45306)
        self.assertEqual(res['spw:channel']['0:11']['flagged'], 0)

    def test_correlation(self):
        flagdata(vis=self.vis, correlation='LL', savepars=False, flagbackup=False)
        check_eq(flagdata(vis=self.vis, mode='summary', antenna='2'), 196434, 98217)
        check_eq(flagdata(vis=self.vis, mode='summary', correlation='RR'), 1427139, 0)
#        flagdata(vis=self.vis, mode='unflag', savepars=False, flagbackup=False)
        self.unflag_ms()
        flagdata(vis=self.vis, correlation='LL,RR', savepars=False, flagbackup=False)
        check_eq(flagdata(vis=self.vis, mode='summary', antenna='2'), 196434, 196434)
        
#        flagdata(vis=self.vis, mode='unflag', savepars=False, flagbackup=False)
        self.unflag_ms()
        flagdata(vis=self.vis, mode='clip', correlation='NORM_RR,LL', clipminmax=[0.,3.],
                 flagbackup=False)
        res = flagdata(vis=self.vis, mode='summary')
        self.assertEqual(res['flagged'], 204979)
#        flagdata(vis=self.vis, correlation='LL RR')
#        flagdata(vis=self.vis, correlation='LL ,, ,  ,RR')
#        check_eq(flagdata(vis=self.vis, mode='summary', antenna='2'), 196434, 196434)

    def test_field(self):
        '''flagdata: field selection'''
        flagdata(vis=self.vis, field='0', savepars=False, flagbackup=False)
        check_eq(flagdata(vis=self.vis, mode='summary', antenna='2'), 196434, 39186)

    def test_uvrange(self):
        '''flagdata: uvrange selection'''
        flagdata(vis=self.vis, uvrange='200~400m', savepars=False, flagbackup=False)
        check_eq(flagdata(vis=self.vis, mode='summary', antenna='VA02'), 196434, 55944)

    def test_timerange(self):
        '''flagdata: timerange selection'''
        flagdata(vis=self.vis, timerange='09:50:00~10:20:00', savepars=False,
                 flagbackup=False)
        check_eq(flagdata(vis=self.vis, mode='summary', antenna='2'), 196434, 6552)

    def test_array(self):
        '''flagdata: array selection'''
        flagdata(vis=self.vis, array='0', savepars=False, flagbackup=False)
        check_eq(flagdata(vis=self.vis, mode='summary', antenna='2'), 196434, 196434)
                
    def test_action(self):
        '''flagdata: action = calculate'''
        flagdata(vis=self.vis, antenna='2,3,4', action='calculate')
        res = flagdata(vis=self.vis, mode='summary')
        self.assertEqual(res['flagged'], 0, 'Nothing should be flagged when action=calculate')

    def test_missing_corr_product(self):
        '''CAS-4234: Keep going when one of the corr products is not available but others are present'''
        flagdata(vis=self.vis, correlation='LL,LR', savepars=False, flagbackup=False)
        self.assertEqual(flagdata(vis=self.vis, mode='summary', antenna='2')['flagged'],98217)
        self.assertEqual(flagdata(vis=self.vis, mode='summary', correlation='RR')['flagged'], 0)

#        check_eq(flagdata(vis=self.vis, mode='summary', antenna='2'), 196434, 98217)
#        check_eq(flagdata(vis=self.vis, mode='summary', correlation='RR'), 1427139, 0)
#        flagdata(vis=self.vis, mode='unflag', savepars=False, flagbackup=False)
        self.unflag_ms()
        flagdata(vis=self.vis, correlation='LL,RR,RL', savepars=False, flagbackup=False)
        check_eq(flagdata(vis=self.vis, mode='summary', antenna='2'), 196434, 196434)
        
    def test_multi_timerange(self):
        '''flagdata: CAS-5300, in list mode, flag multiple timerange intervals'''
        inpcmd = ["timerange='09:26:00~09:30:00,09:42:00~09:43:00,10:33:00~10:50:00'"]
        flagdata(vis=self.vis, mode='list', inpfile=inpcmd, flagbackup=False)
        
        # Should flag scan=2, scan=3 and scan=6,7
        res = flagdata(vis=self.vis, mode='summary', scan='2,3,6,7')
        self.assertEqual(res['scan']['2']['flagged'], 238140)
        self.assertEqual(res['scan']['3']['flagged'], 47628)
        self.assertEqual(res['scan']['6']['flagged'], 476280)
        self.assertEqual(res['scan']['7']['flagged'], 190512)
        self.assertEqual(res['flagged'], 238140+47628+476280+190512)


class test_alma(test_base):
    # Test various flagging on alma data 

    def setUp(self):
        self.setUp_alma_ms()

    def test_scanitent(self):
        '''flagdata: scanintent selection'''
        # flag POINTING CALIBRATION scans 
        # (CALIBRATE_POINTING_.. from STATE table's OBS_MODE)
        flagdata(vis=self.vis, intent='CAL*POINT*', savepars=False)
        res = flagdata(vis=self.vis, mode='summary')
        self.assertEqual(res['scan']['1']['flagged'], 192416.0)
        
    def test_wvr(self):
        '''flagdata: flag WVR correlation'''
        flagdata(vis=self.vis, correlation='I', savepars=False, flagbackup=False)
        check_eq(flagdata(vis=self.vis, mode='summary', spw='0'),608, 608)

    def test_abs_wvr(self):
        '''flagdata: clip ABS_WVR'''
        flagdata(vis=self.vis, mode='clip',clipminmax=[0,50], correlation='ABS_WVR', savepars=False,
                 flagbackup=False)
        res = flagdata(vis=self.vis, mode='summary', spw='0')
        self.assertEqual(res['spw']['0']['flagged'], 498)
        self.assertEqual(res['flagged'], 498)
        self.assertEqual(res['correlation']['I']['flagged'], 498)

    def test_abs_i(self):
        '''flagdata: clip ABS_I. Do not flag WVR'''
        flagdata(vis=self.vis, mode='clip', clipminmax=[0,50], correlation='ABS_I', savepars=False,
                 flagbackup=False)
        res = flagdata(vis=self.vis, mode='summary', spw='0')
        self.assertEqual(res['spw']['0']['flagged'], 0)
        self.assertEqual(res['flagged'], 0)
        self.assertEqual(res['correlation']['I']['flagged'], 0)

    def test_abs_all(self):
        '''flagdata: clip ABS ALL. Do not flag WVR'''
        flagdata(vis=self.vis, mode='clip', clipminmax=[0,1], correlation='ABS ALL', savepars=False,
                 flagbackup=False)
        res = flagdata(vis=self.vis, mode='summary')
        self.assertEqual(res['spw']['0']['flagged'], 0)
        self.assertEqual(res['flagged'], 1851)
        self.assertEqual(res['correlation']['I']['flagged'], 0)
        self.assertEqual(res['correlation']['XX']['flagged'], 568)
        self.assertEqual(res['correlation']['YY']['flagged'], 1283)

    def test_alma_spw(self):
        '''flagdata: flag various spw'''
        # Test that a white space in the spw parameter is taken correctly
        flagdata(vis=self.vis, mode='manual', spw='1,2, 3', savepars=False,
                 flagbackup=False)
        res = flagdata(vis=self.vis, mode='summary')
        self.assertEqual(res['spw']['0']['flagged'], 0, 'spw=0 should not be flagged')
        self.assertEqual(res['spw']['1']['flagged'], 192000, 'spw=1 should be fully flagged')
        self.assertEqual(res['spw']['3']['flagged'], 1200, 'spw=3 should be flagged')
        self.assertEqual(res['spw']['3']['total'], 1200, 'spw=3 should be flagged')
        
    def test_null_intent_selection1(self):
        '''flagdata: handle unknown scan intent in list mode'''
        
        myinput = ["intent='FOCUS'",   # non-existing intent
                 "intent='CALIBRATE_POINTING*'", # scan=1
                 "intent='*DELAY*'"] # non-existing
       
        flagdata(vis=self.vis, mode='list', inpfile=myinput, flagbackup=False)
        res = flagdata(vis=self.vis, mode='summary',scan='1')
        self.assertEqual(res['flagged'], 192416)
        self.assertEqual(res['total'], 192416)
        
    def test_unknown_intent(self):
        '''flagdata: CAS-3712, handle unknown value in intent expression'''
        flagdata(vis=self.vis,intent='*POINTING*,*FOCUS*',flagbackup=False)
        
        # Only POINTING scan exists. *FOCUS* should not raise a NULL MS selection
        res = flagdata(vis=self.vis, mode='summary', scan='1')
        self.assertEqual(res['flagged'], 192416)
        self.assertEqual(res['total'], 192416)
        
    def test_autocorr_wvr(self):
        '''flagdata: CAS-5286, do not flag auto-correlations in WVR data'''
        flagdata(vis=self.vis,autocorr=True,flagbackup=False)
        res = flagdata(vis=self.vis, mode='summary', spw='0,1')
        
        # spw='0' contains the WVR data
        self.assertEqual(res['spw']['1']['flagged'], 15360)
        self.assertEqual(res['spw']['0']['flagged'], 0)
        self.assertEqual(res['flagged'], 15360)

    def test_autocorr_wvr_list(self):
        '''flagdata: CAS-5485 flag autocorrs in list mode'''
        mycmd = ["mode='manual' antenna='DA41'",
                 "mode='manual' autocorr=True"]
        
        # The first cmd only flags cross-correlations of DV41
        # The second cmd only flags auto-corrs of all antennas
        # that have processor type=CORRELATOR. The radiometer
        # data should not be flagged, which is in spw=0
        res = flagdata(vis=self.vis, mode='list', inpfile=mycmd, flagbackup=False)
        res = flagdata(vis=self.vis, mode='summary',basecnt=True)
        
        # These are the auto-correlations not flagged in the list flagging.
        # Verify that the non-flagged points are those from the WVR data
        wvr1 = res['baseline']['DA41&&DA41']['total'] - res['baseline']['DA41&&DA41']['flagged']
        wvr2 = res['baseline']['DA42&&DA42']['total'] - res['baseline']['DA42&&DA42']['flagged']
        wvr3 = res['baseline']['DV02&&DV02']['total'] - res['baseline']['DV02&&DV02']['flagged']
        wvr4 = res['baseline']['PM03&&PM03']['total'] - res['baseline']['PM03&&PM03']['flagged']
        wvrspw= res['spw']['0']['total']
        
        self.assertEqual(wvrspw, wvr1+wvr2+wvr3+wvr4, 'Auto-corr of WVR data should not be flagged')
        self.assertEqual(res['antenna']['DA41']['flagged'],75600)
        self.assertEqual(res['antenna']['DA41']['total'],75752)
        self.assertEqual(res['spw']['0']['flagged'], 0)

class test_selections2(test_base):
    '''Test other selections'''
    
    def setUp(self):
        self.setUp_multi()
        
    def test_observation1(self):
        '''flagdata: observation ID selections'''
        # string
        flagdata(vis=self.vis, observation='1', savepars=False, flagbackup=False)
        res = flagdata(vis=self.vis, mode='summary',observation='1')
        self.assertEqual(res['flagged'], 28500)
        self.assertEqual(res['total'], 28500)

        # integer
#        flagdata(vis=self.vis, mode='unflag', savepars=False)
        self.unflag_ms()
        flagdata(vis=self.vis, observation=1, savepars=False)
        res = flagdata(vis=self.vis, mode='summary',observation='1')
        self.assertEqual(res['flagged'], 28500)
        self.assertEqual(res['total'], 28500)
        
    def test_observation2(self):
        '''flagdata: observation ID selections in list mode'''
        # creat input list
        myinput = "observation='0' mode='manual'"
        filename = 'obs2.txt'
        create_input(myinput, filename)
        
        flagdata(vis=self.vis, mode='list', inpfile=filename, savepars=False,
                 flagbackup=False)
        res = flagdata(vis=self.vis, mode='summary')
        self.assertEqual(res['observation']['0']['flagged'], 2854278.0)
        self.assertEqual(res['observation']['1']['flagged'], 0, 'Only observation 0 should be flagged')
        
    def test_field_breakdown(self):
        '''flagdata: Produce a separated dictionary per field'''
        
        # First pre-clip the data to have interesting flag counts
        flagdata(vis=self.vis, mode='clip',clipminmax=[0,2],savepars=False,flagbackup=False)
        
        # Obtain list of summaries per field
        summary = flagdata(vis=self.vis, mode='summary', fieldcnt=True,savepars=False,flagbackup=False)
        
        field_list = ['1331+30500002_0','1331+30500002_0','N5921_2','NGC7538C']
        
        # Obtain list of summaries for each field separatelly
        summary_list={}
        for field in field_list:
            summary_list[field] = flagdata(vis=self.vis, mode='summary', field=field,
                                           fieldcnt=False,savepars=False,flagbackup=False)  
        
        # Compare results
        for field in field_list:
            self.assertEqual(summary[field]['total'], summary_list[field]['total'],
                             'Total number of counts different for field' + field)
            self.assertEqual(summary[field]['flagged'], summary_list[field]['flagged'],
                             'Total number of flags different for field' + field)
        
                
class test_elevation(test_base):
    """Test of mode = 'elevation'"""
    def setUp(self):
        self.setUp_ngc5921()
        self.x55 = 666792    # data below 55 degrees, etc.
        self.x60 = 1428840
        self.x65 = 2854278
        self.all = 2854278

    def test_lower(self):
        flagdata(vis = self.vis, mode = 'elevation', savepars=False)
        
        check_eq(flagdata(vis=self.vis, mode='summary'), self.all, 0)

        flagdata(vis = self.vis, mode = 'elevation', lowerlimit = 50, savepars=False,
                 flagbackup=False)

        check_eq(flagdata(vis=self.vis, mode='summary'), self.all, 0)

        flagdata(vis = self.vis, mode = 'elevation', lowerlimit = 55, savepars=False,
                 flagbackup=False)

        check_eq(flagdata(vis=self.vis, mode='summary'), self.all, self.x55)

        flagdata(vis = self.vis, mode = 'elevation', lowerlimit = 60, savepars=False,
                 flagbackup=False)

        check_eq(flagdata(vis=self.vis, mode='summary'), self.all, self.x60)

        flagdata(vis = self.vis, mode = 'elevation', lowerlimit = 65, savepars=False,
                 flagbackup=False)

        check_eq(flagdata(vis=self.vis, mode='summary'), self.all, self.x65)

    def test_upper(self):
        flagdata(vis = self.vis, mode = 'elevation', upperlimit = 60, savepars=False,
                 flagbackup=False)

        check_eq(flagdata(vis=self.vis, mode='summary'), self.all, self.all - self.x60)


    def test_interval(self):
        flagdata(vis = self.vis,mode = 'elevation',lowerlimit = 55,upperlimit = 60,
                  savepars=False,flagbackup=False)

        check_eq(flagdata(vis=self.vis, mode='summary'), self.all, self.all - (self.x60 - self.x55))


class test_list_file(test_base):
    """Test of mode = 'list' using input file"""
    
    def setUp(self):
        self.setUp_ngc5921(True)
        
    def tearDown(self):
        os.system('rm -rf list*.txt list*.tmp')

    def test_file1(self):
        '''flagdata: apply flags from a list and do not save'''
        # creat input list
        myinput = "scan='1~3' mode='manual'\n"+"scan='5' mode='manualflag'\n"\
                "#scan='4'"
        filename = 'list1.txt'
        create_input(myinput, filename)
        
        # apply and don't save to MS. Ignore comment line
        flagdata(vis=self.vis, mode='list', inpfile=filename, savepars=False, action='apply')
        res = flagdata(vis=self.vis, mode='summary')
        self.assertEqual(res['scan']['4']['flagged'], 0)
        self.assertEqual(res['flagged'], 1711206, 'Total flagged does not match')
        
    def test_file2(self):
        '''flagdata: only save parameters without running the tool'''
        # creat input list
        myinput = "scan='1~3' mode='manual'\n"+"scan='5' mode='manual'\n"
        filename = 'list2.txt'
        create_input(myinput, filename)

        # save to another file
        if os.path.exists("myflags.txt"):
            os.system('rm -rf myflags.txt')
            
        flagdata(vis=self.vis, mode='list', inpfile=filename, savepars=True, action='', outfile='myflags.txt')
        self.assertTrue(filecmp.cmp(filename, 'myflags.txt', 1), 'Files should be equal')
        
        res = flagdata(vis=self.vis, mode='summary')
        self.assertEqual(res['flagged'], 0, 'No flags should have been applied')
        
    def test_file3(self):
        '''flagdata: flag and save list to FLAG_CMD'''
        # creat input list
        myinput = "scan='1~3' mode='manual'\n"+"scan='5' mode='manual'\n"
        filename = 'list3.txt'
        create_input(myinput, filename)

        # Delete any rows from FLAG_CMD
        flagcmd(vis=self.vis, action='clear', clearall=True)
        
        # Flag from list and save to FLAG_CMD
        flagdata(vis=self.vis, mode='list', inpfile=filename, savepars=True,
                 flagbackup=False)
        
        # Verify
        if os.path.exists("myflags.txt"):
            os.system('rm -rf myflags.txt')
        flagcmd(vis=self.vis, action='list', savepars=True, outfile='myflags.txt', useapplied=True)
        self.assertTrue(filecmp.cmp(filename, 'myflags.txt', 1), 'Files should be equal')
    
        
    def test_file4(self):
        '''flagdata: save without running and apply in flagcmd'''
        # Delete any rows from FLAG_CMD
        flagcmd(vis=self.vis, action='clear', clearall=True)
        
        # Test that action='none' is also accepted
        flagdata(vis=self.vis, mode='quack', quackmode='tail', quackinterval=1, action='none', 
                 savepars=True, flagbackup=False)
        
        flagcmd(vis=self.vis, action='apply')
        res = flagdata(vis=self.vis, mode='summary')
        self.assertEqual(res['flagged'], 2524284)

    def test_file6(self):
        '''flagdata: select by reason in list mode from a file'''
        # creat input list
        myinput = "mode='manual' scan='1' reason='SCAN_1'\n"\
                "mode='manual' scan='2'\n"\
                "scan='3' reason='SCAN_3'\n"\
                "scan='4' reason=''"
        filename = 'list6.txt'
        create_input(myinput, filename)
        
        # Select one reason
        flagdata(vis=self.vis, mode='list', inpfile=filename, reason='SCAN_3',
                 flagbackup=False)
        res = flagdata(vis=self.vis, mode='summary', scan='3')
        self.assertEqual(res['scan']['3']['flagged'], 762048, 'Should flag only reason=SCAN_3')
        self.assertEqual(res['flagged'], 762048, 'Should flag only reason=SCAN_3')
        
        # Select list of reasons
        flagdata(vis=self.vis, mode='list', inpfile=filename, reason=['','SCAN_1'],
                 flagbackup=False)
        res = flagdata(vis=self.vis, mode='summary',scan='1,4')
        self.assertEqual(res['scan']['4']['flagged'], 95256, 'Should flag reason=\'\'')
        self.assertEqual(res['scan']['1']['flagged'], 568134, 'Should flag reason=SCAN_1')
        
        # No reason selection
#        flagdata(vis=self.vis, mode='unflag', flagbackup=False)
        self.unflag_ms()
        flagdata(vis=self.vis, mode='list', inpfile=filename, flagbackup=False)
        res = flagdata(vis=self.vis, mode='summary', scan='1~4')
        self.assertEqual(res['scan']['1']['flagged'], 568134)
        self.assertEqual(res['scan']['2']['flagged'], 238140)
        self.assertEqual(res['scan']['3']['flagged'], 762048)
        self.assertEqual(res['scan']['4']['flagged'], 95256)
        self.assertEqual(res['flagged'],568134+238140+762048+95256, 'Total flagged')

    def test_file_CAS4819(self):
        '''flagdata: CAS-4819, Flag commands from three files'''
        # creat first input file
        myinput = "scan='1'\n"\
                "scan='2'\n"\
                "# a comment line\n"\
                "scan='3'"
        filename1 = 'list7a.txt'
        create_input(myinput, filename1)
        
        # Create second input file
        myinput = "scan='5'\n"\
                  " \n"\
                "scan='6'\n"\
                "scan='7'"        
        filename2 = 'list7b.txt'
        create_input(myinput, filename2)
        
         # Create third input file
        myinput = "scan='4' mode='clip' clipminmax=[0,4]" 
        filename3 = 'list7c.txt'
        create_input(myinput, filename3)
       
        flagdata(vis=self.vis, mode='list', inpfile=[filename1,filename2,filename3],
                 flagbackup=False)
        
        res = flagdata(vis=self.vis, mode='summary')
        self.assertEqual(res['scan']['1']['flagged'], 568134)
        self.assertEqual(res['scan']['2']['flagged'], 238140)
        self.assertEqual(res['scan']['3']['flagged'], 762048)
        self.assertEqual(res['scan']['4']['flagged'], 6696)
        self.assertEqual(res['scan']['5']['flagged'], 142884)
        self.assertEqual(res['scan']['6']['flagged'], 857304)
        self.assertEqual(res['scan']['7']['flagged'], 190512)
        self.assertEqual(res['total'],2854278)
        self.assertEqual(res['flagged'],2765718)
               
    def test_reason1(self):
        '''flagdata: add_reason to FLAG_CMD'''
        flagcmd(vis=self.vis, action='clear', clearall=True)
        flagdata(vis=self.vis, mode='manual', scan='1,3', savepars=True, cmdreason='SCAN_1_3',
                  action='')
        
        # Apply flag cmd
        flagcmd(vis=self.vis, action='apply', reason='SCAN_1_3')
        res = flagdata(vis=self.vis, mode='summary')
        self.assertEqual(res['flagged'], 1330182, 'Only scans 1 and 3 should be flagged')
        
    def test_reason2(self):
        '''flagdata: add_reason to text file'''
        flagdata(vis=self.vis, mode='clip', scan='4', clipminmax=[0, 5], savepars=True, 
                  cmdreason='CLIPSCAN4', outfile='reason2.txt', action='')

        flagdata(vis=self.vis, mode='clip', scan='2~3', clipminmax=[ 0, 5], savepars=True, 
                  cmdreason='CLIPSCAN2_3', outfile='reason2.txt', action='')

        # Apply flag cmd
        flagdata(vis=self.vis, mode='list', inpfile='reason2.txt',reason='CLIPSCAN2_3',
                 flagbackup=False)
        
        res = flagdata(vis=self.vis, mode='summary')
        self.assertEqual(res['flagged'], 69568)
        
    def test_reason3(self):
        '''flagdata: replace input reason from file with cmdreason'''
        # creat input list
        myinput = "mode='manual' scan='1' reason='SCAN_1'\n"\
                "mode='manual' scan='2'\n"\
                "scan='3' reason='SCAN_3'\n"\
                "scan='4' reason=''"
        filename = 'listinput3.txt'
        create_input(myinput, filename)
        
        flagdata(vis=self.vis, mode='list', inpfile=filename, savepars=True, outfile='listreason3a.txt',
                  cmdreason='MANUALFLAG', action='')
        
        # Apply the flag cmds
        flagdata(vis=self.vis, mode='list', inpfile='listreason3a.txt', reason='MANUALFLAG',
                 flagbackup=False)
        
        res = flagdata(vis=self.vis, mode='summary')
        self.assertEqual(res['flagged'], 1663578)
        
    def test_reason4(self):
        '''flagdata: select by reason from two files'''
        # creat first input file
        myinput = "scan='1' spw='0:10~20' reason='NONE'\n"\
                "scan='2' reason='EVEN'\n"\
                "scan='3' reason='ODD'"
        filename1 = 'listreasonfile1.txt'
        create_input(myinput, filename1)
        
        # Create second input file
        myinput = "scan='5' reason='ODD'\n"\
                "scan='6' reason='EVEN'\n"\
                "scan='7' reason='ODD'"        
        filename2 = 'listreasonfile2.txt'
        create_input(myinput, filename2)
        
        # Apply flag cmds on ODD reason
        flagdata(vis=self.vis, mode='list', inpfile=[filename1,filename2], reason='ODD',
                 flagbackup=False)
        
        res = flagdata(vis=self.vis, mode='summary')
        self.assertEqual(res['scan']['3']['flagged'], 762048)
        self.assertEqual(res['scan']['5']['flagged'], 142884)
        self.assertEqual(res['scan']['6']['flagged'], 0)
        self.assertEqual(res['scan']['7']['flagged'], 190512)
        self.assertEqual(res['flagged'], 762048+142884+190512)
        
        # Apply flag cmds on NONE reason
#        flagdata(vis=self.vis, mode='unflag')
        self.unflag_ms()
        flagdata(vis=self.vis, mode='list', inpfile=[filename1,filename2], reason='NONE',
                 flagbackup=False)
        
        res = flagdata(vis=self.vis, mode='summary', scan='1')
        self.assertEqual(res['scan']['1']['flagged'], 99198)
        self.assertEqual(res['flagged'], 99198)

    def test_anychar(self):
        '''flagdata: Do not continue if parameter doesn't exist'''
        myinput = "mode=manualflag field='Any $3[=character (}'"
        filename = 'listanychar.txt'
        create_input(myinput, filename)
        
        outname = 'listwrongpar.txt'
        
        # CAS-6704: should raise an exception because parameter $3[ doesn't exist in flagdata
        try:
            flagdata(vis=self.vis, mode='list', inpfile=filename, action='', savepars=True,
                  outfile=outname)
        except Exception as instance:
            print('Expected IOError error: %s'%instance)
        
        # It should fail above and not create an output file
        self.assertFalse(os.path.exists(outname))

    def test_file_summary1(self):
        '''flagdata: summary commands in list mode'''
        myinput = "mode='manual' scan='2'\n"\
                  "mode='summary' name='Scan2'\n"\
                  "mode='clip' clipzeros=True\n"\
                  "mode='summary' name='Zeros'"
        filename = 'listsumm1.txt'
        create_input(myinput, filename)
        summary_stats_list = flagdata(vis=self.vis, mode='list', inpfile=filename, flagbackup=False)

        # Extract only the type 'summary' reports into a list
        summary_reps = self.extract_reports(summary_stats_list)
 
        for ind in range(0,len(summary_reps)):        
            flagcount = summary_reps[ind]['flagged'];
            totalcount = summary_reps[ind]['total'];         
            # From the second summary onwards, subtract counts from the previous one :)
            if ( ind > 0 ):
                 flagcount = flagcount - summary_reps[ind-1]['flagged'];
         
            print("Summary ", ind , "(" , summary_reps[ind]['name']  , ") :  Flagged : " , flagcount , " out of " , totalcount)
         
        self.assertEqual(summary_reps[0]['flagged'],238140, 'Should show only scan=2 flagged')    
        self.assertEqual(summary_reps[1]['flagged']-summary_reps[0]['flagged'],0, 'Should not flag any zeros')    
 
    def test_file_summary2(self):
        '''flagdata: compare summaries from a list with individual reports'''
        myinput = ["scan='1~3' mode='manual'",
                   "mode='summary' name='SCANS123'",
                   "scan='5' mode='manualflag'",
                   "#scan='4'",
                   "mode='summary' name='SCAN5'"]
         
        summary_stats_list = flagdata(vis=self.vis, mode='list', inpfile=myinput, flagbackup=False)
        summary_reps = self.extract_reports(summary_stats_list)
         
        # Unflag and flag scan=1~3
        self.unflag_ms()
        flagdata(vis=self.vis, scan='1~3', flagbackup=False)
        rscan123 = flagdata(vis=self.vis, mode='summary')
        # Unflag and flag scan=5
        self.unflag_ms()
        flagdata(vis=self.vis, scan='5', flagbackup=False)
        rscan5 = flagdata(vis=self.vis, mode='summary')
         
        # Compare
        self.assertEqual(summary_reps[0]['flagged'],rscan123['flagged'], 'scan=1~3 should be flagged')
        self.assertEqual(summary_reps[1]['flagged'],rscan5['flagged']+rscan123['flagged'],\
                         'scan=1~3,5 should be flagged')
        self.assertEqual(summary_reps[1]['flagged']-summary_reps[0]['flagged'],rscan5['flagged'],\
                         'scan=5 should be flagged')
        
    def test_file_scan_int(self):
        '''flagdata: select a scan by giving an int value'''
        # The new fh.parseFlagParameters should allow this
        myinput = "mode='manual' scan=1\n"\
                  "scan='2'\n"\
                  "mode='summary'"
        filename = 'listintscan.txt'
        create_input(myinput, filename)
        
        with self.assertRaises(ValueError, msg='Expected error '):
            res = flagdata(vis=self.vis, mode='list', inpfile=filename, flagbackup=False)

    def test_file_scan_list(self):
        '''flagdata: select a scan by giving a list value. Expect error.'''
        # The new fh.parseFlagParameters should NOT allow this
        myinput = "scan='1' mode='manual'\n"\
                   "scan=[2]\n"\
                   "mode='summary'"
        
        filename = 'listscan.txt'
        create_input(myinput, filename)
        with self.assertRaises(Exception, msg='Expected error when reading input list'):
            res = flagdata(vis=self.vis, mode='list', inpfile=filename, flagbackup=False)

    def test_file_overwrite_true(self):
        '''flagdata: Use savepars and overwrite=True'''
        
        # Create flag commands in file called flagcmd.txt
        filename = 'listscan4clip.txt'
        myinput = "scan='4' mode='clip' correlation='ABS_RR' clipminmax=[0, 4]\n"
        create_input(myinput, filename)
        # Copy it to a new file
        newfile = 'listnewfile.txt'
        os.system('rm -rf '+newfile)
        os.system('cp '+filename+' '+newfile)

        # Create different flag command 
        myinput = "scan='1'\n"
        filename = 'listscan1.txt'
        create_input(myinput, filename)
                
        # Apply flags from filename and try to save in newfile
        # Overwrite parameter should allow this
        flagdata(vis=self.vis, action='calculate', mode='list', inpfile=filename, savepars=True, outfile=newfile,
                flagbackup=False)
        
        # newfile should contain what was in filename
        self.assertTrue(filecmp.cmp(filename, newfile, 1), 'Files should be equal')        
        
    def test_file_overwrite_false(self):
        '''flagdata: Use savepars and overwrite=False with an existing file'''
        
        # Create flag commands in file called flagcmd.txt
        myinput = "scan='4' mode='clip' correlation='ABS_RR' clipminmax=[0, 4]\n"
        filename = 'listscan4clip.txt'
        create_input(myinput, filename)
        # Copy it to a new file
        newfile = 'listnewfile.txt'
        os.system('rm -rf '+newfile)
        os.system('cp '+filename+' '+newfile)

        # Create different flag command 
        myinput = "scan='1'\n"
        filename = 'listscan1.txt'
        create_input(myinput, filename)
                
        # Apply flags from file and try to save in newfile
        # Overwrite parameter should give an error and not save
        with self.assertRaises(RuntimeError, msg='expected issue with overwrite'):
            flagdata(vis=self.vis, action='calculate', mode='list', inpfile=filename,
                     savepars=True, outfile=newfile, flagbackup=False, overwrite=False)
        
        # newfile should not be overwritten
        self.assertFalse(filecmp.cmp(filename, newfile, 1), 'Files should be different')

    def test_file_overwrite_false1(self):
        '''flagdata: Use savepars and overwrite=False'''
        
        # Create flag commands in file called flagcmd.txt
        myinput = "scan='4' mode='clip' correlation='ABS_RR' clipminmax=[0, 4]\n"
        filename = 'listscan4clip.txt'
        create_input(myinput, filename)
        
        newfile='listmyflags.txt'
        # Apply flags from file and try to save in newfile
        # Overwrite=False should allow it since newfile doesn't exist
        flagdata(vis=self.vis, action='calculate', mode='list',inpfile=filename, savepars=True, outfile=newfile,
                flagbackup=False, overwrite=False)
        
        # newfile should not be overwritten
        self.assertTrue(filecmp.cmp(filename, newfile, 1), 'Files should be the same')        


class test_list_list(test_base):
    """Test of mode = 'list' using input list"""
    
    def setUp(self):
        self.setUp_ngc5921(True)

    def test_list1(self):
        '''flagdata: apply flags from a Python list and do not save'''
        # creat input list
        myinput = ["scan='1~3' mode='manual'",
                 "scan='5' mode='manualflag'",
                 "#scan='4'"]
        
        # apply and don't save to MS. Ignore comment line
        flagdata(vis=self.vis, mode='list', inpfile=myinput, savepars=False, action='apply')
        res = flagdata(vis=self.vis, mode='summary')
        self.assertEqual(res['scan']['4']['flagged'], 0)
        self.assertEqual(res['flagged'], 1711206, 'Total flagged does not match')
        
    def test_list2(self):
        '''flagdata: only save parameters without running the tool'''
        # creat input list
        myinput = ["scan='1~3' mode='manual'",
                 "scan='5' mode='manual'"]

        # save to another file
        if os.path.exists("myflags.txt"):
            os.system('rm -rf myflags.txt')
            
        flagdata(vis=self.vis, mode='list', inpfile=myinput, savepars=True, action='', outfile='myflags.txt')
        
        res = flagdata(vis=self.vis, mode='summary')
        self.assertEqual(res['flagged'], 0, 'No flags should have been applied')
        
    def test_list3(self):
        '''flagdata: Compare flags from flagdata and flagcmd'''
        # creat input list
        myinput = ["scan='1~3' mode='manual'",
                 "scan='5' mode='manual'"]
 
        # Delete any rows from FLAG_CMD
        flagcmd(vis=self.vis, action='clear', clearall=True)
        
        # Flag from list and save to FLAG_CMD
        flagdata(vis=self.vis, mode='list', inpfile=myinput,flagbackup=False)
        res1 = flagdata(vis=self.vis, mode='summary')
        
        # Unflag and save in flagcmd using the cmd mode
#        flagdata(vis=self.vis, mode='unflag',flagbackup=False)
        self.unflag_ms()
        flagcmd(vis=self.vis, inpmode='list', inpfile=myinput)
        res2 = flagdata(vis=self.vis, mode='summary')

        # Verify
        self.assertEqual(res1['flagged'], res2['flagged'])
        self.assertEqual(res1['total'], res2['total'])

    def test_list5(self):
        '''flagdata: select by reason in list mode from a list'''
        # creat input list
        myinput = ["mode='manual' scan='1' reason='SCAN_1'",
                "mode='manual' scan='2'",
                "scan='3' reason='SCAN_3'",
                "scan='4' reason=''"]
        
        # Select one reason
        flagdata(vis=self.vis, mode='list', inpfile=myinput, reason='SCAN_3',
                 flagbackup=False)
        res = flagdata(vis=self.vis, mode='summary')
        self.assertEqual(res['scan']['3']['flagged'], 762048, 'Should flag only reason=SCAN_3')
        self.assertEqual(res['flagged'], 762048, 'Should flag only reason=SCAN_3')
        
        # Select list of reasons
        flagdata(vis=self.vis, mode='list', inpfile=myinput, reason=['','SCAN_1'],
                 flagbackup=False)
        res = flagdata(vis=self.vis, mode='summary')
        self.assertEqual(res['scan']['4']['flagged'], 95256, 'Should flag reason=\'\'')
        self.assertEqual(res['scan']['1']['flagged'], 568134, 'Should flag reason=SCAN_1')
        
        # No reason selection
#        flagdata(vis=self.vis, mode='unflag',flagbackup=False)
        self.unflag_ms()
        flagdata(vis=self.vis, mode='list', inpfile=myinput, flagbackup=False)
        res = flagdata(vis=self.vis, mode='summary')
        self.assertEqual(res['scan']['1']['flagged'], 568134)
        self.assertEqual(res['scan']['2']['flagged'], 238140)
        self.assertEqual(res['scan']['3']['flagged'], 762048)
        self.assertEqual(res['scan']['4']['flagged'], 95256)
        self.assertEqual(res['flagged'],568134+238140+762048+95256, 'Total flagged')        
                
    def test_reason_list(self):
        '''flagdata: replace input reason from list with cmdreason'''
        # creat input list
        myinput = ["mode='manual' scan='1' reason='SCAN_1'",
                "mode='manual' scan='2'",
                "scan='3' reason='SCAN_3'",
                "scan='4' reason=''"]
        
        flagdata(vis=self.vis, mode='list', inpfile=myinput, savepars=True, outfile='reason3b.txt',
                  cmdreason='MANUALFLAG', action='')
        
        # Apply the flag cmds
        flagdata(vis=self.vis, mode='list', inpfile='reason3b.txt', reason='MANUALFLAG',
                 flagbackup=False)
        
        res = flagdata(vis=self.vis, mode='summary')
        self.assertEqual(res['flagged'], 1663578)
              
    # The new parser allows whitespaces in reason values. Change the test
    def test_cmdreason1(self):
        '''flagdata: allow whitespace in cmdreason'''
        outtxt1 = 'spacereason1.txt'
        flagdata(vis=self.vis, scan='1,3', action='calculate', savepars=True, outfile=outtxt1, 
                 cmdreason='ODD SCANS')
        outtxt2 = 'spacereason2.txt'
        flagdata(vis=self.vis, scan='2,4', action='calculate', savepars=True, outfile=outtxt2, 
                 cmdreason='EVEN SCANS')
        os.system("cat "+outtxt1+" >> "+outtxt2)
        
        # Apply the cmd with blanks in reason.
        flagdata(vis=self.vis, mode='list', inpfile=outtxt2, reason='ODD SCANS')
        res = flagdata(vis=self.vis, mode='summary')
        self.assertEqual(res['scan']['1']['flagged'], 568134)
        self.assertEqual(res['scan']['3']['flagged'], 762048)
        self.assertEqual(res['flagged'], 568134+762048)
    
    def test_cmdreason2(self):
        '''flagdata: Blanks in reason are also allowed in FLAG_CMD table'''
        outtxt = 'goodreason.txt'
        flagdata(vis=self.vis, scan='1,3', action='calculate', savepars=True, 
                 cmdreason='ODD SCANS')
        flagdata(vis=self.vis, scan='2,4', action='calculate', savepars=True,
                 cmdreason='EVEN SCANS')
        
        flagcmd(vis=self.vis, reason='ODD SCANS')
        res = flagdata(vis=self.vis, mode='summary')
        self.assertEqual(res['scan']['1']['flagged'], 568134)
        self.assertEqual(res['scan']['3']['flagged'], 762048)
        self.assertEqual(res['flagged'], 568134+762048)
        
    def test_list_summary1(self):
        '''flagdata: check names of multiple summaries in a list'''
        myinput = ["scan='3' mode='manual'",
                   "mode='summary' name='SCAN_3'",
                   "scan='15' mode='manualflag'",  # provoke an error
                   "#scan='4'",
                   "mode='summary' name='SCAN15'"]
         
        summary_stats_list = flagdata(vis=self.vis, mode='list', inpfile=myinput, flagbackup=False)
        summary_reps = self.extract_reports(summary_stats_list)
                  
        self.assertEqual(summary_reps[0]['scan']['3']['flagged'],
                         summary_reps[0]['scan']['3']['total'])
        self.assertEqual(summary_reps[0]['name'],'SCAN_3')
        self.assertEqual(summary_reps[1]['name'],'SCAN15')
        
    
class test_clip(test_base):
    """flagdata:: Test of mode = 'clip'"""
    
    def setUp(self):
        self.setUp_data4tfcrop()
        
    def test_clipzeros(self):
        '''flagdata: clip only zero-value data'''

        flagdata(vis=self.vis, mode='clip', clipzeros=True, flagbackup=False)
        spw = '8'
        res = flagdata(vis=self.vis, mode='summary', spw='8')
        exp_flagged = 274944
        self.assertEqual(res['flagged'], exp_flagged, 'Should clip only spw=8')
        self.assertEqual(res['spw'][spw]['flagged'], 274944, 'All flags should be seen '
                         'in spw {}'.format(spw))

    def test_clip_list1(self):
        '''flagdata: clip zeros in mode=list and save reason to FLAG_CMD'''
        
        # creat input list
        myinput = ["mode='clip' clipzeros=True reason='CLIP_ZERO'"]

        # Save to FLAG_CMD
        flagdata(vis=self.vis, mode='list', inpfile=myinput, action='', savepars=True)
        
        # Run in flagcmd and select by reason
        flagcmd(vis=self.vis, action='apply', reason='CLIP_ZERO')
        
        res = flagdata(vis=self.vis, mode='summary', spw='8')
        self.assertEqual(res['flagged'], 274944, 'Should clip only spw=8')

    def test_clip_file1(self):
        '''flagdata: clip zeros in mode=list and save reason to FLAG_CMD'''
        
        # creat input list
        myinput = "mode='clip' clipzeros=True reason='CLIP_ZERO'"
        filename = 'list5.txt'
        create_input(myinput, filename)

        # Save to FLAG_CMD
        flagdata(vis=self.vis, mode='list', inpfile=filename, action='', savepars=True)
        
        # Run in flagcmd and select by reason
        flagcmd(vis=self.vis, action='apply', reason='CLIP_ZERO')
        
        res = flagdata(vis=self.vis, mode='summary', spw='8')
        self.assertEqual(res['flagged'], 274944, 'Should clip only spw=8')
        self.assertEqual(res['total'], 274944)
        
    def test_datacol_corrected(self):
        ''''flagdata: clip CORRECTED data column'''
        flagdata(vis=self.vis, flagbackup=False, mode='clip', datacolumn='CORRECTED',
                 clipminmax=[0.,10.])
        # only corrected column has amplitude above 10.0
        res = flagdata(vis=self.vis, mode='summary', spw='5,9,10,11')
        self.assertEqual(res['flagged'], 1142)
        
        # Make sure the corrected data was used, not the default data column
        self.unflag_ms()
        flagdata(vis=self.vis, flagbackup=False, mode='clip',
                 clipminmax=[0.,10.])
        
        # should not flag anything
        res = flagdata(vis=self.vis, mode='summary', spw='5,9,10,11')
        self.assertEqual(res['flagged'], 0)
                
    def test_residual_col(self):
        '''flagdata: clip RESIDUAL column'''
        flagdata(vis=self.vis, flagbackup=False, mode='clip', datacolumn='RESIDUAL', clipzeros=True)
        res = flagdata(vis=self.vis, mode='summary')
        self.assertEqual(res['flagged'], 137472)

    def test_clip_timeavg_cmp_mstransform(self):
        '''flagdata: clip with time average and compare with mstransform'''

        def check_expected_flag_positions(self, msname):
            """
            Implements a very hand-made check on the exact positions of flags for the test
            dataset used in these tests.

            This has been crossed-checked manually, looking at the visibility values and the
            thresholds set in clip (clipminmax). The pattern used here must be produced by
            the (back)propagation of flags with time average if it is working correctly.
            """
            try:
                tbt = table()
                tbt.open(msname)
                flags = tbt.getcol('FLAG')

                # Indices are: correlation, channel, time:
                exp_flags = [[ 0, 51, 0], [ 0, 51, 1], [ 0, 60, 0], [ 0, 60, 1],
                             [ 1, 51, 0], [ 1, 51, 1], [ 1, 60, 1], [ 2, 51, 0],
                             [ 2, 51, 1], [ 2, 60, 0], [ 2, 60, 1], [ 3 ,21, 1],
                             [ 3, 51, 0], [ 3, 51, 1], [ 3, 60, 0], [ 3, 60, 1]]
                expected = np.full((4, 64, 2), False)
                for pos in exp_flags:
                    expected[pos[0], pos[1], pos[2]] = True

                np.testing.assert_equal(flags, expected,
                                        "Flags do not match the expected, manually verified "
                                        "pattern.")
            finally:
                tbt.close()

        # Create an output with 4 rows
        split(vis=self.vis,outputvis='timeavg.ms',datacolumn='data',spw='9',scan='30',antenna='1&2',
               timerange='2010/10/16/14:45:08.50~2010/10/16/14:45:11.50')
        flagdata('timeavg.ms', flagbackup=False, mode='unflag')
        
        # STEP 1
        # Create time averaged output in mstransform
        ms_step1 = 'test_residual_step1_timeavg.ms'
        mstransform('timeavg.ms',outputvis=ms_step1,
                    datacolumn='data',timeaverage=True,timebin='2s')
        
        # clip it
        flagdata(ms_step1, flagbackup=False, mode='clip',
                 clipminmax=[0.0,0.08])
        res1 = flagdata(vis=ms_step1, mode='summary', spwchan=True)

        # STEP 2
        # Clip with time averaging.
        ms_step2 = 'test_residual_step2_timeavg.ms'
        flagdata(vis='timeavg.ms', flagbackup=False, mode='clip', datacolumn='DATA', 
                 timeavg=True, timebin='2s', clipminmax=[0.0,0.08])
        
        # Do another time average in mstransform to have the corrected averaged visibilities
        mstransform('timeavg.ms', outputvis=ms_step2,
                    datacolumn='data',timeaverage=True,timebin='2s')
        
        res2 = flagdata(vis=ms_step2, mode='summary', spwchan=True)

        # Compare step1 vs step2
        self.assertEqual(res1['flagged'], res2['flagged'])
        # Check specific channels
        self.assertEqual(res2['spw:channel']['0:21']['flagged'], 1)
        self.assertEqual(res2['spw:channel']['0:51']['flagged'], 8)
        self.assertEqual(res2['spw:channel']['0:60']['flagged'], 7)

        # Additional checks on the exact positions of flags, to better cover issues found
        # in CAS-12737, CAS-12910.
        check_expected_flag_positions(self, ms_step1)
        check_expected_flag_positions(self, ms_step2)

    def test_timeavg_spw9_2scans(self):
        '''flagdata: clip with time averaging in spw 9'''
        
        flagdata(vis=self.vis, flagbackup=False, mode='clip', datacolumn='DATA', spw='9',
                 timeavg=True, timebin='2s', clipminmax=[0.0,0.08])
        
        res = flagdata(vis=self.vis, mode='summary', spw='9')
<<<<<<< HEAD
        self.assertEqual(res['spw']['9']['flagged'], 42106)
        self.assertEqual(res['flagged'], 42106)
=======
        self.assertEqual(res['spw']['9']['flagged'], 42370)
        self.assertEqual(res['flagged'], 42370)
>>>>>>> 8131f8c9

        
    def test_clip_no_model_col(self):
        "flagdata: Should fail when MODEL or virtual MODEL columns do not exist"
        # Use an MS without MODEL_DATA column
        self.setUp_ngc5921(True)
        
        # RESIDUAL = CORRECTED - MODEL.
        # It should fail and not flag anything
        datacols = ["RESIDUAL","RESIDUAL_DATA"]
        for col in datacols:
            with self.assertRaises(ValueError):
                flagdata(vis=self.vis, mode='clip', datacolumn=col, clipminmax=[2.3,3.1],
                         clipoutside=False, action='apply')
            print('flagadta is expected to fail with datacolumn='+col)
            self.assertEqual(flagdata(vis=self.vis, mode='summary')['flagged'],0.0)

    def test_clip_with_model_col(self):
        "flagdata: Should flag DATA-MODEL when RESIDUAL-DATA is asked"
        self.setUp_ngc5921(True)
        os.system('cp -r '+self.vis + ' ngc5921_virtual_model_col.ms')

        # Create MODEL column
        setjy(vis=self.vis, field='1331+305*',modimage='',standard='Perley-Taylor 99',scalebychan=False, usescratch=True)

        # Create virtual MODEL column
        setjy(vis='ngc5921_virtual_model_col.ms', field='1331+305*',modimage='',standard='Perley-Taylor 99',scalebychan=False, usescratch=False)
        
        # Flag RESIDUAL_DATA = DATA - MODEL
        flagdata(vis=self.vis, mode='clip',datacolumn='RESIDUAL_DATA',clipminmax=[2.3,3.1],clipoutside=False, action='apply')
        self.assertEqual(flagdata(vis=self.vis, mode='summary')['flagged'],412.0)
                                      
        # Flag RESIDUAL_DATA = DATA - virtual MODEL
        flagdata(vis='ngc5921_virtual_model_col.ms', mode='clip',datacolumn='RESIDUAL_DATA',clipminmax=[2.3,3.1],
                 clipoutside=False, action='apply')
        self.assertEqual(flagdata(vis='ngc5921_virtual_model_col.ms', mode='summary')['flagged'],412.0)


    def test_clip_virtual_model_col_use_delmod(self):
        "flagdata: Should flag DATA-MODEL when RESIDUAL-DATA is asked"
        self.setUp_ngc5921(True)
        os.system('cp -r '+self.vis + ' ngc5921_virtual_model_col.ms')

        # Create virtual MODEL column
        setjy(vis='ngc5921_virtual_model_col.ms', field='1331+305*',modimage='',standard='Perley-Taylor 99',scalebychan=False, 
              usescratch=False)
                                              
        # Flag RESIDUAL_DATA = DATA - virtual MODEL
        flagdata(vis='ngc5921_virtual_model_col.ms', mode='clip',datacolumn='RESIDUAL_DATA',clipminmax=[2.3,3.1],
                 clipoutside=False, action='apply')
        self.assertEqual(flagdata(vis='ngc5921_virtual_model_col.ms', mode='summary')['flagged'],412.0)
        
        # Unflag and delete model columns
        flagdata(vis='ngc5921_virtual_model_col.ms', mode='unflag',flagbackup=False)
        delmod(vis='ngc5921_virtual_model_col.ms',otf=True,scr=True)
        
        # Flag RESIDUAL_DATA should fail because virtual MODEL column doesn't exist
        with self.assertRaises(ValueError):
            flagdata(vis='ngc5921_virtual_model_col.ms', mode='clip',
                     datacolumn='RESIDUAL_DATA', clipminmax=[2.3,3.1], clipoutside=False,
                     action='apply')
        self.assertEqual(flagdata(vis='ngc5921_virtual_model_col.ms', mode='summary')['flagged'],0)
        

class test_antint(test_base):
    """flagdata:: Test of mode = 'antint'"""
    
    def setUp(self):
        # TODO: we need a more appropriate input MS for this.
        self.setUp_data4tfcrop()
        
    def test_antint_spw3_high_threshold(self):
        '''flagdata: mode = antint, spw = 3, minchanfrac = 0.6'''

        flagdata(vis=self.vis, mode='antint', spw='3', antint_ref_antenna='ea01', minchanfrac=0.6)
        res = flagdata(vis=self.vis, mode='summary', spw='3')

        self.assertEqual(res['flagged'], 0)
        self.assertEqual(res['antenna']['ea01']['flagged'], 0)
        self.assertEqual(res['spw']['3']['total'], 274944)
        self.assertEqual(res['spw']['3']['flagged'], 0)

    def test_antint_spw3_low_threshold(self):
        '''flagdata: mode = antint, spw = 3, minchanfrac = -.1'''

        flagdata(vis=self.vis, mode='antint', spw='3', antint_ref_antenna='ea01', minchanfrac=-.1)
        res = flagdata(vis=self.vis, mode='summary', spw='3')

        self.assertEqual(res['flagged'], 274944)
        self.assertEqual(res['antenna']['ea01']['flagged'], 137472)
        self.assertEqual(res['spw']['3']['total'], 274944)
        self.assertEqual(res['spw']['3']['flagged'], 274944)

    def test_antint_spw0_high_threshold(self):
        '''flagdata: mode = antint, spw = 0, minchanfrac = 0.45'''

        flagdata(vis=self.vis, mode='antint', spw='0', antint_ref_antenna='ea01', minchanfrac=0.45)
        res = flagdata(vis=self.vis, mode='summary', spw='0')

        self.assertEqual(res['flagged'], 0)
        self.assertEqual(res['antenna']['ea01']['flagged'], 0)
        self.assertEqual(res['spw']['0']['total'], 274944)
        self.assertEqual(res['spw']['0']['flagged'], 0)

    def test_antint_spw0_low_threshold(self):
        '''flagdata: mode = antint, spw = 0, minchanfrac = 0.05'''

        flagdata(vis=self.vis, mode='antint', spw='0', antint_ref_antenna='ea01', minchanfrac=0.05)
        res = flagdata(vis=self.vis, mode='summary', spw='0')

        self.assertEqual(res['flagged'], 0)
        self.assertEqual(res['antenna']['ea01']['flagged'], 0)
        self.assertEqual(res['spw']['0']['total'], 274944)
        self.assertEqual(res['spw']['0']['flagged'], 0)

    def test_antint_list_mode1_with_clip(self):
        '''flagdata in list mode: mode = antint + clip, spw = 2, minchanfrac=0.3'''

        in_list = ["mode='clip' spw='2' clipminmax=[0.1, 0.7] clipzeros=True",
                   "mode='antint' antint_ref_antenna='ea01' spw='2' minchanfrac=0.3 verbose=True",
                   "mode='summary' spw='2'"]

        res = flagdata(vis=self.vis, mode='list', inpfile=in_list)

        self.assertEqual(res['total'], 274944)
        self.assertEqual(res['flagged'], 149258)
        self.assertEqual(len(res['antenna']), 4)
        self.assertEqual(res['antenna']['ea01']['total'], 137472)
        self.assertEqual(res['antenna']['ea01']['flagged'], 74300)
        self.assertEqual(len(res['spw']), 1)
        self.assertEqual(res['spw']['2']['total'], 274944)
        self.assertEqual(res['spw']['2']['flagged'], 149258)

    def test_antint_list_mode2_compare_against_flagcmd(self):
        '''flagdata and flagcmd in list mode: mode = antint, spw = 2, minchanfrac=0.3'''

        # Clear all flags with flagcmd
        flagcmd(vis=self.vis, action='clear', clearall=True)

        in_list = ["mode='clip' spw='2' clipminmax=[0.1, 0.7] clipzeros=True",
                   "mode='antint' antint_ref_antenna='ea01' spw='2' minchanfrac=0.3 verbose=True",
                   "mode='summary' spw='2'"]

        # Run antint mode with flagdata in list mode
        res_flagdata = flagdata(vis=self.vis, mode='list', inpfile=in_list)

        # Re-run antint mode with flagcmd
        self.unflag_ms()
        flagcmd(vis=self.vis, inpmode='list', inpfile=in_list)
        res_flagcmd = flagdata(vis=self.vis, mode='summary', spw='2')

        # Check result from flagdata against flagcmd
        self.assertEqual(res_flagdata['total'], res_flagcmd['total'])
        self.assertEqual(res_flagdata['flagged'], res_flagcmd['flagged'])
        self.assertEqual(len(res_flagdata['antenna']), len(res_flagcmd['antenna']))
        self.assertEqual(res_flagdata['antenna']['ea01']['total'],
                         res_flagcmd['antenna']['ea01']['total'])
        self.assertEqual(res_flagdata['antenna']['ea01']['flagged'],
                         res_flagcmd['antenna']['ea01']['flagged'])
        self.assertEqual(len(res_flagdata['spw']), len(res_flagcmd['spw']))
        self.assertEqual(res_flagdata['spw']['2']['total'],
                         res_flagcmd['spw']['2']['total'])
        self.assertEqual(res_flagdata['spw']['2']['flagged'],
                         res_flagcmd['spw']['2']['flagged'])


class test_CASA_4_0_bug_fix(test_base):
    """flagdata:: Regression test for the fixes introduced during the CASA 4.0 bug fix season"""

    def setUp(self):
        self.setUp_data4tfcrop()
        
    def test_CAS_4270(self):
        """flagdata: Test uvrange given in lambda units"""
                
        flagdata(vis=self.vis,mode='manual',uvrange='<2klambda')
        flagdata(vis=self.vis,mode='clip', flagbackup=False)
        summary_ref = flagdata(vis=self.vis,mode='summary', spw='2,3')
        
#        flagdata(vis=self.vis,mode='unflag', flagbackup=False)
        self.unflag_ms()
        flagdata(vis=self.vis,mode='list',inpfile=["uvrange='<2Klambda'","mode='clip'"],
                 flagbackup=False)
        summary_out = flagdata(vis=self.vis,mode='summary', spw='2,3')
        
        self.assertEqual(summary_out['flagged'],summary_ref['flagged'],'uvrange given in lambda is not properly translated into meters')
        
    def test_CAS_4312(self):
        """flagdata: Test channel selection with Rflag agent"""
        
        flagdata(vis=self.vis,mode='rflag',spw='9:10~20', extendflags=False)
        summary = flagdata(vis=self.vis,mode='summary', spw='8,9,10')
        self.assertEqual(summary['spw']['8']['flagged'],0,'Error in channel selection with Rflag agent')
        self.assertEqual(summary['spw']['9']['flagged'],1861,'Error in channel selection with Rflag agent')
        self.assertEqual(summary['spw']['10']['flagged'],0,'Error in channel selection with Rflag agent')
        
        
    def test_CAS_4200(self):
        """flagdata: Test quack mode with quackinterval 0"""
        
        res = flagdata(vis=self.vis,mode='quack',quackinterval=0, flagbackup=False)
        self.assertTrue(res == {})
#        summary_zero = flagdata(vis=self.vis,mode='summary', spw='8')
#        self.assertEqual(summary_zero['flagged'],0,'Error in quack mode with quack interval 0')
        
        flagdata(vis=self.vis,mode='quack',quackinterval=1, flagbackup=False)
        summary_one = flagdata(vis=self.vis,mode='summary', spw='8')
        
#        flagdata(vis=self.vis,mode='unflag', flagbackup=False)
        self.unflag_ms()
        flagdata(vis=self.vis,mode='quack', flagbackup=False)
        summary_default = flagdata(vis=self.vis,mode='summary', spw='8')
        
        self.assertEqual(summary_one['flagged'],summary_default['flagged'],'Error in quack mode with quack interval 1')
        
    def test_alias(self):
        '''flagdata: Test flagdata alias'''
        res = flagdata(vis=self.vis, mode='summary', spw='1')['flagged']
        self.assertEqual(res, 0)
        
    def test_spw_freq1(self):
        '''flagdata: CAS-3562, flag all spw channels greater than a frequency'''
        flagdata(vis=self.vis, spw='>2000MHz', flagbackup=False)
        
        # Flag only spw=6,7
        res = flagdata(vis=self.vis, mode='summary', spw='0,6,7,10')
        self.assertEqual(res['spw']['0']['flagged'], 0)
        self.assertEqual(res['spw']['10']['flagged'], 0)
        self.assertEqual(res['spw']['7']['flagged'], 274944)
        self.assertEqual(res['spw']['7']['total'], 274944)
        self.assertEqual(res['spw']['6']['flagged'], 274944)
        self.assertEqual(res['spw']['6']['total'], 274944)
        self.assertEqual(res['flagged'], 549888)

    def test_spw_freq2(self):
        '''flagdata: CAS-3562, flag the channel with a frequency'''
        flagdata(vis=self.vis, spw='*:1956MHz,*:945MHz', flagbackup=False)
        
         # Flag only spw=5,8, first channel (0)
        res = flagdata(vis=self.vis, mode='summary', spw='1,5,8,15',spwchan=True)
        self.assertEqual(res['spw:channel']['1:0']['flagged'], 0)
        self.assertEqual(res['spw:channel']['15:0']['flagged'], 0)
        self.assertEqual(res['spw:channel']['5:0']['flagged'], 4296)
        self.assertEqual(res['spw:channel']['5:0']['total'], 4296)
        self.assertEqual(res['spw:channel']['8:0']['flagged'], 4296)
        self.assertEqual(res['spw:channel']['8:0']['total'], 4296)
        self.assertEqual(res['flagged'], 8592)

    def test_spw_freq3(self):
        '''flagdata: CAS-3562, flag a range of frequencies'''
        flagdata(vis=self.vis, spw='1500 ~ 2000MHz', flagbackup=False)
        
        # Flag only spw=0~5 
        res = flagdata(vis=self.vis, mode='summary', spw='0~6', spwchan=True)
        self.assertEqual(res['spw']['0']['flagged'], 274944)
        self.assertEqual(res['spw']['1']['flagged'], 274944)
        self.assertEqual(res['spw']['2']['flagged'], 274944)
        self.assertEqual(res['spw']['3']['flagged'], 274944)
        self.assertEqual(res['spw']['4']['flagged'], 274944)
        self.assertEqual(res['spw']['5']['flagged'], 274944)
        self.assertEqual(res['spw']['6']['flagged'], 0)
        self.assertEqual(res['flagged'], 1649664)
        
    def test_invalid_antenna(self):
        '''flagdata: CAS-3712, handle good and bad antenna names in MS selection'''
        
        flagdata(vis=self.vis, antenna='ea01,ea93', mode='manual', flagbackup=False)
        res = flagdata(vis=self.vis, mode='summary', antenna='ea01', basecnt=True)
        self.assertEqual(res['flagged'], 2199552)
        self.assertEqual(res['total'], 2199552)


class test_correlations(test_base):
    '''Test combinations of correlation products'''
    def setUp(self):
        self.setUp_mwa()
        
    def tearDown(self):
        shutil.rmtree(self.vis, ignore_errors=True)
        
    def test_xx_xy(self):
        '''flagdata: flag XX,XY'''
        flagdata(vis=self.vis, mode='manual', flagbackup=False, correlation='XX,XY')
        res = flagdata(vis=self.vis, mode='summary')
        self.assertEqual(res['correlation']['XX']['flagged'], 429792)
        self.assertEqual(res['correlation']['XY']['flagged'], 429792)
        self.assertEqual(res['correlation']['YY']['flagged'], 0)
        self.assertEqual(res['correlation']['YX']['flagged'], 0)

    def test_xx_yx(self):
        '''flagdata: flag XX,YX'''
        flagdata(vis=self.vis, mode='manual', flagbackup=False, correlation='XX,YX')
        res = flagdata(vis=self.vis, mode='summary')
        self.assertEqual(res['correlation']['XX']['flagged'], 429792)
        self.assertEqual(res['correlation']['XY']['flagged'], 0)
        self.assertEqual(res['correlation']['YY']['flagged'], 0)
        self.assertEqual(res['correlation']['YX']['flagged'], 429792)
        
    def test_xx_yx_xy(self):
        '''flagdata: flag XX,YX, XY with space'''
        flagdata(vis=self.vis, mode='manual', flagbackup=False, correlation='XX,YX, XY')
        res = flagdata(vis=self.vis, mode='summary')
        self.assertEqual(res['correlation']['XX']['flagged'], 429792)
        self.assertEqual(res['correlation']['XY']['flagged'], 429792)
        self.assertEqual(res['correlation']['YY']['flagged'], 0)
        self.assertEqual(res['correlation']['YX']['flagged'], 429792)
        
    def test_yy_yx(self):
        '''flagdata: flag YY,YX'''
        flagdata(vis=self.vis, mode='manual', flagbackup=False, correlation=' YY,YX')
        res = flagdata(vis=self.vis, mode='summary')
        self.assertEqual(res['correlation']['XX']['flagged'], 0)
        self.assertEqual(res['correlation']['XY']['flagged'], 0)
        self.assertEqual(res['correlation']['YY']['flagged'], 429792)
        self.assertEqual(res['correlation']['YX']['flagged'], 429792)
        
        
class test_tsys(test_base):
    """Flagdata:: Flagging of Tsys-based CalTable """
    
    def setUp(self):
         self.setUp_tsys_case()
         
    def test_unsupported_elevation(self):
        '''Flagdata: Unsupported elevation mode'''
        with self.assertRaises(ValueError):
            res = flagdata(vis=self.vis, mode='elevation')

    def test_unsupported_shadow(self):
        '''Flagdata: Unsupported shadow mode'''
        with self.assertRaises(ValueError):
            res = flagdata(vis=self.vis, mode='shadow', flagbackup=False)
        
    def test_mixed_list(self):
        '''Flagdata: mixed supported and unsupported modes in a list'''
        cmds = ["spw='1'",
                "spw='3' mode='elevation'",
                "mode='shadow'",
                "spw='5'"]
        
        flagdata(vis=self.vis, mode='list', inpfile=cmds, flagbackup=False)
        res = flagdata(vis=self.vis,mode='summary',spw='1,3,5')
        self.assertEqual(res['spw']['1']['flagged'], 32256)
        self.assertEqual(res['spw']['3']['flagged'], 0)
        self.assertEqual(res['spw']['5']['flagged'], 32256)
        self.assertEqual(res['flagged'], 32256*2)
        
    def test_invalid_scan(self):
        '''Flagdata: unsupported scan selection'''
        try:
            flagdata(vis=self.vis, scan='2', flagbackup=False)
        except RuntimeError as instance:
            print('Expected error: %s'%instance)

    def test_default_fparam(self):
        '''Flagdata: default data column FPARAM'''
        flagdata(vis=self.vis, mode='clip', clipminmax=[0,500], flagbackup=False,
                 datacolumn='FPARAM')
        res=flagdata(vis=self.vis, mode='summary')
        self.assertEqual(res['flagged'], 5325)
        
    def test_manual_field_selection(self):
        """Flagdata:: Manually flag a Tsys-based CalTable using field selection"""

        flagdata(vis=self.vis, field='0', flagbackup=False)
        res=flagdata(vis=self.vis, mode='summary')
        
        self.assertEqual(res['field']['3c279']['flagged'], 9216)
        self.assertEqual(res['field']['Titan']['flagged'], 0)
        self.assertEqual(res['field']['TW Hya']['flagged'], 0)
        self.assertEqual(res['field']['J1037-295=QSO']['flagged'], 0)

    def test_manual_antenna_selection(self):
        """Flagdata:: Manually flag a Tsys-based CalTable using antenna selection"""

        flagdata(vis=self.vis, antenna='DV09', flagbackup=False)
        res=flagdata(vis=self.vis, mode='summary')
        self.assertEqual(res['antenna']['DV09']['flagged'], 14336)
        self.assertEqual(res['antenna']['DV10']['flagged'], 0)
               
    def test_clip_fparam_sol1(self):
        """Flagdata:: Test clipping first calibration solution product of FPARAM 
        column using a minmax range """

        flagdata(vis=self.vis, mode='clip', datacolumn='FPARAM', correlation='REAL_Sol1',
                 clipzeros=True, clipminmax=[0.,600.], flagbackup=False)
        res=flagdata(vis=self.vis, mode='summary')
        
        self.assertEqual(res['total'], 129024.0)
        self.assertEqual(res['flagged'], 750.0)
        self.assertEqual(res['correlation']['Sol1']['flagged'], 750.0)
        self.assertEqual(res['correlation']['Sol1']['total'], 64512.0)
        self.assertEqual(res['correlation']['Sol2']['flagged'], 0.0)
        self.assertEqual(res['correlation']['Sol2']['total'], 64512.0)
        
    def test_list_fparam_sol1_extension(self):
        """Flagdata:: Test list mode to clip first calibration solution product of FPARAM 
        column using a minmax range, and then extend to the other solution """

        cmds = ["mode='clip' datacolumn='FPARAM' correlation='Sol1' "
                "clipzeros=True clipminmax=[0.,600.]",
                "mode='extend' extendpols=True growfreq=0.0 growtime=0.0"]
        flagdata(vis=self.vis, mode='list', inpfile=cmds)
        res=flagdata(vis=self.vis, mode='summary')
        self.assertEqual(res['total'], 129024)
        self.assertEqual(res['flagged'], 1500)
        self.assertEqual(res['correlation']['Sol1']['flagged'], 750)
        self.assertEqual(res['correlation']['Sol2']['flagged'], 750)

        # Get the same results when flagging using a file
#        flagdata(vis=self.vis, mode='unflag', flagbackup=False)
        self.unflag_ms()
        myinput = "mode='clip' datacolumn='FPARAM' correlation='Sol1' clipzeros=True clipminmax=[0.,600.]\n"\
                "mode='extend' extendpols=True growfreq=0.0 growtime=0.0"
        filename = 'callist.txt'
        create_input(myinput, filename)
        flagdata(vis=self.vis, mode='list', inpfile=filename, flagbackup=False)
        res=flagdata(vis=self.vis, mode='summary')
        self.assertEqual(res['total'], 129024)
        self.assertEqual(res['flagged'], 1500)
        self.assertEqual(res['correlation']['Sol1']['flagged'], 750)
        self.assertEqual(res['correlation']['Sol2']['flagged'], 750)

    def test_clip_fparam_sol2(self):
        """Flagdata:: Test cliping second calibration solution product of FPARAM 
        column using a minmax range """

        flagdata(vis=self.vis, mode='clip', datacolumn='FPARAM', correlation='Sol2',
                 clipzeros=True, clipminmax=[0.,600.], flagbackup=False)
        res=flagdata(vis=self.vis, mode='summary')
        
        self.assertEqual(res['total'], 129024.0)
        self.assertEqual(res['flagged'], 442.0)
        self.assertEqual(res['correlation']['Sol1']['flagged'], 0.0)
        self.assertEqual(res['correlation']['Sol1']['total'], 64512.0)
        self.assertEqual(res['correlation']['Sol2']['flagged'], 442.0)
        self.assertEqual(res['correlation']['Sol2']['total'], 64512.0)
        
    def test_clip_fparam_sol1sol2(self):
        """Flagdata:: Test cliping first and second calibration solution products of 
        FPARAM column using a minmax range """

        flagdata(vis=self.vis, mode='clip', datacolumn='FPARAM', correlation='Sol1,Sol2',
                 clipzeros=True, clipminmax=[0.,600.], flagbackup=False)
        res=flagdata(vis=self.vis, mode='summary')

        self.assertEqual(res['total'], 129024.0)
        self.assertEqual(res['flagged'], 1192.0)
        self.assertEqual(res['correlation']['Sol1']['flagged'], 750.0)
        self.assertEqual(res['correlation']['Sol1']['total'], 64512.0)
        self.assertEqual(res['correlation']['Sol2']['flagged'], 442.0)
        self.assertEqual(res['correlation']['Sol2']['total'], 64512.0)
                
    def test_invalid_corr(self):
        '''Flagdata: default correlation should be REAL_ALL in this case'''
        flagdata(vis=self.vis, mode='clip', correlation='ABS_ALL',clipminmax=[0.,600.],
                 flagbackup=False, datacolumn='FPARAM')
        res=flagdata(vis=self.vis, mode='summary')
        self.assertEqual(res['flagged'], 1192.0)
        
    def test_invalid_datacol_cal(self):
        '''Flagdata: invalid data column should not fall back to default'''
        with self.assertRaises(ValueError):
            flagdata(vis=self.vis, mode='clip', clipminmax=[0.,600.],datacolumn='PARAMERR',
                     flagbackup=False)
        res=flagdata(vis=self.vis, mode='summary')
#        self.assertEqual(res['flagged'], 1192.0)
        self.assertFalse(res['flagged']==1192.0)
                
    def test_clip_fparam_all(self):
        """Flagdata:: Test cliping all calibration solution products of FPARAM 
        column using a minmax range """

        flagdata(vis=self.vis, mode='clip', datacolumn='FPARAM', correlation='',
                 clipzeros=True, clipminmax=[0.,600.], flagbackup=False)
        res=flagdata(vis=self.vis, mode='summary')       
        self.assertEqual(res['total'], 129024.0)
        self.assertEqual(res['flagged'], 1192.0)
        self.assertEqual(res['correlation']['Sol1']['flagged'], 750.0)
        self.assertEqual(res['correlation']['Sol1']['total'], 64512.0)
        self.assertEqual(res['correlation']['Sol2']['flagged'], 442.0)
        self.assertEqual(res['correlation']['Sol2']['total'], 64512.0)

    def test_clip_fparam_all(self):
        """Flagdata:: Test cliping only zeros in all calibration solution 
        products of FPARAM column"""

        flagdata(vis=self.vis, mode='clip', datacolumn='FPARAM', correlation='',
                 clipzeros=True, flagbackup=False)
        res=flagdata(vis=self.vis, mode='summary')
               
        self.assertEqual(res['total'], 129024.0)
        self.assertEqual(res['flagged'], 126.0)
        self.assertEqual(res['correlation']['Sol1']['flagged'], 56.0)
        self.assertEqual(res['correlation']['Sol1']['total'], 64512.0)
        self.assertEqual(res['correlation']['Sol2']['flagged'], 70.0)
        self.assertEqual(res['correlation']['Sol2']['total'], 64512.0)

    def test_clip_nans_fparam_all(self):
        """Flagdata:: Test cliping only NaNs/Infs in all calibration solution products of FPARAM column"""

        flagdata(vis=self.vis, mode='clip', datacolumn='FPARAM', correlation='',
                 flagbackup=False)
        res=flagdata(vis=self.vis, mode='summary')
        
        self.assertEqual(res['total'], 129024.0)
        self.assertEqual(res['flagged'], 0.0)
        self.assertEqual(res['correlation']['Sol1']['flagged'], 0.0)
        self.assertEqual(res['correlation']['Sol1']['total'], 64512.0)
        self.assertEqual(res['correlation']['Sol2']['flagged'], 0.0)
        self.assertEqual(res['correlation']['Sol2']['total'], 64512.0)

    def test_clip_fparam_error_absall(self):
        """Flagdata:: Error case test when a complex operator is used with CalTables """

        flagdata(vis=self.vis, mode='clip', datacolumn='FPARAM', correlation='ABS_ALL',
                 clipzeros=True, clipminmax=[0.,600.], flagbackup=False)
        res=flagdata(vis=self.vis, mode='summary')

        self.assertEqual(res['total'], 129024.0)
        self.assertEqual(res['flagged'], 1192.0)
        self.assertEqual(res['correlation']['Sol1']['flagged'], 750.0)
        self.assertEqual(res['correlation']['Sol1']['total'], 64512.0)
        self.assertEqual(res['correlation']['Sol2']['flagged'], 442.0)
        self.assertEqual(res['correlation']['Sol2']['total'], 64512.0)

    def test_clip_fparam_error_abs1(self):
        """Flagdata:: Error case test when a complex operator is used with CalTables """

        flagdata(vis=self.vis, mode='clip', datacolumn='FPARAM', correlation='ABS_Sol1',
                 clipzeros=True, clipminmax=[0.,600.], flagbackup=False)
        res=flagdata(vis=self.vis, mode='summary')

        self.assertEqual(res['total'], 129024)
        self.assertEqual(res['flagged'], 750)
        self.assertEqual(res['correlation']['Sol1']['flagged'], 750.0)
        self.assertEqual(res['correlation']['Sol2']['flagged'], 0)

    def test_clip_fparam_error_abs12(self):
        """Flagdata:: Fall back to default REAL operator """

        flagdata(vis=self.vis, mode='clip', datacolumn='FPARAM', correlation='ABS Sol1,Sol2',
                 clipzeros=True, clipminmax=[0.,600.], flagbackup=False)
        res=flagdata(vis=self.vis, mode='summary')

        self.assertEqual(res['total'], 129024)
        self.assertEqual(res['flagged'], 1192)
        self.assertEqual(res['correlation']['Sol1']['flagged'], 750.0)
        self.assertEqual(res['correlation']['Sol2']['flagged'], 442)

    def test_clip_snr_all(self):
        """Flagdata:: Test cliping all calibration solution products of SNR
        column using a minmax range for Tsys CalTable"""

        flagdata(vis=self.vis, mode='clip', datacolumn='SNR', correlation='',
                 clipzeros=True, clipminmax=[0.,2.], flagbackup=False)
        res=flagdata(vis=self.vis, mode='summary')

        self.assertEqual(res['total'], 129024.0)
        self.assertEqual(res['flagged'], 0.0)
        self.assertEqual(res['correlation']['Sol1']['flagged'], 0.0)
        self.assertEqual(res['correlation']['Sol1']['total'], 64512.0)
        self.assertEqual(res['correlation']['Sol2']['flagged'], 0.0)
        self.assertEqual(res['correlation']['Sol2']['total'], 64512.0)

    def test_spw_selection(self):
        '''Flagdata: Select spw in cal tables'''
        flagdata(vis=self.vis, mode='manual', spw='1,3', flagbackup=False)
        res=flagdata(vis=self.vis, mode='summary')
        self.assertEqual(res['spw']['1']['flagged'],32256)
        self.assertEqual(res['spw']['3']['flagged'],32256)
        self.assertEqual(res['flagged'],32256+32256)

    def test_channel_selection(self):
        '''Flagdata: Select spw:channel in cal tables'''
        flagdata(vis=self.vis, mode='manual', spw='*:0~8,*:120~127', flagbackup=False)
        res=flagdata(vis=self.vis, mode='summary', spwchan=True)
        self.assertEqual(res['spw']['1']['flagged'],4284)
        self.assertEqual(res['spw']['3']['flagged'],4284)
        self.assertEqual(res['spw:channel']['5:0']['flagged'],252)
        self.assertEqual(res['spw:channel']['5:0']['total'],252)
        self.assertEqual(res['spw:channel']['5:9']['flagged'],0)
        self.assertEqual(res['spw:channel']['5:119']['flagged'],0)
        self.assertEqual(res['spw:channel']['5:120']['flagged'],252)
        self.assertEqual(res['spw:channel']['5:127']['flagged'],252)
        self.assertEqual(res['flagged'],4284*4)

    def test_tsys_scan1(self):
        '''Flagdata: select valid scans'''
        flagdata(vis=self.vis, mode='manual', scan='1,10,14,30', flagbackup=False)
        res=flagdata(vis=self.vis, mode='summary')
        self.assertEqual(res['scan']['1']['flagged'],9216)
        self.assertEqual(res['scan']['3']['flagged'],0)
        self.assertEqual(res['scan']['10']['flagged'],9216)
        self.assertEqual(res['scan']['14']['flagged'],9216)
        self.assertEqual(res['scan']['30']['flagged'],9216)
        self.assertEqual(res['flagged'],9216*4)
        
    def test_tsys_scan2(self):
        '''Flagdata: select valid and invalid scans'''
        # scan=2 does not exist. It should not raise an error
        flagdata(vis=self.vis, mode='manual', scan='1~3', flagbackup=False)
        res=flagdata(vis=self.vis, mode='summary')
        self.assertEqual(res['scan']['1']['flagged'],9216)
        self.assertEqual(res['scan']['3']['flagged'],9216)
        self.assertEqual(res['flagged'],9216*2)

    def test_tsys_time1(self):
        '''Flagdata: select a timerange'''
        flagdata(vis=self.vis, mode='clip', clipminmax=[-2000.,2000.], timerange="<03:50:00", 
                 datacolumn='FPARAM', flagbackup=False)
        res=flagdata(vis=self.vis, mode='summary')['flagged']
        self.assertEqual(res, 5)

    def test_tsys_time2(self):
        '''Flagdata: select a timerange for one spw'''
        # timerange=03:50:00~04:10:00 covers scans 14 17 only
        flagdata(vis=self.vis, mode='manual', timerange="03:50:00~04:10:00",
                 flagbackup=False)
        res=flagdata(vis=self.vis, mode='summary')
        self.assertEqual(res['scan']['14']['flagged'],9216)
        self.assertEqual(res['scan']['17']['flagged'],9216)
        self.assertEqual(res['spw']['1']['flagged'],4608)
        self.assertEqual(res['spw']['3']['flagged'],4608)
        self.assertEqual(res['flagged'],18432)
        
        # Run for one spw only
#        flagdata(vis=self.vis, mode='unflag', flagbackup=False)
        self.unflag_ms()
        flagdata(vis=self.vis, mode='manual', timerange="03:50:00~04:10:00", spw='1',
                 flagbackup=False)
        res=flagdata(vis=self.vis, mode='summary')
        self.assertEqual(res['scan']['14']['flagged'],2304)
        self.assertEqual(res['scan']['17']['flagged'],2304)
        self.assertEqual(res['spw']['1']['flagged'],4608)
        self.assertEqual(res['spw']['3']['flagged'],0)
        self.assertEqual(res['flagged'],4608)
         
        # Now check that the same is flagged using scan selection
#        flagdata(vis=self.vis, mode='unflag', flagbackup=False)
        self.unflag_ms()
        flagdata(vis=self.vis, mode='manual', scan='14,17', spw='1',
                 flagbackup=False)
        res1=flagdata(vis=self.vis, mode='summary')
        self.assertEqual(res1['scan']['14']['flagged'],2304)
        self.assertEqual(res1['scan']['17']['flagged'],2304)
        self.assertEqual(res1['spw']['1']['flagged'],4608)
        self.assertEqual(res1['spw']['3']['flagged'],0)
        self.assertEqual(res1['flagged'],4608)
        self.assertEqual(res1['flagged'], res['flagged'])
               
class test_bandpass(test_base):
    """Flagdata:: Test flagging task with Bpass-based CalTable """
    
    def setUp(self):
        self.setUp_bpass_case()

    def test_unsupported_modes(self):
        '''Flagdata: elevation and shadow are not supported in cal tables'''
        with self.assertRaises(ValueError):
            res = flagdata(vis=self.vis, mode='elevation', flagbackup=False)

        with self.assertRaises(ValueError):
            res = flagdata(vis=self.vis, mode='shadow', flagbackup=False)

    def test_nullselections(self):
        '''Flagdata: unkonwn scan selection in cal tables'''
        try:
            flagdata(vis=self.vis, scan='1', flagbackup=False)
        except RuntimeError as instance:
            print('Expected error: %s'%instance)

    def test_default_cparam(self):
        '''Flagdata: flag CPARAM as the default column'''
        flagdata(vis=self.vis, mode='clip', clipzeros=True, datacolumn='CPARAM', flagbackup=False)
        res = flagdata(vis=self.vis, mode='summary')
        self.assertEqual(res['flagged'], 11078.0, 'Should use CPARAM as the default column')

    def test_invalid_datacol(self):
        '''Flagdata: invalid data column should not fall back to default'''
        with self.assertRaises(ValueError):
            flagdata(vis=self.vis, mode='clip', clipzeros=True, datacolumn='PARAMERR',
                     flagbackup=False)
        res = flagdata(vis=self.vis, mode='summary')
#        self.assertEqual(res['flagged'], 11078.0)
        self.assertNotEqual(res['flagged'], 11078.0)
        
                        
    def test_manual_field_selection_for_bpass(self):
        """Flagdata:: Manually flag a bpass-based CalTable using field selection"""
        
        flagdata(vis=self.vis, field='3C286_A', flagbackup=False)
        summary=flagdata(vis=self.vis, mode='summary')
        
        self.assertEqual(summary['field']['3C286_A']['flagged'], 499200.0)
        self.assertEqual(summary['field']['3C286_B']['flagged'], 0)
        self.assertEqual(summary['field']['3C286_C']['flagged'], 0)
        self.assertEqual(summary['field']['3C286_D']['flagged'], 0)

    def test_list_field_Selection_for_bpass(self):
        """Flagdata:: Manually flag a bpass-based CalTable using list mode """
        
        flagdata(vis=self.vis, mode='list', inpfile=["field='3C286_A'"],
                 flagbackup=False)
        summary=flagdata(vis=self.vis, mode='summary')
        self.assertEqual(summary['field']['3C286_A']['flagged'], 499200.0)
        self.assertEqual(summary['field']['3C286_B']['flagged'], 0)
        self.assertEqual(summary['field']['3C286_C']['flagged'], 0)
        self.assertEqual(summary['field']['3C286_D']['flagged'], 0)

    def test_manual_antenna_selection_for_bpass(self):
        """Flagdata:: Manually flag a bpass-based CalTable using antenna selection"""
        flagdata(vis=self.vis, antenna='ea09', flagbackup=False)
        summary=flagdata(vis=self.vis, mode='summary')
        self.assertEqual(summary['antenna']['ea09']['flagged'], 48000.0)
        self.assertEqual(summary['antenna']['ea10']['flagged'], 0.0)

    def test_list_antenna_Selection_for_bpass(self):
        """Flagdata:: Manually flag a bpass-based CalTable using list mode"""
        
        flagdata(vis=self.vis, mode='list', inpfile=["antenna='ea09'"],
                 flagbackup=False)
        summary=flagdata(vis=self.vis, mode='summary')
        self.assertEqual(summary['antenna']['ea09']['flagged'], 48000.0)
        self.assertEqual(summary['antenna']['ea10']['flagged'], 0.0)
        
    def test_clip_nan_and_inf_cparam_all_for_bpass(self):
        """Flagdata:: Clip only NaNs and Infs in all calibration solutions of CPARAM column"""

        flagdata(vis=self.vis, mode='clip',datacolumn='CPARAM', correlation='',
                 flagbackup=False)
        summary=flagdata(vis=self.vis, mode='summary')
        self.assertEqual(summary['total'], 1248000.0)
        self.assertEqual(summary['flagged'], 0.0)
        self.assertEqual(summary['correlation']['Sol1']['flagged'], 0.0)
        self.assertEqual(summary['correlation']['Sol1']['total'], 624000.0)
        self.assertEqual(summary['correlation']['Sol2']['flagged'], 0.0)
        self.assertEqual(summary['correlation']['Sol2']['total'], 624000.0)

    def test_clip_minmax_cparam_all_for_bpass(self):
        """Flagdata:: Clip all calibration solutions of CPARAM column using a minmax range"""

        flagdata(vis=self.vis, mode='clip',clipzeros=True, clipminmax=[0,0.3], datacolumn='CPARAM',
                 flagbackup=False)
        summary=flagdata(vis=self.vis, mode='summary')
        self.assertEqual(summary['flagged'], 11175.0)
        self.assertEqual(summary['total'], 1248000)
        self.assertEqual(summary['correlation']['Sol1']['flagged'], 11136.0)
        self.assertEqual(summary['correlation']['Sol2']['flagged'], 39)

    def test_clip_minmax_snr_all_for_bpass(self):
        """Flagdata:: Test cliping all calibration solution products of SNR column using a 
        minmax range for bpass CalTable"""

        flagdata(vis=self.vis, mode='clip', clipzeros=True,clipminmax=[0.,550.],datacolumn='snr',
                 correlation='', flagbackup=False)
        summary=flagdata(vis=self.vis, mode='summary')
        self.assertEqual(summary['total'], 1248000.0)
        self.assertEqual(summary['flagged'], 74371.0)
        self.assertEqual(summary['correlation']['Sol1']['flagged'], 36327.0)
        self.assertEqual(summary['correlation']['Sol1']['total'], 624000.0)
        self.assertEqual(summary['correlation']['Sol2']['flagged'], 38044.0)
        self.assertEqual(summary['correlation']['Sol2']['total'], 624000.0)

    def test_clip_one_list(self):
        '''Flagdata: Flag one solution using one command in a list'''
        flagdata(vis=self.vis, mode='list', inpfile=["mode='clip' clipminmax=[0,3] "\
        "correlation='REAL_Sol1' datacolumn='CPARAM'"],
                 flagbackup=False)
        res = flagdata(vis=self.vis, mode='summary')
        self.assertEqual(res['flagged'], 309388)
        self.assertEqual(res['correlation']['Sol2']['flagged'], 0)
                
    def test_rflag_cparam_sol2_for_bpass(self):
        """Flagdata:: Test rflag solution 2 of CPARAM column for bpass"""

        flagdata(vis=self.vis, mode='rflag', correlation='Sol2', flagbackup=False,
                 datacolumn='CPARAM', extendflags=False)
        summary=flagdata(vis=self.vis, mode='summary')
        self.assertEqual(summary['flagged'], 13197)
        self.assertEqual(summary['correlation']['Sol1']['flagged'], 0)
        self.assertEqual(summary['correlation']['Sol2']['flagged'], 13197)

    def test_tfcrop_cparam_all_for_bpass(self):
        """Flagdata:: Test tfcrop in ABS_ALL calibration solutions of CPARAM column"""

        flagdata(vis=self.vis, mode='clip', datacolumn='CPARAM',correlation='ABS_ALL',clipzeros=True,
                 flagbackup=False)
        flagdata(vis=self.vis, mode='tfcrop', datacolumn='CPARAM',correlation='ABS_ALL',
                 flagbackup=False, extendflags=False)
        summary=flagdata(vis=self.vis, mode='summary')
#        self.assertTrue(abs(summary['flagged'] - 63861.0) <= 5)
#        self.assertEqual(abs(summary['flagged'] - 69369) <= 5)
        assert abs(summary['flagged'] - 49524) <= 5
        assert abs(summary['correlation']['Sol1']['flagged'] - 30427) <= 5
        assert abs(summary['correlation']['Sol2']['flagged'] - 19097) <= 5

    def test_tfcrop_cparam_sol1_extension_for_bpass(self):
        """Flagdata:: Test tfcrop first calibration solution product of CPARAM column, 
        and then extend to the other solution for bpass CalTable"""

        flagdata(vis=self.vis, mode='clip', datacolumn='CPARAM',correlation='Sol1',clipzeros=True,
                 flagbackup=False)
        flagdata(vis=self.vis, mode='tfcrop', datacolumn='CPARAM',correlation='Sol1',
                 flagbackup=False, extendflags=False)
        pre=flagdata(vis=self.vis, mode='summary')
        assert abs(pre['flagged'] - 30426) <= 5
        assert abs(pre['correlation']['Sol1']['flagged'] - 30426) <= 5
        
        # Extend to other solution
        flagdata(vis=self.vis, mode='extend', extendpols=True, growfreq=0.0, growtime=0.0,
                 flagbackup=False)
        pos=flagdata(vis=self.vis, mode='summary')
        assert abs(pos['flagged'] - 2*30426) <= 10
        assert abs(pos['correlation']['Sol2']['flagged'] - 30426) <= 5        

    def test_cal_time1(self):
        '''Flagdata: clip a timerange from one field'''
        # this timerange corresponds to field 3C286_A
        flagdata(vis=self.vis, mode='clip', timerange='<14:12:52',clipzeros=True,
                 clipminmax=[0.,0.35], datacolumn='CPARAM',flagbackup=False)
        res=flagdata(vis=self.vis, mode='summary')
        self.assertEqual(res['field']['3C286_A']['flagged'],2230)
        self.assertEqual(res['field']['3C286_B']['flagged'],0)
        self.assertEqual(res['field']['3C286_C']['flagged'],0)
        self.assertEqual(res['field']['3C286_D']['flagged'],0)
        self.assertEqual(res['flagged'],2230)

    def test_cal_time_field(self):
        '''Flagdata: clip a timerange from another field'''
        # this timerange corresponds to field 3C286_D
        flagdata(vis=self.vis, mode='clip', timerange='>14:58:33.6',clipzeros=True,
                 clipminmax=[0.,0.4], datacolumn='CPARAM',flagbackup=False)
        res=flagdata(vis=self.vis, mode='summary')
        self.assertEqual(res['field']['3C286_A']['flagged'],0)
        self.assertEqual(res['field']['3C286_B']['flagged'],0)
        self.assertEqual(res['field']['3C286_C']['flagged'],0)
        self.assertEqual(res['field']['3C286_D']['flagged'],2221)
        self.assertEqual(res['flagged'],2221)
        
    def test_cal_time_corr(self):
        '''Flagdata: select a timerange for one solution'''
        flagdata(vis=self.vis, mode='clip', clipminmax=[0.,0.4], timerange='14:23:50~14:48:40.8',
                 correlation='Sol2',datacolumn='CPARAM',flagbackup=False)
        res=flagdata(vis=self.vis, mode='summary')
        self.assertEqual(res['correlation']['Sol1']['flagged'], 0)
        self.assertEqual(res['correlation']['Sol2']['flagged'], 17)
        self.assertEqual(res['flagged'],17)
        
        # Check that the timerange selection was taken. Flag only the solution
        flagdata(vis=self.vis, mode='unflag', flagbackup=True)
        flagdata(vis=self.vis, mode='clip', clipminmax=[0.,0.4], correlation='Sol2', 
                 datacolumn='CPARAM',flagbackup=False)
        res1=flagdata(vis=self.vis, mode='summary')
        self.assertEqual(res1['correlation']['Sol1']['flagged'], 0)
        self.assertEqual(res1['correlation']['Sol2']['flagged'], 22)
        self.assertEqual(res1['flagged'],22)
        self.assertEqual(res1['flagged']-res['flagged'], 5)

    def test_observation(self):
        '''flagdata: flag an observation from an old cal table format'''
        # Note: this cal table does not have an observation column. 
        # The column and sub-table should be added and the flagging
        # should happen after this.
        flagdata(vis=self.vis, observation='0', flagbackup=False)
        res=flagdata(vis=self.vis, mode='summary')
        self.assertEqual(res['flagged'],1248000)
        self.assertEqual(res['total'],1248000)
        

class test_newcal(test_base):
    """Flagdata:: Test flagging task with new CalTable format"""
    
    def setUp(self):
        self.setUp_newcal()
        
    def test_newcal_selection1(self):
        '''Flagdata: select one solution for one scan and spw'''
        flagdata(vis=self.vis, mode='clip', clipminmax=[0,0.1], correlation='Sol1', spw='0',
                 scan='46', datacolumn='CPARAM', flagbackup=False)
        res=flagdata(vis=self.vis, mode='summary')
        self.assertEqual(res['correlation']['Sol2']['flagged'], 0)
        self.assertEqual(res['correlation']['Sol1']['flagged'], 27)
        self.assertEqual(res['spw']['0']['flagged'], 27)
        self.assertEqual(res['scan']['46']['flagged'], 27)
        self.assertEqual(res['flagged'],27)
        
    def test_newcal_time1(self):
        '''Flagdata: select a timerange in a new cal table'''
        flagdata(vis=self.vis, mode='manual', timerange="09:36:00~16:48:00", flagbackup=False)
        res=flagdata(vis=self.vis, mode='summary')
        self.assertEqual(res['field']['1328+307']['flagged'],0)
        self.assertEqual(res['field']['2229+695']['flagged'],2052)
        self.assertEqual(res['flagged'],2052)
        
    def test_newcal_time2(self):
        '''Flagdata: select a timerange for half the scans'''
        flagdata(vis=self.vis, mode='manual', timerange="09:20:00~14:12:00", flagbackup=False)
        
        # It should flag scans 1~25
        res=flagdata(vis=self.vis, mode='summary')
        self.assertEqual(res['scan']['1']['flagged'],108)
        self.assertEqual(res['scan']['2']['flagged'],108)
        self.assertEqual(res['scan']['25']['flagged'],108)
        self.assertEqual(res['scan']['27']['flagged'],0)
        # NOTE: data DOES not have all scans
        self.assertEqual(res['flagged'],108*14)
        
    def test_newcal_clip(self):
        '''Flagdata: clip zeros in one solution'''
        flagdata(vis=self.vis, mode='clip', clipzeros=True, correlation='Sol2', 
                 datacolumn='CPARAM',flagbackup=False)
        
        res=flagdata(vis=self.vis, mode='summary')
        self.assertEqual(res['correlation']['Sol1']['flagged'],0)
        self.assertEqual(res['correlation']['Sol2']['flagged'],1398)
        self.assertEqual(res['flagged'],1398)

    def test_newcal_obs1(self):
        '''flagdata: flag an observation from a new cal table format'''
        flagdata(vis=self.vis, observation='1', flagbackup=False)
        res=flagdata(vis=self.vis, mode='summary')
        self.assertEqual(res['observation']['0']['flagged'],0)
        self.assertEqual(res['observation']['1']['flagged'],2052)
        self.assertEqual(res['flagged'],2052)
        self.assertEqual(res['total'],2916)

    def test_newcal_obs2(self):
        '''flagdata: flag an observation and a scan from a new cal table format'''
        # observation=0 has only scan=1
        flagdata(vis=self.vis, observation='0', flagbackup=False)                
        res=flagdata(vis=self.vis, mode='summary')
        self.assertEqual(res['observation']['0']['flagged'],108)
        self.assertEqual(res['scan']['1']['flagged'],108)
        self.assertEqual(res['flagged'],108)
        
        # Check that obs=0 is scan=1
#        flagdata(vis=self.vis, mode='unflag')
        self.unflag_ms()
        flagdata(vis=self.vis, scan='1', flagbackup=False)                
        res=flagdata(vis=self.vis, mode='summary')
        self.assertEqual(res['observation']['0']['flagged'],108)
        self.assertEqual(res['scan']['1']['flagged'],108)
        self.assertEqual(res['flagged'],108)

# CAS-5044
class test_weight_spectrum(test_base):
    """flagdata:: Test flagging WEIGHT_SPECTRUM column"""
                                                
    def test_clipzeros_weight(self):
        '''flagdata: datacolumn=WEIGHT_SPECTRUM, clip zeros'''
        self.setUp_wtspec()
        flagdata(vis=self.vis, mode='clip', datacolumn='weight_SPECTRUM', 
                 clipzeros=True, flagbackup=False)
        res = flagdata(vis=self.vis, mode='summary')
        # First and last channels have WEIGHT_SPECTRUM zero.
        # 2chans * 2pols * 4rows = 16 flagged points
        self.assertEqual(res['flagged'],16)
        
    def test_clip_range(self):
        '''flagdata: datacolumn=WEIGHT_SPECTRUM, flag a range'''
        self.setUp_wtspec()
        flagdata(vis=self.vis, mode='clip', datacolumn='WEIGHT_SPECTRUM', 
                 clipminmax=[0,2.1], spw='0:1~29', flagbackup=False)
        res = flagdata(vis=self.vis, mode='summary')
        # Should clip only correlation LL. Excluding zero channels (0 and 30)
        self.assertEqual(res['flagged'],116)
        self.assertEqual(res['correlation']['RR']['flagged'],0)
        self.assertEqual(res['correlation']['LL']['flagged'],116)

    def test_clip_chanavg(self):
        '''flagdata: datacolumn=WEIGHT_SPECTRUM, channel average'''
        self.setUp_wtspec()
        
        # jagonzal (CAS-7782 - Generalized pre-averaging for visibility flagging)
        # When doing channel average the resulting WEIGHT_SPECTRUM 
        # is the sum (not average) of the input WEIGHT_SPECTRUM
        # Therefore I have to multiply the clip threshold
        # by the number of input channels
        flagdata(vis=self.vis, mode='clip', spw='0:1~29',datacolumn='WEIGHT_SPECTRUM', 
                 clipminmax=[0,2.1*29], channelavg=True, flagbackup=False)
        res = flagdata(vis=self.vis, mode='summary')
        # Same result as previous test. The values of the weight_spectrum
        # for each channel are the same, excluding the 2 channels that are
        # zero in each polarization
        self.assertEqual(res['flagged'],116)
        self.assertEqual(res['correlation']['RR']['flagged'],0)
        self.assertEqual(res['correlation']['LL']['flagged'],116)

    def test_clip_onepol(self):
        '''flagdata: datacolumn=WEIGHT_SPECTRUM, one polarization'''
        self.setUp_wtspec()
        flagdata(vis=self.vis, mode='clip', datacolumn='WEIGHT_SPECTRUM', 
                 clipminmax=[0,2.04], correlation='RR', clipzeros=True, flagbackup=False)
        res = flagdata(vis=self.vis, mode='summary')

        self.assertEqual(res['flagged'],95)
        self.assertEqual(res['correlation']['RR']['flagged'],95)
        self.assertEqual(res['correlation']['LL']['flagged'],0)

    def test_tfcrop_weight(self):
        '''flagdata: datacolumn=WEIGHT_SPECTRUM, run tfcrop'''
        self.setUp_wtspec()
        flagdata(vis=self.vis, mode='tfcrop', datacolumn='WEIGHT_SPECTRUM', 
                 flagbackup=False)
        res = flagdata(vis=self.vis, mode='summary')
        self.assertEqual(res['flagged'],16)
        
    def test_weight1(self):
        '''flagdata: use datacolumn='WEIGHT' and clip spw=0'''
        self.setUp_weightcol()
        flagdata(vis=self.vis, mode='clip', datacolumn='WEIGHT', 
                 clipminmax=[0,50.0], flagbackup=False)
        res = flagdata(vis=self.vis, mode='summary')
        self.assertEqual(res['flagged'],31)
        self.assertEqual(res['spw']['0']['flagged'],31)
        
    def test_weight2(self):
        '''flagdata: use datacolumn='WEIGHT' and clip inside'''
        self.setUp_weightcol()
        flagdata(vis=self.vis, mode='clip', datacolumn='WEIGHT', 
                 clipminmax=[0,50.0], clipoutside=False, flagbackup=False)
        res = flagdata(vis=self.vis, mode='summary')
        self.assertEqual(res['flagged'],31)
        self.assertEqual(res['spw']['1']['flagged'],31)

    def test_weight3(self):
        '''flagdata: clip using datacolumn='WEIGHT' and channelavg=True'''
        self.setUp_weightcol()
        
        # jagonzal (CAS-7782 - Generalized pre-averaging for visibility flagging)
        # When doing channel average the resulting WEIGHT_SPECTRUM 
        # is the sum (not average) of the input WEIGHT_SPECTRUM
        # Therefore I have to multiply the clip threshold
        # by the number of input channels        
        flagdata(vis=self.vis, mode='clip', datacolumn='WEIGHT', 
                 clipminmax=[0,50.0*31], clipoutside=True, channelavg=True, flagbackup=False)
        
        res = flagdata(vis=self.vis, mode='summary')
        self.assertEqual(res['flagged'],31)
        self.assertEqual(res['spw']['0']['flagged'],31)

    def test_weight4(self):
        '''flagdata: clip using datacolumn='WEIGHT' and select some channels'''
        self.setUp_weightcol()
        flagdata(vis=self.vis, mode='clip', datacolumn='WEIGHT', spw='0,1:1~10', 
                 clipminmax=[0,31.0], clipoutside=True, flagbackup=False)
        res = flagdata(vis=self.vis, mode='summary', spwchan=True)
        self.assertEqual(res['flagged'],41)
        self.assertEqual(res['spw']['0']['flagged'],31)
        self.assertEqual(res['spw:channel']['1:0']['flagged'],0)
        self.assertEqual(res['spw:channel']['1:1']['flagged'],1)
        self.assertEqual(res['spw:channel']['1:2']['flagged'],1)
        self.assertEqual(res['spw:channel']['1:3']['flagged'],1)
        self.assertEqual(res['spw:channel']['1:4']['flagged'],1)
        self.assertEqual(res['spw:channel']['1:5']['flagged'],1)
        self.assertEqual(res['spw:channel']['1:6']['flagged'],1)
        self.assertEqual(res['spw:channel']['1:7']['flagged'],1)
        self.assertEqual(res['spw:channel']['1:8']['flagged'],1)
        self.assertEqual(res['spw:channel']['1:9']['flagged'],1)
        self.assertEqual(res['spw:channel']['1:10']['flagged'],1)
        
    def test_weight5(self):
        '''flagdata: clip using WEIGHT, then using WEIGHT_SPECTRUM'''
        self.setUp_weightcol()
        flagdata(vis=self.vis, flagbackup=False, mode='clip', datacolumn='WEIGHT',
                 clipminmax=[0.0, 50.0])
        
        res = flagdata(vis=self.vis, mode='summary', spwchan=True)        
        self.assertEqual(res['flagged'],31)
        self.assertEqual(res['spw']['0']['flagged'],31)

        # Unflag, run mstransform to create a WEIGHT_SPECTRUM and flag again
        self.unflag_ms()
        mstransform(vis=self.vis, outputvis='weight_spectrum.ms',datacolumn='all',
                    usewtspectrum=True)
        
        # divide WEIGHT clipmax by the number of channels
        newmax = 50.
        flagdata(vis='weight_spectrum.ms', flagbackup=False, mode='clip', 
                 datacolumn='WEIGHT_SPECTRUM', clipminmax=[0.0, newmax])
        res = flagdata(vis='weight_spectrum.ms', mode='summary', spwchan=True)        
        self.assertEqual(res['flagged'],31)
        self.assertEqual(res['spw']['0']['flagged'],31)
        
        self.addCleanup(shutil.rmtree, 'weight_spectrum.ms',True)

        
class test_float_column(test_base):
    """flagdata:: Test flagging FLOAT_DATA column"""
    
    def setUp(self):
        self.setUp_floatcol()
                
    def test_manual_channels(self):
        '''flagdata: flag meta-data from a single-dish MS'''
        flagdata(vis=self.vis, spw='1;3;5;7:0~4,1;3:507~511,5:1019~1023,7:2043~2047')
        res = flagdata(vis=self.vis, mode='summary', spw='1,3,5,7', spwchan=False)
        self.assertEqual(res['spw']['1']['flagged'],20)
        self.assertEqual(res['spw']['3']['flagged'],20)
        self.assertEqual(res['spw']['5']['flagged'],40)
        self.assertEqual(res['spw']['7']['flagged'],40)
        self.assertEqual(res['flagged'],120)

    def test_field_name(self):
        '''flagdata: Field name with whitespaces'''
        flagdata(vis=self.vis, flagbackup=False, field='r aqr')
        res = flagdata(vis=self.vis, mode='summary', field='r aqr')
        self.assertEqual(res['field']['r aqr']['flagged'],14360)

    def test_clip_frange(self):
        '''flagdata: datacolumn=FLOAT_DATA, flag a range'''
        flagdata(vis=self.vis, spw='0',mode='clip', datacolumn='FLOAT_DATA', 
                 clipminmax=[0,230.5], flagbackup=False)
        res = flagdata(vis=self.vis, mode='summary', spw='0')
        self.assertEqual(res['flagged'],3)

    def test_clip_fchanavg(self):
        '''flagdata: datacolumn=FLOAT_DATA, channel average'''
        flagdata(vis=self.vis, mode='clip', spw='2', clipminmax=[0,3.9], 
                 channelavg=True, datacolumn='FLOAT_DATA',flagbackup=False)
        res = flagdata(vis=self.vis, mode='summary',spw='2')
        # There is only one channel in each polarization
        self.assertEqual(res['flagged'],2)
        self.assertEqual(res['total'],2)
        
    def test_clip_fchanavg_onepol(self):
        '''flagdata: datacolumn=FLOAT_DATA, one pol, channel average'''
        flagdata(vis=self.vis, mode='clip', spw='2', clipminmax=[0,3.9], 
                 channelavg=True, correlation='YY', flagbackup=False, datacolumn='float_data')
        res = flagdata(vis=self.vis, mode='summary',spw='2')
        # There is only one channel in each polarization
        self.assertEqual(res['flagged'],1)
        self.assertEqual(res['total'],2)

    def test_tfcrop_float(self):
        '''flagdata: datacolumn=FLOAT_DATA, run tfcrop'''
        flagdata(vis=self.vis, mode='tfcrop', datacolumn='FLOAT_DATA', 
                 flagbackup=True)
        res = flagdata(vis=self.vis, mode='summary')
        # It only shows that it runs without problems
        self.assertEqual(res['flagged'],264)
        
    def test_float_autocorr(self):
        '''flagdata: CAS-5286, autocorr=True should not flag single-dish data'''
        flagdata(vis=self.vis, mode='manual', autocorr=True, 
                 flagbackup=False)
        
        # The PROCESSOR TYPE of this dataset is unset, therefore it should not be
        # flagged
        res = flagdata(vis=self.vis, mode='summary', basecnt=True)
        self.assertEqual(res['flagged'],0)
        self.assertEqual(res['baseline']['PM04&&PM04']['flagged'],0)

    def test_field_strange_chars(self):
        '''flagdata: CAS-5481, field name with = sign'''
        # Create a fake list, as this MS does not have such field
        cmdlist = "mode='manual' field='FAKE=FIELD' autocorr=False\n"+\
                   "mode='clip' clipzeros=True field='Is= TO FAKE'\n"
        
        filename = 'listfakefield.txt'
        create_input(cmdlist, filename)
        
        flagdata(vis=self.vis, mode='list', inpfile=filename, flagbackup=False,
                  action='', savepars=True, outfile='outfakefield.txt')
        
        self.assertTrue(filecmp.cmp(filename, 'outfakefield.txt', 1), 'Files should be equal')


class test_tbuff(test_base):
    '''Test flagdata in list mode and time buffer padding'''
    def setUp(self):
        self.setUp_tbuff()
        
    def tearDown(self):
        os.system('rm -rf '+self.online)
        os.system('rm -rf '+self.user)
    
    def test_double_tbuff(self):
        '''flagdata: Apply a tbuff in the online flags'''
        
        # Apply the sub-set of online flags
        # uid___A002_X72c4aa_X8f5_online.txt contains the DV04&&* flag
        flagdata(self.vis, flagbackup=False,mode='list',inpfile=self.online, tbuff=0.0)
        flags_before = flagdata(self.vis, mode='summary', basecnt=True)
        
        # Unflag and apply a tbuff=0.504s
        flagdata(self.vis, flagbackup=False,mode='unflag')
        flagdata(self.vis, flagbackup=False,mode='list',inpfile=self.online, tbuff=0.504)
        flags_after = flagdata(self.vis, mode='summary', basecnt=True)
        
        self.assertEqual(flags_before['flagged'], flags_after['flagged']/2)

    def test_list_tbuff(self):
        '''flagdata: Apply a tbuff list in two files'''
        
        # Apply the sub-set of online flags and user flags
        # uid___A002_X72c4aa_X8f5_online.txt contains the DV04&&* flag
        # uid___A002_X72c4aa_X8f5_user.txt contains the DV10 flag
        flagdata(self.vis, flagbackup=False,mode='list',inpfile=[self.user,self.online])
        
        # Only the DV04 baselines are flagged, not the DV10 (except for DV04&DV10)
        flags1 = flagdata(self.vis, mode='summary', basecnt=True)
        self.assertEqual(flags1['antenna']['DV04']['flagged'],29) # DV04&&*
        self.assertEqual(flags1['antenna']['DV10']['flagged'],1) # DV04&DV10

        # Unflag and apply tbuff=[0.504]. It should increase the DV04 and DV10 flags
        flagdata(self.vis, flagbackup=False,mode='unflag')
        flagdata(self.vis, flagbackup=False,mode='list',inpfile=[self.user,self.online], tbuff=[0.504])
        flags2 = flagdata(self.vis, mode='summary', basecnt=True)
        self.assertEqual(flags2['antenna']['DV04']['flagged'],58) 
        self.assertEqual(flags2['antenna']['DV10']['flagged'],30) 
         
        # Unflag and apply tbuff=[0.504,0.504]. The same as above
        flagdata(self.vis, flagbackup=False,mode='unflag')
        flagdata(self.vis, flagbackup=False,mode='list',inpfile=[self.online,self.user], tbuff=[0.504,0.504])
        flags3 = flagdata(self.vis, mode='summary', basecnt=True)
        self.assertEqual(flags3['antenna']['DV04']['flagged'],58) 
        self.assertEqual(flags3['antenna']['DV10']['flagged'],30) 
        

class TestMergeManualTimerange(unittest.TestCase):
    def setUp(self):
        self.cmds = [
            {'mode': 'summary1'},
            {'mode': 'manual',
             'timerange': '00:00~00:01'},
            {'mode': 'manual',
             'timerange': '00:02~00:03'},
            {'mode': 'summary2'},
            {'mode': 'manual',
             'timerange': '00:04~00:05'},
            {'mode': 'manual',
             'timerange': '00:06~00:07'},
            {'mode': 'summary3'}
            ]
    def test_empty(self):
        self.assertEqual(fh._merge_timerange([]), [])

    def test_merge(self):
        res = fh._merge_timerange(self.cmds)
        self.assertEqual(len(res), 5)
        self.assertEqual(res[0]['mode'], 'summary1')
        self.assertEqual(res[1]['mode'], 'manual')
        self.assertEqual(res[1]['timerange'], '00:00~00:01,00:02~00:03')
        self.assertEqual(res[2]['mode'], 'summary2')
        self.assertEqual(res[3]['mode'], 'manual')
        self.assertEqual(res[3]['timerange'], '00:04~00:05,00:06~00:07')
        self.assertEqual(res[4]['mode'], 'summary3')

        res = fh._merge_timerange(self.cmds[1:])
        self.assertEqual(len(res), 4)
        self.assertEqual(res[0]['mode'], 'manual')
        self.assertEqual(res[0]['timerange'], '00:00~00:01,00:02~00:03')
        self.assertEqual(res[1]['mode'], 'summary2')
        self.assertEqual(res[2]['mode'], 'manual')
        self.assertEqual(res[2]['timerange'], '00:04~00:05,00:06~00:07')
        self.assertEqual(res[3]['mode'], 'summary3')

        res = fh._merge_timerange(self.cmds[:-2])
        self.assertEqual(len(res), 4)
        self.assertEqual(res[0]['mode'], 'summary1')
        self.assertEqual(res[1]['mode'], 'manual')
        self.assertEqual(res[1]['timerange'], '00:00~00:01,00:02~00:03')
        self.assertEqual(res[2]['mode'], 'summary2')
        self.assertEqual(res[3]['mode'], 'manual')
        self.assertEqual(res[3]['timerange'], '00:04~00:05')

    def test_nohash_nomerge(self):
        self.cmds[3]['nohash'] = dict()
        res = fh._merge_timerange(self.cmds)
        self.assertEqual(len(res), 5)
        self.assertEqual(res[0]['mode'], 'summary1')
        self.assertEqual(res[1]['mode'], 'manual')
        self.assertEqual(res[1]['timerange'], '00:00~00:01,00:02~00:03')
        self.assertEqual(res[2]['mode'], 'summary2')
        self.assertEqual(res[3]['mode'], 'manual')
        self.assertEqual(res[3]['timerange'], '00:04~00:05,00:06~00:07')
        self.assertEqual(res[4]['mode'], 'summary3')

    def test_nohash_merge(self):
        self.cmds[2]['nohash'] = dict()
        res = fh._merge_timerange(self.cmds)
        self.assertEqual(len(res), 6)
        self.assertEqual(res[0]['mode'], 'summary1')
        self.assertEqual(res[1]['mode'], 'manual')
        self.assertEqual(res[1]['timerange'], '00:00~00:01')
        self.assertEqual(res[2]['timerange'], '00:02~00:03')
        self.assertEqual(res[3]['mode'], 'summary2')
        self.assertEqual(res[4]['mode'], 'manual')
        self.assertEqual(res[4]['timerange'], '00:04~00:05,00:06~00:07')
        self.assertEqual(res[5]['mode'], 'summary3')

    def test_invalid_range(self):
        cmds = [
            {'mode': 'summary1'},
            {'mode': 'manual',
             'timerange': '00:00~00:01'},
            {'mode': 'manual',
             'timerange': '00:02~00:03'},
            {'mode': 'manual',
             'timerange': '00:03~00:02'},
            {'mode': 'manual',
             'timerange': '00:04~00:05'},
            {'mode': 'summary2'},
            {'mode': 'manual',
             'timerange': '00:04~00:05'},
            {'mode': 'manual',
             'timerange': '00:06~00:07'},
            {'mode': 'summary3'}
            ]
        res = fh._merge_timerange(cmds)
        self.assertEqual(len(res), 7)
        self.assertEqual(res[0]['mode'], 'summary1')
        self.assertEqual(res[1]['mode'], 'manual')
        self.assertEqual(res[1]['timerange'], '00:00~00:01,00:02~00:03')
        self.assertEqual(res[2]['mode'], 'manual')
        self.assertEqual(res[2]['timerange'], '00:03~00:02')
        self.assertEqual(res[3]['mode'], 'manual')
        self.assertEqual(res[3]['timerange'], '00:04~00:05')
        self.assertEqual(res[4]['mode'], 'summary2')
        self.assertEqual(res[5]['mode'], 'manual')
        self.assertEqual(res[5]['timerange'], '00:04~00:05,00:06~00:07')
        self.assertEqual(res[6]['mode'], 'summary3')


class test_preaveraging(test_base):
    """Test channel/time pre-averaging for visibility-based flagging"""
    
    def setUp(self):
        self.setUp_data4preaveraging()
        self.corrs = ['RL', 'LL', 'LR', 'RR']
        
    def tearDown(self):
        os.system('rm -rf test_preaveraging.ms')        
        os.system('rm -rf test_clip_timeavg*')
        os.system('rm -rf test_clip_chanavg*')
        os.system('rm -rf test_clip_time_chanavg*')
        os.system('rm -rf test_rflag_timeavg*')
        os.system('rm -rf test_rflag_chanavg*')
        os.system('rm -rf test_rflag_time_chanavg*')    
        os.system('rm -rf test_tfcrop_timeavg*')
        os.system('rm -rf test_tfcrop_chanavg*')
        os.system('rm -rf test_tfcrop_time_chanavg*') 

    def test_clip_timeavg(self):
        '''flagdata: clip with time average and compare vs mstransform'''
        
        # Unflag the original input data - alread done by setUp
        # flagdata(self.vis, flagbackup=False, mode='unflag')
        
        # STEP 1: Time average with mstransform, then flagging with normal clip
        mstransform(vis=self.vis,outputvis='test_clip_timeavg_step1.ms',datacolumn='data',
                    timeaverage=True,timebin='2s')
        flagdata(vis='test_clip_timeavg_step1.ms',flagbackup=False, mode='clip',clipminmax=[0.0,0.08])
        res1 = flagdata(vis='test_clip_timeavg_step1.ms', mode='summary', spwchan=True)
        
        # Unflag the original input data
        flagdata(self.vis, flagbackup=False, mode='unflag')

        # STEP 2: Flagging with clip using time average, then time average with mstransform
        flagdata(vis=self.vis, flagbackup=False, mode='clip', datacolumn='DATA', 
                 timeavg=True, timebin='2s', clipminmax=[0.0,0.08])
        mstransform(vis=self.vis,outputvis='test_clip_timeavg_step2.ms',datacolumn='data',
                    timeaverage=True,timebin='2s')
        res2 = flagdata(vis='test_clip_timeavg_step2.ms', mode='summary', spwchan=True)

        # Compare results
        self.assertEqual(res1['flagged'], res2['flagged'])
        
    def test_clip_chanavg(self):
        '''flagdata: clip with chan average and compare vs mstransform'''
        
        # Unflag the original input data - alread done by setUp
        # flagdata(self.vis, flagbackup=False, mode='unflag')
        
        # STEP 1: Chan average with mstransform, then flagging with normal clip
        mstransform(vis=self.vis,outputvis='test_clip_chanavg_step1.ms',datacolumn='data',
                    chanaverage=True,chanbin=2)
        flagdata(vis='test_clip_chanavg_step1.ms',flagbackup=False, mode='clip',clipminmax=[0.0,0.08])
        res1 = flagdata(vis='test_clip_chanavg_step1.ms', mode='summary', spwchan=True)
        
        # Unflag the original input data
        flagdata(vis=self.vis, flagbackup=False, mode='unflag')

        # STEP 2: Flagging with clip using time average, then time average with mstransform
        flagdata(vis=self.vis, flagbackup=False, mode='clip', datacolumn='DATA', 
                 channelavg=True, chanbin=2, clipminmax=[0.0,0.08])
        mstransform(vis=self.vis, outputvis='test_clip_chanavg_step2.ms',datacolumn='data',
                    chanaverage=True,chanbin=2)
        res2 = flagdata(vis='test_clip_chanavg_step2.ms', mode='summary', spwchan=True)

        # Compare results
        self.assertEqual(res1['flagged'], res2['flagged'])        
        
    def test_clip_time_chanavg(self):
        '''flagdata: clip with time/chan average and compare vs mstransform'''
        
        # Unflag the original input data  - alread done by setUp
        # flagdata(self.vis, flagbackup=False, mode='unflag')
        
        # STEP 1: Chan average with mstransform, then flagging with normal clip
        mstransform(vis=self.vis,outputvis='test_clip_time_chanavg_step1.ms',datacolumn='data',
                    timeaverage=True,timebin='2s',chanaverage=True,chanbin=2)
        flagdata(vis='test_clip_time_chanavg_step1.ms',flagbackup=False, mode='clip',clipminmax=[0.0,0.08])
        res1 = flagdata(vis='test_clip_time_chanavg_step1.ms', mode='summary', spwchan=True)
        
        # Unflag the original input data
        flagdata(vis=self.vis, flagbackup=False, mode='unflag')

        # STEP 2: Flagging with clip using time average, then time average with mstransform
        flagdata(vis=self.vis, flagbackup=False, mode='clip', datacolumn='DATA', 
                 timeavg=True, timebin='2s', channelavg=True, chanbin=2, clipminmax=[0.0,0.08])
        mstransform(vis=self.vis, outputvis='test_clip_time_chanavg_step2.ms',datacolumn='data',
                    timeaverage=True,timebin='2s',chanaverage=True,chanbin=2)
        res2 = flagdata(vis='test_clip_time_chanavg_step2.ms', mode='summary', spwchan=True)

        # Compare results
        self.assertEqual(res1['flagged'], res2['flagged'])
        
    def test_rflag_timeavg(self):
        '''flagdata: rflag with time average and compare vs mstransform'''
        
        # # Unflag the original input data - alread done by setUp
        # flagdata(self.vis, flagbackup=False, mode='unflag')
        
        # STEP 1: Time average with mstransform, then flagging with normal rflag
        mstransform(vis=self.vis,outputvis='test_rflag_timeavg_step1.ms',datacolumn='data',
                    timeaverage=True,timebin='2s')
        flagdata(vis='test_rflag_timeavg_step1.ms',flagbackup=False, mode='rflag',extendflags=False)
        res1 = flagdata(vis='test_rflag_timeavg_step1.ms', mode='summary', spwchan=True)

        # # Unflag the original input data - not needed
        # flagdata(self.vis, flagbackup=False, mode='unflag')

        # STEP 2: Flagging with rflag using time average, then time average with mstransform
        flagdata(vis=self.vis, flagbackup=False, mode='rflag', datacolumn='DATA', 
                 timeavg=True, timebin='2s', extendflags=False)
        mstransform(vis=self.vis,outputvis='test_rflag_timeavg_step2.ms',datacolumn='data',
                    timeaverage=True,timebin='2s')
        res2 = flagdata(vis='test_rflag_timeavg_step2.ms', mode='summary', spwchan=True)

        # Compare results
<<<<<<< HEAD
        self.assertEqual(res1['flagged'], res2['flagged'])
        self.assertEqual(res1['flagged'], 27)
        for cor in self.corrs:
            self.assertEqual(res1['correlation'][cor]['flagged'],
                             res2['correlation'][cor]['flagged'])

    def test_rflag_timeavg_extendflags(self):
        '''flagdata: rflag with time average + extendflags, and compare vs mstransform'''
        # Unflag the original input data
        flagdata(self.vis, flagbackup=False, mode='unflag')

        timebin = '2s'

        # STEP 1: Time average with mstransform, then flagging with normal rflag+extendflags
        mstransform(vis=self.vis, outputvis='test_rflag_timeavg_extendflags_step1.ms',
                    datacolumn='data', timeaverage=True, timebin=timebin)
        flagdata(vis='test_rflag_timeavg_extendflags_step1.ms', flagbackup=False,
                 mode='rflag', extendflags=True)
        res1 = flagdata(vis='test_rflag_timeavg_extendflags_step1.ms', mode='summary')

        # Unflag again the original input data
        flagdata(self.vis, flagbackup=False, mode='unflag')

        # STEP 2: Flagging with rflag using time average, then time average with mstransform
        flagdata(vis=self.vis, flagbackup=False, mode='rflag', datacolumn='DATA',
                 timeavg=True, timebin='2s', extendflags=True)
        mstransform(vis=self.vis, outputvis='test_rflag_timeavg_extendflags_step2.ms',
                    datacolumn='data', timeaverage=True, timebin=timebin)
        res2 = flagdata(vis='test_rflag_timeavg_extendflags_step2.ms', mode='summary')

        # Compare results
        self.assertEqual(res1['total'], res2['total'])
        self.assertEqual(res1['flagged'], res2['flagged'])
        self.assertEqual(res1['flagged'], 40)
        for cor in self.corrs:
            self.assertEqual(res1['correlation'][cor]['flagged'],10)
            self.assertEqual(res1['correlation'][cor]['flagged'],
                             res2['correlation'][cor]['flagged'])

    def test_rflag_chanavg(self):
        '''flagdata: rflag with chan average and compare vs mstransform'''
        
        # Unflag the original input data  - alread done by setUp
        # flagdata(self.vis, flagbackup=False, mode='unflag')

=======
        self.assertEqual(res1['total'], res2['total'])
        self.assertEqual(res1['flagged'], 27)
        self.assertEqual(res2['flagged'], 20)

    def test_rflag_timeavg_extendflags(self):
        '''flagdata: rflag with time average + extendflags, and compare vs mstransform'''
        # Unflag the original input data
        flagdata(self.vis, flagbackup=False, mode='unflag')

        timebin = '2s'

        # STEP 1: Time average with mstransform, then flagging with normal rflag+extendflags
        mstransform(vis=self.vis, outputvis='test_rflag_timeavg_extendflags_step1.ms',
                    datacolumn='data', timeaverage=True, timebin=timebin)
        flagdata(vis='test_rflag_timeavg_extendflags_step1.ms', flagbackup=False,
                 mode='rflag', extendflags=True)
        res1 = flagdata(vis='test_rflag_timeavg_extendflags_step1.ms', mode='summary')

        # Unflag again the original input data
        flagdata(self.vis, flagbackup=False, mode='unflag')

        # STEP 2: Flagging with rflag using time average, then time average with mstransform
        flagdata(vis=self.vis, flagbackup=False, mode='rflag', datacolumn='DATA',
                 timeavg=True, timebin='2s', extendflags=True)
        mstransform(vis=self.vis, outputvis='test_rflag_timeavg_extendflags_step2.ms',
                    datacolumn='data', timeaverage=True, timebin=timebin)
        res2 = flagdata(vis='test_rflag_timeavg_extendflags_step2.ms', mode='summary')

        # Compare results
        self.assertEqual(res1['total'], res2['total'])
        self.assertEqual(res1['flagged'], 40)
        self.assertEqual(res2['flagged'], 24)
        for cor in self.corrs:
            self.assertEqual(res1['correlation'][cor]['flagged'],10)
            self.assertEqual(res2['correlation'][cor]['flagged'],6)

    def test_rflag_chanavg(self):
        '''flagdata: rflag with chan average and compare vs mstransform'''
        
        # Unflag the original input data
        flagdata(self.vis, flagbackup=False, mode='unflag')

>>>>>>> 8131f8c9
        # STEP 1: Chan average with mstransform, then flagging with normal rflag
        mstransform(vis=self.vis,outputvis='test_rflag_chanavg_step1.ms',datacolumn='data',
                    chanaverage=True,chanbin=2)
        flagdata(vis='test_rflag_chanavg_step1.ms',flagbackup=False, mode='rflag',extendflags=False)
        res1 = flagdata(vis='test_rflag_chanavg_step1.ms', mode='summary', spwchan=True)

        # Unflag the original input data
        flagdata(vis=self.vis, flagbackup=False, mode='unflag')

        # STEP 2: Flagging with rflag using time average, then time average with mstransform
        flagdata(vis=self.vis, flagbackup=False, mode='rflag', datacolumn='DATA',
                 channelavg=True, chanbin=2,extendflags=False)
        mstransform(vis=self.vis, outputvis='test_rflag_chanavg_step2.ms',datacolumn='data',
                    chanaverage=True,chanbin=2)
        res2 = flagdata(vis='test_rflag_chanavg_step2.ms', mode='summary', spwchan=True)

        # Compare results
        self.assertEqual(res1['flagged'], res2['flagged'])   
        for cor in self.corrs:
            self.assertEqual(res2['correlation'][cor]['flagged'],
                             res1['correlation'][cor]['flagged'])

    def test_rflag_chanavg_extendflags(self):
        '''flagdata: rflag with chan average + extendflags, and compare vs mstransform'''
<<<<<<< HEAD

        # Unflag the original input data  - alread done by setUp
        # flagdata(self.vis, flagbackup=False, mode='unflag')
=======
        # Unflag the original input data
        flagdata(self.vis, flagbackup=False, mode='unflag')
>>>>>>> 8131f8c9

        chanbin = 8

        # STEP 1: Chan average with mstransform, then flagging with normal rflag
        mstransform(vis=self.vis, outputvis='test_rflag_chanavg_extendflags_step1.ms',
                    datacolumn='data', chanaverage=True, chanbin=chanbin)
        flagdata(vis='test_rflag_chanavg_extendflags_step1.ms', flagbackup=False,
                 mode='rflag', extendflags=True)
        res1 = flagdata(vis='test_rflag_chanavg_extendflags_step1.ms', mode='summary')

        # Unflag the original input data
        flagdata(vis=self.vis, flagbackup=False, mode='unflag')

        # STEP 2: Flagging with rflag using time average, then time average with mstransform
        flagdata(vis=self.vis, flagbackup=False, mode='rflag', datacolumn='DATA',
                 channelavg=True, chanbin=chanbin, extendflags=True)
        mstransform(vis=self.vis, outputvis='test_rflag_chanavg_extendflags_step2.ms',
                    datacolumn='data', chanaverage=True, chanbin=chanbin)
        res2 = flagdata(vis='test_rflag_chanavg_extendflags_step2.ms', mode='summary')

        # Compare results
        self.assertEqual(res1['total'], res2['total'])
        self.assertEqual(res1['flagged'], res2['flagged'])
        self.assertEqual(res1['flagged'], 20)
        for cor in self.corrs:
            self.assertEqual(res1['correlation'][cor]['flagged'], 5)
            self.assertEqual(res2['correlation'][cor]['flagged'],
                             res1['correlation'][cor]['flagged'])

    def test_rflag_time_chanavg(self):
        '''flagdata: rflag with time/chan average and compare vs mstransform'''

        # Unflag the original input data - alread done by setUp
        # flagdata(self.vis, flagbackup=False, mode='unflag')

        # STEP 1: chan+time average with mstransform, then flagging with normal rflag
        mstransform(vis=self.vis,outputvis='test_rflag_time_chanavg_step1.ms',
                    datacolumn='data', timeaverage=True, timebin='2s',
                    chanaverage=True, chanbin=2)
        res1 = flagdata(vis='test_rflag_time_chanavg_step1.ms', action='calculate',
                        mode='rflag', extendflags=False)

        # STEP 2: rflag using chan+time average, then mstransform using chan+time avg
        flagdata(vis=self.vis, flagbackup=False, mode='rflag', datacolumn='DATA',
                 timeavg=True, timebin='2s', channelavg=True, chanbin=2, extendflags=False)
        mstransform(vis=self.vis, outputvis='test_rflag_time_chanavg_step2.ms',
                    datacolumn='data', timeaverage=True, timebin='2s',
                    chanaverage=True, chanbin=2)
        res2 = flagdata(vis='test_rflag_time_chanavg_step2.ms', action='calculate',
                        mode='rflag', extendflags=False)

        # Check results. Note when doing chan+time avg we cannot assume the thresholds and #
        # of flagged channels will be the same
        self.assertEqual(res1['type'], 'list')
        self.assertEqual(res1['type'], res2['type'])

        # The tolerance for timedev needs to be absurdly big because of osx 10.12
        # See CAS-11572, the "data4preaveraging" dataset should have more than 4 rows.
        tolerances = [1.1, 7.5e-1]
        for threshold_type, tol in zip(['freqdev', 'timedev'], tolerances):
            self.assertTrue(np.less_equal(res2['report0'][threshold_type],
                                          res1['report0'][threshold_type]).all())
            self.assertTrue(np.allclose(res1['report0'][threshold_type],
                                        res2['report0'][threshold_type], rtol=tol))

    def test_tfcrop_timeavg(self):
        '''flagdata: tfcrop with time average and compare vs mstransform'''
        
<<<<<<< HEAD
        # Unflag the original input data - alread done by setUp
        # flagdata(self.vis, flagbackup=False, mode='unflag')
=======
        # Unflag the original input data
        flagdata(self.vis, flagbackup=False, mode='unflag')
>>>>>>> 8131f8c9
        
        # STEP 1: Time average with mstransform, then flagging with normal tfcrop
        mstransform(vis=self.vis,outputvis='test_tfcrop_timeavg_step1.ms',datacolumn='data',
                    timeaverage=True,timebin='2s')
        flagdata(vis='test_tfcrop_timeavg_step1.ms',flagbackup=False, mode='tfcrop',
                 extendflags=False)
        res1 = flagdata(vis='test_tfcrop_timeavg_step1.ms', mode='summary', spwchan=True)
        
        # Unflag the original input data
        flagdata(self.vis, flagbackup=False, mode='unflag')

        # STEP 2: Flagging with tfcrop using time average, then time average with mstransform
        flagdata(vis=self.vis, flagbackup=False, mode='tfcrop', datacolumn='DATA',
                 timeavg=True, timebin='2s', extendflags=False)
        mstransform(vis=self.vis,outputvis='test_tfcrop_timeavg_step2.ms',datacolumn='data',
                    timeaverage=True,timebin='2s')
        res2 = flagdata(vis='test_tfcrop_timeavg_step2.ms', mode='summary', spwchan=True)

        # Check results
<<<<<<< HEAD
        self.assertEqual(res2['flagged'], res2['flagged'])
        for cor in self.corrs:
            self.assertEqual(res2['correlation'][cor]['flagged'],
                             res1['correlation'][cor]['flagged'])
=======
        self.assertEqual(res1['flagged'], 36)
        self.assertEqual(res2['flagged'], 60)
>>>>>>> 8131f8c9

    def test_tfcrop_timeavg_extendflags(self):
        '''flagdata: tfcrop with time average + extendflags, and compare vs mstransform'''

<<<<<<< HEAD
        # Unflag the original input data  - alread done by setUp
        # flagdata(self.vis, flagbackup=False, mode='unflag')
=======
        # Unflag the original input data
        flagdata(self.vis, flagbackup=False, mode='unflag')
>>>>>>> 8131f8c9

        timebin = '2s'

        # STEP 1: Time average with mstransform, then flagging with normal tfcrop
        mstransform(vis=self.vis, outputvis='test_tfcrop_timeavg_extendflags_step1.ms',
                    datacolumn='data', timeaverage=True, timebin=timebin)
        flagdata(vis='test_tfcrop_timeavg_extendflags_step1.ms', flagbackup=False,
                 mode='tfcrop', extendflags=True)
        res1 = flagdata(vis='test_tfcrop_timeavg_extendflags_step1.ms', mode='summary')

<<<<<<< HEAD
        # Unflag the original input data
        flagdata(self.vis, flagbackup=False, mode='unflag')

        # STEP 2: Flagging with tfcrop using time average, then time average with mstransform
        flagdata(vis=self.vis, flagbackup=False, mode='tfcrop', datacolumn='DATA',
                 timeavg=True, timebin=timebin, extendflags=True)
        mstransform(vis=self.vis,outputvis='test_tfcrop_timeavg_extendflags_step2.ms',
                    datacolumn='data', timeaverage=True, timebin='2s')
        res2 = flagdata(vis='test_tfcrop_timeavg_extendflags_step2.ms', mode='summary')

        # Check results
        self.assertEqual(res1['total'], res2['total'])
        self.assertEqual(res1['flagged'], res2['flagged'])
        self.assertEqual(res1['flagged'], 96)
        for cor in self.corrs:
            self.assertEqual(res1['correlation'][cor]['flagged'], 24)
            self.assertEqual(res1['correlation'][cor]['flagged'],
                             res2['correlation'][cor]['flagged'])

    def test_tfcrop_chanavg(self):
        '''flagdata: tfcrop with chan average and compare vs mstransform'''
        
        # Unflag the original input data - alread done by setUp
        # flagdata(self.vis, flagbackup=False, mode='unflag')

=======
        # Unflag the original input data
        flagdata(self.vis, flagbackup=False, mode='unflag')

        # STEP 2: Flagging with tfcrop using time average, then time average with mstransform
        flagdata(vis=self.vis, flagbackup=False, mode='tfcrop', datacolumn='DATA',
                 timeavg=True, timebin=timebin, extendflags=True)
        mstransform(vis=self.vis,outputvis='test_tfcrop_timeavg_extendflags_step2.ms',
                    datacolumn='data', timeaverage=True, timebin='2s')
        res2 = flagdata(vis='test_tfcrop_timeavg_extendflags_step2.ms', mode='summary')

        # Check results
        self.assertEqual(res1['total'], res2['total'])
        self.assertEqual(res1['flagged'], 96)
        self.assertEqual(res2['flagged'], 128)
        for cor in self.corrs:
            self.assertEqual(res1['correlation'][cor]['flagged'], 24)
            self.assertEqual(res2['correlation'][cor]['flagged'], 32)

    def test_tfcrop_chanavg(self):
        '''flagdata: tfcrop with chan average and compare vs mstransform'''
        
        # Unflag the original input data
        flagdata(self.vis, flagbackup=False, mode='unflag')

>>>>>>> 8131f8c9
        chanbin = 2

        # STEP 1: Chan average with mstransform, then flagging with normal tfcrop
        mstransform(vis=self.vis,outputvis='test_tfcrop_chanavg_step1.ms',datacolumn='data',
                    chanaverage=True,chanbin=2)
        flagdata(vis='test_tfcrop_chanavg_step1.ms',flagbackup=False, mode='tfcrop',
                 extendflags=False)
        res1 = flagdata(vis='test_tfcrop_chanavg_step1.ms', mode='summary', spwchan=True)
        
        # Unflag the original input data
        flagdata(vis=self.vis, flagbackup=False, mode='unflag')

        # STEP 2: Flagging with tfcrop using time average, then time average with mstransform
        flagdata(vis=self.vis, flagbackup=False, mode='tfcrop', datacolumn='DATA',
                 channelavg=True, chanbin=chanbin, extendflags=False)
        mstransform(vis=self.vis, outputvis='test_tfcrop_chanavg_step2.ms',datacolumn='data',
                    chanaverage=True, chanbin=chanbin)
        res2 = flagdata(vis='test_tfcrop_chanavg_step2.ms', mode='summary', spwchan=True)

        # Compare results
        self.assertEqual(res1['flagged'], res2['flagged'])
        for cor in self.corrs:
            self.assertEqual(res2['correlation'][cor]['flagged'],
                             res1['correlation'][cor]['flagged'])
        
    def test_tfcrop_chanavg_extendflags(self):
        '''flagdata: tfcrop with chan average + extendflags, and compare vs mstransform'''

<<<<<<< HEAD
        # Unflag the original input data - alread done by setUp
        # flagdata(self.vis, flagbackup=False, mode='unflag')
=======
        # Unflag the original input data
        flagdata(self.vis, flagbackup=False, mode='unflag')
>>>>>>> 8131f8c9

        chanbin = 4

        # STEP 1: Chan average with mstransform, then flagging with normal tfcrop
        mstransform(vis=self.vis, outputvis='test_tfcrop_chanavg_extendflags_step1.ms',
                    datacolumn='data', chanaverage=True, chanbin=chanbin)
        flagdata(vis='test_tfcrop_chanavg_extendflags_step1.ms', flagbackup=False,
                 mode='tfcrop', extendflags=True)
        res1 = flagdata(vis='test_tfcrop_chanavg_extendflags_step1.ms', mode='summary')

        # Unflag the original input data
        flagdata(vis=self.vis, flagbackup=False, mode='unflag')

        # STEP 2: Flagging with tfcrop using time average, then time average with mstransform
        flagdata(vis=self.vis, flagbackup=False, mode='tfcrop', datacolumn='DATA',
                 channelavg=True, chanbin=chanbin, extendflags=True)
        mstransform(vis=self.vis, outputvis='test_tfcrop_chanavg_extendflags_step2.ms',
                    datacolumn='data', chanaverage=True, chanbin=chanbin)
        res2 = flagdata(vis='test_tfcrop_chanavg_extendflags_step2.ms', mode='summary')

        # Compare results
        self.assertEqual(res1['total'], res2['total'])
        self.assertEqual(res1['flagged'], res2['flagged'])
        for cor in self.corrs:
            self.assertEqual(res1['correlation'][cor]['flagged'], 8)
            self.assertEqual(res2['correlation'][cor]['flagged'],
                             res1['correlation'][cor]['flagged'])

    def test_tfcrop_time_chanavg(self):
        '''flagdata: tfcrop with time/chan average and compare vs mstransform'''
        
        # Unflag the original input data - alread done by setUp
        # flagdata(self.vis, flagbackup=False, mode='unflag')

        # STEP 1: Chan average with mstransform, then flagging with normal tfcrop
        mstransform(vis=self.vis,outputvis='test_tfcrop_time_chanavg_step1.ms',
                    datacolumn='data', timeaverage=True, timebin='2s', chanaverage=True,
                    chanbin=2)
        flagdata(vis='test_tfcrop_time_chanavg_step1.ms',flagbackup=False, mode='tfcrop',
                 extendflags=False)
        res1 = flagdata(vis='test_tfcrop_time_chanavg_step1.ms', mode='summary', spwchan=True)
        
        # Unflag the original input data
        flagdata(vis=self.vis, flagbackup=False, mode='unflag')

        # STEP 2: Flagging with tfcrop using time average, then time average with mstransform
        flagdata(vis=self.vis, flagbackup=False, mode='tfcrop', datacolumn='DATA',
                 timeavg=True, timebin='2s', channelavg=True, chanbin=2, extendflags=False)
        mstransform(vis=self.vis, outputvis='test_tfcrop_time_chanavg_step2.ms',datacolumn='data',
                    timeaverage=True,timebin='2s',chanaverage=True,chanbin=2)
        res2 = flagdata(vis='test_tfcrop_time_chanavg_step2.ms', mode='summary', spwchan=True)

        # Compare results
        self.assertEqual(res2['flagged'], res2['flagged'])          
        for cor in self.corrs:
            self.assertEqual(res2['correlation'][cor]['flagged'],
                             res1['correlation'][cor]['flagged'])


# Motivated by CAS-11397. test_preaveraging is about datacolumn='data', and checks what
# flags are written to the output
# test_preaveraging_rflag_residual is about datacolumn='residual' and doesn't write flags. It
# checks the threshold calculations from RFlag
class test_preaveraging_rflag_residual(test_base):
    """Test pre-averaging (channel / time) with RFlag and datacolumn='residual'"""

    def setUp(self):
        self.setUp_data4tfcrop()

    def tearDown(self):
        os.system('rm -rf test_rflag_timeavg_residual*step2*ms')
        os.system('rm -rf test_rflag_channelavg_residual*step2*ms')

    def test_rflag_timeavg_on_residual(self):
        '''flagdata: rflag with timeavg on residual (corrected - model), and compare
        vs mstransform + rflag without timeavg'''

        # Initial integration time of 'Four_ants_3C286.ms' is 1s
        timebin = '8s'

        # using action calculate, which is faster (reduced I/O) and enough to test thresholds
        # using only these spws for speed
        spws = '0,1,2'

        # STEP 1: rflag-calculate with original time
        res1 = flagdata(vis=self.vis, spw=spws, action='calculate', mode='rflag',
                        datacolumn='residual', extendflags=False)

        # STEP 2: timeavg with mstransform, then rflag-calculate on residual
        flagged2 = 'test_rflag_timeavg_residual_step2.ms'
        mstransform(vis=self.vis, spw=spws, outputvis=flagged2,
                    datacolumn='data,model,corrected', timeaverage=True, timebin=timebin)
        res2 = flagdata(vis=flagged2, spw=spws, action='calculate', mode='rflag',
                        datacolumn='residual', extendflags=False)

        # STEP 3: rflag-calculate with timeavg on residual
        res3 = flagdata(vis=self.vis, spw=spws, action='calculate', mode='rflag',
                        datacolumn='residual', timeavg=True, timebin=timebin,
                        extendflags=False)

        def check_reports_timeavg(report1, report2, report3):
            self.assertEqual(report2['type'], 'rflag')
            self.assertEqual(report3['type'], report2['type'])
            freq_tol = 1e-1
            self.assertTrue(np.allclose(report1['freqdev'], report3['freqdev'],
                                        rtol=freq_tol))
            self.assertTrue(np.allclose(report2['freqdev'], report3['freqdev'],
                                        rtol=freq_tol))
            # divide 3rd column (thresholds). Matrices have rows like: field, spw, threshold.
            report1['timedev'][:,2] = report1['timedev'][:,2] / np.sqrt(8)
            time_div_tol = 3.3e-1
            self.assertTrue(np.allclose(report1['timedev'], report3['timedev'],
                                        rtol=time_div_tol))
            time_tol = 1.5e-1
            self.assertTrue(np.allclose(report2['timedev'],
                                        report3['timedev'], rtol=time_tol))

        self.assertEqual(res1['type'], 'list')
        self.assertEqual(res1['type'], res2['type'])
        self.assertEqual(res1['type'], res3['type'])
        check_reports_timeavg(res1['report0'], res2['report0'], res3['report0'])

    def test_rflag_channelavg_on_residual(self):
        '''flagdata: rflag with channelavg on residual (corrected - model), and compare
        vs mstransform + rflag without average'''

        # Initial integration time of 'Four_ants_3C286.ms' is 1s
        timebin = '8s'

        # using action calculate, which is faster (reduced I/O) and enough to test thresholds
        # using only these spws for speed
        spws = '0,1,2'

        # STEP 1: rflag-calculate with original MS
        res1 = flagdata(vis=self.vis, spw=spws, action='calculate', mode='rflag',
                        datacolumn='residual', extendflags=False)

        # STEP 2: chanavg with mstransform, then rflag-calculate on residual
        flagged2 = 'test_rflag_channelavg_residual_step2.ms'
        mstransform(vis=self.vis, spw=spws, outputvis=flagged2,
                    datacolumn='data,model,corrected', chanaverage=True, chanbin=32)
        res2 = flagdata(vis=flagged2, spw=spws, action='calculate', mode='rflag',
                        datacolumn='residual', extendflags=False)

        # STEP 3: rflag-calculate with channelavg on residual
        res3 = flagdata(vis=self.vis, spw=spws, action='calculate', mode='rflag',
                        datacolumn='residual', channelavg=True, chanbin=32,
                        extendflags=False)

        def check_reports_channelavg(report1, report2, report3):
            self.assertEqual(report2['type'], 'rflag')
            self.assertEqual(report3['type'], report2['type'])
            # divide 3rd column (thresholds). Matrices have rows like: field, spw, threshold.
            report1['freqdev'][:,2] = report1['freqdev'][:,2] / 2
            freq_div_tol = 1e-1
            self.assertTrue(np.allclose(report1['freqdev'], report3['freqdev'],
                                        rtol=freq_div_tol))
            freq_tol = 5e-2
            self.assertTrue(np.allclose(report2['freqdev'], report3['freqdev'],
                                        rtol=freq_tol))

            report1['timedev'][:,2] = report1['timedev'][:,2] / 4
            time_div_tol = 6.6e-1
            self.assertTrue(np.allclose(report1['timedev'], report3['timedev'],
                                        rtol=time_div_tol))
            time_tol = 5e-2
            self.assertTrue(np.allclose(report2['timedev'],
                                        report3['timedev'], rtol=time_tol))

        self.assertEqual(res1['type'], 'list')
        self.assertEqual(res1['type'], res2['type'])
        self.assertEqual(res1['type'], res3['type'])
        check_reports_channelavg(res1['report0'], res2['report0'], res3['report0'])


class test_virtual_col(test_base):
    def setUp(self):
        self.setUp_ngc5921(force=True)
        
    def tearDown(self):    
        os.system('rm -rf ngc5921*')        

    def test_no_model_col(self):
        '''flagdata: catch failure when MODEL or virtual MODEL do not exist'''
        # Verify that a MODEL or virtual MODEL column do not exist in MS
        tblocal = table()
        tblocal.open(self.vis)
        cols = tblocal.colnames()
        tblocal.close()
        
        tblocal.open(self.vis+'/SOURCE')
        cols_v = tblocal.colnames()
        tblocal.close()
       
        self.assertFalse('MODEL_DATA' in cols, 'Test cannot have a MODEL_DATA column')
        self.assertFalse('SOURCE_MODEL' in cols_v, 'Test cannot have a virtual MODEL column')
        
        # Run flagdata on it. RESIDUAL_DATA = DATA - MODEL
        with self.assertRaises(ValueError):
            flagdata(self.vis, mode='clip', datacolumn='RESIDUAL_DATA',
                     clipminmax=[2.3,3.1],clipoutside=False)

    def test_virtual_model_col(self):
        '''flagdata: Tests using a virtual MODEL column'''
        
        # Copy MS to new MS
        os.system('cp -RH ngc5921.ms ngc5921_virtual.ms')
        self.MSvirtual = 'ngc5921_virtual.ms'
        
        # First, run setjy to create a virtual MODEl column (SOURCE_MODEL)
        setjy(vis=self.MSvirtual, field='1331+305*',modimage='',standard='Perley-Taylor 99',
                scalebychan=False, usescratch=False)
        
        # Verify that the virtual column exist
        mcol = th.getColDesc(self.MSvirtual+'/SOURCE', 'SOURCE_MODEL')
        mkeys = mcol.keys()
        self.assertTrue(mkeys.__len__() > 0, 'Should have a SOURCE_MODEL column')
        
        # Run flagdata on it. RESIDUAL_DATA = DATA - MODEL
        flagdata(vis=self.MSvirtual,mode='clip',datacolumn='RESIDUAL_DATA',clipminmax=[2.3,3.1],clipoutside=False)
        res_virtual = flagdata(vis=self.MSvirtual, mode='summary')['flagged']

        # Compare with a normal MODEL column flagging
        # Run setjy to create a normal MODEl column (SOURCE_MODEL)
        setjy(vis=self.vis, field='1331+305*',modimage='',standard='Perley-Taylor 99',
                scalebychan=False, usescratch=True)
        
        flagdata(vis=self.vis,mode='clip',datacolumn='RESIDUAL_DATA',clipminmax=[2.3,3.1],clipoutside=False)
        res = flagdata(vis=self.vis, mode='summary')['flagged']
        
        self.assertEqual(res_virtual, res, 'Flagging using virtual MODEL column differs from normal MODEL column')


class test_list_modes_forbidden_with_avg(test_base):
    """
    CAS-12294: forbid the use of timeavg or chanavg with methods other than the auto-flagging
    methods (clip, tfcrop, rflag).
    For now we still allow lists with auto-methods (any or all) + timeavg + chanavg +
    + extendflags + antint.
    """

    def setUp(self):
        self.setUp_data4tfcrop()

    def test_test_forbid_timeavg_list(self):
        '''flagdata: timeavg=True should not be accepted in list mode, with +manual'''

        inplist = ["mode='manual' spw='7'",
                   "mode='clip' spw='9' timeavg=True timebin='2s' clipminmax=[0.0, 0.8]"]

        # CAS-12294: should raise exception when trying to use timeavg and forbidden modes
<<<<<<< HEAD
        # although task_flagdata will catch the exception and simply return {}
        res = flagdata(vis=self.vis, mode='list', inpfile=inplist)
        self.assertEqual(res, {})
=======
        with self.assertRaises(RuntimeError):
            res = flagdata(vis=self.vis, mode='list', inpfile=inplist)

        # Nothing should have been flagged or unflagged
>>>>>>> 8131f8c9
        res = flagdata(vis=self.vis, mode='summary', spw='7,9')
        self.assertEqual(res['total'], 549888)
        self.assertEqual(res['flagged'], 0)
        # This is what it would flag if clip+timeavg+manual was accepted:
        # self.assertEqual(res['spw']['7']['flagged'], 274944)
        # self.assertEqual(res['spw']['9']['flagged'], 0)
        # self.assertEqual(res['flagged'], 274944)

    def test_forbid_timeavg_list_longer(self):
        '''flagdata: timeavg=True should not be accepted in list mode, with +manual'''

        inplist = ["mode='manual' spw='7'",
                   "mode='clip' spw='9' timeavg=True timebin='2s' clipminmax=[0.0, 0.8]",
                   "mode='clip' spw='8' clipzeros=True"]

        # CAS-12294: as above, should not be accepted
<<<<<<< HEAD
        res = flagdata(vis=self.vis, mode='list', inpfile=inplist)
        self.assertEqual(res, {})
=======
        with self.assertRaises(RuntimeError):
            res = flagdata(vis=self.vis, mode='list', inpfile=inplist)

>>>>>>> 8131f8c9
        res = flagdata(vis=self.vis, mode='summary', spw='7,8,9')
        self.assertEqual(res['total'], 824832)
        self.assertEqual(res['flagged'], 0)
        # This is what it would flag if clip+timeavg+manual was accepted?
        # self.assertEqual(res['spw']['7']['flagged'], 274944)
        # self.assertEqual(res['spw']['8']['flagged'], 274944)
        # self.assertEqual(res['spw']['9']['flagged'], 0)
        # self.assertEqual(res['flagged'], 274944*2)

    def test_forbid_chanavg_list(self):
        '''flagdata: chanavg=True should not be accepted in list mode, with +manual'''

        inplist = ["mode='manual' spw='8'",
                   "mode='clip' spw='9' channelavg=True chanbin=2 clipminmax=[0.0, 0.8]"]

        # CAS-12294: as above, should not be accepted
<<<<<<< HEAD
        res = flagdata(vis=self.vis, mode='list', inpfile=inplist)
        self.assertEqual(res, {})
=======
        with self.assertRaises(RuntimeError):
            res = flagdata(vis=self.vis, mode='list', inpfile=inplist)

>>>>>>> 8131f8c9
        res = flagdata(vis=self.vis, mode='summary', spw='7,8,9')
        self.assertEqual(res['total'], 824832)
        self.assertEqual(res['flagged'], 0)

    def test_forbid_chanavg_list_other_modes(self):
        '''flagdata: chanavg=True should not be accepted in list mode, with shadow,
        unflag, elevation, quack'''

        # CAS-12294: as above, should not be accepted. Try to apply several forbidden
        # methods in a row, and check at the end, to avoid running too many summaries
        inplist = ["mode='unflag'",
                   "mode='clip' spw='9' channelavg=True chanbin=2 clipminmax=[0.0, 0.1]"]
<<<<<<< HEAD
        res = flagdata(vis=self.vis, mode='list', inpfile=inplist)
        self.assertEqual(res, {})

        inplist = ["mode='shadow'",
                   "mode='clip' spw='9' channelavg=True chanbin=2 clipminmax=[0.0, 0.1]"]
        res = flagdata(vis=self.vis, mode='list', inpfile=inplist)
        self.assertEqual(res, {})

        inplist = ["mode='elevation' lowerlimit=89.0 upperlimit=89.5",
                   "mode='clip' spw='9' channelavg=True chanbin=2 clipminmax=[0.0, 0.1]"]
        res = flagdata(vis=self.vis, mode='list', inpfile=inplist)
        self.assertEqual(res, {})

        inplist = ["mode='clip' spw='9' channelavg=True chanbin=2 clipminmax=[0.0, 0.1]",
                   "mode='quack' quackmode='tail' quackinterval=1.0"]
        res = flagdata(vis=self.vis, mode='list', inpfile=inplist)
        self.assertEqual(res, {})

        inplist = ["mode='clip' spw='9' channelavg=True chanbin=2 clipminmax=[0.0, 0.1]",
                   "mode='quack' quackmode='end' quackinterval=1.0"]
        res = flagdata(vis=self.vis, mode='list', inpfile=inplist)
        self.assertEqual(res, {})
=======
        with self.assertRaises(RuntimeError):
            res = flagdata(vis=self.vis, mode='list', inpfile=inplist)

        inplist = ["mode='shadow'",
                   "mode='clip' spw='9' channelavg=True chanbin=2 clipminmax=[0.0, 0.1]"]
        with self.assertRaises(RuntimeError):
            res = flagdata(vis=self.vis, mode='list', inpfile=inplist)

        inplist = ["mode='elevation' lowerlimit=89.0 upperlimit=89.5",
                   "mode='clip' spw='9' channelavg=True chanbin=2 clipminmax=[0.0, 0.1]"]
        with self.assertRaises(RuntimeError):
            res = flagdata(vis=self.vis, mode='list', inpfile=inplist)

        inplist = ["mode='clip' spw='9' channelavg=True chanbin=2 clipminmax=[0.0, 0.1]",
                   "mode='quack' quackmode='tail' quackinterval=1.0"]
        with self.assertRaises(RuntimeError):
            res = flagdata(vis=self.vis, mode='list', inpfile=inplist)

        inplist = ["mode='clip' spw='9' channelavg=True chanbin=2 clipminmax=[0.0, 0.1]",
                   "mode='quack' quackmode='end' quackinterval=1.0"]
        with self.assertRaises(RuntimeError):
            res = flagdata(vis=self.vis, mode='list', inpfile=inplist)
>>>>>>> 8131f8c9

        # Nothing should have been flagged
        res = flagdata(vis=self.vis, mode='summary')
        self.assertEqual(res['total'], 4399104)
        self.assertEqual(res['flagged'], 0)

    def test_allow_all_auto_methods_timeavg_chanavg_extendflags_antint(self):
        """ Full list: all auto-methods, avg (time and chan), extendflags and antint """

        # Note that the only way to enable antint together with one auto-method is to use
        # the list mode
        inplist = ["mode='clip' clipminmax=[0.01, 1.] spw='10' channelavg=True chanbin=8",
                   "mode='tfcrop' timeavg=True timebin='2s'",
                   "mode='rflag' extendflags=True",
                   "mode='antint' antint_ref_antenna='ea01' minchanfrac=0.01"
        ]

        res = flagdata(vis=self.vis, flagbackup=False, mode='list', inpfile=inplist)
        self.assertEqual(res, {})
        # The return from listmode is not enough to know. Let's see if there are flags
        res = flagdata(vis=self.vis, mode='summary')
<<<<<<< HEAD
        self.assertEqual(res['total'], 4399104)
        self.assertEqual(res['flagged'], 591808)
=======
        print('res: {}'.format(res))
        self.assertEqual(res['total'], 4399104)
        self.assertEqual(res['flagged'], 254912)
>>>>>>> 8131f8c9


@unittest.skipIf(True,
                 'These tests will open the flagging display GUI -> they are not meant to '
                 'run together with the usual automated verification tests of test_flagdata')
class test_auto_methods_display(test_base):
    """ Test display together with auto-flagging methods and additional methods that can
    be used together (extendflags and even antint). """

    def setUp(self):
        """ This MS has 1 field, 2 scans, 16 spws, with 64 channels each. 4 corr"""
        self.setUp_data4tfcrop()

    def test_display_clip_timeavg_chanavg(self):
        """ Display data with clip, enabling avg (time and chan)"""

        # Note flagdata with display='data' doesn't return anything (an empty dict)
        flagdata(vis=self.vis, flagbackup=False, mode='clip', clipminmax=[0.05,10.],
                 datacolumn='DATA', spw='10,11',
                 channelavg=True, chanbin=8, timeavg=True, timebin='4s',
                 display='data')

    def test_display_tfcrop_timeavg_chanavg_extendflags(self):
        """ Display data with tfcrop, enabling avg (time and chan), extendflags"""

        # SPWs picked to get not too uninteresting outputs (avoid all or almost all
        # flagged/unflagged)
        flagdata(vis=self.vis, flagbackup=False, mode='tfcrop',
                 datacolumn='DATA', spw='5,6',
                 channelavg=True, chanbin=4, timeavg=True, timebin='4s',
                 extendflags=True, display='data')

    def test_display_rflag_timeavg_chanavg_extendflags(self):
        """ Display data with tfcrop, enabling avg (time and chan), extendflags"""

        flagdata(vis=self.vis, flagbackup=False, mode='rflag',
                 datacolumn='DATA', spw='5,6',
                 channelavg=True, chanbin=4, timeavg=True, timebin='2s',
                 extendflags=True, display='data', action='calculate')

    def test_display_all_auto_timeavg_chanavg_extendflags_list_antint(self):
        """ Display with auto-methods (all), avg (time and chan), extendflags + antint """

        # Note that the only way to enable antint together with one auto-method is to use
        # the list mode
        inplist = ["mode='clip' clipminmax=[0.01, 1.] spw='10' timeavg=True timebin='2s' "
                   "channelavg=True chanbin=4",
                   "mode='tfcrop'",
                   "mode='rflag'",
                   "mode='antint' antint_ref_antenna='ea01' minchanfrac=0.01"
        ]

        flagdata(vis=self.vis, flagbackup=False, mode='list', inpfile=inplist,
                 display='data')


<<<<<<< HEAD
class test_flags_propagation_base(test_base):
    """
    Common methods and infrastructure used in test_flags_propagation_channelavg and
    test_flags_propagation_timeavg.
    """

    def tearDown(self):
        shutil.rmtree(self.vis)

    def get_flags(self, mss):
        """
        Returns the flags column of an MS. Use only on tiny MSs as the one used in this
        test

        :param mss: An MS
        :return: The FLAG column of the MS
        """
        try:
            tbt = table()
            tbt.open(mss)
            flags = tbt.getcol('FLAG')
            return flags
        finally:
            tbt.close()

    def check_flags_preserved(self, flags_before, flags_after):
        """
        Check 'flags before' against 'flags after' and ensures that all the flags set
        'before' are also set 'after'.
        The flags are expected in the same format as returned by tbtool.getcol('FLAG').
        This is to ensure the desired behavior from CAS-12737 (never lose flags).

        :param before_flags: flags before manipulating/flagging an MS
        :param after_flags: flags after manipulating/flagging an MS
        :return: true if all flags set in flags_before are also set in flags_after
        """
        flag_cnt_before = np.count_nonzero(flags_before)
        and_flags = np.logical_and(flags_before, flags_after)
        flag_cnt_and = np.count_nonzero(and_flags)

        if flag_cnt_and != flag_cnt_before:
            print(' * Not all the flags set before ({}) are set after ({}). Flags before: '
                  '{}\n Flags after: {}'.format(flag_cnt_before, flag_cnt_and,
                                                flags_before, flags_after))
        return flag_cnt_and == flag_cnt_before


@unittest.skipIf(False,
                 "These tests were added in CAS-12737. Not clear what would be the right"
                 "place for them.")
class test_flags_propagation_channelavg(test_flags_propagation_base):
    """
    Tests on the number and positions of flags when using
       flagdata + channelavg + autoflag_methods AND the dataset is already flagged
    ... where channelavg is implemented via the ChannelAverageTVI
    This is to make sure that flags set before the flagdata command are preserved
    (CAS-12737). The tests check the expected number of flags from several methods (clip,
    tfcrop, rflag) and that all the data points originally flagged are still flagged after
    applying, in the exact same positions.

    Uses the small VLA dataset from "data4preaveraging" which is convenient for visual
    and/or manual inspection via the browser, table tool, etc.

    To illustrate the potential "loss" of flags before the fix from CAS-12737, the tests
    use a range of chanbin values (~2...5) with intentionally sparse "a priori" flags like
    X 0 X 0 X 0 X 0     (with chanbin=2 could produce a total loss of "a priori" flags)
    or
    X 0 0 X 0 0 X 0 0   (with chanbin=3 could produce a total loss of "a priori" flags)
    ...
    There are notes in the comments that give the final number of flags that would be seen
    before the fix from CAS-12737 (much lower, lower than the original "a priori" flags).
    """

    def setUp(self):
        self.setUp_data4preaveraging()

    def run_auto_flag_preavg_propagation(self, chanbin=2, mode='clip', ims='', **kwargs):
        """
        Enables channel average and prepares a priori flags in a sparse pattern across
        channels such that we can test (back)propagation of flags after channel-averaging.
        One channel is flagged every 'chanbin'
        With chanbin=2, 50% of channels will be a priori flagged (X 0 X 0 X 0...)
        With chanbin-3, 33% of channels will be a priori flagged, and so on (X 0 0 X 0 0...)
        This would maximize the "loss" of flags as seen in CAS-12737

        :param chanbin: chanbin as used in flagdata
        :param mode: auto-flag mode
        :param kwargs: Use kwargs to pass mode specific parameters, such as clipminmax for
        clip, etc.
        :return: res+apriori_flags+final_flags. res is the flagdata summary dict from the
        MS after applying flagging with channelavg. apriori_flags is the FLAG column before
        applying channelavg+autoflag_method. final_flags is the FLAG column after applying
        channelavg+autoflag_method.
        """
        def get_nchan(ims):
            """
            This function assumes single-SPW (as is the case in this test) or all SPWs
            have the same number of channels.

            :param ims: an MS name
            :return: number of channels in SPW(s)
            """
            try:
                tbt = table()
                tbt.open(os.path.join(ims, 'SPECTRAL_WINDOW'))
                chans = tbt.getcol('NUM_CHAN')
                if len(chans) < 1:
                    raise RuntimeError('Inconsistency found, NUM_CHAN: {}'.format(chans))
                if not np.all(chans[0] == chans):
                    raise RuntimeError('This supports only MSs with all SPWs with the same '
                                       'number of channels. Got NUM_CHAN: {}'.format(chans))
                nchan = chans[0]
            except RuntimeError as exc:
                raise RuntimeError('Error while trying to figure out the #channels: {}'.
                                   format(exc))
            finally:
                tbt.close()

            return nchan

        flagdata(vis=ims, mode='unflag')

        # Pre-flag channels, for example '*:0,1,2,4,...62'
        nchan = get_nchan(ims)
        flag_chans = np.arange(0, nchan, chanbin)
        flag_spw_str = '*:{}'.format(';'.join(['{}'.format(chan) for chan in flag_chans]))
        flagdata(vis=ims, mode='manual', spw=flag_spw_str)

        apriori_flags = self.get_flags(self.vis)

        res_avg = flagdata(vis=ims, mode=mode, channelavg=True, chanbin=chanbin, **kwargs)

        res = flagdata(vis=ims, mode='summary')

        final_flags = self.get_flags(self.vis)

        return res, apriori_flags, final_flags

    def test_propagation_clip_chanbin_2(self):
        """ clip, chanavg, chanbin=2, propagate flags forth and back """

        # Make clip flag something (if no flags are added, the flag cube is not written)
        res, apriori_flags, final_flags =\
            self.run_auto_flag_preavg_propagation(chanbin=2, ims=self.vis,
                                                  clipminmax=[0.0, 0.1])

        self.assertEqual(res['total'], 1024)
        # Before CAS-12727, there is some 'loss' of flags. This would be: 44
        # Instead of >= 512 (a priori)
        self.assertEqual(res['flagged'], 534)
        self.assertTrue(self.check_flags_preserved(apriori_flags, final_flags),
                        'Not all the flags set "before" are set "after"')

    def test_propagation_clip_chanbin_3(self):
        """ clip, chanavg, chanbin=3, propagate flags forth and back """

        # Make clip flag something (if no flags are added, the flag cube is not written)
        res, apriori_flags, final_flags =\
            self.run_auto_flag_preavg_propagation(chanbin=3, ims=self.vis,
                                                  clipminmax=[0.001, 0.1])

        self.assertEqual(res['total'], 1024)
        # Before CAS-12727, there is some 'loss' of flags. This would be: 40
        # Instead of >= 352 (a priori)
        self.assertEqual(res['flagged'], 368)
        self.assertTrue(self.check_flags_preserved(apriori_flags, final_flags),
                        'Not all the flags set "before" are set "after"')

    def test_propagation_tfcrop_chanbin_4(self):
        """ tfcrop, chanavg, chanbin=4, propagate flags forth and back """

        # Make tfcrop flag something (if no flags are added, the flag cube is not written)
        res, apriori_flags, final_flags =\
            self.run_auto_flag_preavg_propagation(chanbin=4, ims=self.vis,
                                                  mode='tfcrop', extendflags=False)

        self.assertEqual(res['total'], 1024)
        # Before CAS-12727, there is some 'loss' of flags. This would be: 68
        # Instead of >= 256
        self.assertEqual(res['flagged'], 307)
        self.assertTrue(self.check_flags_preserved(apriori_flags, final_flags),
                        'Not all the flags set "before" are set "after"')

    def test_propagation_rflag_chanbin_5(self):
        """ rflag, chanavg, chanbin=2, propagate flags forth and back """

        # Make rflag flag something (if no flags are added, the flag cube is not written)
        res, apriori_flags, final_flags =\
            self.run_auto_flag_preavg_propagation(chanbin=5, ims=self.vis,
                                                  mode='rflag', extendflags=False)

        self.assertEqual(res['total'], 1024)
        # Before CAS-12727, there is some 'loss' of flags. This would be: 35
        # Instead of >= 208
        self.assertEqual(res['flagged'], 236)
        self.assertTrue(self.check_flags_preserved(apriori_flags, final_flags),
                        'Not all the flags set "before" are set "after"')

    def test_propagation_clip_chanbin_64(self):
        """ clip, chanavg, chanbin=64 (all), propagate flags forth and back """

        # Make clip flag something (if no flags are added, the flag cube is not written)
        # Use min=0.0025 to flag very little but still something
        res, apriori_flags, final_flags =\
            self.run_auto_flag_preavg_propagation(chanbin=64, ims=self.vis,
                                                  clipminmax=[0.004, 0.1])

        self.assertEqual(res['total'], 1024)
        # Before CAS-12727, there is some 'loss' of flags. This would be: 196
        # (the total is >= 16 a priori, but losing some of the initial flags which would
        # be overwritten as False).
        self.assertEqual(res['flagged'], 205)
        self.assertTrue(self.check_flags_preserved(apriori_flags, final_flags),
                        'Not all the flags set "before" are set "after"')


@unittest.skipIf(False,
                 "These tests were added in CAS-12737. Not clear what would be the right"
                 "place for them.")
class test_flags_propagation_timeavg(test_flags_propagation_base):
    """
    Tests on the number and positions of flags when using
       flagdata + timeavg + autoflag_methods AND the dataset is already flagged
    ... where timeavg is implemented via the AveragingTVI
    This is to make sure that flags set before the flagdata command are preserved
    (CAS-12737). Similarly as in the tests test_flags_propagation_timeavg, the tests of this
    class check the expected number of flags from several methods (clip, tfcrop, rflag) and
    that all the data points originally flagged are still flagged after applying, in the
    exact same positions.

    Uses the small VLA dataset from "data4timeavg" which has enough integrations to test
    a range of timebins

    To illustrate the potential "loss" of flags before the fix from CAS-12737, the tests
    use a range of timebin values (2s...100s) with intentionally sparse "a priori" flags
    like
    X 0 X 0 X 0 X 0     (with timebin=2 could produce a total loss of "a priori" flags)
    or
    X 0 0 X 0 0 X 0 0   (with timebin=3 could produce a total loss of "a priori" flags)
    ...

    There are notes in the comments that give the final number of flags that would be seen
    before the fix from CAS-12737 (much lower, lower than the initial "a priori" flags).
    """

    def setUp(self):
        self.setUp_data4timeavg()

    def run_auto_flag_preavg_propagation(self, timebin=2, mode='clip', ims='', **kwargs):
        """
        Enables time average and prepares a priori flags in a sparse pattern through rows/
        time. The pattern is then used to test the (back)propagation of flags after
        time-averaging.
        One row or timestamp is flagged every 'timebin' where timebin is an integer flagging
        step.
        With timebin=2, 50% of timestamps will be flagged (X 0 X 0 X 0...)
        With timebin-3, 33% of timestamps will be flagged (X 0 0 X 0 0...) and so on.
        This pattern maximizes the "loss" of flags as seen in CAS-12737.
        Uses the column 'TIME_CENTROID' (and the time reference from there) to find the list
        of timestamps to flag.

        :param timebin: number of timestamps to average (in time) - does not check actual
                        integrations times
        :param mode: one auto-flag mode
        :param ims: input ms name
        :param kwargs: to pass mode specific parameters, such as rflag thresholds, etc.
        :return: res+apriori_flags+final_flags. res is the flagdata summary dict from the
        MS after applying flagging with timeavg. apriori_flags is the FLAG column before
        applying timeavg+autoflag_method. final_flags is the FLAG column after applying
        timeavg+autoflag_method.
        """

        def get_unique_ms_times(ims):
            """
            Get the list of unique time stamps of the MS (from TIME_CENTROID).

            :param: ims: an MS name
            :return: list of unique times in the MS. Times as produced by the quanta tool.
            """
            try:
                tbt = table()
                tbt.open(ims)
                times = tbt.getcol('TIME_CENTROID')

                ref = tbt.getcolkeyword('TIME_CENTROID', 'MEASINFO')['Ref']
            except RuntimeError as exc:
                pass
            finally:
                tbt.close()

            centroids = np.unique(times)
            # Produce time records ready for flagdata.
            # This could be done without measures tool:
            # times = [qat.time({'unit': 's', 'value': cent, 'refer': ref, # 'UTC'
            #                    'type': 'epoch'},
            #                   form=['ymd'], prec=9)[0]
            #          for cent in centroids]
            # Or even with plain string formatting:
            # times = [time.strftime('%Y/%m/%d/%H:%M:%S.%f',
            #          time.gmtime(cent)) for cent in  centroids]
            # But better to produce times with the measures tool and using MEASINFO:
            qat = quanta()
            met = measures()
            times = [qat.time(met.epoch('ref', '{}s'.format(cent))['m0'], form=['ymd'],
                              prec=9)[0]
                     for cent in centroids]
            return times

        flagdata(vis=ims, mode='unflag')

        # Pre-flag some timestamps, at 'timebin' steps
        times = get_unique_ms_times(ims)
        flag_times = ['timerange={}'.format(one) for one in times[0::timebin]]

        flagdata(vis=ims, mode='list', inpfile=flag_times)

        apriori_flags = self.get_flags(self.vis)

        res_avg = flagdata(vis=ims, mode=mode, timeavg=True, timebin='{}s'.
                           format(timebin), **kwargs)

        res = flagdata(vis=ims, mode='summary')

        final_flags = self.get_flags(self.vis)

        return res, apriori_flags, final_flags

    def test_propagation_clip_timebin_2s(self):
        """ clip, timeavg, timebin=2, propagate flags forth and back """

        # Make clip flag something (if no flags are added, the flag cube is not written)
        res, apriori_flags, final_flags =\
            self.run_auto_flag_preavg_propagation(timebin=2, ims=self.vis,
                                                  clipminmax=[0.0, 0.1])

        self.assertEqual(res['total'], 25600)
        # Before CAS-12727, there is some 'loss' of flags. This would be: 1490
        self.assertEqual(res['flagged'], 10311)
        self.assertTrue(self.check_flags_preserved(apriori_flags, final_flags),
                        'Not all the flags set "before" are set "after"')

    def test_propagation_clip_timebin_5s(self):
        """ clip, timeavg, timebin=5, propagate flags forth and back """

        # Make clip flag something (if no flags are added, the flag cube is not written)
        res, apriori_flags, final_flags =\
            self.run_auto_flag_preavg_propagation(timebin=5, ims=self.vis,
                                                  clipminmax=[0.001, 0.1])

        self.assertEqual(res['total'], 25600)
        # Before CAS-12727, there is some 'loss' of flags. This would be: 1339
        self.assertEqual(res['flagged'], 5140)
        self.assertTrue(self.check_flags_preserved(apriori_flags, final_flags),
                        'Not all the flags set "before" are set "after"')

    def test_propagation_tfcrop_timebin_20(self):
        """ tfcrop, timeavg, timebin=20, propagate flags forth and back """

        res, apriori_flags, final_flags =\
            self.run_auto_flag_preavg_propagation(timebin=20, ims=self.vis,
                                                  mode='tfcrop', extendflags=False)

        self.assertEqual(res['total'], 25600)
        # Before CAS-12727, there is some 'loss' of flags. This would be: 68
        # Instead of >= 1280  (= 5 rows x 4 pol x 64 chan)
        self.assertEqual(res['flagged'], 2905)
        self.assertTrue(self.check_flags_preserved(apriori_flags, final_flags),
                        'Not all the flags set "before" are set "after"')

    def test_propagation_rflag_timebin_20(self):
        """ rflag, timeavg, timebin=20, propagate flags forth and back """

        res, apriori_flags, final_flags =\
            self.run_auto_flag_preavg_propagation(timebin=20, ims=self.vis,
                                                  mode='rflag', extendflags=False)

        self.assertEqual(res['total'], 25600)
        # Before CAS-12727, there is some 'loss' of flags. This would be: 756
        # Instead of >= 1280
        self.assertEqual(res['flagged'], 3586)
        self.assertTrue(self.check_flags_preserved(apriori_flags, final_flags),
                        'Not all the flags set "before" are set "after"')

    def test_propagation_clip_timebin_100s(self):
        """ clip, timeavg, timebin=100, propagate flags forth and back """

        # Make clip flag something (if no flags are added, the flag cube is not written)
        res, apriori_flags, final_flags =\
            self.run_auto_flag_preavg_propagation(timebin=100, ims=self.vis,
                                                  clipminmax=[0.001, 0.1])

        self.assertEqual(res['total'], 25600)
        # Before CAS-12727, there is some 'loss' of flags. This would be: 1339
        self.assertEqual(res['flagged'], 1609)
        self.assertTrue(self.check_flags_preserved(apriori_flags, final_flags),
                        'Not all the flags set "before" are set "after"')


=======
>>>>>>> 8131f8c9
# Cleanup class
class cleanup(test_base):

    def tearDown(self):
        os.system('rm -rf ngc5921.*ms* testwma*ms*')
        os.system('rm -rf flagdatatest.*ms*')
        os.system('rm -rf missing-baseline.*ms*')
        os.system('rm -rf multiobs.*ms*')
        os.system('rm -rf uid___A002_X30a93d_X43e_small.*ms*')
        os.system('rm -rf Four_ants_3C286*.ms')
        os.system('rm -rf shadow*.*ms*')
        os.system('rm -rf testmwa.*ms*')
        os.system('rm -rf cal.fewscans.bpass*')
        os.system('rm -rf X7ef.tsys* ap314.gcal*')
        os.system('rm -rf list*txt*')
        os.system('rm -rf fourrows*')
        os.system('rm -rf SDFloatColumn*')
        os.system('rm -rf *weight*ms*')
        os.system('rm -rf uid___A002_X72c4aa_X8f5_scan21_spw18*')
        os.system('rm -rf test_residual_step*.ms')

    def test_runTest(self):
        '''flagdata: Cleanup'''
        pass


def suite():
    return [test_dict_consolidation,
            test_antint,
            test_rflag,
            test_tfcrop,
            test_shadow,
            test_selections,
            test_selections2,
            test_alma,
            test_statistics_queries,
            test_msselection,
            test_elevation,
            test_list_list,
            test_list_file,
            test_clip,
            test_CASA_4_0_bug_fix,
            test_correlations,
            test_tsys,
            test_bandpass,
            test_newcal,
            test_weight_spectrum,
            test_float_column,
            test_tbuff,
            TestMergeManualTimerange,
            test_preaveraging,
            test_preaveraging_rflag_residual,
            test_virtual_col,
            test_list_modes_forbidden_with_avg,
            test_auto_methods_display,
<<<<<<< HEAD
            test_flags_propagation_channelavg,
            test_flags_propagation_timeavg,
=======
>>>>>>> 8131f8c9
            cleanup]

if is_CASA6:    
    if __name__ == '__main__':
        unittest.main()<|MERGE_RESOLUTION|>--- conflicted
+++ resolved
@@ -2432,13 +2432,8 @@
                  timeavg=True, timebin='2s', clipminmax=[0.0,0.08])
         
         res = flagdata(vis=self.vis, mode='summary', spw='9')
-<<<<<<< HEAD
         self.assertEqual(res['spw']['9']['flagged'], 42106)
         self.assertEqual(res['flagged'], 42106)
-=======
-        self.assertEqual(res['spw']['9']['flagged'], 42370)
-        self.assertEqual(res['flagged'], 42370)
->>>>>>> 8131f8c9
 
         
     def test_clip_no_model_col(self):
@@ -3882,7 +3877,6 @@
         res2 = flagdata(vis='test_rflag_timeavg_step2.ms', mode='summary', spwchan=True)
 
         # Compare results
-<<<<<<< HEAD
         self.assertEqual(res1['flagged'], res2['flagged'])
         self.assertEqual(res1['flagged'], 27)
         for cor in self.corrs:
@@ -3928,50 +3922,6 @@
         # Unflag the original input data  - alread done by setUp
         # flagdata(self.vis, flagbackup=False, mode='unflag')
 
-=======
-        self.assertEqual(res1['total'], res2['total'])
-        self.assertEqual(res1['flagged'], 27)
-        self.assertEqual(res2['flagged'], 20)
-
-    def test_rflag_timeavg_extendflags(self):
-        '''flagdata: rflag with time average + extendflags, and compare vs mstransform'''
-        # Unflag the original input data
-        flagdata(self.vis, flagbackup=False, mode='unflag')
-
-        timebin = '2s'
-
-        # STEP 1: Time average with mstransform, then flagging with normal rflag+extendflags
-        mstransform(vis=self.vis, outputvis='test_rflag_timeavg_extendflags_step1.ms',
-                    datacolumn='data', timeaverage=True, timebin=timebin)
-        flagdata(vis='test_rflag_timeavg_extendflags_step1.ms', flagbackup=False,
-                 mode='rflag', extendflags=True)
-        res1 = flagdata(vis='test_rflag_timeavg_extendflags_step1.ms', mode='summary')
-
-        # Unflag again the original input data
-        flagdata(self.vis, flagbackup=False, mode='unflag')
-
-        # STEP 2: Flagging with rflag using time average, then time average with mstransform
-        flagdata(vis=self.vis, flagbackup=False, mode='rflag', datacolumn='DATA',
-                 timeavg=True, timebin='2s', extendflags=True)
-        mstransform(vis=self.vis, outputvis='test_rflag_timeavg_extendflags_step2.ms',
-                    datacolumn='data', timeaverage=True, timebin=timebin)
-        res2 = flagdata(vis='test_rflag_timeavg_extendflags_step2.ms', mode='summary')
-
-        # Compare results
-        self.assertEqual(res1['total'], res2['total'])
-        self.assertEqual(res1['flagged'], 40)
-        self.assertEqual(res2['flagged'], 24)
-        for cor in self.corrs:
-            self.assertEqual(res1['correlation'][cor]['flagged'],10)
-            self.assertEqual(res2['correlation'][cor]['flagged'],6)
-
-    def test_rflag_chanavg(self):
-        '''flagdata: rflag with chan average and compare vs mstransform'''
-        
-        # Unflag the original input data
-        flagdata(self.vis, flagbackup=False, mode='unflag')
-
->>>>>>> 8131f8c9
         # STEP 1: Chan average with mstransform, then flagging with normal rflag
         mstransform(vis=self.vis,outputvis='test_rflag_chanavg_step1.ms',datacolumn='data',
                     chanaverage=True,chanbin=2)
@@ -3996,14 +3946,9 @@
 
     def test_rflag_chanavg_extendflags(self):
         '''flagdata: rflag with chan average + extendflags, and compare vs mstransform'''
-<<<<<<< HEAD
 
         # Unflag the original input data  - alread done by setUp
         # flagdata(self.vis, flagbackup=False, mode='unflag')
-=======
-        # Unflag the original input data
-        flagdata(self.vis, flagbackup=False, mode='unflag')
->>>>>>> 8131f8c9
 
         chanbin = 8
 
@@ -4072,13 +4017,8 @@
     def test_tfcrop_timeavg(self):
         '''flagdata: tfcrop with time average and compare vs mstransform'''
         
-<<<<<<< HEAD
         # Unflag the original input data - alread done by setUp
         # flagdata(self.vis, flagbackup=False, mode='unflag')
-=======
-        # Unflag the original input data
-        flagdata(self.vis, flagbackup=False, mode='unflag')
->>>>>>> 8131f8c9
         
         # STEP 1: Time average with mstransform, then flagging with normal tfcrop
         mstransform(vis=self.vis,outputvis='test_tfcrop_timeavg_step1.ms',datacolumn='data',
@@ -4098,26 +4038,16 @@
         res2 = flagdata(vis='test_tfcrop_timeavg_step2.ms', mode='summary', spwchan=True)
 
         # Check results
-<<<<<<< HEAD
         self.assertEqual(res2['flagged'], res2['flagged'])
         for cor in self.corrs:
             self.assertEqual(res2['correlation'][cor]['flagged'],
                              res1['correlation'][cor]['flagged'])
-=======
-        self.assertEqual(res1['flagged'], 36)
-        self.assertEqual(res2['flagged'], 60)
->>>>>>> 8131f8c9
 
     def test_tfcrop_timeavg_extendflags(self):
         '''flagdata: tfcrop with time average + extendflags, and compare vs mstransform'''
 
-<<<<<<< HEAD
         # Unflag the original input data  - alread done by setUp
         # flagdata(self.vis, flagbackup=False, mode='unflag')
-=======
-        # Unflag the original input data
-        flagdata(self.vis, flagbackup=False, mode='unflag')
->>>>>>> 8131f8c9
 
         timebin = '2s'
 
@@ -4128,7 +4058,6 @@
                  mode='tfcrop', extendflags=True)
         res1 = flagdata(vis='test_tfcrop_timeavg_extendflags_step1.ms', mode='summary')
 
-<<<<<<< HEAD
         # Unflag the original input data
         flagdata(self.vis, flagbackup=False, mode='unflag')
 
@@ -4154,32 +4083,6 @@
         # Unflag the original input data - alread done by setUp
         # flagdata(self.vis, flagbackup=False, mode='unflag')
 
-=======
-        # Unflag the original input data
-        flagdata(self.vis, flagbackup=False, mode='unflag')
-
-        # STEP 2: Flagging with tfcrop using time average, then time average with mstransform
-        flagdata(vis=self.vis, flagbackup=False, mode='tfcrop', datacolumn='DATA',
-                 timeavg=True, timebin=timebin, extendflags=True)
-        mstransform(vis=self.vis,outputvis='test_tfcrop_timeavg_extendflags_step2.ms',
-                    datacolumn='data', timeaverage=True, timebin='2s')
-        res2 = flagdata(vis='test_tfcrop_timeavg_extendflags_step2.ms', mode='summary')
-
-        # Check results
-        self.assertEqual(res1['total'], res2['total'])
-        self.assertEqual(res1['flagged'], 96)
-        self.assertEqual(res2['flagged'], 128)
-        for cor in self.corrs:
-            self.assertEqual(res1['correlation'][cor]['flagged'], 24)
-            self.assertEqual(res2['correlation'][cor]['flagged'], 32)
-
-    def test_tfcrop_chanavg(self):
-        '''flagdata: tfcrop with chan average and compare vs mstransform'''
-        
-        # Unflag the original input data
-        flagdata(self.vis, flagbackup=False, mode='unflag')
-
->>>>>>> 8131f8c9
         chanbin = 2
 
         # STEP 1: Chan average with mstransform, then flagging with normal tfcrop
@@ -4208,13 +4111,8 @@
     def test_tfcrop_chanavg_extendflags(self):
         '''flagdata: tfcrop with chan average + extendflags, and compare vs mstransform'''
 
-<<<<<<< HEAD
         # Unflag the original input data - alread done by setUp
         # flagdata(self.vis, flagbackup=False, mode='unflag')
-=======
-        # Unflag the original input data
-        flagdata(self.vis, flagbackup=False, mode='unflag')
->>>>>>> 8131f8c9
 
         chanbin = 4
 
@@ -4466,16 +4364,10 @@
                    "mode='clip' spw='9' timeavg=True timebin='2s' clipminmax=[0.0, 0.8]"]
 
         # CAS-12294: should raise exception when trying to use timeavg and forbidden modes
-<<<<<<< HEAD
-        # although task_flagdata will catch the exception and simply return {}
-        res = flagdata(vis=self.vis, mode='list', inpfile=inplist)
-        self.assertEqual(res, {})
-=======
         with self.assertRaises(RuntimeError):
             res = flagdata(vis=self.vis, mode='list', inpfile=inplist)
 
         # Nothing should have been flagged or unflagged
->>>>>>> 8131f8c9
         res = flagdata(vis=self.vis, mode='summary', spw='7,9')
         self.assertEqual(res['total'], 549888)
         self.assertEqual(res['flagged'], 0)
@@ -4492,14 +4384,9 @@
                    "mode='clip' spw='8' clipzeros=True"]
 
         # CAS-12294: as above, should not be accepted
-<<<<<<< HEAD
-        res = flagdata(vis=self.vis, mode='list', inpfile=inplist)
-        self.assertEqual(res, {})
-=======
         with self.assertRaises(RuntimeError):
             res = flagdata(vis=self.vis, mode='list', inpfile=inplist)
 
->>>>>>> 8131f8c9
         res = flagdata(vis=self.vis, mode='summary', spw='7,8,9')
         self.assertEqual(res['total'], 824832)
         self.assertEqual(res['flagged'], 0)
@@ -4516,14 +4403,9 @@
                    "mode='clip' spw='9' channelavg=True chanbin=2 clipminmax=[0.0, 0.8]"]
 
         # CAS-12294: as above, should not be accepted
-<<<<<<< HEAD
-        res = flagdata(vis=self.vis, mode='list', inpfile=inplist)
-        self.assertEqual(res, {})
-=======
         with self.assertRaises(RuntimeError):
             res = flagdata(vis=self.vis, mode='list', inpfile=inplist)
 
->>>>>>> 8131f8c9
         res = flagdata(vis=self.vis, mode='summary', spw='7,8,9')
         self.assertEqual(res['total'], 824832)
         self.assertEqual(res['flagged'], 0)
@@ -4536,30 +4418,6 @@
         # methods in a row, and check at the end, to avoid running too many summaries
         inplist = ["mode='unflag'",
                    "mode='clip' spw='9' channelavg=True chanbin=2 clipminmax=[0.0, 0.1]"]
-<<<<<<< HEAD
-        res = flagdata(vis=self.vis, mode='list', inpfile=inplist)
-        self.assertEqual(res, {})
-
-        inplist = ["mode='shadow'",
-                   "mode='clip' spw='9' channelavg=True chanbin=2 clipminmax=[0.0, 0.1]"]
-        res = flagdata(vis=self.vis, mode='list', inpfile=inplist)
-        self.assertEqual(res, {})
-
-        inplist = ["mode='elevation' lowerlimit=89.0 upperlimit=89.5",
-                   "mode='clip' spw='9' channelavg=True chanbin=2 clipminmax=[0.0, 0.1]"]
-        res = flagdata(vis=self.vis, mode='list', inpfile=inplist)
-        self.assertEqual(res, {})
-
-        inplist = ["mode='clip' spw='9' channelavg=True chanbin=2 clipminmax=[0.0, 0.1]",
-                   "mode='quack' quackmode='tail' quackinterval=1.0"]
-        res = flagdata(vis=self.vis, mode='list', inpfile=inplist)
-        self.assertEqual(res, {})
-
-        inplist = ["mode='clip' spw='9' channelavg=True chanbin=2 clipminmax=[0.0, 0.1]",
-                   "mode='quack' quackmode='end' quackinterval=1.0"]
-        res = flagdata(vis=self.vis, mode='list', inpfile=inplist)
-        self.assertEqual(res, {})
-=======
         with self.assertRaises(RuntimeError):
             res = flagdata(vis=self.vis, mode='list', inpfile=inplist)
 
@@ -4582,7 +4440,6 @@
                    "mode='quack' quackmode='end' quackinterval=1.0"]
         with self.assertRaises(RuntimeError):
             res = flagdata(vis=self.vis, mode='list', inpfile=inplist)
->>>>>>> 8131f8c9
 
         # Nothing should have been flagged
         res = flagdata(vis=self.vis, mode='summary')
@@ -4604,14 +4461,8 @@
         self.assertEqual(res, {})
         # The return from listmode is not enough to know. Let's see if there are flags
         res = flagdata(vis=self.vis, mode='summary')
-<<<<<<< HEAD
         self.assertEqual(res['total'], 4399104)
         self.assertEqual(res['flagged'], 591808)
-=======
-        print('res: {}'.format(res))
-        self.assertEqual(res['total'], 4399104)
-        self.assertEqual(res['flagged'], 254912)
->>>>>>> 8131f8c9
 
 
 @unittest.skipIf(True,
@@ -4668,7 +4519,6 @@
                  display='data')
 
 
-<<<<<<< HEAD
 class test_flags_propagation_base(test_base):
     """
     Common methods and infrastructure used in test_flags_propagation_channelavg and
@@ -5067,8 +4917,6 @@
                         'Not all the flags set "before" are set "after"')
 
 
-=======
->>>>>>> 8131f8c9
 # Cleanup class
 class cleanup(test_base):
 
@@ -5124,11 +4972,8 @@
             test_virtual_col,
             test_list_modes_forbidden_with_avg,
             test_auto_methods_display,
-<<<<<<< HEAD
             test_flags_propagation_channelavg,
             test_flags_propagation_timeavg,
-=======
->>>>>>> 8131f8c9
             cleanup]
 
 if is_CASA6:    
