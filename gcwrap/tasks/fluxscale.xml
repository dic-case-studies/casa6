--- conflicted
+++ resolved
@@ -141,8 +141,8 @@
        polarizations, divided by the square root of the number of 
        antennas and polarizations available.  If the flux densities 
        for multiple spws exist, fitted spectral index and (for nspw>2)
-       curvature are also reported. The fit is done for 
-       log(flux density) = a_o + a_1*(log(frequency)) + a_2*(log(frequency))**2 
+       curvature, and higher orders are also reported. The fit is done for 
+       log(flux density) = a_o + a_1*(log(frequency)) + a_2*(log(frequency))**2 + ... a_n*(log(frequency))**n,
        where log(frequency) is with respect to the mean of log(frequency). 
        This reference frequency is reported in the logger along with the 
        flux density at that frequency.  The fit results are also reported 
@@ -279,14 +279,9 @@
                                         'fitFluxd': fitted flux density at the reference frequency,
                                         'fitFluxdErr': fitted flux density error,
                                         'fitRefFreq': reference frequency,
-<<<<<<< HEAD
+                                        'covarMat' : covariance matrix for the fit,
                                         'spidx': a_0, a_1, a_2, a_3, ... a_n,
                                         'spidxerr': errors in a_0,a_1, a_2, a_3, ... a_n} 
-=======
-                                        'covarMat' : covariance matrix for the fit,
-                                        'spidx': a_0, a_1, a_2
-                                        'spidxerr': errors in a_0,a_1, a_2} 
->>>>>>> 04da35d6
                            'freq': (center) spw frequencies 
                            'spwID': list of spw IDs,
                            'spwName': list of spw names}, where fieldIdstr and spwIdstr
