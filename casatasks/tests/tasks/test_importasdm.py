--- conflicted
+++ resolved
@@ -431,15 +431,6 @@
         try:
             print("\n>>>> Test of exportasdm v3: input MS is %s" % myvis)
             print("(a simulated input MS with pointing table)")
-<<<<<<< HEAD
-            exportasdm(
-                vis = 'myinput.ms',
-                asdm = 'exportasdm-output.asdm',
-                archiveid="S002",
-                apcorrected=False,
-                useversion='v3'
-            )
-=======
             try:
                 exportasdm(
                     vis = 'myinput.ms',
@@ -450,7 +441,6 @@
                 )
             except Exception as exc:
                 self.fail('Unexpected exception: {}'.format(exc))
->>>>>>> 4d7ec2c3
 
             os.system('rm -rf '+asdmname+'; mv exportasdm-output.asdm '+asdmname)
             verify_asdm(asdmname, True)
@@ -627,15 +617,6 @@
         try:
             print("\n>>>> Test of exportasdm v3: input MS  is %s" % myvis)
             print("(a simulated input MS with pointing table)")
-<<<<<<< HEAD
-            exportasdm(
-                vis = 'myinput.ms',
-                asdm = 'exportasdm-output.asdm',
-                archiveid="S002",
-                apcorrected=False,
-                useversion='v3'
-            )
-=======
             try:
                 exportasdm(
                     vis = 'myinput.ms',
@@ -646,7 +627,6 @@
                 )
             except Exception as exc:
                 self.fail('Unexpected exception: {}'.format(exc))
->>>>>>> 4d7ec2c3
 
             os.system('rm -rf '+asdmname+'; mv exportasdm-output.asdm '+asdmname)
             verify_asdm(asdmname, True)
