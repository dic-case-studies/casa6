--- conflicted
+++ resolved
@@ -2035,7 +2035,6 @@
     ::casacore::Array<::casacore::Double> doubleArray;
     ::casacore::Array<::casacore::Complex> complexArray;
     ::casacore::Array<::casacore::DComplex> dcomplexArray;
-<<<<<<< HEAD
     auto pixType = pixels.type();
     if (
         pixType == ::casac::variant::DOUBLEVEC
@@ -2073,23 +2072,6 @@
         }
         else {
             doubleArray = dv;
-=======
-    if (
-        pixels.type() == ::casac::variant::DOUBLEVEC
-        || pixels.type() == ::casac::variant::INTVEC
-        || pixels.type() == ::casac::variant::LONGVEC
-        || pixels.type() == ::casac::variant::UINTVEC
-    ) {
-        auto localpix = ::casacore::Vector<::casacore::Double>(
-            pixels.getDoubleVec()
-        ).reform(shape);
-        if (doFloat) {
-            floatArray.resize(shape);
-            ::casacore::convertArray(floatArray, localpix);
-        }
-        else {
-            doubleArray = localpix;
->>>>>>> 341c2c54
         }
     }
     else if (pixels.type() == ::casac::variant::COMPLEXVEC) {
@@ -3860,7 +3842,6 @@
         auto dc = std::get<3>(ret);
         if (f) {
             _addHistory(f, __func__, names, values);
-<<<<<<< HEAD
         }
         else if (c) {
             _addHistory(c, __func__, names, values);
@@ -3871,18 +3852,6 @@
         else if (dc) {
             _addHistory(dc, __func__, names, values);
         }
-=======
-        }
-        else if (c) {
-            _addHistory(c, __func__, names, values);
-        }
-        else if (d) {
-            _addHistory(d, __func__, names, values);
-        }
-        else if (dc) {
-            _addHistory(dc, __func__, names, values);
-        }
->>>>>>> 341c2c54
         return new image(ret);
         ThrowCc("Error creating image");
     }
