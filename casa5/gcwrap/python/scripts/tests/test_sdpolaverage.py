--- conflicted
+++ resolved
@@ -5,17 +5,6 @@
 import os
 import math
 import sys
-<<<<<<< HEAD
-import exceptions
-import filecmp
-import glob
-from tasks import sdpolaverage
-from taskinit import mstool, tbtool, msmdtool, aftool
-from __main__ import default
-from casatestutils import testhelper as th
-from sdutil import tbmanager, toolmanager, table_selector
-=======
->>>>>>> 027131f3
 
 from casatasks.private.casa_transition import is_CASA6
 if is_CASA6:
