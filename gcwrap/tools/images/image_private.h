public: 
// The constructed object will take over management
// of the pointer with a shared_ptr
image(casacore::ImageInterface<casacore::Float> * inImage);

image(casacore::ImageInterface<casacore::Complex> * inImage);

image(casacore::ImageInterface<casacore::Double> * inImage);

image(casacore::ImageInterface<casacore::DComplex> * inImage);

image(SHARED_PTR<casacore::ImageInterface<casacore::Float> > inImage);

image(SHARED_PTR<casacore::ImageInterface<casacore::Complex> > inImage);

image(SHARED_PTR<casacore::ImageInterface<casacore::Double> > inImage);

image(SHARED_PTR<casacore::ImageInterface<casacore::DComplex> > inImage);

image(casa::ITUPLE mytuple);

private:

typedef casacore::GaussianBeam Angular2DGaussian;

mutable casacore::LogIO _log = casacore::LogIO();

// This class needs to be templated. For now, we maintain two pointers.
// At least one of which will be zero for a valid object state.
// SHARED_PTR<casacore::ImageInterface<casacore::Float> > _imageFloat;
// SHARED_PTR<casacore::ImageInterface<casacore::Complex> > _imageComplex;

casa::SPIIF _imageF = casa::SPIIF();
casa::SPIIC _imageC = casa::SPIIC();
casa::SPIID _imageD = casa::SPIID();
casa::SPIIDC _imageDC = casa::SPIIDC();

std::auto_ptr<casa::ImageStatsCalculator> _stats;

static const casacore::String _class;

template<class T> record* _boundingbox(
    SPIIT image, const variant& region
) const;

template <class T> static casac::coordsys* _coordsys(
    SPIIT image, const std::vector<int>& pixelAxes
);

bool _doHistory = true;

// Having private version of IS and IH means that they will
// only recreate storage images if they have to

// Logs a message if the image DO is detached and returns true,
// otherwise returns false
bool _detached() const;

casac::record* recordFromQuantity(casacore::Quantity q);

casac::record* recordFromQuantity(const casacore::Quantum<casacore::Vector<casacore::Double> >& q);

template<class T> image* _adddegaxes(
	SPCIIT inImage,
	const std::string& outfile, bool direction,
	bool spectral, const std::string& stokes, bool linear,
	bool tabular, bool overwrite, bool silent
);

void _addHistory(
    const casacore::String& method, const std::vector<casacore::String>& keys,
    const std::vector<casac::variant>& vals,
    const std::vector<casacore::String>& appendMsgs=std::vector<casacore::String>(),
    const std::set<casacore::String>& dontQuote=std::set<casacore::String>()
);

template <class T> void _addHistory(
    SPIIT image, const casacore::String& method, const std::vector<casacore::String>& keys,
    const std::vector<casac::variant>& vals,
    const std::vector<casacore::String>& appendMsgs=std::vector<casacore::String>(),
    const std::set<casacore::String>& dontQuote=std::set<casacore::String>()
);

static String _quantityRecToString(const Record& q);

template <class T> image* _boxcar(
	SPCIIT myimage, const variant& region,
	const casac::variant& mask, const std::string& outfile, bool overwrite,
	bool stretch, int axis, int width, bool drop,
	const string& dmethod, const casacore::LogOrigin& lor
);

casacore::Quantity _casaQuantityFromVar(const ::casac::variant& theVar);

template<class T> image* _decimate(
	SPCIIT image, const string& outfile, int axis,
	int factor, casa::ImageDecimatorData::Function f,
	const SHARED_PTR<casacore::Record> region,
	const string& mask, bool overwrite, bool stretch,
	const vector<casacore::String>& msgs
) const;

casa::ITUPLE _fromarray(
    const std::string& outfile, const casac::variant& pixels,
    const casac::record& csys, bool linear, bool overwrite,
    bool log, const std::string& type
);

template<class T> casacore::Record _getchunk(
	SPCIIT myimage,
	const std::vector<int>& blc, const std::vector<int>& trc,
	const std::vector<int>& inc, const std::vector<int>& axes,
	bool list, bool dropdeg
);

static casacore::String _getMask(const casac::variant& mask);

template <class T> casacore::Record _getprofile(
	SPCIIT myimage, int axis, const casacore::String& function,
	const casacore::String& unit, const casacore::Record& region,
	const casacore::String& mask, bool stretch,
	const casacore::String& spectype, const casacore::Quantity* const &restfreq,
	const casacore::String& frame, const casacore::String& logfile,
	const casacore::String& regionName
);

SHARED_PTR<casacore::Record> _getRegion(
	const variant& region, const bool nullIfEmpty,
	const std::string& otherImageName=""
) const;

template<class T> variant* _getregion2(
    SPIIT image, const variant& region,
    const std::vector<int>& axes, const variant& mask,
    bool list, bool dropdeg, bool getmask, bool stretch
);

template<class T> vector<string>  _handleMask(
	SPIIT myimage, const casacore::String& op,
	const vector<string>& name
);

template <class T> image* _hanning(
	SPCIIT image, SHARED_PTR<const casacore::Record> region,
	const casacore::String& mask, const std::string& outfile, bool overwrite,
	bool stretch, int axis, bool drop,
	casa::ImageDecimatorData::Function dFunction,
	const std::vector<casac::variant> values
) const;

template<class T> SPIIT _imagecalc(
	const string& outfile, const string& pixels,
	bool overwrite, const string& imagemd
);

static casacore::String _inputsString(
	const std::vector<std::pair<casacore::String, casac::variant> >& inputs,
	const std::set<String>& dontQuote
);

static bool _isUnset(const variant& var);

// because public method name() is not const
casacore::String _name(bool strippath=false) const;

static std::vector<casacore::String> _newHistory(
	const std::string& method, const std::vector<casacore::String>& names,
	const std::vector<casac::variant>& values,
	const std::set<String>& dontQuote=std::set<String>()
);

void _notSupported(const std::string& method) const;

// the returned value of pixels will have either 0 or two elements, if 0 then the returned
// value of dir will be set
void _processDirection(
	casacore::Vector<casacore::Double>& pixels, casacore::MDirection& dir,
	const variant& inputDirection, const casacore::String& paramName
);

template<class T> void _putchunk(
	SPIIT image, const casac::variant& pixels,
	const vector<int>& blc, const vector<int>& inc,
	const bool list, const bool locking, const bool replicate
);

template<class T> bool _putregionComplex(
    SPIIT image, const variant& v_pixels, const variant& v_pixelmask,
    const variant& region, bool list, bool usemask,
    bool replicateArray
);

template<class T> bool _putregionReal(
    SPIIT image, const variant& v_pixels, const variant& v_pixelmask,
    const variant& region, bool list, bool usemask,
    bool replicateArray
);

template<class T> bool _putregion2(
    SPIIT image, const casacore::Array<T>& pixels,
    const variant& v_pixelmask, const variant& region,
    bool list, bool usemask, bool replicateArray
);

template<class T, class U>
void _convertArray(
    casacore::Array<T>& out, const casacore::Vector<U>& in,
    const casacore::IPosition& shape
);

template <class T> image* _regrid(
	casa::ImageRegridderBase<T>& regridder,
	const string& method, int decimate,	bool replicate,
	bool doRefChange, bool forceRegrid,
	bool specAsVelocity, bool stretch,
	bool dropDegenerateAxes, const casacore::LogOrigin& lor,
	const vector<casacore::String>& msgs
) const;

void _remove(bool verbose);

void _reset();

void _setImage(casa::ITUPLE mytuple);

<<<<<<< HEAD
template<class T> SHARED_PTR<casacore::ImageInterface<T> > _subimage(
=======
template<class T> image* _subimage(
>>>>>>> 341c2c54
	SHARED_PTR<casacore::ImageInterface<T> > clone,
	const casacore::String& outfile, const casac::variant& region,
	const casac::variant& vmask, bool dropDegenerateAxes, 	bool overwrite,
	bool list, bool stretch, const vector<int>& keepaxes, bool wantReturn
);

template <class T> static record* _summary(
    SPIIT image, const string& doppler, bool list,
    bool pixelorder, bool verbose
);

static vector<double> _toDoubleVec(const variant& v);

template <class T> casac::record* _toworld(
    SPIIT image, const casac::variant& value,
    const std::string& format, bool dovelocity
);

template <class T> SPIIT _twopointcorrelation(
	SPIIT myimage, const string& outfile,
	SHARED_PTR<casacore::Record> region, const casacore::String& mask,
	const casacore::IPosition& axes, const std::string& method,
	bool overwrite, bool stretch, const casacore::LogOrigin& origin,
    const vector<casacore::String>& msgs
) const;<|MERGE_RESOLUTION|>--- conflicted
+++ resolved
@@ -223,11 +223,7 @@
 
 void _setImage(casa::ITUPLE mytuple);
 
-<<<<<<< HEAD
-template<class T> SHARED_PTR<casacore::ImageInterface<T> > _subimage(
-=======
 template<class T> image* _subimage(
->>>>>>> 341c2c54
 	SHARED_PTR<casacore::ImageInterface<T> > clone,
 	const casacore::String& outfile, const casac::variant& region,
 	const casac::variant& vmask, bool dropDegenerateAxes, 	bool overwrite,
