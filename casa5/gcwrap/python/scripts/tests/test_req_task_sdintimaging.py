##########################################################################
# test_req_task_sdintimaging.py
#
# Copyright (C) 2018
# Associated Universities, Inc. Washington DC, USA.
#
# This script is free software; you can redistribute it and/or modify it
# under the terms of the GNU Library General Public License as published by
# the Free Software Foundation; either version 2 of the License, or (at your
# option) any later version.
#
# This library is distributed in the hope that it will be useful, but WITHOUT
# ANY WARRANTY; without even the implied warranty of MERCHANTABILITY or
# FITNESS FOR A PARTICULAR PURPOSE.  See the GNU Library General Public
# License for more details.
#
# Parent ticket for sdintiamging task implementation
# https://open-jira.nrao.edu/browse/CAS-12613 
# Ticket for the test generation
# https://open-jira.nrao.edu/browse/CAS-12898
#
# Based on the requirements listed in plone found here (TBD):
# https://casa.nrao.edu/casadocs-devel/stable/global-task-list/task_sdintimaging/about
#
#
##########################################################################
# List of tests
#Single Pointing Simulation:
#
#1. Wideband Multi-Term Imaging: single dish - interferometer combination (SD+INT)
#specmode='mfs', deconvolver='mtmfs', gridder='standard', usedata='sdint'
#testname: test_singlepointing_mfs_sdint 
#
#2. Wideband Multi-Term Imaging: inteferometer only (INT-only) 
#specmode='mfs', deconvolver='mtmfs', gridder='standard', usedata='int'
#test name: test_singlepointing_mfs_intonly
#
#3. Wideband Multi-Term Imaging: single dish only (SD-only)
#specmode='mfs', deconvolver='mtmfs', gridder='standard', usedata='sd'
#testname: test_singlepointing_mfs_sdonly
#
#4. Cube imaging: single dish - interferometer combination (SD+INT)
#specmode='cube',  deconvolver='multiscale', gridder='standard', usedasta='sdint'
#testname: test_singlepointing_cube_sdint
#
#5. Cube imaging: interferometer only (INT-only)
#specmode='cube', deconvolver='multiscale', gridder='standard', usedata='int' 
#testname: test_singlepointing_cube_intonly
#
#6. Cube imaging: single dish only (SD-only)
#specmode='cube', deconvolver='multiscale', gridder='standard', usedata='sd'
#testname: test_singlepointing_cube_sdonly
#
#Mosaic Simulation:
#7. Wideband Multi-Term Mosaic Imaging: single dish - interferometer combination (SD+INT)
#specmode='mfs',  deconvolver='mtmfs', gridder='mosaic', usedata='sdint'
#testname: test_mosaic_mfs_sdint
#
#8. Wideband Multi-Term Mosaic Imaging: interforometer only (INT-only)
#specmode='mfs',  deconvolver='mtmfs', gridder='mosaic', usedata='int'
#testname: test_mosaic_mfs_intonly
#
#9. Wideband Multi-Term Mosaic Imaging: single dish only (SD-only)
#specmode='mfs',  deconvolver='mtmfs', gridder='mosaic', usedata='sd'
#testname: test_mosaic_mfs_sdonly
#
#10. Cube Imaging: single dish  - interferometer combination (SD+INT)
#specmode='cube',  deconvolver='multiscale', gridder='mosaic', usedata='sdint'
#testname: test_mosaic_cube_sdint
#
#11. Cube Imaging: interferometer only (INT-only)
#specmode='cube',  deconvolver='multiscale', gridder='mosaic', usedata='int'
#testname: test_mosaic_cube_int
#
#12. Cube Imaging: single dish (SD-only)
# specmode='cube',  deconvolver='multiscale', gridder='mosaic', usedata='sd'
#testname: test_mosaic_cube_sd
#
#Special Cases
#13. Single Pointing Test with SD+INT data, with different channels flagged in SD and INT
#testname: test_singlepointing_mfs_sdint_flagged
#
#14. Single Pointing Test with SD+INT data, with different channels flagged in SD and INT
#testname: test_singlepointing_cube_sdint_flagged
#
#15. Single Pointing Test with SD+INT data, with sdpsf="" and internal auto-calculation.
#testname: test_singlepointing_mfs_sdint_autopsf
#
#16. Single pointing test with INT-only data from refim_point.ms : Compare with tclean cube
#testname: test_intonly_cube_compare_with_tclean
#
#17. Single pointing test with INT-only data from refim_point.ms : Compare with tclean mtmfs
#testname: test_intonly_mfs_compare_with_tclean
#
###########################################################################

####    Imports     ####
import os
import sys
import unittest
#import casaTestHelper as th
import shutil
import numpy as np
from casatestutils.imagerhelpers import TestHelpers 
import inspect

CASA6 = False
try: 
    from casatools import ctsys
    from casatasks import casalog, sdintimaging, flagdata, tclean
    from casatasks.private.parallel.parallel_task_helper import ParallelTaskHelper
    from casatasks.private.imagerhelpers.parallel_imager_helper import PyParallelImagerHelper
    sys.path.append(os.path.abspath(os.path.basename(__file__)))
    #from testhelper_imager import TestHelpers

     #refdatapath = '/export/home/murasame2/casadev/imagerRefact/sdint/orig_scripts/WidebandSDINT/Data'
    CASA6 = True
except ImportError:
    from __main__ import default
    from tasks import *
    from taskinit import *
    from parallel.parallel_task_helper import ParallelTaskHelper
    from imagerhelpers.parallel_imager_helper import PyParallelImagerHelper
    #from imagerhelpers.testhelper_imager import TestHelpers

th = TestHelpers()

if CASA6:
    #refdatapath = ctsys.resolve('regression/unittest/sdintimaging')

    visdatapath = ctsys.resolve('unittest/sdintimaging/')
    imdatapath = ctsys.resolve('unittest/sdintimaging/')
    maskdatapath = ctsys.resolve('unittest/sdintimaging/') 
    refdatapath = ctsys.resolve('unittest/tclean/')
else:
    visdatapath = os.environ.get('CASAPATH').split()[0] + '/casatestdata/unittest/sdintimaging/'
    imdatapath = os.environ.get('CASAPATH').split()[0] + '/casatestdata/unittest/sdintimaging/'
    maskdatapath = os.environ.get('CASAPATH').split()[0] + '/casatestdata/unittest/sdintimaging/'
    refdatapath = os.environ.get('CASAPATH').split()[0] + '/casatestdata/unittest/tclean/'
    
    #if os.path.exists(os.environ.get('CASAPATH').split()[0] + '/data/casa-data-req'):
    #    refdatapath = os.environ.get('CASAPATH').split()[0] + '/data/casa-data-req/visibilities/evla/'
    #else:
    #    refdatapath = os.environ.get('CASAPATH').split()[0] + '/casa-data-req/visibilities/evla/'

    #For local testing
    #visdatapath = '/home/vega/rurvashi/TestCASA/VerificationTests/WBSDINT/Data/'
    #imdatapath = '/home/vega/rurvashi/TestCASA/VerificationTests/WBSDINT/Data/'
    #maskdatapath = '/home/vega/rurvashi/TestCASA/VerificationTests/WBSDINT/Data/'


class testref_base(unittest.TestCase):
    
    @classmethod
    def setUpClass(cls):
        pass

    def setUp(self):
        self.epsilon = 0.05
        self.msfile = ""
        self.img = "tst"
        #self.cfcache = 'cfcach'
        # To use subdir in the output image names in some tests (CAS-10937)
        #self.img_subdir = 'refimager_tst_subdir'

#        self.parallel = False
#        self.nnode = 0
#        if ParallelTaskHelper.isMPIEnabled():
#            self.parallel = True
#            self.PH = PyParallelImagerHelper()
#            self.nnode = len(self.PH.getNodeList())
        #self.th = TestHelpers()
 

    def tearDown(self):
        # Default: delete all (input and output data)
        #self.delData()
        # leave for input and output (e.g. for debugging)
        self.delData(delinput=False, deloutput=False)

    @classmethod
    def tearDownClass(cls):
        pass
    

    # Separate functions here, for special-case tests that need their own MS.
    def prepData(self,inputdata={}):
        # clean-up 
        #os.system('rm -rf ' + self.img_subdir)
        os.system('rm -rf ' + self.img+'*')

        if inputdata!={}:
            if 'msname' in inputdata:
                self.msfile=inputdata['msname']
                if (os.path.exists(self.msfile)):
                    os.system('rm -rf ' + self.msfile)
                shutil.copytree(os.path.join(visdatapath,self.msfile), self.msfile)
            if 'refmsname' in inputdata:
                self.refmsfile=inputdata['refmsname']
                if (os.path.exists(self.refmsfile)):
                    os.system('rm -rf ' + self.refmsfile)
                shutil.copytree(os.path.join(refdatapath,self.refmsfile), self.refmsfile)
            if 'sdimage' in inputdata:
                self.sdimage=inputdata['sdimage']
                if (os.path.exists(self.sdimage)):
                    os.system('rm -rf ' + self.sdimage)
                shutil.copytree(os.path.join(imdatapath,self.sdimage), self.sdimage)
            if 'sdpsf' in inputdata:
                self.sdpsf=inputdata['sdpsf']
                if (os.path.exists(self.sdpsf)):
                    os.system('rm -rf ' + self.sdpsf)
                shutil.copytree(os.path.join(imdatapath,self.sdpsf), self.sdpsf)
            if 'mask' in inputdata:
                self.mask=inputdata['mask']
                if (os.path.exists(self.mask)):
                    os.system('rm -rf ' + self.mask)
                origmask = os.path.join(maskdatapath,self.mask)
                if os.path.exists(origmask):
                    if os.path.isfile(origmask):
                        shutil.copyfile(origmask, self.mask)
                    else:
                        shutil.copytree(origmask, self.mask)

    def delData(self,delinput=True, deloutput=True):
        ''' delete input and output data or some '''
        #if msname != "":
        #    self.msfile=msname
        #if (os.path.exists(self.msfile)):
        #    os.system('rm -rf ' + self.msfile)
        #os.system('rm -rf ' + self.img_subdi)
        if delinput:
            if hasattr(self,'msfile') and self.msfile!='':
                os.system('rm -rf ' + self.msfile)
            if hasattr(self,'refmsfile') and self.refmsfile!='':
                os.system('rm -rf ' + self.refmsfile)
            if hasattr(self,'sdimage') and self.sdimage!='':
                os.system('rm -rf ' + self.sdimage)
            if hasattr(self,'sdpsf') and self.sdpsf!='':
                os.system('rm -rf ' + self.sdpsf)
            if hasattr(self,'mask') and self.mask!='':
                os.system('rm -rf ' + self.mask)
        if deloutput:
            os.system('rm -rf ' + self.img+'*')


    def checkfinal(self,pstr=""):
        th.check_final(pstr)

#          pstr += "["+inspect.stack()[1][3]+"] : To re-run this test :  runUnitTest.main(['test_req_task_sdintimaging["+ inspect.stack()[1][3] +"]'])"
#          casalog.post(pstr,'INFO')
#          if( pstr.count("( Fail") > 0 ):
#              print(pstr)
#              self.fail("\n"+pstr)

### functional tests for sdintimaging start here ####

class test_singlepointing(testref_base):

    def setUp(self):
        super(test_singlepointing, self).setUp()
        # casa6
        # super().setUp() 
        # Set common parameters here
        self.imsize=800
        self.cell = '9.0arcsec'
        self.phasecenter = 'J2000 19:59:28.500 +40.44.01.50'
        self.nchan=3
        self.reffreq='1.5GHz'
        self.scales=[0,12,20,40,60,80,100]
        self.pblimit=-0.1  ## Set to negative value as the SinglePointing simulation has no primary beams
        self.interpolation='nearest'
        ################ Niter = 1000 orginal runtest parameter
        ################  Required to check absolute numerical accuracy (i.e. does it converge correctly)
        #self.niter=1000
        #self.cycleniter= 200
        ################ Niter=100  for quicker execution 
        ################ Good enough for basic checks and to catch numerical changes.
        self.niter=100
        self.cycleniter=50

    # Test 1
    #@unittest.skipIf(ParallelTaskHelper.isMPIEnabled(), "Skip test. Cube Parallel Output Can't be used. Revisit after CAS-9386")
    def test_singlepointing_mfs_sdint(self):
        # Equivalent to onetest(runtype='SinglePointing', specmode='mfs', usedata='sdint')
        """ [singlePointing] Test_singlepointing_mfs_sdint """
        ######################################################################################
        # Test single field imaging for sd+int combination - mfs 
        # main parameters to be tested: specmode='mfs', usedata='sdint', gridder='standard'
        # with the default weighting (='natural')
        ######################################################################################
        # inputdata: set of the data to be copied from the data repos or else where during setup. 
        inputdata={'msname':'papersky_standard.ms',
                   'sdimage':'papersky_standard.sdimage',
                   'sdpsf':'papersky_standard.sdpsf',
                   'mask':'papersky_standard.true.im.masklist'}
        # data specific parameters 
        # imsize, cell, phasecenter, reffreq, nchan, scales 
        # set to the default values for sdgain (1.0) and dishdia (100.0)
        #
        # Other secondary non-default parameters: 
        deconvolver='mtmfs'
        # iterations may need to be shorten for the final version of test
        self.prepData(inputdata=inputdata)

        imname=self.img+'.sp_mfs_sdint'
        if self.niter==100:
            incycleniter=20 # overwrite the initial setup for niter=100 to make the test pass for 6.1 (need furhter investigation)

        ret = sdintimaging(usedata='sdint', sdimage=self.sdimage, sdpsf=self.sdpsf, vis=self.msfile,imagename=imname,imsize=self.imsize,cell=self.cell,phasecenter=self.phasecenter, specmode='mfs', gridder='standard', nchan=self.nchan, reffreq=self.reffreq, pblimit=self.pblimit,interpolation=self.interpolation, deconvolver=deconvolver, scales=self.scales, niter=self.niter, cycleniter=incycleniter, mask=self.mask, interactive=0,pbmask=0.0)

        outimg = imname+'.joint.multiterm'
        report=th.checkall(imgexist=[outimg+'.psf.tt0', 
                                     outimg+'.residual.tt0', outimg+'.image.tt0', 
                                     outimg+'.image.tt1',outimg+'.alpha'], 
                           imgval=[(outimg+'.psf.tt0', 0.991, [400,400,0,0]),
                                   (outimg+'.image.tt0', 1.187, [350,433,0,0]),    # point source with alpha=-1
                                   (outimg+'.image.tt0', 0.262, [300,400,0,0]),        # extended emission with alpha=0
                                   (outimg+'.alpha', -0.954, [350,433,0,0]),    # point source with alpha=-1
                                   (outimg+'.alpha', 0.195, [300,400,0,0]) ])      # extended emission with alpha=0
        
        self.checkfinal(pstr=report)

    #Test 2
    #@unittest.skipIf(ParallelTaskHelper.isMPIEnabled(), "Skip test. Cube Parallel Output Can't be used. Revisit after CAS-9386")
    def test_singlepointing_mfs_intonly(self):
        # Equivalent to onetest(runtype='SinglePointing', specmode='mfs', usedata='int')
        """ [singlePointing] Test_singlepointing_mfs_intonly """
        ######################################################################################
        # Test single field imaging for intonly - mfs (should work without sdimage and sdpsf being set))
        # main parameters to be tested: specmode='mfs', usedata='int', gridder='standard'
        # with the default weighting (='natural')
        ######################################################################################
        # inputdata: set of the data to be copied from the data repos or else where during setup. 
        inputdata={'msname':'papersky_standard.ms',
                     'sdimage':'papersky_standard.sdimage',
                     'sdpsf':'papersky_standard.sdpsf',
                     'mask':'papersky_standard.true.im.masklist'}
        # data specific parameters 
        # imsize, cell, phasecenter, reffreq, nchan, scales 
        #
        # Other secondary non-default parameters: 
        deconvolver='mtmfs'
        cycleniter=20
        # iterations may need to be shorten for the final version of test
        self.prepData(inputdata=inputdata)
        imname=self.img+'.sp_mfs_intonly'
        ret = sdintimaging(usedata='int', vis=self.msfile,imagename=imname,imsize=self.imsize,cell=self.cell,phasecenter=self.phasecenter, specmode='mfs', gridder='standard', nchan=self.nchan, reffreq=self.reffreq, pblimit=self.pblimit,interpolation=self.interpolation, deconvolver=deconvolver, scales=self.scales, niter=self.niter, cycleniter=self.cycleniter, mask=self.mask, interactive=0,pbmask=0.0)

        outimg = imname+'.joint.multiterm'
        report=th.checkall(imgexist=[outimg+'.psf.tt0', 
                                     outimg+'.residual.tt0', outimg+'.image.tt0', 
                                     outimg+'.image.tt1',outimg+'.alpha'], 
                           imgval=[(outimg+'.psf.tt0', 1.0, [400,400,0,0]),
                                   (outimg+'.image.tt0', 1.09, [350,433,0,0]),    # point source with alpha=-1
                                   (outimg+'.image.tt0', 0.1, [300,400,0,0]),        # extended emission with alpha=0
                                   (outimg+'.alpha', -0.996, [350,433,0,0]),    # point source with alpha=-1
                                   (outimg+'.alpha', -2.35, [300,400,0,0]) ])      # extended emission with alpha=0 ( will be steep for intonly)
        ## Since this is int_only, the values will be wrong.
        self.checkfinal(pstr=report)


    # Test 3
    #@unittest.skipIf(ParallelTaskHelper.isMPIEnabled(), "Skip test. Cube Parallel Output Can't be used. Revisit after CAS-9386")
    def test_singlepointing_mfs_sdonly(self):
        # Equivalent to onetest(runtype='SinglePointing', specmode='mfs', usedata='sd')
        """ [singlePointing] Test_singlepointing_mfs_sdonly """
        ######################################################################################
        # Test single field imaging for sdonly - mfs 
        # main parameters to be tested: specmode='mfs', usedata='sd', gridder='standard'
        # with the default weighting (='natural')
        ######################################################################################
        # inputdata: set of the data to be copied from the data repos or else where during setup. 
        inputdata={'msname':'papersky_standard.ms',
                   'sdimage':'papersky_standard.sdimage',
                   'sdpsf':'papersky_standard.sdpsf',
                   'mask':'papersky_standard.true.im.masklist'}
        # data specific parameters 
        # imsize, cell, phasecenter, reffreq, nchan, scales 
        # set to the default values for sdgain (1.0) and dishdia (100.0)
        #
        # Other secondary non-default parameters: 
        deconvolver='mtmfs'
        # iterations may need to be shorten for the final version of test
        self.prepData(inputdata=inputdata)
        imname=self.img+'.sp_mfs_sdonly'
        ret = sdintimaging(usedata='sd', sdimage=self.sdimage, sdpsf=self.sdpsf, vis=self.msfile,imagename=imname,imsize=self.imsize,cell=self.cell,phasecenter=self.phasecenter, specmode='mfs', gridder='standard', nchan=self.nchan, reffreq=self.reffreq, pblimit=self.pblimit,interpolation=self.interpolation, deconvolver=deconvolver, scales=self.scales, niter=self.niter, cycleniter=self.cycleniter, mask=self.mask, interactive=0,pbmask=0.0)

        outimg = imname+'.joint.multiterm'
        report=th.checkall(imgexist=[outimg+'.psf.tt0', 
                                     outimg+'.residual.tt0', outimg+'.image.tt0', 
                                     outimg+'.image.tt1',outimg+'.alpha'], 
                           imgval=[(outimg+'.psf.tt0', 1.0, [400,400,0,0]),
                                   (outimg+'.image.tt0', 7.91, [350,433,0,0]),    # point source with alpha=-1
                                   (outimg+'.image.tt0', 15.3, [300,400,0,0]),        # extended emission with alpha=0
                                   (outimg+'.alpha', -0.137, [350,433,0,0]),    # point source with alpha=-1
                                   (outimg+'.alpha', 0.018, [300,400,0,0]) ])      # extended emission with alpha=0
        self.checkfinal(pstr=report)


    #Test4
    #@unittest.skipIf(ParallelTaskHelper.isMPIEnabled(), "Skip test. Cube Parallel Output Can't be used. Revisit after CAS-9386")
    def test_singlepointing_cube_sdint(self):
        # Equivalent to onetest(runtype='SinglePointing', specmode='cube', usedata='sdint')
        """ [singlePointing] Test_singlepointing_cube_sdint """
        ######################################################################################
        # Test single field imaging for sdint - cube 
        # main parameters to be tested: specmode='cube', usedata='sdint', gridder='standard'
        # with the default weighting (='natural')
        ######################################################################################
        # inputdata: set of the data to be copied from the data repos or else where during setup. 
        inputdata={'msname':'papersky_standard.ms',
                   'sdimage':'papersky_standard.sdimage',
                   'sdpsf':'papersky_standard.sdpsf',
                   'mask':'papersky_standard.true.im.masklist'}
        # data specific parameters 
        # imsize, cell, phasecenter, reffreq, nchan, scales 
        # set to the default values for sdgain (1.0) and dishdia (100.0)
        #
        # Other secondary non-default parameters: 
        deconvolver='multiscale'
        # iterations may need to be shorten for the final version of test
        self.prepData(inputdata=inputdata)
        imname=self.img+'.sp_cube_sdint'
        ret = sdintimaging(usedata='sdint', sdimage=self.sdimage, sdpsf=self.sdpsf, vis=self.msfile,imagename=imname,imsize=self.imsize,cell=self.cell,phasecenter=self.phasecenter, specmode='cube', gridder='standard', nchan=self.nchan, reffreq=self.reffreq, pblimit=self.pblimit,interpolation=self.interpolation, deconvolver=deconvolver, scales=self.scales, niter=self.niter, cycleniter=self.cycleniter, mask=self.mask, interactive=0,pbmask=0.0)

        outimg = imname+'.joint.cube'
        report=th.checkall(imgexist=[outimg+'.psf', 
                                     outimg+'.residual', outimg+'.image'], 
                           imgval=[(outimg+'.psf', 0.99, [400,400,0,0]),
                                   (outimg+'.psf', 0.99, [400,400,0,1]),
                                   (outimg+'.image', 1.66, [350,433,0,0]),    # point source of 1 Jy
                                   (outimg+'.image', 0.461, [300,400,0,0]),        # extended emission with alpha=0
                                   (outimg+'.image', 1.091, [350,433,0,1]),    # point source of 1 Jy
                                   (outimg+'.image', 0.216, [300,400,0,1]) ])      # extended emission with alpha=0
        ## Check multiple channels. point source flux is same, extended emission will be different because of resolution change.
        self.checkfinal(pstr=report)


    #Test5
<<<<<<< HEAD
    @unittest.skipIf(ParallelTaskHelper.isMPIEnabled(), "Skip test. Cube Parallel Output Can't be used. Revisit after CAS-9386")
    @unittest.skip("Test fails with the changes to SDAlgorithmMSClean.cc from CAS-13144. To be fixed in CAS-13211.")
=======
    #@unittest.skipIf(ParallelTaskHelper.isMPIEnabled(), "Skip test. Cube Parallel Output Can't be used. Revisit after CAS-9386")
>>>>>>> aecb3a4f
    def test_singlepointing_cube_intonly(self):
        # Equivalent to onetest(runtype='SinglePointing', specmode='cube', usedata='int')
        """ [singlePointing] Test_singlepointing_cube_intonly """
        ######################################################################################
        # Test single field imaging for int - cube 
        # main parameters to be tested: specmode='cube', usedata='int', gridder='standard'
        # with the default weighting (='natural')
        ######################################################################################
        # inputdata: set of the data to be copied from the data repos or else where during setup. 
        inputdata={'msname':'papersky_standard.ms',
                   'sdimage':'papersky_standard.sdimage',
                   'sdpsf':'papersky_standard.sdpsf',
                   'mask':'papersky_standard.true.im.masklist'}
        # data specific parameters 
        # imsize, cell, phasecenter, reffreq, nchan, scales 
        # set to the default values for sdgain (1.0) and dishdia (100.0)
        #
        # Other secondary non-default parameters: 
        deconvolver='multiscale'
        cycleniter=20
        # iterations may need to be shorten for the final version of test
        self.prepData(inputdata=inputdata)
        imname=self.img+'.sp_cube_intonly'
        ret = sdintimaging(usedata='int', vis=self.msfile,imagename=imname,imsize=self.imsize,cell=self.cell,phasecenter=self.phasecenter, specmode='cube', gridder='standard', nchan=self.nchan, reffreq=self.reffreq, pblimit=self.pblimit,interpolation=self.interpolation, deconvolver=deconvolver, scales=self.scales, niter=self.niter, cycleniter=self.cycleniter, mask=self.mask, interactive=0,pbmask=0.0)

        outimg = imname+'.joint.cube'
        report=th.checkall(imgexist=[outimg+'.psf', 
                                     outimg+'.residual', outimg+'.image'], 
                           imgval=[(outimg+'.psf', 1.0, [400,400,0,0]),
                                   (outimg+'.psf', 1.0, [400,400,0,1]),
                                   (outimg+'.image', 1.48, [350,433,0,0]),    # point source of 1 Jy
                                   (outimg+'.image', 0.347, [300,400,0,0]),        # extended emission with alpha=0
                                   (outimg+'.image', 0.9607, [350,433,0,1]),    # point source of 1 Jy
                                   (outimg+'.image', 0.0025, [300,400,0,1]) ])      # extended emission with alpha=0
        self.checkfinal(pstr=report)


    #Test6
<<<<<<< HEAD
    @unittest.skipIf(ParallelTaskHelper.isMPIEnabled(), "Skip test. Cube Parallel Output Can't be used. Revisit after CAS-9386")
    @unittest.skip("Test fails with the changes to SDAlgorithmMSClean.cc from CAS-13144. To be fixed in CAS-13211.")
=======
    #@unittest.skipIf(ParallelTaskHelper.isMPIEnabled(), "Skip test. Cube Parallel Output Can't be used. Revisit after CAS-9386")
>>>>>>> aecb3a4f
    def test_singlepointing_cube_sdonly(self):
        # Equivalent to onetest(runtype='SinglePointing', specmode='cube', usedata='sd')
        """ [singlePointing] Test_singlepointing_cube_sdonly """
        ######################################################################################
        # Test single field imaging for sd - cube 
        # main parameters to be tested: specmode='cube', usedata='sd', gridder='standard'
        # with the default weighting (='natural')
        ######################################################################################
        # inputdata: set of the data to be copied from the data repos or else where during setup. 
        inputdata={'msname':'papersky_standard.ms',
                   'sdimage':'papersky_standard.sdimage',
                   'sdpsf':'papersky_standard.sdpsf',
                   'mask':'papersky_standard.true.im.masklist'}
        # data specific parameters 
        # imsize, cell, phasecenter, reffreq, nchan, scales 
        # set to the default values for sdgain (1.0) and dishdia (100.0)
        #
        # Other secondary non-default parameters: 
        deconvolver='multiscale'
        # iterations may need to be shorten for the final version of test
        self.prepData(inputdata=inputdata)
        imname=self.img+'.sp_cube_sdonly'

        ret = sdintimaging(usedata='sd', sdimage=self.sdimage, sdpsf=self.sdpsf, vis=self.msfile,imagename=imname,imsize=self.imsize,cell=self.cell,phasecenter=self.phasecenter, specmode='cube', gridder='standard', nchan=self.nchan, reffreq=self.reffreq, pblimit=self.pblimit,interpolation=self.interpolation, deconvolver=deconvolver, scales=self.scales, niter=self.niter, cycleniter=self.cycleniter, mask=self.mask, interactive=0,pbmask=0.0)

        outimg = imname+'.joint.cube'
        report=th.checkall(imgexist=[outimg+'.psf', 
                                     outimg+'.residual', outimg+'.image'], 
                           imgval=[(outimg+'.psf', 1.0, [400,400,0,0]),
                                   (outimg+'.psf', 1.0, [400,400,0,1]),
                                   (outimg+'.image', 18.65, [350,433,0,0]),    # point source of 1 Jy
                                   (outimg+'.image', 33.15, [300,400,0,0]),        # extended emission with alpha=0
                                   (outimg+'.image', 8.234, [350,433,0,1]),    # point source of 1 Jy
                                   (outimg+'.image', 16.149, [300,400,0,1]) ])      # extended emission with alpha=0
        self.checkfinal(pstr=report)

    # Test 13
    #@unittest.skipIf(ParallelTaskHelper.isMPIEnabled(), "Skip test. Cube Parallel Output Can't be used. Revisit after CAS-9386")
    def test_singlepointing_mfs_sdint_flagged(self):
        """ [singlePointing] Test_singlepointing_mfs_sdint_flagged """
        ######################################################################################
        # Test single field imaging for sd+int combination - mfs 
        # main parameters to be tested: specmode='mfs', usedata='sdint', gridder='standard'
        # with the default weighting (='natural')
        ######################################################################################
        # inputdata: set of the data to be copied from the data repos or else where during setup. 
        inputdata={'msname':'papersky_standard.ms',
                   'sdimage':'papersky_standard.sdimage',
                   'sdpsf':'papersky_standard.sdpsf',
                   'mask':'papersky_standard.true.im.masklist'}
        # data specific parameters 
        # imsize, cell, phasecenter, reffreq, nchan, scales 
        # set to the default values for sdgain (1.0) and dishdia (100.0)
        #
        # Other secondary non-default parameters: 
        deconvolver='mtmfs'
        # iterations may need to be shorten for the final version of test
        self.prepData(inputdata=inputdata)

        ## Flag some data
        flagdata(vis=self.msfile, spw='0:2')  ## Last channel of interferometer data

        imname=self.img+'.sp_mfs_sdint'

        ret = sdintimaging(usedata='sdint', sdimage=self.sdimage, sdpsf=self.sdpsf, vis=self.msfile,imagename=imname,imsize=self.imsize,cell=self.cell,phasecenter=self.phasecenter, specmode='mfs', gridder='standard', nchan=self.nchan, reffreq=self.reffreq, pblimit=self.pblimit,interpolation=self.interpolation, deconvolver=deconvolver, scales=self.scales, niter=self.niter, cycleniter=self.cycleniter, mask=self.mask, interactive=0,pbmask=0.0)

        outimg = imname+'.joint.multiterm'
        report=th.checkall(imgexist=[outimg+'.psf.tt0', 
                                     outimg+'.residual.tt0', outimg+'.image.tt0', 
                                     outimg+'.image.tt1',outimg+'.alpha'], 
                           imgval=[(outimg+'.psf.tt0', 0.990, [400,400,0,0]),
                                   (outimg+'.image.tt0', 1.144, [350,433,0,0]),    # point source with alpha=-1
                                   (outimg+'.image.tt0', 0.371, [300,400,0,0]),        # extended emission with alpha=0
                                   (outimg+'.alpha', -1.29, [350,433,0,0]),    # point source with alpha=-1
                                   (outimg+'.alpha', 0.101, [300,400,0,0]) ])      # extended emission with alpha=0
        
        self.checkfinal(pstr=report)

    #Test 14
    #@unittest.skipIf(ParallelTaskHelper.isMPIEnabled(), "Skip test. Cube Parallel Output Can't be used. Revisit after CAS-9386")
    def test_singlepointing_cube_sdint_flagged(self):
        """ [singlePointing] Test_singlepointing_cube_sdint_flagged """
        ######################################################################################
        # Test single field imaging for sdint - cube 
        # main parameters to be tested: specmode='cube', usedata='sdint', gridder='standard'
        # with the default weighting (='natural')
        ######################################################################################
        # inputdata: set of the data to be copied from the data repos or else where during setup. 
        inputdata={'msname':'papersky_standard.ms',
                   'sdimage':'papersky_standard.sdimage',
                   'sdpsf':'papersky_standard.sdpsf',
                   'mask':'papersky_standard.true.im.masklist'}
        # data specific parameters 
        # imsize, cell, phasecenter, reffreq, nchan, scales 
        # set to the default values for sdgain (1.0) and dishdia (100.0)
        #
        # Other secondary non-default parameters: 
        deconvolver='multiscale'
        # iterations may need to be shorten for the final version of test
        self.prepData(inputdata=inputdata)

        ## Flag some data
        flagdata(vis=self.msfile, spw='0:2')  ## Last channel of interferometer data


        imname=self.img+'.sp_cube_sdint'
        ret = sdintimaging(usedata='sdint', sdimage=self.sdimage, sdpsf=self.sdpsf, vis=self.msfile,imagename=imname,imsize=self.imsize,cell=self.cell,phasecenter=self.phasecenter, specmode='cube', gridder='standard', nchan=self.nchan, reffreq=self.reffreq, pblimit=self.pblimit,interpolation=self.interpolation, deconvolver=deconvolver, scales=self.scales, niter=self.niter, cycleniter=self.cycleniter, mask=self.mask, interactive=0,pbmask=0.0)

        outimg = imname+'.joint.cube'
        report=th.checkall(imgexist=[outimg+'.psf', 
                                     outimg+'.residual', outimg+'.image'], 
                           imgval=[(outimg+'.psf', 0.99, [400,400,0,0]),
                                   (outimg+'.psf', 0, [400,400,0,2]),
                                   (outimg+'.image', 1.66, [350,433,0,0]),    # point source of 1 Jy
                                   (outimg+'.image', 0.459, [300,400,0,0]),        # extended emission with alpha=0
                                   (outimg+'.image', 0, [350,433,0,2]),    # point source of 1 Jy
                                   (outimg+'.image', 0, [300,400,0,2]) ])      # extended emission with alpha=0
        ## Check multiple channels. point source flux is same, extended emission will be different because of resolution change.
        self.checkfinal(pstr=report)

    #Test 15 
    #@unittest.skipIf(True, "Impact of changes to PSF fitting need to checked CAS-13022")
    def test_singlepointing_mfs_sdint_autopsf(self):
        # Equivalent to onetest(runtype='SinglePointing', specmode='mfs', usedata='sdint')
        """ [singlePointing] Test_singlepointing_mfs_sdint_autopsf """
        ########################
        # Same as Test1, but with auto SD PSF calculation.
        ###########################
        # inputdata: set of the data to be copied from the data repos or else where during setup. 
        inputdata={'msname':'papersky_standard.ms',
                   'sdimage':'papersky_standard.sdimage',
                   'sdpsf':'papersky_standard.sdpsf',
                   'mask':'papersky_standard.true.im.masklist'}
        # data specific parameters 
        # imsize, cell, phasecenter, reffreq, nchan, scales 
        # set to the default values for sdgain (1.0) and dishdia (100.0)
        #
        # Other secondary non-default parameters: 
        deconvolver='mtmfs'
        # iterations may need to be shorten for the final version of test
        self.prepData(inputdata=inputdata)

        imname=self.img+'.sp_mfs_sdint'

        ret = sdintimaging(usedata='sdint', sdimage=self.sdimage, sdpsf="", vis=self.msfile,imagename=imname,imsize=self.imsize,cell=self.cell,phasecenter=self.phasecenter, specmode='mfs', gridder='standard', nchan=self.nchan, reffreq=self.reffreq, pblimit=self.pblimit,interpolation=self.interpolation, deconvolver=deconvolver, scales=self.scales, niter=self.niter, cycleniter=self.cycleniter, mask=self.mask, interactive=0,pbmask=0.0)


        outimg = imname+'.joint.multiterm'
        report=th.checkall(imgexist=[outimg+'.psf.tt0', 
                                     outimg+'.residual.tt0', outimg+'.image.tt0', 
                                     outimg+'.image.tt1',outimg+'.alpha'], 
                           imgval=[(outimg+'.psf.tt0', 0.990, [400,400,0,0]),
                                   (outimg+'.image.tt0', 1.189, [350,433,0,0]),    # point source with alpha=-1
                                   (outimg+'.image.tt0', 0.261, [300,400,0,0]),        # extended emission with alpha=0
                                   (outimg+'.alpha', -0.939, [350,433,0,0]),    # point source with alpha=-1
                                   (outimg+'.alpha', 0.0736, [300,400,0,0]) ])      # extended emission with alpha=0
        
        self.checkfinal(pstr=report)


class test_mosaic(testref_base):

    def setUp(self):
        # common parameters
        super(test_mosaic, self).setUp()
        self.imsize=1500
        self.cell = '9.0arcsec'
        self.phasecenter = 'J2000 19:59:28.500 +40.44.01.50'
        self.nchan=3
        self.reffreq='1.5GHz'
        self.scales=[0,12,20,40,60,80,100]
        self.pblimit=0.1  # Set to a positive value since this is mosaics with PBs.  NOTE : pblimit=-0.1 gives NaNs (need to fix)
        self.interpolation='nearest'
        ################ Niter = 1000 orginal runtest parameter
        ################  Required to check absolute numerical accuracy (i.e. does it converge correctly)
        #self.niter=1000
        #self.cycleniter= 200
        ################ Niter=100  for quicker execution 
        ################ Good enough for basic checks and to catch numerical changes.
        self.niter=100
        self.cycleniter= 50

     #Test7
    #@unittest.skipIf(ParallelTaskHelper.isMPIEnabled(), "Skip test. Cube Parallel Output Can't be used. Revisit after CAS-9386")
    def test_mosaic_mfs_sdint(self):
        # Equivalent to onetest(runtype='Mosaic', specmode='mfs', usedata='sdint')
        """ [Mosaic] Test_mosaic_mfs_sdint """
        ######################################################################################
        # Test mosaic imaging for sdint - mfs 
        # main parameters to be tested: specmode='mfs', usedata='sdint', gridder='mosaic'
        # with the default weighting (='natural')
        ######################################################################################
        # inputdata: set of the data to be copied from the data repos or else where during setup. 
        inputdata={'msname':'papersky_mosaic.ms',
                   'sdimage':'papersky_mosaic.sdimage',
                   'sdpsf':'papersky_mosaic.sdpsf',
                   'mask':'papersky_mosaic.true.im.masklist'}
        # data specific parameters 
        # imsize, cell, phasecenter, reffreq, nchan, scales 
        # set to the default values for sdgain (1.0) and dishdia (100.0)
        #
        # Other secondary non-default parameters: 
        deconvolver='mtmfs'
        # iterations may need to be shorten for the final version of test
        self.prepData(inputdata=inputdata)
        imname=self.img+'.mos_mfs_sdint'
        ret = sdintimaging(usedata='sdint', sdimage=self.sdimage, sdpsf=self.sdpsf, vis=self.msfile,imagename=imname,imsize=self.imsize,cell=self.cell,phasecenter=self.phasecenter, specmode='mfs', gridder='mosaic', nchan=self.nchan, reffreq=self.reffreq, pblimit=self.pblimit,interpolation=self.interpolation, deconvolver=deconvolver, scales=self.scales, niter=self.niter, cycleniter=self.cycleniter, mask=self.mask, interactive=0,pbmask=0.2)

        outimg = imname+'.joint.multiterm'
        report=th.checkall(imgexist=[outimg+'.psf.tt0', 
                                     outimg+'.residual.tt0', outimg+'.image.tt0', 
                                     outimg+'.image.tt1',outimg+'.alpha'], 
                           imgval=[(outimg+'.psf.tt0', 0.9905, [750,750,0,0]),
                                   (outimg+'.image.tt0', 1.098, [700,783,0,0]),    # point source with alpha=-1
                                   (outimg+'.image.tt0', 0.268, [650,720,0,0]),        # extended emission with alpha=0
                                   (outimg+'.alpha', -0.95, [700,783,0,0]),    # point source with alpha=-1
                                   (outimg+'.alpha', 0.248, [650,720,0,0]) ])      # extended emission with alpha=0
        self.checkfinal(pstr=report)


    #Test8
    #@unittest.skipIf(True, "Impact of changes to PSF fitting need to checked CAS-13022")
    def test_mosaic_mfs_intonly(self):
        # Equivalent to onetest(runtype='Mosaic', specmode='mfs', usedata='int')
        """ [Mosaic] Test_mosaic_mfs_intonly """
        ######################################################################################
        # Test mosaic imaging for int - mfs 
        # main parameters to be tested: specmode='mfs', usedata='int', gridder='mosaic'
        # with the default weighting (='natural')
        ######################################################################################
        # inputdata: set of the data to be copied from the data repos or else where during setup. 
        inputdata={'msname':'papersky_mosaic.ms',
                   'sdimage':'papersky_mosaic.sdimage',
                   'sdpsf':'papersky_mosaic.sdpsf',
                   'mask':'papersky_mosaic.true.im.masklist'}
        # data specific parameters 
        # imsize, cell, phasecenter, reffreq, nchan, scales 
        # set to the default values for sdgain (1.0) and dishdia (100.0)
        #
        # Other secondary non-default parameters: 
        deconvolver='mtmfs'
        cycleniter=20
        # iterations may need to be shorten for the final version of test
        self.prepData(inputdata=inputdata)
        imname=self.img+'.mos_mfs_intonly'
        ret = sdintimaging(usedata='int', vis=self.msfile,imagename=imname,imsize=self.imsize,cell=self.cell,phasecenter=self.phasecenter, specmode='mfs', gridder='mosaic', nchan=self.nchan, reffreq=self.reffreq, pblimit=self.pblimit,interpolation=self.interpolation, deconvolver=deconvolver, scales=self.scales, niter=self.niter, cycleniter=self.cycleniter, mask=self.mask, interactive=0,pbmask=0.2)
        outimg = imname+'.joint.multiterm'
        report=th.checkall(imgexist=[outimg+'.psf.tt0', 
                                     outimg+'.residual.tt0', outimg+'.image.tt0', 
                                     outimg+'.image.tt1',outimg+'.alpha'], 
                           imgval=[(outimg+'.psf.tt0', 1.0, [750,750,0,0]),
                                   (outimg+'.image.tt0', 1.05, [700,783,0,0]),    # point source with alpha=-1
                                   (outimg+'.image.tt0', 0.147, [650,720,0,0]),        # extended emission with alpha=0
                                   (outimg+'.alpha', -1.016, [700,783,0,0]),    # point source with alpha=-1
                                   (outimg+'.alpha', -0.78, [650,720,0,0]) ])      # extended emission with alpha=0 (steep with intonly)
        self.checkfinal(pstr=report)


    #Test9
    #@unittest.skipIf(ParallelTaskHelper.isMPIEnabled(), "Skip test. Cube Parallel Output Can't be used. Revisit after CAS-9386")
    def test_mosaic_mfs_sdonly(self):
        # Equivalent to onetest(runtype='Mosaic', specmode='mfs', usedata='sd')
        """ [Mosaic] Test_mosaic_mfs_sdonly """
        ######################################################################################
        # Test mosaic imaging for sd - mfs 
        # main parameters to be tested: specmode='mfs', usedata='sd', gridder='mosaic'
        # with the default weighting (='natural')
        ######################################################################################
        # inputdata: set of the data to be copied from the data repos or else where during setup. 
        inputdata={'msname':'papersky_mosaic.ms',
                   'sdimage':'papersky_mosaic.sdimage',
                   'sdpsf':'papersky_mosaic.sdpsf',
                   'mask':'papersky_mosaic.true.im.masklist'}
        # data specific parameters 
        # imsize, cell, phasecenter, reffreq, nchan, scales 
        # set to the default values for sdgain (1.0) and dishdia (100.0)
        #
        # Other secondary non-default parameters: 
        deconvolver='mtmfs'
        # iterations may need to be shorten for the final version of test
        self.prepData(inputdata=inputdata)
        imname=self.img+'.mos_mfs_sdonly'
        ret = sdintimaging(usedata='sd', sdimage=self.sdimage, sdpsf=self.sdpsf, vis=self.msfile,imagename=imname,imsize=self.imsize,cell=self.cell,phasecenter=self.phasecenter, specmode='mfs', gridder='mosaic', nchan=self.nchan, reffreq=self.reffreq, pblimit=self.pblimit,interpolation=self.interpolation, deconvolver=deconvolver, scales=self.scales, niter=self.niter, cycleniter=self.cycleniter, mask=self.mask, interactive=0,pbmask=0.2)
        outimg = imname+'.joint.multiterm'
        report=th.checkall(imgexist=[outimg+'.psf.tt0', 
                                     outimg+'.residual.tt0', outimg+'.image.tt0', 
                                     outimg+'.image.tt1',outimg+'.alpha'], 
                           imgval=[(outimg+'.psf.tt0', 1.0, [750,750,0,0]),
                                   (outimg+'.image.tt0', 7.756, [700,783,0,0]),    # point source with alpha=-1
                                   (outimg+'.image.tt0', 15.68, [650,720,0,0]),        # extended emission with alpha=0
                                   (outimg+'.alpha', -0.12, [700,783,0,0]),    # point source with alpha=-1
                                   (outimg+'.alpha', 0.013, [650,720,0,0]) ])      # extended emission with alpha=0
        self.checkfinal(pstr=report)


    #Test10
#    @unittest.skipIf(ParallelTaskHelper.isMPIEnabled(), "Skip test. Cube Parallel Output Can't be used. Revisit after CAS-9386")
    def test_mosaic_cube_sdint(self):
        # Equivalent to onetest(runtype='Mosaic', specmode='cube', usedata='sdint')
        """ [Mosaic] Test_mosaic_cube_sdint """
        ######################################################################################
        # Test mosaic imaging for sdint - cube
        # main parameters to be tested: specmode='cube', usedata='sdint', gridder='mosaic'
        # with the default weighting (='natural')
        ######################################################################################
        # inputdata: set of the data to be copied from the data repos or else where during setup. 
        inputdata={'msname':'papersky_mosaic.ms',
                   'sdimage':'papersky_mosaic.sdimage',
                   'sdpsf':'papersky_mosaic.sdpsf',
                   'mask':'papersky_mosaic.true.im.masklist'}
        # data specific parameters 
        # imsize, cell, phasecenter, reffreq, nchan, scales 
        # set to the default values for sdgain (1.0) and dishdia (100.0)
        #
        # Other secondary non-default parameters: 
        deconvolver='multiscale'
        # iterations may need to be shorten for the final version of test
        self.prepData(inputdata=inputdata)
        imname=self.img+'.mos_cube_sdint'
        ret = sdintimaging(usedata='sdint', sdimage=self.sdimage, sdpsf=self.sdpsf, vis=self.msfile,imagename=imname,imsize=self.imsize,cell=self.cell,phasecenter=self.phasecenter, specmode='cube', gridder='mosaic', nchan=self.nchan, reffreq=self.reffreq, pblimit=self.pblimit,interpolation=self.interpolation, deconvolver=deconvolver, scales=self.scales, niter=self.niter, cycleniter=self.cycleniter, mask=self.mask, interactive=0,pbmask=0.2)
        outimg = imname+'.joint.cube'
        report=th.checkall(imgexist=[outimg+'.psf', 
                                     outimg+'.residual', outimg+'.image'], 
                           imgval=[(outimg+'.psf', 0.99, [750,750,0,0]),
                                   (outimg+'.psf', 0.99, [750,750,0,1]),
                                   (outimg+'.image', 1.554, [700,783,0,0]),    # point source of 1 Jy
                                   (outimg+'.image', 0.485, [650,720,0,0]),        # extended emission with alpha=0
                                   (outimg+'.image', 1.043, [700,783,0,1]),    # point source of 1 Jy
                                   (outimg+'.image', 0.227, [650,720,0,1]) ])      # extended emission with alpha=0
        self.checkfinal(pstr=report)


    #Test11
<<<<<<< HEAD
    @unittest.skipIf(ParallelTaskHelper.isMPIEnabled(), "Skip test. Cube Parallel Output Can't be used. Revisit after CAS-9386")
    @unittest.skip("Test fails with the changes to SDAlgorithmMSClean.cc from CAS-13144. To be fixed in CAS-13211.")
=======
    #@unittest.skipIf(ParallelTaskHelper.isMPIEnabled(), "Skip test. Cube Parallel Output Can't be used. Revisit after CAS-9386")
>>>>>>> aecb3a4f
    def test_mosaic_cube_intonly(self):
        # Equivalent to onetest(runtype='Mosaic', specmode='cube', usedata='int')
        """ [Mosaic] Test_mosaic_cube_intonly """
        ######################################################################################
        # Test mosaic imaging for intonly - cube
        # main parameters to be tested: specmode='cube', usedata='int', gridder='mosaic'
        # with the default weighting (='natural')
        ######################################################################################
        # inputdata: set of the data to be copied from the data repos or else where during setup. 
        inputdata={'msname':'papersky_mosaic.ms',
                   'sdimage':'papersky_mosaic.sdimage',
                   'sdpsf':'papersky_mosaic.sdpsf',
                   'mask':'papersky_mosaic.true.im.masklist'}
        # data specific parameters 
        # imsize, cell, phasecenter, reffreq, nchan, scales 
        # set to the default values for sdgain (1.0) and dishdia (100.0)
        #
        # Other secondary non-default parameters: 
        deconvolver='multiscale'
        cycleniter=20
        # iterations may need to be shorten for the final version of test
        self.prepData(inputdata=inputdata)
        imname=self.img+'.mos_cube_intonly'
        ret = sdintimaging(usedata='int', sdimage=self.sdimage, sdpsf=self.sdpsf, vis=self.msfile,imagename=imname,imsize=self.imsize,cell=self.cell,phasecenter=self.phasecenter, specmode='cube', gridder='mosaic', nchan=self.nchan, reffreq=self.reffreq, pblimit=self.pblimit,interpolation=self.interpolation, deconvolver=deconvolver, scales=self.scales, niter=self.niter, cycleniter=self.cycleniter, mask=self.mask, interactive=0,pbmask=0.2)
        outimg = imname+'.joint.cube'
        report=th.checkall(imgexist=[outimg+'.psf', 
                                     outimg+'.residual', outimg+'.image'], 
                           imgval=[(outimg+'.psf', 1.0, [750,750,0,0]),
                                   (outimg+'.psf', 1.0, [750,750,0,1]),
                                   (outimg+'.image', 1.452, [700,783,0,0]),    # point source of 1 Jy
                                   (outimg+'.image', 0.41, [650,720,0,0]),        # extended emission with alpha=0
                                   (outimg+'.image', 0.966, [700,783,0,1]),    # point source of 1 Jy
                                   (outimg+'.image', 0.114, [650,720,0,1]) ])      # extended emission with alpha=0
        self.checkfinal(pstr=report)


    #Test12
<<<<<<< HEAD
    @unittest.skipIf(ParallelTaskHelper.isMPIEnabled(), "Skip test. Cube Parallel Output Can't be used. Revisit after CAS-9386")
    @unittest.skip("Test fails with the changes to SDAlgorithmMSClean.cc from CAS-13144. To be fixed in CAS-13211.")
=======
  #  @unittest.skipIf(ParallelTaskHelper.isMPIEnabled(), "Skip test. Cube Parallel Output Can't be used. Revisit after CAS-9386")
>>>>>>> aecb3a4f
    def test_mosaic_cube_sdonly(self):
        # Equivalent to onetest(runtype='Mosaic', specmode='cube', usedata='sd')
        """ [Mosaic] Test_mosaic_cube_sdonly """
        ######################################################################################
        # Test mosaic imaging for sdonly - cube
        # main parameters to be tested: specmode='cube', usedata='sd', gridder='mosaic'
        # with the default weighting (='natural')
        ######################################################################################
        # inputdata: set of the data to be copied from the data repos or else where during setup. 
        inputdata={'msname':'papersky_mosaic.ms',
                   'sdimage':'papersky_mosaic.sdimage',
                   'sdpsf':'papersky_mosaic.sdpsf',
                   'mask':'papersky_mosaic.true.im.masklist'}
        # data specific parameters 
        # imsize, cell, phasecenter, reffreq, nchan, scales 
        # set to the default values for sdgain (1.0) and dishdia (100.0)
        #
        # Other secondary non-default parameters: 
        deconvolver='multiscale'
       # iterations may need to be shorten for the final version of test
        self.prepData(inputdata=inputdata)
        imname=self.img+'.mos_cube_sdonly'
        ret = sdintimaging(usedata='sd', sdimage=self.sdimage, sdpsf=self.sdpsf, vis=self.msfile,imagename=imname,imsize=self.imsize,cell=self.cell,phasecenter=self.phasecenter, specmode='cube', gridder='mosaic', nchan=self.nchan, reffreq=self.reffreq, pblimit=self.pblimit,interpolation=self.interpolation, deconvolver=deconvolver, scales=self.scales, niter=self.niter, cycleniter=self.cycleniter, mask=self.mask, interactive=0,pbmask=0.2)
        outimg = imname+'.joint.cube'
        report=th.checkall(imgexist=[outimg+'.psf', 
                                     outimg+'.residual', outimg+'.image'], 
                           imgval=[(outimg+'.psf', 1.0, [750,750,0,0]),
                                   (outimg+'.psf', 1.0, [750,750,0,1]),
                                   (outimg+'.image', 18.17, [700,783,0,0]),    # point source of 1 Jy
                                   (outimg+'.image', 33.16, [650,720,0,0]),        # extended emission with alpha=0
                                   (outimg+'.image', 8.244, [700,783,0,1]),    # point source of 1 Jy
                                   (outimg+'.image', 17.129, [650,720,0,1]) ])      # extended emission with alpha=0
        self.checkfinal(pstr=report)


######################################
##### Compare with tclean
######################################
class test_compare_sdint_tclean(testref_base):

    def setUp(self):
        # common parameters
        super(test_compare_sdint_tclean, self).setUp()

    #Test16
    #16. Single pointing test with INT-only data from refim_point.ms : Compare with tclean cube
    #testname: test_intonly_cube_compare_with_tclean
    #
    def test_intonly_cube_compare_with_tclean(self):
        """ [Compare] Test_intonly_cube_compare_with_tclean """
        # inputdata: set of the data to be copied from the data repos or else where during setup. 
        inputdata={'refmsname':'refim_point.ms'}
        self.prepData(inputdata=inputdata)
        imname1=self.img+'.sdint'
        ret1 = sdintimaging(vis=self.refmsfile,imagename=imname1, usedata='int', imsize=200, cell='10.0arcsec', nchan=3, spw='0:0~2', pblimit=0.1, interpolation='nearest',specmode='cube',niter=15, cycleniter=5, gridder='mosaic',mosweight=False, deconvolver='multiscale',scales=[0])

        imname2=self.img+'.tclean'
        ret2 = tclean(vis=self.refmsfile,imagename=imname2, imsize=200, cell='10.0arcsec', nchan=3, spw='0:0~2', pblimit=0.1, interpolation='nearest',specmode='cube',niter=15, cycleniter=5, gridder='mosaic',mosweight=False, deconvolver='multiscale',scales=[0])

        outimname1 = imname1+'.joint.cube'

        report=th.checkall(imgexist=[outimname1+'.psf', outimname1+'.image',
                                     imname2+'.psf', imname2+'.image'], 
                           imgval=[(outimname1+'.psf', 1.0, [100,100,0,0]),
                                   (imname2+'.psf', 1.0, [100,100,0,0]),
                                   (outimname1+'.residual', 0.809179, [100,100,0,0]),  ## End of minor cycle : 0.818269. Changes to 0.809179 after major cycle. 
                                   (imname2+'.residual', 0.809179, [100,100,0,0]),
                                   (outimname1+'.image', 1.3766, [100,100,0,0]),
                                   (imname2+'.image', 1.3766, [100,100,0,0]),
                                   (outimname1+'.image', 1.3561, [100,100,0,1]),
                                   (imname2+'.image', 1.3561, [100,100,0,1]) ])
        self.checkfinal(pstr=report)

    #Test17
    #17. Single pointing test with INT-only data from refim_point.ms : Compare with tclean mtmfs
    #testname: test_intonly_mfs_compare_with_tclean

    def test_intonly_mfs_compare_with_tclean(self):
        """ [Compare] Test_intonly_mfs_compare_with_tclean """
        inputdata={'refmsname':'refim_point.ms'}
        self.prepData(inputdata=inputdata)
        imname1=self.img+'.sdint'
        ret1 = sdintimaging(vis=self.refmsfile,imagename=imname1, usedata='int', imsize=200, cell='10.0arcsec', nchan=5, reffreq='1.5GHz', start='1.0GHz',width='200.0MHz', interpolation='nearest',specmode='mfs',niter=10, cycleniter=5, gridder='standard', deconvolver='mtmfs',scales=[0])

        imname2=self.img+'.tclean'
        ret2 = tclean(vis=self.refmsfile,imagename=imname2, imsize=200, cell='10.0arcsec', nchan=5, reffreq='1.5GHz', specmode='mfs',niter=10, cycleniter=5, gridder='standard', deconvolver='mtmfs',nterms=2, scales=[0])

        outimname1 = imname1+'.joint.multiterm'

        report=th.checkall(imgexist=[outimname1+'.psf.tt0', outimname1+'.image.tt0',
                                     imname2+'.psf.tt0', imname2+'.image.tt0'], 
                           imgval=[(outimname1+'.psf.tt0', 1.0, [100,100,0,0]),
                                   (imname2+'.psf.tt0', 1.0, [100,100,0,0]),
                                   (outimname1+'.image.tt0', 1.04, [100,100,0,0]),
                                   (imname2+'.image.tt0', 1.04, [100,100,0,0]),
                                   (outimname1+'.alpha', -1.06, [100,100,0,0]),
                                   (imname2+'.alpha', -1.06, [100,100,0,0]) ])
        self.checkfinal(pstr=report)



def suite():
    return[test_singlepointing,test_mosaic,test_compare_sdint_tclean]

if __name__ == '__main__':
    unittest.main() <|MERGE_RESOLUTION|>--- conflicted
+++ resolved
@@ -437,12 +437,7 @@
 
 
     #Test5
-<<<<<<< HEAD
-    @unittest.skipIf(ParallelTaskHelper.isMPIEnabled(), "Skip test. Cube Parallel Output Can't be used. Revisit after CAS-9386")
-    @unittest.skip("Test fails with the changes to SDAlgorithmMSClean.cc from CAS-13144. To be fixed in CAS-13211.")
-=======
-    #@unittest.skipIf(ParallelTaskHelper.isMPIEnabled(), "Skip test. Cube Parallel Output Can't be used. Revisit after CAS-9386")
->>>>>>> aecb3a4f
+    #@unittest.skipIf(ParallelTaskHelper.isMPIEnabled(), "Skip test. Cube Parallel Output Can't be used. Revisit after CAS-9386")
     def test_singlepointing_cube_intonly(self):
         # Equivalent to onetest(runtype='SinglePointing', specmode='cube', usedata='int')
         """ [singlePointing] Test_singlepointing_cube_intonly """
@@ -481,12 +476,7 @@
 
 
     #Test6
-<<<<<<< HEAD
-    @unittest.skipIf(ParallelTaskHelper.isMPIEnabled(), "Skip test. Cube Parallel Output Can't be used. Revisit after CAS-9386")
-    @unittest.skip("Test fails with the changes to SDAlgorithmMSClean.cc from CAS-13144. To be fixed in CAS-13211.")
-=======
-    #@unittest.skipIf(ParallelTaskHelper.isMPIEnabled(), "Skip test. Cube Parallel Output Can't be used. Revisit after CAS-9386")
->>>>>>> aecb3a4f
+    #@unittest.skipIf(ParallelTaskHelper.isMPIEnabled(), "Skip test. Cube Parallel Output Can't be used. Revisit after CAS-9386")
     def test_singlepointing_cube_sdonly(self):
         # Equivalent to onetest(runtype='SinglePointing', specmode='cube', usedata='sd')
         """ [singlePointing] Test_singlepointing_cube_sdonly """
@@ -820,12 +810,7 @@
 
 
     #Test11
-<<<<<<< HEAD
-    @unittest.skipIf(ParallelTaskHelper.isMPIEnabled(), "Skip test. Cube Parallel Output Can't be used. Revisit after CAS-9386")
-    @unittest.skip("Test fails with the changes to SDAlgorithmMSClean.cc from CAS-13144. To be fixed in CAS-13211.")
-=======
-    #@unittest.skipIf(ParallelTaskHelper.isMPIEnabled(), "Skip test. Cube Parallel Output Can't be used. Revisit after CAS-9386")
->>>>>>> aecb3a4f
+    #@unittest.skipIf(ParallelTaskHelper.isMPIEnabled(), "Skip test. Cube Parallel Output Can't be used. Revisit after CAS-9386")
     def test_mosaic_cube_intonly(self):
         # Equivalent to onetest(runtype='Mosaic', specmode='cube', usedata='int')
         """ [Mosaic] Test_mosaic_cube_intonly """
@@ -863,12 +848,7 @@
 
 
     #Test12
-<<<<<<< HEAD
-    @unittest.skipIf(ParallelTaskHelper.isMPIEnabled(), "Skip test. Cube Parallel Output Can't be used. Revisit after CAS-9386")
-    @unittest.skip("Test fails with the changes to SDAlgorithmMSClean.cc from CAS-13144. To be fixed in CAS-13211.")
-=======
   #  @unittest.skipIf(ParallelTaskHelper.isMPIEnabled(), "Skip test. Cube Parallel Output Can't be used. Revisit after CAS-9386")
->>>>>>> aecb3a4f
     def test_mosaic_cube_sdonly(self):
         # Equivalent to onetest(runtype='Mosaic', specmode='cube', usedata='sd')
         """ [Mosaic] Test_mosaic_cube_sdonly """
