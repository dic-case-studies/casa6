#!@PYTHON@
# Copyright (C) 2017,2018
# Associated Universities, Inc. Washington DC, USA.
#
# This library is free software; you can redistribute it and/or modify it
# under the terms of the GNU Library General Public License as published by
# the Free Software Foundation; either version 2 of the License, or (at your
# option) any later version.
#
# This library is distributed in the hope that it will be useful, but WITHOUT
# ANY WARRANTY; without even the implied warranty of MERCHANTABILITY or
# FITNESS FOR A PARTICULAR PURPOSE.  See the GNU Library General Public
# License for more details.
#
# You should have received a copy of the GNU Library General Public License
# along with this library; if not, write to the Free Software Foundation,
# Inc., 675 Massachusetts Ave, Cambridge, MA 02139, USA.
#
# Correspondence concerning AIPS++ should be addressed as follows:
#        Internet email: aips2-request@nrao.edu.
#        Postal address: AIPS++ Project Office
#                        National Radio Astronomy Observatory
#                        520 Edgemont Road
#                        Charlottesville, VA 22903-2475 USA

##############################################################################################
##############################################################################################
####
####  (1) move generated files beneath build
####
##############################################################################################
##############################################################################################


"""CASA Python Module

This is a standard python module that provides CASA tools and tasks
without regular CASA's bespoke CLI.
"""
from __future__ import division, print_function

classifiers = """\
Development Status :: 3 - Alpha
Intended Audience :: Developers
License :: OSI Approved :: GNU Library or Lesser General Public License (LGPL)
Programming Language :: Python :: 2.7
Programming Language :: C++
Topic :: Software Development
Topic :: Scientific/Engineering :: Astronomy
Topic :: Software Development :: Libraries :: Python Modules
Operating System :: MacOS :: MacOS X
Operating System :: POSIX
"""

from setuptools import setup
from distutils.ccompiler import new_compiler, CCompiler
from distutils.sysconfig import customize_compiler
from distutils.core import Extension, Distribution
from distutils.ccompiler import get_default_compiler
from distutils.ccompiler import show_compilers
from distutils.command.build_ext import build_ext
from distutils.errors import DistutilsExecError, CompileError
from distutils.dir_util import copy_tree, remove_tree
from distutils.core import Command
from distutils.util import spawn, get_platform

from functools import reduce
from itertools import dropwhile,takewhile
from collections import defaultdict
from subprocess import call as Proc
from subprocess import Popen, PIPE
from datetime import datetime
from inspect import currentframe, getframeinfo
from textwrap import dedent
from shutil import copy2, move
import subprocess
import sysconfig
import platform
import pickle
import errno
import time
import sys
import re
import os
import io

from os import listdir
from os.path import isfile, join, islink
from itertools import chain
import argparse

lib_ext = "dylib" if sys.platform == 'darwin' else 'so'

parser=argparse.ArgumentParser()

parser.add_argument('--version', help='version')
parser.add_argument('--debug', help='debug', action='store_true')
parser.add_argument('bdist_wheel', help='bdist_wheel')

args=parser.parse_args()
_debug_build_ = args.debug
print("_debug_build_: " + str(_debug_build_))

# Remove the "non-standard" arguments from sys.argv so as not to confuse dist_tools
for arg in sys.argv:
    if (arg.startswith("--version")):
        sys.argv.remove(arg)
    if (arg.startswith("--debug")):
        sys.argv.remove(arg)


module_name = 'casatools'

pyversion = float(sys.version_info[0]) + float(sys.version_info[1]) / 10.0
xml_jar_file = 'xml-casa-assembly-1.50.jar'
real_gnu = None

if pyversion < 3:
    str_encode = str
    str_decode = str
    def pipe_decode(output):
        return output
else:
    def str_encode(s):
        return bytes(s,sys.getdefaultencoding())
    def str_decode(bs):
        return bs.decode(sys.getdefaultencoding(),"strict")
    def pipe_decode(output):
        if isinstance(output,bytes) or isinstance(output,bytearray):
            return str_decode(output)
        elif isinstance(output,tuple):
            return (str_decode(output[0]),str_decode(output[1]))
        else:
            return ("","")

lib_dirs = ["/opt/casa/03", "/opt/casa/02", "/opt/casa/01", "/opt/local"]

third_party_lib_path = ""

for d in lib_dirs:
    if os.path.isdir(d):
        third_party_lib_path = d
        break

print ("Using " + third_party_lib_path + " for third party libraries")


if sys.platform == 'darwin':
    def islib(l):
        return l.endswith('.dylib')
elif sys.platform == 'linux2' or sys.platform == 'linux':
    def islib(l):
        # 'lib_....so
        return l.find('.so') > 3
else:
    sys.exit("oops, had not planned on building on %s" % sys.platform)

def compute_version( ):
    if (args.version != None ):
        print (args.version.split("."))
        (major, minor, patch, feature) = args.version.split(".")
        return(int(major), int(minor), int(patch), int(feature),"","","")
    else:
        proc = Popen( [ "scripts/version" ], stdout=PIPE, stderr=PIPE )
        out,err = pipe_decode(proc.communicate( ))
        print(out)
        devbranchtag = out.split(" ")[0].strip()
        print(devbranchtag)
        releasetag = out.split(" ")[1].strip()
        dirty=""
        if (len(out.split(" ")) == 3):
            print("Latest commit doesn't have a tag. Adding -dirty flag to version string.")
            dirty="+" + out.split(" ")[2].strip() # "+" denotes local version identifier as described in PEP440
        print(releasetag)
        devbranchversion = ""
        devbranchrevision = ""
        if (devbranchtag != releasetag):
            devbranchrevision = devbranchtag.split("-")[-1]
            if (devbranchtag.startswith("CAS-")):
                devbranchversion=devbranchtag.split("-")[1]
            else:
                devbranchversion=100
            devbranchrevision = devbranchtag.split("-")[-1]
        else:
            isDevBranch = False
        (major, minor, patch, feature) = releasetag.split(".")
        #print(major, minor, patch, feature, devbranchversion, devbranchrevision, dirty)
        return(int(major), int(minor), int(patch), int(feature), devbranchversion, devbranchrevision, dirty)

(casatools_major,casatools_minor,casatools_patch,casatools_feature, devbranchversion, devbranchrevision, dirty) = compute_version( )
print(casatools_major, casatools_minor, casatools_patch, casatools_feature, devbranchversion, devbranchrevision, dirty)
casatools_version = '%d.%d.%d.%d%s' % (casatools_major,casatools_minor,casatools_patch,casatools_feature,dirty)
if devbranchversion !="":
    casatools_version = '%d.%d.%d.%da%s.dev%s%s' % (casatools_major,casatools_minor,casatools_patch,casatools_feature,devbranchversion,devbranchrevision,dirty)
print(casatools_version)


def install_version_header( major, minor, patch, feature, verstr ):
    with open("binding/include/toolversion.h","w") as out, open("ac/templates/toolversion.h.in") as f:
        for line in f:
            l = line.replace("@CASATOOLS_MAJOR@",str(major)).replace("@CASATOOLS_MINOR@",str(minor)).replace("@CASATOOLS_PATCH@",str(patch)).replace("@CASATOOLS_FEATURE@",str(feature)).replace("@CASATOOLS_VERSION_STRING@",verstr)
            out.write(l)

def install_version_cc( major, minor, patch, feature,  verstr ):
    with open("binding/source/version.cc","w") as out, open("casa-source/code/stdcasa/version.cc.in") as f:
        for line in f:
            l = line.replace("@CASA_VERSION_MAJOR@",str(major))\
                    .replace("@CASA_VERSION_MINOR@",str(minor))\
                    .replace("@CASA_VERSION_PATCH@",str(patch))\
                    .replace("@CASA_VERSION_FEATURE@",str(feature))\
                    .replace("@CASA_VARIANT@","")\
                    .replace("@CASA_VERSION_DESC@","CASAtools:v1.0.0")
            out.write(l)

print("generating version header...")
install_version_header(casatools_major,casatools_minor,casatools_patch,casatools_feature,casatools_version)
install_version_cc(casatools_major,casatools_minor,casatools_patch,casatools_feature,casatools_version)
###
###  return string discription of the current operating system, e.g.
###
###        el6 -- RedHat/SuSE/Centos/Scientific Enterprise Linux 6
###        el7 -- RedHat/SuSE/Centos/Scientific Enterprise Linux 7
###
def os_description( ):
    def process_os_details( result, file_proc ):
        def description_line(result, path):
            if result is None:
                if os.path.isfile(path):
                    with open(path) as f:
                        return f.readline( )
            return result

        def match_line(result, match_func):
            os_desc = match_func(result)
            ret = os_desc if os_desc != result else result
            return ret

        if result is None:
            desc = reduce( description_line, file_proc[0], None )
            if desc is not None:
                return reduce( match_line, file_proc[1], desc )

        return result

    # need description string template for SuSE
    description_selection = [ ( [ "/etc/redhat-release", "/etc/SuSE-release" ],
                                [ lambda str: "el6" if (str.startswith("Red Hat Enterprise Linux Workstation") and "release 6" in str) else str,
                                  lambda str: "el6" if (str.startswith("CentOS") and "release 6" in str) else str,
                                  lambda str: "el7" if (str.startswith("Red Hat Enterprise Linux Workstation") and "release 7" in str) else str,
                                  lambda str: "el7" if (str.startswith("CentOS") and "release 7" in str) else str ] ) ]

    return reduce( process_os_details, description_selection, None )

###
### python is lame, this is what is necessary to get a dictionary that is defined for
### every key, but all keys except the 'specified' ones will get the default value
### (an empty list)...
###
### see: https://stackoverflow.com/questions/9139897/how-to-set-default-value-to-all-keys-of-a-dict-object-in-python
###
os_desc = os_description( )
specified_closure_library_dictionary = { 'el6': ( [ '-L/usr/lib64/atlas' ],
                                                  [ 'cblas', 'f77blas', 'atlas' ] ) }
closure_library_dictionary = defaultdict(lambda: ([ ], [ ]), specified_closure_library_dictionary)
closure_ldflags, closure_libraries = closure_library_dictionary[os_desc]

boost_exclusions = [ 'Merger.cc', 'PycValueHolder.cc', 'PycBasicData.cc', 'PycRecord.cc', 'PycArray.cc', 'PycExcp.cc', 'PycArrayNP.cc', 'PycImport.cc' ]

a_priori_exclusions = ['tTableRecord.cc','tXMLToRecord.cc','tArrayIteratorSTL.cc','tStokesConverter.cc','value_variant.cc','tSymLink.cc','tImageExpr2.cc','tRefTable.cc','tPBMath1DEVLA.cc','SingleDishMS_GTest.cc','dRGBTestPattern.cc','tMSReader.cc','tChoice.cc','tCFCache.cc','tImageAnalysis.cc','tPBTable.cc','tLatticeExprNode.cc','tRecursiveVi2LayersWithCal_GT.cc','tCopy.cc','tKJones.cc','tFlagAgentDisplay.cc','tArrayIO3.cc','tTime.cc','tBeamSquint.cc','tImageDecomposer.cc','tStatWtTVI.cc','tCalSolVi2Organizer_GT.cc','tReadBigBDF.cc','tComponentType.cc','tFITSErrorImage.cc','tStatisticsUtilities.cc','tAppInfo.cc','LineFinder_GTest.cc','tMSDataDescBuffer.cc','tMFrequency.cc','tLockFile.cc','tWCBox.cc','tLatConvEquation.cc','tList.cc','dDataSelection.cc','tmeas.cc','tPrimes.cc','VisibilityIteratorImplAsync2.cc','tReadAsciiTable.cc','tImageUtilities.cc','FillMetadata.cc','tSimpleSimVi2_GT.cc','MSCheckerTest.cc','tMSScanGram.cc','tStdLogical.cc','tImageRegrid.cc','tObjectPool.cc','tCoordinateSystem.cc','tLatticePerf.cc','SingleDishMSFiller_GTest.cc','tFFTServer2.cc','tUnit.cc','tRegex2.cc','tFlagAgentTimeFreqCrop.cc','tCTIter.cc','tRegionHandler.cc','tRecordTransformable.cc','tFitGaussian.cc','tPrecision.cc','tVirtColEng.cc','tTableLock.cc','tRecordDesc.cc','tHashMapIter.cc','dVarRefMdirCol.cc','tLatticeApply2.cc','dAveragingTime.cc','tStokesImageUtil.cc','tImageExprParse_addDir.cc','tLEL.cc','tVLADiskInput.cc','tfitsskip_hdu.cc','tLatticeRegion.cc','tMSAntennaGram3.cc','tMatrixMath.cc','tVLATapeInput.cc','tfits_ascTbl2.cc','AtmosphereTest.cc','dPagedArray.cc','tFluxStandard4.cc','tFlagger.cc','tFluxStandard3.cc','tMaskArrExcp.cc','tAttribute_Gtest.cc','tMultiHDF5.cc','tError.cc','tVisCal_GT.cc','tImageFFT.cc','asdm2msfillertask_cmpt.cc','dGridPlacementMultipleRuns.cc','tSIIterBot.cc','tRegionTextParser.cc','tSynthesisUtils.cc','tMeasureHolder.cc','tImager.cc','tHanningSmooth.cc','tIDL.cc','tByteSinkSource.cc','tfits_binTbl1.cc','tAipsrcValue.cc','tDataType.cc','tImagePolarimetry.cc','makeAsdmIndex.cc','dTimeIteration.cc','tLatticeIterator.cc','tFunctionHolder.cc','tCalStats7.cc','tTiledShape.cc','tLCRegion.cc','tMArrayUtil.cc','tArrayBase.cc','tSort_1.cc','tTiledDataStMan.cc','tBucketCache.cc','tPtrHolder.cc','tLinearXform.cc','tSynthesisImager.cc','tIAU2000.cc','dAutoDiff.cc','SDMaskHandler_GTest.cc','3DWindow.cc','tFitter5689.cc','tLatticeExpr2Node.cc','tComponentList.cc','ascii2Table.cc','tUVContSubTVI.cc','tExtendSpecifier.cc','dPanelDisplay.cc','tLCMask.cc','tMSTimeGram.cc','tMutex.cc','tExprUnitNode.cc','tNutation.cc','tFluxStandard.cc','tLatticeExpr3Node.cc','QtParamGUI.cc','tfits2.cc','tTblAsRaster.cc','tArrayOpsDiffShapes.cc','casadrawer.cc','tAsdmStMan.cc','tSlice.cc','tTiledBool.cc','tLCExtension.cc','tMSSummary.cc','tStatWt2.cc','dLatticeAsVector.cc','tChannelAverageTVI.cc','tLCPolygon.cc','tImageExprGram.cc','dAveragingChannel.cc','tHyperPlane.cc','dSymbol.cc','tIPosition.cc','tTapeIO.cc','tTabularCoordinate.cc','dVSCEngine.cc','tMeasurementSet.cc','tSpectralCoordinate.cc','VisBufferImplAsync2.cc','tImageConvolver.cc','tBinTable.cc','tSpectralIndex.cc','tfits3.cc','tStack.cc','VLAT2.cc','tExtendImage.cc','tLinearFitSVD.cc','tSSMStringHandler.cc','tMaskArrMath2.cc','tMDirection.cc','tArrayLogical.cc','tFITSKeywordUtil.cc','tfits2ms.cc','dInterpolate1D.cc','tHashMapIO.cc','tGaussianND.cc','tTSMShape.cc','tFeather.cc','tRecursiveVi2Layers_GT.cc','tTableQuantum.cc','tSmooth.cc','tMMapIO.cc','dCoordinates.cc','tSakuraArrayConverter.cc','tfits_binTbl2.cc','ParamPanel.cc','dImageStatistics.cc','tHDF5DataSet.cc','CrashReportPoster.cc','tString.cc','tArrayAsRaster.cc','tPrecTimer.cc','tEarthMagneticMachine.cc','Subtable.cc','tCTTimeInterp1.cc','tTiledCellStMan.cc','dImageSummary.cc','tVisModelData.cc','tTiledStMan.cc','tCalibraterSolve_GT.cc','tTable_2.cc','tCoordinateUtil.cc','tTableIter.cc','tGaussianShape.cc','SlideEditor.cc','tBitVector.cc','tGaussianDeconvolver.cc','dTwoSidedShape.cc','tDisplayOptions.cc','tVisModelDataRefim.cc','tfits_imgExt2.cc','Subtables.cc','dImageInterface.cc','tGenSort.cc','tPBMath2D.cc','tTypes.cc','tTrVI2.cc','tMEarthMagnetic.cc','tMSDerivedValues.cc','dMeasure.cc','dDBusViewerProxy.cc','tCOWPtr.cc','type_record.cc','dImageHistograms.cc','tArrayIter.cc','parasdm2MS.cc','dRegionFile.cc','SampleReaderDemo.cc','PointingDirectionCache_Test.cc','tValueHolder.cc','dRemoveAxes.cc','tLatticeConvolver.cc','tCEMemModel.cc','tMSTransformIterator.cc','tTableInfo.cc','tAipsrc.cc','tLogTransformedPolynomialSpectralElement.cc','tStatWt.cc','tMVAngle.cc','tCanonicalConversion.cc','tHashMap.cc','tMSFieldGram.cc','tLogging.cc','tCalInterpolation.cc','MatrixMath.cc','tSkyComponentFactory.cc','tSpectralFit.cc','ImageMaskHandler_Gtest.cc','tFITSExtImage.cc','tUVSub.cc','tAnnRotBox.cc','tZScoreCalculator.cc','flagger_cmpt.cc','dQtDataManager.cc','tPoolStack.cc','ValuePanel.cc','tImageRegion.cc','dSparseDiff.cc','tQueue.cc','tImageFitter.cc','tGaussianConvert.cc','tVisVectorJonesMueller_GT.cc','tImageCollapser.cc','tVPSkyJones.cc','tImageStatistics.cc','dGLDemo.cc','tScalarRecordColumn.cc','tRecordGram.cc','tFFT2D.cc','tRegex_1.cc','tLatticeAddNoise.cc','tMArray.cc','tArrayMath.cc','tLatticeCache.cc','tLatticeIndexer.cc','VisBufferAsyncWrapper2.cc','tAWPFTM.cc','tVectorSTLIterator.cc','tScaledComplexData.cc','tEnvVar.cc','tMBaseline.cc','MirTypeAssert.cc','tOrdMap.cc','tAttribute.cc','tCoordinate.cc','dConstraints.cc','tAttValPoi.cc','tFit2D.cc','tSampledFunctional.cc','tImageFit1D.cc','dWorldMap.cc','tConversion.cc','tBitFlagsEngine.cc','tLCPixelSet.cc','tRebinImage.cc','nISMBucket.cc','tExprGroup.cc','tFFTServer.cc','tRIorAPArray.cc','tHDF5Lattice.cc','tArray.cc','tCompoundFunction.cc','tMArrayMath.cc','tHDF5Image.cc','tFunctors.cc','tAnnRectBox.cc','tMath.cc','tfits_priGrp.cc','dExportRangeRightBottom.cc','tUDFMSCal.cc','tfitsread_data.cc','tSort.cc','Colorbar.cc','tMSColumns.cc','tLatticeApply.cc','use_EditlineGuiProxy.cc','tFlagAgentClipping.cc','tStokes.cc','FluxStandard2_GTest.cc','tHDF5Iterator.cc','tRowCopier.cc','tStokesUtil.cc','tVisCalGlobals_GT.cc','tCompare.cc','tFlagAgentBase.cc','tAnnText.cc','tBucketMapped.cc','tLatticeFractile.cc','tLatticeStatistics.cc','tParam.cc','dM1950_2000.cc','tImageProxy.cc','tWCExtension.cc','tMeasMath.cc','tMSSpwGram.cc','dLSQFit.cc','Antennas.cc','tTableVector.cc','tCalStats3.cc','tRecordExpr.cc','dCEMemModel.cc','AveragingTvi2_Test.cc','tImageStatistics2.cc','tTableLockSync.cc','tImageSourceFinder.cc','tPowerLogarithmicPolynomial.cc','tMappedIO.cc','dPSWorldCanvasApp.cc','AlignMemory.cc','tLSQaips.cc','tConstants.cc','tUVWMachine.cc','tNewCalTable.cc','tSakuraAlignedArray.cc','dExportRangeRightTop.cc','dExportRangePipeline.cc','tStArrayFile.cc','tBucketBuffered.cc','tRegionManager.cc','PythonInterpreter.cc','tArrayUtilPerf.cc','tConvertArray.cc','dExportRangeInternal.cc','tRegularFile.cc','dAveraging.cc','tfitsskip_all.cc','tQuantum.cc','tVAXConversion.cc','tArrayMath2.cc','tCombinatorics.cc','tViff.cc','tRebinLattice.cc','tAntennaResponses.cc','tSkyCompRep.cc','harvestrr.cc','tRFCubeLattice.cc','tTableLockSync_2.cc','tFITSImage.cc','tTiledShapeStMan.cc','tPJones_GT.cc','tExprNodeSet.cc','tMemory.cc','tVector.cc','tViiLayerFactory_GT.cc','tTableTrace.cc','tMSMetaData.cc','tfitsskip.cc','tFitterEstimatesFileParser.cc','tHDF5Record.cc','CrashReporter.cc','tLELAttribute.cc','tKJones_GT.cc','tVelocityMachine.cc','tQVector.cc','tLCUnion.cc','tSPolynomial.cc','tLCConcatenation.cc','tMSFITSInput.cc','tMSMetaInfoForCal_GT.cc','tDlHandle.cc','tArrayUtil.cc','tAgentFlagger.cc','3DController.cc','tAnnLine.cc','tCombiFunction.cc','LineFindingUtils_GTest.cc','tImageConcat.cc','tImageTransposer.cc','tCountedPtr.cc','dLogging2.cc','dLattice.cc','tEarthField.cc','tArrayIter1.cc','tTempImage.cc','DemoDummy.cc','tSubLattice.cc','tMVPosition.cc','SofaTest.cc','tTiledEmpty.cc','tTileStepper.cc','tLCLELMask.cc','tGaussianMultipletSpectralElement.cc','FluxStandard_GTest.cc','tImageExpr3Gram.cc','tSparseDiff.cc','tCompositeNumber.cc','tTable.cc','tLCIntersection.cc','dPagedImage.cc','tSTLMath.cc','tCTGenericFill.cc','tArrayAccessor.cc','tMaskArrLogi.cc','tJsonValue.cc','dOverPlot.cc','tLatticeHistograms.cc','tFITSQualityImage.cc','tImageInputProcessor.cc','dExportRangeLeftTop.cc','tImageAnalysis2.cc','tLatticeUtilities.cc','tTblAsXY.cc','tMedianSlider.cc','tMSPolBuffer.cc','tStatAcc.cc','tCalStats0.cc','tArrayColumnCellSlices.cc','tGlinXphJones_GT.cc','tDataConversion.cc','tBinarySearch.cc','tFlagAgentElevation.cc','tAlgoPClark.cc','tFlagAgentExtension.cc','tLCPolygon2.cc','tGaussianBeam.cc','tTiledCellStM_1.cc','ProtoVR.cc','tTaQLNode.cc','tAnnVector.cc','VisBufferImpl.cc','tBoxedArrayMath.cc','LUdecomp.cc','dLogging.cc','synthesisparsync_cmpt.cc','tAnnCircle.cc','tTiledShapeStM_1.cc','tExprNodeUDF.cc','AWConvFunc2.cc','tTableExprData.cc','tByteSink.cc','tImagePrimaryBeamCorrector.cc','tImageExpr2Gram.cc','tMultiFile.cc','tJsonOut.cc','tMeasJPL.cc','MirExceptions.cc','tDiagonal.cc','tChannelAverageTransformEngine_GT.cc','tTableDesc.cc','dQtPlotter.cc','tMMueller_GT.cc','tqlayout.cc','tPolynomial.cc','tCTPatchedInterp.cc','tProfileFit1D.cc','tLCEllipsoid.cc','tHanningSmoothTVI.cc','dLegend.cc','tFitToHalfStatistics.cc','tSakuraUtils.cc','tApplicator.cc','tPointComponent.cc','tInterpolate2D.cc','tConcatTable3.cc','tQualityCoordinate.cc','tVanVleck.cc','tGridFT.cc','dOverPlot2Files.cc','tLinearCoordinate.cc','MirVisReader.cc','tCalLibraryParse.cc','tTempLattice.cc','tClarkCleanLatModel.cc','tMSFieldEphem.cc','tTableDescHyper.cc','tMaskArrIO.cc','dVirtColEng.cc','tRegex.cc','tTiledLineStepper.cc','SDPosInterpolator_GTest.cc','tTable_3.cc','tPowerLogPolynomialSpectralElement.cc','tMathNaN.cc','t2xReadASDM.cc','tImageExprParse.cc','tSlidingArrayMath.cc','tLargeFilebufIO.cc','tCTSelection.cc','tFITSImgParser.cc','tGeometry.cc','tJsonKVMap.cc','tVSCEngine.cc','tCurvedLattice2D.cc','tGaussian1D.cc','tLatticeConcat.cc','tInterpolate1D.cc','tfits_ascTbl.cc','tTypeIO.cc','tDerivedMSCal.cc','MsFactory.cc','tMeasure.cc','tComponentImager.cc','tSinusoid1D.cc','tLogSink.cc','tFITS.cc','tConvolver.cc','tForwardCol.cc','tMSSelection.cc','tArrayMathPerf.cc','tRegister.cc','dOverIterationPlot.cc','tStMan.cc','tAipsIOCarray.cc','tBucketFile.cc','tComplex.cc','AsynchronousInterface2.cc','tInput.cc','tConversionPerf.cc','tFile.cc','TestUtilsTVI.cc','tCasacRegionManager.cc','tLineFinder.cc','tfitsreader.cc','tTableGram.cc','tImageStatsCalculator.cc','casaparamgui.cc','tGaussianComponent.cc','PolAverageTVI_GTest.cc','tPagedImage2.cc','tConstantSpectrum.cc','3v.cc','tLatticeExpr3.cc','3DDisplayData.cc','tVLALogicalRecord.cc','dGridPlacementMultiplePlots.cc','tConvert.cc','tCalibraterSolveSimData_GT.cc','tIncrementalStMan2.cc','tTableRow.cc','tModcompConversion.cc','tCompareBoxedPartial.cc','IDIndex.cc','tMemoryStMan.cc','tCasaImageBeamSet.cc','accumulateFromGrid.cc','tTiledFileAccess.cc','tALMAAperture.cc','tLECanonicalConversion.cc','tMSConcat.cc','tMatrixMathLA.cc','tMathFunc.cc','tFuncExpression.cc','tWCEllipsoid.cc','tNonLinearFitLM.cc','tCLPatchPanel.cc','Viff.cc','tStandardStMan.cc','tFunctionOrder.cc','tFrequencyAligner.cc','tTableStreamReader.cc','tAttVal.cc','tDiskShape.cc','tHostInfo.cc','tAutoDiff.cc','dGaussianND.cc','tDirectionCoordinate.cc','tcal_cmpt2.cc','tMSCalEnums.cc','tAxesSpecifier.cc','tRecordGramTable.cc','tAutoflag.cc','tCasarc01.cc','dExportRangeLeftBottom.cc','tHingesFencesStatistics.cc','harvestrn.cc','tImageInfo.cc','tMemoryTrace.cc','tBlock.cc','tParAngleMachine.cc','tCasaImageOpener.cc','tTable_4.cc','tWCLELMask.cc','tSTLIO.cc','tDJones_GT.cc','tFringeJones_GT.cc','FortranizedLoopsFromGrid.cc','tImage2DConvolver.cc','tMappedArrayEngine.cc','dLatticeAsRaster.cc','tSimButterworthBandpass.cc','tMuvw.cc','tByteIO.cc','tTiledColumnStMan.cc','tPixelCurve1D.cc','DataLoadingBuf.cc','tForwardColRow.cc','tMSUvDistGram.cc','tMSIter.cc','tLatticeTwoPtCorr.cc','tRegionTextList.cc','tCalStats6.cc','tReadAsciiTable2.cc','tCalStats1.cc','tPhaseShiftingTVI.cc','tPBMath.cc','tConvolutionEquation.cc','tLatticeStatsDataProvider.cc','tLattStatsSpecialize.cc','tInterpolateArray1D.cc','tLimbDarkenedDiskShape.cc','dMultiplePlotTypes.cc','dRetypedArrayEngine.cc','tTableCopy.cc','tConcatTable2.cc','dArrayAccessor.cc','dRGBWCRaster.cc','tFlagDataHandler.cc','tExtendLattice.cc','dProfile2dDD.cc','tDynBuffer.cc','tFJones.cc','tVectorKernel.cc','tSubImage.cc','tProfileFitterEstimatesFileParser.cc','tLatticeFit.cc','tColumnsIndexArray.cc','tClassicalStatistics.cc','tArrayAndDrawing.cc','tTiledDataStM_1.cc','tHistAcc.cc','tAnnAnnulus.cc','MakeMS.cc','tMSAntennaGram2.cc','tSolveDataBuffer_GT.cc','dTimeColorization.cc','tSimOrdMap.cc','tArrayIO2.cc','dPointShape.cc','tFITSExtImageII.cc','tBlockTrace.cc','tVisibilityIterator.cc','tCalibrater.cc','tVisibilityIteratorAsync.cc','tFITSSpectralUtil.cc','tStringDistance.cc','tfits5.cc','tLabelandFindRegions.cc','dMUString.cc','importmiriad.cc','dSpectralModel.cc','dExportRange.cc','tTable_1.cc','tArrayColumnSlices.cc','tLELSpectralIndex.cc','tTimer.cc','tCalStats5.cc','tStatisticsAlgorithmFactory.cc','tShadow.cc','tObjectStack.cc','tExprGroupArray.cc','tPath.cc','tSlicer.cc','tLCComplement.cc','tLCDifference.cc','tClarkCleanModel.cc','tStMan1.cc','tConcatRows.cc','tMSFitsSelection.cc','tMeasIERS.cc','tLUdecomp.cc','dImagingWeightViaGridFT.cc','tTableCopyPerf.cc','tOrdMap2.cc','tMSKeys.cc','tLELMedian.cc','tFileIO.cc','tIncrementalStMan.cc','tArrayIO.cc','ImageMaskHandlerTest.cc','tMSCorrGram.cc','tFilebufIO.cc','tStringArray.cc','paramgui_python.cc','tCompressComplex.cc','tConcatTable.cc','tMSMainBuffer.cc','tFlagAgentSummary.cc','FortranizedLoopsToGrid.cc','tPointShape.cc','tObjectID.cc','dTimeColorizationAveraging.cc','tAipsIO.cc','tPerfTransform.cc','CalTableFromAIPS.cc','tFlagAgentQuack.cc','tCalStats4.cc','dPSLatticeAsRaster.cc','dFunction.cc','dCOWptr.cc','tSepImageConvolver.cc','tMSFITSOutput.cc','tGaussian3D.cc','tMaskedArray.cc','tImageExpr.cc','dVLAArchiveInput.cc','tRNG.cc','tMSFieldBuffer.cc','tReadSeqBDFs.cc','tEVLAAperture.cc','tLatticeFFT.cc','SDAlgorithmTest.cc','tArrayPosIter.cc','tDirectoryIterator.cc','tFITSDateUtil.cc','tVirtualTaQLColumn.cc','tReadAllBDFs.cc','interrupt_python.cc','tDirectory.cc','tcal_cmpt.cc','tCalIntpMatch.cc','tTblAsContour.cc','tSumPerformance.cc','tImageMetaData.cc','VisibilityIterator_Test.cc','tTableAccess.cc','tTableKeywords.cc','SDDoubleCircleGainCalImpl_GTest.cc','tStokesCoordinate.cc','tMVTime.cc','tFunctionWrapper.cc','tFallible.cc','FluxStandardTest.cc','tVisIter.cc','tFlagAgentManual.cc','EphemObjFluxStandard_GTest.cc','dSkyCompBase.cc','tVisVectorJonesMueller.cc','tImageAttrHandler.cc','tFITSHistoryUtil.cc','dImageMoments.cc','MirFiller.cc','tIBMConversion.cc','tTabularSpectrum.cc','tSSMAddRemove.cc','tCompressFloat.cc','tPagedArray.cc','dDBus.cc','tPagedImage.cc','version2.cc','tfits1.cc','tObsInfo.cc','dExportPlot.cc','tMeasComet.cc','dGridPlacement.cc','tHDF5File.cc','VisibilityProcessing_Test.cc','dTimeAveragingIteration.cc','bimafiller.cc','tPixonProcessor.cc','tStatisticsTypes.cc','tMemoryTable.cc','tVLABuffer.cc','tFlagAgentShadow.cc','tMSFeedGram.cc','tIncCEMemModel.cc','tMSAntennaGram.cc','tAnnEllipse.cc','value_record.cc','tChebyshev.cc','tScaledArrayEngine.cc','tCalStats2.cc','tLCStretch.cc','tMaskArrMath1.cc','tfits4.cc','tAnnCenterBox.cc','tMIRIADImage.cc','tLoggerHolder.cc','tColumnsIndex.cc','tProjection.cc','tDisplayEvent.cc','dOverLeftRightPlot.cc','tCCList.cc','tMaskArrMath0.cc','tAnnSymbol.cc','tImageProfileFitter.cc','tWCUnion.cc','tFlagAgentRFlag.cc','SingleDishSkyCal_GTest.cc','tMSBin.cc','tPoisson.cc','tFTMachine.cc','tMFFileIO.cc','tSpectralFitter.cc','tConstantND.cc','tLinearSearch.cc','dMultichannelRaster.cc','tLinAlgebra.cc','t_priArr_imgExt.cc','tQuality.cc','tRefRows.cc','tFluxStandard2.cc','tRFASelector.cc','tLatticeExpr2.cc','MSChecker_Gtest.cc','tSubImageFactory.cc','dDBusSession.cc','tMsPlot.cc','tSynthesisImagerVi2.cc','tGaussian2D.cc','tExprNode.cc','tLatticeStepper.cc','conversions.cc','tImageMoments.cc','tHDF5.cc','tRegriddingTVI.cc','tFlagIndex.cc','VisibilityIterator_Gtest.cc','tChauvenetCriterionStatistics.cc','tPixelValueManipulator.cc','tLSQFit.cc','type_variant.cc','tReadParBDFs.cc','dNBody.cc','tImageEmpty.cc','tLCPagedMask.cc','tArrayMathTransform.cc','tLatticeLocker.cc','tLatticeSlice1D.cc','tLargeFileIO.cc','tRecord.cc','tTableMeasures.cc','tLatticeExpr.cc','tQuantumHolder.cc','tDisplayTool.cc','tNewCalTableIterNick.cc','tImageBeamSet.cc','DOmirfiller.cc','tDefaultValue.cc','tCalStatsTab.cc','tLorentzianSpectralElement.cc','CTSelection.cc','tLCSlicer.cc','tLatticeMathUtil.cc','tAnnPolygon.cc','tMedianSmooth.cc','tArrayLattice.cc','dProgressMeter.cc','PGPlotterLocal.cc',
'Adios2StManColumn.cc', 'tAdios2StMan.cc', 'Adios2StMan.cc',
'HashMap2.cc', 'List2.cc', 'Map2.cc', 'StackError.cc', 'Stack2.cc',
]

a_priori_directory_exclusions = [ ]

def flatmap(f, items):
    return chain.from_iterable(map(f, items))

def isexe(f):
    return os.path.isfile(f) and os.access(f, os.X_OK)

def clean_args(l):
    return [a for a in l if len(a) > 0]

def mkpath(path):
    try:
        os.makedirs(path)
    except OSError as exc:
        if exc.errno == errno.EEXIST and os.path.isdir(path):
            pass
        else:
            raise

## https://stackoverflow.com/questions/14320220/testing-python-c-libraries-get-build-path
def distutils_dir_name(dname):
    """Returns the name of a distutils build directory"""
    f = "{dirname}.{platform}-{version[0]}.{version[1]}"
    return f.format(dirname=dname,platform=sysconfig.get_platform(),version=sys.version_info)

def distutils_shared_library_name(base):
    shared_ext = "dylib" if sys.platform == 'darwin' else "so"
    f = "lib{name}.{abi}.{ext}"
    return f.format(name=base, abi=sysconfig.get_config_var('SOABI'), ext=shared_ext)

def distutils_loadable_object(base):
    f = "_{name}{so}"
    return f.format(name=base,so=sysconfig.get_config_var('SO'))

def sakura_files( ):
    return [ 'sakura-source/src/baseline.cc', 'sakura-source/src/bit_operation.cc',
             'sakura-source/src/bool_filter_collection.cc', 'sakura-source/src/concurrent.cc',
             'sakura-source/src/convolution.cc', 'sakura-source/src/fft.cc',
             'sakura-source/src/gen_util.cc', 'sakura-source/src/gridding.cc',
             'sakura-source/src/interpolation.cc', 'sakura-source/src/mask_edge.cc',
             'sakura-source/src/normalization.cc', 'sakura-source/src/numeric_operation.cc',
             'sakura-source/src/statistics.cc' ]

def source_files(
    path,root_filter=[ ],path_filter=[ ],
    subdir_filter=['tests','test','apps','demo'], file_filter=[ ],
    file_suffix_filter="", do_apriori_exclusions=True
):
    """
    find all of the source files to compile beneath path
    """
    result = [ ]
    my_apriori_exclusions = a_priori_exclusions if do_apriori_exclusions else []
    for root, dirs, files in os.walk(path):
        if root in root_filter or any(map(lambda x: root.endswith(x),a_priori_directory_exclusions)):
            continue
        subdir = os.path.basename(root)
        if subdir in subdir_filter or any(map(lambda x: (os.sep + x + os.sep) in root,subdir_filter)):
            continue
        path = root.split(os.sep)
        for file in files:
            if any(map(lambda x: x in root+os.sep+file, path_filter)):
                continue
            if file.endswith(file_suffix_filter) and not any(map(lambda s: (root + os.sep + file).endswith(s),file_filter)) and not file in my_apriori_exclusions and not file in boost_exclusions:
                result.append(root + os.sep + file)
    return result

###
### see Roberto's comment in:
### https://stackoverflow.com/questions/3595363/properties-file-in-python-similar-to-java-properties
###
def load_properties(filepath, sep='=', comment_char='#'):
    """
    Read the file passed as parameter as a properties file.
    """
    props = {}
    with open(filepath, "rt") as f:
        for line in f:
            l = line.strip()
            if l and not l.startswith(comment_char):
                key_value = l.split(sep)
                key = key_value[0].strip()
                value = sep.join(key_value[1:]).strip().strip('"')
                props[key] = value.split(' ') if key.startswith('build.flags') else value

    global real_gnu
    real_gnu = False
    proc = Popen([ props['build.compiler.cxx'], "-v" ], stdout=PIPE, stderr=PIPE)
    out,err = pipe_decode(proc.communicate( ))
    if len([s for s in (out + err).split('\n') if s.startswith("gcc version ")]) > 0 :
        if sys.platform == 'darwin':
            print('using real GNU compiler on OSX...')
        real_gnu = True

    return props

def so_version( ):
    delta=int(time.time()-1385614800)
    z=delta & 0xff
    y=(delta>>8)&0xff
    x=(delta>>16)&0xffff
    return "%d.%d.%d" % (x,y,z)

def install_xml_casa( ):
    script = os.path.join('scripts','xml-casa')
    jar = os.path.join('scripts','java',xml_jar_file)
    bindir = os.path.join('build', distutils_dir_name('lib'), module_name, '__casac__', "bin")
    javadir = os.path.join(bindir,'java')
    mkpath(javadir)
    copy2(script,bindir)
    copy2(jar,javadir)

def get_grpc_srcdir():
    return os.path.join('build', distutils_dir_name('binding'),'grpc')

def generate_grpc(protos):
    protoc = os.path.join('build', distutils_dir_name('lib'), module_name, '__casac__', "bin", "protoc")
    grpc_plugin = os.path.join('build', distutils_dir_name('lib'), module_name, '__casac__', "bin", "grpc_cpp_plugin")
    proto_export_dir = os.path.join('build', distutils_dir_name('lib'), module_name, '__casac__', "proto")
    assert os.path.exists(grpc_plugin), 'gRPC plugin not found'
    #outdir=os.path.join('build', distutils_dir_name('binding'),'grpc')
    outdir=get_grpc_srcdir()
    mkpath(outdir)
    mkpath(proto_export_dir)
    mkpath("binding/generated/include")
    for p in protos:
        copy2(p,proto_export_dir)
        assert os.path.isfile(p), "could not find gRPC proto '%s'" % p
        print('generating protocol for %s...' % os.path.basename(p))
        genprotocol = [protoc, '-I%s' % os.path.dirname(p), '--cpp_out=%s' % outdir, p]
        genrpc = [protoc, '-I%s' % os.path.dirname(p), '--grpc_out=%s' % outdir, '--plugin=protoc-gen-grpc=%s' % grpc_plugin, p]
        print("\t%s" % " ".join(genprotocol))
        run_process( genprotocol, err='could not generate protobuf bindings for %s' % p )
        print("\t%s" % " ".join(genrpc))
        run_process( genrpc, err='could not generate protobuf bindings for %s' % p )
        todir = os.path.join('build', distutils_dir_name('lib'), module_name, '__casac__', "include")
        name, extension = os.path.splitext(os.path.basename(p))
        if os.path.isfile("%s/%s.pb.h" % (todir,name)):
            os.remove("%s/%s.pb.h" % (todir,name))
        move( "%s.pb.h" % os.path.join(outdir,name), todir )
        if os.path.isfile("%s/%s.grpc.pb.h" % (todir,name)):
            os.remove("%s/%s.grpc.pb.h" % (todir,name))
        move( "%s.grpc.pb.h" % os.path.join(outdir,name), todir )
    return outdir

def generate_pyinit(moduledir,tools):
    """Generate __init__.py for the module
    """
    outfile = os.path.join(moduledir,'__init__.py')
    mkpath(moduledir)
    with open(outfile, "w") as fd:
        fd.write("""###########################################################################\n""")
        fd.write("""########################## generated by setup.py ##########################\n""")
        fd.write("""###########################################################################\n""")
        fd.write("from __future__ import absolute_import\n")
        fd.write("__name__ = '%s'\n" % module_name)
        fd.write("__all__ = [ \"ctsys\", \"version\", \"version_string\",\n")
        for tool in tools:
            if tool != "utils":
                fd.write("            '%s',\n" % tool)
        fd.write("          ]\n")
        for tool in tools:
            if tool != "utils":
                fd.write("from .%s import %s\n" % (tool,tool))

        config='''\

               import casatools.ctuser as __user
               from .utils import utils as __utils
               import os as __os
               import sys as __sys
               def __find_data_path( ):

                   def find_mount_point(path):
                       path = __os.path.abspath(path)
                       while not __os.path.ismount(path):
                           path = __os.path.dirname(path)
                       return path

                   #potential_data_paths = ['/opt/casa/data', '/home/casa/data/master', '/home/casa/data', '/export/data_1/casa/data']
                   potential_data_paths = [ ]
                   casadata = [ d for d in (__os.environ['CASADATA'].split(':') if 'CASADATA' in __os.environ else [ ]) if __os.path.isdir(d) ]
                   potential = [ d for d in potential_data_paths if __os.path.isdir(d) ]
                   potential_local = [ d for d in potential if find_mount_point(d) == '/' ]
                   potential_remote = [ d for d in potential if find_mount_point(d) != '/' ]
                   used = set( )
                   return [ x for x in casadata + potential_local + potential_remote if x not in used and (used.add(x) or True)]

               def __find_user_data_path( ):
                   def is_iter_container(v):
                       try:
                           _iter = iter(v)
                           return not isinstance(v,str)
                       except TypeError:
                           return False

                   if hasattr(__user,'datapath') and is_iter_container(__user.datapath):
                       return list(filter(__os.path.isdir, list(map(__os.path.expanduser,__user.datapath))))
                   else:
                       return [ ]

               sakura( ).initialize_sakura( )    ## sakura requires explicit initialization

               ctsys = __utils( )
               _dpath = [ ]
               try:
                   import casadata
                   _dpath = [ casadata.datapath ]
               except: pass
               ctsys.initialize( __sys.executable, __find_user_data_path( ) + _dpath + __find_data_path( ) )
               from .coercetype import coerce as __coerce

               __coerce.set_ctsys(ctsys)         ## used to locate files from a partial path

               def version( ): return list(ctsys.toolversion( ))
               def version_string( ): return ctsys.toolversion_string( )

               import atexit as __atexit
               __atexit.register(ctsys.shutdown) ## c++ shutdown
              '''
        fd.write(dedent(config))

def generate_config(moduledir,propdict):
    """Generate config.py
    """
    outfile = os.path.join(moduledir,"config.py")
    with open(outfile, "w") as fd:
        fd.write("""###########################################################################
########################## generated by setup.py ##########################
###########################################################################
###
### see Roberto's comment in:
### https://stackoverflow.com/questions/3595363/properties-file-in-python-similar-to-java-properties
###
import os as __os

def __load_properties(filepath, sep='=', comment_char='#'):
    props = {}
    with open(filepath, "rt") as f:
        for line in f:
            l = line.strip()
            if l and not l.startswith(comment_char):
                key_value = l.split(sep)
                key = key_value[0].strip()
                value = sep.join(key_value[1:]).strip().strip('"')
                props[key] = value.split(' ') if key.startswith('build.flags') else value
    return props

build = __load_properties(__os.path.join(__os.path.dirname(__file__),'build.properties'))
build['build.compiler.xml-casa'] = __os.path.join(__os.path.dirname(__os.path.abspath(__file__)),'__casac__','bin','xml-casa')

build['build.flags.compile.grpc'] = [ '-I' + __os.path.join(__os.path.dirname(__os.path.abspath(__file__)),'__casac__','include') ]
build['build.flags.link.grpc'] = [ '-L' + __os.path.join(__os.path.dirname(__os.path.abspath(__file__)),'__casac__','lib'), '-lgrpc++', '-lgrpc', '-lgpr', '-lprotobuf' ]
build['build.compiler.protoc'] = __os.path.join(__os.path.dirname(__os.path.abspath(__file__)),'__casac__','bin','protocpp')
build['build.compiler.protocpp'] = __os.path.join(__os.path.dirname(__os.path.abspath(__file__)),'__casac__','bin','protocpp')
build['build.compiler.protopy'] = __os.path.join(__os.path.dirname(__os.path.abspath(__file__)),'__casac__','bin','protopy')

""")


def generate_lex(sources,output_dir='libcasatools/generated/include'):
    """Generate lex compilation files...
    """
    mkpath(output_dir)
    for file in sources:
        name = os.path.basename(file)
        base = os.path.splitext(name)[0]
        if Proc([props['build.compiler.flex'], "-P%s" % base, "-o", "%s%s%s.lcc" % (output_dir,os.sep,base), file]) != 0:
            sys.exit('lex generation of %s%s%s.lcc failed' % (output_dir,os.sep,base))

def generate_yacc(sources,output_dir='libcasatools/generated/include'):
    """Generate yacc compilation files...
    """
    for file in sources:
        name = os.path.basename(file)
        base = os.path.splitext(name)[0]
        if Proc([props['build.compiler.bison'], "-y", "-p", base, "-o", "%s%s%s.ycc" % (output_dir,os.sep,base), file]) != 0:
            sys.exit('lex generation of %s%s%s.ycc failed' % (output_dir,os.sep,base))

def generate_binding(sources,swig_dir='binding/generated/tools', header_dir='binding/generated/tools',source_dir='binding/generated/tools', tool_dir=''):
    """Generate swig binding code from CASA XML files...
    """
    xml_casa = props['build.compiler.xml_casa']
    assert os.path.isfile(xml_casa) and os.access(xml_casa,os.X_OK), "casa xml generation script not found..."
    proc = Popen([xml_casa, '-all', '-output-tool-subdir','output-i=%s' % swig_dir, 'output-h=%s' % header_dir, 'output-c=%s' % source_dir, 'output-tool=%s' % tool_dir ] + sources, stdout=PIPE, stderr=PIPE)
    out,err = pipe_decode(proc.communicate( ))
    if proc.returncode != 0:
        print(err)
        sys.exit('casa xml generation failed')
    print(out)
    lines = out.split('\n')
    needed = [ tool.strip( ) for line in lines  for tool in line[5:].split(',') if line.startswith('<inc>') ]
    tool_lines = [ line[5:].strip( ) for line in lines if line.startswith('<tgt>') and ':' in line[5:] ]
    lib_lines = [ line[5:].strip( ) for line in lines if line.startswith('<tgt>') and '<' in line[5:] ]

    libs = { }
    for l in lib_lines:
        x = [i.strip( ) for i in l.split('<')]
        if len(x) != 2:
            sys.exit( "error in library target: %s" % l )
        libs[x[0]] = [ t.strip( ) for t in x[1].split( ) ]

    tools = { }
    for l in tool_lines:
        x = [i.strip( ) for i in l.split(':')]
        if len(x) != 2:
            sys.exit( "error in tool target: %s" % l )
        tools[x[0]] = [ t.strip( ) for t in x[1].split( ) ]

    ##  needed  -  tools that are used (returned, accepted as parameters, etc.) by other tools
    ##  libs    -  libraries to be created for building the tools (i.e. shared tool object modules)
    ##  tools   -  all tools along with what they need to be built against
    return (needed,libs,tools)

def run_process( cmd, err, dir=".", stdin=None, env=None ):
    print("\t]=> %s (cwd: %s)" % (cmd,os.path.abspath(dir)))
    sys.stdout.flush( )
    proc = Popen( cmd, cwd=dir, stdout=subprocess.PIPE, stderr=subprocess.PIPE, env=None if env is None else dict(os.environ,**env) ) if stdin is None else Popen( cmd, cwd=dir, stdout=subprocess.PIPE, stderr=subprocess.PIPE, stdin=stdin, env=None if env is None else dict(os.environ, **env) )
    out,err = pipe_decode(proc.communicate( ))
    exit_code = proc.wait( )
    if proc.returncode != 0:
        print("failure...")
        print(err)
        sys.stdout.flush( )
        sys.exit(err)
    print(out)
    return proc.returncode

def write_wrapper( dir, ccache, compiler ):
    ccache_wrapper='''#!/usr/bin/perl
#open(LOG,">> /tmp/wrapper-log-file.txt");
#print LOG '%s', ' ', join(' ',@ARGV), "\\n";
#close(LOG);
exec { '%s' } '%s', '%s', @ARGV;
'''
    ###
    ### when the user uses /usr/lib64/ccache/gcc et al. writing any
    ### wrappers results in an infinite loop...
    ###
    if len(ccache) > 0:
        with open(join(dir,os.path.basename(compiler)), "w") as f:
            f.write(ccache_wrapper % (compiler,ccache,ccache,compiler))

    os.chmod(join(dir,os.path.basename(compiler)), 0o0755)

######################################################################################################
## gRPC depends on a few other packages, some of which use libtool and automake. The problem
## with automake and libtool is that they were designed as if there is only one way to build
## and link libraries and applications. They permit not configuration, they ignore compiler
## specifications. It is just a inflexible and brittle system. To ensure that ccache is used
## by these extra packages, we create a wrapper library and add it to the beginning of our
## PATH. (BTW, gRPC's makefile is very nice)
######################################################################################################
broken_autoconf_compiler_dir=os.path.realpath(join('build',distutils_dir_name('compilers')))
def create_ccache_bin( ):
    """gRPC and protobuf don't seem to honor CC and CXX
    """
    mkpath(broken_autoconf_compiler_dir)
    for c in [props['build.compiler.cc'], props['build.compiler.cxx']]:
        if not os.path.exists(join(broken_autoconf_compiler_dir,os.path.basename(c))):
            write_wrapper( broken_autoconf_compiler_dir, props['build.compiler.ccache'], c )

def gen_proto_binary( prefix, grpc_desc, wrapper_desc ):
    starting_dir=os.getcwd( )
    bindir = join(prefix, "bin")
    grpc_plugin = join(bindir, "grpc_%s_plugin" % grpc_desc)
    assert os.path.exists(grpc_plugin), 'grpc %s plugin not found' % grpc_desc
    plugindir_name = "grpc_%s" % wrapper_desc
    grpc_plugin_dir = join(bindir,plugindir_name)
    mkpath(grpc_plugin_dir)
    os.chdir(grpc_plugin_dir)
    if os.path.exists("protoc-gen-grpc"):
        os.remove("protoc-gen-grpc")
    os.symlink("../grpc_%s_plugin" % grpc_desc,"protoc-gen-grpc")
    os.chdir("..")
    with open( "proto%s" % wrapper_desc, "w" ) as fd:
        fd.write("""#!/usr/bin/perl\n""")
        fd.write("""###########################################################################\n""")
        fd.write("""########################## generated by setup.py ##########################\n""")
        fd.write("""###########################################################################\n""")
        fd.write("""use File::Basename;\n""")
        fd.write("""use Cwd 'abs_path';\n""")
        fd.write("""use Cwd 'getcwd';\n\n""")
        fd.write("""$plugindir = abs_path(dirname(abs_path($0)) . "/%s");\n""" % plugindir_name)
        fd.write("""$bindir    = abs_path(dirname(abs_path($0)));\n""")
        fd.write("""$ENV{PATH} = "$plugindir:$ENV{PATH}";\n""")
        fd.write("""exec("$bindir/protoc", @ARGV);\n""")
        os.chmod("proto%s" % wrapper_desc,0o755)
    os.chdir(starting_dir)

def build_grpc( prefix, srcdir, collectdir ):
    """Build grpc (https://github.com/grpc/grpc/blob/master/):
           (1) do a straight build of grpc to get the C/C++ libraries and protoc compiler
           (2) rebuild protobuf to install and then cherry pick the include files
    """
    extra_env = { 'PATH': "%s:%s:%s" % ( broken_autoconf_compiler_dir, os.path.join(collectdir,'bin'), os.environ['PATH']),
                  'CC': os.path.basename(props['build.compiler.cc']), 'CXX': os.path.basename(props['build.compiler.cxx']),
                  'DOLLAR': '$$',
                  'ORIGIN': '$ORIGIN',
                  'LDFLAGS': '-Wl,-rpath,@loader_path' if sys.platform == 'darwin' else '-Wl,-rpath,${DOLLAR}ORIGIN:${DOLLAR}ORIGIN/lib' }

    if os.path.isdir("grpc-source"):

        if not os.path.isdir(srcdir):
            print("copying the grpc source directory...")
            run_process( ["rsync","-aq","grpc-source/",srcdir], err='could not copy the grpc source tree' )
            #### need to set @rpath/ prefix for install name...
            makefile = "%s/Makefile" % srcdir
            if os.path.isfile(makefile):
                with open(makefile) as fd:
                    s = fd.read()
                s = s.replace('-install_name ', '-install_name $(RPATH_DIR)')
                if sys.platform == 'darwin' and real_gnu:
                    s = s.replace('CXXFLAGS += -stdlib=libc++','')
                    ### it could be that replacing DEFAULT_CXX should be done in all cases
                    s = s.replace('$(DEFAULT_CXX)',props['build.compiler.cxx'])
                if sys.platform =='darwin':
                    proc = Popen( [ "/usr/bin/xcodebuild -version | grep Xcode" ], stdout=PIPE, stderr=PIPE, shell=True )
                    out,err = pipe_decode(proc.communicate( ))
                    print("Xcode version: " + out)
                    xcodeversion = out.split(" ")[1].strip()
                    xcode_parts = xcodeversion.split(".")
                    xcodeversionmajor = xcode_parts[0];
                    xcodeversionminor = xcode_parts[1]
                    if int(xcodeversionmajor) >= 10:
                        print("Xcode version is 10 or greater. Won't treat grpc build warnings as errors ")
                        s = s.replace('CPPFLAGS += -g -Wall -Wextra -Werror','CPPFLAGS += -g -Wall -Wextra')

                with open(makefile, "w") as fd:
                    fd.write(s)

        mkpath(prefix)
        create_ccache_bin( )
        if os.path.isdir(prefix):
            if not os.path.exists("grpc-source/third_party/protobuf/LICENSE"):
                print("checking out google protobuf...")
                run_process( ["git", "submodule", "update", "--init", "--recursive", "grpc-source"], err='git protobuf checkout failed' )

            srcdir_arg = os.path.realpath(srcdir)
            prefix_arg = os.path.realpath(prefix)
            collectdir_arg = os.path.realpath(collectdir)
            mkpath(collectdir_arg)

            print("building google grpc...")
            run_process( [ "make", "RPATH_DIR=@rpath/", "prefix=%s" % prefix_arg, "HAS_SYSTEM_PROTOBUF=false",
                           "PROTOBUF_CONFIG_OPTS=--prefix=%s" % collectdir_arg, "VERBOSE=1", "install"],
                         err='build of grpc failed', dir=srcdir_arg, env=extra_env )

            print("installing google protobuf...")
            run_process( ["make", "install"], err='building google protobuf failed', dir="%s/third_party/protobuf" % srcdir_arg, env=extra_env )

            print("copying the protobuf includes...")
            run_process( ["rsync","-aq","%s/include/" % collectdir_arg,"%s/include" % prefix], err='could not copy the protobuf include tree' )

            print("copying the protobuf libs...")
            run_process( ["rsync","-aq","%s/lib/" % collectdir_arg,"%s/lib" % prefix], err='could not copy the protobuf lib tree' )

            print("copying the protobuf compiler...")
            run_process( ["rsync","-aq","%s/bin/" % collectdir_arg,"%s/bin" % prefix], err='could not copy the protobuf bin tree' )

            ##
            ## grpc "make install" seems to generate a symlink from '...so.5' instead of '...so.1'
            ##
            libdir = join(prefix,"lib")
            if os.path.exists(join(libdir,"libgrpc++.so.1.8.7")) and os.path.exists(join(libdir,"libgrpc++.so.5")):
                os.rename(join(libdir,"libgrpc++.so.5"),join(libdir,"libgrpc++.so.1"))
            ## on linux grpc's "make install" seems to create a 'libgrpc++.so.5' symlink to 'libgrpc++.so.1.8.5'
            ## instead of a 'libgrpc++.so.1' symlink
            if os.path.exists(join(libdir,"libgrpc++_unsecure.so.1.8.7")) and os.path.exists(join(libdir,"libgrpc++_unsecure.so.5")):
                os.rename(join(libdir,"libgrpc++_unsecure.so.5"),join(libdir,"libgrpc++_unsecure.so.1"))
            ###
            ### grpc uses "plugins" to generate the different flavors of bindings (e.g. c++)...
            ### this "plugin" must be found in $PATH as a different name and executable...
            ### it can be explicitly specified on the command line, but we create the name
            ### in a subdirectory and generate a script that adds the subdirectory to $PATH
            ### before execing the actual proto compiler. This allows our C++ plugin to
            ### act as a default which can be overridden by the user on the command line.
            ###
            gen_proto_binary(prefix, "cpp", "cpp")
            gen_proto_binary(prefix, "python", "py")

            ## remove 'libtool' droppings
            for root,subdirs,files in os.walk(prefix):
                for f in files:
                    p = join(root,f)
                    if not islink(p) and p.endswith(".la"):
                        os.remove(p)


def build_protobuf( prefix, srcdir, collectdir ):
    """Build grpc (https://github.com/grpc/grpc/blob/master/):
           (1) do a straight build of grpc to get the C/C++ libraries and protoc compiler
           (2) rebuild protobuf to install and then cherry pick the include files
    """
    if os.path.isdir("grpc-source"):

        if not os.path.isdir(srcdir):
            print("copying the source directory...")
            run_process( ["rsync","-aq","grpc-source/third_party/protobuf/",srcdir], err='could not copy the protobuf source tree' )
            ## here we would really like to patch protobuf's Makefile.am to create libraries as we would like right off the
            ## bat (e.g. "-install_name @rpath/libprotobuf.14.dylib"), but 'libtool' is a britte cludge

        mkpath(prefix)
        create_ccache_bin( )
        if os.path.isdir(prefix):

            srcdir_arg = os.path.realpath(srcdir)
            prefix_arg = os.path.realpath(prefix)
            collectdir_arg = os.path.realpath(collectdir)
            mkpath(collectdir_arg)

            extra_env = { 'PATH': "%s:%s:%s" % (broken_autoconf_compiler_dir, os.path.join(collectdir,'bin'), os.environ['PATH']),
                          'CC': os.path.basename(props['build.compiler.cc']), 'CXX': os.path.basename(props['build.compiler.cxx']) }
            print("autogen for google protobuf...")
            run_process( ["autoreconf","-f", "-i", "-Wall,no-obsolete"], err='autogen of protobuf failed', dir=srcdir_arg, env=extra_env )
            print("configuring google protobuf...")
            run_process( ["./configure", "--prefix=%s" % prefix_arg], err='build of grpc failed', dir=srcdir_arg, env=extra_env )

            print("compiling google protobuf...")
            run_process( ["make"], err='building google protobuf failed', dir=srcdir_arg, env=extra_env )

            found=[ ]
            searchdir=join(srcdir_arg,"src",".libs")
            for f in listdir(searchdir):
                if f.startswith("libprotobuf") and islib(f):
                    file = join(searchdir,f)
                    found.append(file)

            if len(found) < 4:
                sys.exit("build of dynamic protobuf libraries failed")

            tgtdir = "%s/lib" % prefix_arg
            for f in found:
                fname = os.path.basename(f)
                if islink(f):
                    if not os.path.exists(join(tgtdir,fname)):
                        linkto = os.readlink(f)
                        os.symlink(linkto,join(tgtdir,fname))
                elif isfile(f):
                    copy2(f,tgtdir)
                    if sys.platform == 'darwin':
                        run_process( ["install_name_tool", "-id", "@rpath/%s" % fname, join(tgtdir,fname) ], err='could not update install_name for %s' % fname )


def tool_files(tool):
    src = ['binding/tools/%s/%s' % (tool,f) for f in listdir('binding/tools/%s' % tool) if f.endswith(".cc")]
    src += ['binding/generated/tools/%s/%s' % (tool,f) for f in listdir('binding/generated/tools/%s' % tool) if f.endswith(".cc")]
    src += ['binding/generated/tools/%s/%s' % (tool,f) for f in listdir('binding/generated/tools/%s' % tool) if f.endswith(".i")]

    inc = [ ]
    incs = ['binding/generated/tools/%s/%s' % (tool,f) for f in listdir('binding/generated/tools/%s' % tool) if f.endswith(".h")]
    if len(incs) > 0:
        inc.append('binding/generated/tools/%s' % tool)

    incs = ['binding/tools/%s/%s' % (tool,f) for f in listdir('binding/tools/%s' % tool) if f.endswith(".h")]
    if len(incs) > 0:
        inc.append('binding/tools/%s' % tool)
    return (inc,src)


platform_cflags = { 'darwin': [ ],
                    'linux2': [ '-fcx-fortran-rules' ],
                    'linux': [ '-fcx-fortran-rules' ],
#####
#####  these cause a segmentation violation in test_setjy
#####
#                    'linux2': [ '-fopenmp', '-fcx-fortran-rules' ],
#                    'linux': [ '-fopenmp', '-fcx-fortran-rules' ],
};

props = load_properties('build.properties')

module_cflags = { 'casacore/': ['-DCFITSIO_VERSION_MAJOR=3', '-DCFITSIO_VERSION_MINOR=370', \
                                 '-DHAVE_FFTW3', '-DHAVE_FFTW3_THREADS', '-DHAVE_READLINE', \
                                 '-DUSE_THREADS', '-DUseCasacoreNamespace', '-DWCSLIB_VERSION_MAJOR=5', \
                                 '-DWCSLIB_VERSION_MINOR=15', '-fsigned-char', '-DWITHOUT_BOOST',
                                 '-DCASATOOLS', '-Dcasacore=casa6core' ] + platform_cflags[sys.platform],
                       '/code/':     ['-DAIPS_64B', '-DAIPS_AUTO_STL', '-DAIPS_DEBUG', \
                                      '-DAIPS_HAS_QWT', '-DAIPS_LINUX', '-DAIPS_LITTLE_ENDIAN', \
                                      '-DAIPS_STDLIB', '-DCASACORE_NEEDS_RETHROW', '-DCASA_USECASAPATH', \
                                      '-DQWT6', '-DUseCasacoreNamespace', \
                                      '-D_FILE_OFFSET_BITS=64', '-D_LARGEFILE_SOURCE', '-DNO_CRASH_REPORTER', \
                                      '-fno-omit-frame-pointer', '-DWITHOUT_ACS', '-DWITHOUT_BOOST', \
                                      '-DUSE_THREADS', '-DCASATOOLS', '-Dcasacore=casa6core' ] \
                                      + platform_cflags[sys.platform],
                       'binding/':     ['-DAIPS_64B', '-DAIPS_AUTO_STL', '-DAIPS_DEBUG', '-DAIPS_HAS_QWT', \
                                        '-DAIPS_LINUX', '-DAIPS_LITTLE_ENDIAN', '-DAIPS_STDLIB', \
                                        '-DCASACORE_NEEDS_RETHROW', '-DCASA_USECASAPATH', '-DQWT6', \
                                        '-DUseCasacoreNamespace', '-D_FILE_OFFSET_BITS=64', '-D_LARGEFILE_SOURCE', \
                                        '-DNO_CRASH_REPORTER', '-fno-omit-frame-pointer', '-DWITHOUT_ACS', '-DWITHOUT_BOOST', \
                                        '-DUSE_THREADS', '-DCASATOOLS', '-Dcasacore=casa6core' ] \
                                        + platform_cflags[sys.platform] }

def get_ccache():
    return [ props['build.compiler.ccache'] ] if 'build.compiler.ccache' in props and len(props['build.compiler.ccache']) > 0 else [ ]

def get_cflags():
    cflags = map(
        lambda pair: pair[1],
        filter(lambda pair: pair[0].startswith('build.flags.compile') and "boost" not in pair[0],props.items())
    )
    cflags = [item for sublist in cflags for item in sublist]         ### python has not yet hit upon a flatten function...
    if 'build.python.numpy_dir' in props and len(props['build.python.numpy_dir']) > 0:
        cflags.insert(0,'-I' + props['build.python.numpy_dir'])       ### OS could have different version of python in
                                                                      ###     /usr/include (e.g. rhel6)
    return cflags

def debug_build():
    return _debug_build_

def get_optimization_flags():
    return ['-g'] if debug_build( ) else ['-O2']

def get_new_cxx_compiler_flags():
    return get_optimization_flags() + ['-std=c++11']

def get_new_cxx_compiler_includes():
    return [
        '-Ibuild/%s/include' % distutils_dir_name('grpc-install'),
        '-Ibinding/include', '-Ibinding/generated/include', '-Ilibcasatools/generated/include',
        '-Icasa-source/code', '-Icasa-source', '-Icasacore', '-Iinclude',
        '-Isakura-source/src'
    ]

def get_new_c_compiler_flags():
    return get_optimization_flags()

def get_use_grpc():
   return ( [ '-DUSE_GRPC' ] if props['option.grpc'] != "0" else [ ] )


def get_fortran_compiler_flags(ext):
    arch = platform.architecture()[0].lower()
    if (ext == ".f90"):
        cc_args = ["-O3", "-fPIC", "-c", "-ffree-form", "-ffree-line-length-none"]
    if (ext == ".f"):
        cc_args = ["-O3", "-fPIC", "-c", "-fno-automatic", "-ffixed-line-length-none"]
    if real_gnu and len(props['build.flags.compile.openmp']) > 0:
        ### we'll assume our fortran compiler is gfortran and set the openmp
        ### flags for gfortran if our main C++ compiler is really GNU and the
        ### openmp flags are set...
        cc_args = list(filter( lambda x: x != "-fno-automatic", cc_args )) + ['-fopenmp']
    # Force architecture of shared library.
    if arch == "32bit":
        cc_args.append("-m32")
    elif arch == "64bit":
        cc_args.append("-m64")
    else:
        print(
            "\nPlatform has architecture '%s' which is unknown to "
            "the setup script. Proceed with caution\n" % arch
        )
    return cc_args

def customize_compiler(self):
    """inject customization into distutils.

    Getting distutils to use a specfic compiler with a fully-quaified
    path and specfic flags is difficult. By default, it seems to just
    use 'gcc', i.e. whichever compiler happens to be in the user's
    path. I want to select a specific compiler using autoconf.

    I found this reference useful:
    https://github.com/rmcgibbo/npcuda-example/blob/master/cython/setup.py
    """

    self.compiler_cxx = [ props['build.compiler.cxx'] ]

    # make it swallow fortran files....
    self.src_extensions.extend( [".f",".f90"] )

    # save references to the default compiler_so and _comple methods
    default_compiler_so = self.compiler_so
    default_linker_so = self.linker_so
    supercc = self._compile
    superld = self.link
    ccache = get_ccache()
    cflags = get_cflags()                                                                 ###     /usr/include (e.g. rhel6)
    new_compiler_cxx = (
        ccache + [props['build.compiler.cxx']] + get_new_cxx_compiler_flags()
        + get_new_cxx_compiler_includes() + cflags + default_compiler_so[1:]
    )
    new_compiler_cc = ccache + [props['build.compiler.cc']] + get_optimization_flags() + ['-Ibinding/include','-Ibinding/generated/include','-Ilibcasatools/generated/include', '-Icasa-source/code','-Icasacore', '-Iinclude', 'sakura-source/src'] + cflags + default_compiler_so[1:]
    new_compiler_fortran = [props['build.compiler.fortran']]

    if debug_build( ):
        new_compiler_cxx = list(filter(lambda flag: not flag.startswith('-O'),new_compiler_cxx))
        new_compiler_ccc = list(filter(lambda flag: not flag.startswith('-O'),new_compiler_cc))
    else:
        new_compiler_cxx = list(filter(lambda flag: not flag.startswith('-g'),new_compiler_cxx))
        new_compiler_ccc = list(filter(lambda flag: not flag.startswith('-g'),new_compiler_cc))

    local_path_file = ".lib-path.%d" % sys.hexversion
    local_mangle_file = ".lib-mangle.%d" % sys.hexversion

    if os.path.isfile(local_path_file):
        with open(local_path_file,'rb') as f:
            local_library_path = pickle.load(f)
    else:
        local_library_path = [ ]

    if os.path.isfile(local_mangle_file):
        with open(local_mangle_file,'rb') as f:
            library_mangle = pickle.load(f)
    else:
        library_mangle = { }

    def _link(target_desc, objects, output_filename, output_dir=None,
              libraries=None, library_dirs=None, runtime_library_dirs=None,
              export_symbols=None, debug=0, extra_preargs=None,
              extra_postargs=None, build_temp=None, target_lang=None):
        fn = os.path.basename(output_filename)
        if fn.startswith('lib') and fn.endswith(".so"):
            print("linking shared library...")
            self.linker_so = list(map(lambda f: "-dynamiclib" if f == "-bundle" else f,self.linker_so))
            if sys.platform == 'darwin':
                if output_filename.endswith(".so"):
                    output_filename = output_filename[:-3] + ".dylib"
                subname = os.path.basename(output_filename)
                extra_postargs=list(map( lambda arg: arg % subname if '%s' in arg else arg, extra_postargs ))
            dir = os.path.dirname(output_filename)
            target_desc=CCompiler.SHARED_LIBRARY
            if dir not in local_library_path:
                local_library_path.insert(0,dir)
                with open(local_path_file,'wb') as f:
                    pickle.dump(local_library_path,f)

            bfn = (fn[3:])[:-3]
            library_mangle[bfn.split('.')[0]] = bfn
            with open(local_mangle_file,'wb') as f:
                pickle.dump(library_mangle,f)


        ## allowing pthread library path (e.g. /opt/local/lib for macos) to be first results
        ## in any macports (or other) protobuf library being used in preference to the one
        ## we built...
        self.linker_so = list(takewhile(lambda x: not x.startswith('-L'),self.linker_so)) + \
            ['-L' + get_casac_dir() + os.sep + 'lib'] + \
            list(dropwhile(lambda x: not x.startswith('-L'),self.linker_so))

        superld(target_desc, objects, output_filename, output_dir,
                [library_mangle[l] if l in library_mangle else l for l in libraries],
                library_dirs+local_library_path, runtime_library_dirs, export_symbols,
                debug, extra_preargs, extra_postargs, build_temp, target_lang)

        self.linker_so = default_linker_so

    # now redefine the _compile method. This gets executed for each
    # object but distutils doesn't have the ability to change compilers
    # based on source extension: we add it.
    def _compile(obj, src, ext, cc_args, postargs, pp_opts):
        if ext == ".f" or ext == ".f90" :
            print("fortran compile...")
            if sys.platform == 'darwin' or sys.platform.startswith('linux'):
                compiler_so = new_compiler_fortran
                """
                if (ext == ".f90"):
                    cc_args = ["-O3", "-fPIC", "-c", "-ffree-form", "-ffree-line-length-none"]
                if (ext == ".f"):
                    cc_args = ["-O3", "-fPIC", "-c", "-fno-automatic", "-ffixed-line-length-none"]
                if real_gnu and len(props['build.flags.compile.openmp']) > 0:
                    ### we'll assume our fortran compiler is gfortran and set the openmp
                    ### flags for gfortran if our main C++ compiler is really GNU and the
                    ### openmp flags are set...
                    cc_args = cc_args + ['-fopenmp']
                # Force architecture of shared library.
                if arch == "32bit":
                    cc_args.append("-m32")
                elif arch == "64bit":
                    cc_args.append("-m64")
                else:
                    print("\nPlatform has architecture '%s' which is unknown to "
                          "the setup script. Proceed with caution\n" % arch)
                """
                cc_args = get_fortran_compiler_flags(ext)
            try:
                self.spawn(compiler_so + cc_args + [src, '-o', obj] + postargs)
            except DistutilsExecError as msg:
                raise CompileError(msg)
        else:
            if ext == ".c" :
                print("c compile...")
                new_compiler = new_compiler_cc
            else:
                print("c++ compile...")
                new_compiler = new_compiler_cxx
            ## get the cflags for the module being built; key is a subdir, value are flags
            m_cflags = map(lambda x: x[1] if x[0] in src else [], module_cflags.items())
            m_cflags = [item for sublist in m_cflags for item in sublist] ### python has not yet hit upon a flatten function...
            #self.set_executable('compiler_so', clean_args(new_compiler + m_cflags + ( [ '-DUSE_GRPC' ] if props['option.grpc'] != "0" else [ ] )))
            self.set_executable('compiler_so', clean_args(new_compiler + m_cflags + get_use_grpc()))
            supercc(obj, src, ext, clean_args(cc_args), clean_args(postargs), clean_args(pp_opts))

        # reset the default compiler_so (may not be necessary)
        self.compiler_so = default_compiler_so

    # inject our redefined _compile method into the class
    self._compile = _compile
    self.link = _link


def customize_swig(self):
    swig_exe = props['build.compiler.swig'] if len(props['build.compiler.swig']) > 0 else "swig"
    self.swig = swig_exe


doing_wheel_build = False
wheel_build = None
try:
    from wheel.bdist_wheel import bdist_wheel

    class casa_binary_wheel(bdist_wheel):
        user_options = bdist_wheel.user_options + [
            # The format is (long option, short option, description).
            ('debug', None, 'build a debugging version'),
            ('version=', None, 'Silence distutils when passing version for bdist_wheel from the command line'),
        ]

        def initialize_options(self):
            self.version = None
            bdist_wheel.initialize_options(self)
            global _debug_build_
            if _debug_build_:
                self.debug = 1
            else:
                self.debug = 0

        def run(self):
            global doing_wheel_build
            doing_wheel_build = True
            bdist_wheel.run(self)
            doing_wheel_build = False

    wheel_build = casa_binary_wheel

except ImportError:
    pass  # custom command not needed if wheel is not installed

def do_cerberus():
    moduledir = get_module_dir()
    cerberusdir = os.path.join(moduledir, '__cerberus__')
    if os.path.exists(cerberusdir):
        remove_tree(cerberusdir)
    copy_tree("cerberus/cerberus",cerberusdir)
    for root, dirs, files in os.walk(cerberusdir):
        for file in files:
            if file.endswith('.py'):
                fpath = os.path.join(root, file)
                with io.open(fpath,'r',encoding='utf8',newline='\n') as fd:
                    s = fd.read()
                s = s.replace("from cerberus", "from casatools.__cerberus__")
                with io.open(fpath,'w',encoding='utf8',newline='\n') as fd:
                    fd.write(s)

def generate_casac_init_py():
    ### this generates the __init__.py for the __casac__ submodule...
    imports = "\n".join([ "from %s.__casac__.%s import %s" % (module_name,t,t) for t in TOOLS ])
    alllist = ",\n            ".join([ "'%s'" % t for t in TOOLS ])
    with open(os.path.join(casacdir,'__init__.py'),"w") as fd:
        fd.write("from __future__ import absolute_import\n")
        fd.write("__name__ = '__casac__'\n")
        fd.write("__all__ = [ %s ]\n\n" % alllist)
        fd.write("%s\n" % imports)

# run the customize_compiler
class casa_build_ext(build_ext):
    user_options = build_ext.user_options + [
        # The format is (long option, short option, description).
        ('debug', None, 'build a debugging version'),
        ('version=', None, 'Silence distutils when passing version for bdist_wheel from the command line'),
    ]

    def initialize_options(self):
        self.version = None
        build_ext.initialize_options(self)
        global _debug_build_
        if _debug_build_:
            self.debug = 1
        else:
            self.debug = 0

    def build_extensions(self):
        customize_compiler(self.compiler)
        customize_swig(self)
        build_ext.build_extensions(self)

    def run(self):

        global a_priori_directory_exclusions
        global a_priori_exclusions
        do_wheel_closure = doing_wheel_build
        moduledir = os.path.join('build', distutils_dir_name('lib'), module_name)
        # cerberusdir = os.path.join(moduledir, '__cerberus__')
        casacdir = os.path.join(moduledir, '__casac__')

        mkpath(moduledir)
        copy_tree("src/python",moduledir)
        copy2('build.properties',moduledir)
        generate_config(moduledir,props)

        print("copying xml-casa...")
        install_xml_casa( )


        build_ext.run(self)

        """
        if os.path.exists(cerberusdir):
            remove_tree(cerberusdir)
        copy_tree("cerberus/cerberus",cerberusdir)
        for root, dirs, files in os.walk(cerberusdir):
            for file in files:
                if file.endswith('.py'):
                    fpath = os.path.join(root, file)
                    with io.open(fpath,'r',encoding='utf8',newline='\n') as fd:
                        s = fd.read()
                    s = s.replace("from cerberus", "from casatools.__cerberus__")
                    with io.open(fpath,'w',encoding='utf8',newline='\n') as fd:
                        fd.write(s)
        """
        do_cerberus()
        """
        ###
        ### this generates the __init__.py for the __casac__ submodule...
        ###
        imports = "\n".join([ "from %s.__casac__.%s import %s" % (module_name,t,t) for t in TOOLS ])
        alllist = ",\n            ".join([ "'%s'" % t for t in TOOLS ])
        with open(os.path.join(casacdir,'__init__.py'),"w") as fd:
            fd.write("from __future__ import absolute_import\n")
            fd.write("__name__ = '__casac__'\n")
            fd.write("__all__ = [ %s ]\n\n" % alllist)
            fd.write("%s\n" % imports)
        """
        generate_casac_init_py()

        if do_wheel_closure:
            module_path = os.path.join('build', distutils_dir_name('lib'), module_name)
            if isexe("scripts/mod-closure") and not os.path.isfile(".created.closure"):
                print("generating module closure...")
                if Proc([ "scripts/mod-closure", module_path ]) != 0:
                    sys.exit("\tclosure generation failed...")
                open(".created.closure",'a').close( )

        if sys.platform == 'darwin':
            print("Fixing rpaths")
            result = subprocess.run(['perl', 'scripts/fixrpath.pl'], stdout=subprocess.PIPE)
            print(result.stdout.decode('utf-8'))



class casa_test(Command):
    user_options = [
      # The format is (long option, short option, description).
      ('output-regression', None, 'run the output (i.e. generated files) regression comparison'),
    ]

    def initialize_options(self):
        self.__test_dir = "build/%s" % distutils_dir_name('testing')
        self.__lib_dir = os.path.abspath("build/%s" % distutils_dir_name('lib'))
        self.__env = os.environ.copy( )
        if 'PYTHONPATH' in self.__env:
            self.__env['PYTHONPATH'] = ("%s:%s" % (self.__env['PYTHONPATH'],self.__lib_dir))
        else:
            self.__env['PYTHONPATH'] = self.__lib_dir
        self.__regression_dir = "build/%s" % distutils_dir_name('regression')
        #self.__regression_ref_dir = "tests/output-regression/reference-%d.%d" % (sys.version_info[0],sys.version_info[1])
        self.__regression_ref_dir = "tests/output-regression/reference"
        self.__regression_sample_gen = "scripts/output-snapshot"
        self.__regression_sample_dir = "%s/%s" % (self.__regression_dir,"output")
        self.output_regression = 0

    def finalize_options(self):
        pass

    def __dump_output(self, working_dir, bname, out, err):
        stdout_path = "%s/%s-stdout.txt" % (working_dir,bname)
        stdout_fd = open(stdout_path, 'w')
        stdout_fd.write(out)
        stdout_fd.close( )
        stderr_path = "%s/%s-stderr.txt" % (working_dir,bname)
        stderr_fd = open(stderr_path, 'w')
        stderr_fd.write(err)
        stderr_fd.close( )
        return (stdout_path,stderr_path)

    def __run_test(self,tabwidth,test_path,working_dir):
        label = '.'.join(os.path.basename(test_path).split('.')[:-1])
        sys.stdout.write(label + '.' * (tabwidth - len(label)))
        sys.stdout.flush( )
        proc = Popen( [sys.executable,test_path], cwd=working_dir, env=self.__env,
                      stdout=subprocess.PIPE, stderr=subprocess.PIPE )
        (output, error) = pipe_decode(proc.communicate( ))
        exit_code = proc.wait( )
        (stdout_path,stderr_path) = self.__dump_output(working_dir,"log",output,error)
        print(" ok" if exit_code == 0 else " fail")
        return (exit_code, label, stdout_path, stderr_path)

    def __generate_sample(self):
        if os.path.exists(self.__regression_dir):
            remove_tree(self.__regression_dir)
        mkpath(self.__regression_sample_dir)
        proc = Popen( [self.__regression_sample_gen,"out=%s" % self.__regression_sample_dir],
                      env=self.__env, stdout=subprocess.PIPE, stderr=subprocess.PIPE )
        (output, error) = pipe_decode(proc.communicate( ))
        exit_code = proc.wait( )
        self.__dump_output(self.__regression_dir,"sample-generation",output,error)
        return exit_code

    def __compare_reg(self, tabwidth, label, refpath, samplepath):
        sys.stdout.write(label + '.' * (tabwidth - len(label)))
        sys.stdout.flush( )
        proc = Popen( ["/usr/bin/diff",refpath,samplepath], env=self.__env,
                      stdout=subprocess.PIPE, stderr=subprocess.PIPE )
        (output, error) = pipe_decode(proc.communicate( ))
        exit_code = proc.wait( )
        print(" ok" if exit_code == 0 else " fail")
        (op,ep) = self.__dump_output(os.path.dirname(samplepath),label,output,error)
        return (exit_code, label, op, ep)

    def __collect_tests(self, testdir):
        tests = [ ]
        for dir, subdirs, files in os.walk(testdir):
            for f in files:
                if f.endswith(".py") and f.startswith("test_"):
                    workingdir = "%s/%s" % (self.__test_dir,f[:-3])
                    mkpath(workingdir)
                    tests.append((os.path.abspath("%s/%s" % (dir,f)),workingdir))
        return tests

    def __collect_regression_files(self, regdir):
        regression = { }
        for dir, subdirs, files in os.walk(regdir):
            for f in files:
                if f != "log.txt":
                    regression[f] = "%s/%s" % (dir,f)
        return regression

    def __collect_regression(self):
        regression_ref = { }
        regression_sample = { }
        if os.path.isdir(self.__regression_ref_dir):
            if isexe(self.__regression_sample_gen):
                if self.__generate_sample( ) == 0:
                    regression_ref = self.__collect_regression_files(self.__regression_ref_dir)
                    regression_sample = self.__collect_regression_files(self.__regression_sample_dir)
                else:
                    print("warning, generation of regression sample failed; skipping regression test")
            else:
                print( "warning, regression sample generator (%s) does not exist; skipping regression test" %
                       self.__regression_sample_gen)
        else:
            print("warning, regression reference (%s) does not exist; skipping regression test" % self.__regression_ref_dir)
        return (regression_ref, regression_sample)

    def run(self):
        if os.path.exists(self.__test_dir):
            remove_tree(self.__test_dir)
        mkpath(self.__test_dir)
        tests = self.__collect_tests("tests/tools")

        (regression_ref, regression_sample) = self.__collect_regression( )

        testwidth = 0 if len(tests) == 0 else max(map(lambda x: len(os.path.basename(x[0]))+3,tests))
        regressionwidth = 0 if len(regression_ref) == 0 else max(map(lambda x: len(x)+3,regression_ref.keys( )))
        tabwidth = max(testwidth,regressionwidth,45)

        start_time = time.time()
        testresults = list(map(lambda params: self.__run_test(tabwidth,*params),tests))

        len_message = "regression file count"
        print( len_message + '.' * (tabwidth - len(len_message)) +
               (" ok" if len(regression_ref) == len(regression_sample) else " fail") )

        regressionresults = []
        if self.output_regression:
            regression_keys = filter(lambda k: k in regression_sample, regression_ref.keys( ))
            regressionresults = list(map(lambda k: self.__compare_reg(tabwidth,k,regression_ref[k],regression_sample[k]), regression_keys))

        end_time = time.time()

        results = testresults + regressionresults
        print('-' * (tabwidth + 8))
        passed = list(filter(lambda v: v[0] == 0,results))
        failed = list(filter(lambda v: v[0] != 0,results))
        print("ran %s tests in %.02f minutes, %d passed, %d failed" % (len(results),(end_time-start_time) / 60.0,len(passed),len(failed)))
        print("OK" if len(failed) == 0 else "FAIL")
        sys.exit(0 if len(failed) == 0 else 1)


class casa_binary_dist(Distribution):
    def finalize_options(self):
        self.plat_name = get_platform( )
        Distribution.finalize_options(self)

    def initialize_options (self):
        self.plat_name = get_platform( )
    def run(self):
        Distribution.run(self)
    def is_pure(self):
        return False


def get_casac_dir():
    return os.path.join(get_module_dir(), '__casac__')

def get_module_dir():
    return os.path.join('build', distutils_dir_name('lib'), module_name)

# includes and libs for linking from build.properties
def get_link_props():
    prop_linking = list(
        filter(
            lambda x:
                len(x) > 0, list(
                    chain.from_iterable(
                        map(
                            lambda pair:
                                pair[1], filter(
                                    lambda pair: pair[0].startswith('build.flags.link'),props.items()
                                )
                        )
                    )
                )
        )
    )

    ldflags = list(filter(lambda x:  not x.startswith('-l'),prop_linking))
    prop_libs = list(map(lambda x: x[2:],list(filter(lambda x: x.startswith('-l'),prop_linking))))
    return (ldflags, prop_libs)

def get_grpc_libs():
    return [ 'grpc++','grpc','gpr','protobuf' ] if props['option.grpc'] != "0" else [ ]

# third party libs for linking
def get_tp_libs():
    return [
            'sqlite3','xslt','xml2','xerces-c','fftw3f_threads','fftw3f', 'fftw3_threads',
            'fftw3','lapack','wcs','cfitsio','rpfits','blas'
        ] + get_grpc_libs() + ['readline', 'gfortran', 'dl']

def get_gfortran_lib_path( ):
    proc = Popen([ props['build.compiler.fortran'], "-print-search-dirs"], stdout=PIPE, stderr=PIPE )
    out,err = pipe_decode(proc.communicate( ))
    exit_code = proc.wait( )
    if exit_code != 0:
        sys.exit('failed to find libgfortran')

    for line in out.split('\n'):
        if line.startswith('libraries: ='):
            for path in line[12:].split(':'):
                if os.path.exists('%s/libgfortran.%s' % (path,lib_ext)):
                    return os.path.abspath(path)

    print("failed to locate gfortran using default path...")
    return third_party_lib_path + '/lib/gcc5'

# get architecture specific data used for linking
def get_arch_link():
    if sys.platform == 'darwin':
        archflags = ['-L' + get_gfortran_lib_path( )]
        archlibs = [ ]
    else:
        archflags = [ ]
        archlibs = ['gomp']
    return (archflags, archlibs)

def get_casatools_rpath(escape_for_make=False):
    if sys.platform == 'darwin':
        ### need to get '/opt/local/lib/gcc5' from gfortran directly
        return [ '-install_name', '@rpath/%s', '-Wl,-rpath,@loader_path' ]
    else:
        myorigin = '\$$ORIGIN/lib' if escape_for_make else '$ORIGIN/lib'
        return [ '-Wl,-rpath,' + ":".join([myorigin] + list(map(lambda s: s[2:],filter(lambda s: s.startswith('-L'), gldflags)))) ]

(arch_flags, arch_libs) = get_arch_link()

# declare some .PHONY targets
cpp_target = "cpp_compile"
yacc_target = "yacc_compile"
lex_target = "lex_compile"
c_target = "c_compile"
# test_target = "test_compile"
fortran_target = "f_compile"
soabi = sysconfig.get_config_var('SOABI')
<<<<<<< HEAD
if soabi is None:
    ## Python 2.7
    soabi = "python-27-x86_64"
lib_ext = "dylib" if sys.platform == 'darwin' else 'so'
=======
>>>>>>> f00f12e1
casac_dir = get_casac_dir()
output_lib = os.sep.join([casac_dir, "lib", "lib{libname}." + soabi + "." + lib_ext])
libcasatools = output_lib.format(libname='casatools')
gen_tool_dep_target = 'generate_tool_dependencies'
swig_target = "swig_compile"
statics_wrap_target = "statics_wrap_cc_compile"
tool_libs_target = "tool_libs_link"
straight_copies_target = "straight_file_copies"
all_target = "all"
build_distutils_temp = os.path.join('build',distutils_dir_name('temp'))
depdir = '.d'
sep = ' '
cpp = sep.join(get_ccache() + [props['build.compiler.cxx']])
cc = sep.join(get_ccache() + [props['build.compiler.cc']])
f77 = props['build.compiler.fortran']
casatools_obj_list = []
sys_cflags = sep.join(
    list(
        filter(lambda flag: not flag.startswith('-O'),sysconfig.get_config_var('CFLAGS').split())
    )
)

python_inc = props['build.python.include']
sepl = " -l"
(gldflags, gprop_libs) = get_link_props()
# gldflags = g1
# gprop_libs = g2
link_libs = list(dict.fromkeys((gprop_libs + get_tp_libs() + arch_libs)))
# casatools link
linker = props['build.compiler.cxx']
ldflags1 = sep.join(props['build.flags.compile.pthread'] + arch_flags)
# FIXME hardcoded because I don't know where it comes from
ldflags1 += ' -shared -L/opt/rh/rh-python36/root/usr/lib64 -Wl,-z,relro -Wl,-rpath,'
ldflags1 += '/opt/rh/rh-python36/root/usr/lib64 -Wl,--enable-new-dtags'
grpath = get_casatools_rpath(True)
ldflags3 = sep.join(gldflags + grpath)
# ldflags3 += '-Wl,-rpath,\$$ORIGIN/lib:/usr/lib64'

def write_makefile_begin(targets, mode="genmake"):
    clean_target = "clean"
    with open("makefile", "w") as mk:
        mk.write(
            "# THIS MAKEFILE IS AUTO GENERATED BY setup.py "
            + mode + ". EDIT AT YOUR OWN PERIL!\n"
        )
        mk.write("\nCXX := " + cpp)
        mk.write("\nCC := " + cc)
        mk.write("\nF77 := " + f77)
        mk.write("\nOPTIM_FLAGS := -O2 -Wp,-D_FORTIFY_SOURCE=2")

        #mk.write("\nOPTIM_FLAGS := -O2 \n")
        mk.write("\nDEPDIR := " + depdir + "\n")
        mk.write("# override optimization for debug builds")
        mk.write("\ndebug: OPTIM_FLAGS := -g \n")
        mk.write("\n.PHONY: " + all_target + "\n")
        mk.write(all_target + ": " + sep.join(targets) + "\n")
        mk.write('\ndebug: ' + all_target)
        mk.write(
            sep.join([
                "\n", clean_target, ": "
                "\n\t @rm -rf " + build_distutils_temp + " $(DEPDIR)",
                "\n.PHONY: ", clean_target, "\n"
            ])
        )

def filter_optim_debug(cmd):
    # take out explicit optimization/debugging flags
    cmd = cmd.replace('-g ', '')
    cmd = re.sub('-Wp,-D_FORTIFY_SOURCE=\d+', '', cmd)
    return re.sub('-O\d+','', cmd)

def write_make_cpp(additional_subdir_filters=[], use_sakura=True, use_atm=True):
    # c++ casacore and casacode + others but not gcwrap
    CODE_SRC = source_files(
        "casa-source/code", file_suffix_filter=".cc",
        subdir_filter=[
            'tests', 'test', 'apps', 'display', 'plotms', 'guitools', 'display3d',
            'demo', 'casaqt', 'convert', 'Filling', 'ImagerObjects2'
        ] + additional_subdir_filters,
        file_filter=['MeasurementComponents/rGridFT.cc'],
        path_filter=[
            'MeasurementComponents/WOnlyConvFunc.cc',
            'TransformMachines2/EVLAConvFunc.cc',
            'TransformMachines2/AWConvFuncEPJones.cc'
        ]
    )
    CORE_SRC = source_files("casacore", file_suffix_filter=".cc")
    #, subdir_filter=additional_subdir_filters)
    SAKURA_SRC = sakura_files() if use_sakura else []
    CODE_ATM = source_files("casa-source/code/atmosphere/ATM",file_suffix_filter=".cpp") if use_atm else []
    # the gprc registrar files may not be present when this code gets run
    duse_grpc = get_use_grpc()
    GRPC_REGISTRAR = []
    if duse_grpc:
        grpc_registrar_dir = 'build' + os.sep + distutils_dir_name("binding") + os.sep + "grpc"
        GRPC_REGISTRAR = source_files(grpc_registrar_dir, file_suffix_filter=".cc")
    # the binding/source files need to be put into the casatools library, so compile
    # them here
    SOURCE_BINDING = source_files("binding/source", file_suffix_filter=".cc")
    obj_name = os.path.join(build_distutils_temp, "{base}.o")
    g_dep_name = os.path.join("$(DEPDIR)", build_distutils_temp, "{base}.d")
    g_dep_targ = g_dep_name + ": ;\nPRECIOUS: " + g_dep_name
    # use makefile as a dependency
    cpp_obj = (
        obj_name + ': {src} ' + g_dep_name + ' makefile'\
            + '\n\t$(CXX) $(OPTIM_FLAGS) {flags} {includes} {cflags} ' \
            + '{dflags} -c $< -o $@' \
            + '\n\t$(POSTCOMPILE)'
    )
    src = [
        CODE_SRC, CORE_SRC, SAKURA_SRC, CODE_ATM, GRPC_REGISTRAR, SOURCE_BINDING
    ]
    cflags = [
        module_cflags['/code/'], module_cflags['casacore/'],
        platform_cflags[sys.platform], module_cflags['/code/'],
        platform_cflags[sys.platform], module_cflags['binding/']
    ]
    includes = sep.join(get_new_cxx_compiler_includes() + get_cflags())
    flags = sep.join(["$(DEPFLAGS)"] + get_new_cxx_compiler_flags())
    # add_cflags = sysconfig.get_config_var('CFLAGS')
    # filter out the optimization flags which Darrell has done for C and C++ compiles for setup.py build
    global sys_cflags
    sys_cflags = sep.join(
        list(
            filter(
                lambda flag: not flag.startswith('-O'),sysconfig.get_config_var('CFLAGS').split()
            )
        )
    )
    grpc_dirs = ["-I" + get_grpc_srcdir() + " -I" + get_grpc_incdir()] if duse_grpc else []
    mkdirs_cc_target = "mk_cc_obj_dirs"
    targdirs = set()
    cpp_list = []
    with open("makefile", "a") as mk:
        for (mysrc, myflags) in zip(src, cflags):
            dflags = sep.join(myflags + duse_grpc + grpc_dirs)
            myinc = includes
            if mysrc == SOURCE_BINDING:
                myinc += " -I" + python_inc
            for s in mysrc:
                b = os.path.splitext(s)[0]
                objfile = obj_name.format(base=b)
                cpp_list.append(objfile)
                targdirs.add(os.path.dirname(objfile))
                targ_entry = filter_optim_debug(
                    cpp_obj.format(
                        base=b,src=s, flags=flags, includes=myinc,
                        cflags=sys_cflags, dflags=dflags
                    )
                )
                # mk.write(
                #    "\n\n" + cpp_obj.format(
                #        base=b,src=s, flags=flags, includes=myinc,
                #        cflags=sys_cflags, dflags=dflags
                #    )
                #)
                mk.write('\n' + targ_entry)
                mk.write('\n' + g_dep_targ.format(base=b))
        mk.write("\n# make directories for C++ object files\n")
        mk.write(".PHONY: " + mkdirs_cc_target + "\n")
        mydirs = sep.join(list(targdirs) + ["$(DEPDIR)" + os.sep + s for s in targdirs])
        mk.write(mkdirs_cc_target + ":\n\t@mkdir -p " + mydirs + "\n")
        mk.write("\n# targets to compile C++ code to object files\n")
        mk.write(".PHONY: " + cpp_target + "\n")
        mk.write(cpp_target + ": " + mkdirs_cc_target + " " + sep.join(cpp_list) + "\n")
        global casatools_obj_list
        casatools_obj_list = cpp_list

def write_yacc(additional_casacore_filtered_dirs=[], additional_casacode_filtered_dirs=[]):
    # yacc
    CASACORE_YACC = source_files(
        "casacore", file_suffix_filter=".yy",
        subdir_filter=additional_casacore_filtered_dirs
    ) if additional_casacore_filtered_dirs else source_files(
        "casacore", file_suffix_filter=".yy"
    )
    CODE_YACC = source_files(
        "casa-source/code", file_suffix_filter=".yy",
        subdir_filter=[
            'tests','test', 'apps', 'display', 'plotms', 'guitools',
            'display3d', 'demo', 'casaqt', 'Filling'
        ] + additional_casacode_filtered_dirs
    )
    output_dir="libcasatools/generated/include"
    obj_name = os.path.join(output_dir,'{base}.ycc')
    yacc_obj_targ = (
        obj_name + ": {src}\n\t" + props["build.compiler.bison"] + " -y -p {base} -o $@ $<\n"
    )
    yacc_list = []
    with open("makefile", "a") as mk:
        for f in CASACORE_YACC + CODE_YACC:
            #for f in mysrc:
            name = os.path.basename(f)
            base = os.path.splitext(name)[0]
            objfile = obj_name.format(base=base)
            yacc_list.append(objfile)
            mk.write('\n\n' + yacc_obj_targ.format(src=f, base=base))
        mk.write("\n# targets to compile yacc code to object files\n")
        mk.write(".PHONY: " + yacc_target + "\n")
        mk.write(yacc_target + ": " + sep.join(yacc_list) + "\n")

def write_lex(additional_casacore_filtered_dirs=[], additional_casacode_filtered_dirs=[]):
    # lex
    CASACORE_LEX = source_files(
        "casacore", file_suffix_filter=".ll",
        subdir_filter=additional_casacore_filtered_dirs
    ) if additional_casacore_filtered_dirs else source_files(
        "casacore",file_suffix_filter=".ll"
    )
    CODE_LEX = source_files(
        "casa-source/code",file_suffix_filter=".ll",
        subdir_filter=[ 'tests','test','apps','display','plotms','guitools',
        'display3d','demo','casaqt','Filling' ] + additional_casacode_filtered_dirs
    )
    output_dir="libcasatools/generated/include"
    obj_name = os.path.join(output_dir,'{base}.lcc')
    lex_obj_targ = (
        obj_name + ": {src}\n\t" + props["build.compiler.flex"] + " -P{base} -o $@ $<\n"
    )
    lex_list = []
    with open("makefile", "a") as mk:
        for f in CASACORE_LEX + CODE_LEX:
            name = os.path.basename(f)
            base = os.path.splitext(name)[0]
            objfile = obj_name.format(base=base)
            lex_list.append(objfile)
            mk.write(lex_obj_targ.format(src=f, base=base))
        mk.write("\n# targets to compile lex code to object files\n")
        mk.write(".PHONY: " + lex_target + "\n")
        mk.write(lex_target + ": " + sep.join(lex_list) + "\n")

def write_fortran(do_code=True):
    # fortran files
    CORE_F77 = source_files(
        "casacore",file_suffix_filter=".f",
        file_filter=[
            'fgridft.f','grd2dwts.f','grd2d.f','ADDGRD.f','grdde2d.f',
            'atmroutines.f','fmosft.f', 'fwproj.f', 'phasol.f'
        ]
    )
    CODE_F77 = source_files(
        "casa-source/code/synthesis/fortran",file_suffix_filter=".f"
    ) if do_code else []
    obj_name = build_distutils_temp + os.sep + '{base}.o'
    mkdirs_f77_target = "mk_f77_obj_dirs"
    f_obj = (
        obj_name + ': {src} {dir} makefile' + \
        '\n\t{f77} {flags} $< -o $@'
    )
    f_list = []
    targdirs = set()
    with open("makefile", "a") as mk:
        for f in CORE_F77 + CODE_F77:
            (base, ext) = os.path.splitext(f)
            flags = sep.join(get_fortran_compiler_flags(ext))
            objfile = obj_name.format(base=base)
            dir = os.path.dirname(objfile)
            targdirs.add(dir)
            f_list.append(objfile)
            mk.write(
                "\n\n"
                + f_obj.format(base=base, src=f, f77=f77, flags=flags, dir=dir)
            )
        for x in targdirs:
            mk.write(
                '\n' + x + ': ;'
                + '\n\tif [ ! -d ' + x + ' ]; then mkdir -p ' + x + '; fi'
        )
        mk.write("\n# make directories for fortran object files\n")
        mk.write(".PHONY: " + mkdirs_f77_target + "\n")
        mydirs = sep.join(list(targdirs))
        mk.write(mkdirs_f77_target + ': ' + sep.join(targdirs))
        mk.write("\n# targets to compile fortran code to object files\n")
        mk.write(".PHONY: " + fortran_target + "\n")
        mk.write(fortran_target + ": " + sep.join(f_list) + "\n")
    # update casatools_obj_list
    global casatools_obj_list
    casatools_obj_list += f_list

def write_casacode_linker():
    # casatools link
    # linker = props['build.compiler.cxx']
    #(prop_ldflags, prop_libs) = get_link_props()
    # remove duplicates, preserving order
    global link_libs

    # ldflags1 = sep.join(props['build.flags.compile.pthread'] + arch_flags)
    # FIXME hardcoded because I don't know where it comes from
    # ldflags1 += ' -shared -L/opt/rh/rh-python36/root/usr/lib64 -Wl,-z,relro -Wl,-rpath,'
    # ldflags1 += '/opt/rh/rh-python36/root/usr/lib64 -Wl,--enable-new-dtags'
    modulelib = os.sep.join([moduledir, "__casac__", "lib"])
    ldflags2 = '-L/opt/rh/rh-python36/root/usr/lib64 -L' + modulelib
    # this needs to be added for the gcwrap tool libraries, but if added here, it breaks
    # the libcasatools link
    # -lcasatools.cpython-36m-x86_64-linux-gnu '
    global sepl
    ldflags2 += sepl + sepl.join(link_libs)

    # The ORIGIN bit may be needed for the gcwrap tool libs, as may be the __casac__ path
    # $$ escapes the literal $ from make, the \ escapes the literal $ from the shell
    # ldflags3 = sep.join(prop_ldflags + ['-Wl,-rpath,\$$ORIGIN/lib:/usr/lib64'])
    # rpath = get_casatools_rpath(True)
    # ldflags3 = sep.join(gldflags + rpath)
    # ldflags3 += '-Wl,-rpath,\$$ORIGIN/lib:/usr/lib64'
    ld_cmd = linker + ' ' + ldflags1 + ' $^ ' + ldflags2 + ' -o $@ ' + ldflags3
    with open("makefile", "a") as mk:
        mk.write('\n\n' + libcasatools + ': ' + sep.join(casatools_obj_list))
        mk.write('\n\t@mkdir -p ' + modulelib)
        mk.write('\n\t' + ld_cmd)

def write_dependency_tracking():
    # C++ and C dependency tracking to makefile
    with open("makefile", "a") as mk:
        mk.write("""
$(shell mkdir -p $(DEPDIR) >/dev/null)
# IMPORTANT: These dependency flags are for gcc. clang may use different flags for this purpose
# DEPFLAGS = -MT $@ -MMD -MP -MF $(DEPDIR)/$*.Td
DEPFLAGS = -MT $@ -MMD -MP -MF $(DEPDIR)/$*.Td

POSTCOMPILE = @mv -f $(DEPDIR)/$*.Td $(DEPDIR)/$*.d && touch $@
# the include of the dependencies must come after the first target
# so just put it at the end of the file
MY_DEPS := $(shell find $(DEPDIR) -name '*.d' -type f)
include $(MY_DEPS)
        """)

def do_testing():
    compile_casacore_tests()

def compile_casacore_tests():
    sep = " "
    includes = sep.join(get_new_cxx_compiler_includes())
    # compile tests
    CASACORE_CC = source_files(
        "casacore", subdir_filter=['python'], file_suffix_filter='cc',
        file_filter=[
            'tIAU2000.cc', 'tAdios2StMan.cc', 'tLargeFilebufIO.cc',
            'tHashMapIter.cc', 'tHashMap.cc', 'tHashMapIO.cc', 'tOrdMap.cc',
            'tOrdMap2.cc', 'tSimOrdMap.cc', 'tStack.cc', 'tList.cc',
            'tQueue.cc', 'tRegionManager.cc'
        ],
        do_apriori_exclusions=False
    )
    CASACORE_TESTS = list(filter(lambda x: '/test/' in x, CASACORE_CC))
    tmp = []
    for f in CASACORE_TESTS:
        if re.search("^[td].*cc$", os.path.basename(f)):
            tmp.append(f)
    CASACORE_TESTS = tmp
    # flags = "$(DEPFLAGS) " + sep.join(get_new_cxx_compiler_flags())
    flags = sep.join(get_new_cxx_compiler_flags())
    dflags = sep + sep.join(module_cflags['casacore/'])
    libdir = casac_dir + "/lib"
    libs = "-L" + libdir + " -lcasatools.cpython-36m-x86_64-linux-gnu "\
        + "-lprotobuf -lgrpc -lgrpc++ -lgpr"
    libs += " " + ldflags1
    # remove -shared from libs because it causes a segfault
    libs = libs.replace("-shared", "")
    libs += ' -l' + ' -l'.join(link_libs)
    rellibdir = libdir.replace('build', '../../../../..')
    wflags = "-Wl,-rpath," + rellibdir
    targdirs = set()
    dirmap = {}
    # test_exec_dirs_targ = "test_exe_dirs"
    exe_list = []
    make_tests_targ = "build_casacore_tests"
    make_test_dirs = "make_casacore_test_dirs"
    print("sys_cflags", sys_cflags)
    print("dflags", dflags)
    print("libs", libs)
    print("wflags", wflags)
    with open("makefile", "a") as mk:
        for f in CASACORE_TESTS:
            name = os.path.basename(f)
            base = os.path.splitext(f)[0]
            # it's just easier to keep track of if the strings are created in
            # the loop rather than outside and then using format inside
            exefile = build_distutils_temp + os.sep + base
            # exefile = exe_name.format(base=base)
            exe_list.append(exefile)
            targdir = os.path.dirname(exefile)
            targdirs.add(targdir)
            dirmap[targdir] = os.path.dirname(f)
            # dep_name = os.path.join("$(DEPDIR)", 'build',distutils_dir_name('temp'), '{base}.d')
            location_info(mk, getframeinfo(currentframe()))
            # excluding depname for now
            # mk.write("\n\n" + test_targ.format(src=f, base=base))
            mk.write("\n" + exefile + ": " + f + " makefile " + libcasatools)
            mk.write(
                "\n\t $(CXX) " + flags + " " + includes + " " + sys_cflags + " "
                + libs + " "
                # custom include to get header files in test directories
                + '-I./' + os.path.dirname(f) + " "
                + "-D_REENTRANT -I/usr/include/cfitsio -I/usr/include/eigen3 "
                + "-I/opt/casa/03/include -DWITHOUT_DBUS " \
                + "-I/usr/include/libxml2 -I/usr/include -I/usr/include/wcslib "
                + "-fopenmp -I/opt/rh/rh-python36/root/usr/include -Wall " \
                + "--param=ssp-buffer-size=4 -DAIPS_64B -DAIPS_AUTO_STL " \
                + "-DAIPS_DEBUG -DAIPS_HAS_QWT -DAIPS_LINUX " \
                + "-DAIPS_LITTLE_ENDIAN -DAIPS_STDLIB " \
                + "-DCASACORE_NEEDS_RETHROW -DCASA_USECASAPATH -DQWT6 " \
                + "-D_FILE_OFFSET_BITS=64 -D_LARGEFILE_SOURCE " \
                + "-DNO_CRASH_REPORTER -fno-omit-frame-pointer -DWITHOUT_ACS " \
                + "-DUSE_GRPC -Ibuild/binding.linux-x86_64-3.6/grpc " \
                + "-Ibuild/lib.linux-x86_64-3.6/casatools/__casac__/include "
                # -shared causes a segfault
                + "-lpython3.6m " + dflags + " "
                + "-o " + exefile + " " + wflags + " "
                + f + " "
            )
            # ommitting POSTCOMPILE for now
            #  + '\n\t$(POSTCOMPILE)')
            # mk.write(
            #     "\n\n" + test_targ.format(src=f, base=base)
            # )
            # mk.write("\n" + g_dep_targ.format(base=base))
            # mk.write("\n" + g_dep_targ.format(base=base))
        location_info(mk, getframeinfo(currentframe()))
        mk.write("\n# make directories for test executables\n")
        mk.write("\n.PHONY: " + make_test_dirs)
        r = re.compile(os.sep + 'test\.')
        substr = os.sep + 'temp.'
        mydirs = sep.join(
            list(targdirs) + ["$(DEPDIR)" + os.sep + r.sub(substr, s, 1)
            for s in targdirs]
        )
        mk.write("\n" + make_test_dirs + ":\n\t@mkdir -p " + mydirs + "\n")
        cmd = []
        make_links_targ = "create_casacore_test_links"
        all_links = []
        for build, orig in dirmap.items():
            myfiles = [
                f for f in listdir(orig)
                if not re.search("^CMakeLists|cc$|h$", os.path.basename(f))
            ]
            links = [build + os.sep + f for f in myfiles]
            all_links.extend(links)
            n = build.count(os.sep) + 1
            relpath = n * ('..' + os.sep) + orig + os.sep
            cmd.extend([
                (
                    link + ": ;"
                    + "\n\t if [ ! -L " + link + " ]; then ln -s " + relpath + o
                    + " " + link + "; fi"
                ) for (link, o) in zip(links, myfiles)
            ])
        mk.write('\n' + '\n\n'.join(cmd))
        mk.write(
            '\n' + make_links_targ + ': ' + sep.join(all_links) + ' '
            + make_test_dirs
        )
        mk.write(
            "\n" + make_tests_targ + ": " + make_test_dirs + " " \
            + make_links_targ + " " + sep.join(exe_list) + "\n"
        )

def location_info(handle, frameinfo):
    handle.write(
        "\n# written from " + str(frameinfo.filename) + " line "
        + str(frameinfo.lineno)
    )

def write_miriad():
    # miriad c files
    MIR_SRC =  source_files( "casacore/mirlib",file_suffix_filter=".c" )
    includes = sep.join(get_new_cxx_compiler_includes())
    flags = sep.join(["$(DEPFLAGS)"] + get_new_c_compiler_flags())
    obj_name = os.path.join('build',distutils_dir_name('temp')) + os.sep + '{base}.o'
    dep_name = os.path.join("$(DEPDIR)", 'build',distutils_dir_name('temp'), '{base}.d')
    dflags = sep.join(module_cflags['casacore/'])
    c_obj = (
        obj_name + ': {src} ' + dep_name + ' makefile '
        + '\n\t$(CC) $(OPTIM_FLAGS) {includes} {flags} {cflags} {dflags} -c $< -o $@'
        + '\n\t$(POSTCOMPILE)'
    )
    c_list = []
    mkdirs_c_target = "mk_c_obj_dirs"
    global sys_cflags
    g_dep_name = os.path.join("$(DEPDIR)", build_distutils_temp, "{base}.d")
    g_dep_targ = g_dep_name + ": ;\nPRECIOUS: " + g_dep_name
    with open("makefile", "a") as mk:
        targdirs = set()
        for f in MIR_SRC:
            name = os.path.basename(f)
            base = os.path.splitext(f)[0]
            objfile = obj_name.format(base=base)
            c_list.append(objfile)
            targdirs.add(os.path.dirname(objfile))
            # sys_cflags same as C++
            cmd = "\n\n" + c_obj.format(
                base=base, src=f, includes=includes, flags=flags,
                cflags=sys_cflags, dflags=dflags
            )
            cmd = filter_optim_debug(cmd)
            mk.write(cmd)
            #mk.write(
            #    "\n\n" + c_obj.format(
            #        base=base, src=f, cc=cc, includes=includes, flags=flags,
            #        cflags=sys_cflags, dflags=dflags
            #    )
            #)
            mk.write("\n" + g_dep_targ.format(base=base))
        mk.write("\n# targets to compile C code to object files\n")
        mk.write(".PHONY: " + c_target + "\n")
        mk.write(c_target + ": " + mkdirs_c_target + " " + sep.join(c_list) + "\n")
        mk.write("\n# make directories for C object files\n")
        mk.write(".PHONY: " + mkdirs_c_target + "\n")
        mydirs = sep.join(list(targdirs) + ["$(DEPDIR)" + os.sep + s for s in targdirs])
        mk.write(mkdirs_c_target + ":\n\t@mkdir -p " + mydirs + "\n")
    global casatools_obj_list
    casatools_obj_list += c_list

class create_makefile(Command):
    """
    user_options = [
      # The format is (long option, short option, description).
#     ('output-regression', None, 'run the output (i.e. generated files) regression comparison'),
      #('debug', None, 'Instruct make to create debugging libraries, optimized otherwise')
    ]

    def initialize_options(self):
        global _debug_build_
        _debug_build_ = '--debug' in sys.argv
        self.debug = 1 if _debug_build_ else 0
        print("create debug build is ", _debug_build_)
    """

    user_options = []

    def initialize_options(self):
        pass

    def finalize_options(self):
        pass

    def __build_developer_grpc(self):
        if not os.path.exists('.built.grpc'):
            # hopefully this will replace dbus
            build_grpc( os.path.join('build', distutils_dir_name('lib'), module_name, '__casac__'),
                        os.path.join('build', distutils_dir_name('grpc')),
                        os.path.join('build', distutils_dir_name('grpc-install')) )
            build_protobuf( os.path.join('build', distutils_dir_name('lib'), module_name, '__casac__'),
                            os.path.join('build', distutils_dir_name('protobuf')),
                            os.path.join('build', distutils_dir_name('grpc-install')) )
            open(".built.grpc",'a').close( )

    def __generate_casa_makefile(self):
        my_targets = [
            yacc_target, lex_target, cpp_target, c_target,
            fortran_target, libcasatools, swig_target, statics_wrap_target,
            tool_libs_target, straight_copies_target
        ]
        write_makefile_begin(my_targets)
        write_make_cpp()
        write_yacc()
        write_lex()
        write_miriad()
        write_fortran()
        write_casacode_linker()
        # swig *.i -> *_wrap.cpp
        BINDING_I = source_files("binding/generated/tools", file_suffix_filter=".i")
        wrap_cpp_name = '{base}_wrap.cpp'
        customize_swig(self)
        swig = self.swig
        flags = sep.join(['-python'] + get_swig_flags())
        xml_casa = 'scripts' + os.sep + 'xml-casa'
        xml_tool_dir = os.sep.join(["xml", "tools"])
        wrap_cpp_create = (
            wrap_cpp_name + ': {base}.i ' + xml_tool_dir + os.sep + '{toolname}.xml '
            + xml_casa + '\n\t' + swig + ' ' + flags + ' -o $@ $<'
        )
        i_list = []
        with open("makefile", "a") as mk:
            for ifile in BINDING_I:
                (base, ext) = os.path.splitext(ifile)
                toolname = base.split(os.sep)[-2]
                wrapcpp_file = wrap_cpp_name.format(base=base)
                i_list.append(wrapcpp_file)
                mk.write("\n\n" + wrap_cpp_create.format(base=base, toolname=toolname))
            mk.write("\n# targets to compile swig .i files to _wrap.cpp files\n")
            mk.write(".PHONY: " + swig_target + "\n")
            mk.write(swig_target + ": " + sep.join(i_list) + "\n")

        # Generation of various files. This can probably be done in make, if really
        # necessary, but it's so quick it's easiest to just do it using the existing
        # python functionality for now
        #install_version_header(casatools_major, casatools_minor, casatools_patch, casatools_feature, casatools_version)
        #install_version_cc(casatools_major,casatools_minor,casatools_patch,casatools_feature,casatools_version)
        generate_config(moduledir, props)

        # C++ tool _statics, _wrap, _cmpt, and other C++ gcwrap files
        # some of this is copied and pasted from the C++ section above, so can be
        # refactored
        # NOTE: If changes to xml files modify tool interdependencies, setup.py must
        # be run again. The makefile can't check for and modify these (yet).
        STATICS_CC = source_files("binding/generated/tools", file_suffix_filter=".cc")
        # the wrap files won't be there for the initial run of this script, so we
        # cannot use source_files() to find them
        WRAP_CPP = [filename.replace('_statics.cc', '_wrap.cpp') for filename in STATICS_CC]
        CODE_BINDING = source_files("binding/tools", file_suffix_filter=".cc")
        obj_name = os.path.join('build',distutils_dir_name('temp')) + os.sep + '{base}.o'
        dep_name = os.path.join("$(DEPDIR)", build_distutils_temp, "{base}.d")
        obj_create = (
            obj_name + ': {src} ' + dep_name + ' makefile'
            + '\n\t$(CXX) $(OPTIM_FLAGS) {flags} {includes} {cflags} {dflags} -c $< -o $@'
            + '\n\t$(POSTCOMPILE)'
        )
        dep_targ = dep_name + ": ;\nPRECIOUS: " + dep_name
        cflags = module_cflags['binding/'] + platform_cflags[sys.platform]
        includes = sep.join(get_new_cxx_compiler_includes() + get_cflags() + ["-Ibinding"])
        tool_inc = "-Ibinding/generated/tools/{toolname} -Ibinding/tools/{toolname}"
        flags = sep.join(["$(DEPFLAGS)"] + get_new_cxx_compiler_flags())
        add_cflags = sysconfig.get_config_var('CFLAGS')
        duse_grpc = get_use_grpc()
        grpc_dirs = ["-I" + get_grpc_srcdir() + " -I" + get_grpc_incdir()]
        dflags = sep.join(cflags + duse_grpc + grpc_dirs)
        cpp_list = []
        mkdirs_statics_wrap_target = "mk_static_cc_obj_dirs"
        targdirs = set()
        with open("makefile", "a") as mk:
            for s in STATICS_CC + WRAP_CPP + CODE_BINDING:
                base = os.path.splitext(s)[0]
                myinc = includes
                toolname = base.split(os.sep)[-2]
                if s in WRAP_CPP:
                    myinc += " -I" + python_inc
                # for tn in tool_deps[toolname]:
                mylibs = set([toolname] + g_tools[toolname] if toolname in g_tools else [])
                dependencies = set()
                for mylib in g_tools[toolname]:
                    if mylib in g_tool_shared_libs:
                        dependencies.update(g_tool_shared_libs[mylib])
                    else:
                        dependencies.add(mylib)
                for dependency in dependencies:
                    myinc += " " + tool_inc.format(toolname=dependency)
                objfile = obj_name.format(base=base)
                cpp_list.append(objfile)
                targdirs.add(os.path.dirname(objfile))
                cmd = obj_create.format(
                    base=base, src=s, flags=flags, includes=myinc,
                    cflags=add_cflags, dflags=dflags
                )
                cmd = filter_optim_debug(cmd)
                mk.write('\n\n' + cmd)
                #mk.write(
                #    "\n\n" + obj_create.format(
                #        base=base, src=s, flags=flags, includes=myinc,
                #        cflags=add_cflags, dflags=dflags
                #    )
                # )
                mk.write("\n" + dep_targ.format(base=base))
            mk.write("\n# make directories for statics C++ object files\n")
            mk.write(".PHONY: " + mkdirs_statics_wrap_target + "\n")
            mydirs = sep.join(list(targdirs) + ["$(DEPDIR)" + os.sep + s for s in targdirs])
            mk.write(mkdirs_statics_wrap_target + ":\n\t@mkdir -p " + mydirs + "\n")
            mk.write("\n# targets to compile statics C++ code to object files\n")
            mk.write(".PHONY: " + statics_wrap_target + "\n")
            mk.write(statics_wrap_target + ": " + mkdirs_statics_wrap_target + " " + sep.join(cpp_list) + "\n")

            mk.write("\n\n# Create tool shared libraries")
            # update ldflags2 to add libcasatools
            ldflags2 = '-L' + casac_dir + os.sep + 'lib '
            ldflags2 += '-L/opt/rh/rh-python36/root/usr/lib64 '
            global sepl
            global link_libs
            ldflags2 += sepl + sepl.join([os.path.basename(libcasatools)[3:][:-3]] + link_libs)

            tool_bind_dir = os.sep.join(["binding", "tools", "{toolname}"])
            tool_gen_dir = os.sep.join(["binding", "generated", "tools", "{toolname}"])
            # make targets for libraries on which tool libraries depend
            tool_shared_lib = os.sep.join([casac_dir, "lib", "{libname}." + soabi + "." + lib_ext])
            tool_libs_targ_deps = []
            mk.write("\n\n# rules for tool libraries on which other tools depend\n")
            prepend_dir = os.sep.join([build_distutils_temp]) + os.sep
            wrap_obj = tool_gen_dir + os.sep + "{toolname}_wrap.o"
            for mylib in g_tool_shared_libs.keys():
                dep_cmpt_statics_wrap = []
                tsl = tool_shared_lib.format(libname=mylib)
                tool_libs_targ_deps.append(tsl)
                needed_objs = []
                for tn in g_tool_shared_libs[mylib]:
                    for mydir in (tool_bind_dir, tool_gen_dir):
                        # for myext in (".cc", ".cpp"):
                        needed_objs += (
                            source_files(mydir.format(toolname=tn), file_suffix_filter=".cc")
                        )
                    # The *_wrap.cc files are generated when running make, they won't exist
                    # after the first time setup.py genmake is run, so the _wrap.o dependency
                    # needs to be explicitly added here
                    needed_objs += [wrap_obj.format(toolname=tn)]

                needed_objs = [o.replace('.cc', '.o') for o in needed_objs]
                # needed_objs = [o.replace('.cpp', '.o') for o in needed_objs]
                needed_objs = [prepend_dir + o for o in needed_objs]
                ld_cmd = linker + ' ' + ldflags1 + " " + sep.join(needed_objs) + " " + ldflags2 + ' -o $@ ' + ldflags3
                mk.write(tsl + ": " + libcasatools + " " + sep.join(needed_objs) + "\n\t" + ld_cmd+ "\n")

            # make rules for tool libraries
            all_tool_names = g_tools.keys()
            tool_lib_name = os.sep.join([casac_dir, "_{libname}." + soabi + "." + lib_ext])
            sh_lib_flag = "{libname}." + soabi
            mk.write("\n\n# rules for tool libraries\n")
            for tn in (all_tool_names):
                dep_libs = g_tools[tn]
                tln = tool_lib_name.format(libname=tn)
                tool_libs_targ_deps.append(tln)
                tool_lib_create = tln + ": " + libcasatools
                needed_objs = []
                needed_libs = []
                for mydl in dep_libs:
                    if tn == mydl:
                        for mydir in (tool_bind_dir, tool_gen_dir):
                            # need to make it .cc rather than cc to avoid tcc files
                            needed_objs += (
                                source_files(mydir.format(toolname=tn), file_suffix_filter=".cc")
                            )
                    else:
                        tool_lib_create += " " + tool_shared_lib.format(libname=mydl)
                        needed_libs.append(sh_lib_flag.format(libname=mydl[3:]))
                needed_objs = [o.replace('.cc', '.o') for o in needed_objs]
                # The *_wrap.cc files are generated when running make, they won't exist
                # after the first time setup.py genmake is run, so the _wrap.o dependency
                # needs to be explicitly added here
                needed_objs += [wrap_obj.format(toolname=tn)]
                needed_objs = [prepend_dir + o for o in needed_objs]
                tool_lib_create += " " + sep.join(needed_objs)
                ld_cmd = (
                    linker + ' ' + ldflags1 + " " + sep.join(needed_objs) + " " + ldflags2
                    + (sepl + sepl.join(needed_libs) if len(needed_libs) > 0 else "") + ' -o $@ ' + ldflags3
                )
                mk.write("\n" + tool_lib_create)
                mk.write('\n\t' + ld_cmd + '\n')

            mk.write("\n\n# Create all tool libraries\n")
            mk.write(".PHONY: " + tool_libs_target + "\n")
            mk.write(tool_libs_target + ": " + sep.join(tool_libs_targ_deps) + "\n")

        # straight file copies
        mkpath(moduledir)
        run_process( ["rsync","-aq","src/python/",moduledir], err='could not copy python module files' )
        files_to_copy = [ ]
        files_to_copy.append("build.properties")
        bindir = os.sep.join([moduledir, "__casac__", "bin"])
        copy_to_dirs = {}
        files_to_copy.append(xml_casa)
        copy_to_dirs[os.path.basename(xml_casa)] = bindir
        assembly_jar = "xml-casa-assembly-1.50.jar"
        files_to_copy.append("scripts" + os.sep + "java" + os.sep + assembly_jar)
        copy_to_dirs[assembly_jar] = bindir + os.sep + "java"
        copy_to_list = []
        with open("makefile", "a") as mk:
            mk.write("\n\n# straight file copies\n")
            for f in files_to_copy:
                filename = os.path.basename(f)
                copy_to_dir = copy_to_dirs[filename] if filename in copy_to_dirs else moduledir
                copy_to = copy_to_dir + os.sep + filename
                mk.write(
                    "\n" + copy_to + ": " +f
                    + "\n\tmkdir -p " + copy_to_dir + " && cp -f $< $@\n"
                )
                copy_to_list.append(copy_to)
            mk.write("\n\n.PHONY: " + straight_copies_target + "\n")
            mk.write(straight_copies_target + ": " + sep.join(copy_to_list))
        # cerberus, just use the python implementation for now, no make target yet
        do_cerberus()
        # casac __init__.py generation, just use the python implmentation for now, no make target yet
        generate_casac_init_py()
        # testing
        do_testing()
        write_dependency_tracking()
        print(
            "Successfully generated makefile! Now, run 'make [-j<n>]' "
            "(eg 'make -j8' or just 'make') to complete your build"
        )

    def run(self):
        self.__build_developer_grpc( )
        self.__generate_casa_makefile( )

class create_makefile_ia(Command):
    """
    user_options = [
        # The format is (long option, short option, description).
        # ('output-regression', None, 'run the output (i.e. generated files) regression comparison'),
        #('debug', None, 'Instruct make to create debugging libraries, optimized otherwise')
    ]

    def initialize_options(self):
        print("setting up options for CARTA ia only build")
        global _debug_build_
        self.debug = 1 if _debug_build_ else 0
        print("create debug build is ", str(_debug_build_))
    """
    def finalize_options(self):
        pass

    def __build_developer_grpc(self):
        if not os.path.exists('.built.grpc'):
            # hopefully this will replace dbus
            build_grpc( os.path.join('build', distutils_dir_name('lib'), module_name, '__casac__'),
                        os.path.join('build', distutils_dir_name('grpc')),
                        os.path.join('build', distutils_dir_name('grpc-install')) )
            build_protobuf( os.path.join('build', distutils_dir_name('lib'), module_name, '__casac__'),
                            os.path.join('build', distutils_dir_name('protobuf')),
                            os.path.join('build', distutils_dir_name('grpc-install')) )
            open(".built.grpc",'a').close( )

    def __generate_casa_ia_makefile(self):
        """
        my_targets = [
                yacc_target, lex_target, cpp_target, c_target, fortran_target,
                libcasatools, swig_target, statics_wrap_target, tool_libs_target,
                straight_copies_target
            ]
        """
        my_targets = [yacc_target, lex_target, cpp_target, fortran_target, libcasatools]
        write_makefile_begin(my_targets, "ia")
        casacore_filters = ["derivedmscal", "ms", "msfits"]
        casacode_filters = [
            "asdmstman", "alma", "atca", "calanalysis", "casa_sakura", "casadbus", "flagging", "graphics", "mstransform", "msvis", "nrao",
            "parallel", "singledish", "singledishfiller", "spectrallines", "synthesis"
        ]
        additional_subdir_filters = casacore_filters + casacode_filters
        write_make_cpp(additional_subdir_filters, False, False)
        write_yacc(["ms"], ["synthesis"])
        write_lex(["ms"], ["synthesis"])
        write_fortran(False)
        write_casacode_linker()
        write_dependency_tracking()
        # don't need gcwrap files to make ia library

    def run(self):
        self.__build_developer_grpc( )
        self.__generate_casa_ia_makefile( )

def get_swig_flags():
    swig_flags = ['-outdir', get_casac_dir(), '-c++', '-threads', "-Ibinding/include" ]
    if pyversion >= 3:
        print('generating python3 bindings...')
        swig_flags.insert(0,"-py3")
    return swig_flags

def get_grpc_incdir():
    return os.path.join('build', distutils_dir_name('lib'), module_name, '__casac__', 'include')

# set these globals so we don't have to run generate_binding() twice for genmake
g_tools_using_shared_libs = None
g_tool_shared_libs = None
g_tools = None

def generate_casacore_version_header():
    with open("casacore/CMakeLists.txt") as f:
        for line in f:
            r = re.match(".*set\(PROJECT_VERSION_MAJOR (\d+)\)",line)
            if r is not None:
                casacore_version_major = r.group(1)

            r = re.match(".*set\(PROJECT_VERSION_MINOR (\d+)\)",line)
            if r is not None:
                casacore_version_minor = r.group(1)

            r = re.match(".*set\(PROJECT_VERSION_PATCH (\d+)\)",line)
            if r is not None:
                casacore_version_patch = r.group(1)

    print("Casacore version " + casacore_version_major + "." + casacore_version_minor + "." + casacore_version_patch)

    with open("include/casacore/casa/version.h","w") as out, open("casacore/casa/version.h.in") as f:
        for line in f:
            l = line.replace("@PROJECT_VERSION_MAJOR@",str(casacore_version_major)) \
                     .replace("@PROJECT_VERSION_MINOR@",str(casacore_version_minor)) \
                     .replace("@PROJECT_VERSION_PATCH@",casacore_version_patch)
            out.write(l)


if __name__ == '__main__':
    ## ensure that we use the version of python selected by configure...
    targetexecutable=pipe_decode(subprocess.check_output(["@PYTHON@", "-c", "import sys; print(sys.executable)"])).split('\n')[0]
    if sys.executable != targetexecutable:
        if not os.path.exists('.restarted'):
            open('.restarted','w').close()
            os.execvp( '@PYTHON@', ['@PYTHON@'] + sys.argv )
        else:
            print("cannot configure with @PYTHON@")
            sys.stdout.flush( )
            os._exit(1)
    if os.path.exists('.restarted'):
        os.remove('.restarted')
    if not os.path.isfile('build.properties'):
        sys.exit('Run configure to create build properties, then try again...')
    if 'build.compiler.cxx' not in props:
        sys.exit('Configuration error, not compiler found... try again...')
    if not os.path.exists('scripts/java'):
        sys.exit('Run scripts/gcw-pick first...')

    TOOL_XML = source_files("xml/tools",file_suffix_filter=".xml")
    tools = [ os.path.splitext(os.path.basename(f))[0] for f in TOOL_XML ]
    # moduledir = os.path.join('build', distutils_dir_name('lib'), module_name)
    moduledir = get_module_dir()
    generate_pyinit(moduledir,tools)

    a_priori_directory_exclusions += [ 'casadbus/session', 'casadbus/plotserver', 'casadbus/synthesis', 'casadbus/utilities', 'casadbus/viewer' ]
    a_priori_exclusions += [ 'FlagAgentDisplay.cc', 'DistributedSynthesisIterBot.cc', 'DistSIIterBot.cc', 'InteractiveMasking.cc', 'SynthesisIterBot.cc', 'SIIterBot.cc' ]

    CASACORE_YACC = source_files("casacore",file_suffix_filter=".yy")
    CODE_YACC = source_files("casa-source/code",file_suffix_filter=".yy",subdir_filter=['tests','test','apps','display','plotms','guitools','display3d','demo','casaqt','Filling'])
    CASACORE_LEX = source_files("casacore",file_suffix_filter=".ll")
    CODE_LEX = source_files("casa-source/code",file_suffix_filter=".ll",subdir_filter=['tests','test','apps','display','plotms','guitools','display3d','demo','casaqt','Filling'])

    generate_lex(CASACORE_LEX + CODE_LEX)
    generate_yacc(CASACORE_YACC + CODE_YACC)
    (NEEDED,LIBS,TOOLS) = generate_binding(TOOL_XML,tool_dir=os.path.join('build', distutils_dir_name('lib'), module_name))
    # stuff in globals for genmake
    (g_tools_using_shared_libs, g_tool_shared_libs, g_tools) = (NEEDED, LIBS, TOOLS)

    CORE_SRC = source_files("casacore",file_suffix_filter=".cc")
    MIR_SRC =  source_files("casacore/mirlib",file_suffix_filter=".c")
    SAKURA_SRC = sakura_files( )
    CORE_F77 = source_files("casacore",file_suffix_filter=".f",
                            file_filter=[ 'fgridft.f','grd2dwts.f','grd2d.f','ADDGRD.f','grdde2d.f','atmroutines.f',
                                          'fmosft.f', 'fwproj.f', 'phasol.f' ]
    )

    generate_casacore_version_header()

    if not os.path.exists('.built.grpc'):
        build_grpc( os.path.join('build', distutils_dir_name('lib'), module_name, '__casac__'),
                    os.path.join('build', distutils_dir_name('grpc')),
                    os.path.join('build', distutils_dir_name('grpc-install')) )
        build_protobuf( os.path.join('build', distutils_dir_name('lib'), module_name, '__casac__'),
                        os.path.join('build', distutils_dir_name('protobuf')),
                        os.path.join('build', distutils_dir_name('grpc-install')) )
        open(".built.grpc",'a').close( )

    # grpc_incdir = os.path.join('build', distutils_dir_name('lib'), module_name, '__casac__', 'include')
    grpc_incdir = get_grpc_incdir()
    grpc_srcdir = generate_grpc( [ os.path.join('casa-source','code','casatools','protos','registrar.proto'),
                                   os.path.join('casa-source','code','casatools','protos','shutdown.proto'),
                                   os.path.join('casa-source','code','casatools','protos','ping.proto'),
                                   os.path.join('casa-source','code','display','protos','img.proto') ] )
    GRPC_SRC = ['%s/%s' % (grpc_srcdir,f) for f in listdir(grpc_srcdir) if f.endswith(".cc")] if len(grpc_srcdir) != 0 else [ ]
    BINDING_SRC = ['binding/source/%s' % f for f in listdir('binding/source') if f.endswith(".cc")] + GRPC_SRC
    CODE_SRC = source_files("casa-source/code",file_suffix_filter=".cc",subdir_filter=['tests','test','apps','display','plotms','guitools','display3d','demo','casaqt','convert','Filling','ImagerObjects2'],file_filter=['MeasurementComponents/rGridFT.cc'],
                            path_filter=['MeasurementComponents/WOnlyConvFunc.cc','TransformMachines2/EVLAConvFunc.cc','TransformMachines2/AWConvFuncEPJones.cc'])
    CODE_ATM = source_files("casa-source/code/atmosphere/ATM",file_suffix_filter=".cpp")
    #CODE_F77 = source_files("casa-source/code/synthesis/fortran",file_suffix_filter=".f",file_filter=['fgridsdclip.f'])
    CODE_F77 = source_files("casa-source/code/synthesis/fortran",file_suffix_filter=".f",
                            #file_filter=['fgridsdclip.f']
    )
    #(ldflags, prop_libs) = get_link_props()
    # global gldflags
    # global gprop_libs
    """
    if sys.platform == 'darwin':
        ### need to get '{third_party_lib_path}/lib/gcc5' from gfortran directly
        rpath = [ '-install_name', '@rpath/%s', '-Wl,-rpath,@loader_path' ]
        archflags = ['-L{third_party_lib_path}/lib/gcc5']
        archlibs = [ ]
    else:
        rpath = [ '-Wl,-rpath,' + ":".join(['$ORIGIN/lib'] + list(map(lambda s: s[2:],filter(lambda s: s.startswith('-L'),ldflags)))) ]
        archflags = [ ]
        archlibs = ['gomp']
    """.format(third_party_lib_path=third_party_lib_path)
    rpath = get_casatools_rpath()
    (archflags, archlibs) = get_arch_link()

    # grpc_libs  = [ 'grpc++','grpc','gpr','protobuf' ] if props['option.grpc'] != "0" else [ ]
    # grpc_libs = get_grpc_libs()
    # ext = [ Extension( module_name + ".__casac__.lib.lib" + module_name, language='c++', sources=BINDING_SRC + CODE_SRC + CORE_SRC + MIR_SRC + SAKURA_SRC + CODE_ATM + CODE_F77 + CORE_F77, include_dirs=['binding',grpc_srcdir,grpc_incdir], extra_link_args=ldflags+rpath+archflags, libraries=prop_libs + ['sqlite3','xslt','xml2','xerces-c','fftw3f_threads','fftw3f','fftw3_threads','fftw3','lapack','wcs','cfitsio','rpfits','blas'] + grpc_libs + ['readline', 'gfortran', 'dl'] + archlibs ) ]
    tp_libs = get_tp_libs()
    ext = [ Extension( module_name + ".__casac__.lib.lib" + module_name, language='c++', sources=BINDING_SRC + CODE_SRC + CORE_SRC + MIR_SRC + SAKURA_SRC + CODE_ATM + CODE_F77 + CORE_F77, include_dirs=['binding',grpc_srcdir,grpc_incdir], extra_link_args=gldflags+rpath+archflags, libraries=gprop_libs + tp_libs + archlibs ) ]

    # casacdir = os.path.join(moduledir, '__casac__')
    casacdir = get_casac_dir()
    libdir = os.path.join(casacdir, 'lib')
    # swig_opt = [ '-outdir', casacdir, '-c++', '-threads', "-Ibinding/include" ]
    # if pyversion >= 3:
    #    print('generating python3 bindings...')
    #    swig_opt.insert(0,"-py3")
    swig_opt = get_swig_flags()
    incdirs = { }
    libsrc = { }
    for t in TOOLS:
        (I,L) = tool_files(t)
        incdirs[t] = I
        libsrc[t] = L
    for lb in LIBS:
        incdirs[lb] = [ i for t in LIBS[lb] for i in incdirs[t] ]
        libsrc[lb] = [ l for t in LIBS[lb] for l in libsrc[t] ]

    for lb in LIBS:
        if sys.platform == 'darwin':
            rpath = [ '-install_name', '@rpath/%s', '-Wl,-rpath,@loader_path' ]
        # ext.append(Extension( module_name + ".__casac__.lib.%s" % lb, language='c++', sources=libsrc[lb], include_dirs=['binding'] + incdirs[lb], extra_link_args=ldflags + ['-L'+libdir] + rpath + archflags, swig_opts=swig_opt, libraries=[module_name] + prop_libs + ['sqlite3','xslt','xml2','xerces-c','fftw3f_threads','fftw3f','fftw3_threads','fftw3','lapack','wcs','cfitsio','rpfits','blas','blas'] + grpc_libs + ['readline','gfortran','dl'] + archlibs ))

        # ext.append(Extension( module_name + ".__casac__.lib.%s" % lb, language='c++', sources=libsrc[lb], include_dirs=['binding'] + incdirs[lb], extra_link_args=ldflags + ['-L'+libdir] + rpath + archflags, swig_opts=swig_opt, libraries=[module_name] + prop_libs + ['sqlite3','xslt','xml2','xerces-c','fftw3f_threads','fftw3f','fftw3_threads','fftw3','lapack','wcs','cfitsio','rpfits','blas','blas'] + grpc_libs + ['readline','gfortran','dl'] + archlibs ))
        ext.append(Extension( module_name + ".__casac__.lib.%s" % lb, language='c++', sources=libsrc[lb], include_dirs=['binding'] + incdirs[lb], extra_link_args=gldflags + ['-L'+libdir] + rpath + archflags, swig_opts=swig_opt, libraries=[module_name] + gprop_libs + tp_libs + archlibs ))

    for t in TOOLS:
        inc = [ ]; lib = [ ]; src = [ ]
        for dep in TOOLS[t]:
            inc += incdirs[dep]
            if dep.startswith('lib'):
                lib += [ dep[3:] ]
            else:
                src += libsrc[dep]

        if sys.platform == 'darwin':
            rpath = [ '-Wl,-rpath,@loader_path/lib','-Wl,-rpath,@loader_path' ]
        # ext.append(Extension( module_name + ".__casac__._%s" % t, language='c++', sources=src, include_dirs=['binding'] + inc, extra_link_args=ldflags + ['-L'+libdir] + rpath + archflags + closure_ldflags, swig_opts=swig_opt, libraries=[module_name] + prop_libs + ['sqlite3','xslt','xml2','xerces-c','fftw3f_threads','fftw3f','fftw3_threads','fftw3','lapack','wcs','cfitsio','rpfits','blas','blas'] + grpc_libs + ['readline', 'gfortran', 'dl'] + lib + archlibs + closure_libraries ))
        ext.append(Extension( module_name + ".__casac__._%s" % t, language='c++', sources=src, include_dirs=['binding',grpc_incdir] + inc, extra_link_args=gldflags + ['-L'+libdir] + rpath + archflags + closure_ldflags, swig_opts=swig_opt, libraries=[module_name] + gprop_libs + tp_libs + lib + archlibs + closure_libraries ))

    setup( name="casatools",version=casatools_version,
           maintainer="Darrell Schiebel",
           maintainer_email="drs@nrao.edu",
           author="CASA development team",
           author_email="aips2-request@nrao.edu",
           url="https://open-bitbucket.nrao.edu/projects/CASA/repos/casatools/browse",
           download_url="https://casa.nrao.edu/download/",
           license="GNU Library or Lesser General Public License (LGPL)",
           platforms=["posix"],
           distclass=casa_binary_dist,
           description = __doc__.split("\n")[0],
           long_description="\n".join(__doc__.split("\n")[2:]),
           classifiers=filter(None, classifiers.split("\n")),
           package_dir={module_name: os.path.join('build',distutils_dir_name('lib'), module_name)},
           packages=[ module_name ],
           cmdclass={ 'build_ext': casa_build_ext, 'test': casa_test, 'bdist_wheel': wheel_build, 'genmake': create_makefile, 'ia': create_makefile_ia } \
                                   if wheel_build \
                                   else { 'build_ext': casa_build_ext, 'test': casa_test, 'genmake': create_makefile, 'ia': create_makefile_ia },
           ext_modules=ext,
           install_requires=[ 'numpy', 'casadata' ] )<|MERGE_RESOLUTION|>--- conflicted
+++ resolved
@@ -1456,13 +1456,10 @@
 # test_target = "test_compile"
 fortran_target = "f_compile"
 soabi = sysconfig.get_config_var('SOABI')
-<<<<<<< HEAD
 if soabi is None:
     ## Python 2.7
     soabi = "python-27-x86_64"
 lib_ext = "dylib" if sys.platform == 'darwin' else 'so'
-=======
->>>>>>> f00f12e1
 casac_dir = get_casac_dir()
 output_lib = os.sep.join([casac_dir, "lib", "lib{libname}." + soabi + "." + lib_ext])
 libcasatools = output_lib.format(libname='casatools')
