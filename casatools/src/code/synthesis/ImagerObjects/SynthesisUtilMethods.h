--- conflicted
+++ resolved
@@ -453,15 +453,11 @@
   casacore::Float nsigma;
   int nMask;
   bool autoAdjust;
-<<<<<<< HEAD
-  // task deconvolve needs to tell siimagestore that we don't need to check for the sumwt image
-  casacore::Bool noRequireSumwt = casacore::False;
-
-=======
   casacore::Float fusedThreshold;
   casacore::String specmode;
   casacore::Int largestscale;
->>>>>>> 16629410
+  // task deconvolve needs to tell siimagestore that we don't need to check for the sumwt image
+  casacore::Bool noRequireSumwt = casacore::False;
 
  
   casacore::Bool interactive;
