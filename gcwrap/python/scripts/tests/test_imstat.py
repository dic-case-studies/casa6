import os
import sys
import shutil
from __main__ import default
from tasks import *
from taskinit import *
import unittest
import math
import numpy
import numbers

_rg = rgtool( )

#run using
# `which casa` --nologger --log2term -c `echo $CASAPATH | awk '{print $1}'`/code/xmlcasa/scripts/regressions/admin/runUnitTest.py --mem test_imstat
#

'''
Unit tests for task imstat.
'''
class imstat_test(unittest.TestCase):
    
    # Input and output names
    moment = 'moment_map.im'
    s150 = '150arcsec_pix.im'
    s15 = '15arcsec_pix.im'
    s0_015 = '0.015arcsec_pix.im'
    s0_0015 = '0.0015arcsec_pix.im'
    s0_00015 = '0.00015arcsec_pix.im'
    linear_coords = 'linearCoords.fits'
    fourdim = '4dim.im'
    kimage = "ktest.im"
    res = None

    def _compare(self, resold, resnew, helpstr):
        mytype = type(resold)
        self.assertTrue(mytype == type(resnew), helpstr + ": types differ")
        if mytype == dict:
            for k in resold.keys():
                self._compare(resold[k], resnew[k], helpstr)
        elif mytype == numpy.ndarray:
            oldarray = resold.ravel()
            newarray = resnew.ravel()
            self.assertTrue(
                len(oldarray) == len(newarray),
                helpstr + ": array lengths not equal"
            )
            for i in range(len(oldarray)):
                self._compare(oldarray[i], newarray[i], helpstr)
        elif mytype == str:
            self.assertTrue(
                resold == resnew,
                helpstr + ": string inequality, old = " + resold + ", new = " + resnew
            )
        elif isinstance(resold, numbers.Integral) or mytype == numpy.int32:
            self.assertTrue(
                resold == resnew,
                helpstr + ": integral inequality, old = " + str(resold) + ", new = " + str(resnew)
            )
        elif isinstance(resold, numbers.Real):
            self.assertTrue(
                resold == resnew
                or abs(resnew/resold - 1) < 1e-6,
                helpstr + "float inequality: old = " + str(resold)
                + ", new = " + str(resnew)
            )
        else:
            self.assertTrue(False, "Unhandled type " + str(mytype))

    def setUp(self):
        self.res = None
        self._myia = iatool()
        default(clean)
        self.datapath = os.environ.get('CASAPATH').split()[0] + '/data/regression/unittest/imstat/'
    
    def tearDown(self):
        self._myia.done()
        for dir in [
            self.moment, self.s150, self.s15, self.s0_015, self.s0_0015,
            self.s0_00015, self.linear_coords, self.fourdim
        ]:
            if os.path.isfile(dir):
                os.remove(dir)
            elif (os.path.exists(dir)):
                shutil.rmtree(dir)
        self.assertTrue(len(tb.showcache()) == 0)

    def test001(self):
        """Test 1: verify moment maps can have flux densities computed in statistics"""
        shutil.copytree(self.datapath+self.moment, self.moment)
        stats = imstat(imagename=self.moment)
        mean = stats['mean']
        npts = stats['npts']

        _myia = iatool()
        _myia.open(self.moment)
        summary = _myia.summary()
        _myia.close()
        rainc = qa.abs(qa.quantity(summary['incr'][0],'rad'))
        rainc = qa.convert(rainc,'arcsec')
        decinc = qa.abs(qa.quantity(summary['incr'][1],'rad'))
        decinc = qa.convert(decinc,'arcsec')
        beam = summary['restoringbeam']
        major = beam['major']
        minor = beam['minor']
        pixperbeam = qa.div(qa.mul(major,minor),(qa.mul(rainc,decinc)))['value']*(math.pi/(4*math.log(2)))
        got = stats['flux'][0]
        expected = (mean*npts/pixperbeam)[0]
        self.assertTrue(abs(got - expected) < 1e-11)
 
    def test002(self):
        """ Test 2: test position format for 150 arcsec pixel image is correct """
        shutil.copytree(self.datapath+self.s150, self.s150)
        _myia = iatool()
        _myia.open(self.s150)
        stats = _myia.statistics()
        _myia.close()
        self.assertTrue(stats['blcf'] == '15:43:21.873, -00.17.47.274, I, 1.41332e+09Hz') 
        self.assertTrue(stats['maxposf'] == '15:22:40.165, +05.11.29.923, I, 1.41332e+09Hz')
        self.assertTrue(stats['minposf'] == '15:43:25.618, +04.22.40.617, I, 1.41332e+09Hz')
        self.assertTrue(stats['trcf'] == '15:00:27.115, +10.20.37.699, I, 1.41332e+09Hz')

    def test003(self):
        """ Test 3: test position format for 15 arcsec pixel image is correct """
        shutil.copytree(self.datapath+self.s15, self.s15)
        _myia = iatool()
        _myia.open(self.s15)
        stats = _myia.statistics()
        _myia.close()
        self.assertTrue(stats['blcf'] == '15:24:08.404, +04.31.59.181, I, 1.41332e+09Hz')
        self.assertTrue(stats['maxposf'] == '15:22:04.016, +05.04.44.999, I, 1.41332e+09Hz')
        self.assertTrue(stats['minposf'] == '15:24:08.491, +04.59.59.208, I, 1.41332e+09Hz')
        self.assertTrue(stats['trcf'] == '15:19:52.390, +05.35.44.246, I, 1.41332e+09Hz')

    def test004(self):
        """ Test 4: test position format for 0.015 arcsec pixel image is correct """
        shutil.copytree(self.datapath+self.s0_015, self.s0_015)
        _myia = iatool()
        _myia.open(self.s0_015)
        stats = _myia.statistics()
        _myia.close() 
        self.assertTrue(stats['blcf'] == '15:22:00.1285, +05.03.58.0800, I, 1.41332e+09Hz') 
        self.assertTrue(stats['maxposf'] == '15:22:00.0040, +05.04.00.0450, I, 1.41332e+09Hz')
        self.assertTrue(stats['minposf'] == '15:22:00.1285, +05.03.59.7600, I, 1.41332e+09Hz')
        self.assertTrue(stats['trcf'] == '15:21:59.8725, +05.04.01.9050, I, 1.41332e+09Hz')

    def test005(self):
        """ Test 5: test position format for 0.0015 arcsec pixel image is correct """
        _myia = iatool()
        shutil.copytree(self.datapath+self.s0_0015, self.s0_0015)
        _myia.open(self.s0_0015)
        stats = _myia.statistics()
        _myia.close()
        self.assertTrue(stats['blcf'] == '15:22:00.01285, +05.03.59.80800, I, 1.41332e+09Hz') 
        self.assertTrue(stats['maxposf'] == '15:22:00.00040, +05.04.00.00450, I, 1.41332e+09Hz')
        self.assertTrue(stats['minposf'] == '15:22:00.01285, +05.03.59.97600, I, 1.41332e+09Hz')
        self.assertTrue(stats['trcf'] == '15:21:59.98725, +05.04.00.19050, I, 1.41332e+09Hz')

    def test006(self):
        """ Test 6: test position format for 0.00015 arcsec pixel image is correct """
        shutil.copytree(self.datapath+self.s0_00015, self.s0_00015)
        _myia = iatool()
        _myia.open(self.s0_00015)
        stats = _myia.statistics()
        _myia.close()
        self.assertTrue(stats['blcf'] == '15:22:00.001285, +05.03.59.980800, I, 1.41332e+09Hz') 
        self.assertTrue(stats['maxposf'] == '15:22:00.000040, +05.04.00.000450, I, 1.41332e+09Hz')
        self.assertTrue(stats['minposf'] == '15:22:00.001285, +05.03.59.997600, I, 1.41332e+09Hz')
        self.assertTrue(stats['trcf'] == '15:21:59.998725, +05.04.00.019050, I, 1.41332e+09Hz')

    def test007(self):
        """ Test 7: test that box parameter can have spaces, CAS-2050 """
        shutil.copytree(self.datapath+self.s0_00015, self.s0_00015)
        box = '0, 0,  1 ,   1'
        stats = imstat(imagename=self.s0_00015, box=box)
        self.assertTrue(stats['npts'] == 4) 
        
    def test008(self):
        """ Test 8: verify fix for CAS-2195"""
        def test_statistics(image):
            _myia = iatool()
            _myia.open(myim)
            stats = _myia.statistics()
            _myia.done()
            return stats
        
        def test_imstat(image):
            return imstat(image)
            
        myim = self.linear_coords
        shutil.copy(self.datapath + myim, myim)
        expected_max = [3, 10]
        expected_min = [4, 0]
        for code in [test_statistics, test_imstat]:
            stats = code(myim)
            self.assertTrue((stats['maxpos'] == expected_max).all())
            self.assertTrue((stats['minpos'] == expected_min).all())
            
    def test009(self):
        """ Test 9: choose axes works"""
        def test_statistics(image, axes):
            _myia = iatool()
            _myia.open(myim)
            stats = _myia.statistics(axes=axes)
            _myia.done()
            return stats
        
        def test_imstat(image, axes):
            return imstat(image, axes=axes)
            
        myim = self.fourdim
        shutil.copytree(self.datapath + myim, myim)
        axes = [-1, [0, 1, 2], [0, 1], 3]
        expected_mean = [
                [59.5], [ 57.5,  58.5,  59.5,  60.5,  61.5],
                [
                    [50., 51., 52., 53., 54.],
                    [55., 56., 57., 58., 59.],
                    [60., 61., 62., 63., 64.],
                    [65., 66., 67., 68., 69.]
                ],
                [
                    [
                        [2., 7., 12., 17.],
                        [22., 27., 32., 37.],
                        [42., 47., 52., 57.]
                    ],
                    [
                        [62., 67., 72., 77.],
                        [ 82.,  87.,  92., 97.],
                        [ 102., 107., 112., 117.]
                    ]
                ]
            ]
        expected_sumsq = [
                [568820], [ 108100.,  110884.,  113716.,  116596.,  119524.],
                [
                    [ 22000., 22606., 23224., 23854., 24496.],
                    [ 25150., 25816., 26494., 27184., 27886.],
                    [ 28600., 29326., 30064., 30814., 31576.],
                    [ 32350., 33136., 33934., 34744., 35566.]
                ],
                [
                    [
                        [ 3.00000000e+01, 2.55000000e+02, 7.30000000e+02, 1.45500000e+03],
                        [ 2.43000000e+03, 3.65500000e+03, 5.13000000e+03, 6.85500000e+03],
                        [  8.83000000e+03,   1.10550000e+04,   1.35300000e+04, 1.62550000e+04]
                    ],
                    [
                        [  1.92300000e+04,   2.24550000e+04,   2.59300000e+04, 2.96550000e+04],
                        [  3.36300000e+04,   3.78550000e+04,   4.23300000e+04, 4.70550000e+04],
                        [  5.20300000e+04,   5.72550000e+04,   6.27300000e+04, 6.84550000e+04]
                    ]
                ]
            ]
        for i in range(len(axes)):
            for code in [test_statistics, test_imstat]:
                stats = code(myim, axes[i])
                self.assertTrue((stats['mean'] == expected_mean[i]).all())
                self.assertTrue((stats['sumsq'] == expected_sumsq[i]).all())
            
            """
    def test_robust(self):
        *"" Confirm robust parameter*""
        def test_statistics(image, robust):
            _myia = iatool()
            _myia.open(myim)
            stats = _myia.statistics(robust=robust)
            _myia.done()
            return stats
        def test_imstat(image, robust):
            return imstat(image, robust=robust)
        myim = self.fourdim
        shutil.copytree(self.datapath + myim, myim)
        for robust in [True, False]:
            for code in [test_statistics, test_imstat]:
                stats = code(myim, robust)
                self.assertTrue(stats.has_key('median') == robust)
                self.assertTrue(stats.has_key('medabsdevmed') == robust)
                self.assertTrue(stats.has_key('quartile') == robust)
                
                """
                
    def test_stretch(self):
        """ ia.statistics(): Test stretch parameter"""
        yy = iatool()
        mymask = "maskim"
        yy.fromshape(mymask, [200, 200, 1, 1])
        yy.addnoise()
        yy.done()
        shape = [200,200,1,20]
        imagename = "tmp.im"
        yy.fromshape(imagename, shape)
        yy.addnoise()
        self.assertRaises(
            Exception,
            yy.statistics,
            mask=mymask + ">0", stretch=False
        )
        zz = yy.statistics(
            mask=mymask + ">0", stretch=True
        )
        self.assertTrue(zz and type(zz) == type({}))
        yy.done()
        
        zz = imstat(
            imagename=imagename, mask=mymask + ">0", stretch=False
        )
        self.assertFalse(zz)

        zz = imstat(
            imagename=imagename, mask=mymask + ">0", stretch=True
        )
        self.assertTrue(type(zz) == type({}) and (not zz == {}))
        yy.done()
   
    def test010(self):
        """test logfile """
        def test_statistics(image, axes, logfile, append):
            _myia = iatool()
            _myia.open(image)
            stats = _myia.statistics(
                axes=axes, logfile=logfile, append=append, list=True, verbose=True
            )
            _myia.done()
            return stats
        
        def test_imstat(image, axes, logfile, append):
            return imstat(image, axes=axes, logfile=logfile, append=append, verbose=True)
            
        logfile = "imstat.log"
        i = 1
        myim = self.fourdim
        shutil.copytree(self.datapath + myim, myim)
        for code in [test_statistics, test_imstat]:
            append = False
            if i == 2:
                append = True
            stats = code(myim, [0], logfile, append)
            size = os.path.getsize(logfile)
            # appending, second time through size should double
            self.assertTrue(size > 1.2e4*i and size < 1.3e4*i )
            i = i+1


    def test011(self):
        """ test multiple region support"""
        shape = [10, 10, 10]
        myia = self._myia
        myia.fromshape("test011.im", shape)
        box = "0, 0, 2, 2, 4, 4, 6, 6"
        chans = "0~4, 6, >8"
        reg = _rg.frombcs(
            myia.coordsys().torecord(), shape,
            box=box, chans=chans
        )
        bb = myia.statistics(region=reg)
        self.assertTrue(bb["npts"][0] == 126)
        bb = imstat(imagename=myia.name(), chans=chans, box=box)
        self.assertTrue(bb["npts"][0] == 126)
        
        rfilename = "myreg.reg"
        _rg.tofile(rfilename, reg)
        bb = myia.statistics(region=rfilename)
        self.assertTrue(bb["npts"][0] == 126)
            
    def test012(self):
        """ Test multi beam support"""
        myia = self._myia
        shape = [15, 20, 4, 10]
        myia.fromshape("", shape)
        xx = numpy.array(range(shape[0]*shape[1]))
        xx.resize(shape[0], shape[1])
        myia.putchunk(xx, replicate=True)
        myia.setbrightnessunit("Jy/pixel")
        def check(myia, axes, exp):
            for i in range(shape[2]):
                for j in range(shape[3]):
                    got = myia.statistics(
                        axes=axes,
                        region=_rg.box(
                            blc = [0, 0, i, j],
                            trc=[shape[0]-1, shape[1]-1, i, j]
                        )
                    )
                    self.assertTrue(len(got.keys()) == len(exp.keys()))
                    for k in got.keys():
                        if (type(got[k]) == type(got["rms"])):
                            if (k != "blc" and k != "trc"):
                                self.assertTrue((got[k] == exp[k][0][0]).all())
                            
        axes = [0, 1]
        exp = myia.statistics(axes=axes)
        self.assertFalse(exp.has_key("flux"))
        check(myia, axes, exp)
        myia.setbrightnessunit("Jy/beam")
        self.assertTrue(myia.brightnessunit() == "Jy/beam")
        major = qa.quantity("3arcmin")
        minor = qa.quantity("2.5arcmin")
        pa= qa.quantity("20deg")
        myia.setrestoringbeam(
            major=major, minor=minor, pa=pa
        )
        self.assertTrue(myia.brightnessunit() == "Jy/beam")
        exp = myia.statistics(axes=axes)
        self.assertTrue(exp.has_key("flux"))
        check(myia, axes, exp)
        myia.setrestoringbeam(remove=True)
        self.assertTrue(
            myia.setrestoringbeam(
                major=major, minor=minor, pa=pa,
                channel=0, polarization=0
            )
        )
        exp = myia.statistics(axes=axes)
        self.assertTrue(exp.has_key("flux"))
        check(myia, axes, exp)
        nmajor = qa.add(major, qa.quantity("0.1arcmin"))
        self.assertTrue(
            myia.setrestoringbeam(
                major=nmajor, minor=minor, pa=pa,
                channel=1, polarization=1
            )
        )
        exp = myia.statistics(axes=axes)
        self.assertTrue(exp.has_key("flux"))
        self.assertTrue(
            abs(1 - qa.getvalue(nmajor)*exp["flux"][1][1]/(qa.getvalue(major)*exp["flux"][0][0]))
            < 1e-7
        )        
        
    def test_CAS4545(self):
        """verify CAS-4545 fix: full support for >2Gpixel images"""
        myia = self._myia
        myia.fromshape("", [1291, 1290, 1290])
        stats = myia.statistics()
        self.assertTrue(stats['npts'][0] == myia.shape().prod())
        
    def test_kflux(self):
        """Test flux determination for image with units of K - CAS-5779"""
        myia = self._myia
        myia.open(self.datapath + self.kimage)
        res = myia.statistics()
        self.assertTrue(abs(res['flux']/65265.98528085 - 1) < 1e-9)
        
    def test_ranges(self):
        """test specifying ranges works correctly for median, medabsdevmed, and iqr"""
        data = []
        for i in range(1000):
            if i % 2 == 0:
                datum = i
            else:
                datum = -(i*i)
            data.append(datum)
        data = numpy.reshape(data, [10, 10, 10])
        myia = self._myia
        myia.fromarray("", data)
        stats = myia.statistics(robust=True)
        self.assertTrue(stats['median'][0] == -0.5)
        self.assertTrue(stats['medabsdevmed'][0] == 967.5)
        self.assertTrue(stats['quartile'][0] == 251499)
        stats = myia.statistics(robust=True, includepix=[0.1, 1001] )
        self.assertTrue(stats['median'][0] == 500)
        self.assertTrue(stats['medabsdevmed'][0] == 250)
        self.assertTrue(stats['quartile'][0] == 500)
        stats = myia.statistics(robust=True, excludepix=[0.1, 1001] )
        self.assertTrue(stats['median'][0] == -249001)
        self.assertTrue(stats['medabsdevmed'][0] == 216240)
        self.assertTrue(stats['quartile'][0] == 499000)

        myia.done()
        
    def test_hingesfences(self):
        """Test hinges-fences algorithm"""
        data = range(100)
        myia = self._myia
        imagename = "hftest.im"
        myia.fromarray(imagename, data)
        classic = myia.statistics(robust=True, algorithm="cl")
        for i in range(2):
            if i == 0:
                hfall = myia.statistics(robust=True, algorithm="h")
                hf0 = myia.statistics(robust=True, algorithm="h", fence=0)
            else:
                hfall = imstat(imagename=imagename, algorithm="h")
                hf0 = imstat(imagename=imagename, algorithm="h", fence=0)
            for k in classic.keys():
                if type(classic[k]) == numpy.ndarray:
                    if k == 'sigma':
                        self.assertTrue((abs(hfall[k]/classic[k] - 1) < 1e-15).all())
                    else:
                        self.assertTrue((hfall[k] == classic[k]).all())
                        
                else:
                    self.assertTrue(hfall[k] == classic[k])
            self.assertTrue(hf0['npts'][0] == 51)
            self.assertTrue(hf0['mean'][0] == 49)
            self.assertTrue(hf0['q1'][0] == 36)
    
    def test_fithalf(self):
        """Test fit to half algorithm"""
        data = numpy.array(range(100))
        data = data*data
        myia = self._myia
        imagename = "fhtest.im"
        myia.fromarray(imagename, data)
        myia.done()
        for i in range(2):
            for center in ["mean", "median", "zero"]:
                for lside in [True, False]:
                    if i == 0:
                        myia.open(imagename)
                        res = myia.statistics(
                            robust=True, algorithm="f",
                            center=center, lside=lside
                        )
                        myia.done()
                    else:
                        res = imstat(
                            imagename=imagename, algorithm="f",
                            center=center, lside=lside
                        )
                    if (lside):
                        if (center == "mean"):
                            self.assertTrue(res['npts'][0] == 116)
                            self.assertTrue(res['mean'][0] == 3283.5)
                            self.assertTrue(res['median'][0] == 3283.5)
                            self.assertTrue(res['q1'][0] == 784.0)
                        elif (center == "median"):
                            self.assertTrue(res['npts'][0] == 100)
                            self.assertTrue(res['mean'][0] == 2450.5)
                            self.assertTrue(res['median'][0] == 2450.5)
                            self.assertTrue(res['q1'][0] == 576.0)
                        elif (center == "zero"):
                            self.assertTrue(res['npts'][0] == 2)
                            self.assertTrue(res['mean'][0] == 0)
                            self.assertTrue(res['median'][0] == 0)
                            self.assertTrue(res['q1'][0] == 0)
                    else:
                        if (center == "mean"):
                            self.assertTrue(res['npts'][0] == 84)
                            self.assertTrue(res['mean'][0] == 3283.5)
                            self.assertTrue(res['median'][0] == 3283.5)
                            self.assertTrue(res['q1'][0] == 326.0)
                        elif (center == "median"):
                            self.assertTrue(res['npts'][0] == 100)
                            self.assertTrue(res['mean'][0] == 2450.5)
                            self.assertTrue(res['median'][0] == 2450.5)
                            self.assertTrue(res['q1'][0] == -724.0)
                        elif (center == "zero"):
                            self.assertTrue(res['npts'][0] == 200)
                            self.assertTrue(res['mean'][0] == 0)
                            self.assertTrue(res['median'][0] == 0)
                            self.assertTrue(res['q1'][0] == -2500.0)
    
    def test_chauvenet(self):
        """Test Chauvenet's criterion algorithm"""
        data = [
                -2.61279178e+00,  -2.59342551e+00,  -2.16943479e+00,
                -2.13970494e+00,  -1.91509378e+00,  -1.91133809e+00,
                -1.84780550e+00,  -1.67959487e+00,  -1.55754685e+00,
                -1.49124575e+00,  -1.47779667e+00,  -1.38040781e+00,
                -1.37083769e+00,  -1.34913635e+00,  -1.29416192e+00,
                -1.10022914e+00,  -1.07126451e+00,  -1.05194223e+00,
                -1.03733921e+00,  -1.02524054e+00,  -9.84085381e-01,
                -9.46198046e-01,  -9.23078358e-01,  -9.21401978e-01,
                -8.76483500e-01,  -8.60657215e-01,  -8.26754928e-01,
                -7.59524405e-01,  -7.36167967e-01,  -6.76235080e-01,
                -6.72010839e-01,  -6.33015037e-01,  -5.91541886e-01,
                -5.87743282e-01,  -5.28600693e-01,  -5.03111005e-01,
                -4.84272331e-01,  -3.87220532e-01,  -3.62094551e-01,
                -3.12986404e-01,  -3.01742464e-01,  -2.86407530e-01,
                -2.77583510e-01,  -2.37437248e-01,  -2.37364024e-01,
                -2.35247806e-01,  -2.11185545e-01,  -1.92734912e-01,
                -1.87121660e-01,  -1.77792773e-01,  -1.69995695e-01,
                -1.45033970e-01,  -1.16942599e-01,  -6.27262741e-02,
                -3.45510058e-02,  -3.06752156e-02,  -1.79617219e-02,
                -1.14524942e-02,  -3.16955987e-03,   7.29589257e-04,
                1.24999344e-01,   2.12515876e-01,   2.50957519e-01,
                2.79240131e-01,   2.81288683e-01,   3.05763662e-01,
                3.11809599e-01,   3.40768367e-01,   3.51874888e-01,
                3.91162097e-01,   4.58450705e-01,   4.82642174e-01,
                4.96854514e-01,   7.20111370e-01,   7.22756803e-01,
                7.25001752e-01,   8.35289240e-01,   8.46509099e-01,
                8.93022776e-01,   9.00427580e-01,   9.17734325e-01,
                9.18030262e-01,   1.04210591e+00,   1.05506992e+00,
                1.09472048e+00,   1.15250385e+00,   1.16275501e+00,
                1.21244884e+00,   1.22725236e+00,   1.31463480e+00,
                1.33273876e+00,   1.57637489e+00,   1.58221984e+00,
                1.65665936e+00,   1.80032420e+00,   1.91410339e+00,
                2.02669597e+00,   2.08605909e+00,   2.09777880e+00,
                2.21240473e+00,
                3.5, 4, 5, 6, 7, 8, 1000000
            ]
        myia = self._myia
        imagename = "chauvtest.im"
        myia.fromarray(imagename, data)
        myia.done()
        for i in [0, 1]:
            for zscore in [3.5, -1]:
                for maxiter in [0, 1, -1]:
                    if i == 0:
                        myia.open(imagename)
                        stats = myia.statistics(algorithm="ch", zscore=zscore, maxiter=maxiter)
                        myia.done()
                    else:
                        stats = imstat(imagename=imagename, algorithm="ch", zscore=zscore, maxiter=maxiter)
                    if zscore == 3.5:
                        if maxiter == 0:
                            enpts = 106
                            emax = 8
                        elif maxiter == 1:
                            enpts = 104
                            emax = 6
                        elif maxiter == -1:
                            enpts = 102
                            emax = 4
                    elif zscore == -1:
                        if maxiter == 0:
                            enpts = 106
                            emax = 8
                        elif maxiter == 1:
                            enpts = 103
                            emax = 5
                        elif maxiter == -1:
                            enpts = 100
                            emax = data[99]
                    self.assertTrue(stats['npts'][0] == enpts)
                    self.assertTrue(abs(stats['max'][0] - emax) < 1e-6)
    
    def test_CAS7472(self):
        """Verify stats of sub regions of temp images produce correct results when using originial (Kileen pointer) method"""
        myia = iatool()
        myia.fromshape("", [100,100])
        myia.addnoise()
        bb = myia.getchunk()
        bb[50,50] = 200
        bb[51,51] = -200
        myia.putchunk(bb)
        reg = _rg.box([25,25],[75,75])
        resnew = myia.statistics(region=reg, clmethod="framework")
        resold = myia.statistics(region=reg, clmethod="tiled")
        myia.done()
        self.assertTrue(resnew['max'][0] == 200)
        self.assertTrue(resnew['min'][0] == -200)
        self.assertTrue(resold['max'][0] == 200)
        self.assertTrue(resold['min'][0] == -200)
        self._compare(resold, resnew, "first")
    
        myia.fromshape("", [100,100, 100])
        myia.addnoise()
        reg = _rg.box([25,25,25],[75,75,25])
        for axes in [[], [0], [1], [2], [0,1], [0,2], [1,2], [0,1,2]]:
            resnew = myia.statistics(axes=axes, region=reg, clmethod="framework")
            resold = myia.statistics(axes=axes, region=reg, clmethod="tiled")
            self._compare(resold, resnew, "axes=" + str(axes))
        myia.done()
        
    def test_CAS7697(self):
        """verify fix to CAS-7697, min/max should be zero in masked plane"""
        myia = iatool()
        imagename = "CAS7697.im"
        myia.fromshape(imagename, [100,100, 10])
        myia.addnoise()
        bb = myia.getchunk()
        bb[:,:,9] = 40
        myia.putchunk(bb)
        myia.calcmask(imagename + "<30")
        for clmethod in ["framework", "tiled"]:
            stats = myia.statistics(axes=[0,1], clmethod=clmethod)
            self.assertTrue(stats['max'][9] == 0)
            self.assertTrue(stats['min'][9] == 0)
        myia.done()

    def test_CAS8357(self):
        """verify ellipse with center outside lattice can be specified"""
        myia = iatool()
        myia.fromshape("",[30,30])
        reg = "circle[[-1pix,-1pix], 10pix]"
        res = myia.statistics(region=reg)
        myia.done()
        self.assertTrue(res['npts'] == 70, 'Wrong number of points')

    def test_f2h_quantiles(self):
        """verify ran out of bins bug fixed, CAS-8783"""
        myia = iatool()
        myia.open(self.datapath + "f2h_quantile.im")
        stats = myia.statistics(
            robust=True, algorithm='fit-half', includepix=[0,0.01],
        )
        myia.done()
        self.assertTrue((stats['blc'] == [0, 0, 0, 0]).all())
        self.assertEqual(stats['blcf'], '09:49:35.993, +30.23.38.356, I, 2.520709e+11Hz')
        self.assertAlmostEqual(stats['flux'][0], 269.1136358, 6)
        self.assertAlmostEqual(stats['max'][0], 0.00400829, 6)
        self.assertAlmostEqual(stats['mean'][0], 0.00200415, 6)
        self.assertAlmostEqual(stats['medabsdevmed'][0], 0.00107797, 6)
        self.assertAlmostEqual(stats['median'][0], 0.00200415, 6)
        self.assertAlmostEqual(stats['min'][0], 2.42198261e-10, 6)
        self.assertTrue((stats['minpos'] == [138, 130,   0, 207]).all())
        self.assertEqual(stats['minposf'], '09:49:35.225, +30.23.47.717, I, 2.520204e+11Hz') 
        self.assertEqual(stats['npts'], 25891736)
        self.assertAlmostEqual(stats['q1'][0], 0.00092617, 6)
        self.assertAlmostEqual(stats['q3'][0], 0.00308212, 6)
        self.assertAlmostEqual(stats['quartile'][0], 0.00215594, 6)
        self.assertAlmostEqual(stats['rms'][0], 0.0023352, 6)
        self.assertAlmostEqual(stats['sigma'][0], 0.00119857, 6)
        self.assertAlmostEqual(stats['sum'][0], 51890.79546682, 6)
        self.assertAlmostEqual(stats['sumsq'][0], 141.19227439, 6)
        self.assertTrue((stats['trc'] == [500, 500,   0, 250]).all())
        self.assertEqual(stats['trcf'], '09:49:33.210, +30.24.14.357, I, 2.520099e+11Hz')

    def test_internal_region_exclusion(self):
        """Verify data not returned for internally excluded regions"""
        myia = iatool()
        imagename = "internally_excluded_region.im"
        myia.fromshape(imagename, [100, 200, 110, 4])
        myia.addnoise()
        myia.done()
        zz = imstat(imagename, axes=[0, 1], chans="10~20;60~90", stokes="IV")
        print "shape", zz['npts'].shape
        self.assertTrue((zz['npts'].shape == (42, 2)))
        self.assertTrue(numpy.min(zz['npts']) > 0)

<<<<<<< HEAD
=======
    def test_CAS_10906(self):
        """Test fix to CAS-10906, accouting issue when computing median"""
        myia = iatool()
        imagename = self.datapath + "CAS-10906.im"
        print imagename
        myia.open(imagename)
        # running successfully verifies that the issue has been resolved
        self.assertTrue(myia.statistics(robust=True))
        myia.done()

>>>>>>> 907665cb
def suite():
    return [imstat_test]<|MERGE_RESOLUTION|>--- conflicted
+++ resolved
@@ -722,8 +722,6 @@
         self.assertTrue((zz['npts'].shape == (42, 2)))
         self.assertTrue(numpy.min(zz['npts']) > 0)
 
-<<<<<<< HEAD
-=======
     def test_CAS_10906(self):
         """Test fix to CAS-10906, accouting issue when computing median"""
         myia = iatool()
@@ -734,6 +732,5 @@
         self.assertTrue(myia.statistics(robust=True))
         myia.done()
 
->>>>>>> 907665cb
 def suite():
     return [imstat_test]