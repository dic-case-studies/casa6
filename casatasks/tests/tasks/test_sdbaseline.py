--- conflicted
+++ resolved
@@ -3608,6 +3608,8 @@
     test050 --- blmode='apply'
     test051 --- blmode='apply', channels 4500~6500 flagged in input data
     test052 --- blmode='apply', spw to flag channels 4500-6499
+
+    test060 --- confirm that the clipping result (mask) is correctly used to compute weights
     """
 
     datapath = ctsys_resolve('unittest/sdbaseline/')
@@ -3623,7 +3625,6 @@
         self.init_params()
         remove_files_dirs(self.infile)
         shutil.copytree(os.path.join(self.datapath, self.infile), self.infile)
-        default(sdbaseline)
 
     def tearDown(self):
         remove_files_dirs(self.infile)
@@ -3709,69 +3710,68 @@
                         flag[ipol][ichan][irow] = True
             tb.putcol('FLAG', flag)
 
-<<<<<<< HEAD
-    def setUp(self):
-        self.init_params()
-        remove_files_dirs(self.infile)
-        shutil.copytree(os.path.join(self.datapath, self.infile), self.infile)
-        # default(sdbaseline)
-
-    def tearDown(self):
-        remove_files_dirs(self.infile)
-        remove_files_dirs(self.outroot)
-
-=======
->>>>>>> f5327596
     def test000(self):
+        # updateweight=False - WEIGHT column must not be updated
         self.params['updateweight'] = False
         self.run_test()
 
     def test010(self):
+        # updateweight=True, sigmavalue=default('stddev')
         self.run_test()
 
     def test011(self):
+        # updateweight=True, sigmavalue=default('stddev'), channels 4500~6500 flagged
         self.add_mask()
         self.run_test()
 
     def test012(self):
+        # updateweight=True, sigmavalue=default('stddev'), spw to flag channels 4500-6499
         self.params['spw'] = self.spw
         self.run_test()
 
     def test020(self):
+        # updateweight=True, sigmavalue='stddev'
         self.params['sigmavalue'] = 'stddev'
         self.run_test()
 
     def test021(self):
+        # updateweight=True, sigmavalue='stddev', channels 4500~6500 flagged in input data
         self.add_mask()
         self.params['sigmavalue'] = 'stddev'
         self.run_test()
 
     def test022(self):
+        # updateweight=True, sigmavalue='stddev', spw to flag channels 4500-6499
         self.params['spw'] = self.spw
         self.params['sigmavalue'] = 'stddev'
         self.run_test()
 
     def test030(self):
+        # updateweight=True, sigmavalue='rms'
         self.params['sigmavalue'] = 'rms'
         self.run_test()
 
     def test031(self):
+        # updateweight=True, sigmavalue='rms', channels 4500~6500 flagged in input data
         self.add_mask()
         self.params['sigmavalue'] = 'rms'
         self.run_test()
 
     def test032(self):
+        # updateweight=True, sigmavalue='rms', spw to flag channels 4500-6499
         self.params['spw'] = self.spw
         self.params['sigmavalue'] = 'rms'
         self.run_test()
 
     def test040(self):
+        # blfunc='variable'
         self.params['blfunc'] = 'variable'
         self.params['blparam'] = self.outroot + '_param.txt'
         self.write_param_file(self.params['blparam'])
         self.run_test()
 
     def test041(self):
+        # blfunc='variable', channels 4500~6500 flagged in input data
         self.add_mask()
         self.params['blfunc'] = 'variable'
         self.params['blparam'] = self.outroot + '_param.txt'
@@ -3779,6 +3779,7 @@
         self.run_test()
 
     def test042(self):
+        # blfunc='variable', spw to flag channels 4500-6499
         self.params['spw'] = self.spw
         self.params['blfunc'] = 'variable'
         self.params['blparam'] = self.outroot + '_param.txt'
@@ -3804,66 +3805,61 @@
         self.run_test()
 
     def test050(self):
+        # blmode='apply'
         self.run_apply_test()
 
     def test051(self):
+        # blmode='apply', channels 4500~6500 flagged in input data
         self.add_mask()
         self.run_apply_test()
 
     def test052(self):
+        # blmode='apply', spw to flag channels 4500-6499
         self.params['spw'] = self.spw
         self.run_apply_test()
 
+    def run_clipping_test(self):
+        # set an artificial data (flat+outlier) in input MS
+        with table_manager(self.infile, nomodify=False) as tb:
+            spec = tb.getcell('FLOAT_DATA', 0)  # row 0
+            for ipol in range(2):
+                for i in range(len(spec[0])):
+                    spec[ipol][i] = 1.0 if i % 2 == 0 else -1.0  # mean=0, sigma=1
+                # an outlier
+                spec[ipol][4000] = 100000000.0
+            tb.putcell('FLOAT_DATA', 0, spec)
+
+            flag = tb.getcell('FLAG', 0)  # row 0
+            for ipol in range(2):
+                for i in range(len(flag[0])):
+                    flag[ipol][i] = False
+            tb.putcell('FLAG', 0, flag)
+
+        # compute the reference value of weight
+        for ipol in range(2):
+            flag[ipol][4000] = True
+        mdata = np.ma.masked_array(spec, mask=flag)
+        weight_ref = 1.0 / np.var(mdata, axis=1)
+
+        sdbaseline(**self.params)
+
+        # value checking
+        # the weight values in the output MS should be close to 1
+        # if the outlier channel is correctly eliminated.
+        # if clipping result is not considered in computing weights,
+        # the weight should be a very small value (~ 8 * 10^-13)
+        with table_manager(self.outfile) as tb:
+            np.allclose(tb.getcell('WEIGHT', 0), weight_ref)
+
     def test060(self):
+        # confirm that the clipping result (mask) is correctly used to compute weights
         self.params['clipniter'] = 5
         self.params['clipthresh'] = 3.0
         self.params['updateweight'] = True
         self.params['blmode'] = 'fit'
         self.params['blfunc'] = 'poly'
         self.params['order'] = 0
-
-        # open infile and set an artificial data having outliers
-        with table_manager(self.infile, nomodify=False) as tb:
-            spec = tb.getcell('FLOAT_DATA', 0)  # row 0
-            for ipol in range(2):
-                for i in range(len(spec[0])):
-                    spec[ipol][i] = 1.0 if i % 2 == 0 else -1.0  # mean=0, sigma=1
-                # add spike
-                spec[ipol][4000] = 100000000.0
-            tb.putcell('FLOAT_DATA', 0, spec)
-
-            flag = tb.getcell('FLAG', 0)  # row 0
-            for ipol in range(2):
-                for i in range(len(flag[0])):
-                    flag[ipol][i] = False
-            tb.putcell('FLAG', 0, flag)
-
-        # calc the answer value of weight
-        mdata1 = np.ma.masked_array(spec, mask=flag)
-        wgt_ref1_array = 1.0 / np.var(mdata1, axis=1)
-        for ipol in range(2):
-            flag[ipol][4000] = True
-        mdata2 = np.ma.masked_array(spec, mask=flag)
-        wgt_ref2_array = 1.0 / np.var(mdata2, axis=1)
-
-        wgt_ref1 = wgt_ref1_array[0]
-        wgt_ref2 = wgt_ref2_array[0]
-        print('weight1 = '+str(wgt_ref1))
-        print('weight2 = '+str(wgt_ref2))
-
-        sdbaseline(**self.params)
-
-        with table_manager(self.outfile) as tb:
-            spec = tb.getcell('FLOAT_DATA', 0)[0]  # row 0, pol 0
-            mask = tb.getcell('FLAG', 0)[0]  # row 0, pol 0
-            # calc weight (wgt1) using mask before clipping (available from the FLAG column)
-            # get mask after clipping
-            # calc weight (wgt2) using mask after clipping
-            wgt = tb.getcell('WEIGHT', 0)[0]
-            # compare the wgt with the caculated values
-            # (before fix) wgt must be identical with wgt1
-            # (after fix) wgt must be identical with wgt2
-        print('wgt = '+str(wgt))
+        self.run_clipping_test()
 
 
 class sdbaseline_clippingTest(sdbaseline_unittest_base):
