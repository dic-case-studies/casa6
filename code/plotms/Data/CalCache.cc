//# CalCache.cc: Specialized PlotMSCache for filling CalTables
//# Copyright (C) 2009
//# Associated Universities, Inc. Washington DC, USA.
//#
//# This library is free software; you can redistribute it and/or modify it
//# under the terms of the GNU Library General Public License as published by
//# the Free Software Foundation; either version 2 of the License, or (at your
//# option) any later version.
//#
//# This library is distributed in the hope that it will be useful, but WITHOUT
//# ANY WARRANTY; without even the implied warranty of MERCHANTABILITY or
//# FITNESS FOR A PARTICULAR PURPOSE.  See the GNU Library General Public
//# License for more details.
//#
//# You should have received a copy of the GNU Library General Public License
//# along with this library; if not, write to the Free Software Foundation,
//# Inc., 675 Massachusetts Ave, Cambridge, MA 02139, USA.
//#
//# Correspondence concerning AIPS++ should be addressed as follows:
//#        Internet email: aips2-request@nrao.edu.
//#        Postal address: AIPS++ Project Office
//#                        National Radio Astronomy Observatory
//#                        520 Edgemont Road
//#                        Charlottesville, VA 22903-2475 USA
//#
//# $Id: $
#include <plotms/Data/CalCache.h>
#include <plotms/Data/PlotMSIndexer.h>
#include <plotms/Data/PlotMSAtm.h>
#include <plotms/PlotMS/PlotMS.h>
#include <plotms/Threads/ThreadCommunication.h>

#include <casa/OS/Timer.h>
#include <casa/OS/HostInfo.h>
#include <casa/OS/Memory.h>
#include <casa/Quanta/MVTime.h>
#include <casa/System/Aipsrc.h>
#include <casa/Utilities/Sort.h>
#include <casa/Arrays/ArrayMath.h>
#include <tables/Tables/Table.h>
#include <lattices/Lattices/ArrayLattice.h>
#include <synthesis/CalTables/CTColumns.h>
#include <synthesis/MeasurementComponents/VisCalGlobals.h>
#include <synthesis/MeasurementComponents/BPoly.h>
#include <synthesis/MeasurementComponents/GSpline.h>

using namespace casacore;

namespace casa {

CalCache::CalCache(PlotMSApp* parent):
  PlotMSCacheBase(parent),
  divZero_(False),
  ci_p(NULL),
  wci_p(NULL),
  basis_("unknown"),
  parsAreComplex_(False),
  msname_("")
{
}

CalCache::~CalCache() {}


String CalCache::polname(Int ipol) {
  if (polnRatio_) return "/";
  if (basis_=="Linear")
    return ( (ipol%2==0) ? String("X") : String("Y") );
  else if (basis_=="Circular")
    return ( (ipol%2==0) ? String("R") : String("L") );
  else { // "unknown", or antenna positions
    if (calType_=="KAntPos Jones") {
        switch(ipol) {
            case 0: return "X";
            case 1: return "Y";
            case 2: return "Z";
            default: return (String::toString(ipol));
        }
    } else {
        return ( String::toString(ipol) );
    }
  }
}

void CalCache::setFilename(String filename) { 
    filename_ = filename;
    Table tab(filename);
    calType_= tab.tableInfo().subType();
	if ((calType_=="T Jones") && (tab.keywordSet().isDefined("CAL_DESC")))
      throw AipsError(calType_ + " tables in the old cal table format are unsupported in plotms.");
}

//*********************************
// protected method implementations

void CalCache::loadIt(vector<PMS::Axis>& loadAxes,
    vector<PMS::DataColumn>& /*loadData*/,
    ThreadCommunication* thread) {

  // this also sets calType_:
  setFilename(filename_);

<<<<<<< HEAD
  // Trap unsupported modes: cal types, averaging, transforms, poln ratio
  if (calType_[0]=='A' || calType_[0]=='M' || calType_[0]=='X')
=======
  // trap unsupported types
  if (calType_=="BPOLY" || calType_=="GSPLINE" || calType_[0]=='M' ||
      (calType_[0]=='X' && calType_.contains("Mueller"))) {
>>>>>>> 4794f5ba
    throw AipsError("Cal table type " + calType_ + " is unsupported in plotms. Please continue to use plotcal.");
  }

  logLoad("Plotting a " + calType_ + " calibration table.");
  // Warn that averaging and transformations will be ignored
  if (averaging().anyAveraging())
    logWarn("CalCache::loadIt",
      "Averaging ignored: not supported for calibration tables");
  if (transformations().anyTransform())
    logWarn("CalCache::loadIt",
      "Transformations ignored: not supported for calibration tables");
  // poln ratio
  if (selection_.corr()=="/") {
    if (calType_=="BPOLY" || calType_[0] == 'T' || calType_[0] == 'F')
      throw(AipsError("Polarization ratio plots not supported for " + calType_ + " tables."));
    else
      polnRatio_ = true;
  }

  antnames_.resize();
  stanames_.resize();
  antstanames_.resize();
  fldnames_.resize();
  positions_.resize();
  polnRatio_ = false;

  vector<PMS::DataColumn> loadData(loadAxes.size());
  for (uInt i=0; i<loadData.size(); ++i) 
    loadData[i] = PMS::DEFAULT_DATACOLUMN;

  if (calType_=="BPOLY") {
    loadBPoly(loadAxes, loadData, thread);
  } else if (calType_=="GSPLINE") {
    checkAxes(loadAxes);  // check for invalid axis before proceeding
    loadGSpline(loadAxes, loadData, thread);
  } else {
    loadNewCalTable(loadAxes, loadData, thread);
  }
}

// ======================== NewCalTable ==========================

void CalCache::loadNewCalTable(vector<PMS::Axis>& loadAxes,
    vector<PMS::DataColumn>& loadData, ThreadCommunication* thread) {
  // Get various names, properties from cal table
  NewCalTable ct(NewCalTable::createCT(filename_, Table::Old, Table::Plain));
  basis_ = ct.polBasis();
  parsAreComplex_ = ct.isComplex();
  ROCTColumns ctCol(ct);
  antnames_ = ctCol.antenna().name().getColumn();
  stanames_ = ctCol.antenna().station().getColumn();
  antstanames_ = antnames_ + String("@") + stanames_;
  fldnames_ = ctCol.field().name().getColumn();
  positions_ = ctCol.antenna().position().getColumn();    
  nAnt_ = ctCol.antenna().nrow();

  setUpCalIter(filename_,selection_, True,True,True);
<<<<<<< HEAD
  countChunks(*ci_p, loadAxes, loadData, thread);
  loadCalChunks(*ci_p, loadAxes, thread);
  if (ci_p)
    delete ci_p;
  ci_p = NULL;
=======

  // set up data columns and check for atm/tsky axis
  vector<PMS::DataColumn> loadData(loadAxes.size());
  for (uInt i=0; i<loadData.size(); ++i) {
    loadData[i] = PMS::DEFAULT_DATACOLUMN;
  }

  countChunks(*ci_p, loadAxes, loadData, thread);
  //    trapExcessVolume(pendingLoadAxes);
  loadCalChunks(*ci_p,loadAxes,thread);

  if (ci_p) {
    delete ci_p;
    ci_p  = NULL;
  }
>>>>>>> 4794f5ba
}

void CalCache::setUpCalIter(const String& ctname,
    PlotMSSelection& selection, Bool readonly,
    Bool /*chanselect*/, Bool /*corrselect*/) {
<<<<<<< HEAD
  // for NewCalTable
=======

  // check for invalid caltypes for ratio plots
  if (selection.corr() == "/") {
    if (calType_ == "BPOLY" || calType_[0]=='T' || calType_[0]=='F' || calType_[0]=='X') {
      throw(AipsError("Polarization ratio plots not supported for " + calType_ + " tables."));
    }
    polnRatio_ = true;
  } else {
    polnRatio_ = false;
  }

>>>>>>> 4794f5ba
  Int nsortcol(4);
  Block<String> columns(nsortcol);
  columns[0]="SCAN_NUMBER";
  columns[1]="FIELD_ID";   
  columns[2]="SPECTRAL_WINDOW_ID";
  columns[3]="TIME";

  // Now open the MS, select on it, make the VisIter
  TableLock lock(TableLock::AutoNoReadLocking);
  Table::TableOption tabopt(Table::Update);
  if (readonly) tabopt = Table::Old;
  NewCalTable ct(ctname, lock, tabopt, Table::Plain);

  // Apply selection
  NewCalTable selct;
  Vector<Vector<Slice> > chansel;
  Vector<Vector<Slice> > corrsel;
  selection.apply(ct, selct, chansel, corrsel);

  // setup the volume meter
  //  vm_.reset();
  //  vm_= PMSCacheVolMeter(ms,averaging_,chansel,corrsel);

  if (readonly) {
    // Readonly version, for caching
    ci_p = new ROCTIter(selct,columns);
    wci_p =NULL;
  }
  else {
    // Writable, e.g. for flagging
    wci_p = new CTIter(selct,columns);
    ci_p = wci_p;  // const access
  }

  // Apply chan/corr selection
  //if (chanselect) rci_p->selectChannel(chansel);
  //if (corrselect) rci_p->selectCorrelation(corrsel);

}
      
void CalCache::countChunks(ROCTIter& ci,
    vector<PMS::Axis>& loadAxes,
    vector<PMS::DataColumn>& loadData,
    ThreadCommunication* thread) {
  // for NewCalTable

  if (thread!=NULL) {
    thread->setStatus("Establishing cache size.  Please wait...");
    thread->setAllowedOperations(false,false,false);
  }

  // Count number of chunks.
  int chunk(0);
  ci.reset();
  while (!ci.pastEnd()) {
    ++chunk;
    ci.next0();
  }

  setCache(chunk, loadAxes, loadData);
  //    cout << " Found " << nChunk_ << " chunks." << endl;
}

  /*
void MSCache::trapExcessVolume(map<PMS::Axis,Bool> pendingLoadAxes) {
  try {
    String s;
    s=vm_.evalVolume(pendingLoadAxes,netAxesMask(currentX_,currentY_));
    logLoad(s);
  } catch(AipsError& log) {
    // catch detected volume excess, clear the existing cache, and rethrow
    logLoad(log.getMesg());
    clear();
    stringstream ss;
    ss << "Please try selecting less data," << endl
       << "averaging, checking 'Reload' (to clear unneeded cache items)," << endl
       << "or letting other memory-intensive processes finish.";
    throw(AipsError(ss.str()));
  }
}
  */ 

void CalCache::loadCalChunks(ROCTIter& ci,
     const vector<PMS::Axis> loadAxes,
     ThreadCommunication* thread) {
  // for NewCalTable
  // permit cancel in progress meter:
  if(thread != NULL)
    thread->setAllowedOperations(false,false,true);
    
  logLoad("Loading chunks......");

  // Initialize the freq/vel calculator (in case we use it)
  //  vbu_=VisBufferUtil(vb);

<<<<<<< HEAD
  Int chunk(0);
=======
  Int chunk(0), lastscan(0), thisscan(0), lastspw(-1), thisspw(0);
>>>>>>> 4794f5ba
  chshapes_.resize(4,nChunk_);
  goodChunk_.resize(nChunk_);
  goodChunk_.set(False);
  double progress;

  // Reset iterator
  ci.reset();

  while (!ci.pastEnd()) {

      // If a thread is given, check if the user canceled.
      if(thread != NULL && thread->wasCanceled()) {
        dataLoaded_ = false;
        return;
      }
      
      // If a thread is given, update it.
      if(thread != NULL && (nChunk_ <= (int)THREAD_SEGMENT ||
         chunk % THREAD_SEGMENT == 0)) {
          thread->setStatus("Loading chunk " + String::toString(chunk) +
              " / " + String::toString(nChunk_) + ".");
      }
      
      // Discern npar/nchan shape
      IPosition pshape(ci.flag().shape());
      size_t nPol;
      String pol = selection_.corr();
      if (pol=="" || pol=="RL" || pol=="XY") { // no selection
        nPol = pshape[0];
        // half the data for EVLASWP table is swp, half is tsys
        if (calType_.contains("EVLASWP")) nPol = pshape[0]/2;
        pol = "";
      } else { // poln selection using calParSlice
        String paramAxis = toVisCalAxis(PMS::AMP);
        if (polnRatio_)  // pick one!
            nPol = getParSlice(paramAxis, "R").length();
        else 
            nPol = getParSlice(paramAxis, pol).length();
      }

      // Cache the data shapes
      chshapes_(0,chunk) = nPol;
      chshapes_(1,chunk) = pshape[1];
      chshapes_(2,chunk) = ci.nrow();
      chshapes_(3,chunk) = nAnt_;
      goodChunk_(chunk) = True;

      for(unsigned int i = 0; i < loadAxes.size(); i++) {
        loadCalAxis(ci, chunk, loadAxes[i], pol);
        // print atm stats once per scan
        if (loadAxes[i]==PMS::ATM || loadAxes[i]==PMS::TSKY) {
            thisscan = ci.thisScan();
            if (thisscan != lastscan) {
                printAtmStats(thisscan);
                lastscan = thisscan;
            }
            thisspw = ci.thisSpw();
            if (thisspw != lastspw) {
                uInt vectorsize = ( loadAxes[i]==PMS::ATM ?
                    (*atm_[chunk]).nelements() :
                    (*tsky_[chunk]).nelements());
                if (vectorsize==1) {
                    logWarn("load_cache", "Setting " + 
                        PMS::axis(loadAxes[i]) + " for spw " +
                        String::toString(thisspw) +
                        " to zero because it has only one channel.");
                }
                lastspw = thisspw;
            }
        }
      }
        chunk++;
        ci.next();
      
        // If a thread is given, update it.
        if(thread != NULL && (nChunk_ <= (int)THREAD_SEGMENT ||
            chunk % THREAD_SEGMENT == 0)) {
            progress = ((double)chunk+1) / nChunk_;
            thread->setProgress((unsigned int)((progress * 100) + 0.5));
        }
  }
  if (divZero_)
    logWarn("CalCache::loadIt", "Caught divide-by-zero exception in ratio plots; result(s) set to 1.0 and flagged");
}

void CalCache::loadCalAxis(ROCTIter& cti, Int chunk, PMS::Axis axis, String pol) {
<<<<<<< HEAD
    // for NewCalTable  
=======
>>>>>>> 4794f5ba
    Slice parSlice1 = Slice();
    Slice parSlice2 = Slice();
    if (PMS::axisNeedsCalSlice(axis)) {
        String calAxis = toVisCalAxis(axis);
        if (polnRatio_) {
            parSlice1 = getParSlice(calAxis, "R");
            parSlice2 = getParSlice(calAxis, "L");
        } else {
            parSlice1 = getParSlice(calAxis, pol);
        }
    }

<<<<<<< HEAD
  switch(axis) {
    
  case PMS::SCAN: // assumes scan unique
    scan_(chunk) = cti.thisScan();
    break;
    
  case PMS::FIELD:
    field_(chunk) = cti.thisField();
    break;
    
  case PMS::TIME: { // assumes time unique 
    time_(chunk) = cti.thisTime();
    break;
  }
  /*        
    case PMS::TIME_INTERVAL: // assumes timeInterval unique in VB
        timeIntr_(chunk) = cti.interval()(0); 
    break;
  */
  case PMS::SPW:
    spw_(chunk) = cti.thisSpw();
    break;
  case PMS::CHANNEL: {
    cti.chan(*chan_[chunk]);
    break;
  }
    case PMS::FREQUENCY: {
      // TBD: Convert freq to desired frame
      cti.freq(*freq_[chunk]);
      (*freq_[chunk])/=1.0e9; // in GHz
      break;
    }

  /*
    case PMS::VELOCITY: {
      // Convert freq in the vb to velocity
      vbu_.toVelocity(*vel_[chunk], vb, transformations_.frame(),
        MVFrequency(transformations_.restFreqHz()),
        transformations_.veldef());
      (*vel_[chunk]) /= 1.0e3;  // in km/s
      break;
    }
  */

  case PMS::CORR: {
    corr_[chunk]->resize(chshapes_(0,chunk));
    if (pol=="" || pol=="RL" || pol=="XY") {
        indgen(*corr_[chunk]);
    } else if (pol=="/") {
      corr_[chunk]->resize(1);
      corr_[chunk]->set(-1);
    } else {
      Int poln = ((pol=="R" || pol=="X") ? 0 : 1);
      corr_[chunk]->resize(1);
      corr_[chunk]->set(poln);
    }
    break;
  }
        
  case PMS::ANTENNA1:
    *antenna1_[chunk] = cti.antenna1(); 
    break;
  case PMS::ANTENNA2:
    *antenna2_[chunk] = cti.antenna2(); 
    break;
    
  case PMS::BASELINE: {
    Vector<Int> a1(cti.antenna1());
    Vector<Int> a2(cti.antenna2());
    baseline_[chunk]->resize(cti.nrow());
    Vector<Int> bl(*baseline_[chunk]);
    for (Int irow=0;irow<cti.nrow();++irow) {
      if (a1(irow)<0) a1(irow)=chshapes_(3,0);
      if (a2(irow)<0) a2(irow)=chshapes_(3,0);
      bl(irow)=(chshapes_(3,0)+1)*a1(irow) - (a1(irow) * (a1(irow) + 1)) / 2 + a2(irow);
    }
    break;
  }

  case PMS::GAMP:
  case PMS::AMP: {
    if (parsAreComplex()) {
        Cube<Complex> cArray = cti.cparam();
        if (polnRatio_) {
            Array<Float> ampRatio = amplitude(cArray(parSlice1, Slice(), Slice()) / cArray(parSlice2, Slice(), Slice()));
            checkRatioArray(ampRatio, chunk);
            *amp_[chunk] = ampRatio;
        } else {
            *amp_[chunk] = amplitude(cArray(parSlice1, Slice(), Slice()));
=======
    switch(axis) {
        case PMS::SCAN: // assumes scan unique
            scan_(chunk) = cti.thisScan();
            break;
        case PMS::FIELD:
            field_(chunk) = cti.thisField();
            break;
        case PMS::TIME: // assumes time unique 
            time_(chunk) = cti.thisTime();
            break;
        /*        
        case PMS::TIME_INTERVAL: // assumes timeInterval unique in VB
            timeIntr_(chunk) = cti.interval()(0); 
            break;
        */
        case PMS::SPW:
            spw_(chunk) = cti.thisSpw();
            break;
        case PMS::CHANNEL: 
            cti.chan(*chan_[chunk]);
            break;
        case PMS::FREQUENCY: {
            // TBD: Convert freq to desired frame
            cti.freq(*freq_[chunk]);
            (*freq_[chunk])/=1.0e9; // in GHz
            break;
>>>>>>> 4794f5ba
        }
        /*
        case PMS::VELOCITY: {
            // Convert freq in the vb to velocity
            vbu_.toVelocity(*vel_[chunk], vb, transformations_.frame(),
            MVFrequency(transformations_.restFreqHz()),
            transformations_.veldef());
            (*vel_[chunk]) /= 1.0e3;  // in km/s
            break;
        }
        */
        case PMS::CORR: {
            corr_[chunk]->resize(chshapes_(0,chunk));
            if (pol=="" || pol=="RL" || pol=="XY") {
                indgen(*corr_[chunk]);
            } else if (pol== "R" || pol=="X") { 
                corr_[chunk]->resize(1);
                corr_[chunk]->set(0);
            } else if (pol== "L" || pol=="Y") { 
                corr_[chunk]->resize(1);
                corr_[chunk]->set(1);
            } else if (pol=="/") {
                corr_[chunk]->resize(1);
                corr_[chunk]->set(-1); // ???
            }
            break;
        }
        case PMS::ANTENNA1:
            *antenna1_[chunk] = cti.antenna1(); 
            break;
        case PMS::ANTENNA2:
            *antenna2_[chunk] = cti.antenna2(); 
            break;
        case PMS::BASELINE: {
            Vector<Int> a1(cti.antenna1());
            Vector<Int> a2(cti.antenna2());
            baseline_[chunk]->resize(cti.nrow());
            Vector<Int> bl(*baseline_[chunk]);
            for (Int irow=0;irow<cti.nrow();++irow) {
                if (a1(irow)<0) a1(irow)=chshapes_(3,0);
                if (a2(irow)<0) a2(irow)=chshapes_(3,0);
                bl(irow) = (chshapes_(3,0)+1)*a1(irow) -
                    (a1(irow)*(a1(irow) + 1))/2 + a2(irow);
            }
            break;
        }
        case PMS::ANTPOS: {
            if (!calType_.startsWith("KAntPos"))
                throw(AipsError( "ANTPOS has no meaning for this table"));
            Cube<Float> fArray = cti.fparam();
            *antpos_[chunk] = fArray(parSlice1, Slice(), Slice());
            break;
        }
        case PMS::GAMP:
        case PMS::AMP: {
            if (parsAreComplex()) {
                Cube<Complex> cArray = cti.cparam();
                if (polnRatio_) {
                    Array<Float> ampRatio = amplitude(cArray(parSlice1, Slice(),
                        Slice()) / cArray(parSlice2, Slice(), Slice()));
                    checkRatioArray(ampRatio, chunk);
                    *amp_[chunk] = ampRatio;
                } else {
                    *amp_[chunk] = amplitude(cArray(parSlice1, Slice(), Slice()));
                }
            } else {
                Cube<Float> fArray = cti.fparam();
                if (polnRatio_) {
                    Array<Float> ampRatio = fArray(parSlice1, Slice(), Slice()) /
                        fArray(parSlice2, Slice(), Slice());
                    checkRatioArray(ampRatio, chunk);
                    *amp_[chunk] = ampRatio;
                } else {        
                    *amp_[chunk] = fArray(parSlice1, Slice(), Slice());
                }
                if (calType_[0] == 'F') // TEC table
                    (*amp_[chunk]) /= Float(1e+16);
            }
            break;
        }
        case PMS::GPHASE:
        case PMS::PHASE: {
            if (parsAreComplex()) {
                Cube<Complex> cArray = cti.cparam();
                if (polnRatio_) {
                    Array<Float> phaseRatio = phase(cArray(parSlice1, Slice(),
                        Slice()) / cArray(parSlice2, Slice(), Slice()));
                    checkRatioArray(phaseRatio, chunk);
                    *pha_[chunk] = phaseRatio;
                } else {
                    *pha_[chunk] = phase(cArray(parSlice1, Slice(), Slice()));
                }
                (*pha_[chunk]) *= Float(180.0/C::pi);
            } else {
                throw(AipsError("phase has no meaning for this table"));
            }
            break;
        }
        case PMS::GREAL:   
        case PMS::REAL: {
            if (parsAreComplex()) {
                Cube<Complex> cArray = cti.cparam();
                if (polnRatio_) {
                    Array<Float> realRatio = real(cArray(parSlice1, Slice(),
                        Slice()) / cArray(parSlice2, Slice(), Slice()));
                    checkRatioArray(realRatio, chunk);
                    *real_[chunk] = realRatio;
                } else {        
                    *real_[chunk] = real(cArray(parSlice1, Slice(), Slice()));
                }
            } else {  // allow float for single dish cal tables
                Cube<Float> fArray = cti.fparam();
                if (polnRatio_) {
                    Array<Float> ampRatio = fArray(parSlice1, Slice(), Slice()) / fArray(parSlice2, Slice(), Slice());
                    checkRatioArray(ampRatio, chunk);
                    *real_[chunk] = ampRatio;
                } else {        
                    *real_[chunk] = fArray(parSlice1, Slice(), Slice());
                }
            }
            break;
        }
        case PMS::GIMAG:
        case PMS::IMAG: {
            if (parsAreComplex()) {
                Cube<Complex> cArray = cti.cparam();
                if (polnRatio_) {
                    Array<Float> imagRatio = imag(cArray(parSlice1, Slice(),
                        Slice()) / cArray(parSlice2, Slice(), Slice()));
                    checkRatioArray(imagRatio, chunk);
                    *imag_[chunk] = imagRatio;
                } else {        
                    *imag_[chunk] = imag(cArray(parSlice1, Slice(), Slice()));
                }
            } else
                throw(AipsError("imag has no meaning for this table"));
            break;
        }
        case PMS::DELAY:{
            if (!parsAreComplex()) {
                Cube<Float> fArray = cti.fparam();
                if (polnRatio_) {
                    Array<Float> delayRatio = fArray(parSlice1, Slice(), Slice())
                        - fArray(parSlice2, Slice(), Slice());
                    checkRatioArray(delayRatio, chunk);
                    *par_[chunk] = delayRatio;
                } else {
                    *par_[chunk] = fArray(parSlice1, Slice(), Slice());
                }
            } else
                throw(AipsError( "delay has no meaning for this table"));
            break;
        }
        case PMS::OPAC: {
            if (!parsAreComplex() && calType_.contains("Opac")) {
                Cube<Float> fArray = cti.fparam();
                *par_[chunk] = fArray(parSlice1, Slice(), Slice());
            } else
                throw(AipsError( "opacity has no meaning for this table"));
            break;
        }
        case PMS::SWP: {   // "SPGAIN" in plotcal
            if ( !parsAreComplex() && calType_.contains("EVLASWPOW")) {
                Cube<Float> fArray = cti.fparam();
                if (polnRatio_) {
                    Array<Float> swpRatio = fArray(parSlice1, Slice(), Slice()) /
                        fArray(parSlice2, Slice(), Slice());
                    checkRatioArray(swpRatio, chunk);
                    *par_[chunk] = swpRatio;
                } else {
                    *par_[chunk] = fArray(parSlice1, Slice(), Slice());
                }
            } else
                throw( AipsError( "SwPower has no meaning for this table"));
            break;
        }
        case PMS::TSYS: {
            if ((!parsAreComplex()) &&
                (calType_.contains("EVLASWPOW") || calType_.contains("TSYS"))) {
                Cube<Float> fArray = cti.fparam();
                if (polnRatio_) {
                    Array<Float> tsysRatio = fArray(parSlice1, Slice(), Slice()) /
                        fArray(parSlice2, Slice(), Slice());
                    checkRatioArray(tsysRatio, chunk);
                    *par_[chunk] = tsysRatio;
                } else {
                    *par_[chunk] = fArray(parSlice1, Slice(), Slice());
                }
            } else
                throw(AipsError( "Tsys has no meaning for this table"));
            break;
        }
        case PMS::SNR: {
            if (polnRatio_) {
                Array<Float> snrRatio = cti.snr()(parSlice1, Slice(), Slice()) /
                    cti.snr()(parSlice2, Slice(), Slice());
                checkRatioArray(snrRatio, chunk);
                *snr_[chunk] = snrRatio;
            } else {
                *snr_[chunk] = cti.snr()(parSlice1, Slice(), Slice());
            }
            break;
        }
        case PMS::TEC: {
            if ( !parsAreComplex() && calType_[0]=='F') {
                Cube<Float> fArray = cti.fparam();
                *par_[chunk] = (fArray(parSlice1, Slice(), Slice()))/1e+16;
            } else
                throw(AipsError( "TEC has no meaning for this table"));
            break;
        }
        case PMS::FLAG: {
            if (polnRatio_)
                *flag_[chunk] = cti.flag()(parSlice1, Slice(), Slice()) |
                    cti.flag()(parSlice2, Slice(), Slice());
            else
                *flag_[chunk] = cti.flag()(parSlice1, Slice(), Slice());
            break;
        }
        /*
        case PMS::WT: {
            *wt_[chunk] = cti.weightMat();
            break;
        }
        case PMS::AZ0:
        case PMS::EL0: {
            Vector<Double> azel;
            cti.azel0Vec(cti.time()(0),azel);
            az0_(chunk) = azel(0);
            el0_(chunk) = azel(1);
            break;
        }
        case PMS::HA0: 
            ha0_(chunk) = cti.hourang(cti.time()(0))*12/C::pi;  // in hours
            break;
        case PMS::PA0: {
          pa0_(chunk) = cti.parang0(cti.time()(0))*180.0/C::pi; // in degrees
          if (pa0_(chunk)<0.0) pa0_(chunk)+=360.0;
          break;
        }
        */
        case PMS::ANTENNA: {
            antenna_[chunk]->resize(nAnt_);
            indgen(*antenna_[chunk]);
        break;
        }
        /*
        case PMS::AZIMUTH:
        case PMS::ELEVATION: {
            Matrix<Double> azel;
            cti.azelMat(cti.time()(0),azel);
            *az_[chunk] = azel.row(0);
            *el_[chunk] = azel.row(1);
            break;
        }
        case PMS::PARANG:
            *parang_[chunk] = cti.feed_pa(cti.time()(0))*(180.0/C::pi); //degrees
            break;
        case PMS::ROW: {
            *row_[chunk] = cti.rowIds();
            break;
        }
        */
        case PMS::OBSERVATION: {
          (*obsid_[chunk]).resize(1);
          *obsid_[chunk] = cti.thisObs();
          break;
        }
        case PMS::INTENT: {
          // metadata axis that always gets loaded so don't want to throw exception
          break;
        }
        case PMS::ATM:
        case PMS::TSKY: { 
          casacore::Int spw = cti.thisSpw();
          casacore::Int scan = cti.thisScan();
          casacore::Vector<casacore::Double> freqsGHz = cti.freq()/1e9;
          casacore::Vector<casacore::Double> curve(1, 0.0);
          bool isAtm = (axis==PMS::ATM);
          if (plotmsAtm_) {
              curve.resize();    
              curve = plotmsAtm_->calcOverlayCurve(spw, scan, freqsGHz, isAtm);
          }
          if (isAtm)
              *atm_[chunk] = curve;
          else
              *tsky_[chunk] = curve;
          break;
        }
        default:
          throw(AipsError("Axis choice not supported for Cal Tables"));
          break;
    }
<<<<<<< HEAD
 */
  case PMS::OBSERVATION: {
    (*obsid_[chunk]).resize(1);
    *obsid_[chunk] = cti.thisObs();
    break;
  }
  case PMS::INTENT: {
    throw(AipsError( "INTENT has no meaning for this table"));
    break;
  }
  default:
    throw(AipsError("Axis choice not supported for Cal Tables"));
    break;
  }
=======
>>>>>>> 4794f5ba
}

void CalCache::flagToDisk(const PlotMSFlagging& flagging,
    Vector<Int>& flchunks, Vector<Int>& flrelids,
    Bool flag, PlotMSIndexer* indexer, int dataIndex ) {
  
  // Sort the flags by chunk:
  Sort sorter;
  sorter.sortKey(flchunks.data(),TpInt);
  sorter.sortKey(flrelids.data(),TpInt);
  Vector<uInt> order;
  uInt nflag;
  nflag = sorter.sort(order,flchunks.nelements());

  stringstream ss;

  // Make the VisIterator writable, with selection revised as appropriate
  Bool selectchan(netAxesMask_[dataIndex](1) && !flagging.channel());
  Bool selectcorr(netAxesMask_[dataIndex](0) && !flagging.corrAll());

  // Set up a write-able CTIter (ci_p also points to it)
  setUpCalIter(filename_,selection_,False,selectchan,selectcorr);
  ci_p->reset();

  Int iflag(0);
  for (Int ichk=0;ichk<nChunk_;++ichk) {
    if (ichk!=flchunks(order[iflag]) && !ci_p->pastEnd())
      // nothing to flag this chunk, just advance
      ci_p->next();
    else {
      // This chunk requires flag-setting
      Int ifl(iflag);
      
      // Get bits we need from the table
      Cube<Bool> ctflag;
      Vector<Int> channel,a1,a2;
      ci_p->flag(ctflag);
      ci_p->chan(channel);
      ci_p->antenna1(a1);
      ci_p->antenna2(a2);

      // Apply poln selection
      Int npar;
      String pol = selection_.corr();
      if (pol=="" || pol=="RL" || pol=="XY" || pol=="/") { // both axes
        npar = ctflag.shape()(0);
      } else { // poln selection using calParSlice
        String paramAxis = toVisCalAxis(PMS::FLAG);
        npar = getParSlice(paramAxis, pol).length();
      }    
      Int nchan = channel.nelements();
      Int nrow = ci_p->nrow();

      if (True) {
        Int currChunk=flchunks(order[iflag]);
        Double time=getTime(currChunk,0);
        Double cttime=ci_p->time()(0);
        Int spw=Int(getSpw(currChunk,0));
        Int ctspw=ci_p->thisSpw();
        Int field=Int(getField(currChunk,0));
        Int ctfld=ci_p->thisField();
        ss << "Time diff:  " << time-cttime << " " << time  << " " << cttime << "\n";
        ss << "Spw diff:   " << spw-ctspw   << " " << spw   << " " << ctspw  << "\n";
        ss << "Field diff: " << field-ctfld << " " << field << " " << ctfld  << "\n";
      }

      // Apply all flags in this chunk to this VB
      ifl=iflag;
      while (ifl<Int(nflag) && flchunks(order[ifl])==ichk) {
        Int currChunk=flchunks(order[ifl]);
        Int irel=flrelids(order[ifl]);
        Slice par1,chan,bsln;
        Slice par2 = Slice();

        // Set flag range on par axis:
        if (netAxesMask_[dataIndex](0) && !flagging.corrAll()) {
          // A specific single par
          if (pol=="" || pol=="RL" || pol=="XY") {  // flag both axes
            Int ipar=indexer->getIndex1000(currChunk,irel);
            par1 = Slice(ipar,1,1);
          } else if (polnRatio_) {
            par1 = getParSlice(toVisCalAxis(PMS::AMP), "R");
            par2 = getParSlice(toVisCalAxis(PMS::AMP), "L");
          } else {
            par1 = getParSlice(toVisCalAxis(PMS::AMP), pol);
          }
        } else {
          // all on par axis
          par1 = Slice(0,npar,1);
        }

        // Set Flag range on channel axis:
        if (netAxesMask_[dataIndex](1) && !flagging.channel()) {
          // A single specific channel
          Int ichan=indexer->getIndex0100(currChunk,irel);
          chan=Slice(ichan,1,1);
        } else {
          // Extend to all channels
          chan=Slice(0,nchan,1);
        }

        // Set Flags on the baseline axis:
        Int thisA1=Int(getAnt1(currChunk,indexer->getIndex0010(currChunk,irel)));
        Int thisA2=Int(getAnt2(currChunk,indexer->getIndex0010(currChunk,irel)));
        if (netAxesMask_[dataIndex](2) &&
            !flagging.antennaBaselinesBased() &&
            thisA1>-1 ) {
          // i.e., if baseline is an explicit data axis,
          //       full baseline extension is OFF
          //       and the first antenna in the selected point is > -1
          // Do some variety of detailed per-baseline flagging
          for (Int irow=0;irow<nrow;++irow) {
            if (thisA2>-1) {
              // match a baseline exactly
              if (a1(irow)==thisA1 &&
                  a2(irow)==thisA2) {
                ctflag(par1,chan,Slice(irow,1,1)) = flag;
                if (par2.length() > 0)
                  ctflag(par2,chan,Slice(irow,1,1)) = flag;
                break;  // found the one baseline, escape from for loop
              }
            } else {
              // either antenna matches the one specified antenna
              //  (don't break because there will be more than one)
              if (a1(irow)==thisA1 ||
                  a2(irow)==thisA1) {
                ctflag(par1,chan,Slice(irow,1,1)) = flag;
                if (par2.length() > 0)
                  ctflag(par2,chan,Slice(irow,1,1)) = flag;
              }
            }
          }
        } else {
          // Set flags for all baselines, because the plot
          //  is ordinarily implicit in baseline, we've turned on baseline
          //  extension, or we've avaraged over all baselines
          bsln=Slice(0,nrow,1);
          ctflag(par1,chan,bsln) = flag;
          if (par2.length() > 0)
            ctflag(par2,chan,bsln) = flag;
        }

      ++ifl;
      } // while
      
      // Put the flags back into the MS
      wci_p->setflag(ctflag);
      
      // Advance to the next vb
      if (!ci_p->pastEnd())
        ci_p->next();
      else
        // we are done, so escape chunk loop
        break;

      // step over the flags we've just done
      iflag=ifl;
      
      // Escape if we are already finished
      if (uInt(iflag)>=nflag) break;
    } // flaggable chunk
  } // ichk

  // Delete the VisIter so lock is released
  if (wci_p)
    delete wci_p;
  wci_p=NULL;
  ci_p=NULL;
  logFlag(ss.str());
}

// ======================== end NewCalTable ==========================

// ======================== CalTable ==========================

void CalCache::countChunks(Int nchunks, vector<PMS::Axis>& loadAxes,
    vector<PMS::DataColumn>& loadData, ThreadCommunication* thread) {
  // for CalTable
  if (thread!=NULL) {
    thread->setStatus("Establishing cache size.  Please wait...");
    thread->setAllowedOperations(false,false,false);
  }
  setCache(nchunks, loadAxes, loadData);
}

void CalCache::setMSname(String msname) {
  // set msname_ (with path) if valid
  Path filepath(filename_);
  String path(filepath.dirName());
  if (!path.empty()) path += "/";
  msname_ = path + msname;
  if (msname.empty() || !Table::isReadable(msname_))
    throw(AipsError("Associated MS is not available, cannot plot solutions."));
}

void CalCache::getNamesFromMS() {
  // Set antenna and field names for Locate.
  MSMetaInfoForCal msmeta(msname_);
  msmeta.antennaNames(antnames_);
  antstanames_ = antnames_;
  msmeta.fieldNames(fldnames_);
  nAnt_ = msmeta.nAnt();
}

void CalCache::setUpLoad(ThreadCommunication* thread, Slice& parSlice) {
  // common setup for CalTables
  // permit cancel in progress meter:
  if(thread != NULL)
    thread->setAllowedOperations(false,false,true);
  logLoad("Loading chunks......");

  // initial chunk info
  chshapes_.resize(4,nChunk_);
  goodChunk_.resize(nChunk_);
  goodChunk_.set(False);

  // get selected npol
  String polSelection(selection_.corr());
  String paramAxis(toVisCalAxis(PMS::AMP));
  // getParSlice() checks for valid axis and pol sel
  if (polnRatio_) {  // just pick one for length
    parSlice = getParSlice(paramAxis, "R");
  } else { 
    parSlice = getParSlice(paramAxis, polSelection);
  }
}

void CalCache::getCalDataAxis(PMS::Axis axis, Cube<Complex>& viscube,
    Int chunk) {
  // Get axes derived from calculated data cube; 
  // poln selection (parSlice) already applied to viscube
  switch(axis) {
    case PMS::GAMP:
    case PMS::AMP: {
      Cube<Float> ampcube = amplitude(viscube);
      if (polnRatio_) checkRatioArray(ampcube, chunk);
      *amp_[chunk] = ampcube;
      break;
    }
    case PMS::GPHASE:
    case PMS::PHASE: {
      Cube<Float> phasecube = phase(viscube);
      if (polnRatio_) checkRatioArray(phasecube, chunk);
      *pha_[chunk] = phasecube;
      (*pha_[chunk]) *= Float(180.0/C::pi);
      break;
    }
    case PMS::GREAL:
    case PMS::REAL: {
      Cube<Float> realcube = real(viscube);
      if (polnRatio_) checkRatioArray(realcube, chunk);
      *real_[chunk] = realcube;
      break;
    }
    case PMS::GIMAG:
    case PMS::IMAG: {
      Cube<Float> imagcube = imag(viscube);
      if (polnRatio_) checkRatioArray(imagcube, chunk);
      *imag_[chunk] = imagcube;
      break;
    }
    default:
      throw(AipsError("Axis choice not supported for Cal Tables"));
      break;
  }
}

// ======================== end CalTable ==========================

// ======================== BPOLY ==========================
void CalCache::loadBPoly(vector<PMS::Axis>& loadAxes,
    vector<PMS::DataColumn>& loadData, ThreadCommunication* thread) {
  // set up BPoly table from filename and load cache
  BJonesPolyTable ct = BJonesPolyTable(filename_);
  BJonesPolyTable selct(ct);
  Vector<Vector<Slice> > chansel;
  Vector<Vector<Slice> > corrsel;
  selection_.apply(ct, selct, chansel, corrsel);

  ROBJonesPolyMCol mainCol(selct);
  ROCalDescColumns calDescCol(selct);
  String msname(calDescCol.msName()(0));
  setMSname(msname); // add path
  getNamesFromMS(); // field and antenna

  // count and load chunks
  Int nrow = selct.nRowMain(); // iterate per row to load cache
  countChunks(nrow, loadAxes, loadData, thread); // set up cache size
  loadCalChunks(mainCol, calDescCol, nrow, loadAxes, chansel, thread); 
}

void CalCache::loadCalChunks(ROBJonesPolyMCol& mcol, ROCalDescColumns& dcol,
    Int nrow, const vector<PMS::Axis> loadAxes, Vector<Vector<Slice> >& chansel,
    ThreadCommunication* thread) {
  Slice parslice;
  setUpLoad(thread, parslice);

  // freq info from ms
  Array<Double> mschanfreqs;
  getChanFreqsFromMS(mschanfreqs);

  MSMetaInfoForCal msmeta(msname_);
  BJonesPoly* bpoly = new BJonesPoly(msmeta);
  Record rec;  // for solving params
  rec.define("caltable", filename_);
  bpoly->setSpecify(rec);  // solves and makes data & flag cubes

  // These change when spw changes
  Int lastSpw(-1), nChan(0);
  Vector<Double> selChanFreqs; // per spw/chansel
  Vector<Int> selChanNums;     // per spw/chansel

  // load axes: each row of main table is a "chunk"
  for (Int row = 0; row < nrow; row++) {
    // retrieve bpoly solutions per spw and ant1
    Int calDescId = mcol.calDescId()(row);
    Vector<Int> spwIds = dcol.spwId()(calDescId);
    Int spw = spwIds(0);
    Int ant1 = mcol.antenna1()(row);

    if (spw != lastSpw) { // only do this once per spw
      // get chanfreqs and chan nums for spw and channel selection
      getFreqsForSpw(spw, mschanfreqs, chansel, selChanFreqs, selChanNums);
      nChan = selChanFreqs.nelements();
      lastSpw = spw;
    }

    // Cache the data shapes
    chshapes_(0,row) = parslice.length();
    chshapes_(1,row) = nChan;
    chshapes_(2,row) = 1;  // one row at a time
    chshapes_(3,row) = 1;  // one antenna per row
    goodChunk_(row) = True;

    // use ant1 id for cube slicer (vis, flag, snr)
	Bool simpleChanSel(True);   // no selection or single slice
    Slice chanSlice = Slice();  // select all
    if (!chansel.empty()) {
      Vector<Slice> chanSliceVec = chansel(spw);
      if (chanSliceVec.size() == 1)
        chanSlice = chanSliceVec(0);  // one slice
      else   // will have to concat sliced cubes
        simpleChanSel = False;
    }
    Slicer slicer = Slicer(parslice, chanSlice, Slice(ant1));

    // load axes for each row
    for(unsigned int i = 0; i < loadAxes.size(); i++) {
      PMS::Axis axis = loadAxes[i];
      if (PMS::axisIsData(axis)) {
        Cube<Complex> cpar, viscube;
        bpoly->solveAllCPar(spw, cpar);
        viscube = cpar(slicer);  // slice poln, chan, ant1
        // get amp, phase, real, imag from viscube
		if (simpleChanSel) {
          getCalDataAxis(axis, viscube, row);
		} else {
          // process chan slices
		  Cube<Complex> selViscube;
		  getSelectedCube(viscube, chansel(spw), selViscube);
          getCalDataAxis(axis, selViscube, row);
		}
      } else {
        switch(axis) {
          case PMS::FLAG: {
            Cube<Bool> parOK, flagcube;
            bpoly->solveAllParOK(spw, parOK);
			flagcube = !(parOK(slicer)); // slice poln, chan, ant1
            // OK=true means flag=false
		    if (simpleChanSel) {
              *flag_[row] = flagcube;
			} else {
			  // process chan slices
			  Cube<Bool> selFlagcube;
		      getSelectedCube(flagcube, chansel(spw), selFlagcube);
			  *flag_[row] = selFlagcube;
            }
            break;
          }
          case PMS::SNR: {
            Cube<Float> parSNR, snrcube;
            bpoly->solveAllParSNR(spw, parSNR);
			snrcube = parSNR(slicer); // slice poln, chan, ant1
		    if (simpleChanSel) {
              *snr_[row] = snrcube;
			} else {
			  // process chan slices
			  Cube<Float> selSNRcube;
		      getSelectedCube(snrcube, chansel(spw), selSNRcube);
              *snr_[row] = selSNRcube;
			}
            break;
          }
          case PMS::CHANNEL: {
            *chan_[row] = selChanNums;
            break;
          }
          case PMS::FREQUENCY: {
            // TBD: Convert freq to desired frame
            *freq_[row] = selChanFreqs;
            (*freq_[row]) /= 1.0e9; // in GHz
            break;
          }
          default: 
            loadCalAxis(mcol, dcol, row, axis);
         }
      }
    }

    // If a thread is given, update it.
    if(thread != NULL) {
      double progress = ((double)row) / nrow;
      thread->setProgress((unsigned int)((progress * 100) + 0.5));
    }
  }
}

void CalCache::loadCalAxis(ROSolvableVisJonesMCol& mcol,
    ROCalDescColumns& dcol, Int chunk, PMS::Axis axis) {
  switch(axis) {
    case PMS::SCAN:
      scan_(chunk) = mcol.scanNo()(chunk);
      break;
    case PMS::FIELD:
      field_(chunk) = mcol.fieldId()(chunk);
      break;
    case PMS::TIME: 
      time_(chunk) = mcol.time()(chunk);
      break;
    case PMS::TIME_INTERVAL:
      timeIntr_(chunk) = mcol.interval()(chunk);
      break;
    case PMS::SPW: {
      Int calDescId = mcol.calDescId()(chunk);
      Vector<Int> spws = dcol.spwId()(calDescId);
      spw_(chunk) = spws(0);
      break;
    }
    case PMS::CORR: {
      corr_[chunk]->resize(chshapes_(0,chunk));
      String pol = selection_.corr();
      if (pol=="" || pol=="RL" || pol=="XY") {
        indgen(*corr_[chunk]);
      } else {
        Int poln = ((pol=="R" || pol=="X") ? 0 : 1);
        corr_[chunk]->resize(1);
        corr_[chunk]->set(poln);
      }
      break;
    }
    case PMS::ANTENNA1: { // holds a Vector of antenna ids
      Vector<Int> ant1(1, mcol.antenna1()(chunk));
      *antenna1_[chunk] = ant1;
      break;
    }
    case PMS::ROW: {
      Vector<uInt> rows(1, chunk);
      *row_[chunk] = rows;
      break;
    }
    case PMS::OBSERVATION: {
      Vector<Int> obsIds(1, mcol.obsId()(chunk));
      *obsid_[chunk] = obsIds;
      break;
    }
    case PMS::FEED1: { 
      Vector<Int> feedIds(1, mcol.feed1()(chunk));
      *feed1_[chunk] = feedIds;
      break;
    }
    case PMS::ANTENNA: { // same as antenna1 (for iteraxis)
      Vector<Int> ant1(1, mcol.antenna1()(chunk));
      *antenna_[chunk] = ant1;
      break;
    }
    // handled in loadCalChunks
    case PMS::CHANNEL:
    case PMS::FREQUENCY:
    case PMS::SNR:
    case PMS::FLAG: {
      break;
    }
    // handled in loadCalChunks/getCalDataAxis
    case PMS::GAMP:
    case PMS::AMP:
    case PMS::GPHASE:
    case PMS::PHASE:
    case PMS::GREAL:
    case PMS::REAL:
    case PMS::GIMAG:
    case PMS::IMAG: {
      break;
    }
    // specialized for certain cal types
    case PMS::ANTENNA2:
    case PMS::BASELINE:
    case PMS::DELAY:
    case PMS::OPAC:
    case PMS::SWP:   // "SPGAIN" in plotcal
    case PMS::TSYS:
    case PMS::TEC:
    case PMS::INTENT: { 
      String axisName(PMS::axis(axis));
      throw(AipsError(axisName + " has no meaning for this table"));
      break;
    }
    // not supported:
    //case PMS::VELOCITY:
    //case PMS::WT: 
    //case PMS::AZ0:
    //case PMS::EL0:
    //case PMS::HA0: 
    //case PMS::PA0: 
    //case PMS::AZIMUTH:
    //case PMS::ELEVATION:
    //case PMS::PARANG:
    default:
      throw(AipsError("Axis choice not supported for Cal Tables"));
      break;
  } // switch
}

void CalCache::getChanFreqsFromMS(Array<Double>& mschanfreqs) {
  // shape is (nchan, nspw)
  MeasurementSet ms(msname_);
  ROMSColumns mscol(ms);
  mschanfreqs = mscol.spectralWindow().chanFreq().getColumn();
}

void CalCache::getFreqsForSpw(const Int spw, const Array<Double>& msChanfreqs, 
    const Vector<Vector<Slice> >& chansel, Vector<Double>& chanFreqs,
    Vector<Int>& chanNums) {
  // Apply spw and channel selection to mschanfreqs and generate channel numbers.
  // Return values in chanFreqs and chanNums Vectors
  Slicer spwSlicer = Slicer(Slice(), Slice(spw));
  chanFreqs = msChanfreqs(spwSlicer);
  Int nChan(chanFreqs.nelements());
  chanNums.resize(nChan);
  indgen(chanNums);

  // further refine with channel selection
  if (!chansel.empty()) {
    Vector<Double> selChanFreqs;
    Vector<Int> selChanNums;
    Vector<Slice> chanSliceVec = chansel(spw);
    for (uInt i=0; i<chanSliceVec.size(); ++i) {
      Slice chanSlice = chanSliceVec(i);
      Vector<Double> concatChanFreqs =
          concatenateArray(selChanFreqs, chanFreqs(chanSlice));
      selChanFreqs.resize();
      selChanFreqs = concatChanFreqs;
      Vector<Int> concatChanNums = concatenateArray(selChanNums, chanNums(chanSlice));
      selChanNums.resize();
      selChanNums = concatChanNums;
    }
    chanFreqs.resize();
    chanFreqs = selChanFreqs;
    chanNums.resize();
    chanNums = selChanNums;
  }
}

template<class T>
void CalCache::getSelectedCube(const Cube<T>& inputCube, const Vector<Slice>& chanSlices,
    Cube<T>& outputCube) {
  // Concatenate channel-sliced arrays
  // Reorder cube to make channel last axis for concatenate
  Cube<T> reorderedCube = reorderArray(inputCube, IPosition(3,0,2,1));
  Cube<T> selectedCube;
  for (uInt islice=0; islice < chanSlices.size(); ++islice) {
	Slicer chanSlicer = Slicer(Slice(), Slice(), chanSlices(islice));
    Cube<T> concatCube = concatenateArray(selectedCube, reorderedCube(chanSlicer));
    selectedCube.resize();
    selectedCube = concatCube;
  }
  // reorder back to (npol, nchan, nant)
  outputCube = reorderArray(selectedCube, IPosition(3,0,2,1)); 
}

// ======================== end BPOLY ==========================

// ======================== GSPLINE ==========================
void CalCache::loadGSpline(vector<PMS::Axis>& loadAxes,
    vector<PMS::DataColumn>& loadData, ThreadCommunication* thread) {
  GJonesSplineTable ct = GJonesSplineTable(filename_);
  GJonesSplineTable selct(ct);
  if (!selection_.timerange().empty()) {
    logWarn("PlotMS::load_cache",
        "Time selection not supported for GSPLINE calibration tables");
    selection_.setTimerange("");
  }
  // chansel not applicable, corrsel done with parSlice
  Vector<Vector<Slice> > chansel, corrsel;
  selection_.apply(ct, selct, chansel, corrsel);
  Vector<Int> selAnts = selection_.getSelectedAntennas1();

  ROGJonesSplineMCol mainCol(selct);
  ROCalDescColumns calDescCol(selct);
  String msname(calDescCol.msName()(0));
  setMSname(msname);  // add path
  getNamesFromMS(); // field and antenna

  // count and load chunks
  Int nsample(1000); // make time samples to load cache
  countChunks(nsample, loadAxes, loadData, thread);
  loadCalChunks(mainCol, calDescCol, nsample, loadAxes, selAnts, thread);
}

void CalCache::loadCalChunks(ROGJonesSplineMCol& mcol, ROCalDescColumns& dcol,
    Int nsample, const vector<PMS::Axis> loadAxes, Vector<int>& selectedAnts,
    ThreadCommunication* thread) {
  // GSPLINE does not load per chunk or row as in other cal tables. 
  // Its "chunks" are per-time sample, generated from SPLINE_KNOTS_AMP/PHASE.
  // Therefore:
  //   Scalar columns are read once and all values plotted per time sample.
  //   Columns that normally have one value per chunk (field, spw, scan, time,
  //   and interval) will use the value in the column if all are the same; 
  //   else multiple values result in setting the value to -1 (for locate).
  //   The exception is field, which plots the field used for solutions.
  Slice parslice, parslice2;
  setUpLoad(thread, parslice);
  Int nPol = parslice.length();  // for chunk shapes
  if (polnRatio_) 
    parslice2 = getParSlice(toVisCalAxis(PMS::AMP), "L");

  // load main table metadata once; use vector/value for every timestamp
  // field
  Vector<Int> fields(mcol.fieldId().getColumn());
  Int nItems = GenSort<Int>::sort(fields, Sort::Ascending, Sort::NoDuplicates);
  Int firstField(fields(0));
  Int fieldForSolve = (firstField < 0 ? 0 : firstField);
  Int fieldForCache = (nItems>1 ? -1 : firstField);
  // spw
  Array<Int> spws(dcol.spwId().getColumn());
  nItems = GenSort<Int>::sort(spws, Sort::Ascending, Sort::NoDuplicates);
  Int firstSpw(spws(IPosition(2,0,0)));
  Int spwForSolve = (firstSpw < 0 ? 0 : firstSpw);
  Int spwForCache = (nItems>1 ? -1 : firstSpw);
  // scan
  Vector<Int> scans(mcol.scanNo().getColumn());
  nItems = GenSort<Int>::sort(scans, Sort::Ascending, Sort::NoDuplicates);
  Int firstScan(scans(0));
  Int scanForSolve(firstScan < 0 ? 0 : firstScan);
  Int scanForCache = (nItems>1 ? -1 : firstScan);
  // antenna1
  Vector<Int> ant1(selectedAnts);  // use selected antenna1
  Int nSelAnts = ant1.size();
  Int nAnt(nSelAnts);
  if (nAnt == 0) {  // no ant1 selection, get from main table
    ant1 = mcol.antenna1().getColumn();
    nItems = GenSort<Int>::sort(ant1, Sort::Ascending, Sort::NoDuplicates);
    ant1.resize(nItems, true);
    nAnt = nItems;
  }

  // obsid
  Vector<Int> obsid(mcol.obsId().getColumn());
  nItems = GenSort<Int>::sort(obsid, Sort::Ascending, Sort::NoDuplicates);
  obsid.resize(nItems, true);
  Int obsForSolve(obsid(0) < 0 ? 0 : obsid(0));
  // feed1
  Vector<Int> feed1(mcol.feed1().getColumn());
  nItems = GenSort<Int>::sort(feed1, Sort::Ascending, Sort::NoDuplicates);
  feed1.resize(nItems, true);
  // interval
  Vector<Double> intervals(mcol.interval().getColumn());
  nItems = GenSort<Double>::sort(intervals, Sort::Ascending, Sort::NoDuplicates);
  intervals.resize(nItems, true);
  Double interval = (nItems>1 ? -1 : intervals(0));
  // poln
  Vector<Int> polns(parslice.length());
  if (polnRatio_) {
    polns = -1;
  } else {
    Int start(parslice.start()), inc(parslice.inc());
    indgen(polns, start, inc);
  }

  // set up gspline
  MSMetaInfoForCal msmeta(msname_);
  GJonesSpline* gspline = new GJonesSpline(msmeta);
  String mode(mcol.polyMode()(0));
  Record rec;  // for solving params
  rec.define("table", filename_);
  rec.define("apmode", mode);
  gspline->setApply(rec); // set up calbuffer for calcPar
  gspline->setSolve(rec); // set mode

  // get first row for chosen field
  uInt row;
  Vector<Int> fieldcol(mcol.fieldId().getColumn());
  for (row=0; row<fieldcol.size(); ++row)
    if (fieldcol(row) == fieldForSolve) break;

  MFrequency refFreq = mcol.refFreqMeas()(row)(IPosition(3,0,0,0));
  Double refFreqHz = refFreq.get("Hz").getValue();
  Vector<Double> freq(1, refFreqHz);    // for setMeta

  // Create 1000 time samples from spline knots: see PlotCal::virtualGSpline
  Vector<Double> splineKnots, times(nsample);
  // get splineKnots for that row
  if (mode.contains("AMP") || mode.contains("A&P")) {
    splineKnots = mcol.splineKnotsAmp()(row);
  } else if (mode.contains("PHAS") || mode.contains("A&P")) {
    splineKnots = mcol.splineKnotsPhase()(row);
  }
  // make samples based on spline knots
  Double dt((max(splineKnots)-min(splineKnots)) / Double(nsample));
  Double mintime(splineKnots(0) + (dt/2.0));
  for (Int sample=0; sample<nsample; sample++) {
    times(sample) = mintime + sample*dt;
  }

  // Now ready to load cache
  for (Int sample=0; sample<nsample; sample++) {
    // set time and field for calcPar
    Double time = times(sample);
    gspline->setMeta(obsForSolve, scanForSolve, time, spwForSolve, freq, fieldForSolve);
    gspline->doCalcPar();

    // Cache the data shapes
    chshapes_(0,sample) = nPol;
    chshapes_(1,sample) = 1; // nChan
    chshapes_(2,sample) = nAnt;
    chshapes_(3,sample) = 1; 
    goodChunk_(sample) = True;
    // load axes for each row
    for(unsigned int i = 0; i < loadAxes.size(); i++) {
      PMS::Axis axis = loadAxes[i];
      // slice viscube for poln selection
      Slicer slicer1(Slicer(parslice, Slice(), Slice()));
      if (PMS::axisIsData(axis)) { // amp, phase, real, imag 
        Cube<Complex> cpar, viscube;
        cpar = gspline->currCPar(); 
        viscube = cpar(slicer1);
        if (polnRatio_) {
          Slicer slicer2(Slicer(parslice2, Slice(), Slice()));
          viscube /= cpar(slicer2);
        }
        if (nAnt == nSelAnts)  // get selected rows 
          getSelectedCube(viscube, selectedAnts);
        getCalDataAxis(axis, viscube, sample);
      } else {
        switch(axis) {
          case PMS::SCAN:
            scan_(sample) = scanForCache;
            break;
          case PMS::FIELD:
            field_(sample) = fieldForCache;
            break;
          case PMS::TIME: 
            time_(sample) = time;
            break;
          case PMS::TIME_INTERVAL:
            timeIntr_[sample] = interval;
            break;
          case PMS::SPW:
            spw_(sample) = spwForCache;
            break;
          case PMS::CORR: {
            corr_[sample]->resize(nPol);
            String pol = selection_.corr();
            if (pol=="" || pol=="RL" || pol=="XY") {
              indgen(*corr_[sample]);
            } else if (pol=="/") {
              corr_[sample]->resize(1);
              corr_[sample]->set(-1);
            } else {  // R/X or L/Y
              Int poln = ((pol=="R" || pol=="X") ? 0 : 1);
              corr_[sample]->resize(1);
              corr_[sample]->set(poln);
            }
            break;
          }
          case PMS::ANTENNA1:
            *antenna1_[sample] = ant1;
            break;
          case PMS::ANTENNA:
            *antenna_[sample] = ant1;
            break;
          case PMS::FLAG: {
            Cube<Bool> parOK = gspline->currParOK();
            // OK=true means flag=false
            Cube<Bool> flagcube(!parOK(slicer1));
            if (polnRatio_) {
              Slicer slicer2(Slicer(parslice2, Slice(), Slice()));
              flagcube &= !parOK(slicer2);
            }
            if (nAnt == nSelAnts)  // get selected rows 
              getSelectedCube(flagcube, selectedAnts);
            *flag_[sample] = flagcube;
            break;
          }
          case PMS::ROW: {
            Vector<uInt> sampleRow(nAnt, sample);
            *row_[sample] = sampleRow;
            break;
          }
          case PMS::OBSERVATION:
            *obsid_[sample] = obsid;
            break;
          case PMS::FEED1:
            *feed1_[sample] = feed1;
            break;
          default:  // invalid axes weeded out in checkAxes
            break;
          }
      }
    }

    // If a thread is given, update it.
    if(thread != NULL) {
      double progress = ((double)sample) / nsample;
      thread->setProgress((unsigned int)((progress * 100) + 0.5));
    }
  }
  if (divZero_)
    logWarn("CalCache::loadIt", "Caught divide-by-zero exception in ratio plots; result(s) set to 1.0 and flagged");
}

void CalCache::checkAxes(const vector<PMS::Axis>& loadAxes) {
  // trap user-requested axes that are invalid for GSPLINE
  for(unsigned int i = 0; i < loadAxes.size(); i++) {
    PMS::Axis axis(loadAxes[i]);
    switch (axis) {
      case PMS::SCAN:
      case PMS::FIELD:
      case PMS::TIME:
      case PMS::SPW:
      case PMS::TIME_INTERVAL:
      case PMS::CORR:
      case PMS::ANTENNA1:
      case PMS::ANTENNA:  // same as antenna1
      case PMS::AMP:
      case PMS::GAMP:
      case PMS::PHASE:
      case PMS::GPHASE:
      case PMS::REAL:
      case PMS::GREAL:
      case PMS::IMAG:
      case PMS::GIMAG:
      case PMS::FLAG:
      case PMS::OBSERVATION:
      case PMS::FEED1: {
        // allowed
        break;
      }
      case PMS::CHANNEL:
      case PMS::FREQUENCY:
      case PMS::SNR: {
        String msg("GSPLINE plotting does not support " + PMS::axis(axis) + " axis");
        if (axis==PMS::ANTENNA) msg += "; use ANTENNA1";
        throw(AipsError(msg));
        break;
      }
      case PMS::ANTENNA2:
      case PMS::BASELINE:
      case PMS::ROW:
      case PMS::DELAY:
      case PMS::OPAC:
      case PMS::SWP:
      case PMS::TSYS:
      case PMS::TEC:
      case PMS::INTENT: {
        String msg(PMS::axis(axis) + " has no meaning for this table");
        throw(AipsError(msg));
        break;
      }
      default:
        throw(AipsError("Axis choice not supported for Cal Tables"));
        break;
    }
  }
}

template<class T>
void CalCache::getSelectedCube(Cube<T>& inputCube, const Vector<Int> selectedRows) {
  // replaces input cube with cube selected by rows in vector
  Cube<T> selectedCube;
  for (uInt irow=0; irow<selectedRows.size(); ++irow) {
    Slice rowSlice = Slice(selectedRows(irow));
    Slicer rowSlicer = Slicer(Slice(), Slice(), rowSlice);
    Cube<T> concatCube = concatenateArray(selectedCube, inputCube(rowSlicer));
    selectedCube.resize();
    selectedCube = concatCube;
  }
  inputCube.resize();
  inputCube = selectedCube;
}

// ======================== end GSPLINE ==========================


String CalCache::toVisCalAxis(PMS::Axis axis) {
    switch (axis) {
        // FLAG and SNR have same shape as AMP 
        // and should be sliced the same way
        case PMS::AMP:
        case PMS::GAMP:
        case PMS::FLAG:
        case PMS::SNR:
            if (calType_.contains("EVLASWP")) return "GAINAMP";
            if (calType_.contains("TSYS")) return "TSYS";
            if (calType_[0] == 'K' && !calType_.startsWith("KAntPos")) 
                return "DELAY";
            if (calType_[0] == 'F') return "TEC";
            if (calType_ == "TOpac") return "OPAC";
            return "AMP";
            break;
        case PMS::PHASE:
        case PMS::GPHASE:
            return "PHASE";
            break;
        case PMS::REAL:
        case PMS::GREAL:
            return "REAL";
            break;
        case PMS::IMAG:
        case PMS::GIMAG:
            return "IMAG";
            break;
        default:
            return PMS::axis(axis);
            break;
    }
}

Slice CalCache::getParSlice(String axis, String polnSel) {
    Slice parSlice = Slice();
    try {
        parSlice = viscal::calParSlice(filename_, axis, polnSel);
    } catch(AipsError& err) {
        if (err.getMesg().contains("Unsupported value type")) {
            // Message a bit vague at top level, add some explanation
            String errMsg = err.getMesg() + ". Invalid axis or polarization selection for cal table type.";
            throw(AipsError(errMsg));
        } else { // unsupported cal type
            throw(AipsError(err));
        }
    }
    return parSlice;
}

void CalCache::checkRatioArray(Array<Float>& array, Int chunk) {
    Cube<Float> ratioCube;
    ratioCube.reference(array);
    Cube<Bool> flags;
    flags.reference(*flag_[chunk]);

    IPosition cubeShape = ratioCube.shape();
    for (uInt i=0; i<cubeShape[0]; ++i) {
        for (uInt j=0; j<cubeShape[1]; ++j) {
            for (uInt k=0; k<cubeShape[2]; ++k) {
                if (isInf(ratioCube(i,j,k))) {
                    ratioCube(i,j,k) = 1.0;
                    flags(i,j,k) = True;
                    divZero_ = True;
                }
            }
        }
    }
}

}<|MERGE_RESOLUTION|>--- conflicted
+++ resolved
@@ -100,14 +100,8 @@
   // this also sets calType_:
   setFilename(filename_);
 
-<<<<<<< HEAD
   // Trap unsupported modes: cal types, averaging, transforms, poln ratio
-  if (calType_[0]=='A' || calType_[0]=='M' || calType_[0]=='X')
-=======
-  // trap unsupported types
-  if (calType_=="BPOLY" || calType_=="GSPLINE" || calType_[0]=='M' ||
-      (calType_[0]=='X' && calType_.contains("Mueller"))) {
->>>>>>> 4794f5ba
+  if (calType_[0]=='A' || calType_[0]=='M' || calType_[0]=='X') {
     throw AipsError("Cal table type " + calType_ + " is unsupported in plotms. Please continue to use plotcal.");
   }
 
@@ -165,49 +159,17 @@
   nAnt_ = ctCol.antenna().nrow();
 
   setUpCalIter(filename_,selection_, True,True,True);
-<<<<<<< HEAD
   countChunks(*ci_p, loadAxes, loadData, thread);
   loadCalChunks(*ci_p, loadAxes, thread);
   if (ci_p)
     delete ci_p;
   ci_p = NULL;
-=======
-
-  // set up data columns and check for atm/tsky axis
-  vector<PMS::DataColumn> loadData(loadAxes.size());
-  for (uInt i=0; i<loadData.size(); ++i) {
-    loadData[i] = PMS::DEFAULT_DATACOLUMN;
-  }
-
-  countChunks(*ci_p, loadAxes, loadData, thread);
-  //    trapExcessVolume(pendingLoadAxes);
-  loadCalChunks(*ci_p,loadAxes,thread);
-
-  if (ci_p) {
-    delete ci_p;
-    ci_p  = NULL;
-  }
->>>>>>> 4794f5ba
 }
 
 void CalCache::setUpCalIter(const String& ctname,
     PlotMSSelection& selection, Bool readonly,
     Bool /*chanselect*/, Bool /*corrselect*/) {
-<<<<<<< HEAD
   // for NewCalTable
-=======
-
-  // check for invalid caltypes for ratio plots
-  if (selection.corr() == "/") {
-    if (calType_ == "BPOLY" || calType_[0]=='T' || calType_[0]=='F' || calType_[0]=='X') {
-      throw(AipsError("Polarization ratio plots not supported for " + calType_ + " tables."));
-    }
-    polnRatio_ = true;
-  } else {
-    polnRatio_ = false;
-  }
-
->>>>>>> 4794f5ba
   Int nsortcol(4);
   Block<String> columns(nsortcol);
   columns[0]="SCAN_NUMBER";
@@ -303,11 +265,7 @@
   // Initialize the freq/vel calculator (in case we use it)
   //  vbu_=VisBufferUtil(vb);
 
-<<<<<<< HEAD
-  Int chunk(0);
-=======
   Int chunk(0), lastscan(0), thisscan(0), lastspw(-1), thisspw(0);
->>>>>>> 4794f5ba
   chshapes_.resize(4,nChunk_);
   goodChunk_.resize(nChunk_);
   goodChunk_.set(False);
@@ -394,10 +352,7 @@
 }
 
 void CalCache::loadCalAxis(ROCTIter& cti, Int chunk, PMS::Axis axis, String pol) {
-<<<<<<< HEAD
     // for NewCalTable  
-=======
->>>>>>> 4794f5ba
     Slice parSlice1 = Slice();
     Slice parSlice2 = Slice();
     if (PMS::axisNeedsCalSlice(axis)) {
@@ -409,98 +364,6 @@
             parSlice1 = getParSlice(calAxis, pol);
         }
     }
-
-<<<<<<< HEAD
-  switch(axis) {
-    
-  case PMS::SCAN: // assumes scan unique
-    scan_(chunk) = cti.thisScan();
-    break;
-    
-  case PMS::FIELD:
-    field_(chunk) = cti.thisField();
-    break;
-    
-  case PMS::TIME: { // assumes time unique 
-    time_(chunk) = cti.thisTime();
-    break;
-  }
-  /*        
-    case PMS::TIME_INTERVAL: // assumes timeInterval unique in VB
-        timeIntr_(chunk) = cti.interval()(0); 
-    break;
-  */
-  case PMS::SPW:
-    spw_(chunk) = cti.thisSpw();
-    break;
-  case PMS::CHANNEL: {
-    cti.chan(*chan_[chunk]);
-    break;
-  }
-    case PMS::FREQUENCY: {
-      // TBD: Convert freq to desired frame
-      cti.freq(*freq_[chunk]);
-      (*freq_[chunk])/=1.0e9; // in GHz
-      break;
-    }
-
-  /*
-    case PMS::VELOCITY: {
-      // Convert freq in the vb to velocity
-      vbu_.toVelocity(*vel_[chunk], vb, transformations_.frame(),
-        MVFrequency(transformations_.restFreqHz()),
-        transformations_.veldef());
-      (*vel_[chunk]) /= 1.0e3;  // in km/s
-      break;
-    }
-  */
-
-  case PMS::CORR: {
-    corr_[chunk]->resize(chshapes_(0,chunk));
-    if (pol=="" || pol=="RL" || pol=="XY") {
-        indgen(*corr_[chunk]);
-    } else if (pol=="/") {
-      corr_[chunk]->resize(1);
-      corr_[chunk]->set(-1);
-    } else {
-      Int poln = ((pol=="R" || pol=="X") ? 0 : 1);
-      corr_[chunk]->resize(1);
-      corr_[chunk]->set(poln);
-    }
-    break;
-  }
-        
-  case PMS::ANTENNA1:
-    *antenna1_[chunk] = cti.antenna1(); 
-    break;
-  case PMS::ANTENNA2:
-    *antenna2_[chunk] = cti.antenna2(); 
-    break;
-    
-  case PMS::BASELINE: {
-    Vector<Int> a1(cti.antenna1());
-    Vector<Int> a2(cti.antenna2());
-    baseline_[chunk]->resize(cti.nrow());
-    Vector<Int> bl(*baseline_[chunk]);
-    for (Int irow=0;irow<cti.nrow();++irow) {
-      if (a1(irow)<0) a1(irow)=chshapes_(3,0);
-      if (a2(irow)<0) a2(irow)=chshapes_(3,0);
-      bl(irow)=(chshapes_(3,0)+1)*a1(irow) - (a1(irow) * (a1(irow) + 1)) / 2 + a2(irow);
-    }
-    break;
-  }
-
-  case PMS::GAMP:
-  case PMS::AMP: {
-    if (parsAreComplex()) {
-        Cube<Complex> cArray = cti.cparam();
-        if (polnRatio_) {
-            Array<Float> ampRatio = amplitude(cArray(parSlice1, Slice(), Slice()) / cArray(parSlice2, Slice(), Slice()));
-            checkRatioArray(ampRatio, chunk);
-            *amp_[chunk] = ampRatio;
-        } else {
-            *amp_[chunk] = amplitude(cArray(parSlice1, Slice(), Slice()));
-=======
     switch(axis) {
         case PMS::SCAN: // assumes scan unique
             scan_(chunk) = cti.thisScan();
@@ -527,7 +390,6 @@
             cti.freq(*freq_[chunk]);
             (*freq_[chunk])/=1.0e9; // in GHz
             break;
->>>>>>> 4794f5ba
         }
         /*
         case PMS::VELOCITY: {
@@ -821,23 +683,6 @@
           throw(AipsError("Axis choice not supported for Cal Tables"));
           break;
     }
-<<<<<<< HEAD
- */
-  case PMS::OBSERVATION: {
-    (*obsid_[chunk]).resize(1);
-    *obsid_[chunk] = cti.thisObs();
-    break;
-  }
-  case PMS::INTENT: {
-    throw(AipsError( "INTENT has no meaning for this table"));
-    break;
-  }
-  default:
-    throw(AipsError("Axis choice not supported for Cal Tables"));
-    break;
-  }
-=======
->>>>>>> 4794f5ba
 }
 
 void CalCache::flagToDisk(const PlotMSFlagging& flagging,
