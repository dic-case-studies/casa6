--- conflicted
+++ resolved
@@ -3576,7 +3576,7 @@
     history = ['taskname={0}'.format(tname)]
     history.append(_casa_version_string())
     # Add all task arguments.
-    for name, val in params:#range(len(param_names)):
+    for name, val in params:
         msg = "%-11s = " % name
         if type(val) == str:
             msg += '"'
@@ -3636,12 +3636,6 @@
                     accept.append(img)
             return accept
 
-<<<<<<< HEAD
-        img_exts = glob.glob(imagename + '*.*')
-        img_exts = filter_img_names(img_exts)
-        clog.post("Writing history into these images: {}".format(img_exts))
-        write_task_history(img_exts, tname, params, clog)
-=======
         def filter_obvious_nonimages(img_exts):
             """
             Try to filter out files that are not images but have been placed in the same
@@ -3662,37 +3656,9 @@
                       os.path.isdir(img) and os.path.isfile(os.path.join(img, *path_check))]
             return accept
 
-        iat = iatool()
-
         img_exts = glob.glob(imagename + '*.*')
         img_exts = filter_img_names(img_exts)
         img_exts = filter_obvious_nonimages(img_exts)
         clog.post("Searching for images with prefix '{}'... Found these, writing history "
                   "into them: {}".format(imagename, img_exts))
-
-        history = ['taskname={0}'.format(tname)]
-        history.append(_casa_version_string())
-        # Add all task arguments.
-        for name, val in params:
-            msg = "%-11s = " % name
-            if type(val) == str:
-                msg += '"'
-            msg += str(val)
-            if type(val) == str:
-                msg += '"'
-            history.append(msg)
-
-        for img in img_exts:
-            iat_open = False
-            try:
-                iat.open(img)
-                iat_open = True
-                iat.sethistory(origin=tname, history=history)
-            except RuntimeError:
-                clog.post('Could not open this directory as an image to write history: {}'.
-                          format(img), 'DEBUG')
-            finally:
-                if iat_open:
-                    iat.close()
-        iat.done()
->>>>>>> d7d95a24
+        write_task_history(img_exts, tname, params, clog)