from __future__ import absolute_import
import os
import string
import sys
import shutil
import unittest

from casatasks.private.casa_transition import is_CASA6
if is_CASA6:
    from casatasks import plotweather
    from casatools import ctsys
    ctsys_resolve = ctsys.resolve
else:
    from __main__ import default
    from tasks import *
    from taskinit import *

    def ctsys_resolve(apath):
        dataPath = os.path.join(os.environ['CASAPATH'].split()[0],'data')
        return os.path.join(dataPath,apath)

'''
Unit tests for task plotweather. It tests the following parameters:
    vis:                wrong and correct values
    seasonal_weight:    default (0.5) and other values
    doPlot:             default (True) and False
    plotName:           if output is created; test formats

    return value:       [opacity] (type='list')
'''

<<<<<<< HEAD
datapath = os.environ.get('CASAPATH').split()[0] + '/casatestdata/unittest/plotweather/'

# Read the data sets from another directory
if os.environ.has_key('TEST_DATADIR'):  
    DATADIR = str(os.environ.get('TEST_DATADIR'))+'/listobs/'
    if os.path.isdir(DATADIR):
        datapath = DATADIR
    else:
        print 'WARN: directory '+DATADIR+' does not exist'

print 'plotweather tests will use data from '+datapath

=======
>>>>>>> 027131f3
class plotweather_test(unittest.TestCase):

    # Input MS, must have WEATHER table
    msfile = 'nep2-shrunk.ms'
    msNoWeatherfile = 'ngc5921_ut.ms'
    # output plots
    fig = '/tmp/plotweathertest.png'
    defaultFig = msfile + ".plotweather.png"

    def setUp(self):
        if not is_CASA6:
            default(plotweather)
        if (os.path.exists(self.msfile)):
            shutil.rmtree(self.msfile)
        shutil.copytree(ctsys_resolve(os.path.join("regression/unittest/listobs",self.msfile)), self.msfile)

    def tearDown(self):
        if (os.path.exists(self.msfile)):
            shutil.rmtree(self.msfile)
        if (os.path.exists(self.fig)):
            os.remove(self.fig)
        if (os.path.exists(self.defaultFig)):
            os.remove(self.defaultFig)

    def test0(self):
        '''Test 0: Default parameters'''
        if is_CASA6:
            with self.assertRaises(AssertionError):
                plotweather()
        else:
            with self.assertRaises(RuntimeError):
                opac = plotweather()

    def test1(self):
        '''Test 1: Bad input file'''
        badmsfile = 'badfile.ms'
        if is_CASA6:
            with self.assertRaises(AssertionError):
                plotweather(vis=badmsfile)
        else:
            with self.assertRaises(RuntimeError):
                opac = plotweather(vis=badmsfile)

#    @unittest.skipIf(is_CASA6,"failure, 0.005426051322080905 != 0.0054234724819465846 within 7 places")
    def test2(self):
        '''Test 2: ms with no weather, no plot '''
        if (os.path.exists(self.msNoWeatherfile)):
            shutil.rmtree(self.msNoWeatherfile)
        shutil.copytree(ctsys_resolve(os.path.join("regression/unittest/listobs",self.msNoWeatherfile)), self.msNoWeatherfile)

        opac = plotweather(vis=self.msNoWeatherfile, plotName=self.fig)
        self.assertIsNotNone(opac)
        self.assertAlmostEqual(opac[0], 0.0054260513220809048)
        self.assertFalse(os.path.exists(self.fig))
        if (os.path.exists(self.msNoWeatherfile)):
            shutil.rmtree(self.msNoWeatherfile)

#    @unittest.skipIf(is_CASA6,"failure, 1.3931958371884026 != 1.3867727940788754 within 7 places")
    def test3(self):
        '''Test 3: Good input file and output exists'''
        res = plotweather(vis=self.msfile, plotName=self.fig)
        self.assertIsNotNone(res)
        opac = res[0]/1e55
        self.assertAlmostEqual(opac, 1.3931958371884019)
        self.assertTrue(os.path.exists(self.fig))

#    @unittest.skipIf(is_CASA6,"failure, 1.3931958371884026 != 1.3867727940788754 within 7 places")
    def test4(self):
        '''Test 4: Good input file and no output plot exists'''
        res = plotweather(vis=self.msfile, doPlot=False)
        self.assertIsNotNone(res)
        opac = res[0]/1e55
        self.assertAlmostEqual(opac, 1.3931958371884019)
        defaultFig = self.msfile + ".plotweather.png"
        self.assertFalse(os.path.exists(defaultFig))

#    @unittest.skipIf(is_CASA6,"failure, 6.965979185942013 != 6.933863970394376 within 7 places")
    def test5(self):
        '''Test 5: seasonal_weight'''
        res = plotweather(vis=self.msfile, seasonal_weight=0.75, plotName=self.fig)
        self.assertIsNotNone(res)
        opac = res[0]/1e54
        self.assertAlmostEqual(opac, 6.9659791859420084)
        self.assertTrue(os.path.exists(self.fig))

#    @unittest.skipIf(is_CASA6,"succeeds, total runtime too long")
    def test6(self):
        '''Test 6: pdf output format'''
        plot = '/tmp/plotweathertest.pdf'
        opac = plotweather(vis=self.msfile, plotName=plot)
        self.assertTrue(os.path.exists(plot))
        os.remove(plot)

    @unittest.skipIf(is_CASA6,"succeeds, total runtime too long")
    def test7(self):
        '''Test 7: ps output format'''
        plot = '/tmp/plotweathertest.ps'
        opac = plotweather(vis=self.msfile, plotName=plot)
        self.assertTrue(os.path.exists(plot))
        os.remove(plot)

    @unittest.skipIf(is_CASA6,"succeeds, total runtime too long")
    def test8(self):
        '''Test 8: eps output format'''
        plot = '/tmp/plotweathertest.eps'
        opac = plotweather(vis=self.msfile, plotName=plot)
        self.assertTrue(os.path.exists(plot))
        os.remove(plot)

    @unittest.skipIf(is_CASA6,"succeeds, total runtime too long")
    def test9(self):
        '''Test 9: svg output format'''
        plot = '/tmp/plotweathertest.svg'
        opac = plotweather(vis=self.msfile, plotName=plot)
        self.assertTrue(os.path.exists(plot))
        os.remove(plot)

def suite():
    return [plotweather_test]

if is_CASA6:
    if __name__ == '__main__':
        unittest.main()<|MERGE_RESOLUTION|>--- conflicted
+++ resolved
@@ -16,7 +16,7 @@
     from taskinit import *
 
     def ctsys_resolve(apath):
-        dataPath = os.path.join(os.environ['CASAPATH'].split()[0],'data')
+        dataPath = os.path.join(os.environ['CASAPATH'].split()[0],'casatestdata/')
         return os.path.join(dataPath,apath)
 
 '''
@@ -29,21 +29,6 @@
     return value:       [opacity] (type='list')
 '''
 
-<<<<<<< HEAD
-datapath = os.environ.get('CASAPATH').split()[0] + '/casatestdata/unittest/plotweather/'
-
-# Read the data sets from another directory
-if os.environ.has_key('TEST_DATADIR'):  
-    DATADIR = str(os.environ.get('TEST_DATADIR'))+'/listobs/'
-    if os.path.isdir(DATADIR):
-        datapath = DATADIR
-    else:
-        print 'WARN: directory '+DATADIR+' does not exist'
-
-print 'plotweather tests will use data from '+datapath
-
-=======
->>>>>>> 027131f3
 class plotweather_test(unittest.TestCase):
 
     # Input MS, must have WEATHER table
@@ -58,7 +43,7 @@
             default(plotweather)
         if (os.path.exists(self.msfile)):
             shutil.rmtree(self.msfile)
-        shutil.copytree(ctsys_resolve(os.path.join("regression/unittest/listobs",self.msfile)), self.msfile)
+        shutil.copytree(ctsys_resolve(os.path.join("unittest/plotweather",self.msfile)), self.msfile)
 
     def tearDown(self):
         if (os.path.exists(self.msfile)):
@@ -92,7 +77,7 @@
         '''Test 2: ms with no weather, no plot '''
         if (os.path.exists(self.msNoWeatherfile)):
             shutil.rmtree(self.msNoWeatherfile)
-        shutil.copytree(ctsys_resolve(os.path.join("regression/unittest/listobs",self.msNoWeatherfile)), self.msNoWeatherfile)
+        shutil.copytree(ctsys_resolve(os.path.join("unittest/plotweather",self.msNoWeatherfile)), self.msNoWeatherfile)
 
         opac = plotweather(vis=self.msNoWeatherfile, plotName=self.fig)
         self.assertIsNotNone(opac)
@@ -166,4 +151,5 @@
 
 if is_CASA6:
     if __name__ == '__main__':
-        unittest.main()+        unittest.main()
+        