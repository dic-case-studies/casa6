--- conflicted
+++ resolved
@@ -965,23 +965,6 @@
 
         self.removePlotfile(plotfile_txt)
 
-<<<<<<< HEAD
-    def test_calplot_averaging(self):
-        '''test_calplot_averaging: caltable with time and channel averaging'''
-        self.plotfile_jpg = os.path.join(self.outputDir, "testCalPlot06.jpg")
-        self.removePlotfile()
-        # Time averaging for G Jones table
-        res = plotms(vis=self.ct, plotfile=self.plotfile_jpg,
-            showgui=False, highres=True, avgtime='6000', avgscan=True)   
-        self.assertTrue(res)
-        self.checkPlotfile(self.plotfile_jpg, 50000)
-        self.removePlotfile()
-        # Channel averaging for B Jones table
-        res = plotms(vis=self.ct2, plotfile=self.plotfile_jpg,
-            showgui=False, highres=True, avgchannel='6000', avgscan=True)   
-        self.assertTrue(res)
-        self.checkPlotfile(self.plotfile_jpg, 40000)
-=======
     def test_calplot_types(self):
         '''test_calplot_types: plot supported caltable types'''
         self.plotfile_jpg = os.path.join(self.outputDir, "testCalPlot06.jpg")
@@ -995,7 +978,22 @@
             self.assertTrue(res)
             self.checkPlotfile(self.plotfile_jpg, testcaltables[table])
             self.removePlotfile()
->>>>>>> 5432f42e
+
+    def test_calplot_averaging(self):
+        '''test_calplot_averaging: caltable with time and channel averaging'''
+        self.plotfile_jpg = os.path.join(self.outputDir, "testCalPlot06.jpg")
+        self.removePlotfile()
+        # Time averaging for G Jones table
+        res = plotms(vis=self.ct, plotfile=self.plotfile_jpg,
+            showgui=False, highres=True, avgtime='6000', avgscan=True)   
+        self.assertTrue(res)
+        self.checkPlotfile(self.plotfile_jpg, 50000)
+        self.removePlotfile()
+        # Channel averaging for B Jones table
+        res = plotms(vis=self.ct2, plotfile=self.plotfile_jpg,
+            showgui=False, highres=True, avgchannel='6000', avgscan=True)   
+        self.assertTrue(res)
+        self.checkPlotfile(self.plotfile_jpg, 40000)
 
 # ------------------------------------------------------------------------------
 
@@ -1644,11 +1642,7 @@
         res = plotms(vis=self.ms, plotfile=self.plotfile_jpg,
             showgui=False, highres=True, showatm=True)   
         self.assertTrue(res)
-<<<<<<< HEAD
         self.checkPlotfile(self.plotfile_jpg, 180000)
-=======
-        self.checkPlotfile(self.plotfile_jpg, 190000)
->>>>>>> 5432f42e
 
     def test_image_overlay(self):
         '''test_image_overlay: atm and image overplots'''
