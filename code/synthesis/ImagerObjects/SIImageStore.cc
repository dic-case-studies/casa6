--- conflicted
+++ resolved
@@ -433,12 +433,8 @@
 							     const Bool dosumwt, const Int nfacetsperside, const Bool checkCoordSys)
   {
 
-<<<<<<< HEAD
-    SHARED_PTR<ImageInterface<Float> > imPtr;
-=======
     std::shared_ptr<ImageInterface<Float> > imPtr;
 
->>>>>>> a57cf4ce
     IPosition useShape( itsParentImageShape );
 
     if( dosumwt ) // change shape to sumwt image shape.
@@ -859,13 +855,7 @@
 	return;
       }
 
-<<<<<<< HEAD
-    //SHARED_PTR<PagedImage<Float> > newmodel( new PagedImage<Float>( modelname ) ); //+String(".model") ) );
-    SHARED_PTR<ImageInterface<Float> > newmodel;
-    buildImage(newmodel, modelname);
-=======
     std::shared_ptr<PagedImage<Float> > newmodel( new PagedImage<Float>( modelname ) ); //+String(".model") ) );
->>>>>>> a57cf4ce
 
     Bool hasMask = newmodel->isMasked(); /// || newmodel->hasPixelMask() ;
     
