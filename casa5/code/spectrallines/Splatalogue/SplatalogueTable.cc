--- conflicted
+++ resolved
@@ -152,23 +152,15 @@
 
 public:
 
-<<<<<<< HEAD
 typedef Array<T> (TableExprNode::* Extractor) (const RowNumbers& rownrs) const;
-=======
-typedef Array<T> (TableExprNode::* Extractor) (const casacore::RowNumbers& rownrs) const;
->>>>>>> 52ae56e6
 
 static Array<T>
 extract (const TableExprNode & col, Extractor extractor)
 {
-<<<<<<< HEAD
-  RowNumbers rownrs (col.nrow());
-=======
-  Vector<casacore::rownr_t> rownrs (col.nrow());
->>>>>>> 52ae56e6
+  Vector<rownr_t> rownrs (col.nrow());
   indgen (rownrs);
 
-  return ((& col) ->* extractor) (casacore::RowNumbers(rownrs));
+  return ((& col) ->* extractor) (RowNumbers(rownrs));
 
 }
 
