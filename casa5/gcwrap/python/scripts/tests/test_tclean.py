--- conflicted
+++ resolved
@@ -136,12 +136,8 @@
      
 ## List to be run
 def suite():
-<<<<<<< HEAD
-     return [test_onefield, test_iterbot, test_multifield,test_stokes, test_modelvis, test_cube, test_mask, test_startmodel,test_widefield,test_pbcor,test_mosaic_mtmfs,test_mosaic_cube,test_hetarray_imaging,test_wproject]
-     return [test_onefield, test_iterbot, test_multifield,test_stokes, test_modelvis, test_cube, test_mask, test_startmodel, test_widefield, test_pbcor, test_mosaic_mtmfs, test_mosaic_cube, test_ephemeris, test_hetarray_imaging,test_wproject]
-=======
-     return [test_onefield, test_iterbot, test_multifield,test_stokes, test_modelvis, test_cube, test_mask, test_startmodel, test_widefield, test_pbcor, test_mosaic_mtmfs, test_mosaic_cube, test_ephemeris, test_hetarray_imaging, test_errors_failures]
->>>>>>> 88858d46
+     return [test_onefield, test_iterbot, test_multifield,test_stokes, test_modelvis, test_cube, test_mask, test_startmodel, test_widefield, test_pbcor, test_mosaic_mtmfs, test_mosaic_cube, test_ephemeris, test_hetarray_imaging, test_wproject, test_errors_failures]
+
 #     return [test_onefield, test_iterbot, test_multifield,test_stokes,test_cube, test_widefield,test_mask, test_modelvis,test_startmodel,test_widefield_failing]
  
 ## Base Test class with Utility functions
@@ -2688,19 +2684,6 @@
 ##Task level tests : awproject and mosaics
 class test_widefield(testref_base):
      
-<<<<<<< HEAD
-=======
-     def test_widefield_wproj_mfs(self):
-          """ [widefield] Test_Widefield_wproj : W-Projection """ 
-          ### Need better test dataset for this.....
-          self.prepData("refim_twopoints_twochan.ms")
-          ret = tclean(vis=self.msfile,imagename=self.img,imsize=200,cell='8.0arcsec',phasecenter="J2000 19:59:00.2 +40.50.15.50",niter=30,
-                       gridder='widefield',wprojplanes=4,deconvolver='hogbom',parallel=self.parallel)
-          report=self.th.checkall(imgexist=[self.img+'.image'],imgval=[(self.img+'.psf',1.0,[100,100,0,0]),(self.img+'.image',5.56,[127,143,0,0]) ] )
-          self.checkfinal(report)
-
->>>>>>> 88858d46
-
      def test_widefield_aproj_mfs(self):
           """ [widefield] Test_Widefield_aproj : MFS with narrowband AWProjection (wbawp=F, 1spw)  stokes I """
           # casalog.post("EMPTY TEST")
