//# Copyright (C) 2009
//# Associated Universities, Inc. Washington DC, USA.
//#
//# This library is free software; you can redistribute it and/or modify it
//# under the terms of the GNU Library General Public License as published by
//# the Free Software Foundation; either version 2 of the License, or (at your
//# option) any later version.
//#
//# This library is distributed in the hope that it will be useful, but WITHOUT
//# ANY WARRANTY; without even the implied warranty of MERCHANTABILITY or
//# FITNESS FOR A PARTICULAR PURPOSE.  See the GNU Library General Public
//# License for more details.
//#
//# You should have received a copy of the GNU Library General Public License
//# along with this library; if not, write to the Free Software Foundation,
//# Inc., 675 Massachusetts Ave, Cambridge, MA 02139, USA.
//#
//# Correspondence concerning AIPS++ should be addressed as follows:
//#        Internet email: aips2-request@nrao.edu.
//#        Postal address: AIPS++ Project Office
//#                        National Radio Astronomy Observatory
//#                        520 Edgemont Road
//#                        Charlottesville, VA 22903-2475 USA
//#

#ifndef CACHETHREAD_H_
#define CACHETHREAD_H_

#include <plotms/Threads/BackgroundThread.h>
#include <plotms/PlotMS/PlotMSSelection.h>
#include <plotms/PlotMS/PlotMSAveraging.h>
#include <plotms/PlotMS/PlotMSTransformations.h>
#include <plotms/PlotMS/PlotMSCalibration.h>

namespace casa {

class PlotMSCacheBase;
class PlotMSPlot;

class CacheThread : public BackgroundThread {
public:
	CacheThread();
	void setLoad( bool load );
	void setSetupPlot( bool usePlot );
	void setPlot( PlotMSPlot* plot );
	virtual PlotMSPlot* getPlot();
	void setCacheBase( PlotMSCacheBase* cacheBase );
	void setAxes( std::vector<PMS::Axis> axes );
	void setAxesData( int size  );
	void setAxesData( std::vector<PMS::DataColumn> cachedData );
	void setName( casacore::String msName );
	void setSelection( PlotMSSelection selection );
	void setAveraging( PlotMSAveraging averaging );
	void setTransformations( PlotMSTransformations transforms );
	void setCalibration( PlotMSCalibration calibration );
	virtual ~CacheThread();
protected:
	virtual bool doWork();
	virtual void finished(){}
private:
	CacheThread( const CacheThread& other );
	CacheThread operator=( const CacheThread& other );

	//Log error, set status, and do clean up when an
	//exception is thrown.
	void handleError(casacore::String message );

	bool itsLoad;
	bool itsSetupPlot;
	bool itsTimeConnect;
	PlotMSCacheBase* itsCache;
<<<<<<< HEAD
	vector<PMS::Axis> workAxes;
	vector<PMS::DataColumn> itsAxesData;
	casacore::String itsMSName, itsXConnect;
=======
    std::vector<PMS::Axis> workAxes;
    std::vector<PMS::DataColumn> itsAxesData;
	casacore::String itsMSName;
>>>>>>> fdee10ab
	PlotMSSelection itsSelection;
	PlotMSAveraging itsAveraging;
	PlotMSTransformations itsTransformations;
	PlotMSCalibration itsCalibration;
	PlotMSPlot* itsPlot;
};

} /* namespace casa */
#endif /* CACHETHREAD_H_ */<|MERGE_RESOLUTION|>--- conflicted
+++ resolved
@@ -67,17 +67,10 @@
 
 	bool itsLoad;
 	bool itsSetupPlot;
-	bool itsTimeConnect;
 	PlotMSCacheBase* itsCache;
-<<<<<<< HEAD
-	vector<PMS::Axis> workAxes;
-	vector<PMS::DataColumn> itsAxesData;
-	casacore::String itsMSName, itsXConnect;
-=======
     std::vector<PMS::Axis> workAxes;
     std::vector<PMS::DataColumn> itsAxesData;
 	casacore::String itsMSName;
->>>>>>> fdee10ab
 	PlotMSSelection itsSelection;
 	PlotMSAveraging itsAveraging;
 	PlotMSTransformations itsTransformations;
