//# StatWtTVI.cc: This file contains the implementation of the StatWtTVI class.
//#
//#  CASA - Common Astronomy Software Applications (http://casa.nrao.edu/)
//#  Copyright (C) Associated Universities, Inc. Washington DC, USA 2011, All
//#  rights reserved.
//#  Copyright (C) European Southern Observatory, 2011, All rights reserved.
//#
//#  This library is free software; you can redistribute it and/or
//#  modify it under the terms of the GNU Lesser General Public
//#  License as published by the Free software Foundation; either
//#  version 2.1 of the License, or (at your option) any later version.
//#
//#  This library is distributed in the hope that it will be useful,
//#  but WITHOUT ANY WARRANTY, without even the implied warranty of
//#  MERCHANTABILITY or FITNESS FOR A PARTICULAR PURPOSE.  See the GNU
//#  Lesser General Public License for more details.
//#
//#  You should have received a copy of the GNU Lesser General Public
//#  License along with this library; if not, write to the Free Software
//#  Foundation, Inc., 59 Temple Place, Suite 330, Boston,
//#  MA 02111-1307  USA

#include <mstransform/TVI/StatWtTVI.h>

#include <casacore/casa/Arrays/ArrayLogical.h>
#include <casacore/casa/Quanta/QuantumHolder.h>
#include <casacore/ms/MSOper/MSMetaData.h>
#include <casacore/tables/Tables/ArrColDesc.h>

#include <mstransform/TVI/StatWtClassicalDataAggregator.h>
#include <mstransform/TVI/StatWtFloatingWindowDataAggregator.h>
#include <mstransform/TVI/StatWtVarianceAndWeightCalculator.h>

#ifdef _OPENMP
#include <omp.h>
#endif

#include <iomanip>

using namespace casacore;
using namespace casac;

namespace casa { 
namespace vi { 

const String StatWtTVI::CHANBIN = "stchanbin";

StatWtTVI::StatWtTVI(ViImplementation2 * inputVii, const Record &configuration)
    : TransformingVi2 (inputVii) {
	// Parse and check configuration parameters
	// Note: if a constructor finishes by throwing an exception, the memory
	// associated with the object itself is cleaned up there is no memory leak.
    ThrowIf(
        ! _parseConfiguration(configuration),
        "Error parsing StatWtTVI configuration"
    );
    LogIO log(LogOrigin("StatWtTVI", __func__));
    log << LogIO::NORMAL << "Using " << StatWtTypes::asString(_column)
        << " to compute weights" << LogIO::POST;
    // FIXME when the TVI framework has methods to
    // check for metadata, like the existence of
    // columns, remove references to the original MS
    const auto& origMS = ms();
    // FIXME uses original MS explicitly
    ThrowIf(
        (_column == StatWtTypes::CORRECTED || _column == StatWtTypes::RESIDUAL)
        && ! origMS.isColumn(MSMainEnums::CORRECTED_DATA),
        "StatWtTVI requires the MS to have a CORRECTED_DATA column. This MS "
        "does not"
    );
    // FIXME uses original MS explicitly
    ThrowIf(
        (_column == StatWtTypes::DATA || _column == StatWtTypes::RESIDUAL_DATA)
        && ! origMS.isColumn(MSMainEnums::DATA),
        "StatWtTVI requires the MS to have a DATA column. This MS does not"
    );
    _mustComputeSigma = (
        _column == StatWtTypes::DATA || _column == StatWtTypes::RESIDUAL_DATA
    );
    // FIXME uses original MS explicitly
    _updateWeight = ! _mustComputeSigma 
        || (_mustComputeSigma && ! origMS.isColumn(MSMainEnums::CORRECTED_DATA));
    _noModel = (
            _column == StatWtTypes::RESIDUAL || _column == StatWtTypes::RESIDUAL_DATA
        ) && ! origMS.isColumn(MSMainEnums::MODEL_DATA)
        && ! origMS.source().isColumn(MSSourceEnums::SOURCE_MODEL);
	// Initialize attached VisBuffer
	setVisBuffer(createAttachedVisBuffer(VbRekeyable));
}

StatWtTVI::~StatWtTVI() {}

Bool StatWtTVI::_parseConfiguration(const Record& config) {
     String field = CHANBIN;
    if (config.isDefined(field)) {
        // channel binning
        auto fieldNum = config.fieldNumber(field);
        switch (config.type(fieldNum)) {
        case DataType::TpArrayBool:
            // because this is the actual default variant type, no matter
            // what is specified in the xml
            ThrowIf(
                ! config.asArrayBool(field).empty(),
                "Unsupported data type for " + field
            );
            _setDefaultChanBinMap();
            break;
        case DataType::TpInt:
            Int binWidth;
            config.get(CHANBIN, binWidth);
            _setChanBinMap(binWidth);
            break;
        case DataType::TpString:
        {
            auto chanbin = config.asString(field);
            if (chanbin == "spw") {
                // bin using entire spws
                _setDefaultChanBinMap();
                break;
            }
            else {
                QuantumHolder qh(casaQuantity(chanbin));
                _setChanBinMap(qh.asQuantity());
            }
            break;
        }
        default:
            ThrowCc("Unsupported data type for " + field);
        }
    }
    else {
        _setDefaultChanBinMap();
    }
    field = "minsamp";
    if (config.isDefined(field)) {
        config.get(field, _minSamp);
        ThrowIf(_minSamp < 2, "Minimum size of sample must be >= 2.");
    }
    field = "combine";
    if (config.isDefined(field)) {
        ThrowIf(
            config.type(config.fieldNumber(field)) != TpString,
            "Unsupported data type for combine"
        );
        _combineCorr = config.asString(field).contains("corr");
    }
    field = "wtrange";
    if (config.isDefined(field)) {
        ThrowIf(
            config.type(config.fieldNumber(field)) != TpArrayDouble,
            "Unsupported type for field '" + field + "'"
        );
        auto myrange = config.asArrayDouble(field);
        if (! myrange.empty()) {
            ThrowIf(
                myrange.size() != 2,
                "Array specified in '" + field
                + "' must have exactly two values"
            );
            ThrowIf(
                casacore::anyLT(myrange, 0.0),
                "Both values specified in '" + field
                + "' array must be non-negative"
            );
            std::set<Double> rangeset(myrange.begin(), myrange.end());
            ThrowIf(
                rangeset.size() == 1, "Values specified in '" + field
                + "' array must be unique"
            );
            auto iter = rangeset.begin();
            _wtrange.reset(new std::pair<Double, Double>(*iter, *(++iter)));
        }
    }
    auto excludeChans = False;
    field = "excludechans";
    if (config.isDefined(field)) {
        ThrowIf(
            config.type(config.fieldNumber(field)) != TpBool,
            "Unsupported type for field '" + field + "'"
        );
        excludeChans = config.asBool(field);
    }
    field = "fitspw";
    if (config.isDefined(field)) {
        ThrowIf(
            config.type(config.fieldNumber(field)) != TpString,
            "Unsupported type for field '" + field + "'"
        );
        auto val = config.asString(field);
        if (! val.empty()) {
            // FIXME references underlying MS
            const auto& myms = ms();
            MSSelection sel(myms);
            sel.setSpwExpr(val);
            auto chans = sel.getChanList();
            auto nrows = chans.nrow();
            MSMetaData md(&myms, 50);
            auto nchans = md.nChans();
            IPosition start(3, 0);
            IPosition stop(3, 0);
            IPosition step(3, 1);
            for (uInt i=0; i<nrows; ++i) {
                auto row = chans.row(i);
                const auto& spw = row[0];
                if (_chanSelFlags.find(spw) == _chanSelFlags.end()) {
                    _chanSelFlags[spw]
                        = Cube<Bool>(1, nchans[spw], 1, ! excludeChans);
                }
                start[1] = row[1];
                ThrowIf(
                    start[1] < 0, "Invalid channel selection in spw "
                    + String::toString(spw))
                ;
                stop[1] = row[2];
                step[1] = row[3];
                Slicer slice(start, stop, step, Slicer::endIsLast);
                _chanSelFlags[spw](slice) = excludeChans;
            }
        }
    }
    field = "datacolumn";
    if (config.isDefined(field)) {
        ThrowIf(
            config.type(config.fieldNumber(field)) != TpString,
            "Unsupported type for field '" + field + "'"
        );
        auto val = config.asString(field);
        if (! val.empty()) {
            val.downcase();
            ThrowIf (
                ! (
                    val.startsWith("c") || val.startsWith("d")
                    || val.startsWith("residual") || val.startsWith("residual_")
                ),
                "Unsupported value for " + field + ": " + val
            );
            _column = val.startsWith("c") ? StatWtTypes::CORRECTED
                : val.startsWith("d") ? StatWtTypes::DATA
                : val.startsWith("residual_") ? StatWtTypes::RESIDUAL_DATA
                : StatWtTypes::RESIDUAL;

        }
    }
    field = "slidetimebin";
    ThrowIf(
        ! config.isDefined(field), "Config param " + field + " must be defined"
    );
    ThrowIf(
        config.type(config.fieldNumber(field)) != TpBool,
        "Unsupported type for field '" + field + "'"
    );
    _timeBlockProcessing = ! config.asBool(field);
    field = "timebin";
    ThrowIf(
        ! config.isDefined(field), "Config param " + field + " must be defined"
    );
    auto mytype = config.type(config.fieldNumber(field));
    ThrowIf(
        ! (
            mytype == TpString || mytype == TpDouble
            || mytype == TpInt
        ),
        "Unsupported type for field '" + field + "'"
    );
    switch(mytype) {
    case TpDouble: {
        _binWidthInSeconds.reset(new Double(config.asDouble(field)));
        break;
    }
    case TpInt:
        _nTimeStampsInBin.reset(new Int(config.asInt(field)));
        ThrowIf(
            *_nTimeStampsInBin <= 0,
            "Logic Error: nTimeStamps must be positive"
        );
        break;
    case TpString: {
        QuantumHolder qh(casaQuantity(config.asString(field)));
        _binWidthInSeconds.reset(
            new Double(getTimeBinWidthInSec(qh.asQuantity()))
        );
        break;
    }
    default:
        ThrowCc("Logic Error: Unhandled type for timebin");

    }
    _doClassicVIVB = _binWidthInSeconds && _timeBlockProcessing;
    _configureStatAlg(config);
    if (_doClassicVIVB) {
        _dataAggregator.reset(
            new StatWtClassicalDataAggregator(
                getVii(), _chanBins, _samples, _column, _noModel, _chanSelFlags,
                _wtStats, _wtrange, _combineCorr, _statAlg, _minSamp
            )
        );
    }
    else {
        _dataAggregator.reset(
               new StatWtFloatingWindowDataAggregator(
                getVii(), _chanBins, _samples, _column, _noModel, _chanSelFlags,
                _combineCorr, _wtStats, _wtrange, _binWidthInSeconds,
                _nTimeStampsInBin, _timeBlockProcessing, _statAlg, _minSamp
            )
        );
    }
    _dataAggregator->setMustComputeWtSp(_mustComputeWtSp);
    return True;
}

void StatWtTVI::_configureStatAlg(const Record& config) {
    String field = "statalg";
    if (config.isDefined(field)) {
        ThrowIf(
            config.type(config.fieldNumber(field)) != TpString,
            "Unsupported type for field '" + field + "'"
        );
        auto alg = config.asString(field);
        alg.downcase();
        if (alg.startsWith("cl")) {
            _statAlg.reset(
                new ClassicalStatistics<
                    Double, Array<Float>::const_iterator,
                    Array<Bool>::const_iterator, Array<Double>::const_iterator
                >()
            );
        }
        else {
            casacore::StatisticsAlgorithmFactory<
                Double, Array<Float>::const_iterator,
                Array<Bool>::const_iterator, Array<Double>::const_iterator
            > saf;
            if (alg.startsWith("ch")) {
                Int maxiter = -1;
                field = "maxiter";
                if (config.isDefined(field)) {
                    ThrowIf(
                        config.type(config.fieldNumber(field)) != TpInt,
                        "Unsupported type for field '" + field + "'"
                    );
                    maxiter = config.asInt(field);
                }
                Double zscore = -1;
                field = "zscore";
                if (config.isDefined(field)) {
                    ThrowIf(
                        config.type(config.fieldNumber(field)) != TpDouble,
                        "Unsupported type for field '" + field + "'"
                    );
                    zscore = config.asDouble(field);
                }
                saf.configureChauvenet(zscore, maxiter);
            }
            else if (alg.startsWith("f")) {
                auto center = FitToHalfStatisticsData::CMEAN;
                field = "center";
                if (config.isDefined(field)) {
                    ThrowIf(
                        config.type(config.fieldNumber(field)) != TpString,
                        "Unsupported type for field '" + field + "'"
                    );
                    auto cs = config.asString(field);
                    cs.downcase();
                    if (cs == "mean") {
                        center = FitToHalfStatisticsData::CMEAN;
                    }
                    else if (cs == "median") {
                        center = FitToHalfStatisticsData::CMEDIAN;
                    }
                    else if (cs == "zero") {
                        center = FitToHalfStatisticsData::CVALUE;
                    }
                    else {
                        ThrowCc("Unsupported value for '" + field + "'");
                    }
                }
                field = "lside";
                auto ud = FitToHalfStatisticsData::LE_CENTER;
                if (config.isDefined(field)) {
                    ThrowIf(
                        config.type(config.fieldNumber(field)) != TpBool,
                        "Unsupported type for field '" + field + "'"
                    );
                    ud = config.asBool(field)
                        ? FitToHalfStatisticsData::LE_CENTER
                        : FitToHalfStatisticsData::GE_CENTER;
                }
                saf.configureFitToHalf(center, ud, 0);
            }
            else if (alg.startsWith("h")) {
                Double fence = -1;
                field = "fence";
                if (config.isDefined(field)) {
                    ThrowIf(
                        config.type(config.fieldNumber(field)) != TpDouble,
                        "Unsupported type for field '" + field + "'"
                    );
                    fence = config.asDouble(field);
                }
                saf.configureHingesFences(fence);
            }
            else {
                ThrowCc("Unsupported value for 'statalg'");
            }
            // clone needed for CountedPtr -> shared_ptr hand off
            _statAlg.reset(saf.createStatsAlgorithm()->clone());
        }
    }
    else {
        _statAlg.reset(
            new ClassicalStatistics<
                Double, Array<Float>::const_iterator,
                Array<Bool>::const_iterator, Array<Double>::const_iterator
            >());
    }
    std::set<StatisticsData::STATS> stats {StatisticsData::VARIANCE};
    _statAlg->setStatsToCalculate(stats);
    // also configure the _wtStats object here
    // FIXME? Does not include exposure weighting
    _wtStats.reset(
        new ClassicalStatistics<
            Double, Array<Float>::const_iterator,
            Array<Bool>::const_iterator
        >()
    );
    stats.insert(StatisticsData::MEAN);
    _wtStats->setStatsToCalculate(stats);
    _wtStats->setCalculateAsAdded(True);
}

void StatWtTVI::_logUsedChannels() const {
    // FIXME uses underlying MS
    MSMetaData msmd(&ms(), 100.0);
    const auto nchan = msmd.nChans();
    LogIO log(LogOrigin("StatWtTVI", __func__));
    log << LogIO::NORMAL << "Weights are being computed using ";
    const auto cend = _chanSelFlags.cend();
    const auto nspw = _samples->size();
    uInt spwCount = 0;
    for (const auto& kv: *_samples) {
        const auto spw = kv.first;
        log << "SPW " << spw << ", channels ";
        const auto flagCube = _chanSelFlags.find(spw);
        if (flagCube == cend) {
            log << "0~" << (nchan[spw] - 1);
        }
        else {
            vector<pair<uInt, uInt>> startEnd;
            const auto flags = flagCube->second.tovector();
            bool started = false;
            std::unique_ptr<pair<uInt, uInt>> curPair;
            for (uInt j=0; j<nchan[spw]; ++j) {
                if (started) {
                    if (flags[j]) {
                        // found a bad channel, end current range
                        startEnd.push_back(*curPair);
                        started = false;
                    }
                    else {
                        // found a "good" channel, update end of current range
                        curPair->second = j;
                    }
                }
                else if (! flags[j]) {
                    // found a good channel, start new range
                    started = true;
                    curPair.reset(new pair<uInt, uInt>(j, j));
                }
            }
            if (curPair) {
                if (started) {
                    // The last pair won't get added inside the previous loop, 
                    // so add it here
                    startEnd.push_back(*curPair);
                }
                auto nPairs = startEnd.size();
                for (uInt i=0; i<nPairs; ++i) {
                    log  << startEnd[i].first << "~" << startEnd[i].second;
                    if (i < nPairs - 1) {
                        log << ", ";
                    }
                }
            }
            else {
                // if the pointer never got set, all the channels are bad
                log << "no channels";
            }
        }
        if (spwCount < (nspw - 1)) {
            log << ";";
        }
        ++spwCount;
    }
    log << LogIO::POST;
}

void StatWtTVI::_setChanBinMap(const casacore::Quantity& binWidth) {
    if (! binWidth.isConform(Unit("Hz"))) {
        ostringstream oss;
        oss << "If specified as a quantity, channel bin width must have "
            << "frequency units. " << binWidth << " does not.";
        ThrowCc(oss.str());
    }
    ThrowIf(binWidth.getValue() <= 0, "channel bin width must be positive");
    MSMetaData msmd(&ms(), 100.0);
    auto chanFreqs = msmd.getChanFreqs();
    auto nspw = chanFreqs.size();
    auto binWidthHz = binWidth.getValue("Hz");
    for (uInt i=0; i<nspw; ++i) {
        auto cfs = chanFreqs[i].getValue("Hz");
        auto citer = cfs.begin();
        auto cend = cfs.end();
        StatWtTypes::ChanBin bin;
        bin.start = 0;
        bin.end = 0;
        uInt chanNum = 0;
        auto startFreq = *citer;
        auto nchan = cfs.size();
        for (; citer!=cend; ++citer, ++chanNum) {
            // both could be true, in which case both conditionals
            // must be executed
            if (abs(*citer - startFreq) > binWidthHz) {
                // add bin to list
                bin.end = chanNum - 1;
                _chanBins[i].push_back(bin);
                bin.start = chanNum;
                startFreq = *citer;
            }
            if (chanNum + 1 == nchan) {
                // add last bin
                bin.end = chanNum;
                _chanBins[i].push_back(bin);
            }
        }
    }
    // weight spectrum must be computed
    _mustComputeWtSp.reset(new Bool(True));
}

void StatWtTVI::_setChanBinMap(Int binWidth) {
    ThrowIf(binWidth < 1, "Channel bin width must be positive");
    MSMetaData msmd(&ms(), 100.0);
    auto nchans = msmd.nChans();
    auto nspw = nchans.size();
    StatWtTypes::ChanBin bin;
    for (uInt i=0; i<nspw; ++i) {
        auto lastChan = nchans[i]-1;
        for (uInt j=0; j<nchans[i]; j += binWidth) {
            bin.start = j;
            bin.end = min(j+binWidth-1, lastChan);
            _chanBins[i].push_back(bin);
        }
    }
    // weight spectrum must be computed
    _mustComputeWtSp.reset(new Bool(True));
}

void StatWtTVI::_setDefaultChanBinMap() {
    // FIXME uses underlying MS
    MSMetaData msmd(&ms(), 0.0);
    auto nchans = msmd.nChans();
    auto niter = nchans.begin();
    auto nend = nchans.end();
    Int i = 0;
    StatWtTypes::ChanBin bin;
    bin.start = 0;
    for (; niter!=nend; ++niter, ++i) {
        bin.end = *niter - 1;
        _chanBins[i].push_back(bin);
    }
}

Double StatWtTVI::getTimeBinWidthInSec(const casacore::Quantity& binWidth) {
    ThrowIf(
        ! binWidth.isConform(Unit("s")),
        "Time bin width unit must be a unit of time"
    );
    auto v = binWidth.getValue("s");
    checkTimeBinWidth(v);
    return v;
}

void StatWtTVI::checkTimeBinWidth(Double binWidth) {
    ThrowIf(binWidth <= 0, "time bin width must be positive");
}

void StatWtTVI::sigmaSpectrum(Cube<Float>& sigmaSp) const {
    if (_mustComputeSigma) {
        {
            Cube<Float> wtsp;
            // this computes _newWtsp, ignore wtsp
            weightSpectrum(wtsp);
        }
        sigmaSp = Float(1.0)/sqrt(_newWtSp);
        if (anyEQ(_newWtSp, Float(0))) {
            auto iter = sigmaSp.begin();
            auto end = sigmaSp.end();
            auto witer = _newWtSp.cbegin();
            for ( ; iter != end; ++iter, ++witer) {
                if (*witer == 0) {
                    *iter = -1;
                }
            }
        }
    }
    else {
        TransformingVi2::sigmaSpectrum(sigmaSp);
    }
}

void StatWtTVI::weightSpectrum(Cube<Float>& newWtsp) const {
    ThrowIf(! _weightsComputed, "Weights have not been computed yet");
    if (! _dataAggregator->mustComputeWtSp()) {
        newWtsp.resize(IPosition(3, 0));
        return;
    }
    if (! _newWtSp.empty()) {
        // already calculated
        if (_updateWeight) {
            newWtsp = _newWtSp.copy();
        }
        else {
            TransformingVi2::weightSpectrum(newWtsp);
        }
        return;
    }
    _computeWeightSpectrumAndFlags();
    if (_updateWeight) {
        newWtsp = _newWtSp.copy();
    }
    else {
        TransformingVi2::weightSpectrum(newWtsp);
    }
}

void StatWtTVI::_computeWeightSpectrumAndFlags() const {
    size_t nOrigFlagged;
    auto mypair = _getLowerLayerWtSpFlags(nOrigFlagged);
    auto& wtsp = mypair.first;
    auto& flagCube = mypair.second;
    if (_dataAggregator->mustComputeWtSp() && wtsp.empty()) {
        // This can happen in preview mode if
        // WEIGHT_SPECTRUM doesn't exist or is empty
        wtsp.resize(flagCube.shape());
    }
    auto checkFlags = False;
    Vector<Int> ant1, ant2, spws;
    antenna1(ant1);
    antenna2(ant2);
    spectralWindows(spws);
<<<<<<< HEAD
    RowNumbers rowIDs;
=======
    Vector<casacore::rownr_t> rowIDs;
>>>>>>> 52ae56e6
    getRowIds(rowIDs);
    Vector<Double> exposures;
    exposure(exposures);
    _dataAggregator->weightSpectrumFlags(
        wtsp, flagCube, checkFlags, ant1, ant2, spws, exposures, rowIDs
    );
    if (checkFlags) {
        _nNewFlaggedPts += ntrue(flagCube) - nOrigFlagged;
    }
    _newWtSp = wtsp;
    _newFlag = flagCube;
}

std::pair<Cube<Float>, Cube<Bool>> StatWtTVI::_getLowerLayerWtSpFlags(
    size_t& nOrigFlagged
) const {
    auto mypair = std::make_pair(Cube<Float>(), Cube<Bool>());
    if (_dataAggregator->mustComputeWtSp()) {
        getVii()->weightSpectrum(mypair.first);
    }
    getVii()->flag(mypair.second);
    _nTotalPts += mypair.second.size();
    nOrigFlagged = ntrue(mypair.second);
    _nOrigFlaggedPts += nOrigFlagged;
    return mypair;
}

void StatWtTVI::sigma(Matrix<Float>& sigmaMat) const {
    if (_mustComputeSigma) {
        if (_newWt.empty()) {
            Matrix<Float> wtmat;
            weight(wtmat);
        }
        sigmaMat = Float(1.0)/sqrt(_newWt);
        if (anyEQ(_newWt, Float(0))) {
            Matrix<Float>::iterator iter = sigmaMat.begin();
            Matrix<Float>::iterator end = sigmaMat.end();
            Matrix<Float>::iterator witer = _newWt.begin();
            for ( ; iter != end; ++iter, ++witer) {
                if (*witer == 0) {
                    *iter = -1;
                }
            }
        }
    }
    else {
        TransformingVi2::sigma(sigmaMat);
    }
}

void StatWtTVI::weight(Matrix<Float> & wtmat) const {
    ThrowIf(! _weightsComputed, "Weights have not been computed yet");
    if (! _newWt.empty()) {
        if (_updateWeight) {
            wtmat = _newWt.copy();
        }
        else {
            TransformingVi2::weight(wtmat);
        }
        return;
    }
    auto nrows = nRows();
    getVii()->weight(wtmat);
    if (_dataAggregator->mustComputeWtSp()) {
        // always use classical algorithm to get median for weights
        ClassicalStatistics<
            Double, Array<Float>::const_iterator, Array<Bool>::const_iterator
        > cs;
        Cube<Float> wtsp;
        Cube<Bool> flagCube;
        // this computes _newWtsP which is what we will use, so
        // just ignore wtsp
        weightSpectrum(wtsp);
        flag(flagCube);
        IPosition blc(3, 0);
        IPosition trc = _newWtSp.shape() - 1;
        const auto ncorr = _newWtSp.shape()[0];
        for (Int i=0; i<nrows; ++i) {
            blc[2] = i;
            trc[2] = i;
            if (_combineCorr) {
                auto flags = flagCube(blc, trc);
                if (allTrue(flags)) {
                    wtmat.column(i) = 0;
                }
                else {
                    auto weights = _newWtSp(blc, trc);
                    auto mask = ! flags;
                    cs.setData(weights.begin(), mask.begin(), weights.size());
                    wtmat.column(i) = cs.getMedian();
                }
            }
            else {
                for (uInt corr=0; corr<ncorr; ++corr) {
                    blc[0] = corr;
                    trc[0] = corr;
                    auto weights = _newWtSp(blc, trc);
                    auto flags = flagCube(blc, trc);
                    if (allTrue(flags)) {
                        wtmat(corr, i) = 0;
                    }
                    else {
                        auto mask = ! flags;
                        cs.setData(
                            weights.begin(), mask.begin(), weights.size()
                        );
                        wtmat(corr, i) = cs.getMedian();
                    }
                }
            }
        }
    }
    else {
        // the only way this can happen is if there is a single channel bin
        // for each baseline/spw pair
        _dataAggregator->weightSingleChanBin(wtmat, nrows);
    }
    _newWt = wtmat.copy();
    if (! _updateWeight) {
        wtmat = Matrix<Float>(wtmat.shape()); 
        TransformingVi2::weight(wtmat);
    }
}

void StatWtTVI::flag(Cube<Bool>& flagCube) const {
    ThrowIf(! _weightsComputed, "Weights have not been computed yet");
    if (! _newFlag.empty()) {
        flagCube = _newFlag.copy();
        return;
    }
    _computeWeightSpectrumAndFlags();
    flagCube = _newFlag.copy();
}

void StatWtTVI::flagRow(Vector<Bool>& flagRow) const {
    ThrowIf(! _weightsComputed, "Weights have not been computed yet");
    if (! _newFlagRow.empty()) {
        flagRow = _newFlagRow.copy();
        return;
    }
    Cube<Bool> flags;
    flag(flags);
    getVii()->flagRow(flagRow);
    auto nrows = nRows();
    for (Int i=0; i<nrows; ++i) {
        flagRow[i] = allTrue(flags.xyPlane(i));
    }
    _newFlagRow = flagRow.copy();
}

void StatWtTVI::originChunks(Bool forceRewind) {
    // Drive next lower layer
    getVii()->originChunks(forceRewind);
    _weightsComputed = False;
    _dataAggregator->aggregate();
    _weightsComputed = True;
    _clearCache();
    // re-origin this chunk in next layer
    //  (ensures wider scopes see start of the this chunk)
    getVii()->origin();
}

void StatWtTVI::nextChunk() {
    // Drive next lower layer
    getVii()->nextChunk();
    _weightsComputed = False;
    _dataAggregator->aggregate();
    _weightsComputed = True;
    _clearCache();
    // re-origin this chunk next layer
    //  (ensures wider scopes see start of the this chunk)
    getVii()->origin();
}

void StatWtTVI::_clearCache() {
    _newWtSp.resize(0, 0, 0);
    _newWt.resize(0, 0);
    _newFlag.resize(0, 0, 0);
    _newFlagRow.resize(0);
}

Cube<Bool> StatWtTVI::_getResultantFlags(
    Cube<Bool>& chanSelFlagTemplate, Cube<Bool>& chanSelFlags,
    Bool& initTemplate, Int spw, const Cube<Bool>& flagCube
) const {
    if (_chanSelFlags.find(spw) == _chanSelFlags.cend()) {
        // no selection of channels to ignore
        return flagCube;
    }
    if (initTemplate) {
        // this can be done just once per chunk because all the rows
        // in the chunk are guaranteed to have the same spw
        // because each subchunk is guaranteed to have a single
        // data description ID.
        chanSelFlagTemplate = _chanSelFlags.find(spw)->second;
        initTemplate = False;
    }
    auto dataShape = flagCube.shape();
    chanSelFlags.resize(dataShape, False);
    auto ncorr = dataShape[0];
    auto nrows = dataShape[2];
    IPosition start(3, 0);
    IPosition end = dataShape - 1;
    Slicer sl(start, end, Slicer::endIsLast);
    for (uInt corr=0; corr<ncorr; ++corr) {
        start[0] = corr;
        end[0] = corr;
        for (Int row=0; row<nrows; ++row) {
            start[2] = row;
            end[2] = row;
            sl.setStart(start);
            sl.setEnd(end);
            chanSelFlags(sl) = chanSelFlagTemplate;
        }
    }
    return flagCube || chanSelFlags;
}

void StatWtTVI::initWeightSpectrum (const Cube<Float>& wtspec) {
    // Pass to next layer down
    getVii()->initWeightSpectrum(wtspec);
}

void StatWtTVI::initSigmaSpectrum (const Cube<Float>& sigspec) {
    // Pass to next layer down
    getVii()->initSigmaSpectrum(sigspec);
}


void StatWtTVI::writeBackChanges(VisBuffer2 *vb) {
    // Pass to next layer down
    getVii()->writeBackChanges(vb);
}

void StatWtTVI::summarizeFlagging() const {
    auto orig = (Double)_nOrigFlaggedPts/(Double)_nTotalPts*100;
    auto stwt = (Double)_nNewFlaggedPts/(Double)_nTotalPts*100;
    auto total = orig + stwt;
    LogIO log(LogOrigin("StatWtTVI", __func__));
    log << LogIO::NORMAL << "Originally, " << orig
        << "% of the data were flagged. StatWtTVI flagged an "
        << "additional " << stwt << "%."  << LogIO::POST;
    log << LogIO::NORMAL << "TOTAL FLAGGED DATA AFTER RUNNING STATWT: "
        << total << "%" << LogIO::POST;
    log << LogIO::NORMAL << std::endl << LogIO::POST;
    if (_nOrigFlaggedPts == _nTotalPts) {
        log << LogIO::WARN << "IT APPEARS THAT ALL THE DATA IN THE INPUT "
            << "MS/SELECTION WERE FLAGGED PRIOR TO RUNNING STATWT"
            << LogIO::POST;
        log << LogIO::NORMAL << std::endl << LogIO::POST;
    }
    else if (_nOrigFlaggedPts + _nNewFlaggedPts == _nTotalPts) {
        log << LogIO::WARN << "IT APPEARS THAT STATWT FLAGGED ALL THE DATA "
            "IN THE REQUESTED SELECTION THAT WASN'T ORIGINALLY FLAGGED"
            << LogIO::POST;
        log << LogIO::NORMAL << std::endl << LogIO::POST;
    }
    String col0 = "SPECTRAL_WINDOW";
    String col1 = "SAMPLES_WITH_NON-ZERO_VARIANCE";
    String col2 = "SAMPLES_WHERE_REAL_PART_VARIANCE_DIFFERS_BY_>50%_FROM_"
        "IMAGINARY_PART";
    log << LogIO::NORMAL << col0 << " " << col1 << " " << col2 << LogIO::POST;
    auto n0 = col0.size();
    auto n1 = col1.size();
    auto n2 = col2.size();
    for (const auto& sample: *_samples) {
        ostringstream oss;
        oss << std::setw(n0) << sample.first << " " << std::setw(n1)
            << sample.second.first << " " << std::setw(n2)
            << sample.second.second;
        log << LogIO::NORMAL << oss.str() << LogIO::POST;
    }
}

void StatWtTVI::summarizeStats(Double& mean, Double& variance) const {
    LogIO log(LogOrigin("StatWtTVI", __func__));
    _logUsedChannels();
    try {
        mean = _wtStats->getStatistic(StatisticsData::MEAN);
        variance = _wtStats->getStatistic(StatisticsData::VARIANCE);
        log << LogIO::NORMAL << "The mean of the computed weights is "
            << mean << LogIO::POST;
        log << LogIO::NORMAL << "The variance of the computed weights is "
            << variance << LogIO::POST;
        log << LogIO::NORMAL << "Weights which had corresponding flags of True "
            << "prior to running this application were not used to compute these "
            << "stats." << LogIO::POST;
    }
    catch (const AipsError& x) {
        log << LogIO::WARN << "There was a problem calculating the mean and "
            << "variance of the weights computed by this application. Perhaps there "
            << "was something amiss with the input MS and/or the selection criteria. "
            << "Examples of such issues are that all the data were originally flagged "
            << "or that the sample size was consistently too small for computations "
            << "of variances" << LogIO::POST;
        setNaN(mean);
        setNaN(variance);
    }
}

void StatWtTVI::origin() {
    // Drive underlying ViImplementation2
    getVii()->origin();
    // Synchronize own VisBuffer
    configureNewSubchunk();
    _clearCache();
}

void StatWtTVI::next() {
    // Drive underlying ViImplementation2
    getVii()->next();
    // Synchronize own VisBuffer
    configureNewSubchunk();
    _clearCache();
}

}

}<|MERGE_RESOLUTION|>--- conflicted
+++ resolved
@@ -648,11 +648,7 @@
     antenna1(ant1);
     antenna2(ant2);
     spectralWindows(spws);
-<<<<<<< HEAD
-    RowNumbers rowIDs;
-=======
-    Vector<casacore::rownr_t> rowIDs;
->>>>>>> 52ae56e6
+    Vector<rownr_t> rowIDs;
     getRowIds(rowIDs);
     Vector<Double> exposures;
     exposure(exposures);
