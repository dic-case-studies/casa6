//# SynthesisImagerVi2.cc: Implementation of SynthesisImager.h
//# Copyright (C) 1997-2016
//# Associated Universities, Inc. Washington DC, USA.
//#
//# This program is free software; you can redistribute it and/or modify it
//# under the terms of the GNU General Public License as published by the Free
//# Software Foundation; either version 2 of the License, or (at your option)
//# any later version.
//#
//# This program is distributed in the hope that it will be useful, but WITHOUT
//# ANY WARRANTY; without even the implied warranty of MERCHANTABILITY or
//# FITNESS FOR A PARTICULAR PURPOSE.  See the GNU General Public License for
//# more details.
//#
//# You should have received a copy of the GNU General Public License along
//# with this program; if not, write to the Free Software Foundation, Inc.,
//# 675 Massachusetts Ave, Cambridge, MA 02139, USA.
//#
//# Correspondence concerning AIPS++ should be addressed as follows:
//#        Internet email: aips2-request@nrao.edu.
//#        Postal address: AIPS++ Project Office
//#                        National Radio Astronomy Observatory
//#                        520 Edgemont Road
//#                        Charlottesville, VA 22903-2475 USA
//#
//# $Id$
#include <casa/Exceptions/Error.h>
#include <casa/iostream.h>
#include <casa/sstream.h>

#include <casa/Arrays/Matrix.h>
#include <casa/Arrays/ArrayMath.h>
#include <casa/Arrays/ArrayLogical.h>


#include <casa/Logging.h>
#include <casa/Logging/LogIO.h>
#include <casa/Logging/LogMessage.h>
#include <casa/Logging/LogSink.h>
#include <casa/Logging/LogMessage.h>
#include <casa/System/ProgressMeter.h>

#include <casa/OS/DirectoryIterator.h>
#include <casa/OS/File.h>
#include <casa/OS/HostInfo.h>
#include <casa/OS/Path.h>
//#include <casa/OS/Memory.h>

#include <lattices/LRegions/LCBox.h>

#include <measures/Measures/MeasTable.h>

#include <ms/MeasurementSets/MSHistoryHandler.h>
#include <ms/MeasurementSets/MeasurementSet.h>
#include <ms/MSSel/MSSelection.h>


#include <synthesis/ImagerObjects/SIIterBot.h>
#include <synthesis/ImagerObjects/SynthesisImagerVi2.h>

#include <synthesis/ImagerObjects/SynthesisUtilMethods.h>
#include <synthesis/ImagerObjects/SIImageStore.h>
#include <synthesis/ImagerObjects/SIImageStoreMultiTerm.h>

#include <synthesis/MeasurementEquations/ImagerMultiMS.h>
#include <synthesis/MeasurementEquations/VPManager.h>
#include <imageanalysis/Utilities/SpectralImageUtil.h>
#include <msvis/MSVis/MSUtil.h>
#include <msvis/MSVis/VisSetUtil.h>
#include <msvis/MSVis/VisImagingWeight.h>

#include <synthesis/TransformMachines2/GridFT.h>
#include <synthesis/TransformMachines2/WPConvFunc.h>
#include <synthesis/TransformMachines2/WProjectFT.h>
#include <synthesis/TransformMachines2/VisModelData.h>
#include <synthesis/TransformMachines2/AWProjectFT.h>
#include <synthesis/TransformMachines2/HetArrayConvFunc.h>
#include <synthesis/TransformMachines2/MosaicFTNew.h>
#include <synthesis/TransformMachines2/MultiTermFTNew.h>
#include <synthesis/TransformMachines2/AWProjectWBFTNew.h>
#include <synthesis/TransformMachines2/AWConvFunc.h>
#include <synthesis/TransformMachines2/AWConvFuncEPJones.h>
#include <synthesis/TransformMachines2/NoOpATerm.h>
#include <synthesis/TransformMachines2/SDGrid.h>
#include <synthesis/TransformMachines/WProjectFT.h>
#include <casadbus/viewer/ViewerProxy.h>
#include <casadbus/plotserver/PlotServerProxy.h>
#include <casacore/casa/Utilities/Regex.h>
#include <casacore/casa/OS/Directory.h>
#include <msvis/MSVis/VisibilityIteratorImpl2.h>
//#include <casadbus/utilities/BusAccess.h>
//#include <casadbus/session/DBusSession.h>

#include <sys/types.h>
#include <unistd.h>
#include <iomanip>


using namespace std;

using namespace casacore;

namespace {
String tangentPoint(MDirection const &phaseCenter)
{
  MVAngle mvRa=phaseCenter.getAngle().getValue()(0);
  MVAngle mvDec=phaseCenter.getAngle().getValue()(1);
  ostringstream oos;
  oos << "     ";
  Int widthRA=20;
  Int widthDec=20;
  oos.setf(ios::left, ios::adjustfield);
  oos.width(widthRA);  oos << mvRa(0.0).string(MVAngle::TIME,8);
  oos.width(widthDec); oos << mvDec.string(MVAngle::DIG2,8);
  oos << "     "
      << MDirection::showType(phaseCenter.getRefPtr()->getType());
  return String(oos);
}

}

namespace casa { //# NAMESPACE CASA - BEGIN

  SynthesisImagerVi2::SynthesisImagerVi2() : SynthesisImager(), vi_p(0), fselections_p(nullptr) {

    mss_p.resize(0);
  }

  SynthesisImagerVi2::~SynthesisImagerVi2(){
    for (uInt k=0; k < mss_p.nelements(); ++k){
      if(mss_p[k])
	delete mss_p[k];
    }
  }

  Bool SynthesisImagerVi2::selectData(const SynthesisParamsSelect& selpars){
 LogIO os( LogOrigin("SynthesisImagerVi2","selectData",WHERE) );
 Bool retval=True;

    try
      {

    //Respect the readonly flag...necessary for multi-process access
    MeasurementSet thisms(selpars.msname, TableLock(TableLock::AutoNoReadLocking),
				selpars.readonly ? Table::Old : Table::Update);
    thisms.setMemoryResidentSubtables (MrsEligibility::defaultEligible());

    useScratch_p=selpars.usescratch;
    readOnly_p = selpars.readonly;
    //    cout << "**************** usescr : " << useScratch_p << "     readonly : " << readOnly_p << endl;
    //if you want to use scratch col...make sure they are there
    if(selpars.usescratch && !selpars.readonly){
      VisSetUtil::addScrCols(thisms, true, false, true, false);
      refim::VisModelData::clearModel(thisms);
    }

    if(!selpars.incrmodel && !selpars.usescratch && !selpars.readonly)
      refim::VisModelData::clearModel(thisms, selpars.field, selpars.spw);

    unlockMSs();


    os << "MS : " << selpars.msname << " | ";

    //Some MSSelection 
    //If everything is empty (which is valid) it will throw an exception..below
    //So make sure the main defaults are not empy i.e field and spw
    MSSelection thisSelection;
    if(selpars.field != ""){
      thisSelection.setFieldExpr(selpars.field);
      os << "Selecting on fields : " << selpars.field << " | " ;//LogIO::POST;
    }else
      thisSelection.setFieldExpr("*");
    if(selpars.spw != ""){
	thisSelection.setSpwExpr(selpars.spw);
	os << "Selecting on spw :"<< selpars.spw  << " | " ;//LogIO::POST;
    }else
      thisSelection.setSpwExpr("*");
    
    if(selpars.antenna != ""){
      Vector<String> antNames(1, selpars.antenna);
      // thisSelection.setAntennaExpr(MSSelection::nameExprStr( antNames));
      thisSelection.setAntennaExpr(selpars.antenna);
      os << "Selecting on antenna names : " << selpars.antenna << " | " ;//LogIO::POST;
	
    }            
    if(selpars.timestr != ""){
	thisSelection.setTimeExpr(selpars.timestr);
	os << "Selecting on time range : " << selpars.timestr << " | " ;//LogIO::POST;	
      }
    if(selpars.uvdist != ""){
      thisSelection.setUvDistExpr(selpars.uvdist);
      os << "Selecting on uvdist : " << selpars.uvdist << " | " ;//LogIO::POST;	
    }
    if(selpars.scan != ""){
      thisSelection.setScanExpr(selpars.scan);
      os << "Selecting on scan : " << selpars.scan << " | " ;//LogIO::POST;	
    }
    if(selpars.obs != ""){
      thisSelection.setObservationExpr(selpars.obs);
      os << "Selecting on Observation Expr : " << selpars.obs << " | " ;//LogIO::POST;	
    }
    if(selpars.state != ""){
      thisSelection.setStateExpr(selpars.state);
      os << "Selecting on Scan Intent/State : " << selpars.state << " | " ;//LogIO::POST;	
    }
    // if(selpars.taql != ""){
    // 	thisSelection.setTaQLExpr(selpars.taql);
    // 	os << "Selecting via TaQL : " << selpars.taql << " | " ;//LogIO::POST;	
    // }
    os << "[Opened " << (readOnly_p?"in readonly mode":(useScratch_p?"with scratch model column":"with virtual model column"))  << "]" << LogIO::POST;
    TableExprNode exprNode=thisSelection.toTableExprNode(&thisms);
    if(!(exprNode.isNull()))
      {
	mss_p.resize(mss_p.nelements()+1, false, true);
    
	MeasurementSet thisMSSelected0 = MeasurementSet(thisms(exprNode));

	if(selpars.taql != "")
	  {
	    MSSelection mss0;
	    mss0.setTaQLExpr(selpars.taql);
	    os << "Selecting via TaQL : " << selpars.taql << " | " ;//LogIO::POST;	

	    TableExprNode tenWithTaQL=mss0.toTableExprNode(&thisMSSelected0);
	    MeasurementSet thisMSSelected1 = MeasurementSet(thisMSSelected0(tenWithTaQL));
	    //mss4vi_p[mss4vi_p.nelements()-1]=MeasurementSet(thisms(exprNode));
	    mss_p[mss_p.nelements()-1]=new MeasurementSet(thisMSSelected1);
	  }
	else
	  mss_p[mss_p.nelements()-1]=new MeasurementSet(thisMSSelected0);
	  
	os << "  NRows selected : " << (mss_p[mss_p.nelements()-1])->nrow() << LogIO::POST;
	unlockMSs();
      }
    else{
      throw(AipsError("Selection for given MS "+selpars.msname+" is invalid"));
    }
    
    ///Channel selection
    {
      if(!fselections_p) fselections_p=new FrequencySelections();
      Matrix<Int> chanlist = thisSelection.getChanList(mss_p[mss_p.nelements()-1]);
      Matrix<Double> freqList=thisSelection.getChanFreqList(mss_p[mss_p.nelements()-1]);
      //cerr << std::setprecision(12) << "FreqList " << freqList << endl;
      IPosition shape = freqList.shape();
      uInt nSelections = shape[0];
      ///temporary variable as we carry that for tunechunk...till we get rid of it
      selFreqFrame_p=selpars.freqframe;
      Bool ignoreframe=False;
      MFrequency::Types freqFrame=MFrequency::castType(ROMSColumns(*mss_p[mss_p.nelements()-1]).spectralWindow().measFreqRef()(Int(chanlist(0,0))));
  
      if(selpars.freqframe == MFrequency::REST ||selpars.freqframe == MFrequency::Undefined){	
	selFreqFrame_p=freqFrame;
	ignoreframe=True;
      }
      if(selpars.freqbeg==""){
	   // Going round the problem of CAS-8829
        /*vi::FrequencySelectionUsingChannels channelSelector;

        channelSelector.add(thisSelection, mss_p[mss_p.nelements()-1]);

        fselections_p.add(channelSelector);
        */
        ////////////////////////////
        Double lowfreq;
        Double topfreq;
      Vector<Int> fieldList=thisSelection.getFieldList(mss_p[mss_p.nelements()-1]);
	 // cerr << "chanlist " << chanlist.column(0) << "\n fieldList " << fieldList << endl;
        
	//cerr << "selpars.freqframe " << selpars.freqframe << endl;
        vi::FrequencySelectionUsingFrame channelSelector(selFreqFrame_p);
	///temporary variable as we carry that for tunechunk
		
	Bool selectionValid=False;
    	  for(uInt k=0; k < nSelections; ++k){
	    Bool thisSpwSelValid=False;
	    //The getChanfreqList is wrong for beg and end..going round that too.
	    Vector<Double> freqies=ROMSColumns(*mss_p[mss_p.nelements()-1]).spectralWindow().chanFreq()(Int(chanlist(k,0)));
	    Vector<Double> chanwidth=ROMSColumns(*mss_p[mss_p.nelements()-1]).spectralWindow().chanWidth()(Int(chanlist(k,0)));
            
	    if(freqList(k,3) < 0.0){
	      topfreq=freqies(chanlist(k,1));//-chanwidth(chanlist(k,1))/2.0;
	      lowfreq=freqies(chanlist(k,2));//+chanwidth(chanlist(k,2))/2.0;
	      //lowfreq=freqList(k,2); //+freqList(k,3)/2.0;
	      //topfreq=freqList(k, 1); //-freqList(k,3)/2.0;
	    }
	    else{
	      lowfreq=freqies(chanlist(k,1));//-chanwidth(chanlist(k,1))/2.0;
	      topfreq=freqies(chanlist(k,2));//+chanwidth(chanlist(k,2))/2.0;
	      //lowfreq=freqList(k,1);//-freqList(k,3)/2.0;
	      //topfreq=freqList(k, 2);//+freqList(k,3)/2.0;
	    }
	    
	    if(!ignoreframe){
		
			
          //cerr << "begin " << lowfreq << "  " << topfreq << endl; 
	      //vi::VisibilityIterator2 tmpvi(mss_p, vi::SortColumns(), false); 
	      //VisBufferUtil::getFreqRangeFromRange(lowfreq, topfreq,  freqFrame, lowfreq,  topfreq, tmpvi, selFreqFrame_p);
		  if(MSUtil::getFreqRangeInSpw( lowfreq,
				  topfreq, Vector<Int>(1,chanlist(k,0)), Vector<Int>(1,chanlist(k,1)),
				  Vector<Int>(1, chanlist(k,2)-chanlist(k,1)+1),
				 *mss_p[mss_p.nelements()-1] , 
				  selFreqFrame_p,
						 fieldList, False))
		    {
		      selectionValid=True;
		      thisSpwSelValid=True;
		    }
		    
		    
	    }
	    
	    if(thisSpwSelValid || ignoreframe){
	      andFreqSelection(mss_p.nelements()-1, Int(freqList(k,0)), lowfreq, topfreq, selFreqFrame_p);
	      andChanSelection(mss_p.nelements()-1, Int(chanlist(k,0)), Int(chanlist(k,1)),Int(chanlist(k,2)));
	    }
          }
	  if(! (selectionValid && !ignoreframe)){
	    os << "Did not match spw selection in the selected ms " << LogIO::WARN << LogIO::POST;
	    retval=False;
	  }
	    //fselections_p->add(channelSelector);
          //////////////////////////////////
      }
      else{

	//////More workaroung CAS-8829
	//MFrequency::Types freqFrame=MFrequency::castType(ROMSColumns(*mss_p[mss_p.nelements()-1]).spectralWindow().measFreqRef()(Int(freqList(0,0))));
    	  Quantity freq;
    	  Quantity::read(freq, selpars.freqbeg);
    	  Double lowfreq=freq.getValue("Hz");
    	  Quantity::read(freq, selpars.freqend);
    	  Double topfreq=freq.getValue("Hz");
    	 
	  ////Work aroun CAS-8829
	  // if(vi_p) 
	    //VisBufferUtil::getFreqRangeFromRange(lowfreq, topfreq,  selpars.freqframe, lowfreq,  topfreq, *vi_p, freqFrame);
	  //cerr << "lowFreq "<< lowfreq << " topfreq " << topfreq << endl;
	  //vi::FrequencySelectionUsingFrame channelSelector((vi_p ? freqFrame :selpars.freqframe));
	  //vi::FrequencySelectionUsingFrame channelSelector(selpars.freqframe);
    	  for(uInt k=0; k < nSelections; ++k){
	    //cerr << "lowFreq "<< lowfreq << " topfreq " << topfreq << endl;
            //channelSelector.add(Int(freqList(k,0)), lowfreq, topfreq);
	    //andFreqSelection((mss_p.nelements()-1), Int(freqList(k,0)), lowfreq, topfreq, vi_p ?freqFrame : selpars.freqframe);
	    andFreqSelection((mss_p.nelements()-1), Int(freqList(k,0)), lowfreq, topfreq, selFreqFrame_p);
          }
    	  //fselections_p->add(channelSelector);

      }
    }
    writeAccess_p=writeAccess_p && !selpars.readonly;
    createVisSet(writeAccess_p);

    /////// Remove this when the new vi/vb is able to get the full freq range.
    mssFreqSel_p.resize();
    mssFreqSel_p  = thisSelection.getChanFreqList(NULL,true);
   
    //// Set the data column on which to operate
    // TT: added checks for the requested data column existace 
    //    cout << "Using col : " << selpars.datacolumn << endl;
    if( selpars.datacolumn.contains("data") || selpars.datacolumn.contains("obs") ) 
      {    if( thisms.tableDesc().isColumn("DATA") ) { datacol_p = FTMachine::OBSERVED; }
           else { os << LogIO::SEVERE <<"DATA column does not exist" << LogIO::EXCEPTION;}
      }
    else if( selpars.datacolumn.contains("corr") ) { datacol_p = FTMachine::CORRECTED; }
    else { os << LogIO::WARN << "Invalid data column : " << selpars.datacolumn << ". Using corrected (or observed if corrected doesn't exist)" << LogIO::POST;  datacol_p =  FTMachine::CORRECTED;}


    dataSel_p.resize(dataSel_p.nelements()+1, true);

    dataSel_p[dataSel_p.nelements()-1]=selpars;


    unlockMSs();
      }
    catch(AipsError &x)
      {
	unlockMSs();
	throw( AipsError("Error in selectData() : "+x.getMesg()) );
      }

    return retval;



  }
void SynthesisImagerVi2::andChanSelection(const Int msId, const Int spwId, const Int startchan, const Int endchan){
	map<Int, Vector<Int> > spwsel;
	auto it=channelSelections_p.find(msId);
	if(it !=channelSelections_p.end())
		spwsel=it->second;
	auto hasspw=spwsel.find(spwId);
	Vector<Int>chansel(2,-1);
	if(hasspw != spwsel.end()){
		chansel.resize();
		chansel=hasspw->second;
	}
	Int nchan=endchan-startchan+1;
	if(chansel(1)== -1)
		chansel(1)=startchan;
	if(chansel(1) >= startchan){
	  if(nchan > (chansel(1)-startchan+chansel(0))){
			chansel(0)=nchan;
	  }
	  else{
			chansel(0)=chansel(1)-startchan+chansel(0);
	  }
	  chansel(1)=startchan;
	}
	else{
		if((chansel(0) -(startchan - chansel(1)+1)) < nchan){	
		  chansel(0)=nchan+(startchan-chansel(1));
		}
	}
	spwsel[spwId]=chansel;
	channelSelections_p[msId]=spwsel;
	//	cerr << "chansel "<< channelSelections_p << endl;
	
}
  void SynthesisImagerVi2::andFreqSelection(const Int msId, const Int spwId,  const Double freqBeg, const Double freqEnd, const MFrequency::Types frame){
    
   
    Int key=msId;
   
    Bool isDefined=False;
    FrequencySelectionUsingFrame frameSel(frame);
    for (uInt k =0; k<freqBegs_p.size(); ++k){ 
      //cerr <<freqBegs_p[k].first  << " == " << key << " && " << freqSpws_p[k].second<< " == " << spwId << " && " << freqBeg << " < " << freqEnds_p[k].second<< " && " << freqEnd << " > " << freqBegs_p[k].second << endl;
	if((freqBegs_p[k].first == key || key <0 ) && (freqSpws_p[k].second==spwId || spwId <0)  && (freqBeg < freqEnds_p[k].second) && (freqEnd > freqBegs_p[k].second)){
	isDefined=True;
	//cerr << k << " inside freqBegs " << freqBegs_p[k].second << "  " << freqBeg << endl;  
	if(freqBegs_p[k].second < freqBeg)
	  freqBegs_p[k].second=freqBeg;
	if(freqEnds_p[k].second > freqEnd)
	  freqEnds_p[k].second=freqEnd;
	if(msId < 0) key=freqBegs_p[k].first;
	//cerr << "modified " <<  freqBegs_p[k].second << "   "  <<  freqEnds_p[k].second << endl;
      }
	///add only those that have the same msid
	if(freqBegs_p[k].first == key){
	  //cerr << "added " << k << " freqBegs " << freqBegs_p[k].second << "  " << freqEnds_p[k].second << endl;  
	  frameSel.add(freqSpws_p[k].second ,  freqBegs_p[k].second, freqEnds_p[k].second);
	}
    }
    if(!isDefined && msId >=0){
      //cerr << "undefined " << key << " freqBegs "  << freqBeg << "  " << freqEnd << endl;  
      freqBegs_p.push_back(make_pair(key, freqBeg));
      freqEnds_p.push_back(make_pair(key, freqEnd));
      freqSpws_p.push_back(make_pair(key, spwId));
      frameSel.add(spwId,  freqBeg, freqEnd);
    }
    CountedPtr<vi::FrequencySelections> copyFsels=fselections_p->clone();
    uInt nMSs=copyFsels->size() <=msId ? msId+1 : copyFsels->size();
    //cerr << "nms " << nMSs << endl;
    fselections_p=new FrequencySelections();
    for (uInt k=0;  k < nMSs ; ++k){
      if(k==uInt(key)){
	fselections_p->add(frameSel);
	//cerr <<"framesel " << frameSel.toString() << endl;
      }
      else{
	const FrequencySelectionUsingFrame& thissel= static_cast<const FrequencySelectionUsingFrame &> (copyFsels->get(k));
	//cerr <<"framesel orig " << thissel.toString() << endl;
	fselections_p->add(thissel);

      }
    }
    
 

  }

  void SynthesisImagerVi2::tuneChunk(const Int gmap){
    

    CoordinateSystem cs=itsMappers.imageStore(gmap)->getCSys();
    IPosition imshape=itsMappers.imageStore(gmap)->getShape();
    /////For some reason imagestore returns 0 channel image sometimes
    ////
    if(imshape(3) < 1) 
      return;
    Double minFreq=SpectralImageUtil::worldFreq(cs, 0.0);
    Double maxFreq=SpectralImageUtil::worldFreq(cs,imshape(3)-1);
   
    if(maxFreq < minFreq){
      Double tmp=minFreq;
      minFreq=maxFreq;
      maxFreq=tmp;
    }
    Int spectralIndex=cs.findCoordinate(Coordinate::SPECTRAL);
    SpectralCoordinate spectralCoord=cs.spectralCoordinate(spectralIndex);
    MFrequency::Types intype=spectralCoord.frequencySystem(True);
    VisBufferUtil::getFreqRangeFromRange(minFreq, maxFreq,  intype, minFreq,  maxFreq, *vi_p, selFreqFrame_p);
    maxFreq+=fabs(spectralCoord.increment()(0))/2.0;
    minFreq-=fabs(spectralCoord.increment()(0))/2.0;
    if(minFreq < 0.0) minFreq=0.0;
    
    auto copyFreqBegs=freqBegs_p;
    auto copyFreqEnds=freqEnds_p;
    auto copyFreqSpws=  freqSpws_p;
    
    andFreqSelection(-1, -1, minFreq, maxFreq, selFreqFrame_p);
    
    vi_p->setFrequencySelection (*fselections_p);

    freqBegs_p=copyFreqBegs;
    freqEnds_p=copyFreqEnds;
    freqSpws_p=copyFreqSpws;
    



  }


Bool SynthesisImagerVi2::defineImage(SynthesisParamsImage& impars, 
			   const SynthesisParamsGrid& gridpars)
  {

    LogIO os( LogOrigin("SynthesisImagerVi2","defineImage",WHERE) );
    if(mss_p.nelements() ==0)
      os << "SelectData has to be run before defineImage" << LogIO::EXCEPTION;

    CoordinateSystem csys;
    CountedPtr<refim::FTMachine> ftm, iftm;


    try
      {

	os << "Define image coordinates for [" << impars.imageName << "] : " << LogIO::POST;


	csys = impars.buildCoordinateSystem( *vi_p, channelSelections_p, mss_p );

	IPosition imshape = impars.shp();

	os << "Impars : start " << impars.start << LogIO::POST;
	os << "Shape : " << imshape << "Spectral : " << csys.spectralCoordinate().referenceValue() << " at " << csys.spectralCoordinate().referencePixel() << " with increment " << csys.spectralCoordinate().increment() << LogIO::POST;

	if( (itsMappers.nMappers()==0) || 
	    (impars.imsize[0]*impars.imsize[1] > itsMaxShape[0]*itsMaxShape[1]))
	  {
	    itsMaxShape=imshape;
	    itsMaxCoordSys=csys;
	  }
        itsNchan = imshape[3];
        itsCsysRec = impars.getcsys();
	/*
	os << "Define image  [" << impars.imageName << "] : nchan : " << impars.nchan 
	   //<< ", freqstart:" << impars.freqStart.getValue() << impars.freqStart.getUnit() 
	   << ", start:" << impars.start
	   <<  ", imsize:" << impars.imsize 
	   << ", cellsize: [" << impars.cellsize[0].getValue() << impars.cellsize[0].getUnit() 
	   << " , " << impars.cellsize[1].getValue() << impars.cellsize[1].getUnit() 
	   << LogIO::POST;
	*/
      }
    catch(AipsError &x)
      {
	os << "Error in building Coordinate System and Image Shape : " << x.getMesg() << LogIO::EXCEPTION;
      }

	
    try
      {
	os << "Set Gridding options for [" << impars.imageName << "] with ftmachine : " << gridpars.ftmachine << LogIO::POST;

	itsVpTable=gridpars.vpTable;
	itsMakeVP= ( gridpars.ftmachine.contains("mosaicft") ||
		             gridpars.ftmachine.contains("awprojectft") )?False:True;

	createFTMachine(ftm, iftm, gridpars.ftmachine, impars.nTaylorTerms, gridpars.mType, 
			gridpars.facets, gridpars.wprojplanes,
			gridpars.padding,gridpars.useAutoCorr,gridpars.useDoublePrec,
			gridpars.convFunc,
			gridpars.aTermOn,gridpars.psTermOn, gridpars.mTermOn,
			gridpars.wbAWP,gridpars.cfCache,gridpars.doPointing,
			gridpars.doPBCorr,gridpars.conjBeams,
			gridpars.computePAStep,gridpars.rotatePAStep,
			gridpars.interpolation, impars.freqFrameValid, 1000000000,  16, impars.stokes,
			impars.imageName, gridpars.pointingDirCol, gridpars.skyPosThreshold,
			gridpars.convSupport, gridpars.truncateSize, gridpars.gwidth, gridpars.jwidth,
			gridpars.minWeight, gridpars.clipMinMax);

      }
    catch(AipsError &x)
      {
	os << "Error in setting up FTMachine() : " << x.getMesg() << LogIO::EXCEPTION;
      }

    try
      {

	
		appendToMapperList(impars.imageName,  csys,  impars.shp(),
			   ftm, iftm,
			   gridpars.distance, gridpars.facets, gridpars.chanchunks,impars.overwrite,
			   gridpars.mType, gridpars.padding, impars.nTaylorTerms, impars.startModel);
	
	imageDefined_p=true;
      }
    catch(AipsError &x)
      {
	os << "Error in adding Mapper : "+x.getMesg() << LogIO::EXCEPTION;
      }

    return true;
  }


 Bool SynthesisImagerVi2::weight(const String& type, const String& rmode,
			       const Quantity& noise, const Double robust,
			       const Quantity& fieldofview,
			       const Int npixels, const Bool multiField,
			       const String& filtertype, const Quantity& filterbmaj,
			       const Quantity& filterbmin, const Quantity& filterbpa   )
  {
    LogIO os(LogOrigin("SynthesisImagerVi2", "weight()", WHERE));
       try {
    	//Int nx=itsMaxShape[0];
    	//Int ny=itsMaxShape[1];
	 Quantity cellx=Quantity(itsMaxCoordSys.increment()[0], itsMaxCoordSys.worldAxisUnits()[0]);
	 Quantity celly=Quantity(itsMaxCoordSys.increment()[1], itsMaxCoordSys.worldAxisUnits()[1]);
	 os << LogIO::NORMAL // Loglevel INFO
	    << "Set imaging weights : " ; //<< LogIO::POST;
	 
	 if (type=="natural") {
	   os << LogIO::NORMAL // Loglevel INFO
	      << "Natural weighting" << LogIO::POST;
	   imwgt_p=VisImagingWeight("natural");
	 }
      else if (type=="radial") {
	os << "Radial weighting" << LogIO::POST;
    	  imwgt_p=VisImagingWeight("radial");
      }
      else{
	vi_p->originChunks();
	vi_p->origin();
    	  if(!imageDefined_p)
    		  throw(AipsError("Need to define image"));
    	  Int nx=itsMaxShape[0];
    	  Int ny=itsMaxShape[1];
    	  Quantity cellx=Quantity(itsMaxCoordSys.increment()[0], itsMaxCoordSys.worldAxisUnits()[0]);
    	  Quantity celly=Quantity(itsMaxCoordSys.increment()[1], itsMaxCoordSys.worldAxisUnits()[1]);
    	  if(type=="superuniform"){
    		  if(!imageDefined_p) throw(AipsError("Please define image first"));
    		  Int actualNpix=npixels;
    		  if(actualNpix <=0)
    			  actualNpix=3;
    		  os << LogIO::NORMAL // Loglevel INFO
    				  << "SuperUniform weighting over a square cell spanning ["
    				  << -actualNpix
    				  << ", " << actualNpix << "] in the uv plane" << LogIO::POST;
    		  imwgt_p=VisImagingWeight(*vi_p, rmode, noise, robust, nx,
    				  ny, cellx, celly, actualNpix,
    				  actualNpix, multiField);
    	  }
    	  else if ((type=="robust")||(type=="uniform")||(type=="briggs")) {
   		  if(!imageDefined_p) throw(AipsError("Please define image first"));
    		  Quantity actualFieldOfView_x(fieldofview), actualFieldOfView_y(fieldofview) ;
    		  Int actualNPixels_x(npixels),actualNPixels_y(npixels) ;
    		  String wtype;
    		  if(type=="briggs") {
    			  wtype = "Briggs";
    		  }
    		  else {
    			  wtype = "Uniform";
    		  }
    		  if(actualFieldOfView_x.get().getValue()==0.0&&actualNPixels_x==0) {
    			  actualNPixels_x=nx;
    			  actualFieldOfView_x=Quantity(actualNPixels_x*cellx.get("rad").getValue(),"rad");
    			  actualNPixels_y=ny;
    			  actualFieldOfView_y=Quantity(actualNPixels_y*celly.get("rad").getValue(),"rad");
    			  os << LogIO::NORMAL // Loglevel INFO
    					  << wtype
    					  << " weighting: sidelobes will be suppressed over full image"
    					  << LogIO::POST;
    		  }
    		  else if(actualFieldOfView_x.get().getValue()>0.0&&actualNPixels_x==0) {
    			  actualNPixels_x=nx;
    			  actualNPixels_y=ny;
    			  os << LogIO::NORMAL // Loglevel INFO
    					  << wtype
    					  << " weighting: sidelobes will be suppressed over specified field of view: "
			                  << actualFieldOfView_x.get("arcsec").getValue() << " arcsec by " 
			                  << actualFieldOfView_y.get("arcsec").getValue()  << " arcsec" << LogIO::POST;
    		  }
    		  else if(actualFieldOfView_x.get().getValue()==0.0&&actualNPixels_x>0) {
    			  actualFieldOfView_x=Quantity(actualNPixels_x*cellx.get("rad").getValue(),"rad");
    			  actualFieldOfView_y=Quantity(actualNPixels_y*celly.get("rad").getValue(),"rad");
    			  os << LogIO::NORMAL // Loglevel INFO
    					  << wtype
    					  << " weighting: sidelobes will be suppressed over full image field of view: "
			                  << actualFieldOfView_x.get("arcsec").getValue() << " arcsec by " 
    					  << actualFieldOfView_y.get("arcsec").getValue() << " arcsec" << LogIO::POST;
    		  }
    		  else {
    			  os << LogIO::NORMAL // Loglevel INFO
    					  << wtype
    					  << " weighting: sidelobes will be suppressed over specified field of view: "
			                  << actualFieldOfView_x.get("arcsec").getValue() << " arcsec by " 
    					  << actualFieldOfView_y.get("arcsec").getValue() << " arcsec" << LogIO::POST;
    		  }
    		  os << LogIO::DEBUG1
		     << "Weighting used " << actualNPixels_x << " by " << actualNPixels_y << " uv pixels."
		     << LogIO::POST;
    		  Quantity actualCellSize_x(actualFieldOfView_x.get("rad").getValue()/actualNPixels_x, "rad");
    		  Quantity actualCellSize_y(actualFieldOfView_y.get("rad").getValue()/actualNPixels_y, "rad");


		  //		  cerr << "rmode " << rmode << " noise " << noise << " robust " << robust << " npixels " << actualNPixels << " cellsize " << actualCellSize << " multifield " << multiField << endl;
		  //		  Timer timer;
		  //timer.mark();
		  //Construct imwgt_p with old vi for now if old vi is in use as constructing with vi2 is slower 


		  imwgt_p=VisImagingWeight(*vi_p, wtype=="Uniform" ? "none" : rmode, noise, robust,
                                 actualNPixels_x, actualNPixels_y, actualCellSize_x,
                                 actualCellSize_y, 0, 0, multiField);

		  /*
		  if(rvi_p !=NULL){
		    imwgt_p=VisImagingWeight(*rvi_p, rmode, noise, robust,
                                 actualNPixels, actualNPixels, actualCellSize,
                                 actualCellSize, 0, 0, multiField);
		  }
		  else{
		    ////This is slower by orders of magnitude as of 2014/06/25
		    imwgt_p=VisImagingWeight(*vi_p, rmode, noise, robust,
                                 actualNPixels, actualNPixels, actualCellSize,
                                 actualCellSize, 0, 0, multiField);
		  }
		  */
		    //timer.show("After making visweight ");

    	  }
    	  else {
    		  //this->unlock();
    		  os << LogIO::SEVERE << "Unknown weighting " << type
    				  << LogIO::EXCEPTION;
    		  return false;
    	  }
      }
	 
	 //// UV-Tapering
	 //cout << "Taper type : " << filtertype << " : " << (filtertype=="gaussian") <<  endl;
	 if( filtertype == "gaussian" ) {
	   //	   os << "Setting uv-taper" << LogIO::POST;
	   imwgt_p.setFilter( filtertype,  filterbmaj, filterbmin, filterbpa );
	 }
	 vi_p->useImagingWeight(imwgt_p);
      ///////////////////////////////
	 
	 
	 ///	 return true;
	 
       }
       catch(AipsError &x)
	 {
	   throw( AipsError("Error in Weighting : "+x.getMesg()) );
	 }
       
       return true;
  }

void SynthesisImagerVi2::appendToMapperList(String imagename,  
					   CoordinateSystem& csys, 
					   IPosition imshape,
					    CountedPtr<refim::FTMachine>& ftm,
					    CountedPtr<refim::FTMachine>& iftm,
					   Quantity distance, 
					   Int facets,
					   Int chanchunks,
					   const Bool overwrite,
					   String mappertype,
					   Float padding,
					   uInt ntaylorterms,
					   Vector<String> startmodel)
    {
      LogIO log_l(LogOrigin("SynthesisImagerVi2", "appendToMapperList(ftm)"));
      //---------------------------------------------
      // Some checks..
      
      if(facets > 1 && itsMappers.nMappers() > 0)
	log_l << "Facetted image has to be the first of multifields" << LogIO::EXCEPTION;

     if(chanchunks<1)
	{
	  log_l << "Automatically calculate chanchunks";
	  log_l << " using imshape : " << imshape << LogIO::POST;

	  // Do calculation here.
	  // This runs once per image field (for multi-field imaging)
	  // This runs once per cube partition, and will see only its own partition's shape
	  chanchunks=1;

          CompositeNumber cn(uInt(imshape[0] * 2));
          // heuristic factors multiplied to imshape based on gridder
          size_t fudge_factor = 15;
          if (ftm->name()=="MosaicFTNew") {
              fudge_factor = 15;
          }
          else if (ftm->name()=="GridFT") {
              fudge_factor = 9;
          }

          size_t required_mem = fudge_factor * sizeof(Float);
          for (size_t i = 0; i < imshape.nelements(); i++) {
              // gridding pads image and increases to composite number
              if (i < 2) {
                  required_mem *= cn.nextLargerEven(Int(padding*Float(imshape[i])-0.5));
              }
              else {
                  required_mem *= imshape[i];
              }
          }

          // get number of tclean processes running on the same machine
          size_t nlocal_procs = 1;
          if (getenv("OMPI_COMM_WORLD_LOCAL_SIZE")) {
              std::stringstream ss(getenv("OMPI_COMM_WORLD_LOCAL_SIZE"));
              ss >> nlocal_procs;
          }
          // assumes all processes need the same amount of memory
          required_mem *= nlocal_procs;

          Double usr_memfrac, usr_mem;
          AipsrcValue<Double>::find(usr_memfrac, "system.resources.memfrac", 80.);
          AipsrcValue<Double>::find(usr_mem, "system.resources.memory", -1.);
          Double memory_avail;
          if (usr_mem > 0.) {
              memory_avail = usr_mem * 1024. * 1024.;
          }
          else {
              memory_avail = HostInfo::memoryTotal(false) * (usr_memfrac / 100.) * 1024.;
          }

          // compute required chanchunks to fit into the available memory
          chanchunks = (int)std::ceil((Double)required_mem / memory_avail);
          if (imshape.nelements() == 4 && imshape[3] < chanchunks) {
              chanchunks = imshape[3];
              // TODO make chanchunks a divisor of nchannels?
          }
          chanchunks = chanchunks < 1 ? 1 : chanchunks;

	  log_l << "Required memory " << required_mem / nlocal_procs / 1024. / 1024. / 1024.
                 << "\nAvailable memory " << memory_avail / 1024. / 1024 / 1024.
                 << " (rc: memory fraction " << usr_memfrac << "% rc memory " << usr_mem / 1024.
                 << ")\n" << nlocal_procs << " other processes on node\n"
                 << "Setting chanchunks to " << chanchunks << LogIO::POST;
	}

      if( imshape.nelements()==4 && imshape[3]<chanchunks )
	{
	  log_l << LogIO::WARN << "An image with " << imshape[3] << " channel(s) cannot be divided into " << chanchunks << " chunks. Please set chanchunks=1 or choose chanchunks<nchan." << LogIO::EXCEPTION;
	}

      if(chanchunks > 1 && itsMappers.nMappers() > 0)
	log_l << "Channel chunking is currently not supported with multi(outlier)-fields. Please submit a feature request if needed." << LogIO::EXCEPTION;

      if(chanchunks > 1) itsDataLoopPerMapper=true;
      
      AlwaysAssert( ( ( ! (ftm->name()=="MosaicFTNew" && mappertype=="imagemosaic") )  && 
      		      ( ! (ftm->name()=="AWProjectWBFTNew" && mappertype=="imagemosaic") )) ,
		    AipsError );
      //---------------------------------------------

      // Create the ImageStore object
      CountedPtr<SIImageStore> imstor;
      ROMSColumns msc(*(mss_p[0]));
      imstor = createIMStore(imagename, csys, imshape, overwrite,msc, mappertype, ntaylorterms, distance,facets, iftm->useWeightImage(), startmodel );

      // Create the Mappers
      if( facets<2 && chanchunks<2) // One facet. Just add the above imagestore to the mapper list.
	{
	  itsMappers.addMapper(  createSIMapper( mappertype, imstor, ftm, iftm, ntaylorterms) );
	}
      else // This field is facetted. Make a list of reference imstores, and add all to the mapper list.
	{

	  if ( facets>1 && chanchunks==1 )
	    {
	      // Make and connect the list.
	      Block<CountedPtr<SIImageStore> > imstorList = createFacetImageStoreList( imstor, facets );
	      for( uInt facet=0; facet<imstorList.nelements(); facet++)
		{
		  CountedPtr<refim::FTMachine> new_ftm, new_iftm;
		  if(facet==0){ new_ftm = ftm;  new_iftm = iftm; }
		  else{ new_ftm=ftm->cloneFTM();  new_iftm=iftm->cloneFTM(); }
		  itsMappers.addMapper(createSIMapper( mappertype, imstorList[facet], new_ftm, new_iftm, ntaylorterms));
		}
	    }// facets
	  else if ( facets==1 && chanchunks>1 )
	    {
	      // Make and connect the list.
	      Block<CountedPtr<SIImageStore> > imstorList = createChanChunkImageStoreList( imstor, chanchunks );
	      for( uInt chunk=0; chunk<imstorList.nelements(); chunk++)
		{
		  
		  CountedPtr<refim::FTMachine> new_ftm, new_iftm;
		  if(chunk==0){ 
		    new_ftm = ftm;  
		    new_iftm = iftm; }
		  else{ 
		    new_ftm=ftm->cloneFTM();  
		    new_iftm=iftm->cloneFTM(); }
		 
		  itsMappers.addMapper(createSIMapper( mappertype, imstorList[chunk], new_ftm, new_iftm, ntaylorterms));
		}
	    }// chanchunks
	  else
	    {
	      throw( AipsError("Error in requesting "+String::toString(facets)+" facets on a side with " + String::toString(chanchunks) + " channel chunks.  Support for faceting along with channel chunking is not yet available. Please submit a feature-request if you need multiple facets as well as chanchunks. ") );
	    }

	}// facets or chunks

    }

  /////////////////////////
 void SynthesisImagerVi2::runMajorCycle(const Bool dopsf, 
				      const Bool savemodel)
  {
    LogIO os( LogOrigin("SynthesisImagerVi2","runMajorCycle",WHERE) );

    //    cout << "Savemodel : " << savemodel << "   readonly : " << readOnly_p << "   usescratch : " << useScratch_p << endl;

    Bool savemodelcolumn = savemodel && !readOnly_p && useScratch_p;
    Bool savevirtualmodel = savemodel && !readOnly_p && !useScratch_p;

    if( savemodelcolumn ) os << "Saving model column" << LogIO::POST;
    if( savevirtualmodel ) os << "Saving virtual model" << LogIO::POST;

    SynthesisUtilMethods::getResource("Start Major Cycle");

    itsMappers.checkOverlappingModels("blank");

    {
      vi::VisBuffer2* vb=vi_p->getVisBuffer();
      vi_p->originChunks();
      vi_p->origin();
      Double numcoh=0;
      for (uInt k=0; k< mss_p.nelements(); ++k)
	numcoh+=Double(mss_p[k]->nrow());
      ProgressMeter pm(1.0, numcoh, 
			 dopsf?"Gridding Weights and PSF":"Major Cycle", "","","",true);
	Int cohDone=0;


    	if(!dopsf)itsMappers.initializeDegrid(*vb);
    	itsMappers.initializeGrid(*vb,dopsf);
	SynthesisUtilMethods::getResource("After initGrid for all mappers");

    	for (vi_p->originChunks(); vi_p->moreChunks();vi_p->nextChunk())
    	{

	  for (vi_p->origin(); vi_p->more(); vi_p->next())
    		{
		  //if (SynthesisUtilMethods::validate(*vb)==SynthesisUtilMethods::NOVALIDROWS) break; // No valid rows in this VB
		  //		  cerr << "nRows "<< vb->nRow() << "   " << max(vb->visCube()) <<  endl;
		  if (SynthesisUtilMethods::validate(*vb)!=SynthesisUtilMethods::NOVALIDROWS)
		    {
    			if(!dopsf) {
			  { Cube<Complex> mod(vb->nCorrelations(), vb->nChannels(), vb->nRows(), Complex(0.0));
			    vb->setVisCubeModel(mod); 
			  }
			  itsMappers.degrid(*vb, savevirtualmodel );
			  if(savemodelcolumn && writeAccess_p ){			    
			    vi_p->writeVisModel(vb->visCubeModel());
			    //static_cast<VisibilityIteratorImpl2 *> (vi_p->getImpl())->writeVisModel(vb->visCubeModel());

			    // Cube<Complex> tt=vb->visCubeModel();
			    // tt = 20.0;
			    // cout << "Vis:" << tt << endl;
			    // static_cast<VisibilityIteratorImpl2 *> (vi_p->getImpl())->writeVisModel(tt);
			  }
    			}
    			itsMappers.grid(*vb, dopsf, (refim::FTMachine::Type)datacol_p);
			
			cohDone += vb->nRows();
			pm.update(Double(cohDone));
		    }
    		}
    	}

	// cerr << "VI2 data: " << cohDone << endl;
	// exit(0);
    	//cerr << "IN SYNTHE_IMA" << endl;
    	//VisModelData::listModel(rvi_p->getMeasurementSet());
	SynthesisUtilMethods::getResource("Before finalize for all mappers");
    	if(!dopsf) itsMappers.finalizeDegrid(*vb);
    	itsMappers.finalizeGrid(*vb, dopsf);

    }

    itsMappers.checkOverlappingModels("restore");

    unlockMSs();

    SynthesisUtilMethods::getResource("End Major Cycle");

  }// end runMajorCycle

 
  /////////////////////////////////////////////////////////////////////////////////////////////////////////////////////////
  /////////////////////////////////////////////////////////////////////////////////////////////////////////////////////////

  /// The mapper loop is outside the data iterator loop.
  /// This is for cases where the image size is large compared to the RAM and
  /// where data I/O is the relatively minor cost.
  void SynthesisImagerVi2::runMajorCycle2(const Bool dopsf, 
				      const Bool savemodel)
  {
    LogIO os( LogOrigin("SynthesisImagerVi2","runMajorCycle2",WHERE) );

    //    cout << "Savemodel : " << savemodel << "   readonly : " << readOnly_p << "   usescratch : " << useScratch_p << endl;

    Bool savemodelcolumn = savemodel && !readOnly_p && useScratch_p;
    Bool savevirtualmodel = savemodel && !readOnly_p && !useScratch_p;

    if( savemodelcolumn ) os << "Saving model column" << LogIO::POST;
    if( savevirtualmodel ) os << "Saving virtual model" << LogIO::POST;

    itsMappers.checkOverlappingModels("blank");

    Bool resetModel=False;
    if( savemodelcolumn && writeAccess_p)
      {
	resetModel=True;
	os << "Iterating through the model column to reset it to zero" << LogIO::POST;
	vi::VisBuffer2* vb=vi_p->getVisBuffer();
    	vi_p->originChunks();
    	vi_p->origin();
	Double numcoh=0;
	for (uInt k=0; k< mss_p.nelements(); ++k)
	  numcoh+=Double(mss_p[k]->nrow());
	ProgressMeter pm(1.0, numcoh, 
			 dopsf?"Seting model column to zero":"pre-Major Cycle", "","","",True);
	Int cohDone=0;
    	for (vi_p->originChunks(); vi_p->moreChunks();vi_p->nextChunk())
	  {
	    
	    for (vi_p->origin(); vi_p->more(); vi_p->next())
	      {
		if (SynthesisUtilMethods::validate(*vb)!=SynthesisUtilMethods::NOVALIDROWS)
		  {
		    { Cube<Complex> mod(vb->nCorrelations(), vb->nChannels(), vb->nRows(), Complex(0.0));
			    vb->setVisCubeModel(mod); 
		    }
		    vi_p->writeVisModel(vb->visCubeModel());
		    
		  }
		cohDone += vb->nRows();;
		pm.update(Double(cohDone));
	      }
	  }
      }// setting model to zero

    
    for(Int gmap=0;gmap<itsMappers.nMappers();gmap++)
       {
	 os << "Running major cycle for chunk : " << gmap << LogIO::POST;

	 SynthesisUtilMethods::getResource("Start Major Cycle for mapper"+String::toString(gmap));
	 CountedPtr<vi::FrequencySelections> copyFsels=fselections_p->clone();
	 vi::VisBuffer2* vb=vi_p->getVisBuffer();
	 vi_p->originChunks();
	 vi_p->origin();
	 tuneChunk(gmap);
	 Double numcoh=0;
	 for (uInt k=0; k< mss_p.nelements(); ++k)
	   numcoh+=Double(mss_p[k]->nrow());


	 ProgressMeter pm(1.0, numcoh, 
			  dopsf?"Gridding Weights and PSF":"Major Cycle", "","","",true);
	Int cohDone=0;


	itsMappers.getFTM2(gmap, False)->reset();
	itsMappers.getFTM2(gmap, True)->reset();

    	if(!dopsf){
	  itsMappers.initializeDegrid(*vb, gmap);
		  //itsMappers.getMapper(gmap)->initializeDegrid(*vb);
	}
	itsMappers.initializeGrid(*vb,dopsf, gmap);
		//itsMappers.getMapper(gmap)->initializeGrid(*vb,dopsf);

	SynthesisUtilMethods::getResource("After initialize for mapper"+String::toString(gmap));

    	for (vi_p->originChunks(); vi_p->moreChunks();vi_p->nextChunk())
    	{

	  for (vi_p->origin(); vi_p->more(); vi_p->next())
	    {
	      //if (SynthesisUtilMethods::validate(*vb)==SynthesisUtilMethods::NOVALIDROWS) break; // No valid rows in this VB
	      //		  cerr << "nRows "<< vb->nRow() << "   " << max(vb->visCube()) <<  endl;
	      if (SynthesisUtilMethods::validate(*vb)!=SynthesisUtilMethods::NOVALIDROWS)
		{
		  if(!dopsf) {
		    if(resetModel==False) 
		      { 
			Cube<Complex> mod(vb->nCorrelations(), vb->nChannels(), vb->nRows(), Complex(0.0));
			vb->setVisCubeModel(mod); 
		      }
		    itsMappers.degrid(*vb, savevirtualmodel, gmap );
		    //itsMappers.getMapper(gmap)->degrid(*vb); //, savevirtualmodel );
		    if(savemodelcolumn && writeAccess_p ){
		      vi_p->writeVisModel(vb->visCubeModel());
		      //vi_p->writeBackChanges(vb);
		      // static_cast<VisibilityIteratorImpl2 *> (vi_p->getImpl())->writeVisModel(vb->visCubeModel());
		    }

		  }
		  itsMappers.grid(*vb, dopsf, (refim::FTMachine::Type)(datacol_p), gmap);
		  //itsMappers.getMapper(gmap)->grid(*vb, dopsf, datacol_p);
		  cohDone += vb->nRows();
		  pm.update(Double(cohDone));
		}
	    }
    	}
    	//cerr << "IN SYNTHE_IMA" << endl;
    	//VisModelData::listModel(rvi_p->getMeasurementSet());

	SynthesisUtilMethods::getResource("Before finalize for mapper"+String::toString(gmap));
	
    	if(!dopsf) 
	  {
	    itsMappers.finalizeDegrid(*vb,gmap);
	    //itsMappers.getMapper(gmap)->finalizeDegrid();
	  }
	itsMappers.finalizeGrid(*vb, dopsf,gmap);
    	//itsMappers.getMapper(gmap)->finalizeGrid(*vb, dopsf);
	
	//	itsMappers.getMapper(gmap)->releaseImageLocks();
	itsMappers.getMapper(gmap)->imageStore()->releaseComplexGrids();        
	
	SynthesisUtilMethods::getResource("End Major Cycle for mapper"+String::toString(gmap));
	fselections_p=copyFsels;
       }// end of mapper loop
    vi_p->setFrequencySelection(*fselections_p);

    itsMappers.checkOverlappingModels("restore");

    unlockMSs();

    SynthesisUtilMethods::getResource("End Major Cycle");

  }// end runMajorCycle2


  /////////////////////////////////////////////////////////////////////////////////////////////////////////////////////////
  void SynthesisImagerVi2::predictModel(){
    LogIO os( LogOrigin("SynthesisImagerVi2","predictModel ",WHERE) );

    os << "---------------------------------------------------- Predict Model ---------------------------------------------" << LogIO::POST;
    
    Bool savemodelcolumn = !readOnly_p && useScratch_p;
    Bool savevirtualmodel = !readOnly_p && !useScratch_p;

    if( savemodelcolumn ) os << "Saving model column" << LogIO::POST;
    if( savevirtualmodel ) os << "Saving virtual model" << LogIO::POST;

    itsMappers.checkOverlappingModels("blank");


    {
      vi::VisBuffer2* vb = vi_p->getVisBuffer();;
      vi_p->originChunks();
      vi_p->origin();
      Double numberCoh=0;
      for (uInt k=0; k< mss_p.nelements(); ++k)
	numberCoh+=Double(mss_p[k]->nrow());

      ProgressMeter pm(1.0, numberCoh, "Predict Model", "","","",true);
      Int cohDone=0;

      itsMappers.initializeDegrid(*vb);
      for (vi_p->originChunks(); vi_p->moreChunks();vi_p->nextChunk())
	{
	  
	  for (vi_p->origin(); vi_p->more(); vi_p->next())
	    {
	      //if (SynthesisUtilMethods::validate(*vb)==SynthesisUtilMethods::NOVALIDROWS) break; //No valid rows in this MS
	      //if !usescratch ...just save
	      vb->setVisCubeModel(Complex(0.0, 0.0));
	      itsMappers.degrid(*vb, savevirtualmodel);

	      if(savemodelcolumn && writeAccess_p )
		vi_p->writeVisModel(vb->visCubeModel());

	      //cerr << "nRows "<< vb->nRows() << "   " << max(vb->visCubeModel()) <<  endl;

	      cohDone += vb->nRows();
	      pm.update(Double(cohDone));

	    }
	}
      itsMappers.finalizeDegrid(*vb);
    }

    itsMappers.checkOverlappingModels("restore");
    unlockMSs();
   
  }// end of predictModel

  /////////////////////////////////////////////////////////////////////////////////////////////////////////////////////////
  void SynthesisImagerVi2::makeSdImage()
  {
    LogIO os( LogOrigin("SynthesisImagerVi2","makeSdImage",WHERE) );

    Bool dopsf=false;
    if(datacol_p==FTMachine::PSF) dopsf=true;

    {
      vi::VisBuffer2* vb = vi_p->getVisBuffer();;
      vi_p->originChunks();
      vi_p->origin();

      Double numberCoh=0;
      for (uInt k=0; k< mss_p.nelements(); ++k)
        numberCoh+=Double(mss_p[k]->nrow());

      ProgressMeter pm(1.0, numberCoh, "Predict Model", "","","",true);
      Int cohDone=0;

      itsMappers.initializeGrid(*vb,dopsf);
      for (vi_p->originChunks(); vi_p->moreChunks(); vi_p->nextChunk())
      {

        for (vi_p->origin(); vi_p->more(); vi_p->next())
        {
          itsMappers.grid(*vb, dopsf, (refim::FTMachine::Type)datacol_p);
          cohDone += vb->nRows();
          pm.update(Double(cohDone));
        }
      }
      itsMappers.finalizeGrid(*vb, dopsf);

    }

    unlockMSs();

  }// end makeImage
  /////////////////////////////////////////////////////////////////////////////////////////////////////////////////////////


CountedPtr<SIMapper> SynthesisImagerVi2::createSIMapper(String mappertype,  
							   CountedPtr<SIImageStore> imagestore,
							CountedPtr<refim::FTMachine> ftmachine,
							CountedPtr<refim::FTMachine> iftmachine,
						       uInt /*ntaylorterms*/)
  {
    LogIO os( LogOrigin("SynthesisImagerVi2","createSIMapper",WHERE) );
    
    CountedPtr<SIMapper> localMapper;

    try
      {
	
	if( mappertype == "default" || mappertype == "multiterm" )
	  {
	    localMapper = new SIMapper( imagestore, ftmachine, iftmachine );
	  }
	else if( mappertype == "imagemosaic") // || mappertype == "mtimagemosaic" )
	  {
	    localMapper = new SIMapperImageMosaic( imagestore, ftmachine, iftmachine );
	  }
	else
	  {
	    throw(AipsError("Unknown mapper type : " + mappertype));
	  }

      }
    catch(AipsError &x) {
	throw(AipsError("Error in createSIMapper : " + x.getMesg() ) );
      }
    return localMapper;
  }
  

void SynthesisImagerVi2::unlockMSs()
  {
    LogIO os( LogOrigin("SynthesisImagerVi2","unlockMSs",WHERE) );
    for(uInt i=0;i<mss_p.nelements();i++)
      { 
	os << LogIO::NORMAL2 << "Unlocking : " << (mss_p[i])->tableName() << LogIO::POST;
	MeasurementSet *ms_l = 	const_cast<MeasurementSet* >(mss_p[i]);
	ms_l->unlock(); 
	ms_l->antenna().unlock();
	ms_l->dataDescription().unlock();
	ms_l->feed().unlock();
	ms_l->field().unlock();
	ms_l->observation().unlock();
	ms_l->polarization().unlock();
	ms_l->processor().unlock();
	ms_l->spectralWindow().unlock();
	ms_l->state().unlock();
	//
	// Unlock the optional sub-tables as well, if they are present
	//
	if(!(ms_l->source().isNull()))     ms_l->source().unlock();
	if(!(ms_l->doppler().isNull()))    ms_l->doppler().unlock();
	if(!(ms_l->flagCmd().isNull()))    ms_l->flagCmd().unlock();
	if(!(ms_l->freqOffset().isNull())) ms_l->freqOffset().unlock();
	if(!(ms_l->history().isNull()))    ms_l->history().unlock();
	if(!(ms_l->pointing().isNull()))   ms_l->pointing().unlock();
	if(!(ms_l->sysCal().isNull()))     ms_l->sysCal().unlock();
	if(!(ms_l->weather().isNull()))    ms_l->weather().unlock();
      }
  }
  void SynthesisImagerVi2::createFTMachine(CountedPtr<refim::FTMachine>& theFT, 
					   CountedPtr<refim::FTMachine>& theIFT, 
					   const String& ftname,
					   const uInt nTaylorTerms,
					   const String mType,
					   const Int facets,            //=1
					   //------------------------------
					   const Int wprojplane,        //=1,
					   const Float padding,         //=1.0,
					   const Bool useAutocorr,      //=false,
					   const Bool useDoublePrec,    //=true,
					   const String gridFunction,   //=String("SF"),
					//------------------------------
					   const Bool aTermOn,          //= true,
					   const Bool psTermOn,         //= true,
					   const Bool mTermOn,          //= false,
					const Bool wbAWP,            //= true,
					   const String cfCache,        //= "",
					   const Bool doPointing,       //= false,
					   const Bool doPBCorr,         //= true,
					   const Bool conjBeams,        //= true,
					const Float computePAStep,         //=360.0
					   const Float rotatePAStep,          //=5.0
					   const String interpolation,  //="linear"
					   const Bool freqFrameValid, //=true
					   const Int cache,             //=1000000000,
					   const Int tile,               //=16
					   const String stokes, //=I
					   const String imageNamePrefix,
					   //---------------------------
					   const String &pointingDirCol,
					   const Float skyPosThreshold,
					   const Int convSupport,
					   const Quantity &truncateSize,
					   const Quantity &gwidth,
					   const Quantity &jwidth,
					   const Float minWeight,
					   const Bool clipMinMax
					   )

  {
    LogIO os( LogOrigin("SynthesisImagerVi2","createFTMachine",WHERE));

    if(ftname=="gridft"){
      if(facets >1){
	theFT=new refim::GridFT(cache, tile, gridFunction, mLocation_p, phaseCenter_p, padding, useAutocorr, useDoublePrec);
	theIFT=new refim::GridFT(cache, tile, gridFunction, mLocation_p, phaseCenter_p, padding, useAutocorr, useDoublePrec);

      }
      else{
	theFT=new refim::GridFT(cache, tile, gridFunction, mLocation_p, padding, useAutocorr, useDoublePrec);
	theIFT=new refim::GridFT(cache, tile, gridFunction, mLocation_p, padding, useAutocorr, useDoublePrec);
      }
    }
    else if(ftname== "wprojectft"){
     Double maxW=-1.0;
     Double minW=-1.0;
     Double rmsW=-1.0;
     if(wprojplane <1)
       casa::refim::WProjectFT::wStat(*vi_p, minW, maxW, rmsW);
    if(facets >1){
      theFT=new refim::WProjectFT(wprojplane,  phaseCenter_p, mLocation_p,
			   cache/2, tile, useAutocorr, padding, useDoublePrec, minW, maxW, rmsW);
      theIFT=new refim::WProjectFT(wprojplane,  phaseCenter_p, mLocation_p,
			    cache/2, tile, useAutocorr, padding, useDoublePrec, minW, maxW, rmsW);
    }
    else{
      theFT=new refim::WProjectFT(wprojplane,  mLocation_p,
			   cache/2, tile, useAutocorr, padding, useDoublePrec, minW, maxW, rmsW);
      theIFT=new refim::WProjectFT(wprojplane,  mLocation_p,
			    cache/2, tile, useAutocorr, padding, useDoublePrec, minW, maxW, rmsW);
    }
    CountedPtr<refim::WPConvFunc> sharedconvFunc=static_cast<refim::WProjectFT &>(*theFT).getConvFunc();
      //static_cast<WProjectFT &>(*theFT).setConvFunc(sharedconvFunc);
    static_cast<refim::WProjectFT &>(*theIFT).setConvFunc(sharedconvFunc);
    }
    else if ((ftname == "awprojectft") || (ftname== "mawprojectft") || (ftname == "protoft")) {
      createAWPFTMachine(theFT, theIFT, ftname, facets, wprojplane, 
			 padding, useAutocorr, useDoublePrec, gridFunction,
			 aTermOn, psTermOn, mTermOn, wbAWP, cfCache, 
			 doPointing, doPBCorr, conjBeams, computePAStep,
			 rotatePAStep, cache,tile,imageNamePrefix);
    }
    else if ( ftname == "mosaic" || ftname== "mosft" || ftname == "mosaicft" || ftname== "MosaicFT"){

<<<<<<< HEAD
      createMosFTMachine(theFT, theIFT, padding, useAutocorr, useDoublePrec, rotatePAStep, stokes, conjBeams);
=======
      createMosFTMachine(theFT, theIFT, padding, useAutocorr, useDoublePrec, rotatePAStep, stokes);
    } else if (ftname == "sd") {
      createSDFTMachine(theFT, theIFT, pointingDirCol, skyPosThreshold, doPBCorr, rotatePAStep,
          gridFunction, convSupport, truncateSize, gwidth, jwidth,
          minWeight, clipMinMax, cache, tile);
>>>>>>> ae5db22b
    }
    else
      {
	throw( AipsError( "Invalid FTMachine name : " + ftname ) );
      }
    /* else if(ftname== "MosaicFT"){

       }*/



    ///////// Now, clone and pack the chosen FT into a MultiTermFT if needed.
    if( mType=="multiterm" )
      {
	AlwaysAssert( nTaylorTerms>=1 , AipsError );

	CountedPtr<refim::FTMachine> theMTFT = new refim::MultiTermFTNew( theFT , nTaylorTerms, true/*forward*/ );
	CountedPtr<refim::FTMachine> theMTIFT = new refim::MultiTermFTNew( theIFT , nTaylorTerms, false/*forward*/ );

	theFT = theMTFT;
	theIFT = theMTIFT;
      }




    ////// Now, set the SkyJones if needed, and if not internally generated.
    if( mType=="imagemosaic" && 
	(ftname != "awprojectft" && ftname != "mawprojectft" && ftname != "proroft") )
      {
	CountedPtr<refim::SkyJones> vp;
	ROMSColumns msc(*(mss_p[0]));
	Quantity parang(0.0,"deg");
	Quantity skyposthreshold(0.0,"deg");
	vp = new refim::VPSkyJones(msc, true,  parang, BeamSquint::NONE,skyposthreshold);

	Vector<CountedPtr<refim::SkyJones> > skyJonesList(1);
	skyJonesList(0) = vp;
	theFT->setSkyJones(  skyJonesList );
	theIFT->setSkyJones(  skyJonesList );

      }

    //// For mode=cubedata, set the freq frame to invalid..
    // get this info from buildCoordSystem
    //theFT->setSpw( tspws, false );
    //theIFT->setSpw( tspws, false );
    theFT->setFrameValidity( freqFrameValid );
    theIFT->setFrameValidity( freqFrameValid );

    //// Set interpolation mode
    theFT->setFreqInterpolation( interpolation );
    theIFT->setFreqInterpolation( interpolation );
    /* vi_p has chanselection now
    //channel selections from spw param
    theFT->setSpwChanSelection(chanSel_p);
    theIFT->setSpwChanSelection(chanSel_p);
    */
  }

  /////////////////////////////////////////////////////////////////////////////////////////////////////////////////////////
  /////////////////////////////////////////////////////////////////////////////////////////////////////////////////////////
  void SynthesisImagerVi2::createAWPFTMachine(CountedPtr<refim::FTMachine>& theFT, CountedPtr<refim::FTMachine>& theIFT, 
					   const String&,// ftmName,
					   const Int,// facets,            //=1
					   //------------------------------
					   const Int wprojPlane,        //=1,
					   const Float,// padding,         //=1.0,
					   const Bool,// useAutocorr,      //=false,
					   const Bool useDoublePrec,    //=true,
					   const String,// gridFunction,   //=String("SF"),
					   //------------------------------
					   const Bool aTermOn,          //= true,
					   const Bool psTermOn,         //= true,
					   const Bool mTermOn,          //= false,
					   const Bool wbAWP,            //= true,
					   const String cfCache,        //= "",
					   const Bool doPointing,       //= false,
					   const Bool doPBCorr,         //= true,
					   const Bool conjBeams,        //= true,
					   const Float computePAStep,   //=360.0
					   const Float rotatePAStep,    //=5.0
					   const Int cache,             //=1000000000,
					   const Int tile,               //=16
					   const String imageNamePrefix
					)

  {
    LogIO os( LogOrigin("SynthesisImagerVi2","createAWPFTMachine",WHERE));

    if (wprojPlane<=1)
      {
	os << LogIO::NORMAL
	   << "You are using wprojplanes=1. Doing co-planar imaging (no w-projection needed)" 
	   << LogIO::POST;
	os << LogIO::NORMAL << "Performing WBA-Projection" << LogIO::POST; // Loglevel PROGRESS
      }
    // if((wprojPlane>1)&&(wprojPlane<64)) 
    //   {
    // 	os << LogIO::WARN
    // 	   << "No. of w-planes set too low for W projection - recommend at least 128"
    // 	   << LogIO::POST;
    // 	os << LogIO::NORMAL << "Performing WBAW-Projection" << LogIO::POST; // Loglevel PROGRESS
    //   }

    // CountedPtr<ATerm> apertureFunction = createTelescopeATerm(mss4vi_p[0], aTermOn);
    // CountedPtr<PSTerm> psTerm = new PSTerm();
    // CountedPtr<WTerm> wTerm = new WTerm();
    
    // //
    // // Selectively switch off CFTerms.
    // //
    // if (aTermOn == false) {apertureFunction->setOpCode(CFTerms::NOOP);}
    // if (psTermOn == false) psTerm->setOpCode(CFTerms::NOOP);

    // //
    // // Construct the CF object with appropriate CFTerms.
    // //
    // CountedPtr<ConvolutionFunction> tt;
    // tt = AWProjectFT::makeCFObject(aTermOn, psTermOn, true, mTermOn, wbAWP);
    // CountedPtr<ConvolutionFunction> awConvFunc;
    // //    awConvFunc = new AWConvFunc(apertureFunction,psTerm,wTerm, !wbAWP);
    // if ((ftmName=="mawprojectft") || (mTermOn))
    //   awConvFunc = new AWConvFuncEPJones(apertureFunction,psTerm,wTerm,wbAWP);
    // else
    //   awConvFunc = new AWConvFunc(apertureFunction,psTerm,wTerm,wbAWP);

    ROMSObservationColumns msoc((mss_p[0])->observation());
    String telescopeName=msoc.telescopeName()(0);
    CountedPtr<refim::ConvolutionFunction> awConvFunc = refim::AWProjectFT::makeCFObject(telescopeName, 
									   aTermOn,
									   psTermOn, (wprojPlane > 1),
									   mTermOn, wbAWP, conjBeams);
    //
    // Construct the appropriate re-sampler.
    //
    CountedPtr<refim::VisibilityResamplerBase> visResampler;
    //    if (ftmName=="protoft") visResampler = new ProtoVR();
    //elsef
    visResampler = new refim::AWVisResampler();
    //    CountedPtr<VisibilityResamplerBase> visResampler = new VisibilityResampler();

    //
    // Construct and initialize the CF cache object.
    //


    // CountedPtr<CFCache> cfCacheObj = new CFCache();
    // cfCacheObj->setCacheDir(cfCache.data());
    // //    cerr << "Setting wtImagePrefix to " << imageNamePrefix.c_str() << endl;
    // cfCacheObj->setWtImagePrefix(imageNamePrefix.c_str());
    // cfCacheObj->initCache2();

    CountedPtr<refim::CFCache> cfCacheObj;
      

    //
    // Finally construct the FTMachine with the CFCache, ConvFunc and
    // Re-sampler objects.  
    //
    Float pbLimit_l=1e-3;
    theFT = new refim::AWProjectWBFTNew(wprojPlane, cache/2, 
			      cfCacheObj, awConvFunc, 
			      visResampler,
			      /*true */doPointing, doPBCorr, 
			      tile, computePAStep, pbLimit_l, true,conjBeams,
			      useDoublePrec);

    cfCacheObj = new refim::CFCache();
    cfCacheObj->setCacheDir(cfCache.data());
    //    cerr << "Setting wtImagePrefix to " << imageNamePrefix.c_str() << endl;
    cfCacheObj->setWtImagePrefix(imageNamePrefix.c_str());
    cfCacheObj->initCache2();

    theFT->setCFCache(cfCacheObj);
    

    Quantity rotateOTF(rotatePAStep,"deg");
    static_cast<refim::AWProjectWBFTNew &>(*theFT).setObservatoryLocation(mLocation_p);
    static_cast<refim::AWProjectWBFTNew &>(*theFT).setPAIncrement(Quantity(computePAStep,"deg"),rotateOTF);

    // theIFT = new AWProjectWBFT(wprojPlane, cache/2, 
    // 			       cfCacheObj, awConvFunc, 
    // 			       visResampler,
    // 			       /*true */doPointing, doPBCorr, 
    // 			       tile, computePAStep, pbLimit_l, true,conjBeams,
    // 			       useDoublePrec);

    // static_cast<AWProjectWBFT &>(*theIFT).setObservatoryLocation(mLocation_p);
    // static_cast<AWProjectWBFT &>(*theIFT).setPAIncrement(Quantity(computePAStep,"deg"),rotateOTF);

    theIFT = new refim::AWProjectWBFTNew(static_cast<refim::AWProjectWBFTNew &>(*theFT));

    os << "Sending frequency selection information " <<  mssFreqSel_p  <<  " to AWP FTM." << LogIO::POST;
    theFT->setSpwFreqSelection( mssFreqSel_p );
    theIFT->setSpwFreqSelection( mssFreqSel_p );
    

  }

  /////////////////////////////////////////////////////////////////////////////////////////////////////////////////////////

  /////////////////////////////////////////////////////////////////////////////////////////////////////////////////////////


  /////////////////////////////////////////////////////////////////////////////////////////////////////////////////////////

  void SynthesisImagerVi2:: createMosFTMachine(CountedPtr<refim::FTMachine>& theFT,CountedPtr<refim::FTMachine>&  theIFT, const Float /*padding*/, const Bool useAutoCorr, const Bool useDoublePrec, const Float rotatePAStep, const String stokes, const Bool doConjBeams){
    
    LogIO os(LogOrigin("SynthesisImagerVi2", "createMosFTMachine",WHERE));
   
    ROMSColumns msc(vi_p->ms());
    String telescop=msc.observation().telescopeName()(0);
    Bool multiTel=False;
    Int msid=0;
     for(vi_p->originChunks(); vi_p->moreChunks(); vi_p->nextChunk()){
       if(((vi_p->getVisBuffer())->msId() != msid) && telescop !=  ROMSColumns(vi_p->ms()).observation().telescopeName()(0)){
	 msid=(vi_p->getVisBuffer())->msId();
	 multiTel=True;
       }
     }
    vi_p->originChunks();
  
  

    PBMath::CommonPB kpb;
    Record rec;
    getVPRecord( rec, kpb, telescop );
   

    if(rec.empty()){os << LogIO::SEVERE << "Cannot proceed with mosaicft gridder without a valid PB model" << LogIO::POST; }
    
    /*
   VPManager *vpman=VPManager::Instance();
    PBMath::CommonPB kpb;
    PBMath::enumerateCommonPB(telescop, kpb);
    Record rec;
    vpman->getvp(rec, telescop);
    */

   refim::VPSkyJones* vps=NULL;
    if(rec.asString("name")=="COMMONPB" && kpb !=PBMath::UNKNOWN ){
      vps= new refim::VPSkyJones(msc, true, Quantity(rotatePAStep, "deg"), BeamSquint::GOFIGURE, Quantity(360.0, "deg"));
      /////Don't know which parameter has pb threshold cutoff that the user want 
      ////leaving at default
      ////vps.setThreshold(minPB);
      
    }
    else{
      PBMath myPB(rec);
      String whichPBMath;
      PBMathInterface::namePBClass(myPB.whichPBClass(), whichPBMath);
      os  << "Using the PB defined by " << whichPBMath << " for beam calculation for telescope " << telescop << LogIO::POST;
      vps= new refim::VPSkyJones(telescop, myPB, Quantity(rotatePAStep, "deg"), BeamSquint::GOFIGURE, Quantity(360.0, "deg"));
      kpb=PBMath::DEFAULT;
    }
   
    
    theFT = new refim::MosaicFTNew(vps, mLocation_p, stokes, 1000000000, 16, useAutoCorr, 
		      useDoublePrec, doConjBeams);
    PBMathInterface::PBClass pbtype=((kpb==PBMath::EVLA) || multiTel)? PBMathInterface::COMMONPB: PBMathInterface::AIRY;
    if(rec.asString("name")=="IMAGE")
       pbtype=PBMathInterface::IMAGE;
    ///Use Heterogenous array mode for the following
    if((kpb == PBMath::UNKNOWN) || (kpb==PBMath::OVRO) || (kpb==PBMath::ACA)
       || (kpb==PBMath::ALMA) || (kpb==PBMath::EVLA) || multiTel){
      CountedPtr<refim::SimplePBConvFunc> mospb=new refim::HetArrayConvFunc(pbtype, "");
      static_cast<refim::MosaicFTNew &>(*theFT).setConvFunc(mospb);
    }
    ///////////////////make sure both FTMachine share the same conv functions.
    theIFT= new refim::MosaicFTNew(static_cast<refim::MosaicFTNew &>(*theFT));

    
  }
  /////////////////////////////////////////////////////////////////////////////////////////////////////////////////////

  void SynthesisImagerVi2::createSDFTMachine(CountedPtr<refim::FTMachine>& theFT,
      CountedPtr<refim::FTMachine>& theIFT,
      const String &pointingDirCol,
      const Float skyPosThreshold,
      const Bool /*doPBCorr*/,
      const Float rotatePAStep,
      const String& gridFunction,
      const Int convSupport,
      const Quantity& truncateSize,
      const Quantity& gwidth,
      const Quantity& jwidth,
      const Float minWeight,
      const Bool clipMinMax,
      const Int cache,
      const Int tile) {
//    // member variable itsVPTable is VP table name
    LogIO os(LogOrigin("SynthesisImagerVi2", "createSDFTMachine", WHERE));
    os << LogIO::NORMAL // Loglevel INFO
       << "Performing single dish gridding..." << LogIO::POST;
    os << LogIO::NORMAL1 // gridFunction is too cryptic for most users.
       << "with convolution function " << gridFunction << LogIO::POST;

    // Now make the Single Dish Gridding
    os << LogIO::NORMAL // Loglevel INFO
       << "Gridding will use specified common tangent point:" << LogIO::POST;
    os << LogIO::NORMAL << tangentPoint(phaseCenter_p) << LogIO::POST; // Loglevel INFO
    if(gridFunction=="pb") {
      refim::SkyJones *vp = nullptr;
      ROMSColumns msc(*mss_p[0]);
      // todo: NONE is OK?
      BeamSquint::SquintType squintType = BeamSquint::NONE;
      Quantity skyPosThresholdQuant((Double)skyPosThreshold, "deg");
      Quantity parAngleStepQuant((Double)rotatePAStep, "deg");
      if (itsVpTable.empty()) {
        os << LogIO::NORMAL // Loglevel INFO
            << "Using defaults for primary beams used in gridding" << LogIO::POST;
        vp=new refim::VPSkyJones(msc, true, parAngleStepQuant, squintType,
            skyPosThresholdQuant);
      } else {
        os << LogIO::NORMAL // Loglevel INFO
            << "Using VP as defined in " << itsVpTable <<  LogIO::POST;
        Table vpTable( itsVpTable );
        vp=new refim::VPSkyJones(msc, vpTable, parAngleStepQuant, squintType,
            skyPosThresholdQuant);
      }
      theFT = new refim::SDGrid(mLocation_p, *vp, cache/2, tile, gridFunction,
          convSupport, minWeight, clipMinMax);
      theIFT = new refim::SDGrid(mLocation_p, *vp, cache/2, tile, gridFunction,
          convSupport, minWeight, clipMinMax);
    } else if (gridFunction=="gauss" || gridFunction=="gjinc") {
      DirectionCoordinate dirCoord = itsMaxCoordSys.directionCoordinate();
      Vector<String> units = dirCoord.worldAxisUnits();
      Vector<Double> increments = dirCoord.increment();
      Quantity cellx(increments[0], units[0]);
      Quantity celly(increments[1], units[1]);
      if (cellx != celly &&
          ((!truncateSize.getUnit().empty()||truncateSize.getUnit()=="pixel")
              || (!gwidth.getUnit().empty()||gwidth.getUnit()=="pixel")
              || (!jwidth.getUnit().empty()||jwidth.getUnit()=="pixel"))) {
        os << LogIO::WARN
            << "The " << gridFunction << " gridding doesn't support non-square grid." << endl
            << "Result may be wrong." << LogIO::POST;
      }
      Float truncateValue, gwidthValue, jwidthValue;
      if (truncateSize.getUnit().empty() || truncateSize.getUnit()=="pixel")
        truncateValue = truncateSize.getValue();
      else
        truncateValue = truncateSize.getValue("rad")/celly.getValue("rad");
      if (gwidth.getUnit().empty() || gwidth.getUnit()=="pixel")
        gwidthValue = gwidth.getValue();
      else
        gwidthValue = gwidth.getValue("rad")/celly.getValue("rad");
      if (jwidth.getUnit().empty() || jwidth.getUnit()=="pixel")
        jwidthValue = jwidth.getValue();
      else
        jwidthValue = jwidth.getValue("rad")/celly.getValue("rad");
      theFT = new refim::SDGrid(mLocation_p, cache/2, tile, gridFunction,
                        truncateValue, gwidthValue, jwidthValue, minWeight, clipMinMax);
      theIFT = new refim::SDGrid(mLocation_p, cache/2, tile, gridFunction,
                        truncateValue, gwidthValue, jwidthValue, minWeight, clipMinMax);
    }
    else {
      theFT = new refim::SDGrid(mLocation_p, cache/2, tile, gridFunction,
                        convSupport, minWeight, clipMinMax);
      theIFT = new refim::SDGrid(mLocation_p, cache/2, tile, gridFunction,
                        convSupport, minWeight, clipMinMax);
    }
    theFT->setPointingDirColumn(pointingDirCol);

  }
  
  /////////////////////////////////////////////////////////////////////////////////////////////////////////////////////
  //// Get/Set Weight Grid.... write to disk and read

  /// todo : do for full mapper list, and taylor terms.
  /////////////////////////////////////////////////////////////////////////////////////////////////////////////////////
  /// todo : do for full mapper list, and taylor terms.
  
  Bool SynthesisImagerVi2::setWeightDensity( )
  {
    LogIO os(LogOrigin("SynthesisImagerVi2", "setWeightDensity()", WHERE));
    try
      {
	Block<Matrix<Float> > densitymatrices(itsMappers.nMappers());
	for (uInt fid=0;fid<densitymatrices.nelements();fid++)
	  {
	    Array<Float> arr;
	    itsMappers.imageStore(fid)->gridwt(0)->get(arr,true);
	    densitymatrices[fid].reference( arr );
	    //cout << "Density shape (set) for f " << fid << " : " << arr.shape() << " : " << densitymatrices[fid].shape() << endl;
	  }


	imwgt_p.setWeightDensity( densitymatrices );
	vi_p->useImagingWeight(imwgt_p);
	itsMappers.releaseImageLocks();

      }
    catch (AipsError &x)
      {
	throw(AipsError("In setWeightDensity : "+x.getMesg()));
      }
    return true;
  }
  
  /////////////////////////////////////////////////////////////////////////////////////////////////////////////////////
  /////////////////////////////////////////////////////////////////////////////////////////////////////////////////////


  /////////////////////////////////////////////////////////////////////////////////////////////////////////////////////////
  /////////////////////////////////////////////////////////////////////////////////////////////////////////////////////////
  void SynthesisImagerVi2::createVisSet(const Bool /*writeAccess*/)
  {
    LogIO os( LogOrigin("SynthesisImagerVi2","createVisSet",WHERE) );
    //cerr << "mss_p num" << mss_p.nelements() <<  " sel  " << fselections_p->size() << endl;
    if(mss_p.nelements() > uInt(fselections_p->size()) && (fselections_p->size() !=0)){
      throw(AipsError("Discrepancy between Number of MSs and Frequency selections"));
    }
    vi_p=new vi::VisibilityIterator2(mss_p, vi::SortColumns(), true); //writeAccess);

    if(fselections_p->size() !=0){
      CountedPtr<vi::FrequencySelections> tmpfselections=new FrequencySelections();
      //Temporary fix till we get rid of old vi and we can get rid of tuneSelect
      if(uInt(fselections_p->size()) > mss_p.nelements()){
	for(uInt k=0 ; k <  mss_p.nelements(); ++k){
	  tmpfselections->add(fselections_p->get(k));
	}
      }
      else{
	tmpfselections=fselections_p;
      }
      ////end of fix for tuneSelectdata 
      vi_p->setFrequencySelection (*tmpfselections);

    }
    //
    vi_p->originChunks();
    vi_p->origin();
  }// end of createVisSet

  /////////////////////////////////////////////////////////////////////////////////////////////////////////////////
  // Method to run the AWProjectFT machine to seperate the CFCache
  // construction from imaging.  This is done by splitting the
  // operation in two steps: (1) run the FTM in "dry" mode to create a
  // "blank" CFCache, and (2) re-load the "blank" CFCache and "fill"
  // it.
  //
  // If someone can get me (SB) out of the horrible statc_casts in the
  // code below, I will be most grateful (we are out of it! :-)).
  //
  void SynthesisImagerVi2::dryGridding(const Vector<String>& cfList)
  {
    LogIO os( LogOrigin("SynthesisImagerVi2","dryGridding",WHERE) );

    Int cohDone=0, whichFTM=0;
    (void)cfList;
    // If not an AWProject-class FTM, make this call a NoOp.  Might be
    // useful to extend it to other projection FTMs -- but later.
    String ftmName = ((*(itsMappers.getFTM2(whichFTM)))).name();

    if (!((itsMappers.getFTM2(whichFTM,true))->isUsingCFCache())) return;

    os << "---------------------------------------------------- Dry Gridding ---------------------------------------------" << LogIO::POST;

    //
    // Go through the entire MS in "dry" mode to set up a "blank"
    // CFCache.  This is done by setting the AWPWBFT in dryrun mode
    // and gridding.  The process of gridding emits CFCache, which
    // will be "blank" in a dry run.
    {
      vi::VisBuffer2* vb=vi_p->getVisBuffer();
      vi_p->originChunks();
      vi_p->origin();
      Double numberCoh=0;
      for (uInt k=0; k< mss_p.nelements(); ++k)
	numberCoh+=Double(mss_p[k]->nrow());

      ProgressMeter pm(1.0, numberCoh, "dryGridding", "","","",true);

      itsMappers.initializeGrid(*vb);
    
      // Set the gridder (iFTM) to run in dry-gridding mode
      (itsMappers.getFTM2(whichFTM,true))->setDryRun(true);

      Bool aTermIsOff=False;
      {
	CountedPtr<refim::FTMachine> ftm=itsMappers.getFTM2(whichFTM,True);
	CountedPtr<refim::ConvolutionFunction> cf=ftm->getAWConvFunc();
	aTermIsOff = cf->getTerm("ATerm")->isNoOp();
      }

      os << "Making a \"blank\" CFCache"
	 << (aTermIsOff?" (without the A-Term)":"")
	 << LogIO::WARN << LogIO::POST;

      // Step through the MS.  This triggers the logic in the Gridder
      // to determine all the CFs that will be required.  These empty
      // CFs are written to the CFCache which can then be filled via
      // a call to fillCFCache().
      for (vi_p->originChunks(); vi_p->moreChunks();vi_p->nextChunk())
	{
	  for (vi_p->origin(); vi_p->more(); vi_p->next())
	    {
	      if (SynthesisUtilMethods::validate(*vb)!=SynthesisUtilMethods::NOVALIDROWS) 
		{
		  itsMappers.grid(*vb, true, refim::FTMachine::OBSERVED, whichFTM);
		  cohDone += vb->nRows();
		  pm.update(Double(cohDone));
		  // If there is no term that depends on time, don't iterate over the entire data base
		  if (aTermIsOff) break;
		}
	    }
	}
    }
    if (cohDone == 0) os << "No valid rows found in dryGridding." << LogIO::EXCEPTION << LogIO::POST;
    // Unset the dry-gridding mode.
    (itsMappers.getFTM2(whichFTM,true))->setDryRun(false);

    //itsMappers.checkOverlappingModels("restore");
    unlockMSs();
    //fillCFCache(cfList);
  }
  //
  // Re-load the CFCache from the disk using the supplied list of CFs
  // (as cfList).  Then extract the ConvFunc object (which was setup
  // in the FTM) and call it's makeConvFunction2() to fill the CF.
  // Finally, unset the dry-run mode of the FTM.
  //
  void SynthesisImagerVi2::fillCFCache(const Vector<String>& cfList,
				       const String& ftmName,
				       const String& cfcPath,
				       const Bool& psTermOn,
				       const Bool& aTermOn,
				       const Bool& conjBeams)
    {
      LogIO os( LogOrigin("SynthesisImagerVi2","fillCFCache",WHERE) );
      // If not an AWProject-class FTM, make this call a NoOp.  Might be
      // useful to extend it to other projection FTMs -- but later.
      // String ftmName = ((*(itsMappers.getFTM(whichFTM)))).name();

      if (!ftmName.contains("awproject") and
	  !ftmName.contains("multitermftnew")) return;
      //if (!ftmName.contains("awproject")) return;
      
      os << "---------------------------------------------------- fillCFCache ---------------------------------------------" << LogIO::POST;

      //String cfcPath = itsMappers.getFTM(whichFTM)->getCacheDir();
      //String imageNamePrefix=itsMappers.getFTM(whichFTM)->getCFCache()->getWtImagePrefix();

      //cerr << "Path = " << path << endl;

      // CountedPtr<AWProjectWBFTNew> tmpFT = new AWProjectWBFTNew(static_cast<AWProjectWBFTNew &> (*(itsMappers.getFTM(whichFTM))));


      Float dPA=360.0,selectedPA=2*360.0;
      if (cfList.nelements() > 0)
      {
	CountedPtr<refim::CFCache> cfCacheObj = new refim::CFCache();
	  //Vector<String> wtCFList; wtCFList.resize(cfList.nelements());
	  //for (Int i=0; i<wtCFList.nelements(); i++) wtCFList[i] = "WT"+cfList[i];
	  //Directory dir(path);
	  Vector<String> cfList_p=cfList;//dir.find(Regex(Regex::fromPattern("CFS*")));
	  Vector<String> wtCFList_p;
	  wtCFList_p.resize(cfList_p.nelements());
	  for (Int i=0; i<(Int)wtCFList_p.nelements(); i++) wtCFList_p[i]="WT"+cfList_p[i];

	  //cerr << cfList_p << endl;
      	  cfCacheObj->setCacheDir(cfcPath.data());

	  os << "Re-loading the \"blank\" CFCache for filling" << LogIO::WARN << LogIO::POST;

      	  cfCacheObj->initCacheFromList2(cfcPath, cfList_p, wtCFList_p,
      					 selectedPA, dPA,1);
	  // tmpFT->setCFCache(cfCacheObj);
	  Vector<Double> uvScale, uvOffset;
	  Matrix<Double> vbFreqSelection;
	  CountedPtr<refim::CFStore2> cfs2 = CountedPtr<refim::CFStore2>(&cfCacheObj->memCache2_p[0],false);//new CFStore2;
	  CountedPtr<refim::CFStore2> cfwts2 =  CountedPtr<refim::CFStore2>(&cfCacheObj->memCacheWt2_p[0],false);//new CFStore2;

	  //
	  // Get whichFTM from itsMappers (SIMapperCollection) and
	  // cast it as AWProjectWBFTNew.  Then get the ConvFunc from
	  // the FTM and cast it as AWConvFunc.  Finally call
	  // AWConvFunc::makeConvFunction2().
	  //
	  // (static_cast<AWConvFunc &> 
	  //  (*(static_cast<AWProjectWBFTNew &> (*(itsMappers.getFTM(whichFTM)))).getAWConvFunc())
	  //  ).makeConvFunction2(String(path), uvScale, uvOffset, vbFreqSelection,
	  // 		       *cfs2, *cfwts2);

	  // This is a global methond in AWConvFunc.  Does not require
	  // FTM to be constructed (which can be expensive in terms of
	  // memory footprint).
	  refim::AWConvFunc::makeConvFunction2(String(cfcPath), uvScale, uvOffset, vbFreqSelection,
					       *cfs2, *cfwts2, psTermOn, aTermOn, conjBeams);
      	}
      //cerr << "Mem used = " << itsMappers.getFTM(whichFTM)->getCFCache()->memCache2_p[0].memUsage() << endl;
      //(static_cast<AWProjectWBFTNew &> (*(itsMappers.getFTM(whichFTM)))).getCFCache()->initCache2();
    }

  /////////////////////////////////////////////////////////////////////////////////////////////////////////////////
  void SynthesisImagerVi2::reloadCFCache()
  {
      LogIO os( LogOrigin("SynthesisImagerVi2","reloadCFCache",WHERE) );
      Int whichFTM=0;
      String ftmName = ((*(itsMappers.getFTM2(whichFTM)))).name();
      if (!ftmName.contains("AWProject")) return;

      os << "-------------------------------------------- reloadCFCache ---------------------------------------------" << LogIO::POST;
      String path = itsMappers.getFTM2(whichFTM)->getCacheDir();
      String imageNamePrefix=itsMappers.getFTM2(whichFTM)->getCFCache()->getWtImagePrefix();

      CountedPtr<refim::CFCache> cfCacheObj = new refim::CFCache();
      cfCacheObj->setCacheDir(path.data());
      cfCacheObj->setWtImagePrefix(imageNamePrefix.c_str());
      cfCacheObj->initCache2();
      
      // This assumes the itsMappers is always SIMapperCollection.
      for (whichFTM = 0; whichFTM < itsMappers.nMappers(); whichFTM++)
	{
	  (static_cast<refim::AWProjectWBFTNew &> (*(itsMappers.getFTM2(whichFTM)))).setCFCache(cfCacheObj,true); // Setup iFTM
	  (static_cast<refim::AWProjectWBFTNew &> (*(itsMappers.getFTM2(whichFTM,false)))).setCFCache(cfCacheObj,true); // Set FTM
	}
  }
  /////////////////////////////////////////////////////////////////////////////////////////////////////////////////

  Bool SynthesisImagerVi2::makePB()
  {
      LogIO os( LogOrigin("SynthesisImagerVi2","makePB",WHERE) );

      if( itsMakeVP==False )
	{
	  os << LogIO::NORMAL1 << "Not making .pb by direct evaluation. The gridder will make a .weight and a .pb will be computed from it." << LogIO::POST;
	  // Check that the .weight exists.. ?

	  return False;
	}
      else
	{
	  Bool doDefaultVP = itsVpTable.length()>0 ? False : True;

	  CoordinateSystem coordsys=itsMappers.imageStore(0)->getCSys();
	  String telescope=coordsys.obsInfo().telescope();
	  
	  if (doDefaultVP) {
	    
	    ROMSAntennaColumns ac(mss_p[0]->antenna());
	    Double dishDiam=ac.dishDiameter()(0);
	    if(!allEQ(ac.dishDiameter().getColumn(), dishDiam))
	      os << LogIO::WARN
		 << "The MS has multiple antenna diameters ..PB could be wrong "
		 << LogIO::POST;
	    return makePBImage( telescope, False, dishDiam);
	  }
	  else{
	    return makePBImage(telescope );	
	  }
	  
	}
 
      return False;
  }

/////////////////////////////////////////////////////////////////////////////////////////////////////////////////////////

  Bool SynthesisImagerVi2::makePrimaryBeam(PBMath& pbMath)
  {
    LogIO os( LogOrigin("SynthesisImagerVi2","makePrimaryBeam",WHERE) );

    os << "vi2 : Evaluating Primary Beam model onto image grid(s)" << LogIO::POST;

    itsMappers.initPB();

    vi::VisBuffer2* vb = vi_p->getVisBuffer();
    vi_p->originChunks();
    vi_p->origin();
    Int fieldCounter=0;
    Vector<Int> fieldsDone;

    for(vi_p->originChunks(); vi_p->moreChunks(); vi_p->nextChunk())
      {
	for (vi_p->origin(); vi_p->more(); vi_p->next())
	  {
	    Bool fieldDone=False;
	    for (uInt k=0;  k < fieldsDone.nelements(); ++k)
	      fieldDone=fieldDone || (vb->fieldId()(0)==fieldsDone(k));
	    if(!fieldDone){
	      ++fieldCounter;
	      fieldsDone.resize(fieldCounter, True);
	      fieldsDone(fieldCounter-1)=vb->fieldId()(0);
	      
	      itsMappers.addPB(*vb,pbMath);
	      
	    }
	  }
      }
    itsMappers.releaseImageLocks();
    unlockMSs();

    return True;
  }// end makePB




} //# NAMESPACE CASA - END
<|MERGE_RESOLUTION|>--- conflicted
+++ resolved
@@ -1398,15 +1398,11 @@
     }
     else if ( ftname == "mosaic" || ftname== "mosft" || ftname == "mosaicft" || ftname== "MosaicFT"){
 
-<<<<<<< HEAD
       createMosFTMachine(theFT, theIFT, padding, useAutocorr, useDoublePrec, rotatePAStep, stokes, conjBeams);
-=======
-      createMosFTMachine(theFT, theIFT, padding, useAutocorr, useDoublePrec, rotatePAStep, stokes);
     } else if (ftname == "sd") {
       createSDFTMachine(theFT, theIFT, pointingDirCol, skyPosThreshold, doPBCorr, rotatePAStep,
           gridFunction, convSupport, truncateSize, gwidth, jwidth,
           minWeight, clipMinMax, cache, tile);
->>>>>>> ae5db22b
     }
     else
       {
