--- conflicted
+++ resolved
@@ -159,13 +159,8 @@
 
 
   ////////// Restoring Beams
-<<<<<<< HEAD
-  virtual void makeImageBeamSet(const casacore::Bool forcefit=false);
-  virtual casacore::ImageBeamSet getBeamSet();
-=======
-  virtual void makeImageBeamSet(casacore::Float psfcutoff);
+  virtual void makeImageBeamSet(casacore::Float psfcutoff=0.35, const casacore::Bool forcefit=false);
   casacore::ImageBeamSet getBeamSet(casacore::Float psfcutoff=0.35);
->>>>>>> bc18dfea
   virtual void setBeamSet(const casacore::ImageBeamSet& bs);
   //get the beamSet of a given channel only
   virtual casacore::ImageBeamSet getChannelBeamSet(const casacore::Int chan);
