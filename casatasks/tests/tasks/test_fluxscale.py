--- conflicted
+++ resolved
@@ -1,14 +1,9 @@
 from __future__ import absolute_import
-from __future__ import print_function
 import os
 import shutil
-<<<<<<< HEAD
-#import testhelper as th
-=======
->>>>>>> 2c8f033c
-from casatestutils import testhelper as th
 import numpy as np
 import unittest
+from casatestutils import testhelper as th
 
 from casatasks.private.casa_transition import is_CASA6
 if is_CASA6:
