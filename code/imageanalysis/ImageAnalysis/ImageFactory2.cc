//# tSubImage.cc: Test program for class SubImage
//# Copyright (C) 1998,1999,2000,2001,2003
//# Associated Universities, Inc. Washington DC, USA.
//#
//# This program is free software; you can redistribute it and/or modify it
//# under the terms of the GNU General Public License as published by the Free
//# Software Foundation; either version 2 of the License, or (at your option)
//# any later version.
//#
//# This program is distributed in the hope that it will be useful, but WITHOUT
//# ANY WARRANTY; without even the implied warranty of MERCHANTABILITY or
//# FITNESS FOR A PARTICULAR PURPOSE.  See the GNU General Public License for
//# more details.
//#
//# You should have received a copy of the GNU General Public License along
//# with this program; if not, write to the Free Software Foundation, Inc.,
//# 675 Massachusetts Ave, Cambridge, MA 02139, USA.
//#
//# Correspondence concerning AIPS++ should be addressed as follows:
//#        Internet email: aips2-request@nrao.edu.
//#        Postal address: AIPS++ Project Office
//#                        National Radio Astronomy Observatory
//#                        520 Edgemont Road
//#                        Charlottesville, VA 22903-2475 USA
//#
//# $Id: $

#include <imageanalysis/ImageAnalysis/ImageFactory.h>

#include <casa/OS/EnvVar.h>
#include <casacore/casa/System/AppState.h>
#include <images/Images/ImageFITSConverter.h>
#include <images/Images/ImageUtilities.h>
#include <images/Images/ImageOpener.h>

#include <imageanalysis/ImageAnalysis/PixelValueManipulator.h>
#include <imageanalysis/ImageAnalysis/SubImageFactory.h>

using namespace std;

using namespace casacore;
namespace casa {


SHARED_PTR<ComponentListImage> ImageFactory::createComponentListImage(
    const String& outfile, const Record& cl, const Vector<Int>& shape,
    const Record& csys, Bool overwrite, Bool log, Bool cache
) {
    _checkOutfile(outfile, overwrite);
    ComponentList mycl;
    String err;
    ThrowIf(! mycl.fromRecord(err, cl), err);
    CoordinateSystem mycsys;
    std::unique_ptr<CoordinateSystem> csysPtr;
    if (csys.empty()) {
        mycsys = CoordinateUtil::makeCoordinateSystem(shape, False);
        _centerRefPix(mycsys, shape);
    }
    else {
        csysPtr.reset(
            _makeCoordinateSystem(csys, shape)
        );
        mycsys = *csysPtr;
    }

    SHARED_PTR<ComponentListImage> image(
        outfile.empty()
        ? new ComponentListImage(mycl, mycsys, IPosition(shape), cache)
        : new ComponentListImage(mycl, mycsys, IPosition(shape), outfile, cache)
    );
    ostringstream os;
    os << "Created ComponentListImage " << outfile
       << " of shape " << shape << ".";
    ImageHistory<Float> hist(image);
    LogOrigin lor("ImageFactory", __func__);
    hist.addHistory(lor, os.str());
    if (log) {
        casacore::LogIO mylog;
        mylog << casacore::LogIO::NORMAL << os.str() << casacore::LogIO::POST;
    }
    return image;
}


SPIIF ImageFactory::floatImageFromShape(
		const String& outfile, const Vector<Int>& shape,
		const Record& csys, Bool linear,
		Bool overwrite, Bool verbose,
		const vector<std::pair<LogOrigin, String> > *const &msgs
) {
	return _fromShape<Float>(
			outfile, shape, csys, linear,
			overwrite, verbose, msgs
	);
}

SPIIC ImageFactory::complexImageFromShape(
		const String& outfile, const Vector<Int>& shape,
		const Record& csys, Bool linear,
		Bool overwrite, Bool verbose,
		const vector<std::pair<LogOrigin, String> > *const &msgs
) {
	return _fromShape<Complex>(
			outfile, shape, csys, linear,
			overwrite, verbose, msgs
	);
}

SPIID ImageFactory::doubleImageFromShape(
    const String& outfile, const Vector<casacore::Int>& shape,
    const Record& csys, Bool linear,
    Bool overwrite, Bool verbose,
    const std::vector<std::pair<LogOrigin, String> > *const &msgs
) {
    return _fromShape<Double>(
        outfile, shape, csys, linear,
        overwrite, verbose, msgs
    );
}

SPIIDC ImageFactory::complexDoubleImageFromShape(
    const String& outfile, const Vector<Int>& shape,
    const Record& csys, casacore::Bool linear,
    Bool overwrite, casacore::Bool verbose,
    const std::vector<std::pair<LogOrigin, String> > *const &msgs
) {
    return _fromShape<DComplex>(
        outfile, shape, csys, linear,
        overwrite, verbose, msgs
    );
}

SPIIF ImageFactory::fromASCII(
    const String& outfile, const String& infile,
    const IPosition& shape, const String& sep, const Record& csys,
    const Bool linear, const Bool overwrite
) {
    Path filePath(infile);
    auto fileName = filePath.expandedName();

    ifstream inFile(fileName.c_str());
    ThrowIf(!inFile, "Cannot open " + infile);

    auto n = shape.product();
    auto nx = shape[0];
    Vector<Float> a(n, 0.0);
    int idx = 0;
    string line;
    unique_ptr<string[]> managed(new string[2 * nx]);
    auto line2 = managed.get();
    uInt iline = 0;
    uInt nl = 1;
    while (nl > 0) {
        getline(inFile, line, '\n');
        nl = split(line, line2, 2 * nx, sep);
        if (nl > 0) {
            ThrowIf(
                nl != nx,
                "Length of line " + String::toString(iline)
                + " is " + String::toString(nl) + " but should be "
                + String::toString(nx)
            );
            for (uInt i = 0; i < nx; i++) {
                a[idx + i] = atof(line2[i].c_str());
            }
            idx += nx;
            iline += 1;
        }
    }
    Vector<Float> vec(n);
    for (uInt i = 0; i < n; ++i) {
        vec[i] = a[i];
    }
    Array<Float> pixels(vec.reform(IPosition(shape)));
    return imageFromArray(outfile, pixels, csys, linear, overwrite);
}

ITUPLE ImageFactory::fromImage(
    const String& outfile, const String& infile,
    const Record& region, const String& mask, Bool dropdeg,
    Bool overwrite
) {
    auto imagePtrs = fromFile(infile, False);
    auto imageF = std::get<0>(imagePtrs);
    auto imageC = std::get<1>(imagePtrs);
    auto imageD = std::get<2>(imagePtrs);
    auto imageDC = std::get<3>(imagePtrs);
<<<<<<< HEAD
    LogIO mylog;
    mylog << LogOrigin("ImageFactory", __func__);
=======
>>>>>>> 1218084c
    if (imageF) {
        imageF = SubImageFactory<Float>::createImage(
            *imageF, outfile, region,
            mask, dropdeg, overwrite, false, false
        );
        ThrowIf(! imageF, "Failed to create image");
<<<<<<< HEAD
        mylog << LogIO::NORMAL << "Created image '" << outfile
            << "' of shape " << imageF->shape() << LogIO::POST;

    }
    else {
        imageC= SubImageFactory<Complex>::createImage(
            *imageC, outfile, region,
            mask, dropdeg, overwrite, false, false
        );
        ThrowIf(! imageC, "Failed to create image");
        mylog << LogIO::NORMAL << "Created image '" << outfile
            << "' of shape " << imageC->shape() << LogIO::POST;
    }

    return make_pair(imageF, imageC);
=======
    }
    else if (imageC) {
        imageC = SubImageFactory<Complex>::createImage(
            *imageC, outfile, region,
            mask, dropdeg, overwrite, false, false
        );
        ThrowIf(! imageC, "Failed to create image");
    }
    else if (imageD) {
        imageD = SubImageFactory<Double>::createImage(
            *imageD, outfile, region,
            mask, dropdeg, overwrite, false, false
        );
        ThrowIf(! imageD, "Failed to create image");
    }
    else {
        imageDC = SubImageFactory<DComplex>::createImage(
            *imageDC, outfile, region,
            mask, dropdeg, overwrite, false, false
        );
        ThrowIf(! imageDC, "Failed to create image");
    }
    LogIO mylog;
    mylog << LogOrigin("ImageFactory", __func__);
    ITUPLE ret(imageF, imageC, imageD, imageDC);
    mylog << LogIO::NORMAL << _imageCreationMessage(outfile, ret)
        << LogIO::POST;
    return ret;
>>>>>>> 1218084c
}

pair<SPIIF, SPIIC> ImageFactory::fromRecord(
    const RecordInterface& rec, const String& name
) {
    auto mytype = rec.type(rec.fieldNumber("imagearray"));
    pair<SPIIF, SPIIC> imagePair;
    if (isReal(mytype)) {
        imagePair.first = _fromRecord<Float>(rec, name);
    }
    else {
        imagePair.second = _fromRecord<Complex>(rec, name);
    }
    return imagePair;
}

void ImageFactory::_centerRefPix(
	CoordinateSystem& csys, const IPosition& shape
) {
	Int after = -1;
	Int iS = csys.findCoordinate(Coordinate::STOKES, after);
	Int sP = -1;
	if (iS >= 0) {
		Vector<Int> pixelAxes = csys.pixelAxes(iS);
		sP = pixelAxes(0);
	}
	Vector<Double> refPix = csys.referencePixel();
	for (Int i = 0; i < Int(refPix.nelements()); i++) {
		if (i != sP)
			refPix(i) = Double(shape(i) / 2);
	}
	csys.setReferencePixel(refPix);
}

CoordinateSystem* ImageFactory::_makeCoordinateSystem(
    const Record& coordinates, const IPosition& shape
) {
    std::unique_ptr<CoordinateSystem> csys;
    if (coordinates.nfields() == 1) {
        // must be a record as an element
        Record tmp(coordinates.asRecord(RecordFieldId(0)));
        csys.reset(CoordinateSystem::restore(tmp, ""));
    } 
    else {
        csys.reset(CoordinateSystem::restore(coordinates, ""));
    }
    // Fix up any body longitude ranges...
    String errMsg;
    if (csys->hasDirectionCoordinate()) {
        auto axes = csys->directionAxesNumbers();
        if (min(axes) >= 0) {
            ThrowIf(
                ! CoordinateUtil::cylindricalFix(*csys, errMsg, shape),
                errMsg
            );
        }
        else {
            LogIO log(LogOrigin("ImageFactory", __func__));
            log << LogIO::WARN << "Direction coordinate has at least one "
                << "axis that has been removed, skipping cylindrical fix "
                << "which is normally only important for imported image formats "
                << "such as FITS" << LogIO::POST;
        }
    }
    return csys.release();
}

SPIIC ImageFactory::makeComplex(
	SPCIIF realPart, SPCIIF imagPart, const String& outfile,
	const Record& region, Bool overwrite
) {
	_checkOutfile(outfile, overwrite);
	const IPosition realShape = realPart->shape();
	const IPosition imagShape = imagPart->shape();
	ThrowIf(
		!realShape.isEqual(imagShape),
		"Image shapes are not identical"
	);
	const auto& cSysReal = realPart->coordinates();
	const auto& cSysImag = imagPart->coordinates();
	ThrowIf(
		!cSysReal.near(cSysImag),
		"Image Coordinate systems are not conformant"
	);

	String mask;
	auto subRealImage = SubImageFactory<Float>::createSubImageRO(
		*realPart, region, mask, nullptr
	);
	auto subImagImage = SubImageFactory<Float>::createSubImageRO(
		*imagPart, region, mask, nullptr
	);
	auto complexImage = makeComplexImage(
	    DYNAMIC_POINTER_CAST<const casacore::ImageInterface<casacore::Float>>(
	        subRealImage
	    ),
	    DYNAMIC_POINTER_CAST<const casacore::ImageInterface<casacore::Float>>(
	        subImagImage
	    )
	);
	return SubImageFactory<Complex>::createImage(
		*complexImage, outfile, Record(), "", AxesSpecifier(),
		overwrite, false, false
	);
}

<<<<<<< HEAD
SHARED_PTR<TempImage<Float> > ImageFactory::floatFromComplex(
	SPCIIC complexImage, ComplexToFloatFunction function
) {
	SHARED_PTR<TempImage<Float> > newImage(
		new TempImage<Float>(
			TiledShape(complexImage->shape()),
			complexImage->coordinates()
		)
	);
	{
		Array<Bool> mymask = complexImage->getMask();
		if (complexImage->hasPixelMask()) {
			mymask = mymask && complexImage->pixelMask().get();
		}
		if (! allTrue(mymask)) {
			newImage->attachMask(ArrayLattice<Bool>(mymask));
		}
	}
	ImageUtilities::copyMiscellaneous(*newImage, *complexImage);
	switch (function) {
	case REAL:
		newImage->put(real(complexImage->get()));
		break;
	case IMAG:
		newImage->put(imag(complexImage->get()));
		break;
	default:
		ThrowCc("Logic Error: Unhandled function");
	}
	return newImage;
}

=======
>>>>>>> 1218084c
ITUPLE ImageFactory::fromFile(const String& infile, Bool cache) {
    _checkInfile(infile);
    ComponentListImage::registerOpenFunction();
    unique_ptr<LatticeBase> latt(ImageOpener::openImage(infile));
    ThrowIf (! latt, "Unable to open image");
    auto imagePtrs = _fromLatticeBase(latt);
    auto imageF = std::get<0>(imagePtrs);
    if (
        imageF
        && imageF->imageType().contains(ComponentListImage::IMAGE_TYPE)
    ) {
        std::dynamic_pointer_cast<ComponentListImage>(imageF)->setCache(cache);
    }
    return imagePtrs;
}

ITUPLE ImageFactory::_fromLatticeBase(
    unique_ptr<LatticeBase>& latt
) {
    DataType dataType = latt->dataType();
    tuple<SPIIF, SPIIC, SPIID, SPIIDC> ret(nullptr, nullptr, nullptr, nullptr);
    if (dataType == TpFloat) {
<<<<<<< HEAD
        std::get<0>(ret) = SPIIF(
=======
        auto f = SPIIF(
>>>>>>> 1218084c
            dynamic_cast<ImageInterface<Float> *>(latt.release())
        );
        ThrowIf(! f, "Could not cast LatticeBase to ImageInterface<Float>");
        std::get<0>(ret) = f;
    }
    else if (dataType == TpComplex) {
<<<<<<< HEAD
        std::get<1>(ret) = SPIIC(
=======
        auto c = SPIIC(
>>>>>>> 1218084c
            dynamic_cast<ImageInterface<Complex> *>(latt.release())
        );
        ThrowIf(! c, "Could not cast LatticeBase to ImageInterface<Complex>");
        std::get<1>(ret) = c;
    }
    else if (dataType == TpDouble) {
<<<<<<< HEAD
        std::get<2>(ret) = SPIID(
            dynamic_cast<ImageInterface<Double> *>(latt.release())
        );
    }
    else if (dataType == TpDComplex) {
        std::get<3>(ret) = SPIIDC(
            dynamic_cast<ImageInterface<DComplex> *>(latt.release())
        );
=======
        auto d = SPIID(
            dynamic_cast<ImageInterface<Double> *>(latt.release())
        );
        ThrowIf(! d, "Could not cast LatticeBase to ImageInterface<Double>");
        std::get<2>(ret) = d;
    }
    else if (dataType == TpDComplex) {
        auto dc = SPIIDC(
            dynamic_cast<ImageInterface<DComplex> *>(latt.release())
        );
        ThrowIf(! dc, "Could not cast LatticeBase to ImageInterface<DComplex>");
        std::get<3>(ret) = dc;
>>>>>>> 1218084c
    }
    else {
        ostringstream os;
        os << dataType;
        throw AipsError("unsupported image data type " + os.str());
    }
    return ret;
}

void ImageFactory::_checkInfile(const String& infile) {
    ThrowIf(
        infile.empty(), "File name is empty"
    );
    File thefile(infile);
    ThrowIf(
        ! thefile.exists(),
        "File " + infile + " does not exist."
    );
}

SPIIF ImageFactory::fromFITS(
    const String& outfile, const String& fitsfile,
    const Int whichrep, const Int whichhdu,
    const Bool zeroBlanks, const Bool overwrite
) {
    _checkOutfile(outfile, overwrite);
    ThrowIf(
        whichrep < 0,
        "The Coordinate Representation index must be non-negative"
    );
    ImageInterface<Float> *x = nullptr;
    String error;
    Bool rval = ImageFITSConverter::FITSToImage(
        x, error, outfile, fitsfile, whichrep, whichhdu,
        HostInfo::memoryFree() / 1024, overwrite, zeroBlanks
    );
    SPIIF pOut(x);
    ThrowIf(! rval || ! pOut, error);
    return pOut;
}

void ImageFactory::rename(
	SPIIF& image, const String& name, const Bool overwrite
) {
	image = std::get<0>(_rename(image, name, overwrite));
}

void ImageFactory::rename(
	SPIIC& image, const String& name, const Bool overwrite
) {
	image = std::get<1>(_rename(image, name, overwrite));
}

void ImageFactory::toASCII(
	SPCIIF image, const String& outfile, Record& region,
	const String& mask, const String& sep,
	const String& format, Double maskvalue,
	Bool overwrite, Bool extendMask
) {
	String outFileStr(outfile);
	// Check output file name

	if (outFileStr.empty()) {
		Bool strippath(true);
		outFileStr = image->name(strippath);
		outFileStr = outFileStr + ".ascii";
	}
	_checkOutfile(outFileStr, overwrite);

	Path filePath(outFileStr);
	String fileName = filePath.expandedName();

	ofstream outFile(fileName.c_str());
	ThrowIf(! outFile, "Cannot open file " + outfile);

	PixelValueManipulator<Float> pvm(
		image, &region, mask
	);
	pvm.setVerbosity(ImageTask<Float>::QUIET);
	pvm.setStretch(extendMask);
	auto ret = pvm.get();

	auto pixels = ret.asArrayFloat("values");
	auto pixmask = ret.asArrayBool("mask");
	auto shape = pixels.shape();
	auto vshp = pixmask.shape();
	uInt nx = shape(0);
	uInt n = pixels.size();
	uInt nlines = 0;
	if (nx > 0) {
		nlines = n / nx;
	}
	IPosition vShape(1, n);
	Vector<Float> vpixels(pixels.reform(vShape));
	if (pixmask.size() > 0) {
		Vector<Bool> vmask(pixmask.reform(vShape));
		for (uInt i = 0; i<n; ++i) {
			if (! vmask[i]) {
				vpixels[i] = (float) maskvalue;
			}
		}
	}
	int idx = 0;
	uInt nline = 0;
	char nextentry[128];
	while (nline < nlines) {
		string line;
		for (uInt i = 0; i < nx - 1; ++i) {
			sprintf(
				nextentry, (format + "%s").c_str(), vpixels[idx + i],
				sep.c_str()
			);
			line += nextentry;
		}
		sprintf(nextentry, format.c_str(), vpixels[idx + nx - 1]);
		line += nextentry;
		outFile << line.c_str() << endl;
		idx += nx;
		nline += 1;
	}
}

void ImageFactory::toFITS(
	SPCIIF image, const String& outfile, Bool velocity, Bool optical,
	Int bitpix, Double minpix, Double maxpix,
	const Record& region, const String& mask,
	Bool overwrite, Bool dropdeg, Bool deglast,
	Bool dropStokes, Bool stokeslast,
	Bool wavelength, Bool airWavelength,
	const String& origin, Bool stretch, Bool history
) {
	LogIO log;
	log << LogOrigin("ImageFactory", __func__);
	_checkOutfile(outfile, overwrite);
	// The SubImage that goes to the FITSCOnverter no longer will know
	// the name of the parent mask, so spit it out here
	if (image->isMasked()) {
		log << LogIO::NORMAL << "Applying mask of name '"
			<< image->getDefaultMask() << "'" << LogIO::POST;
	}
	IPosition keepAxes;
	if (! dropdeg) {
		if (dropStokes) {
			const auto& cSys = image->coordinates();
			if (
				cSys.hasPolarizationCoordinate()
				&& cSys.nCoordinates() > 1
			) {
				// Stokes axis exists and its not the only one
				auto cNames = cSys.worldAxisNames();
				keepAxes = IPosition(cNames.size() - 1);
				uInt j = 0;
				for (uInt i = 0; i < cNames.size(); ++i) {
					if (cNames(i) != "Stokes") { // not Stokes?
						keepAxes(j) = i; // keep it
						j++;
					}
				}
			}
		}
	}
	AxesSpecifier axesSpecifier;
	if (dropdeg) {
		axesSpecifier = AxesSpecifier(false);
	}
	else if (! keepAxes.empty()) {
		axesSpecifier = AxesSpecifier(keepAxes);
	}
	auto subImage = SubImageFactory<Float>::createSubImageRO(
		*image, region, mask, &log, axesSpecifier, stretch
	);
	// FIXME remove when the casacore interface has been updated to const
	SPIIF myclone(subImage->cloneII());
	String error;
	ThrowIf (
		! ImageFITSConverter::ImageToFITS(
			error, *myclone, outfile,
			HostInfo::memoryFree() / 1024,
			velocity, optical, bitpix, minpix,
			maxpix, overwrite, deglast,
			false, //  verbose default
			stokeslast,	wavelength,
			airWavelength, // for airWavelength=true
			origin, history
		), error
	);
}

SPIIF ImageFactory::testImage(
    const String& outfile, const Bool overwrite,
    const String& imagetype
) {
    // setup image name relative to the data root...
    String testname;
    if (imagetype.contains("cube")) {
        testname = "demo/Images/test_imageFloat.fits";
    }
    else if (imagetype.contains("2d")) {
        testname = "demo/Images/imagetestimage.fits";
    }
    else {
        ThrowCc("imageType must be either \"cube\" or \"2d\"");
    }

    String fitsfile;

    const casacore::AppState &state = casacore::AppStateSource::fetch( );
    if ( state.initialized( ) )
        fitsfile = state.resolve(testname);

    else {
        String var = EnvironmentVariable::get("CASAPATH");
        if (var.empty()) {
            var = EnvironmentVariable::get("AIPSPATH");
        }
        ThrowIf( var.empty(),
                 "Neither CASAPATH nor AIPSPATH is set, so cannot locate data directory" );
        String fields[4];
        Int num = split(var, fields, 4, String(" "));
        ThrowIf (num <= 0, "Bad CASAPATH/AIPSPATH value: " + var);

        fitsfile = fields[0] + "/data/" + testname;
    }

    return fromFITS(
        outfile, fitsfile, 0, 0, false, overwrite
    );
}

void ImageFactory::_checkOutfile(const String& outfile, Bool overwrite) {
    if (! overwrite && ! outfile.empty()) {
        NewFile validfile;
        String errmsg;
        ThrowIf(
            ! validfile.valueOK(outfile, errmsg), errmsg
        );
    }
}

String ImageFactory::_imageCreationMessage(
    const String& outfile, const IPosition& shape,
    DataType dataType
) {
    auto blank = outfile.empty();
    ostringstream os;
    os << "Created "
        << (blank ? "Temp" : "Paged") << " image "
        << (blank ? "" : "'" + outfile + "'")
        << " of shape " << shape << " with "
        << dataType << " valued pixels.";
    return os.str();
}

String ImageFactory::_imageCreationMessage(
    const String& outfile, const ITUPLE& imagePtrs
) {
    if (auto x = std::get<0>(imagePtrs)) {
        return _imageCreationMessage(
            outfile, x->shape(), TpFloat
        );
    }
    else if (auto x = std::get<1>(imagePtrs)) {
        return _imageCreationMessage(
            outfile, x->shape(), TpComplex
        );
    }
    else if (auto x = std::get<2>(imagePtrs)) {
        return _imageCreationMessage(
            outfile, x->shape(), TpDouble
        );
    }
    else if (auto x = std::get<3>(imagePtrs)) {
        return _imageCreationMessage(
            outfile, x->shape(), TpDComplex
        );
    }
    else {
        ThrowCc("Logic Error");
    }
}


}
<|MERGE_RESOLUTION|>--- conflicted
+++ resolved
@@ -185,34 +185,12 @@
     auto imageC = std::get<1>(imagePtrs);
     auto imageD = std::get<2>(imagePtrs);
     auto imageDC = std::get<3>(imagePtrs);
-<<<<<<< HEAD
-    LogIO mylog;
-    mylog << LogOrigin("ImageFactory", __func__);
-=======
->>>>>>> 1218084c
     if (imageF) {
         imageF = SubImageFactory<Float>::createImage(
             *imageF, outfile, region,
             mask, dropdeg, overwrite, false, false
         );
         ThrowIf(! imageF, "Failed to create image");
-<<<<<<< HEAD
-        mylog << LogIO::NORMAL << "Created image '" << outfile
-            << "' of shape " << imageF->shape() << LogIO::POST;
-
-    }
-    else {
-        imageC= SubImageFactory<Complex>::createImage(
-            *imageC, outfile, region,
-            mask, dropdeg, overwrite, false, false
-        );
-        ThrowIf(! imageC, "Failed to create image");
-        mylog << LogIO::NORMAL << "Created image '" << outfile
-            << "' of shape " << imageC->shape() << LogIO::POST;
-    }
-
-    return make_pair(imageF, imageC);
-=======
     }
     else if (imageC) {
         imageC = SubImageFactory<Complex>::createImage(
@@ -241,7 +219,6 @@
     mylog << LogIO::NORMAL << _imageCreationMessage(outfile, ret)
         << LogIO::POST;
     return ret;
->>>>>>> 1218084c
 }
 
 pair<SPIIF, SPIIC> ImageFactory::fromRecord(
@@ -348,41 +325,6 @@
 	);
 }
 
-<<<<<<< HEAD
-SHARED_PTR<TempImage<Float> > ImageFactory::floatFromComplex(
-	SPCIIC complexImage, ComplexToFloatFunction function
-) {
-	SHARED_PTR<TempImage<Float> > newImage(
-		new TempImage<Float>(
-			TiledShape(complexImage->shape()),
-			complexImage->coordinates()
-		)
-	);
-	{
-		Array<Bool> mymask = complexImage->getMask();
-		if (complexImage->hasPixelMask()) {
-			mymask = mymask && complexImage->pixelMask().get();
-		}
-		if (! allTrue(mymask)) {
-			newImage->attachMask(ArrayLattice<Bool>(mymask));
-		}
-	}
-	ImageUtilities::copyMiscellaneous(*newImage, *complexImage);
-	switch (function) {
-	case REAL:
-		newImage->put(real(complexImage->get()));
-		break;
-	case IMAG:
-		newImage->put(imag(complexImage->get()));
-		break;
-	default:
-		ThrowCc("Logic Error: Unhandled function");
-	}
-	return newImage;
-}
-
-=======
->>>>>>> 1218084c
 ITUPLE ImageFactory::fromFile(const String& infile, Bool cache) {
     _checkInfile(infile);
     ComponentListImage::registerOpenFunction();
@@ -405,38 +347,20 @@
     DataType dataType = latt->dataType();
     tuple<SPIIF, SPIIC, SPIID, SPIIDC> ret(nullptr, nullptr, nullptr, nullptr);
     if (dataType == TpFloat) {
-<<<<<<< HEAD
-        std::get<0>(ret) = SPIIF(
-=======
         auto f = SPIIF(
->>>>>>> 1218084c
             dynamic_cast<ImageInterface<Float> *>(latt.release())
         );
         ThrowIf(! f, "Could not cast LatticeBase to ImageInterface<Float>");
         std::get<0>(ret) = f;
     }
     else if (dataType == TpComplex) {
-<<<<<<< HEAD
-        std::get<1>(ret) = SPIIC(
-=======
         auto c = SPIIC(
->>>>>>> 1218084c
             dynamic_cast<ImageInterface<Complex> *>(latt.release())
         );
         ThrowIf(! c, "Could not cast LatticeBase to ImageInterface<Complex>");
         std::get<1>(ret) = c;
     }
     else if (dataType == TpDouble) {
-<<<<<<< HEAD
-        std::get<2>(ret) = SPIID(
-            dynamic_cast<ImageInterface<Double> *>(latt.release())
-        );
-    }
-    else if (dataType == TpDComplex) {
-        std::get<3>(ret) = SPIIDC(
-            dynamic_cast<ImageInterface<DComplex> *>(latt.release())
-        );
-=======
         auto d = SPIID(
             dynamic_cast<ImageInterface<Double> *>(latt.release())
         );
@@ -449,7 +373,6 @@
         );
         ThrowIf(! dc, "Could not cast LatticeBase to ImageInterface<DComplex>");
         std::get<3>(ret) = dc;
->>>>>>> 1218084c
     }
     else {
         ostringstream os;
