import fnmatch
import matplotlib.pyplot as plt
import numpy as np
import os
import sha
import shutil
import sys
import unittest

from __main__ import default
from tasks import *
from taskinit import *

# Paths for data
<<<<<<< HEAD
datapath = os.environ.get('CASAPATH').split()[0] + "/data/regression/unittest/plotms/"
overlaypath = os.environ.get('CASAPATH').split()[0] + "/data/regression/unittest/mstransform/"
=======
datapath = os.environ.get('CASAPATH').split()[0] + "/casatestdata//unittest/plotms/"
>>>>>>> a9f0c960

# Pick up alternative data directory to run tests on MMSs
if os.environ.has_key('TEST_DATADIR'):
    DATADIR = str(os.environ.get('TEST_DATADIR'))+'/plotms/'
    if os.path.isdir(DATADIR):
        datapath = DATADIR         

print('plotms tests will use data from '+ datapath)

class plotms_test_base(unittest.TestCase):

    outputDir="/tmp/" + str(os.getpid()) + "/"
    plotfile_jpg = "/tmp/myplot.jpg"
    display = os.environ.get("DISPLAY")

    testms  = "pm_ngc5921.ms"
    testms2 = "sj_ngc5921.ms"
    testms3 = "sun.subset.pentagon.ms"
    testms4 = "split_ddid_mixedpol_CAS-12283.ms"
    testct = 'g_jones.cal'
    testct2 = 'b_jones.cal'
    ms = os.path.join(outputDir, testms)
    ms2 = os.path.join(outputDir, testms2)
    ms3 = os.path.join(outputDir, testms3)
    ms4 = os.path.join(outputDir, testms4)
    ct = os.path.join(outputDir, testct)
    ct2 = os.path.join(outputDir, testct2)

    def cleanUp(self):
        if os.path.exists(self.outputDir):
            shutil.rmtree(self.outputDir)

    def setUpData(self):
        res = None
        default(plotms)
        if not os.path.exists(self.ms):
            shutil.copytree(os.path.join(datapath, self.testms),
                self.ms, symlinks=True)

    def tearDownData(self):
        self.cleanUp()
        pm.setPlotMSFilename("")

    def setUpAltData(self):
        if not os.path.exists(self.ms2):
<<<<<<< HEAD
            shutil.copytree(os.path.join(datapath, self.testms2),
                self.ms2, symlinks=True)
=======
            shutil.copytree(os.path.join(datapath,self.testms2),
                    self.ms2, symlinks=True)
>>>>>>> a9f0c960

    def setUpCalData(self):
        res = None
        default(plotms)
        if not os.path.exists(self.ms2):
<<<<<<< HEAD
            shutil.copytree(os.path.join(datapath, self.testms2),
                self.ms2, symlinks=True)
        if not os.path.exists(self.ct):
            shutil.copytree(os.path.join(datapath, self.testct),
                self.ct, symlinks=True)
        if not os.path.exists(self.ct2):
            shutil.copytree(os.path.join(datapath, self.testct2),
                self.ct2, symlinks=True)
=======
            shutil.copytree(os.path.join(datapath,self.testms2), 
                    self.ms2, symlinks=True)
        testcaltable = os.path.join(self.outputDir, self.caltable)
        if not os.path.exists(self.caltable):
            shutil.copytree(os.path.join(datapath, self.testcaltable),
                    self.caltable, symlinks=True)
>>>>>>> a9f0c960

    def setUpPointingData(self):
        if not os.path.exists(self.ms3):
            shutil.copytree(os.path.join(datapath, self.testms3),
                self.ms3, symlinks=True)

    def setUpOverlayData(self):
        if not os.path.exists(self.ms4):
<<<<<<< HEAD
            shutil.copytree(os.path.join(overlaypath, self.testms4),
                self.ms4, symlinks=True)
=======
            shutil.copytree(os.path.join(datapath,self.testms4),
                    self.ms4, symlinks=True)
>>>>>>> a9f0c960

    def checkPlotfile(self, plotfileName, minSize, maxSize=None):
        self.assertTrue(os.path.isfile(plotfileName), "Plot was not created")
        plotSize = os.path.getsize(plotfileName)
        print(plotfileName, 'file size is', plotSize)
        self.assertGreater(plotSize, minSize)
        if maxSize:
            self.assertLess(plotSize, maxSize)
    
    # plotms can return True if it catches an error, but makes no plot file
    def checkNoPlotfile(self, plotfileName):
        self.assertFalse(os.path.isfile(plotfileName), "Plot was created")

    def getFilecount(self, dirName, namePattern):
        nameTarget = namePattern + '*'
        count = 0
        for  file in os.listdir( dirName ):
            if fnmatch.fnmatch( file, nameTarget):
                count = count + 1
        return count
    
    def removeFiles(self, dirName, namePattern):
        nameTarget = namePattern + '*'
        for  file in os.listdir( dirName ):
            if fnmatch.fnmatch( file, nameTarget):
                os.remove(os.path.join(dirName,file))

    def removePlotfile(self, plotfile=None):
        try:
            if not plotfile:
                plotfile = self.plotfile_jpg
            os.remove(plotfile)
        except OSError:  # "No such file or directory"
            pass
            
    def checkDisplay(self):
        self.assertGreater(len(self.display), 0, 'DISPLAY not set, cannot run test')

# ------------------------------------------------------------------------------
 
class test_basic(plotms_test_base):
    ''' Test basic single plots '''

    def setUp(self):
        self.checkDisplay()
        self.setUpData()

    def tearDown(self):
        self.tearDownData()
            
    def test_basic_plot(self):
        '''test_basic_plot: Basic plot with default xaxis, yaxis, or both'''
        self.plotfile_jpg = os.path.join(self.outputDir, "testBasic01.jpg")
        self.removePlotfile()
        # default axes
        res = plotms(vis=self.ms, plotfile=self.plotfile_jpg,
            showgui=False, highres=True)
        self.assertTrue(res)
        self.checkPlotfile(self.plotfile_jpg, 190000)
        self.removePlotfile()
        # default xaxis only
        res = plotms(vis=self.ms, plotfile=self.plotfile_jpg,
            yaxis='freq', showgui=False, highres=True)
        self.assertTrue(res)
        self.checkPlotfile(self.plotfile_jpg, 240000)
        self.removePlotfile()
        # default yaxis only
        res = plotms(vis=self.ms, plotfile=self.plotfile_jpg,
            xaxis='scan', showgui=False, highres=True)
        self.assertTrue(res)
        self.checkPlotfile(self.plotfile_jpg, 50000)

    def test_basic_blankplot(self):               
        '''test_basic_blankplot: Blank plot running plotms with no arguments'''
        self.plotfile_jpg = os.path.join(self.outputDir, "testBasic02.jpg")
        self.removePlotfile()
        res = plotms(showgui=False, plotfile=self.plotfile_jpg,
            highres=True)
        self.assertTrue(res)
        self.checkPlotfile(self.plotfile_jpg, 22000)

    def test_basic_overwrite(self):
        '''test_basic_overwrite: Check overwrite functionality'''
        self.plotfile_jpg = os.path.join(self.outputDir, "testBasic03.jpg")
        self.removePlotfile()
        # Create plotfile
        res = plotms(vis=self.ms, plotfile=self.plotfile_jpg,
            showgui=False, highres=True)
        self.assertTrue(res)
        self.checkPlotfile(self.plotfile_jpg, 190000)

        # Next, overwrite is False so the save should fail.
        res = plotms(vis=self.ms, plotfile=self.plotfile_jpg,
            showgui=False, highres=True)   
        self.assertFalse(res)

        # Next, overwrite is True so the save should succeed.
        res = plotms(vis=self.ms, plotfile=self.plotfile_jpg,
            overwrite=True, showgui=False, highres=True)
        self.assertTrue(res)
        self.checkPlotfile(self.plotfile_jpg, 190000)

    def test_basic_badplotindex(self):
        '''test_basic_badplotindex: nonzero plotindex'''
        self.plotfile_jpg = os.path.join(self.outputDir, "testBasic04.jpg")
        self.removePlotfile()
        # Fail with nonzero plotindex when clearplots=True (default)
        res = plotms(vis=self.ms, plotfile=self.plotfile_jpg,
            showgui=False, highres=True, plotindex=1)
        self.assertFalse(res)

    def test_basic_pngExport(self):
        '''test_basic_pngExport: Export plot in png format'''
        plotfile_png = os.path.join(self.outputDir, "testBasic05.png")
        self.removePlotfile(plotfile_png)
        res = plotms(vis=self.ms, plotfile=plotfile_png,
            showgui=False, highres=False)
        self.assertTrue(res)
        self.checkPlotfile(plotfile_png, 20000)

    def test_basic_overplotSkipPlotindex(self):
        '''test skipped plotindex in overplot should still plot'''
        self.plotfile_jpg = os.path.join(self.outputDir, "testBasic06.jpg")
        self.removePlotfile()
        # Plot MS scan vs time, plotindex = 0 (default)
        res = plotms(vis=self.ms, showgui=False, yaxis='scan')
        self.assertTrue(res)
        # Plot MS field vs time and export it, plotindex = 2 (skip 1)
        res = plotms(vis=self.ms, plotfile=self.plotfile_jpg,
            showgui=False, yaxis='field', plotindex=2, clearplots=False)
        self.assertTrue(res)
        self.checkPlotfile(self.plotfile_jpg, 45000)

    # The following tests are not run: not working or for demo only (to save time)

    def xtest_basic_screenExport(self):
        '''test_basic_screenExport: Export plot in screen resolution'''
        # not working yet...
        self.plotfile_jpg = os.path.join(self.outputDir, "testBasic07.jpg")
        self.removePlotfile()
        res = plotms(vis=self.ms, plotfile=self.plotfile_jpg,
            showgui=False, highres=False)
        self.assertTrue(res)
        self.checkPlotfile(self.plotfile_jpg, 30000)

    def test_basic_pngExport(self):
        '''test_basic_pngExport: Export plot in png format'''
        plotfile_png = os.path.join(self.outputDir, "testBasic07.png")
        self.removePlotfile(plotfile_png)
        res = plotms(vis=self.ms, plotfile=plotfile_png,
               showgui=False, highres=False)
        self.assertTrue(res)
        self.checkPlotfile(plotfile_png, 20000)
        self.removePlotfile(plotfile_png)

    def xtest_basic_pdfExport(self):
        '''test_basic_pdfExport: Export plot in pdf format'''
        plotfile_pdf = os.path.join(self.outputDir, "testBasic08.pdf")
        self.removePlotfile(plotfile_pdf)
        res = plotms(vis=self.ms, plotfile=plotfile_pdf,
            showgui=False, highres=False)
        self.assertTrue(res)
        self.checkPlotfile(plotfile_pdf, 30000)

    def xtest_basic_psExport(self):
        '''test_basic_psExport: Export plot in ps format'''
        plotfile_ps = os.path.join(self.outputDir, "testBasic9.ps")
        self.removePlotfile(plotfile_ps)
        plotms(vis=self.ms, plotfile=plotfile_ps, expformat='ps',
               showgui=False, highres=False)
        self.checkPlotfile(plotfile_ps, 1500000)
        self.removePlotfile(plotfile_ps)

    def xtest_basic_txtExport(self):
        '''test_basic_txtExport: Export plot in txt format'''
        plotfile_txt = os.path.join(self.outputDir, "testBasic10.txt")
        self.removePlotfile(plotfile_txt)
        # Verbose text export (default) - use selection for small plot
        plotms(vis=self.ms, xaxis='chan',
               plotfile=plotfile_txt, expformat='txt', verbose=True,
               spw='0:20', antenna='0', scan='4', correlation='LL',
               showgui=False, highres=False)
        self.checkPlotfile(plotfile_txt, 4000)
        self.removePlotfile(plotfile_txt)
        # Exclude metadata in text export - use selection for small plot
        plotms(vis=self.ms, xaxis='chan',
               plotfile=plotfile_txt, expformat='txt', verbose=False,
               spw='0:20', antenna='0', scan='4', correlation='LL',
               showgui=False, highres=False)
        self.checkPlotfile(plotfile_txt, 700)
        self.removePlotfile(plotfile_txt)

# ------------------------------------------------------------------------------

class test_overplot(plotms_test_base):
    ''' Test overplot two MS '''

    def setUp(self):
        self.checkDisplay()
        self.setUpData()
        self.setUpAltData()

    def tearDown(self):
        self.tearDownData()

    def test_overplot_2MS_2color(self):
        '''test_overplot_2MS_2color: Overplot two data sets with different colors.'''
        if os.path.exists(os.path.join(self.outputDir, self.ms2)):
            self.plotfile_jpg = os.path.join(self.outputDir, "testOverplot01.jpg")
            self.removePlotfile()
            # Plot first MS scan vs time
            res = plotms(vis=self.ms, showgui=False, yaxis='scan', xaxis='time',
                customsymbol=[True], symbolshape=['diamond'], symbolsize=[3],
                symbolcolor=['ff0000'], symbolfill=['mesh3'], highres=True)
            self.assertTrue(res)
            # Plot second MS field vs time in different color and export it
            res = plotms(vis=self.ms2, plotfile=self.plotfile_jpg,
                showgui=False, yaxis='field', xaxis='time',
                plotindex=1, clearplots=False,
                customsymbol=[True], symbolshape=['circle'], symbolsize=[3],
                symbolcolor=['00FF00'], symbolfill=['mesh3'], highres=True)
            self.assertTrue(res)
            self.checkPlotfile(self.plotfile_jpg, 45000)
        else:
            print("Skipping test, no path to alternate MS")

    def test_overplot_2MS_freq(self):
        '''test_overplot_2MS_freq: CAS-6975 overplotting problem'''
        if os.path.exists(os.path.join(self.outputDir, self.ms2)):
            self.plotfile_jpg = os.path.join(self.outputDir, "testOverplot02.jpg")
            self.removePlotfile()
            # Create the first plot
            res = plotms(vis=self.ms, showgui=False, highres=True,
                xaxis="freq", yaxis="phase", avgchannel="63")
            self.assertTrue(res)
            # Do an overplot with a different file
            res = plotms(vis=self.ms2, showgui=False, plotfile=self.plotfile_jpg,
                xaxis="freq", yaxis="phase", avgchannel="63",
                plotindex=1, clearplots=False, highres=True)
            self.assertTrue(res)
            self.checkPlotfile(self.plotfile_jpg, 30000)
        else:
            print("Skipping test, no path to alternate MS")

    def test_overplot_scriptfile(self):
        '''test_overplot_scriptfile: test exec file with overplots'''
        self.plotfile_jpg = os.path.join(self.outputDir, "testOverplot03.jpg")
        self.removePlotfile()

        # create the script file
        scriptfile = "/tmp/scriptfile.py"
        file1 = open(scriptfile, 'w')
        file1.write("plotms('" + self.ms + "', scan='1', avgtime='60', showgui=False)\n")
        file1.write("plotms('" + self.ms + "', scan='2', avgtime='60', customsymbol=True, symbolcolor='orange', clearplots=False, plotindex=1, showgui=False)\n")
        file1.write("plotms('" + self.ms + "', scan='3', avgtime='60', customsymbol=True, symbolcolor='green', clearplots=False, plotindex=2, showgui=False)\n")
        file1.write("plotms('" + self.ms + "', scan='4', avgtime='60', customsymbol=True, symbolcolor='red', clearplots=False, plotindex=3, showgui=False, plotfile='" + self.plotfile_jpg + "', highres=True)\n")
        file1.close()

        # exec the script file
        testscript = open(scriptfile, 'r')
        exec(testscript.read())
        testscript.close()
        self.removePlotfile(scriptfile)
        self.checkPlotfile(self.plotfile_jpg, 180000)

# ------------------------------------------------------------------------------

class test_averaging(plotms_test_base):
    ''' test plotms averaging options '''

    def setUp(self):
        self.checkDisplay()
        self.setUpData()
        
    def tearDown(self):
        self.tearDownData()
    
    def test_averaging_time(self):
        '''test_averaging_time: Average time'''
        self.plotfile_jpg = os.path.join(self.outputDir, "testAveraging01.jpg")
        self.removePlotfile()
        # interval = 30s
        res = plotms(vis=self.ms, plotfile=self.plotfile_jpg,
            showgui=False, avgtime='60', highres=True)
        self.assertTrue(res)
        self.checkPlotfile(self.plotfile_jpg, 190000, 310000)

    def test_averaging_timescan(self):
        '''test_averaging_timescan: Average time over scans'''
        self.plotfile_jpg = os.path.join(self.outputDir, "testAveraging02.jpg")
        self.removePlotfile()
        # interval = 30s
        res = plotms(vis=self.ms, plotfile=self.plotfile_jpg, highres=True,
            showgui=False, avgtime='120', avgscan=True)
        self.assertTrue(res)
        self.checkPlotfile(self.plotfile_jpg, 140000, 210000)

    def test_averaging_timefield(self):
        '''test_averaging_timefield: Average time over fields'''
        self.plotfile_jpg = os.path.join(self.outputDir, "testAveraging03.jpg")
        self.removePlotfile()
        # interval = 30s
        res = plotms(vis=self.ms, plotfile=self.plotfile_jpg, highres=True,
            showgui=False, avgtime='120', avgfield=True)
        self.assertTrue(res)
        self.checkPlotfile(self.plotfile_jpg, 140000, 210000)

    def test_averaging_chan(self):
        '''test_averaging_chan: Average channel'''
        self.plotfile_jpg = os.path.join(self.outputDir, "testAveraging04.jpg")
        self.removePlotfile()
        # nchan = 63
        res = plotms(vis=self.ms, plotfile=self.plotfile_jpg, highres=True,
            showgui=False, avgchannel='7', xaxis='chan')
        self.assertTrue(res)
        self.checkPlotfile(self.plotfile_jpg, 40000, 80000)

    def test_averaging_baseline(self):
        '''test_averaging_baseline: Average over baseline'''
        self.plotfile_jpg = os.path.join(self.outputDir, "testAveraging05.jpg")
        self.removePlotfile()
        res = plotms(vis=self.ms, plotfile=self.plotfile_jpg, highres=True,
            showgui=False, avgbaseline=True)
        self.assertTrue(res)
        self.checkPlotfile(self.plotfile_jpg, 140000, 210000)

    def test_averaging_antenna(self):
        '''test_averaging_antenna: Average per antenna'''
        self.plotfile_jpg = os.path.join(self.outputDir, "testAveraging06.jpg")
        self.removePlotfile()
        res = plotms(vis=self.ms, plotfile=self.plotfile_jpg, highres=True,
            showgui=False, avgantenna=True)
        self.assertTrue(res)
        self.checkPlotfile(self.plotfile_jpg, 160000, 310000)

    def test_averaging_blnant(self):
        '''test_averaging_blnant: Average over baseline and per antenna (should fail)'''
        self.plotfile_jpg = os.path.join(self.outputDir, "testAveraging07.jpg")
        self.removePlotfile()
        res = plotms(vis=self.ms, plotfile=self.plotfile_jpg, highres=True,
            showgui=False, avgbaseline=True, avgantenna=True)
        self.assertFalse(res)

    def test_averaging_spw(self):
        '''test_averaging_spw: Average over spw'''
        self.plotfile_jpg = os.path.join(self.outputDir, "testAveraging08.jpg")
        self.removePlotfile()
        res = plotms(vis=self.ms, plotfile=self.plotfile_jpg, highres=True,
            showgui=False, avgspw=True)
        self.assertTrue(res)
        self.checkPlotfile(self.plotfile_jpg, 190000, 310000)

# ------------------------------------------------------------------------------

class test_axis(plotms_test_base):
    ''' test axis and datacolumn options '''

    def setUp(self):
        self.checkDisplay()
        self.setUpData()
        self.setUpAltData()
        self.setUpPointingData()
        
    def tearDown(self):
        self.tearDownData()

    def test_axis_all(self):
        '''test_axis_all: Test all axis names'''
        axes = ['scan', 'field', 'time', 'interval', 'spw', 'chan',
                'freq', 'vel', 'corr', 'ant1', 'ant2', 'baseline',
                'row', 'amp', 'phase', 'real', 'imag', 'wt', 'wtsp',
                'sigma', 'sigmasp', 'flag', 'flagrow', 'uvdist',
                'uvwave', 'u', 'v', 'w', 'uwave', 'vwave', 'wwave',
                'azimuth', 'elevation', 'hourang', 'parang', 'ant',
                'ant-azimuth', 'ant-elevation', 'ant-parang', 'ant-ra',
                'ant-dec', 'observation', 'intent']
        for axis in axes:
            filename = "testAxis01_" + axis + ".jpg"
            plotfile = os.path.join(self.outputDir, filename)
            self.removePlotfile(plotfile)
            axis_vis = self.ms
            if axis in ['ant-ra','ant-dec']:
                axis_vis = self.ms3
            res = plotms(vis=axis_vis, plotfile=plotfile, highres=True,
                showgui=False, yaxis=axis)
            self.assertTrue(res)
            self.checkPlotfile(plotfile, 40000)
            self.removePlotfile(plotfile)

    def test_axis_synonyms(self):
        '''test_axis_synonym: Test shortened form of axis names'''
        # Just test a commonly-used subset
        syns = ['chan', 'freq', 'vel', 'ant', 'ant1', 'ant2',
                'imag', 'wtsp']
        for syn in syns:
            filename = "testAxis02_" + syn + ".jpg"
            plotfile = os.path.join(self.outputDir, filename)
            self.removePlotfile(plotfile)
            res = plotms(vis=self.ms, plotfile=plotfile, highres=True,
                showgui=False, yaxis=syn)
            self.assertTrue(res)
            self.checkPlotfile(plotfile, 30000)
            self.removePlotfile(plotfile)

    def test_axis_syn_bad(self):
        '''test_axis_syn_bad: Test invalid axis synonym'''
        self.plotfile_jpg = os.path.join(self.outputDir, "testAxis03.jpg")
        self.removePlotfile()
        try:
            res = plotms(vis=self.ms, plotfile=self.plotfile_jpg, highres=True,
                showgui=False, yaxis='veloc')
            self.assertFalse(res)
        except RuntimeError:
            pass

    def test_axis_wtamp(self):
        '''test_axis_wtamp: Test that wt*amp works for x-and y-axis choices.'''
        self.plotfile_jpg = os.path.join(self.outputDir, "testAxis04.jpg")
        self.removePlotfile()
        # plot wt*amp vs time
        res = plotms(vis=self.ms, plotfile=self.plotfile_jpg, showgui=False,
            highres=True, yaxis='wt*amp', xaxis='time')
        self.assertTrue(res)
        self.checkPlotfile(self.plotfile_jpg, 40000)
        self.removePlotfile()

        # plot time vs wt*amp
        res = plotms(vis=self.ms, plotfile=self.plotfile_jpg, showgui=False,
            highres=True, xaxis='wt*amp', yaxis='time')
        self.assertTrue(res)
        self.checkPlotfile(self.plotfile_jpg, 40000)

    def test_axis_list(self):
        '''test_axis_list: plot yaxis list'''
        self.plotfile_jpg = os.path.join(self.outputDir, "testAxis05.jpg")
        self.removePlotfile()
        res = plotms(vis=self.ms, plotfile=self.plotfile_jpg,
            showgui=False, xaxis='time', yaxis=['scan','field'],
            yaxislocation=['left','right'],
            customsymbol=[True,True], symbolshape=['diamond','circle'], 
            symbolsize=[5,5], symbolcolor=['ff0000','00ff00'],
            symbolfill=['mesh3','mesh3'], highres=True)
        self.assertTrue(res)
        self.checkPlotfile(self.plotfile_jpg, 40000)

    def test_axis_list_duplicate(self):
        '''test_axis_list_duplicate: plot duplicate yaxis list'''
        self.plotfile_jpg = os.path.join(self.outputDir, "testAxis06.jpg")
        self.removePlotfile()
        # duplicate y-axes (same axis, same datacolumn) fails
        res = plotms(vis=self.ms, plotfile=self.plotfile_jpg, overwrite=True,
            showgui=False, yaxis=['amp','amp'],
            yaxislocation=['left','right'], highres=True)
        self.assertFalse(res)

    def test_axis_list_ydatacolumn(self):
        '''test_axis_list_ydatacolumn: plot duplicate yaxis list with diff datacol'''
        self.plotfile_jpg = os.path.join(self.outputDir, "testAxis07.jpg")
        self.removePlotfile()
        res = plotms(vis=self.ms2, plotfile=self.plotfile_jpg,
            overwrite=True, showgui=False, xaxis='time', yaxis=['amp','amp'],
            ydatacolumn=['data','model'], yaxislocation=['left','right'],
            customsymbol=[True,True], symbolshape=['diamond','circle'],
            symbolsize=[5,5], symbolcolor=['ff0000','00ff00'],
            symbolfill=['mesh3','mesh3'], highres=True)
        self.assertTrue(res)
        self.checkPlotfile(self.plotfile_jpg, 70000)

    def test_axis_datacolumns(self):
        '''test_axis_datacolumns: Test datacolumn options'''
        datacols = ['data'
                   , 'corrected']
        '''
                   , 'model'
                   , 'residual'
                   , 'corrected-model'
                   , 'corrected-model_vector'
                   , 'corrected-model_scalar'
                   , 'data-model'
                   , 'data-model_vector'
                   , 'data-model_scalar'
                   , 'corrected/model'
                   , 'corrected/model_vector'
                   , 'corrected/model_scalar'
                   , 'data/model'
                   , 'data/model_vector'
                   , 'data/model_scalar']
        '''
        for datacol in datacols:
            filename = "testAxis08_datacolumn.jpg"
            plotfile = os.path.join(self.outputDir, filename)
            self.removePlotfile(plotfile)
            res = plotms(vis=self.ms2, plotfile=plotfile, highres=True,
                showgui=False, ydatacolumn=datacol)
            self.assertTrue(res)
            minSize = 60000
            if datacol is 'model':
                minSize = 30000
            self.checkPlotfile(plotfile, minSize)
            self.removePlotfile(plotfile)

    def test_axis_baddatacolumn(self):
        '''test_axis_baddatacolumn: Test invalid datacolumn'''
        self.plotfile_jpg = os.path.join(self.outputDir, "testAxis09.jpg")
        self.removePlotfile()
        try:
            res = plotms(vis=self.ms, plotfile=self.plotfile_jpg, highres=True,
                showgui=False, ydatacolumn='corr/model')
            self.assertFalse(res)
        except RuntimeError:
            pass

    def test_axis_nodatacolumn(self):
        '''test_axis_nodatacolumn: Test non-visibility axes (no datacolumn)'''
        self.plotfile_jpg = os.path.join(self.outputDir, "testAxis10.jpg")
        self.removePlotfile()
        res = plotms(vis=self.ms, plotfile=self.plotfile_jpg, highres=True,
            showgui=False, xaxis='elevation', yaxis='azimuth')
        self.assertTrue(res)
        self.checkPlotfile(self.plotfile_jpg, 30000)

    def test_axis_datacolumnNoFloat(self):
        '''test_axis_datacolumnNoFloat: ms with no float datacolumn fails'''
        self.plotfile_jpg = os.path.join(self.outputDir, "testAxis11.jpg")
        self.removePlotfile()
        res = plotms(vis=self.ms, plotfile=self.plotfile_jpg, highres=True,
            showgui=False, ydatacolumn='float')
        self.assertFalse(res)

    def test_axis_datacolumnNoCorrected(self):
        '''test_axis_datacolumnNoCorrected: ms with no corrected datacolumn plots data'''
        self.plotfile_jpg = os.path.join(self.outputDir, "testAxis12.jpg")
        self.removePlotfile()
        # test ms has no corrected data, should revert to data
        res = plotms(vis=self.ms, plotfile=self.plotfile_jpg,
            showgui=False, yaxis='amp', ydatacolumn='corrected',
            xaxis='freq', highres=True)
        self.assertTrue(res)
        self.checkPlotfile(self.plotfile_jpg, 40000)

    def test_axis_radec_params(self,debug=False):
        '''test_axis_radec_params: Test ant-ra/ant-dec parameters'''
        yx_axes = [('ant-ra','time'),
                   ('ant-dec','time'),
                   ('ant-dec','ant-ra')
                  ]
        interp_methods = ['nearest','cubic spline']
        # Sub-plots grid
        grid_cols = len(yx_axes)
        grid_rows = len(interp_methods)
        n_plots = grid_rows*grid_cols
        # Create 1 plot file per supported reference frame
        ref_frames = {'icrs':30000, 'j2000':30000, 'b1950':30000,
                      'galactic':30000,'azelgeo':30000}
        for ref_frame, plot_min_size in ref_frames.iteritems():
            # Plot file
            plot_filename = "testAxis13_radec_" + ref_frame + ".png"
            plot_dir = self.outputDir if not debug else '/tmp'
            plot_path = os.path.join(plot_dir, plot_filename)
            self.removePlotfile(plot_path)
            # Create sub-plots, export plot when plotting last sub-plot
            plot_index = 0
            for row, interp_method in enumerate(interp_methods):
                for col, (y_axis,x_axis) in enumerate(yx_axes):
                    is_first_plot = (plot_index == 0)
                    is_last_plot = ( (plot_index + 1) == n_plots)
                    title_fmt = 'ref={ref_frame}, interp={interp}'
                    title = title_fmt.format(ref_frame=ref_frame,
                                             interp=interp_method)
                    res = plotms(
                        vis = self.ms3,
                        #
                        title = title,
                        titlefont = 10,
                        #
                        gridrows = grid_rows,
                        gridcols = grid_cols,
                        #
                        rowindex = row,
                        colindex = col,
                        plotindex = plot_index,
                        #
                        xaxis = x_axis,
                        xframe = ref_frame,
                        xinterp = interp_method,
                        #
                        yaxis = y_axis,
                        yframe = ref_frame,
                        yinterp = interp_method,
                        #
                        coloraxis = 'spw',
                        #
                        plotfile = plot_path if is_last_plot else '',
                        width = 1024,
                        height = 768,
                        highres = True,
                        overwrite = True,
                        #
                        showgui = False,
                        #
                        clearplots = is_first_plot
                        )
                    self.assertTrue(res)
                    plot_index = plot_index + 1
                    # Note: last plotms call is blocking : plotms waits 
                    #       until all plots are drawn before exporting
            self.checkPlotfile(plot_path, plot_min_size)
            if not debug:
                self.removePlotfile(plot_path)

    def test_axis_plotrange(self):
        '''test_axis_plotrange: test asymmetrical and reverse plotrange'''
        self.plotfile_jpg = os.path.join(self.outputDir, "testAxis15.jpg")
        self.removePlotfile()
        # autorange x and y; plotms makes ranges symmetrical about 0
        plotrange1 = [0, 0, 0, 0]
        res = plotms(vis=self.ms, plotfile=self.plotfile_jpg, highres=True,
            xaxis='u', yaxis='v', showgui=False, plotrange=plotrange1)
        self.assertTrue(res)
        self.checkPlotfile(self.plotfile_jpg, 180000, 220000)
        self.removePlotfile()
        # autorange x, limit y - larger plot
        plotrange2 = [0, 0, -500, 500]
        res = plotms(vis=self.ms, plotfile=self.plotfile_jpg, highres=True,
            xaxis='u', yaxis='v', showgui=False, plotrange=plotrange2)
        self.assertTrue(res)
        self.checkPlotfile(self.plotfile_jpg, 180000)
        self.removePlotfile()
        # autorange x, reverse limit y - larger plot
        plotrange3 = [0, 0, 500, -500]
        res = plotms(vis=self.ms, plotfile=self.plotfile_jpg, highres=True,
            xaxis='u', yaxis='v', showgui=False, plotrange=plotrange3)
        self.assertTrue(res)
        self.checkPlotfile(self.plotfile_jpg, 180000)

# ------------------------------------------------------------------------------

class test_calibration(plotms_test_base):
    ''' test plotms callib parameter '''

    def setUp(self):
        self.checkDisplay()
        self.setUpCalData()
        
    def tearDown(self):
        self.tearDownData()

    def test_calibration_callib(self):
<<<<<<< HEAD
        '''test_calibration_callib: callib string parameter for OTF calibration'''
        self.plotfile_jpg = os.path.join(self.outputDir, "testCalibration01.jpg")
        self.removePlotfile()
        callibStr = "caltable='" + self.ct + "' calwt=True tinterp='nearest'"
        res = plotms(vis=self.ms2, plotfile = self.plotfile_jpg,
            ydatacolumn="corrected", xaxis="frequency",
            showgui=False, callib=callibStr, highres=True)
        self.assertTrue(res)
        self.checkPlotfile(self.plotfile_jpg, 160000)
=======
        '''test_calibration_callib: CAS-3034, CAS-7502 callib parameter for OTF calibration'''
        if os.path.exists(datapath):
            self.plotfile_jpg = os.path.join(self.outputDir, "testCalibration01.jpg")
            self.removePlotfile()
            callibStr = "caltable='" + self.caltable + "' calwt=True tinterp='nearest'"
            res = plotms(vis=self.ms2, plotfile = self.plotfile_jpg,
                ydatacolumn="corrected", xaxis="frequency",
                showgui=False, callib=callibStr, highres=True)
            self.assertTrue(res)
            self.checkPlotfile(self.plotfile_jpg, 240000)
        else:
            print("Skipping test, no path to calibration tables")
>>>>>>> a9f0c960

    def test_calibration_badcallib(self):
        '''test_calibration_badcallib: callib file does not exist'''
        self.plotfile_jpg = os.path.join(self.outputDir, "testCalibration02.jpg")
        self.removePlotfile()
        res = plotms(vis=self.ms2, plotfile = self.plotfile_jpg, 
            ydatacolumn="corrected", xaxis="frequency",
            showgui=False, callib='/tmp/nocallib.txt',
            highres=True)
        self.assertFalse(res)

# ------------------------------------------------------------------------------
 
class test_calplot(plotms_test_base):
    ''' Test plotting cal tables '''

    def setUp(self):
        self.checkDisplay()
        # cal table for plotting
        self.setUpCalData()
        
    def tearDown(self):
        self.tearDownData

    def test_calplot_basic(self):
        '''test_calplot_basic: Basic plot of caltable with default axes'''
        self.plotfile_jpg = os.path.join(self.outputDir, "testCalPlot01.jpg")
        self.removePlotfile()
        res = plotms(vis=self.ct, plotfile=self.plotfile_jpg,
            showgui=False, highres=True)
        self.assertTrue(res)
        self.checkPlotfile(self.plotfile_jpg, 30000)
        self.removePlotfile()
 
    def test_calplot_axes(self):
        '''test_calplot_axes: Basic plot of caltable with non-default axes'''
        self.plotfile_jpg = os.path.join(self.outputDir, "testCalPlot02.jpg")
        self.removePlotfile()
        # gamp vs scan
        res = plotms(vis=self.ct, xaxis='scan',
            plotfile=self.plotfile_jpg,
            showgui=False, highres=True)
        self.assertTrue(res)
        self.checkPlotfile(self.plotfile_jpg, 20000)
        self.removePlotfile()
        # gphase vs baseline
        res = plotms(vis=self.ct, yaxis='phase',
            xaxis='baseline', overwrite=True,
            plotfile=self.plotfile_jpg,
            showgui=False, highres=True)
        self.assertTrue(res)
        self.checkPlotfile(self.plotfile_jpg, 60000)

    def test_calplot_iteration(self):
        '''test_calplot_iteration: caltable with corr iteraxis'''
        self.plotfile_jpg = os.path.join(self.outputDir, "testCalPlot03.jpg")
        plotfile1 = os.path.join(self.outputDir, "testCalPlot03_Poln1_2.jpg")
        self.removeFiles(self.outputDir, "testCalPlot03_")
        res = plotms(vis=self.ct, plotfile=self.plotfile_jpg,
            showgui=False, highres=True, iteraxis='corr', exprange='all',
            overwrite=True)
        self.assertTrue(res)
        fileCount = self.getFilecount(self.outputDir, "testCalPlot03_")
        self.assertEqual(fileCount, 2)
        self.checkPlotfile(plotfile1, 30000)
        self.removeFiles(self.outputDir, "testCalPlot03_")

    def test_calplot_polselection(self):
        '''test_calplot_polselection: caltable with polarization selection'''
        self.plotfile_jpg = os.path.join(self.outputDir, "testCalPlot04.jpg")
        self.removePlotfile()
        res = plotms(vis=self.ct, plotfile=self.plotfile_jpg,
            showgui=False, highres=True, correlation='R')
        self.assertTrue(res)
        self.checkPlotfile(self.plotfile_jpg, 30000)

    def test_calplot_ratioplot(self):
        '''test_calplot_ratioplot: caltable with ratio polarization selection'''
        self.plotfile_jpg = os.path.join(self.outputDir, "testCalPlot05.jpg")
        self.removePlotfile()
        res = plotms(vis=self.ct, plotfile=self.plotfile_jpg,
            showgui=False, highres=True, correlation='/')
        self.assertTrue(res)
        self.checkPlotfile(self.plotfile_jpg, 50000)

    def test_calplot_chanselection(self):
        '''test_calplot_chanselection: caltable with spw/chan selections'''
        self.plotfile_jpg = os.path.join(self.outputDir, "testCalPlot06.jpg")
        self.removePlotfile()
        # No selection (only one spw)
        res = plotms(vis=self.ct2, plotfile=self.plotfile_jpg,
            showgui=False, highres=True, spw='0')
        self.assertTrue(res)
        self.checkPlotfile(self.plotfile_jpg, 100000)
        self.removePlotfile()
        # Smaller plot with chan selection
        res = plotms(vis=self.ct2, plotfile=self.plotfile_jpg,
            showgui=False, highres=True, spw='0:0~10')
        self.assertTrue(res)
        self.checkPlotfile(self.plotfile_jpg, 45000, 80000)

# ------------------------------------------------------------------------------

class PlotmsPageHeader:
    ''' Analyze PlotMS page header from png image of PlotMS Plot 
        Assumptions: graphical area has a black frame, header background color is light
    '''
    def __init__(self,png_path,debug=False):
        self.png_path = png_path
        self.debug = debug
        self.color_img = plt.imread(png_path) # shape = (height,width,4)
        self.img_height , self.img_width , depth = self.color_img.shape
        self.height = -1
        self.height_ratio = -1.0
        self.rows = -1
        self._analyze()

    def _analyze(self):
        gray_img = self.color_img.min(axis=2)
        # Binarize
        is_light = gray_img > 0.75
        bin_img = np.zeros(gray_img.shape,dtype=gray_img.dtype)
        bin_img[is_light] = 1.0
        # Project on X (vertical) axis
        gray_xproj_bin = bin_img.min(axis=1)
        # White to black transitions
        (steps_down,) = np.where(np.diff(gray_xproj_bin) == -1.0 )
        if steps_down.size > 0 :
            self.height = steps_down[-1]
            self.rows = steps_down.size - 1
        else:
            self.height = 0
            self.rows = 0
        if self.img_height > 0:
            self.height_ratio = float(self.height) / self.img_height
        if self.debug:
            gray_xmask = np.outer(gray_xproj_bin,np.ones(self.img_width,dtype=np.float))
            path_parts = os.path.splitext(self.png_path)
            gray_xmask_path = ''.join([path_parts[0],'.xmask',path_parts[1]])
            plt.imsave(gray_xmask_path,gray_xmask,cmap=plt.cm.gray)

    def empty(self):
        return self.height <= 0

    def hasCorrectHeightRatio(self):
        return 0.10 <= self.height_ratio <= 0.30

class test_pageheader(plotms_test_base):

    def setUp(self):
        self.checkDisplay()
        self.setUpData()

    def tearDown(self):
        if not self.debug:
            self.tearDownData()

    def checkPageHeader(self,expected_rows):
        page_header = PlotmsPageHeader(self.plotfile_png)
        # Empty or not
        if expected_rows == 0:
            err_msg = 'Page header: is unexpected, has a height of: '
            err_msg += '{:d} pixels'.format(page_header.height)
            self.assertTrue(page_header.empty(),err_msg)
            return
        else:
            err_msg = 'Page header: is missing'
            self.assertTrue(not page_header.empty(),err_msg)
        # Height ratio
        err_msg = 'Page header: has incorrect height ratio: '
        err_msg += '{:2.0f}% not in [10%,30%]'.format(100*page_header.height_ratio)
        self.assertTrue(page_header.hasCorrectHeightRatio(), err_msg)
        # Number of rows
        err_msg = 'Page header: has wrong number of rows: '
        err_msg += '{:d} rows detected, {:d} rows expected'.format(page_header.rows,expected_rows)
        self.assertTrue(page_header.rows == expected_rows, err_msg)

    def test_pageheader_none(self):
        '''test_pageheader_none: no page header if no header items'''
        self.plotfile_png = os.path.join(self.outputDir, "testPageHeader01.png")
        self.removePlotfile(self.plotfile_png)
        res = plotms(vis=self.ms, plotfile=self.plotfile_png,
            antenna='0&2',
            showgui=False, highres=True)
        self.assertTrue(res)
        self.checkPlotfile(self.plotfile_png, 15000)
        self.checkPageHeader(expected_rows=0)

    def test_pageheader_items01(self):
        '''test_pageheader_items01: filename,telescope,projid,observer'''
        self.plotfile_png = os.path.join(self.outputDir, "testPageHeader02.png")
        self.removePlotfile(self.plotfile_png)
        res = plotms(vis=self.ms, plotfile=self.plotfile_png,
            antenna='0&2',headeritems='filename,telescope,projid,observer',
            showgui=False, highres=True)
        self.assertTrue(res)
        self.checkPlotfile(self.plotfile_png, 20000)
        self.checkPageHeader(expected_rows=2)

    def test_pageheader_items02(self):
        '''test_pageheader_items02: targdir,telescope,targname,observer,ycolumn'''
        self.plotfile_png = os.path.join(self.outputDir, "testPageHeader03.png")
        self.removePlotfile(self.plotfile_png)
        res = plotms(vis=self.ms, plotfile=self.plotfile_png,
            antenna='0&2',headeritems='targdir,telescope,targname,observer,ycolumn',
            showgui=False, highres=True)
        self.assertTrue(res)
        self.checkPlotfile(self.plotfile_png, 20000)
        self.checkPageHeader(expected_rows=3)

# ------------------------------------------------------------------------------

class test_display(plotms_test_base):

    def setUp(self):
        self.checkDisplay()
        self.setUpData()
        
    def tearDown(self):
        self.tearDownData()
       
    def test_display_symbol(self):
        '''test_display_symbol: Set a custom plotting symbol'''
        self.plotfile_jpg = os.path.join(self.outputDir, "testDisplay01.jpg")
        self.removePlotfile()
        # Test diamond shape
        res = plotms(vis=self.ms, plotfile=self.plotfile_jpg,
            showgui=False, highres=True,
            customsymbol=True, symbolshape='diamond', symbolsize=5,
            symbolcolor='00ff00', symbolfill='mesh3')
        self.assertTrue(res)
        self.checkPlotfile(self.plotfile_jpg, 50000)
        self.removePlotfile()
        # Test pixel shape
        res = plotms(vis=self.ms, plotfile=self.plotfile_jpg,
            showgui=False, highres=True,
            customsymbol=True, symbolshape='pixel',
            symbolcolor='00aa00')
        self.assertTrue(res)
        self.checkPlotfile(self.plotfile_jpg, 84000)

    def test_display_flaggedsymbol(self):
        '''test_display_flaggedsymbol: Set a custom flagged symbol'''
        self.plotfile_jpg = os.path.join(self.outputDir, "testDisplay02.jpg")
        self.removePlotfile()
        # Set customflaggedsymbol=True
        res = plotms(vis=self.ms, plotfile=self.plotfile_jpg,
            customflaggedsymbol=True, flaggedsymbolshape='diamond',
            flaggedsymbolsize=5, flaggedsymbolcolor='00ff00',
            showgui=False, highres=True)
        self.assertTrue(res)
        self.checkPlotfile(self.plotfile_jpg, 40000)
        self.removePlotfile()
        # Set customflaggedsymbol=False CAS-7046
        res = plotms(vis=self.ms, plotfile=self.plotfile_jpg, showgui=False,
            customflaggedsymbol=False, flaggedsymbolshape='diamond',
            flaggedsymbolsize=5, flaggedsymbolcolor='00ff00',
            highres=True)
        self.assertTrue(res)
        self.checkPlotfile(self.plotfile_jpg, 40000)

    def test_display_legend(self):
        '''test_display_legend: Place a legend on a plot.'''
        self.plotfile_jpg = os.path.join(self.outputDir, "testDisplay03.jpg")
        self.removePlotfile()
        # Place a legend in the upper right corner of the plot
        res = plotms(vis=self.ms, plotfile=self.plotfile_jpg,
            showgui=False, showlegend=True, legendposition='upperRight',
            highres=True)
        self.assertTrue(res)
        self.checkPlotfile(self.plotfile_jpg, 50000)

    def test_display_legend_overplot(self):
        '''test_display_legend_overplot: Test that legend works with overplots'''
        # Must manually check plot and make sure there is a legend there.
        self.plotfile_jpg = os.path.join(self.outputDir, "testDisplay04.jpg")
        self.removePlotfile()
        # First plot: scan vs time
        res = plotms(vis=self.ms, showgui=False, yaxis='scan', highres=True,
            plotindex=0, showlegend=True, legendposition='lowerRight',
            customsymbol=[True], symbolshape=['diamond'], symbolsize=[3],
            symbolcolor=['ff0000'], symbolfill=['mesh3'])
        self.assertTrue(res)
        # Overplot: field vs time.
        res = plotms(vis=self.ms, showgui=False, yaxis='field',
            plotindex=1, clearplots=False,
            showlegend=True, legendposition='lowerRight',
            customsymbol=[True], symbolshape=['circle'], symbolsize=[3],
            symbolcolor=['00FF00'], symbolfill=['mesh3'],
            plotfile=self.plotfile_jpg, highres=True)
        self.assertTrue(res)
        self.checkPlotfile(self.plotfile_jpg, 45000)

    def test_display_coloraxis(self):
        '''test_display_coloraxis: Colorize plot by time and chan'''
        self.plotfile_jpg = os.path.join(self.outputDir, "testDisplay05.jpg")
        self.removePlotfile()
        # Colorize by time
        res = plotms(vis=self.ms, plotfile=self.plotfile_jpg,
            showgui=False, coloraxis='time', highres=True)
        self.assertTrue(res)
        self.checkPlotfile(self.plotfile_jpg, 180000)
        self.removePlotfile()
        # Colorize by synonym, CAS-6921.
        res = plotms(vis=self.ms, plotfile=self.plotfile_jpg,
            showgui=False, coloraxis='chan', highres=True)
        self.assertTrue(res)
        self.checkPlotfile(self.plotfile_jpg, 180000)
        self.removePlotfile()
        # Colorize by averaged time
        res = plotms(vis=self.ms, plotfile=self.plotfile_jpg,
            showgui=False, coloraxis='time', avgtime='3600', highres=True)
        self.assertTrue(res)
        self.checkPlotfile(self.plotfile_jpg, 60000)

    def test_display_labels(self):
        '''test_display_labels: test custom title and axis labels'''
        self.plotfile_jpg = os.path.join(self.outputDir, "testDisplay06.jpg")
        self.removePlotfile()
        res = plotms(vis=self.ms, plotfile=self.plotfile_jpg,
            showgui=False, highres=True,
            title='NGC5921', xlabel='x axis', ylabel='y axis')
        self.assertTrue(res)
        self.checkPlotfile(self.plotfile_jpg, 190000)

    def test_display_gridlines(self):
        '''test_display_gridlines: show major and minor grids'''
        self.plotfile_jpg = os.path.join(self.outputDir, "testDisplay07.jpg")
        self.removePlotfile()
        res = plotms(vis=self.ms, plotfile=self.plotfile_jpg,
            showmajorgrid=True, showminorgrid=True,
            showgui=False, highres=True)
        self.assertTrue(res)
        self.checkPlotfile(self.plotfile_jpg, 280000)

# ------------------------------------------------------------------------------

class test_grid(plotms_test_base):

    def setUp(self):
        self.checkDisplay()
        self.setUpData()
        
    def tearDown(self):
        self.tearDownData()

    def test_grid_location(self):
        '''test_grid_location: rowindex & colindex for plot location'''
        self.plotfile_jpg = os.path.join(self.outputDir, "testGrid01.jpg")
        self.removePlotfile()
        # Grid with 2 rows and 3 columns; plot in second row, second col
        res = plotms(vis=self.ms, plotfile=self.plotfile_jpg,
            showgui=False, gridrows=2, gridcols=3,
            rowindex=1, colindex=1, highres=True)
        self.assertTrue(res)
        self.checkPlotfile(self.plotfile_jpg, 50000)

    def test_grid_fill(self):
        '''test_grid_fill: Set grid and fill each location with a plot'''
        self.plotfile_jpg = os.path.join(self.outputDir, "testGrid02.jpg")
        self.removePlotfile()
        # Grid with 2 rows and 2 columns. Fill all the plots in the grid
        res = plotms(vis=self.ms, plotindex=0, title='Plot A',
            showgui=False, gridrows=2, gridcols=2,
            rowindex=0, colindex=0)
        self.assertTrue(res)
        res = plotms(vis=self.ms, plotindex=1, title='Plot B',
            showgui=False, clearplots=False,
            gridrows=2, gridcols=2,
            rowindex=0, colindex=1)
        self.assertTrue(res)
        res = plotms(vis=self.ms, plotindex=2, title='Plot C',
            showgui=False, clearplots=False, 
            gridrows=2, gridcols=2,
            rowindex=1, colindex=0)
        self.assertTrue(res)
        res = plotms(vis=self.ms, plotindex=3, title='Plot D',
            showgui=False, clearplots=False,
            gridrows=2, gridcols=2,
            rowindex=1, colindex=1,
            plotfile=self.plotfile_jpg, highres=True)
        self.assertTrue(res)
        self.checkPlotfile(self.plotfile_jpg, 200000)

    def test_grid_badindex(self):
        '''test_grid_badindex: use row/col index > gridrow/gridcol'''
        self.plotfile_jpg = os.path.join(self.outputDir, "testGrid03.jpg")
        self.removePlotfile()
        res = plotms(vis=self.ms, plotfile=self.plotfile_jpg,
            showgui=False, highres=True,
            gridrows=2, gridcols=2, rowindex=2, colindex=2)
        self.assertTrue(res)
        self.checkPlotfile(self.plotfile_jpg, 15000)

# ------------------------------------------------------------------------------

class test_iteration(plotms_test_base):

    def setUp(self):
        self.checkDisplay()
        self.setUpData()
        
    def tearDown(self):
        self.tearDownData()
    
    def test_iteration_scan(self):
        '''test_iteration_scan: Iterate by scan and export all'''
        plotfile_jpg = os.path.join(self.outputDir, "testIteration01.jpg")
        plotFiles = [os.path.join(self.outputDir, "testIteration01_Scan1.jpg"),
                     os.path.join(self.outputDir, "testIteration01_Scan2_2.jpg"),
                     os.path.join(self.outputDir, "testIteration01_Scan3_3.jpg"),
                     os.path.join(self.outputDir, "testIteration01_Scan4_4.jpg"),
                     os.path.join(self.outputDir, "testIteration01_Scan5_5.jpg"),
                     os.path.join(self.outputDir, "testIteration01_Scan6_6.jpg"),
                     os.path.join(self.outputDir, "testIteration01_Scan7_7.jpg")]
        for i in range(0, len(plotFiles)):
            self.removePlotfile(plotFiles[i])
        res = plotms(vis=self.ms, plotfile=plotfile_jpg,
            showgui=False, iteraxis='scan', exprange='all',
            highres=True)
        self.assertTrue(res)
        # Check each page got saved
        for  i in range(0, len(plotFiles)):
            self.checkPlotfile(plotFiles[i], 40000)
            self.removePlotfile(plotFiles[i])

    def test_iteration_antenna(self):
        '''test_iteration_antenna: Iterate by antenna and export all'''
        plotfile_jpg = os.path.join(self.outputDir, "testIteration02.jpg")
        # Create the plot and check that there are 27 iterations
        res = plotms(vis=self.ms, plotfile = plotfile_jpg, exprange='all',
            showgui=False, iteraxis='antenna', overwrite=True,
            highres=True)
        self.assertTrue(res)
        fileCount = self.getFilecount(self.outputDir, "testIteration02_")
        # no Antenna23
        self.assertEqual(fileCount, 27)
        self.removeFiles(self.outputDir, "testIteration02_")

    def test_iteration_time(self):
        '''test_iteration_time: Iterate over time'''
        plotfile_jpg = os.path.join(self.outputDir, "testIteration03.jpg")
        plotfile1_jpg = os.path.join(self.outputDir, "testIteration03_Time09:18:59.9998.jpg")
        self.removePlotfile(plotfile1_jpg)
        res = plotms(vis=self.ms, plotfile=plotfile_jpg, showgui=False,
            xaxis='elevation', yaxis='amp', iteraxis='time',
            highres=True)
        self.assertTrue(res)
        self.checkPlotfile(plotfile1_jpg, 30000)
        self.removePlotfile(plotfile1_jpg)

    def test_iteration_timeavg(self):
        '''test_iteration_time: Iterate over averaged time'''
        plotfile_jpg = os.path.join(self.outputDir, "testIteration04.jpg")
        plotfile1_jpg = os.path.join(self.outputDir, "testIteration04_Time09:19:15.0000.jpg")
        self.removePlotfile(plotfile1_jpg)
        res = plotms(vis=self.ms, plotfile=plotfile_jpg,
            showgui=False, xaxis='elevation', yaxis='amp', avgtime='60',
            iteraxis='time', highres=True)
        self.assertTrue(res)
        self.checkPlotfile(plotfile1_jpg, 40000)
        self.removePlotfile(plotfile1_jpg)

    def test_iteration_grid(self):
        '''test_iteration_grid: Iterate by scan on square grid.'''
        plotfile_jpg = os.path.join(self.outputDir, "testIteration05.jpg")
        plotfile1_jpg = os.path.join(self.outputDir, "testIteration05_Scan1,2,3,4.jpg")
        plotfile2_jpg = os.path.join(self.outputDir, "testIteration05_Scan5,6,7_2.jpg")
        self.removePlotfile(plotfile1_jpg)
        self.removePlotfile(plotfile2_jpg) 
        # Make 2 pages of 2x2 iteration plots over scan
        res = plotms(vis=self.ms, plotfile=plotfile_jpg,
            showgui=False, iteraxis='scan', exprange='all',
            gridrows=2, gridcols=2, highres=True)
        self.assertTrue(res)
        self.checkPlotfile(plotfile1_jpg, 80000)
        self.removePlotfile(plotfile1_jpg)
        self.checkPlotfile(plotfile2_jpg, 55000)
        self.removePlotfile(plotfile2_jpg) 

    def test_iteration_selection(self):
        '''test_iteration_selection: CAS-7050:(Pipeline) Iteration with selection'''
        plotfile_jpg = os.path.join(self.outputDir, "testIteration06.jpg")
        plotfile1_jpg = os.path.join(self.outputDir, "testIteration06_Antenna1@VLA:N7.jpg")
        plotfile2_jpg = os.path.join(self.outputDir, "testIteration06_Antenna2@VLA:W1_2.jpg")
        plotfile3_jpg = os.path.join(self.outputDir, "testIteration06_Antenna3@VLA:W2_3.jpg")
        self.removePlotfile(plotfile1_jpg)
        self.removePlotfile(plotfile2_jpg)
        self.removePlotfile(plotfile3_jpg)
        # Select 3, check that there are 3 iteration plots
        res = plotms(vis=self.ms, plotfile=plotfile_jpg, exprange='all',
            antenna='1~3&&&', iteraxis='antenna',
            showgui=False, highres=True)
        self.assertTrue(res)
        fileCount = self.getFilecount(self.outputDir, "testIteration06_")
        self.assertEqual(fileCount, 3)
        self.checkPlotfile(plotfile1_jpg, 190000)
        self.removePlotfile(plotfile1_jpg)
        self.checkPlotfile(plotfile2_jpg, 170000)
        self.removePlotfile(plotfile2_jpg)
        self.checkPlotfile(plotfile3_jpg, 160000)
        self.removePlotfile(plotfile3_jpg)

    def test_iteration_select1(self):
        '''test_iteration_select1: CAS-7050 (Pipeline) Iteration with selection of 1'''
        plotfile_jpg = os.path.join(self.outputDir, "testIteration07.jpg")
        plotfile1_jpg = os.path.join(self.outputDir, "testIteration07_Antenna28@VLA:W7.jpg")
        self.removePlotfile(plotfile1_jpg)
        # One valid selection: check that there is only 1 iteration plot
        res = plotms(vis=self.ms, plotfile = plotfile_jpg, exprange='all',
            antenna='28~31', iteraxis='antenna',
            showgui=False, highres=True)
        self.assertTrue(res)
        fileCount = self.getFilecount(self.outputDir, "testIteration07_")
        self.assertEqual(fileCount, 1) 
        self.checkPlotfile(plotfile1_jpg, 60000)
        self.removePlotfile(plotfile1_jpg)

    def test_iteration_select0(self):
        '''test_iteration_select0: CAS-7050 (Pipeline) Iteration with empty selection'''
        self.plotfile_jpg = os.path.join(self.outputDir, "testIteration08.jpg")
        self.removePlotfile()
        # Create plot with empty antenna selection and check result is false'''
        res = plotms(vis=self.ms, plotfile=self.plotfile_jpg, exprange='all',
            antenna="100,101,102", iteraxis='antenna',
            showgui=False, highres=True)
        self.assertFalse(res)

    def test_iteration_skipselection(self):
        '''test_iteration_skipselection:  CAS-7050:  (Pipeline) Iteration with skipped selection'''
        plotfile_jpg = os.path.join(self.outputDir, "testIteration09.jpg")
        plotFiles = [os.path.join(self.outputDir, "testIteration09_Scan1.jpg"),
            os.path.join(self.outputDir, "testIteration09_Scan2_2.jpg"),
            os.path.join(self.outputDir, "testIteration09_Scan3_3.jpg"),
            os.path.join(self.outputDir, "testIteration09_Scan4_4.jpg")]
        for plotfile in plotFiles:
            self.removePlotfile(plotfile)
        # The expectation is the plot with the bad scan 100 will be skipped
        res = plotms(vis=self.ms, plotfile = plotfile_jpg, exprange='all',
            scan="1,2,100,3,4", iteraxis='scan',
            showgui=False, highres=True)
        self.assertTrue(res)
        fileCount = self.getFilecount(self.outputDir, "testIteration09_")
        self.assertEqual(fileCount, 4) 
        for plotfile in plotFiles:
            self.checkPlotfile(plotfile, 40000)
            self.removePlotfile(plotfile)

    def test_iteration_corr(self):
        '''test_iteration_corr: Iterate by correlation and export all'''
        plotfile_jpg = os.path.join(self.outputDir, "testIteration10.jpg")
        plotfile1_jpg = os.path.join(self.outputDir, "testIteration10_CorrRR.jpg")
        plotfile2_jpg = os.path.join(self.outputDir, "testIteration10_CorrLL_2.jpg")
        # Create the plot and check that there are 27 iterations
        res = plotms(vis=self.ms, plotfile = plotfile_jpg, exprange='all',
            iteraxis='corr', showgui=False, highres=True)
        self.assertTrue(res)
        fileCount = self.getFilecount(self.outputDir, "testIteration10_")
        self.assertEqual(fileCount, 2)
        self.checkPlotfile(plotfile1_jpg, 220000)
        self.removePlotfile(plotfile1_jpg)
        self.checkPlotfile(plotfile2_jpg, 220000)
        self.removePlotfile(plotfile2_jpg)

    def test_iteration_two_yaxes(self):
        '''test_iteration_two_yaxes: Iterate by antenna with two yaxes'''
        # input plotfile name
        plotfile_jpg = os.path.join(self.outputDir, "testIteration11.jpg")
        # output plotfile name with iteraxis
        plotfile1_jpg = os.path.join(self.outputDir, "testIteration11_Antenna1@VLA:N7.jpg")
        self.removePlotfile(plotfile_jpg)
        self.removePlotfile(plotfile1_jpg)
        res = plotms(vis=self.ms, plotfile=plotfile_jpg, highres=True,
            showgui=False, xaxis='time', yaxis=['scan','field'],
            yaxislocation=['left','right'], iteraxis="antenna",
            customsymbol=[True,True], symbolshape=['diamond','circle'],
            symbolsize=[5,5], symbolcolor=['ff0000','00ff00'],
            symbolfill=['mesh3','mesh3'])
        self.assertTrue(res)
        self.checkPlotfile(plotfile1_jpg, 50000)
        self.removePlotfile(plotfile1_jpg)

    def test_iteration_sharedaxis(self):
        '''test_iteration_sharedaxis: CAS-7074 sharedaxis on 2x2 grid'''
        self.plotfile_jpg = os.path.join(self.outputDir, "testIteration12.jpg")
        self.removeFiles(self.outputDir, "testIteration12_" )
        # Create the plot and check that there are 19 iterations
        res = plotms(vis=self.ms, plotfile=self.plotfile_jpg, exprange='all',
            scan='3', antenna='1~3', iteraxis='baseline',
            showgui=False, highres=True,
            gridrows=2, gridcols=2,
            xselfscale=True, yselfscale=True,
            xsharedaxis=True, ysharedaxis=True)
        self.assertTrue(res)
        fileCount = self.getFilecount(self.outputDir, "testIteration12_")
        self.assertEqual(fileCount,19)

    def test_iteration_noselfscale(self):
        '''test_iteration_noselfscale: CAS-7074 xsharedaxis must have selfscale=True'''
        self.plotfile_jpg = os.path.join(self.outputDir, "testIteration13.jpg")
        self.removePlotfile()
        # xsharedaxis without xselfscale!
        res = plotms(vis=self.ms, plotfile = self.plotfile_jpg,
            gridrows=2, gridcols=2, iteraxis='antenna',
            showgui=False, xsharedaxis=True, highres=True)
        self.assertFalse(res)

# ------------------------------------------------------------------------------

class test_multi(plotms_test_base):
    ''' tests of multiple plotms arguments '''

    def setUp(self):
        self.checkDisplay()
        self.setUpData()
        
    def tearDown(self):
        self.tearDownData()

    def test_multi_cookbook(self):
        '''test_cookbook: Juergen's cookbook Plotting Multiple Data Sets example'''
        plotfile1_jpg = os.path.join(self.outputDir, "testMulti01.jpg")
        plotfile2_jpg = os.path.join(self.outputDir, "testMulti01_2.jpg")
        plotfile3_jpg = os.path.join(self.outputDir, "testMulti01_3.jpg")
        plotfile4_jpg = os.path.join(self.outputDir, "testMulti01_4.jpg")
        self.removePlotfile(plotfile1_jpg)
        self.removePlotfile(plotfile2_jpg)
        self.removePlotfile(plotfile3_jpg)
        self.removePlotfile(plotfile4_jpg)

        # Plot in the second column, first row, plotindex=0
        print('Test plot 1')
        res = plotms(vis=self.ms, gridrows=2, gridcols=2,
            rowindex=0, colindex=1, highres=True,
            showgui=False, plotfile=plotfile1_jpg,
            customsymbol=True, symbolshape='diamond', symbolsize=5,
            symbolcolor='ff0000')
        self.assertTrue(res)
        self.checkPlotfile(plotfile1_jpg, 50000)
        self.removePlotfile(plotfile1_jpg)
        # Overplot in the same panel, plotindex=1
        print('Test plot 2')
        res = plotms(vis=self.ms, plotfile=plotfile2_jpg,
            showgui=False, clearplots=False, 
            plotindex=1, rowindex=0, colindex=1,
            gridrows=2, gridcols=2, yaxislocation='right', 
            customsymbol=True, symbolshape='circle', symbolsize=5,
            symbolcolor='00ff00', highres=True)
        self.assertTrue(res)
        self.checkPlotfile(plotfile2_jpg, 50000)
        self.removePlotfile(plotfile2_jpg)
        # Define a second plot plotindex=2, in the lower right corner
        print('Test plot 3')
        res = plotms(vis=self.ms, clearplots=False, 
            plotindex=2, rowindex=1, colindex=1,
            gridrows=2, gridcols=2,
            showgui=False, plotfile=plotfile3_jpg,
            customsymbol=False, yaxislocation='', highres=True)
        self.assertTrue(res)
        self.checkPlotfile(plotfile3_jpg, 50000)
        self.removePlotfile(plotfile3_jpg)
        # Move the plot with the overplot one panel to the left. 
        print('Test plot 4')
        res = plotms(vis=self.ms, showgui=False,
            gridrows=2, gridcols=2,
            rowindex=0, colindex=0,
            customsymbol=True, symbolshape='diamond', symbolsize=5,
            symbolcolor='ff0000')
        res = plotms(vis=self.ms, showgui=False, clearplots=False,
            gridrows=2, gridcols=2,
            plotindex=1, rowindex=0, colindex=0,
            yaxislocation='right', 
            customsymbol=True, symbolshape='circle', symbolsize=5,
            symbolcolor='00ff00')
        res = plotms(vis=self.ms, showgui=False, clearplots=False,
            gridrows=2, gridcols=2,
            plotindex=2, rowindex=1, colindex=1,
            plotfile=plotfile4_jpg, highres=True,
            customsymbol=False, yaxislocation='')
        self.assertTrue(res)
        self.checkPlotfile(plotfile4_jpg, 40000)
        self.removePlotfile(plotfile4_jpg)

    def test_multi_args(self):
        '''test_multi_args: CAS-6662 Pipeline no plot scenario with multiple arguments.'''
        plotfile1_jpg = os.path.join(self.outputDir, "testMulti02.jpg")
        plotfile2_jpg = os.path.join(self.outputDir, "testMulti02_2.jpg")
        self.removePlotfile(plotfile1_jpg)
        self.removePlotfile(plotfile2_jpg)
    
        res = plotms(vis=self.ms, showgui=False, plotfile=plotfile1_jpg,
            xaxis='uvdist', yaxis='amp',ydatacolumn='model',
            spw='0', scan='2,4,6,8', coloraxis='spw',
            highres=True)
        self.assertTrue(res)
        self.checkPlotfile(plotfile1_jpg, 20000)
        self.removePlotfile(plotfile1_jpg)
        
        res = plotms(vis=self.ms, ydatacolumn="corrected", field="1",
            scan="2,3", correlation="LL,RR", coloraxis="antenna2",
            avgtime="1e8", avgscan=True, veldef="RADIO",
            customsymbol=True, symbolshape="autoscaling", symbolsize=2,
            symbolcolor="0000ff",symbolfill="fill",symboloutline=False,
            customflaggedsymbol=False, flaggedsymboloutline=False,
            flaggedsymbolshape="nosymbol", flaggedsymbolsize=2,
            flaggedsymbolcolor="ff0000", flaggedsymbolfill="fill",
            plotfile=plotfile2_jpg, showgui=False, highres=True)
        self.assertTrue(res)
        self.checkPlotfile(plotfile2_jpg, 30000)
        self.removePlotfile(plotfile2_jpg)

# ------------------------------------------------------------------------------

class test_overlays(plotms_test_base):

    def setUp(self):
        self.checkDisplay()
        self.setUpData()
        self.setUpOverlayData()
        
    def tearDown(self):
        self.tearDownData()

    def test_atm_overlays(self):
        '''test_atm_overlays: showatm and showtsky overplots'''
        self.plotfile_jpg = os.path.join(self.outputDir, "testOverlay01.jpg")
        self.removePlotfile()
        # basic plot with showatm, xaxis chan
        res = plotms(vis=self.ms, xaxis='chan', plotfile=self.plotfile_jpg,
            showgui=False, highres=True, showatm=True)   
        self.assertTrue(res)
        self.checkPlotfile(self.plotfile_jpg, 80000)
        self.removePlotfile()
        # basic plot with showtsky, xaxis freq
        self.plotfile_jpg = os.path.join(self.outputDir, "testOverlay02.jpg")
        self.removePlotfile()
        res = plotms(vis=self.ms, xaxis='freq', plotfile=self.plotfile_jpg,
            showgui=False, highres=True, showtsky=True)   
        self.assertTrue(res)
        self.checkPlotfile(self.plotfile_jpg, 80000)
        self.removePlotfile()
        # plotfile without overlay: xaxis must be chan or freq
        # so ignores showatm/tsky
        self.plotfile_jpg = os.path.join(self.outputDir, "testOverlay03.jpg")
        self.removePlotfile()
        res = plotms(vis=self.ms, plotfile=self.plotfile_jpg,
            showgui=False, highres=True, showatm=True)   
        self.assertTrue(res)
        self.checkPlotfile(self.plotfile_jpg, 190000)
        self.removePlotfile()

    def test_image_overlay(self):
        '''test_image_overlay: atm and image overplots'''
        self.plotfile_jpg = os.path.join(self.outputDir, "testOverlay04.jpg")
        self.removePlotfile()

        # showimage fails but should still plot showatm
        res = plotms(vis=self.ms, xaxis='chan', plotfile=self.plotfile_jpg,
            showgui=False, highres=True, showatm=True, showimage=True)   
        self.assertTrue(res)
        self.checkPlotfile(self.plotfile_jpg, 80000)
        self.removePlotfile()

        # showimage succeeds
        self.plotfile_jpg = os.path.join(self.outputDir, "testOverlay05.jpg")
        self.removePlotfile()
        res = plotms(vis=self.ms4, xaxis='freq', spw="58", plotfile=self.plotfile_jpg,
            showgui=False, highres=True, showatm=True, showimage=True)   
        self.assertTrue(res)
        self.checkPlotfile(self.plotfile_jpg, 190000)
        self.removePlotfile()

# ------------------------------------------------------------------------------

class test_selection(plotms_test_base):

    def setUp(self):
        self.checkDisplay()
        self.setUpData()
        
    def tearDown(self):
        self.tearDownData()
 
    def test_selection_scan(self):
        '''test_selection_scan: Check scan invalid/valid selections'''
        # Will check max size to ensure selection was done
        plotfile1_jpg = os.path.join(self.outputDir, "testSelection01_scan1.jpg") #FAIL
        plotfile2_jpg = os.path.join(self.outputDir, "testSelection01_scan2.jpg")
        plotfile3_jpg = os.path.join(self.outputDir, "testSelection01_scan3.jpg")
        self.removePlotfile(plotfile1_jpg)
        self.removePlotfile(plotfile2_jpg)
        self.removePlotfile(plotfile3_jpg)
        # Fail with invalid scan
        res = plotms(vis=self.ms, plotfile=plotfile1_jpg,
            showgui=False, scan='8', highres=True)
        self.assertFalse(res)
        # Succeed with valid scans
        res = plotms(vis=self.ms, plotfile=plotfile2_jpg,
            overwrite=True, showgui=False, scan='2,4', highres=True)
        self.assertTrue(res)
        self.checkPlotfile(plotfile2_jpg, 60000, 130000)
        self.removePlotfile(plotfile2_jpg)
        # Succeed with different scan selection (CAS-6813)
        res = plotms(vis=self.ms, plotfile=plotfile3_jpg,
            overwrite=True, showgui=False, scan='5,7', highres=True)
        self.assertTrue(res)
        self.checkPlotfile(plotfile3_jpg, 60000, 130000)
        self.removePlotfile(plotfile3_jpg)

    def test_selection_spw(self):
        '''test_selection_spw: Check spw invalid/valid selections'''
        # Will check max size to ensure selection was done
        plotfile1_jpg = os.path.join(self.outputDir, "testSelection02_spw1.jpg") #FAIL
        plotfile2_jpg = os.path.join(self.outputDir, "testSelection02_spw2.jpg")
        self.removePlotfile(plotfile1_jpg)
        self.removePlotfile(plotfile2_jpg)
        # Fail with invalid spw
        print("invalid spw test fails")
        res = plotms(vis=self.ms, plotfile=plotfile1_jpg,
            showgui=False, spw='500', highres=True)
        self.assertFalse(res)
        # Succeed with valid spw
        res = plotms(vis=self.ms, plotfile=plotfile2_jpg,
            showgui=False, spw='0', highres=True)
        self.assertTrue(res)
        self.checkPlotfile(plotfile2_jpg, 190000, 310000)
        self.removePlotfile(plotfile2_jpg)

    def test_selection_ant(self):
        '''test_selection_ant: Check antenna invalid/valid selections'''
        plotfile1_jpg = os.path.join(self.outputDir, "testSelection03_ant1.jpg") #FAIL
        plotfile2_jpg = os.path.join(self.outputDir, "testSelection03_ant2.jpg")
        plotfile3_jpg = os.path.join(self.outputDir, "testSelection03_ant3.jpg")
        self.removePlotfile(plotfile1_jpg)
        self.removePlotfile(plotfile2_jpg)
        self.removePlotfile(plotfile3_jpg)
        # Fail with invalid antenna
        res = plotms(vis=self.ms, plotfile=plotfile1_jpg,
            showgui=False, selectdata=True, antenna='ea22&&*',
            highres=True)  
        self.assertFalse(res)
        # Succeed without antenna selection (make sure it cleared)
        res = plotms(vis=self.ms, plotfile=plotfile2_jpg,
            showgui=False, highres=True)
        self.assertTrue(res)
        self.checkPlotfile(plotfile2_jpg, 190000, 310000)
        self.removePlotfile(plotfile2_jpg)
        # Succeed with valid antenna 
        res = plotms(vis=self.ms, plotfile=plotfile3_jpg,
            showgui=False, antenna='0~1', highres=True)
        self.assertTrue(res)
        self.checkPlotfile(plotfile3_jpg, 50000, 110000)
        self.removePlotfile(plotfile3_jpg)

    def test_selection_field(self):
        '''test_selection_field: Check field invalid/valid selections'''
        # Will check max size to ensure selection was done
        plotfile1_jpg = os.path.join(self.outputDir, "testSelection04_field1.jpg") #FAIL
        plotfile2_jpg = os.path.join(self.outputDir, "testSelection04_field2.jpg")
        self.removePlotfile(plotfile1_jpg)
        self.removePlotfile(plotfile2_jpg)
        # Fail with invalid field
        res = plotms(vis=self.ms, plotfile=plotfile1_jpg,
            showgui=False, field='3', highres=True)
        self.assertFalse(res)
        # Succeed with valid field
        res = plotms(vis=self.ms, plotfile=plotfile2_jpg,
            showgui=False, field='1', highres=True)
        self.assertTrue(res)
        self.checkPlotfile(plotfile2_jpg, 70000, 160000)
        self.removePlotfile(plotfile2_jpg)

    def test_selection_corr(self):
        '''test_selection_corr: Check corr invalid/valid selections'''
        # Will check max size to ensure selection was done
        plotfile1_jpg = os.path.join(self.outputDir, "testSelection05_corr1.jpg") #FAIL
        plotfile2_jpg = os.path.join(self.outputDir, "testSelection05_corr2.jpg")
        self.removePlotfile(plotfile1_jpg)
        self.removePlotfile(plotfile2_jpg)
        # Fail with invalid corr
        res = plotms(vis=self.ms, plotfile=plotfile1_jpg,
            showgui=False, correlation='XX', highres=True)
        self.assertFalse(res)
        # Succeed with valid corr
        res = plotms(vis=self.ms, plotfile=plotfile2_jpg,
            showgui=False, correlation='RR', highres=True)
        self.assertTrue(res)
        self.checkPlotfile(plotfile2_jpg, 190000, 310000)
        self.removePlotfile(plotfile2_jpg)

    # Test MS has no STATE table for intent selection test

# ------------------------------------------------------------------------------

class test_transform(plotms_test_base):

    def setUp(self):
        self.checkDisplay()
        self.setUpData()
        
    def tearDown(self):
        self.tearDownData()
        
    def test_transform_freqframe(self):
        '''test_transform_freqframe: Test frequency frames'''
        frames = ['LSRK', 'LSRD', 'BARY', 'GEO', 'TOPO',
                  'GALACTO', 'LGROUP', 'CMB'] 
        for frame in frames:
            filename = "testTransform01_" + frame + ".jpg"
            plotfile = os.path.join(self.outputDir, filename)
            self.removePlotfile(plotfile)
            res = plotms(vis=self.ms, plotfile=plotfile, yaxis='freq',
                showgui=False, freqframe=frame, highres=True)
            self.assertTrue(res)
            self.checkPlotfile(plotfile, 180000)
            self.removePlotfile(plotfile)

    def test_transform_badframe(self):
        '''test_transform_badframe: Test that invalid freqframe fails.'''
        self.plotfile_jpg = os.path.join(self.outputDir, "testTransform02.jpg")
        self.removePlotfile()
        try:
            res = plotms(vis=self.ms, plotfile=self.plotfile_jpg, yaxis='freq',
                showgui=False, freqframe='J2000', highres=True)
            self.assertFalse(res)
        except RuntimeError:
            pass

    def test_transform_veldef(self):
        '''test_transform_veldef: Test velocity definitions'''
        vels = ['RADIO', 'OPTICAL', 'TRUE']
        for vel in vels:
            filename = "testTransform03_" + vel + ".jpg"
            plotfile = os.path.join(self.outputDir, filename)
            self.removePlotfile(plotfile)
            res = plotms(vis=self.ms, plotfile=plotfile, yaxis='freq',
                showgui=False, veldef=vel, highres=True)
            self.assertTrue(res)
            self.checkPlotfile(plotfile, 260000)
            self.removePlotfile(plotfile)

    def test_transform_restfreq(self):
        '''test_transform_restfreq: Test rest frequency'''
        self.plotfile_jpg = os.path.join(self.outputDir, "testTransform04.jpg")
        self.removePlotfile()
        res = plotms(vis=self.ms, plotfile=self.plotfile_jpg, yaxis='freq',
            showgui=False, restfreq='1420', highres=True)
        self.assertTrue(res)
        self.checkPlotfile(self.plotfile_jpg, 260000)
 
    def test_transform_shift(self):
        '''test_transform_shift: Test phase shift'''
        self.plotfile_jpg = os.path.join(self.outputDir, "testTransform05.jpg")
        self.removePlotfile()
        res = plotms(vis=self.ms, plotfile=self.plotfile_jpg, yaxis='phase',
            showgui=False, shift=[-15, -15], highres=True)
        self.assertTrue(res)
        self.checkPlotfile(self.plotfile_jpg, 90000)

# ------------------------------------------------------------------------------
 
def suite():
    print('Tests may fail due to DBUS timeout if the version of Qt is not at least 4.8.5')
    return [test_basic,
            test_averaging,
            test_axis,
            test_calibration,
            test_calplot,
            test_display,
            test_grid,
            test_iteration,
            test_multi,
            test_overlays,
            test_overplot,
            test_pageheader,
            test_selection,
            test_transform
           ]
 <|MERGE_RESOLUTION|>--- conflicted
+++ resolved
@@ -12,12 +12,7 @@
 from taskinit import *
 
 # Paths for data
-<<<<<<< HEAD
-datapath = os.environ.get('CASAPATH').split()[0] + "/data/regression/unittest/plotms/"
-overlaypath = os.environ.get('CASAPATH').split()[0] + "/data/regression/unittest/mstransform/"
-=======
 datapath = os.environ.get('CASAPATH').split()[0] + "/casatestdata//unittest/plotms/"
->>>>>>> a9f0c960
 
 # Pick up alternative data directory to run tests on MMSs
 if os.environ.has_key('TEST_DATADIR'):
@@ -63,19 +58,13 @@
 
     def setUpAltData(self):
         if not os.path.exists(self.ms2):
-<<<<<<< HEAD
             shutil.copytree(os.path.join(datapath, self.testms2),
                 self.ms2, symlinks=True)
-=======
-            shutil.copytree(os.path.join(datapath,self.testms2),
-                    self.ms2, symlinks=True)
->>>>>>> a9f0c960
 
     def setUpCalData(self):
         res = None
         default(plotms)
         if not os.path.exists(self.ms2):
-<<<<<<< HEAD
             shutil.copytree(os.path.join(datapath, self.testms2),
                 self.ms2, symlinks=True)
         if not os.path.exists(self.ct):
@@ -84,14 +73,6 @@
         if not os.path.exists(self.ct2):
             shutil.copytree(os.path.join(datapath, self.testct2),
                 self.ct2, symlinks=True)
-=======
-            shutil.copytree(os.path.join(datapath,self.testms2), 
-                    self.ms2, symlinks=True)
-        testcaltable = os.path.join(self.outputDir, self.caltable)
-        if not os.path.exists(self.caltable):
-            shutil.copytree(os.path.join(datapath, self.testcaltable),
-                    self.caltable, symlinks=True)
->>>>>>> a9f0c960
 
     def setUpPointingData(self):
         if not os.path.exists(self.ms3):
@@ -100,13 +81,8 @@
 
     def setUpOverlayData(self):
         if not os.path.exists(self.ms4):
-<<<<<<< HEAD
-            shutil.copytree(os.path.join(overlaypath, self.testms4),
-                self.ms4, symlinks=True)
-=======
             shutil.copytree(os.path.join(datapath,self.testms4),
                     self.ms4, symlinks=True)
->>>>>>> a9f0c960
 
     def checkPlotfile(self, plotfileName, minSize, maxSize=None):
         self.assertTrue(os.path.isfile(plotfileName), "Plot was not created")
@@ -755,7 +731,6 @@
         self.tearDownData()
 
     def test_calibration_callib(self):
-<<<<<<< HEAD
         '''test_calibration_callib: callib string parameter for OTF calibration'''
         self.plotfile_jpg = os.path.join(self.outputDir, "testCalibration01.jpg")
         self.removePlotfile()
@@ -765,20 +740,6 @@
             showgui=False, callib=callibStr, highres=True)
         self.assertTrue(res)
         self.checkPlotfile(self.plotfile_jpg, 160000)
-=======
-        '''test_calibration_callib: CAS-3034, CAS-7502 callib parameter for OTF calibration'''
-        if os.path.exists(datapath):
-            self.plotfile_jpg = os.path.join(self.outputDir, "testCalibration01.jpg")
-            self.removePlotfile()
-            callibStr = "caltable='" + self.caltable + "' calwt=True tinterp='nearest'"
-            res = plotms(vis=self.ms2, plotfile = self.plotfile_jpg,
-                ydatacolumn="corrected", xaxis="frequency",
-                showgui=False, callib=callibStr, highres=True)
-            self.assertTrue(res)
-            self.checkPlotfile(self.plotfile_jpg, 240000)
-        else:
-            print("Skipping test, no path to calibration tables")
->>>>>>> a9f0c960
 
     def test_calibration_badcallib(self):
         '''test_calibration_badcallib: callib file does not exist'''
