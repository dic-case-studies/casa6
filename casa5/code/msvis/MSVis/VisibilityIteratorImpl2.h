--- conflicted
+++ resolved
@@ -510,11 +510,7 @@
 	// to find correspondance between a given row in this iteration to the
 	// original ms row
 	virtual void
-<<<<<<< HEAD
-	getRowIds(casacore::RowNumbers & rowids) const override;
-=======
 	getRowIds(casacore::Vector<casacore::rownr_t> & rowids) const override;
->>>>>>> 52ae56e6
 
 	// Return the numbers of rows in the current chunk
 	virtual casacore::Int
@@ -1105,11 +1101,7 @@
 		casacore::Double azelTime_p;
 		// Row numbers of underlying casacore::MS; used to map form chunk rows
 		// to casacore::MS rows.  See rowIds method.
-<<<<<<< HEAD
-		casacore::RowNumbers chunkRowIds_p;
-=======
 		casacore::Vector<casacore::rownr_t> chunkRowIds_p;
->>>>>>> 52ae56e6
 		casacore::Vector<casacore::Float> feedpa_p;
 		casacore::Double feedpaTime_p;
 		casacore::Double hourang_p;
