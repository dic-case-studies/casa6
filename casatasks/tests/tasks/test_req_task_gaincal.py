##########################################################################
# test_req_task_gaincal.py
#
# Copyright (C) 2018
# Associated Universities, Inc. Washington DC, USA.
#
# This script is free software; you can redistribute it and/or modify it
# under the terms of the GNU Library General Public License as published by
# the Free Software Foundation; either version 2 of the License, or (at your
# option) any later version.
#
# This library is distributed in the hope that it will be useful, but WITHOUT
# ANY WARRANTY; without even the implied warranty of MERCHANTABILITY or
# FITNESS FOR A PARTICULAR PURPOSE.  See the GNU Library General Public
# License for more details.
#
# [Add the link to the JIRA ticket here once it exists]
#
# Based on the requirements listed in plone found here:
# https://casa.nrao.edu/casadocs-devel/stable/global-task-list/task_gaincal/about
#
#
##########################################################################

CASA6 = False
try:
    import casatools
<<<<<<< HEAD
    from casatasks import gaincal, casalog, mstransform
=======
    from casatasks import gaincal, mstransform, casalog
>>>>>>> 6553cc96
    CASA6 = True
    tb = casatools.table()

except ImportError:
    from __main__ import default
    from tasks import *
    from taskinit import *

import sys
import os
import testhelper as th
import unittest
import shutil
import numpy as np
import pylab as pl

if CASA6:
    datapath = casatools.ctsys.resolve('visibilities/vla/gaincaltest2.ms')
    compCal = casatools.ctsys.resolve('caltables/gaincaltest2.ms.G0')
    tCal = casatools.ctsys.resolve('caltables/gaincaltest2.ms.T0')
    # Reference Cals
    combinedRef = casatools.ctsys.resolve('caltables/genDataCombine.G0')
    preTRef = casatools.ctsys.resolve('caltables/genDataPreT.G0')
    preGRef = casatools.ctsys.resolve('caltables/genDataPreG.T0')
    calModeP = casatools.ctsys.resolve('caltables/calModeTest.G0')
    calModeA = casatools.ctsys.resolve('caltables/calModeTest.G1')
    typeCalK = casatools.ctsys.resolve('caltables/gaintypek.G0')
    typeCalSpline = casatools.ctsys.resolve('caltables/gaintypeSpline.G0')
    spwMapCal = casatools.ctsys.resolve('caltables/spwMap.G0')
    # From merged test
    merged_dataset1 = casatools.ctsys.resolve('visibilities/vla/ngc5921.ms')
    merged_refcal1 = casatools.ctsys.resolve('caltables/ngc5921.ref1a.gcal')
    merged_refcal2 = casatools.ctsys.resolve('caltables/ngc5921.ref2a.gcal')
    merged_dataset2 = casatools.ctsys.resolve('visibilities/vla/ngc4826.ms')
    merged_refcal3 = casatools.ctsys.resolve('caltables/ngc4826.ref1b.gcal')
    
    
else:
    if os.path.exists(os.environ.get('CASAPATH').split()[0] + '/data/casa-data-req'):
        datapath = os.environ.get('CASAPATH').split()[0] + '/data/casa-data-req/visibilities/vla/gaincaltest2.ms'
        compCal = os.environ.get('CASAPATH').split()[0] + '/data/casa-data-req/caltables/gaincaltest2.ms.G0'
        tCal = os.environ.get('CASAPATH').split()[0] + '/data/casa-data-req/caltables/gaincaltest2.ms.T0'
        
        combinedRef = os.environ.get('CASAPATH').split()[0] + '/data/casa-data-req/caltables/genDataCombine.G0'
        preTRef = os.environ.get('CASAPATH').split()[0] + '/data/casa-data-req/caltables/genDataPreT.G0'
        preGRef = os.environ.get('CASAPATH').split()[0] + '/data/casa-data-req/caltables/genDataPreG.T0'
        calModeP = os.environ.get('CASAPATH').split()[0] + '/data/casa-data-req/caltables/calModeTest.G0'
        calModeA = os.environ.get('CASAPATH').split()[0] + '/data/casa-data-req/caltables/calModeTest.G1'
        typeCalK = os.environ.get('CASAPATH').split()[0] + '/data/casa-data-req/caltables/gaintypek.G0'
        typeCalSpline = os.environ.get('CASAPATH').split()[0] + '/data/casa-data-req/caltables/gaintypeSpline.G0'
        spwMapCal = os.environ.get('CASAPATH').split()[0] + '/data/casa-data-req/caltables/spwMap.G0'
        # From merged test
        merged_dataset1 = os.environ.get('CASAPATH').split()[0] + '/data/casa-data-req/visibilities/vla/ngc5921.ms'
        merged_refcal1 = os.environ.get('CASAPATH').split()[0] + '/data/casa-data-req/caltables/ngc5921.ref1a.gcal'
        merged_refcal2 = os.environ.get('CASAPATH').split()[0] + '/data/casa-data-req/caltables/ngc5921.ref2a.gcal'
        merged_dataset2 = os.environ.get('CASAPATH').split()[0] + '/data/casa-data-req/visibilities/vla/ngc4826.ms'
        merged_refcal3 = os.environ.get('CASAPATH').split()[0] + '/data/casa-data-req/caltables/ngc4826.ref1b.gcal'
        
        
    else:
        datapath = os.environ.get('CASAPATH').split()[0] + '/casa-data-req/visibilities/vla/gaincaltest2.ms'
        compCal = os.environ.get('CASAPATH').split()[0] + '/casa-data-req/caltables/gaincaltest2.ms.G0'
        tCal = os.environ.get('CASAPATH').split()[0] + '/casa-data-req/caltables/gaincaltest2.ms.T0'
        
        combinedRef = os.environ.get('CASAPATH').split()[0] + '/casa-data-req/caltables/genDataCombine.G0'
        preTRef = os.environ.get('CASAPATH').split()[0] + '/casa-data-req/caltables/genDataPreT.G0'
        preGRef = os.environ.get('CASAPATH').split()[0] + '/casa-data-req/caltables/genDataPreG.T0'
        calModeP = os.environ.get('CASAPATH').split()[0] + '/casa-data-req/caltables/calModeTest.G0'
        calModeA = os.environ.get('CASAPATH').split()[0] + '/casa-data-req/caltables/calModeTest.G1'
        typeCalK = os.environ.get('CASAPATH').split()[0] + '/casa-data-req/caltables/gaintypek.G0'
        typeCalSpline = os.environ.get('CASAPATH').split()[0] + '/casa-data-req/caltables/gaintypeSpline.G0'
        spwMapCal = os.environ.get('CASAPATH').split()[0] + '/casa-data-req/caltables/spwMap.G0'
        # From merged test
        merged_dataset1 = os.environ.get('CASAPATH').split()[0] + '/casa-data-req/visibilities/vla/ngc5921.ms/'
        merged_refcal1 = os.environ.get('CASAPATH').split()[0] + '/casa-data-req/caltables/ngc5921.ref1a.gcal'
        merged_refcal2 = os.environ.get('CASAPATH').split()[0] + '/casa-data-req/caltables/ngc5921.ref2a.gcal'
        merged_dataset2 = os.environ.get('CASAPATH').split()[0] + '/casa-data-req/visibilities/vla/ngc4826.ms'
        merged_refcal3 = os.environ.get('CASAPATH').split()[0] + '/casa-data-req/caltables/ngc4826.ref1b.gcal'
        
        
fullRangeCal = 'testgaincal.cal'
maxScanCal = 'testScan.cal'
int70Cal = 'int70.cal'
int30Cal = 'int30.cal'

tempCal = 'temp.cal'
tempCal2 = 'temp2.cal'
selectCal = 'select.cal'

datacopy = 'gaincalTestCopy.ms'
merged_copy1 = 'merged_copy1.ms'
merged_copy2 = 'merged_copy2.ms'


def getparam(caltable, colname='CPARAM'):
    ''' Open a caltable and get the provided column '''

    tb.open(caltable)
    outtable = tb.getcol(colname)
    tb.close()

    return outtable


def tableComp(table1, table2, cols=[], rtol=8e-5, atol=1e-6):
    ''' Compare two caltables '''

    tableVal1 = {}
    tableVal2 = {}

    tb.open(table1)
    colname1 = tb.colnames()

    for col in colname1:
        try:
            tableVal1[col] = tb.getcol(col)
        except RuntimeError:
            pass
    tb.close()

    tb.open(table2)
    colname2 = tb.colnames()

    for col in colname2:
        try:
            tableVal2[col] = tb.getcol(col)
        except RuntimeError:
            pass
    tb.close()

    truthDict = {}

    for col in tableVal1.keys():

        try:
            truthDict[col] = np.isclose(tableVal1[col], tableVal2[col], rtol=rtol, atol=atol)
        except TypeError:
            print(col, 'ERROR in finding truth value')
            casalog.post(message=col+': ERROR in determining the truth value')

    if len(cols) == 0:
        
        truths = [[x, np.all(truthDict[x] == True)] for x in truthDict.keys()]

    else:

        truths = [[x, np.all(truthDict[x] == True)] for x in cols]

    return np.array(truths)

def change_perms(path):
    os.chmod(path, 0o777)
    for root, dirs, files in os.walk(path):
        for d in dirs:
            os.chmod(os.path.join(root,d), 0o777)
        for f in files:
            os.chmod(os.path.join(root,f), 0o777)


class gaincal_test(unittest.TestCase):

    @classmethod
    def setUpClass(cls):
        shutil.copytree(datapath, datacopy)
        shutil.copytree(merged_dataset1, merged_copy1)
        shutil.copytree(merged_dataset2, merged_copy2)
        #change permissions
        change_perms(datacopy)
        change_perms(merged_copy1)
        change_perms(merged_copy2)

        
        gaincal(vis=datacopy, caltable=fullRangeCal, combine='scan', solint='inf', field='0', refant='0',
                smodel=[1, 0, 0, 0], scan='0~9')

        gaincal(vis=datacopy, caltable=maxScanCal, solint='inf', field='0', refant='0',
                smodel=[1, 0, 0, 0], scan='0~9')

        gaincal(vis=datacopy, caltable=int70Cal, solint='70s', field='0', refant='0',
                smodel=[1, 0, 0, 0], scan='0~9')

        gaincal(vis=datacopy, caltable=int30Cal, solint='30s', field='0', refant='0',
                smodel=[1, 0, 0, 0], scan='0~9')
        
        gaincal(vis=datacopy, caltable=selectCal, solint='inf', field='0', refant='0',
                smodel=[1, 0, 0, 0], scan='2', spw='2')

    def tearDown(self):
        if os.path.exists(tempCal):
            shutil.rmtree(tempCal)
            
        if os.path.exists(tempCal2):
            shutil.rmtree(tempCal2)
        if os.path.exists('testcorrdepflags.ms'):
            shutil.rmtree('testcorrdepflags.ms')
        if os.path.exists('testcorrdepflagsF.G'):
            shutil.rmtree('testcorrdepflagsF.G')
        if os.path.exists('testcorrdepflagsT.G'):
            shutil.rmtree('testcorrdepflagsT.G')

        if os.path.exists('testspwmap.ms'):
            shutil.rmtree('testspwmap.ms')
                
        if os.path.exists('testspwmap.G0'):
            shutil.rmtree('testspwmap.G0')
    
        if os.path.exists('testspwmap.G1'):
            shutil.rmtree('testspwmap.G1')

        if os.path.exists('testspwmap.G2'):
            shutil.rmtree('testspwmap.G2')

        if os.path.exists('testspwmap.G3'):
            shutil.rmtree('testspwmap.G3')
            

    @classmethod
    def tearDownClass(cls):
        shutil.rmtree(datacopy)
        shutil.rmtree(merged_copy1)
        shutil.rmtree(merged_copy2)
        
        if os.path.exists(fullRangeCal):
            shutil.rmtree(fullRangeCal)

        if os.path.exists(maxScanCal):
            shutil.rmtree(maxScanCal)

        if os.path.exists(int70Cal):
            shutil.rmtree(int70Cal)

        if os.path.exists(int30Cal):
            shutil.rmtree(int30Cal)
            
        if os.path.exists(selectCal):
            shutil.rmtree(selectCal)

    def test_correctGains(self):
        '''
            test_correctGains
            -------------------
            
            Check that the gaincal results match a reference gaincal table
        '''

        self.assertTrue(np.all(tableComp(fullRangeCal, combinedRef)[:,1] == 'True'))
        #self.assertTrue(ch.Compare.compare_CASA_tables(fullRangeCal, combinedRef))


    def test_intervalSNR(self):
        '''
            test_intervalSNR
            ------------------
            
            Check that shorter interval times result in a lower signal to noise
        '''

        snrCombine = np.mean(getparam(fullRangeCal, 'SNR'))
        snrScans = np.mean(getparam(maxScanCal, 'SNR'))
        int70Snr = np.mean(getparam(int70Cal, 'SNR'))
        int30Snr = np.mean(getparam(int30Cal, 'SNR'))

        self.assertTrue(int30Snr < int70Snr < snrScans < snrCombine)

    def test_minSNR(self):
        '''
            test_minSNR
            -------------
            
            Check that values below the provided SNR threshold are flagged
        '''

        gaincal(vis=datacopy, caltable=tempCal, solint='30s', field='0', refant='0',
                smodel=[1, 0, 0, 0], minsnr=1000)

        flagged = getparam(tempCal, 'FLAG')

        self.assertTrue(np.all(flagged == 1))

    def test_fieldSelect(self):
        '''
            test_fieldSelect
            ------------------
            
            Check that the field selection parameter functions properly
        '''

        fields = getparam(fullRangeCal, 'FIELD_ID')

        self.assertTrue(np.all(fields == 0))

    def test_refantSelect(self):
        '''
            test_refantSelect
            -------------------
            
            Check that the refant selection functions properly
        '''

        refants = getparam(fullRangeCal, 'ANTENNA2')

        self.assertTrue(np.all(refants == 0))

    def test_scanSelect(self):
        '''
            test_scanSelect
            -----------------
            
            Check that the scan selection functions properly
        '''

        scans = getparam(selectCal, 'SCAN_NUMBER')

        self.assertTrue(np.all(scans == 2))

    def test_spwSelect(self):
        '''
            test_spwSelect
            ----------------
            
            Check that the spw selection parameter functions properly
        '''

        spws = getparam(selectCal, 'SPECTRAL_WINDOW_ID')

        self.assertTrue(np.all(spws == 2))

    def test_refantDiff(self):
        '''
            test_refantDiff
            -----------------
            
            Check that selecting refant will cause that refant to be set at 0
        '''

        gaincal(vis=datacopy, caltable=tempCal, solint='inf', field='0', combine='scan', refant='1',
                smodel=[1, 0, 0, 0])

        gAmp = getparam(tempCal)
        refs = [[np.mean(gAmp.imag[j,0,i::10]) for i in range(10)] for j in range(2)]

        self.assertTrue(np.isclose(refs[0][1], 0) and np.isclose(refs[1][1], 0))

    def test_preapplyT0(self):
        '''
            test_preapplyT0
            -----------------
            
            Check that pre applying the T table results in the regular G table calibration
        '''

        gaincal(vis=datacopy, caltable=tempCal, refant='0', solint='inf', smodel=[1, 0, 0, 0], gaintype='G', field='0', combine='scan',
                  gaintable=[tCal])
        
        self.assertTrue(np.all(tableComp(preTRef, tempCal)[:,1] == 'True'))

    def test_preapplyG0(self):
        '''
            test_preapplyG0
            -----------------
            
            Check that pre applying the G table results in the regular T table calibration
        '''

        gaincal(vis=datacopy, caltable=tempCal, refant='0', solint='int', smodel=[1, 0, 0, 0],
                gaintype='T', gaintable=[compCal])
        
        self.assertTrue(np.all(tableComp(preGRef, tempCal)[:,1] == 'True'))
        
    def test_antennaSelect(self):
        '''
            test_antennaSelect
            --------------------
            
            Check that antennas that aren't selected are flagged
        '''
        
        gaincal(vis=datacopy, caltable=tempCal, refant='0', field='0', solint='inf', combine='scan', antenna='0~5&', smodel=[1,0,0,0], gaintype='G')
        
        flags = getparam(tempCal, colname='FLAG')
        flagnum = np.sum(flags)
        
        self.assertTrue(flagnum == 32)
        
    def test_minBl(self):
        '''
            test_minBl
            ------------
            
            Check that if the min baseline threshold isn't met those antennas aren't used. If no antennas have enough then a file is not written.
        '''
        
        gaincal(vis=datacopy, caltable=tempCal, refant='0', solint='int', smodel=[1,0,0,0], gaintype='G', combine='scan', antenna='0~5&', minblperant=6)
        
        self.assertFalse(os.path.exists(tempCal))
        
    def test_preboth(self):
        '''
            test_preboth
            --------------
            
            Check that when preapplying both then gaintype T increases the SNR
            
        '''
        
        gaincal(vis=datacopy, caltable=tempCal, refant='0', solint='inf', smodel=[1, 0, 0, 0], gaintype='G', field='0',
                  gaintable=[tCal, compCal], gainfield=['0','0'], interp=[''])
        
        gaincal(vis=datacopy, caltable=tempCal2, refant='0', solint='inf', smodel=[1, 0, 0, 0], gaintype='T', field='0',
                  gaintable=[tCal, compCal])
        
        SNR1 = np.mean(getparam(tempCal, colname='SNR'))
        SNR2 = np.mean(getparam(tempCal2, colname='SNR'))
        
        self.assertTrue(SNR1 < SNR2)
        
    def test_calModeP(self):
        '''
            test_calModeP
            ---------------
            
            Check that the output with calmode 'p' is equal to a reference calibration table
        '''
        
        gaincal(vis=datacopy, caltable=tempCal, field='0', smodel=[1,0,0,0], solint='inf', combine='scan', calmode='p')
        
        self.assertTrue(np.all(tableComp(tempCal, calModeP)[:,1] == 'True'))
        
    def test_calModeA(self):
        '''
            test_calModeA
            ---------------
            
            Check that the output with calmode 'a' is equal to a reference calibration table
        '''
        
        gaincal(vis=datacopy, caltable=tempCal, field='0', smodel=[1,0,0,0], solint='inf', combine='scan', calmode='a')
        
        self.assertTrue(np.all(tableComp(tempCal, calModeA)[:,1] == 'True'))
        
    def test_gainTypeK(self):
        '''
            test_gainTypeK
            ----------------
            
            Check that the output with gaintype k is equal to a reference calibration table
        '''
        
        gaincal(vis=datacopy, caltable=tempCal, field='0', smodel=[1,0,0,0], solint='inf', combine='scan', gaintype='KCROSS', refant='0')
        
        self.assertTrue(np.all(tableComp(tempCal, typeCalK)[:,1] == 'True'))
        
    def test_gainTypeSpline(self):
        '''
            test_gainTypeSpline
            ----------------
            
            Check that the output with gaintype GSPLINE is equal to a reference calibration table
        '''
        
        gaincal(vis=datacopy, caltable=tempCal, field='0', smodel=[1,0,0,0], solint='inf', combine='scan', gaintype='GSPLINE', refant='0')
        
        self.assertTrue(np.all(tableComp(tempCal, typeCalSpline)[:,1] == 'True'))
        
    def test_spwMap(self):
        '''
            test_spwMap
            -------------
            
            Check that the output with spwMap matches to a reference calibration table
        '''
        
        gaincal(vis=datacopy, caltable=tempCal, field='0', smodel=[1,0,0,0], solint='inf', combine='scan', refant='0',spwmap=[0,0,1,1])
        
        self.assertTrue(np.all(tableComp(tempCal, spwMapCal)[:,1] == 'True'))
        


        # Add more interesting test, including test of CAS-12591 fix

        tsmdata='testspwmap.ms'

        # slice out just scan 2
        mstransform(vis=datacopy,outputvis=tsmdata,scan='2',datacolumn='data')

        # Run gaincal w/ solint='inf' to get solutions for all spws
        tsmcal0='testspwmap.G0'
        gaincal(vis=tsmdata,caltable=tsmcal0,solint='inf',refant='0',smodel=[1,0,0,0])

        # change spws in tsmcal0 [0,1,2,3] to [2,3,0,1], so we can use spwmap non-trivially
        tb.open(tsmcal0,nomodify=False)
        spwid=tb.getcol('SPECTRAL_WINDOW_ID')
        spwid = [(i+2)%4 for i in spwid]
        tb.putcol('SPECTRAL_WINDOW_ID',spwid)
        tb.close()

        # Solve for gains using tsmcal0 with spwmap=[2,3,0,1], which should "undo"
        #  spwid change made above, expecting all solutions ~= (1,0)
        tsmcal1='testspwmap.G1'
        gaincal(vis=tsmdata,caltable=tsmcal1,solint='inf',refant='0',smodel=[1,0,0,0],
                gaintable=[tsmcal0],spwmap=[2,3,0,1])

        # test that output calibration is ~(1,0)
        #  gains-1.0 ~ zero (to within precision and solve convergence fuzz
        tb.open(tsmcal1)
        g1=tb.getcol('CPARAM')
        tb.close()
        self.assertTrue(np.absolute(np.mean(g1-1.0))<2e-6)


        # Run gaincal to get solutions for spw=0,1
        tsmcal2='testspwmap.G2'
        gaincal(vis=tsmdata,caltable=tsmcal2,spw='0,1',solint='inf',refant='0',smodel=[1,0,0,0])

        # Reset spwid  0,1->3,2 so we can exercise spwmap=[3,2,0,1]
        # also fix FLAG_ROW in SPECTRAL_WINDOW subtable
        tb.open(tsmcal2,nomodify=False)
        spwid=tb.getcol('SPECTRAL_WINDOW_ID')
        spwid[spwid==0]=3
        spwid[spwid==1]=2
        tb.putcol('SPECTRAL_WINDOW_ID',spwid)
        tb.close()
        tb.open(tsmcal2+'/SPECTRAL_WINDOW',nomodify=False)
        fr=tb.getcol('FLAG_ROW')
        fr=[1,1,0,0]
        tb.putcol('FLAG_ROW',fr)
        tb.close()

        # solve again with unselected spws all mapped to unavailable solutions
        #  this tests the fix for CAS-12591, wherein the solution-availability check
        #  was applying the spwmap twice, causing a mysterious exception and 
        #  failure to calibrate
        #  (In this case, if spw 2,3 are mapped twice (to 0,1), the availability check
        #   would fail)
        #  (expecting g~=(1,0) if applied solutions mapped correctly)
        tsmcal3='testspwmap.G3'
        gaincal(vis=tsmdata,caltable=tsmcal3,spw='0,1',solint='inf',refant='0',smodel=[1,0,0,0],
                gaintable=[tsmcal2],spwmap=[3,2,0,1])

        # test that output calibration is ~(1,0)
        #  gains-1.0 ~ zero (to within precision and solve convergence fuzz
        tb.open(tsmcal3)
        g3=tb.getcol('CPARAM')
        tb.close()
        self.assertTrue(np.absolute(np.mean(g1-1.0))<2e-6)



    
    def test_mergedCreatesGainTable(self):
        ''' Gaincal 1a: Default values to create a gain table '''
        
        gaincal(vis=merged_copy1, caltable=tempCal, uvrange='>0.0')
        self.assertTrue(os.path.exists(tempCal))
        
        self.assertTrue(th.compTables(tempCal, merged_refcal1, ['WEIGHT']))
        
    def test_mergedFieldSelect(self):
        ''' Gaincal 2a: Create a gain table using field selection '''
        
        gaincal(vis=merged_copy1, caltable=tempCal, uvrange='>0.0', field='0', gaintype='G', solint='int', combine='', refant='VA02')
        self.assertTrue(os.path.exists(tempCal))
        
        self.assertTrue(th.compTables(tempCal, merged_refcal2, ['WEIGHT']))
        
    def test_mergedSpwSelect(self):
        ''' Gaincal 1b: Create a gain table for an MS with many spws '''
        
        
        gaincal(vis=merged_copy2, caltable=tempCal, uvrange='>0.0', field='0,1', spw='0', gaintype='G', minsnr=2.0, refant='ANT5', solint='inf', combine='')
        self.assertTrue(os.path.exists(tempCal))
        
        self.assertTrue(th.compTables(tempCal, merged_refcal3, ['WEIGHT']))


    def test_corrDepFlags(self):
        '''
            test_corrDepFlags
            -----------------
        '''


        # This test exercises the corrdepflags parameter 
        #
        #  With corrdepflags=False (the default), one (or more) flagged correlations causes
        #  all correlations (per channel, per baseline) to behave as flagged, thereby
        #  causing both polarizations to be flagged in the output cal table
        #
        #  With corrdepflags=True, unflagged correlations will be used as normal, and
        #  only the implicated polarization will be flagged in the output cal table
        #
        #  NB: when some data are flagged, we expect solutions to change slightly,
        #      since available data is different.  For now, we are testing only the
        #      resulting flags.

        cdfdata='testcorrdepflags.ms'
        # slice out just scan 2
        mstransform(vis=datacopy,outputvis=cdfdata,scan='2',datacolumn='data')

        # modify flags in interesting corr-dep ways in scan 2 for subset of antennas
        tb.open(cdfdata,nomodify=False)

        # we modify the flags as follows:
        #  spw=0:  one antenna, one correlation (YY)
        #  spw=1:  one antenna, one correlation (XX)
        #  spw=2:  two antennas, opposite correlations
        #  spw=3:  one antenna, both cross-hands flagged

        # set flags for spw=0, antenna=3, corr=YY
        st=tb.query('SCAN_NUMBER==2 && DATA_DESC_ID==0 && (ANTENNA1==3 || ANTENNA2==3)')
        fl=st.getcol('FLAG')
        fl[3,:,:]=True
        st.putcol('FLAG',fl)
        st.close()

        # set flags for spw=1, antenna=6, corr=XX
        st=tb.query('SCAN_NUMBER==2 && DATA_DESC_ID==1 && (ANTENNA1==6 || ANTENNA2==6)')
        fl=st.getcol('FLAG')
        fl[0,:,:]=True
        st.putcol('FLAG',fl)
        st.close()

        # set flags for spw=2, antenna=2, corr=XX
        st=tb.query('SCAN_NUMBER==2 && DATA_DESC_ID==2 && (ANTENNA1==2 || ANTENNA2==2)')
        fl=st.getcol('FLAG')
        fl[0,:,:]=True
        st.putcol('FLAG',fl)
        st.close()
        # set flags for spw=2, antenna=7, corr=YY
        st=tb.query('SCAN_NUMBER==2 && DATA_DESC_ID==2 && (ANTENNA1==7 || ANTENNA2==7)')
        fl=st.getcol('FLAG')
        fl[3,:,:]=True
        st.putcol('FLAG',fl)
        st.close()

        # set flags for spw=3, antenna=8, corr=XY,YX
        st=tb.query('SCAN_NUMBER==2 && DATA_DESC_ID==3 && (ANTENNA1==8 || ANTENNA2==8)')
        fl=st.getcol('FLAG')
        fl[1:3,:,:]=True
        st.putcol('FLAG',fl)
        st.close()
        
        tb.close()
        
        # Run gaincal on scan 2, solint='inf' with corrdepflags=False
        #   expect both pols to be flagged for ants with one or more corr flagged
        cdfF='testcorrdepflagsF.G'
        gaincal(vis=cdfdata,caltable=cdfF,solint='inf',refant='0',smodel=[1,0,0,0],corrdepflags=False)

        tb.open(cdfF)
        flF=tb.getcol('FLAG')
        tb.close()

        # flag count per spw  (both pols in every case)
        self.assertTrue(np.sum(flF[:,0,0:10])==2)    
        self.assertTrue(np.sum(flF[:,0,10:20])==2)
        self.assertTrue(np.sum(flF[:,0,20:30])==4)
        self.assertTrue(np.sum(flF[:,0,30:40])==2)

        # check flags set for specific antennas, each spw  (both pols each antenna)
        self.assertTrue(np.all(flF[:,0,0:10][:,3]))        # spw 0
        self.assertTrue(np.all(flF[:,0,10:20][:,6]))       # spw 1
        self.assertTrue(np.all(flF[:,0,20:30][:,[2,7]]))   # spw 2
        self.assertTrue(np.all(flF[:,0,30:40][:,8]))       # spw 3

        # Run gaincal on scan 2, solint='inf' with corrdepflags=True
        #   expect unflagged solutions for unflagged pol
        cdfT='testcorrdepflagsT.G'
        gaincal(vis=cdfdata,caltable=cdfT,solint='inf',refant='0',smodel=[1,0,0,0],corrdepflags=True)

        tb.open(cdfT)
        flT=tb.getcol('FLAG')
        tb.close()

        # flag count per spw (one pol per antenna, at most)
        self.assertTrue(np.sum(flT[:,0,0:10])==1)
        self.assertTrue(np.sum(flT[:,0,10:20])==1)
        self.assertTrue(np.sum(flT[:,0,20:30])==2)
        self.assertTrue(np.sum(flT[:,0,30:40])==0)

        # check flags set for specific antennas, each spw (one pol per antenna, at most)
        self.assertTrue(flT[1,0,0:10][3])        # spw 0, antenna 3, pol=Y
        self.assertTrue(flT[0,0,10:20][6])       # spw 1, antenna 6, pol=X
        self.assertTrue(flT[0,0,20:30][2])       # spw 2, antenna 2, pol=X
        self.assertTrue(flT[1,0,20:30][7])       # spw 2, antenna 7, pol=Y
        # (spw 3 tested above)









def suite():
    return[gaincal_test]


if __name__ == '__main__':
    unittest.main()<|MERGE_RESOLUTION|>--- conflicted
+++ resolved
@@ -25,11 +25,7 @@
 CASA6 = False
 try:
     import casatools
-<<<<<<< HEAD
-    from casatasks import gaincal, casalog, mstransform
-=======
     from casatasks import gaincal, mstransform, casalog
->>>>>>> 6553cc96
     CASA6 = True
     tb = casatools.table()
 
