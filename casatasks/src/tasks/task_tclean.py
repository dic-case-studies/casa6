--- conflicted
+++ resolved
@@ -279,7 +279,7 @@
     if pcube and interactive:
         casalog.post( "Interactive mode is not currently supported with parallel apwproject cube CLEANing, please restart by setting interactive=F", "WARN", "task_tclean" )
         return False
-    #print('parameters {}'.format(bparm))    
+    #casalog.post('parameters {}'.format(bparm))    
     paramList=ImagerParameters(**bparm)
     ## Setup Imager objects, for different parallelization schemes.
     imagerInst=PySynthesisImager
@@ -340,10 +340,6 @@
             t0=time.time();
              
             imager.makePSF()
-<<<<<<< HEAD
-            if((psfphasecenter != '') and (gridder=='mosaic')):
-                casalog.post("doing with different phasecenter psf")
-=======
             if((psfphasecenter != '') and ('mosaic' in gridder)):
                 ###for some reason imager keeps the psf open delete it and recreate it afterwards
                 imager.deleteTools()
@@ -352,10 +348,9 @@
                 mytb.open(psfname)
                 miscinf=mytb.getkeyword('miscinfo')
                 iminf=mytb.getkeyword('imageinfo')
-                #print ('miscinfo {} {}'.format(miscinf, iminf))
+                #casalog.post ('miscinfo {} {}'.format(miscinf, iminf))
                 mytb.done()
-                print("doing with different phasecenter psf")
->>>>>>> 5377af4a
+                casalog.post("doing with different phasecenter psf")
                 imager.unlockimages(0)
                 psfParameters=paramList.getAllPars()
                 psfParameters['phasecenter']=psfphasecenter
@@ -461,26 +456,18 @@
         ##close tools
         # needs to deletools before concat or lock waits for ever
         if imager != None:
-<<<<<<< HEAD
-            imager.deleteTools() 
-
-    if (pcube):
-        casalog.post("Running virtualconcat (type=%s) of sub-cubes" % concattype,"INFO2", "task_tclean")
-        imager.concatImages(type=concattype)
-=======
              imager.deleteTools()
         if(cppparallel):
             ###release workers back to python mpi control
             si=synthesisimager()
             si.releasempi()
         if (pcube):
-            print("running concatImages ...")
+            casalog.post("running concatImages ...")
             casalog.post("Running virtualconcat (type=%s) of sub-cubes" % concattype,"INFO2", "task_tclean")
             imager.concatImages(type=concattype)
         # CAS-10721 
         #if niter>0 and savemodel != "none":
         #    casalog.post("Please check the casa log file for a message confirming that the model was saved after the last major cycle. If it doesn't exist, please re-run tclean with niter=0,calcres=False,calcpsf=False in order to trigger a 'predict model' step that obeys the savemodel parameter.","WARN","task_tclean")
->>>>>>> 5377af4a
 
 
     return retrec
