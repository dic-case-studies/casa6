--- conflicted
+++ resolved
@@ -704,20 +704,6 @@
         pm.setGridParams(showmajorgrid, majorwidth, majorstyle, majorcolor,
                          showminorgrid, minorwidth, minorstyle, minorcolor, False, plotindex)
 
-<<<<<<< HEAD
-        #Plot range
-        if (len(plotrange)!=4):
-            if (len(plotrange)==0):
-                plotrange=[0.0,0.0,0.0,0.0]
-            else:
-                raise Exception, 'plotrange parameter has incorrect number of elements.'
-
-        xrange=plotrange[1]-plotrange[0]
-        yrange=plotrange[3]-plotrange[2]
-
-        pm.setXRange((xrange<=0.), plotrange[0],plotrange[1], False, plotindex)
-        pm.setYRange((yrange<=0.), plotrange[2],plotrange[3], False, plotindex)
-=======
         # Plot ranges
         if len(plotrange) == 0:
             plotrange=[0.0, 0.0, 0.0, 0.0]
@@ -735,7 +721,6 @@
         yranges = plotrange[3] - plotrange[2]
         pm.setXRange((xranges<=0.0), plotrange[0], plotrange[1], False, plotindex)
         pm.setYRange((yranges<=0.0), plotrange[2], plotrange[3], False, plotindex)
->>>>>>> 907665cb
         
         # Page Header Items
         # Python keywords for specifying header items are defined in CAS-8082, 
