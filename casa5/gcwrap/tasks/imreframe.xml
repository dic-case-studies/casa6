<casaxml xsi:schemaLocation="http://casa.nrao.edu/schema/casa.xsd file:///opt/casa/code/xmlcasa/xml/casa.xsd" xmlns:xsi="http://www.w3.org/2001/XMLSchema-instance" xmlns="http://casa.nrao.edu/schema/psetTypes.html">




<task category="analysis" name="imreframe" type="function">
<shortdescription>Change the frame in which the image reports its spectral values</shortdescription>

<input>
    <param mustexist="true" kind="image" name="imagename" type="string"><shortdescription>Name of the input image</shortdescription><description>Name of the input image</description>
        
        <value/>
        <example>imagename='ngc5921_task.image'</example>
    </param>
    <param name="output" type="string"><shortdescription>Name of the output image</shortdescription><description>Name of the output image</description>
        
        <value/>
        <example>output='newframed.image'; output='' will modify input image</example>
    </param>
<<<<<<< HEAD
    <param type="string" name="outframe">
        <description>Spectral frame in which the frequency or velocity values will be reported by default</description>
=======
    <param ignorecase="true" name="outframe" type="string"><shortdescription>Spectral frame in which the frequency or velocity values will be reported by default</shortdescription><description>Spectral frame in which the frequency or velocity values will be reported by default</description>
        
>>>>>>> e670a9c8
        <value>lsrk</value>
    <allowed kind="enum" ignorecase="true">
      <value>lsrk</value>
      <value>lsrd</value>
      <value>bary</value>
      <value>geo</value>
      <value>topo</value>
      <value>galacto</value>
      <value>lgroup</value>
      <value>cmb</value>
      <value/>
    </allowed>
    </param>
    <param subparam="true" name="epoch" type="string"><shortdescription>Epoch to be associated with this image</shortdescription><description>Epoch to be associated with this image</description>
        
        <value/>
        <example>For example: '2000/12/25/18:30:00.10'</example>
    </param>


    <param name="restfreq" type="string"><shortdescription>restfrequency to use for velocity values (e.g &quot;1.420GHz&quot; for the HI line)</shortdescription><description>restfrequency to use for velocity values (e.g &quot;1.420GHz&quot; for the HI line)</description>
        
        <value/>
    </param>

    <constraints>
        <when param="outframe">
      <equals value="lsrk" type="string"/>
            <equals value="topo" type="string">
                <default param="epoch"><value type="string"/></default>
            </equals>
        <equals value="TOPO" type="string">
                <default param="epoch"><value type="string"/></default>
            </equals>
        <equals value="geo" type="string">
                <default param="epoch"><value type="string"/></default>
            </equals>
        <equals value="GEO" type="string">
                <default param="epoch"><value type="string"/></default>
            </equals>
        </when>
    </constraints>
</input>
<returns type="void"/>

<example>

            imagename -- name of casa image file to process on
            output         -- name of output image  '' means modify the input image itself
                 default: '';
            outframe     -- new spectral frame in which the frequency or
                                  velocity will be reported for.
                 Options: 'lsrk','lsrd','bary','geo','topo','galacto',
                          'lgroup','cmb'
                 default: 'lsrk'
            &gt;&gt;&gt;
                 epoch    -- when outframe is 'topo' or 'geo' a time in UTC is needed
                                 to decide when to do the frequency conversion. '' is to use
                                 the epoch of the input image
                       default= ''

            restfreq -- Specify rest frequency to use for output image
               default=''; '' means use the restfrequency already in input image
               For example for
               NH_3 (1,1) put restfreq='23.694496GHz'

</example>

</task>

</casaxml><|MERGE_RESOLUTION|>--- conflicted
+++ resolved
@@ -17,13 +17,11 @@
         <value/>
         <example>output='newframed.image'; output='' will modify input image</example>
     </param>
-<<<<<<< HEAD
+
     <param type="string" name="outframe">
-        <description>Spectral frame in which the frequency or velocity values will be reported by default</description>
-=======
-    <param ignorecase="true" name="outframe" type="string"><shortdescription>Spectral frame in which the frequency or velocity values will be reported by default</shortdescription><description>Spectral frame in which the frequency or velocity values will be reported by default</description>
+    <shortdescription>Spectral frame in which the frequency or velocity values will be reported by default</shortdescription>
+    <description>Spectral frame in which the frequency or velocity values will be reported by default</description>
         
->>>>>>> e670a9c8
         <value>lsrk</value>
     <allowed kind="enum" ignorecase="true">
       <value>lsrk</value>
