--- conflicted
+++ resolved
@@ -75,12 +75,7 @@
     start_ipython( config=__configs, argv= (['--logfile='+casa['files']['iplogfile']] if __defaults.ipython_log else []) + ['--ipython-dir='+__defaults.rcdir+"/ipython", '--autocall=2', "-c", "for i in " + str(__startup_scripts) + ": execfile( i )"+("\n%matplotlib" if __defaults.backend is not None else ""), "-i" ] )
 
 except:
-<<<<<<< HEAD
     print "Unexpected error:"
-=======
-    _exit_status = 1
-    print "Unexpected error:", sys.exc_info()[0]
->>>>>>> bc08179f
     traceback.print_exc(file=sys.stdout)
     pass
 
