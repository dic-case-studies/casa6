<casaxml xsi:schemaLocation="http://casa.nrao.edu/schema/casa.xsd file:///opt/casa/code/xmlcasa/xml/casa.xsd" xmlns:xsi="http://www.w3.org/2001/XMLSchema-instance" xmlns="http://casa.nrao.edu/schema/psetTypes.html">

<task visibility="experimental" category="calibration" name="fringefit" type="function">
<shortdescription>Fringe fit delay and rates</shortdescription>
<description>
Phase offsets, groups delays and delay rates are calculated with
respect to a specified referance antenna by a two-dimensional FFT and
subsequent least-squares optimisation.

Previous calibrations should be applied on the fly.

</description>
<input>
        <param mustexist="true" name="vis" type="string"><shortdescription>Name of input visibility file</shortdescription><description>Name of input visibility file</description>
                
                <value/>
        </param>

        <param name="caltable" type="string"><shortdescription>Name of output gain calibration table</shortdescription><description>Name of output gain calibration table</description>
                
                <value/>
        </param>

        <param name="field" type="string"><shortdescription>Select field using field id(s) or field name(s)</shortdescription><description>Select field using field id(s) or field name(s)</description>
                
                <value/>
        </param>

        <param name="spw" type="string"><shortdescription>Select spectral window/channels</shortdescription><description>Select spectral window/channels</description>
                
                <value/>
        </param>

        <param name="intent" type="string"><shortdescription>Select observing intent</shortdescription><description>Select observing intent</description>
                
                <value/>
        </param>

        <param name="selectdata" type="bool"><shortdescription>Other data selection parameters</shortdescription><description>Other data selection parameters</description>
                
                <value>True</value>
        </param>

        <param subparam="true" name="timerange" type="string"><shortdescription>Select data based on time range</shortdescription><description>Select data based on time range</description>
                
                <value/>
        </param>

        <param subparam="true" name="antenna" type="string"><shortdescription>Select data based on antenna/baseline</shortdescription><description>Select data based on antenna/baseline</description>
                
                <value/>
        </param>

        <param subparam="true" name="scan" type="string"><shortdescription>Scan number range</shortdescription><description>Scan number range</description>
                
                <value/>
        </param>

        <param subparam="true" name="observation" type="any"><shortdescription>Select by observation ID(s)</shortdescription><description>Select by observation ID(s)</description>
               
               <any limittypes="string int" type="variant"/>
               <value type="string"/>
        </param>

        <param subparam="true" name="msselect" type="string"><shortdescription>Optional complex data selection (ignore for now)</shortdescription><description>Optional complex data selection (ignore for now)</description>
                
                <value/>
        </param>

        <param name="solint" type="any"><shortdescription>Solution interval: egs. \'inf\', \'60s\' (see help)</shortdescription><description>Solution interval: egs. \'inf\', \'60s\' (see help)</description>
                
                <any type="variant"/>
                <value type="string">inf</value>
        </param>

        <param name="combine" type="string"><shortdescription>Data axes which to combine for solve (obs, scan, spw, and/or field)</shortdescription><description>Data axes which to combine for solve (obs, scan, spw, and/or field)</description>
               
               <value/>
        </param>
   
        <param name="refant" type="string"><shortdescription>Reference antenna name(s)</shortdescription><description>Reference antenna name(s)</description>
                
                <value/>
        </param>

        <param name="minsnr" type="double"><shortdescription>Reject solutions below this signal-to-noise ratio (at the FFT stage)</shortdescription><description>Reject solutions below this signal-to-noise ratio (at the FFT stage)</description>
                
                <value>3.0</value>
        </param>

        <param name="zerorates" type="bool"><shortdescription>Zero delay-rates in solution table</shortdescription><description>Zero delay-rates in solution table</description>
                
                <value>False</value>
        </param>

   <param name="globalsolve" type="bool"><shortdescription>Refine estimates of delay and rate with global least-squares solver</shortdescription><description>Refine estimates of delay and rate with global least-squares solver</description>
                
                <value>True</value>
        </param>

   <param name="niter" type="int"><shortdescription>Maximum number of iterations for least-squares solver</shortdescription><description>Maximum number of iterations for least-squares solver</description>
                
		          <value>100</value>
	</param>
   

   <param name="delaywindow" type="doubleArray"><shortdescription>Constrain FFT delay search to a window; a two-element list, units of nanoseconds</shortdescription><description>Constrain FFT delay search to a window; a two-element list, units of nanoseconds</description>
                
                <value/>
        </param>

   <param name="ratewindow" type="doubleArray"><shortdescription>Constrain FFT rate search to a window; a two-element list, units of seconds per second</shortdescription><description>Constrain FFT rate search to a window; a two-element list, units of seconds per second</description>
                
                <value/>
        </param>
   
        <param name="append" type="bool"><shortdescription>Append solutions to the (existing) table</shortdescription><description>Append solutions to the (existing) table</description>
                
                <value>False</value>
        </param>
<<<<<<< HEAD

    <param type="bool" name="corrdepflags">
      <shortdescription>Respect correlation-dependent flags</shortdescription>
      <description> If False (default), if any correlation is flagged, treat all correlations in
        the visibility vector as flagged when solving (per channel, per baseline).
        If True, use unflagged correlations in a visibility vector, even if one or more
        other correlations are flagged.
              
        Default: False (treat correlation vectors with one or more correlations flagged as entirely flagged)
  
        Traditionally, CASA has observed a strict interpretation of 
        correlation-dependent flags: if one or more correlations 
        (for any baseline and channel) is flagged, then all available 
        correlations for the same baseline and channel are 
        treated as flagged.  However, it is desirable in some 
        circumstances to relax this stricture, e.g., to preserve use
        of data from antennas with only one good polarization (e.g., one polarization
        is bad or entirely absent).  Solutions for the bad or missing polarization 
        will be rendered as flagged.

      </description>
      <value>False</value>
    </param>




        <param type="bool" name="docallib" >
                <description>Use callib or traditional cal apply parameters</description>
=======
        <param name="docallib" type="bool"><shortdescription>Use callib or traditional cal apply parameters</shortdescription><description>Use callib or traditional cal apply parameters</description>
                
>>>>>>> 82bd10bc
                <value>False</value>
        </param>

        <param subparam="true" name="callib" type="string"><shortdescription>Cal Library filename</shortdescription><description>Cal Library filename</description>
                
                <value type="string"/>
        </param>

        <param subparam="true" name="gaintable" type="stringArray"><shortdescription>Gain calibration table(s) to apply on the fly</shortdescription><description>Gain calibration table(s) to apply on the fly</description>
                
                <value/>
        </param>

        <param subparam="true" name="gainfield" type="stringArray"><shortdescription>Select a subset of calibrators from gaintable(s)</shortdescription><description>Select a subset of calibrators from gaintable(s)</description>
                
                <value/>
        </param>

        <param subparam="true" name="interp" type="stringArray"><shortdescription>Temporal interpolation for each gaintable (''=linear)</shortdescription><description>Temporal interpolation for each gaintable (''=linear)</description>
                
                <value/>
        </param>

        <param subparam="true" name="spwmap" type="intArray">
	  <shortdescription>Spectral window mappings to form for gaintable(s)</shortdescription>
	  <description>Spectral window mappings to form for gaintable(s)
                     Only used if callib=False
                     default: [] (apply solutions from each calibration spw to
                     the same MS spw only)
                     Any available calibration spw can be mechanically mapped to any 
                      MS spw. 
                     Examples:
                        spwmap=[0,0,1,1] means apply calibration 
                          from cal spw = 0 to MS spw 0,1 and cal spw 1 to MS spws 2,3.
                        spwmap=[[0,0,1,1],[0,1,0,1]] (use a list of lists for multiple
                          gaintables)
	  </description>
          <type>any</type>
          <value/>
        </param>

        <param name="parang" type="bool"><shortdescription>Apply parallactic angle correction on the fly</shortdescription><description>Apply parallactic angle correction on the fly</description>
                
                <value>False</value>
        </param>
   
   <constraints>
        <when param="selectdata">
                <equals value="True" type="bool">
                        <default param="timerange"><value type="string"/></default>
                        <default param="uvrange"><value type="string"/></default>
                        <default param="antenna"><value type="string"/></default>
                        <default param="scan"><value type="string"/></default>
                        <default param="observation"><value type="string"/></default>
                        <default param="msselect"><value type="string"/></default>
                </equals>
                <equals value="False" type="bool"/>
        </when>
        <when param="docallib">
                <equals value="False" type="bool">
                        <default param="gaintable"><value type="stringArray"/></default>
                        <default param="gainfield"><value type="stringArray"/></default>
                        <default param="interp"><value type="stringArray"/></default>
                        <default param="spwmap"><value type="intArray"/></default>
                </equals>
                <equals value="True" type="bool">
                        <default param="callib"><value type="string"/></default>
                </equals>
        </when>
   </constraints>
</input>
<example>

      Previous calibrations (egs, bandpass, opacity, parallactic angle) can
      be applied on the fly.  At present with dual-polarized data, both
      polarizations must be unflagged for any solution to be obtained.

      Keyword arguments:
      vis -- Name of input visibility file
              default: none; example: vis='ngc5921.ms'
      caltable -- Name of output fringefit calibration table
              default: none; example: caltable='ngc5921.fringe'

      --- Data Selection (see help par.selectdata for more detailed information)

      field -- Select field using field id(s) or field name(s).
                 ['go listobs' to obtain the list id's or names]
              default: ''=all fields
              If field string is a non-negative integer, it is assumed a
                field index,  otherwise, it is assumed a field name
              field='0~2'; field ids 0,1,2
              field='0,4,5~7'; field ids 0,4,5,6,7
              field='3C286,3C295'; field named 3C286 and 3C295
              field = '3,4C*'; field id 3, all names starting with 4C
          DON'T FORGET TO INCLUDE THE FLUX DENSITY CALIBRATOR IF YOU HAVE ONE
      spw -- Select spectral window/channels 
               type 'help par.selection' for more examples.
             spw='0~2,4'; spectral windows 0,1,2,4 (all channels)
             spw='&lt;2';  spectral windows less than 2 (i.e. 0,1)
             spw='0:5~61'; spw 0, channels 5 to 61, INCLUSIVE
             spw='*:5~61'; all spw with channels 5 to 61
             spw='0,10,3:3~45'; spw 0,10 all channels, spw 3, channels 3 to 45.
             spw='0~2:2~6'; spw 0,1,2 with channels 2 through 6 in each.
             spw='0:0~10;15~60'; spectral window 0 with channels 0-10,15-60
                       NOTE ';' to separate channel selections
             spw='0:0~10^2,1:20~30^5'; spw 0, channels 0,2,4,6,8,10,
                   spw 1, channels 20,25,30
      intent -- Select observing intent
                default: ''  (no selection by intent)
                intent='*FRINGEFIT*'  (selects data labelled with
                                      FRINGEFIT intent)
      selectdata -- Other data selection parameters
              default: True 

              Must set selectdata=True to use the following selections:

      timerange  -- Select data based on time range:
              default = '' (all); examples,
              timerange = 'YYYY/MM/DD/hh:mm:ss~YYYY/MM/DD/hh:mm:ss'
              Note: if YYYY/MM/DD is missing date defaults to first day in data set
              timerange='09:14:0~09:54:0' picks 40 min on first day
              timerange= '25:00:00~27:30:00' picks 1 hr to 3 hr 30min on NEXT day
              timerange='09:44:00' pick data within one integration of time
              timerange='&gt;10:24:00' data after this time
      uvrange -- Select data within uvrange (default units meters)
              default: '' (all); example:
              uvrange='0~1000klambda'; uvrange from 0-1000 kilo-lambda
              uvrange='&gt;4klambda';uvranges greater than 4 kilo lambda
      antenna -- Select data based on antenna/baseline
              default: '' (all)
              If antenna string is a non-negative integer, it is assumed an
                antenna index, otherwise, it is assumed as an antenna name
              antenna='5&amp;6'; baseline between antenna index 5 and index 6.
              antenna='VA05&amp;VA06'; baseline between VLA antenna 5 and 6.
              antenna='5&amp;6;7&amp;8'; baselines with indices 5-6 and 7-8
              antenna='5'; all baselines with antenna index 5
              antenna='05'; all baselines with antenna number 05 (VLA old name)
              antenna='5,6,10'; all baselines with antennas 5,6,10 index numbers
      scan -- Scan number range.
              Check 'go listobs' to insure the scan numbers are in order.
      observation -- Observation ID(s).
                     default: '' = all
                     example: '0~2,4'
      msselect -- Optional complex data selection (ignore for now)

      solint --  Solution interval (units optional) 
              default: 'inf' (~infinite, up to boundaries controlled by combine); 
              Options: 'inf' (~infinite), 
                       'int' (per integration)
                       any float or integer value with or without units
              examples: solint='1min'; solint='60s'; solint=60 --&gt; 1 minute
                        solint='0s'; solint=0; solint='int' --&gt; per integration
                        solint-'-1s'; solint='inf' --&gt; ~infinite, up to boundaries
                        interacts with combine
      combine -- Data axes to combine for solving
              default: '' --&gt; solutions will break at obs, scan, field, and spw
                      boundaries
              Options: '','obs','scan','spw',field', or any comma-separated 
                       combination in a single string
              For gaintype='K', if combine includes 'spw', multi-band
               delays will be determined; otherwise, (per-spw)
               single-band delays will be determined.
              example: combine='scan,spw'  --&gt; extend solutions over scan boundaries
                       (up to the solint), and combine spws for solving
      refant -- Reference antenna name(s); a prioritized list may be
                specified for solving and for applying solutions. For
                solving, the first reference antenna associated with
                unflagged data is used for the solution.
              default: '' =&gt; no refant applied
              example: refant='4' (antenna with index 4)
                       refant='VA04' (VLA antenna #4)
                       refant='EA02,EA23,EA13' (EVLA antenna EA02, use
                                EA23 and EA13 as alternates if/when EA02
                                drops out)
              Use taskname=listobs for antenna listing
      minsnr -- Reject solutions below this SNR
              default: 3.0 
      solnorm -- Normalize average solution amps to 1.0 after solution (G, T only)
              default: False (no normalization)
      append -- Append solutions to the (existing) table.  Appended solutions
                 must be derived from the same MS as the existing
                 caltable, and solution spws must have the same
                 meta-info (according to spw selection and solint)
                 or be non-overlapping.
              default: False; overwrite existing table or make new table
      zerorates -- Write a solution table with delay-rates zeroed, for
      the case of &quot;manual phase calibration&quot;.
                default: False

      globalsolve -- Refine fringefit solutions with global least-squares solver.
                default: False


                delaywindow -- Constrain FFT delay search to a window
      ratewindow -- Constrain FFT rate search to a window

      --- Other calibrations to apply on the fly before determining
      fringe fit solution

      docallib -- Control means of specifying the caltables:
               default: False ==&gt; Use gaintable,gainfield,interp,spwmap,calwt
                        If True, specify a file containing cal library in callib
      callib -- If docallib=True, specify a file containing cal
                  library directives

      gaintable -- Gain calibration table(s) to apply 
               default: '' (none);
               examples: gaintable='ngc5921.gcal'
                         gaintable=['ngc5921.ampcal','ngc5921.phcal']
      gainfield -- Select a subset of calibrators from gaintable(s) to apply
               default:'' ==&gt; all sources in table;
               'nearest' ==&gt; nearest (on sky) available field in table
               otherwise, same syntax as field
               example: gainfield='0~2,5' means use fields 0,1,2,5 from gaintable
                        gainfield=['0~3','4~6'] means use field 0 through 3
                          from first gain file, field 4 through 6 for second.
      interp -- Interpolation type (in time[,freq]) to use for each gaintable.
                When frequency interpolation is relevant (B, Df, Xf),
                separate time-dependent and freq-dependent interp
                types with a comma (freq _after_ the comma).                
                Specifications for frequency are ignored when the
                calibration table has no channel-dependence.
                Time-dependent interp options ending in 'PD' enable a
                &quot;phase delay&quot; correction per spw for non-channel-dependent
                calibration types.
                For multi-obsId datasets, 'perobs' can be appended to
                the time-dependent interpolation specification to
                enforce obsId boundaries when interpolating in time.
                default: '' --&gt; 'linear,linear' for all gaintable(s)
                example: interp='nearest'   (in time, freq-dep will be
                                             linear, if relevant)
                         interp='linear,cubic'  (linear in time, cubic
                                                 in freq)
                         interp='linearperobs,spline' (linear in time
                                                       per obsId,
                                                       spline in freq)
                         interp=',spline'  (spline in freq; linear in
                                            time by default)
                         interp=['nearest,spline','linear']  (for multiple gaintables)
                Options: Time: 'nearest', 'linear'
                         Freq: 'nearest', 'linear', 'cubic', 'spline'
      spwmap -- Spectral windows combinations to form for gaintable(s)
                default: [] (apply solutions from each spw to that spw only)
                Example:  spwmap=[0,0,1,1] means apply the caltable solutions
                          from spw = 0 to the spw 0,1 and spw 1 to spw 2,3.
                          spwmap=[[0,0,1,1],[0,1,0,1]]
      parang -- If True, apply the parallactic angle correction (required
               for polarization calibration)
               default: False
</example> 

</task>
</casaxml><|MERGE_RESOLUTION|>--- conflicted
+++ resolved
@@ -118,9 +118,8 @@
                 
                 <value>False</value>
         </param>
-<<<<<<< HEAD
-
-    <param type="bool" name="corrdepflags">
+
+    <param name="corrdepflags" type="bool">
       <shortdescription>Respect correlation-dependent flags</shortdescription>
       <description> If False (default), if any correlation is flagged, treat all correlations in
         the visibility vector as flagged when solving (per channel, per baseline).
@@ -143,15 +142,8 @@
       <value>False</value>
     </param>
 
-
-
-
-        <param type="bool" name="docallib" >
-                <description>Use callib or traditional cal apply parameters</description>
-=======
         <param name="docallib" type="bool"><shortdescription>Use callib or traditional cal apply parameters</shortdescription><description>Use callib or traditional cal apply parameters</description>
                 
->>>>>>> 82bd10bc
                 <value>False</value>
         </param>
 
