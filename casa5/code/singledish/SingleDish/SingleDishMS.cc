#include <algorithm>
<<<<<<< HEAD
#include <locale>
=======
>>>>>>> 63999716
#include <cstdlib>
#include <iostream>
#include <map>
#include <string>
#include <sys/time.h>
#include <vector>

#include <casa/Arrays/ArrayMath.h>
#include <casa/Arrays/Vector.h>
#include <casa/Containers/Allocator.h>
#include <casa/Containers/Block.h>
#include <casa/Logging/LogIO.h>
#include <casa/Logging/LogOrigin.h>
#include <casa/Quanta/MVTime.h>
#include <casa/Utilities/Assert.h>
#include <casa/Utilities/GenSort.h>
#include <ms/MeasurementSets/MSSpectralWindow.h>
#include <ms/MSSel/MSSelection.h>
#include <ms/MSSel/MSSelectionTools.h>
#include <msvis/MSVis/VisibilityIterator2.h>
#include <msvis/MSVis/VisSetUtil.h>
#include <scimath/Fitting/GenericL2Fit.h>
#include <scimath/Fitting/NonLinearFitLM.h>
#include <scimath/Functionals/CompiledFunction.h>
#include <scimath/Functionals/CompoundFunction.h>
#include <scimath/Functionals/Function.h>
#include <scimath/Functionals/Gaussian1D.h>
#include <scimath/Functionals/Lorentzian1D.h>
#include <scimath/Mathematics/Convolver.h>
#include <scimath/Mathematics/VectorKernel.h>
#include <singledish/SingleDish/BaselineTable.h>
#include <singledish/SingleDish/BLParameterParser.h>
#include <singledish/SingleDish/LineFinder.h>
#include <singledish/SingleDish/SingleDishMS.h>
#include <stdcasa/StdCasa/CasacSupport.h>
#include <tables/Tables/ScalarColumn.h>

// for importasap and importnro
#include <singledishfiller/Filler/NRO2MSReader.h>
#include <singledishfiller/Filler/Scantable2MSReader.h>
#include <singledishfiller/Filler/SingleDishMSFiller.h>

#define _ORIGIN LogOrigin("SingleDishMS", __func__, WHERE)

namespace {
  // Max number of rows to get in each iteration
  constexpr casacore::Int kNRowBlocking = 1000;
  // Sinusoid
  constexpr int SinusoidWaveNumber_kUpperLimit = -999;
  // Weight
  constexpr size_t WeightIndex_kStddev = 0;
  constexpr size_t WeightIndex_kRms = 1;
  constexpr size_t WeightIndex_kNum = 2;

double gettimeofday_sec() {
  struct timeval tv;
  gettimeofday(&tv, NULL);
  return tv.tv_sec + (double) tv.tv_usec * 1.0e-6;
}

using casa::vi::VisBuffer2;
using casacore::Matrix;
using casacore::Cube;
using casacore::Float;
using casacore::Complex;
using casacore::AipsError;

template<class CUBE_ACCESSOR>
struct DataAccessorInterface {
  static void GetCube(VisBuffer2 const &vb, Cube<Float> &cube) {
    real(cube, CUBE_ACCESSOR::GetVisCube(vb));
  }
  static void GetSlice(VisBuffer2 const &vb, size_t const iPol,
      Matrix<Float> &cubeSlice) {
    real(cubeSlice, CUBE_ACCESSOR::GetVisCube(vb).yzPlane(iPol));
  }
};

struct DataAccessor: public DataAccessorInterface<DataAccessor> {
  static Cube<Complex> GetVisCube(VisBuffer2 const &vb) {
    return vb.visCube();
  }
};

struct CorrectedDataAccessor: public DataAccessorInterface<CorrectedDataAccessor> {
  static Cube<Complex> GetVisCube(VisBuffer2 const &vb) {
    return vb.visCubeCorrected();
  }
};

struct FloatDataAccessor {
  static void GetCube(VisBuffer2 const &vb, Cube<Float> &cube) {
    cube = GetVisCube(vb);
  }
  static void GetSlice(VisBuffer2 const &vb, size_t const iPol,
      Matrix<Float> &cubeSlice) {
    cubeSlice = GetVisCube(vb).yzPlane(iPol);
  }
private:
  static Cube<Float> GetVisCube(VisBuffer2 const &vb) {
    return vb.visCubeFloat();
  }
};

inline void GetCubeFromData(VisBuffer2 const &vb, Cube<Float> &cube) {
  DataAccessor::GetCube(vb, cube);
}

inline void GetCubeFromCorrected(VisBuffer2 const &vb, Cube<Float> &cube) {
  CorrectedDataAccessor::GetCube(vb, cube);
}

inline void GetCubeFromFloat(VisBuffer2 const &vb, Cube<Float> &cube) {
  FloatDataAccessor::GetCube(vb, cube);
}

inline void GetCubeDefault(VisBuffer2 const& /*vb*/, Cube<Float>& /*cube*/) {
  throw AipsError("Data accessor for VB2 is not properly configured.");
}

inline void compute_weight(size_t const num_data,
                           float const data[/*num_data*/],
                           bool const mask[/*num_data*/],
                           std::vector<float>& weight) {
  for (size_t i = 0; i < WeightIndex_kNum; ++i) {
    weight[i] = 0.0;
  }

  int num_data_effective = 0;
  double sum = 0.0;
  double sum_sq = 0.0;
  for (size_t i = 0; i < num_data; ++i) {
    if (mask[i]) {
      num_data_effective++;
      sum += data[i];
      sum_sq += data[i] * data[i];
    }
  }

  if (num_data_effective > 0) {
    double factor = 1.0 / static_cast<double>(num_data_effective);
    double mean = sum * factor;
    double mean_sq = sum_sq * factor;

    std::vector<double> variance(WeightIndex_kNum);
    variance[WeightIndex_kStddev] = mean_sq - mean * mean;
    variance[WeightIndex_kRms] = mean_sq;

    auto do_compute_weight = [&](size_t idx) {
      if (variance[idx] > 0.0) {
        weight[idx] = static_cast<float>(1.0 / variance[idx]);
      } else {
        LogIO os(_ORIGIN);
        os << "Weight set to 0 for a bad data." << LogIO::WARN;
      }
    };

    do_compute_weight(WeightIndex_kStddev);
    do_compute_weight(WeightIndex_kRms);
  }
}

} // anonymous namespace

using namespace casacore;
namespace casa {

SingleDishMS::SingleDishMS() : msname_(""), sdh_(0) {
  initialize();
}

SingleDishMS::SingleDishMS(string const& ms_name) : msname_(ms_name), sdh_(0) {
  LogIO os(_ORIGIN);
  initialize();
}

SingleDishMS::~SingleDishMS() {
  if (sdh_) {
    delete sdh_;
    sdh_ = 0;
  }
  msname_ = "";
}

void SingleDishMS::initialize() {
  in_column_ = MS::UNDEFINED_COLUMN;
  //  out_column_ = MS::UNDEFINED_COLUMN;
  doSmoothing_ = false;
  doAtmCor_ = false;
  visCubeAccessor_ = GetCubeDefault;
}

bool SingleDishMS::close() {
  LogIO os(_ORIGIN);
  os << "Detaching from SingleDishMS" << LogIO::POST;

  if (sdh_) {
    delete sdh_;
    sdh_ = 0;
  }
  msname_ = "";

  return true;
}

////////////////////////////////////////////////////////////////////////
///// Common utility functions
////////////////////////////////////////////////////////////////////////
void SingleDishMS::setSelection(Record const &selection, bool const verbose) {
  LogIO os(_ORIGIN);
  if (!selection_.empty()) // selection is set before
    os << "Discard old selection and setting new one." << LogIO::POST;
  if (selection.empty()) // empty selection is passed
    os << "Resetting selection." << LogIO::POST;

  selection_ = selection;
  // Verbose output
  bool any_selection(false);
  if (verbose && !selection_.empty()) {
    String timeExpr(""), antennaExpr(""), fieldExpr(""), spwExpr(""),
           uvDistExpr(""), taQLExpr(""), polnExpr(""), scanExpr(""), arrayExpr(""),
           obsExpr(""), intentExpr("");
    timeExpr = get_field_as_casa_string(selection_, "timerange");
    antennaExpr = get_field_as_casa_string(selection_, "antenna");
    fieldExpr = get_field_as_casa_string(selection_, "field");
    spwExpr = get_field_as_casa_string(selection_, "spw");
    uvDistExpr = get_field_as_casa_string(selection_, "uvdist");
    taQLExpr = get_field_as_casa_string(selection_, "taql");
    polnExpr = get_field_as_casa_string(selection_, "correlation");
    scanExpr = get_field_as_casa_string(selection_, "scan");
    arrayExpr = get_field_as_casa_string(selection_, "array");
    intentExpr = get_field_as_casa_string(selection_, "intent");
    obsExpr = get_field_as_casa_string(selection_, "observation");
    // selection Summary
    os << "[Selection Summary]" << LogIO::POST;
    if (obsExpr != "") {
      any_selection = true;
      os << "- Observation: " << obsExpr << LogIO::POST;
    }
    if (antennaExpr != "") {
      any_selection = true;
      os << "- Antenna: " << antennaExpr << LogIO::POST;
    }
    if (fieldExpr != "") {
      any_selection = true;
      os << "- Field: " << fieldExpr << LogIO::POST;
    }
    if (spwExpr != "") {
      any_selection = true;
      os << "- SPW: " << spwExpr << LogIO::POST;
    }
    if (polnExpr != "") {
      any_selection = true;
      os << "- Pol: " << polnExpr << LogIO::POST;
    }
    if (scanExpr != "") {
      any_selection = true;
      os << "- Scan: " << scanExpr << LogIO::POST;
    }
    if (timeExpr != "") {
      any_selection = true;
      os << "- Time: " << timeExpr << LogIO::POST;
    }
    if (intentExpr != "") {
      any_selection = true;
      os << "- Intent: " << intentExpr << LogIO::POST;
    }
    if (arrayExpr != "") {
      any_selection = true;
      os << "- Array: " << arrayExpr << LogIO::POST;
    }
    if (uvDistExpr != "") {
      any_selection = true;
      os << "- UVDist: " << uvDistExpr << LogIO::POST;
    }
    if (taQLExpr != "") {
      any_selection = true;
      os << "- TaQL: " << taQLExpr << LogIO::POST;
    }
    {// reindex
      Int ifield;
      ifield = selection_.fieldNumber(String("reindex"));
      if (ifield > -1) {
        Bool reindex = selection_.asBool(ifield);
        os << "- Reindex: " << (reindex ? "ON" : "OFF" ) << LogIO::POST;
      }
    }
    if (!any_selection)
      os << "No valid selection parameter is set." << LogIO::WARN;
  }
}

void SingleDishMS::setAverage(Record const &average, bool const verbose) {
  LogIO os(_ORIGIN);
  if (!average_.empty()) // average is set before
    os << "Discard old average and setting new one." << LogIO::POST;
  if (average.empty()) // empty average is passed
    os << "Resetting average." << LogIO::POST;

  average_ = average;

  if (verbose && !average_.empty()) {
    LogIO os(_ORIGIN);
    Int ifield;
    ifield = average_.fieldNumber(String("timeaverage"));
    os << "[Averaging Settings]" << LogIO::POST;
    if (ifield < 0 || !average_.asBool(ifield)) {
      os << "No averaging will be done" << LogIO::POST;
      return;
    }

    String timebinExpr(""), timespanExpr(""), tweightExpr("");
    timebinExpr = get_field_as_casa_string(average_, "timebin");
    timespanExpr = get_field_as_casa_string(average_, "timespan");
    tweightExpr = get_field_as_casa_string(average_, "tweight");
    if (timebinExpr != "") {
      os << "- Time bin: " << timebinExpr << LogIO::POST;
    }
    if (timespanExpr != "") {
      os << "- Time span: " << timespanExpr << LogIO::POST;
    }
    if (tweightExpr != "") {
      os << "- Averaging weight: " << tweightExpr << LogIO::POST;
    }

  }
}

void SingleDishMS::setPolAverage(Record const &average, bool const verbose) {
  LogIO os(_ORIGIN);
  if (!pol_average_.empty()) // polaverage is set before
    os << "Discard old average and setting new one." << LogIO::POST;
  if (average.empty()) // empty polaverage is passed
    os << "Resetting average." << LogIO::POST;

  pol_average_ = average;

  if (verbose && !pol_average_.empty()) {
    LogIO os(_ORIGIN);
    Int ifield;
    ifield = pol_average_.fieldNumber(String("polaverage"));
    os << "[Polarization Averaging Settings]" << LogIO::POST;
    if (ifield < 0 || !pol_average_.asBool(ifield)) {
      os << "No polarization averaging will be done" << LogIO::POST;
      return;
    }

    String polAverageModeExpr("");
    polAverageModeExpr = get_field_as_casa_string(pol_average_, "polaveragemode");
    if (polAverageModeExpr != "") {
      os << "- Mode: " << polAverageModeExpr << LogIO::POST;
    }
  }
}

String SingleDishMS::get_field_as_casa_string(Record const &in_data,
                                              string const &field_name) {
  Int ifield;
  ifield = in_data.fieldNumber(String(field_name));
  if (ifield > -1)
    return in_data.asString(ifield);
  return "";
}

bool SingleDishMS::prepare_for_process(string const &in_column_name,
                                       string const &out_ms_name) {
  // Sort by single dish default
  return prepare_for_process(in_column_name, out_ms_name, Block<Int>(), true);
}

bool SingleDishMS::prepare_for_process(string const &in_column_name,
                                       string const &out_ms_name,
                                       Block<Int> const &sortColumns,
                                       bool const addDefaultSortCols) {
  LogIO os(_ORIGIN);
  AlwaysAssert(msname_ != "", AipsError);
  // define a column to read data from
  string in_column_name_lower = in_column_name;
  std::transform(
    in_column_name_lower.begin(),
    in_column_name_lower.end(),
    in_column_name_lower.begin(),
    [](unsigned char c) {return std::tolower(c);}
  );
  if (in_column_name_lower == "float_data") {
    in_column_ = MS::FLOAT_DATA;
    visCubeAccessor_ = GetCubeFromFloat;
  } else if (in_column_name_lower == "corrected") {
    in_column_ = MS::CORRECTED_DATA;
    visCubeAccessor_ = GetCubeFromCorrected;
  } else if (in_column_name_lower == "data") {
    in_column_ = MS::DATA;
    visCubeAccessor_ = GetCubeFromData;
  } else {
    throw(AipsError("Invalid data column name"));
  }
  // destroy SDMSManager
  if (sdh_)
    delete sdh_;
  // Configure record
  Record configure_param(selection_);
  format_selection(configure_param);
  configure_param.define("inputms", msname_);
  configure_param.define("outputms", out_ms_name);
  String in_name(in_column_name);
  in_name.upcase();
  configure_param.define("datacolumn", in_name);
  // merge averaging parameters
  configure_param.merge(average_);
  // The other available keys
  // - buffermode, realmodelcol, usewtspectrum, tileshape,
  // - chanaverage, chanbin, useweights,
  // - combinespws, ddistart, hanning
  // - regridms, phasecenter, restfreq, outframe, interpolation, nspw,
  // - mode, nchan, start, width, veltype,
  // - timeaverage, timebin, timespan, maxuvwdistance

  // smoothing
  configure_param.define("smoothFourier", doSmoothing_);

  // merge polarization averaging parameters
  configure_param.merge(pol_average_);

  // offline ATM correction
  configure_param.define("atmCor", doAtmCor_);
  configure_param.merge(atmCorConfig_);

  // Generate SDMSManager
  sdh_ = new SDMSManager();

  // Configure SDMSManager
  sdh_->configure(configure_param);

  ostringstream oss;
  configure_param.print(oss);
  String str(oss.str());
  os << LogIO::DEBUG1 << " Configuration Record " << LogIO::POST;
  os << LogIO::DEBUG1 << str << LogIO::POST;
  // Open the MS and select data
  sdh_->open();
  sdh_->getOutputMs()->flush();
  // set large timebin if not averaging
  Double timeBin;
  int exists = configure_param.fieldNumber("timebin");
  if (exists < 0) {
    // Avoid TIME col being added to sort columns in MSIter::construct.
    // TIME is automatically added to sort column when
    // timebin is not 0, even if addDefaultSortCols=false.
    timeBin = 0.0;
  } else {
    String timebin_string;
    configure_param.get(exists, timebin_string);
    timeBin = casaQuantity(timebin_string).get("s").getValue();

    Int ifield;
    ifield = configure_param.fieldNumber(String("timeaverage"));
    Bool average_time = ifield < 0 ? false : configure_param.asBool(ifield);
    if (timeBin < 0 || (average_time && timeBin == 0.0))
      throw(AipsError("time bin should be positive"));
  }
  // set sort column
  sdh_->setSortColumns(sortColumns, addDefaultSortCols, timeBin);
  // Set up the Data Handler
  sdh_->setup();
  return true;
}

void SingleDishMS::finalize_process() {
  initialize();
  if (sdh_) {
    sdh_->close();
    delete sdh_;
    sdh_ = 0;
  }
}

void SingleDishMS::format_selection(Record &selection) {
  // At this moment sdh_ is not supposed to be generated yet.
  LogIO os(_ORIGIN);
  // format spw
  String const spwSel(get_field_as_casa_string(selection, "spw"));
  selection.define("spw", spwSel == "" ? "*" : spwSel);

  // Select only auto-correlation
  String autoCorrSel("");
  os << "Formatting antenna selection to select only auto-correlation"
     << LogIO::POST;
  String const antennaSel(get_field_as_casa_string(selection, "antenna"));
  os << LogIO::DEBUG1 << "Input antenna expression = " << antennaSel
     << LogIO::POST;
  if (antennaSel == "") { //Antenna selection is NOT set
    autoCorrSel = String("*&&&");
  } else { //User defined antenna selection
    MeasurementSet MSobj = MeasurementSet(msname_);
    MeasurementSet* theMS = &MSobj;
    MSSelection theSelection;
    theSelection.setAntennaExpr(antennaSel);
    TableExprNode exprNode = theSelection.toTableExprNode(theMS);
    Vector<Int> ant1Vec = theSelection.getAntenna1List();
    os << LogIO::DEBUG1 << ant1Vec.nelements()
       << " antenna(s) are selected. ID = ";
    for (uInt i = 0; i < ant1Vec.nelements(); ++i) {
      os << ant1Vec[i] << ", ";
      if (autoCorrSel != "")
        autoCorrSel += ";";
      autoCorrSel += String::toString(ant1Vec[i]) + "&&&";
    }
    os << LogIO::POST;
  }
  os << LogIO::DEBUG1 << "Auto-correlation selection string: " << autoCorrSel
     << LogIO::POST;

  selection.define("antenna", autoCorrSel);
}

void SingleDishMS::get_data_cube_float(vi::VisBuffer2 const &vb,
                                       Cube<Float> &data_cube) {
//  if (in_column_ == MS::FLOAT_DATA) {
//    data_cube = vb.visCubeFloat();
//  } else { //need to convert Complex cube to Float
//    Cube<Complex> cdata_cube(data_cube.shape());
//    if (in_column_ == MS::DATA) {
//      cdata_cube = vb.visCube();
//    } else { //MS::CORRECTED_DATA
//      cdata_cube = vb.visCubeCorrected();
//    }
//    // convert Complext to Float
//    convertArrayC2F(data_cube, cdata_cube);
//  }
  (*visCubeAccessor_)(vb, data_cube);
}

void SingleDishMS::convertArrayC2F(Array<Float> &to,
                                   Array<Complex> const &from) {
  if (to.nelements() == 0 && from.nelements() == 0) {
    return;
  }
  if (to.shape() != from.shape()) {
    throw(ArrayConformanceError("Array shape differs"));
  }
  Array<Complex>::const_iterator endFrom = from.end();
  Array<Complex>::const_iterator iterFrom = from.begin();
  for (Array<Float>::iterator iterTo = to.begin(); iterFrom != endFrom; ++iterFrom, ++iterTo) {
    *iterTo = iterFrom->real();
  }
}

std::vector<string> SingleDishMS::split_string(string const &s, char delim) {
  std::vector<string> elems;
  string item;
  for (size_t i = 0; i < s.size(); ++i) {
    char ch = s.at(i);
    if (ch == delim) {
      if (!item.empty()) {
        elems.push_back(item);
      }
      item.clear();
    } else {
      item += ch;
    }
  }
  if (!item.empty()) {
    elems.push_back(item);
  }
  return elems;
}

bool SingleDishMS::file_exists(string const &filename) {
  FILE *fp;
  if ((fp = fopen(filename.c_str(), "r")) == NULL)
    return false;
  fclose(fp);
  return true;
}

void SingleDishMS::parse_spw(string const &in_spw,
                             Vector<Int> &rec_spw,
                             Matrix<Int> &rec_chan,
                             Vector<size_t> &nchan,
                             Vector<Vector<Bool> > &mask,
                             Vector<bool> &nchan_set) {
  Record selrec = sdh_->getSelRec(in_spw);
  rec_spw = selrec.asArrayInt("spw");
  rec_chan = selrec.asArrayInt("channel");
  nchan.resize(rec_spw.nelements());
  mask.resize(rec_spw.nelements());
  nchan_set.resize(rec_spw.nelements());
  for (size_t i = 0; i < nchan_set.nelements(); ++i) {
    nchan_set(i) = false;
  }
}

void SingleDishMS::get_nchan_and_mask(Vector<Int> const &rec_spw,
                                      Vector<Int> const &data_spw,
                                      Matrix<Int> const &rec_chan,
                                      size_t const num_chan,
                                      Vector<size_t> &nchan,
                                      Vector<Vector<Bool> > &mask,
                                      Vector<bool> &nchan_set,
                                      bool &new_nchan) {
  new_nchan = false;
  for (size_t i = 0; i < rec_spw.nelements(); ++i) {
    //get nchan by spwid and set to nchan[]
    for (size_t j = 0; j < data_spw.nelements(); ++j) {
      if ((!nchan_set(i)) && (data_spw(j) == rec_spw(i))) {
        bool found = false;
        for (size_t k = 0; k < nchan.nelements(); ++k) {
          if (!nchan_set(k))
            continue;
          if (nchan(k) == num_chan)
            found = true;
        }
        if (!found) {
          new_nchan = true;
        }
        nchan(i) = num_chan;
        nchan_set(i) = true;
        break;
      }
    }
    if (!nchan_set(i))
      continue;
    mask(i).resize(nchan(i));
    // generate mask
    get_mask_from_rec(rec_spw(i), rec_chan, mask(i), true);
  }
}

void SingleDishMS::get_mask_from_rec(Int spwid,
                                     Matrix<Int> const &rec_chan,
                                     Vector<Bool> &mask,
                                     bool initialize) {
  if (initialize) {
    for (size_t j = 0; j < mask.nelements(); ++j) {
      mask(j) = false;
    }
  }
  //construct a list of (start, end, stride, start, end, stride, ...)
  //from rec_chan for the spwid
  std::vector<uInt> edge;
  edge.clear();
  for (size_t j = 0; j < rec_chan.nrow(); ++j) {
    if (rec_chan.row(j)(0) == spwid) {
      edge.push_back(rec_chan.row(j)(1));
      edge.push_back(rec_chan.row(j)(2));
      edge.push_back(rec_chan.row(j)(3));
    }
  }
  //generate mask
  for (size_t j = 0; j < edge.size()-2; j += 3) {
    for (size_t k = edge[j]; k <= edge[j + 1] && k < mask.size(); k += edge[j + 2]) {
      mask(k) = true;
    }
  }
}

void SingleDishMS::get_masklist_from_mask(size_t const num_chan,
                                          bool const *mask,
                                          Vector<uInt> &masklist) {
  std::vector<int> mlist;
  mlist.clear();

  for (uInt i = 0; i < num_chan; ++i) {
    if (mask[i]) {
      if ((i == 0) || (i == num_chan - 1)) {
        mlist.push_back(i);
      } else {
        if ((mask[i]) && (!mask[i - 1])) {
          mlist.push_back(i);
        }
        if ((mask[i]) && (!mask[i + 1])) {
          mlist.push_back(i);
        }
      }
    }
  }

  masklist.resize(mlist.size());
  for (size_t i = 0; i < masklist.size(); ++i) {
    masklist[i] = (uInt) mlist[i];
  }
}

void SingleDishMS::get_baseline_context(size_t const bltype,
                                        uint16_t order,
                                        size_t num_chan,
                                        Vector<size_t> const &nchan,
                                        Vector<bool> const &nchan_set,
                                        Vector<size_t> &ctx_indices,
                                        std::vector<LIBSAKURA_SYMBOL(LSQFitContextFloat) *> &bl_contexts) {
  size_t idx = 0;
  bool found = false;
  for (size_t i = 0; i < nchan.nelements(); ++i) {
    if ((nchan_set[i])&&(nchan[i] == num_chan)) {
      idx = bl_contexts.size();
      found = true;
      break;
    }
  }
  if (found) {
    for (size_t i = 0; i < nchan.nelements(); ++i) {
      if ((nchan_set[i])&&(nchan[i] == num_chan)) {
        ctx_indices[i] = idx;
      }
    }

    LIBSAKURA_SYMBOL(LSQFitContextFloat) *context;
    LIBSAKURA_SYMBOL(Status) status = LIBSAKURA_SYMBOL(Status_kNG);
    if ((bltype == BaselineType_kPolynomial)||(bltype == BaselineType_kChebyshev)) {
      status = LIBSAKURA_SYMBOL(CreateLSQFitContextPolynomialFloat)(static_cast<LIBSAKURA_SYMBOL(LSQFitType)>(bltype),
                                                                    static_cast<uint16_t>(order),
                                                                    num_chan, &context);
    } else if (bltype == BaselineType_kCubicSpline) {
      status = LIBSAKURA_SYMBOL(CreateLSQFitContextCubicSplineFloat)(static_cast<uint16_t>(order),
                                                                     num_chan, &context);
    } else if (bltype == BaselineType_kSinusoid) {
      status = LIBSAKURA_SYMBOL(CreateLSQFitContextSinusoidFloat)(static_cast<uint16_t>(order),
                                                                  num_chan, &context);
    }
    check_sakura_status("sakura_CreateLSQFitContextFloat", status);
    bl_contexts.push_back(context);
  }
}

void SingleDishMS::get_baseline_context(size_t const bltype,
                                        uint16_t order,
                                        size_t num_chan,
                                        size_t ispw,
                                        Vector<size_t> &ctx_indices,
                                        std::vector<size_t> & ctx_nchans,
                                        std::vector<LIBSAKURA_SYMBOL(LSQFitContextFloat) *> &bl_contexts) {
  AlwaysAssert(bl_contexts.size() == ctx_nchans.size() || bl_contexts.size() == ctx_nchans.size()-1 , AipsError);
  size_t idx = 0;
  bool found = false;
  for (size_t i = 0; i < bl_contexts.size(); ++i) {
    if (ctx_nchans[i] == num_chan) {
      idx = i;
      found = true;
      break;
    }
  }
  if (found) {
    // contexts with the valid number of channels already exists.
    // just update idx to bl_contexts and return.
    ctx_indices[ispw] = idx;
    return;
  }
  // contexts with the number of channels is not yet in bl_contexts.
  // Need to create a new context.
  ctx_indices[ispw] = bl_contexts.size();
  LIBSAKURA_SYMBOL(LSQFitContextFloat) *context;
  LIBSAKURA_SYMBOL(Status) status = LIBSAKURA_SYMBOL(Status_kNG);
  if ((bltype == BaselineType_kPolynomial)||(bltype == BaselineType_kChebyshev)) {
    status = LIBSAKURA_SYMBOL(CreateLSQFitContextPolynomialFloat)(static_cast<LIBSAKURA_SYMBOL(LSQFitType)>(bltype),
                                                                  static_cast<uint16_t>(order),
                                                                  num_chan, &context);
  } else if (bltype == BaselineType_kCubicSpline) {
    status = LIBSAKURA_SYMBOL(CreateLSQFitContextCubicSplineFloat)(static_cast<uint16_t>(order),
                                                                   num_chan, &context);
  } else if (bltype == BaselineType_kSinusoid) {
    status = LIBSAKURA_SYMBOL(CreateLSQFitContextSinusoidFloat)(static_cast<uint16_t>(order),
                                                                num_chan, &context);
  }
  check_sakura_status("sakura_CreateLSQFitContextFloat", status);
  bl_contexts.push_back(context);
  if (ctx_nchans.size() != bl_contexts.size()) {
    ctx_nchans.push_back(num_chan);
  }
  AlwaysAssert(bl_contexts.size() == ctx_nchans.size(), AipsError);
}

void SingleDishMS::destroy_baseline_contexts(std::vector<LIBSAKURA_SYMBOL(LSQFitContextFloat) *> &bl_contexts) {
  LIBSAKURA_SYMBOL(Status) status;
  for (size_t i = 0; i < bl_contexts.size(); ++i) {
    status = LIBSAKURA_SYMBOL(DestroyLSQFitContextFloat)(bl_contexts[i]);
    check_sakura_status("sakura_DestoyBaselineContextFloat", status);
  }
}

void SingleDishMS::check_sakura_status(string const &name,
                                       LIBSAKURA_SYMBOL(Status) const status) {
  if (status == LIBSAKURA_SYMBOL(Status_kOK)) return;

  ostringstream oss;
  oss << name << "() failed -- ";
  if (status == LIBSAKURA_SYMBOL(Status_kNG)) {
    oss << "NG";
  } else if (status == LIBSAKURA_SYMBOL(Status_kInvalidArgument)) {
    oss << "InvalidArgument";
  } else if (status == LIBSAKURA_SYMBOL(Status_kNoMemory)) {
    oss << "NoMemory";
  } else if (status == LIBSAKURA_SYMBOL(Status_kUnknownError)) {
    oss << "UnknownError";
  }
  throw(AipsError(oss.str()));
}

void SingleDishMS::check_baseline_status(LIBSAKURA_SYMBOL(LSQFitStatus) const bl_status) {
  if (bl_status != LIBSAKURA_SYMBOL(LSQFitStatus_kOK)) {
    throw(AipsError("baseline fitting isn't successful."));
  }
}

void SingleDishMS::get_spectrum_from_cube(Cube<Float> &data_cube,
                                          size_t const row,
                                          size_t const plane,
                                          size_t const num_data,
                                          float out_data[]) {
  AlwaysAssert(static_cast<size_t>(data_cube.ncolumn()) == num_data, AipsError);
  for (size_t i = 0; i < num_data; ++i)
    out_data[i] = static_cast<float>(data_cube(plane, i, row));
}

void SingleDishMS::set_spectrum_to_cube(Cube<Float> &data_cube,
                                        size_t const row,
                                        size_t const plane,
                                        size_t const num_data,
                                        float *in_data) {
  AlwaysAssert(static_cast<size_t>(data_cube.ncolumn()) == num_data, AipsError);
  for (size_t i = 0; i < num_data; ++i)
    data_cube(plane, i, row) = static_cast<Float>(in_data[i]);
}

void SingleDishMS::get_weight_matrix(vi::VisBuffer2 const &vb,
                                     Matrix<Float> &weight_matrix) {
  weight_matrix = vb.weight();
}

void SingleDishMS::set_weight_to_matrix(Matrix<Float> &weight_matrix,
                                        size_t const row,
                                        size_t const plane,
                                        float in_weight) {
  weight_matrix(plane, row) = static_cast<Float>(in_weight);
}

void SingleDishMS::get_flag_cube(vi::VisBuffer2 const &vb,
                                 Cube<Bool> &flag_cube) {
  flag_cube = vb.flagCube();
}

void SingleDishMS::get_flag_from_cube(Cube<Bool> &flag_cube,
                                      size_t const row,
                                      size_t const plane,
                                      size_t const num_flag,
                                      bool out_flag[]) {
  AlwaysAssert(static_cast<size_t>(flag_cube.ncolumn()) == num_flag, AipsError);
  for (size_t i = 0; i < num_flag; ++i)
    out_flag[i] = static_cast<bool>(flag_cube(plane, i, row));
}

void SingleDishMS::set_flag_to_cube(Cube<Bool> &flag_cube,
                                    size_t const row,
                                    size_t const plane,
                                    size_t const num_flag,
                                    bool *in_flag) {
  AlwaysAssert(static_cast<size_t>(flag_cube.ncolumn()) == num_flag, AipsError);
  for (size_t i = 0; i < num_flag; ++i)
    flag_cube(plane, i, row) = static_cast<Bool>(in_flag[i]);
}

void SingleDishMS::flag_spectrum_in_cube(Cube<Bool> &flag_cube,
                                         size_t const row,
                                         size_t const plane) {
  uInt const num_flag = flag_cube.ncolumn();
  for (uInt ichan = 0; ichan < num_flag; ++ichan)
    flag_cube(plane, ichan, row) = true;
}

bool SingleDishMS::allchannels_flagged(size_t const num_flag,
                                       bool const* flag) {
  bool res = true;
  for (size_t i = 0; i < num_flag; ++i) {
    if (!flag[i]) {
      res = false;
      break;
    }
  }
  return res;
}

size_t SingleDishMS::NValidMask(size_t const num_mask, bool const* mask) {
  std::size_t nvalid = 0;
  // the assertion lines had better be replaced with static_assert when c++11 is supported
  AlwaysAssert(static_cast<std::size_t>(true) == 1, AipsError);
  AlwaysAssert(static_cast<std::size_t>(false) == 0, AipsError);
  for (size_t i = 0; i < num_mask; ++i) {
    nvalid += static_cast<std::size_t>(mask[i]);
  }
  return nvalid;
}

void SingleDishMS::split_bloutputname(string str) {
  char key = ',';
  vector<size_t> v;
  for (size_t i = 0; i < str.size(); ++i) {
    char target = str[i];
    if (key == target) {
      v.push_back(i);
    }
  }

  //cout << "comma " << v.size() << endl;
  //cout << "v[1] " << v[1] << endl;
  //cout <<  "v.size()-1 " <<  v.size()-1 << endl;
  //cout << "v[1]+1 " << v[1]+1 << endl;
  //cout << "str.size()-v[1]-1 " << str.size()-v[1]-1 << endl;
  //cout << "str.substr(v[1]+1, str.size()-v[1]-1) " << str.substr(v[1]+1, str.size()-v[1]-1) << endl;

  string ss;
  bloutputname_csv.clear();
  bloutputname_text.clear();
  bloutputname_table.clear();

  if (0 != v[0]) {
    bloutputname_csv = str.substr(0, v[0]);
    ss = str.substr(0, v[0]);
  }
  if (v[0] + 1 != v[1]) {
    bloutputname_text = str.substr(v[0] + 1, v[1] - v[0] - 1);
  }
  if (v[1] != str.size() - 1) {
    bloutputname_table = str.substr(v[1] + 1, str.size() - v[1] - 1);
  }
}

size_t SingleDishMS::get_num_coeff_bloutput(size_t const bltype,
                                            size_t order,
                                            size_t &num_coeff_max) {
  size_t num_coeff = 0;
  switch (bltype) {
  case BaselineType_kPolynomial:
  case BaselineType_kChebyshev:
    break;
  case BaselineType_kCubicSpline:
    num_coeff = order + 1;
    break;
  case BaselineType_kSinusoid:
    break;
  default:
    throw(AipsError("Unsupported baseline type."));
  }
  if (num_coeff_max < num_coeff) {
    num_coeff_max = num_coeff;
  }

  return num_coeff;
}

vector<int> SingleDishMS::string_to_list(string const &wn_str, char const delim) {
  vector<int> wn_list;
  wn_list.clear();
  vector<size_t> delim_position;
  delim_position.clear();
  for (size_t i = 0; i < wn_str.size(); ++i) {
    if (wn_str[i] == delim) {
      delim_position.push_back(i);
    }
  }
  delim_position.push_back(wn_str.size());
  size_t start_position = 0;
  for (size_t i = 0; i < delim_position.size(); ++i) {
    size_t end_position = delim_position[i];
    size_t length = end_position - start_position;
    if (length > 0) {
      wn_list.push_back(std::atoi(wn_str.substr(start_position, length).c_str()));
    }
    start_position = end_position + 1;
  }
  return wn_list;
}

void SingleDishMS::get_effective_nwave(std::vector<int> const &addwn,
                                       std::vector<int> const &rejwn,
                                       int const wn_ulimit,
                                       std::vector<int> &effwn) {
  effwn.clear();
  if (addwn.size() < 1) {
    throw AipsError("addwn has no elements.");
  }

  auto up_to_nyquist_limit = [&](std::vector<int> const &v){ return ((v.size() == 2) && (v[1] == SinusoidWaveNumber_kUpperLimit)); };
  auto check_rejwn_add = [&](int const v){
    bool add = (0 <= v) && (v <= wn_ulimit); // check v in range
    for (size_t i = 0; i < rejwn.size(); ++i) {
      if (rejwn[i] == v) {
        add = false;
        break;
      }
    }
    if (add) {
      effwn.push_back(v);
    }
  };

  if (up_to_nyquist_limit(addwn)) {
    if (up_to_nyquist_limit(rejwn)) {
      if (addwn[0] < rejwn[0]) {
        for (int wn = addwn[0]; wn < rejwn[0]; ++wn) {
          if ((0 <= wn) && (wn <= wn_ulimit)) {
            effwn.push_back(wn);
          }
        }
      } else {
        throw(AipsError("No effective wave number given for sinusoidal fitting."));
      }
    } else {
      for (int wn = addwn[0]; wn <= wn_ulimit; ++wn) {
        check_rejwn_add(wn);
      }
    }
  } else {
    if (up_to_nyquist_limit(rejwn)) {
      int maxwn = rejwn[0] - 1;
      if (maxwn < 0) {
        throw(AipsError("No effective wave number given for sinusoidal fitting."));
      }
      for (size_t i = 0; i < addwn.size(); ++i) {
        if ((0 <= addwn[i]) && (addwn[i] <= maxwn)) {
          effwn.push_back(addwn[i]);
        }
      }
    } else {
      for (size_t i = 0; i < addwn.size(); ++i) {
        check_rejwn_add(addwn[i]);
      }
    }
  }
  if (effwn.size() == 0) {
    throw(AipsError("No effective wave number given for sinusoidal fitting."));
  }
}

void SingleDishMS::finalise_effective_nwave(std::vector<int> const &blparam_eff_base,
                                            std::vector<int> const &blparam_exclude,
                                            int const &blparam_upperlimit,
                                            size_t const &num_chan,
                                            float const *spec,
                                            bool const *mask,
                                            bool const &applyfft,
                                            string const &fftmethod,
                                            string const &fftthresh_str,
                                            std::vector<size_t> &blparam_eff) {
  blparam_eff.resize(blparam_eff_base.size());
  copy(blparam_eff_base.begin(), blparam_eff_base.end(), blparam_eff.begin());

  if (applyfft) {
    string fftthresh_attr;
    float fftthresh_sigma;
    int fftthresh_top;
    parse_fftthresh(fftthresh_str, fftthresh_attr, fftthresh_sigma, fftthresh_top);
    std::vector<int> blparam_fft;
    select_wavenumbers_via_fft(num_chan, spec, mask, fftmethod, fftthresh_attr,
                               fftthresh_sigma, fftthresh_top, blparam_upperlimit,
                               blparam_fft);
    merge_wavenumbers(blparam_eff_base, blparam_fft, blparam_exclude, blparam_eff);
  }
}

void SingleDishMS::parse_fftthresh(string const& fftthresh_str,
                                   string& fftthresh_attr,
                                   float& fftthresh_sigma,
                                   int& fftthresh_top) {
  size_t idx_sigma = fftthresh_str.find("sigma");
  size_t idx_top   = fftthresh_str.find("top");

  if (idx_top == 0) {
    std::istringstream is(fftthresh_str.substr(3));
    is >> fftthresh_top;
    fftthresh_attr = "top";
  } else if (idx_sigma == fftthresh_str.size() - 5) {
    std::istringstream is(fftthresh_str.substr(0, fftthresh_str.size() - 5));
    is >> fftthresh_sigma;
    fftthresh_attr = "sigma";
  } else {
    bool is_number = true;
    for (size_t i = 0; i < fftthresh_str.size()-1; ++i) {
      char ch = (fftthresh_str.substr(i, 1).c_str())[0];
      if (!(isdigit(ch) || (fftthresh_str.substr(i, 1) == "."))) {
        is_number = false;
        break;
      }
    }
    if (is_number) {
      std::istringstream is(fftthresh_str);
      is >> fftthresh_sigma;
      fftthresh_attr = "sigma";
    } else {
      throw(AipsError("fftthresh has a wrong value"));
    }
  }
}

void SingleDishMS::select_wavenumbers_via_fft(size_t const num_chan,
                                              float const *spec,
                                              bool const *mask,
                                              string const &fftmethod,
                                              string const &fftthresh_attr,
                                              float const fftthresh_sigma,
                                              int const fftthresh_top,
                                              int const blparam_upperlimit,
                                              std::vector<int> &blparam_fft) {
  blparam_fft.clear();
  std::vector<float> fourier_spec;
  if (fftmethod == "fft") {
    exec_fft(num_chan, spec, mask, false, true, fourier_spec);
  } else {
    throw AipsError("fftmethod must be 'fft' for now.");
  }

  int fourier_spec_size = static_cast<int>(fourier_spec.size());
  if (fftthresh_attr == "sigma") {
    float mean  = 0.0;
    float mean2 = 0.0;
    for (int i = 0; i < fourier_spec_size; ++i) {
      mean  += fourier_spec[i];
      mean2 += fourier_spec[i] * fourier_spec[i];
    }
    mean  /= static_cast<float>(fourier_spec_size);
    mean2 /= static_cast<float>(fourier_spec_size);
    float thres = mean + fftthresh_sigma * float(sqrt(mean2 - mean * mean));

    for (int i = 0; i < fourier_spec_size; ++i) {
      if ((i <= blparam_upperlimit)&&(thres <= fourier_spec[i])) {
        blparam_fft.push_back(i);
      }
    }
  } else if (fftthresh_attr == "top") {
    int i = 0;
    while (i < fftthresh_top) {
      float max = 0.0;
      int max_idx = 0;
      for (int j = 0; j < fourier_spec_size; ++j) {
        if (max < fourier_spec[j]) {
          max = fourier_spec[j];
          max_idx = j;
        }
      }
      fourier_spec[max_idx] = 0.0;
      if (max_idx <= blparam_upperlimit) {
        blparam_fft.push_back(max_idx);
        ++i;
      }
    }
  } else {
    throw AipsError("fftthresh is wrong.");
  }
}

void SingleDishMS::exec_fft(size_t const num_chan,
                            float const *in_spec,
                            bool const *in_mask,
                            bool const get_real_imag,
                            bool const get_ampl_only,
                            std::vector<float> &fourier_spec) {
  Vector<Float> spec;
  interpolate_constant(static_cast<int>(num_chan), in_spec, in_mask, spec);

  FFTServer<Float, Complex> ffts;
  Vector<Complex> fftres;
  ffts.fft0(fftres, spec);

  float norm = static_cast<float>(2.0/static_cast<double>(num_chan));
  fourier_spec.clear();
  if (get_real_imag) {
    for (size_t i = 0; i < fftres.size(); ++i) {
      fourier_spec.push_back(real(fftres[i]) * norm);
      fourier_spec.push_back(imag(fftres[i]) * norm);
    }
  } else {
    for (size_t i = 0; i < fftres.size(); ++i) {
      fourier_spec.push_back(abs(fftres[i]) * norm);
      if (!get_ampl_only) fourier_spec.push_back(arg(fftres[i]));
    }
  }
}

void SingleDishMS::interpolate_constant(int const num_chan,
                                        float const *in_spec,
                                        bool const *in_mask,
                                        Vector<Float> &spec) {
  spec.resize(num_chan);
  for (int i = 0; i < num_chan; ++i) {
    spec[i] = in_spec[i];
  }
  int idx_left = -1;
  int idx_right = -1;
  bool masked_region = false;

  for (int i = 0; i < num_chan; ++i) {
    if (!in_mask[i]) {
      masked_region = true;
      idx_left = i;
      while (i < num_chan) {
        if (in_mask[i]) break;
        idx_right = i;
        ++i;
      }
    }

    if (masked_region) {
      // execute interpolation as the following criteria:
      // (1) for a masked region inside the spectrum, replace the spectral
      //     values with the mean of those at the two channels just outside
      //     the both edges of the masked region.
      // (2) for a masked region at the spectral edge, replace the values
      //     with the one at the nearest non-masked channel.
      //     (ZOH, but bilateral)
      Float interp = 0.0;
      int idx_left_next = idx_left - 1;
      int idx_right_next = idx_right + 1;
      if (idx_left_next < 0) {
        if (idx_right_next < num_chan) {
          interp = in_spec[idx_right_next];
        } else {
          throw AipsError("Bad data. all channels are masked.");
        }
      } else {
        interp = in_spec[idx_left_next];
        if (idx_right_next < num_chan) {
          interp = (interp + in_spec[idx_right_next]) / 2.0;
        }
      }

      if ((0 <= idx_left) && (idx_left < num_chan) && (0 <= idx_right) && (idx_right < num_chan)) {
        for (int j = idx_left; j <= idx_right; ++j) {
          spec[j] = interp;
        }
      }

      masked_region = false;
    }
  }
}

void SingleDishMS::merge_wavenumbers(std::vector<int> const &blparam_eff_base,
                                     std::vector<int> const &blparam_fft,
                                     std::vector<int> const &blparam_exclude,
                                     std::vector<size_t> &blparam_eff) {
  for (size_t i = 0; i < blparam_fft.size(); ++i) {
    bool found = false;
    for (size_t j = 0; j < blparam_eff_base.size(); ++j) {
      if (blparam_eff_base[j] == blparam_fft[i]) {
        found = true;
        break;
      }
    }
    if (!found) { //new value to add
      //but still need to check if it is to be excluded
      bool found_exclude = false;
      for (size_t j = 0; j < blparam_exclude.size(); ++j) {
        if (blparam_exclude[j] == blparam_fft[i]) {
          found_exclude = true;
          break;
        }
      }
      if (!found_exclude) {
        blparam_eff.push_back(blparam_fft[i]);
      }
    }
  }

  if (1 < blparam_eff.size()) {
    sort(blparam_eff.begin(), blparam_eff.end());
    unique(blparam_eff.begin(), blparam_eff.end());
  }
}

template<typename Func0, typename Func1, typename Func2, typename Func3>
void SingleDishMS::doSubtractBaseline(string const& in_column_name,
                                      string const& out_ms_name,
                                      string const& out_bloutput_name,
                                      bool const& do_subtract,
                                      string const& in_spw,
                                      bool const& update_weight,
                                      string const& sigma_value,
                                      LIBSAKURA_SYMBOL(Status)& status,
                                      std::vector<LIBSAKURA_SYMBOL(LSQFitContextFloat) *> &bl_contexts,
                                      size_t const bltype,
                                      vector<int> const& blparam,
                                      vector<int> const& blparam_exclude,
                                      bool const& applyfft,
                                      string const& fftmethod,
                                      string const& fftthresh,
                                      float const clip_threshold_sigma,
                                      int const num_fitting_max,
                                      bool const linefinding,
                                      float const threshold,
                                      int const avg_limit,
                                      int const minwidth,
                                      vector<int> const& edge,
                                      Func0 func0,
                                      Func1 func1,
                                      Func2 func2,
                                      Func3 func3,
                                      LogIO os) {
  os << LogIO::DEBUG2 << "Calling SingleDishMS::doSubtractBaseline " << LogIO::POST;

  // in_ms = out_ms
  // in_column = [FLOAT_DATA|DATA|CORRECTED_DATA], out_column=new MS
  // no iteration is necessary for the processing.
  // procedure
  // 1. iterate over MS
  // 2. pick single spectrum from in_column (this is not actually necessary for simple scaling but for exibision purpose)
  // 3. fit baseline to each spectrum and subtract it
  // 4. put single spectrum (or a block of spectra) to out_column

  Block<Int> columns(1);
  columns[0] = MS::DATA_DESC_ID;
  prepare_for_process(in_column_name, out_ms_name, columns, false);
  vi::VisibilityIterator2 *vi = sdh_->getVisIter();
  vi->setRowBlocking(kNRowBlocking);
  vi::VisBuffer2 *vb = vi->getVisBuffer();

  split_bloutputname(out_bloutput_name);
  bool write_baseline_csv = (bloutputname_csv != "");
  bool write_baseline_text = (bloutputname_text != "");
  bool write_baseline_table = (bloutputname_table != "");
  ofstream ofs_csv;
  ofstream ofs_txt;
  BaselineTable *bt = 0;

  if (write_baseline_csv) {
    ofs_csv.open(bloutputname_csv.c_str());
  }
  if (write_baseline_text) {
    ofs_txt.open(bloutputname_text.c_str(), std::ios_base::out | std::ios_base::app);
  }
  if (write_baseline_table) {
    bt = new BaselineTable(vi->ms());
  }

  Vector<Int> recspw;
  Matrix<Int> recchan;
  Vector<size_t> nchan;
  Vector<Vector<Bool> > in_mask;
  Vector<bool> nchan_set;
  parse_spw(in_spw, recspw, recchan, nchan, in_mask, nchan_set);

  Vector<size_t> ctx_indices(nchan.nelements(), 0ul);
  std::vector<int> blparam_eff_base;
  auto wn_ulimit_by_rejwn = [&](){
    return ((blparam_exclude.size() == 2) &&
            (blparam_exclude[1] == SinusoidWaveNumber_kUpperLimit)); };

  std::vector<float> weight(WeightIndex_kNum);
  size_t const var_index = (sigma_value == "stddev") ? WeightIndex_kStddev : WeightIndex_kRms;

  for (vi->originChunks(); vi->moreChunks(); vi->nextChunk()) {
    for (vi->origin(); vi->more(); vi->next()) {
      Vector<Int> scans = vb->scan();
      Vector<Double> times = vb->time();
      Vector<Int> beams = vb->feed1();
      Vector<Int> antennas = vb->antenna1();
      Vector<Int> data_spw = vb->spectralWindows();
      size_t const num_chan = static_cast<size_t>(vb->nChannels());
      size_t const num_pol = static_cast<size_t>(vb->nCorrelations());
      size_t const num_row = static_cast<size_t>(vb->nRows());
      Cube<Float> data_chunk(num_pol, num_chan, num_row, Array<Float>::uninitialized);
      Vector<float> spec(num_chan, Array<float>::uninitialized);
      Cube<Bool> flag_chunk(num_pol, num_chan, num_row, Array<Bool>::uninitialized);
      Vector<bool> mask(num_chan, Array<bool>::uninitialized);
      Vector<bool> mask2(num_chan, Array<bool>::uninitialized);
      float *spec_data = spec.data();
      bool *mask_data = mask.data();
      bool *mask2_data = mask2.data();
      Matrix<Float> weight_matrix(num_pol, num_row, Array<Float>::uninitialized);

      auto get_wavenumber_upperlimit = [&](){ return static_cast<int>(num_chan) / 2 - 1; };

      uInt final_mask[num_pol];
      uInt final_mask2[num_pol];
      final_mask[0] = 0;
      final_mask[1] = 0;
      final_mask2[0] = 0;
      final_mask2[1] = 0;

      bool new_nchan = false;
      get_nchan_and_mask(recspw, data_spw, recchan, num_chan, nchan, in_mask, nchan_set, new_nchan);
      if (new_nchan) {
        int blparam_max = blparam[blparam.size() - 1];
        if (bltype == BaselineType_kSinusoid) {
          int nwave_ulimit = get_wavenumber_upperlimit();
          get_effective_nwave(blparam, blparam_exclude, nwave_ulimit, blparam_eff_base);
          blparam_max = blparam_eff_base[blparam_eff_base.size() - 1];
        }
        if ((bltype != BaselineType_kSinusoid) || (!applyfft) || wn_ulimit_by_rejwn()) {
          get_baseline_context(bltype,
                               static_cast<uint16_t>(blparam_max),
                               num_chan, nchan, nchan_set,
                               ctx_indices, bl_contexts);
        }
      } else {
        int last_nchan_set_idx = nchan_set.size() - 1;
        for (int i = nchan_set.size()-1; i >= 0; --i) {
          if (nchan_set[i]) break;
          --last_nchan_set_idx;
        }
        if (0 < last_nchan_set_idx) {
          for (int i = 0; i < last_nchan_set_idx; ++i) {
            if (nchan[i] == nchan[last_nchan_set_idx]) {
              ctx_indices[last_nchan_set_idx] = ctx_indices[i];
              break;
            }
          }
        }
      }

      // get data/flag cubes (npol*nchan*nrow) from VisBuffer
      get_data_cube_float(*vb, data_chunk);
      get_flag_cube(*vb, flag_chunk);

      // get weight matrix (npol*nrow) from VisBuffer
      if (update_weight) {
        get_weight_matrix(*vb, weight_matrix);
      }

      // loop over MS rows
      for (size_t irow = 0; irow < num_row; ++irow) {
        size_t idx = 0;
        for (size_t ispw = 0; ispw < recspw.nelements(); ++ispw) {
          if (data_spw[irow] == recspw[ispw]) {
            idx = ispw;
            break;
          }
        }

        //prepare variables for writing baseline table
        Array<Bool> apply_mtx(IPosition(2, num_pol, 1), true);
        Array<uInt> bltype_mtx(IPosition(2, num_pol, 1), (uInt)bltype);
        //Array<Int> fpar_mtx(IPosition(2, num_pol, 1), (Int)blparam[blparam.size()-1]);
        std::vector<std::vector<size_t> > fpar_mtx_tmp(num_pol);
        std::vector<std::vector<double> > ffpar_mtx_tmp(num_pol);
        std::vector<std::vector<uInt> > masklist_mtx_tmp(num_pol);
        std::vector<std::vector<double> > coeff_mtx_tmp(num_pol);

        Array<Float> rms_mtx(IPosition(2, num_pol, 1), (Float)0);
        Array<Float> cthres_mtx(IPosition(2, num_pol, 1), Array<Float>::uninitialized);
        Array<uInt> citer_mtx(IPosition(2, num_pol, 1), Array<uInt>::uninitialized);
        Array<Bool> uself_mtx(IPosition(2, num_pol, 1), Array<Bool>::uninitialized);
        Array<Float> lfthres_mtx(IPosition(2, num_pol, 1), Array<Float>::uninitialized);
        Array<uInt> lfavg_mtx(IPosition(2, num_pol, 1), Array<uInt>::uninitialized);
        Array<uInt> lfedge_mtx(IPosition(2, num_pol, 2), Array<uInt>::uninitialized);

        size_t num_apply_true = 0;
        size_t num_fpar_max = 0;
        size_t num_ffpar_max = 0;
        size_t num_masklist_max = 0;
        size_t num_coeff_max = 0;

        // loop over polarization
        for (size_t ipol = 0; ipol < num_pol; ++ipol) {
          // get a channel mask from data cube
          // (note that the variable 'mask' is flag in the next line
          // actually, then it will be converted to real mask when
          // taking AND with user-given mask info. this is just for
          // saving memory usage...)
          get_flag_from_cube(flag_chunk, irow, ipol, num_chan, mask_data);
          // skip spectrum if all channels flagged
          if (allchannels_flagged(num_chan, mask_data)) {
            apply_mtx[0][ipol] = false;
            continue;
          }

          // convert flag to mask by taking logical NOT of flag
          // and then operate logical AND with in_mask
          for (size_t ichan = 0; ichan < num_chan; ++ichan) {
            mask_data[ichan] = in_mask[idx][ichan] && (!(mask_data[ichan]));
          }
          // get a spectrum from data cube
          get_spectrum_from_cube(data_chunk, irow, ipol, num_chan, spec_data);
          // line finding. get baseline mask (invert=true)
          if (linefinding) {
            findLineAndGetMask(num_chan, spec_data, mask_data, threshold,
                avg_limit, minwidth, edge, true, mask_data);
          }

          std::vector<size_t> blparam_eff;

          size_t num_coeff;
          if (bltype == BaselineType_kSinusoid) {
            int nwave_ulimit = get_wavenumber_upperlimit();
            finalise_effective_nwave(blparam_eff_base, blparam_exclude,
                                     nwave_ulimit,
                                     num_chan, spec_data, mask_data,
                                     applyfft, fftmethod, fftthresh,
                                     blparam_eff);
            size_t blparam_eff_size = blparam_eff.size();
            if (blparam_eff[0] == 0) {
                num_coeff = blparam_eff_size * 2 - 1;
            } else {
                num_coeff = blparam_eff_size * 2;
            }
          } else if (bltype == BaselineType_kCubicSpline) {
            blparam_eff.resize(1);
            blparam_eff[0] = blparam[blparam.size() - 1];
            num_coeff = blparam_eff[0] * 4;
          } else { // poly, chebyshev
            blparam_eff.resize(1);
            blparam_eff[0] = blparam[blparam.size() - 1];
            status =
              LIBSAKURA_SYMBOL(GetNumberOfCoefficientsFloat)(bl_contexts[ctx_indices[idx]],
                                                             blparam_eff[0],
                                                             &num_coeff);
            check_sakura_status("sakura_GetNumberOfCoefficients", status);
          }

          // Final check of the valid number of channels
          size_t num_min =
            (bltype == BaselineType_kCubicSpline) ? blparam[blparam.size()-1] + 3 : num_coeff;
          if (NValidMask(num_chan, mask_data) < num_min) {
            flag_spectrum_in_cube(flag_chunk, irow, ipol);
            apply_mtx[0][ipol] = false;
            os << LogIO::WARN
               << "Too few valid channels to fit. Skipping Antenna "
               << antennas[irow] << ", Beam " << beams[irow] << ", SPW "
               << data_spw[irow] << ", Pol " << ipol << ", Time "
               << MVTime(times[irow] / 24. / 3600.).string(MVTime::YMD, 8)
               << LogIO::POST;
            continue;
          }
          // actual execution of single spectrum
          float rms;
          if (write_baseline_text || write_baseline_csv || write_baseline_table) {
            num_apply_true++;

            if (num_coeff_max < num_coeff) {
              num_coeff_max = num_coeff;
            }
            Vector<double> coeff(num_coeff);
            double *coeff_data = coeff.data();

            //---GetBestFitBaselineCoefficientsFloat()...
            //func0(ctx_indices[idx], num_chan, blparam_eff, spec_data, mask_data, num_coeff, coeff_data, mask2_data, &rms);
            LIBSAKURA_SYMBOL(LSQFitContextFloat) *context = nullptr;
            if ((bltype != BaselineType_kSinusoid) || (!applyfft) || wn_ulimit_by_rejwn()) {
              context = bl_contexts[ctx_indices[idx]];
            }
            func0(context, num_chan, blparam_eff, spec_data, mask_data, num_coeff, coeff_data, mask2_data, &rms);

            for (size_t i = 0; i < num_chan; ++i) {
              if (mask_data[i] == false) {
                final_mask[ipol] += 1;
              }
              if (mask2_data[i] == false) {
                final_mask2[ipol] += 1;
              }
            }

            //set_array_for_bltable(fpar_mtx_tmp)
            size_t num_fpar = blparam_eff.size();
            fpar_mtx_tmp[ipol].resize(num_fpar);
            if (num_fpar_max < num_fpar) {
              num_fpar_max = num_fpar;
            }
            fpar_mtx_tmp[ipol].resize(num_fpar);
            for (size_t ifpar = 0; ifpar < num_fpar; ++ifpar) {
              fpar_mtx_tmp[ipol][ifpar] = blparam_eff[ifpar];
            }

            //---set_array_for_bltable(ffpar_mtx_tmp)
            func1(ipol, ffpar_mtx_tmp, num_ffpar_max);

            //set_array_for_bltable<double, Float>(ipol, num_coeff, coeff_data, coeff_mtx);
            coeff_mtx_tmp[ipol].resize(num_coeff);
            for (size_t icoeff = 0; icoeff < num_coeff; ++icoeff) {
              coeff_mtx_tmp[ipol][icoeff] = coeff_data[icoeff];
            }

            Vector<uInt> masklist;
            get_masklist_from_mask(num_chan, mask2_data, masklist);
            if (masklist.size() > num_masklist_max) {
              num_masklist_max = masklist.size();
            }
            masklist_mtx_tmp[ipol].clear();
            for (size_t imask = 0; imask < masklist.size(); ++imask) {
              masklist_mtx_tmp[ipol].push_back(masklist[imask]);
            }

            //---SubtractBaselineUsingCoefficientsFloat()...
            //func2(ctx_indices[idx], num_chan, fpar_mtx_tmp[ipol], spec_data, num_coeff, coeff_data);
            func2(context, num_chan, fpar_mtx_tmp[ipol], spec_data, num_coeff, coeff_data);

            rms_mtx[0][ipol] = rms;

            cthres_mtx[0][ipol] = clip_threshold_sigma;
            citer_mtx[0][ipol] = (uInt)num_fitting_max - 1;
            uself_mtx[0][ipol] = false;
            lfthres_mtx[0][ipol] = 0.0;
            lfavg_mtx[0][ipol] = 0;
            for (size_t iedge = 0; iedge < 2; ++iedge) {
              lfedge_mtx[iedge][ipol] = 0;
            }
          } else {
            //---SubtractBaselineFloat()...
            //func3(ctx_indices[idx], num_chan, blparam_eff, num_coeff, spec_data, mask_data, &rms);
            LIBSAKURA_SYMBOL(LSQFitContextFloat) *context = nullptr;
            if ((bltype != BaselineType_kSinusoid) || (!applyfft) || wn_ulimit_by_rejwn()) {
              context = bl_contexts[ctx_indices[idx]];
            }
            func3(context, num_chan, blparam_eff, num_coeff, spec_data, mask_data, &rms);
          }
          // set back a spectrum to data cube
          if (do_subtract) {
            set_spectrum_to_cube(data_chunk, irow, ipol, num_chan, spec_data);
          }

          if (update_weight) {
            compute_weight(num_chan, spec_data, mask_data, weight);
            set_weight_to_matrix(weight_matrix, irow, ipol, weight.at(var_index));
          }

        } // end of polarization loop

        // output results of fitting
        if (num_apply_true == 0) continue;

        Array<Int> fpar_mtx(IPosition(2, num_pol, num_fpar_max),
                            Array<Int>::uninitialized);
        set_matrix_for_bltable<size_t, Int>(num_pol, num_fpar_max,
                                            fpar_mtx_tmp, fpar_mtx);
        Array<Float> ffpar_mtx(IPosition(2, num_pol, num_ffpar_max),
                               Array<Float>::uninitialized);
        set_matrix_for_bltable<double, Float>(num_pol, num_ffpar_max,
                                              ffpar_mtx_tmp, ffpar_mtx);
        Array<uInt> masklist_mtx(IPosition(2, num_pol, num_masklist_max),
                                 Array<uInt>::uninitialized);
        set_matrix_for_bltable<uInt, uInt>(num_pol, num_masklist_max,
                                           masklist_mtx_tmp, masklist_mtx);
        Array<Float> coeff_mtx(IPosition(2, num_pol, num_coeff_max),
                               Array<Float>::uninitialized);
        set_matrix_for_bltable<double, Float>(num_pol, num_coeff_max,
                                              coeff_mtx_tmp, coeff_mtx);
        Matrix<uInt> masklist_mtx2 = masklist_mtx;
        Matrix<Bool> apply_mtx2 = apply_mtx;

        if (write_baseline_table) {
          bt->appenddata((uInt)scans[irow], (uInt)beams[irow], (uInt)antennas[irow],
                         (uInt)data_spw[irow], 0, times[irow],
                         apply_mtx, bltype_mtx, fpar_mtx, ffpar_mtx, masklist_mtx,
                         coeff_mtx, rms_mtx, (uInt)num_chan, cthres_mtx, citer_mtx,
                         uself_mtx, lfthres_mtx, lfavg_mtx, lfedge_mtx);
        }

        if (write_baseline_text) {
          for (size_t ipol = 0; ipol < num_pol; ++ipol) {
            if (apply_mtx2(ipol, 0) == false) continue;

            ofs_txt << "Scan" << '[' << (uInt)scans[irow] << ']' << ' '
                    << "Beam" << '[' << (uInt)beams[irow] << ']' << ' '
                    << "Spw"  << '[' << (uInt)data_spw[irow] << ']' << ' '
                    << "Pol"  << '[' << ipol << ']' << ' '
                    << "Time" << '[' << MVTime(times[irow]/ 24. / 3600.).string(MVTime::YMD, 8) << ']'
                    << endl;
            ofs_txt << endl;
            ofs_txt << "Fitter range = " << '[';

            for (size_t imasklist = 0; imasklist < num_masklist_max/2; ++imasklist) {
              if (imasklist == 0) {
                ofs_txt << '['  << masklist_mtx2(ipol, 2 * imasklist) << ';'
                        << masklist_mtx2(ipol, 2 * imasklist + 1) << ']';
              }
              if (imasklist >= 1
                  && (0 != masklist_mtx2(ipol, 2 * imasklist)
                      && 0 != masklist_mtx2(ipol, 2 * imasklist + 1))) {
                ofs_txt << ",[" << masklist_mtx2(ipol, 2 * imasklist) << ','
                        << masklist_mtx2(ipol, 2 * imasklist + 1) << ']';
              }
            }

            ofs_txt << ']' << endl;
            ofs_txt << endl;

            Matrix<uInt> bltype_mtx2 = bltype_mtx[0][ipol];
            Matrix<Int> fpar_mtx2 = fpar_mtx[0][ipol];
            Matrix<Float> rms_mtx2 = rms_mtx[0][ipol];
            string bltype_name;

            string blparam_name =" order = ";
            if (bltype_mtx2(0, 0) == (uInt)0) {
              bltype_name = "poly";
            } else if (bltype_mtx2(0, 0) == (uInt)1) {
              bltype_name = "chebyshev";
            } else if (bltype_mtx2(0, 0) == (uInt)2) {
                blparam_name = " npiece = ";
                bltype_name = "cspline";
            } else if (bltype_mtx2(0, 0) == (uInt)3) {
                blparam_name = " nwave = ";
                bltype_name = "sinusoid";
            }

            ofs_txt << "Baseline parameters  Function = "
                    << bltype_name.c_str() << " " << blparam_name;
            Matrix<Int> fpar_mtx3 = fpar_mtx;
            if (bltype_mtx2(0,0) == (uInt)3) {
              for (size_t num = 0; num < num_fpar_max; ++num) {
                ofs_txt << fpar_mtx3(ipol, num) << " ";
              }
              ofs_txt << endl;
            } else {
              ofs_txt << fpar_mtx2(0, 0) << endl;
            }

            ofs_txt << endl;
            ofs_txt << "Results of baseline fit" << endl;
            ofs_txt << endl;
            Matrix<Float> coeff_mtx2 = coeff_mtx;

            if (bltype_mtx2(0,0) == (uInt)0 || bltype_mtx2(0,0) == (uInt)1 || bltype_mtx2(0,0) == (uInt)2){
              for (size_t icoeff = 0; icoeff < num_coeff_max; ++icoeff) {
                ofs_txt << "p" << icoeff << " = " << setprecision(8) << coeff_mtx2(ipol, icoeff) << "  ";
              }
            } else if (bltype_mtx2(0,0) == (uInt)3) {
              size_t wn=0;
              string c_s ="s";
              //if (blparam[0] == 0) {
              if (fpar_mtx3(ipol, wn) == 0) {
                ofs_txt << "c" << fpar_mtx3(ipol, wn) << " = " <<setw(13)<<left<< setprecision(8) << coeff_mtx2(ipol, 0) << "  ";
                wn = 1;
                //for (size_t icoeff = 1; icoeff < num_coeff_max; ++icoeff) {
                for (size_t icoeff = 1; icoeff < coeff_mtx_tmp[ipol].size(); ++icoeff) {
                  ofs_txt << c_s << fpar_mtx3(ipol, wn) << " = " <<setw(13)<<left<< setprecision(8) << coeff_mtx2(ipol, icoeff) << "  ";
                  c_s == "s" ? (c_s = "c") : (c_s = "s");
                  if (icoeff % 2 == 0) {
                    ++wn;
                  }
                }
              } else {
                wn = 0;
                //for (size_t icoeff = 0; icoeff < num_coeff_max; ++icoeff) {
                for (size_t icoeff = 0; icoeff < coeff_mtx_tmp[ipol].size(); ++icoeff) {
                  ofs_txt << c_s << fpar_mtx3(ipol, wn) << " = " <<setw(13)<<left<< setprecision(8) << coeff_mtx2(ipol, icoeff) << "  ";
                  c_s == "s" ? (c_s = "c") : (c_s = "s");
                  if (icoeff % 2 != 0) {
                    ++wn;
                  }
                }
              }
            }

            ofs_txt << endl;
            ofs_txt << endl;
            ofs_txt << "rms = ";
            ofs_txt << setprecision(8) << rms_mtx2(0, 0) << endl;
            ofs_txt << endl;
            ofs_txt << "Number of clipped channels = "
                    << final_mask2[ipol] - final_mask[ipol] << endl;
            ofs_txt << endl;
            ofs_txt << "------------------------------------------------------"
                    << endl;
            ofs_txt << endl;
          }
        }

        if (write_baseline_csv) {
          for (size_t ipol = 0; ipol < num_pol; ++ipol) {
            if (apply_mtx2(ipol, 0) == false) continue;

            ofs_csv << (uInt)scans[irow] << ',' << (uInt)beams[irow] << ','
                    << (uInt)data_spw[irow] << ',' << ipol << ','
                    << setprecision(12) << times[irow] << ',';
            ofs_csv << '[';
            for (size_t imasklist = 0; imasklist < num_masklist_max / 2; ++imasklist) {
              if (imasklist == 0) {
                ofs_csv << '[' << masklist_mtx2(ipol, 2 * imasklist) << ';'
                        << masklist_mtx2(ipol, 2 * imasklist + 1) << ']';
              }
              if (imasklist >= 1
                  && (0 != masklist_mtx2(ipol, 2 * imasklist)
                      && 0 != masklist_mtx2(ipol, 2 * imasklist + 1))) {
                ofs_csv << ";[" << masklist_mtx2(ipol, 2 * imasklist) << ';'
                        << masklist_mtx2(ipol, 2 * imasklist + 1) << ']';
              }
            }
            ofs_csv << ']' << ',';
            Matrix<uInt> bltype_mtx2 = bltype_mtx[0][ipol];
            string bltype_name;
            if (bltype_mtx2(0, 0) == (uInt)0) {
              bltype_name = "poly";
            } else if (bltype_mtx2(0, 0) == (uInt)1) {
              bltype_name = "chebyshev";
            } else if (bltype_mtx2(0, 0) == (uInt)2) {
              bltype_name = "cspline";
            } else if (bltype_mtx2(0, 0) == (uInt)3) {
              bltype_name = "sinusoid";
            }

            Matrix<Int> fpar_mtx2 = fpar_mtx;
            if (bltype_mtx2(0, 0) == (uInt)3) {
              ofs_csv << bltype_name.c_str() << ',' << fpar_mtx2(ipol, 0);
              for (size_t i = 1; i < num_fpar_max; ++i) {
                ofs_csv << ';' << fpar_mtx2(ipol, i);
              }
              ofs_csv << ',';
            } else {
              ofs_csv << bltype_name.c_str() << ',' << fpar_mtx2(ipol, 0)
                      << ',';
            }

            Matrix<Float> coeff_mtx2 = coeff_mtx;
            if (bltype_mtx2(0, 0) == (uInt)3) {
              for (size_t icoeff = 0; icoeff < coeff_mtx_tmp[ipol].size(); ++icoeff) {
                ofs_csv << setprecision(8) << coeff_mtx2(ipol, icoeff) << ',';
              }
            } else {
              for (size_t icoeff = 0; icoeff < num_coeff_max; ++icoeff) {
                ofs_csv << setprecision(8) << coeff_mtx2(ipol, icoeff) << ',';
              }
            }

            Matrix<Float> rms_mtx2 = rms_mtx;
            ofs_csv << setprecision(8) << rms_mtx2(ipol, 0) << ',';
            ofs_csv << final_mask2[ipol] - final_mask[ipol];
            ofs_csv << endl;
          }
        }
      } // end of chunk row loop
      // write back data cube to VisBuffer
      if (update_weight) {
        sdh_->fillCubeToOutputMs(vb, data_chunk, &flag_chunk, &weight_matrix);
      } else {
        sdh_->fillCubeToOutputMs(vb, data_chunk, &flag_chunk);
      }
    } // end of vi loop
  } // end of chunk loop

  if (write_baseline_table) {
    bt->save(bloutputname_table);
    delete bt;
  }
  if (write_baseline_csv) {
    ofs_csv.close();
  }
  if (write_baseline_text) {
    ofs_txt.close();
  }

  finalize_process();
  destroy_baseline_contexts(bl_contexts);

  //double tend = gettimeofday_sec();
  //std::cout << "Elapsed time = " << (tend - tstart) << " sec." << std::endl;
}

////////////////////////////////////////////////////////////////////////
///// Atcual processing functions
////////////////////////////////////////////////////////////////////////

//Subtract baseline using normal or Chebyshev polynomials
void SingleDishMS::subtractBaseline(string const& in_column_name,
                                    string const& out_ms_name,
                                    string const& out_bloutput_name,
                                    bool const& do_subtract,
                                    string const& in_spw,
                                    bool const& update_weight,
                                    string const& sigma_value,
                                    string const& blfunc,
                                    int const order,
                                    float const clip_threshold_sigma,
                                    int const num_fitting_max,
                                    bool const linefinding,
                                    float const threshold,
                                    int const avg_limit,
                                    int const minwidth,
                                    vector<int> const& edge) {
  vector<int> order_vect;
  order_vect.push_back(order);
  vector<int> blparam_exclude_dummy;
  blparam_exclude_dummy.clear();

  LogIO os(_ORIGIN);
  os << "Fitting and subtracting polynomial baseline order = " << order
     << LogIO::POST;
  if (order < 0) {
    throw(AipsError("order must be positive or zero."));
  }

  LIBSAKURA_SYMBOL(Status) status;
  LIBSAKURA_SYMBOL(LSQFitStatus) bl_status;
  std::vector<LIBSAKURA_SYMBOL(LSQFitContextFloat) *> bl_contexts;
  bl_contexts.clear();
  size_t bltype = BaselineType_kPolynomial;
  string blfunc_lower = blfunc;
  std::transform(
    blfunc_lower.begin(),
    blfunc_lower.end(),
    blfunc_lower.begin(),
    [](unsigned char c) {return std::tolower(c);}
  );
  if (blfunc_lower == "chebyshev") {
    bltype = BaselineType_kChebyshev;
  }

  doSubtractBaseline(in_column_name,
                     out_ms_name,
                     out_bloutput_name,
                     do_subtract,
                     in_spw,
                     update_weight,
                     sigma_value,
                     status,
                     bl_contexts,
                     bltype,
                     order_vect,
                     blparam_exclude_dummy,
                     false,
                     "",
                     "",
                     clip_threshold_sigma,
                     num_fitting_max,
                     linefinding,
                     threshold,
                     avg_limit,
                     minwidth,
                     edge,
                     [&](LIBSAKURA_SYMBOL(LSQFitContextFloat) const *context,
                         size_t const num_chan, std::vector<size_t> const &/*nwave*/,
                         float *spec, bool *mask, size_t const /*num_coeff*/, double *coeff,
                         bool *mask2, float *rms){
                       status = LIBSAKURA_SYMBOL(LSQFitPolynomialFloat)(
                         context, static_cast<uint16_t>(order_vect[0]),
                         num_chan, spec, mask, clip_threshold_sigma, num_fitting_max,
                         order_vect[0] + 1, coeff, nullptr, nullptr, mask2, rms, &bl_status);
                       check_sakura_status("sakura_LSQFitPolynomialFloat", status);
                       if (bl_status != LIBSAKURA_SYMBOL(LSQFitStatus_kOK)) {
                         throw(AipsError("baseline fitting isn't successful."));
                       }
                     },
                     [&](size_t ipol, std::vector<std::vector<double> > &ffpar_mtx_tmp, size_t &num_ffpar_max) {
                       size_t num_ffpar = get_num_coeff_bloutput(bltype, 0, num_ffpar_max);
                       ffpar_mtx_tmp[ipol].resize(num_ffpar);
                     },
                     [&](LIBSAKURA_SYMBOL(LSQFitContextFloat) const *context,
                         size_t const num_chan, std::vector<size_t> const &/*nwave*/,
                         float *spec, size_t const /*num_coeff*/, double *coeff){
                       status = LIBSAKURA_SYMBOL(SubtractPolynomialFloat)(
                         context, num_chan, spec, order_vect[0] + 1, coeff, spec);
                       check_sakura_status("sakura_SubtractPolynomialFloat", status);},
                     [&](LIBSAKURA_SYMBOL(LSQFitContextFloat) const *context,
                         size_t const num_chan, std::vector<size_t> const &/*nwave*/,
                         size_t const /*num_coeff*/, float *spec, bool *mask, float *rms){
                       status = LIBSAKURA_SYMBOL(LSQFitPolynomialFloat)(
                         context, static_cast<uint16_t>(order_vect[0]),
                         num_chan, spec, mask, clip_threshold_sigma, num_fitting_max,
                         order_vect[0] + 1, nullptr, nullptr, spec, mask, rms, &bl_status);
                       check_sakura_status("sakura_LSQFitPolynomialFloat", status);
                       if (bl_status != LIBSAKURA_SYMBOL(LSQFitStatus_kOK)) {
                         throw(AipsError("baseline fitting isn't successful."));
                       }
                     },
                     os
                     );
}

//Subtract baseline using natural cubic spline
void SingleDishMS::subtractBaselineCspline(string const& in_column_name,
                                           string const& out_ms_name,
                                           string const& out_bloutput_name,
                                           bool const& do_subtract,
                                           string const& in_spw,
                                           bool const& update_weight,
                                           string const& sigma_value,
                                           int const npiece,
                                           float const clip_threshold_sigma,
                                           int const num_fitting_max,
                                           bool const linefinding,
                                           float const threshold,
                                           int const avg_limit,
                                           int const minwidth,
                                           vector<int> const& edge) {
  vector<int> npiece_vect;
  npiece_vect.push_back(npiece);
  vector<int> blparam_exclude_dummy;
  blparam_exclude_dummy.clear();

  LogIO os(_ORIGIN);
  os << "Fitting and subtracting cubic spline baseline npiece = " << npiece
      << LogIO::POST;
  if (npiece <= 0) {
    throw(AipsError("npiece must be positive."));
  }

  LIBSAKURA_SYMBOL(Status) status;
  LIBSAKURA_SYMBOL(LSQFitStatus) bl_status;
  std::vector<LIBSAKURA_SYMBOL(LSQFitContextFloat) *> bl_contexts;
  bl_contexts.clear();
  size_t const bltype = BaselineType_kCubicSpline;
  Vector<size_t> boundary(npiece+1, Array<size_t>::uninitialized);
  size_t *boundary_data = boundary.data();

  doSubtractBaseline(in_column_name,
                     out_ms_name,
                     out_bloutput_name,
                     do_subtract,
                     in_spw,
                     update_weight,
                     sigma_value,
                     status,
                     bl_contexts,
                     bltype,
                     npiece_vect,
                     blparam_exclude_dummy,
                     false,
                     "",
                     "",
                     clip_threshold_sigma,
                     num_fitting_max,
                     linefinding,
                     threshold,
                     avg_limit,
                     minwidth,
                     edge,
                     [&](LIBSAKURA_SYMBOL(LSQFitContextFloat) const *context,
                         size_t const num_chan, std::vector<size_t> const &/*nwave*/,
                         float *spec, bool *mask, size_t const /*num_coeff*/, double *coeff,
                         bool *mask2, float *rms) {
                       status = LIBSAKURA_SYMBOL(LSQFitCubicSplineFloat)(
                         context, static_cast<uint16_t>(npiece_vect[0]),
                         num_chan, spec, mask, clip_threshold_sigma, num_fitting_max,
                         reinterpret_cast<double (*)[4]>(coeff), nullptr, nullptr,
                         mask2, rms, boundary_data, &bl_status);
                       check_sakura_status("sakura_LSQFitCubicSplineFloat", status);
                       if (bl_status != LIBSAKURA_SYMBOL(LSQFitStatus_kOK)) {
                         throw(AipsError("baseline fitting isn't successful."));
                       }
                     },
                     [&](size_t ipol, std::vector<std::vector<double> > &ffpar_mtx_tmp, size_t &num_ffpar_max) {
                       size_t num_ffpar = get_num_coeff_bloutput(
                         bltype, npiece_vect[0], num_ffpar_max);
                       ffpar_mtx_tmp[ipol].resize(num_ffpar);
                       for (size_t ipiece = 0; ipiece < num_ffpar; ++ipiece) {
                         ffpar_mtx_tmp[ipol][ipiece] = boundary_data[ipiece];
                       }
                     },
                     [&](LIBSAKURA_SYMBOL(LSQFitContextFloat) const *context,
                         size_t const num_chan, std::vector<size_t> const &/*nwave*/,
                         float *spec, size_t const /*num_coeff*/, double *coeff) {
                       status = LIBSAKURA_SYMBOL(SubtractCubicSplineFloat)(
                         context, num_chan, spec, npiece_vect[0],
                         reinterpret_cast<double (*)[4]>(coeff), boundary_data, spec);
                       check_sakura_status("sakura_SubtractCubicSplineFloat", status);},
                     [&](LIBSAKURA_SYMBOL(LSQFitContextFloat) const *context,
                         size_t const num_chan, std::vector<size_t> const &/*nwave*/,
                         size_t const /*num_coeff*/, float *spec, bool *mask, float *rms) {
                       status = LIBSAKURA_SYMBOL(LSQFitCubicSplineFloat)(
                         context, static_cast<uint16_t>(npiece_vect[0]),
                         num_chan, spec, mask, clip_threshold_sigma, num_fitting_max,
                         nullptr, nullptr, spec, mask, rms, boundary_data, &bl_status);
                       check_sakura_status("sakura_LSQFitCubicSplineFloat", status);
                       if (bl_status != LIBSAKURA_SYMBOL(LSQFitStatus_kOK)) {
                         throw(AipsError("baseline fitting isn't successful."));
                       }
                     },
                     os
                     );
}


void SingleDishMS::subtractBaselineSinusoid(string const& in_column_name,
                                            string const& out_ms_name,
                                            string const& out_bloutput_name,
                                            bool const& do_subtract,
                                            string const& in_spw,
                                            bool const& update_weight,
                                            string const& sigma_value,
                                            string const& addwn0,
                                            string const& rejwn0,
                                            bool const applyfft,
                                            string const fftmethod,
                                            string const fftthresh,
                                            float const clip_threshold_sigma,
                                            int const num_fitting_max,
                                            bool const linefinding,
                                            float const threshold,
                                            int const avg_limit,
                                            int const minwidth,
                                            vector<int> const& edge) {
  char const delim = ',';
  vector<int> addwn = string_to_list(addwn0, delim);
  vector<int> rejwn = string_to_list(rejwn0, delim);

  LogIO os(_ORIGIN);
  os << "Fitting and subtracting sinusoid baseline with wave numbers " << addwn0 << LogIO::POST;
  if (addwn.size() == 0) {
    throw(AipsError("addwn must contain at least one element."));
  }

  LIBSAKURA_SYMBOL(Status) status;
  LIBSAKURA_SYMBOL(LSQFitStatus) bl_status;
  std::vector<LIBSAKURA_SYMBOL(LSQFitContextFloat) *> bl_contexts;
  bl_contexts.clear();
  LIBSAKURA_SYMBOL(LSQFitContextFloat) *context = nullptr;
  size_t bltype = BaselineType_kSinusoid;

  auto wn_ulimit_by_rejwn = [&](){
    return ((rejwn.size() == 2) &&
            (rejwn[1] == SinusoidWaveNumber_kUpperLimit)); };
  auto par_spectrum_context = [&](){
    return (applyfft && !wn_ulimit_by_rejwn());
  };
  auto prepare_context = [&](LIBSAKURA_SYMBOL(LSQFitContextFloat) const *context0,
                             size_t const num_chan, std::vector<size_t> const &nwave){
    if (par_spectrum_context()) {
      status = LIBSAKURA_SYMBOL(CreateLSQFitContextSinusoidFloat)(
                 static_cast<uint16_t>(nwave[nwave.size()-1]),
                 num_chan, &context);
      check_sakura_status("sakura_CreateLSQFitContextSinusoidFloat", status);
    } else {
      context = const_cast<LIBSAKURA_SYMBOL(LSQFitContextFloat) *>(context0);
    }
  };
  auto clear_context = [&](){
    if (par_spectrum_context()) {
      status = LIBSAKURA_SYMBOL(DestroyLSQFitContextFloat)(context);
      check_sakura_status("sakura_DestoyBaselineContextFloat", status);
      context = nullptr;
    }
  };

  doSubtractBaseline(in_column_name,
                     out_ms_name,
                     out_bloutput_name,
                     do_subtract,
                     in_spw,
                     update_weight,
                     sigma_value,
                     status,
                     bl_contexts,
                     bltype,
                     addwn,
                     rejwn,
                     applyfft,
                     fftmethod,
                     fftthresh,
                     clip_threshold_sigma,
                     num_fitting_max,
                     linefinding,
                     threshold,
                     avg_limit,
                     minwidth,
                     edge,
                     [&](LIBSAKURA_SYMBOL(LSQFitContextFloat) const *context0,
                         size_t const num_chan, std::vector<size_t> const &nwave,
                         float *spec, bool *mask, size_t const num_coeff, double *coeff,
                         bool *mask2, float *rms) {
                       prepare_context(context0, num_chan, nwave);
                       status = LIBSAKURA_SYMBOL(LSQFitSinusoidFloat)(
                         context, nwave.size(), &nwave[0],
                         num_chan, spec, mask, clip_threshold_sigma, num_fitting_max,
                         num_coeff, coeff, nullptr, nullptr, mask2, rms, &bl_status);
                       check_sakura_status("sakura_LSQFitSinusoidFloat", status);
                       check_baseline_status(bl_status);
                     },
                     [&](size_t ipol, std::vector<std::vector<double> > &ffpar_mtx_tmp, size_t &num_ffpar_max) {
                       size_t num_ffpar = get_num_coeff_bloutput(bltype, addwn.size(), num_ffpar_max);
                       ffpar_mtx_tmp[ipol].resize(num_ffpar);
                     },
                     [&](LIBSAKURA_SYMBOL(LSQFitContextFloat) const *context0,
                         size_t const num_chan, std::vector<size_t> const &nwave,
                         float *spec, size_t num_coeff, double *coeff) {
                       if (!par_spectrum_context()) {
                         context = const_cast<LIBSAKURA_SYMBOL(LSQFitContextFloat) *>(context0);
                       }
                       status = LIBSAKURA_SYMBOL(SubtractSinusoidFloat)(
                         context, num_chan, spec, nwave.size(), &nwave[0],
                         num_coeff, coeff, spec);
                       check_sakura_status("sakura_SubtractSinusoidFloat", status);
                       clear_context();
                     },
                     [&](LIBSAKURA_SYMBOL(LSQFitContextFloat) const *context0,
                         size_t const num_chan, std::vector<size_t> const &nwave,
                         size_t const num_coeff, float *spec, bool *mask, float *rms) {
                       prepare_context(context0, num_chan, nwave);
                       status = LIBSAKURA_SYMBOL(LSQFitSinusoidFloat)(
                         context, nwave.size(), &nwave[0],
                         num_chan, spec, mask, clip_threshold_sigma, num_fitting_max,
                         num_coeff, nullptr, nullptr, spec, mask, rms, &bl_status);
                       check_sakura_status("sakura_LSQFitSinusoidFloat", status);
                       check_baseline_status(bl_status);
                       clear_context();
                     },
                     os
                     );
}

// Apply baseline table to MS
void SingleDishMS::applyBaselineTable(string const& in_column_name,
                                      string const& in_bltable_name,
                                      string const& in_spw,
                                      bool const& update_weight,
                                      string const& sigma_value,
                                      string const& out_ms_name) {
  LogIO os(_ORIGIN);
  os << "Apply baseline table " << in_bltable_name << " to MS. " << LogIO::POST;

  if (in_bltable_name == "") {
    throw(AipsError("baseline table is not given."));
  }

  // parse fitting parameters in the text file
  BLTableParser parser(in_bltable_name);
  std::vector<size_t> baseline_types = parser.get_function_types();
  map<size_t const, uint16_t> max_orders;
  for (size_t i = 0; i < baseline_types.size(); ++i) {
    max_orders[baseline_types[i]] = parser.get_max_order(baseline_types[i]);
  }
  { //DEBUG output
    os << LogIO::DEBUG1 << "spw ID = " << in_spw << LogIO::POST;
    os << LogIO::DEBUG1 << "Baseline Types = " << baseline_types << LogIO::POST;
    os << LogIO::DEBUG1 << "Max Orders:" << LogIO::POST;
    map<size_t const, uint16_t>::iterator iter = max_orders.begin();
    while (iter != max_orders.end()) {
      os << LogIO::DEBUG1 << "- type " << (*iter).first << ": "
          << (*iter).second << LogIO::POST;
      ++iter;
    }
  }

  Block<Int> columns(1);
  columns[0] = MS::DATA_DESC_ID;  // (CAS-9918, 2017/4/27 WK)   //columns[0] = MS::TIME;
  prepare_for_process(in_column_name, out_ms_name, columns, false);
  vi::VisibilityIterator2 *vi = sdh_->getVisIter();
  vi->setRowBlocking(kNRowBlocking);
  vi::VisBuffer2 *vb = vi->getVisBuffer();

  Vector<Int> recspw;
  Matrix<Int> recchan;
  Vector<size_t> nchan;
  Vector<Vector<Bool> > in_mask;
  Vector<bool> nchan_set;
  parse_spw(in_spw, recspw, recchan, nchan, in_mask, nchan_set);

  // Baseline Contexts reservoir
  // key: BaselineType
  // value: a vector of Sakura_BaselineContextFloat for various nchans
  Vector<size_t> ctx_indices(nchan.nelements(), 0ul);
  map<size_t const, std::vector<LIBSAKURA_SYMBOL(LSQFitContextFloat) *> > context_reservoir;
  map<size_t const, uint16_t>::iterator iter = max_orders.begin();
  while (iter != max_orders.end()) {
    context_reservoir[(*iter).first] = std::vector<LIBSAKURA_SYMBOL(LSQFitContextFloat) *>();
    ++iter;
  }

  LIBSAKURA_SYMBOL(Status) status;

  std::vector<float> weight(WeightIndex_kNum);
  size_t const var_index = (sigma_value == "stddev") ? WeightIndex_kStddev : WeightIndex_kRms;

  for (vi->originChunks(); vi->moreChunks(); vi->nextChunk()) {
    for (vi->origin(); vi->more(); vi->next()) {
      Vector<Int> scans = vb->scan();
      Vector<Double> times = vb->time();
      Vector<Double> intervals = vb->timeInterval();
      Vector<Int> beams = vb->feed1();
      Vector<Int> antennas = vb->antenna1();
      Vector<Int> data_spw = vb->spectralWindows();
      size_t const num_chan = static_cast<size_t>(vb->nChannels());
      size_t const num_pol = static_cast<size_t>(vb->nCorrelations());
      size_t const num_row = static_cast<size_t>(vb->nRows());
      Cube<Float> data_chunk(num_pol, num_chan, num_row);
      Vector<float> spec(num_chan);
      float *spec_data = spec.data();
      Cube<Bool> flag_chunk(num_pol, num_chan, num_row);
      Vector<bool> mask(num_chan);
      bool *mask_data = mask.data();
      Matrix<Float> weight_matrix(num_pol, num_row, Array<Float>::uninitialized);

      bool new_nchan = false;
      get_nchan_and_mask(recspw, data_spw, recchan, num_chan, nchan, in_mask, nchan_set, new_nchan);
      if (new_nchan) {
        map<size_t const, uint16_t>::iterator iter = max_orders.begin();
        while (iter != max_orders.end()) {
          get_baseline_context((*iter).first, (*iter).second,
                               num_chan, nchan, nchan_set,
                               ctx_indices, context_reservoir[(*iter).first]);
          ++iter;
        }
      }
      // get data/flag cubes (npol*nchan*nrow) from VisBuffer
      get_data_cube_float(*vb, data_chunk);
      get_flag_cube(*vb, flag_chunk);

      // get weight matrix (npol*nrow) from VisBuffer
      if (update_weight) {
        get_weight_matrix(*vb, weight_matrix);
      }

      // loop over MS rows
      for (size_t irow = 0; irow < num_row; ++irow) {
        size_t idx = 0;
        for (size_t ispw = 0; ispw < recspw.nelements(); ++ispw) {
          if (data_spw[irow] == recspw[ispw]) {
            idx = ispw;
            break;
          }
        }

        // find a baseline table row (index) corresponding to this MS row
        size_t idx_fit_param;
        if (!parser.GetFitParameterIdx(times[irow], intervals[irow],
            scans[irow], beams[irow], antennas[irow], data_spw[irow],
            idx_fit_param)) {
          for (size_t ipol = 0; ipol < num_pol; ++ipol) {
            flag_spectrum_in_cube(flag_chunk, irow, ipol); //flag
          }
          continue;
        }

        // loop over polarization
        for (size_t ipol = 0; ipol < num_pol; ++ipol) {
          bool apply;
          std::vector<float> bl_coeff;
          std::vector<double> bl_boundary;
          BLParameterSet fit_param;
          parser.GetFitParameterByIdx(idx_fit_param, ipol, apply, bl_coeff, bl_boundary, fit_param);
          if (!apply) {
            flag_spectrum_in_cube(flag_chunk, irow, ipol); //flag
            continue;
          }

          // get a channel mask from data cube
          // (note that the variable 'mask' is flag in the next line
          // actually, then it will be converted to real mask when
          // taking AND with user-given mask info. this is just for
          // saving memory usage...)
          get_flag_from_cube(flag_chunk, irow, ipol, num_chan, mask_data);

          // skip spectrum if all channels flagged
          if (allchannels_flagged(num_chan, mask_data)) {
            continue;
          }

          // get a spectrum from data cube
          get_spectrum_from_cube(data_chunk, irow, ipol, num_chan, spec_data);

          // actual execution of single spectrum
          map<size_t const, std::vector<LIBSAKURA_SYMBOL(LSQFitContextFloat) *> >::iterator
          iter = context_reservoir.find(fit_param.baseline_type);
          if (iter == context_reservoir.end())
            throw(AipsError("Invalid baseline type detected!"));
          LIBSAKURA_SYMBOL(LSQFitContextFloat) * context =
              (*iter).second[ctx_indices[idx]];
          //cout << "Got context for type " << (*iter).first << ": idx=" << ctx_indices[idx] << endl;

          size_t num_coeff = bl_coeff.size();
          Vector<double> coeff(num_coeff);
          double *coeff_data = coeff.data();
          for (size_t i = 0; i < num_coeff; ++i) {
            coeff_data[i] = bl_coeff[i];
          }
          size_t num_boundary = bl_boundary.size();
          Vector<size_t> boundary(num_boundary);
          size_t *boundary_data = boundary.data();
          for (size_t i = 0; i < num_boundary; ++i) {
            boundary_data[i] = bl_boundary[i];
          }

          string subtract_funcname;
          switch (static_cast<size_t>(fit_param.baseline_type)) {
          case BaselineType_kPolynomial:
          case BaselineType_kChebyshev:
            status = LIBSAKURA_SYMBOL(SubtractPolynomialFloat)(
              context, num_chan, spec_data, num_coeff, coeff_data, spec_data);
            subtract_funcname = "sakura_SubtractPolynomialFloat";
            break;
          case BaselineType_kCubicSpline:
            status = LIBSAKURA_SYMBOL(SubtractCubicSplineFloat)(
              context, num_chan, spec_data, num_boundary-1,
              reinterpret_cast<double (*)[4]>(coeff_data),
              boundary_data, spec_data);
            subtract_funcname = "sakura_SubtractCubicSplineFloat";
            break;
          default:
            throw(AipsError("Unsupported baseline type."));
          }
          check_sakura_status(subtract_funcname, status);

          // set back a spectrum to data cube
          set_spectrum_to_cube(data_chunk, irow, ipol, num_chan, spec_data);

          if (update_weight) {
            // convert flag to mask by taking logical NOT of flag
            // and then operate logical AND with in_mask
            for (size_t ichan = 0; ichan < num_chan; ++ichan) {
              mask_data[ichan] = in_mask[idx][ichan] && (!(mask_data[ichan]));
            }
            compute_weight(num_chan, spec_data, mask_data, weight);
            set_weight_to_matrix(weight_matrix, irow, ipol, weight.at(var_index));
          }
        } // end of polarization loop

      } // end of chunk row loop
      // write back data and flag cube to VisBuffer
      if (update_weight) {
        sdh_->fillCubeToOutputMs(vb, data_chunk, &flag_chunk, &weight_matrix);
      } else {
        sdh_->fillCubeToOutputMs(vb, data_chunk, &flag_chunk);
      }
    } // end of vi loop
  } // end of chunk loop

  finalize_process();
  // destroy baseline contexts
  map<size_t const, std::vector<LIBSAKURA_SYMBOL(LSQFitContextFloat) *> >::iterator ctxiter = context_reservoir.begin();
  while (ctxiter != context_reservoir.end()) {
    destroy_baseline_contexts (context_reservoir[(*ctxiter).first]);
    ++ctxiter;
  }
}

// Fit line profile
void SingleDishMS::fitLine(string const& in_column_name,
                           string const& in_spw,
                           string const& /* in_pol */,
                           string const& fitfunc,
                           string const& in_nfit,
                           bool const linefinding,
                           float const threshold,
                           int const avg_limit,
                           int const minwidth,
                           vector<int> const& edge,
                           string const& tempfile_name,
                           string const& temp_out_ms_name) {

  // in_column = [FLOAT_DATA|DATA|CORRECTED_DATA]
  // no iteration is necessary for the processing.
  // procedure
  // 1. iterate over MS
  // 2. pick single spectrum from in_column (this is not actually necessary for simple scaling but for exibision purpose)
  // 3. fit Gaussian or Lorentzian profile to each spectrum
  // 4. write fitting results to outfile

  LogIO os(_ORIGIN);
  os << "Fitting line profile with " << fitfunc << LogIO::POST;

  if (file_exists(temp_out_ms_name)) {
    throw(AipsError("temporary ms file unexpectedly exists."));
  }
  if (file_exists(tempfile_name)) {
    throw(AipsError("temporary file unexpectedly exists."));
  }

  Block<Int> columns(1);
  columns[0] = MS::DATA_DESC_ID;
  prepare_for_process(in_column_name, temp_out_ms_name, columns, false);
  vi::VisibilityIterator2 *vi = sdh_->getVisIter();
  vi->setRowBlocking(kNRowBlocking);
  vi::VisBuffer2 *vb = vi->getVisBuffer();
  ofstream ofs(tempfile_name);

  Vector<Int> recspw;
  Matrix<Int> recchan;
  Vector<size_t> nchan;
  Vector<Vector<Bool> > in_mask;
  Vector<bool> nchan_set;
  parse_spw(in_spw, recspw, recchan, nchan, in_mask, nchan_set);

  std::vector<size_t> nfit;
  if (linefinding) {
    os << "Defining line ranges using line finder. nfit will be ignored." << LogIO::POST;
  } else {
    std::vector<string> nfit_s = split_string(in_nfit, ',');
    nfit.resize(nfit_s.size());
    for (size_t i = 0; i < nfit_s.size(); ++i) {
      nfit[i] = std::stoi(nfit_s[i]);
    }
  }

  size_t num_spec = 0;
  size_t num_noline = 0;
  for (vi->originChunks(); vi->moreChunks(); vi->nextChunk()) {
    for (vi->origin(); vi->more(); vi->next()) {
      Vector<Int> scans = vb->scan();
      Vector<Double> times = vb->time();
      Vector<Int> beams = vb->feed1();
      Vector<Int> antennas = vb->antenna1();

      Vector<Int> data_spw = vb->spectralWindows();
      size_t const num_chan = static_cast<size_t>(vb->nChannels());
      size_t const num_pol = static_cast<size_t>(vb->nCorrelations());
      size_t const num_row = static_cast<size_t>(vb->nRows());
      Cube<Float> data_chunk(num_pol, num_chan, num_row);
      Vector<float> spec(num_chan);
      Cube<Bool> flag_chunk(num_pol, num_chan, num_row);
      Vector<bool> mask(num_chan);
      // CAUTION!!!
      // data() method must be used with special care!!!
      float *spec_data = spec.data();
      bool *mask_data = mask.data();

      bool new_nchan = false;
      get_nchan_and_mask(recspw, data_spw, recchan, num_chan, nchan, in_mask,
          nchan_set, new_nchan);

      // get data/flag cubes (npol*nchan*nrow) from VisBuffer
      get_data_cube_float(*vb, data_chunk);
      get_flag_cube(*vb, flag_chunk);

      // loop over MS rows
      for (size_t irow = 0; irow < num_row; ++irow) {
        size_t idx = 0;
        for (size_t ispw = 0; ispw < recspw.nelements(); ++ispw) {
          if (data_spw[irow] == recspw[ispw]) {
            idx = ispw;
            break;
          }
        }

        std::vector<size_t> fitrange_start;
        fitrange_start.clear();
        std::vector<size_t> fitrange_end;
        fitrange_end.clear();
        for (size_t i = 0; i < recchan.nrow(); ++i) {
          if (recchan.row(i)(0) == data_spw[irow]) {
            fitrange_start.push_back(recchan.row(i)(1));
            fitrange_end.push_back(recchan.row(i)(2));
          }
        }
        if (!linefinding && nfit.size() != fitrange_start.size()) {
          throw(AipsError(
              "the number of elements of nfit and fitranges specified in spw must be identical."));
        }

        // loop over polarization
        for (size_t ipol = 0; ipol < num_pol; ++ipol) {
          // get a channel mask from data cube
          // (note that the variable 'mask' is flag in the next line
          // actually, then it will be converted to real mask when
          // taking AND with user-given mask info. this is just for
          // saving memory usage...)
          get_flag_from_cube(flag_chunk, irow, ipol, num_chan, mask_data);
          // skip spectrum if all channels flagged
          if (allchannels_flagged(num_chan, mask_data)) {
            continue;
          }
          ++num_spec;

          // convert flag to mask by taking logical NOT of flag
          // and then operate logical AND with in_mask
          for (size_t ichan = 0; ichan < num_chan; ++ichan) {
            mask_data[ichan] = in_mask[idx][ichan] && (!(mask_data[ichan]));
          }
          // get a spectrum from data cube
          get_spectrum_from_cube(data_chunk, irow, ipol, num_chan, spec_data);

          // line finding. get fit mask (invert=false)
          if (linefinding) {
            list<pair<size_t, size_t>> line_ranges
              = findLineAndGetRanges(num_chan, spec_data, mask_data,
                                     threshold, avg_limit, minwidth,
                                     edge, false);
            if (line_ranges.size()==0) {
              ++num_noline;
              continue;
            }
            size_t nline = line_ranges.size();
            fitrange_start.resize(nline);
            fitrange_end.resize(nline);
            nfit.resize(nline);
            auto range=line_ranges.begin();
            for (size_t iline=0; iline<nline; ++iline){
              fitrange_start[iline] = (*range).first;
              fitrange_end[iline] = (*range).second;
              nfit[iline] = 1;
              ++range;
            }
          }

          Vector<Float> x_;
          x_.resize(num_chan);
          Vector<Float> y_;
          y_.resize(num_chan);
          Vector<Bool> m_;
          m_.resize(num_chan);
          for (size_t ichan = 0; ichan < num_chan; ++ichan) {
            x_[ichan] = static_cast<Float>(ichan);
            y_[ichan] = spec_data[ichan];
          }
          Vector<Float> parameters_;
          Vector<Float> error_;

          PtrBlock<Function<Float>*> funcs_;
          std::vector<std::string> funcnames_;
          std::vector<int> funccomponents_;
          std::string expr;
          if (fitfunc == "gaussian") {
            expr = "gauss";
          } else if (fitfunc == "lorentzian") {
            expr = "lorentz";
          }

          bool any_converged = false;
          for (size_t ifit = 0; ifit < nfit.size(); ++ifit) {
            if (nfit[ifit] == 0)
              continue;

            if (0 < ifit)
              ofs << ":";

            //extract spec/mask within fitrange
            for (size_t ichan = 0; ichan < num_chan; ++ichan) {
              if ((fitrange_start[ifit] <= ichan)
                  && (ichan <= fitrange_end[ifit])) {
                m_[ichan] = mask_data[ichan];
              } else {
                m_[ichan] = false;
              }
            }

            //initial guesss
            Vector<Float> peak;
            Vector<Float> cent;
            Vector<Float> fwhm;
            peak.resize(nfit[ifit]);
            cent.resize(nfit[ifit]);
            fwhm.resize(nfit[ifit]);
            if (nfit[ifit] == 1) {
              Float sum = 0.0;
              Float max_spec = fabs(y_[fitrange_start[ifit]]);
              Float max_spec_x = x_[fitrange_start[ifit]];
              bool is_positive = true;
              for (size_t ichan = fitrange_start[ifit];
                   ichan <= fitrange_end[ifit]; ++ichan) {
                sum += y_[ichan];
                if (max_spec < fabs(y_[ichan])) {
                  max_spec = fabs(y_[ichan]);
                  max_spec_x = x_[ichan];
                  is_positive = (fabs(y_[ichan]) == y_[ichan]);
                }
              }
              peak[0] = max_spec * (is_positive ? 1 : -1);
              cent[0] = max_spec_x;
              fwhm[0] = fabs(sum / max_spec * 0.7);
            } else {
              size_t x_start = fitrange_start[ifit];
              size_t x_width = (fitrange_end[ifit] - fitrange_start[ifit]) / nfit[ifit];
              size_t x_end = x_start + x_width;
              for (size_t icomp = 0; icomp < nfit[ifit]; ++icomp) {
                if (icomp == nfit[ifit] - 1) {
                  x_end = fitrange_end[ifit] + 1;
                }

                Float sum = 0.0;
                Float max_spec = fabs(y_[x_start]);
                Float max_spec_x = x_[x_start];
                bool is_positive = true;
                for (size_t ichan = x_start; ichan < x_end; ++ichan) {
                  sum += y_[ichan];
                  if (max_spec < fabs(y_[ichan])) {
                    max_spec = fabs(y_[ichan]);
                    max_spec_x = x_[ichan];
                    is_positive = (fabs(y_[ichan]) == y_[ichan]);
                  }
                }
                peak[icomp] = max_spec * (is_positive ? 1 : -1);
                cent[icomp] = max_spec_x;
                fwhm[icomp] = fabs(sum / max_spec * 0.7);

                x_start += x_width;
                x_end += x_width;
              }
            }

            //fitter setup
            funcs_.resize(nfit[ifit]);
            funcnames_.clear();
            funccomponents_.clear();
            for (size_t icomp = 0; icomp < funcs_.nelements(); ++icomp) {
              if (expr == "gauss") {
                funcs_[icomp] = new Gaussian1D<Float>();
              } else if (expr == "lorentz") {
                funcs_[icomp] = new Lorentzian1D<Float>();
              }
              (funcs_[icomp]->parameters())[0] = peak[icomp]; //initial guess (peak)
              (funcs_[icomp]->parameters())[1] = cent[icomp]; //initial guess (centre)
              (funcs_[icomp]->parameters())[2] = fwhm[icomp]; //initial guess (fwhm)
              funcnames_.push_back(expr);
              funccomponents_.push_back(3);
            }

            //actual fitting
            NonLinearFitLM<Float> fitter;
            CompoundFunction<Float> func;
            for (size_t icomp = 0; icomp < funcs_.nelements(); ++icomp) {
              func.addFunction(*funcs_[icomp]);
            }
            fitter.setFunction(func);
            fitter.setMaxIter(50 + 10 * funcs_.nelements());
            fitter.setCriteria(0.001);      // Convergence criterium

            parameters_.resize();
            parameters_ = fitter.fit(x_, y_, &m_);
            any_converged |= fitter.converged();
            // if (!fitter.converged()) {
            //   throw(AipsError("Failed in fitting. Fitter did not converge."));
            // }
            error_.resize();
            error_ = fitter.errors();

            //write best-fit parameters to tempfile/outfile
            for (size_t icomp = 0; icomp < funcs_.nelements(); ++icomp) {
              if (0 < icomp)
                ofs << ":";
              size_t offset = 3 * icomp;
              ofs.precision(4);
              ofs.setf(ios::fixed);
              ofs << scans[irow] << ","     // scanID
                  << times[irow] << ","     // time
                  << antennas[irow] << ","  // antennaID
                  << beams[irow] << ","     // beamID
                  << data_spw[irow] << ","  // spwID
                  << ipol << ",";           // polID
              ofs.precision(8);
              ofs << parameters_[offset + 1] << "," << error_[offset + 1] << "," // cent
                  << parameters_[offset + 0] << "," << error_[offset + 0] << "," // peak
                  << parameters_[offset + 2] << "," << error_[offset + 2]; // fwhm
            }
          }        //end of nfit loop
          ofs << "\n";
          // count up spectra w/o any line fit
          if (!any_converged) ++num_noline;

        }        //end of polarization loop
      }        // end of MS row loop
    }        //end of vi loop
  }        //end of chunk loop

  if (num_noline==num_spec) {
    os << LogIO::WARN
       << "Fitter did not converge on any fit components." << LogIO::POST;
  }
  else if (num_noline > 0) {
    os << "No convergence for fitting to " << num_noline
       << " out of " << num_spec << " spectra" << LogIO::POST;
  }

  finalize_process();
  ofs.close();
}

//Subtract baseline by per spectrum fitting parameters
void SingleDishMS::subtractBaselineVariable(string const& in_column_name,
                                            string const& out_ms_name,
                                            string const& out_bloutput_name,
                                            bool const& do_subtract,
                                            string const& in_spw,
                                            bool const& update_weight,
                                            string const& sigma_value,
                                            string const& param_file,
                                            bool const& verbose) {

  LogIO os(_ORIGIN);
  os << "Fitting and subtracting baseline using parameters in file "
     << param_file << LogIO::POST;

  Block<Int> columns(1);
  columns[0] = MS::DATA_DESC_ID;
  prepare_for_process(in_column_name, out_ms_name, columns, false);
  vi::VisibilityIterator2 *vi = sdh_->getVisIter();
  vi->setRowBlocking(kNRowBlocking);
  vi::VisBuffer2 *vb = vi->getVisBuffer();

  split_bloutputname(out_bloutput_name);
  bool write_baseline_csv = (bloutputname_csv != "");
  bool write_baseline_text = (bloutputname_text != "");
  bool write_baseline_table = (bloutputname_table != "");
  ofstream ofs_csv;
  ofstream ofs_txt;
  BaselineTable *bt = 0;

  if (write_baseline_csv) {
    ofs_csv.open(bloutputname_csv.c_str());
  }
  if (write_baseline_text) {
    ofs_txt.open(bloutputname_text.c_str(), std::ios::app);
  }
  if (write_baseline_table) {
    bt = new BaselineTable(vi->ms());
  }

  Vector<Int> recspw;
  Matrix<Int> recchan;
  Vector<size_t> nchan;
  Vector<Vector<Bool> > in_mask;
  Vector<bool> nchan_set;
  parse_spw(in_spw, recspw, recchan, nchan, in_mask, nchan_set);

  // parse fitting parameters in the text file
  BLParameterParser parser(param_file);
  std::vector<size_t> baseline_types = parser.get_function_types();
  map<size_t const, uint16_t> max_orders;
  for (size_t i = 0; i < baseline_types.size(); ++i) {
    max_orders[baseline_types[i]] = parser.get_max_order(baseline_types[i]);
  }
  { //DEBUG ouput
    os << LogIO::DEBUG1 << "Baseline Types = " << baseline_types << LogIO::POST;
    os << LogIO::DEBUG1 << "Max Orders:" << LogIO::POST;
    map<size_t const, uint16_t>::iterator iter = max_orders.begin();
    while (iter != max_orders.end()) {
      os << LogIO::DEBUG1 << "- type " << (*iter).first << ": "
         << (*iter).second << LogIO::POST;
      ++iter;
    }
  }

  // Baseline Contexts reservoir
  // key: Sakura_BaselineType enum,
  // value: a vector of Sakura_BaselineContextFloat for various nchans
  map<size_t const, std::vector<LIBSAKURA_SYMBOL(LSQFitContextFloat) *> > context_reservoir;
  {
    map<size_t const, uint16_t>::iterator iter = max_orders.begin();
    while (iter != max_orders.end()) {
      context_reservoir[(*iter).first] = std::vector<LIBSAKURA_SYMBOL(LSQFitContextFloat) *>();
      ++iter;
    }
  }

  Vector<size_t> ctx_indices(recspw.size(), 0ul);
  //stores the number of channels of corresponding elements in contexts list.
  // WORKAROUND for absense of the way to get num_bases_data in context.
  vector<size_t> ctx_nchans;

  LIBSAKURA_SYMBOL(Status) status;
  LIBSAKURA_SYMBOL(LSQFitStatus) bl_status;

  std::vector<float> weight(WeightIndex_kNum);
  size_t const var_index = (sigma_value == "stddev") ? WeightIndex_kStddev : WeightIndex_kRms;

  for (vi->originChunks(); vi->moreChunks(); vi->nextChunk()) {
    for (vi->origin(); vi->more(); vi->next()) {
      Vector<Int> scans = vb->scan();
      Vector<Double> times = vb->time();
      Vector<Int> beams = vb->feed1();
      Vector<Int> antennas = vb->antenna1();
      Vector<Int> data_spw = vb->spectralWindows();
      size_t const num_chan = static_cast<size_t>(vb->nChannels());
      size_t const num_pol = static_cast<size_t>(vb->nCorrelations());
      size_t const num_row = static_cast<size_t>(vb->nRows());
      auto orig_rows = vb->rowIds();
      Cube<Float> data_chunk(num_pol, num_chan, num_row);
      Vector<float> spec(num_chan);
      Cube<Bool> flag_chunk(num_pol, num_chan, num_row);
      Vector<bool> mask(num_chan);
      Vector<bool> mask2(num_chan);
      // CAUTION!!!
      // data() method must be used with special care!!!
      float *spec_data = spec.data();
      bool *mask_data = mask.data();
      bool *mask2_data = mask2.data();
      Matrix<Float> weight_matrix(num_pol, num_row, Array<Float>::uninitialized);

      uInt final_mask[num_pol];
      uInt final_mask2[num_pol];
      final_mask[0] = 0;
      final_mask[1] = 0;
      final_mask2[0] = 0;
      final_mask2[1] = 0;

      bool new_nchan = false;
      get_nchan_and_mask(recspw, data_spw, recchan, num_chan, nchan, in_mask, nchan_set, new_nchan);
      // check if context should be created once per chunk
      // in the first actual excution of baseline.
      bool check_context = true;

      // get data/flag cubes (npol*nchan*nrow) from VisBuffer
      get_data_cube_float(*vb, data_chunk);
      get_flag_cube(*vb, flag_chunk);

      // get weight matrix (npol*nrow) from VisBuffer
      if (update_weight) {
        get_weight_matrix(*vb, weight_matrix);
      }

      // loop over MS rows
      for (size_t irow = 0; irow < num_row; ++irow) {
        size_t idx = 0;
        for (size_t ispw = 0; ispw < recspw.nelements(); ++ispw) {
          if (data_spw[irow] == recspw[ispw]) {
            idx = ispw;
            break;
          }
        }

        //prepare varables for writing baseline table
        Array<Bool> apply_mtx(IPosition(2, num_pol, 1), true);
        Array<uInt> bltype_mtx(IPosition(2, num_pol, 1));
        Array<Int> fpar_mtx(IPosition(2, num_pol, 1));
        std::vector<std::vector<double> > ffpar_mtx_tmp(num_pol);
        std::vector<std::vector<uInt> > masklist_mtx_tmp(num_pol);
        std::vector<std::vector<double> > coeff_mtx_tmp(num_pol);
        Array<Float> rms_mtx(IPosition(2, num_pol, 1));
        Array<Float> cthres_mtx(IPosition(2, num_pol, 1));
        Array<uInt> citer_mtx(IPosition(2, num_pol, 1));
        Array<Bool> uself_mtx(IPosition(2, num_pol, 1));
        Array<Float> lfthres_mtx(IPosition(2, num_pol, 1));
        Array<uInt> lfavg_mtx(IPosition(2, num_pol, 1));
        Array<uInt> lfedge_mtx(IPosition(2, num_pol, 2));

        size_t num_apply_true = 0;
        size_t num_ffpar_max = 0;
        size_t num_masklist_max = 0;
        size_t num_coeff_max = 0;

        // loop over polarization
        for (size_t ipol = 0; ipol < num_pol; ++ipol) {
          // get a channel mask from data cube
          // (note that the variable 'mask' is flag in the next line
          // actually, then it will be converted to real mask when
          // taking AND with user-given mask info. this is just for
          // saving memory usage...)
          get_flag_from_cube(flag_chunk, irow, ipol, num_chan, mask_data);
          // skip spectrum if all channels flagged
          if (allchannels_flagged(num_chan, mask_data)) {
            os << LogIO::DEBUG1 << "Row " << orig_rows[irow] << ", Pol " << ipol
               << ": All channels flagged. Skipping." << LogIO::POST;
            apply_mtx[0][ipol] = false;
            continue;
          }

          // convert flag to mask by taking logical NOT of flag
          // and then operate logical AND with in_mask
          for (size_t ichan = 0; ichan < num_chan; ++ichan) {
            mask_data[ichan] = in_mask[idx][ichan] && (!(mask_data[ichan]));
          }
          // get fitting parameter
          BLParameterSet fit_param;
          if (!parser.GetFitParameter(orig_rows[irow], ipol, fit_param)) { //no fit requrested
            flag_spectrum_in_cube(flag_chunk, irow, ipol);
            os << LogIO::DEBUG1 << "Row " << orig_rows[irow] << ", Pol " << ipol
               << ": Fit not requested. Skipping." << LogIO::POST;
            apply_mtx[0][ipol] = false;
            continue;
          }
          if (verbose) {
            os << "Fitting Parameter" << LogIO::POST;
            os << "[ROW " << orig_rows[irow] << " (nchan " << num_chan << ")" << ", POL" << ipol << "]"
               << LogIO::POST;
            fit_param.PrintSummary();
          }
          // Create contexts when actually subtract baseine for the first time (if not yet exist)
          if (check_context) {
            // Generate context for all necessary baseline types
            map<size_t const, uint16_t>::iterator iter = max_orders.begin();
            while (iter != max_orders.end()) {
              get_baseline_context((*iter).first, (*iter).second, num_chan, idx,
                                   ctx_indices, ctx_nchans, context_reservoir[(*iter).first]);
              ++iter;
            }
            check_context = false;
          }
          // get mask from BLParameterset and create composit mask
          if (fit_param.baseline_mask != "") {
            stringstream local_spw;
            local_spw << data_spw[irow] << ":" << fit_param.baseline_mask;
            Record selrec = sdh_->getSelRec(local_spw.str());
            Matrix<Int> local_rec_chan = selrec.asArrayInt("channel");
            Vector<Bool> local_mask(num_chan, false);
            get_mask_from_rec(data_spw[irow], local_rec_chan, local_mask, false);
            for (size_t ichan = 0; ichan < num_chan; ++ichan) {
              mask_data[ichan] = mask_data[ichan] && local_mask[ichan];
            }
          }
          // check for composit mask and flag if no valid channel to fit
          if (NValidMask(num_chan, mask_data) == 0) {
            flag_spectrum_in_cube(flag_chunk, irow, ipol);
            apply_mtx[0][ipol] = false;
            os << LogIO::DEBUG1 << "Row " << orig_rows[irow] << ", Pol " << ipol
               << ": No valid channel to fit. Skipping" << LogIO::POST;
            continue;
          }
          // get a spectrum from data cube
          get_spectrum_from_cube(data_chunk, irow, ipol, num_chan, spec_data);

          // get baseline context
          map<size_t const, std::vector<LIBSAKURA_SYMBOL(LSQFitContextFloat) *> >::iterator
          iter = context_reservoir.find(fit_param.baseline_type);
          if (iter == context_reservoir.end()) {
            throw(AipsError("Invalid baseline type detected!"));
          }
          LIBSAKURA_SYMBOL(LSQFitContextFloat) * context = (*iter).second[ctx_indices[idx]];

          // Number of coefficients to fit this spectrum
          size_t num_coeff;
          size_t bltype = static_cast<size_t>(fit_param.baseline_type);
          switch (bltype) {
          case BaselineType_kPolynomial:
          case BaselineType_kChebyshev:
            status = LIBSAKURA_SYMBOL(GetNumberOfCoefficientsFloat)(context, fit_param.order, &num_coeff);
            check_sakura_status("sakura_GetNumberOfCoefficientsFloat", status);
            break;
          case BaselineType_kCubicSpline:
            num_coeff = 4 * fit_param.npiece;
            break;
          default:
            throw(AipsError("Unsupported baseline type."));
          }
          // Final check of the valid number of channels
          size_t num_min = (bltype == BaselineType_kCubicSpline) ? fit_param.npiece + 3 : num_coeff;
          if (NValidMask(num_chan, mask_data) < num_min) {
            flag_spectrum_in_cube(flag_chunk, irow, ipol);
            apply_mtx[0][ipol] = false;
            os << LogIO::WARN
               << "Too few valid channels to fit. Skipping Antenna "
               << antennas[irow] << ", Beam " << beams[irow] << ", SPW "
               << data_spw[irow] << ", Pol " << ipol << ", Time "
               << MVTime(times[irow] / 24. / 3600.).string(MVTime::YMD, 8)
               << LogIO::POST;
            continue;
          }

          // actual execution of single spectrum
          float rms;
          size_t num_boundary = 0;
          if (bltype == BaselineType_kCubicSpline) {
            num_boundary = fit_param.npiece+1;
          }
          Vector<size_t> boundary(num_boundary,Array<size_t>::uninitialized);
          size_t *boundary_data = boundary.data();

          if (write_baseline_text || write_baseline_csv || write_baseline_table) {
            num_apply_true++;
            bltype_mtx[0][ipol] = (uInt)fit_param.baseline_type;
            Int fpar_tmp;
            switch (bltype) {
            case BaselineType_kPolynomial:
            case BaselineType_kChebyshev:
              fpar_tmp = (Int)fit_param.order;
              break;
            case BaselineType_kCubicSpline:
              fpar_tmp = (Int)fit_param.npiece;
              break;
            default:
              throw(AipsError("Unsupported baseline type."));
            }
            fpar_mtx[0][ipol] = fpar_tmp;

            if (num_coeff > num_coeff_max) {
              num_coeff_max = num_coeff;
            }
            Vector<double> coeff(num_coeff);
            // CAUTION!!!
            // data() method must be used with special care!!!
            double *coeff_data = coeff.data();
            string get_coeff_funcname;
            switch (bltype) {
            case BaselineType_kPolynomial:
            case BaselineType_kChebyshev:
              status = LIBSAKURA_SYMBOL(LSQFitPolynomialFloat)(
                context, fit_param.order,
                num_chan, spec_data, mask_data,
                fit_param.clip_threshold_sigma, fit_param.num_fitting_max,
                num_coeff, coeff_data, nullptr, nullptr,
                mask2_data, &rms, &bl_status);

              for (size_t i = 0; i < num_chan; ++i) {
                if (mask_data[i] == false) {
                  final_mask[ipol] += 1;
                }
                if (mask2_data[i] == false) {
                  final_mask2[ipol] += 1;
                }
              }

              get_coeff_funcname = "sakura_LSQFitPolynomialFloat";
              break;
            case BaselineType_kCubicSpline:
              status = LIBSAKURA_SYMBOL(LSQFitCubicSplineFloat)(
                context, fit_param.npiece,
                num_chan, spec_data, mask_data,
                fit_param.clip_threshold_sigma, fit_param.num_fitting_max,
                reinterpret_cast<double (*)[4]>(coeff_data), nullptr, nullptr,
                mask2_data, &rms, boundary_data, &bl_status);

              for (size_t i = 0; i < num_chan; ++i) {
                if (mask_data[i] == false) {
                  final_mask[ipol] += 1;
                }
                if (mask2_data[i] == false) {
                  final_mask2[ipol] += 1;
                }
              }

              get_coeff_funcname = "sakura_LSQFitCubicSplineFloat";
              break;
            default:
              throw(AipsError("Unsupported baseline type."));
            }
            check_sakura_status(get_coeff_funcname, status);

            size_t num_ffpar = get_num_coeff_bloutput(fit_param.baseline_type, fit_param.npiece, num_ffpar_max);
            ffpar_mtx_tmp[ipol].clear();
            for (size_t ipiece = 0; ipiece < num_ffpar; ++ipiece) {
              ffpar_mtx_tmp[ipol].push_back(boundary_data[ipiece]);
            }

            coeff_mtx_tmp[ipol].clear();
            for (size_t icoeff = 0; icoeff < num_coeff; ++icoeff) {
              coeff_mtx_tmp[ipol].push_back(coeff_data[icoeff]);
            }

            Vector<uInt> masklist;
            get_masklist_from_mask(num_chan, mask2_data, masklist);
            if (masklist.size() > num_masklist_max) {
              num_masklist_max = masklist.size();
            }
            masklist_mtx_tmp[ipol].clear();
            for (size_t imask = 0; imask < masklist.size(); ++imask) {
              masklist_mtx_tmp[ipol].push_back(masklist[imask]);
            }

            string subtract_funcname;
            switch (fit_param.baseline_type) {
            case BaselineType_kPolynomial:
            case BaselineType_kChebyshev:
              status = LIBSAKURA_SYMBOL(SubtractPolynomialFloat)(
                  context, num_chan, spec_data, num_coeff, coeff_data,
                  spec_data);
              subtract_funcname = "sakura_SubtractPolynomialFloat";
              break;
            case BaselineType_kCubicSpline:
              status = LIBSAKURA_SYMBOL(SubtractCubicSplineFloat)(
                  context,
                  num_chan, spec_data, fit_param.npiece, reinterpret_cast<double (*)[4]>(coeff_data),
                  boundary_data, spec_data);
              subtract_funcname = "sakura_SubtractCubicSplineFloat";
              break;
            default:
              throw(AipsError("Unsupported baseline type."));
            }
            check_sakura_status(subtract_funcname, status);

            rms_mtx[0][ipol] = rms;

            cthres_mtx[0][ipol] = fit_param.clip_threshold_sigma;
            citer_mtx[0][ipol] = (uInt)fit_param.num_fitting_max - 1;
            uself_mtx[0][ipol] = (Bool)fit_param.line_finder.use_line_finder;
            lfthres_mtx[0][ipol] = fit_param.line_finder.threshold;
            lfavg_mtx[0][ipol] = fit_param.line_finder.chan_avg_limit;
            for (size_t iedge = 0; iedge < 2; ++iedge) {
              lfedge_mtx[iedge][ipol] = fit_param.line_finder.edge[iedge];
            }

          } else {
            string subtract_funcname;
            switch (fit_param.baseline_type) {
            case BaselineType_kPolynomial:
            case BaselineType_kChebyshev:
              status = LIBSAKURA_SYMBOL(LSQFitPolynomialFloat)(
                context, fit_param.order,
                num_chan, spec_data, mask_data,
                fit_param.clip_threshold_sigma, fit_param.num_fitting_max,
                num_coeff, nullptr, nullptr, spec_data,
                mask_data, &rms, &bl_status);
              subtract_funcname = "sakura_LSQFitPolynomialFloat";
              break;
            case BaselineType_kCubicSpline:
              status = LIBSAKURA_SYMBOL(LSQFitCubicSplineFloat)(
                context, fit_param.npiece,
                num_chan, spec_data, mask_data,
                fit_param.clip_threshold_sigma, fit_param.num_fitting_max,
                nullptr, nullptr, spec_data,
                mask_data, &rms, boundary_data, &bl_status);
              subtract_funcname = "sakura_LSQFitCubicSplineFloat";
              break;
            default:
              throw(AipsError("Unsupported baseline type."));
            }
            check_sakura_status(subtract_funcname, status);
          }
          // set back a spectrum to data cube
          if (do_subtract) {
            set_spectrum_to_cube(data_chunk, irow, ipol, num_chan, spec_data);
          }

          if (update_weight) {
            compute_weight(num_chan, spec_data, mask_data, weight);
            set_weight_to_matrix(weight_matrix, irow, ipol, weight.at(var_index));
          }
        } // end of polarization loop

        // output results of fitting
        if (num_apply_true == 0) continue;

        Array<Float> ffpar_mtx(IPosition(2, num_pol, num_ffpar_max));
        set_matrix_for_bltable<double, Float>(num_pol, num_ffpar_max,
                                              ffpar_mtx_tmp, ffpar_mtx);
        Array<uInt> masklist_mtx(IPosition(2, num_pol, num_masklist_max));
        set_matrix_for_bltable<uInt, uInt>(num_pol, num_masklist_max,
                                           masklist_mtx_tmp, masklist_mtx);
        Array<Float> coeff_mtx(IPosition(2, num_pol, num_coeff_max));
        set_matrix_for_bltable<double, Float>(num_pol, num_coeff_max,
                                              coeff_mtx_tmp, coeff_mtx);
        Matrix<uInt> masklist_mtx2 = masklist_mtx;
        Matrix<Bool> apply_mtx2 = apply_mtx;

        if (write_baseline_table) {
          bt->appenddata((uInt)scans[irow], (uInt)beams[irow], (uInt)antennas[irow],
                         (uInt)data_spw[irow], 0, times[irow],
                         apply_mtx, bltype_mtx, fpar_mtx, ffpar_mtx, masklist_mtx,
                         coeff_mtx, rms_mtx, (uInt)num_chan, cthres_mtx, citer_mtx,
                         uself_mtx, lfthres_mtx, lfavg_mtx, lfedge_mtx);
        }

        if (write_baseline_text) {
          for (size_t ipol = 0; ipol < num_pol; ++ipol) {
            if (apply_mtx2(ipol, 0) == false) continue;

            ofs_txt << "Scan" << '[' << (uInt)scans[irow] << ']' << ' '
                    << "Beam" << '[' << (uInt)beams[irow] << ']' << ' '
                    << "Spw"  << '[' << (uInt)data_spw[irow] << ']' << ' '
                    << "Pol"  << '[' << ipol << ']' << ' '
                    << "Time" << '[' << MVTime(times[irow]/ 24. / 3600.).string(MVTime::YMD, 8) << ']'
                    << endl;
            ofs_txt << endl;
            ofs_txt << "Fitter range = " << '[';

            for (size_t imasklist = 0; imasklist < num_masklist_max / 2; ++imasklist) {
              if (imasklist == 0) {
                ofs_txt << '[' << masklist_mtx2(ipol, 2 * imasklist) << ';'
                        << masklist_mtx2(ipol, 2 * imasklist + 1) << ']';
              }
              if (imasklist >= 1
                  && (0 != masklist_mtx2(ipol, 2 * imasklist)
                      && 0 != masklist_mtx2(ipol, 2 * imasklist + 1))) {
                ofs_txt << ",[" << masklist_mtx2(ipol, 2 * imasklist) << ','
                        << masklist_mtx2(ipol, 2 * imasklist + 1) << ']';
              }
            }

            ofs_txt << ']' << endl;
            ofs_txt << endl;

            Matrix<uInt> bltype_mtx2 = bltype_mtx[0][ipol];
            Matrix<Int> fpar_mtx2 = fpar_mtx[0][ipol];
            Matrix<Float> rms_mtx2 = rms_mtx[0][ipol];
            string bltype_name;
            if (bltype_mtx2(0, 0) == (uInt)0) {
              bltype_name = "poly";
            } else if (bltype_mtx2(0, 0) == (uInt)1) {
              bltype_name = "chebyshev";
            } else if (bltype_mtx2(0, 0) == (uInt)2) {
              bltype_name = "cspline";
            }

            ofs_txt << "Baseline parameters  Function = "
                    << bltype_name.c_str() << ' ' << " npiece = "
                    << fpar_mtx2(0, 0) << endl;
            ofs_txt << endl;
            ofs_txt << "Results of baseline fit" << endl;
            ofs_txt << endl;
            Matrix<Float> coeff_mtx2 = coeff_mtx;
            for (size_t icoeff = 0; icoeff < num_coeff_max; ++icoeff) {
              ofs_txt << "p" << icoeff << " = "
                      << setprecision(8) << coeff_mtx2(ipol, icoeff) << "  ";
            }
            ofs_txt << endl;
            ofs_txt << endl;
            ofs_txt << "rms = ";
            ofs_txt << setprecision(8) << rms_mtx2(0, 0) << endl;
            ofs_txt << endl;
            ofs_txt << "Number of clipped channels = "
                    << final_mask2[ipol] - final_mask[ipol] << endl;
            ofs_txt << endl;
            ofs_txt << "------------------------------------------------------"
                    << endl;
            ofs_txt << endl;
          }
        }

        if (write_baseline_csv) {
          for (size_t ipol = 0; ipol < num_pol; ++ipol) {
            if (apply_mtx2(ipol, 0) == false) continue;

            ofs_csv << (uInt)scans[irow] << ',' << (uInt)beams[irow] << ','
                    << (uInt)data_spw[irow] << ',' << ipol << ','
                    << setprecision(12) << times[irow] << ',';
            ofs_csv << '[';
            for (size_t imasklist = 0; imasklist < num_masklist_max / 2; ++imasklist) {
              if (imasklist == 0) {
                ofs_csv << '[' << masklist_mtx2(ipol, 2 * imasklist) << ';'
                        << masklist_mtx2(ipol, 2 * imasklist + 1) << ']';
              }
              if (imasklist >= 1
                  && (0 != masklist_mtx2(ipol, 2 * imasklist)
                      && 0 != masklist_mtx2(ipol, 2 * imasklist + 1))) {
                ofs_csv << ";[" << masklist_mtx2(ipol, 2 * imasklist) << ';'
                        << masklist_mtx2(ipol, 2 * imasklist + 1) << ']';
              }
            }

            ofs_csv << ']' << ',';
            Matrix<uInt> bltype_mtx2 = bltype_mtx[0][ipol];
            string bltype_name;
            if (bltype_mtx2(0, 0) == (uInt)0) {
              bltype_name = "poly";
            } else if (bltype_mtx2(0, 0) == (uInt)1) {
              bltype_name = "chebyshev";
            } else if (bltype_mtx2(0, 0) == (uInt)2) {
              bltype_name = "cspline";
            }

            Matrix<Int> fpar_mtx2 = fpar_mtx;
            Matrix<Float> coeff_mtx2 = coeff_mtx;
            ofs_csv << bltype_name.c_str() << ',' << fpar_mtx2(ipol, 0)
                    << ',';
            for (size_t icoeff = 0; icoeff < num_coeff_max; ++icoeff) {
              ofs_csv << setprecision(8) << coeff_mtx2(ipol, icoeff) << ',';
            }
            Matrix<Float> rms_mtx2 = rms_mtx;
            ofs_csv << setprecision(8) << rms_mtx2(ipol, 0) << ',';
            ofs_csv << final_mask2[ipol] - final_mask[ipol];
            ofs_csv << endl;
          }
        }
      } // end of chunk row loop
      // write back data and flag cube to VisBuffer
      if (update_weight) {
        sdh_->fillCubeToOutputMs(vb, data_chunk, &flag_chunk, &weight_matrix);
      } else {
        sdh_->fillCubeToOutputMs(vb, data_chunk, &flag_chunk);
      }
    } // end of vi loop
  } // end of chunk loop

  if (write_baseline_csv) {
    ofs_csv.close();
  }
  if (write_baseline_text) {
    ofs_txt.close();
  }
  if (write_baseline_table) {
    bt->save(bloutputname_table);
    delete bt;
  }

  finalize_process();
  // destroy baseline contexts
  map<size_t const, std::vector<LIBSAKURA_SYMBOL(LSQFitContextFloat) *> >::iterator ctxiter = context_reservoir.begin();
  while (ctxiter != context_reservoir.end()) {
    destroy_baseline_contexts (context_reservoir[(*ctxiter).first]);
    ++ctxiter;
  }
} //end subtractBaselineVariable

list<pair<size_t, size_t>> SingleDishMS::findLineAndGetRanges(size_t const num_data,
                                                              float const* data,
                                                              bool * mask,
                                                              float const threshold,
                                                              int const avg_limit,
                                                              int const minwidth,
                                                              vector<int> const& edge,
                                                              bool const invert) {
  // input value check
  AlwaysAssert(minwidth > 0, AipsError);
  AlwaysAssert(avg_limit >= 0, AipsError);
  size_t max_iteration = 10;
  size_t maxwidth = num_data;
  AlwaysAssert(maxwidth > static_cast<size_t>(minwidth), AipsError);
  // edge handling
  pair<size_t, size_t> lf_edge;
  if (edge.size() == 0) {
    lf_edge = pair<size_t, size_t>(0, 0);
  } else if (edge.size() == 1) {
    AlwaysAssert(edge[0] >= 0, AipsError);
    lf_edge = pair<size_t, size_t>(static_cast<size_t>(edge[0]), static_cast<size_t>(edge[0]));
  } else {
    AlwaysAssert(edge[0] >= 0 && edge[1] >= 0, AipsError);
    lf_edge = pair<size_t, size_t>(static_cast<size_t>(edge[0]), static_cast<size_t>(edge[1]));
  }
  // line detection
  list<pair<size_t, size_t>> line_ranges = linefinder::MADLineFinder(num_data,
      data, mask, threshold, max_iteration, static_cast<size_t>(minwidth),
      maxwidth, static_cast<size_t>(avg_limit), lf_edge);
  // debug output
  LogIO os(_ORIGIN);
  os << LogIO::DEBUG1 << line_ranges.size() << " lines found: ";
  for (list<pair<size_t, size_t>>::iterator iter = line_ranges.begin();
      iter != line_ranges.end(); ++iter) {
    os << "[" << (*iter).first << ", " << (*iter).second << "] ";
  }
  os << LogIO::POST;
  if (invert) { // eliminate edge channels from output mask
    if (lf_edge.first > 0)
      line_ranges.push_front(pair<size_t, size_t>(0, lf_edge.first - 1));
    if (lf_edge.second > 0)
      line_ranges.push_back(
          pair<size_t, size_t>(num_data - lf_edge.second, num_data - 1));
  }
  return line_ranges;
}

void SingleDishMS::findLineAndGetMask(size_t const num_data,
                                      float const* data,
                                      bool const* in_mask,
                                      float const threshold,
                                      int const avg_limit,
                                      int const minwidth,
                                      vector<int> const& edge,
                                      bool const invert,
                                      bool* out_mask) {
  // copy input mask to output mask vector if necessary
  if (in_mask != out_mask) {
    for (size_t i = 0; i < num_data; ++i) {
      out_mask[i] = in_mask[i];
    }
  }
  // line finding
  list<pair<size_t, size_t>> line_ranges
    = findLineAndGetRanges(num_data, data, out_mask, threshold,
                           avg_limit, minwidth, edge, invert);
  // line mask creation (do not initialize in case of baseline mask)
  linefinder::getMask(num_data, out_mask, line_ranges, invert, !invert);
}

void SingleDishMS::smooth(string const &kernelType,
                          float const kernelWidth,
                          string const &columnName,
                          string const &outMSName) {
  LogIO os(_ORIGIN);
  os << "Input parameter summary:" << endl << "   kernelType = " << kernelType
      << endl << "   kernelWidth = " << kernelWidth << endl
      << "   columnName = " << columnName << endl << "   outMSName = "
      << outMSName << LogIO::POST;

  // Initialization
  doSmoothing_ = true;
  prepare_for_process(columnName, outMSName);

  // configure smoothing
  sdh_->setSmoothing(kernelType, kernelWidth);
  sdh_->initializeSmoothing();

  // get VI/VB2 access
  vi::VisibilityIterator2 *visIter = sdh_->getVisIter();
  visIter->setRowBlocking(kNRowBlocking);
  vi::VisBuffer2 *vb = visIter->getVisBuffer();

  double startTime = gettimeofday_sec();

  for (visIter->originChunks(); visIter->moreChunks(); visIter->nextChunk()) {
    for (visIter->origin(); visIter->more(); visIter->next()) {
      sdh_->fillOutputMs(vb);
    }
  }

  double endTime = gettimeofday_sec();
  os << LogIO::DEBUGGING
     << "Elapsed time for VI/VB loop: " << endTime - startTime << " sec"
     << LogIO::POST;

  // Finalization
  finalize_process();
}

void SingleDishMS::atmcor(Record const &config, string const &columnName, string const &outMSName) {
  LogIO os(_ORIGIN);
  os << LogIO::DEBUGGING
     << "Input parameter summary:" << endl
     << "   columnName = " << columnName << endl << "   outMSName = "
     << outMSName << LogIO::POST;

  // Initialization
  doAtmCor_ = true;
  atmCorConfig_ = config;
  os << LogIO::DEBUGGING << "config summry:";
  atmCorConfig_.print(os.output(), 25, "    ");
  os << LogIO::POST;
  Block<Int> sortCols(4);
  sortCols[0] = MS::OBSERVATION_ID;
  sortCols[1] = MS::ARRAY_ID;
  sortCols[2] = MS::FEED1;
  sortCols[3] = MS::DATA_DESC_ID;
  prepare_for_process(columnName, outMSName, sortCols, False);

  // get VI/VB2 access
  vi::VisibilityIterator2 *visIter = sdh_->getVisIter();
  // for parallel processing: set row blocking (common multiple of 3 and 4)
  // TODO: optimize row blocking size
  constexpr rownr_t kNrowBlocking = 360u;
  std::vector<Int> antenna1 = ScalarColumn<Int>(visIter->ms(), "ANTENNA1").getColumn().tovector();
  std::sort(antenna1.begin(), antenna1.end());
  auto const result = std::unique(antenna1.begin(), antenna1.end());
  Int const nAntennas = std::distance(antenna1.begin(), result);
  visIter->setRowBlocking(kNrowBlocking * nAntennas);
  os << "There are " << nAntennas << " antennas in MAIN table. "
     << "Set row-blocking size " << kNrowBlocking * nAntennas
     << LogIO::POST;
  vi::VisBuffer2 *vb = visIter->getVisBuffer();

  double startTime = gettimeofday_sec();

  for (visIter->originChunks(); visIter->moreChunks(); visIter->nextChunk()) {
    for (visIter->origin(); visIter->more(); visIter->next()) {
      sdh_->fillOutputMs(vb);
    }
  }

  double endTime = gettimeofday_sec();
  os << LogIO::DEBUGGING
     << "Elapsed time for VI/VB loop: " << endTime - startTime << " sec"
     << LogIO::POST;

  // Finalization
  finalize_process();
}


bool SingleDishMS::importAsap(string const &infile, string const &outfile, bool const parallel) {
  bool status = true;
  try {
    SingleDishMSFiller<Scantable2MSReader> filler(infile, parallel);
    filler.fill();
    filler.save(outfile);
  } catch (AipsError &e) {
    LogIO os(_ORIGIN);
    os << LogIO::SEVERE << "Exception occurred." << LogIO::POST;
    os << LogIO::SEVERE << "Original Message: \n" << e.getMesg() << LogIO::POST;
    os << LogIO::DEBUGGING << "Detailed Stack Trace: \n" << e.getStackTrace() << LogIO::POST;
    status = false;
  } catch (...) {
    LogIO os(_ORIGIN);
    os << LogIO::SEVERE << "Unknown exception occurred." << LogIO::POST;
    status = false;
  }
  return status;
}

bool SingleDishMS::importNRO(string const &infile, string const &outfile, bool const parallel) {
  bool status = true;
  try {
    SingleDishMSFiller<NRO2MSReader> filler(infile, parallel);
    filler.fill();
    filler.save(outfile);
  } catch (AipsError &e) {
    LogIO os(_ORIGIN);
    os << LogIO::SEVERE << "Exception occurred." << LogIO::POST;
    os << LogIO::SEVERE << "Original Message: \n" << e.getMesg() << LogIO::POST;
    os << LogIO::DEBUGGING << "Detailed Stack Trace: \n" << e.getStackTrace() << LogIO::POST;
    status = false;
  } catch (...) {
    LogIO os(_ORIGIN);
    os << LogIO::SEVERE << "Unknown exception occurred." << LogIO::POST;
    status = false;
  }
  return status;
}

}  // End of casa namespace.<|MERGE_RESOLUTION|>--- conflicted
+++ resolved
@@ -1,8 +1,4 @@
 #include <algorithm>
-<<<<<<< HEAD
-#include <locale>
-=======
->>>>>>> 63999716
 #include <cstdlib>
 #include <iostream>
 #include <map>
