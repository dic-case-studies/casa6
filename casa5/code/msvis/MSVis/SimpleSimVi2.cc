//# SimpleSimVi2.cc: Rudimentary data simulator--implementation
//# Copyright (C) 1996,1997,1998,1999,2000,2001,2002,2003
//# Associated Universities, Inc. Washington DC, USA.
//#
//# This library is free software; you can redistribute it and/or modify it
//# under the terms of the GNU Library General Public License as published by
//# the Free Software Foundation; either version 2 of the License, or (at your
//# option) any later version.
//#
//# This library is distributed in the hope that it will be useful, but WITHOUT
//# ANY WARRANTY; without even the Implied warranty of MERCHANTABILITY or
//# FITNESS FOR A PARTICULAR PURPOSE.  See the GNU Library General Public
//# License for more details.
//#
//# You should have received a copy of the GNU Library General Public License
//# along with this library; if not, write to the Free Software Foundation,
//# Inc., 675 Massachusetts Ave, Cambridge, MA 02139, USA.
//#
//# Correspondence concerning AIPS++ should be addressed as follows:
//#        Internet email: aips2-request@nrao.edu.
//#        Postal address: AIPS++ Project Office
//#                        National Radio Astronomy Observatory
//#                        520 Edgemont Road
//#                        Charlottesville, VA 22903-2475 USA
//#
//# $Id: VisibilityIterator2.h,v 19.14 2006/02/28 04:48:58 mvoronko Exp $

#include <msvis/MSVis/SimpleSimVi2.h>
#include <measures/Measures/MFrequency.h>
#include <measures/Measures/MEpoch.h>
#include <casa/Arrays.h>
#include <casa/BasicMath/Random.h>
#include <casa/Quanta/MVTime.h>
#include <casacore/ms/MeasurementSets/MSAntennaColumns.h>
#include <casacore/tables/Tables/SetupNewTab.h>

using namespace casacore;
namespace casa { //# NAMESPACE CASA - BEGIN

namespace vi {

SimpleSimVi2Parameters::SimpleSimVi2Parameters() :
  nField_(1),
  nScan_(1),
  nSpw_(1),
  nAnt_(4),
  nCorr_(4),
  nTimePerField_(Vector<Int>(1,1)),
  nChan_(Vector<Int>(1,1)),
  date0_("2016/01/06/00:00:00."),
  dt_(1.0),
  refFreq_(Vector<Double>(1,100.0e9)),
  df_(Vector<Double>(1,1.0e6)),  // 1 MHz chans
  doNoise_(false),
  stokes_(Matrix<Float>(1,1,1.0)),
  gain_(Matrix<Float>(1,1,1.0)),
  tsys_(Matrix<Float>(1,1,1.0)),
  doNorm_(false),
  polBasis_("circ"),
  doAC_(false),
  c0_(Complex(0.0)),
  autoPol_(false),
  doParang_(false)
{
  
  Vector<Int> nTimePerField(nTimePerField_);
  Vector<Int> nChan(nChan_);
  Vector<Double> refFreq(refFreq_);
  Vector<Double> df(df_);
  Matrix<Float> stokes(stokes_);
  Matrix<Float> gain(gain_);
  Matrix<Float> tsys(tsys_);


  // Generic initialization
  this->initialize(nTimePerField,nChan,refFreq,df,stokes,gain,tsys);

}

SimpleSimVi2Parameters::SimpleSimVi2Parameters(Int nField,Int nScan,Int nSpw,Int nAnt,Int nCorr,
					       const Vector<Int>& nTimePerField,const Vector<Int>& nChan,
					       Complex c0,
					       String polBasis,
					       Bool autoPol,Bool doParang,
					       Bool doAC) :
  nField_(nField),
  nScan_(nScan),
  nSpw_(nSpw),
  nAnt_(nAnt),
  nCorr_(nCorr),
  nTimePerField_(),
  nChan_(),
  date0_("2016/01/06/00:00:00."),   //  the rest are defaulted
  dt_(1.0),
  refFreq_(Vector<Double>(1,100.0e9)),
  df_(Vector<Double>(nSpw,1.0e6)),  // 1 MHz chans
  doNoise_(False),
  stokes_(Matrix<Float>(1,1,1.0)),
  gain_(Matrix<Float>(1,1,1.0)),
  tsys_(Matrix<Float>(1,1,1.0)),
  doNorm_(False),
  polBasis_(polBasis),
  doAC_(doAC),
  c0_(c0),
  autoPol_(autoPol),
  doParang_(doParang)
{

  Vector<Double> refFreq(nSpw_,100.0e9);
  // Make multiple spws adjacent (not identical) in frequency
  Int uNChan=nChan.nelements();
  for (Int i=1;i<nSpw_;i++) 
    refFreq[i]=refFreq[i-1]+Double(nChan[(i-1)%uNChan]*df_[i-1]);

  cout << "SSV::refFreq=" << refFreq << endl;

  Vector<Double> df(df_);
  Matrix<Float> stokes(stokes_);
  Matrix<Float> gain(gain_);
  Matrix<Float> tsys(tsys_);

  //  cout << "SSVP(simple): stokes = " << stokes << " " << " doParang_=" << boolalpha << doParang_ << endl;

  // Generic initialization
  this->initialize(nTimePerField,nChan,refFreq,df,stokes,gain,tsys);

}



SimpleSimVi2Parameters::SimpleSimVi2Parameters(Int nField,Int nScan,Int nSpw,Int nAnt,Int nCorr,
					       const Vector<Int>& nTimePerField,const Vector<Int>& nChan,
					       String date0, Double dt, 
					       const Vector<Double>& refFreq, const Vector<Double>& df,
					       const Matrix<Float>& stokes, 
					       Bool doNoise,
					       const Matrix<Float>& gain, const Matrix<Float>& tsys, 
					       Bool doNorm,
					       String polBasis, Bool doAC,
					       Complex c0, Bool doParang) :
  nField_(nField),
  nScan_(nScan),
  nSpw_(nSpw),
  nAnt_(nAnt),
  nCorr_(nCorr),
  nTimePerField_(),
  nChan_(),
  date0_(date0),
  dt_(dt),
  refFreq_(),
  df_(),
  doNoise_(doNoise),
  stokes_(),
  gain_(),
  tsys_(),
  doNorm_(doNorm),
  polBasis_(polBasis),
  doAC_(doAC),
  c0_(c0),
  doParang_(doParang)
{

  // Generic initialization
  this->initialize(nTimePerField,nChan,refFreq,df,stokes,gain,tsys);

}

SimpleSimVi2Parameters::SimpleSimVi2Parameters(const SimpleSimVi2Parameters& other) {
  *this=other;
}

SimpleSimVi2Parameters& SimpleSimVi2Parameters::operator=(const SimpleSimVi2Parameters& other) {

  if (this != &other) {
    nField_=other.nField_;
    nScan_=other.nScan_;
    nSpw_=other.nSpw_;
    nAnt_=other.nAnt_;
    nCorr_=other.nCorr_;
    nTimePerField_.assign(other.nTimePerField_);      // NB: Array::assign() forces reshape
    nChan_.assign(other.nChan_);
    date0_=other.date0_;
    dt_=other.dt_;
    refFreq_.assign(other.refFreq_);
    df_.assign(other.df_);
    doNoise_=other.doNoise_;
    stokes_.assign(other.stokes_);
    gain_.assign(other.gain_);
    tsys_.assign(other.tsys_);
    doNorm_=other.doNorm_;
    polBasis_=other.polBasis_;
    doAC_=other.doAC_;
    c0_=other.c0_;
    doParang_=other.doParang_;
  }
  return *this;

}


SimpleSimVi2Parameters::~SimpleSimVi2Parameters() {}



void SimpleSimVi2Parameters::summary() const {

  cout << endl << "***SimpleSimVi2Parameters Summary******************" << endl;
  cout << boolalpha;
  cout << "*  nField = " << nField_ << endl;
  cout << "*  nScan  = " << nScan_ << endl;
  cout << "*  nSpw   = " << nSpw_ << endl;
  cout << "*  nAnt   = " << nAnt_ << endl;
  cout << "*  nCorr  = " << nCorr_ << endl;

  cout << "*  nTimePerField = " << nTimePerField_ << endl;
  cout << "*  nChan         = " << nChan_ << endl;

  cout << "*  date0 = " << date0_ << endl;
  cout << "*  dt    = " << dt_ << endl;

  cout << "*  refFreq = " << refFreq_ << endl;
  cout << "*  df      = " << df_ << endl;

  cout << "*  stokes = " << stokes_ << endl;

  cout << "*  doNoise = " << doNoise_ << endl;

  cout << "*  gain   = " << gain_ << endl;
  cout << "*  tsys   = " << tsys_ << endl;

  cout << "*  doNorm = " << doNorm_ << endl;

  cout << "*  polBasis = " << polBasis_ << endl;
  cout << "*  doAC     = " << doAC_ << endl;
  cout << "*  c0       = " << c0_ << endl;
  cout << "***************************************************" << endl << endl;
}

  // Return frequencies for specified spw
Vector<Double> SimpleSimVi2Parameters::freqs(Int spw) const {
  Vector<Double> f(nChan_(spw));
  indgen(f);
  f*=df_(spw);
  f+=(df_(spw)/2. + refFreq_(spw));
  return f;
}



void SimpleSimVi2Parameters::initialize(const Vector<Int>& nTimePerField,const Vector<Int>& nChan,
					const Vector<Double>& refFreq, const Vector<Double>& df,
					const Matrix<Float>& stokes, 
					const Matrix<Float>& gain, const Matrix<Float>& tsys) {

  nTimePerField_.resize(nField_);  // field-dep scan length
  if (nTimePerField.nelements()==1)
    nTimePerField_.set(nTimePerField(0));  // all to specified value
  else
    nTimePerField_=nTimePerField; // will throw if length mismatch

  nChan_.resize(nSpw_);
  if (nChan.nelements()==1)
    nChan_.set(nChan(0));  // all to specified value
  else
    nChan_=nChan; // will throw if length mismatch

  refFreq_.resize(nSpw_);
  if (refFreq.nelements()==1)
    refFreq_.set(refFreq(0));
  else
    refFreq_=refFreq;  // will throw if length mismatch

  df_.resize(nSpw_);
  if (df.nelements()==1)
    df_.set(df(0));  // all to specified value
  else
    df_=df;  // will throw if length mismatch

  stokes_.resize(4,nField_);
  if (stokes.nelements()==1) {
    stokes_.set(0.0f);                       // enforce unpolarized!
    stokes_(Slice(0),Slice())=stokes(0,0);   // only I specified

    // If requested, set Q=0.04*I, U=0.03*I 
    if (autoPol_) {
      stokes_(Slice(1),Slice())=Float(stokes(0,0)*0.04f);
      stokes_(Slice(2),Slice())=Float(stokes(0,0)*0.03f);
    }
  }
  else
    stokes_=stokes; // insist shapes match

  gain_.resize(2,nAnt_);
  if (gain.nelements()==1)
    gain_.set(gain(0,0));  // all to specified value
  else
    gain_=gain;  // will throw if shapes mismatch


  tsys_.resize(2,nAnt_);
  if (tsys.nelements()==1)
    tsys_.set(tsys(0,0));  // all to specified value
  else
    tsys_=tsys;  // will throw if shapes mismatch

}


SimpleSimVi2::SimpleSimVi2 () {}

SimpleSimVi2::SimpleSimVi2 (const SimpleSimVi2Parameters& pars)

  : ViImplementation2(),
    pars_(pars),
    nChunk_(0),
    nBsln_(0),
    t0_(0.0),
    wt0_(),
    vis0_(),
    iChunk_(0),
    iSubChunk_(0),
    iRow0_(0),
    iScan_(0),
    iChunkTime0_(0),
    thisScan_(1),
    thisField_(0),
    thisSpw_(0),
    lastScan_(-1),
    lastField_(-1),
    lastSpw_(-1),
    thisTime_(0.0),
    corrdef_(4,Stokes::Undefined),
    vb_(nullptr),
    phaseCenter_(),
    feedpa_()
{
  // Derived stuff

  nChunk_=pars_.nScan_*pars_.nSpw_;

  nBsln_=pars_.nAnt_*(pars_.nAnt_+ (pars_.doAC_ ? 1 : -1))/2;

  // Time tbd
  //  cout << "Using 2016/01/06/00:00:00.0 as reference time." << endl;
  t0_=4958755200.0;

  // Fundamental weight value is pars_.df_*dt_
  wt0_.resize(pars_.nSpw_);
  if (pars_.doNoise_) {
    convertArray(wt0_,pars_.df_);  // Float <- Double
    wt0_*=Float(pars_.dt_);
  }
  else 
    wt0_.set(1.0);

  // Fundamental vis are just stokes combos (complex)
  const Int& nCor(pars_.nCorr_);
  vis0_.resize(nCor,pars_.nField_);
  vis0_.set(Complex(0.0));
  for (Int ifld=0;ifld<pars_.nField_;++ifld) {
    if (pars_.polBasis_=="circ") {
      vis0_(0,ifld)=Complex(pars_.stokes_(0,ifld)+pars_.stokes_(3,ifld),0.0);
      if (nCor>1) {
	vis0_(nCor-1,ifld)=Complex(pars_.stokes_(0,ifld)-pars_.stokes_(3,ifld),0.0);
	if (nCor>2) {
	  vis0_(1,ifld)=Complex(pars_.stokes_(1,ifld),      pars_.stokes_(2,ifld));
	  vis0_(2,ifld)=Complex(pars_.stokes_(1,ifld),-1.0f*pars_.stokes_(2,ifld));
	}
      }
    }
    else if (pars_.polBasis_=="lin") {
      vis0_(0,ifld)=Complex(pars_.stokes_(0,ifld)+pars_.stokes_(1,ifld),0.0);
      if (nCor>1) {
	vis0_(nCor-1,ifld)=Complex(pars_.stokes_(0,ifld)-pars_.stokes_(1,ifld),0.0);
	if (nCor>2) {
	  vis0_(1,ifld)=Complex(pars_.stokes_(2,ifld),      pars_.stokes_(3,ifld));
	  vis0_(2,ifld)=Complex(pars_.stokes_(2,ifld),-1.0f*pars_.stokes_(3,ifld));
	}
      }
    }
  }

  corrdef_.resize(nCor);
  if (pars_.polBasis_=="circ") {
    corrdef_(0)=Stokes::type("RR");
    if (nCor>1) {
      corrdef_(nCor-1)=Stokes::type("LL");
      if (nCor>2) {
	corrdef_(1)=Stokes::type("RL");
	corrdef_(2)=Stokes::type("LR");
      }
    }
  }
  else if (pars_.polBasis_=="lin") {
    corrdef_(0)=Stokes::type("XX");
    if (nCor>1) {
      corrdef_(3)=Stokes::type("YY");
      if (nCor>2) {
	corrdef_(1)=Stokes::type("XY");
	corrdef_(2)=Stokes::type("YX");
      }
    }
  }
    
  VisBufferOptions vbopt=VbWritable;
  vb_.reset(createAttachedVisBuffer(vbopt));

  generateSubtables();
}

void SimpleSimVi2::generateSubtables()
{
  // Generating Antenna Subtable
  TableDesc antennaTD = MSAntenna::requiredTableDesc();
  SetupNewTable antennaSetup("antennaSubtable", antennaTD, Table::New);
  antennaSubTable_p = Table(antennaSetup, Table::Memory, pars_.nAnt_, true);
  antennaSubTablecols_p.reset(new MSAntennaColumns(antennaSubTable_p));

  // Generating SPW Subtable
  TableDesc spwTD = MSSpectralWindow::requiredTableDesc();
  SetupNewTable spwSetup("spwSubtable", spwTD, Table::New);
  spwSubTable_p = Table(spwSetup, Table::Memory, pars_.nSpw_, true);
  spwSubTablecols_p.reset(new MSSpWindowColumns(spwSubTable_p));
  auto numChanCol = spwSubTablecols_p->numChan();
  numChanCol.putColumn(pars_.nChan_);
  auto refFreqCol = spwSubTablecols_p->refFrequency();
  refFreqCol.putColumn(pars_.refFreq_);

  // Generating DD Subtable. There is only one polarizations,
  // therefore number of DDs = number of SPWs.
  TableDesc ddTD = MSDataDescription::requiredTableDesc();
  SetupNewTable ddSetup("ddSubtable", ddTD, Table::New);
  ddSubTable_p = Table(ddSetup, Table::Memory, pars_.nSpw_, true);
  ddSubTablecols_p.reset(new MSDataDescColumns(ddSubTable_p));
  auto spwCol = ddSubTablecols_p->spectralWindowId();
  for (int i=0; i < pars_.nSpw_; i++)
    spwCol.put(i,  i);

  // Generating polarization Subtable. There is only one polarizations,
  TableDesc polTD = MSPolarization::requiredTableDesc();
  SetupNewTable polSetup("polSubtable", polTD, Table::New);
  polSubTable_p = Table(polSetup, Table::Memory, 1, true);
  polSubTablecols_p.reset(new MSPolarizationColumns(polSubTable_p));

}

// Destructor
SimpleSimVi2::~SimpleSimVi2 () { /*cout << " ~SSVi2:        " << this << endl;*/ }


  //   +==================================+
  //   |                                  |
  //   | Iteration Control and Monitoring |
  //   |                                  |
  //   +==================================+

  // Methods to control chunk iterator

void SimpleSimVi2::originChunks (Bool)
{
  // Initialize global indices
  iChunk_=0;
  thisField_=0;
  thisSpw_=0;

  // First Scan
  thisScan_=1;

  // Initialize time
  iChunkTime0_=t0_+pars_.dt_/2.;
  thisTime_=iChunkTime0_;

  iRow0_=-nBsln_;

}


Bool SimpleSimVi2::moreChunks () const
{ 
  // if there are more chunks...
  return iChunk_<nChunk_; 
}

void SimpleSimVi2::nextChunk () 
{
  // Remember last chunk's indices
  lastScan_=thisScan_;
  lastField_=thisField_;
  lastSpw_=thisSpw_;

  // Increment chunk counter
  ++iChunk_;

  // New scan each pars_.nSpw_ chunks
  iScan_ = iChunk_/pars_.nSpw_;
  // 1-based
  thisScan_ = 1+ iScan_;

  // Each scan is new field
  thisField_ = iScan_%pars_.nField_;

  // Each chunk is new spw
  thisSpw_ = iChunk_%pars_.nSpw_;

  // Increment chunk time if new scan 
  //  (spws have been exhausted on previous scan)
  if (thisScan_!=lastScan_) iChunkTime0_=thisTime_ + pars_.dt_;

  // Ensure subchunks initialized
  //  this->origin();

}

  // Methods to control and monitor subchunk iteration

void SimpleSimVi2::origin ()
{
  // First subchunk this chunk
  iSubChunk_=0;

  // time is first time of the chunk
  thisTime_=iChunkTime0_;

  // row counter
  iRow0_+=nBsln_;

  // Keep VB sync'd
  this->configureNewSubchunk();

}

Bool SimpleSimVi2::more () const
{
  // true if still more subchunks for this scan's field
  return (iSubChunk_<pars_.nTimePerField_(thisField_));
}

void SimpleSimVi2::next () {
  // Advance counter and time
  ++iSubChunk_;
  thisTime_+=pars_.dt_;

  // Keep VB sync'd
  this->configureNewSubchunk();

}

Subchunk SimpleSimVi2::getSubchunkId () const { return Subchunk(iChunk_,iSubChunk_);}
  
  // Return the time interval (in seconds) used for iteration.
  // This is not the same as the INTERVAL column.  Setting the
  // the interval requires calling origin chunks before performing
  // further iterator.
  
  // Select the channels to be returned.  Requires calling originChunks before
  // performing additional iteration.
  
void SimpleSimVi2::setFrequencySelections (const FrequencySelections &) 
{
  SSVi2NotYetImplemented()
}

Bool SimpleSimVi2::existsColumn (VisBufferComponent2 id) const 
{
  Bool result;
  switch (id){

  case VisBufferComponent2::VisibilityCubeFloat:
    result = False;
    break;

  case VisBufferComponent2::VisibilityCorrected:
  case VisBufferComponent2::VisibilityCubeCorrected:
  case VisBufferComponent2::VisibilityModel:
  case VisBufferComponent2::VisibilityCubeModel:
  case VisBufferComponent2::VisibilityObserved:
  case VisBufferComponent2::VisibilityCubeObserved:
  case VisBufferComponent2::WeightSpectrum:
  case VisBufferComponent2::SigmaSpectrum:
    result = True;
    break;

  default:
    result = True; // required columns
    break;
  }

  return result;


}




  // Return the row ids as from the original root table. This is useful
  // to find correspondance between a given row in this iteration to the
  // original ms row

<<<<<<< HEAD
void SimpleSimVi2::getRowIds (casacore::RowNumbers &) const {
=======
void SimpleSimVi2::getRowIds (Vector<casacore::rownr_t> &) const {
>>>>>>> 52ae56e6
  SSVi2NotYetImplemented()
  /*
  rowids.resize(nRows());
  indgen(rowids);
  rowids+=iRow0;  // offset to current iteration
  */
}

  /*
VisBuffer2 * SimpleSimVi2::getVisBuffer (const VisibilityIterator2 * vi)
{
  ThrowIf (vb_ == nullptr, "VI Implementation has not VisBuffer.");
  vb_->associateWithVi2 (vi);
  return vb_;
}
  */

VisBuffer2 * SimpleSimVi2::getVisBuffer () const { return vb_.get(); }

  //   +=========================+
  //   |                         |
  //   | Subchunk Data Accessors |
  //   |                         |
  //   +=========================+
  
  // Return info
void SimpleSimVi2::antenna1 (Vector<Int> & ant1) const {
  ant1.resize(nBsln_);
  Int k=0;
  for (Int i=0;i<(pars_.doAC_ ? pars_.nAnt_ : pars_.nAnt_-1);++i) {
    for (Int j=(pars_.doAC_ ? i : i+1);j<pars_.nAnt_;++j) {
      ant1[k]=i;
      ++k;
    }
  }
}
void SimpleSimVi2::antenna2 (Vector<Int> & ant2) const {
  ant2.resize(nBsln_);
  Int k=0;
  for (Int i=0;i<(pars_.doAC_ ? pars_.nAnt_ : pars_.nAnt_-1);++i) {
    for (Int j=(pars_.doAC_ ? i : i+1);j<pars_.nAnt_;++j) {
      ant2[k]=j;
      ++k;
    }
  }
}

void SimpleSimVi2::corrType (Vector<Int> & corrs) const { 
  const Int& nCor(pars_.nCorr_);
  corrs.resize(nCor);
  for (Int icor=0;icor<nCor;++icor) 
    corrs[icor]=corrdef_[icor];
}

Int  SimpleSimVi2::dataDescriptionId () const { return thisSpw_; }
void SimpleSimVi2::dataDescriptionIds (Vector<Int> & ddis) const { ddis.resize(nRows()); ddis.set(thisSpw_); }
void SimpleSimVi2::exposure (Vector<Double> & expo) const { expo.resize(nRows()); expo.set(pars_.dt_); }
void SimpleSimVi2::feed1 (Vector<Int> & fd1) const { fd1.resize(nRows()); fd1.set(0); }
void SimpleSimVi2::feed2 (Vector<Int> & fd2) const { fd2.resize(nRows()); fd2.set(0); }
void SimpleSimVi2::fieldIds (Vector<Int>& fieldids) const { fieldids.resize(nRows()); fieldids.set(thisField_); }
void SimpleSimVi2::arrayIds (Vector<Int>& arrayids) const { arrayids.resize(nRows()); arrayids.set(0); }
String SimpleSimVi2::fieldName () const {return "Field"+String(thisField_); }

void SimpleSimVi2::flag (Cube<Bool> & flags) const {
  // unflagged
  flags.resize(pars_.nCorr_,pars_.nChan_(thisSpw_),nRows());
  flags.set(false);
}
void SimpleSimVi2::flagRow (Vector<Bool> & rowflags) const { rowflags.resize(nRows()); rowflags.set(false); }
void SimpleSimVi2::observationId (Vector<Int> & obsids) const { obsids.resize(nRows()); obsids.set(0); }
Int SimpleSimVi2::polarizationId () const { return 0; }
void SimpleSimVi2::processorId (Vector<Int> & procids) const { procids.resize(nRows()); procids.set(0); }
void SimpleSimVi2::scan (Vector<Int> & scans) const { scans.resize(nRows()); scans.set(thisScan_); }
String SimpleSimVi2::sourceName () const { return "Source"+String(thisField_); }
void SimpleSimVi2::stateId (Vector<Int> & stateids) const { stateids.resize(nRows()); stateids.set(0); }

  Int SimpleSimVi2::polFrame () const { return 0; } // SSVi2NotYetImplemented() }

Int SimpleSimVi2::spectralWindow () const { return thisSpw_; }
void SimpleSimVi2::spectralWindows (Vector<Int> & spws) const { spws.resize(nRows()); spws.set(thisSpw_); }
void SimpleSimVi2::time (Vector<Double> & t) const { t.resize(nRows()); t.set(thisTime_); }
void SimpleSimVi2::timeCentroid (Vector<Double> & t) const { t.resize(nRows()); t.set(thisTime_); }

void SimpleSimVi2::timeInterval (Vector<Double> & ti) const { ti.resize(nRows()); ti.set(pars_.dt_); }
void SimpleSimVi2::uvw (Matrix<Double> & uvwmat) const { uvwmat.resize(3,nRows()); uvwmat.set(0); }  // zero for now

void SimpleSimVi2::visibilityCorrected (Cube<Complex> & vis) const {
  // from DATA, for now
  this->visibilityObserved(vis);
}
void SimpleSimVi2::visibilityModel (Cube<Complex> & vis) const {
  vis.resize(pars_.nCorr_,pars_.nChan_(thisSpw_),nRows());
  for (int icor=0;icor<pars_.nCorr_;++icor)
    vis(Slice(icor),Slice(),Slice()).set(vis0_(icor,thisField_));
}
void SimpleSimVi2::visibilityObserved (Cube<Complex> & vis) const {
  // get basic signals from model
  this->visibilityModel(vis);

  if (pars_.doParang_ && pars_.nCorr_==4)
    corruptByParang(vis);

  if (abs(pars_.c0_)>0.0) {  // Global offset for systematic solve testing
    Cube<Complex> v(vis(Slice(0,1,1),Slice(),Slice()));
    v*=(pars_.c0_);
    if (pars_.nCorr_>1) {
      v.reference(vis(Slice(pars_.nCorr_-1,1,1),Slice(),Slice()));
      v*=(conj(pars_.c0_*pars_.c0_));  // twice the phase in the opposite direction
    }    
  }

  Vector<Int> a1;
  Vector<Int> a2;
  this->antenna1(a1);
  this->antenna2(a2);
  
  Array<Complex> specvis;
  Matrix<Float> G(pars_.gain_);
  Matrix<Float> Tsys(pars_.tsys_);
  for (Int irow=0;irow<nRows();++irow) {
    for (int icorr=0;icorr<pars_.nCorr_;++icorr) {
      specvis.reference(vis(Slice(icorr),Slice(),Slice(irow)));
      specvis*=sqrt( G(icorr/2,a1(irow)) * G(icorr%2,a2(irow)) );
      if (pars_.doNorm_) 
	specvis/=sqrt( Tsys(icorr/2,a1(irow)) * Tsys(icorr%2,a2(irow)) );
    }
  }

  // Now add noise
  if (pars_.doNoise_)
    this->addNoise(vis);
}

void SimpleSimVi2::floatData (Cube<Float> & fcube) const {
  fcube.resize(pars_.nCorr_,pars_.nChan_(thisSpw_),nRows());
  // set according to stokes
  // TBD
  fcube.set(0.0);
  // add noise
  // TBD
}

IPosition SimpleSimVi2::visibilityShape () const { return IPosition(3,pars_.nCorr_,pars_.nChan_(thisSpw_),nRows()); }

void SimpleSimVi2::sigma (Matrix<Float> & sigmat) const {
  sigmat.resize(pars_.nCorr_,nRows());
  Matrix<Float> wtmat;
  this->weight(wtmat);
  sigmat=(1.f/sqrt(wtmat));
}
void SimpleSimVi2::weight (Matrix<Float> & wtmat) const {
  wtmat.resize(pars_.nCorr_,nRows());
  wtmat.set(wt0_(thisSpw_)); // spw-specific
  // non-ACs have twice this weight
  Int k=0;
  for (Int i=0;i<(pars_.doAC_ ? pars_.nAnt_ : pars_.nAnt_-1);++i) {
    for (Int j=(pars_.doAC_ ? i : i+1);j<pars_.nAnt_;++j) {
      if (i!=j) {
	Array<Float> thiswtmat(wtmat(Slice(),Slice(k)));
	thiswtmat*=Float(2.0);
      }
      ++k;
    }
  }
}
Bool SimpleSimVi2::weightSpectrumExists () const { return true; }
Bool SimpleSimVi2::sigmaSpectrumExists () const { return true; } 
void SimpleSimVi2::weightSpectrum (Cube<Float> & wtsp) const {
  wtsp.resize(pars_.nCorr_,pars_.nChan_(thisSpw_),nRows());
  wtsp.set(wt0_(thisSpw_));

  if (!pars_.doNoise_) return;

  Vector<Int> a1;
  Vector<Int> a2;
  this->antenna1(a1);
  this->antenna2(a2);
  Matrix<Float> Tsys(pars_.tsys_);

  Int k=0;
  for (Int i=0;i<(pars_.doAC_ ? pars_.nAnt_ : pars_.nAnt_-1);++i) {
    for (Int j=(pars_.doAC_ ? i : i+1);j<pars_.nAnt_;++j) {
      // non-ACs have twice wt0_
      if (i!=j) {
	Array<Float> thiswtsp(wtsp(Slice(),Slice(),Slice(k)));
	thiswtsp*=Float(2.0);
      }

      if (!pars_.doNorm_) {
	for (Int icorr=0;icorr<pars_.nCorr_;++icorr) {
	  Array<Float> thiswt(wtsp(Slice(icorr),Slice(),Slice(k)));
	  Float c= Tsys(icorr/2,a1(k))*Tsys(icorr%2,a2(k));
	  thiswt/=c;
	}
      }
      ++k;
    }
  }
}
void SimpleSimVi2::sigmaSpectrum (Cube<Float> & sigsp) const {
  sigsp.resize(pars_.nCorr_,pars_.nChan_(thisSpw_),nRows());
  Cube<Float> wtsp;
  this->weightSpectrum(wtsp);
  sigsp=(1.f/sqrt(wtsp));
}


const casacore::Vector<casacore::Float>& SimpleSimVi2::feed_pa (casacore::Double t) const
{ 
  feedpa_.resize(nAntennas(),0.0f);
  if (pars_.doParang_)
    feedpa_.set(0.05f*Float(t-t0_));  // 0.05 rad/s
    
  return feedpa_;
}


  //   +=========================+
  //   |                         |
  //   | Chunk and MS Level Data |
  //   |                         |
  //   +=========================+


CountedPtr<WeightScaling> SimpleSimVi2::getWeightScaling () const {
  return WeightScaling::generateUnityWeightScaling();
}

MEpoch SimpleSimVi2::getEpoch () const { SSVi2NotYetImplemented() }
  
Vector<Int> SimpleSimVi2::getCorrelations () const { 
  // The correlation indices
  Vector<Int> corrs(pars_.nCorr_);
  indgen(corrs);
  return corrs;
}

Vector<Int> SimpleSimVi2::getChannels (Double, Int, Int spw, Int) const { 
  Vector<Int> chans(pars_.nChan_(spw));
  indgen(chans);
  return chans;
}

Vector<Double> SimpleSimVi2::getFrequencies (Double, Int, Int spw, Int) const { 
  return pars_.freqs(spw);
  /*
  Vector<Double> freqs(pars_.nChan_(spw));
  indgen(freqs);
  freqs*=pars_.df_(spw);
  freqs+=(pars_.df_(spw)/2. + pars_.refFreq_(spw));
  return freqs;
  */
}

  // get back the selected spectral windows and spectral channels for
  // current ms

const SpectralWindowChannels & SimpleSimVi2::getSpectralWindowChannels (Int /*msId*/, Int /*spectralWindowId*/) const { SSVi2NotYetImplemented() }

  // Return number of antennasm spws, polids, ddids
  
Int SimpleSimVi2::nAntennas () const { return pars_.nAnt_; }
Int SimpleSimVi2::nDataDescriptionIds () const { return pars_.nSpw_; }
Int SimpleSimVi2::nPolarizationIds () const { return Int(1); }

Int SimpleSimVi2::nRowsInChunk () const { SSVi2NotYetImplemented() } // number rows in current chunk
Int SimpleSimVi2::nRowsViWillSweep () const { SSVi2NotYetImplemented() } // number of rows in all selected ms's

Int SimpleSimVi2::nSpectralWindows () const { return pars_.nSpw_; }

Int SimpleSimVi2::nTimes() const {
    SSVi2NotYetImplemented();
}


void SimpleSimVi2::configureNewSubchunk() {

  // Poke the vb to do this
  vb_->configureNewSubchunk(0,"faked",false,
			    isNewArrayId(),isNewFieldId(),
			    isNewSpectralWindow(),getSubchunkId(),
			    nRows(),pars_.nChan_(thisSpw_),pars_.nCorr_,
			    getCorrelations(),
			    corrdef_,corrdef_,
			    WeightScaling::generateUnityWeightScaling());
}

  // Generate noise on data
void SimpleSimVi2::addNoise(Cube<Complex>& vis) const {

  IPosition sh3(vis.shape());

  Int64 seed(thisScan_*1000000+thisField_*100000+thisSpw_*10000 + Int(thisTime_-t0_));
  ACG r(seed);
  Normal rn(&r,0.0,1.0/wt0_(thisSpw_));

  Vector<Int> a1;
  Vector<Int> a2;
  this->antenna1(a1);
  this->antenna2(a2);

  Matrix<Float> Tsys(pars_.tsys_);
  for (Int i=0;i<sh3[2];++i) {
    Float c(1.0);
    if (a1(i)!=a2(i))
      c=1./sqrt(2.0);
    for (Int k=0;k<sh3[0];++k) {
      Float d(c);
      if (!pars_.doNorm_)
	d*=sqrt(Tsys(k/2,a1(i))*Tsys(k%2,a2(i)));
      for (Int j=0;j<sh3[1];++j) {
	vis(k,j,i)+=Complex(d)*Complex(rn(),rn());
      }
    }
  }

}

void SimpleSimVi2::corruptByParang(Cube<Complex>& vis) const {

  //cout << "****corruptByParang..." << thisTime_ << " " << nBsln_;// << endl;

  // Assumes constant time in this subchunk
  Vector<Float> pa(this->feed_pa(thisTime_));
  // Row-wise antenna Ids
  Vector<Int> a1;
  Vector<Int> a2;
  this->antenna1(a1);
  this->antenna2(a2);

  Cube<Complex> v;
  if (pars_.polBasis_=="circ") {
    Matrix<Complex> P(2,pars_.nAnt_,Complex(1.0f));
    for (Int iant=0;iant<pars_.nAnt_;++iant) {
      Float& a(pa(iant));
      P(1,iant)=Complex(cos(a),sin(a));
      P(0,iant)=conj(P(1,iant));
    }
    for (Int irow=0;irow<nBsln_;++irow) {
      Int& i(a1(irow)), j(a2(irow));
      for (Int icor=0;icor<pars_.nCorr_;++icor) {
	v.reference(vis(Slice(icor,1,1),Slice(),Slice(irow,1,1)));
	v*=(P(icor/2,i)*conj(P(icor%2,j)));   // cf PJones
      }
    }
  }
  else if (pars_.polBasis_=="lin") {
    Matrix<Float> P(2,pars_.nAnt_,0.0f);
    for (Int iant=0;iant<pars_.nAnt_;++iant) {
      Float& a(pa(iant));
      P(0,iant)=cos(a);
      P(1,iant)=sin(a);
    }
    Vector<Complex> v0(pars_.nCorr_),v1;
    for (Int irow=0;irow<nBsln_;++irow) {
      Int& i(a1(irow)), j(a2(irow));
      Float& C(P(0,i)),S(P(1,i)),c(P(0,j)),s(P(1,j));
      for (Int ich=0;ich<pars_.nChan_(thisSpw_);++ich) {
	v1.reference(vis.xyPlane(irow).column(ich));
	v0.assign(v1);  // _deep copy_ of this irow
	v1(0)=( C*v0[0]+S*v0[2])*c    + ( C*v0[1]+S*v0[3])*s;
	v1(1)=( C*v0[0]+S*v0[2])*(-s) + ( C*v0[1]+S*v0[3])*c;
	v1(2)=(-S*v0[0]+C*v0[2])*c    + (-S*v0[1]+C*v0[3])*s;
	v1(3)=(-S*v0[0]+C*v0[2])*(-s) + (-S*v0[1]+C*v0[3])*c;
      }
    }
  }
}

const casacore::MSAntennaColumns& SimpleSimVi2::antennaSubtablecols() const
{
    return *antennaSubTablecols_p;
}

// Access to dataDescription subtable
const casacore::MSDataDescColumns& SimpleSimVi2::dataDescriptionSubtablecols() const
{
    return *ddSubTablecols_p;
}

// Access to feed subtable
const casacore::MSFeedColumns& SimpleSimVi2::feedSubtablecols() const
{
    SSVi2NotYetImplemented();
}

// Access to field subtable
const casacore::MSFieldColumns& SimpleSimVi2::fieldSubtablecols() const
{
    SSVi2NotYetImplemented();
}

// Access to flagCmd subtable
const casacore::MSFlagCmdColumns& SimpleSimVi2::flagCmdSubtablecols() const
{
    SSVi2NotYetImplemented();
}

// Access to history subtable
const casacore::MSHistoryColumns& SimpleSimVi2::historySubtablecols() const
{
    SSVi2NotYetImplemented();
}

// Access to observation subtable
const casacore::MSObservationColumns& SimpleSimVi2::observationSubtablecols() const
{
    SSVi2NotYetImplemented();
}

// Access to pointing subtable
const casacore::MSPointingColumns& SimpleSimVi2::pointingSubtablecols() const
{
    SSVi2NotYetImplemented();
}

// Access to polarization subtable
const casacore::MSPolarizationColumns& SimpleSimVi2::polarizationSubtablecols() const
{
    return *polSubTablecols_p;
}

// Access to processor subtable
const casacore::MSProcessorColumns& SimpleSimVi2::processorSubtablecols() const
{
    SSVi2NotYetImplemented();
}

// Access to spectralWindow subtable
const casacore::MSSpWindowColumns& SimpleSimVi2::spectralWindowSubtablecols() const
{
    return *spwSubTablecols_p;
}

// Access to state subtable
const casacore::MSStateColumns& SimpleSimVi2::stateSubtablecols() const
{
    SSVi2NotYetImplemented();
}

// Access to doppler subtable
const casacore::MSDopplerColumns& SimpleSimVi2::dopplerSubtablecols() const
{
    SSVi2NotYetImplemented();
}

// Access to freqOffset subtable
const casacore::MSFreqOffsetColumns& SimpleSimVi2::freqOffsetSubtablecols() const
{
    SSVi2NotYetImplemented();
}

// Access to source subtable
const casacore::MSSourceColumns& SimpleSimVi2::sourceSubtablecols() const
{
    SSVi2NotYetImplemented();
}

// Access to sysCal subtable
const casacore::MSSysCalColumns& SimpleSimVi2::sysCalSubtablecols() const
{
    SSVi2NotYetImplemented();
}

// Access to weather subtable
const casacore::MSWeatherColumns& SimpleSimVi2::weatherSubtablecols() const
{
    SSVi2NotYetImplemented();
}

SimpleSimVi2Factory::SimpleSimVi2Factory(const SimpleSimVi2Parameters& pars)
  : pars_(pars)
{}
  
SimpleSimVi2Factory::~SimpleSimVi2Factory () {}

ViImplementation2 * SimpleSimVi2Factory::createVi () const {

  ViImplementation2* vii = new SimpleSimVi2(pars_);
  return vii;
  
}

SimpleSimVi2LayerFactory::SimpleSimVi2LayerFactory(const SimpleSimVi2Parameters& pars)
  : ViiLayerFactory(),
    pars_(pars)
{
  //  cout << "&pars  = " << &pars << endl;
  //  cout << "&pars_ = " << &pars_ << endl;
}


// SimpleSimVi2-specific layer-creater
ViImplementation2 * SimpleSimVi2LayerFactory::createInstance (ViImplementation2* /*vii0*/) const {

  // No deeper layers
  //  Assert(vii0==NULL);
  
  // Make it and return it
  ViImplementation2 *vii = new SimpleSimVi2(pars_);
  return vii;
}


} // end namespace vi

} //# NAMESPACE CASA - END

<|MERGE_RESOLUTION|>--- conflicted
+++ resolved
@@ -597,11 +597,7 @@
   // to find correspondance between a given row in this iteration to the
   // original ms row
 
-<<<<<<< HEAD
-void SimpleSimVi2::getRowIds (casacore::RowNumbers &) const {
-=======
-void SimpleSimVi2::getRowIds (Vector<casacore::rownr_t> &) const {
->>>>>>> 52ae56e6
+void SimpleSimVi2::getRowIds (Vector<rownr_t> &) const {
   SSVi2NotYetImplemented()
   /*
   rowids.resize(nRows());
