//# Calibrater.cc: Implementation of Calibrater.h
//# Copyright (C) 1996,1997,1998,1999,2000,2001,2002,2003
//# Associated Universities, Inc. Washington DC, USA.
//#
//# This program is free software; you can redistribute it and/or modify it
//# under the terms of the GNU General Public License as published by the Free
//# Software Foundation; either version 2 of the License, or (at your option)
//# any later version.
//#
//# This program is distributed in the hope that it will be useful, but WITHOUT
//# ANY WARRANTY; without even the implied warranty of MERCHANTABILITY or
//# FITNESS FOR A PARTICULAR PURPOSE.  See the GNU General Public License for
//# more details.
//#
//# You should have received a copy of the GNU General Public License along
//# with this program; if not, write to the Free Software Foundation, Inc.,
//# 675 Massachusetts Ave, Cambridge, MA 02139, USA.
//#
//# Correspondence concerning AIPS++ should be addressed as follows:
//#        Internet email: aips2-request@nrao.edu.
//#        Postal address: AIPS++ Project Office
//#                        National Radio Astronomy Observatory
//#                        520 Edgemont Road
//#                        Charlottesville, VA 22903-2475 USA
//#
//# $Id: Calibrater.cc,v 19.37 2006/03/16 01:28:09 gmoellen Exp $

#include <tables/Tables/Table.h>
#include <tables/Tables/TableRecord.h>
#include <tables/Tables/TableDesc.h>
#include <tables/Tables/TableLock.h>
#include <tables/TaQL/TableParse.h>
#include <tables/Tables/ArrColDesc.h>
#include <tables/DataMan/TiledShapeStMan.h>

#include <casa/System/AipsrcValue.h>
#include <casa/Arrays/ArrayUtil.h>
#include <casa/Arrays/ArrayLogical.h>
#include <casa/Arrays/ArrayPartMath.h>
//#include <casa/Arrays/ArrayMath.h>
#include <ms/MeasurementSets/MSColumns.h>
#include <ms/MSSel/MSFieldIndex.h>
#include <ms/MSSel/MSSelection.h>
#include <ms/MSSel/MSSelectionTools.h>
#include <casa/BasicSL/Constants.h>
#include <casa/Exceptions/Error.h>
#include <casa/iostream.h>
#include <casa/sstream.h>
#include <synthesis/MeasurementComponents/Calibrater.h>
#include <synthesis/CalTables/CLPatchPanel.h>
#include <synthesis/MeasurementComponents/CalSolVi2Organizer.h>
#include <synthesis/MeasurementComponents/MSMetaInfoForCal.h>
#include <synthesis/MeasurementComponents/VisCalSolver.h>
#include <synthesis/MeasurementComponents/VisCalSolver2.h>
#include <synthesis/MeasurementComponents/UVMod.h>
#include <synthesis/MeasurementComponents/TsysGainCal.h>
#include <msvis/MSVis/VisSetUtil.h>
#include <msvis/MSVis/VisBuffAccumulator.h>
#include <msvis/MSVis/VisibilityIterator2.h>
#include <msvis/MSVis/VisBuffer2.h>
#include <msvis/MSVis/ViFrequencySelection.h>
#include <casa/Quanta/MVTime.h>

#include <casa/Logging/LogMessage.h>
#include <casa/Logging/LogIO.h>
#include <casa/Utilities/Assert.h>

#include <tables/Tables/SetupNewTab.h>
#include <vector>
using std::vector;
#include <msvis/MSVis/UtilJ.h>

#ifdef _OPENMP
 #include <omp.h>
#endif

//#define REPORT_CAL_TIMING

using namespace casacore;
using namespace casa::utilj;

using namespace casacore;
using namespace casa::vpf;

using namespace casacore;
namespace casa { //# NAMESPACE CASA - BEGIN

Calibrater::Calibrater(): 
  ms_p(0), 
  mssel_p(0), 
  mss_p(0),
  frequencySelections_p(0),
  msmc_p(0),
  ve_p(0),
  vc_p(),
  svc_p(0),
  histLockCounter_p(), 
  hist_p(0),
  usingCalLibrary_(false),
  actRec_(),
  simdata_p(false),
  ssvp_p()
{
  //  cout << "This is the NEW VI2-aware Calibrater" << endl;
}

Calibrater::Calibrater(String msname): 
  msname_p(msname),
  ms_p(0), 
  mssel_p(0), 
  mss_p(0),
  frequencySelections_p(0),
  msmc_p(0),
  ve_p(0),
  vc_p(),
  svc_p(0),
  histLockCounter_p(), 
  hist_p(0),
  usingCalLibrary_(false),
  actRec_(),
  simdata_p(false),
  ssvp_p()
{


  if (!Table::isReadable(msname))
    throw(AipsError("MS "+msname+" does not exist."));


  logSink() << LogOrigin("Calibrater","") << LogIO::NORMAL
	    << "Arranging to calibrate MS: "+msname
	    << LogIO::POST;
  
  // This is a bare Calibrater, intended to serve a VisEquation 

  // We need very little of the usual stuff

  // A VisEquation
  ve_p = new VisEquation();

  // Reset the apply/solve VisCals
  reset();

}

Calibrater::Calibrater(const vi::SimpleSimVi2Parameters& ssvp): 
  msname_p("<noms>"),
  ms_p(0), 
  mssel_p(0), 
  mss_p(0),
  frequencySelections_p(0),
  msmc_p(0),
  ve_p(0),
  vc_p(),
  svc_p(0),
  histLockCounter_p(), 
  hist_p(0),
  usingCalLibrary_(false),
  actRec_(),
  simdata_p(true),
  ssvp_p(ssvp)
{

  logSink() << LogOrigin("Calibrater","") << LogIO::NORMAL
	    << "Arranging SIMULATED MS data for testing!!!!"
	    << LogIO::POST;
  
  // A VisEquation
  ve_p = new VisEquation();

  // Initialize the meta-info server that will be shared with VisCals
  if (msmc_p) delete msmc_p;
  msmc_p = new MSMetaInfoForCal(ssvp_p);

  // Reset the apply/solve VisCals
  reset();

}

/*
Calibrater::Calibrater(const Calibrater & other)
{
  operator=(other);
}

Calibrater& Calibrater::operator=(const Calibrater & other)
{
  ms_p=other.ms_p;
  mssel_p=other.mssel_p;
  ve_p=other.ve_p;
  histLockCounter_p=other.histLockCounter_p;
  hist_p=other.hist_p;
  historytab_p=other.historytab_p;
  
  return *this;
}
*/

Calibrater::~Calibrater()
{
  cleanup();
  if (msmc_p) delete msmc_p; msmc_p=0;
  if (ms_p)   delete ms_p;   ms_p=0;
  if (hist_p) delete hist_p; hist_p=0;

}

Calibrater* Calibrater::factory(Bool old) {
  
  Calibrater* cal(NULL);

  if (old)
    cal = new OldCalibrater();
  else 
    //throw(AipsError("VI2-aware Calibrater not yet available..."));
    cal = new Calibrater();

  return cal;

}

Calibrater* Calibrater::factory(String msname, Bool old) {
  
  Calibrater* cal(NULL);

  if (old)
    cal = new OldCalibrater(msname);
  else
    throw(AipsError("VI2-aware Calibrater not yet available..."));
  //cal = new Calibrater(msname);

  return cal;

}


LogIO& Calibrater::logSink() {return sink_p;};

String Calibrater::timerString() {
  ostringstream o;
  o <<" [user:   " << timer_p.user () << 
    "  system: " << timer_p.system () <<
    "  real:   " << timer_p.real () << "]"; 
  timer_p.mark();
  return o;
};

Bool Calibrater::initialize(MeasurementSet& inputMS, 
			    Bool compress,
			    Bool addScratch, Bool addModel)  {
  
  logSink() << LogOrigin("Calibrater","") << LogIO::NORMAL3;
  
  try {
    timer_p.mark();

    // Set pointer ms_p from input MeasurementSet
    if (ms_p) {
      *ms_p=inputMS;
    } else {
      ms_p = new MeasurementSet(inputMS);
      AlwaysAssert(ms_p,AipsError);
    };

    // Remember the ms's name
    msname_p=ms_p->tableName();

    // Initialize the meta-info server that will be shared with VisCals
    if (msmc_p) delete msmc_p;
    msmc_p = new MSMetaInfoForCal(*ms_p);

    // Add/init scr cols, if requested (init is hard-wired)
    if (addScratch || addModel) {
      Bool alsoinit=true;
      VisSetUtil::addScrCols(*ms_p,addModel,addScratch,alsoinit,compress);
    }

    // Set the selected MeasurementSet to be the same initially
    // as the input MeasurementSet
    logSink() << LogIO::NORMAL
	      << "Initializing nominal selection to the whole MS."
	      << LogIO::POST;

    if (mssel_p) delete mssel_p;
    mssel_p=new MeasurementSet(*ms_p);
    
    // Create the associated VisEquation
    //  TBD: move to ctor and make it non-pointer
    if (ve_p) {
      delete ve_p;
      ve_p=0;
    };
    ve_p=new VisEquation();

    // Reset the apply/solve VisCals
    reset(true,true);

    return true;

  } catch (AipsError x) {
    logSink() << LogOrigin("Calibrater","initialize",WHERE) 
	      << LogIO::SEVERE << "Caught exception: " << x.getMesg() 
	      << LogIO::POST;
    cleanup();
    if (msmc_p) delete msmc_p; msmc_p=NULL;
    if (ms_p)   delete ms_p;   ms_p=NULL;
    if (hist_p) delete hist_p; hist_p=NULL;

    throw(AipsError("Error in Calibrater::initialize()"));
    return false;
  } 
  return false;
}


// Select data (using MSSelection syntax)
void Calibrater::selectvis(const String& time,
			   const String& spw,
			   const String& scan,
			   const String& field,
			   const String& intent,
			   const String& obsIDs,
			   const String& baseline,
			   const String& uvrange,
			   const String& chanmode,
			   const Int&,
			   const Int&,
			   const Int&,
			   const MRadialVelocity&,
			   const MRadialVelocity&,
			   const String& msSelect)
{
// Define primary measurement set selection criteria
// Inputs:
//    time
//    spw
//    scan
//    field
//    intent
//    obsIDs
//    baseline
//    uvrange
//    chanmode     const String&            Frequency/velocity selection mode
//                                          ("channel", "velocity" or 
//                                           "opticalvelocity")
//    nchan        const Int&               No of channels to select
//    start        const Int&               Start channel to select
//    step         const Int&               Channel increment
//    mStart       const MRadialVelocity&   Start radial vel. to select
//    mStep        const MRadialVelocity&   Radial velocity increment
//    msSelect     const String&            MS selection string (TAQL)
// Output to private data:
//
  logSink() << LogOrigin("Calibrater","selectvis") << LogIO::NORMAL3;
  
  try {

 /*   
    cout << "time     = " << time << " " << time.length() <<endl;
    cout << "spw      = " << spw << " " << spw.length() <<endl;
    cout << "scan     = " << scan << " " << scan.length() <<endl;
    cout << "field    = " << field << " " << field.length() <<endl;
    cout << "baseline = " << baseline << " " << baseline.length() << endl;
    cout << "uvrange  = " << uvrange << " " << uvrange.length() << endl;
 */

    logSink() << "Selecting data" << LogIO::POST;
    
    // Apply selection to the original MeasurementSet
    logSink() << "Performing selection on MeasurementSet" << endl;
    
    if (mssel_p) {
      delete mssel_p;
      mssel_p=0;
    };

    // Report non-trivial user selections
    if (time!="")
      logSink() << " Selecting on time: '" << time << "'" << endl;
    if (spw!="")
      logSink() << " Selecting on spw: '" << spw << "'" << endl;
    if (scan!="")
      logSink() << " Selecting on scan: '" << scan << "'" << endl;
    if (field!="")
      logSink() << " Selecting on field: '" << field << "'" << endl;
    if (intent!="")
      logSink() << " Selecting on intent: '" << intent << "'" << endl;
    if(obsIDs != "")
      logSink() << " Selecting by observation IDs: '" << obsIDs << "'" << endl;
    if (baseline!="")
      logSink() << " Selecting on antenna/baseline: '" << baseline << "'" << endl;
    if (uvrange!="")
      logSink() << " Selecting on uvrange: '" << uvrange << "'" << endl;
    if (msSelect!="")
      logSink() << " Selecting with TaQL: '" << msSelect << "'" << endl;
    logSink() << LogIO::POST;


    // Assume no selection, for starters
    mssel_p = new MeasurementSet(*ms_p);

    // Apply user-supplied selection
    Bool nontrivsel=false;

    // Ensure use of a fresh MSSelection object
    if (mss_p) { delete mss_p; mss_p=NULL; }
    mss_p=new MSSelection();
    nontrivsel= mssSetData(*ms_p,
			   *mssel_p,"",
			   time,baseline,
			   field,spw,
			   uvrange,msSelect,
			   "",scan,"",intent, obsIDs,mss_p);

    // Keep any MR status for the MS
    mssel_p->setMemoryResidentSubtables(ms_p->getMrsEligibility());

    // If non-trivial MSSelection invoked and nrow reduced:
    if(nontrivsel && mssel_p->nrow()<ms_p->nrow()) {

      // Escape if no rows selected
      if (mssel_p->nrow()==0) 
	throw(AipsError("Specified selection selects zero rows!"));

      // ...otherwise report how many rows are selected
      logSink() << "By selection " << ms_p->nrow() 
		<< " rows are reduced to " << mssel_p->nrow() 
		<< LogIO::POST;
    }
    else {
      // Selection did nothing:
      logSink() << "Selection did not drop any rows" << LogIO::POST;
    }

    // Attempt to use MSSelection for channel selection
    //  if user not using the old way
    if (chanmode=="none") {
      selectChannel(spw);
    }
    else {
      // Old-fashioned way now deprecated
      logSink() << LogIO::WARN 
		<< "You have used the old-fashioned mode parameter" << endl
		<< "for channel selection." << endl
		<< "Please begin using the new channel selection" << endl
		<< "syntax in the spw parameter." << LogIO::POST;
      throw(AipsError("Old-fashioned chanmode selection is no longer supported!"));
    }

  }
  catch (MSSelectionError& x) {
    // Re-initialize with the existing MS
    logSink() << LogOrigin("Calibrater","selectvis",WHERE) 
	      << LogIO::SEVERE << "Caught exception: " << x.getMesg()
	      << LogIO::POST;
    // jagonzal (CAS-4110): I guess it is not necessary to create these columns when the selection is empty
    initialize(*ms_p,false,false,false);
    throw(AipsError("Error in data selection specification: " + x.getMesg()));
  } 
  catch (AipsError x) {
    // Re-initialize with the existing MS
    logSink() << LogOrigin("Calibrater","selectvis",WHERE) 
	      << LogIO::SEVERE << "Caught exception: " << x.getMesg()
	      << LogIO::POST;
    // jagonzal (CAS-4110): I guess it is not necessary to create these columns when the selection is empty.
    initialize(*ms_p,false,false,false);
    throw(AipsError("Error in Calibrater::selectvis(): " + x.getMesg()));
  } 
};


Bool Calibrater::setapply(const String& type, 
			  const Double& t,
			  const String& table,
			  const String& spw,
			  const String& field,
			  const String& interp,
			  const Bool& calwt,
			  const Vector<Int>& spwmap,
			  const Vector<Double>& opacity) 
{

  logSink() << LogOrigin("Calibrater",
                         "setapply(type, t, table, spw, field, interp, calwt, spwmap, opacity)")
            << LogIO::NORMAL;


  //  cout << "Calibrater::setapply: field="<< field << endl;
   
  // Set record format for calibration table application information
  RecordDesc applyparDesc;
  applyparDesc.addField ("t", TpDouble);
  applyparDesc.addField ("table", TpString);
  applyparDesc.addField ("interp", TpString);
  applyparDesc.addField ("spw", TpArrayInt);
  //  applyparDesc.addField ("field", TpArrayInt);
  applyparDesc.addField ("fieldstr", TpString);
  applyparDesc.addField ("calwt",TpBool);
  applyparDesc.addField ("spwmap",TpArrayInt);
  applyparDesc.addField ("opacity",TpArrayDouble);
  
  // Create record with the requisite field values
  Record applypar(applyparDesc);
  applypar.define ("t", t);
  applypar.define ("table", table);

  /*
  String cinterp=interp;
  //  cinterp.erase(remove_if(cinterp.begin(), cinterp.end(), isspace), cinterp.end());
  cinterp.erase( remove( cinterp.begin(), cinterp.end(), ' ' ), cinterp.end() );
  */
 
  applypar.define ("interp", interp);
  applypar.define ("spw",getSpwIdx(spw));
  //  applypar.define ("field",getFieldIdx(field));
  applypar.define ("fieldstr",field);
  applypar.define ("calwt",calwt);
  applypar.define ("spwmap",spwmap);
  applypar.define ("opacity", opacity);
  
  String upType=type;
  upType.upcase();
  if (upType=="")
    // Get type from table
    upType = calTableType(table);

  return setapply(upType,applypar);

}

Bool Calibrater::setapply (const String& type, 
			   const Record& applypar)
{
  logSink() << LogOrigin("Calibrater", "setapply(type, applypar)");

  // First try to create the requested VisCal object
  VisCal *vc(NULL);

  try {

    if(!ok()) 
      throw(AipsError("Calibrater not prepared for setapply."));

    String upType=type;
    upType.upcase();

    logSink() << LogIO::NORMAL 
	      << "Arranging to APPLY:"
	      << LogIO::POST;

    // Add a new VisCal to the apply list
    vc = createVisCal(upType,*msmc_p);  

    vc->setApply(applypar);       

    logSink() << LogIO::NORMAL << ".   "
	      << vc->applyinfo()
	      << LogIO::POST;

  } catch (AipsError x) {
    logSink() << LogIO::SEVERE << x.getMesg() 
	      << " Check inputs and try again."
	      << LogIO::POST;
    if (vc) delete vc;
    throw(AipsError("Error in Calibrater::setapply."));
    return false;
  }

  // Creation apparently successful, so add to the apply list
  // TBD: consolidate with above?
  try {

    uInt napp=vc_p.nelements();
    vc_p.resize(napp+1,false,true);      
    vc_p[napp] = vc;
    vc=NULL;
   
    // Maintain sort of apply list
    ve_p->setapply(vc_p);
    
    return true;

  } catch (AipsError x) {
    logSink() << LogIO::SEVERE << "Caught exception: " << x.getMesg() 
	      << LogIO::POST;
    if (vc) delete vc;
    throw(AipsError("Error in Calibrater::setapply."));
    return false;
  } 
  return false;
}


// Validate a Cal Library record
Bool Calibrater::validatecallib(Record callib) {

  uInt ntab=callib.nfields();
  for (uInt itab=0;itab<ntab;++itab) {

    String tabname=callib.name(itab);
    Record thistabrec=callib.asRecord(itab);
    uInt ncl=thistabrec.nfields();

    for (uInt icl=0;icl<ncl;++icl) {

      if (thistabrec.dataType(icl)!=TpRecord)
	continue;

      Record thisicl=thistabrec.asRecord(icl);
      try {
	CalLibSlice::validateCLS(thisicl);
      }
      catch ( AipsError x) {
	logSink() << LogIO::SEVERE
		  << "Caltable " << tabname 
		  << " is missing the following fields: " 
		  << x.getMesg() 
		  << LogIO::POST;
      }

    }
  }
  return true;
}


// Set up apply-able calibration via a Cal Library
Bool Calibrater::setcallib2(Record callib, const MeasurementSet* ms) {

  logSink() << LogOrigin("Calibrater", "setcallib2(callib)");

  //  cout << "Calibrater::setcallib2(callib) : " << boolalpha << callib << endl;

  uInt ntab=callib.nfields();

  //  cout << "callib.nfields() = " << ntab << endl;

  // Do some preliminary per-table verification
  for (uInt itab=0;itab<ntab;++itab) {

    String tabname=callib.name(itab);

    // Trap parang
    // TBD...
    //    if (tabname=="<parang>")
    //      continue;

    // Insist that the table exists on disk
    if (!Table::isReadable(tabname))
      throw(AipsError("Caltable "+tabname+" does not exist."));

  }

  // Tables exist, so deploy them...

  // Local MS object for callib parsing (only)
  //  MeasurementSet lms(msname_p,Table::Update);
  // TBD: Use selected MS instead (not yet available in OTF plotms context!)
  //const MeasurementSet lms(*mssel_p);
  //MeasurementSet lms(msname_p);

  // Local const MS object for callib parsing (only)
  const MeasurementSet *lmsp(0);
  if (ms) {
    // Use supplied MS (from outside), if specified...
    // TBD: should we verify same base MS as ms_p/mssel_p?
    //cout << "Using externally-specified MS!!" << endl;
    lmsp=ms;
  }
  else {
    // ...use internal one instead
    //cout << "Using internal MS (mssel_p)!!" << endl;
    lmsp=mssel_p;
  }
  // Reference for use below
  const MeasurementSet &lms(*lmsp);


  for (uInt itab=0;itab<ntab;++itab) {

    String tabname=callib.name(itab);

    // Get the type from the table
    String upType=calTableType(tabname);
    upType.upcase();

    // Add table name to the record
    Record thistabrec=callib.asrwRecord(itab);
    thistabrec.define("tablename",tabname);

    // First try to create the requested VisCal object
    VisCal *vc(NULL);

    try {

      //      if(!ok()) 
      //	throw(AipsError("Calibrater not prepared for setapply."));
      
      logSink() << LogIO::NORMAL 
		<< "Arranging to APPLY:"
		<< LogIO::POST;
      
      // Add a new VisCal to the apply list
      vc = createVisCal(upType,*msmc_p);

      // ingest this table according to its callib
      vc->setCallib(thistabrec,lms);
      
    } catch (AipsError x) {
      logSink() << LogIO::SEVERE << x.getMesg() 
		<< " Check inputs and try again."
		<< LogIO::POST;
      if (vc) delete vc;
      throw(AipsError("Error in Calibrater::callib2."));
      return false;
    }

    // Creation apparently successful, so add to the apply list
    // TBD: consolidate with above?
    try {
      
      uInt napp=vc_p.nelements();
      vc_p.resize(napp+1,false,true);      
      vc_p[napp] = vc;
      vc=NULL;
   
      // Maintain sort of apply list
      ve_p->setapply(vc_p);
      
    } catch (AipsError x) {
      logSink() << LogIO::SEVERE << "Caught exception: " << x.getMesg() 
		<< LogIO::POST;
      if (vc) delete vc;
      throw(AipsError("Error in Calibrater::setapply."));
      return false;
    } 
  }

  // Signal use of CalLibrary
  usingCalLibrary_=true;

  // All ok, if we get this far!
  return true;

}

Bool Calibrater::setmodel(const String& modelImage)
{
  if (!svc_p)
    throw(AipsError("Calibrater::setmodel() called before Calibrater::setsolve()"));
  svc_p->setModel(modelImage);
  return true;
}

Bool Calibrater::setModel(const Vector<Double>& stokes) {

  if (ve_p) {
    Vector<Float> fstokes(stokes.shape());
    convertArray(fstokes,stokes);
    ve_p->setModel(fstokes);
  }
  else
    throw(AipsError("Error in Calibrater::setModel: no VisEquation."));

  return true;

}

Bool Calibrater::setsolve (const String& type, 
			   const String& solint,
			   const String& table,
                           const Bool append,
                           const Double preavg, 
			   const String& apmode,
			   const Int minblperant,
                           const String& refant,
                           const String& refantmode,
			   const Bool solnorm,
			   const String& normtype,
			   const Float minsnr,
			   const String& combine,
			   const Int fillgaps,
			   const String& cfcache,
			   const Double painc,
                           const Int fitorder,
                           const Float fraction,
                           const Int numedge,
                           const String& radius,
                           const Bool smooth,
                           const Bool zerorates,
                           const Bool globalsolve,
<<<<<<< HEAD
                           const Int weightfactor,
=======
>>>>>>> d3bb581d
                           const Vector<Double>& delaywindow, 
                           const Vector<Double>& ratewindow
    )
{
  
  logSink() << LogOrigin("Calibrater","setsolve") << LogIO::NORMAL3;
  
  // Create a record description containing the solver parameters
  RecordDesc solveparDesc;
  solveparDesc.addField ("solint", TpString);
  solveparDesc.addField ("preavg", TpDouble);
  solveparDesc.addField ("apmode", TpString);
  solveparDesc.addField ("refant", TpArrayInt);
  solveparDesc.addField ("refantmode", TpString);
  solveparDesc.addField ("minblperant", TpInt);
  solveparDesc.addField ("table", TpString);
  solveparDesc.addField ("append", TpBool);
  solveparDesc.addField ("solnorm", TpBool);
<<<<<<< HEAD
=======
  solveparDesc.addField ("normtype", TpString);
>>>>>>> d3bb581d
  solveparDesc.addField ("type", TpString);
  solveparDesc.addField ("combine", TpString);
  solveparDesc.addField ("maxgap", TpInt);
  solveparDesc.addField ("cfcache", TpString);
  solveparDesc.addField ("painc", TpDouble);
  solveparDesc.addField ("fitorder", TpInt);

  // fringe-fit specific fields
<<<<<<< HEAD
  solveparDesc.addField ("minsnr", TpFloat);
  solveparDesc.addField ("zerorates", TpBool);
  solveparDesc.addField ("globalsolve", TpBool);
  solveparDesc.addField ("weightfactor", TpInt);
=======
  solveparDesc.addField ("zerorates", TpBool);
  solveparDesc.addField ("minsnr", TpFloat);
  solveparDesc.addField ("globalsolve", TpBool);
>>>>>>> d3bb581d
  solveparDesc.addField ("delaywindow", TpArrayDouble);
  solveparDesc.addField ("ratewindow", TpArrayDouble);

  // single dish specific fields
  solveparDesc.addField ("fraction", TpFloat);
  solveparDesc.addField ("numedge", TpInt);
  solveparDesc.addField ("radius", TpString);
  solveparDesc.addField ("smooth", TpBool);


  // Create a solver record with the requisite field values
  Record solvepar(solveparDesc);
  solvepar.define ("solint", solint);
  solvepar.define ("preavg", preavg);
  String upmode=apmode;
  upmode.upcase();
  solvepar.define ("apmode", upmode);
  solvepar.define ("refant", getRefantIdxList(refant));
  solvepar.define ("refantmode", refantmode);
  solvepar.define ("minblperant", minblperant);
  solvepar.define ("table", table);
  solvepar.define ("append", append);
  solvepar.define ("solnorm", solnorm);
<<<<<<< HEAD

=======
  solvepar.define ("normtype", normtype);
>>>>>>> d3bb581d
  // Fringe-fit specific
  solvepar.define ("minsnr", minsnr);
  solvepar.define ("zerorates", zerorates);
  solvepar.define ("globalsolve", globalsolve);
<<<<<<< HEAD
  solvepar.define ("weightfactor", weightfactor);
=======
>>>>>>> d3bb581d
  solvepar.define ("delaywindow", delaywindow);
  solvepar.define ("ratewindow", ratewindow);
  
  
  String uptype=type;
  uptype.upcase();
  solvepar.define ("type", uptype);
  
  String upcomb=combine;
  upcomb.upcase();
  solvepar.define("combine",upcomb);
  solvepar.define("maxgap",fillgaps);
  solvepar.define ("cfcache", cfcache);
  solvepar.define ("painc", painc);
  solvepar.define("fitorder", fitorder);

  // single dish specific
  solvepar.define("fraction", fraction);
  solvepar.define("numedge", numedge);
  solvepar.define("radius", radius);
  solvepar.define("smooth", smooth);

  return setsolve(type,solvepar);
}

Bool Calibrater::setsolvebandpoly(const String& table,
				  const Bool& append,
				  const String& solint,
				  const String& combine,
				  const Vector<Int>& degree,
				  const Bool& visnorm,
				  const Bool& solnorm,
				  const Int& maskcenter,
				  const Float& maskedge,
				  const String& refant) {

  logSink() << LogOrigin("Calibrater","setsolvebandpoly") << LogIO::NORMAL3;

  // TBD: support solution interval!

    // Create a record description containing the solver parameters
    RecordDesc solveparDesc;
    solveparDesc.addField ("table", TpString);
    solveparDesc.addField ("append", TpBool);
    solveparDesc.addField ("solint", TpString);
    solveparDesc.addField ("combine", TpString);
    solveparDesc.addField ("degree", TpArrayInt);
    solveparDesc.addField ("visnorm", TpBool);
    solveparDesc.addField ("solnorm", TpBool);
    solveparDesc.addField ("maskcenter", TpInt);
    solveparDesc.addField ("maskedge", TpFloat);
    solveparDesc.addField ("refant", TpArrayInt);

    //    solveparDesc.addField ("preavg", TpDouble);
    //    solveparDesc.addField ("phaseonly", TpBool);
    
    // Create a solver record with the requisite field values
    Record solvepar(solveparDesc);
    solvepar.define ("table", table);
    solvepar.define ("append", append);
    solvepar.define ("solint",solint);
    String upcomb=combine;
    upcomb.upcase();
    solvepar.define ("combine",combine);
    solvepar.define ("degree", degree);
    solvepar.define ("visnorm", visnorm);
    solvepar.define ("solnorm", solnorm);
    solvepar.define ("maskcenter", maskcenter);
    solvepar.define ("maskedge", maskedge);
    solvepar.define ("refant", getRefantIdxList(refant));


    //    solvepar.define ("t", t);
    //    solvepar.define ("preavg", preavg);
    //    solvepar.define ("phaseonly", phaseonly);


    return setsolve("BPOLY",solvepar);

}

Bool Calibrater::setsolvegainspline(const String& table,
				    const Bool&   append,
				    const String& apmode,
				    const Double& splinetime,
				    const Double& preavg,
				    const Int&    numpoint,
				    const Double& phasewrap,
				    const String& refant) {
  
  logSink() << LogOrigin("Calibrater","setsolvegainspline") << LogIO::NORMAL3;

  // Create a record description containing the solver parameters
  RecordDesc solveparDesc;
  solveparDesc.addField ("table", TpString);
  solveparDesc.addField ("append", TpBool);
  solveparDesc.addField ("apmode", TpString);
  solveparDesc.addField ("splinetime", TpDouble);
  solveparDesc.addField ("preavg", TpDouble);
  solveparDesc.addField ("refant", TpArrayInt);
  solveparDesc.addField ("numpoint", TpInt);
  solveparDesc.addField ("phasewrap", TpDouble);
  
  // Create a solver record with the requisite field values
  Record solvepar(solveparDesc);
  solvepar.define ("table", table);
  solvepar.define ("append", append);
  String upMode=apmode;
  upMode.upcase();
  solvepar.define ("apmode", upMode);
  solvepar.define ("splinetime",splinetime);
  solvepar.define ("preavg", preavg);
  solvepar.define ("refant", getRefantIdxList(refant));
  solvepar.define ("numpoint",numpoint);
  solvepar.define ("phasewrap",phasewrap);
  
  return setsolve("GSPLINE",solvepar);
  
}

Bool Calibrater::setsolve (const String& type, 
			   const Record& solvepar) {

  // Attempt to create the solvable object
  SolvableVisCal *svc(NULL);
  try {

    if(!ok()) 
      throw(AipsError("Calibrater not prepared for setsolve."));

    String upType = type;
    upType.upcase();

    // Clean out any old solve that was lying around
    unsetsolve();

    logSink() << LogIO::NORMAL 
	      << "Arranging to SOLVE:"
	      << LogIO::POST;

    // Create the new SolvableVisCal
    svc = createSolvableVisCal(upType,*msmc_p);
    svc->setSolve(solvepar);
    
    logSink() << LogIO::NORMAL << ".   "
	      << svc->solveinfo()
	      << LogIO::POST;

    // Creation apparently successful, keep it
    svc_p=svc;
    svc=NULL;

    // if calibration specific data filter is necessary
    // keep configuration parameter as a record
    setCalFilterConfiguration(upType, solvepar);

    return true;

  } catch (AipsError x) {
    logSink() << LogIO::SEVERE << "Caught exception: " << x.getMesg() 
	      << LogIO::POST;
    unsetsolve();
    if (svc) delete svc;
    throw(AipsError("Error in Calibrater::setsolve."));
    return false;
  } 
  return false;
}

Bool Calibrater::state() {

  logSink() << LogOrigin("Calibrater","state") << LogIO::NORMAL3;

  applystate();
  solvestate();

  return true;

}

Bool Calibrater::applystate() {


  //  logSink() << LogOrigin("Calibrater","applystate") << LogIO::NORMAL;

  logSink() << LogIO::NORMAL 
	    << "The following calibration terms are arranged for apply:"
	    << LogIO::POST;

  Int napp(vc_p.nelements());
  if (napp>0)
    for (Int iapp=0;iapp<napp;++iapp)
      logSink() << LogIO::NORMAL << ".   "
		<< vc_p[iapp]->applyinfo()
		<< LogIO::POST;
  else
    logSink() << LogIO::NORMAL << ".   "
	      << "(None)"
	      << LogIO::POST;

  return true;

}


Bool Calibrater::solvestate() {

  //  logSink() << LogOrigin("Calibrater","solvestate") << LogIO::NORMAL;

  logSink() << LogIO::NORMAL 
	    << "The following calibration term is arranged for solve:"
	    << LogIO::POST;

  if (svc_p)
    logSink() << LogIO::NORMAL << ".   "
	      << svc_p->solveinfo()
	      << LogIO::POST;
  else
    logSink()  << LogIO::NORMAL << ".   "
	      << "(None)"
	      << LogIO::POST;

  return true;
}

Bool Calibrater::reset(const Bool& apply, const Bool& solve) {

  //  logSink() << LogOrigin("Calibrater","reset") << LogIO::NORMAL;

  // Delete the VisCal apply list
  if (apply)   
    unsetapply();

  // Delete the VisCal solve object
  if (solve)
    unsetsolve();
        
  return true;
}

// Delete all (default) or one VisCal in apply list
Bool Calibrater::unsetapply(const Int& which) {

  //  logSink() << LogOrigin("Calibrater","unsetapply") << LogIO::NORMAL;
  
  try {
    if (which<0) {
      for (uInt i=0;i<vc_p.nelements();i++)
	if (vc_p[i]) delete vc_p[i];
      vc_p.resize(0,true);
    } else {
      if (vc_p[which]) delete vc_p[which];
      vc_p.remove(which);
    }
    
    // Maintain size/sort of apply list
    if(ve_p) ve_p->setapply(vc_p);

    return true;
  } catch (AipsError x) {
    logSink() << LogIO::SEVERE << "Caught exception: " << x.getMesg() 
	      << LogIO::POST;
    throw(AipsError("Error in Calibrater::unsetapply."));

    return false;
  }
  return false;
}

  // Delete solve VisCal
Bool Calibrater::unsetsolve() {

  //  logSink() << LogOrigin("Calibrater","unsetsolve") << LogIO::NORMAL;

  try {
    if (svc_p) delete svc_p;
    svc_p=NULL;
    
    if(ve_p) ve_p->setsolve(*svc_p);

    return true;

  } catch (AipsError x) {
    logSink() << LogIO::SEVERE << "Caught exception: " << x.getMesg() 
	      << LogIO::POST;
    throw(AipsError("Error in Calibrater::unsetsolve."));
    return false;
  }
  return false;
}

Bool
Calibrater::correct2(String mode)
{
    logSink() << LogOrigin("Calibrater","correct2 (VI2/VB2)") << LogIO::NORMAL;

    //cout << "Artificial STOP!" << endl;
    //return false;


    Bool retval = true;

    try {

      // Ensure apply list non-zero and properly sorted
      ve_p->setapply(vc_p);

      // Trap uvcontsub case, since it does not yet handlg VB2
      if (anyEQ(ve_p->listTypes(),VisCal::A)) {

	// Only uvcontsub, nothing else
	if (ve_p->nTerms()==1) {
	  // Use old method (which doesn't need WEIGHT_SPECTRUM support in this context)
	  return this->correct(mode);
	}
	else
	  throw(AipsError("Cannot handle AMueller (uvcontsub) and other types simultaneously."));
      }

      
      // Report the types that will be applied
      applystate();

      // make mode all-caps
      String upmode=mode;
      upmode.upcase();

      // If trialmode=T, only the flags will be set
      //   (and only written if not TRIAL)
      Bool trialmode=(upmode.contains("TRIAL") || 
		      upmode.contains("FLAGONLY"));


      // Arrange for iteration over data
      Block<Int> columns;
      // include scan iteration
      columns.resize(5);
      columns[0]=MS::ARRAY_ID;
      columns[1]=MS::SCAN_NUMBER;
      columns[2]=MS::FIELD_ID;
      columns[3]=MS::DATA_DESC_ID;
      columns[4]=MS::TIME;

      vi::SortColumns sc(columns);
      vi::VisibilityIterator2 vi(*mssel_p,sc,true);

      // Apply channel selection (see selectChannel(spw))
      if (frequencySelections_p)
	vi.setFrequencySelection(*frequencySelections_p);

      vi::VisBuffer2 *vb = vi.getVisBuffer();

      // Detect if we will be setting WEIGHT_SPECTRUM, and arrange for this
      vi.originChunks();    // required for wSExists() in next line to work
      vi.origin();
      Bool doWtSp=vi.weightSpectrumExists();  // Exists non-trivially

      if (doWtSp && calWt()) 
	logSink() << "Found valid WEIGHT_SPECTRUM, correcting it." << LogIO::POST;

      // Pass each timestamp (VisBuffer) to VisEquation for correction
      
      Vector<Bool> uncalspw(vi.nSpectralWindows());  // Used to accumulate error messages
      uncalspw.set(false);		             // instead of bombing the user

      uInt nvb(0);

        for (vi.originChunks(); vi.moreChunks(); vi.nextChunk()) {

	  for (vi.origin(); vi.more(); vi.next()) {

	    uInt spw = vb->spectralWindows()(0);
	    //if (ve_p->spwOK(spw)){
	    //if (    (usingCalLibrary_ && ve_p->VBOKforCalApply(*vb))  // CalLibrary case
	    //     || (!usingCalLibrary_ && ve_p->spwOK(spw))          // old-fashioned case
	    //	 ) {
	    if ( ve_p->VBOKforCalApply(*vb) ) {  // Handles old and new (CL) contexts

	      // Re-initialize weight info from sigma info
	      //   This is smart wrt spectral weights, etc.
	      //   (this makes W and WS, if present, "dirty" in the vb)
	      // TBD: only do this if !trial (else: avoid the I/O)
	      vb->resetWeightsUsingSigma();

	      // Arrange for _in-place_ apply on CORRECTED_DATA (init from DATA)
	      //   (this makes CD "dirty" in the vb)
	      // TBD: only do this if !trial (else: avoid the I/O)
	      vb->setVisCubeCorrected(vb->visCube());

	      // Make flagcube dirty in the vb
	      //  NB: we must _always_ do this I/O  (even trial mode)
	      vb->setFlagCube(vb->flagCube());

	      // Make all vb "not dirty"; we'll carefully arrange the writeback below
	      vb->dirtyComponentsClear();

	      // throws exception if nothing to apply
	      ve_p->correct2(*vb,trialmode,doWtSp);
		    
	      // Only if not a trial run, manage writes to disk
	      if (upmode!="TRIAL") {
		
		if (upmode.contains("CAL")) {
		  vb->setVisCubeCorrected(vb->visCubeCorrected());

		  if (calWt()) {
		    // Set weights dirty only if calwt=T
		    if (doWtSp) {
		      vb->setWeightSpectrum(vb->weightSpectrum());
		      // If WS was calibrated, set W to its channel-axis median
		      vb->setWeight(partialMedians(vb->weightSpectrum(),IPosition(1,1)));
		    }
		    else
		      vb->setWeight(vb->weight()); 
		  }
		}

		if (upmode.contains("FLAG"))
		  vb->setFlagCube(vb->flagCube());
		
		// Push the calibrated data etc. back to the MS
		vb->writeChangesBack();
		nvb+=1;  // increment vb counter
	      }

	    }
	    else{
	      uncalspw[spw] = true;

	      // set the flags, if we are being strict
	      // (don't touch the data/weights, which are initialized)
	      if (upmode.contains("STRICT")) {

		// reference (to avoid copy) and set the flags
		Cube<Bool> fC(vb->flagCube());   // reference
		fC.set(true);  

		// make dirty for writeChangesBack  (does this do an actual copy?)
		vb->setFlagCube(vb->flagCube());

		// write back to 
		vb->writeChangesBack();

	      }
	      else {

		// Break out of inner VI2 loop, if possible
		if (! vi.isAsynchronous()){
		  
		  // Asynchronous I/O doesn't have a way to skip
		  // VisBuffers, so only break out when not using
		  // async i/o.
		  break; 

		}

	      }
	    }
	  }
        }

        // Now that we're out of the loop, summarize any errors.

        retval = summarize_uncalspws(uncalspw, "correct",
 				     upmode.contains("STRICT"));
	
	actRec_=Record();
	actRec_.define("origin","Calibrater::correct");
	actRec_.defineRecord("VisEquation",ve_p->actionRec());
	

	//cout << "Number of VisBuffers corrected: " << nvb << endl;

    }
    catch (AipsError x) {
        logSink() << LogIO::SEVERE << "Caught exception: " << x.getMesg()
	              << LogIO::POST;

        logSink() << "Resetting all calibration application settings." << LogIO::POST;
        unsetapply();

        throw(AipsError("Error in Calibrater::correct."));
        retval = false;         // Not that it ever gets here...
    }
    return retval;
}

Bool Calibrater::corrupt2()
{
    logSink() << LogOrigin("Calibrater","corrupt2 (VI2/VB2)") << LogIO::NORMAL;
    Bool retval = true;

    try {

      if (!ok())
	throw(AipsError("Calibrater not prepared for corrupt2!"));
      
      // MODEL_DATA column must be physically present!
      if (!ms_p->tableDesc().isColumn("MODEL_DATA"))
	throw(AipsError("MODEL_DATA column unexpectedly absent. Cannot corrupt."));

      // Ensure apply list non-zero and properly sorted
      ve_p->setapply(vc_p);

      /*
      // Trap uvcontsub case, since it does not yet handlg VB2
      if (anyEQ(ve_p->listTypes(),VisCal::A)) {

	// Only uvcontsub, nothing else
	if (ve_p->nTerms()==1) {
	  // Use old method (which doesn't need WEIGHT_SPECTRUM support in this context)
	  return this->correct(mode);
	}
	else
	  throw(AipsError("Cannot handle AMueller (uvcontsub) and other types simultaneously."));
      }
      */
      
      // Report the types that will be applied
      applystate();

      // Arrange for iteration over data
      Block<Int> columns;
      // include scan iteration
      columns.resize(5);
      columns[0]=MS::ARRAY_ID;
      columns[1]=MS::SCAN_NUMBER;
      columns[2]=MS::FIELD_ID;
      columns[3]=MS::DATA_DESC_ID;
      columns[4]=MS::TIME;

      vi::SortColumns sc(columns);
      vi::VisibilityIterator2 vi(*mssel_p,sc,true);

      // Apply channel selection (see selectChannel(spw))
      if (frequencySelections_p)
	vi.setFrequencySelection(*frequencySelections_p);

      vi::VisBuffer2 *vb = vi.getVisBuffer();

      // Detect if we will be setting WEIGHT_SPECTRUM, and arrange for this
      vi.originChunks();    // required for wSExists() in next line to work
      vi.origin();
      
      Vector<Bool> uncalspw(vi.nSpectralWindows());  // Used to accumulate error messages
      uncalspw.set(false);		             // instead of bombing the user

      // Pass each timestamp (VisBuffer) to VisEquation for correction
      uInt nvb(0);
      for (vi.originChunks(); vi.moreChunks(); vi.nextChunk()) {
	for (vi.origin(); vi.more(); vi.next()) {
	  uInt spw = vb->spectralWindows()(0);
	  //if (ve_p->spwOK(spw)){
	  if (usingCalLibrary_ || ve_p->spwOK(spw)){

	    // Make all vb "not dirty", for safety
	    vb->dirtyComponentsClear();

	    // throws exception if nothing to apply
	    ve_p->corrupt2(*vb);

	    // make visCubeModel _ONLY_ dirty for writeChangesBack
	    vb->setVisCubeModel(vb->visCubeModel());
	    
	    // Push the corrupted model back to the MS
	    vb->writeChangesBack();
	    nvb+=1;  // increment vb counter
	  }
	  else{
	    uncalspw[spw] = true;
	  }
	}
      }

      // Now that we're out of the loop, summarize any errors.
      retval = summarize_uncalspws(uncalspw, "corrupt2",false);   // (didn't flag them)
      
      actRec_=Record();
      actRec_.define("origin","Calibrater::corrupt2");
      actRec_.defineRecord("VisEquation",ve_p->actionRec());

      //cout << "Number of VisBuffers corrupted: " << nvb << endl;
      
    }
    catch (AipsError x) {
        logSink() << LogIO::SEVERE << "Caught exception: " << x.getMesg()
	              << LogIO::POST;

        logSink() << "Resetting all calibration application settings." << LogIO::POST;
        unsetapply();

        throw(AipsError("Error in Calibrater::corrupt2."));
        retval = false;         // Not that it ever gets here...
    }
    return retval;
 }

Bool Calibrater::initWeightsWithTsys(String wtmode, Bool dowtsp,
				     String tsystable, String gainfield, String interp, Vector<Int> spwmap) {

	logSink() << LogOrigin("Calibrater", "initWeightsWithTsys")
			<< LogIO::NORMAL;
	Bool retval = true;

	try {

		if (!ok())
			throw(AipsError("Calibrater not prepared for initWeights!"));

		String uptype = calTableType(tsystable);
		if (!uptype.contains("TSYS")) {
			throw(AipsError(
					"Invalid calibration table type for Tsys weighting."));
		}
		// Set record format for calibration table application information
		RecordDesc applyparDesc;
		applyparDesc.addField("t", TpDouble);
		applyparDesc.addField("table", TpString);
		applyparDesc.addField("interp", TpString);
		applyparDesc.addField("spw", TpArrayInt);
		applyparDesc.addField("fieldstr", TpString);
		applyparDesc.addField("calwt", TpBool);
		applyparDesc.addField("spwmap", TpArrayInt);
		applyparDesc.addField("opacity", TpArrayDouble);

		// Create record with the requisite field values
		Record applypar(applyparDesc);
		applypar.define("t", 0.0);
		applypar.define("table", tsystable);
		applypar.define("interp", interp);
		applypar.define("spw", getSpwIdx(""));
		applypar.define("fieldstr", gainfield);
		applypar.define("calwt", true);
		applypar.define("spwmap", spwmap);
		applypar.define("opacity", Vector<Double>(1, 0.0));

		if (vc_p.nelements() > 0) {
			logSink() << LogIO::WARN << "Resetting all calibration application settings." << LogIO::POST;
			unsetapply();
		}
		logSink() << LogIO::NORMAL << "Weight initialization does not support selection. Resetting MS selection." << LogIO::POST;
		selectvis();
		StandardTsys vc = StandardTsys(*msmc_p);
		vc.setApply(applypar);

		logSink() << LogIO::NORMAL << ".   " << vc.applyinfo() << LogIO::POST;
		PtrBlock<VisCal*> vcb(1, &vc);
		// Maintain sort of apply list
		ve_p->setapply(vcb);

		// Detect WEIGHT_SPECTRUM and SIGMA_SPECTRUM
		TableDesc mstd = ms_p->actualTableDesc();
		String colWtSp = MS::columnName(MS::WEIGHT_SPECTRUM);
		Bool wtspexists = mstd.isColumn(colWtSp);
		String colSigSp = MS::columnName(MS::SIGMA_SPECTRUM);
		Bool sigspexists = mstd.isColumn(colSigSp);
		Bool addsigsp = (dowtsp && !sigspexists);

		// Some log info
		bool use_exposure = false;
		if (wtmode == "tsys") {
			logSink()
					<< "Initializing SIGMA and WEIGHT according to channel bandwidth and Tsys. NOTE this is an expert mode."
					<< LogIO::WARN << LogIO::POST;
		} else if (wtmode == "tinttsys") {
			logSink()
					<< "Initializing SIGMA and WEIGHT according to channel bandwidth, integration time, and Tsys. NOTE this is an expert mode."
					<< LogIO::WARN << LogIO::POST;
			use_exposure = true;
		} else {
			throw(AipsError("Unrecognized wtmode specified: " + wtmode));
		}

		// Force dowtsp if the column already exists
		if (wtspexists && !dowtsp) {
			logSink() << "Found WEIGHT_SPECTRUM; will force its initialization."
					<< LogIO::POST;
			dowtsp = true;
		}

		// Report that we are initializing the WEIGHT_SPECTRUM, and prepare to do so.
		if (dowtsp) {

			// Ensure WEIGHT_SPECTRUM really exists at all
			//   (often it exists but is empty)
			if (!wtspexists) {
				logSink() << "Creating WEIGHT_SPECTRUM." << LogIO::POST;

				// Nominal defaulttileshape
				IPosition dts(3, 4, 32, 1024);

				// Discern DATA's default tile shape and use it
				const Record dminfo = ms_p->dataManagerInfo();
				for (uInt i = 0; i < dminfo.nfields(); ++i) {
					Record col = dminfo.asRecord(i);
					//if (upcase(col.asString("NAME"))=="TILEDDATA") {
					if (anyEQ(col.asArrayString("COLUMNS"), String("DATA"))) {
						dts = IPosition(
								col.asRecord("SPEC").asArrayInt(
										"DEFAULTTILESHAPE"));
						//cout << "Found DATA's default tile: " << dts << endl;
						break;
					}
				}

				// Add the column
				String colWtSp = MS::columnName(MS::WEIGHT_SPECTRUM);
				TableDesc tdWtSp;
				tdWtSp.addColumn(
						ArrayColumnDesc<Float>(colWtSp, "weight spectrum", 2));
				TiledShapeStMan wtSpStMan("TiledWgtSpectrum", dts);
				ms_p->addColumn(tdWtSp, wtSpStMan);
			} else
				logSink() << "Found WEIGHT_SPECTRUM." << LogIO::POST;
			// Ensure WEIGHT_SPECTRUM really exists at all
			//   (often it exists but is empty)
		if (!sigspexists) {
				logSink() << "Creating SIGMA_SPECTRUM." << LogIO::POST;

				// Nominal defaulttileshape
				IPosition dts(3, 4, 32, 1024);

				// Discern DATA's default tile shape and use it
				const Record dminfo = ms_p->dataManagerInfo();
				for (uInt i = 0; i < dminfo.nfields(); ++i) {
					Record col = dminfo.asRecord(i);
					//if (upcase(col.asString("NAME"))=="TILEDDATA") {
					if (anyEQ(col.asArrayString("COLUMNS"), String("DATA"))) {
						dts = IPosition(
								col.asRecord("SPEC").asArrayInt(
										"DEFAULTTILESHAPE"));
						//cout << "Found DATA's default tile: " << dts << endl;
						break;
					}
				}

				// Add the column
				String colSigSp = MS::columnName(MS::SIGMA_SPECTRUM);
				TableDesc tdSigSp;
				tdSigSp.addColumn(
						ArrayColumnDesc<Float>(colSigSp, "sigma spectrum", 2));
				TiledShapeStMan sigSpStMan("TiledSigtSpectrum", dts);
				ms_p->addColumn(tdSigSp, sigSpStMan);
				{
				  TableDesc loctd = ms_p->actualTableDesc();
				  String loccolSigSp = MS::columnName(MS::SIGMA_SPECTRUM);
				  AlwaysAssert(loctd.isColumn(loccolSigSp),AipsError);
				}
		}
		}
		else {
    if (sigspexists) {
      logSink() << "Removing SIGMA_SPECTRUM for non-channelized weight." << LogIO::POST;
      if (true || ms_p->canRemoveColumn(colSigSp)) {
	ms_p->removeColumn(colSigSp);
      }
      else
	logSink() << LogIO::WARN << "Failed to remove SIGMA_SPECTRUM column. Values in SIGMA and SIGMA_SPECTRUM columns may be inconsistent after the operation." << LogIO::POST;
    }
		}

		// Arrange for iteration over data
		//  TBD: Be sure this sort is optimal for creating WS?
		Block<Int> columns;
		// include scan iteration
		columns.resize(5);
		columns[0] = MS::ARRAY_ID;
		columns[1] = MS::SCAN_NUMBER;
		columns[2] = MS::FIELD_ID;
		columns[3] = MS::DATA_DESC_ID;
		columns[4] = MS::TIME;

		vi::SortColumns sc(columns);
		vi::VisibilityIterator2 vi2(*ms_p, sc, true);
		vi::VisBuffer2 *vb = vi2.getVisBuffer();

		ROMSColumns mscol(*ms_p);
		const ROMSSpWindowColumns& msspw(mscol.spectralWindow());
		uInt nSpw = msspw.nrow();
		Vector<Double> effChBw(nSpw, 0.0);
		for (uInt ispw = 0; ispw < nSpw; ++ispw) {
			effChBw[ispw] = mean(msspw.effectiveBW()(ispw));
		}

		Int ivb(0);
		for (vi2.originChunks(); vi2.moreChunks(); vi2.nextChunk()) {

			for (vi2.origin(); vi2.more(); vi2.next(), ++ivb) {

				Int spw = vb->spectralWindows()(0);

				Int nrow = vb->nRows();
				Int nchan = vb->nChannels();
				Int ncor = vb->nCorrelations();

				// Prepare for WEIGHT_SPECTRUM and SIGMA_SPECTRUM, if nec.
				Cube<Float> newwtsp(0, 0, 0), newsigsp(0, 0, 0);
				if (dowtsp) {
				  newwtsp.resize(ncor, nchan, nrow);
				  newwtsp.set(1.0);
				  newsigsp.resize(ncor, nchan, nrow);
				  newsigsp.set(1.0);
				}

				if (ve_p->spwOK(spw)) {

					// Re-initialize weight info from sigma info
					//   This is smart wrt spectral weights, etc.
					//   (this makes W and WS, if present, "dirty" in the vb)
					// TBD: only do this if !trial (else: avoid the I/O)
					// vb->resetWeightsUsingSigma();
					// Handle non-trivial modes
					// Init WEIGHT, SIGMA  from bandwidth & time
					Matrix<Float> newwt(ncor, nrow), newsig(ncor, nrow);
					newwt.set(1.0);
					newsig.set(1.0);

					// Detect ACs
					const Vector<Int> a1(vb->antenna1());
					const Vector<Int> a2(vb->antenna2());
					Vector<Bool> ac(a1 == a2);

					// XCs need an extra factor of 2
					Vector<Float> xcfactor(nrow, 2.0);
					xcfactor(ac) = 1.0;				// (but not ACs)

					// The row-wise integration time
					Vector<Float> expo(nrow);
					convertArray(expo, vb->exposure());

					// Set weights to channel bandwidth first.
					newwt.set(Float(effChBw(spw)));

					// For each correlation, apply exposure and xcfactor
					for (Int icor = 0; icor < ncor; ++icor) {

						Vector<Float> wt(newwt.row(icor));
						if (use_exposure) {
							wt *= expo;
						}
						wt *= xcfactor;
						if (dowtsp) {
							for (Int ich = 0; ich < nchan; ++ich) {
								Vector<Float> wtspi(
										newwtsp(Slice(icor, 1, 1),
												Slice(ich, 1, 1), Slice()).nonDegenerate(
												IPosition(1, 2)));
								wtspi = wt;
							}
						}
					}
					// Handle SIGMA_SPECTRUM
					if (dowtsp) {
					  newsigsp = 1.0f / sqrt(newwtsp);
					}
					// sig from wt is inverse sqrt
					newsig = 1.0f / sqrt(newwt);

					// Arrange write-back of both SIGMA and WEIGHT
					vb->setSigma(newsig);
					vb->setWeight(newwt);
					if (dowtsp) {
					  vb->initWeightSpectrum(newwtsp);
					  vb->initSigmaSpectrum(newsigsp);
					}
					// Force writeback to disk (need to initialize weight/sigma before applying cal table)
					vb->writeChangesBack();

					// Arrange for _in-place_ apply on CORRECTED_DATA (init from DATA)
					//   (this makes CD "dirty" in the vb)
					// TBD: only do this if !trial (else: avoid the I/O)
					vb->setVisCubeCorrected(vb->visCube());

					// Make flagcube dirty in the vb
					//  NB: we must _always_ do this I/O  (even trial mode)
					vb->setFlagCube(vb->flagCube());

					// Make all vb "not dirty"; we'll carefully arrange the writeback below
					vb->dirtyComponentsClear();

					// throws exception if nothing to apply
					ve_p->correct2(*vb, false, dowtsp);

					if (dowtsp) {
						vb->setWeightSpectrum(vb->weightSpectrum());
						// If WS was calibrated, set W to its channel-axis median
						vb->setWeight( partialMedians(vb->weightSpectrum(), IPosition(1, 1)) );
						newsigsp = 1.0f / sqrt(vb->weightSpectrum());
						vb->initSigmaSpectrum(newsigsp);
						vb->setSigma( partialMedians(newsigsp, IPosition(1, 1)) );
					} else {
						vb->setWeight(vb->weight());
						newsig = 1.0f / sqrt(vb->weight());
						vb->setSigma(newsig);
					}
					// Force writeback to disk
					vb->writeChangesBack();

				} else {//Not calibrating the spw
				  if (dowtsp && !wtspexists) {
				    // newly created WS Need to initialize
				    vb->initWeightSpectrum(newwtsp);
				  }
				  if (addsigsp) {
				    // newly created SS Need to initialize
				    vb->initSigmaSpectrum(newsigsp);
				    vb->writeChangesBack();
				  }
				}
			}
		}
		// clear-up Tsys caltable from list of apply
		unsetapply();

	} catch (AipsError x) {
		logSink() << LogIO::SEVERE << "Caught exception: " << x.getMesg()
				<< LogIO::POST;

		logSink() << "Resetting all calibration application settings."
				<< LogIO::POST;
		unsetapply();

		throw(AipsError("Error in Calibrater::initWeights."));
		retval = false;  // Not that it ever gets here...
	}
	return retval;
}


Bool Calibrater::initWeights(String wtmode, Bool dowtsp) {

  logSink() << LogOrigin("Calibrater","initWeights") << LogIO::NORMAL;
  Bool retval = true;

  try {

    if (!ok())
      throw(AipsError("Calibrater not prepared for initWeights!"));

    // An enum for the requested wtmode
    enum wtInitModeEnum {
      NONE,    // ambiguous, will complain
      ONES,    // SIGMA=1.0, propagate to WEIGHT, WEIGHT_SEPCTRUM
      NYQ,      // SIGMA=f(df,dt), propagate to WEIGHT, WEIGHT_SEPCTRUM
      SIGMA,   // SIGMA as is, propagate to WEIGHT, WEIGHT_SEPCTRUM
      WEIGHT,  // SIGMA, WEIGHT as are, propagate to WEIGHT_SEPCTRUM (if requested)
      DELWTSP,  // just delete WEIGHT_SPECTRUM if it exists
      DELSIGSP,  // just delete SIGMA_SPECTRUM if it exists
    };
    
    // Translate mode String to enum value
    wtInitModeEnum initmode(NONE);
    if (wtmode=="ones") initmode=ONES;
    else if (wtmode=="nyq") initmode=NYQ;
    else if (wtmode=="sigma") initmode=SIGMA;
    else if (wtmode=="weight") initmode=WEIGHT;
    else if (wtmode=="delwtsp") initmode=DELWTSP;
    else if (wtmode=="delsigsp") initmode=DELSIGSP;

    // Detect WEIGHT_SPECTRUM
    TableDesc mstd = ms_p->actualTableDesc();
    String colWtSp=MS::columnName(MS::WEIGHT_SPECTRUM);
    Bool wtspexists=mstd.isColumn(colWtSp);
    String colSigSp=MS::columnName(MS::SIGMA_SPECTRUM);
    Bool sigspexists=mstd.isColumn(colSigSp);

    // Some log info
    switch (initmode) {
    case DELWTSP: {
      if (wtspexists) {
	if (true || ms_p->canRemoveColumn(colWtSp)) {
	  logSink() << "Removing WEIGHT_SPECTRUM." << LogIO::POST;
	  ms_p->removeColumn(colWtSp);
	}
	else
	  logSink() << "Sorry, WEIGHT_SPECTRUM is not removable." << LogIO::POST;
      }
      else
	logSink() << "WEIGHT_SPECTRUM already absent." << LogIO::POST;

      // Nothing more to do here
      return true;
      break;
    }
    case DELSIGSP: {
      if (sigspexists) {
	if (true || ms_p->canRemoveColumn(colSigSp)) {
	  logSink() << "Removing SIGMA_SPECTRUM." << LogIO::POST;
	  ms_p->removeColumn(colSigSp);
	}
	else
	  logSink() << "Sorry, SIGMA_SPECTRUM is not removable." << LogIO::POST;
      }
      else
	logSink() << "SIGMA_SPECTRUM already absent." << LogIO::POST;

      // Nothing more to do here
      return true;
      break;
    }
    case NONE: {
      throw(AipsError("Unrecognized wtmode specified: "+wtmode));
      break;
    }
    case ONES: {
      logSink() << "Initializing SIGMA and WEIGHT with 1.0" << LogIO::POST;
      break;
    }
    case NYQ: {
      logSink() << "Initializing SIGMA and WEIGHT according to channel bandwidth and integration time." 
		<< LogIO::POST;
      break;
    }
    case SIGMA: {
      logSink() << "Initializing WEIGHT according to existing SIGMA." << LogIO::POST;
      break;
    }
    case WEIGHT: {
      // Complain if dowtsp==F, because otherwise we have nothing to do
      if (!dowtsp)
	throw(AipsError("Specified wtmode requires dowtsp=T"));
      break;
    }
    }

    // Force dowtsp if the column already exists
    if (wtspexists && !dowtsp) {
      logSink() << "Found WEIGHT_SPECTRUM; will force its initialization." << LogIO::POST;
      dowtsp=true;
    }
    // remove SIGMA_SPECTRUM column for non-channelized weight
    if (sigspexists) {
      logSink() << "Removing SIGMA_SPECTRUM for non-channelized weight." << LogIO::POST;
      if (true || ms_p->canRemoveColumn(colSigSp)) {
	ms_p->removeColumn(colSigSp);
      }
      else
	logSink() << LogIO::WARN << "Failed to remove SIGMA_SPECTRUM column. Values in SIGMA and SIGMA_SPECTRUM columns may be inconsistent after the operation." << LogIO::POST;
    }

    // Report that we are initializing the WEIGHT_SPECTRUM, and prepare to do so.
    if (dowtsp) {

      // Ensure WEIGHT_SPECTRUM really exists at all 
      //   (often it exists but is empty)
      if (!wtspexists) {
	logSink() << "Creating WEIGHT_SPECTRUM." << LogIO::POST;

	// Nominal defaulttileshape
	IPosition dts(3,4,32,1024); 

	// Discern DATA's default tile shape and use it
	const Record dminfo=ms_p->dataManagerInfo();
	for (uInt i=0;i<dminfo.nfields();++i) {
	  Record col=dminfo.asRecord(i);
	  //if (upcase(col.asString("NAME"))=="TILEDDATA") {
	  if (anyEQ(col.asArrayString("COLUMNS"),String("DATA"))) {
	    dts=IPosition(col.asRecord("SPEC").asArrayInt("DEFAULTTILESHAPE"));
	    //cout << "Found DATA's default tile: " << dts << endl;
	    break;
	  }
	}

	// Add the column
	String colWtSp=MS::columnName(MS::WEIGHT_SPECTRUM);
	TableDesc tdWtSp;
	tdWtSp.addColumn(ArrayColumnDesc<Float>(colWtSp,"weight spectrum", 2));
	TiledShapeStMan wtSpStMan("TiledWgtSpectrum",dts);
	ms_p->addColumn(tdWtSp,wtSpStMan);
      }
      else
	logSink() << "Found WEIGHT_SPECTRUM." << LogIO::POST;


      logSink() << "Initializing WEIGHT_SPECTRUM uniformly in channel (==WEIGHT)." << LogIO::POST;

    }

    // Arrange for iteration over data
    //  TBD: Be sure this sort is optimal for creating WS?
    Block<Int> columns;
    // include scan iteration
    columns.resize(5);
    columns[0]=MS::ARRAY_ID;
    columns[1]=MS::SCAN_NUMBER;
    columns[2]=MS::FIELD_ID;
    columns[3]=MS::DATA_DESC_ID;
    columns[4]=MS::TIME;

    vi::SortColumns sc(columns);
    vi::VisibilityIterator2 vi2(*ms_p,sc,true);
    vi::VisBuffer2 *vb = vi2.getVisBuffer();

    ROMSColumns mscol(*ms_p);
    const ROMSSpWindowColumns& msspw(mscol.spectralWindow());
    uInt nSpw=msspw.nrow();
    Vector<Double> effChBw(nSpw,0.0);
    for (uInt ispw=0;ispw<nSpw;++ispw) {
      effChBw[ispw]=mean(msspw.effectiveBW()(ispw));
    }

    Int ivb(0);
    for (vi2.originChunks(); vi2.moreChunks(); vi2.nextChunk()) {

      for (vi2.origin(); vi2.more(); vi2.next(),++ivb) {

	Int spw = vb->spectralWindows()(0);

	Int nrow=vb->nRows();
	Int nchan=vb->nChannels();
	Int ncor=vb->nCorrelations();

	// Vars for new sigma/weight info

	// Prepare for WEIGHT_SPECTRUM, if nec.
	Cube<Float> newwtsp(0,0,0);
	if (dowtsp) {
	  newwtsp.resize(ncor,nchan,nrow);
	  newwtsp.set(1.0);
	}

	// Handle non-trivial modes
	switch (initmode) {
	// Init WEIGHT, SIGMA  with ones
	case ONES: {

	  Matrix<Float> newwt(ncor,nrow),newsig(ncor,nrow);
	  newwt.set(1.0);
	  newsig.set(1.0);

	  // Arrange write-back of both SIGMA and WEIGHT
	  vb->setSigma(newsig);
	  vb->setWeight(newwt);

	  // NB: newwtsp already ready

	  break;
	}	  

	// Init WEIGHT, SIGMA  from bandwidth & time
	case NYQ: {

	  Matrix<Float> newwt(ncor,nrow),newsig(ncor,nrow);
	  newwt.set(1.0);
	  newsig.set(1.0);

	  // Detect ACs
	  const Vector<Int> a1(vb->antenna1());
	  const Vector<Int> a2(vb->antenna2());
	  Vector<Bool> ac(a1==a2);
	  
	  // XCs need an extra factor of 2
	  Vector<Float> xcfactor(nrow,2.0);
	  xcfactor(ac)=1.0;   // (but not ACs)
	  
	  // The row-wise integration time
	  Vector<Float> expo(nrow);
	  convertArray(expo,vb->exposure());

	  // Set weights to channel bandwidth first.
	  newwt.set(Float(effChBw(spw)));
	  
	  // For each correlation, apply exposure and xcfactor
	  for (Int icor=0;icor<ncor;++icor) {

	    Vector<Float> wt(newwt.row(icor));
	    wt*=expo;
	    wt*=xcfactor;
	    if (dowtsp) {
	      for (Int ich=0;ich<nchan;++ich) {
		Vector<Float> wtspi(newwtsp(Slice(icor,1,1),Slice(ich,1,1),Slice()).nonDegenerate(IPosition(1,2)));
		wtspi=wt;
	      }
	    }
	  }

	  // sig from wt is inverse sqrt
	  newsig=1.0f/sqrt(newwt);

	  // Arrange write-back of both SIGMA and WEIGHT
	  vb->setSigma(newsig);
	  vb->setWeight(newwt);

	  break;
	}
	// Init WEIGHT from SIGMA 
	case SIGMA: {

	  Matrix<Float> newwt(ncor,nrow);
	  newwt.set(FLT_EPSILON);        // effectively zero, but strictly not zero

	  Matrix<Float> sig;
	  sig.assign(vb->sigma());       // access existing SIGMA

	  LogicalArray mask(sig==0.0f);  // mask out unphysical SIGMA
	  sig(mask)=1.0f;

	  newwt=1.0f/square(sig);
	  newwt(mask)=FLT_EPSILON;       // effectively zero

	  // Writeback WEIGHT
	  vb->setWeight(newwt);
	  
	  if (dowtsp) {
	    for (Int ich=0;ich<nchan;++ich) {
	      Matrix<Float> wtspi(newwtsp(Slice(),Slice(ich,1,1),Slice()).nonDegenerate(IPosition(2,0,2)));
	      wtspi=newwt;
	    }
	  }

	  break;
	}
	// Init WEIGHT_SPECTRUM from WEIGHT
	case WEIGHT: {
	  const Matrix<Float> wt(vb->weight()); // access existing WEIGHT
	  for (Int ich=0;ich<nchan;++ich) {
	    Matrix<Float> wtspi(newwtsp(Slice(),Slice(ich,1,1),Slice()).nonDegenerate(IPosition(2,0,2)));
	    wtspi=wt;
	  }
	  break;
	} 
	default: {
	  throw(AipsError("Problem in weight initialization loop."));
	}
	}

	// Force writeback to disk
	vb->writeChangesBack();
	
	// Handle WEIGHT_SPECTRUM
	if (dowtsp)
	  vb->initWeightSpectrum(newwtsp);

      }
    }

  }
  catch (AipsError x) {
    logSink() << LogIO::SEVERE << "Caught exception: " << x.getMesg()
             << LogIO::POST;

    logSink() << "Resetting all calibration application settings." << LogIO::POST;
    unsetapply();

    throw(AipsError("Error in Calibrater::initWeights."));
    retval = false;  // Not that it ever gets here...
  }
  return retval;
}


Bool Calibrater::initWeights(Bool doBT, Bool dowtsp) {

  logSink() << LogOrigin("Calibrater","initWeights") << LogIO::NORMAL;
  Bool retval = true;

  try {

    if (!ok())
      throw(AipsError("Calibrater not prepared for initWeights!"));

    // Log that we are beginning...
    if (doBT)
      logSink() << "Initializing SIGMA and WEIGHT according to channel bandwidth and integration time." << LogIO::POST;
    else
      logSink() << "Initializing SIGMA and WEIGHT to unity." << LogIO::POST;

    if (dowtsp) {
      logSink() << "Also initializing WEIGHT_SPECTRUM uniformly in channel (==WEIGHT)." << LogIO::POST;

      // Ensure WEIGHT_SPECTRUM really exists at all 
      //   (often it exists but is empty)
      TableDesc mstd = ms_p->actualTableDesc();
      if (!mstd.isColumn("WEIGHT_SPECTRUM")) {
	cout << "Creating WEIGHT_SPECTRUM!" << endl;

	// Nominal defaulttileshape
	IPosition dts(3,4,32,1024); 

	// Discern DATA's default tile shape and use it
	const Record dminfo=ms_p->dataManagerInfo();
	for (uInt i=0;i<dminfo.nfields();++i) {
	  Record col=dminfo.asRecord(i);
	  //if (upcase(col.asString("NAME"))=="TILEDDATA") {
	  if (anyEQ(col.asArrayString("COLUMNS"),String("DATA"))) {
	    dts=IPosition(col.asRecord("SPEC").asArrayInt("DEFAULTTILESHAPE"));
	    cout << "Found DATA's default tile: " << dts << endl;
	    break;
	  }
	}

	// Add the column
	String colWtSp=MS::columnName(MS::WEIGHT_SPECTRUM);
	TableDesc tdWtSp;
	tdWtSp.addColumn(ArrayColumnDesc<Float>(colWtSp,"weight spectrum", 2));
	TiledShapeStMan wtSpStMan("TiledWgtSpectrum",dts);
	ms_p->addColumn(tdWtSp,wtSpStMan);
      }
    }

    // Arrange for iteration over data
    Block<Int> columns;
    // include scan iteration
    columns.resize(5);
    columns[0]=MS::ARRAY_ID;
    columns[1]=MS::SCAN_NUMBER;
    columns[2]=MS::FIELD_ID;
    columns[3]=MS::DATA_DESC_ID;
    columns[4]=MS::TIME;

    vi::SortColumns sc(columns);
    vi::VisibilityIterator2 vi2(*ms_p,sc,true);
    vi::VisBuffer2 *vb = vi2.getVisBuffer();

    ROMSColumns mscol(*ms_p);
    const ROMSSpWindowColumns& msspw(mscol.spectralWindow());
    uInt nSpw=msspw.nrow();
    Vector<Double> effChBw(nSpw,0.0);
    for (uInt ispw=0;ispw<nSpw;++ispw) {
      effChBw[ispw]=mean(msspw.effectiveBW()(ispw));
    }

    Int ivb(0);
    for (vi2.originChunks(); vi2.moreChunks(); vi2.nextChunk()) {

      for (vi2.origin(); vi2.more(); vi2.next()) {

	Int spw = vb->spectralWindows()(0);

	Int nrow=vb->nRows();
	Int nchan=vb->nChannels();
	Int ncor=vb->nCorrelations();

	Matrix<Float> newwt(ncor,nrow),newsig(ncor,nrow);
	newwt.set(1.0);
	newsig.set(1.0);

	Cube<Float> newwtsp(0,0,0);
	if (dowtsp) {
	  newwtsp.resize(ncor,nchan,nrow);
	  newwtsp.set(1.0);
	}

	// If requested, set weights according to bandwidth and integration time
	if (doBT) {
	  
	  // Detect ACs
	  const Vector<Int> a1(vb->antenna1());
	  const Vector<Int> a2(vb->antenna2());
	  Vector<Bool> ac(a1==a2);
	  
	  // XCs need an extra factor of 2
	  Vector<Float> xcfactor(nrow,2.0);
	  xcfactor(ac)=1.0;   // (but not ACs)
	  
	  // The row-wise integration time
	  Vector<Float> expo(nrow);
	  convertArray(expo,vb->exposure());

	  // Set weights to channel bandwidth first.
	  newwt.set(Float(effChBw(spw)));
	  
	  // For each correlation, apply exposure and xcfactor
	  for (Int icor=0;icor<ncor;++icor) {

	    Vector<Float> wt(newwt.row(icor));
	    wt*=expo;
	    wt*=xcfactor;
	    if (dowtsp) {
	      for (Int ich=0;ich<nchan;++ich) {
		Vector<Float> wtsp(newwtsp(Slice(icor,1,1),Slice(ich,1,1),Slice()));
		wtsp=wt;
	      }
	    }
	    
	  }

	  // sig from wt is inverse sqrt
	  newsig=newsig/sqrt(newwt);

	}

	/*
	  cout << ivb << " "
	  << ncor << " " << nchan << " " << nrow << " "
	  << expo(0) << " "
	  << newwt(0,0) << " "
	  << newsig(0,0) << " "
	  << endl;
	*/
	++ivb;

	// Set in vb, and writeback
	vb->setWeight(newwt);
	vb->setSigma(newsig);
	vb->writeChangesBack();
	
	if (dowtsp)
	  vb->initWeightSpectrum(newwtsp);

      }
    }

  }
  catch (AipsError x) {
    logSink() << LogIO::SEVERE << "Caught exception: " << x.getMesg()
             << LogIO::POST;

    logSink() << "Resetting all calibration application settings." << LogIO::POST;
    unsetapply();

    throw(AipsError("Error in Calibrater::initWeightsOLD."));
    retval = false;  // Not that it ever gets here...
  }
  return retval;
}


Bool Calibrater::solve() {

  logSink() << LogOrigin("Calibrater","solve") << LogIO::NORMAL3;

  try {

    if (!ok()) 
      throw(AipsError("Calibrater not prepared for solve."));

    // Handle nothing-to-solve-for case
    if (!svc_p)
      throw(AipsError("Please run setsolve before attempting to solve."));

    // Handle specified caltable
    if (svc_p) {

      // If table exists (readable) and not deletable
      //   we have to abort (append=T requires deletable)
      if ( Table::isReadable(svc_p->calTableName()) &&
	   !Table::canDeleteTable(svc_p->calTableName()) ) {
	throw(AipsError("Specified caltable ("+svc_p->calTableName()+") exists and\n cannot be replaced (or appended to) because it appears to be open somewhere (Quit plotcal?)."));
      }
    }

    // Arrange VisEquation for solve
    ve_p->setsolve(*svc_p);

    // Ensure apply list properly sorted w.r.t. solvable term
    ve_p->setapply(vc_p);

    // Report what is being applied and solved-for
    applystate();
    solvestate();

    // Report correct/corrupt apply order
    //    ve_p->state();

    // Generally use standard solver
    if (svc_p->useGenericGatherForSolve())
      genericGatherAndSolve();  // VI2-driven, SDBs
    else {
      //cout << "Fully self-directed data gather and solve" << endl;
      // Fully self-directed data gather and solve
      throw(AipsError("Can't do selfGatherAndSolve for "+svc_p->typeName()));
      //svc_p->selfGatherAndSolve(*vs_p,*ve_p);
    }

  } catch (AipsError x) {
    logSink() << LogIO::SEVERE << "Caught exception: " << x.getMesg() << LogIO::POST;

    logSink() << "Reseting entire solve/apply state." << LogIO::POST;
    reset();

    throw(AipsError("Error in Calibrater::solve."));
    return false;
  } 

  return true;

}


Bool Calibrater::summarize_uncalspws(const Vector<Bool>& uncalspw,
				     const String& origin,
				     Bool strictflag)
{
  Bool hadprob = false;
  uInt totNspw = uncalspw.nelements();

  for(uInt i = 0; i < totNspw; ++i){
    if(uncalspw[i]){
      hadprob = true;
      break;
    }
  }
  if(hadprob){
    logSink() << LogIO::WARN
	      << "Spectral window(s) ";
    for(uInt i = 0; i < totNspw; ++i){
      if(uncalspw[i]){
	logSink() << i << ", ";
      }
    }
    logSink() << "\n  could not be " << origin << "ed due to missing (pre-)calibration\n"
	      << "    in one or more of the specified tables.\n";
    if (strictflag)
      logSink() << "    These spws have been flagged!";
    else
      logSink() << "    Please check your results carefully!";

    logSink() << LogIO::POST;
  }
  return !hadprob;
}

void Calibrater::fluxscale(const String& infile, 
			   const String& outfile,
			   const String& refFields, 
			   const Vector<Int>& refSpwMap, 
			   const String& tranFields,
			   const Bool& append,
                           const Float& inGainThres,
                           const String& antSel,
                           const String& timerangeSel,
                           const String& scanSel,
			   SolvableVisCal::fluxScaleStruct& oFluxScaleFactor,
			   Vector<Int>& tranidx,
			   const String& oListFile,
                           const Bool& incremental,
                           const Int& fitorder,
                           const Bool& display) {

  // TBD:  Permit more flexible matching on specified field names
  //  (Currently, exact matches are required.)

  logSink() << LogOrigin("Calibrater","fluxscale") << LogIO::NORMAL3;

  // Convert refFields/transFields to index lists
  Vector<Int> refidx(0);

  if (refFields.length()>0)
    refidx=getFieldIdx(refFields);
  else
    throw(AipsError("A reference field must be specified!"));

  if (tranFields.length()>0)
    tranidx=getFieldIdx(tranFields);

  // Call Vector<Int> version:
  fluxscale(infile,outfile,refidx,refSpwMap,tranidx,append,inGainThres,antSel,timerangeSel,
      scanSel,oFluxScaleFactor,oListFile,incremental,fitorder,display);

}

void Calibrater::fluxscale(const String& infile, 
			   const String& outfile,
			   const Vector<Int>& refField, 
			   const Vector<Int>& refSpwMap, 
			   const Vector<Int>& tranField,
			   const Bool& append,
			   const Float& inGainThres,
			   const String& antSel,
			   const String& timerangeSel,
			   const String& scanSel,
			   SolvableVisCal::fluxScaleStruct& oFluxScaleFactor,
			   const String& oListFile,
			   const Bool& incremental,
			   const Int& fitorder,
			   const Bool& display) {
  
  //  throw(AipsError("Method 'fluxscale' is temporarily disabled."));

  // TBD: write inputs to MSHistory
  logSink() << LogOrigin("Calibrater","fluxscale") << LogIO::NORMAL3;

  SolvableVisCal *fsvj_(NULL);
  try {
    // If infile is Calibration table
    if (Table::isReadable(infile) && 
	Table::tableInfo(infile).type()=="Calibration") {

      // get calibration type
      String caltype;
      caltype = Table::tableInfo(infile).subType();
      logSink() << "Table " << infile 
		<< " is of type: "<< caltype 
		<< LogIO::POST;
      String message="Table "+infile+" is of type: "+caltype;
      MSHistoryHandler::addMessage(*ms_p, message, "calibrater", "", "calibrater::fluxscale()");
      
      // form selection
      String select="";
      // Selection is empty for case of no tran specification
      if (tranField.nelements()>0) {
	
	// All selected fields
	Vector<Int> allflds = concatenateArray(refField,tranField);
	
	// Assemble TaQL
	ostringstream selectstr;
	selectstr << "FIELD_ID IN [";
	for (Int iFld=0; iFld<allflds.shape(); iFld++) {
	  if (iFld>0) selectstr << ", ";
	  selectstr << allflds(iFld);
	}
	selectstr << "]";
	select=selectstr.str();
      }

      // Construct proper SVC object
      if (caltype == "G Jones") {
	fsvj_ = createSolvableVisCal("G",*msmc_p);
      } else if (caltype == "T Jones") {
	fsvj_ = createSolvableVisCal("T",*msmc_p);
      } else {
	// Can't process other than G and T (add B?)
	ostringstream typeErr;
	typeErr << "Type " << caltype 
	       << " not supported in fluxscale.";

	throw(AipsError(typeErr.str()));
      }

      // fill table with selection
      RecordDesc applyparDesc;
      applyparDesc.addField ("table", TpString);
      applyparDesc.addField ("select", TpString);
      Record applypar(applyparDesc);
      applypar.define ("table", infile);
      applypar.define ("select", select);
      fsvj_->setApply(applypar);

      //Bool incremental=false;
      // Make fluxscale calculation
      Vector<String> fldnames(ROMSFieldColumns(ms_p->field()).name().getColumn());
      //fsvj_->fluxscale(refField,tranField,refSpwMap,fldnames,oFluxScaleFactor,
      fsvj_->fluxscale(outfile,refField,tranField,refSpwMap,fldnames,inGainThres,antSel,
        timerangeSel,scanSel,oFluxScaleFactor, oListFile,incremental,fitorder,display);
//        oListFile);
     
      // If no outfile specified, use infile (overwrite!)
      String out(outfile);
      if (out.length()==0)
	out = infile;

      // Store result
      if (append) {
	logSink() << "Appending result to " << out << LogIO::POST;
	String message="Appending result to "+out;
	MSHistoryHandler::addMessage(*ms_p, message, "calibrater", "", "calibrater::fluxscale()");
      } else {
	logSink() << "Storing result in " << out << LogIO::POST;
	String message="Storing result in "+out;
	MSHistoryHandler::addMessage(*ms_p, message, "calibrater", "", "calibrater::fluxscale()");
      }
      fsvj_->storeNCT(out,append);
      
      // Clean up
      delete fsvj_;

    } else {
      // Table not found/unreadable, or not Calibration
      ostringstream tabErr;
      tabErr << "File " << infile
	     << " does not exist or is not a Calibration Table.";

      throw(AipsError(tabErr.str()));

    }
  } catch (AipsError x) {

    logSink() << LogIO::SEVERE
	      << "Caught Exception: "
	      << x.getMesg()
	      << LogIO::POST;
    
    // Clean up
    if (fsvj_) delete fsvj_;

    // Write to MS History table
    //    String message="Caught Exception: "+x.getMesg();
    //    MSHistoryHandler::addMessage(*ms_p, message, "calibrater", "", "calibrater::fluxscale()");

    throw(AipsError("Error in Calibrater::fluxscale."));

    return;

  }
  return;


}

void Calibrater::specifycal(const String& type,
			    const String& caltable,
			    const String& time,
			    const String& spw,
			    const String& antenna,
			    const String& pol,
			    const Vector<Double>& parameter,
			    const String& infile,
			    const Bool& uniform) {

  logSink() << LogOrigin("Calibrater","specifycal") << LogIO::NORMAL;

  // SVJ objects:
  SolvableVisCal *cal_(NULL);

  try {
 			    
    // Set record format for calibration table application information
    RecordDesc specifyDesc;
    specifyDesc.addField ("caltable", TpString);
    specifyDesc.addField ("time", TpString);
    specifyDesc.addField ("spw", TpArrayInt);
    specifyDesc.addField ("antenna", TpArrayInt);
    specifyDesc.addField ("pol", TpString);
    specifyDesc.addField ("parameter", TpArrayDouble);
    specifyDesc.addField ("caltype",TpString);
    specifyDesc.addField ("infile",TpString);
    specifyDesc.addField ("uniform",TpBool);

    // Create record with the requisite field values
    Record specify(specifyDesc);
    specify.define ("caltable", caltable);
    specify.define ("time", time);
    if (spw=="*")
      specify.define ("spw",Vector<Int>(1,-1));
    else
      specify.define ("spw",getSpwIdx(spw));
    if (antenna=="*")
      specify.define ("antenna",Vector<Int>(1,-1) );
    else
      specify.define ("antenna",getAntIdx(antenna));
    specify.define ("pol",pol);
    specify.define ("parameter",parameter);
    specify.define ("caltype",type);
    specify.define ("infile",infile);
    specify.define ("uniform",uniform);

    // Now do it
    String utype=upcase(type);
    if (utype=="G" || utype.contains("AMP") || utype.contains("PH"))
      cal_ = createSolvableVisCal("G",*msmc_p);
    else if (utype=='K' || utype.contains("SBD") || utype.contains("DELAY"))
      cal_ = createSolvableVisCal("K",*msmc_p);
    else if (utype.contains("MBD"))
      cal_ = createSolvableVisCal("K",*msmc_p);  // As of 5.3, MBD is ordinary K
    else if (utype.contains("ANTPOS"))
      cal_ = createSolvableVisCal("KANTPOS",*msmc_p);
    else if (utype.contains("TSYS"))
      cal_ = createSolvableVisCal("TSYS",*msmc_p);
    else if (utype.contains("EVLAGAIN") ||
	     utype.contains("SWP") ||
	     utype.contains("RQ"))
      cal_ = createSolvableVisCal("EVLASWP",*msmc_p);
    else if (utype.contains("OPAC"))
      cal_ = createSolvableVisCal("TOPAC",*msmc_p);
    else if (utype.contains("GC") || utype.contains("EFF"))
      cal_ = createSolvableVisCal("GAINCURVE",*msmc_p);
    else if (utype.contains("TEC"))
      cal_ = createSolvableVisCal("TEC",*msmc_p);
    else if (utype.contains("SDSKY_PS"))
      cal_ = createSolvableVisCal("SDSKY_PS",*msmc_p);
    else if (utype.contains("SDSKY_RASTER"))
      cal_ = createSolvableVisCal("SDSKY_RASTER",*msmc_p);
    else if (utype.contains("SDSKY_OTF"))
      cal_ = createSolvableVisCal("SDSKY_OTF",*msmc_p);
    else
      throw(AipsError("Unrecognized caltype."));

    // set up for specification (set up the CalSet)
    cal_->setSpecify(specify);

    // fill with specified values
    cal_->specify(specify);

    // Store result
    cal_->storeNCT();

    delete cal_;

  } catch (AipsError x) {
    logSink() << LogIO::SEVERE
	      << "Caught Exception: "
	      << x.getMesg()
	      << LogIO::POST;

    if (cal_) delete cal_;
    
    throw(AipsError("Error in Calibrater::specifycal."));
    return;
  }
  return;

}


Bool Calibrater::smooth(const String& infile, 
			String& outfile,  // const Bool& append,
			const String& smoothtype,
			const Double& smoothtime,
			const String& fields)
{

  // TBD: support append?
  // TBD: spw selection?

  logSink() << LogOrigin("Calibrater","smooth") << LogIO::NORMAL;

  logSink() << "Beginning smoothing/interpolating method." << LogIO::POST;


  // A pointer to an SVC
  SolvableVisCal *svc(NULL);

  try {
    
    // Handle no in file 
    if (infile=="")
      throw(AipsError("Please specify an input calibration table."));

    // Handle bad smoothtype
    if (smoothtype!="mean" && smoothtype!="median")
      throw(AipsError("Unrecognized smooth type!"));

    // Handle bad smoothtime
    if (smoothtime<=0)
      throw(AipsError("Please specify a strictly positive smoothtime."));

    // Handle no outfile
    if (outfile=="") {
      outfile=infile;
      logSink() << "Will overwrite input file with smoothing result." 
		<< LogIO::POST;
    }


    svc = createSolvableVisCal(calTableType(infile),*msmc_p);
    
    if (svc->smoothable()) {
      
      // Fill calibration table using setApply
      RecordDesc applyparDesc;
      applyparDesc.addField ("table", TpString);
      Record applypar(applyparDesc);
      applypar.define ("table", infile);
      svc->setApply(applypar);

      // Convert refFields/transFields to index lists
      Vector<Int> fldidx(0);
      if (fields.length()>0)
	fldidx=getFieldIdx(fields);

      // Delegate to SVC
      svc->smooth(fldidx,smoothtype,smoothtime);
      
      // Store the result on disk
      //    if (append) logSink() << "Appending result to " << outfile << LogIO::POST;
      //else 
      logSink() << "Storing result in " << outfile << LogIO::POST;
      
      
      if (outfile != "") 
	svc->calTableName()=outfile;
      svc->storeNCT();

      // Clean up
      if (svc) delete svc; svc=NULL;
      
      // Apparently, it worked
      return true;

    }
    else
      throw(AipsError("This type ("+svc->typeName()+") does not support smoothing."));

  } catch (AipsError x) {
   
    logSink() << LogIO::SEVERE
	      << "Caught Exception: "
	      << x.getMesg()
	      << LogIO::POST;
    // Clean up
    if (svc) delete svc; svc=NULL;

    throw(AipsError("Error in Calibrater::smooth."));

    return false;
  }
  return false;
}

// Apply new reference antenna to calibration
Bool Calibrater::reRefant(const casacore::String& infile,
			  casacore::String& outfile, 
			  const casacore::String& refantmode, 
			  const casacore::String& refant)
{

  logSink() << LogOrigin("Calibrater","reRefant") << LogIO::NORMAL;

  //  logSink() << "Beginning smoothing/interpolating method." << LogIO::POST;


  // A pointer to an SVC
  SolvableVisJones *svj(NULL);

  try {
    
    // Handle no in file 
    if (infile=="")
      throw(AipsError("Please specify an input calibration table."));

    // Handle bad refantmode
    if (refantmode!="strict" && 
	refantmode!="flex")
      throw(AipsError("Unrecognized refantmode!"));

    // Handle no outfile
    if (outfile=="") {
      outfile=infile;
      logSink() << "Will overwrite input file with smoothing result." 
		<< LogIO::POST;
    }


    svj = (SolvableVisJones*) createSolvableVisCal(calTableType(infile),*msmc_p);
    
    // Fill calibration table using setApply
    RecordDesc applyparDesc;
    applyparDesc.addField ("table", TpString);
    Record applypar(applyparDesc);
    applypar.define ("table", infile);
    svj->setApply(applypar);

    // Do the work
    svj->refantmode() = refantmode;
    svj->refantlist() = getRefantIdxList(refant);
    svj->applyRefAnt();

    // Store the result on disk
    logSink() << "Storing result in " << outfile << LogIO::POST;
      
    if (outfile != "") 
      svj->calTableName()=outfile;
    svj->storeNCT();

    // Clean up
    if (svj) delete svj; svj=NULL;
      
    // Apparently, it worked
    return true;

  } catch (AipsError x) {
   
    logSink() << LogIO::SEVERE
	      << "Caught Exception: "
	      << x.getMesg()
	      << LogIO::POST;
    // Clean up
    if (svj) delete svj; svj=NULL;

    throw(AipsError("Error in Calibrater::reRefant."));
    
    return false;
  }
  return false;
}


// List a calibration table
Bool Calibrater::listCal(const String& infile,
			 const String& field,
			 const String& antenna,
			 const String& spw,
			 const String& listfile,
			 const Int& pagerows) {
    
    SolvableVisCal *svc(NULL);
    logSink() << LogOrigin("Calibrater","listCal");
    
    try {
        
        // Trap (currently) unsupported types
        if (upcase(calTableType(infile))=="GSPLINE" ||
            upcase(calTableType(infile))=="BPOLY")
            throw(AipsError("GSPLINE and BPOLY tables cannot currently be listed."));
        
        // Get user's selected fields, ants
        Vector<Int> ufldids=getFieldIdx(field);
        Vector<Int> uantids=getAntIdx(antenna);
        
        String newSpw = spw;
        Bool defaultSelect = false;
        if (spw.empty()) { // list all channels (default)
            defaultSelect = true;
            newSpw = "*"; 
            logSink() << LogIO::NORMAL1 << "Spws selected: ALL" << endl
                      << "Channels selected: ALL" << LogIO::POST;
        }
        // Get user's selected spw and channels
        Vector<Int> uspwids=getSpwIdx(newSpw);
        Matrix<Int> uchanids=getChanIdx(newSpw);
        if (!defaultSelect) {
            logSink() << LogIO::NORMAL1 << "Spw and Channel selection matrix: "
                      << endl << "Each rows shows: [ Spw , Start Chan , Stop Chan , Chan Step ]"
                      << endl << uchanids << LogIO::POST;
        }
        logSink() << LogIO::DEBUG2 
                  << "uspwids = "  << uspwids  << endl
                  << "uchanids = " << uchanids << LogIO::POST;
        
        // By default, do first spw, first chan
        if (uspwids.nelements()==0) {
            uchanids.resize(1,4);
            uchanids=0;
        } 
        
        // Set record format for calibration table application information
        RecordDesc applyparDesc;
        applyparDesc.addField ("table", TpString);
        
        // Create record with the requisite field values
        Record applypar(applyparDesc);
        applypar.define ("table", infile);
        
        // Generate the VisCal to be listed
        svc = createSolvableVisCal(calTableType(infile),*msmc_p);  
        svc->setApply(applypar);       
        
        // list it
        svc->listCal(ufldids,uantids,uchanids,  //uchanids(0,0),uchanids(0,1),
                     listfile,pagerows);
        
        if (svc) delete svc; svc=NULL;
        
        return true;
        
    } catch (AipsError x) {
        
        logSink() << LogIO::SEVERE
                  << "Caught Exception: "
                  << x.getMesg()
                  << LogIO::POST;
        // Clean up
        if (svc) delete svc; svc=NULL;
        
        throw(AipsError("Error in Calibrater::listCal."));
        
        return false;
    }
    return false;
    
}



Bool Calibrater::updateCalTable(const String& caltable) {

  // Call the SVC method that knows how
  return NewCalTable::CTBackCompat(caltable);

}

void Calibrater::selectChannel(const String& spw) {

  if (mss_p && mssel_p) {

    // Refresh the frequencySelections object to feed to VI2, if relevant
    if (frequencySelections_p) {
      delete frequencySelections_p;
      frequencySelections_p=NULL;
    }
    frequencySelections_p = new vi::FrequencySelections();

    vi::FrequencySelectionUsingChannels usingChannels;
    usingChannels.add(*mss_p,mssel_p);
    frequencySelections_p->add(usingChannels);

    //    cout << usingChannels.toString() << endl;
    //    cout << "FS.size() = " << frequencySelections_p->size() << endl;

  }

  // TBD:  Does frequencySelections_p support string info for reporting to logger?

  Matrix<Int> chansel = getChanIdx(spw);
  uInt nselspw=chansel.nrow();

  if (nselspw==0)
    logSink() << "Frequency selection: Selecting all channels in all spws." 
	      << LogIO::POST;
  else {

    logSink() << "Frequency selection: " << LogIO::POST;

    // Trap non-unit step (for now)
    if (ntrue(chansel.column(3)==1)!=nselspw) {
      logSink() << LogIO::WARN
		<< "Calibration does not support non-unit channel stepping; "
		<< "using step=1."
		<< LogIO::POST;
      chansel.column(3)=1;
    }

    Vector<Int> uspw(chansel.column(0));
    Vector<Int> ustart(chansel.column(1));
    Vector<Int> uend(chansel.column(2));
    Vector<Int> ustep(chansel.column(3));

    logSink() << LogIO::NORMAL;
    for (uInt i=0;i<nselspw;++i) {

      logSink() << ".  Spw " << uspw(i) << ":"
		<< ustart(i) << "~" << uend(i) 
		<< " (" << uend(i)-ustart(i)+1 << " channels,"
		<< " step by " << ustep(i) << ")"
		<< endl;
	
    } // i
    logSink() << LogIO::POST;

  } // non-triv spw selection

}


Bool Calibrater::cleanup() {

  //  logSink() << LogOrigin("Calibrater","cleanup") << LogIO::NORMAL;

  // Delete the VisCals
  reset();

  // Delete derived dataset stuff
  if(mssel_p) delete mssel_p; mssel_p=0;
  if(mss_p) delete mss_p; mss_p=0;
  if (frequencySelections_p)  delete frequencySelections_p;  frequencySelections_p=0;

  // Delete the current VisEquation
  if(ve_p) delete ve_p; ve_p=0;

  return true;

}

// Parse refant specification
Vector<Int> Calibrater::getRefantIdxList(const String& refant) {

  Vector<Int> irefant;
  if (refant.length()==0) {
    // Nothing specified, return -1 in single-element vector
    irefant.resize(1);
    irefant(0)=-1;
  }
  else {
    // parse the specification
    MSSelection msselect;
    msselect.setAntennaExpr(refant);
    Vector<Int> iref=msselect.getAntenna1List(mssel_p);
    if (anyLT(iref,0))
      cout << "Negated selection (via '!') not yet implemented for refant," << endl << " and will be ignored." << endl;
    irefant=iref(iref>-1).getCompressedArray();
    if (irefant.nelements()==0) {
      irefant.resize(1);
      irefant(0)=-1;
    }
  }

  return irefant;
}


// Interpret refant *index*
Vector<Int> Calibrater::getAntIdx(const String& antenna) {

    MSSelection msselect;
    msselect.setAntennaExpr(antenna);
    return msselect.getAntenna1List(mssel_p);

}

// Interpret field indices (MSSelection)
Vector<Int> Calibrater::getFieldIdx(const String& fields) {

  MSSelection mssel;
  mssel.setFieldExpr(fields);
  return mssel.getFieldList(mssel_p);

}

// Interpret spw indices (MSSelection)
Vector<Int> Calibrater::getSpwIdx(const String& spws) {

  MSSelection mssel;
  mssel.setSpwExpr(spws);

  /*
  cout << "mssel.getSpwList(mssel_p) = " << mssel.getSpwList(mssel_p) << endl;
  cout << "mssel.getChanList(mssel_p) = " << mssel.getChanList(mssel_p) << endl;  cout << "Vector<Int>() = " << Vector<Int>() << endl;
  */

  // Use getChanList (column 0 for spw) because it is 
  //  more reliable about the number and order of specified spws.
  //  return mssel.getSpwList(mssel_p);
  Matrix<Int> chanmat=mssel.getChanList(mssel_p);
  if (chanmat.nelements()>0) 
    return chanmat.column(0);
  else
    return Vector<Int>();

}

Matrix<Int> Calibrater::getChanIdx(const String& spw) {

  MSSelection mssel;
  mssel.setSpwExpr(spw);

  return mssel.getChanList(mssel_p);

}


// Query apply types if we are calibrating the weights
Bool Calibrater::calWt() {

  Int napp(vc_p.nelements());
  // Return true as soon as we find a type which is cal'ing wts
  for (Int iapp=0;iapp<napp;++iapp)
    if (vc_p[iapp] && vc_p[iapp]->calWt())
      return true;

  // None cal'd weights, so return false
  return false;

}

Bool Calibrater::ok() {

  if ((simdata_p || 
       (ms_p && mssel_p))
      && ve_p) {
    return true;
  }
  else {
    logSink() << "Calibrater is not yet initialized" << LogIO::POST;
    return false;
  }
}
// The standard solving mechanism
casacore::Bool Calibrater::genericGatherAndSolve()  
{

#ifdef _OPENMP
  Double Tsetup(0.0),Tgather(0.0),Tsolve(0.0),Tadd(0.0);
  Double time0=omp_get_wtime();
#endif

  // Condition solint values 
  svc_p->reParseSolintForVI2();

  // Organize VI2 layers for solving:
  CalSolVi2Organizer vi2org;

  //-------------------------------------------------
  //  NB: Populating the vi2org should probably be delegated to the svc_p
  //      since that is where most of the required (non-data) info is,
  //      and then some calibration types may introduce layers that are
  //      very specific to them (e.g., SD data selection, etc.)
  //  e.g., replace the following with something like:
  //
  //  svc_p->formVi2LayerFactories(vi2org,mssel_p,ve_p);
  //                                      ssvp_p          // a simdata version
  //

  // Add the (bottom) data access layer
  if (simdata_p)
    // Simulated data (used for testing)
    vi2org.addSimIO(ssvp_p);
  else
    // Real (selected) data in an MS (channel selection handled later...)
    //   The iteration time-interval is the solution interval
    vi2org.addDiskIO(mssel_p,svc_p->solTimeInterval(),
		     svc_p->combobs(),svc_p->combscan(),
		     svc_p->combfld(),svc_p->combspw(),
		     true);   // use MSIter2

  // Add ad hoc SD section layer (e.g., OTF select of raster boundaries, etc.)
  // only double circle gain calibration is implemented
  bool SD = svc_p->longTypeName().startsWith("SDGAIN_OTFD");
  if (SD) {
    vi2org.addCalFilter(calFilterConfig_p);
  }

  // Add pre-cal layer, using the VisEquation
  vi2org.addCalForSolving(*ve_p);


  // Add the freq-averaging layer, if needed
  //cout << "svc_p->fintervalChV() = " << svc_p->fintervalChV() << endl;                                                    
  //cout << "svc_p->fsolint() = " << svc_p->fsolint() << endl;
  // TBD: improve the following logic with new method in SVC...
  if (!svc_p->freqDepMat() ||       // entirely unchannelized cal  OR
      (svc_p->freqDepPar() &&            // channelized par and
       svc_p->fsolint()!="none" &&       // some partial channel averaging
       anyGT(svc_p->fintervalChV(),1.0)) // explicity specified (non-trivially)
      ) { 
    Vector<Int> chanbin(svc_p->fintervalChV().nelements());
    convertArray(chanbin,svc_p->fintervalChV());
    vi2org.addChanAve(chanbin);  
  }

  // Add the time-averaging layer, if needed
  //  NB: There is some evidence that doing time-averaging _after_ 
  //      channel averaging may be more expensive then doing it _before_, 
  //      but this ensures that the meta-info (e.g. time, timeCentroid, etc.)
  //      appear correctly in the VB2 accessed at this scope.
  //      The problem is that AveragingTvi2 has not explicitly
  //      implemented all of the relevant data accessors; it just
  //      assumes---incorrectly---that you are going to use its VB2.
  //      Making AveragingTvi2 the top layer ensures you do use it.
  //      (Hard-wired use of AveragingTvi2 in MSTransform set it up
  //       as the top [last] layer, and has been well-tested...)

  //cout << "svc_p->solint() = " << svc_p->solint() << endl;
  //cout << "svc_p->solTimeInterval() = " << svc_p->solTimeInterval() << endl;
  //cout << "svc_p->preavg() = " << svc_p->preavg() << endl;
  if (!svc_p->solint().contains("int")) {      // i.e., not "int")
    Float avetime(svc_p->solTimeInterval());   // avetime is solint, nominally
    // Use preavg instead, if...
    if (svc_p->preavg()>FLT_EPSILON &&             // ...set meaningfully
	svc_p->preavg()<svc_p->solTimeInterval())  // ...and less than solint
      avetime=svc_p->preavg();
    vi2org.addTimeAve(avetime);  // use min of solint and preavg here!
  }

  //  vi2org should be fully configured at this point
  //-------------------------------------------------


  // Form the VI2 to drive data iteration below
  vi::VisibilityIterator2& vi(vi2org.makeFullVI());
  //cout << "VI Layers: " << vi.ViiType() << endl;

  // Tell VI2 about the freq selection!
  if (frequencySelections_p) 
    vi.setFrequencySelection(*frequencySelections_p);

  // Access to the net VB2 for forming SolveDataBuffers in the SDBList below
  //  NB: this assumes that the internal address of the VI2's VB2 will never change!
  vi::VisBuffer2 *vb = vi.getImpl()->getVisBuffer();

  // VI2 should now be ready....

  // Discern number of Solutions and how many VI2 chunks per each
  Int nSol(0);
  Vector<Int> nChPSol(1000,0);  // nominal size; will enlarge as needed, and trim at end

  {
    //cout << "Counting chunks and solutions..." << endl;
    uInt isol(0);
    for (vi.originChunks();vi.moreChunks();vi.nextChunk()) {
      // NB: this loop NEVER touches the the subChunks, since
      //     this would cause data I/O, cal, averaging, etc.

      // Enlarge nChPSol Vector, if necessary
      if (isol>nChPSol.nelements()-1) {
	//cout << "   ...At isol=" << isol << ", resizing nchPSol: " << nChPSol.nelements() << "-->";
	nChPSol.resize(isol*2,True);        // double length, copy existing elements
	nChPSol(Slice(isol,isol,1)).set(0); // init new elements
	//cout << nChPSol.nelements() << endl;
	//cout << "sol counting: " << isol << " " << nChPSol << " (" << ntrue(nChPSol>0) << "/" << nChPSol.nelements() << ")" << endl;
      }

      // incr chunk counter for current solution
      ++nChPSol(isol);  
      //cout << "sol counting: " << isol << " " << nChPSol(Slice(0,min(isol+2,nChPSol.nelements()),1))
      //     << " (" << ntrue(nChPSol>0) << "/" << nChPSol.nelements() << ")" 
      //     << "  keyCh=" << vi.keyChange()
      //     << endl;

      // next chunk is nominally next solution
      ++isol;           

      // If combining spw or field, and the next chunk changes by
      //   DATA_DESC_ID or FIELD_ID (and _not_ TIME, which is
      //   changing slower than these when combine is on),
      //   then the next chunk should be counted in the same soln
      if ( (svc_p->combspw() && vi.keyChange()=="DATA_DESC_ID") ||
	   (svc_p->combfld() && vi.keyChange()=="FIELD_ID") )
	--isol; // next one is the same solution interval

    }
    // Trim list to realized length, which is the number of solutions we'll 
    //   attempt below
    nSol=ntrue(nChPSol>0);
    nChPSol.resize(nSol,true);
    //cout << "nSol   =" << nSol << endl;
    //cout << "nChPSol=" << nChPSol << endl;

    /*  from SVC...
    if (svc_p->combobs())
      logSink() << "Combining observation Ids." << LogIO::POST;
    if (svc_p->combscan())
      logSink() << "Combining scans." << LogIO::POST;
    if (svc_p->combspw()) 
      logSink() << "Combining spws: " << spwlist << " -> " << spwlab << LogIO::POST;
    if (svc_p->combfld()) 
      logSink() << "Combining fields." << LogIO::POST;
    */

    logSink() << "For solint = " << svc_p->solint() << ", found "
	      <<  nSol << " solution intervals."
	      << LogIO::POST;
  }

  //  throw(AipsError("EARLY ESCAPE!!"));

  // Create the output caltable                                                                                             
  //  (this version doesn't revise frequencies)                                                                             
  svc_p->createMemCalTable2();

  Vector<Float> spwwts(msmc_p->nSpw(),-1.0);
  Vector<Int64> nexp(msmc_p->nSpw(),0), natt(msmc_p->nSpw(),0),nsuc(msmc_p->nSpw(),0);

#ifdef _OPENMP
  Tsetup+=(omp_get_wtime()-time0);
#endif

  Int nGood(0);
  vi.originChunks();
  Int nGlobalChunks=0;  // counts VI chunks globally
  for (Int isol=0;isol<nSol && vi.moreChunks();++isol) {

#ifdef _OPENMP
    time0=omp_get_wtime();
#endif

    // Data will accumulate here                                                                                            
    SDBList sdbs;

    // Gather the chunks/VBs for this solution                                                                              
    //   Solution boundaries will ALWAYS occur on chunk boundaries,
    //   though some chunk boundaries will be ignored in the 
    //   combine='spw' or 'field' context

    for (Int ichunk=0;                                // count chunks in this solution
	 ichunk<nChPSol(isol)&&vi.moreChunks();  // while more chunks needed _and_ available
	 ++ichunk,vi.nextChunk()) {                     // advance to next chunk

      // Global chunk counter
      ++nGlobalChunks;

      //  Loop over VB2s in this chunk
      //    (we get more then one when preavg<solint)
      Int ivb(0);
      for (vi.origin();
	   vi.more();
	   ++ivb,vi.next()) {

	// Add this VB to the SDBList                                                                                       
#ifdef _OPENMP
	Double Tadd0=omp_get_wtime();
#endif

	sdbs.add(*vb);

#ifdef _OPENMP
	Tadd+=(omp_get_wtime()-Tadd0);
#endif

	// Keep track of spws seen but not included in solving
	Int ispw=vb->spectralWindows()(0);
	if (spwwts(ispw)<0) spwwts(ispw)=0.0f;
	spwwts(ispw)+=sum(vb->weightSpectrum());

	/*
	Double modv(86400.0);
	cout.precision(7);
	cout << "isol=" << isol
             << " ichk="<<ichunk
             << " ivb="<<ivb
             << " sc="<<vb->scan()(0)
             << " fld="<<vb->fieldId()(0)
             << " spw="<<vb->spectralWindows()(0)
             << " nr="<<vb->nRows()
             << " nch="<<vb->nChannels() << flush;
	cout << " f="<<mean(vb->getFrequencies(0))/1e9
	     << "->"<< mean(sdbs.freqs())/1e9
             << " t="<<fmod(mean(vb->time()),modv)
	     << "->"<< fmod(sdbs.aggregateTime(),modv)
             << " tC="<<fmod(mean(vb->timeCentroid()),modv)
	     << "->"<< fmod(sdbs.aggregateTimeCentroid(),modv)
             << " wt="<<sum(vb->weightSpectrum())
	     << " nSDB=" << sdbs.nSDB() 
	     << " nGlChks=" << nGlobalChunks
	     << " (keych=" << vi.keyChange() << ")"
             << endl;
	//*/

      }  // VI2 subchunks (VB2s)
    } // VI2 chunks

    // Which spw is this?
    Int thisSpw(sdbs.aggregateSpw());

    // Expecting a solution                                                                                                 
    nexp(thisSpw)+=1;

#ifdef _OPENMP
    Tgather+=(omp_get_wtime()-time0);
    time0=omp_get_wtime();
#endif

    if (sdbs.Ok()) {

      // Some unflagged data, so Attempting a solution                                                                      
      natt(thisSpw)+=1;

      // make phase- or amp-only, if necessary                                                                              
      sdbs.enforceAPonData(svc_p->apmode());

      // zero cross-hand weights, if necessary                                                                              
      sdbs.enforceSolveWeights(svc_p->phandonly());

      // Synchronize meta-info in SVC                                                                                       
      svc_p->syncSolveMeta(sdbs);

      // Set or verify freqs in the caltable                                                                                
      svc_p->setOrVerifyCTFrequencies(thisSpw);                                                                     

      // Size the solvePar arrays inside SVC                                                                                
      //  (smart:  if freqDepPar()=F, uses 1)                                                                               
      //  returns the number of channel solutions to iterate over                                                           
      Int nChanSol=svc_p->sizeSolveParCurrSpw(sdbs.nChannels());

      if (svc_p->useGenericSolveOne()) {

        // We'll use the generic solver                                                                                     
        VisCalSolver2 vcs;

        // Guess from the data                                                                                              
        svc_p->guessPar(sdbs);

        Bool totalGoodSol(False);  // Will be set True if any channel is good                                               
        //for (Int ich=0;ich<nChanSol;++ich) {
        for (Int ich=nChanSol-1;ich>-1;--ich) {
          svc_p->markTimer();
          svc_p->focusChan()=ich;

          // Execute the solve                                                                                              
          Bool goodsol=vcs.solve(*ve_p,*svc_p,sdbs);


          if (goodsol) {
            totalGoodSol=True;

            svc_p->formSolveSNR();
            svc_p->applySNRThreshold();
          }
          else
	    svc_p->currMetaNote();

          // Record solution in its channel, good or bad                                                                    
          if (svc_p->freqDepPar())
            svc_p->keep1(ich);

        } // ich                                                                                                            

        if (totalGoodSol) {
          // Keep this good solution, and count it                                                                          
          svc_p->keepNCT();
          ++nGood;
          nsuc(thisSpw)+=1;
        }

      } // useGenericSolveOne                                                                                               
      else {
        // Use self-directed individual solve                                                                               
        //   TBD: return T/F for goodness?                                                                                  
	//cout << "Calling selfSolveOne()!!!!!!" << endl;
        svc_p->selfSolveOne(sdbs);

        // Keep this good solution, and count it                                                                            
        svc_p->keepNCT();
        ++nGood;
        nsuc(thisSpw)+=1;
      }

    } // sdbs.Ok()
    else {
      // Synchronize meta-info in SVC
      svc_p->syncSolveMeta(sdbs);
      cout << "Found no unflagged data at:";
      svc_p->currMetaNote();
    }
    //cout << endl;

#ifdef _OPENMP
    Tsolve+=(omp_get_wtime()-time0);
#endif    
    
    //    throw(AipsError("EARLY ESCAPE!!"));


  } // isol                                                                                                                 

  // Report nGood to logger
  logSink() << "  Found good " 
	    << svc_p->typeName() << " solutions in "
	    << nGood << " solution intervals."
	    << LogIO::POST;

#ifdef _OPENMP
 #ifdef REPORT_CAL_TIMING
  cout << "Calibrater::genericGatherAndSolve Timing: " << endl;
  cout << " setup=" << Tsetup
       << " gather=" << Tgather 
       << " (SDBadd=" << Tadd << ")"
       << " solve=" << Tsolve 
       << " total=" << Tsetup+Tgather+Tsolve
    //       << " tick=" << omp_get_wtick()
       << endl;
 #endif
#endif

  // Report spws that were seen but not solved
  Vector<Bool> unsolspw=(spwwts==0.0f); 
  summarize_uncalspws(unsolspw, "solv");                                                                                  

  // Fill activity record
  //  cout << "  Expected, Attempted, Succeeded (by spw) = " << nexp << ", " << natt << ", " << nsuc << endl;                 
  //  cout << " Expected, Attempted, Succeeded = " << sum(nexp) << ", " << sum(natt) << ", " << sum(nsuc) << endl;
  actRec_=Record();
  actRec_.define("origin","Calibrater::genericGatherAndSolve");
  actRec_.define("nExpected",nexp);
  actRec_.define("nAttempt",natt);
  actRec_.define("nSucceed",nsuc);

  //  throw(AipsError("EARLY ESCAPE!!"));

  if (nGood>0) {
    if (svc_p->typeName()!="BPOLY") {  // needed?                                                                           
      // apply refant, etc.                                                                                                 
      svc_p->globalPostSolveTinker();

      // write to disk                                                                                                      
      svc_p->storeNCT();
    }
  }
  else {
    logSink() << "No output calibration table written."
	      << LogIO::POST;
  }

  // Reach here, all is good
  return True;

}


void Calibrater::writeHistory(LogIO& /*os*/, Bool /*cliCommand*/)
{
  // Disabled 2016/04/19: avoid direct MS.HISTORY updates from
  //   below the python level, FOR NOW

  return;
  /*
  if (!historytab_p.isNull()) {
    if (histLockCounter_p == 0) {
      historytab_p.lock(false);
    }
    ++histLockCounter_p;

    os.postLocally();
    if (cliCommand) {
      hist_p->cliCommand(os);
    } else {
      hist_p->addMessage(os);
    }

    if (histLockCounter_p == 1) {
      historytab_p.unlock();
    }
    if (histLockCounter_p > 0) {
      --histLockCounter_p;
    }
  } else {
    os << LogIO::SEVERE << "calibrater is not yet initialized" << LogIO::POST;
  }
  */
}

void Calibrater::setCalFilterConfiguration(String const &type,
    Record const &config) {
  // currently only SDDoubleCircleGainCal requires data filtering
  if (type.startsWith("SDGAIN_OTFD")) {
    calFilterConfig_p.define("mode", "SDGAIN_OTFD");
    if (config.isDefined("smooth")) {
      calFilterConfig_p.define("smooth", config.asBool("smooth"));
    }
    if (config.isDefined("radius")) {
      calFilterConfig_p.define("radius", config.asString("radius"));
    }
  }
}

// *********************************************
//  OldCalibrater implementations that use vs_p

OldCalibrater::OldCalibrater(): 
  Calibrater(),
  vs_p(0), 
  rawvs_p(0)
{
  //  cout << "This is the OLD VI2-aware Calibrater" << endl;
}

OldCalibrater::OldCalibrater(String msname): 
  Calibrater(msname),
  vs_p(0), 
  rawvs_p(0)
{
}

/*
OldCalibrater::OldCalibrater(const OldCalibrater & other) :
  Calibrater(other)
{
  operator=(other);
}

OldCalibrater& OldCalibrater::operator=(const OldCalibrater & other)
{
  Calibrater::operator=(other); // copy parental units
  vs_p=other.vs_p;
  rawvs_p=other.rawvs_p;
  return *this;
}
*/

OldCalibrater::~OldCalibrater()
{
  OldCalibrater::cleanupVisSet();
}


// Select data (using MSSelection syntax)
void OldCalibrater::selectvis(const String& time,
			      const String& spw,
			      const String& scan,
			      const String& field,
			      const String& intent,
			      const String& obsIDs,
			      const String& baseline,
			      const String& uvrange,
			      const String& chanmode,
			      const Int& nchan,
			      const Int& start, 
			      const Int& step,
			      const MRadialVelocity& mStart,
			      const MRadialVelocity& mStep,
			      const String& msSelect)
{
// Define primary measurement set selection criteria
// Inputs:
//    time
//    spw
//    scan
//    field
//    intent
//    obsIDs
//    baseline
//    uvrange
//    chanmode     const String&            Frequency/velocity selection mode
//                                          ("channel", "velocity" or 
//                                           "opticalvelocity")
//    nchan        const Int&               No of channels to select
//    start        const Int&               Start channel to select
//    step         const Int&               Channel increment
//    mStart       const MRadialVelocity&   Start radial vel. to select
//    mStep        const MRadialVelocity&   Radial velocity increment
//    msSelect     const String&            MS selection string (TAQL)
// Output to private data:
//
  logSink() << LogOrigin("Calibrater","selectvis") << LogIO::NORMAL3;
  
  try {

 /*   
    cout << "time     = " << time << " " << time.length() <<endl;
    cout << "spw      = " << spw << " " << spw.length() <<endl;
    cout << "scan     = " << scan << " " << scan.length() <<endl;
    cout << "field    = " << field << " " << field.length() <<endl;
    cout << "baseline = " << baseline << " " << baseline.length() << endl;
    cout << "uvrange  = " << uvrange << " " << uvrange.length() << endl;
 */

    logSink() << "Selecting data" << LogIO::POST;
    
    // Apply selection to the original MeasurementSet
    logSink() << "Performing selection on MeasurementSet" << endl;
    
    if (mssel_p) {
      delete mssel_p;
      mssel_p=0;
    };

    // Report non-trivial user selections
    if (time!="")
      logSink() << " Selecting on time: '" << time << "'" << endl;
    if (spw!="")
      logSink() << " Selecting on spw: '" << spw << "'" << endl;
    if (scan!="")
      logSink() << " Selecting on scan: '" << scan << "'" << endl;
    if (field!="")
      logSink() << " Selecting on field: '" << field << "'" << endl;
    if (intent!="")
      logSink() << " Selecting on intent: '" << intent << "'" << endl;
    if(obsIDs != "")
      logSink() << " Selecting by observation IDs: '" << obsIDs << "'" << endl;
    if (baseline!="")
      logSink() << " Selecting on antenna/baseline: '" << baseline << "'" << endl;
    if (uvrange!="")
      logSink() << " Selecting on uvrange: '" << uvrange << "'" << endl;
    if (msSelect!="")
      logSink() << " Selecting with TaQL: '" << msSelect << "'" << endl;
    logSink() << LogIO::POST;


    // Assume no selection, for starters
    // gmoellen 2012/01/30    mssel_p = new MeasurementSet(sorted, ms_p);
    mssel_p = new MeasurementSet(*ms_p);

    // Apply user-supplied selection
    Bool nontrivsel=false;
    // gmoellen 2012/01/30    nontrivsel= mssSetData(MeasurementSet(sorted, ms_p),

    // Ensure use of a fresh MSSelection object
    if (mss_p) { delete mss_p; mss_p=NULL; }
    mss_p=new MSSelection();
    nontrivsel= mssSetData(*ms_p,
			   *mssel_p,"",
			   time,baseline,
			   field,spw,
			   uvrange,msSelect,
			   "",scan,"",intent, obsIDs,mss_p);

    // Keep any MR status for the MS
    mssel_p->setMemoryResidentSubtables(ms_p->getMrsEligibility());

    // If non-trivial MSSelection invoked and nrow reduced:
    if(nontrivsel && mssel_p->nrow()<ms_p->nrow()) {

      // Escape if no rows selected
      if (mssel_p->nrow()==0) 
	throw(AipsError("Specified selection selects zero rows!"));

      // ...otherwise report how many rows are selected
      logSink() << "By selection " << ms_p->nrow() 
		<< " rows are reduced to " << mssel_p->nrow() 
		<< LogIO::POST;
    }
    else {
      // Selection did nothing:
      logSink() << "Selection did not drop any rows" << LogIO::POST;
    }

    // Now, re-create the associated VisSet
    if(vs_p) delete vs_p; vs_p=0;
    Block<int> sort(0);
    Matrix<Int> noselection;
    // gmoellen 2012/01/30    vs_p = new VisSet(*mssel_p,sort,noselection);
    vs_p = new VisSet(*mssel_p,sort,noselection,false,0.0,false,false);
    AlwaysAssert(vs_p, AipsError);

    // Attempt to use MSSelection for channel selection
    //  if user not using the old way
    if (chanmode=="none") {
      selectChannel(spw);
    }
    else {
      // Reluctantly use the old-fashioned way
      logSink() << LogIO::WARN 
		<< "You have used the old-fashioned mode parameter" << endl
		<< "for channel selection.  It still works, for now," << endl
		<< "but this will be eliminated in the near future." << endl
		<< "Please begin using the new channel selection" << endl
		<< "syntax in the spw parameter." << LogIO::POST;
      selectChannel(chanmode,nchan,start,step,mStart,mStep);
    }

  }
  catch (MSSelectionError& x) {
    // Re-initialize with the existing MS
    logSink() << LogOrigin("Calibrater","selectvis",WHERE) 
	      << LogIO::SEVERE << "Caught exception: " << x.getMesg()
	      << LogIO::POST;
    // jagonzal (CAS-4110): I guess it is not necessary to create these columns when the selection is empty
    initialize(*ms_p,false,false,false);
    throw(AipsError("Error in data selection specification: " + x.getMesg()));
  } 
  catch (AipsError x) {
    // Re-initialize with the existing MS
    logSink() << LogOrigin("Calibrater","selectvis",WHERE) 
	      << LogIO::SEVERE << "Caught exception: " << x.getMesg()
	      << LogIO::POST;
    // jagonzal (CAS-4110): I guess it is not necessary to create these columns when the selection is empty.
    initialize(*ms_p,false,false,false);
    throw(AipsError("Error in Calibrater::selectvis(): " + x.getMesg()));
  } 
};


Bool OldCalibrater::setapply (const String& type, 
			      const Record& applypar)
{
  logSink() << LogOrigin("Calibrater", "setapply(type, applypar)");

  // First try to create the requested VisCal object
  VisCal *vc(NULL);

  try {

    if(!ok()) 
      throw(AipsError("Calibrater not prepared for setapply."));

    String upType=type;
    upType.upcase();

    logSink() << LogIO::NORMAL 
	      << "Arranging to APPLY:"
	      << LogIO::POST;

    // Add a new VisCal to the apply list
    vc = createVisCal(upType,*vs_p);  

    vc->setApply(applypar);       

    logSink() << LogIO::NORMAL << ".   "
	      << vc->applyinfo()
	      << LogIO::POST;

  } catch (AipsError x) {
    logSink() << LogIO::SEVERE << x.getMesg() 
	      << " Check inputs and try again."
	      << LogIO::POST;
    if (vc) delete vc;
    throw(AipsError("Error in Calibrater::setapply."));
    return false;
  }

  // Creation apparently successful, so add to the apply list
  // TBD: consolidate with above?
  try {

    uInt napp=vc_p.nelements();
    vc_p.resize(napp+1,false,true);      
    vc_p[napp] = vc;
    vc=NULL;
   
    // Maintain sort of apply list
    ve_p->setapply(vc_p);
    
    return true;

  } catch (AipsError x) {
    logSink() << LogIO::SEVERE << "Caught exception: " << x.getMesg() 
	      << LogIO::POST;
    if (vc) delete vc;
    throw(AipsError("Error in Calibrater::setapply."));
    return false;
  } 
  return false;
}

// Set up apply-able calibration via a Cal Library
Bool OldCalibrater::setcallib(Record callib) {

  logSink() << LogOrigin("Calibrater", "setcallib(callib)");

  //  cout << "Calibrater::setcallib: callib.isFixed() = " << boolalpha << callib.isFixed() << endl;

  uInt ntab=callib.nfields();

  //  cout << "callib.nfields() = " << ntab << endl;

  // Do some preliminary per-table verification
  for (uInt itab=0;itab<ntab;++itab) {

    String tabname=callib.name(itab);

    // Insist that the table exists on disk
    if (!Table::isReadable(tabname))
      throw(AipsError("Caltable "+tabname+" does not exist."));

  }

  // Tables exist, so deploy them...

  for (uInt itab=0;itab<ntab;++itab) {

    String tabname=callib.name(itab);

    // Get the type from the table
    String upType=calTableType(tabname);
    upType.upcase();

    // Add table name to the record
    Record thistabrec=callib.asrwRecord(itab);
    thistabrec.define("tablename",tabname);

    // First try to create the requested VisCal object
    VisCal *vc(NULL);

    try {

      if(!ok()) 
	throw(AipsError("Calibrater not prepared for setapply."));
      
      logSink() << LogIO::NORMAL 
		<< "Arranging to APPLY:"
		<< LogIO::POST;
      
      // Add a new VisCal to the apply list
      vc = createVisCal(upType,*vs_p);  


      // ingest this table according to its callib
      vc->setCallib(thistabrec,*mssel_p);

    } catch (AipsError x) {
      logSink() << LogIO::SEVERE << x.getMesg() 
		<< " Check inputs and try again."
		<< LogIO::POST;
      if (vc) delete vc;
      throw(AipsError("Error in Calibrater::setapply."));
      return false;
    }

    // Creation apparently successful, so add to the apply list
    // TBD: consolidate with above?
    try {
      
      uInt napp=vc_p.nelements();
      vc_p.resize(napp+1,false,true);      
      vc_p[napp] = vc;
      vc=NULL;
   
      // Maintain sort of apply list
      ve_p->setapply(vc_p);
      
    } catch (AipsError x) {
      logSink() << LogIO::SEVERE << "Caught exception: " << x.getMesg() 
		<< LogIO::POST;
      if (vc) delete vc;
      throw(AipsError("Error in Calibrater::setapply."));
      return false;
    } 
  }

  // All ok, if we get this far!
  return true;

}


// Set up apply-able calibration via a Cal Library
Bool OldCalibrater::setcallib2(Record callib, const casacore::MeasurementSet* ms) {

  logSink() << LogOrigin("OldCalibrater", "setcallib2(callib)");

  //  cout << "Calibrater::setcallib2(callib) : " << boolalpha << callib << endl;

  uInt ntab=callib.nfields();

  //  cout << "callib.nfields() = " << ntab << endl;

  // Do some preliminary per-table verification
  for (uInt itab=0;itab<ntab;++itab) {

    String tabname=callib.name(itab);

    // Trap parang
    // TBD...
    //    if (tabname=="<parang>")
    //      continue;

    // Insist that the table exists on disk
    if (!Table::isReadable(tabname))
      throw(AipsError("Caltable "+tabname+" does not exist."));

  }

  // Tables exist, so deploy them...

  // Local MS object for callib parsing (only)
  //  MeasurementSet lms(msname_p,Table::Update);
  //cout << "OLD lms" << endl;


  // Local const MS object for callib parsing (only)
  const MeasurementSet *lmsp(0);
  if (ms) {
    // Use supplied MS (from outside), if specified...
    // TBD: should we verify same base MS as ms_p/mssel_p?
    lmsp=ms;
  }
  else {
    // ...use internal one instead
    lmsp=mssel_p;
  }
  // Reference for use below
  const MeasurementSet &lms(*lmsp);

  // Get some global shape info:
  Int MSnAnt = lms.antenna().nrow();
  Int MSnSpw = lms.spectralWindow().nrow();

  for (uInt itab=0;itab<ntab;++itab) {

    String tabname=callib.name(itab);

    // Get the type from the table
    String upType=calTableType(tabname);
    upType.upcase();

    // Add table name to the record
    Record thistabrec=callib.asrwRecord(itab);
    thistabrec.define("tablename",tabname);

    // First try to create the requested VisCal object
    VisCal *vc(NULL);

    try {

      //      if(!ok()) 
      //	throw(AipsError("Calibrater not prepared for setapply."));
      
      logSink() << LogIO::NORMAL 
		<< "Arranging to APPLY:"
		<< LogIO::POST;
      
      // Add a new VisCal to the apply list
      vc = createVisCal(upType,msname_p,MSnAnt,MSnSpw);  

      // ingest this table according to its callib
      vc->setCallib(thistabrec,lms);

    } catch (AipsError x) {
      logSink() << LogIO::SEVERE << x.getMesg() 
		<< " Check inputs and try again."
		<< LogIO::POST;
      if (vc) delete vc;
      throw(AipsError("Error in Calibrater::callib2."));
      return false;
    }

    // Creation apparently successful, so add to the apply list
    // TBD: consolidate with above?
    try {
      
      uInt napp=vc_p.nelements();
      vc_p.resize(napp+1,false,true);      
      vc_p[napp] = vc;
      vc=NULL;
   
      // Maintain sort of apply list
      ve_p->setapply(vc_p);
      
    } catch (AipsError x) {
      logSink() << LogIO::SEVERE << "Caught exception: " << x.getMesg() 
		<< LogIO::POST;
      if (vc) delete vc;
      throw(AipsError("Error in Calibrater::setapply."));
      return false;
    } 
  }
  // All ok, if we get this far!
  return true;

}


Bool OldCalibrater::setsolve (const String& type, 
			      const Record& solvepar) {

  // Attempt to create the solvable object
  SolvableVisCal *svc(NULL);
  try {

    if(!ok()) 
      throw(AipsError("Calibrater not prepared for setsolve."));

    String upType = type;
    upType.upcase();

    // Clean out any old solve that was lying around
    unsetsolve();

    logSink() << LogIO::NORMAL 
	      << "Arranging to SOLVE:"
	      << LogIO::POST;

    // Create the new SolvableVisCal
    svc = createSolvableVisCal(upType,*vs_p);
    svc->setSolve(solvepar);
    
    logSink() << LogIO::NORMAL << ".   "
	      << svc->solveinfo()
	      << LogIO::POST;

    // Creation apparently successful, keep it
    svc_p=svc;
    svc=NULL;

    return true;

  } catch (AipsError x) {
    logSink() << LogIO::SEVERE << "Caught exception: " << x.getMesg() 
	      << LogIO::POST;
    unsetsolve();
    if (svc) delete svc;
    throw(AipsError("Error in Calibrater::setsolve."));
    return false;
  } 
  return false;
}

Bool OldCalibrater::correct(String mode)
{
    logSink() << LogOrigin("Calibrater","correct") << LogIO::NORMAL;

    Bool retval = true;

    try {

        // make mode all-caps
        String upmode=mode;
	upmode.upcase();

	// If trialmode=T, only the flags will be set
	//   (and only written if not TRIAL)
	Bool trialmode=(upmode.contains("TRIAL") || 
			upmode.contains("FLAGONLY"));

        // Set up VisSet and its VisibilityIterator.

        VisibilityIterator::DataColumn whichOutCol = configureForCorrection ();

        VisIter& vi(vs_p->iter());
        VisBufferAutoPtr vb (vi);
        vi.origin();

        // Pass each timestamp (VisBuffer) to VisEquation for correction

        Vector<Bool> uncalspw(vi.numberSpw());	// Used to accumulate error messages
        uncalspw.set(false);		        // instead of bombing the user
        uncalspw.set(False);		        // instead of bombing the user
                                        // in a loop.

        for (vi.originChunks(); vi.moreChunks(); vi.nextChunk()) {

            for (vi.origin(); vi.more(); vi++) {

                uInt spw = vb->spectralWindow();

		// Re-initialize weights from sigma column
		vb->resetWeightMat();

		// If we can calibrate this vb, do it...
                if (ve_p->spwOK(spw)){
		  
		  // throws exception if nothing to apply
		  ve_p->correct(*vb,trialmode);
		    
                }
		// ...else don't, prepare warning, and possibly set flags
                else{

		  // set uncalspw for warning message
		  uncalspw[spw] = true;
		  // set the flags, if we are being strict
		  if (upmode.contains("STRICT"))
		    // set the flags
		    // (don't touch the data/weights, which are initialized)
		    vb->flag().set(true);
                }

		// Only if not a trial run, trigger write to disk
		if (!upmode.contains("TRIAL")) {
		      
		  if (upmode.contains("CAL")) {
		    vi.setVis (vb->visCube(), whichOutCol);
		    vi.setWeightMat(vb->weightMat()); 
		  }
		  
		  if (upmode.contains("FLAG"))
		    vi.setFlag (vb->flag());
		  
		}
		
            }
        }

        vs_p->flush (); // Flush to disk

        // Now that we're out of the loop, summarize any errors.

        retval = summarize_uncalspws(uncalspw, "correct",
 				     upmode.contains("STRICT"));

	actRec_=Record();
	actRec_.define("origin","Calibrater::correct");
	actRec_.defineRecord("VisEquation",ve_p->actionRec());

    }
    catch (AipsError x) {
        logSink() << LogIO::SEVERE << "Caught exception: " << x.getMesg()
	              << LogIO::POST;

        logSink() << "Resetting all calibration application settings." << LogIO::POST;
        unsetapply();

        throw(AipsError("Error in Calibrater::correct."));
        retval = false;         // Not that it ever gets here...
    }
    return retval;
}

Bool OldCalibrater::corrupt() {
  
  logSink() << LogOrigin("Calibrater","corrupt") << LogIO::NORMAL;
  Bool retval = true;

  try {

    if (!ok())
      throw(AipsError("Calibrater not prepared for corrupt!"));

    // Nominally, we write out to the MODEL_DATA, unless absent
    VisibilityIterator::DataColumn whichOutCol(VisibilityIterator::Model);

    if (!ms_p->tableDesc().isColumn("MODEL_DATA"))
      throw(AipsError("MODEL_DATA column unexpectedly absent. Cannot corrupt."));

    // Ensure apply list non-zero and properly sorted
    ve_p->setapply(vc_p);

    // Report the types that will be applied
    applystate();

    // Arrange for iteration over data
    Block<Int> columns;
    // include scan iteration
    columns.resize(5);
    columns[0]=MS::ARRAY_ID;
    columns[1]=MS::SCAN_NUMBER;
    columns[2]=MS::FIELD_ID;
    columns[3]=MS::DATA_DESC_ID;
    columns[4]=MS::TIME;
    vs_p->resetVisIter(columns,0.0);
    VisIter& vi(vs_p->iter());
    VisBuffer vb(vi);
    
    // Pass each timestamp (VisBuffer) to VisEquation for corruption.
    Vector<Bool> uncalspw(vi.numberSpw());	// Used to accumulate error messages
    uncalspw.set(false);		        // instead of bombing the user
						// in a loop.
    for (vi.originChunks(); vi.moreChunks(); vi.nextChunk()) {
      Int spw = vi.spectralWindow();

      // Only proceed if spw can be calibrated
      if (ve_p->spwOK(spw)) {

	for (vi.origin(); vi.more(); vi++) {
	  
	  // Corrupt the MODEL_DATA
	  //  (note we are not treating weights and flags)
	  ve_p->corrupt(vb);    // throws exception if nothing to apply
	  vi.setVis(vb.modelVisCube(),whichOutCol);

	}
      }
      else 
	uncalspw[spw] = true;
    }
    // Flush to disk
    vs_p->flush();

    // Now that we're out of the loop, summarize any errors.
    retval = summarize_uncalspws(uncalspw, "corrupt");
  }
  catch (AipsError x) {
    logSink() << LogIO::SEVERE << "Caught exception: " << x.getMesg() 
	      << LogIO::POST;

    logSink() << "Resetting all calibration application settings." << LogIO::POST;
    unsetapply();

    throw(AipsError("Error in Calibrater::corrupt."));
    retval = false;  // Not that it ever gets here...
  } 
  return retval;
}

Bool OldCalibrater::initWeightsWithTsys(String wtmode, Bool dowtsp,
					String tsystable, String gainfield, String interp, Vector<Int> spwmap) {

	logSink() << LogOrigin("Calibrater", "initWeightsWithTsys")
			<< LogIO::NORMAL;
	Bool retval = true;

	try {

		if (!ok())
			throw(AipsError("Calibrater not prepared for initWeights!"));

		String uptype = calTableType(tsystable);
		if (!uptype.contains("TSYS")) {
			throw(AipsError(
					"Invalid calibration table type for Tsys weighting."));
		}
		// Set record format for calibration table application information
		RecordDesc applyparDesc;
		applyparDesc.addField("t", TpDouble);
		applyparDesc.addField("table", TpString);
		applyparDesc.addField("interp", TpString);
		applyparDesc.addField("spw", TpArrayInt);
		applyparDesc.addField("fieldstr", TpString);
		applyparDesc.addField("calwt", TpBool);
		applyparDesc.addField("spwmap", TpArrayInt);
		applyparDesc.addField("opacity", TpArrayDouble);

		// Create record with the requisite field values
		Record applypar(applyparDesc);
		applypar.define("t", 0.0);
		applypar.define("table", tsystable);
		applypar.define("interp", interp);
		applypar.define("spw", getSpwIdx(""));
		applypar.define("fieldstr", gainfield);
		applypar.define("calwt", true);
		applypar.define("spwmap", spwmap);
		applypar.define("opacity", Vector<Double>(1, 0.0));

		if (vc_p.nelements() > 0) {
			logSink() << LogIO::WARN << "Resetting all calibration application settings." << LogIO::POST;
			unsetapply();
		}
		logSink() << LogIO::NORMAL << "Weight initialization does not support selection. Resetting MS selection." << LogIO::POST;
		selectvis();
		StandardTsys vc = StandardTsys(*vs_p);
		vc.setApply(applypar);

		logSink() << LogIO::NORMAL << ".   " << vc.applyinfo() << LogIO::POST;
		PtrBlock<VisCal*> vcb(1, &vc);
		// Maintain sort of apply list
		ve_p->setapply(vcb);

		// Detect WEIGHT_SPECTRUM and SIGMA_SPECTRUM
		TableDesc mstd = ms_p->actualTableDesc();
		String colWtSp = MS::columnName(MS::WEIGHT_SPECTRUM);
		Bool wtspexists = mstd.isColumn(colWtSp);
		String colSigSp = MS::columnName(MS::SIGMA_SPECTRUM);
		Bool sigspexists = mstd.isColumn(colSigSp);
		Bool addsigsp = (dowtsp && !sigspexists);

		// Some log info
		bool use_exposure = false;
		if (wtmode == "tsys") {
			logSink()
					<< "Initializing SIGMA and WEIGHT according to channel bandwidth and Tsys. NOTE this is an expert mode."
					<< LogIO::WARN << LogIO::POST;
		} else if (wtmode == "tinttsys") {
			logSink()
					<< "Initializing SIGMA and WEIGHT according to channel bandwidth, integration time, and Tsys. NOTE this is an expert mode."
					<< LogIO::WARN << LogIO::POST;
			use_exposure = true;
		} else {
			throw(AipsError("Unrecognized wtmode specified: " + wtmode));
		}

		// Force dowtsp if the column already exists
		if (wtspexists && !dowtsp) {
			logSink() << "Found WEIGHT_SPECTRUM; will force its initialization."
					<< LogIO::POST;
			dowtsp = true;
		}

		// Report that we are initializing the WEIGHT_SPECTRUM, and prepare to do so.
		if (dowtsp) {

			// Ensure WEIGHT_SPECTRUM really exists at all
			//   (often it exists but is empty)
			if (!wtspexists) {
				logSink() << "Creating WEIGHT_SPECTRUM." << LogIO::POST;

				// Nominal defaulttileshape
				IPosition dts(3, 4, 32, 1024);

				// Discern DATA's default tile shape and use it
				const Record dminfo = ms_p->dataManagerInfo();
				for (uInt i = 0; i < dminfo.nfields(); ++i) {
					Record col = dminfo.asRecord(i);
					//if (upcase(col.asString("NAME"))=="TILEDDATA") {
					if (anyEQ(col.asArrayString("COLUMNS"), String("DATA"))) {
						dts = IPosition(
								col.asRecord("SPEC").asArrayInt(
										"DEFAULTTILESHAPE"));
						//cout << "Found DATA's default tile: " << dts << endl;
						break;
					}
				}

				// Add the column
				String colWtSp = MS::columnName(MS::WEIGHT_SPECTRUM);
				TableDesc tdWtSp;
				tdWtSp.addColumn(
						ArrayColumnDesc<Float>(colWtSp, "weight spectrum", 2));
				TiledShapeStMan wtSpStMan("TiledWgtSpectrum", dts);
				ms_p->addColumn(tdWtSp, wtSpStMan);
			} else
				logSink() << "Found WEIGHT_SPECTRUM." << LogIO::POST;
			// Ensure WEIGHT_SPECTRUM really exists at all
			//   (often it exists but is empty)
		if (!sigspexists) {
				logSink() << "Creating SIGMA_SPECTRUM." << LogIO::POST;

				// Nominal defaulttileshape
				IPosition dts(3, 4, 32, 1024);

				// Discern DATA's default tile shape and use it
				const Record dminfo = ms_p->dataManagerInfo();
				for (uInt i = 0; i < dminfo.nfields(); ++i) {
					Record col = dminfo.asRecord(i);
					//if (upcase(col.asString("NAME"))=="TILEDDATA") {
					if (anyEQ(col.asArrayString("COLUMNS"), String("DATA"))) {
						dts = IPosition(
								col.asRecord("SPEC").asArrayInt(
										"DEFAULTTILESHAPE"));
						//cout << "Found DATA's default tile: " << dts << endl;
						break;
					}
				}

				// Add the column
				String colSigSp = MS::columnName(MS::SIGMA_SPECTRUM);
				TableDesc tdSigSp;
				tdSigSp.addColumn(
						ArrayColumnDesc<Float>(colSigSp, "sigma spectrum", 2));
				TiledShapeStMan sigSpStMan("TiledSigtSpectrum", dts);
				ms_p->addColumn(tdSigSp, sigSpStMan);
				{
				  TableDesc loctd = ms_p->actualTableDesc();
				  String loccolSigSp = MS::columnName(MS::SIGMA_SPECTRUM);
				  AlwaysAssert(loctd.isColumn(loccolSigSp),AipsError);
				}
		}
		}
		else {
    if (sigspexists) {
      logSink() << "Removing SIGMA_SPECTRUM for non-channelized weight." << LogIO::POST;
      if (true || ms_p->canRemoveColumn(colSigSp)) {
	ms_p->removeColumn(colSigSp);
      }
      else
	logSink() << LogIO::WARN << "Failed to remove SIGMA_SPECTRUM column. Values in SIGMA and SIGMA_SPECTRUM columns may be inconsistent after the operation." << LogIO::POST;
    }
		}

		// Arrange for iteration over data
		//  TBD: Be sure this sort is optimal for creating WS?
		Block<Int> columns;
		// include scan iteration
		columns.resize(5);
		columns[0] = MS::ARRAY_ID;
		columns[1] = MS::SCAN_NUMBER;
		columns[2] = MS::FIELD_ID;
		columns[3] = MS::DATA_DESC_ID;
		columns[4] = MS::TIME;

		vi::SortColumns sc(columns);
		vi::VisibilityIterator2 vi2(*ms_p, sc, true);
		vi::VisBuffer2 *vb = vi2.getVisBuffer();

		ROMSColumns mscol(*ms_p);
		const ROMSSpWindowColumns& msspw(mscol.spectralWindow());
		uInt nSpw = msspw.nrow();
		Vector<Double> effChBw(nSpw, 0.0);
		for (uInt ispw = 0; ispw < nSpw; ++ispw) {
			effChBw[ispw] = mean(msspw.effectiveBW()(ispw));
		}

		Int ivb(0);
		for (vi2.originChunks(); vi2.moreChunks(); vi2.nextChunk()) {

			for (vi2.origin(); vi2.more(); vi2.next(), ++ivb) {

				Int spw = vb->spectralWindows()(0);

				Int nrow = vb->nRows();
				Int nchan = vb->nChannels();
				Int ncor = vb->nCorrelations();

				// Prepare for WEIGHT_SPECTRUM and SIGMA_SPECTRUM, if nec.
				Cube<Float> newwtsp(0, 0, 0), newsigsp(0, 0, 0);
				if (dowtsp) {
				  newwtsp.resize(ncor, nchan, nrow);
				  newwtsp.set(1.0);
				  newsigsp.resize(ncor, nchan, nrow);
				  newsigsp.set(1.0);
				}

				if (ve_p->spwOK(spw)) {

					// Re-initialize weight info from sigma info
					//   This is smart wrt spectral weights, etc.
					//   (this makes W and WS, if present, "dirty" in the vb)
					// TBD: only do this if !trial (else: avoid the I/O)
					// vb->resetWeightsUsingSigma();
					// Handle non-trivial modes
					// Init WEIGHT, SIGMA  from bandwidth & time
					Matrix<Float> newwt(ncor, nrow), newsig(ncor, nrow);
					newwt.set(1.0);
					newsig.set(1.0);

					// Detect ACs
					const Vector<Int> a1(vb->antenna1());
					const Vector<Int> a2(vb->antenna2());
					Vector<Bool> ac(a1 == a2);

					// XCs need an extra factor of 2
					Vector<Float> xcfactor(nrow, 2.0);
					xcfactor(ac) = 1.0;				// (but not ACs)

					// The row-wise integration time
					Vector<Float> expo(nrow);
					convertArray(expo, vb->exposure());

					// Set weights to channel bandwidth first.
					newwt.set(Float(effChBw(spw)));

					// For each correlation, apply exposure and xcfactor
					for (Int icor = 0; icor < ncor; ++icor) {

						Vector<Float> wt(newwt.row(icor));
						if (use_exposure) {
							wt *= expo;
						}
						wt *= xcfactor;
						if (dowtsp) {
							for (Int ich = 0; ich < nchan; ++ich) {
								Vector<Float> wtspi(
										newwtsp(Slice(icor, 1, 1),
												Slice(ich, 1, 1), Slice()).nonDegenerate(
												IPosition(1, 2)));
								wtspi = wt;
							}
						}
					}
					// Handle SIGMA_SPECTRUM
					if (dowtsp) {
					  newsigsp = 1.0f / sqrt(newwtsp);
					}
					// sig from wt is inverse sqrt
					newsig = 1.0f / sqrt(newwt);

					// Arrange write-back of both SIGMA and WEIGHT
					vb->setSigma(newsig);
					vb->setWeight(newwt);
					if (dowtsp) {
					  vb->initWeightSpectrum(newwtsp);
					  vb->initSigmaSpectrum(newsigsp);
					}
					// Force writeback to disk (need to initialize weight/sigma before applying cal table)
					vb->writeChangesBack();

					// Arrange for _in-place_ apply on CORRECTED_DATA (init from DATA)
					//   (this makes CD "dirty" in the vb)
					// TBD: only do this if !trial (else: avoid the I/O)
					vb->setVisCubeCorrected(vb->visCube());

					// Make flagcube dirty in the vb
					//  NB: we must _always_ do this I/O  (even trial mode)
					vb->setFlagCube(vb->flagCube());

					// Make all vb "not dirty"; we'll carefully arrange the writeback below
					vb->dirtyComponentsClear();

					// throws exception if nothing to apply
					ve_p->correct2(*vb, false, dowtsp);

					if (dowtsp) {
						vb->setWeightSpectrum(vb->weightSpectrum());
						// If WS was calibrated, set W to its channel-axis median
						vb->setWeight( partialMedians(vb->weightSpectrum(), IPosition(1, 1)) );
						newsigsp = 1.0f / sqrt(vb->weightSpectrum());
						vb->initSigmaSpectrum(newsigsp);
						vb->setSigma( partialMedians(newsigsp, IPosition(1, 1)) );
					} else {
						vb->setWeight(vb->weight());
						newsig = 1.0f / sqrt(vb->weight());
						vb->setSigma(newsig);
					}
					// Force writeback to disk
					vb->writeChangesBack();

				} else {//Not calibrating the spw
				  if (dowtsp && !wtspexists) {
				    // newly created WS Need to initialize
				    vb->initWeightSpectrum(newwtsp);
				  }
				  if (addsigsp) {
				    // newly created SS Need to initialize
				    vb->initSigmaSpectrum(newsigsp);
				    vb->writeChangesBack();
				  }
				}
			}
		}
		// clear-up Tsys caltable from list of apply
		unsetapply();

	} catch (AipsError x) {
		logSink() << LogIO::SEVERE << "Caught exception: " << x.getMesg()
				<< LogIO::POST;

		logSink() << "Resetting all calibration application settings."
				<< LogIO::POST;
		unsetapply();

		throw(AipsError("Error in Calibrater::initWeights."));
		retval = false;  // Not that it ever gets here...
	}
	return retval;
}

Bool OldCalibrater::solve() {

  logSink() << LogOrigin("Calibrater","solve") << LogIO::NORMAL3;

  try {

    if (!ok()) 
      throw(AipsError("Calibrater not prepared for solve."));

    // Handle nothing-to-solve-for case
    if (!svc_p)
      throw(AipsError("Please run setsolve before attempting to solve."));

    // Handle specified caltable
    if (true && svc_p) {

      /*      
      cout << "name: " << svc_p->calTableName() << endl;
      cout << boolalpha;
      cout << "append?   " << svc_p->append() << endl;
      cout << "opened?   " << Table::isOpened(svc_p->calTableName()) << endl;
      cout << "readable? " << Table::isReadable(svc_p->calTableName()) << endl;
      //      cout << "writable? " << Table::isWritable(svc_p->calTableName()) << endl;
      cout << "canDelete? " << Table::canDeleteTable(svc_p->calTableName(),true) << endl;
      */

      // If table exists (readable) and not deletable
      //   we have to abort (append=T requires deletable)
      if ( Table::isReadable(svc_p->calTableName()) &&
	   !Table::canDeleteTable(svc_p->calTableName()) ) {
	throw(AipsError("Specified caltable ("+svc_p->calTableName()+") exists and\n cannot be replaced (or appended to) because it appears to be open somewhere (Quit plotcal?)."));
      }
    }

    // Arrange VisEquation for solve
    ve_p->setsolve(*svc_p);

    // Ensure apply list properly sorted w.r.t. solvable term
    ve_p->setapply(vc_p);

    // Report what is being applied and solved-for
    applystate();
    solvestate();


    // Report correct/corrupt apply order
    //    ve_p->state();

    // Set the channel mask
    svc_p->setChanMask(chanmask_);

    // Generally use standard solver
    if (svc_p->useGenericGatherForSolve())
      genericGatherAndSolve();   // using VisBuffGroupAcc
    else {
      //cout << "Fully self-directed data gather and solve" << endl;
      // Fully self-directed data gather and solve
      svc_p->selfGatherAndSolve(*vs_p,*ve_p);
    }

    svc_p->clearChanMask();

  } catch (AipsError x) {
    logSink() << LogIO::SEVERE << "Caught exception: " << x.getMesg() << LogIO::POST;

    logSink() << "Reseting entire solve/apply state." << LogIO::POST;
    reset();

    throw(AipsError("Error in Calibrater::solve."));
    return false;
  } 

  return true;

}

Vector<Double> OldCalibrater::modelfit(const Int& niter,
				       const String& stype,
				       const Vector<Double>& par,
				       const Vector<Bool>& vary,
				       const String& file) {

 /*
  cout << "Calibrater::modelfit" << endl;
  cout << " niter = " << niter << endl;
  cout << " stype = " << stype << endl;
  cout << " par   = " << par << endl;
  cout << " vary  = " << vary << endl;
  cout << " file  = " << file << endl;
 */
  //  logSink() << LogOrigin("Calibrater","modelfit") << LogIO::NORMAL;
  
  try {
    if(!ok()) throw(AipsError("Calibrater not ok()"));

    // Construct UVMod with the VisSet
    UVMod uvmod(*vs_p);

    if (stype=="P")
      uvmod.setModel(ComponentType::POINT, par, vary);
    else if (stype=="G")
      uvmod.setModel(ComponentType::GAUSSIAN, par, vary);
    else if (stype=="D")
      uvmod.setModel(ComponentType::DISK, par, vary);
    else
      throw(AipsError("Unrecognized component type in Calibrater::modelfit."));
    
    // Run the fit
    uvmod.modelfit(niter,file);

    // Return the parameter vector
    return uvmod.par();

  } catch (AipsError x) {
    logSink() << LogIO::SEVERE << "Caught exception: " << x.getMesg() << LogIO::POST;
    throw(AipsError("Error in Calibrater::modelfit."));
    
    return Vector<Double>();
  } 

}

void OldCalibrater::fluxscale(const String& infile, 
			      const String& outfile,
			      const Vector<Int>& refField, 
			      const Vector<Int>& refSpwMap, 
			      const Vector<Int>& tranField,
			      const Bool& append,
			      const Float& inGainThres,
			      const String& antSel,
			      const String& timerangeSel,
			      const String& scanSel,
			      SolvableVisCal::fluxScaleStruct& oFluxScaleFactor,
			      const String& oListFile,
			      const Bool& incremental,
			      const Int& fitorder,
			      const Bool& display) {

  //  throw(AipsError("Method 'fluxscale' is temporarily disabled."));

  // TBD: write inputs to MSHistory
  logSink() << LogOrigin("Calibrater","fluxscale") << LogIO::NORMAL3;

  SolvableVisCal *fsvj_(NULL);
  try {
    // If infile is Calibration table
    if (Table::isReadable(infile) && 
	Table::tableInfo(infile).type()=="Calibration") {

      // get calibration type
      String caltype;
      caltype = Table::tableInfo(infile).subType();
      logSink() << "Table " << infile 
		<< " is of type: "<< caltype 
		<< LogIO::POST;
      String message="Table "+infile+" is of type: "+caltype;
      MSHistoryHandler::addMessage(*ms_p, message, "calibrater", "", "calibrater::fluxscale()");
      
      // form selection
      String select="";
      // Selection is empty for case of no tran specification
      if (tranField.nelements()>0) {
	
	// All selected fields
	Vector<Int> allflds = concatenateArray(refField,tranField);
	
	// Assemble TaQL
	ostringstream selectstr;
	selectstr << "FIELD_ID IN [";
	for (Int iFld=0; iFld<allflds.shape(); iFld++) {
	  if (iFld>0) selectstr << ", ";
	  selectstr << allflds(iFld);
	}
	selectstr << "]";
	select=selectstr.str();
      }

      // Construct proper SVC object
      if (caltype == "G Jones") {
	fsvj_ = createSolvableVisCal("G",*vs_p);
      } else if (caltype == "T Jones") {
	fsvj_ = createSolvableVisCal("T",*vs_p);
      } else {
	// Can't process other than G and T (add B?)
	ostringstream typeErr;
	typeErr << "Type " << caltype 
	       << " not supported in fluxscale.";

	throw(AipsError(typeErr.str()));
      }

      // fill table with selection
      RecordDesc applyparDesc;
      applyparDesc.addField ("table", TpString);
      applyparDesc.addField ("select", TpString);
      Record applypar(applyparDesc);
      applypar.define ("table", infile);
      applypar.define ("select", select);
      fsvj_->setApply(applypar);

      //Bool incremental=false;
      // Make fluxscale calculation
      Vector<String> fldnames(ROMSFieldColumns(ms_p->field()).name().getColumn());
      //fsvj_->fluxscale(refField,tranField,refSpwMap,fldnames,oFluxScaleFactor,
      fsvj_->fluxscale(outfile,refField,tranField,refSpwMap,fldnames,inGainThres,antSel,
        timerangeSel,scanSel,oFluxScaleFactor, oListFile,incremental,fitorder,display);
//        oListFile);
     
      // If no outfile specified, use infile (overwrite!)
      String out(outfile);
      if (out.length()==0)
	out = infile;

      // Store result
      if (append) {
	logSink() << "Appending result to " << out << LogIO::POST;
	String message="Appending result to "+out;
	MSHistoryHandler::addMessage(*ms_p, message, "calibrater", "", "calibrater::fluxscale()");
      } else {
	logSink() << "Storing result in " << out << LogIO::POST;
	String message="Storing result in "+out;
	MSHistoryHandler::addMessage(*ms_p, message, "calibrater", "", "calibrater::fluxscale()");
      }
      fsvj_->storeNCT(out,append);
      
      // Clean up
      delete fsvj_;

    } else {
      // Table not found/unreadable, or not Calibration
      ostringstream tabErr;
      tabErr << "File " << infile
	     << " does not exist or is not a Calibration Table.";

      throw(AipsError(tabErr.str()));

    }
  } catch (AipsError x) {

    logSink() << LogIO::SEVERE
	      << "Caught Exception: "
	      << x.getMesg()
	      << LogIO::POST;
    
    // Clean up
    if (fsvj_) delete fsvj_;

    // Write to MS History table
    //    String message="Caught Exception: "+x.getMesg();
    //    MSHistoryHandler::addMessage(*ms_p, message, "calibrater", "", "calibrater::fluxscale()");

    throw(AipsError("Error in Calibrater::fluxscale."));

    return;

  }
  return;


}

void OldCalibrater::accumulate(const String& intab,
			       const String& incrtab,
			       const String& outtab,
			       const String& fields,
			       const String& calFields,
			       const String& interp,
			       const Double& t,
			       const Vector<Int>& spwmap) {
  
  //  logSink() << LogOrigin("Calibrater","accumulate") << LogIO::NORMAL;

  logSink() << "Beginning accumulate." << LogIO::POST;

  // SVJ objects:
  SolvableVisCal *incal_(NULL), *incrcal_(NULL);

  try {
    
  /*
    cout << "intab     = " << intab << endl;
    cout << "incrtab   = " << incrtab << endl;
    cout << "outtab    = " << outtab << endl;
    cout << "fields    = " << fields << endl;
    cout << "calFields = " << calFields << endl;
    cout << "interp    = " << interp << endl;
    cout << "t         = " << t << endl;
  */

    // Incremental table's type sets the type we are dealing with
    String caltype=calTableType(incrtab);

    // If no input cumulative timescale specified, then
    //   a valid input cumulative table must be specified
    if (t < 0.0) {

      String intype=calTableType(intab);

      if (intype!=caltype) {
      
	ostringstream typeErr;
	typeErr << "Table " << intab
		<< " is not the same type as "
		<< incrtab << " (" << caltype << ")";
	throw(AipsError(typeErr.str()));
      }
    }

    // At this point all is ok; we will:
    //  o fill from intab and accumulate to it (t<0), OR
    //  o create a new cumulative table from scratch (t>0)

    // If creating a new cumulative table, it must span the whole dataset,
    //   so reset data selection to whole MS, and setup iterator
    if (t>0.0) {
      selectvis();
      Block<Int> columns;
      columns.resize(4);
      columns[0]=MS::ARRAY_ID;
      columns[1]=MS::TIME;
      columns[2]=MS::FIELD_ID;
      columns[3]=MS::DATA_DESC_ID;
      vs_p->resetVisIter(columns,t);
    }

    //	logSink() << "Table " << infile 
    //		  << " is of type: "<< caltype 
    //		  << LogIO::POST;

    incal_ = createSolvableVisCal(caltype,*vs_p);
    incrcal_ = createSolvableVisCal(caltype,*vs_p);
    
    // TBD: move to svj.setAccumulate?
    if ( !(incal_->accumulatable()) ) {
      ostringstream typeErr;
      typeErr << "Type " << caltype 
	      << " not yet supported in accumulate.";
      throw(AipsError(typeErr.str()));
    }

    // At this point, accumulation apparently supported,
    //   so continue...
    
    // initialize the cumulative solutions
    incal_->setAccumulate(*vs_p,intab,"",t,-1);
    

    /*
    // form selection on incr table
    String incrSel="";
    if (calFields.shape()>0) {
      
      // Assemble TaQL
      ostringstream selectstr;
      selectstr << "FIELD_ID IN [";
      for (Int iFld=0; iFld<calFields.shape(); iFld++) {
	if (iFld>0) selectstr << ", ";
	selectstr << calFields(iFld);
      }
      selectstr << "]";
      incrSel=selectstr.str();
    }
    */
    
    // fill incr table with selection
    logSink() << "Preparing to accumulate calibration from table: "
	      << incrtab
	      << LogIO::POST;

    // Set record format for calibration table application information
    RecordDesc applyparDesc;
    applyparDesc.addField ("t", TpDouble);
    applyparDesc.addField ("table", TpString);
    //    applyparDesc.addField ("select", TpString);
    applyparDesc.addField ("fieldstr", TpString);
    applyparDesc.addField ("interp", TpString);
    applyparDesc.addField ("spwmap",TpArrayInt);
    
    // Create record with the requisite field values
    Record applypar(applyparDesc);
    applypar.define ("t", t);
    applypar.define ("table", incrtab);
    //    applypar.define ("select", incrSel);
    applypar.define ("fieldstr", calFields);
    applypar.define ("interp", interp);
    applypar.define ("spwmap",spwmap);

    incrcal_->setApply(applypar);

    Vector<Int> fldidx(0);
    if (fields.length()>0)
      fldidx=getFieldIdx(fields);

    // All ready, now do the accumulation
    incal_->accumulate(incrcal_,fldidx);
    
    // ...and store the result
    logSink() << "Storing accumulated calibration in table: " 
	      << outtab
	      << LogIO::POST;

    if (outtab != "") 
      incal_->calTableName()=outtab;

    incal_->storeNCT();
    
    delete incal_;
    delete incrcal_;

    logSink() << "Finished accumulation." 
	      << LogIO::POST;

  } catch (AipsError x) {
    logSink() << LogIO::SEVERE
	      << "Caught Exception: "
	      << x.getMesg()
	      << LogIO::POST;

    if (incal_) delete incal_;
    if (incrcal_) delete incrcal_;
    
    throw(AipsError("Error in Calibrater::accumulate."));
    return;
  }
  return;

}

void OldCalibrater::specifycal(const String& type,
			       const String& caltable,
			       const String& time,
			       const String& spw,
			       const String& antenna,
			       const String& pol,
			       const Vector<Double>& parameter,
			       const String& infile,
			       const Bool& uniform) {

  logSink() << LogOrigin("Calibrater","specifycal") << LogIO::NORMAL;

  // SVJ objects:
  SolvableVisCal *cal_(NULL);

  try {
 			    
    // Set record format for calibration table application information
    RecordDesc specifyDesc;
    specifyDesc.addField ("caltable", TpString);
    specifyDesc.addField ("time", TpString);
    specifyDesc.addField ("spw", TpArrayInt);
    specifyDesc.addField ("antenna", TpArrayInt);
    specifyDesc.addField ("pol", TpString);
    specifyDesc.addField ("parameter", TpArrayDouble);
    specifyDesc.addField ("caltype",TpString);
    specifyDesc.addField ("infile",TpString);
    specifyDesc.addField ("uniform",TpBool);

    // Create record with the requisite field values
    Record specify(specifyDesc);
    specify.define ("caltable", caltable);
    specify.define ("time", time);
    if (spw=="*")
      specify.define ("spw",Vector<Int>(1,-1));
    else
      specify.define ("spw",getSpwIdx(spw));
    if (antenna=="*")
      specify.define ("antenna",Vector<Int>(1,-1) );
    else
      specify.define ("antenna",getAntIdx(antenna));
    specify.define ("pol",pol);
    specify.define ("parameter",parameter);
    specify.define ("caltype",type);
    specify.define ("infile",infile);
    specify.define ("uniform",uniform);

    // Now do it
    String utype=upcase(type);
    if (utype=="G" || utype.contains("AMP") || utype.contains("PH"))
      cal_ = createSolvableVisCal("G",*vs_p);
    else if (utype=='K' || utype.contains("SBD") || utype.contains("DELAY"))
      cal_ = createSolvableVisCal("K",*vs_p);
    else if (utype.contains("MBD"))
      cal_ = createSolvableVisCal("K",*vs_p);  // as of 5.3, KMBD is just K
    else if (utype.contains("ANTPOS"))
      cal_ = createSolvableVisCal("KANTPOS",*vs_p);
    else if (utype.contains("TSYS"))
      cal_ = createSolvableVisCal("TSYS",*vs_p);
    else if (utype.contains("EVLAGAIN") ||
	     utype.contains("SWP") ||
	     utype.contains("RQ"))
      cal_ = createSolvableVisCal("EVLASWP",*vs_p);
    else if (utype.contains("OPAC"))
      cal_ = createSolvableVisCal("TOPAC",*vs_p);
    else if (utype.contains("GC") || utype.contains("EFF"))
      cal_ = createSolvableVisCal("GAINCURVE",*vs_p);
    else if (utype.contains("TEC"))
      cal_ = createSolvableVisCal("TEC",*vs_p);
    else if (utype.contains("SDSKY_PS"))
      cal_ = createSolvableVisCal("SDSKY_PS",*vs_p);
    else if (utype.contains("SDSKY_RASTER"))
      cal_ = createSolvableVisCal("SDSKY_RASTER",*vs_p);
    else if (utype.contains("SDSKY_OTF"))
      cal_ = createSolvableVisCal("SDSKY_OTF",*vs_p);
    else
      throw(AipsError("Unrecognized caltype."));

    // set up for specification (set up the CalSet)
    cal_->setSpecify(specify);

    // fill with specified values
    cal_->specify(specify);

    // Store result
    cal_->storeNCT();

    delete cal_;

  } catch (AipsError x) {
    logSink() << LogIO::SEVERE
	      << "Caught Exception: "
	      << x.getMesg()
	      << LogIO::POST;

    if (cal_) delete cal_;
    
    throw(AipsError("Error in Calibrater::specifycal."));
    return;
  }
  return;

}

Bool OldCalibrater::smooth(const String& infile, 
			   String& outfile,  // const Bool& append,
			   const String& smoothtype,
			   const Double& smoothtime,
			   const String& fields)
{

  // TBD: support append?
  // TBD: spw selection?

  logSink() << LogOrigin("Calibrater","smooth") << LogIO::NORMAL;

  logSink() << "Beginning smoothing/interpolating method." << LogIO::POST;


  // A pointer to an SVC
  SolvableVisCal *svc(NULL);

  try {
    
    // Handle no in file 
    if (infile=="")
      throw(AipsError("Please specify an input calibration table."));

    // Handle bad smoothtype
    if (smoothtype!="mean" && smoothtype!="median")
      throw(AipsError("Unrecognized smooth type!"));

    // Handle bad smoothtime
    if (smoothtime<=0)
      throw(AipsError("Please specify a strictly positive smoothtime."));

    // Handle no outfile
    if (outfile=="") {
      outfile=infile;
      logSink() << "Will overwrite input file with smoothing result." 
		<< LogIO::POST;
    }


    svc = createSolvableVisCal(calTableType(infile),*vs_p);
    
    if (svc->smoothable()) {
      
      // Fill calibration table using setApply
      RecordDesc applyparDesc;
      applyparDesc.addField ("table", TpString);
      Record applypar(applyparDesc);
      applypar.define ("table", infile);
      svc->setApply(applypar);

      // Convert refFields/transFields to index lists
      Vector<Int> fldidx(0);
      if (fields.length()>0)
	fldidx=getFieldIdx(fields);

      // Delegate to SVC
      svc->smooth(fldidx,smoothtype,smoothtime);
      
      // Store the result on disk
      //    if (append) logSink() << "Appending result to " << outfile << LogIO::POST;
      //else 
      logSink() << "Storing result in " << outfile << LogIO::POST;
      
      
      if (outfile != "") 
	svc->calTableName()=outfile;
      svc->storeNCT();

      // Clean up
      if (svc) delete svc; svc=NULL;
      
      // Apparently, it worked
      return true;

    }
    else
      throw(AipsError("This type ("+svc->typeName()+") does not support smoothing."));

  } catch (AipsError x) {
   
    logSink() << LogIO::SEVERE
	      << "Caught Exception: "
	      << x.getMesg()
	      << LogIO::POST;
    // Clean up
    if (svc) delete svc; svc=NULL;

    throw(AipsError("Error in Calibrater::smooth."));

    return false;
  }
  return false;
}

// List a calibration table
Bool OldCalibrater::listCal(const String& infile,
			    const String& field,
			    const String& antenna,
			    const String& spw,
			    const String& listfile,
			    const Int& pagerows) {
    
    SolvableVisCal *svc(NULL);
    logSink() << LogOrigin("Calibrater","listCal");
    
    try {
        
        // Trap (currently) unsupported types
        if (upcase(calTableType(infile))=="GSPLINE" ||
            upcase(calTableType(infile))=="BPOLY")
            throw(AipsError("GSPLINE and BPOLY tables cannot currently be listed."));
        
        // Get user's selected fields, ants
        Vector<Int> ufldids=getFieldIdx(field);
        Vector<Int> uantids=getAntIdx(antenna);
        
        String newSpw = spw;
        Bool defaultSelect = false;
        if (spw.empty()) { // list all channels (default)
            defaultSelect = true;
            newSpw = "*"; 
            logSink() << LogIO::NORMAL1 << "Spws selected: ALL" << endl
                      << "Channels selected: ALL" << LogIO::POST;
        }
        // Get user's selected spw and channels
        Vector<Int> uspwids=getSpwIdx(newSpw);
        Matrix<Int> uchanids=getChanIdx(newSpw);
        if (!defaultSelect) {
            logSink() << LogIO::NORMAL1 << "Spw and Channel selection matrix: "
                      << endl << "Each rows shows: [ Spw , Start Chan , Stop Chan , Chan Step ]"
                      << endl << uchanids << LogIO::POST;
        }
        logSink() << LogIO::DEBUG2 
                  << "uspwids = "  << uspwids  << endl
                  << "uchanids = " << uchanids << LogIO::POST;
        
        // By default, do first spw, first chan
        if (uspwids.nelements()==0) {
            uchanids.resize(1,4);
            uchanids=0;
        } 
        
        // Set record format for calibration table application information
        RecordDesc applyparDesc;
        applyparDesc.addField ("table", TpString);
        
        // Create record with the requisite field values
        Record applypar(applyparDesc);
        applypar.define ("table", infile);
        
        // Generate the VisCal to be listed
        svc = createSolvableVisCal(calTableType(infile),*vs_p);  
        svc->setApply(applypar);       
        
        // list it
        svc->listCal(ufldids,uantids,uchanids,  //uchanids(0,0),uchanids(0,1),
                     listfile,pagerows);
        
        if (svc) delete svc; svc=NULL;
        
        return true;
        
    } catch (AipsError x) {
        
        logSink() << LogIO::SEVERE
                  << "Caught Exception: "
                  << x.getMesg()
                  << LogIO::POST;
        // Clean up
        if (svc) delete svc; svc=NULL;
        
        throw(AipsError("Error in Calibrater::listCal."));
        
        return false;
    }
    return false;
    
}

Bool OldCalibrater::initialize(MeasurementSet& inputMS, 
			       Bool compress,
			       Bool addScratch, Bool addModel)  {
  
  logSink() << LogOrigin("Calibrater","") << LogIO::NORMAL3;
  
  try {
    timer_p.mark();

    // Set pointer ms_p from input MeasurementSet
    if (ms_p) {
      *ms_p=inputMS;
    } else {
      ms_p = new MeasurementSet(inputMS);
      AlwaysAssert(ms_p,AipsError);
    };

    // Disabled 2016/04/19 (gmoellen): avoid direct MS.HISTORY 
    //   updates from below the python level, FOR NOW

    /*

    // Setup to write LogIO to HISTORY Table in MS
    if(!(Table::isReadable(ms_p->historyTableName()))){
      // create a new HISTORY table if its not there
      TableRecord &kws = ms_p->rwKeywordSet();
      SetupNewTable historySetup(ms_p->historyTableName(),
				 MSHistory::requiredTableDesc(),Table::New);
      kws.defineTable(MS::keywordName(MS::HISTORY), Table(historySetup));
      MSHistoryHandler::addMessage(*ms_p, "HISTORY Table added by Calibrater",
				   "Calibrater","","Calibrater::initialize()");
    }
    historytab_p=Table(ms_p->historyTableName(),
		       TableLock(TableLock::UserNoReadLocking), Table::Update);
    // jagonzal (CAS-4110): When the selectvis method throws an exception the initialize method
    // is called again to leave the calibrater in a proper state, and since there was a previous
    // initialization the history handler was already created, and has to be destroyed before
    // creating a new one to avoid leaveing the HISTORY table opened.
    if (hist_p) delete hist_p;
    hist_p= new MSHistoryHandler(*ms_p, "calibrater");

    // (2016/04/19) */

    // Remember the ms's name
    msname_p=ms_p->tableName();


    // Add/init scr cols, if requested (init is hard-wired)
    if (addScratch || addModel) {
      Bool alsoinit=true;
      VisSetUtil::addScrCols(*ms_p,addModel,addScratch,alsoinit,compress);
    }

    // Set the selected MeasurementSet to be the same initially
    // as the input MeasurementSet
    if (mssel_p) delete mssel_p;
    mssel_p=new MeasurementSet(*ms_p);
    
    logSink() << LogIO::NORMAL
	      << "Initializing nominal selection to the whole MS."
	      << LogIO::POST;


    // Create a VisSet with no selection
    // (gmoellen 2012/02/06: this merely makes a VisIter now)
    if (vs_p) {
      delete vs_p;
      vs_p=0;
    };
    Block<Int> nosort(0);
    Matrix<Int> noselection;
    Double timeInterval=0;
    // gmoellen 2012/02/06    vs_p=new VisSet(*ms_p,nosort,noselection,addScratch,timeInterval,compress, addModel);
    vs_p=new VisSet(*ms_p,nosort,noselection,false,timeInterval,false,false);

    // Size-up the chanmask PB
    initChanMask();

    // Create the associated VisEquation
    //  TBD: move to ctor and make it non-pointer
    if (ve_p) {
      delete ve_p;
      ve_p=0;
    };
    ve_p=new VisEquation();

    // Reset the apply/solve VisCals
    reset(true,true);

    return true;

  } catch (AipsError x) {
    logSink() << LogOrigin("Calibrater","initialize",WHERE) 
	      << LogIO::SEVERE << "Caught exception: " << x.getMesg() 
	      << LogIO::POST;
    cleanup();
    cleanupVisSet();
    if (ms_p) delete ms_p; ms_p=NULL;
    if (hist_p) delete hist_p; hist_p=NULL;

    throw(AipsError("Error in Calibrater::initialize()"));
    return false;
  } 
  return false;
}

Bool OldCalibrater::initCalSet(const Int& calSet) 
{

  //  logSink() << LogOrigin("Calibrater","initCalSet") << LogIO::NORMAL3;

  if (vs_p) {

    Block<Int> columns;
    // include scan iteration, for more optimal iteration
    columns.resize(5);
    columns[0]=MS::ARRAY_ID;
    columns[1]=MS::SCAN_NUMBER;
    columns[2]=MS::FIELD_ID;
    columns[3]=MS::DATA_DESC_ID;
    columns[4]=MS::TIME;
    vs_p->resetVisIter(columns,0.0);

    vs_p->initCalSet(calSet);
    return true;
  }
  else {
    throw(AipsError("Calibrater cannot initCalSet"));
    return false;
  }
}

Bool OldCalibrater::cleanupVisSet() {

  //  logSink() << LogOrigin("OldCalibrater","cleanupVisSet") << LogIO::NORMAL;

  if(vs_p) delete vs_p; vs_p=0;

  // Delete chanmask
  initChanMask();

  return true;

}

VisibilityIterator::DataColumn OldCalibrater::configureForCorrection ()
{
    if (!ok())
      throw(AipsError("Calibrater not prepared for correct!"));

    // Nominally, we write out to the CORRECTED_DATA, unless absent
    VisibilityIterator::DataColumn whichOutCol(VisibilityIterator::Corrected);

    if (!ms_p->tableDesc().isColumn("CORRECTED_DATA"))
      throw(AipsError("CORRECTED_DATA column unexpectedly absent. Cannot correct."));

    // Ensure apply list non-zero and properly sorted
    ve_p->setapply(vc_p);

    // Report the types that will be applied
    applystate();

    // Arrange for iteration over data
    Block<Int> columns;
    // include scan iteration
    columns.resize(5);
    columns[0]=MS::ARRAY_ID;
    columns[1]=MS::SCAN_NUMBER;
    columns[2]=MS::FIELD_ID;
    columns[3]=MS::DATA_DESC_ID;
    columns[4]=MS::TIME;

    // Reset the VisibilityIterator in the VisSet. 
    vs_p->resetVisIter (columns, 0.0);

    return whichOutCol;
}

void OldCalibrater::selectChannel(const String& spw) {

  // Initialize the chanmask_
  initChanMask();

  if (mss_p && mssel_p) {

    // Refresh the frequencySelections object to feed to VI2, if relevant
    if (frequencySelections_p) {
      delete frequencySelections_p;
      frequencySelections_p=NULL;
    }
    frequencySelections_p = new vi::FrequencySelections();

    vi::FrequencySelectionUsingChannels usingChannels;
    usingChannels.add(*mss_p,mssel_p);
    frequencySelections_p->add(usingChannels);

    //    cout << usingChannels.toString() << endl;
    //    cout << "FS.size() = " << frequencySelections_p->size() << endl;

  }

  Matrix<Int> chansel = getChanIdx(spw);
  uInt nselspw=chansel.nrow();

  if (nselspw==0)
    logSink() << "Frequency selection: Selecting all channels in all spws." 
	      << LogIO::POST;
  else {

    logSink() << "Frequency selection: " << LogIO::POST;

    // Trap non-unit step (for now)
    if (ntrue(chansel.column(3)==1)!=nselspw) {
      logSink() << LogIO::WARN
		<< "Calibration does not support non-unit channel stepping; "
		<< "using step=1."
		<< LogIO::POST;
      chansel.column(3)=1;
    }

    Int nspw=vs_p->numberSpw();
    Vector<Int> nChan0;
    nChan0 = vs_p->numberChan();

    Vector<Int> uspw(chansel.column(0));
    Vector<Int> ustart(chansel.column(1));
    Vector<Int> uend(chansel.column(2));

    Vector<Int> start(nspw,INT_MAX);
    Vector<Int> end(nspw,-INT_MAX);
    logSink() << LogIO::NORMAL;
    for (uInt i=0;i<nselspw;++i) {
      
      Int& spw=uspw(i);

      // Initialize this spw mask, if necessary (def = masked)
      if (!chanmask_[spw])
      	chanmask_[spw]=new Vector<Bool>(nChan0(spw),true);

      // revise net start/end/nchan
      start(spw)=min(start(spw),ustart(i));
      end(spw)=max(end(spw),uend(i));
      Int nchan=end(spw)-start(spw)+1;  // net inclusive nchan

      // User's 
      Int step=chansel(i,3);
      Int unchan=uend(i)-ustart(i)+1;
      
      // Update the mask (false = valid)
      (*chanmask_[spw])(Slice(ustart(i),unchan))=false;


      logSink() << ".  Spw " << spw << ":"
		<< ustart(i) << "~" << uend(i) 
		<< " (" << uend(i)-ustart(i)+1 << " channels,"
		<< " step by " << step << ")"
		<< endl;

  /*
      cout << i << " " << spw << " {" 
	   << start(spw) << " [" << ustart(i) << " " 
	   << uend(i) << "] " << end(spw) << "}" << endl;
      cout << "chanmask = ";
      for (Int j=0;j<nChan0(spw);++j) cout << (*chanmask_[spw])(j);
      cout << endl << endl;
  */
	
      // Call via VisSet (avoid call to VisIter::origin)
      vs_p->selectChannel(1,start(spw),nchan,step,spw,false);
	
    } // i
    logSink() << LogIO::POST;

  } // non-triv spw selection

  // For testing:
  if (false) {

    VisIter& vi(vs_p->iter());
    VisBuffer vb(vi);
    
    // Pass each timestamp (VisBuffer) to VisEquation for correction
    for (vi.originChunks(); vi.moreChunks(); vi.nextChunk()) {
      vi.origin();
      //      for (vi.origin(); vi.more(); vi++)
	cout << vb.spectralWindow() << " "
	     << vb.nChannel() << " "
	     << vb.channel() << " "
	     << vb.visCube().shape()
	     << endl;
    }
  }

}

void OldCalibrater::initChanMask() {

  for (uInt i=0;i<chanmask_.nelements();++i) 
    if (chanmask_[i])
      delete chanmask_[i];
  if (vs_p) {
    chanmask_.resize(vs_p->numberSpw(),true);
    chanmask_=NULL;
  }
  else {
    //    throw(AipsError("Trouble sizing chanmask!"));
    // just don't support channel masking:
    chanmask_.resize(0,true);
  }

}

// Select on channel in the VisSet
void OldCalibrater::selectChannel(const String& mode, 
			       const Int& nchan, 
			       const Int& start, const Int& step,
			       const MRadialVelocity& mStart,
			       const MRadialVelocity& mStep) {
  
  // Set data selection variables
  dataMode_p=mode;
  dataNchan_p=nchan;
  if (dataNchan_p<0) dataNchan_p=0; 
  dataStart_p=start;
  if (dataStart_p<0) dataNchan_p=0; 
  dataStep_p=step;
  if (dataStep_p<1) dataNchan_p=1; 
  
  mDataStart_p=mStart;
  mDataStep_p=mStep;
  
  // Select on frequency channel
  if(dataMode_p=="channel") {
    // *** this bit here is temporary till we unifomize data selection
    //Getting the selected SPWs
    ROMSMainColumns msc(*mssel_p);
    Vector<Int> dataDescID = msc.dataDescId().getColumn();
    Bool dum;
    Sort sort( dataDescID.getStorage(dum),sizeof(Int) );
    sort.sortKey((uInt)0,TpInt);
    Vector<uInt> index,uniq;
    sort.sort(index,dataDescID.nelements());
    uInt nSpw = sort.unique(uniq,index);
    
    Vector<Int> selectedSpw(nSpw);
    Vector<Int> nChan(nSpw);
    for (uInt k=0; k < nSpw; ++k) {
      selectedSpw[k]=dataDescID[index[uniq[k]]];
      nChan[k]=vs_p->numberChan()(selectedSpw[k]);
      
    }
    if(dataNchan_p==0) dataNchan_p=vs_p->numberChan()(selectedSpw[0]);
    if(dataStart_p<0) {
      logSink() << LogIO::SEVERE << "Illegal start pixel = " 
		<< dataStart_p << LogIO::POST;
    }
    Int end = Int(dataStart_p) + Int(dataNchan_p) * Int(dataStep_p);
    for (uInt k=0; k < selectedSpw.nelements() ; ++k){
      if(end < 1 || end > nChan[k]) {
	logSink() << LogIO::SEVERE << "Illegal step pixel = " << dataStep_p
		  << " in Spw " << selectedSpw[k]
		  << LogIO::POST;
      }
      logSink() << "Selecting "<< dataNchan_p
		<< " channels, starting at visibility channel "
		<< dataStart_p  << " stepped by "
		<< dataStep_p << " in Spw " << selectedSpw[k] << LogIO::POST;
      
      // Set frequency channel selection for all spectral window id's
      Int nch;
      //Vector<Int> nChan=vs_p->numberChan();
      //Int nSpw=vs_p->numberSpw();
      if (dataNchan_p==0) {
	nch=nChan(k);
      }else {
	nch=dataNchan_p;
      };
      vs_p->selectChannel(1,dataStart_p,nch,dataStep_p,selectedSpw[k]);
      
    }
  }
  // Select on velocity
  else if (dataMode_p=="velocity") {
    MVRadialVelocity mvStart(mDataStart_p.get("m/s"));
    MVRadialVelocity mvStep(mDataStep_p.get("m/s"));
    MRadialVelocity::Types
      vType((MRadialVelocity::Types)mDataStart_p.getRefPtr()->getType());
    logSink() << "Selecting "<< dataNchan_p
	      << " channels, starting at radio velocity " << mvStart
	      << " stepped by " << mvStep << ", reference frame is "
	      << MRadialVelocity::showType(vType) << LogIO::POST;
    vs_p->iter().selectVelocity(Int(dataNchan_p), mvStart, mvStep,
				vType, MDoppler::RADIO);
  }
  
  // Select on optical velocity
  else if (dataMode_p=="opticalvelocity") {
    MVRadialVelocity mvStart(mDataStart_p.get("m/s"));
    MVRadialVelocity mvStep(mDataStep_p.get("m/s"));
    MRadialVelocity::Types
      vType((MRadialVelocity::Types)mDataStart_p.getRefPtr()->getType());
    logSink() << "Selecting "<< dataNchan_p
	      << " channels, starting at optical velocity " << mvStart
	      << " stepped by " << mvStep << ", reference frame is "
	      << MRadialVelocity::showType(vType) << LogIO::POST;
    vs_p->iter().selectVelocity(Int(dataNchan_p), mvStart, mvStep,
				vType, MDoppler::OPTICAL);
  }
  
  
}

Bool OldCalibrater::ok() {

  if(vs_p && ms_p && mssel_p && ve_p) {
    return true;
  }
  else {
    logSink() << "Calibrater is not yet initialized" << LogIO::POST;
    return false;
  }
}

Bool OldCalibrater::genericGatherAndSolve() {

#ifdef _OPENMP
  Double Tsetup(0.0),Tgather(0.0),Tsolve(0.0);
  Double time0=omp_get_wtime();
#endif

  //cout << "Generic gather and solve." << endl;

  // Create the solver
  VisCalSolver vcs;
  
   // Inform logger/history
  logSink() << "Solving for " << svc_p->typeName()
	    << LogIO::POST;
  
  // Initialize the svc according to current VisSet
  //  (this counts intervals, sizes CalSet)
  Vector<Int> nChunkPerSol;
  Int nSol = svc_p->sizeUpSolve(*vs_p,nChunkPerSol);

  // Create the in-memory (New)CalTable
  svc_p->createMemCalTable();

  // The iterator, VisBuffer
  VisIter& vi(vs_p->iter());
  VisBuffer vb(vi);
  
  Vector<Int> slotidx(vs_p->numberSpw(),-1);

  // We will remember which spws couldn't be processed
  Vector<Bool> unsolspw(vi.numberSpw());	
  unsolspw.set(false);		       

  // Manage verbosity of partial channel averaging
  Vector<Bool> verb(vi.numberSpw(),true);

  Vector<Int64> nexp(vi.numberSpw(),0), natt(vi.numberSpw(),0),nsuc(vi.numberSpw(),0);

#ifdef _OPENMP
  Tsetup+=(omp_get_wtime()-time0);
#endif

  Int nGood(0);
  vi.originChunks();
  for (Int isol=0;isol<nSol && vi.moreChunks();++isol) {

#ifdef _OPENMP
    time0=omp_get_wtime();
#endif

    nexp(vi.spectralWindow())+=1;

    // capture obs, scan info so we can set it later 
    //   (and not rely on what the VB averaging code can't properly do)
    Vector<Int> scv,obsv;
    Int solscan=vi.scan(scv)(0),solobs=vi.observationId(obsv)(0);

    // Arrange to accumulate 
    //    VisBuffAccumulator vba(vs_p->numberAnt(),svc_p->preavg(),false); 
    VisBuffGroupAcc vbga(vs_p->numberAnt(),vs_p->numberSpw(),vs_p->numberFld(),svc_p->preavg()); 
    
    for (Int ichunk=0;ichunk<nChunkPerSol(isol);++ichunk) {
    
      // Current _chunk_'s spw
      Int spw(vi.spectralWindow());
    
      // Only accumulate for solve if we can pre-calibrate
      if (ve_p->spwOK(spw)) {

	// Collapse each timestamp in this chunk according to VisEq
	//  with calibration and averaging
	for (vi.origin(); vi.more(); vi++) {
	  
	  // Force read of the field Id
	  vb.fieldId();

	  // Apply the channel mask (~no-op, if unnecessary)
	  svc_p->applyChanMask(vb);
	  
	  // This forces the data/model/wt I/O, and applies
	  //   any prior calibrations
	  ve_p->collapse(vb);
	  
	  // If permitted/required by solvable component, normalize
	  if (svc_p->normalizable()) 
	    vb.normalize();
	  
	  // If this solve not freqdep, and channels not averaged yet, do so
	  if (!svc_p->freqDepMat() && vb.nChannel()>1)
	    vb.freqAveCubes();

	  if (svc_p->freqDepPar() && 
	      svc_p->fsolint()!="none" &&
	      svc_p->fintervalCh()>0.0) {
	    //	    cout << "svc_p->currSpw() = " << svc_p->currSpw() << endl;
	    if (verb(spw)) 
	      logSink() << " Reducing nchan in spw " 
			<< spw
			<< " from " << vb.nChannel();
	    vb.channelAve(svc_p->chanAveBounds(spw));

	    // Kludge for 3.4 to reset corr-indep flag to correct channel axis shape
	    // (because we use vb.flag() below, rather than vb.flagCube())
	    vb.flag().assign(operator>(partialNTrue(vb.flagCube(),IPosition(1,0)),uInt(0)));

	    if (verb(spw)) {
	      logSink() << " to " 
			<< vb.nChannel() << LogIO::POST;
	      verb(spw)=false;  // suppress future verbosity in this spw
	    }
	  }
	  
	  // Accumulate collapsed vb in a time average
	  //  (only if the vb contains any unflagged data)
	  if (nfalse(vb.flag())>0)
	    vbga.accumulate(vb);
	  
	}
      }
      else
	// This spw not accumulated for solve
	unsolspw(spw)=true;

      // Advance the VisIter, if possible
      if (vi.moreChunks()) vi.nextChunk();

    }
    
    // Finalize the averged VisBuffer
    vbga.finalizeAverage();

    // Establish meta-data for this interval
    //  (some of this may be used _during_ solve)
    //  (this sets currSpw() in the SVC)
    Bool vbOk=(vbga.nBuf()>0 && svc_p->syncSolveMeta(vbga));

    svc_p->overrideObsScan(solobs,solscan);

#ifdef _OPENMP
    Tgather+=(omp_get_wtime()-time0);
    time0=omp_get_wtime();
#endif

    if (vbOk) {

      // Use spw of first VB in vbga
      // TBD: (currSpw==thisSpw) here??  (I.e., use svc_p->currSpw()?  currSpw is prot!)
      Int thisSpw=svc_p->spwMap()(vbga(0).spectralWindow());
    
      natt(thisSpw)+=1;

      slotidx(thisSpw)++;
      
      // Make data amp- or phase-only, if needed
      vbga.enforceAPonData(svc_p->apmode());
      
      // Select on correlation via weights, according to the svc
      vbga.enforceSolveCorrWeights(svc_p->phandonly());

      if (svc_p->useGenericSolveOne()) {
	// generic individual solve

	//cout << "Generic individual solve: isol=" << isol << endl;

	// First guess
	svc_p->guessPar(vbga(0));
	
	// Solve for each parameter channel (in curr Spw)
	
	// (NB: force const version of nChanPar()  [why?])
	//	for (Int ich=0;ich<((const SolvableVisCal*)svc_p)->nChanPar();++ich) {
	Bool totalGoodSol(false);
	for (Int ich=((const SolvableVisCal*)svc_p)->nChanPar()-1;ich>-1;--ich) {
	  // for (Int ich=0;ich<((const SolvableVisCal*)svc_p)->nChanPar();++ich) {
	  
	  // If pars chan-dep, SVC mechanisms for only one channel at a time
	  svc_p->markTimer();
	  svc_p->focusChan()=ich;
	  
	  //	  svc_p->state();
	  
	  //	  cout << "Starting solution..." << endl;

	  // Pass VE, SVC, VB to solver
	  Bool goodSoln=vcs.solve(*ve_p,*svc_p,vbga);
	  
	  //	  cout << "goodSoln= " << boolalpha << goodSoln << endl;

	  // If good... 
	  if (goodSoln) {
	    totalGoodSol=true;
	    
	    svc_p->formSolveSNR();
	    svc_p->applySNRThreshold();
	    
	    // ..and file this solution in the correct slot
	    if (svc_p->freqDepPar())
	      svc_p->keep1(ich);
	    //	    svc_p->keep(slotidx(thisSpw));
	    //      Int n=svc_p->nSlots(thisSpw);
	    //	    svc_p->printActivity(n,slotidx(thisSpw),vi.fieldId(),thisSpw,nGood);	      
	    
	  }
	  else {
	    // report where this failure occured
	    svc_p->currMetaNote();
	    if (svc_p->freqDepPar())
	      // We must record a flagged solution for this channel
	      svc_p->keep1(ich);
	  }
	  
	} // parameter channels

	if (totalGoodSol) {
	  svc_p->keepNCT();
	  nsuc(thisSpw)+=1;
	}
	
	// Count good solutions.
	if (totalGoodSol)	nGood++;
	
      }
      else {
	//cout << "Self-directed individual solve: isol=" << isol << endl;
	// self-directed individual solve
	// TBD: selfSolveOne should return T/F for "good"
	svc_p->selfSolveOne(vbga);

	// File this solution in the correct slot of the CalSet
	svc_p->keepNCT();

	nGood++;
	nsuc(thisSpw)+=1;
      } 
	
    } // vbOK

#ifdef _OPENMP
    Tsolve+=(omp_get_wtime()-time0);
#endif

  } // isol

  logSink() << "  Found good " 
	    << svc_p->typeName() << " solutions in "
	    << nGood << " slots."
	    << LogIO::POST;
#ifdef _OPENMP
 #ifdef REPORT_CAL_TIMING
  cout << "OldCalibrater::genericGatherAndSolve Timing: " << endl;
  cout << " setup=" << Tsetup
       << " gather=" << Tgather 
       << " solve=" << Tsolve 
       << " total=" << Tsetup+Tgather+Tsolve
       << endl;
 #endif
#endif

  summarize_uncalspws(unsolspw, "solv");
  
  // Fill activity record
  actRec_=Record();
  actRec_.define("origin","Calibrater::genericGatherAndSolve");
  actRec_.define("nExpected",nexp);
  actRec_.define("nAttempt",natt);
  actRec_.define("nSucceed",nsuc);

  // Store whole of result in a caltable
  if (nGood==0) {
    logSink() << "No output calibration table written."
	      << LogIO::POST;
  }
  else {

    // TBD: Remove BPOLY specificity here
    if (svc_p->typeName()!="BPOLY") {
      // Do global post-solve tinkering (e.g., phase-only, normalization, etc.)
      svc_p->globalPostSolveTinker();

      // write the table
      svc_p->storeNCT();

    }
  }

  return true;

}


} //# NAMESPACE CASA - END<|MERGE_RESOLUTION|>--- conflicted
+++ resolved
@@ -789,10 +789,7 @@
                            const Bool smooth,
                            const Bool zerorates,
                            const Bool globalsolve,
-<<<<<<< HEAD
                            const Int weightfactor,
-=======
->>>>>>> d3bb581d
                            const Vector<Double>& delaywindow, 
                            const Vector<Double>& ratewindow
     )
@@ -811,10 +808,7 @@
   solveparDesc.addField ("table", TpString);
   solveparDesc.addField ("append", TpBool);
   solveparDesc.addField ("solnorm", TpBool);
-<<<<<<< HEAD
-=======
   solveparDesc.addField ("normtype", TpString);
->>>>>>> d3bb581d
   solveparDesc.addField ("type", TpString);
   solveparDesc.addField ("combine", TpString);
   solveparDesc.addField ("maxgap", TpInt);
@@ -823,16 +817,10 @@
   solveparDesc.addField ("fitorder", TpInt);
 
   // fringe-fit specific fields
-<<<<<<< HEAD
-  solveparDesc.addField ("minsnr", TpFloat);
-  solveparDesc.addField ("zerorates", TpBool);
-  solveparDesc.addField ("globalsolve", TpBool);
-  solveparDesc.addField ("weightfactor", TpInt);
-=======
   solveparDesc.addField ("zerorates", TpBool);
   solveparDesc.addField ("minsnr", TpFloat);
   solveparDesc.addField ("globalsolve", TpBool);
->>>>>>> d3bb581d
+  solveparDesc.addField ("weightfactor", TpInt);
   solveparDesc.addField ("delaywindow", TpArrayDouble);
   solveparDesc.addField ("ratewindow", TpArrayDouble);
 
@@ -856,19 +844,13 @@
   solvepar.define ("table", table);
   solvepar.define ("append", append);
   solvepar.define ("solnorm", solnorm);
-<<<<<<< HEAD
-
-=======
   solvepar.define ("normtype", normtype);
->>>>>>> d3bb581d
+
   // Fringe-fit specific
   solvepar.define ("minsnr", minsnr);
   solvepar.define ("zerorates", zerorates);
   solvepar.define ("globalsolve", globalsolve);
-<<<<<<< HEAD
   solvepar.define ("weightfactor", weightfactor);
-=======
->>>>>>> d3bb581d
   solvepar.define ("delaywindow", delaywindow);
   solvepar.define ("ratewindow", ratewindow);
   
