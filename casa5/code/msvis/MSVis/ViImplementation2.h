//# VisibilityIterator.h: Step through the MeasurementEquation by visibility
//# Copyright (C) 1996,1997,1998,1999,2000,2001,2002,2003
//# Associated Universities, Inc. Washington DC, USA.
//#
//# This library is free software; you can redistribute it and/or modify it
//# under the terms of the GNU Library General Public License as published by
//# the Free Software Foundation; either version 2 of the License, or (at your
//# option) any later version.
//#
//# This library is distributed in the hope that it will be useful, but WITHOUT
//# ANY WARRANTY; without even the Implied warranty of MERCHANTABILITY or
//# FITNESS FOR A PARTICULAR PURPOSE.  See the GNU Library General Public
//# License for more details.
//#
//# You should have received a copy of the GNU Library General Public License
//# along with this library; if not, write to the Free Software Foundation,
//# Inc., 675 Massachusetts Ave, Cambridge, MA 02139, USA.
//#
//# Correspondence concerning AIPS++ should be addressed as follows:
//#        Internet email: aips2-request@nrao.edu.
//#        Postal address: AIPS++ Project Office
//#                        National Radio Astronomy Observatory
//#                        520 Edgemont Road
//#                        Charlottesville, VA 22903-2475 USA
//#
//# $Id: VisibilityIterator2.h,v 19.14 2006/02/28 04:48:58 mvoronko Exp $

#if ! defined (MSVIS_ViImplementation2_H_121115_0950)
#define MSVIS_ViImplementation2_H_121115_0950

#include <casa/aips.h>
#include <casa/BasicSL.h>
#include <msvis/MSVis/VisBufferComponents2.h>
#include <measures/Measures/MFrequency.h>
#include <measures/Measures/Stokes.h>
#include <measures/Measures/Stokes.h>
#include <casacore/casa/Arrays/ArrayFwd.h>
#include <casacore/scimath/Mathematics/RigidVector.h>
#include <casacore/tables/Tables/RowNumbers.h>

#include <map>
#include <vector>

//Forward declarations
namespace casacore{

class MDirection;
class MeasurementSet;
class MEpoch;
class MPosition;
class MSDerivedValues;
class RecordInterface;

class Slice;
class String;
template <typename T, Int n> class SquareMatrix;

class MSAntennaColumns;
class MSDataDescColumns;
class MSFeedColumns;
class MSFieldColumns;
class MSFlagCmdColumns;
class MSHistoryColumns;
class MSObservationColumns;
class MSPointingColumns;
class MSPolarizationColumns;
class MSProcessorColumns;
class MSSpWindowColumns;
class MSStateColumns;
class MSDopplerColumns;
class MSFreqOffsetColumns;
class MSSourceColumns;
class MSSysCalColumns;
class MSWeatherColumns;
}

namespace casa { //# NAMESPACE CASA - BEGIN

//class CStokesVector;
class VisImagingWeight;

namespace vi {


//# forward decl

class ChannelSelector;
class ChannelSelectorCache;
class FrequencySelections;
class SortColumns;
class SpectralWindowChannels;
class SpectralWindowChannelsCache;
class Subchunk;
class SubtableColumns;
class VisBuffer2;
class VisibilityIterator2;
class WeightScaling;
enum VisBufferType : int;
enum VisBufferOptions : int;

// <summary>
// VisibilityIterator2 iterates through one or more readonly MeasurementSets
// </summary>

// <use visibility=export>

// <reviewed reviewer="" date="yyyy/mm/dd" tests="" demos="">
// </reviewed>

// <prerequisite>
//   <li> <linkto class="MSIter">MSIter</linkto>
//   <li> <linkto class="casacore::MeasurementSet">casacore::MeasurementSet</linkto>
//   <li> <linkto class="VisSet">VisSet</linkto>
// </prerequisite>
//
// <etymology>
// The VisibilityIterator2 is a readonly iterator returning visibilities
// </etymology>
//
// <synopsis>
// VisibilityIterator2 provides iteration with various sort orders
// for one or more MSs. It has member functions to retrieve the fields
// commonly needed in synthesis calibration and imaging.
//
// One should use <linkto class="VisBuffer">VisBuffer</linkto>
// to access chunks of data.
// </synopsis>
//
// <example>
// <code>
// //
// </code>
// </example>
//
// <motivation>
// For imaging and calibration you need to access an casacore::MS in some consistent
// order (by field, spectralwindow, time interval etc.). This class provides
// that access.
// </motivation>
//
// <thrown>
//    <li>
//    <li>
// </thrown>
//
// <todo asof="1997/05/30">
//   <li> cleanup the currently dual interface for visibilities and flags
//   <li> sort out what to do with weights when interpolating
// </todo>

class ViImplementation2 {

    friend class VisibilityIterator2;

public:

    // make noncopyable...
    ViImplementation2( const ViImplementation2& ) = delete;
    ViImplementation2& operator=( const ViImplementation2& ) = delete;
    ViImplementation2 () {}

    // Destructor

    virtual ~ViImplementation2 () {}

    // Report the the ViImplementation type
    virtual casacore::String ViiType() const = 0;

    //   +==================================+
    //   |                                  |
    //   | Iteration Control and Monitoring |
    //   |                                  |
    //   +==================================+

    // Methods to control and monitor subchunk iteration

    virtual void origin () = 0;
    virtual casacore::Bool more () const = 0;
    virtual void next () = 0;
    virtual Subchunk getSubchunkId () const = 0;

    // Methods to control chunk iterator

    virtual void originChunks (casacore::Bool forceRewind = false) = 0;
    virtual casacore::Bool moreChunks () const = 0;
    virtual void nextChunk () = 0;

    // Report Name of slowest column that changes at end of current iteration
    virtual casacore::String keyChange() const = 0;

    virtual casacore::Bool isWritable () const = 0;

    // Return the time interval (in seconds) used for iteration.
    // This is not the same as the INTERVAL column.  Setting the
    // the interval requires calling origin chunks before performing
    // further iterator.

    virtual casacore::Double getInterval() const = 0;
    virtual void setInterval (casacore::Double timeInterval) = 0;

    // Select the channels to be returned.  Requires calling originChunks before
    // performing additional iteration.

    virtual void setFrequencySelections (const FrequencySelections & selection) = 0;

    // Set the 'blocking' size for returning data.
    // With the default (0) only a single integration is returned at a time, this
    // is what is currently required for the calibration software. With blocking
    // set, up to nRows can be returned in one go. The chunk
    // size determines the actual maximum.

    virtual void setRowBlocking (casacore::Int nRows = 0) = 0;

    virtual casacore::Bool existsColumn (VisBufferComponent2 id) const = 0;

    virtual const SortColumns & getSortColumns() const = 0;

    virtual casacore::Bool isNewArrayId () const = 0;
    virtual casacore::Bool isNewFieldId () const = 0;
    virtual casacore::Bool isNewMs () const = 0;
    virtual casacore::Bool isNewSpectralWindow () const = 0;

    // Return the number of rows in the current iteration

    virtual casacore::Int nRows () const = 0;

    // Return the row ids as from the original root table. This is useful
    // to find correspondance between a given row in this iteration to the
    // original ms row

<<<<<<< HEAD
    virtual void getRowIds (casacore::RowNumbers & rowids) const = 0;
=======
    virtual void getRowIds (casacore::Vector<casacore::rownr_t> & rowids) const = 0;
>>>>>>> 52ae56e6

    virtual VisBuffer2 * getVisBuffer () const = 0;


    //   +=========================+
    //   |                         |
    //   | Subchunk Data Accessors |
    //   |                         |
    //   +=========================+

    // Return antenna1

    virtual void antenna1 (casacore::Vector<casacore::Int> & ant1) const = 0;

    // Return antenna2

    virtual void antenna2 (casacore::Vector<casacore::Int> & ant2) const = 0;

    // Return the correlation type (returns casacore::Stokes enums)

    virtual void corrType (casacore::Vector<casacore::Int> & corrTypes) const = 0;

    // Return current DataDescription Id

    virtual casacore::Int dataDescriptionId () const = 0;

    virtual void dataDescriptionIds (casacore::Vector<casacore::Int> & ddis) const = 0;

    // Return actual time interval

    virtual void  exposure (casacore::Vector<casacore::Double> & expo) const = 0;

    // Return feed1

    virtual void feed1 (casacore::Vector<casacore::Int> & fd1) const = 0;

    // Return feed2

    virtual void feed2 (casacore::Vector<casacore::Int> & fd2) const = 0;

    // Return the current FieldId

    virtual void fieldIds (casacore::Vector<casacore::Int>&) const = 0;

    // Return the current ArrayId

    virtual void arrayIds (casacore::Vector<casacore::Int>&) const = 0;

    // Return the current Field Name

    virtual casacore::String fieldName () const = 0;

    // Return flag for each polarization, channel and row

    virtual void flag (casacore::Cube<casacore::Bool> & flags) const = 0;

    // Return flag for each channel & row

    virtual void flag (casacore::Matrix<casacore::Bool> & flags) const = 0;

    // Determine whether FLAG_CATEGORY is valid.

    virtual casacore::Bool flagCategoryExists () const = 0;

    // Return flags for each polarization, channel, category, and row.

    virtual void flagCategory (casacore::Array<casacore::Bool> & flagCategories) const = 0;

    // Return row flag

    virtual void flagRow (casacore::Vector<casacore::Bool> & rowflags) const = 0;

    // Return the OBSERVATION_IDs

    virtual void observationId (casacore::Vector<casacore::Int> & obsids) const = 0;

    // Return current Polarization Id

    virtual casacore::Int polarizationId () const = 0;

    // Return the PROCESSOR_IDs

    virtual void processorId (casacore::Vector<casacore::Int> & procids) const = 0;

    // Return scan number

    virtual void scan (casacore::Vector<casacore::Int> & scans) const = 0;

    // Return the current Source Name

    virtual casacore::String sourceName () const = 0;

    // Return the STATE_IDs

    virtual void stateId (casacore::Vector<casacore::Int> & stateids) const = 0;


    // Return feed configuration matrix for specified antenna

    virtual void jonesC (casacore::Vector<casacore::SquareMatrix<casacore::Complex, 2> > & cjones) const = 0;

    // Return frame for polarization (returns PolFrame enum)

    virtual casacore::Int polFrame () const = 0;

    // Return sigma

    virtual void sigma (casacore::Matrix<casacore::Float> & sigmat) const = 0;

    // Return current SpectralWindow

    virtual casacore::Int spectralWindow () const = 0;

    virtual void spectralWindows (casacore::Vector<casacore::Int> & spws) const = 0;

    // Return MJD midpoint of interval.

    virtual void time (casacore::Vector<casacore::Double> & t) const = 0;

    // Return MJD centroid of interval.

    virtual void timeCentroid (casacore::Vector<casacore::Double> & t) const = 0;

    // Return nominal time interval

    virtual void timeInterval (casacore::Vector<casacore::Double> & ti) const = 0;

    // Return u,v and w (in meters)

    virtual void uvw (casacore::Matrix<casacore::Double> & uvwmat) const = 0;

    // Return the visibilities as found in the casacore::MS, casacore::Cube (npol,nchan,nrow).

    virtual void visibilityCorrected (casacore::Cube<casacore::Complex> & vis) const = 0;
    virtual void visibilityModel (casacore::Cube<casacore::Complex> & vis) const = 0;
    virtual void visibilityObserved (casacore::Cube<casacore::Complex> & vis) const = 0;

    // Return FLOAT_DATA as a casacore::Cube (npol, nchan, nrow) if found in the MS.

    virtual void floatData (casacore::Cube<casacore::Float> & fcube) const = 0;

    // Return the visibility 4-vector of polarizations for each channel.
    // If the casacore::MS doesn't contain all polarizations, it is assumed it
    // contains one or two parallel hand polarizations.

//    virtual void visibilityCorrected (casacore::Matrix<CStokesVector> & vis) const = 0;
//    virtual void visibilityModel (casacore::Matrix<CStokesVector> & vis) const = 0;
//    virtual void visibilityObserved (casacore::Matrix<CStokesVector> & vis) const = 0;

    // Return the shape of the visibility Cube

    virtual casacore::IPosition visibilityShape () const = 0;

    // Return weight

    virtual void weight (casacore::Matrix<casacore::Float> & wtmat) const = 0;

    // Determine whether WEIGHT_SPECTRUM exists.

    virtual casacore::Bool weightSpectrumExists () const = 0;

    // Determine whether SIGMA_SPECTRUM exists.

    virtual casacore::Bool sigmaSpectrumExists () const = 0;

    // Return weightspectrum (a weight for each channel)

    virtual void weightSpectrum (casacore::Cube<casacore::Float> & wtsp) const = 0;

    // Return sgimaspectrum (a sigma for each channel)

    virtual void sigmaSpectrum (casacore::Cube<casacore::Float> & wtsp) const = 0;


    virtual void setWeightScaling (casacore::CountedPtr<WeightScaling> weightscaling) = 0;
    virtual casacore::Bool hasWeightScaling () const = 0;
    virtual casacore::CountedPtr<WeightScaling> getWeightScaling () const = 0;

    // Return the number of sub-intervals in the current chunk

    //   +------------------------+
    //   |                        |
    //   | Angular Data Providers |
    //   |                        |
    //   +------------------------+

    // true if all elements of the cube returned by getBeamOffsets are zero

    virtual casacore::Bool allBeamOffsetsZero () const = 0;

    // Return the antenna AZ/EL casacore::Vector (nant)

    virtual casacore::MDirection azel0 (casacore::Double time) const = 0;
    static void azel0Calculate (casacore::Double time, casacore::MSDerivedValues & msd,
                                casacore::MDirection & azel0, const casacore::MEpoch & mEpoch0);

    virtual const casacore::Vector<casacore::MDirection> & azel (casacore::Double time) const = 0;
    static void azelCalculate (casacore::Double time, casacore::MSDerivedValues & msd, casacore::Vector<casacore::MDirection> & azel,
                               casacore::Int nAnt, const casacore::MEpoch & mEpoch0);

    // Return feed parallactic angles casacore::Vector (nant) (1 feed/ant)

    virtual const casacore::Vector<casacore::Float> & feed_pa (casacore::Double time) const = 0;
    static casacore::Vector<casacore::Float> feed_paCalculate (casacore::Double time, casacore::MSDerivedValues & msd,
                                           casacore::Int nAntennas, const casacore::MEpoch & mEpoch0,
                                           const casacore::Vector<casacore::Float> & receptor0Angle);

    // Return a cube containing pairs of coordinate offsets for each
    // receptor of each feed (values are in radians, coordinate system is fixed
    // with antenna and is the same one as used to define the BEAM_OFFSET
    // parameter in the feed table). The cube axes are receptor, antenna, feed.

    virtual const casacore::Cube<casacore::RigidVector<casacore::Double, 2> > & getBeamOffsets () const = 0;

    virtual std::pair<bool, casacore::MDirection> getPointingAngle (int antenna, double time) const = 0;

    // Return the hour angle for the specified time

    virtual casacore::Double hourang (casacore::Double time) const = 0;
    static casacore::Double hourangCalculate (casacore::Double time, casacore::MSDerivedValues & msd, const casacore::MEpoch & mEpoch0);

    // Return nominal parallactic angle at specified time
    // (does not include feed position angle offset--see feed_pa)
    // A global value for all antennas (e.g., small array)

    virtual const casacore::Float & parang0 (casacore::Double time) const = 0;
    static casacore::Float parang0Calculate (casacore::Double time, casacore::MSDerivedValues & msd, const casacore::MEpoch & epoch0);

    // Per antenna:

    virtual const casacore::Vector<casacore::Float> & parang (casacore::Double time) const = 0;
    static casacore::Vector<casacore::Float> parangCalculate (casacore::Double time, casacore::MSDerivedValues & msd,
                                          int nAntennas, const casacore::MEpoch mEpoch0);

    // Return the current phase center as an MDirection

    virtual const casacore::MDirection & phaseCenter () const = 0;

    // Return receptor angles for all antennae and feeds
    // First axis of the cube is a receptor number,
    // 2nd is antennaId, 3rd is feedId
    // Note: the method is intended to provide an access to MSIter::receptorAngles
    // for VisBuffer in the multi-feed case. It may be worth to change the
    // interface of feed_pa to return the information for all feeds.

    virtual const casacore::Cube<casacore::Double> & receptorAngles () const = 0;

    //   +=========================+
    //   |                         |
    //   | Chunk and MS Level Data |
    //   |                         |
    //   +=========================+

    // return a string mount identifier for each antenna

    virtual const casacore::Vector<casacore::String> & antennaMounts () const = 0;
    //    virtual casacore::Vector<casacore::MPosition> antennaPositions () const;
    //casacore::MSDerivedValues makeMsd ();

    virtual casacore::MEpoch getEpoch () const = 0;

    // Return imaging weight (a weight for each channel)
    //virtual casacore::Matrix<casacore::Float> & imagingWeight (casacore::Matrix<casacore::Float> & wt) const = 0;

    virtual const VisImagingWeight & getImagingWeightGenerator () const = 0;

    virtual casacore::MFrequency::Types getObservatoryFrequencyType () const = 0; //???
    virtual casacore::MPosition getObservatoryPosition () const = 0;
    virtual casacore::Vector<casacore::Float> getReceptor0Angle () = 0;

    virtual casacore::Int getReportingFrameOfReference () const = 0;
    virtual void setReportingFrameOfReference (casacore::Int frame) = 0;

    virtual casacore::Vector<casacore::Int> getCorrelations () const = 0;
    virtual casacore::Vector<casacore::Stokes::StokesTypes> getCorrelationTypesDefined () const = 0;
    virtual casacore::Vector<casacore::Stokes::StokesTypes> getCorrelationTypesSelected () const = 0;

    virtual casacore::Vector<casacore::Int> getChannels (casacore::Double time, casacore::Int frameOfReference, casacore::Int spectralWndow = -1,
                                     casacore::Int msId = -1) const = 0;
    virtual casacore::Vector<casacore::Double> getFrequencies (casacore::Double time, casacore::Int frameOfReference, casacore::Int spectralWndow = -1,
                                           casacore::Int msId = -1) const = 0;


    //reference to actual ms in interator

    virtual casacore::Int msId () const = 0; // zero-based index of current casacore::MS in set of MSs
    virtual const casacore::MeasurementSet & ms () const = 0;
    virtual casacore::Int getNMs () const = 0;

    // Name of current nominal MS
    virtual casacore::String msName() const = 0;

    // Call to use the slurp i/o method for all scalar columns. This
    // will set the casacore::BucketCache cache size to the full column length
    // and cause the full column to be cached in memory, if
    // any value of the column is used. In case of out-of-memory,
    // it will automatically fall-back on the smaller cache size.
    // Slurping the column is to be considered as a work-around for the
    // casacore::Table i/o code, which uses casacore::BucketCache and performs extremely bad
    // for random access. Slurping is useful when iterating non-sequentially
    // an casacore::MS or parts of an casacore::MS, it is not tested with multiple MSs.

    virtual void slurp () const = 0;

    // Access the current casacore::MSColumns object in MSIter

    virtual const vi::SubtableColumns & subtableColumns () const = 0;

    // get back the selected spectral windows and spectral channels for
    // current ms

    virtual const SpectralWindowChannels & getSpectralWindowChannels (casacore::Int msId, casacore::Int spectralWindowId) const = 0;

    //assign a VisImagingWeight object to this iterator

    virtual void useImagingWeight (const VisImagingWeight & imWgt) = 0;

    // Return number of antennasm spws, polids, ddids

    virtual casacore::Int nAntennas () const = 0;
    virtual casacore::Int nDataDescriptionIds () const = 0;
    virtual casacore::Int nPolarizationIds () const = 0;
    virtual casacore::Int nRowsInChunk () const = 0; // number rows in current chunk
    virtual casacore::Int nRowsViWillSweep () const = 0; // number of rows in all selected ms's
    virtual casacore::Int nSpectralWindows () const = 0;
    // number of unique time stamps in chunk
    virtual casacore::Int nTimes() const = 0;

    //   +-------------------+
    //   |                   |
    //   | Writeback Methods |
    //   |                   |
    //   +-------------------+

    // This method writes back any changed (dirty) components of the provided
    // VisBuffer and is the preferred method for writing data out.

    virtual void writeBackChanges (VisBuffer2 * vb) = 0;

    // Write/modify the flags in the data.
    // This will flag all channels in the original data that contributed to
    // the output channel in the case of channel averaging.
    // All polarizations have the same flag value.
//    virtual void writeFlag (const casacore::Matrix<casacore::Bool> & flag) = 0;

    // Write/modify the flags in the data.
    // This writes the flags as found in the casacore::MS, casacore::Cube (npol,nchan,nrow),
    // where nrow is the number of rows in the current iteration (given by
    // nRow ()).
    virtual void writeFlag (const casacore::Cube<casacore::Bool> & flag) = 0;

    // Write/modify the flag row column = 0; dimension casacore::Vector (nrow)
    virtual void writeFlagRow (const casacore::Vector<casacore::Bool> & rowflags) = 0;

    virtual void writeFlagCategory(const casacore::Array<casacore::Bool>& fc) = 0;

    // Write/modify the visibilities.
    // This is possibly only for a 'reference' casacore::MS which has a new DATA column.
    // The first axis of the matrix should equal the selected number of channels
    // in the original MS.
    // If the casacore::MS does not contain all polarizations, only the parallel
    // hand polarizations are used.
//    virtual void writeVisCorrected (const casacore::Matrix<CStokesVector> & visibilityStokes) = 0;
//    virtual void writeVisModel (const casacore::Matrix<CStokesVector> & visibilityStokes) = 0;
//    virtual void writeVisObserved (const casacore::Matrix<CStokesVector> & visibilityStokes) = 0;

    // Write/modify the visibilities
    // This writes the data as found in the casacore::MS, casacore::Cube (npol,nchan,nrow).
    virtual void writeVisCorrected (const casacore::Cube<casacore::Complex> & vis) = 0;
    virtual void writeVisModel (const casacore::Cube<casacore::Complex> & vis) = 0;
    virtual void writeVisObserved (const casacore::Cube<casacore::Complex> & vis) = 0;

    // Write/modify the weights
    virtual void writeWeight (const casacore::Matrix<casacore::Float> & wt) = 0;

    // Write/modify the weightMat
    //virtual void writeWeightMat (const casacore::Matrix<casacore::Float> & wtmat) = 0;

    // Write/modify the weightSpectrum
    virtual void writeWeightSpectrum (const casacore::Cube<casacore::Float> & wtsp) = 0;

    // Initialize the weightSpectrum
    virtual void initWeightSpectrum (const casacore::Cube<casacore::Float> & /* wtsp */) {};

    // Write/modify the sigmaSpectrum
    virtual void writeSigmaSpectrum (const casacore::Cube<casacore::Float> & sigsp) = 0;

    // Initialize the sigmaSpectrum
    virtual void initSigmaSpectrum (const casacore::Cube<casacore::Float> & /* sigsp */) {};

    // Write/modify the Sigma
    virtual void writeSigma (const casacore::Matrix<casacore::Float> & sig) = 0;

    // Write/modify the ncorr x nrow SigmaMat.
    //virtual void writeSigmaMat (const casacore::Matrix<casacore::Float> & sigmat) = 0;

    // Write the information needed to generate on-the-fly model visibilities.

    virtual void writeModel(const casacore::RecordInterface& rec, casacore::Bool iscomponentlist=true,
                            casacore::Bool incremental=false) = 0;

    //**********************************************************************
    // Methods to access the subtables.
    // Note that for some subclasses, like TransformingTVI, those tables
    // might be created on the fly, rather than read from the MS.
    //**********************************************************************

    // Access to antenna subtable
    virtual const casacore::MSAntennaColumns& antennaSubtablecols() const = 0;

    // Access to dataDescription subtable
    virtual const casacore::MSDataDescColumns& dataDescriptionSubtablecols() const = 0;

    // Access to feed subtable
    virtual const casacore::MSFeedColumns& feedSubtablecols() const = 0;

    // Access to field subtable
    virtual const casacore::MSFieldColumns& fieldSubtablecols() const = 0;

    // Access to flagCmd subtable
    virtual const casacore::MSFlagCmdColumns& flagCmdSubtablecols() const = 0;

    // Access to history subtable
    virtual const casacore::MSHistoryColumns& historySubtablecols() const = 0;

    // Access to observation subtable
    virtual const casacore::MSObservationColumns& observationSubtablecols() const = 0;

    // Access to pointing subtable
    virtual const casacore::MSPointingColumns& pointingSubtablecols() const = 0;

    // Access to polarization subtable
    virtual const casacore::MSPolarizationColumns& polarizationSubtablecols() const = 0;

    // Access to processor subtable
    virtual const casacore::MSProcessorColumns& processorSubtablecols() const = 0;

    // Access to spectralWindow subtable
    virtual const casacore::MSSpWindowColumns& spectralWindowSubtablecols() const = 0;

    // Access to state subtable
    virtual const casacore::MSStateColumns& stateSubtablecols() const = 0;

    // Access to doppler subtable
    virtual const casacore::MSDopplerColumns& dopplerSubtablecols() const = 0;

    // Access to freqOffset subtable
    virtual const casacore::MSFreqOffsetColumns& freqOffsetSubtablecols() const = 0;

    // Access to source subtable
    virtual const casacore::MSSourceColumns& sourceSubtablecols() const = 0;

    // Access to sysCal subtable
    virtual const casacore::MSSysCalColumns& sysCalSubtablecols() const = 0;

    // Access to weather subtable
    virtual const casacore::MSWeatherColumns& weatherSubtablecols() const = 0;


protected:

	virtual VisBuffer2 *createAttachedVisBuffer(VisBufferOptions options);

	VisBuffer2 * getVisBuffer(const VisibilityIterator2 *) const;

    static void doWeightScaling (casacore::Bool hasWeightScaling,
                                 WeightScaling * scaling,
                                 const casacore::Array<casacore::Float>& unscaled,
                                 casacore::Array<casacore::Float>& scaled);
    //static void setVisBufferFillable (VisBuffer2 * vb, bool fillable);
};

} // end namespace vi

} //# NAMESPACE CASA - END

#endif // ! defined (MSVIS_ViImplementation2_H_121115_0950)

<|MERGE_RESOLUTION|>--- conflicted
+++ resolved
@@ -228,11 +228,7 @@
     // to find correspondance between a given row in this iteration to the
     // original ms row
 
-<<<<<<< HEAD
-    virtual void getRowIds (casacore::RowNumbers & rowids) const = 0;
-=======
     virtual void getRowIds (casacore::Vector<casacore::rownr_t> & rowids) const = 0;
->>>>>>> 52ae56e6
 
     virtual VisBuffer2 * getVisBuffer () const = 0;
 
