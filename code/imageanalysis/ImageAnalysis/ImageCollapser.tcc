--- conflicted
+++ resolved
@@ -129,20 +129,15 @@
     if (_aggType == ImageCollapserData::ZERO) {
         tmpIm.set(0.0);
     }
-<<<<<<< HEAD
     else if (useDegenCase) {
         _doDegenerateAxesCase(tmpIm, subImage);
     }
-    else if (_aggType == ImageCollapserData::MEDIAN) {
-        _doMedian(subImage, tmpIm);
-=======
     else if (
         _aggType == ImageCollapserData::MEDIAN
         || _aggType == ImageCollapserData::MADM
         || _aggType == ImageCollapserData::XMADM       
     ) {
         _doHighPerf(subImage, tmpIm);
->>>>>>> 9a9cd707
     }
     else {
         _doOtherStats(tmpIm, subImage);
@@ -213,6 +208,12 @@
     }
     else if (_aggType == ImageCollapserData::NPTS) {
         tmpIm.set(1.0);
+    }
+    else if (
+        _aggType == ImageCollapserData::MADM
+        || _aggType == ImageCollapserData::XMADM
+    ) {
+        tmpIm.set(0.0);
     }
     else {
         ThrowCc(
