--- conflicted
+++ resolved
@@ -112,45 +112,23 @@
           SPW,CHANNEL,FREQUENCY,VELOCITY,CORR,
           ANTENNA1,ANTENNA2,BASELINE,ROW,
           OBSERVATION,INTENT,FEED1,FEED2,
-<<<<<<< HEAD
-		  // Visibilities and flags
-	      AMP,PHASE,REAL,IMAG,WT,WTxAMP,WTSP,
-	      SIGMA, SIGMASP,
-	      FLAG,FLAG_ROW,
-		  // Observational geometry
-	      UVDIST,UVDIST_L,U,V,W,UWAVE,VWAVE,WWAVE,
-	      AZ0,EL0,HA0,PA0,
-		  // Antenna-based
-	      ANTENNA,AZIMUTH,ELEVATION,RA,DEC,
-	      PARANG,
-		  // Calibration 
-	      GAMP,GPHASE,GREAL,GIMAG,
-	      DELAY,SWP,TSYS,OPAC, SNR, TEC, ANTPOS,
-		  // Ephemeris
-	      RADIAL_VELOCITY, RHO,
-		  // Overlays
-	      ATM, TSKY, NONE)
-
-    PMS_ENUM2(Axis, axes, axesStrings, axis,
-		  // Metadata
-	      "Scan","Field","Time","Interval",
-	      "Spw","Channel","Frequency","Velocity","Corr",
-	      "Antenna1","Antenna2","Baseline","Row",
-	      "Observation", "Intent", "Feed1", "Feed2",
-		  // Visibilities and flags
-	      "Amp","Phase","Real","Imag","Wt","Wt*Amp","WtSp",
-	      "Sigma", "SigmaSp", "Flag","FlagRow",
-	      "UVdist","UVwave","U","V","W","Uwave","Vwave","Wwave",
-	      "Azimuth","Elevation","HourAngle","ParAngle",
-		  // Antenna-based
-	      "Antenna","Ant-Azimuth","Ant-Elevation","Ant-Ra","Ant-Dec","Ant-ParAngle",
-		  // Calibration 
-	      "Gain Amp","Gain Phase","Gain Real","Gain Imag",
-	      "Delay","SwPower","Tsys","Opac", "SNR", "TEC",
-		  "Antenna Positions",
-		  // Ephemeris
-	      "Radial Velocity", "Distance (rho)", 
-=======
+          // Visibilities and flags
+          AMP,PHASE,REAL,IMAG,WT,WTxAMP,WTSP,
+          SIGMA, SIGMASP,
+          FLAG,FLAG_ROW,
+          // Observational geometry
+          UVDIST,UVDIST_L,U,V,W,UWAVE,VWAVE,WWAVE,
+          AZ0,EL0,HA0,PA0,
+          // Antenna-based
+          ANTENNA,AZIMUTH,ELEVATION,RA,DEC,
+          PARANG,
+          // Calibration 
+          GAMP,GPHASE,GREAL,GIMAG,
+          DELAY,SWP,TSYS,OPAC, SNR, TEC, ANTPOS,
+          // Ephemeris
+          RADIAL_VELOCITY, RHO,
+          // Overlays
+          ATM, TSKY, NONE)
           // Visibilities and flags
           AMP,PHASE,REAL,IMAG,WT,WTxAMP,WTSP,
           SIGMA, SIGMASP,
@@ -182,14 +160,13 @@
           "UVdist","UVwave","U","V","W","Uwave","Vwave","Wwave",
           "Azimuth","Elevation","HourAngle","ParAngle",
           // Antenna-based
-          "Antenna","Ant-Azimuth","Ant-Elevation","Ant-ParAngle",
+          "Antenna","Ant-Azimuth","Ant-Elevation","Ant-Ra","Ant-Dec","Ant-ParAngle",
           // Calibration 
           "Gain Amp","Gain Phase","Gain Real","Gain Imag",
           "Delay","SwPower","Tsys","Opac", "SNR", "TEC",
           "Antenna Positions",
           // Ephemeris
           "Radial Velocity", "Distance (rho)", 
->>>>>>> 81c23735
           "Atm Transmission", "Tsky", "None")
     // </group>
               
@@ -213,23 +190,23 @@
               "data/model_vector", "data/model_scalar")
     // </group>
 
-	// Enum for the different coordinate systems for data axes.
-	// **If these are changed, also update: xmlcasa/tasks/plotms.xml.**
-	// <group>
-	PMS_ENUM1(CoordSystem, coordSystems, coordSystemStrings, coordSystem,
-			  AZEL, ICRS, J2000)
-	PMS_ENUM2(CoordSystem, coordSystems, coordSystemStrings, coordSystem,
-			  "AzEl", "ICRS", "J2000")
-	// </group>
-
-	// Enum for the different interpolation methods for data axes.
-	// **If these are changed, also update: xmlcasa/tasks/plotms.xml.**
-	// <group>
-	PMS_ENUM1(InterpMethod, interpMethods, interpMethodStrings, interpMethod,
-			  NEAREST, LINEAR, CUBIC)
-	PMS_ENUM2(InterpMethod, interpMethods, interpMethodStrings, interpMethod,
-			  "Nearest", "Linear", "Cubic")
-	// </group>
+    // Enum for the different coordinate systems for data axes.
+    // **If these are changed, also update: xmlcasa/tasks/plotms.xml.**
+    // <group>
+    PMS_ENUM1(CoordSystem, coordSystems, coordSystemStrings, coordSystem,
+              AZEL, ICRS, J2000)
+    PMS_ENUM2(CoordSystem, coordSystems, coordSystemStrings, coordSystem,
+              "AzEl", "ICRS", "J2000")
+    // </group>
+
+    // Enum for the different interpolation methods for data axes.
+    // **If these are changed, also update: xmlcasa/tasks/plotms.xml.**
+    // <group>
+    PMS_ENUM1(InterpMethod, interpMethods, interpMethodStrings, interpMethod,
+              NEAREST, LINEAR, CUBIC)
+    PMS_ENUM2(InterpMethod, interpMethods, interpMethodStrings, interpMethod,
+              "Nearest", "Linear", "Cubic")
+    // </group>
 
     // Returns whether or not the given axis needs the second data parameter to
     // indicate which data column to use or not.  Currently false except for
@@ -241,9 +218,9 @@
     static bool axisIsWeight(Axis axis);
     // for loading conjugates and setting axis ranges
     static bool axisIsUV(Axis axis);
-	// for adjusting axis ranges
+    // for adjusting axis ranges
     static bool axisIsOverlay(Axis axis);
-    // for Right Ascension / Declination
+    // right ascension or declination
     static bool axisIsRaDec(Axis axis);
               
     // Enum for different axes types.  Currently only used to display this
