--- conflicted
+++ resolved
@@ -1224,11 +1224,7 @@
 casa_find( QWT
   VERSION 5.1.1
   INCLUDES qwt_global.h
-<<<<<<< HEAD
-  INCLUDES_SUFFIXES qwt qwt-qt4 qt4/qwt qwt5
-=======
   INCLUDES_SUFFIXES qwt qt4/qwt qwt-qt4 qwt5
->>>>>>> 475c7cac
   PREFIX_HINTS
     ${QWT_ROOT_DIR}
     ${casa_packages}/qwt-5.2.0
