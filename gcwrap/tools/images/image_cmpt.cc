#include <image_cmpt.h>

#include <iostream>
#include <sys/wait.h>
#include <casa/Arrays/ArrayIO.h>
#include <casa/Arrays/ArrayMath.h>
#include <casa/Arrays/ArrayUtil.h>
#include <casa/Arrays/MaskedArray.h>
#include <casa/BasicMath/Random.h>
#include <casa/BasicSL/String.h>
#include <casa/Containers/Record.h>
#include <casa/Exceptions/Error.h>
#include <casa/fstream.h>
#include <casa/BasicSL/STLIO.h>
#include <casa/Logging/LogFilter.h>
#include <casa/Logging/LogIO.h>
#include <casa/Logging/LogOrigin.h>
#include <casa/OS/Directory.h>
#include <casa/OS/EnvVar.h>
#include <casa/OS/HostInfo.h>
#include <casa/OS/RegularFile.h>
#include <casa/OS/SymLink.h>
#include <casa/Quanta/QuantumHolder.h>
#include <casa/Utilities/Assert.h>

#include <images/Images/ImageExpr.h>
#include <images/Images/ImageExprParse.h>
#include <images/Images/ImageFITSConverter.h>
#include <images/Images/ImageInterface.h>
#include <images/Images/ImageStatistics.h>
#include <images/Images/ImageSummary.h>
#include <images/Images/ImageUtilities.h>
#include <images/Images/LELImageCoord.h>
#include <images/Images/PagedImage.h>
#include <images/Images/RebinImage.h>
#include <images/Images/TempImage.h>
#include <images/Regions/ImageRegion.h>
#include <images/Regions/WCLELMask.h>
#include <lattices/LatticeMath/Fit2D.h>
#include <lattices/LatticeMath/LatticeFit.h>
#include <lattices/LEL/LatticeExprNode.h>
#include <lattices/Lattices/LatticeIterator.h>
#include <lattices/LRegions/LatticeRegion.h>
#include <lattices/LatticeMath/LatticeSlice1D.h>
#include <lattices/Lattices/LatticeUtilities.h>
#include <lattices/LRegions/LCBox.h>
#include <lattices/LRegions/LCSlicer.h>
#include <lattices/Lattices/MaskedLatticeIterator.h>
#include <lattices/Lattices/PixelCurve1D.h>
#include <lattices/LRegions/RegionType.h>
#include <lattices/Lattices/TiledLineStepper.h>
#include <measures/Measures/Stokes.h>
#include <measures/Measures/MeasIERS.h>
#include <scimath/Fitting/LinearFitSVD.h>
#include <scimath/Functionals/Polynomial.h>
#include <scimath/Mathematics/VectorKernel.h>
#include <tables/LogTables/NewFile.h>

#include <components/ComponentModels/GaussianDeconvolver.h>
#include <components/ComponentModels/SkyCompRep.h>
#include <components/SpectralComponents/SpectralListFactory.h>

#include <imageanalysis/ImageAnalysis/BeamManipulator.h>
#include <imageanalysis/ImageAnalysis/CasaImageBeamSet.h>
#include <imageanalysis/ImageAnalysis/ComplexImageRegridder.h>
#include <imageanalysis/ImageAnalysis/ComponentImager.h>
#include <imageanalysis/ImageAnalysis/ComponentListDeconvolver.h>
#include <imageanalysis/ImageAnalysis/Image2DConvolver.h>
#include <imageanalysis/ImageAnalysis/ImageBoxcarSmoother.h>
#include <imageanalysis/ImageAnalysis/ImageCollapser.h>
#include <imageanalysis/ImageAnalysis/ImageConcatenator.h>
#include <imageanalysis/ImageAnalysis/ImageConvolverTask.h>
#include <imageanalysis/ImageAnalysis/ImageCropper.h>
#include <imageanalysis/ImageAnalysis/ImageDecimator.h>
#include <imageanalysis/ImageAnalysis/ImageDecomposerTask.h>
#include <imageanalysis/ImageAnalysis/ImageExprCalculator.h>
#include <imageanalysis/ImageAnalysis/ImageFactory.h>
#include <imageanalysis/ImageAnalysis/ImageFFTer.h>
#include <imageanalysis/ImageAnalysis/ImageFitter.h>
#include <imageanalysis/ImageAnalysis/ImageHanningSmoother.h>
#include <imageanalysis/ImageAnalysis/ImageHistogramsCalculator.h>
#include <imageanalysis/ImageAnalysis/ImageHistory.h>
#include <imageanalysis/ImageAnalysis/ImageMaskedPixelReplacer.h>
#include <imageanalysis/ImageAnalysis/ImageMaskHandler.h>
#include <imageanalysis/ImageAnalysis/ImageMaxFitter.h>
#include <imageanalysis/ImageAnalysis/ImageMetaDataRW.h>
#include <imageanalysis/ImageAnalysis/ImageMomentsTask.h>
#include <imageanalysis/ImageAnalysis/ImagePadder.h>
#include <imageanalysis/ImageAnalysis/ImageProfileFitter.h>
#include <imageanalysis/ImageAnalysis/ImagePrimaryBeamCorrector.h>
#include <imageanalysis/ImageAnalysis/ImageRebinner.h>
#include <imageanalysis/ImageAnalysis/ImageRegridder.h>
#include <imageanalysis/ImageAnalysis/ImageRotator.h>
#include <imageanalysis/ImageAnalysis/ImageStatsCalculator.h>
#include <imageanalysis/ImageAnalysis/ImageTransposer.h>
#include <imageanalysis/ImageAnalysis/PeakIntensityFluxDensityConverter.h>
#include <imageanalysis/ImageAnalysis/PixelValueManipulator.h>
#include <imageanalysis/ImageAnalysis/PVGenerator.h>
#include <imageanalysis/ImageAnalysis/SepImageConvolverTask.h>
#include <imageanalysis/ImageAnalysis/StatImageCreator.h>
#include <imageanalysis/ImageAnalysis/SubImageFactory.h>
#include <imageanalysis/ImageAnalysis/TwoPointCorrelator.h>

#include <componentlist_cmpt.h>

#include <stdcasa/version.h>

#include <casa/namespace.h>

#include <memory>

using namespace std;

#define _ORIGIN LogOrigin(_class, __func__, WHERE)

using namespace casacore;
using namespace casa;

namespace casac {

const String image::_class = "image";

image::image() : _log(), _imageF(), _imageC() {}

// private ImageInterface constructor for on the fly components
// The constructed object will take over management of the provided pointer
// using a shared_ptr

image::image(casacore::ImageInterface<casacore::Float> *inImage) :
    _log(), _imageF(inImage), _imageC(), _imageD(), _imageDC() {
}

image::image(ImageInterface<Complex> *inImage) :
    _log(), _imageF(), _imageC(inImage), _imageD(), _imageDC() {
}

image::image(casacore::ImageInterface<casacore::Double> *inImage) :
    _log(), _imageF(), _imageC(), _imageD(inImage), _imageDC() {
}

image::image(ImageInterface<DComplex> *inImage) :
    _log(), _imageF(), _imageC(), _imageD(), _imageDC(inImage) {
}

image::image(casa::SPIIF inImage) :
    _log(), _imageF(inImage), _imageC(), _imageD(), _imageDC() {
}

image::image(casa::SPIIC inImage) :
    _log(), _imageF(), _imageC(inImage), _imageD(), _imageDC() {
}

image::image(casa::SPIID inImage)
    : _imageD(inImage) {}

image::image(casa::SPIIDC inImage)
    : _imageDC(inImage) {}

image::image(ITUPLE mytuple) {
    _setImage(mytuple);
}


image::~image() {}

image* image::adddegaxes(
    const std::string& outfile, bool direction,
    bool spectral, const std::string& stokes, bool linear,
    bool tabular, bool overwrite, bool silent
) {
    try {
        _log << _ORIGIN;
        if (_detached()) {
            return nullptr;
        }
        _notSupported(__func__);
        if (_imageF) {
            casa::SPCIIF myim = _imageF;
            return _adddegaxes(
                myim, outfile, direction, spectral, stokes,
                linear, tabular, overwrite, silent
            );
        }
        else {
            casa::SPCIIC myim = _imageC;
            return _adddegaxes(
                myim, outfile, direction, spectral, stokes,
                linear, tabular, overwrite, silent
            );
        }
    }
    catch (const AipsError& x) {
        _log << LogIO::SEVERE << "Exception Reported: " << x.getMesg()
            << LogIO::POST;
        RETHROW(x);
    }
    return nullptr;
}

template<class T> image* image::_adddegaxes(
    SPCIIT inImage,
    const std::string& outfile, bool direction,
        bool spectral, const std::string& stokes, bool linear,
        bool tabular, bool overwrite, bool silent
) {
    _log << _ORIGIN;
    PtrHolder<ImageInterface<T> > outimage;
    ImageUtilities::addDegenerateAxes(
        _log, outimage, *inImage, outfile,
        direction, spectral, stokes, linear, tabular, overwrite, silent
    );
    auto *outPtr = outimage.ptr();
    outimage.clear(false);
    SPIIT z(outPtr);
    vector<String> names {
        "outfile", "direction", "spectral", "stokes",
        "linear", "tabular", "overwrite", "silent"
    };
    vector<variant> values {
        outfile, direction, spectral, stokes,
        linear, tabular, overwrite, silent
    };
    _addHistory(z, "adddegaxes", names, values);
    return new image(z);
}

bool image::addnoise(
    const std::string& type, const std::vector<double>& pars,
    const variant& region, bool zeroIt, const vector<int>& seeds
) {
    try {
        _log << LogOrigin("image", __func__);
        if (_detached()) {
            return false;
        }
        auto pRegion = _getRegion(region, false);
        SHARED_PTR<std::pair<Int, Int> > seedPair(
            new std::pair<Int, Int>(0, 0)
        );
        if (seeds.size() >= 2) {
            seedPair->first = seeds[0];
            seedPair->second = seeds[1];
        }
        else {
            Time now;
            Double seedBase = 1e7*now.modifiedJulianDay();
            seedPair->second = (Int)((uInt)seedBase);
            seedPair->first = seeds.size() == 1
                ? seeds[0]
                : (Int)((uInt)(1e7*(seedBase - seedPair->second)));
        }
        if (_imageF) {
            PixelValueManipulator<Float>::addNoise(
                _imageF, type, *pRegion,
                pars, zeroIt, seedPair.get()
            );
        }
        else if (_imageC) {
            PixelValueManipulator<Complex>::addNoise(
                _imageC, type, *pRegion,
                pars, zeroIt, seedPair.get()
            );
        }
        else if (_imageD) {
            PixelValueManipulator<Double>::addNoise(
                _imageD, type, *pRegion,
                pars, zeroIt, seedPair.get()
            );
        }
        else if (_imageDC) {
            PixelValueManipulator<DComplex>::addNoise(
                _imageDC, type, *pRegion,
                pars, zeroIt, seedPair.get()
            );
        }
        else {
            ThrowCc("Logic error");
        }
        vector<String> names { "type", "pars", "region", "zeroit", "seeds" };
        vector<variant> values { type, pars, region, zeroIt, seeds };
        _addHistory(__func__, names, values);
        _statsF.reset();
        _statsD.reset();
        return true;
    }
    catch (const AipsError& x) {
        _log << LogIO::SEVERE << "Exception Reported: " << x.getMesg()
                << LogIO::POST;
        RETHROW(x);
    }
    return false;
}

record* image::beamarea(int channel, int polarization) {
    try {
        _log << _ORIGIN;
        if (_detached()) {
            return nullptr;
        }
        _notSupported(__func__);
        auto dc = _imageF
            ? _imageF->coordinates().directionCoordinate()
            : _imageC->coordinates().directionCoordinate();
        auto pixelArea = dc.getPixelArea();
        auto beamInPixels = _imageF
            ? _imageF->imageInfo().getBeamAreaInPixels(
                channel, polarization, dc
            )
            : _imageC->imageInfo().getBeamAreaInPixels(
                    channel, polarization, dc
            );
        auto arcsec2 = beamInPixels*pixelArea;
        record *rec = new record();
        rec->insert("pixels", beamInPixels);
        rec->insert("arcsec2", arcsec2.getValue("arcsec2"));
        return rec;
    }
    catch (const AipsError& x) {
        _log << LogIO::SEVERE << "Exception Reported: " << x.getMesg()
                << LogIO::POST;
        RETHROW(x);
    }
    return nullptr;
}

record* image::beamforconvolvedsize(
    const variant& source, const variant& convolved
) {
    try {
        _log << _ORIGIN;
        Vector<casacore::Quantity> sourceParam, convolvedParam;
        if (
            ! toCasaVectorQuantity(source, sourceParam)
            || sourceParam.size() != 3
        ) {
            throw(AipsError("Cannot understand source values"));
        }
        if (
            ! toCasaVectorQuantity(convolved, convolvedParam)
            && convolvedParam.size() != 3
        ) {
            throw(AipsError("Cannot understand target values"));
        }
        Angular2DGaussian mySource(sourceParam[0], sourceParam[1], sourceParam[2]);
        GaussianBeam myConvolved(convolvedParam[0], convolvedParam[1], convolvedParam[2]);
        GaussianBeam neededBeam;
        try {
            if (GaussianDeconvolver::deconvolve(neededBeam, myConvolved, mySource)) {
                // throw without a message here, it will be caught
                // in the associated catch block and a new error will
                // be thrown with the appropriate message.
                throw AipsError();
            }
        }
        catch (const AipsError& x) {
            ostringstream os;
            os << "Unable to reach target resolution of "
                << myConvolved << " Input source "
                << mySource << " is probably too large.";
            throw AipsError(os.str());
        }
        Record ret;
        QuantumHolder qh(neededBeam.getMajor());
        ret.defineRecord("major", qh.toRecord());
        qh = QuantumHolder(neededBeam.getMinor());
        ret.defineRecord("minor", qh.toRecord());
        qh = QuantumHolder(neededBeam.getPA());
        ret.defineRecord("pa", qh.toRecord());
        return fromRecord(ret);
    }
    catch (const AipsError& x) {
        _log << LogIO::SEVERE << "Exception Reported: " << x.getMesg()
            << LogIO::POST;
        RETHROW(x);
    }
    return nullptr;
}

record* image::boundingbox(const variant& region) {
    try {
        _log << _ORIGIN;
        if (_detached()) {
            return nullptr;
        }
        _notSupported(__func__);
        if (_imageF) {
            return _boundingbox(_imageF, region);
        }
        else if (_imageC) {
            return _boundingbox(_imageC, region);
        }
        else {
            ThrowCc("Logic error");
        }
   }
    catch (const AipsError& x) {
        _log << LogIO::SEVERE << "Exception Reported: " << x.getMesg()
            << LogIO::POST;
        RETHROW(x);
    }
    return nullptr;
}

template <class T> record* image::_boundingbox(
    SPIIT image, const variant& region
) const {
    auto myreg = _getRegion(region, false);
    ImageMetaData<T> md(image);
    return fromRecord(*md.getBoundingBox(*myreg));
}

image* image::boxcar(
    const string& outfile, const variant& region,
    const variant& vmask, int axis, int width, bool drop,
    const string& dmethod,
    bool overwrite, bool stretch
) {
    LogOrigin lor(_class, __func__);
    _log << lor;
    if (_detached()) {
        throw AipsError("Unable to create image");
    }
    try {
        _notSupported(__func__);
        if (axis < 0) {
            const auto& csys = _imageF
                ? _imageF->coordinates()
                : _imageC->coordinates();
            ThrowIf(
                ! csys.hasSpectralAxis(),
                "Axis not specified and image has no spectral coordinate"
            );
            axis = csys.spectralAxisNumber(false);
        }
        if (_imageF) {
            SPCIIF image = _imageF;
            return _boxcar(
                image, region, vmask, outfile,
                overwrite, stretch, axis, width, drop,
                dmethod, lor
            );
        }
        else {
            SPCIIC image = _imageC;
            return _boxcar(
                image, region, vmask, outfile,
                overwrite, stretch, axis, width, drop,
                dmethod, lor
            );
        }
    }
    catch (const AipsError& x) {
        _log << LogIO::SEVERE << "Exception Reported: " << x.getMesg()
            << LogIO::POST;
        RETHROW(x);
    }
    return nullptr;
}

template <class T> image* image::_boxcar(
    SPCIIT myimage, const variant& region,
    const variant& mask, const string& outfile, bool overwrite,
    bool stretch, int axis, int width, bool drop,
    const string& dmethod, const LogOrigin& lor
) {
    ImageBoxcarSmoother<T> smoother(
        myimage, _getRegion(region, true).get(),
        _getMask(mask), outfile, overwrite
    );
    smoother.setAxis(axis);
    smoother.setDecimate(drop);
    smoother.setStretch(stretch);
    smoother.setWidth(width);
    ImageDecimatorData::Function dFunction = ImageDecimatorData::NFUNCS;
    if (drop) {
        String mymethod = dmethod;
        mymethod.downcase();
        if (mymethod.startsWith("m")) {
            dFunction = ImageDecimatorData::MEAN;
        }
        else if (mymethod.startsWith("c")) {
            dFunction = ImageDecimatorData::COPY;
        }
        else {
            ThrowCc(
                "Value of dmethod must be "
                    "either 'm'(ean) or 'c'(opy)"
            );
        }
        smoother.setDecimationFunction(dFunction);
    }
    vector<String> names {
        "outfile", "region", "mask", "axis", "width",
        "drop", "dmethod", "overwrite", "stretch"
    };
    vector<variant> values {
        outfile, region, mask, axis, width,
        drop, dmethod, overwrite, stretch
    };
    if (_doHistory) {
        auto msgs = _newHistory("boxcar", names, values);
        smoother.addHistory(lor, msgs);
    }
    return new image(smoother.smooth());
}

std::string image::brightnessunit() {
    if (_detached()) {
        return "";
    }
    try {
       auto unit =_imageF
            ? _imageF->units().getName()
            : _imageC->units().getName();
       return unit;
    }
    catch (const AipsError& x) {
        _log << LogIO::SEVERE << "Exception Reported: " << x.getMesg()
                << LogIO::POST;
        RETHROW(x);
    }
    return "";
}

bool image::calc(const std::string& expr, bool verbose) {
    try {
        _log << _ORIGIN;
        if (_detached()) {
            return false;
        }
        _notSupported(__func__);
        if (_imageF) {
            ImageExprCalculator<Float>::compute2(_imageF, expr, verbose);
        }
        else {
            ImageExprCalculator<Complex>::compute2(_imageC, expr, verbose);
        }
        vector<String> names = {"expr", "verbose"};
        vector<variant> values = {expr, verbose};
        _addHistory(__func__, names, values);
        _statsF.reset();
        _statsD.reset();
        return true;
    }
    catch (const AipsError& x) {
        _log << LogIO::SEVERE << "Exception Reported: " << x.getMesg()
            << LogIO::POST;
        RETHROW(x);
    }
    return false;
}

bool image::calcmask(
    const string& mask, const string& maskName, bool makeDefault
) {
    try {
        _log << _ORIGIN;
        if (_detached()) {
            return false;
        }
        Record region;
        if (_imageF) {
            ImageMaskHandler<Float> imh(_imageF);
            imh.calcmask(mask, region, maskName, makeDefault);
        }
        else if (_imageC){
            ImageMaskHandler<Complex> imh(_imageC);
            imh.calcmask(mask, region, maskName, makeDefault);
        }
        else if (_imageD) {
            ImageMaskHandler<Double> imh(_imageD);
            imh.calcmask(mask, region, maskName, makeDefault);
        }
        else if (_imageDC) {
            ImageMaskHandler<DComplex> imh(_imageDC);
            imh.calcmask(mask, region, maskName, makeDefault);
        }
        else {
            ThrowCc("Logic error");
        }
        vector<String> names {"mask", "name", "asdefault"};
        vector<variant> values {mask, maskName, makeDefault};
        _addHistory(__func__, names, values);
        return true;
    }
    catch (const AipsError& x) {
        _log << LogIO::SEVERE << "Exception Reported: " << x.getMesg()
            << LogIO::POST;
        RETHROW(x);
    }
    return false;
}

bool image::close() {
    try {
        _log << _ORIGIN;
        _reset();
        MeasIERS::closeTables();
        return true;
    }
    catch (const AipsError& x) {
        _log << LogIO::SEVERE << "Exception Reported: " << x.getMesg()
                << LogIO::POST;
        RETHROW(x);
    }
    return false;
}

image* image::collapse(
    const string& function, const variant& axes,
    const string& outfile, const variant& region, const string& box,
    const string& chans, const string& stokes, const string& mask,
    const bool overwrite, const bool stretch
) {
    _log << _ORIGIN;
    if (_detached()) {
        return 0;
    }
    try {
        _notSupported(__func__);
        IPosition myAxes;
        if (axes.type() == variant::INT) {
            myAxes = IPosition(1, axes.toInt());
        }
        else if (axes.type() == variant::INTVEC) {
            myAxes = IPosition(axes.getIntVec());
        }
        else if (
            axes.type() == variant::STRINGVEC
            || axes.type() == variant::STRING
        ) {
            Vector<String> axVec = (axes.type() == variant::STRING)
                ? Vector<String> (1, axes.getString())
                : toVectorString(axes.toStringVec());
            myAxes = IPosition(
                _imageF
                ? _imageF->coordinates().getWorldAxesOrder(
                    axVec, false
                )
                : _imageC->coordinates().getWorldAxesOrder(
                    axVec, false
                )
            );
            for (
                IPosition::iterator iter = myAxes.begin();
                iter != myAxes.end(); iter++
            ) {
                ThrowIf(
                    *iter < 0,
                    "At least one specified axis does not exist"
                );
            }
        }
        else {
            ThrowCc("Unsupported type for parameter axes");
        }
        SHARED_PTR<Record> regRec = _getRegion(region, true);
        String aggString = function;
        aggString.trim();
        aggString.downcase();
        ThrowIf(
            aggString == "avdev",
            "avdev currently not supported. Let us know if you have a need for it"
        );
        vector<String> names {
            "function", "axes", "outfile", "region", "box",
            "chans", "stokes", "mask", "overwrite", "stretch"
        };
        vector<variant> values {
            function, axes, outfile, region, box,
            chans, stokes, mask, overwrite, stretch
        };

        String myStokes = stokes;
        if (_imageF) {
            CasacRegionManager rm(_imageF->coordinates());
            String diagnostics;
            uInt nSelectedChannels;
            Record myreg = rm.fromBCS(
                diagnostics, nSelectedChannels, myStokes, regRec.get(),
                "", chans, CasacRegionManager::USE_ALL_STOKES, box,
                _imageF->shape(), mask, false
            );
            ImageCollapser<Float> collapser(
                aggString, _imageF, &myreg,
                mask, myAxes, false, outfile, overwrite
            );
            collapser.setStretch(stretch);
            if (_doHistory) {
                collapser.addHistory(_ORIGIN, "ia." + String(__func__), names, values);
            }
            return new image(collapser.collapse());
        }
        else {
            CasacRegionManager rm(_imageC->coordinates());
            String diagnostics;
            uInt nSelectedChannels;
            Record myreg = rm.fromBCS(
                diagnostics, nSelectedChannels, myStokes, regRec.get(),
                "", chans, CasacRegionManager::USE_ALL_STOKES, box,
                _imageC->shape(), mask, false
            );
            ImageCollapser<Complex> collapser(
                aggString, _imageC, &myreg,
                mask, myAxes, false, outfile, overwrite
            );
            collapser.setStretch(stretch);
            if (_doHistory) {
                collapser.addHistory(_ORIGIN, "ia." + String(__func__), names, values);
            }
            return new image(collapser.collapse());
        }
    }
    catch (const AipsError& x) {
        _log << LogIO::SEVERE << "Exception Reported: " << x.getMesg()
            << LogIO::POST;
        RETHROW(x);
    }
    return nullptr;
}

record* image::commonbeam() {
    try {
        _log << _ORIGIN;
        if (_detached()) {
            return nullptr;
        }
        _notSupported(__func__);
        ImageInfo myInfo = _imageF ? _imageF->imageInfo() : _imageC->imageInfo();
        ThrowIf(
            ! myInfo.hasBeam(),
            "This image has no beam(s)."
        );
        GaussianBeam beam;
        if (myInfo.hasSingleBeam()) {
            _log << LogIO::WARN
                << "This image only has one beam, so just returning that"
                << LogIO::POST;
            beam = myInfo.restoringBeam();
        }
        else {
            // multiple beams in this image
            beam = CasaImageBeamSet(myInfo.getBeamSet()).getCommonBeam();
        }
        beam.setPA(casacore::Quantity(beam.getPA("deg", true), "deg"));
        Record x = beam.toRecord();
        x.defineRecord("pa", x.asRecord("positionangle"));
        x.removeField("positionangle");
        return fromRecord(x);
    }
    catch (const AipsError& x) {
        _log << LogIO::SEVERE << "Exception Reported: " << x.getMesg()
            << LogIO::POST;
        RETHROW(x);
    }
    return nullptr;
}

image* image::continuumsub(
    const string& outline, const string& outcont,
    const variant& region, const vector<int>& channels,
    const string& pol, const int in_fitorder, const bool overwrite
) {
    try {
        _log << _ORIGIN;
        if (_detached()) {
            return nullptr;
        }
        _notSupported(__func__);
        ThrowIf(in_fitorder < 0, "Polynomial order cannot be negative");
        if (! pol.empty()) {
            _log << LogIO::NORMAL << "The pol parameter is no longer "
                << "supported and will be removed in the near future. "
                << "Please set the region parameter appropriately "
                << "to select the polarization in which you are interested."
                << LogIO::POST;
        }
        SHARED_PTR<Record> leRegion = _getRegion(region, false);
        vector<Int> planes = channels;
        if (planes.size() == 1 && planes[0] == -1) {
            planes.resize(0);
        }
        Int spectralAxis = _imageF->coordinates().spectralAxisNumber();
        ThrowIf(spectralAxis < 0, "This image has no spectral axis");
        ImageProfileFitter fitter(
        _imageF, "", leRegion.get(),
            "", "", "", "", spectralAxis,
            0, overwrite
        );
        fitter.setDoMultiFit(true);
        fitter.setPolyOrder(in_fitorder);
        fitter.setModel(outcont);
        fitter.setResidual(outline);
        fitter.setStretch(false);
        fitter.setLogResults(false);
        if (! planes.empty()) {
            std::set<int> myplanes(planes.begin(), planes.end());
            ThrowIf(*myplanes.begin() < 0, "All planes must be nonnegative");
            fitter.setGoodPlanes(std::set<uInt>(myplanes.begin(), myplanes.end()));
        }
        fitter.createResidualImage(true);
        vector<String> names {
            "outline", "outcont", "region", "channels",
            "pol", "fitorder", "overwrite"
        };
        vector<variant> values {
            outline, outcont, region, channels,
            pol, in_fitorder, overwrite
        };
        if (_doHistory) {
            auto msgs = _newHistory(__func__, names, values);
            fitter.addHistory(_ORIGIN, msgs);
        }
        fitter.fit(false);
        return new image(fitter.getResidual());
    }
    catch (const AipsError& x) {
        _log << LogIO::SEVERE << "Exception Reported: " << x.getMesg()
                << LogIO::POST;
        RETHROW(x);
    }
    return nullptr;
}

record* image::convertflux(
    const variant& qvalue, const variant& major,
    const variant& minor,  const string& /*type*/,
    const bool toPeak,
    const int channel, const int polarization
) {
    try {
        _log << _ORIGIN;
        if (_detached()) {
            return 0;
        }
        ThrowIf(
            ! _imageF,
            "This method only supports Float valued images"
        );
        casacore::Quantity value = casaQuantity(qvalue);
        casacore::Quantity majorAxis = casaQuantity(major);
        casacore::Quantity minorAxis = casaQuantity(minor);
        Bool noBeam = false;
        PeakIntensityFluxDensityConverter converter(_imageF);
        converter.setSize(
            Angular2DGaussian(majorAxis, minorAxis, casacore::Quantity(0, "deg"))
        );
        converter.setBeam(channel, polarization);
        return recordFromQuantity(
            toPeak
            ? converter.fluxDensityToPeakIntensity(noBeam, value)
            : converter.peakIntensityToFluxDensity(noBeam, value)
        );
    }
    catch (const AipsError& x) {
        _log << LogIO::SEVERE << "Exception Reported: "
            << x.getMesg() << LogIO::POST;
        RETHROW(x);
    }
    return nullptr;
}

image* image::convolve(
    const string& outfile, const variant& kernel,
    double scale, const variant& region,
    const variant& vmask, bool overwrite,
    bool stretch
) {
    try {
        _log << _ORIGIN;
        if (_detached()) {
            return nullptr;
        }
        ThrowIf(
            ! (_imageF || _imageD),
            "This method only supports real-valued images"
        );
        if (_imageF) {
            return _convolve(
                _imageF, outfile, kernel, scale,
                region, vmask, overwrite, stretch
            );
        }
        /*
        else if (_imageC) {
            return _convolve(
                _imageC, outfile, kernel, scale,
                region, vmask, overwrite, stretch
            );
        }
        */
        else if (_imageD) {
            return _convolve(
                _imageD, outfile, kernel, scale,
                region, vmask, overwrite, stretch
            );
        }
        /*
        else if (_imageDC) {
            return _convolve(
                _imageDC, outfile, kernel, scale,
                region, vmask, overwrite, stretch
            );
        }
        */
        else {
            ThrowCc("Logic Error");
        }
    }
    catch (const AipsError& x) {
        _log << LogIO::SEVERE << "Exception Reported: " << x.getMesg()
            << LogIO::POST;
        RETHROW(x);
    }
    return nullptr;
}

template <class T> image* image::_convolve(
    SPIIT myImage, const string& outfile, const variant& kernel, double scale,
    const variant& region, const variant& vmask, bool overwrite, bool stretch
) {
    Array<T> fkernelArray;
    String kernelFileName = "";
    if (kernel.type() == variant::DOUBLEVEC) {
        const auto kernelVector = kernel.toDoubleVec();
        const auto shape = kernel.arrayshape();
        fkernelArray.resize(IPosition(shape));
        Vector<Double> localkern(kernelVector);
        convertArray(fkernelArray, localkern.reform(IPosition(shape)));
    }
    else if (kernel.type() == variant::INTVEC) {
        const auto kernelVector = kernel.toIntVec();
        const auto shape = kernel.arrayshape();
        fkernelArray.resize(IPosition(shape));
        Vector<Int> localkern(kernelVector);
        convertArray(fkernelArray, localkern.reform(IPosition(shape)));
    }
    else if (
        kernel.type() == variant::STRING
        || kernel.type() == variant::STRINGVEC
    ) {
        kernelFileName = kernel.toString();
        fkernelArray = PagedImage<T>(kernelFileName).get();
    }
    else {
        ThrowCc("kernel is not understood, try using an array or an image");
    }
    auto theMask = _getMask(vmask);
    SHARED_PTR<Record> myregion = _getRegion(region, false);
    ImageConvolverTask<T> ic(
        myImage, myregion.get(), theMask, outfile, overwrite
    );
    ic.setScale(scale);
    ic.setStretch(stretch);
    ic.setKernel(fkernelArray);
    if (_doHistory) {
        vector<String> names {
        "outfile", "kernel", "scale", "region", "vmask", "overwrite", "stretch"
        };
        vector<variant> values {
            outfile, kernel, scale, region,
            vmask, overwrite, stretch
        };
        auto msgs = _newHistory("convolve", names, values);
        ic.addHistory(LogOrigin(_class, "convolve"), msgs);
    }
    auto z = ic.convolve();
    return new image(z);
}

image* image::convolve2d(
    const string& outFile, const vector<int>& axes,
    const string& type, const variant& major, const variant& minor,
    const variant& pa, double in_scale, const variant& region,
    const variant& vmask, bool overwrite, bool stretch,
    bool targetres, const record& beam
) {
    try {
        _log << _ORIGIN;
        if (_detached()) {
            return nullptr;
        }
        ThrowIf(
            ! (_imageF || _imageD),
            String(__func__) + " only supports real-valued images"
        );
        if (_imageF) {
            return _convolve2d(
                _imageF, outFile, axes, type, major, minor, pa, in_scale,
                region, vmask, overwrite, stretch, targetres, beam
            );
        }
        /*
        else if (_imageC) {
            return _convolve2d(
                _imageC, outFile, axes, type, major, minor, pa, in_scale,
                region, vmask, overwrite, stretch, targetres, beam
            );
        }
        */
        else if (_imageD) {
            return _convolve2d(
                _imageD, outFile, axes, type, major, minor, pa, in_scale,
                region, vmask, overwrite, stretch, targetres, beam
            );
        }
        /*
        else if (_imageDC) {
            return _convolve2d(
                _imageDC, outFile, axes, type, major, minor, pa, in_scale,
                region, vmask, overwrite, stretch, targetres, beam
            );
        }
        */
        else {
            ThrowCc("Logic error");
        }
    }
    catch (const AipsError& x) {
        _log << LogIO::SEVERE << "Exception Reported: "
            << x.getMesg() << LogIO::POST;
        RETHROW(x);
    }
    return nullptr;
}

template<class T> image* image::_convolve2d(
    SPIIT myImage, const string& outFile, const vector<int>& axes,
    const string& type, const variant& major, const variant& minor,
    const variant& pa, double in_scale, const variant& region,
    const variant& vmask, bool overwrite, bool stretch,
    bool targetres, const record& beam
) {
    UnitMap::putUser("pix", UnitVal(1.0), "pixel units");
    SHARED_PTR<Record> Region(_getRegion(region, false));
    auto mask = _getMask(vmask);
    String kernel(type);
    casacore::Quantity majorKernel;
    casacore::Quantity minorKernel;
    casacore::Quantity paKernel;
    _log << _ORIGIN;
    if (! beam.empty()) {
        ThrowIf(
            ! String(type).startsWith("g") && ! String(type).startsWith("G"),
            "beam can only be given with a gaussian kernel"
        );
        ThrowIf(
            ! major.toString(false).empty()
            || ! minor.toString(false).empty()
            || ! pa.toString(false).empty(),
            "major, minor, and/or pa may not be specified if beam is specified"
        );
        ThrowIf(
            beam.size() != 3,
            "If given, beam must have exactly three fields"
        );
        ThrowIf(
            beam.find("major") == beam.end(),
            "Beam must have a 'major' field"
        );
        ThrowIf(
            beam.find("minor") == beam.end(),
            "Beam must have a 'minor' field"
        );
        ThrowIf(
            beam.find("positionangle") == beam.end()
            && beam.find("pa") == beam.end(),
            "Beam must have a 'positionangle' or 'pa' field"
        );
        std::unique_ptr<Record> nbeam(toRecord(beam));
        for (uInt i=0; i<3; ++i) {
            String key = i == 0
                ? "major"
                : i == 1
                    ? "minor"
                    : beam.find("pa") == beam.end()
                        ? "positionangle"
                        : "pa";
            casacore::Quantity x;
            auto type = nbeam->dataType(nbeam->fieldNumber(key));
            String err;
            QuantumHolder z;
            Bool success;
            if (type == TpString) {
                success = z.fromString(err, nbeam->asString(key));
            }
            else if (type == TpRecord) {
                success = z.fromRecord(err, nbeam->asRecord(key));
            }
            else {
                ThrowCc("Unsupported data type for beam");
            }
            if (! success) {
                ThrowCc("Error converting beam to Quantity");
            }
            if (key == "major") {
                majorKernel = z.asQuantity();
            }
            else if (key == "minor") {
                minorKernel = z.asQuantity();
            }
            else {
                paKernel = z.asQuantity();
            }
        }
    }
    else {
        majorKernel = _casaQuantityFromVar(major);
        minorKernel = _casaQuantityFromVar(minor);
        paKernel = _casaQuantityFromVar(pa);
    }
    _log << _ORIGIN;
    Vector<Int> Axes(axes);
    if (Axes.size() == 0) {
        Axes.resize(2);
        Axes[0] = 0;
        Axes[1] = 1;
    }
    else {
        ThrowIf(
            axes.size() != 2,
            "Number of axes to convolve must be exactly 2"
        );
    }
    Image2DConvolver<T> convolver(
        myImage, Region.get(), mask, outFile, overwrite
    );
    convolver.setAxes(std::make_pair(Axes[0], Axes[1]));
    convolver.setKernel(type, majorKernel, minorKernel, paKernel);
    convolver.setScale(in_scale);
    convolver.setStretch(stretch);
    convolver.setTargetRes(targetres);
    if (_doHistory) {
        vector<String> names = {
            "outfile", "axes", "type", "major",
            "minor", "pa", "scale", "region",
            "mask", "overwrite", "stretch",
            "targetres", "beam"
        };
        vector<variant> values = {
            outFile, axes, type, major, minor,
            pa, in_scale, region, vmask,
            overwrite, stretch, targetres, beam
        };
        auto msgs = _newHistory("convolve2d", names, values);
        convolver.addHistory(_ORIGIN, msgs);
    }
    cout << __FILE__ << " " << __LINE__ << endl;
    return new image(convolver.convolve());
}

record* image::coordmeasures(
    const std::vector<double>&pixel, const string& dframe,
    const string& sframe
) {
    try {
        _log << _ORIGIN;
        if (_detached()) {
            return nullptr;
        }
        _notSupported(__func__);
        casacore::Record theDir;
        casacore::Record theFreq;
        casacore::Record theVel;
        Vector<Double> vpixel;
        if (!(pixel.size() == 1 && pixel[0] == -1)) {
            vpixel = pixel;
        }
        unique_ptr<Record> retval;
        casacore::String error;
        Record R;
        if (_imageF) {
            casacore::Quantum<Float> intensity;
            retval.reset(
                PixelValueManipulator<Float>::coordMeasures(
                    intensity, theDir, theFreq, theVel,
                    _imageF, vpixel, dframe, sframe
                )
            );
            ThrowIf(
                ! QuantumHolder(intensity).toRecord(error, R),
                "Could not convert intensity to record. "
                + error
            );
        }
        else {
            casacore::Quantum<Complex> intensity;
            retval.reset(
                PixelValueManipulator<Complex>::coordMeasures(
                    intensity, theDir, theFreq, theVel,
                    _imageC, vpixel, dframe, sframe
                )
            );
            ThrowIf(
                ! QuantumHolder(intensity).toRecord(error, R),
                "Could not convert intensity to record. "
                + error
            );
        }
        retval->defineRecord(RecordFieldId("intensity"), R);
        return fromRecord(*retval);
    }
    catch (const AipsError& x) {
        _log << LogIO::SEVERE << "Exception Reported: " << x.getMesg()
            << LogIO::POST;
        RETHROW(x);
    }
    return nullptr;
}

coordsys* image::coordsys(const std::vector<int>& pixelAxes) {
    _log << _ORIGIN;
    try {
        if (_detached()) {
            return nullptr;
        }
        if (_imageF) {
            return _coordsys(_imageF, pixelAxes);
        }
        else if (_imageC) {
            return _coordsys(_imageC, pixelAxes);
        }
        else if (_imageD) {
            return _coordsys(_imageD, pixelAxes);
        }
        else if (_imageDC) {
            return _coordsys(_imageDC, pixelAxes);
        }
        else {
            ThrowCc("Logic error");
        }
    }
    catch (const AipsError& x) {
        _log << LogIO::SEVERE << "Exception Reported: " << x.getMesg()
                << LogIO::POST;
        RETHROW(x);
    }
    return nullptr;
}

template <class T> coordsys* image::_coordsys(
    SPIIT image, const std::vector<int>& pixelAxes
) {
    vector<Int> myAxes = pixelAxes;
    if (pixelAxes.size() == 1 && pixelAxes[0] == -1) {
        myAxes.clear();
    }
    ImageMetaData<T> imd(image);
    auto csys =  imd.coordsys(myAxes);
    std::unique_ptr<casac::coordsys> rstat(new ::casac::coordsys());
    rstat->setcoordsys(csys);
    return rstat.release();
}

image* image::crop(
    const string& outfile, const vector<int>& axes,
    bool overwrite, const variant& region, const string& box,
    const string& chans, const string& stokes, const string& mask,
    bool  stretch, bool wantreturn
) {
    try {
        _log << _ORIGIN;
        if (_detached()) {
            return nullptr;
        }
        ThrowIf(
            ! _imageF,
            "This method only supports Float valued images"
        );
        if (axes.size() > 0) {
            std::set<int> saxes(axes.begin(), axes.end());
            if (*saxes.begin() < 0) {
                _log << "All axes values must be >= 0" << LogIO::EXCEPTION;
            }
        }
        std::set<uInt> saxes(axes.begin(), axes.end());
        SHARED_PTR<Record> regionPtr = _getRegion(region, true);
        ImageCropper<Float> cropper(
            _imageF, regionPtr.get(), box,
            chans, stokes, mask, outfile, overwrite
        );
        cropper.setStretch(stretch);
        cropper.setAxes(saxes);
        if (_doHistory) {
            vector<String> names {
                "outfile", "axes", "overwrite",
                "region", "box", "chans", "stokes",
                "mask", "stretch",  "wantreturn"
            };
            vector<variant> values {
                outfile, axes, overwrite,
                region, box, chans, stokes,
                mask, stretch,  wantreturn
            };
            auto msgs = _newHistory(__func__, names, values);
            cropper.addHistory(_ORIGIN, msgs);
        }
        auto out(cropper.crop(wantreturn));
        if (wantreturn) {
            return new image(out);
        }
        return nullptr;

    }
    catch (const AipsError& x) {
        _log << LogIO::SEVERE << "Exception Reported: " << x.getMesg()
            << LogIO::POST;
        RETHROW(x);
    }
    return nullptr;
}

image* image::decimate(
    const string& outfile, int axis, int factor, const string& method,
    const variant& region, const string& mask, bool overwrite, bool stretch
) {
    try {
        if (_detached()) {
            return nullptr;
        }
        _notSupported(__func__);
        ThrowIf(
            axis < 0,
            "The value of axis cannot be negative"
        );
        ThrowIf(
            factor < 0,
            "The value of factor cannot be negative"
        );
        String mymethod = method;
        mymethod.downcase();
        ImageDecimatorData::Function f;
        if (mymethod.startsWith("c")) {
            f = ImageDecimatorData::COPY;
        }
        else if (mymethod.startsWith("m")) {
            f = ImageDecimatorData::MEAN;
        }
        else {
            ThrowCc("Unsupported decimation method " + method);
        }
        SHARED_PTR<Record> regPtr(_getRegion(region, true));
        vector<String> msgs;
        if (_doHistory) {
            vector<String> names {
                "outfile", "axis", "factor", "method",
                "region", "mask", "overwrite", "stretch"
            };
            vector<variant> values {
                outfile, axis, factor, method,
                region, mask, overwrite, stretch
            };
            msgs = _newHistory(__func__, names, values);
        }
        if (_imageF) {
            SPCIIF myim = _imageF;
            return _decimate(
                myim, outfile, axis, factor, f,
                regPtr, mask, overwrite, stretch, msgs
            );
        }
        else {
            SPCIIC myim = _imageC;
            return _decimate(
                myim, outfile, axis, factor, f,
                regPtr, mask, overwrite, stretch, msgs
            );
        }
    }
    catch (const AipsError& x) {
        _log << LogIO::SEVERE << "Exception Reported: " << x.getMesg()
            << LogIO::POST;
        RETHROW(x);
    }
    return nullptr;
}

template <class T> image* image::_decimate(
    const SPCIIT myimage,
    const string& outfile, int axis, int factor,
    ImageDecimatorData::Function f,
    const SHARED_PTR<Record> region,
    const string& mask, bool overwrite, bool stretch,
    const vector<String>& msgs
) const {
    ImageDecimator<T> decimator(
        myimage, region.get(),
        mask, outfile, overwrite
    );
    decimator.setFunction(f);
    decimator.setAxis(axis);
    decimator.setFactor(factor);
    decimator.setStretch(stretch);
    decimator.addHistory(_ORIGIN, msgs);
    SPIIT out = decimator.decimate();
    return new image(out);
}

record* image::decompose(
    const variant& region, const ::casac::variant& vmask,
    bool simple, double threshold, int ncontour, int minrange,
    int naxis, bool fit, double maxrms, int maxretry, int maxiter,
    double convcriteria, bool stretch
) {
    try {
        _log << _ORIGIN;
        if (_detached()) {
            return nullptr;
        }
        ThrowIf(! _imageF, "This application supports only real-valued images");
        ThrowIf(
            threshold < 0,
            "Threshold = " + String::toString(threshold)
            + ". You must specify a nonnegative threshold"
        );
        auto Region = _getRegion(region, false);
        String mask = _getMask(vmask);
        Matrix<Int> blcs;
        Matrix<Int> trcs;
        casacore::Record outrec1;
        ImageDecomposerTask<Float> idt(_imageF, Region.get(), mask);
        idt.setSimple(simple);
        idt.setDeblendOptions(threshold, ncontour, minrange, naxis);
        idt.setFit(fit);
        idt.setFitOptions(maxrms, maxretry, maxiter, convcriteria);
        idt.setStretch(stretch);
        outrec1.define("components", idt.decompose(blcs, trcs));
        outrec1.define("blc", blcs);
        outrec1.define("trc", trcs);
        return fromRecord(outrec1);
    }
    catch (const AipsError& x) {
        _log << LogIO::SEVERE << "Exception Reported: " << x.getMesg()
            << LogIO::POST;
        RETHROW(x);
    }
    return nullptr;
}

record* image::deconvolvecomponentlist(
    const record& complist, int channel, int polarization
) {
    _log << _ORIGIN;
    if (_detached()) {
        return nullptr;
    }
    try {
        _notSupported(__func__);
        std::unique_ptr<Record> compList(toRecord(complist));
        ComponentList cl, clOut;
        casacore::String err;
        ThrowIf(
            ! cl.fromRecord(err, *compList),
            "Input dictionary is not a valid component list: " + err
        );
        if (_imageF) {
            ComponentListDeconvolver<Float> cld(_imageF);
            clOut = cld.deconvolve(cl, channel, polarization);
        }
        else {
            ComponentListDeconvolver<Complex> cld(_imageC);
            clOut = cld.deconvolve(cl, channel, polarization);
        }
        Record rec;
        ThrowIf(
            ! clOut.toRecord(err, rec),
            "Cannot convert resulting component list to record: " + err
        );
        return fromRecord(rec);
    }
    catch (const AipsError& x) {
        _log << LogIO::SEVERE << "Exception Reported: " << x.getMesg()
            << LogIO::POST;
        RETHROW(x);
    }
    return nullptr;
}

record* image::deconvolvefrombeam(
    const variant& source, const variant& beam
) {
    try {
        _log << _ORIGIN;
        Vector<casacore::Quantity> sourceParam, beamParam;
        Angular2DGaussian mySource;
        if (
            ! toCasaVectorQuantity(source, sourceParam)
            || (sourceParam.nelements() == 0)
            || sourceParam.nelements() > 3
        ) {
            throw(AipsError("Cannot understand source values"));
        }
        else {
            if (sourceParam.nelements() == 1) {
                sourceParam.resize(3, true);
                sourceParam[1] = sourceParam[0];
                sourceParam[2] = casacore::Quantity(0, "deg");
            }
            else if (sourceParam.nelements() == 2) {
                sourceParam.resize(3, true);
                sourceParam[2] = casacore::Quantity(0, "deg");
            }
            mySource = Angular2DGaussian(
                sourceParam[0], sourceParam[1], sourceParam[2]
            );
        }
        if (
            ! toCasaVectorQuantity(beam, beamParam)
            || (beamParam.nelements() == 0)) {
            throw(AipsError("Cannot understand beam values"));
        }
        else {
            if (beamParam.nelements() == 1) {
                beamParam.resize(3, true);
                beamParam[1] = beamParam[0];
                beamParam[2] = casacore::Quantity(0.0, "deg");
            }
            if (beamParam.nelements() == 2) {
                beamParam.resize(3, true);
                beamParam[2] = casacore::Quantity(0.0, "deg");
            }
        }
        GaussianBeam myBeam(beamParam[0], beamParam[1], beamParam[2]);
        Bool success = false;
        Angular2DGaussian decon;
        Bool retval = false;
        try {
            retval = GaussianDeconvolver::deconvolve(decon, mySource, myBeam);
            success = true;
        }
        catch (const AipsError& x) {
            retval = false;
            success = false;
        }
        Record deconval = decon.toRecord();
        deconval.defineRecord("pa", deconval.asRecord("positionangle"));
        deconval.removeField("positionangle");
        deconval.define("success", success);
        Record outrec1;
        outrec1.define("return", retval);
        outrec1.defineRecord("fit", deconval);
        return fromRecord(outrec1);
    }
    catch (const AipsError& x) {
        _log << LogIO::SEVERE << "Exception Reported: " << x.getMesg()
                << LogIO::POST;
        RETHROW(x);
    }
    return nullptr;
}

bool image::_detached() const {
    if ( ! (_imageF || _imageC || _imageD || _imageDC)) {
        _log <<  _ORIGIN;
        _log << LogIO::SEVERE
            << "Image is detached - cannot perform operation." << endl
            << "Call image.open('filename') to reattach." << LogIO::POST;
        return true;
    }
    return false;
}

bool image::dohistory(bool enable) {
    _doHistory = enable;
    return True;
}

bool image::done(bool remove, bool verbose) {
    try {
        _log << _ORIGIN;
        MeasIERS::closeTables();
        if (remove && !_detached()) {
            // object _reset happens in _remove()
            _remove(verbose);
        }
        else {
            _reset();
        }
        return true;
    }
    catch (const AipsError& x) {
        _log << LogIO::SEVERE << "Exception Reported: " << x.getMesg()
                << LogIO::POST;
        RETHROW(x);
    }
    return false;
}

record* image::findsources(
    int nMax, double cutoff, const variant& region,
    const variant& vmask, bool point, int width, bool absFind
) {
    try {
        _log << _ORIGIN;
        if (_detached()) {
            return nullptr;
        }
        ThrowIf(! _imageF, "This application supports only float-valued images");
        SHARED_PTR<Record> Region(_getRegion(region, false));
        auto mask = _getMask(vmask);
        ImageSourceFinder<Float> sf(_imageF, Region.get(), mask);
        sf.setCutoff(cutoff);
        sf.setDoPoint(point);
        sf.setWidth(width);
        sf.setAbsFind(absFind);
        auto cl = sf.findSources(nMax);
        Record rec;
        casacore::String error;
        ThrowIf (
            ! cl.toRecord(error, rec),
            "Failed to convert component list to record: " + error
        );
        return fromRecord(rec);
    }
    catch (const AipsError& x) {
        _log << LogIO::SEVERE << "Exception Reported: " << x.getMesg()
            << LogIO::POST;
        RETHROW(x);
    }
    return nullptr;
}

bool image::fft(
    const string& realOut, const string& imagOut, const string& ampOut,
    const string& phaseOut, const std::vector<int>& axes, const variant& region,
    const variant& vmask, bool stretch, const string& complexOut
) {
    try {
        _log << LogOrigin(_class, __func__);
        if (_detached()) {
            return false;
        }
        if (_imageF) {
            return _fft(
                _imageF, realOut, imagOut, ampOut, phaseOut,
                axes, region, vmask, stretch, complexOut
            );
        }
        else if (_imageC) {
            return _fft(
                _imageC, realOut, imagOut, ampOut, phaseOut,
                axes, region, vmask, stretch, complexOut
            );
        }
        else if (_imageD) {
            return _fft(
                _imageD, realOut, imagOut, ampOut, phaseOut,
                axes, region, vmask, stretch, complexOut
            );
        }
        else if (_imageDC) {
            return _fft(
                _imageDC, realOut, imagOut, ampOut, phaseOut,
                axes, region, vmask, stretch, complexOut
            );
        }
        else {
            ThrowCc("Logic error");
        }
    }
    catch (const AipsError& x) {
        _log << LogIO::SEVERE << "Exception Reported: " << x.getMesg()
            << LogIO::POST;
        RETHROW(x);
    }
    return false;
}

template<class T> bool image::_fft(
    SPIIT myImage, const string& realOut, const string& imagOut,
    const string& ampOut, const string& phaseOut, const std::vector<int>& axes,
    const variant& region, const variant& vmask, bool stretch,
    const string& complexOut
) {
    SHARED_PTR<Record> myregion(_getRegion(region, false));
    String mask = vmask.toString();
    if (mask == "[]") {
        mask = "";
    }
    Vector<uInt> leAxes(0);
    if (axes.size() > 1 || (axes.size() == 1 && axes[0] >= 0)) {
        leAxes.resize(axes.size());
        for (uInt i=0; i<axes.size(); i++) {
            ThrowIf(
                axes[i] < 0,
                "None of the elements of axes may be less than zero"
            );
            leAxes[i] = axes[i];
        }
    }
    vector<String> msgs;
    if (_doHistory) {
        vector<String> names = {
            "real", "imag", "amp", "phase", "axes",
            "region", "mask", "stretch", "complex"
        };
        vector<variant> values = {
            realOut, imagOut, ampOut, phaseOut, axes,
            region, vmask, stretch, complexOut
        };
        msgs = _newHistory("fft", names, values);
    }
    ImageFFTer<T> ffter(myImage, myregion.get(), mask, leAxes);
    ffter.setStretch(stretch);
    ffter.setReal(realOut);
    ffter.setImag(imagOut);
    ffter.setAmp(ampOut);
    ffter.setPhase(phaseOut);
    ffter.setComplex(complexOut);
    if (_doHistory) {
        ffter.addHistory(_ORIGIN, msgs);
    }
    ffter.fft();
    return true;
}

record* image::fitcomponents(
    const string& box, const variant& region, const variant& chans,
    const string& stokes, const variant& vmask,
    const vector<double>& in_includepix,
    const vector<double>& in_excludepix, const string& residual,
    const string& model, const string& estimates,
    const string& logfile, const bool append,
    const string& newestimates, const string& complist,
    bool overwrite, bool dooff, double offset,
    bool fixoffset, bool stretch, const variant& rms,
    const variant& noisefwhm, const string& summary
) {
    if (_detached()) {
        return nullptr;
    }
    _log << _ORIGIN;
    try {
        ThrowIf(
            ! _imageF,
            "This method only supports Float valued images"
        );
        auto num = in_includepix.size();
        Vector<Float> includepix(num);
        num = in_excludepix.size();
        Vector<Float> excludepix(num);
        convertArray(includepix, Vector<Double> (in_includepix));
        convertArray(excludepix, Vector<Double> (in_excludepix));
        if (includepix.size() == 1 && includepix[0] == -1) {
            includepix.resize();
        }
        if (excludepix.size() == 1 && excludepix[0] == -1) {
            excludepix.resize();
        }
        auto mask = _getMask(vmask);
        ImageFitterResults::CompListWriteControl writeControl = complist.empty()
            ? ImageFitterResults::NO_WRITE
            : overwrite
                ? ImageFitterResults::OVERWRITE
                : ImageFitterResults::WRITE_NO_REPLACE;
        String sChans;
        if (chans.type() == variant::BOOLVEC) {
            // for some reason which eludes me, the default variant type is boolvec
            sChans = "";
        }
        else if (chans.type() == variant::STRING) {
            sChans = chans.toString();
        }
        else if (chans.type() == variant::INT) {
            sChans = String::toString(chans.toInt());
        }
        else {
            ThrowCc(
                "Unsupported type for chans. chans must "
                "be either an integer or a string"
            );
        }
        auto regionRecord = _getRegion(region, true);
        auto doImages = ! residual.empty() || ! model.empty();
        ImageFitter fitter(
            _imageF, "", regionRecord.get(), box, sChans,
            stokes, mask, estimates, newestimates, complist
        );
        if (includepix.size() == 1) {
            fitter.setIncludePixelRange(
                std::make_pair(includepix[0],includepix[0])
            );
        }
        else if (includepix.size() == 2) {
            fitter.setIncludePixelRange(
                std::make_pair(includepix[0],includepix[1])
            );
        }
        if (excludepix.size() == 1) {
            fitter.setExcludePixelRange(
                std::make_pair(excludepix[0],excludepix[0])
            );
        }
        else if (excludepix.size() == 2) {
            fitter.setExcludePixelRange(
                std::make_pair(excludepix[0],excludepix[1])
            );
        }
        fitter.setWriteControl(writeControl);
        fitter.setStretch(stretch);
        fitter.setModel(model);
        fitter.setResidual(residual);
        if (! logfile.empty()) {
            fitter.setLogfile(logfile);
            fitter.setLogfileAppend(append);
        }
        if (dooff) {
            fitter.setZeroLevelEstimate(offset, fixoffset);
        }
        auto myrms = (rms.type() == variant::DOUBLE || rms.type() == variant::INT)
            ? casacore::Quantity(rms.toDouble(), brightnessunit())
            : _casaQuantityFromVar(rms);
        if (myrms.getValue() > 0) {
            fitter.setRMS(myrms);
        }
        auto noiseType = noisefwhm.type();
        if (noiseType == variant::DOUBLE || noiseType == variant::INT) {
            fitter.setNoiseFWHM(noisefwhm.toDouble());
        }
        else if (noiseType == variant::BOOLVEC) {
            fitter.clearNoiseFWHM();
        }
        else if (
            noiseType == variant::STRING || noiseType == variant::RECORD
        ) {
            if (noiseType == variant::STRING && noisefwhm.toString().empty()) {
                fitter.clearNoiseFWHM();
            }
            else {
                fitter.setNoiseFWHM(_casaQuantityFromVar(noisefwhm));
            }
        }
        else {
            ThrowCc(
                "Unsupported data type for noisefwhm: " + noisefwhm.typeString()
            );
        }
        if (doImages && _doHistory) {
            vector<casacore::String> names {
                "box", "region", "chans", "stokes", "mask", "includepix",
                "excludepix", "residual", "model", "estimates", "logfile",
                "append", "newestimates", "complist", "dooff", "offset",
                "fixoffset", "stretch", "rms", "noisefwhm"
            };
            vector<variant> values {
                box, region, chans, stokes, vmask, in_includepix,
                in_excludepix, residual, model, estimates, logfile,
                append, newestimates, complist, dooff, offset, fixoffset,
                stretch, rms, noisefwhm
            };
            auto msgs = _newHistory(__func__, names, values);
            fitter.addHistory(_ORIGIN, msgs);
        }
        fitter.setSummaryFile(summary);
        auto compLists = fitter.fit();
        return fromRecord(fitter.getOutputRecord());
    }
    catch (const AipsError& x) {
        _log << "Exception Reported: " << x.getMesg()
            << LogIO::EXCEPTION;
        RETHROW(x);
    }
    return nullptr;
}

record* image::fitprofile(const string& box, const variant& region,
    const string& chans, const string& stokes, int axis,
    const variant& vmask, int ngauss, int poly,
    const string& estimates, int minpts, bool multifit,
    const string& model, const string& residual, const string& amp,
    const string& amperr, const string& center, const string& centererr,
    const string& fwhm, const string& fwhmerr, const string& integral,
    const string& integralerr, bool stretch, bool logResults,
    const variant& pampest, const variant& pcenterest,
    const variant& pfwhmest, const variant& pfix, const variant& gmncomps,
    const variant& gmampcon, const variant& gmcentercon,
    const variant& gmfwhmcon, const vector<double>& gmampest,
    const vector<double>& gmcenterest, const vector<double>& gmfwhmest,
    const variant& gmfix, const string& spxtype, const vector<double>& spxest,
    const vector<bool>& spxfix, const variant& div, const string& spxsol,
    const string& spxerr, const string& logfile, bool append,
    const variant& pfunc, const vector<double>& goodamprange,
    const vector<double>& goodcenterrange,
    const vector<double>& goodfwhmrange, const variant& sigma,
    const string& outsigma, const vector<int>& planes
) {
    _log << LogOrigin(_class, __func__);
    if (_detached()) {
        return 0;
    }
    try {
        ThrowIf(
            ! _imageF,
            "This method only supports Float valued images"
        );
        String regionName;
        SHARED_PTR<Record> regionPtr = _getRegion(region, true);
        if (ngauss < 0) {
            _log << LogIO::WARN
                << "ngauss < 0 is meaningless. Setting ngauss = 0 "
                << LogIO::POST;
            ngauss = 0;
        }
        vector<double> mygoodamps = toVectorDouble(goodamprange, "goodamprange");
        if (mygoodamps.size() > 2) {
            _log << "Too many elements in goodamprange" << LogIO::EXCEPTION;
        }
        vector<double> mygoodcenters = toVectorDouble(goodcenterrange, "goodcenterrange");
        if (mygoodcenters.size() > 2) {
            _log << "Too many elements in goodcenterrange" << LogIO::EXCEPTION;
        }
        vector<double> mygoodfwhms = toVectorDouble(goodfwhmrange, "goodcenterrange");
        if (mygoodfwhms.size() > 2) {
            _log << "Too many elements in goodfwhmrange" << LogIO::EXCEPTION;
        }
        String mask = _getMask(vmask);
        std::unique_ptr<Array<Float> > sigmaArray;
        std::unique_ptr<PagedImage<Float> > sigmaImage;
        if (sigma.type() == variant::STRING) {
            String sigmaName = sigma.toString();
            if (! sigmaName.empty()) {
                sigmaImage.reset(new PagedImage<Float>(sigmaName));
            }
        }
        else if (
            sigma.type() == variant::DOUBLEVEC
            || sigma.type() == variant::INTVEC
        ) {
            sigmaArray.reset(new Array<Float>());
            vector<double> sigmaVector = sigma.getDoubleVec();
            Vector<Int> shape = sigma.arrayshape();
            sigmaArray->resize(IPosition(shape));
            convertArray(
                *sigmaArray,
                Vector<Double>(sigmaVector).reform(IPosition(shape))
            );
        }
        else if (sigma.type() == variant::BOOLVEC) {
            // nothing to do
        }
        else {
            _log << LogIO::SEVERE
                << "Unrecognized type for sigma. Use either a string (image name) or a numpy array"
                << LogIO::POST;
            return 0;
        }
        String myspxtype;
        vector<double> plpest, ltpest;
        vector<bool> plpfix, ltpfix;
        if (! spxtype.empty()) {
            myspxtype = String(spxtype);
            myspxtype.downcase();
            if (myspxtype == "plp") {
                plpest = spxest;
                plpfix = spxfix;
            }
            else if (myspxtype == "ltp") {
                ltpest = spxest;
                ltpfix = spxfix;
            }
            else {
                ThrowCc("Unsupported value for spxtype");
            }
        }
        SpectralList spectralList = SpectralListFactory::create(
            _log, pampest, pcenterest, pfwhmest, pfix, gmncomps,
            gmampcon, gmcentercon, gmfwhmcon, gmampest,
            gmcenterest, gmfwhmest, gmfix, pfunc, plpest, plpfix,
            ltpest, ltpfix
        );
        ThrowIf(
            ! estimates.empty() && spectralList.nelements() > 0,
            "You cannot specify both an "
            "estimates file and set estimates "
            "directly. You may only do one or "
            "the either (or neither in which "
            "case you must specify ngauss and/or poly)"
        );
        SHARED_PTR<ImageProfileFitter> fitter;
        if (spectralList.nelements() > 0) {
            fitter.reset(new ImageProfileFitter(
                _imageF, regionName, regionPtr.get(),
                box, chans, stokes, mask, axis,
                spectralList
            ));
        }
        else if (! estimates.empty()) {
            fitter.reset(new ImageProfileFitter(
                _imageF, regionName, regionPtr.get(),
                box, chans, stokes, mask, axis,
                estimates
            ));
        }
        else {
            fitter.reset(new ImageProfileFitter(
                _imageF, regionName, regionPtr.get(),
                box, chans, stokes, mask, axis,
                ngauss
            ));
        }
        fitter->setDoMultiFit(multifit);
        if (poly >= 0) {
            fitter->setPolyOrder(poly);
        }
        fitter->setModel(model);
        fitter->setResidual(residual);
        fitter->setAmpName(amp);
        fitter->setAmpErrName(amperr);
        fitter->setCenterName(center);
        fitter->setCenterErrName(centererr);
        fitter->setFWHMName(fwhm);
        fitter->setFWHMErrName(fwhmerr);
        fitter->setIntegralName(integral);
        fitter->setIntegralErrName(integralerr);
        fitter->setMinGoodPoints(minpts > 0 ? minpts : 0);
        fitter->setStretch(stretch);
        fitter->setLogResults(logResults);
        if (! planes.empty()) {
            std::set<int> myplanes(planes.begin(), planes.end());
            ThrowIf(*myplanes.begin() < 0, "All planes must be nonnegative");
            fitter->setGoodPlanes(std::set<uInt>(myplanes.begin(), myplanes.end()));
        }
        if (! logfile.empty()) {
            fitter->setLogfile(logfile);
            fitter->setLogfileAppend(append);
        }
        if (mygoodamps.size() == 2) {
            fitter->setGoodAmpRange(mygoodamps[0], mygoodamps[1]);
        }
        if (mygoodcenters.size() == 2) {
            fitter->setGoodCenterRange(mygoodcenters[0], mygoodcenters[1]);
        }
        if (mygoodfwhms.size() == 2) {
            fitter->setGoodFWHMRange(mygoodfwhms[0], mygoodfwhms[1]);
        }
        if (sigmaImage.get()) {
            fitter->setSigma(sigmaImage.get());
        }
        else if (sigmaArray.get()) {
            fitter->setSigma(*sigmaArray);
        }
        if (! outsigma.empty()) {
            if (sigmaImage.get() || sigmaArray.get()) {
                fitter->setOutputSigmaImage(outsigma);
            }
            else {
                _log << LogIO::WARN
                    << "outsigma specified but no sigma image "
                    << "or array specified. outsigma will be ignored"
                    << LogIO::POST;
            }
        }
        if (plpest.size() > 0 || ltpest.size() > 0) {
            variant::TYPE t = div.type();
            if (div.type() == variant::BOOLVEC) {
                fitter->setAbscissaDivisor(0);
            }
            else if (t == variant::INT || t == variant::DOUBLE) {
                fitter->setAbscissaDivisor(div.toDouble());
            }
            else if (t == variant::STRING || t == variant::RECORD) {
                fitter->setAbscissaDivisor(casaQuantity(div));
            }
            else {
                throw AipsError("Unsupported type " + div.typeString() + " for div");
            }
            if (! myspxtype.empty()) {
                if (myspxtype == "plp") {
                    fitter->setPLPName(spxsol);
                    fitter->setPLPErrName(spxerr);
                }
                else if (myspxtype == "ltp") {
                    fitter->setLTPName(spxsol);
                    fitter->setLTPErrName(spxerr);
                }
            }
        }
        return fromRecord(fitter->fit());
    }
    catch (const AipsError& x) {
        _log << LogIO::SEVERE << "Exception Reported: " << x.getMesg()
            << LogIO::POST;
        RETHROW(x);
    }
    return nullptr;
}

bool image::fromarray(
    const std::string& outfile, const variant& pixels,
    const record& csys, bool linear, bool overwrite,
    bool log, const std::string& type
) {
    try {
        _reset();
        auto mytuple = _fromarray(
            outfile, pixels, csys, linear,
            overwrite, log, type
        );
        _setImage(mytuple);
        vector<String> names {
            "pixels", "csys", "linear",
            "overwrite", "log", "type"
        };
        variant k("[...]");
        const auto* mpixels = pixels.size() <= 100 ? &pixels : &k;
        vector<variant> values {
            *mpixels, csys, linear, overwrite, log, type
        };
        _addHistory(__func__, names, values);
        return true;
    }
    catch (const AipsError& x) {
        _log << LogIO::SEVERE << "Exception Reported: " << x.getMesg()
            << LogIO::POST;
        RETHROW(x);
    }
    return false;
}

ITUPLE image::_fromarray(
    const string& outfile,
    const ::casac::variant& pixels, const record& csys,
    bool linear, bool overwrite, bool log,
    const string& type
) {
    String mytype = type;
    mytype.downcase();
    ThrowIf(
        ! (mytype == "d" || mytype == "f"),
        "Unsupported value for type: \"" + type + "\". "
        "Supported values are \"d\" and \"f\""
    );
    auto doFloat = mytype == "f";
    ::casacore::IPosition shape = pixels.arrayshape();
    ThrowIf(
        shape.empty(), "The pixels array cannot be empty"
    );
    ::casacore::Array<::casacore::Float> floatArray;
    ::casacore::Array<::casacore::Double> doubleArray;
    ::casacore::Array<::casacore::Complex> complexArray;
    ::casacore::Array<::casacore::DComplex> dcomplexArray;
    auto pixType = pixels.type();
    if (
        pixType == ::casac::variant::DOUBLEVEC
        || pixType == ::casac::variant::INTVEC
        || pixType == ::casac::variant::LONGVEC
        || pixType == ::casac::variant::UINTVEC
    ) {
        ::casacore::Array<::casacore::Double> dv;
        if (pixType == ::casac::variant::DOUBLEVEC) {
            dv = ::casacore::Vector<::casacore::Double>(
                pixels.getDoubleVec()
            ).reform(shape);
        }
        else if (pixType == ::casac::variant::INTVEC) {
            dv = ::casacore::Vector<::casacore::Double>(
                pixels.getIntVec()
            ).reform(shape);
        }
        else if (pixType == ::casac::variant::LONGVEC) {
            dv = ::casacore::Vector<::casacore::Double>(
                pixels.getLongVec()
            ).reform(shape);
        }
        else if (pixType == ::casac::variant::UINTVEC) {
            dv = ::casacore::Vector<::casacore::Double>(
                pixels.getuIntVec()
            ).reform(shape);
        }
        else {
            ThrowCc("Logic error");
        }
        if (doFloat) {
            floatArray.resize(shape);
            ::casacore::convertArray(floatArray, dv);
        }
        else {
            doubleArray = dv;
        }
    }
    else if (pixels.type() == ::casac::variant::COMPLEXVEC) {
        auto localpix = ::casacore::Vector<::casacore::DComplex>(
            pixels.getComplexVec()
        ).reform(shape);
        if(doFloat) {
            complexArray.resize(shape);
            ::casacore::convertArray(complexArray, localpix);
        }
        else {
            dcomplexArray = localpix;
        }
    }
    else {
        ThrowCc("pixels is not understood, try using an array");
    }
    casacore::LogOrigin lor("image", __func__);
    _log << lor;
    std::unique_ptr<Record> coordinates(toRecord(csys));
    SPIIF f;
    SPIIC c;
    SPIID d;
    SPIIDC dc;
    if (! floatArray.empty()) {
        f = ImageFactory::imageFromArray(
            outfile, floatArray, *coordinates,
            linear, overwrite, log
        );
    }
    else if (! doubleArray.empty()) {
        d = ImageFactory::imageFromArray(
            outfile, doubleArray, *coordinates,
            linear, overwrite, log
        );
    }
    else if (! complexArray.empty()) {
        c = ImageFactory::imageFromArray(
            outfile, complexArray, *coordinates,
            linear, overwrite, log
        );
    }
    else {
        dc = ImageFactory::imageFromArray(
            outfile, dcomplexArray, *coordinates,
            linear, overwrite, log
        );
    }
    return ::casa::ITUPLE(f, c, d, dc);
}

bool image::fromascii(
    const string& outfile, const string& infile,
    const vector<int>& shape, const string& sep, const record& csys,
    bool linear, bool overwrite
) {
    try {
        _log << _ORIGIN;
        ThrowIf(infile.empty(), "infile must be specified");
        ThrowIf(
            shape.size() == 1 && shape[0] == -1,
            "Image shape must be specified"
        );
        std::unique_ptr<Record> coordsys(toRecord(csys));
        _reset();
        _imageF = ImageFactory::fromASCII(
            outfile, infile, IPosition(Vector<Int>(shape)),
            sep, *coordsys, linear, overwrite
        );
        vector<String> names {
            "outfile", "infile", "shape", "sep",
            "csys", "linear",  "overwrite"
        };
        vector<variant> values {
            outfile, infile, shape, sep,
            csys, linear,  overwrite
        };
        this->_addHistory(__func__, names, values);
    }
    catch (const AipsError& x) {
        _log << LogIO::SEVERE << "Exception Reported: " << x.getMesg()
                << LogIO::POST;
        RETHROW(x);
    }
    return true;
}

bool image::fromcomplist(
    const string& outfile, const vector<int>& shape, const variant& cl,
    const record& csys, bool overwrite, bool log, bool cache
) {
    try {
        _log << _ORIGIN;
        _reset();
        std::unique_ptr<Record> coordinates(toRecord(csys));
        auto myType = cl.type();
        std::unique_ptr<Record> mycl;
        if (myType == variant::RECORD) {
            std::unique_ptr<variant> clone(cl.clone());
            mycl.reset(toRecord(clone->asRecord()));
        }
        else if (myType == variant::STRING) {
            auto myname = cl.toString();
            ThrowIf(myname.empty(), "Component list table name cannot be empty");
            componentlist cltool;
            cltool.open(myname, True);
            std::unique_ptr<record> myrec(cltool.torecord());
            mycl.reset(toRecord(*myrec));
            cltool.done();
        }
        else {
            ThrowCc("Unsupported type for parameter cl");
        }
        _imageF = ImageFactory::createComponentListImage(
            outfile, *mycl, shape, *coordinates, overwrite, log, cache
        );
        vector<String> names {
            "outfile", "shape", "cl",
            "csys", "overwrite", "log", "cache"
        };
        vector<variant> values {
            outfile, shape, cl, csys, overwrite, log, cache
        };
        _addHistory(__func__, names, values);
        if (! outfile.empty()) {
            // force a flush to disk and reopen
            done();
            open(outfile, cache);
        }
        return True;
    }
    catch (const AipsError& x) {
        _log << LogIO::SEVERE << "Exception Reported: " << x.getMesg()
            << LogIO::POST;
        RETHROW(x);
    }
    return false;
}

bool image::fromfits(
    const string& outfile, const string& fitsfile,
    int whichrep, int whichhdu, bool zeroBlanks,
    bool overwrite
) {
    try {
        _log << _ORIGIN;
        auto im = ImageFactory::fromFITS(
            outfile, fitsfile, whichrep, whichhdu,
            zeroBlanks, overwrite
        );
        if (im) {
            _reset();
            _imageF = im;
            vector<String> names {
                "outfile", "fitsfile", "whichrep",
                "whichhdu", "zeroBlanks", "overwrite"
            };
            vector<variant> values {
                outfile, fitsfile, whichrep,
                whichhdu, zeroBlanks, overwrite
            };
            _addHistory(__func__, names, values);
            return true;
        }
    }
    catch (const AipsError& x) {
        _log << LogIO::SEVERE << "Exception Reported: " << x.getMesg()
                << LogIO::POST;
        RETHROW(x);
    }
    return false;
}

bool image::fromimage(
    const string& outfile, const string& infile,
    const variant& region, const variant& mask,
    bool dropdeg, bool overwrite
) {
    try {
        _log << _ORIGIN;
        String theMask = _getMask(mask);
        SHARED_PTR<Record> regionPtr(_getRegion(region, false));
        auto imagePtrs = ImageFactory::fromImage(
            outfile, infile, *regionPtr, theMask,
            dropdeg, overwrite
        );
        _setImage(imagePtrs);
        vector<String> names {
            "outfile", "infile", "region",
            "mask", "dropdeg", "overwrite"
        };
        vector<variant> values {
            outfile, infile, region, mask,
            dropdeg, overwrite
        };
        _addHistory(__func__, names, values);
        return true;
    }
    catch (const AipsError& x) {
        _log << LogIO::SEVERE << "Exception Reported: " << x.getMesg()
                << LogIO::POST;
        RETHROW(x);
    }
    return false;
}

bool image::fromrecord(const record& imrecord, const string& outfile) {
    try {
        _log << _ORIGIN;
        std::unique_ptr<casacore::Record> tmpRecord(toRecord(imrecord));
        _reset();
        auto imagePair = ImageFactory::fromRecord(*tmpRecord, outfile);
        vector<String> names { "record", "outfile" };
        vector<variant> values { imrecord, outfile };
        auto msgs = _newHistory(__func__, names, values);
        if (imagePair.first) {
            _imageF = imagePair.first;
        }
        else {
            _imageC = imagePair.second;
        }
        _addHistory(__func__, names, values);
        return true;
    }
    catch (const AipsError& x) {
        RETHROW(x);
    }
    return false;
}

bool image::fromshape(
    const string& outfile, const vector<int>& shape, const record& csys,
    const bool linear, const bool overwrite, const bool log, const string& type
) {
    try {
        LogOrigin lor("image", __func__);
        _log << lor;
        _reset();
        std::unique_ptr<Record> coordinates(toRecord(csys));
        String mytype = type;
        mytype.downcase();
        ThrowIf(
            ! (
                mytype == "f" || mytype == "c"
                || mytype == "d" || mytype == "cd"
            ),
            "Input parm type must be either 'f', 'c', 'd', or 'cd'"
        );
        if (mytype == "f") {
            _imageF = ImageFactory::floatImageFromShape(
                outfile, shape, *coordinates,
                linear, overwrite, log
            );
        }
        else if (mytype == "c") {
            _imageC = ImageFactory::complexImageFromShape(
                outfile, shape, *coordinates,
                linear, overwrite, log
            );
        }
        else if (mytype == "d") {
            _imageD = ImageFactory::doubleImageFromShape(
                outfile, shape, *coordinates,
                linear, overwrite, log
            );
        }
        else if (mytype == "cd") {
            _imageDC = ImageFactory::complexDoubleImageFromShape(
                outfile, shape, *coordinates,
                linear, overwrite, log
            );
        }
        vector<String> names {
            "outfile", "shape", "csys", "linear",
            "overwrite", "log", "type"
        };
        vector<variant> values {
            outfile, shape, csys, linear,
            overwrite, log, type
        };
        _addHistory(__func__, names, values);
        return true;
    }
    catch (const AipsError& x) {
        _log << LogIO::SEVERE << "Exception Reported: " << x.getMesg()
                << LogIO::POST;
        RETHROW(x);
    }
    return false;
}

variant* image::getchunk(
    const std::vector<int>& blc, const std::vector<int>& trc,
    const std::vector<int>& inc, const std::vector<int>& axes,
    bool list, bool dropdeg, bool getmask
) {
    try {
        _log << _ORIGIN;
        if (_detached()) {
            return nullptr;
        }
        casacore::Record ret;
        if (_imageF) {
            ret = _getchunk<Float>(
                _imageF, blc, trc, inc,
                axes, list, dropdeg
            );
            if (! getmask) {
                Array<Float> vals = ret.asArrayFloat("values");
                vector<double> v(vals.begin(), vals.end());
                return new variant(v, vals.shape().asStdVector());
            }
        }
        else if (_imageC) {
            ret = _getchunk<Complex> (
                _imageC, blc, trc, inc,
                axes, list, dropdeg
            );
            if (! getmask) {
                Array<Complex> vals = ret.asArrayComplex("values");
                vector<std::complex<double> > v(vals.begin(), vals.end());
                return new variant(v, vals.shape().asStdVector());
            }
        }
        else if (_imageD) {
            ret = _getchunk<Double> (
                _imageD, blc, trc, inc,
                axes, list, dropdeg
            );
            if (! getmask) {
                Array<Double> vals = ret.asArrayDouble("values");
                vector<Double> v(vals.begin(), vals.end());
                return new variant(v, vals.shape().asStdVector());
            }
        }
        else if (_imageDC) {
            ret = _getchunk<DComplex> (
                _imageDC, blc, trc, inc,
                axes, list, dropdeg
            );
            if (! getmask) {
                Array<DComplex> vals = ret.asArrayDComplex("values");
                vector<DComplex> v(vals.begin(), vals.end());
                return new variant(v, vals.shape().asStdVector());
            }
        }
        else {
            ThrowCc("Logic Error");
        }
        if (getmask) {
            Array<Bool> pixelMask = ret.asArrayBool("mask");
            std::vector<bool> s_pixelmask(pixelMask.begin(), pixelMask.end());
            return new variant(s_pixelmask, pixelMask.shape().asStdVector());
        }
    }
    catch (const AipsError& x) {
        _log << LogIO::SEVERE << "Exception Reported: " << x.getMesg()
                << LogIO::POST;
        RETHROW(x);
    }
    // eliminate compiler warning, execution should never get here
    return nullptr;
}

template<class T> Record image::_getchunk(
    SPCIIT myimage,
    const vector<int>& blc, const vector<int>& trc,
    const vector<int>& inc, const vector<int>& axes,
    bool list, bool dropdeg
) {
    Array<T> pixels;
    Array<Bool> pixelMask;
    Vector<Int> iaxes(axes);
    // if default value change it to empty vector
    if (iaxes.size() == 1 && iaxes[0] < 0) {
        iaxes.resize();
    }
    uInt ndim = myimage->ndim();

    if (iaxes.size() == 1 && iaxes[0] < 0) {
        iaxes.resize();
    }
    // We have to support handling of sloppy inputs for backwards
    // compatibility. Ugh.
    vector<int> mblc(ndim);
    vector<int> mtrc(ndim);
    vector<int> minc(ndim);
    if (blc.size() == 1 && blc[0] < 0) {
        IPosition x(ndim, 0);
        mblc = x.asStdVector();
    }
    else {
        for (uInt i=0; i<ndim; i++) {
            mblc[i] = i < blc.size() ? blc[i] : 0;
        }
    }
    IPosition shape = myimage->shape();
    if (trc.size() == 1 && trc[0] < 0) {
        mtrc = (shape - 1).asStdVector();
    }
    else {
        for (uInt i=0; i<ndim; i++) {
            mtrc[i] = i < trc.size() ? trc[i] : shape[i] - 1;
        }
    }
    if (inc.size() == 1 && inc[0] == 1) {
        IPosition x(ndim, 1);
        minc = x.asStdVector();
    }
    else {
        for (uInt i=0; i<ndim; i++) {
            minc[i] = i < inc.size() ? inc[i] : 1;
        }
    }
    for (uInt i=0; i<ndim; i++) {
        if (mblc[i] < 0 || mblc[i] > shape[i] - 1) {
            mblc[i] = 0;
        }
        if (mtrc[i] < 0 || mtrc[i] > shape[i] - 1) {
            mtrc[i] = shape[i] - 1;
        }
        if (mblc[i] > mtrc[i]) {
            mblc[i] = 0;
            mtrc[i] = shape[i] - 1;
        }
        if (inc[i] > shape[i]) {
            minc[i] = 1;
        }
    }
    Vector<Double> vblc(mblc);
    Vector<Double> vtrc(mtrc);
    Vector<Double> vinc(minc);
    LCSlicer slicer(vblc, vtrc, vinc);
    Record rec;
    rec.assign(slicer.toRecord(""));
    PixelValueManipulator<T> pvm(myimage, &rec, "");
    if (axes.size() != 1 || axes[0] >= 0) {
        pvm.setAxes(IPosition(axes));
    }
    pvm.setVerbosity(
        list ? ImageTask<T>::DEAFENING : ImageTask<T>::QUIET
    );
    pvm.setDropDegen(dropdeg);
    return pvm.get();
}

record* image::getprofile(
    int axis, const string& function, const variant& region,
    const string& mask, const string& unit, bool stretch,
    const string& spectype, const variant& restfreq,
    const string& frame, const string& logfile
) {
    try {
        _log << _ORIGIN;
        ThrowIf(
            _detached(), "No image attached to tool"
        );
        _notSupported(__func__);
        ThrowIf(axis<0, "Axis must be greater than 0");
        SHARED_PTR<Record> myregion(_getRegion(region, false));
        SHARED_PTR<casacore::Quantity> rfreq;
        if (restfreq.type() != variant::BOOLVEC) {
            String rf = restfreq.toString();
            rf.trim();
            if (! rf.empty()) {
                rfreq.reset(
                    new casacore::Quantity(_casaQuantityFromVar(variant(restfreq)))
                );
            }
        }
        String regionName = region.type() == variant::STRING
            ? region.toString() : "";
        String myframe = frame;
        myframe.trim();
        if (_imageF) {
            SPCIIF myimage = _imageF;
            return fromRecord(
                _getprofile(
                    myimage, axis, function, unit,
                    *myregion, mask, stretch,
                    spectype, rfreq.get(), myframe,
                    logfile, regionName
                )
            );
        }
        else {
            SPCIIC myimage = _imageC;
            return fromRecord(
                _getprofile(
                    myimage, axis, function, unit,
                    *myregion, mask, stretch,
                    spectype, rfreq.get(), myframe,
                    logfile, regionName
                )
            );
        }
    }
    catch (const AipsError& x) {
        _log << LogIO::SEVERE << "Exception Reported: " << x.getMesg()
            << LogIO::POST;
        RETHROW(x);
    }
    return nullptr;
}

template <class T> Record image::_getprofile(
    SPCIIT myimage, int axis, const String& function,
    const String& unit, const Record& region, const String& mask,
    bool stretch, const String& spectype,
    const casacore::Quantity* const &restfreq, const String& frame,
    const String& logfile, const String& regionName
) {
    PixelValueManipulatorData::SpectralType type = PixelValueManipulatorData::spectralType(spectype);
    PixelValueManipulator<T> pvm(myimage, &region, mask);
    pvm.setLogfile(logfile);
    pvm.setRegionName(regionName);
    pvm.setStretch(stretch);
    Record x = pvm.getProfile(axis, function, unit, type, restfreq, frame);
    return x;
}

variant* image::getregion(
    const variant& region, const std::vector<int>& axes,
    const variant& mask, bool list, bool dropdeg,
    bool getmask, bool stretch
) {
    try {
        _log << _ORIGIN;
        if (_detached()) {
            return nullptr;
        }
        if (_imageF) {
            return _getregion2(
                _imageF, region, axes, mask, list,
                dropdeg, getmask, stretch
            );
        }
        else if (_imageC) {
            return _getregion2(
                _imageC, region, axes, mask, list,
                dropdeg, getmask, stretch
            );
        }
        else if (_imageD) {
            return _getregion2(
                _imageD, region, axes, mask, list,
                dropdeg, getmask, stretch
            );
        }
        else if (_imageDC) {
            return _getregion2(
                _imageDC, region, axes, mask, list,
                dropdeg, getmask, stretch
            );
        }
        else {
            ThrowCc("Logic error");
        }
    }
    catch (const AipsError& x) {
        _log << LogIO::SEVERE << "Exception Reported: " << x.getMesg()
                << LogIO::POST;
        RETHROW(x);
    }
    return nullptr;
}

template<class T> variant* image::_getregion2(
    SPIIT image, const variant& region,
    const std::vector<int>& axes, const variant& mask,
    bool list, bool dropdeg, bool getmask, bool stretch
) {
    auto Region = _getRegion(region, false);
    auto Mask = _getMask(mask);
    Vector<Int> iaxes(axes);
    // if default value change it to empty vector
    if (iaxes.size() == 1 && iaxes[0] < 0) {
        iaxes.resize();
    }
    PixelValueManipulator<T> pvm(
        image, Region.get(), Mask
    );
    pvm.setAxes(IPosition(iaxes));
    pvm.setVerbosity(
        list ? ImageTask<T>::DEAFENING : ImageTask<T>::QUIET
    );
    pvm.setDropDegen(dropdeg);
    pvm.setStretch(stretch);
    auto ret = pvm.get();
    auto pixelmask = ret.asArrayBool("mask");
    auto s_shape = pixelmask.shape().asStdVector();
    if (getmask) {
        pixelmask.shape().asVector().tovector(s_shape);
        std::vector<bool> s_pixelmask(pixelmask.begin(), pixelmask.end());
        return new ::casac::variant(s_pixelmask, s_shape);
    }
    if (_imageF || _imageD) {
        std::vector<Double> d_pixels;
        if (_imageF) {
            auto pixels = ret.asArrayFloat("values");
            d_pixels = std::vector<Double>(pixels.begin(), pixels.end());
        }
        else {
            d_pixels = ret.asArrayDouble("values").tovector();
        }
        return new ::casac::variant(d_pixels, s_shape);
    }
    else if (_imageC || _imageDC) {
        std::vector<std::complex<double> > d_pixels;
        if (_imageC) {
            auto pixels = ret.asArrayComplex("values");
            d_pixels = std::vector<std::complex<double>>(pixels.begin(), pixels.end());
        }
        else {
            d_pixels = ret.asArrayDComplex("values").tovector();
        }
        return new ::casac::variant(d_pixels, s_shape);
    }
    else {
        ThrowCc("Logic error");
    }
}

record* image::getslice(
    const std::vector<double>& x, const std::vector<double>& y,
    const std::vector<int>& axes, const std::vector<int>& coord,
    int npts, const std::string& method
) {
    try {
        _log << _ORIGIN;
        if (_detached()) {
            return nullptr;
        }
        Vector<Int> ncoord(coord);
        if (ncoord.size() == 1 && ncoord[0] == -1) {
            ncoord.resize(shape().size());
            ncoord.set(0);
        }
        unique_ptr<Record> outRec;
        if (_imageF) {
            outRec.reset(
                PixelValueManipulator<Float>::getSlice(
                    _imageF, Vector<Double>(x), Vector<Double>(y),
                    Vector<Int>(axes), ncoord, npts, method
                )
            );
        }
        else if (_imageC) {
            outRec.reset(
                PixelValueManipulator<Complex>::getSlice(
                    _imageC, Vector<Double>(x), Vector<Double>(y),
                    Vector<Int>(axes), ncoord, npts, method
                )
            );
        }
        else if (_imageD) {
            outRec.reset(
                PixelValueManipulator<Double>::getSlice(
                    _imageD, Vector<Double>(x), Vector<Double>(y),
                    Vector<Int>(axes), ncoord, npts, method
                )
            );
        }
        else if (_imageDC) {
            outRec.reset(
                PixelValueManipulator<DComplex>::getSlice(
                    _imageDC, Vector<Double>(x), Vector<Double>(y),
                    Vector<Int>(axes), ncoord, npts, method
                )
            );
        }
        else {
            ThrowCc("Logic error");
        }
        return fromRecord(*outRec);
    }
    catch (const AipsError& x) {
        _log << LogIO::SEVERE << "Exception Reported: " << x.getMesg()
            << LogIO::POST;
        RETHROW(x);
    }
    return nullptr;
}

image* image::hanning(
    const string& outfile, const variant& region,
    const variant& vmask, int axis, bool drop,
    bool overwrite, bool /* async */, bool stretch,
    const string& dmethod
) {
    LogOrigin lor(_class, __func__);
    _log << lor;
    if (_detached()) {
        throw AipsError("Unable to create image");
    }
    try {
        _notSupported(__func__);
        auto myregion = _getRegion(
            region, true
        );
        auto mask = _getMask(vmask);
        if (axis < 0) {
            const CoordinateSystem csys = _imageF
                ? _imageF->coordinates()
                : _imageC->coordinates();
            ThrowIf(
                ! csys.hasSpectralAxis(),
                "Axis not specified and image has no spectral coordinate"
            );
            axis = csys.spectralAxisNumber(false);
        }
        ImageDecimatorData::Function dFunction = ImageDecimatorData::NFUNCS;
        if (drop) {
            String mymethod = dmethod;
            mymethod.downcase();
            if (mymethod.startsWith("m")) {
                dFunction = ImageDecimatorData::MEAN;
            }
            else if (mymethod.startsWith("c")) {
                dFunction = ImageDecimatorData::COPY;
            }
            else {
                ThrowCc(
                    "Value of dmethod must be "
                    "either 'm'(ean) or 'c'(opy)"
                );
            }
        }
        vector<variant> values { outfile, region, vmask, axis, drop, overwrite, stretch, dmethod };
        if (_imageF) {
            SPCIIF image = _imageF;
            return _hanning(
                image, myregion, mask, outfile,
                overwrite, stretch, axis, drop,
                dFunction, values
            );
        }
        else {
            SPCIIC image = _imageC;
            return _hanning(
                image, myregion, mask, outfile,
                overwrite, stretch, axis, drop,
                dFunction, values
            );
        }
    }
    catch (const AipsError& x) {
        _log << LogIO::SEVERE << "Exception Reported: " << x.getMesg()
            << LogIO::POST;
        RETHROW(x);
    }
}

template <class T> image* image::_hanning(
    SPCIIT myimage, SHARED_PTR<const Record> region,
    const String& mask, const string& outfile, bool overwrite,
    bool stretch, int axis, bool drop,
    ImageDecimatorData::Function dFunction,
    const vector<variant> values
) const {
    ImageHanningSmoother<T> smoother(
        myimage, region.get(), mask, outfile, overwrite
    );
    smoother.setAxis(axis);
    smoother.setDecimate(drop);
    smoother.setStretch(stretch);
    if (drop) {
        smoother.setDecimationFunction(dFunction);
    }
    if (_doHistory) {
        vector<String> names {
            "outfile", "region", "mask", "axis",
            "drop", "overwrite", "stretch", "dmethod"
        };
        auto msgs = _newHistory("hanning", names, values);
        smoother.addHistory(_ORIGIN, msgs);
    }
    return new image(smoother.smooth());
}

vector<bool> image::haslock() {
    try {
        _log << _ORIGIN;
        if (_detached()) {
            return vector<bool>();
        }
        _notSupported(__func__);
        if (_imageF) {
            return vector<bool> {
                _imageF->hasLock(FileLocker::Read),
                _imageF->hasLock(FileLocker::Write)
            };
        }
        else {
            return vector<bool> {
                _imageC->hasLock(FileLocker::Read),
                _imageC->hasLock(FileLocker::Write)
            };
        }
    }
    catch (const AipsError& x) {
        _log << LogIO::SEVERE << "Exception Reported: " << x.getMesg()
                << LogIO::POST;
        RETHROW(x);
    }
    return vector<bool>();
}

record* image::histograms(
    const vector<int>& axes,
    const variant& region, const variant& mask,
    int nbins, const vector<double>& includepix,
    bool cumu, bool log, bool stretch
) {
    _log << _ORIGIN;
    if (_detached()) {
        return nullptr;
    }
    try {
        ThrowIf(! _imageF, "This method only supports float valued imaged");
        vector<uInt> myaxes;
        if (axes.size() != 1 || axes[0] != -1) {
            ThrowIf(
                *min_element(axes.begin(), axes.end()) < 0,
                "All axes must be nonnegative"
            );
            myaxes.insert(begin(myaxes), begin(axes), end(axes));
        }
        SHARED_PTR<Record> regionRec(_getRegion(region, false));
        String Mask = _getMask(mask);
        vector<Double> myIncludePix;
        if (!(includepix.size() == 1 && includepix[0] == -1)) {
            myIncludePix = includepix;
        }
        ImageHistogramsCalculator ihc(
            _imageF, regionRec.get(), Mask
        );
        if (! myaxes.empty()) {
            ihc.setAxes(myaxes);
        }
        ihc.setNBins(nbins);
        if (! myIncludePix.empty()) {
            ihc.setIncludeRange(myIncludePix);
        }
        ihc.setCumulative(cumu);
        ihc.setDoLog10(log);
        ihc.setStretch(stretch);
        return fromRecord(ihc.compute());
    }
    catch (const AipsError& x) {
        _log << LogIO::SEVERE << "Exception Reported: " << x.getMesg()
                << LogIO::POST;
        RETHROW(x);
    }
    return nullptr;
}

std::vector<std::string> image::history(bool list) {
    try {
        _log << _ORIGIN;
        if (_detached()) {
            return vector<string>();
        }
        if (_imageF) {
            ImageHistory<Float> hist(_imageF);
            return fromVectorString(hist.get(list));
        }
        else if (_imageC) {
            ImageHistory<Complex> hist(_imageC);
            return fromVectorString(hist.get(list));
        }
        else if (_imageD) {
            ImageHistory<Double> hist(_imageD);
            return fromVectorString(hist.get(list));
        }
        else if (_imageDC) {
            ImageHistory<DComplex> hist(_imageDC);
            return fromVectorString(hist.get(list));
        }
        else {
            ThrowCc("Logic error");
        }
    } catch (const AipsError& x) {
        _log << LogIO::SEVERE << "Exception Reported: " << x.getMesg()
                << LogIO::POST;
        RETHROW(x);
    }
    return vector<string>();
}

image* image::imagecalc(
    const string& outfile, const string& pixels,
    bool overwrite, const string& imagemd
) {
    try {
        ThrowIf(
            pixels.empty(),
            "You must provide an expression using the pixels parameter"
        );
        DataType type = ImageExprParse::command(pixels).dataType();
        if (type == TpComplex || type == TpDComplex) {
            return new image(
                _imagecalc<Complex>(outfile, pixels, overwrite, imagemd)
            );
        }
        else if (type == TpFloat || type == TpDouble || type == TpInt) {
            return new image(
                _imagecalc<Float>(outfile, pixels, overwrite, imagemd)
            );
        }
        ThrowCc("Unsupported data type for resulting image");
    }
    catch (const AipsError& x) {
        RETHROW(x);
    }
    return nullptr;
}

template<class T> SPIIT image::_imagecalc(
    const string& outfile, const string& pixels,
    bool overwrite, const string& imagemd
) {
    ImageExprCalculator<T> calculator(pixels, outfile, overwrite);
    calculator.setCopyMetaDataFromImage(imagemd);
    auto out = calculator.compute();
    if (_doHistory) {
        vector<String> names {"outfile", "pixels", "overwrite", "imagemd"};
        vector<variant> values {outfile, pixels, overwrite, imagemd};
        _addHistory(out, "imagecalc", names, values);
    }
    return out;
}

image* image::imageconcat(
    const string& outfile, const variant& infiles,
    int axis, bool relax, bool tempclose,
    bool overwrite, bool reorder
) {
    try {
        Vector<String> inFiles;
        if (infiles.type() == variant::BOOLVEC) {
            inFiles.resize(0); // unset
        }
        else if (infiles.type() == variant::STRING) {
            sepCommaEmptyToVectorStrings(inFiles, infiles.toString());
        }
        else if (infiles.type() == variant::STRINGVEC) {
            inFiles = toVectorString(infiles.toStringVec());
        }
        else {
            ThrowCc("Unrecognized infiles datatype");
        }
        vector<String> imageNames = Directory::shellExpand(inFiles, false).tovector();
        ThrowIf(
            imageNames.size() < 2,
            "You must provide at least two images to concatentate"
        );
        String first = imageNames[0];
        imageNames.erase(imageNames.begin());

        SPtrHolder<LatticeBase> latt(ImageOpener::openImage(first));
        ThrowIf (! latt.ptr(), "Unable to open image " + first);
        DataType dataType = latt->dataType();
        vector<String> names {
            "outfile", "infiles", "axis", "relax", "tempclose",
            "overwrite", "reorder"
        };
        vector<variant> values {
            outfile, infiles, axis,  relax, tempclose,
            overwrite, reorder
        };
        if (dataType == TpComplex) {
            SPIIC c(dynamic_cast<ImageInterface<Complex> *>(latt.transfer()));
            ImageConcatenator<Complex> concat(c, outfile, overwrite);
            concat.setAxis(axis);
            concat.setRelax(relax);
            concat.setReorder(reorder);
            concat.setTempClose(tempclose);
            if (_doHistory) {
                concat.addHistory(_ORIGIN, "ia." + String(__func__), names, values);
            }
            return new image(concat.concatenate(imageNames));
        }
        else if (dataType == TpFloat) {
            SPIIF f(dynamic_cast<ImageInterface<Float> *>(latt.transfer()));
            ImageConcatenator<Float> concat(f, outfile, overwrite);
            concat.setAxis(axis);
            concat.setRelax(relax);
            concat.setReorder(reorder);
            concat.setTempClose(tempclose);
            if (_doHistory) {
                concat.addHistory(_ORIGIN, "ia." + String(__func__), names, values);
            }
            return new image(concat.concatenate(imageNames));
        }
        else {
            ostringstream x;
            x << dataType;
            ThrowCc("Unsupported data type " + x.str());
        }
    }
    catch (const AipsError& x) {
        _log << LogIO::SEVERE << "Exception Reported: " << x.getMesg()
            << LogIO::POST;
        RETHROW(x);
    }
    return nullptr;
}

bool image::insert(
    const std::string& infile, const variant& region,
    const std::vector<double>& locate, bool verbose
) {
    try {
        _log << _ORIGIN;
        if (_detached()) {
            return false;
        }
        _notSupported(__func__);
        Vector<Double> locatePixel(locate);
        if (locatePixel.size() == 1 && locatePixel[0] < 0) {
            locatePixel.resize(0);
        }
        auto Region = _getRegion(region, false);
        SPCIIF imageF;
        SPCIIC imageC;
        std::tie(imageF, imageC, std::ignore, std::ignore)
            = ImageFactory::fromFile(infile);
        ThrowIf(! (imageF || imageC), "Unsupported image data type");
        if (imageF && _imageF) {
            PixelValueManipulator<Float>::insert(
                *_imageF, *imageF, *Region,
                locatePixel, verbose
            );
        }
        else if (imageC && _imageC){
            PixelValueManipulator<Complex>::insert(
                *_imageC, *imageC, *Region,
                locatePixel, verbose
            );
        }
        else {
            ThrowCc("Attached image pixel data type differs from that of " + infile);
        }
        vector<String> names = {
           "infile", "region", "locate", "verbose"
        };
        vector<variant> values = {
            infile, region, locate, verbose
        };
        _addHistory(__func__, names, values);
        _statsF.reset();
        _statsD.reset();
        return true;
    }
    catch (const AipsError& x) {
        _log << LogIO::SEVERE << "Exception Reported: " << x.getMesg()
            << LogIO::POST;
        RETHROW(x);
    }
    return false;
}

bool image::isopen() {
    try {
        _log << _ORIGIN;
        return _imageF || _imageC || _imageD || _imageDC;
    }
    catch (const AipsError& x) {
        _log << LogIO::SEVERE << "Exception Reported: " << x.getMesg()
            << LogIO::POST;
        RETHROW(x);
    }
    return false;
}

bool image::ispersistent() {
    try {
        _log << LogOrigin("image", "ispersistent");
        if (_detached()) {
            return false;
        }
        _notSupported(__func__);
        if (_imageF) {
            return _imageF->isPersistent();
        }
        else {
            return _imageC->isPersistent();
        }
    }
    catch (const AipsError& x) {
        _log << LogIO::SEVERE << "Exception Reported: " << x.getMesg()
                << LogIO::POST;
        RETHROW(x);
    }
    return false;
}

bool image::lock(bool writelock, int nattempts) {
    try {
        _log << LogOrigin("image", __func__);
        if (_detached()) {
            return false;
        }
        _notSupported(__func__);
        FileLocker::LockType locker = FileLocker::Read;
        if (writelock) {
            locker = FileLocker::Write;
        }
        uInt n = max(0, nattempts);
        if (_imageF) {
            return _imageF->lock(locker, n);
        }
        else {
            return _imageC->lock(locker, n);
        }
    }
    catch (const AipsError& x) {
        _log << LogIO::SEVERE << "Exception Reported: " << x.getMesg()
                << LogIO::POST;
        RETHROW(x);
    }
    return false;
}

bool image::makecomplex(
    const std::string& outfile, const std::string& imagFile,
    const variant& region, bool overwrite
) {
    try {
        _log << _ORIGIN;
        if (_detached()) {
            return false;
        }
        ThrowIf(
            ! (_imageF || _imageD), "The attached image must be float valued"
        );
        SHARED_PTR<Record> Region(_getRegion(region, false));
        auto imagePtrs = ImageFactory::fromFile(imagFile);
        auto imageF = std::get<0>(imagePtrs);
        auto imageD = std::get<2>(imagePtrs);
        ThrowIf(
            ! (imageF || imageD),
            imagFile + " does not have supported real valued pixels"
        );
        ThrowIf(
            (_imageF && imageD) || (_imageD && imageF),
            "Real and imaginary images do not have the same precision"
        );
        SPIIC cImage;
        SPIIDC dcImage;
        if (_imageF) {
            cImage = ImageFactory::makeComplex<Float>(
                _imageF, imageF, outfile, *Region, overwrite
            );
        }
        else if (_imageD) {
            dcImage = ImageFactory::makeComplex<Double>(
                _imageD, imageD, outfile, *Region, overwrite
            );
        }
        else {
            ThrowCc("Logic error");
        }
        vector<String> names = {
            "outfile", "imag", "region", "overwrite"
        };
        vector<variant> values = {
            outfile, imagFile, region, overwrite
        };
        if (cImage) {
            _addHistory(cImage, __func__, names, values);
        }
        else if (dcImage) {
            _addHistory(dcImage, __func__, names, values);
        }
        else {
            ThrowCc("Logic Error");
        }
        return true;
    }
    catch (const AipsError& x) {
        _log << LogIO::SEVERE << "Exception Reported: " << x.getMesg()
                << LogIO::POST;
        RETHROW(x);
    }
    return false;
}

image* image::deviation(
    const std::string& outfile, const variant& region,
    const string& mask, bool overwrite, bool stretch,
    const vector<int>& grid, const variant& anchor,
    const variant& xlength, const variant& ylength,
    const string& interp, const string& stattype,
    const string& statalg, double zscore, int maxiter
) {
    _log << _ORIGIN;
    try {
        if (_detached()) {
            return nullptr;
        }
        ThrowIf(
            ! _imageF,
            "This method only supports Float valued images"
        );
        ThrowIf(
            grid.size() != 2,
            "grid must have exactly two positive integer values"
        );
        auto useRef = False;
        switch (anchor.type()) {
        case variant::INTVEC:
            ThrowIf(
                anchor.toIntVec().size() != 2,
                "anchor must have exactly two integer values"
            );
            useRef = False;
            break;
        case variant::STRING:
            ThrowIf(
                anchor.toString() != "ref",
                "Unsupported value for anchor: " + anchor.toString()
            );
            useRef = True;
            break;
        case variant::BOOLVEC:
            // because the interface always passes in a boolvec by default for a variant,
            // even if specified differently in the XML
            useRef = True;
            break;
        default:
            ThrowCc("Unsupported type for anchor");
        }
        ThrowIf(
            grid[0] <= 0 || grid[1] <= 0,
            "Both grid value(s) must be positive"
        );
        String mystatalg = statalg;
        auto myreg = _getRegion(region, False);
        auto  myxlen = xlength.type() == variant::INT
            ? casacore::String::toString(xlength.toInt()) + "pix"
            : xlength.toString();
        auto ytype = ylength.type();
        auto myylen = ytype == variant::BOOLVEC
            ? "" : ytype == variant::INT
            ? casacore::String::toString(ylength.toInt()) + "pix"
            : ylength.toString();
        String err;
        QuantumHolder qh;
        casacore::Quantity qxl, qyl;
        ThrowIf(
            ! qh.fromString(err, myxlen),
            "xlength is not a valid quantity: " + err
        );
        qxl = qh.asQuantity();
        if (myylen.empty()) {
            // circle, so we need the radius, not the diameter
            auto z = qh.asQuantity();
            qxl = z/2;
        }
        else {
            ThrowIf(
                ! qh.fromString(err, myylen),
                "ylength is not a valid quantity: " + err
            );
            qyl = qh.asQuantity();
        }
        String myinterp = interp;
        myinterp.downcase();
        Interpolate2D::Method interpAlg;
        if (myinterp.startsWith("c")) {
            interpAlg = Interpolate2D::CUBIC;
        }
        else if (myinterp.startsWith("la")) {
            interpAlg = Interpolate2D::LANCZOS;
        }
        else if (myinterp.startsWith("li")) {
            interpAlg = Interpolate2D::LINEAR;
        }
        else if (myinterp.startsWith("n")) {
            interpAlg = Interpolate2D::NEAREST;
        }
        else {
            ThrowCc("Interpolation algorithm " + interp + " is not supported.");
        }
        StatImageCreator sic(_imageF, myreg.get(), mask, outfile, overwrite);
        mystatalg.downcase();
        if (mystatalg.startsWith("cl")) {
            sic.configureClassical(ImageStatsData::AUTO);
        }
        else if (mystatalg.startsWith("ch")) {
            sic.configureChauvenet(zscore, maxiter);
        }
        else {
            ThrowCc("Unsupported stats algorithm " + statalg);
        }
        if (useRef) {
            sic.useReferencePixelAsAnchor();
        }
        else {
            auto myan = anchor.toIntVec();
            sic.setAnchorPosition(myan[0], myan[1]);
        }
        sic.setGridSpacing(grid[0], grid[1]);
        sic.setStretch(stretch);
        sic.setStatType(stattype);
        if (myylen.empty()) {
            sic.setRadius(qxl);
        }
        else {
            sic.setRectangle(qxl, qyl);
        }
        sic.setInterpAlgorithm(interpAlg);
        vector<String> names {
            "outfile", "region", "mask", "overwrite", "stretch",
            "grid", "anchor", "xlength", "ylength", "interp",
            "stattype", "statalg", "zscore", "maxiter"
        };
        vector<variant> values {
            outfile, region, mask, overwrite, stretch,
            grid, anchor, xlength, ylength, interp,
            stattype, statalg, zscore, maxiter
        };
        if (_doHistory) {
            auto msgs = _newHistory(__func__,names, values);
            sic.addHistory(_ORIGIN, msgs);
        }
        return new image(sic.compute());
    }
    catch (const AipsError& x) {
        _log << LogIO::SEVERE << "Exception Reported: " << x.getMesg()
             << LogIO::POST;
        RETHROW(x);
    }
    return nullptr;
}

bool image::maketestimage(
    const string& outfile, bool overwrite
) {
    try {
        _reset();
        _log << _ORIGIN;
        _imageF = ImageFactory::testImage(
            outfile, overwrite
        );
        vector<String> names = {
            "outfile", "overwrite"
        };
        vector<variant> values { outfile, overwrite };
        _addHistory(__func__, names, values);
        return true;
    }
    catch (const AipsError& x) {
        _log << LogIO::SEVERE << "Exception Reported: " << x.getMesg()
            << LogIO::POST;
        RETHROW(x);
    }
    return false;
}

vector<string> image::maskhandler(
    const string& op, const vector<string>& name
) {
    try {
        _log << _ORIGIN;
        if (_detached()) {
            return vector<string>(0);
        }
        String oper = op;
        oper.upcase();
        vector<string> res;
        if (_imageF) {
            res = _handleMask(_imageF, oper, name);
        }
        else if (_imageC) {
            res = _handleMask(_imageC, oper, name);
        }
        else if (_imageD) {
            res = _handleMask(_imageD, oper, name);
        }
        else if (_imageDC) {
            res = _handleMask(_imageDC, oper, name);
        }
        else {
            ThrowCc("Logic error");
        }
        if (res.empty()) {
            res = vector<string>(1, "T");
        }
        if (
            oper.startsWith("SET") || oper.startsWith("DEL")
            || oper.startsWith("REN") || oper.startsWith("COPY")
        ) {
            vector<String> names {"op", "name"};
            vector<variant> values {op, name};
            _addHistory(__func__, names, values);
            _statsF.reset();
            _statsD.reset();
        }
        return res;
    }
    catch (const AipsError& x) {
        _log << LogIO::SEVERE << "Exception Reported: " << x.getMesg()
            << LogIO::POST;
        RETHROW(x);
    }
    return vector<string>();
}

template<class T> vector<string>  image::_handleMask(
    SPIIT myimage, const String& oper,
    const vector<string>& name
) {
    ImageMaskHandler<T> imh(myimage);
    if (oper.startsWith("SET")) {
        auto myname = name.empty() ? "" : name[0];
        imh.set(myname);
        return vector<string>();
    }
    else if (oper.startsWith("DEF")) {
        return vector<string>(1, imh.defaultMask());
    }
    else if (oper.startsWith("DEL")) {
        imh.deleteMasks(std::set<casacore::String>(name.begin(), name.end()));
        return vector<string>();
    }
    else if (oper.startsWith("REN")) {
        ThrowIf(
            name.size() != 2,
            "name must be an array of size exactly two. "
            + String::toString(name.size()) + " values were "
            "given"
        );
        imh.rename(name[0], name[1]);
        return vector<string>();
    }
    else if (oper.startsWith("GET")) {
        return fromVectorString(imh.get());
    }
    else if (oper.startsWith("COP")) {
        imh.copy(name[0], name[1]);
        return vector<string>();
    }
    else {
        ThrowCc("Unknown operation " + oper);
    }
}

record* image::maxfit(
    const variant& region, bool doPoint,
    int width, bool absFind, bool list
) {
    try {
        _log << _ORIGIN;
        if (_detached()) {
            return nullptr;
        }
        ThrowIf(
            ! _imageF,
            "This method only supports float-valued images"
        );
        auto Region = _getRegion(region, false);
        ImageMaxFitter<Float> imf(_imageF, Region.get());
        return fromRecord(imf.fit(doPoint, width, absFind, list));
    }
    catch (const AipsError& x) {
        _log << LogIO::SEVERE << "Exception Reported: " << x.getMesg()
                << LogIO::POST;
        RETHROW(x);
    }
    return nullptr;
}

record* image::miscinfo() {
    try {
        _log << LogOrigin("image", "miscinfo");
        if (_detached()) {
            return nullptr;
        }
        _notSupported(__func__);
        if (_imageF) {
            return fromRecord(_imageF->miscInfo());
        }
        else {
            return fromRecord(_imageC->miscInfo());
        }
    }
    catch (const AipsError& x) {
        _log << LogIO::SEVERE << "Exception Reported: " << x.getMesg()
                << LogIO::POST;
        RETHROW(x);
    }
    return nullptr;
}

bool image::modify(
    const record& model, const variant& region,
    const variant& vmask, bool subtract, bool list,
    bool stretch
) {
    _log << _ORIGIN;
    if (_detached()) {
        return false;
    }
    try {
        ThrowIf(
            ! _imageF,
            "This method only supports float valued images"
        );
        String error;
        std::unique_ptr<Record> mymodel(toRecord(model));
        ComponentList cl;
        ThrowIf(
            ! cl.fromRecord(error, *mymodel),
            "model is an invalid componentlist record"
        );
        SHARED_PTR<Record> Region = _getRegion(region, false);
        String mask = _getMask(vmask);
        ComponentImager ci(
            _imageF, Region.get(), mask
        );
        ci.setComponentList(cl);
        ci.setSubtract(subtract);
        ci.setStretch(stretch);
        ci.modify(list);
        _statsF.reset();
        _statsD.reset();
        vector<String> names {
            "model", "region", "mask",
            "subtract", "list", "stretch"
        };
        vector<variant> values {
            model, region, vmask,
            subtract, list, stretch
        };
        _addHistory(__func__, names, values);
        return true;
    }
    catch (const AipsError& x) {
        _log << LogIO::SEVERE << "Exception Reported: " << x.getMesg()
                << LogIO::POST;
        RETHROW(x);
    }
    return false;
}

image* image::moments(
    const vector<int>& moments, int axis,
    const variant& region, const variant& vmask,
    const vector<string>& in_method,
    const vector<int>& smoothaxes,
    const variant& smoothtypes,
    const vector<double>& smoothwidths,
    const vector<double>& d_includepix,
    const vector<double>& d_excludepix, double peaksnr,
    double stddev, const string& velocityType,
    const string& out, const string& smoothout,
    bool overwrite, bool removeAxis,
    bool stretch, bool /* async */
) {
    try {
        _log << _ORIGIN;
        if (_detached()) {
            return nullptr;
        }
        _notSupported(__func__);
        UnitMap::putUser("pix", UnitVal(1.0), "pixel units");
        Vector<Int> whichmoments(moments);
        SHARED_PTR<Record> Region(_getRegion(region, false));
        auto mask = _getMask(vmask);
        Vector<String> kernels;
        if (smoothtypes.type() == ::casac::variant::BOOLVEC) {
            kernels.resize(0); // unset
        }
        else if (smoothtypes.type() == ::casac::variant::STRING) {
            sepCommaEmptyToVectorStrings(kernels, smoothtypes.toString());
        }
        else if (smoothtypes.type() == ::casac::variant::STRINGVEC) {
            kernels = toVectorString(smoothtypes.toStringVec());
        }
        else {
            _log << LogIO::WARN << "Unrecognized smoothtypes datatype"
                << LogIO::POST;
        }
        int num = kernels.size();
        vector<casacore::Quantity> kernelwidths(num);
        Unit u("pix");
        for (int i = 0; i < num; ++i) {
            kernelwidths[i] = casacore::Quantity(smoothwidths[i], u);
        }
        std::vector<Double> includepix;
        num = d_includepix.size();
        if (!(num == 1 && d_includepix[0] == -1)) {
            includepix = d_includepix;;
        }
        std::vector<Double> excludepix;
        num = d_excludepix.size();
        if (!(num == 1 && d_excludepix[0] == -1)) {
            excludepix = d_excludepix;
        }
        ThrowIf(
            ! includepix.empty() && ! excludepix.empty(),
            "Only one of includepix or excludepix may be specified, not both"
        );
        ImageMomentsTask<Float> momentsTask(
            _imageF, Region.get(), mask,
            smoothout, overwrite
        );
        momentsTask.setMoments(whichmoments);
        momentsTask.setAxis(axis);
        auto methods = toVectorString(in_method).tovector();
        momentsTask.setMethods(methods);
        if (
            ! smoothaxes.empty()
            && ! (smoothaxes.size() == 1 && smoothaxes[0] == -1)
        ) {
            ThrowIf (
                *std::min_element(smoothaxes.begin(), smoothaxes.end()) < 0,
                "All smoothaxes must be nonnegative"
            );
            std::vector<uInt> sa;
            for (const auto s : smoothaxes) {
                sa.push_back(s);
            }
            momentsTask.setSmoothAxes(sa);
        }
        if (! kernels.empty()) {
            momentsTask.setKernels(kernels.tovector());
        }
        if (! kernelwidths.empty()) {
            momentsTask.setKernelWidths(kernelwidths);
        }
        if (! includepix.empty() || ! excludepix.empty()) {
            auto vrange = ! includepix.empty() ? includepix : excludepix;
            std::vector<Float> range;
            for (const auto v : vrange) {
                range.push_back(v);
            }
            auto isInclude = ! includepix.empty();
            momentsTask.setIncludeExcludeRange(range, isInclude);
        }
        momentsTask.setSNR(peaksnr);
        momentsTask.setStdDev(stddev);
        momentsTask.setVelocityType(velocityType);
        momentsTask.setMomentImageName(out);
        momentsTask.setRemoveAxis(removeAxis);
        momentsTask.setStretch(stretch);
        vector<String> names {
            "moments", "axis", "region", "mask",
            "method", "smoothaxes",
            "smoothtypes", "smoothwidths",
            "includepix", "excludepix",
            "peaksnr", "stddev", "doppler",
            "outfile", "smoothout", "overwrite",
            "drop", "stretch"
        };
        vector<variant> values {
            moments, axis, region, vmask,
            in_method, smoothaxes,
            smoothtypes, smoothwidths,
            d_includepix, d_excludepix,
            peaksnr, stddev, velocityType,
            out, smoothout, overwrite,
            removeAxis, stretch
        };
        if (_doHistory) {
            auto msgs = _newHistory(__func__,names, values);
            momentsTask.addHistory(_ORIGIN, msgs);
        }
        return new image(momentsTask.makeMoments());
    }
    catch (const AipsError& x) {
        _log << LogIO::SEVERE << "Exception Reported: " << x.getMesg()
                        << LogIO::POST;
        RETHROW(x);
    }
    return nullptr;
}

string image::name(bool strippath) {
    try {
        _log << _ORIGIN;
        if (_detached()) {
            return "none";
        }
        _notSupported(__func__);
        return _name(strippath);
    }
    catch (const AipsError& x) {
        _log << LogIO::SEVERE << "Exception Reported: " << x.getMesg()
                << LogIO::POST;
        RETHROW(x);
    }
    return "";
}

String image::_name(bool strippath) const {
    if (_imageF) {
        return _imageF->name(strippath);
    }
    else if (_imageC) {
        return _imageC->name(strippath);
    }
    else if (_imageD) {
        return _imageD->name(strippath);
    }
    else if (_imageDC) {
        return _imageDC->name(strippath);
    }
    else {
        ThrowCc("Logic error");
    }
}

image* image::newimage(const string& fileName) {
    try {
        _log << _ORIGIN;
        auto *rstat = newimagefromfile(fileName);
        ThrowIf(! rstat, "Unable to create image");
        return rstat;
    }
    catch (const AipsError& x) {
        _log << LogIO::SEVERE << "Exception Reported: " << x.getMesg()
            << LogIO::POST;
        RETHROW(x);
    }
    return nullptr;
}

image* image::newimagefromarray(
    const string& outfile, const variant& pixels,
    const record& csys, bool linear,
    bool overwrite, bool log, const string& type
) {
    try {
        auto mytuple = _fromarray(
            outfile, pixels, csys,
            linear, overwrite, log, type
        );
        auto* res = new image(mytuple);
        vector<String> names = {
            "outfile", "pixels", "csys",
            "linear", "overwrite", "log"
        };
        variant k("[...]");
        const auto* mpixels = pixels.size() <= 100 ? &pixels : &k;
        vector<variant> values = {
            outfile, *mpixels, csys,
            linear, overwrite, log
        };
        if (_doHistory) {
            res->_addHistory(__func__, names, values);
        }
        return res;
    }
    catch (const AipsError& x) {
        _log << LogIO::SEVERE << "Exception Reported: " << x.getMesg()
            << LogIO::POST;
        RETHROW(x);
    }
    return nullptr;
}

image* image::newimagefromfile(const string& fileName) {
    try {
        _log << _ORIGIN;
        // not adding history because all this method does is open
        // the image, it doesn't change it
        return new image(ImageFactory::fromFile(fileName));
    }
    catch (const AipsError& x) {
        _log << LogIO::SEVERE << "Exception Reported: " << x.getMesg()
            << LogIO::POST;
        RETHROW(x);
    }
    return nullptr;
}

image* image::newimagefromimage(
    const string& infile, const string& outfile,
    const variant& region, const variant& vmask,
    bool dropdeg, bool overwrite
) {
    try {
        _log << _ORIGIN;
        auto mask = this->_getMask(vmask);
        auto regionPtr = _getRegion(region, false, infile);
        auto ret = ImageFactory::fromImage(
            outfile, infile, *regionPtr, mask,
            dropdeg, overwrite
        );
        vector<String> names = {
            "infile", "outfile", "region",
            "vmask", "dropdeg", "overwrite"
        };
        vector<variant> values = {
            infile, outfile, region,
            vmask, dropdeg, overwrite
        };
        auto f = std::get<0>(ret);
        auto c = std::get<1>(ret);
        auto d = std::get<2>(ret);
        auto dc = std::get<3>(ret);
        if (f) {
            _addHistory(f, __func__, names, values);
        }
        else if (c) {
            _addHistory(c, __func__, names, values);
        }
        else if (d) {
            _addHistory(d, __func__, names, values);
        }
        else if (dc) {
            _addHistory(dc, __func__, names, values);
        }
        return new image(ret);
        ThrowCc("Error creating image");
    }
    catch (const AipsError& x) {
        _log << LogIO::SEVERE << "Exception Reported: " << x.getMesg()
            << LogIO::POST;
        RETHROW(x);
    }
    return nullptr;
}

image* image::newimagefromshape(
    const string& outfile, const vector<int>& shape, const record& csys,
    bool linear, bool overwrite, bool log, const string& type
) {
    try {
        _log << _ORIGIN;
        unique_ptr<image> ret(new image());
        ret->dohistory(False);
        ThrowIf(
            ! ret->fromshape(
                outfile, shape, csys, linear, overwrite, log, type
            ), "Failed to create image from shape"
        );
        vector<String> names {
            "outfile", "shape", "csys", "linear",
            "overwrite", "log", "type"
        };
        vector<variant> values {
            outfile, shape, csys, linear,
            overwrite, log, type
        };
        ret->dohistory(True);
        if (_doHistory) {
            ret->_addHistory(__func__, names, values);
        }
        return ret.release();
    }
    catch (const AipsError& x) {
        _log << LogIO::SEVERE << "Exception Reported: " << x.getMesg()
            << LogIO::POST;
        RETHROW(x);
    }
    return nullptr;
}

bool image::open(const std::string& infile, bool cache) {
    try {
        _log << _ORIGIN;
        if (_imageF || _imageC || _imageD || _imageDC) {
            _log << LogIO::WARN << "Another image is already open, closing first"
                << LogIO::POST;
        }
        _reset();
        std::tie(_imageF, _imageC, _imageD, _imageDC)
            = ImageFactory::fromFile(infile, cache);
        return true;
    }
    catch (const AipsError& x) {
        _log << LogIO::SEVERE << "Exception Reported: " << x.getMesg()
                << LogIO::POST;
        RETHROW(x);
    }
    return false;
}

image* image::pad(
    const string& outfile, int npixels, double value, bool padmask,
    bool overwrite, const variant& region, const string& box,
    const string& chans, const string& stokes, const string& mask,
    bool  stretch, bool wantreturn
) {
    try {
        _log << _ORIGIN;
        if (_detached()) {
            return nullptr;
        }
        ThrowIf(
            ! _imageF,
            "This method only supports Float valued images"
        );
        if (npixels <= 0) {
            _log << "Value of npixels must be greater than zero" << LogIO::EXCEPTION;
        }
        auto regionPtr = _getRegion(region, true);
        ImagePadder padder(
            _imageF, regionPtr.get(), box,
            chans, stokes, mask, outfile, overwrite
        );
        padder.setStretch(stretch);
        padder.setPaddingPixels(npixels, value, padmask);
        vector<String> names {
            "outfile", "npixels", "value", "padmask",
            "overwrite", "region", "box", "chans",
            "stokes", "mask", "stretch", "wantreturn"
        };
        vector<variant> values {
            outfile, npixels, value, padmask,
            overwrite, region, box, chans,
            stokes, mask, stretch, wantreturn
        };
        if (_doHistory) {
            auto msgs = this->_newHistory(__func__, names, values);
            padder.addHistory(_ORIGIN, msgs);
        }
        auto out = padder.pad(wantreturn);
        if (wantreturn) {
            return new image(out);
        }
        return nullptr;
    }
    catch (const AipsError& x) {
        _log << LogIO::SEVERE << "Exception Reported: " << x.getMesg()
            << LogIO::POST;
        RETHROW(x);
    }
    return nullptr;
}

image* image::pbcor(
    const variant& pbimage, const string& outfile, bool overwrite,
    const string& box, const variant& region, const string& chans,
    const string& stokes, const string& mask, const string& mode, float cutoff,
    bool stretch
) {
    if (_detached()) {
        ThrowCc("Unable to create image");
    }
    try {
        _log << _ORIGIN;
        ThrowIf(
            ! _imageF,
            "This method only supports Float valued images"
        );
        Array<Float> pbPixels;
        SPCIIF pb_ptr;
        if (pbimage.type() == variant::DOUBLEVEC) {
            Vector<Int> shape = pbimage.arrayshape();
            pbPixels.resize(IPosition(shape));
            Vector<Double> localpix(pbimage.getDoubleVec());
            casacore::convertArray(pbPixels, localpix.reform(IPosition(shape)));
        }
        else if (pbimage.type() == variant::STRING) {
            ImageInterface<Float>* pb;
            ImageUtilities::openImage(pb, pbimage.getString());
            ThrowIf(
                ! pb, "Unable to open primary beam image " + pbimage.getString()
            );
            pb_ptr.reset(pb);
        }
        else {
            ThrowCc(
                "Unsupported type " + pbimage.typeString() + " for pbimage"
            );
        }
        auto myRegion = _getRegion(region, true);
        String modecopy = mode;
        modecopy.downcase();
        modecopy.trim();
        if (! modecopy.startsWith("d") && ! modecopy.startsWith("m")) {
            throw AipsError("Unknown mode " + mode);
        }
        ImagePrimaryBeamCorrector::Mode myMode = modecopy.startsWith("d")
            ? ImagePrimaryBeamCorrector::DIVIDE
            : ImagePrimaryBeamCorrector::MULTIPLY;
        Bool useCutoff = cutoff >= 0.0;
        SPCIIF shImage = _imageF;
        std::unique_ptr<ImagePrimaryBeamCorrector> pbcor(
            (!pb_ptr)
            ? new ImagePrimaryBeamCorrector(
                shImage, pbPixels, myRegion.get(), "", box, chans, stokes, mask,
                outfile, overwrite, cutoff, useCutoff, myMode
            )
            : new ImagePrimaryBeamCorrector(
                shImage, pb_ptr, myRegion.get(), "", box, chans, stokes, mask,
                outfile, overwrite, cutoff, useCutoff, myMode
            )
        );
        pbcor->setStretch(stretch);
<<<<<<< HEAD
=======
        vector<String> names = {
            "pbimage", "outfile", "overwrite", "box", "region", "chans",
            "stokes", "mask", "mode", "cutoff", "stretch"
        };
        vector<variant> values = {
            pbimage.type() == variant::DOUBLEVEC
                && pbimage.size() > 100
                    ? "(...)" : pbimage,
            outfile, overwrite, box, region, chans,
            stokes, mask, mode, cutoff, stretch
        };
>>>>>>> 020f6941
        if (_doHistory) {
            vector<String> names = {
                "pbimage", "outfile", "overwrite", "box",
                "region", "chans", "stokes", "mask", "mode",
                "cutoff", "stretch"
            };
            vector<variant> values = {
                pbimage.type() == variant::DOUBLEVEC && pbimage.size() > 100
                    ? "(...)" : pbimage,
                    outfile, overwrite, box, region, chans,
                    stokes, mask, mode, cutoff, stretch
            };
            auto msgs = _newHistory(__func__, names, values);
            pbcor->addHistory(_ORIGIN, msgs);
        }
        return new image(pbcor->correct(true));
    }
    catch (const AipsError& x) {
        _log << LogIO::SEVERE << "Exception Reported: " << x.getMesg()
            << LogIO::POST;
        RETHROW(x);
    }
    return nullptr;
}

std::string image::pixeltype() {
    try {
        _log << _ORIGIN;
        if (_detached()) {
            return "";
        }
        if (_imageF) {
            return "float";
        }
        else if (_imageC) {
            return "complex";
        }
        else if (_imageD) {
            return "double";
        }
        else if (_imageDC) {
            return "dcomplex";
        }
        else {
            ThrowCc("Logic error");
        }
    }
    catch (const AipsError& x) {
        _log << LogIO::SEVERE << "Exception Reported: " << x.getMesg()
             << LogIO::POST;
        RETHROW(x);
    }
    return "";
}

record* image::pixelvalue(const vector<int>& pixel) {
    try {
        _log << _ORIGIN;
        if (_detached()) {
            return nullptr;
        }
        _notSupported(__func__);
        if(_imageF) {
            PixelValueManipulator<Float> pvm(
                _imageF, nullptr, "", false
            );
            return fromRecord(pvm.pixelValue(Vector<Int> (pixel)));
        }
        else {
            PixelValueManipulator<Complex> pvm(
                _imageC, nullptr, "", false
            );
            return fromRecord(pvm.pixelValue(Vector<Int> (pixel)));
        }
    }
    catch (const AipsError& x) {
        _log << LogIO::SEVERE << "Exception Reported: " << x.getMesg()
                << LogIO::POST;
        RETHROW(x);
    }
    return nullptr;
}

bool image::putchunk(
    const variant& pixels,
    const vector<int>& blc, const vector<int>& inc,
    bool list, bool locking, bool replicate
) {
    try {
        _log << _ORIGIN;
        if (_detached()) {
            return false;
        }
        if (_imageF) {
            _putchunk(
                _imageF, pixels, blc, inc, list, locking, replicate
            );
        }
        else if(_imageD) {
            _putchunk(
                _imageD, pixels, blc, inc, list, locking, replicate
            );
        }
        else {
            if (
                pixels.type() == variant::COMPLEXVEC
            ) {
                Vector<DComplex> pixelVector(pixels.getComplexVec());
                auto shape = pixels.arrayshape();
                auto reshapedArray = pixelVector.reform(IPosition(shape));
                if (_imageC) {
                    Array<Complex> pixelsArray;
                    pixelsArray.resize(IPosition(shape));
                    // Vector<DComplex> localpix(pixelVector);
                    casacore::convertArray(pixelsArray, reshapedArray);
                    PixelValueManipulator<Complex>::put(
                        _imageC, pixelsArray, Vector<Int>(blc),
                        Vector<Int>(inc), list, locking,
                        replicate
                    );
                }
                else if (_imageDC) {
                    PixelValueManipulator<DComplex>::put(
                        _imageDC, reshapedArray, Vector<Int>(blc),
                        Vector<Int>(inc), list, locking,
                        replicate
                    );
                }
            }
            else if (_imageC) {
                _putchunk(
                    _imageC, pixels, blc, inc,
                    list, locking, replicate
                );
            }
            else if (_imageDC) {
                _putchunk(
                    _imageDC, pixels, blc, inc,
                    list, locking, replicate
                );
            }
        }
        vector<String> names {
            "pixels", "blc", "inc",
            "list", "locking", "replicate"
        };
        vector<variant> values {
            pixels.size() > 100 ? "[...]" : pixels, blc, inc,
            list, locking, replicate
        };
        _addHistory(__func__, names, values);
        return true;
    }
    catch (const AipsError& x) {
        _log << LogIO::SEVERE << "Exception Reported: " << x.getMesg()
                << LogIO::POST;
        RETHROW(x);
    }
    return false;
}

template<class T> void image::_putchunk(
    SPIIT myimage, const variant& pixels,
    const vector<int>& blc, const vector<int>& inc,
    const bool list, const bool locking, const bool replicate
) {
    Array<T> pixelsArray;
    Vector<Int> shape = pixels.arrayshape();
    pixelsArray.resize(IPosition(shape));
    if (pixels.type() == variant::DOUBLEVEC) {
        std::vector<double> pixelVector = pixels.getDoubleVec();
        Vector<Double> localpix(pixelVector);
        casacore::convertArray(pixelsArray, localpix.reform(IPosition(shape)));
    }
    else if (pixels.type() == variant::INTVEC) {
        std::vector<int> pixelVector = pixels.getIntVec();
        Vector<Int> localpix(pixelVector);
        casacore::convertArray(pixelsArray, localpix.reform(IPosition(shape)));
    }
    else {
        String types = myimage->dataType() == TpFloat
            ? "doubles or ints"
            : "complexes, doubles, or ints";
        ThrowCc(
            "Unsupported type for pixels parameter. It "
            "must be either a vector of " + types
        );
    }
    PixelValueManipulator<T>::put(
        myimage, pixelsArray, Vector<Int>(blc),
        Vector<Int>(inc), list, locking,
        replicate
    );
}

bool image::putregion(
    const variant& v_pixels, const variant& v_pixelmask,
    const variant& region, bool list, bool usemask,
    bool, bool replicateArray
) {
    try {
        _log << _ORIGIN;
        if (_detached()) {
            return false;
        }
        Bool ret;
        if (_imageF) {
            ret = _putregionReal(
                _imageF, v_pixels, v_pixelmask, region,
                list, usemask, replicateArray
            );
        }
        else if (_imageC) {
            ret = _putregionComplex(
                _imageC, v_pixels, v_pixelmask, region,
                list, usemask, replicateArray
            );
        }
        else if (_imageD) {
            ret = _putregionReal(
                _imageD, v_pixels, v_pixelmask, region,
                list, usemask, replicateArray
            );
        }
        else if (_imageDC) {
            ret = _putregionComplex(
                _imageDC, v_pixels, v_pixelmask, region,
                list, usemask, replicateArray
            );
        }
        else {
            ThrowCc("Logic error")
        }
        if (ret) {
            _statsF.reset();
            _statsD.reset();
            vector<String> names {
                "pixels", "pixelmask", "region",
                "list", "usemask", "replicate"
            };
            vector<variant> values {
                v_pixels.size() > 100 ? "[...]" : v_pixels,
                v_pixelmask.size() > 100 ? "[...]" : v_pixelmask,
                region, list, usemask,
                replicateArray
            };
            _addHistory(__func__, names, values);
        }
        else {
            ThrowCc("Error putting region.");
        }
        return ret;
    }
    catch (const AipsError& x) {
        _log << LogIO::SEVERE << "Exception Reported: " << x.getMesg()
                << LogIO::POST;
        RETHROW(x);
    }
    return false;
}


template<class T> bool image::_putregionComplex(
    SPIIT image, const variant& v_pixels, const variant& v_pixelmask,
    const variant& region, bool list, bool usemask,
    bool replicateArray
) {
    Array<T> pixels;
    if (! _isUnset(v_pixels)) {
        IPosition shape(v_pixels.arrayshape());
        auto mytype = v_pixels.type();
        ThrowIf(
            mytype == variant::DOUBLEVEC || mytype == variant::INTVEC,
            "Real values cannot be put in images with complex valued pixels"
        );
        if (mytype == variant::COMPLEXVEC) {
            _convertArray(
                pixels, Vector<DComplex>(v_pixels.getComplexVec()), shape
            );
        }
        else {
            ThrowCc("pixels is not understood, try using an array of real values");
        }
    }
    return _putregion2(
        image, pixels, v_pixelmask, region, list,
        usemask, replicateArray
    );
}

template<class T> bool image::_putregionReal(
    SPIIT image, const variant& v_pixels, const variant& v_pixelmask,
    const variant& region, bool list, bool usemask,
    bool replicateArray
) {
    Array<T> pixels;
    if (! _isUnset(v_pixels)) {
        IPosition shape(v_pixels.arrayshape());
        auto mytype = v_pixels.type();
        ThrowIf(
            mytype == variant::COMPLEXVEC,
            "Complex values cannot be put in images with real valued pixels"
        );
        if (mytype == variant::DOUBLEVEC) {
            _convertArray(
                pixels, Vector<Double>(v_pixels.getDoubleVec()), shape
            );
        }
        else if (mytype == variant::INTVEC) {
            _convertArray(
                pixels, Vector<Int>(v_pixels.getIntVec()), shape
            );
        }
        else {
            ThrowCc("pixels is not understood, try using an array of real values");
        }
    }
    return _putregion2(
        image, pixels, v_pixelmask, region, list,
        usemask, replicateArray
    );
}

template<class T> bool image::_putregion2(
    SPIIT image, const Array<T>& pixels, const variant& v_pixelmask,
    const variant& region, bool list, bool usemask,
    bool replicateArray
) {
    Array<Bool> mask;
    if (! _isUnset(v_pixelmask)) {
        IPosition shape(v_pixelmask.arrayshape());
        auto mytype = v_pixelmask.type();
        if (mytype == variant::DOUBLEVEC) {
            _convertArray(
                mask, Vector<Double>(v_pixelmask.getDoubleVec()), shape
            );
        }
        else if (mytype == variant::INTVEC) {
            _convertArray(
                mask, Vector<Int>(v_pixelmask.getIntVec()), shape
            );
        }
        else if (mytype == ::casac::variant::BOOLVEC) {
            _convertArray(
                mask, Vector<Bool>(v_pixelmask.getBoolVec()), shape
            );
        }
        else {
            ThrowCc("mask is not understood, try using an array");
        }
    }
    if (pixels.empty() && mask.empty()) {
        ThrowCc(
            "You must specify at least either the pixels or the mask"
        );
    }
    auto theRegion = _getRegion(region, false);
    return PixelValueManipulator<T>::putRegion(
        image, pixels, mask, *theRegion,
        list, usemask, replicateArray
    );
}

template<class T, class U>
void image::_convertArray(
    casacore::Array<T>& out, const casacore::Vector<U>& in,
    const IPosition& shape
) {
    out.resize(shape);
    convertArray(out, in.reform(shape));
}

image* image::pv(
    const string& outfile, const variant& start,
    const variant& end, const variant& center, const variant& length,
    const variant& pa, const variant& width, const string& unit,
    bool overwrite, const variant& region, const string& chans,
    const string& stokes, const string& mask, bool stretch,
    bool wantreturn
) {
    if (_detached()) {
        return nullptr;
    }
    try {
        _log << _ORIGIN;
        ThrowIf(
            ! _imageF,
            "This method only supports Float valued images"
        );
        SHARED_PTR<casacore::MDirection> startMD, endMD, centerMD;
        Vector<Double> startPix, endPix, centerPix;
        SHARED_PTR<casacore::Quantity> lengthQ;
        Double lengthD = 0;
        if (! start.empty() && ! end.empty()) {
            ThrowIf(
                ! center.empty() || ! length.empty()
                || ! pa.empty(),
                "None of center, length, nor pa may be specified if start and end are specified"
            );
            ThrowIf(
                start.type() != end.type(),
                "start and end must be the same data type"
            );
            casacore::MDirection dir;
            _processDirection(startPix, dir, start, String("start"));
            if (startPix.size() == 0) {
                startMD.reset(new casacore::MDirection(dir));
            }
            _processDirection(endPix, dir, end, "end");
            if (endPix.size() == 0) {
                endMD.reset(new casacore::MDirection(dir));
            }
        }
        else if (
            ! center.empty() && ! length.empty()
            && ! pa.empty()
        ) {
            ThrowIf(
                ! start.empty() || ! end.empty(),
                "Neither start nor end may be specified "
                "if center, length, and pa are specified"
            );
            casacore::MDirection dir;
            _processDirection(centerPix, dir, center, "center");
            if (centerPix.size() == 0) {
                centerMD.reset(new casacore::MDirection(dir));
            }
            if (length.type() == variant::INT || length.type() == variant::DOUBLE) {
                lengthD = length.toDouble();
            }
            else {
                lengthQ.reset(
                    new casacore::Quantity(_casaQuantityFromVar(length))
                );
            }
        }
        else {
            ThrowCc(
                "Either both of start and end or all three of "
                "center, width, and pa must be specified"
            );
        }
        _log << _ORIGIN;

        uInt intWidth = 0;
        casacore::Quantity qWidth;
        if (width.type() == variant::INT) {
            intWidth = width.toInt();
            ThrowIf(
                intWidth % 2 == 0 || intWidth < 1,
                "width must be an odd integer >= 1"
            );
        }
        else if (
            width.type() == variant::STRING
            || width.type() == variant::RECORD
        ) {
            qWidth = _casaQuantityFromVar(width);
        }
        else if (width.type() == variant::BOOLVEC && width.empty()) {
            intWidth = 1;
        }
        else {
            ThrowCc("Unsupported data type for width " + width.typeString());
        }
        if (outfile.empty() && ! wantreturn) {
            _log << LogIO::WARN << "outfile was not specified and wantreturn is false. "
                << "The resulting image will be inaccessible" << LogIO::POST;
        }
        SHARED_PTR<Record> regionPtr = _getRegion(region, true);
        PVGenerator pv(
            _imageF, regionPtr.get(),
            chans, stokes, mask, outfile, overwrite
        );
        if (startPix.size() == 2) {
            pv.setEndpoints(
                make_pair(startPix[0], startPix[1]),
                make_pair(endPix[0], endPix[1])
            );
        }
        else if (startMD) {
            pv.setEndpoints(*startMD, *endMD);
        }
        else if (centerMD) {
            if (lengthQ) {
                pv.setEndpoints(
                    *centerMD, *lengthQ, _casaQuantityFromVar(pa)
                );
            }
            else {
                pv.setEndpoints(
                    *centerMD, lengthD, _casaQuantityFromVar(pa)
                );
            }
        }
        else {
            if (lengthQ) {
                pv.setEndpoints(
                    make_pair(centerPix[0], centerPix[1]),
                    *lengthQ, _casaQuantityFromVar(variant(pa))
                );
            }
            else {
                pv.setEndpoints(
                        make_pair(centerPix[0], centerPix[1]),
                    lengthD, _casaQuantityFromVar(variant(pa))
                );
            }
        }
        if (intWidth == 0) {
            pv.setWidth(qWidth);
        }
        else {
            pv.setWidth(intWidth);
        }
        pv.setStretch(stretch);
        pv.setOffsetUnit(unit);
        _log << _ORIGIN;
        vector<String> names {
            "outfile", "start", "end", "center", "length",
            "pa", "width", "unit", "overwrite", "region", "chans",
            "stokes", "mask", "stretch", "wantreturn"
        };
        vector<variant> values {
            outfile, start, end, center, length,
            pa, width, unit, overwrite, region, chans,
            stokes, mask, stretch, wantreturn
        };
        if (_doHistory) {
            auto msgs = _newHistory(__func__, names, values);
            pv.addHistory(_ORIGIN, msgs);
        }
        auto out = pv.generate();
        image *ret = wantreturn ? new image(out) : nullptr;
        return ret;
    }
    catch (const AipsError& x) {
        _log << LogIO::SEVERE << "Exception Reported: " << x.getMesg()
            << LogIO::POST;
        RETHROW(x);
    }
    return nullptr;
}

void image::_processDirection(
    Vector<Double>& pixel, casacore::MDirection& dir,
    const variant& inputDirection, const String& paramName
) {
    variant::TYPE myType = inputDirection.type();
    ThrowIf(
        (
            myType == variant::INTVEC
            || myType == variant::DOUBLEVEC
            || myType == variant::STRINGVEC
        ) &&
        inputDirection.size() != 2,
        "If specified as an array, " + paramName
        + " must have exactly two elements"
    );
    pixel.resize(0);
    if (myType == variant::INTVEC || myType == variant::DOUBLEVEC) {
        pixel = Vector<Double>(_toDoubleVec(inputDirection));
    }
    else if(myType == variant::STRINGVEC) {
        vector<string> x = inputDirection.toStringVec();
        casacore::Quantity q0 = _casaQuantityFromVar(variant(x[0]));
        casacore::Quantity q1 = _casaQuantityFromVar(variant(x[1]));
        dir = casacore::MDirection(q0, q1);
    }
    else if (myType == variant::STRING) {
        string parts[3];
        split(inputDirection.toString(), parts, 3, Regex("[, \n\t\r\v\f]+"));
        casacore::MDirection::Types frame;
        casacore::MDirection::getType(frame, parts[0]);
        dir = casacore::MDirection::getType(frame, parts[0])
            ? casacore::MDirection(
                _casaQuantityFromVar(parts[1]),
                _casaQuantityFromVar(parts[2]), frame
            )
            : casacore::MDirection(
                _casaQuantityFromVar(parts[0]),
                _casaQuantityFromVar(parts[1])
            );
    }
    else {
        ThrowCc("Unsupported type for " + paramName);
    }
}

image* image::rebin(
    const string& outfile, const vector<int>& bin,
    const variant& region, const variant& vmask,
    bool dropdeg, bool overwrite, bool /* async */,
    bool stretch, bool crop
) {
    LogOrigin lor(_class, __func__);
    _log << lor;
    ThrowIf(
        _detached(), "Unable to create image"
    );
    Vector<Int> mybin(bin);
    ThrowIf(
        anyTrue(mybin <= 0),
        "All binning factors must be positive."
    );
    try {
        _notSupported(__func__);
        vector<String> msgs;
        if (_doHistory) {
            vector<String> names {
                "outfile", "bin", "region", "mask",
                "dropdeg", "overwrite", "stretch", "crop"
            };
            vector<variant> values {
                outfile, bin, region, vmask,
                dropdeg, overwrite, stretch, crop
            };
            msgs = _newHistory(__func__, names, values);
        }
        auto mask = _getMask(vmask);
        if (_imageF) {
            SPIIF myfloat = _imageF;
            ImageRebinner<Float> rebinner(
                myfloat, _getRegion(region, true).get(),
                mask, outfile, overwrite
            );
            rebinner.setFactors(mybin);
            rebinner.setStretch(stretch);
            rebinner.setDropDegen(dropdeg);
            if (_doHistory) {
                rebinner.addHistory(lor, msgs);
            }
            rebinner.setCrop(crop);
            return new image(rebinner.rebin());
        }
        else {
            SPIIC myComplex = _imageC;
            ImageRebinner<Complex> rebinner(
                myComplex, _getRegion(region, true).get(),
                mask, outfile, overwrite
            );
            rebinner.setFactors(mybin);
            rebinner.setStretch(stretch);
            rebinner.setDropDegen(dropdeg);
            if (_doHistory) {
                rebinner.addHistory(lor, msgs);
            }
            rebinner.setCrop(crop);
            return new image(rebinner.rebin());
        }
    }
    catch (const AipsError& x) {
        _log << LogIO::SEVERE << "Exception Reported: " << x.getMesg()
                << LogIO::POST;
        RETHROW(x);
    }
    return nullptr;
}

image* image::regrid(
    const string& outfile, const vector<int>& inshape, const record& csys,
    const vector<int>& inaxes, const variant& region, const variant& vmask,
    const string& method, int decimate, bool replicate, bool doRefChange,
    bool dropDegenerateAxes, bool overwrite, bool forceRegrid,
    bool specAsVelocity, bool /* async */, bool stretch
) {
    try {
        LogOrigin lor(_class, __func__);
        _log << lor;
        if (_detached()) {
            ThrowCc("Unable to create image");
        }
        unique_ptr<Record> csysRec(toRecord(csys));
        unique_ptr<CoordinateSystem> coordinates(
            CoordinateSystem::restore(*csysRec, "")
        );
        ThrowIf (
            ! coordinates.get(), "Invalid specified coordinate system record."
        );
        auto regionPtr = _getRegion(region, true);
        String mask = _getMask(vmask);
        Vector<Int> axes;
        if (!((inaxes.size() == 1) && (inaxes[0] == -1))) {
            axes = inaxes;
        }
        vector<String> msgs;
        if (_doHistory) {
            vector<String> names {
                "outfile", "shape", "csys", "axes", "region", "mask", "method",
                "decimate", "replicate", "doref", "dropdegen", "overwrite",
                "force", "asvelocity", "stretch"
            };
            vector<variant> values {
                outfile, inshape, csys, inaxes, region, vmask, method, decimate,
                replicate, doRefChange, dropDegenerateAxes, overwrite,
                forceRegrid, specAsVelocity, stretch
            };
            msgs = _newHistory(__func__, names, values);
        }
        if (_imageF) {
            ImageRegridder<Float> regridder(
                _imageF, regionPtr.get(), mask, outfile, overwrite,
                *coordinates, IPosition(axes), IPosition(inshape)
            );
            return _regrid(
                regridder, method, decimate, replicate, doRefChange,
                forceRegrid, specAsVelocity, stretch, dropDegenerateAxes, lor,
                msgs
            );
        }
        else if (_imageC) {
            ComplexImageRegridder<Complex> regridder(
                _imageC, regionPtr.get(), mask, outfile, overwrite,
                *coordinates, IPosition(axes), IPosition(inshape)
            );
            return _regrid(
                regridder, method, decimate, replicate, doRefChange,
                forceRegrid, specAsVelocity, stretch, dropDegenerateAxes, lor,
                msgs
            );
        }
        if (_imageD) {
            ImageRegridder<Double> regridder(
                _imageD, regionPtr.get(), mask, outfile, overwrite,
                *coordinates, IPosition(axes), IPosition(inshape)
            );
            return _regrid(
                regridder, method, decimate, replicate, doRefChange,
                forceRegrid, specAsVelocity, stretch, dropDegenerateAxes, lor,
                msgs
            );
        }
        else if (_imageDC) {
            ComplexImageRegridder<DComplex> regridder(
                _imageDC, regionPtr.get(), mask, outfile, overwrite,
                *coordinates, IPosition(axes), IPosition(inshape)
            );
            return _regrid(
                regridder, method, decimate, replicate, doRefChange,
                forceRegrid, specAsVelocity, stretch, dropDegenerateAxes, lor,
                msgs
            );
        }
        else {
            ThrowCc("Logic Error");
        }
    }
    catch (const AipsError& x) {
        _log << LogIO::SEVERE << "Exception Reported: " << x.getMesg()
            << LogIO::POST;
        RETHROW(x);
    }
    return nullptr;
}

template <class T> image* image::_regrid(
    ImageRegridderBase<T>& regridder,
    const string& method, int decimate, bool replicate,
    bool doRefChange, bool forceRegrid,
    bool specAsVelocity, bool stretch,
    bool dropDegenerateAxes, const LogOrigin& lor,
    const vector<String>& msgs
) const {
    regridder.setMethod(method);
    regridder.setDecimate(decimate);
    regridder.setReplicate(replicate);
    regridder.setDoRefChange(doRefChange);
    regridder.setForceRegrid(forceRegrid);
    regridder.setSpecAsVelocity(specAsVelocity);
    regridder.setStretch(stretch);
    regridder.setDropDegen(dropDegenerateAxes);
    if (_doHistory) {
        regridder.addHistory(lor, msgs);
    }
    return new image(regridder.regrid());
}

bool image::remove(const bool finished, const bool verbose) {
    try {
        _log << _ORIGIN;

        if (_detached()) {
            return false;
        }
        _remove(verbose);
        if (finished) {
            done();
        }
        return true;
    }
    catch (const AipsError &x) {
        _log << LogIO::SEVERE << "Exception Reported: " << x.getMesg()
                << LogIO::POST;
        RETHROW(x);
    }
    return false;
}

void image::_remove(bool verbose) {
    auto imageF = _imageF;
    auto imageC = _imageC;
    auto imageD = _imageD;
    auto imageDC = _imageDC;
    _reset();
    if (imageF) {
        ImageFactory::remove(imageF, verbose);
    }
    else if (imageC) {
        ImageFactory::remove(imageC, verbose);
    }
    else if (imageD) {
        ImageFactory::remove(imageD, verbose);
    }
    else if (imageDC) {
        ImageFactory::remove(imageDC, verbose);
    }
    else {
        ThrowCc("Logic error");
    }
}

bool image::removefile(const std::string& filename) {
    bool rstat(false);
    try {
        _log << LogOrigin("image", "removefile");

        String fileName(filename);
        if (fileName.empty()) {
            _log << LogIO::WARN << "Empty filename" << LogIO::POST;
            return rstat;
        }
        File f(fileName);
        if (!f.exists()) {
            _log << LogIO::WARN << fileName << " does not exist."
                    << LogIO::POST;
            return rstat;
        }

        // Now try and blow it away.  If it's open, tabledelete won't delete it.
        String message;
        if (Table::canDeleteTable(message, fileName, true)) {
            Table::deleteTable(fileName, true);
            rstat = true;
        } else {
            _log << LogIO::WARN << "Cannot delete file " << fileName
                    << " because " << message << LogIO::POST;
        }
    } catch (const AipsError& x) {
        _log << LogIO::SEVERE << "Exception Reported: " << x.getMesg()
                << LogIO::POST;
        RETHROW(x);
    }
    return rstat;
}

bool image::rename(const string& name, bool overwrite) {
    try {
        _log << _ORIGIN;
        if (_detached()) {
            return false;
        }
        _notSupported(__func__);
        _statsF.reset();
        _statsD.reset();
        auto oldName = this->name(False);
        if (_imageF) {
            auto myimage = _imageF;
            _imageF.reset();
            ImageFactory::rename(myimage, name, overwrite);
            _imageF = myimage;
        }
        else {
            auto myimage = _imageC;
            _imageC.reset();
            ImageFactory::rename(myimage, name, overwrite);
            _imageC = myimage;
        }
        vector<String> names = { "name", "overwrite" };
        vector<variant> values = { name, overwrite };
        vector<String> appendMsgs = {"original name was " + oldName};
        _addHistory(__func__, names, values, appendMsgs);
        return true;
    }
    catch (const AipsError& x) {
        _log << LogIO::SEVERE << "Exception Reported: " << x.getMesg()
                << LogIO::POST;
        RETHROW(x);
    }
    return false;
}

bool image::replacemaskedpixels(
    const variant& pixels, const variant& region,
    const variant& vmask, bool updateMask, bool list,
    bool stretch
) {
    _log << _ORIGIN;
    if (_detached()) {
        return false;
    }
    try {
        _notSupported(__func__);
        auto regionPtr = _getRegion(region, true);
        auto mask = _getMask(vmask);
        if (_imageF) {
            auto myfloat = _imageF;
            ImageMaskedPixelReplacer<Float> impr(
                myfloat, regionPtr.get(), mask
            );
            impr.setStretch(stretch);
            impr.replace(pixels.toString(), updateMask, list);
            _imageF = myfloat;
        }
        else {
            auto mycomplex = _imageC;
            ImageMaskedPixelReplacer<Complex> impr(
                mycomplex, regionPtr.get(), mask
            );
            impr.setStretch(stretch);
            impr.replace(pixels.toString(), updateMask, list);
            _imageC = mycomplex;
        }
        _statsF.reset();
        _statsD.reset();
        vector<String> names = {
            "pixels", "region", "mask", "update",
            "list", "stretch"
        };
        vector<variant> values = {
            pixels, region, vmask, updateMask,
            list, stretch
        };
        _addHistory(__func__, names, values);
        return true;
    }
    catch (const AipsError& x) {
        _log << LogIO::SEVERE << "Exception Reported: " << x.getMesg()
                << LogIO::POST;
        RETHROW(x);
    }
    return false;
}

record* image::restoringbeam(int channel, int polarization) {
    try {
        _log << _ORIGIN;
        if (_detached()) {
            return nullptr;
        }
        _notSupported(__func__);
        if (_imageF) {
            return fromRecord(
                _imageF->imageInfo().beamToRecord(
                    channel, polarization
                )
            );
        }
        else {
            return fromRecord(
                _imageC->imageInfo().beamToRecord(
                    channel, polarization
                )
            );
        }
    }
    catch (const AipsError& x) {
        _log << LogIO::SEVERE << "Exception Reported: " << x.getMesg()
                << LogIO::POST;
        RETHROW(x);
    }
    return nullptr;
}

image* image::rotate(
    const string& outfile, const vector<int>& inshape,
    const variant& inpa, const variant& region,
    const variant& vmask, const string& method,
    int decimate, bool replicate, bool dropdeg,
    bool overwrite, bool stretch
) {
    try {
        _log << _ORIGIN;
        ThrowIf(_detached(), "Unable to create image");
        _notSupported(__func__);
        Vector<Int> shape(inshape);
        if (shape.size() == 1 && shape[0] == -1) {
            shape.resize(0);
        }
        auto pa = _casaQuantityFromVar(inpa);
        auto Region = _getRegion(region, false);
        auto mask = _getMask(vmask);
        ImageRotator rotator(
            _imageF, Region.get(), mask, outfile, overwrite
        );
        rotator.setShape(IPosition(shape));
        rotator.setAngle(pa);
        rotator.setInterpolationMethod(method);
        rotator.setDecimate(decimate);
        rotator.setReplicate(replicate);
        rotator.setDropDegen(dropdeg);
        rotator.setStretch(stretch);
        vector<String> names = {
            "outfile", "shape", "pa", "region",
            "mask", "method", "decimate", "replicate",
            "dropdeg", "overwrite", "stretch"
        };
        vector<variant> values = {
            outfile, inshape, inpa, region,
            vmask, method, decimate, replicate,
            dropdeg, overwrite, stretch
        };
        if (_doHistory) {
            auto msgs = _newHistory(__func__, names, values);
            rotator.addHistory(_ORIGIN, msgs);
        }
        auto x = rotator.rotate();
        _log << LogIO::NORMAL << "Using position angle rotation "
            << inpa.toString() << LogIO::POST;
        return new image(x);
    }
    catch (const AipsError& x) {
        _log << LogIO::SEVERE << "Exception Reported: " << x.getMesg()
                << LogIO::POST;
        RETHROW(x);
    }
    return nullptr;
}

bool image::rotatebeam(const variant& angle) {
    try {
        _log << _ORIGIN;
        if(_detached()) {
            return false;
        }
        _notSupported(__func__);
        Quantum<Double> pa(_casaQuantityFromVar(angle));
        vector<String> msgs;
        if (_doHistory) {
            vector<String> names { "angle" };
            vector<variant> values { angle };
            msgs = _newHistory(__func__, names, values);
        }
        if (_imageF) {
            BeamManipulator<Float> bManip(_imageF);
            bManip.rotate(pa, msgs);
        }
        else {
            BeamManipulator<Complex> bManip(_imageC);
            bManip.rotate(pa, msgs);
        }
        return true;
    }
    catch (const AipsError& x) {
        _log << LogIO::SEVERE << "Exception Reported: " << x.getMesg()
            << LogIO::POST;
        RETHROW(x);
    }
    return false;
}

image* image::sepconvolve(
    const string& outfile, const vector<int>& axes,
    const vector<std::string>& types,
    const variant& widths,
    double scale, const variant& region,
    const variant& vmask, bool overwrite, bool stretch
) {
    _log << _ORIGIN;
    if (_detached()) {
        ThrowCc("Unable to create image");
    }
    try {
        _notSupported(__func__);
        UnitMap::putUser("pix", UnitVal(1.0), "pixel units");
        auto pRegion = _getRegion(region, false);
        auto mask = _getMask(vmask);
        Vector<Int> smoothaxes(axes);
        auto kernels = toVectorString(types);

        Int num = 0;
        Vector<Quantum<Double> > kernelwidths;
        if (widths.type() == ::casac::variant::INTVEC) {
            vector<int> widthsIVec = widths.toIntVec();
            num = widthsIVec.size();
            vector<double> widthsVec(num);
            for (int i = 0; i < num; ++i) {
                widthsVec[i] = widthsIVec[i];
            }
            kernelwidths.resize(num);
            Unit u("pix");
            for (int i = 0; i < num; ++i) {
                kernelwidths[i] = casacore::Quantity(widthsVec[i], u);
            }
        }
        else if (widths.type() == variant::DOUBLEVEC) {
            std::vector<double> widthsVec = widths.toDoubleVec();
            num = widthsVec.size();
            kernelwidths.resize(num);
            Unit u("pix");
            for (int i = 0; i < num; ++i) {
                kernelwidths[i] = casacore::Quantity(widthsVec[i], u);
            }
        }
        else if (
            widths.type() == variant::STRING
            || widths.type() == variant::STRINGVEC
        ) {
            toCasaVectorQuantity(widths, kernelwidths);
            num = kernelwidths.size();
        }
        else {
            _log << LogIO::WARN << "Unrecognized kernelwidth datatype"
                    << LogIO::POST;
            return nullptr;
        }
        if (kernels.size() == 1 && kernels[0] == "") {
            kernels.resize(num);
            for (int i = 0; i < num; ++i) {
                kernels[i] = "gauss";
            }
        }
        if (
            smoothaxes.size() == 0 || ((smoothaxes.size() == 1)
            && (smoothaxes[0] = -1))
        ) {
            smoothaxes.resize(num);
            for (int i = 0; i < num; ++i) {
                smoothaxes[i] = i;
            }
        }
        SepImageConvolverTask<Float> task(
            _imageF, pRegion.get(), mask,
            outfile, overwrite
        );
        task.setScale(scale);
        task.setSmoothAxes(smoothaxes);
        task.setKernels(kernels);
        task.setKernelWidths(kernelwidths);
        task.setStretch(stretch);
        if (_doHistory) {
            vector<String> names {
                "outfile", "axes", "types", "widths", "scale",
                "region", "mask", "overwrite", "stretch"
            };
            vector<variant> values {
                outfile, axes, types, widths, scale,
                region, vmask, overwrite, stretch
            };
            auto msgs = _newHistory(__func__, names, values);
            task.addHistory(_ORIGIN, msgs);
        }
        return new image(task.convolve());
    }
    catch (const AipsError& x) {
        _log << LogIO::SEVERE << "Exception Reported: " << x.getMesg()
                << LogIO::POST;
        RETHROW(x);
    }
    return nullptr;
}

bool image::set(
    const variant& vpixels, int pixelmask,
    const variant& region, bool list
) {
    try {
        _log << _ORIGIN;
        if (_detached()) {
            return false;
        }
        _notSupported(__func__);
        auto pixels = vpixels.toString();
        if (pixels == "[]") {
            pixels = "";
        }
        auto pRegion = _getRegion(region, false);
        if (pixels == "" && pixelmask == -1) {
            _log << LogIO::WARN
                << "You must specify at least either the pixels or the mask to set"
                << LogIO::POST;
            return false;
        }
        if (
            PixelValueManipulator<Float>::set(
                _imageF, pixels, pixelmask, *pRegion, list
            )
        ) {
            _statsF.reset();
            _statsD.reset();
            if (_doHistory) {
                vector<String> names = {
                    "pixels", "pixelmask", "region", "list"
                };
                vector<variant> values = {
                    vpixels, pixelmask, region, list
                };
                _addHistory(__func__, names, values);
            }
            return true;
        }
        ThrowCc("Error setting pixel values.");
    }
    catch (const AipsError& x) {
        _log << LogIO::SEVERE << "Exception Reported: " << x.getMesg()
                << LogIO::POST;
        RETHROW(x);
    }
    return false;
}

bool image::setbrightnessunit(const std::string& unit) {
    try {
        _log << _ORIGIN;
        if (_detached()) {
            return false;
        }
        _notSupported(__func__);
        Bool res = _imageF
            ?  _imageF->setUnits(Unit(unit))
            : _imageC->setUnits(Unit(unit));
        ThrowIf(! res, "Unable to set brightness unit");
        if (_doHistory) {
            vector<String> names = {"unit"};
            vector<variant> values = {unit};
            _addHistory(__func__, names, values);
        }
        _statsF.reset();
        _statsD.reset();
        return true;
    }
    catch (const AipsError& x) {
        _log << LogIO::SEVERE << "Exception Reported: " << x.getMesg()
                << LogIO::POST;
        RETHROW(x);
    }
    return false;
}

bool image::setcoordsys(const record& csys) {
    try {
        _log << _ORIGIN;
        if (_detached()) {
            return false;
        }
        unique_ptr<Record> coordinates(toRecord(csys));
        if (_imageF) {
            ImageMetaDataRW<Float> md(_imageF);
            md.setCsys(*coordinates);
        }
        else if (_imageC) {
            ImageMetaDataRW<Complex> md(_imageC);
            md.setCsys(*coordinates);
        }
        else if (_imageD) {
            ImageMetaDataRW<Double> md(_imageD);
            md.setCsys(*coordinates);
        }
        else if (_imageDC) {
            ImageMetaDataRW<DComplex> md(_imageDC);
                md.setCsys(*coordinates);
        }
        else {
            ThrowCc("Logic error");
        }
        if (_doHistory) {
            vector<String> names = {"csys"};
            vector<variant> values = {csys};
            _addHistory(__func__, names, values);
        }
    }
    catch (const AipsError& x) {
        _log << LogIO::SEVERE << "Exception Reported: " << x.getMesg()
                << LogIO::POST;
        RETHROW(x);
    }
    return true;
}

bool image::sethistory(
    const string& origin, const vector<string>& history
) {
    try {
        if (_detached()) {
            return false;
        }
        _notSupported(__func__);
        if ((history.size() == 1) && (history[0].size() == 0)) {
            LogOrigin lor("image", "sethistory");
            _log << lor << "history string is empty" << LogIO::POST;
        }
        else {
            if(_imageF) {
                ImageHistory<Float> hist(_imageF);
                hist.addHistory(origin, history);
            }
            else {
                ImageHistory<Complex> hist(_imageC);
                hist.addHistory(origin, history);
            }
        }
        return true;
    }
    catch (const AipsError& x) {
        _log << _ORIGIN << LogIO::SEVERE << "Exception Reported: " << x.getMesg()
            << LogIO::POST;
        RETHROW(x);
    }
    return false;
}

bool image::setmiscinfo(const record& info) {
    try {
        _log << _ORIGIN;
        if (_detached()) {
            return false;
        }
        std::unique_ptr<Record> tmp(toRecord(info));
        auto res = False;
        if (_imageF) {
            res = _imageF->setMiscInfo(*tmp);
        }
        else if (_imageC) {
            res = _imageC->setMiscInfo(*tmp);
        }
        else if (_imageD) {
            res = _imageD->setMiscInfo(*tmp);
        }
        else if (_imageDC) {
            res = _imageDC->setMiscInfo(*tmp);
        }
        else {
            ThrowCc("Logic error");
        }
        if (res && _doHistory) {
            vector<String> names {"info"};
            vector<variant> values {info};
            _addHistory(__func__, names, values);
        }
        return res;
    }
    catch (const AipsError& x) {
        _log << LogIO::SEVERE << "Exception Reported: " << x.getMesg()
                << LogIO::POST;
        RETHROW(x);
    }
    return false;
}

bool image::setrestoringbeam(
    const variant& major, const variant& minor, const variant& pa,
    const record& beam, bool remove, bool log, int channel, int polarization,
    const string& imagename
) {
    try {
        _log << _ORIGIN;
        if (_detached()) {
            return false;
        }
        std::unique_ptr<Record> rec(toRecord(beam));
        ImageBeamSet bs;
        if (! imagename.empty()) {
            ThrowIf(
                ! major.empty() || ! minor.empty() || ! pa.empty(),
                "Cannot specify both imagename and major, minor, and/or pa"
            );
            ThrowIf(
                remove, "remove cannot be true if imagename is specified"
            );
            ThrowIf(
                ! beam.empty(),
                "beam must be empty if imagename specified"
            );
            ThrowIf(
                channel >= 0 || polarization >= 0,
                "Neither channel nor polarization can be non-negative if "
                "imagename is specified"
            );
            PtrHolder<ImageInterface<Float> > k;
            ImageUtilities::openImage(k, imagename);
            if (k.ptr() == 0) {
                PtrHolder<ImageInterface<Float> > c;
                ImageUtilities::openImage(c, imagename);
                ThrowIf(
                    c.ptr() == 0,
                    "Unable to open " + imagename
                );
                bs = c->imageInfo().getBeamSet();
            }
            else {
                bs = k->imageInfo().getBeamSet();
            }
            ThrowIf(
                bs.empty(),
                "Image " + imagename + " has no beam"
            );
        }
        if (_imageF) {
            _setrestoringbeam(
                _imageF, major, minor, pa, remove, log,
                channel, polarization, *rec, bs
            );
        }
        else if (_imageC) {
            _setrestoringbeam(
                _imageC, major, minor, pa, remove, log,
                channel, polarization, *rec, bs
            );
        }
        else if (_imageD) {
            _setrestoringbeam(
                _imageD, major, minor, pa, remove, log,
                channel, polarization, *rec, bs
            );
        }
        else if (_imageDC) {
            _setrestoringbeam(
                _imageDC, major, minor, pa, remove, log,
                channel, polarization, *rec, bs
            );
        }
        else {
            ThrowCc("Logic error");
        }
        variant myb = beam;
        std::set<String> dontQuote;
        if (rec && ! rec->empty()) {
            std::ostringstream oss;
            auto paKey = rec->isDefined("pa") ? "pa" : "positionangle";
            oss << "{'major': " << _quantityRecToString(rec->asRecord("major"))
                << ", 'minor': " << _quantityRecToString(rec->asRecord("minor"))
                << ", 'positionangle': "
                << _quantityRecToString(rec->asRecord(paKey)) << "}";
            myb = oss.str();
            dontQuote.insert("beam");
        }
        if (_doHistory) {
            vector<String> names {
                "major", "minor", "pa", "beam", "remove", "log",
                "channel", "polarization", "imagename"
            };
            vector<variant> values {
                major, minor, pa, myb, remove, log,
                channel, polarization, imagename
            };
            _addHistory(
                __func__, names, values, vector<casacore::String>(), dontQuote
            );
        }
        return true;
    }
    catch (const AipsError& x) {
        _log << LogIO::SEVERE << "Exception Reported: " << x.getMesg()
            << LogIO::POST;
        RETHROW(x);
    }
    return false;
}

template<class T> void image::_setrestoringbeam(
    SPIIT image, const variant& major, const variant& minor, const variant& pa,
    bool remove, bool log, int channel, int polarization,
    const Record& rec, const ImageBeamSet& bs
) {
    BeamManipulator<T> bManip(image);
    bManip.setVerbose(log);
    if (remove) {
        bManip.remove();
    }
    else if (! bs.empty()) {
        bManip.set(bs);
    }
    else {
        bManip.set(
            major.empty() ? casacore::Quantity() : _casaQuantityFromVar(major),
            minor.empty() ? casacore::Quantity() : _casaQuantityFromVar(minor),
            pa.empty() ? casacore::Quantity() : _casaQuantityFromVar(pa),
            rec, channel, polarization
        );
    }
}

String image::_quantityRecToString(const Record& q) {
    ostringstream oss;
    oss << "{'value': " << q.asDouble("value")
        << ", 'unit': '" << q.asString("unit") << "'}";
    return oss.str();
}

vector<int> image::shape() {
    _log << _ORIGIN;
    if (_detached()) {
        return vector<int>();
    }
    try {
        vector<int> rstat = _imageF
            ? _imageF->shape().asVector().tovector()
            : _imageC ? _imageC->shape().asVector().tovector()
            : _imageD ? _imageD->shape().asVector().tovector()
            : _imageDC ? _imageDC->shape().asVector().tovector() : vector<int>();
        return rstat;
    }
    catch (const AipsError& x) {
        _log << LogIO::SEVERE << "Exception Reported: " << x.getMesg()
                << LogIO::POST;
        RETHROW(x);
    }
    return vector<int>();
}

record* image::statistics(
    const vector<int>& axes, const variant& region, const variant& mask,
    const vector<double>& includepix, const vector<double>& excludepix,
    bool list, bool force, bool disk, bool robust, bool verbose, bool stretch,
    const string& logfile, bool append, const string& algorithm, double fence,
    const string& center, bool lside, double zscore, int maxiter,
    const string& clmethod, int niter
) {
    _log << _ORIGIN;
    if (_detached()) {
        _log << "Image not attached" << LogIO::POST;
        return nullptr;
    }
    try {
        ThrowIf(
            ! (_imageF || _imageD),
            "This method only supports real valued images"
        );
        if (_imageF) {
            return _statistics(
                _statsF, _imageF, axes, region, mask, includepix,
                excludepix, list, force, disk, robust, verbose, stretch,
                logfile, append, algorithm, fence, center, lside,
                zscore, maxiter, clmethod, niter
            );
        }
        else if (_imageD) {
            return _statistics(
                _statsD, _imageD, axes, region, mask, includepix,
                excludepix, list, force, disk, robust, verbose, stretch,
                logfile, append, algorithm, fence, center, lside,
                zscore, maxiter, clmethod, niter
            );
        }
        else {
            ThrowCc("Logic error");
        }
    }
    catch (const AipsError& x) {
        _log << LogIO::SEVERE << "Exception Reported: " << x.getMesg()
            << LogIO::POST;
        RETHROW(x);
    }
    return nullptr;
}

template <class T> record* image::_statistics(
    std::auto_ptr<casa::ImageStatsCalculator<T>>& stats, SPIIT myImage,
    const vector<int>& axes, const variant& region,
    const variant& mask, const vector<double>& includepix,
    const vector<double>& excludepix, bool list, bool force, bool disk,
    bool robust, bool verbose, bool stretch, const string& logfile, bool append,
    const string& algorithm, double fence, const string& center, bool lside,
    double zscore, int maxiter, const string& clmethod, int niter
) {
    auto regionRec = _getRegion(region, true);
    auto mtmp = mask.toString();
    if (mtmp == "false" || mtmp == "[]") {
        mtmp = "";
    }
    Vector<Int> tmpaxes(axes);
    if (tmpaxes.size() == 1 && tmpaxes[0] == -1) {
        tmpaxes.resize(0);
    }
    Vector<T> tmpinclude, tmpexclude;
    if (! (includepix.size() == 1 && includepix[0] == -1)) {
        tmpinclude.resize(includepix.size());
        for (uInt i=0; i<includepix.size(); ++i) {
            tmpinclude[i] = includepix[i];
        }
    }
    if (!(excludepix.size() == 1 && excludepix[0] == -1)) {
        tmpexclude.resize(excludepix.size());
        for (uInt i = 0; i < excludepix.size(); ++i) {
            tmpexclude[i] = excludepix[i];
        }
    }
    if (verbose) {
        _log << LogIO::NORMAL << "Determining stats for image "
            << _name(true) << LogIO::POST;
    }
    Record ret;
    if (force || ! stats.get()) {
        stats.reset(
            new ImageStatsCalculator<T>(myImage, regionRec.get(), mtmp, verbose)
        );
    }
    else {
        stats->setMask(mtmp);
        stats->setRegion(regionRec ? *regionRec : Record());
    }
    String myalg = algorithm;
    myalg.downcase();
    if (myalg.startsWith("b")) {
        stats->configureBiweight(niter);
        if (robust) {
            _log << LogIO::WARN << "The biweight algorithm does not support "
                << "computation of quantile-related (median, MADM, first/third "
                << "quartile, IQR) statistics (robust=True). Proceeding "
                << "without calculating those stats." << LogIO::POST;
            robust = False;
        }
    }
    else if (myalg.startsWith("ch")) {
        stats->configureChauvenet(zscore, maxiter);
    }
    else if (myalg.startsWith("cl")) {
        String mymethod = clmethod;
        mymethod.downcase();
        ImageStatsData::PreferredClassicalAlgorithm method;
        if (mymethod.startsWith("a")) {
            method = ImageStatsData::AUTO;
        }
        else if (mymethod.startsWith("t")) {
            method = ImageStatsData::TILED_APPLY;
        }
        else if (mymethod.startsWith("f")) {
            method = ImageStatsData::STATS_FRAMEWORK;
        }
        else {
            ThrowCc("Unsupported classical method " + clmethod);
        }
        stats->configureClassical(method);
    }
    else if (myalg.startsWith("f")) {
        String mycenter = center;
        mycenter.downcase();
        FitToHalfStatisticsData::CENTER centerType;
        if (mycenter.startsWith("mea")) {
            centerType = FitToHalfStatisticsData::CMEAN;
        }
        else if (mycenter.startsWith("med")) {
            centerType = FitToHalfStatisticsData::CMEDIAN;
        }
        else if (mycenter.startsWith("z")) {
            centerType = FitToHalfStatisticsData::CVALUE;
        }
        else {
            ThrowCc("Unsupported center value " + center);
        }
        FitToHalfStatisticsData::USE_DATA useData = lside
            ? FitToHalfStatisticsData::LE_CENTER
            : FitToHalfStatisticsData::GE_CENTER;
        stats->configureFitToHalf(centerType, useData, 0.0);
    }
    else if (myalg.startsWith("h")) {
        stats->configureHingesFences(fence);
    }
    else {
        ThrowCc("Unsupported algorithm " + algorithm);
    }
    stats->setAxes(tmpaxes);
    stats->setIncludePix(tmpinclude);
    stats->setExcludePix(tmpexclude);
    stats->setList(list);
    if (force) {
        stats->forceNewStorage();
    }
    stats->setDisk(disk);
    stats->setRobust(robust);
    stats->setVerbose(verbose);
    stats->setStretch(stretch);
    if (! logfile.empty()) {
        stats->setLogfile(logfile);
    }
    stats->setLogfileAppend(append);
    return fromRecord(stats->calculate());
}

image* image::subimage(
    const string& outfile, const variant& region, const variant& vmask,
    bool dropDegenerateAxes, bool overwrite, bool list, bool stretch,
    bool wantreturn, const vector<int>& keepaxes
) {
    try {
        _log << _ORIGIN;
        ThrowIf(_detached(), "Unable to create image");
        if (outfile.empty() && ! wantreturn) {
            _log << LogIO::WARN << "outfile was not specified and wantreturn "
                << "is false. The resulting image will be inaccessible"
                << LogIO::POST;
        }
        if (_imageF) {
            return _subimage<Float>(
                _imageF, outfile, region, vmask, dropDegenerateAxes, overwrite,
                list, stretch, keepaxes, wantreturn
            );
        }
        else if (_imageC) {
            return _subimage<Complex>(
                _imageC, outfile, region, vmask, dropDegenerateAxes, overwrite,
                list, stretch, keepaxes, wantreturn
            );
        }
        else if (_imageD) {
            return _subimage<Double>(
                _imageD, outfile, region, vmask, dropDegenerateAxes, overwrite,
                list, stretch, keepaxes, wantreturn
            );
        }
        else if (_imageDC) {
            return _subimage<DComplex>(
                _imageDC, outfile, region, vmask, dropDegenerateAxes, overwrite,
                list, stretch, keepaxes, wantreturn
            );
        }
        else {
            ThrowCc("Logic error");
        }
    }
    catch (const AipsError& x) {
        _log << LogIO::SEVERE << "Exception Reported: " << x.getMesg()
                << LogIO::POST;
        RETHROW(x);
    }
    return nullptr;
}

template<class T> image* image::_subimage(
    SPIIT clone, const String& outfile, const variant& region,
    const variant& vmask, bool dropDegenerateAxes, bool overwrite, bool list,
    bool stretch, const vector<int>& keepaxes, bool wantreturn
) {
    SPIIT im;
    auto regionRec = _getRegion(region, false);
    auto mask = _getMask(vmask);
    if (! dropDegenerateAxes || keepaxes.empty()) {
        im = SubImageFactory<T>::createImage(
            *clone, outfile, *regionRec, mask, dropDegenerateAxes,
            overwrite, list, stretch
        );
    }
    else {
        im = SubImageFactory<T>::createImage(
            *clone, outfile, *regionRec, mask,
            AxesSpecifier(IPosition(Vector<Int>(keepaxes))),
            overwrite, list, stretch
        );
    }
    if (_doHistory) {
        vector<String> names {
            "outfile", "region", "mask", "dropdeg", "overwrite",
            "list", "stretch", "wantreturn", "keepaxes"
        };
        vector<variant> values {
            outfile, region, vmask, dropDegenerateAxes,
            overwrite, list, stretch, wantreturn, keepaxes
        };
        _addHistory(im, "subimage", names, values);
    }
    return wantreturn ? new image(im) : nullptr;
}

record* image::summary(
    const string& doppler, bool list,
    bool pixelorder, bool verbose
) {
    try {
        _log << _ORIGIN;
        if (_detached()) {
            return 0;
        }
        if (_imageF) {
            return _summary(
                _imageF, doppler, list, pixelorder, verbose
            );
        }
        else if (_imageC) {
            return _summary(
                _imageC, doppler, list, pixelorder, verbose
            );
        }
        else if (_imageD) {
            return _summary(
                _imageD, doppler, list, pixelorder, verbose
            );
        }
        else if (_imageDC) {
            return _summary(
                _imageDC, doppler, list, pixelorder, verbose
            );
        }
        else {
            ThrowCc("Logic error");
        }
    }
    catch (const AipsError& x) {
        _log << LogIO::SEVERE << "Exception Reported: " << x.getMesg()
                << LogIO::POST;
        RETHROW(x);
    }
    return nullptr;
}

template <class T> record* image::_summary(
    SPIIT image, 
    const string& doppler, bool list,
    bool pixelorder, bool verbose
) {
    ImageMetaData<T> md(image);
    return fromRecord(
        md.summary(doppler, list, pixelorder, verbose)
    );
}

bool image::toASCII(
    const string& outfile, const variant& region,
    const variant& mask, const string& sep,
    const string& format, double maskvalue, bool overwrite,
    bool stretch
) {
    // sep is hard-wired as ' ' which is what imagefromascii expects
    _log << _ORIGIN;
    if (_detached()) {
        return false;
    }
    try {
        _notSupported(__func__);
        String Mask;
        if (mask.type() == variant::BOOLVEC) {
            Mask = "";
        }
        else if (
            mask.type() == variant::STRING
            || mask.type() == variant::STRINGVEC
        ) {
            Mask = mask.toString();
        }
        SHARED_PTR<Record> pRegion(_getRegion(region, false));
        ImageFactory::toASCII(
            _imageF, outfile, *pRegion, Mask,
            sep, format, maskvalue, overwrite, stretch
        );
        return true;
    }
    catch (const AipsError& x) {
        _log << LogIO::SEVERE << "Exception Reported: " << x.getMesg()
                << LogIO::POST;
        RETHROW(x);
    }
    return false;
}

bool image::tofits(
    const string& fitsfile, bool velocity,
    bool optical, int bitpix, double minpix,
    double maxpix, const variant& region,
    const variant& vmask, bool overwrite,
    bool dropdeg, bool deglast, bool dropstokes,
    bool stokeslast, bool wavelength, bool airwavelength,
    bool /* async */, bool stretch, bool history
) {
    _log << _ORIGIN;
    if (_detached()) {
        return false;
    }
    try {
        _notSupported(__func__);
        ThrowIf(
            fitsfile.empty(),
            "fitsfile must be specified"
        );
        ThrowIf(
            fitsfile == "." || fitsfile == "..",
            "Invalid fitsfile name " + fitsfile
        );
        SHARED_PTR<Record> pRegion(_getRegion(region, false));
        String mask = vmask.toString();
        if (mask == "[]") {
            mask = "";
        }
        String origin;
        {
            ostringstream buffer;
            buffer << "CASA ";
            VersionInfo::report(buffer);
            origin = String(buffer);

	    // sanitize: replace CR and LF by SPACE
	    const Char *cOrigin = origin.chars();
	    for(String::size_type i=0; i<origin.length(); i++){
	      if(cOrigin[i]==10 || cOrigin[i]==13){
		origin.at(i,(String::size_type)1) = " ";
	      }
	    }
	    origin.rtrim(' ');
	    
        }
        ThrowIf(
            ! _imageF,
            "Only writing float-valued images to FITS is supported"
        );
        ImageFactory::toFITS(
            _imageF, fitsfile, velocity, optical,
            bitpix, minpix, maxpix, *pRegion, mask, overwrite,
            dropdeg, deglast, dropstokes, stokeslast, wavelength,
            airwavelength, origin, stretch, history
        );
        return true;
    }
    catch (const AipsError& x) {
        _log << LogIO::SEVERE << "Exception Reported: " << x.getMesg()
            << LogIO::POST;
        RETHROW(x);
    }
    return false;
}

record* image::topixel(const variant& value) {
    try {
        _log << LogOrigin("image", __func__);
        if (_detached()) {
            return nullptr;
        }
        //NOT using _image->toworld as most of the math is in casac namespace
        //in coordsys...should revisit this when casac::coordsys is cleaned
        return coordsys()->topixel(value);
    }
    catch (const AipsError& x) {
        _log << LogIO::SEVERE << "Exception Reported: " << x.getMesg()
            << LogIO::POST;
        RETHROW(x);
    }
    return nullptr;
}

record* image::torecord() {
    _log << LogOrigin("image", __func__);
    if (_detached()) {
        return new record();
    }
    try {
        Record rec;
        String err;
        Bool ret = false;
        if (_imageF) {
            ret = _imageF->toRecord(err, rec);
        }
        else if (_imageC) {
            ret = _imageC->toRecord(err, rec);
        }
        else if (_imageD) {
            ret = _imageD->toRecord(err, rec);
        }
        else if (_imageDC) {
            ret = _imageDC->toRecord(err, rec);
        }
        ThrowIf (! ret, "Could not convert to record: " + err);
        return fromRecord(rec);
    }
    catch (const AipsError& x) {
        _log << LogIO::SEVERE << "Exception Reported: " << x.getMesg()
            << LogIO::POST;
        RETHROW(x);
    }
    return new record();
}

record* image::toworld(
    const variant& value, const string& format, bool dovelocity
) {
    try {
        _log << LogOrigin("image", __func__);
        if (_detached()) {
            return nullptr;
        }
        if (_imageF) {
            return _toworld(_imageF, value, format, dovelocity);
        }
        else if (_imageC) {
            return _toworld(_imageC, value, format, dovelocity);
        }
        else if (_imageD) {
            return _toworld(_imageD, value, format, dovelocity);
        }
        else if (_imageDC) {
            return _toworld(_imageDC, value, format, dovelocity);
        }
        ThrowCc("Logic error");
    }
    catch (const AipsError& x) {
        _log << LogIO::SEVERE << "Exception Reported: " << x.getMesg()
             << LogIO::POST;
        RETHROW(x);
    }
    return nullptr;
}

template <class T> record* image::_toworld(
    SPIIT image, const variant& value,
    const string& format, bool dovelocity
) {
    Vector<Double> pixel;
    if (_isUnset(value)) {
        pixel.resize(0);
    }
    else if (value.type() == variant::DOUBLEVEC) {
        pixel = value.getDoubleVec();
    }
    else if (value.type() == variant::INTVEC) {
        variant vcopy = value;
        Vector<Int> ipixel = vcopy.asIntVec();
        Int n = ipixel.size();
        pixel.resize(n);
        for (int i = 0; i < n; ++i) {
            pixel[i] = ipixel[i];
        }
    }
    else if (value.type() == ::casac::variant::RECORD) {
        variant localvar(value);
        unique_ptr<Record> tmp(toRecord(localvar.asRecord()));
        if (tmp->isDefined("numeric")) {
            pixel = tmp->asArrayDouble("numeric");
        }
        else {
            ThrowCc("Unsupported record type for value");
        }
    }
    else {
        ThrowCc("Unsupported data type for value");
    }
    ImageMetaData<T> md(image);
    return fromRecord(md.toWorld(pixel, format, dovelocity));
}

image* image::transpose(
    const std::string& outfile, const variant& order
) {
    try {
        _log << _ORIGIN;
        if (_detached()) {
            throw AipsError("No image specified to transpose");
        }
        ThrowIf(
            ! _imageF,
            "This method only supports Float valued images"
        );
        std::unique_ptr<ImageTransposer> transposer;
        switch(order.type()) {
        case variant::INT:
            transposer.reset(
                new ImageTransposer(
                    _imageF,
                    order.toInt(), outfile
                )
            );
            break;
        case variant::STRING:
            transposer.reset(
                new ImageTransposer(
                    _imageF,
                    order.toString(), outfile
                )
            );
            break;
        case variant::STRINGVEC:
            {
                Vector<String> orderVec = toVectorString(order.toStringVec());
                transposer.reset(
                    new ImageTransposer(
                        _imageF, orderVec,
                        outfile
                    )
                );
            }
            break;
        default:
            ThrowCc(
                "Unsupported type for order parameter " + order.typeString()
                + ". Supported types are a non-negative integer, a single "
                "string containing all digits or a list of strings which "
                "unambiguously match the image axis names."
            );
            break;
        }
        if (_doHistory) {
            vector<String> names = {"outfile", "order"};
            vector<variant> values = {outfile, order};
            auto msgs = _newHistory(__func__, names, values);
            transposer->addHistory(_ORIGIN, msgs);
        }
        return new image(
            transposer->transpose()
        );
    }
    catch (const AipsError& x) {
        _log << "Exception Reported: " << x.getMesg()
           << LogIO::EXCEPTION;
        RETHROW(x);
    }
    return nullptr;
}

bool image::twopointcorrelation(
    const string& outfile,
    const variant& region, const variant& vmask,
    const vector<int>& axes, const string& method,
    bool overwrite, bool stretch
) {
    _log << _ORIGIN;
    if (_detached()) {
        return false;
    }
    try {
        _notSupported(__func__);
        String outFile(outfile);
        SHARED_PTR<Record> Region(_getRegion(region, false));
        String mask = vmask.toString();
        if (mask == "[]") {
            mask = "";
        }
        Vector<Int> iAxes;
        if (!(axes.size() == 1 && axes[0] == -1)) {
            iAxes = axes;
        }
        vector<String> msgs;
        if (_doHistory) {
            vector<String> names {
                "outfile", "region", "mask", "axes",
                "method", "overwrite", "stretch"
            };
            vector<variant> values {
                outfile, region, vmask, axes,
                method, overwrite, stretch
            };
            msgs = _newHistory(__func__, names, values);
        }
        if (_imageF) {
            auto im = _twopointcorrelation(
                _imageF, outfile, Region, mask,
                IPosition(iAxes), method, overwrite, stretch,
                _ORIGIN, msgs
            );
        }
        else {
            auto im = _twopointcorrelation(
                _imageC, outfile, Region, mask,
                IPosition(iAxes), method, overwrite, stretch,
                _ORIGIN, msgs
            );
        }
        return true;
    }
    catch (const AipsError& x) {
        _log << LogIO::SEVERE << "Exception Reported: " << x.getMesg()
                << LogIO::POST;
        RETHROW(x);
    }
    return false;
}

template <class T> SPIIT image::_twopointcorrelation(
    SPIIT myimage, const std::string& outfile,
    SHARED_PTR<Record> region, const casacore::String& mask,
    const IPosition& axes, const std::string& method,
    bool overwrite, bool stretch, const LogOrigin& origin,
    const vector<String>& msgs
) const {
    TwoPointCorrelator<T> tpc(
        myimage, region.get(), mask, outfile, overwrite
    );
    tpc.setAxes(axes);
    tpc.setMethod(method);
    tpc.setStretch(stretch);
    if (_doHistory) {
        tpc.addHistory(origin, msgs);
    }
    return tpc.correlate();
}

string image::type() {
    return "image";
}

bool image::unlock() {
    try {
        _log << LogOrigin("image", __func__);
        if (_detached()) {
            return false;
        }
        _notSupported(__func__);
        if (_imageF) {
            _imageF->unlock();
        }
        else {
            _imageC->unlock();
        }
        return true;
    }
    catch (const AipsError& x) {
        _log << LogIO::SEVERE << "Exception Reported: " << x.getMesg()
                << LogIO::POST;
        RETHROW(x);
    }
    return false;
}

template <class T> void image::_addHistory(
    SPIIT image, const casacore::String& method, const vector<String>& names,
    const std::vector<variant>& values,
    const std::vector<casacore::String>& appendMsgs,
    const std::set<casacore::String>& dontQuote
) {
    if (! _doHistory) {
        // history writing disabled
        return;
    }
    auto msgs = _newHistory(method, names, values, dontQuote);
    for (const auto& m: appendMsgs) {
        msgs.push_back(m);
    }
    ImageHistory<T> ih(image);
    ih.addHistory("image::" + method, msgs);
}

void image::_addHistory(
    const casacore::String& method, const vector<casacore::String>& names,
    const std::vector<casac::variant>& values,
    const vector<casacore::String>& appendMsgs,
    const std::set<casacore::String>& dontQuote
) {
    if (! _doHistory) {
        // history writing disabled
        return;
    }
    if (_imageF) {
        _addHistory(
            _imageF, method, names, values, appendMsgs, dontQuote
        );
    }
    else if (_imageC) {
        _addHistory(
            _imageC, method, names, values, appendMsgs, dontQuote
        );
    }
    else if (_imageD) {
        _addHistory(
            _imageD, method, names, values, appendMsgs, dontQuote
        );
    }
    else if (_imageDC) {
        _addHistory(
            _imageDC, method, names, values, appendMsgs, dontQuote
        );
    }
    else {
        ThrowCc("Logic error");
    }
}

String image::_getMask(const variant& mask) {
    if (mask.type() == variant::BOOLVEC) {
       return "";
    }
    else if (mask.type() == variant::STRING) {
        return mask.toString();
    }
    else {
        ThrowCc("Mask is not understood, try a valid LEL string");
    }
}

String image::_inputsString(
    const vector<std::pair<String, variant> >& inputs,
    const std::set<String>& dontQuote
) {
    String out = "(";
    String quote;
    vector<pair<String, variant> >::const_iterator begin = inputs.begin();
    vector<pair<String, variant> >::const_iterator iter = begin;
    vector<pair<String, variant> >::const_iterator end = inputs.end();
    while (iter != end) {
        if (iter != begin) {
            out += ", ";
        }
        quote = iter->second.type() == variant::STRING
            && std::find(dontQuote.begin(), dontQuote.end(), iter->first) == dontQuote.end()
            ? "\"" : "";
        out += iter->first + "=" + quote;
        auto asString = iter->second.toString();
        if (asString.size() > 300) {
            asString = "...";
        }
        out += asString;
        out += quote;
        ++iter;
    }
    out += ")";
    return out;
}

Bool image::_isUnset(const variant &theVar) {
    return theVar.type() == variant::BOOLVEC
        && theVar.size() == 0;
}

vector<String> image::_newHistory(
    const string& method, const vector<String>& names,
    const vector<variant>& values, const std::set<String>& dontQuote
) {
    AlwaysAssert(names.size() == values.size(), AipsError);
    vector<String> msgs;
    ostringstream os;
    os << "Ran ia." << method;
    msgs.push_back(os.str());
    vector<std::pair<String, variant> > inputs;
    for (uInt i=0; i<names.size(); ++i) {
        inputs.push_back(make_pair(names[i], values[i]));
    }
    os.str("");
    os << "ia." << method << _inputsString(inputs, dontQuote);
    msgs.push_back(os.str());
    return msgs;
}

void image::_reset() {
    _imageF.reset();
    _imageC.reset();
    _imageD.reset();
    _imageDC.reset();
    _statsF.reset();
    _statsD.reset();
}

image* image::newimagefromfits(
    const string& outfile, const string& fitsfile,
    const int whichrep, const int whichhdu,
    const bool zeroBlanks, const bool overwrite
) {
    try {
        auto im = ImageFactory::fromFITS(
            outfile, fitsfile, whichrep, whichhdu,
            zeroBlanks, overwrite
        );
        if (im) {
            return new image(im);
        }
        else {
            ThrowCc("Unable to create image");
        }
    }
    catch (const AipsError& x) {
        _log << LogIO::SEVERE << "Exception Reported: " << x.getMesg()
                << LogIO::POST;
        RETHROW(x);
    }
    return nullptr;
}

variant* image::makearray(
    double v, const vector<int>& shape
) {
    auto ndim = shape.size();
    int nelem = 1;
    for (uInt i = 0; i < ndim; ++i) {
        nelem *= shape[i];
    }
    std::vector<double> element(nelem);
    for (int i = 0; i < nelem; ++i) {
        element[i] = v;
    }
    return new variant(element, shape);
}

void image::_notSupported(const std::string& method) const {
    ThrowIf(
        _imageD,
        method + " does not support images with double precision pixel values"
    );
    ThrowIf(
        _imageDC,
        method + " does not support images with complex<double> precision pixel values"
    );
}

casac::record*
image::recordFromQuantity(const casacore::Quantity q) {
    ::casac::record *r = 0;
    try {
        _log << LogOrigin("image", "recordFromQuantity");
        String error;
        casacore::Record R;
        if (QuantumHolder(q).toRecord(error, R)) {
            r = fromRecord(R);
        }
        else {
            _log << LogIO::SEVERE << "Could not convert quantity to record."
                    << LogIO::POST;
        }
    } catch (const AipsError& x) {
        _log << LogIO::SEVERE << "Exception Reported: " << x.getMesg()
                << LogIO::POST;
        RETHROW(x);
    }
    return r;
}

::casac::record*
image::recordFromQuantity(const Quantum<Vector<Double> >& q) {
    ::casac::record *r = 0;
    try {
        _log << LogOrigin("image", "recordFromQuantity");
        String error;
        casacore::Record R;
        if (QuantumHolder(q).toRecord(error, R)) {
            r = fromRecord(R);
        } else {
            _log << LogIO::SEVERE << "Could not convert quantity to record."
                    << LogIO::POST;
        }
    } catch (const AipsError& x) {
        _log << LogIO::SEVERE << "Exception Reported: " << x.getMesg()
                << LogIO::POST;
        RETHROW(x);
    }
    return r;
}

casacore::Quantity image::_casaQuantityFromVar(const ::casac::variant& theVar) {
    try {
        _log << _ORIGIN;
        casacore::QuantumHolder qh;
        String error;
        if (
            theVar.type() == ::casac::variant::STRING
            || theVar.type() == ::casac::variant::STRINGVEC
        ) {
            ThrowIf(
                !qh.fromString(error, theVar.toString()),
                "Error " + error + " in converting quantity "
            );
        }
        else if (theVar.type() == ::casac::variant::RECORD) {
            //NOW the record has to be compatible with QuantumHolder::toRecord
            ::casac::variant localvar(theVar); //cause its const
            unique_ptr<Record> ptrRec(toRecord(localvar.asRecord()));
            ThrowIf(
                !qh.fromRecord(error, *ptrRec),
                "Error " + error + " in converting quantity "
            );
        }
        else if (theVar.type() == variant::BOOLVEC) {
            return casacore::Quantity();
        }
        return qh.asQuantity();
    }
    catch (const AipsError& x) {
        _log << LogOrigin("image", __func__);
        _log << LogIO::SEVERE << "Exception Reported: " << x.getMesg()
                << LogIO::POST;
        RETHROW(x);
    }
}

bool image::isconform(const string& other) {
    _log << _ORIGIN;

    if (_detached()) {
        return false;
    }
    try {
        ThrowIf(
            ! _imageF,
            "This method only supports Float valued images"
        );
        SPCIIF imageF;
        SPCIIC imageC;
        std::tie(imageF, imageC, std::ignore, std::ignore)
            = ImageFactory::fromFile(other);
        ThrowIf(! (imageF || imageC), "Unsupported image pixel data type");
        auto shape = imageF ? imageF->shape()
            : imageC->shape();
        const auto& csys = imageF ? imageF->coordinates()
                : imageC->coordinates();
        SHARED_PTR<const ImageInterface<Float> > mine = _imageF;
        if (
            _imageF->shape().isEqual(shape)
            && _imageF->coordinates().near(csys)
        ) {
            auto axisnames = csys.worldAxisNames();
            Vector<String> mc = _imageF->coordinates().worldAxisNames();
            if (mc.size() != axisnames.size()) {
                return false;
            }
            for (uInt i = 0; i < mc.size(); ++i) {
                if (mc[i] != axisnames[i]) {
                    return false;
                }
            }
            return true;
        }
        return false;
    }
    catch (const AipsError& x) {
        _log << LogIO::SEVERE << "Exception Reported: " << x.getMesg()
                << LogIO::POST;
        RETHROW(x);
    }
}

SHARED_PTR<Record> image::_getRegion(
    const ::casac::variant& region, const bool nullIfEmpty,
    const string& otherImageName
) const {
    switch (region.type()) {
    case variant::BOOLVEC:
        return SHARED_PTR<Record>(nullIfEmpty ? 0 : new Record());
    case variant::STRING: {
        IPosition shape;
        CoordinateSystem csys;
        if (otherImageName.empty()) {
            ThrowIf(
                ! _imageF && ! _imageC,
                "No attached image. Cannot use a string value for region"
            );
            if (_imageF) {
                shape = _imageF->shape();
                csys = _imageF->coordinates();
            }
            else {
                shape = _imageC->shape();
                csys = _imageC->coordinates();
            }
        }
        else {
            PtrHolder<ImageInterface<Float> > image;
            ImageUtilities::openImage(image, otherImageName);
            if (image.ptr()) {
                shape = image->shape();
                csys = image->coordinates();
            }
            else {
                PtrHolder<ImageInterface<Complex> > imagec;
                ImageUtilities::openImage(imagec, otherImageName);
                ThrowIf(
                    ! imagec.ptr(),
                    "Unable to open image " + otherImageName
                );
                shape = imagec->shape();
                csys = imagec->coordinates();
            }
        }
        return SHARED_PTR<Record>(
            region.toString().empty()
                ? nullIfEmpty ? 0 : new Record()
                : new Record(
                    CasacRegionManager::regionFromString(
                        csys, region.toString(),
                        _name(false), shape, True
                    )
                )
        );
    }
    case variant::RECORD:
        {
            SHARED_PTR<variant> clon(region.clone());
            return SHARED_PTR<casacore::Record>(
                nullIfEmpty && region.size() == 0
                    ? nullptr
                    : toRecord(
                        SHARED_PTR<::casac::variant>(region.clone())->asRecord()
                    )
            );
        }
    default:
        ThrowCc("Unsupported type for region " + region.typeString());
    }
}

void image::_setImage(casa::ITUPLE mytuple) {
    auto imageF = std::get<0>(mytuple);
    auto imageC = std::get<1>(mytuple);
    auto imageD = std::get<2>(mytuple);
    auto imageDC = std::get<3>(mytuple);
    uInt n = 0;
    if (imageF) {
        ++n;
    }
    if (imageC) {
        ++n;
    }
    if (imageD) {
        ++n;
    }
    if (imageDC) {
        ++n;
    }
    ThrowIf(n == 0, "No image defined");
    ThrowIf(
        n > 1,
        "Multiple images (" + String::toString(n)
        + ") defined"
    );
    _reset();
    _imageF = imageF;
    _imageC = imageC;
    _imageD = imageD;
    _imageDC = imageDC;
}


vector<double> image::_toDoubleVec(const variant& v) {
    variant::TYPE type = v.type();
    ThrowIf(
        type != variant::INTVEC && type != variant::LONGVEC
        && type != variant::DOUBLEVEC,
        "variant is not a numeric array"
    );
    vector<double> output;
    if (type == variant::INTVEC || type == variant::LONGVEC) {
        Vector<Int> x = v.toIntVec();
        std::copy(x.begin(), x.end(), std::back_inserter(output));
    }
    if (type == variant::DOUBLEVEC) {
        Vector<Double> x = v.toDoubleVec();
        std::copy(x.begin(), x.end(), std::back_inserter(output));
    }
    return output;
}

}<|MERGE_RESOLUTION|>--- conflicted
+++ resolved
@@ -4172,20 +4172,6 @@
             )
         );
         pbcor->setStretch(stretch);
-<<<<<<< HEAD
-=======
-        vector<String> names = {
-            "pbimage", "outfile", "overwrite", "box", "region", "chans",
-            "stokes", "mask", "mode", "cutoff", "stretch"
-        };
-        vector<variant> values = {
-            pbimage.type() == variant::DOUBLEVEC
-                && pbimage.size() > 100
-                    ? "(...)" : pbimage,
-            outfile, overwrite, box, region, chans,
-            stokes, mask, mode, cutoff, stretch
-        };
->>>>>>> 020f6941
         if (_doHistory) {
             vector<String> names = {
                 "pbimage", "outfile", "overwrite", "box",
