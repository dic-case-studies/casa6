--- conflicted
+++ resolved
@@ -3262,13 +3262,8 @@
             shutil.rmtree(outfile_ref)
             shutil.rmtree(self.outfile_ref + '.weight')
             shutil.rmtree(self.outfile_ref + '.sumwt')
-<<<<<<< HEAD
-            shutil.rmtree(self.outfile_ref + '.psf')
-
-=======
             #shutil.rmtree(self.outfile_ref + '.psf') #CAS-10893 TODO: uncomment once true PSF image is available
-    
->>>>>>> eb642b0a
+
     def _test_clipping(self, infiles, is_clip_effective=True):
         if isinstance(infiles, str):
             self._test_clipping([infiles], is_clip_effective)
@@ -3656,8 +3651,6 @@
                              compstats=self.keys, ignoremask=False,
                              projection=projection)
 
-<<<<<<< HEAD
-=======
 
 class sdimaging_test_output(sdimaging_unittest_base):
     """
@@ -3673,23 +3666,23 @@
     def __remove_table(self, f):
         if os.path.exists(f):
             shutil.rmtree(f)
-    
+
     def __copy_table(self, f):
         self.__remove_table(f)
         testutils.copytree_ignore_subversion(self.datapath, f)
-        
+
     def setUp(self):
         self.cache_validator = testutils.TableCacheValidator()
 
         for infile in self.params['infiles']:
             self.__copy_table(infile)
         default(sdimaging)
-        
+
     def tearDown(self):
         for infile in self.params['infiles']:
             self.__remove_table(infile)
         os.system('rm -rf %s*'%(self.outfile))
-        
+
         self.assertTrue(self.cache_validator.validate())
 
     def run_test(self, **kwargs):
@@ -3711,9 +3704,8 @@
         # check data that must not be output
         for suffix in ['.psf']:
             self.assertFalse(os.path.exists(self.outfile+suffix), msg=suffix+' exists though it should not.')
-    
-    
->>>>>>> eb642b0a
+
+
 """
 # utility for sdimaging_test_mapextent
 # commented out since sd tool is no longer available in CASA (CAS-10301)
