//# PlotMSCacheBase.cc: Data cache for plotms.
//# Copyright (C) 2009
//# Associated Universities, Inc. Washington DC, USA.
//#
//# This library is free software; you can redistribute it and/or modify it
//# under the terms of the GNU Library General Public License as published by
//# the Free Software Foundation; either version 2 of the License, or (at your
//# option) any later version.
//#
//# This library is distributed in the hope that it will be useful, but WITHOUT
//# ANY WARRANTY; without even the implied warranty of MERCHANTABILITY or
//# FITNESS FOR A PARTICULAR PURPOSE.  See the GNU Library General Public
//# License for more details.
//#
//# You should have received a copy of the GNU Library General Public License
//# along with this library; if not, write to the Free Software Foundation,
//# Inc., 675 Massachusetts Ave, Cambridge, MA 02139, USA.
//#
//# Correspondence concerning AIPS++ should be addressed as follows:
//#        Internet email: aips2-request@nrao.edu.
//#        Postal address: AIPS++ Project Office
//#                        National Radio Astronomy Observatory
//#                        520 Edgemont Road
//#                        Charlottesville, VA 22903-2475 USA
//#
//# $Id: $
#include <plotms/Data/PlotMSCacheBase.h>
#include <plotms/Data/PlotMSIndexer.h>
#include <plotms/Threads/ThreadCommunication.h>
#include <plotms/Data/PlotMSAtm.h>
#include <casa/OS/Timer.h>
#include <casa/OS/HostInfo.h>
#include <casa/OS/Memory.h>
#include <casa/Quanta/MVTime.h>
#include <casa/System/Aipsrc.h>
#include <casa/Utilities/Sort.h>
#include <lattices/Lattices/ArrayLattice.h>
#include <lattices/LatticeMath/LatticeFFT.h>
#include <scimath/Mathematics/FFTServer.h>
#include <ms/MeasurementSets/MSColumns.h>
#include <measures/Measures/Stokes.h>
#include <msvis/MSVis/VisSet.h>
#include <msvis/MSVis/VisBuffer2.h>
#include <msvis/MSVis/VisBufferUtil.h>
#include <plotms/Data/PlotMSVBAverager.h>
#include <plotms/PlotMS/PlotMS.h>
#include <tables/Tables/Table.h>
#include <QDebug>

#include <unistd.h>

using namespace casacore;
namespace casa {

const unsigned int PlotMSCacheBase::N_METADATA = 13;

const PMS::Axis PlotMSCacheBase::METADATA[] =
{
		PMS::TIME,
		PMS::FIELD,
		PMS::SPW,
		PMS::CHANNEL,
		PMS::FREQUENCY,
		PMS::CORR,
		PMS::SCAN,
		PMS::ANTENNA1,
		PMS::ANTENNA2,
		PMS::BASELINE,
		PMS::FLAG,
		PMS::OBSERVATION,
		PMS::INTENT
};
//      PMS::TIME_INTERVAL,
//      PMS::FLAG_ROW

bool PlotMSCacheBase::axisIsMetaData(PMS::Axis axis) {
	for(unsigned int i = 0; i < N_METADATA; i++)
		if(METADATA[i] == axis) return true;
	return false;
}

const unsigned int PlotMSCacheBase::THREAD_SEGMENT = 10;

PlotMSCacheBase::PlotMSCacheBase(PlotMSApp* parent):
		  plotms_(parent),
		  indexer0_(NULL),
		  indexer_(0),
		  nChunk_(0),
		  refTime_p(0.0),
		  nAnt_(0),
		  minX_(0),
		  maxX_(0),
		  minY_(0),
		  maxY_(0),
		  time_(),
		  timeIntr_(),
		  field_(),
		  spw_(),
		  scan_(),
		  dataLoaded_(false),
		  userCanceled_(false),
          calType_(""),
          polnRatio_(false),
          plotmsAtm_(NULL)
{
	// Make the empty indexer0 object so we have and empty PlotData object
	int dataCount = 1;
	currentX_.resize(dataCount, PMS::DEFAULT_XAXIS);
	currentY_.resize(dataCount, PMS::DEFAULT_YAXIS);
	currentXData_.resize(dataCount, PMS::DEFAULT_DATACOLUMN);
	currentYData_.resize(dataCount, PMS::DEFAULT_DATACOLUMN);
	indexer0_ = new PlotMSIndexer();
	indexer_.resize(dataCount);
	netAxesMask_.resize( dataCount );
	plmask_.resize( dataCount );
	for ( int i = 0; i < dataCount; i++ ){
		netAxesMask_[i].resize(4,false);
		indexer_[i].set( NULL );
		plmask_[i].set( NULL  );
	}
	xminG_.resize(dataCount);
	xminG_.set(0);
	xmaxG_.resize(dataCount);
	xmaxG_.set(0);
	yminG_.resize(dataCount);
	yminG_.set(0);
	ymaxG_.resize(dataCount);
	ymaxG_.set(0);
	xflminG_.resize(dataCount);
	xflminG_.set(0);
	xflmaxG_.resize(dataCount);
	xflmaxG_.set(0);
	yflminG_.resize(dataCount);
	yflminG_.set(0);
	yflmaxG_.resize(dataCount);
	yflmaxG_.set(0);

	// Set up loaded axes to be initially empty, and set up data columns for
	// data-based axes.
	const vector<PMS::Axis>& axes = PMS::axes();
	for(unsigned int i = 0; i < axes.size(); i++) {
		loadedAxes_[axes[i]] = false;
	}
	loadedAxesData_.clear();
	this->iterAxis = PMS::NONE;

	// Default frequency frame
	freqFrame_ = MFrequency::N_Types;
}

PlotMSCacheBase::~PlotMSCacheBase() {
	//  cout << "PMSCB::~PMSCB" << endl;
	delete indexer0_;

	// Deflate everything
	deleteIndexer();
	deletePlotMask();
	deleteCache();
	deleteAtm();
}

Int PlotMSCacheBase::nIter( int dataIndex ) const {
	int iterationCount = -1;
	int indexerSize = indexer_.size();
	if ( 0 <= dataIndex && dataIndex < indexerSize ){
		if ( !indexer_[dataIndex].empty() ){
			iterationCount = indexer_[dataIndex].nelements();
		}
	}
	return iterationCount;
};

vector<PMS::Axis> PlotMSCacheBase::loadedAxes() const {    
	// have to const-cast loaded axes because the [] operator is not const,
	// even though we're not changing it.
	map<PMS::Axis, bool>& la = const_cast<map<PMS::Axis, bool>& >(loadedAxes_);
	vector<PMS::Axis> v;
	const vector<PMS::Axis>& axes = PMS::axes();
	for(unsigned int i = 0; i < axes.size(); i++)
		if(la[axes[i]]) v.push_back(axes[i]);
	return v;
}

Record PlotMSCacheBase::locateInfo(int plotIterIndex, const Vector<PlotRegion>& regions,
    		bool showUnflagged, bool showFlagged, bool selectAll ){
	// Returned record is:
	// 	0: {   // datacount 0 (first y-axis)
	//   xaxis:  (for dataCount 0)
	// 	 yaxis:  (for dataCount 0)
	// 	 0: {
	// 			< info for point 0 >
	// 	 }
	// 	 etc. (info for all points)
	// 	}
	//  1: {   // datacount 1 (second y-axis)
	//   xaxis:  (for dataCount 1)
	// 	 yaxis:  (for dataCount 1)
	// 	 etc. (info for each point)
	// 	}
	// 	iteration: plotIterIndex
	// }
	Record record;
	int indexCount = indexer_.size();
	for ( int i = 0; i < indexCount; i++ ){
		int iterCount = indexer_[i].size();
		if ( 0 <= plotIterIndex && plotIterIndex < iterCount){
			Record dataSubRecord = indexer_[i][plotIterIndex]->locateInfo(regions, showUnflagged,
							showFlagged, selectAll);
			record.defineRecord( i, dataSubRecord );
		}
	}
	if (plotIterIndex > 0)
		record.define("iteration", plotIterIndex+1);
	return record;
}

PMS::Axis PlotMSCacheBase::getIterAxis() const {
	return iterAxis;
}

PlotLogMessage* PlotMSCacheBase::locateRange( int plotIterIndex, const Vector<PlotRegion> & regions,
		bool showUnflagged, bool showFlagged){
	PlotLogMessage* mesg = NULL;
	String mesgContents;
	int dataCount = indexer_.size();
	if ( dataCount == 1 ){
		int indexCount = indexer_[0].size();
		if ( 0 <= plotIterIndex && plotIterIndex < indexCount){
			mesg = indexer_[0][plotIterIndex]->locateRange( regions, showUnflagged, showFlagged );
		}
	}
	else {
		String contents;
		PlotLogMessage* subMesg = NULL;
		for ( int i = 0; i < dataCount; i++ ){
			int indexCount = indexer_[i].size();
			if ( 0 <= plotIterIndex && plotIterIndex < indexCount){
				subMesg = indexer_[i][plotIterIndex]->locateRange( regions, showUnflagged, showFlagged );
				contents.append(String::toString(i+1));
				contents.append( ": ");
				contents.append( subMesg->message() );
				contents.append( "\n");
			}
		}
		mesg = subMesg;
		mesg->message( contents );
	}
	return mesg;
}

PlotLogMessage* PlotMSCacheBase::flagRange( int plotIterIndex, casa::PlotMSFlagging& flagging,
		const Vector<PlotRegion>& regions, bool showFlagged){
	PlotLogMessage* mesg = NULL;

	// not allowed for solvable cal tables!
	String type(calType());
	if (type=="BPOLY" || type=="GSPLINE") {
		String method = (showFlagged ? "flag" : "unflag");
		throw(AipsError("Cannot interactively " + method + " solvable CalTable types. Solutions are flagged by the solver."));
	}

	int dataCount = indexer_.size();
	if ( dataCount == 0 ){
		int indexCount = indexer_[0].size();
		if ( 0 <= plotIterIndex && plotIterIndex < indexCount){
			mesg = indexer_[0][plotIterIndex]->flagRange( flagging, regions, showFlagged );
		}
	}
	else {
		String contents;
		PlotLogMessage* subMesg = NULL;
		for ( int i = 0; i < dataCount; i++ ){
			int indexCount = indexer_[i].size();
			if ( 0 <= plotIterIndex && plotIterIndex < indexCount){
				subMesg = indexer_[i][plotIterIndex]->flagRange( flagging, regions, showFlagged );
				contents.append(String::toString(i+1));
				contents.append( ": ");
				contents.append( subMesg->message() );
				contents.append( "\n");
			}
		}
		mesg = subMesg;
		mesg->message( contents );
	}
	return mesg;
}


void PlotMSCacheBase::load(const vector<PMS::Axis>& axes,
		const vector<PMS::DataColumn>& data,
		const String& filename,
		const PlotMSSelection& selection,
		const PlotMSAveraging& averaging,
		const PlotMSTransformations& transformations,
		const PlotMSCalibration& calibration,
		ThreadCommunication* thread) {

	// TBD:
	// o Should we have ONE PtrBlock to a list of Records, each of which
	//    we fill with desired data/info, rather than private data for
	//    every possible option?  (Keys become indices, etc., Eventual
	//    disk paging?)
	// o Partial appends? E.g., if we have to go back and get something
	//    that we didn't get the first time around.  Use of Records as above
	//    may make this easier, too.
	// o ***Handle failure better: mainly leave state sensible for prior
	//    plot, if one exists.

	// need a way to keep track of whether:
	// 1) we already have the metadata loaded
	// 2) the underlying MS has changed, requiring a reloading of metadata
	userCanceled_ = false;

	// Trap ratio plots, only for cal tables
	if ((selection.corr()=='/') && (cacheType()==PlotMSCacheBase::MS))
		throw(AipsError("Polarization ratio plots not supported for measurement sets."));

	// Remember the axes that we will load for plotting:
	currentX_.clear();
	currentY_.clear();
	currentXData_.clear();
	currentYData_.clear();
	int dataCount = axes.size() / 2;
	bool doAtm(false);
	for ( int i = 0; i < dataCount; i++ ){
		currentX_.push_back(axes[i]);
		currentXData_.push_back(data[i]);
		currentY_.push_back(axes[dataCount+i]);
		currentYData_.push_back(data[dataCount+i]);
		if (axes[dataCount+i]==PMS::ATM || axes[dataCount+i]==PMS::TSKY)
			doAtm=true;
	}

	// Maintain access to this msname, selection, & averager, because we'll
	// use it if/when we flag, etc.
	if ( filename_ != filename ){
		setFilename(filename);  // sets filename_ and calType_ for cal table
		ephemerisInitialized = false;
		const vector<PMS::Axis>& axes = PMS::axes();
		for(unsigned int i = 0; i < axes.size(); i++) 
			loadedAxes_[axes[i]] = false;
		loadedAxesData_.clear();
	}
	selection_ = selection;
	averaging_ = averaging;
	transformations_ = transformations;
	calibration_ = calibration;

	if (doAtm)
		plotmsAtm_ = new PlotMSAtm(filename_, selection_, cacheType()==PlotMSCacheBase::MS, this);

	//logLoad(selection_.summary());
	logLoad(transformations_.summary());
	logLoad(averaging_.summary());
	logLoad(calibration_.summary());

	// Trap (currently) unsupported modes
	for ( int i = 0; i < dataCount; i++ ){
		// Forbid antenna-based/baseline-based combination plots, for now
		Vector<Bool> nAM=netAxesMask(currentX_[i],currentY_[i]);
		if (nAM(2)&&nAM(3)){
			throw(AipsError("Plots of antenna-based vs. baseline-based axes not supported ("+
					PMS::axis(currentX_[i])+" and "+PMS::axis(currentY_[i])+")"));
		}

		// Check averaging validity
		if (averaging_.time() && averaging_.timeValue() < 0.0) {
			logError("load", "Cannot average negative time value");
			throw(AipsError("Invalid avgtime"));
		}
		if (averaging_.channel() && averaging_.channelValue() < 0.0) {
			logError("load", "Cannot average negative number of channels");
			throw(AipsError("Invalid avgchannel"));
		}
		if ( averaging_.baseline() || averaging_.antenna() || averaging_.spw() || averaging_.scalarAve()) {
			int axesCount = axes.size();
			for ( int j = 0; j < axesCount; j++ ) {
				// Can't plot averaged weights yet with plotms-averaging code
				if (PMS::axisIsWeight(axes[j]))
					throw(AipsError("Selected averaging does not yet support Weight and Sigma axes."));
				// Check axis/averaging compatibility
				if ( !axisIsValid(axes[j], averaging_) )
					throw(AipsError(PMS::axis(axes[j]) + " axis is not valid for selected averaging."));
			}
		}

		// Check ephemeris validity
		bool ephemerisX = isEphemerisAxis( currentX_[i]);
		bool ephemerisY = isEphemerisAxis( currentY_[i]);
		if ( ephemerisX || ephemerisY ){
			bool ephemerisAvailable = isEphemeris();
			if ( !ephemerisAvailable ){
				String axisName;
				if ( ephemerisX ){
					axisName.append( PMS::axis( currentX_[i]));
				}
				if ( ephemerisY ){
					if ( ephemerisX ){
						axisName.append( " and ");
					}
					axisName.append( PMS::axis( currentY_[i]));
				}
				String errorMessage( "Not loading axis "+axisName+
						" because ephemeris data is not available for this ms.");
				logWarn( "load", errorMessage);
				if ( thread != NULL ){
					thread->setError( errorMessage );
				}
				throw AipsError(errorMessage );
			}
		}

	}

	stringstream ss;
	ss << "Caching for the new plot: ";
	for ( int i = 0; i < dataCount; i++ ){
		ss << PMS::axis(currentY_[i]) << "(" << currentY_[i] << ")";  
		if (PMS::axisIsData(currentY_[i]))
			ss << ":" << PMS::dataColumn(currentYData_[i]);
		ss << " vs. " << PMS::axis(currentX_[i]) << "(" << currentX_[i] << ")";
		if (PMS::axisIsData(currentX_[i]))
			ss << ":" << PMS::dataColumn(currentXData_[i]);
		ss << "...\n";
	}
	logLoad(ss.str());

	// Calculate which axes need to be loaded; those that have already been
	// loaded do NOT need to be reloaded (assuming that the rest of PlotMS has
	// done its job and cleared the cache if the underlying MS/selection has
	// changed).
	vector<PMS::Axis> loadAxes;
	vector<PMS::DataColumn> loadData;

	// A map that keeps track of all pending loaded axes.
	//  This is a list of all axes that will be loaded, if everything
	//  works---it is used to pre-estimate memory requirements.
	pendingLoadAxes_.clear();

	bool isCalCache(cacheType()==PlotMSCacheBase::CAL);
	String caltype(calType());
	for(Int i = 0; i < nmetadata(); ++i) {
		// skip invalid metadata axes for cal tables
		if (isCalCache) {
			if (metadata(i)==PMS::INTENT)
				continue;
			else if ((metadata(i)==PMS::ANTENNA2 || metadata(i)==PMS::BASELINE) &&
				(caltype=="BPOLY" || caltype=="GSPLINE"))
				continue;
			else if ((metadata(i)==PMS::CHANNEL || metadata(i)==PMS::FREQUENCY) &&
				caltype=="GSPLINE")
				continue;
		}
		pendingLoadAxes_[metadata(i)]=true; // all meta data will be loaded
		if(!loadedAxes_[metadata(i)]) {
			loadAxes.push_back(metadata(i));
			loadData.push_back(PMS::DEFAULT_DATACOLUMN);
		}
	}

	// Ensure all _already-loaded_ axes are in the pending list
	for (Int i= 0;i<PMS::NONE;++i)
		if (loadedAxes_[PMS::Axis(i)]) pendingLoadAxes_[PMS::Axis(i)]=true;

	// Check given axes.  Should only be added to load list if: 1) not
	// already in load list, 2) not loaded, or 3) loaded but with different
	// data column (if applicable).
	bool found; PMS::Axis axis; PMS::DataColumn dc;

	for(unsigned int i = 0; i < axes.size(); i++) {
		found = false;
		axis = axes[i];

		// add to pending list
		pendingLoadAxes_[axis]=true;

		// If data vector is not the same length as axes vector, assume default data column
		dc = PMS::DEFAULT_DATACOLUMN;
		if(i < data.size()) dc = data[i];

		// 1)  already in the load list? (loadAxes)
		for(unsigned int j = 0; !found && j < loadAxes.size(); j++)
			if(loadAxes[j]==axis && loadData[j]==dc) found = true;
		if(found) continue;

		// If ephemeris data is not available we should not load axes 
		// associated with ephemeris data.
		bool ephemerisAvailable = isEphemeris();
		if ( !ephemerisAvailable ){
			if ( axis == PMS::RADIAL_VELOCITY || axis == PMS::RHO ){
				continue;
			}
		}

		// 2)  not already loaded? (loadedAxes)
		if(!loadedAxes_[axis]) {
			loadAxes.push_back(axis);
			loadData.push_back(dc);
		}

		// 3)  data axis is loaded; check if data column loaded
		else if(PMS::axisIsData(axis)) {
			// Reload if averaging, else see if datacol is already loaded
			//std::set<PMS::DataColumn> datacols = loadedAxesData_[axis];
			String datacolStr = PMS::dataColumn(dc);
			Bool datacolLoaded = loadedAxesData_[axis].isDefined(datacolStr);
			if (!datacolLoaded) { 
				loadAxes.push_back(axis);
				loadData.push_back(dc);
			} else {
				// check if averaging changed since loading
				Record datacolRec = loadedAxesData_[axis].subRecord(datacolStr);
				PlotMSAveraging datacolAvg;
				datacolAvg.fromRecord(datacolRec);
				if (datacolAvg != averaging) {
					loadAxes.push_back(axis);
					loadData.push_back(dc);
				}
			}
		}
	}

	// Now Load data if the user doesn't cancel.
	if(loadAxes.size() > 0) {
		// Call method that actually does the loading (MS- or Cal-specific)
		loadIt(loadAxes,loadData,thread);
		// Update loaded axes if not canceled or failed.
		if (wasCanceled()) { 
			logLoad("Cache loading cancelled.");
			return;  // no need to continue
		} else {
			for(unsigned int i = 0; i < loadAxes.size(); i++) {
				axis = loadAxes[i];
				loadedAxes_[axis] = true;
				String datacol = PMS::dataColumn(loadData[i]);
				if(PMS::axisIsData(axis)) 
					loadedAxesData_[axis].defineRecord(datacol, averaging.toRecord());
			}
		}
	} // something to load

	if (wasCanceled()) { 
		logLoad("Cache loading cancelled.");
		return;  // no need to continue
	}

	// Setup/revis masks that we use to realize axes relationships
	netAxesMask_.resize( dataCount );
	for ( int i = 0; i < dataCount; i++ ){
		Vector<Bool> xmask(4,false);
		Vector<Bool> ymask(4,false);
		setAxesMask(currentX_[i],xmask);
		setAxesMask(currentY_[i],ymask);
		netAxesMask_[i]=(xmask || ymask);
	}

	// Generate the plot mask from scratch
	deletePlotMask();
	plmask_.resize( dataCount );
	for ( int i = 0; i < dataCount; i++ ){
		setPlotMask( i );
	}

	// Calculate refTime (for plot labels)
	refTime_p=min(time_);
	refTime_p=86400.0*floor(refTime_p/86400.0);
	logLoad("refTime = "+MVTime(refTime_p/C::day).string(MVTime::YMD,7));
	QString timeMesg("refTime = ");
	timeMesg.append(MVTime(refTime_p/C::day).string(MVTime::YMD,7).c_str());

	// At this stage, data is loaded and ready for indexing then plotting
	dataLoaded_ = true;
	logLoad("Finished loading.");
}

bool PlotMSCacheBase::axisIsValid(PMS::Axis axis, const PlotMSAveraging& averaging) {
	// Check if axis is valid for the type of averaging requested
	bool bslnValid(true), spwValid(true);
	if (averaging.baseline()) {
		switch(axis) {
		case PMS::UVDIST_L:
		case PMS::UWAVE:
		case PMS::VWAVE:
		case PMS::WWAVE:
		case PMS::ANTENNA:
		case PMS::AZIMUTH:
		case PMS::ELEVATION:
		case PMS::PARANG: {
			bslnValid = false;
			break;
		}
		default:
			break;
		}
	}
	if (averaging.spw()) {
		switch(axis) {
		case PMS::VELOCITY:
		case PMS::UVDIST_L:
		case PMS::UWAVE:
		case PMS::VWAVE:
		case PMS::WWAVE: {
			spwValid = false;
			break;
		}
		default:
			break;
		}
	}
	return bslnValid && spwValid;
}

void PlotMSCacheBase::clear() {
	logLoad("Clearing the existing plotms cache.");
	deleteIndexer();
	deletePlotMask();
	deleteCache();
	deleteAtm();
	refTime_p=0.0;
	dataLoaded_=false;
	pageHeaderCache_.clear();
}

#define PMSC_DELETE(VAR)                                                \
		{ \
	for(unsigned int j = 0; j < VAR.size(); j++) {	\
		if(VAR[j]) {						  \
			delete VAR[j];						  \
		}								  \
	} \
	VAR.resize(0,true);				\
		}


void PlotMSCacheBase::release(const vector<PMS::Axis>& axes) {
		for(unsigned int i = 0; i < axes.size(); i++) {
			switch(axes[i]) {
			case PMS::SCAN: scan_.resize(0);
				break;
			case PMS::FIELD: field_.resize(0);
				break;
			case PMS::TIME: time_.resize(0);
				break;
			case PMS::TIME_INTERVAL: timeIntr_.resize(0);
				break;
			case PMS::SPW: spw_.resize(0);
				break;
			case PMS::CHANNEL: { 
				PMSC_DELETE(chan_)
				PMSC_DELETE(chansPerBin_)
				}
				break;
			case PMS::FREQUENCY: PMSC_DELETE(freq_)
				break;
			case PMS::VELOCITY: PMSC_DELETE(vel_)
				break;
			case PMS::CORR: PMSC_DELETE(corr_)
				break;
			case PMS::ANTENNA1: PMSC_DELETE(antenna1_)
				break;
			case PMS::ANTENNA2: PMSC_DELETE(antenna2_)
				break;
			case PMS::BASELINE: PMSC_DELETE(baseline_)
				break;
			case PMS::ROW: PMSC_DELETE(row_)
				break;
			case PMS::OBSERVATION: PMSC_DELETE(obsid_)
				break;
			case PMS::INTENT: PMSC_DELETE(intent_)
				break;
			case PMS::FEED1: PMSC_DELETE(feed1_)
				break;
			case PMS::FEED2: PMSC_DELETE(feed2_)
				break;
			case PMS::AMP:
			case PMS::GAMP: {
				PMSC_DELETE(amp_)
				PMSC_DELETE(ampCorr_)
				PMSC_DELETE(ampModel_)
				PMSC_DELETE(ampCorrModel_)
				PMSC_DELETE(ampDataModel_)
				PMSC_DELETE(ampDataDivModel_)
				PMSC_DELETE(ampCorrDivModel_)
				PMSC_DELETE(ampFloat_)
				}
				break;
			case PMS::PHASE:
			case PMS::GPHASE: {
				PMSC_DELETE(pha_)
				PMSC_DELETE(phaCorr_)
				PMSC_DELETE(phaModel_)
				PMSC_DELETE(phaCorrModel_)
				PMSC_DELETE(phaDataModel_)
				PMSC_DELETE(phaDataDivModel_)
				PMSC_DELETE(phaCorrDivModel_)
				}
				break;
			case PMS::REAL:
			case PMS::GREAL: {
				PMSC_DELETE(real_)
				PMSC_DELETE(realCorr_)
				PMSC_DELETE(realModel_)
				PMSC_DELETE(realCorrModel_)
				PMSC_DELETE(realDataModel_)
				PMSC_DELETE(realDataDivModel_)
				PMSC_DELETE(realCorrDivModel_)
				}
				break;
			case PMS::IMAG:
			case PMS::GIMAG: {
				PMSC_DELETE(imag_)
				PMSC_DELETE(imagCorr_)
				PMSC_DELETE(imagModel_)
				PMSC_DELETE(imagCorrModel_)
				PMSC_DELETE(imagDataModel_)
				PMSC_DELETE(imagDataDivModel_)
				PMSC_DELETE(imagCorrDivModel_)
				}
				break;
			case PMS::WTxAMP: {
				PMSC_DELETE(wtxamp_)
				PMSC_DELETE(wtxampCorr_)
				PMSC_DELETE(wtxampModel_)
				PMSC_DELETE(wtxampCorrModel_)
				PMSC_DELETE(wtxampDataModel_)
				PMSC_DELETE(wtxampDataDivModel_)
				PMSC_DELETE(wtxampCorrDivModel_)
				PMSC_DELETE(wtxampFloat_)
				}
				break;
			case PMS::WT: PMSC_DELETE(wt_)
				break;
			case PMS::WTSP: PMSC_DELETE(wtsp_)
				break;
			case PMS::SIGMA: PMSC_DELETE(sigma_)
				break;
			case PMS::SIGMASP: PMSC_DELETE(sigmasp_)
				break;
			case PMS::FLAG: PMSC_DELETE(flag_)
				break;
			case PMS::FLAG_ROW: PMSC_DELETE(flagrow_)
				break;
			case PMS::UVDIST: PMSC_DELETE(uvdist_)
				break;
			case PMS::UVDIST_L: PMSC_DELETE(uvdistL_)
				break;
			case PMS::U: PMSC_DELETE(u_)
				break;
			case PMS::V: PMSC_DELETE(v_)
				break;
			case PMS::W: PMSC_DELETE(w_)
				break;
			case PMS::UWAVE: PMSC_DELETE(uwave_)
				break;
			case PMS::VWAVE: PMSC_DELETE(vwave_)
				break;
			case PMS::WWAVE: PMSC_DELETE(wwave_)
				break;
			case PMS::AZ0: az0_.resize(0);
				break;
			case PMS::EL0: el0_.resize(0);
				break;
			case PMS::HA0: ha0_.resize(0);
				break;
			case PMS::PA0: pa0_.resize(0);
				break;
			case PMS::ANTENNA: PMSC_DELETE(antenna_)
				break;
			case PMS::AZIMUTH: PMSC_DELETE(az_)
				break;
			case PMS::ELEVATION: PMSC_DELETE(el_)
				break;
			case PMS::PARANG: PMSC_DELETE(parang_)
				break;
			case PMS::DELAY:
			case PMS::SWP:
			case PMS::TSYS:
			case PMS::OPAC:
			case PMS::TEC: PMSC_DELETE(par_)
				break;
			case PMS::SNR: PMSC_DELETE(snr_)
				break;
			case PMS::ANTPOS: PMSC_DELETE(antpos_)
				break;
			case PMS::RADIAL_VELOCITY: radialVelocity_.resize(0);
				break;
			case PMS::RHO: rho_.resize(0);
				break;
			case PMS::ATM: PMSC_DELETE(atm_)
				break;
			case PMS::TSKY: PMSC_DELETE(tsky_)
				break;
			case PMS::NONE:
				break;
			}

			loadedAxes_[axes[i]] = false;

			if(dataLoaded_ && axisIsMetaData(axes[i])) dataLoaded_ = false;

			if(dataLoaded_ ){
				int plotDataCount = getDataCount();
				for ( int j = 0; j < plotDataCount; j++ ){
					if ( currentX_[j] == axes[i] || currentY_[j] == axes[i] ) {
						dataLoaded_ = false;
					}
				}
			}
		}
	//    uInt postmem=HostInfo::memoryFree();
	//    cout << "memoryFree = " << premem << " " << postmem << " " << premem-postmem << endl;
	if(!dataLoaded_) nChunk_ = 0;
}

bool PlotMSCacheBase::isEphemerisAxis( PMS::Axis axis ) const {
	bool ephemerisAxis = false;
	if ( axis == PMS::RADIAL_VELOCITY || axis == PMS::RHO ){
		ephemerisAxis = true;
	}
	return ephemerisAxis;
}

void PlotMSCacheBase::resizeIndexer( int size ){
	deleteIndexer();
	indexer_.resize( size );
	//plmask_.resize( size );
	xminG_.resize(size);
	xmaxG_.resize(size);
	yminG_.resize(size);
	ymaxG_.resize(size);
	xflminG_.resize(size);
	xflmaxG_.resize(size);
	yflminG_.resize(size);
	yflmaxG_.resize(size);
}

void PlotMSCacheBase::clearRanges(){
	xminG_.set(DBL_MAX);
	yminG_.set(DBL_MAX);
	xflminG_.set(DBL_MAX);
	yflminG_.set(DBL_MAX);
	xmaxG_.set(-DBL_MAX);
	ymaxG_.set(-DBL_MAX);
	xflmaxG_.set(-DBL_MAX);
	yflmaxG_.set(-DBL_MAX);
}

String PlotMSCacheBase::getTimeBounds( int iterValue ){
	String formattedTime;
	if ( averaging_.time() ){
		int nIter = 1;
		if ( indexer_.size() > 0 ){
			nIter = indexer_[0].size();
		}
		int divisor = nChunk_/nIter;
		int lowBound = iterValue;
		int highBound = iterValue;
		double iterNorm = iterValue / divisor;
		for ( int i = 0; i < nChunk_; i++ ){
			if ( i / divisor == iterNorm ){
				if ( lowBound > i ){
					lowBound = i;
				}
				if ( highBound < i ){
					highBound = i;
				}
			}
		}

		double lowValue = time_(lowBound);
		double highValue = time_(highBound );
		if ( highBound < nChunk_ - 1){
			highValue = time_(highBound+1);
		}

		if ( lowBound == highBound ){
			formattedTime = Plotter::formattedDateString(Plotter::DEFAULT_RELATIVE_DATE_FORMAT,lowValue, DATE_MJ_SEC );
		}
		else {
			String lowTime = Plotter::formattedDateString(Plotter::DEFAULT_RELATIVE_DATE_FORMAT,lowValue, DATE_MJ_SEC );
			String highTime = Plotter::formattedDateString(Plotter::DEFAULT_RELATIVE_DATE_FORMAT,highValue, DATE_MJ_SEC );
			formattedTime = lowTime + " - " + highTime;
		}
	}
	else {
		double tValue = time_(iterValue);
		formattedTime =Plotter::formattedDateString(Plotter::DEFAULT_RELATIVE_DATE_FORMAT,tValue, DATE_MJ_SEC );
	}
	return formattedTime;
}

pair<Double,Double> PlotMSCacheBase::getTimeBounds() const {
	pair<Double,Double> timeBounds;
	timeBounds.first = timeBounds.second = 0.0;
	int dataCount = getDataCount();
	for ( int i = 0; i < dataCount; i++ ){
		if (PMS::axis(currentY_[i]) == "Time") {
			timeBounds.first = yminG_[i];
			timeBounds.second = ymaxG_[i];
			break;
		}
		else if (PMS::axis(currentX_[i]) == "Time") {
			timeBounds.first = xminG_[i];
			timeBounds.second = xmaxG_[i];
			break;
		}
	}
	return timeBounds;
}

pair<Double,Double> PlotMSCacheBase::getYAxisBounds(int index) const {
    pair<Double,Double> axisBounds;
	axisBounds.first = yminG_[index];
	axisBounds.second = ymaxG_[index];
	return axisBounds;
}

pair<Double,Double> PlotMSCacheBase::getXAxisBounds(int index) const {
    pair<Double,Double> axisBounds;
	axisBounds.first = xminG_[index];
	axisBounds.second = xmaxG_[index];
	return axisBounds;
}

bool PlotMSCacheBase::isIndexerInitialized( PMS::Axis iteraxis, Bool globalXRange,
		Bool globalYRange, int dataIndex ) const {
	bool initialized = true;
	if ( this->iterAxis != iteraxis ){
		initialized = false;
	} else {
		if ( static_cast<int>(indexer_.size())<= dataIndex ){
			initialized = false;
		} else {
			if ( indexer_[dataIndex].empty()){
				initialized = false;
			} else {
				if ( indexer_[dataIndex][0] == NULL ||
						indexer_[dataIndex][0]->isGlobalXRange() != globalXRange ||
						indexer_[dataIndex][0]->isGlobalYRange() != globalYRange ) {
					initialized = false;
				}
			}
		}
	}
	return initialized;
}

void PlotMSCacheBase::setUpIndexer(PMS::Axis iteraxis, Bool globalXRange,
		Bool globalYRange, int dataIndex ) {
	logLoad("Setting up iteration indexing (if necessary), and calculating plot ranges.");
	Int nIter=0;
	Vector<Int> iterValues;

	// If the cache hasn't been filled, do nothing
	if (!cacheReady()) return;
	switch (iteraxis) {
	case PMS::SCAN: {
		iterValues=scan_(goodChunk_).getCompressedArray();
		nIter=genSort(iterValues,Sort::Ascending,(Sort::QuickSort | Sort::NoDuplicates));
		break;
	}
	case PMS::SPW: {
		iterValues=spw_(goodChunk_).getCompressedArray();
		nIter=genSort(iterValues,Sort::Ascending,(Sort::QuickSort | Sort::NoDuplicates));
		break;
	}
	case PMS::FIELD: {
		iterValues=field_(goodChunk_).getCompressedArray();
		nIter=genSort(iterValues,Sort::Ascending,(Sort::QuickSort | Sort::NoDuplicates));
		break;
	}
	case PMS::BASELINE: {
		// Revise axes mask, etc., to ensure baseline-dependence
		if (!netAxesMask_[dataIndex](2)) {
			netAxesMask_[dataIndex](2)=true;
			setPlotMask( dataIndex );
		}

		// Maximum possible baselines (includes ACs)
		Int nBslnMax((nAnt_+1)*(nAnt_+2)/2);

		// Find the limited list of _occurring_ baseline indices
		Vector<Int> bslnList(nBslnMax);
		Vector<Bool> bslnMask(nBslnMax,false);
		indgen(bslnList);

		for (Int ich=0;ich<nChunk_;++ich)
			if (goodChunk_(ich))
				for (Int ibl=0;ibl<chunkShapes()(2,ich);++ibl)
					bslnMask(*(baseline_[ich]->data()+ibl))=true;
		//    cout << "bslnMask = " << boolalpha << bslnMask << endl;

		// Remember only the occuring baseline indices
		iterValues=bslnList(bslnMask).getCompressedArray();
		nIter=iterValues.nelements();
		//    cout << "nIter = " << nIter << " iterValues = " << iterValues << endl;
		break;
	}
	case PMS::ANTENNA: {
		// Escape if (full) baseline averaging is on, since we won't find any iterations
		if (averaging_.baseline())
			throw(AipsError("Iteration over antenna not supported with full baseline averaging."));

		// Revise axes mask, etc., to ensure baseline-dependence
		if (!netAxesMask_[dataIndex](2)) {
			netAxesMask_[dataIndex](2)=true;
			setPlotMask( dataIndex );
		}
		// Find the limited list of _occuring_ antenna indices
		Vector<Int> antList(nAnt_);
		Vector<Bool> antMask(nAnt_,false);
		indgen(antList);
		bool selectionEmpty = selection_.isEmpty();
		Vector<Int> selAnts1;
		if ( !selectionEmpty ){
			selAnts1 = selection_.getSelectedAntennas1();
		}
		Vector<Int> selAnts2;
		if ( !selectionEmpty ){
			selAnts2 = selection_.getSelectedAntennas2();
		}
		for (Int ich=0;ich<nChunk_;++ich){
			if (goodChunk_(ich)){
				for (Int ibl=0;ibl<chunkShapes()(2,ich);++ibl) {
					Int a1 =*(antenna1_[ich]->data()+ibl);
					_updateAntennaMask( a1, antMask, selAnts1 );
					// some cal tables iterate on antenna (antenna1)
					if ((cacheType()==PlotMSCacheBase::MS) && !antenna2_.empty()) {
						Int a2 =*(antenna2_[ich]->data()+ibl);
						_updateAntennaMask( a2, antMask, selAnts2 );
					}
				}
			}
		}

		// Remember only the occuring antenna indices
		iterValues=antList(antMask).getCompressedArray();
		nIter=iterValues.nelements();
		break;
	}
	case PMS::TIME: {
		if (averaging_.time()){
			double timeInterval= averaging_.timeValue();
			if ( timeInterval <= 0 ){
				timeInterval = 1;
			}
			double baseTime = getTime( 0, 0 );
			double endTime = getTime( nChunk_-1, 0 );
			double totalTime = endTime - baseTime;
			double quotient = qRound(totalTime / timeInterval);
			nIter = static_cast<int>( quotient )+1;

			//It does not make sense to have more iterations than number of chunks.
			//This could happen if averaging is set less than the time interval between chunks.
			if ( nIter > nChunk_){
				nIter = nChunk_;
			}
			const int UNITIALIZED = -1;
			Vector<Int> timeList(nIter, UNITIALIZED);

			int divisor = nChunk_ / nIter;
			for ( int j = 0; j < nIter; j++ ){
				int timeIndex = j * divisor;
				timeList[j] = timeIndex;
			}
			iterValues = timeList;
		} else {
			//We are not averaging time.  Store and count the unique time values.
			::QList<double> uniqueTimes;
			::QVector<int> timeList;
			for ( int i = 0; i < nChunk(); i++ ){
				double timeValue = getTime(i, 0);
				if ( !uniqueTimes.contains( timeValue )){
					uniqueTimes.append( timeValue );
					timeList.append( i );
				}
			}
			nIter = uniqueTimes.size();
			iterValues.resize( nIter );
			for ( int i = 0; i < nIter; i++ ){
				iterValues[i] = timeList[i];
			}
		}
		break;
	}
	case PMS::CORR: {
		// Revise axes mask, etc., to ensure correlation-dependence
		if (!netAxesMask_[dataIndex](0)) {
			netAxesMask_[dataIndex](0)=true;
			setPlotMask( dataIndex );
		}
		Int nCorrMax = Stokes::NumberOfTypes;
		Vector<Int> corrList(nCorrMax);
		Vector<Bool> corrMask(nCorrMax,false);
		indgen(corrList);
		for (Int ich=0;ich<nChunk_;++ich){
			if (goodChunk_(ich)){
				for (Int icorr=0; icorr<chunkShapes()(0,ich); ++icorr) {
					corrMask(*(corr_[ich]->data()+icorr))=true;
				}
			}
		}
		iterValues=corrList(corrMask).getCompressedArray();
		nIter=iterValues.nelements();
		break;
	}
	case PMS::NONE: {
		nIter=1;
		iterValues.resize(1);
		iterValues(0)=0;
		break;
	}
	default:
		throw(AipsError("Unsupported iteration axis:"+PMS::axis(iteraxis)));
		break;
	}

	if (iteraxis!=PMS::NONE) {
		stringstream ss;
		ss << "Found " << nIter << " " << PMS::axis(iteraxis) << " iterations.";
		logLoad(ss.str());
	}

	indexer_[dataIndex].resize(nIter);
	indexer_[dataIndex].set( NULL );
	for (Int iter=0;iter<nIter;++iter) {
		indexer_[dataIndex][iter] = new PlotMSIndexer(this, 
			currentX_[dataIndex], currentXData_[dataIndex], 
			currentY_[dataIndex], currentYData_[dataIndex],
			iteraxis, iterValues(iter), dataIndex);
	}

	// Extract global ranges from the indexers
	// Initialize limits
	Double ixmin,iymin,ixmax,iymax;
	Double ixflmin,iyflmin,ixflmax,iyflmax;
	for (Int iter=0;iter<nIter;++iter) {
		indexer_[dataIndex][iter]->unmaskedMinsMaxesRaw(ixmin,ixmax,iymin,iymax);
		xminG_[dataIndex] = min(xminG_[dataIndex], ixmin);
		xmaxG_[dataIndex] = max(xmaxG_[dataIndex], ixmax);
		yminG_[dataIndex] = min(yminG_[dataIndex], iymin);
		ymaxG_[dataIndex] = max(ymaxG_[dataIndex], iymax);

		indexer_[dataIndex][iter]->maskedMinsMaxesRaw(ixflmin,ixflmax,iyflmin,iyflmax);
		xflminG_[dataIndex] = min(xflminG_[dataIndex], ixflmin);
		xflmaxG_[dataIndex] = max(xflmaxG_[dataIndex], ixflmax);
		yflminG_[dataIndex] = min(yflminG_[dataIndex], iyflmin);
		yflmaxG_[dataIndex] = max(yflmaxG_[dataIndex], iyflmax);

		// set usage of globals
		indexer_[dataIndex][iter]->setGlobalMinMax(globalXRange,globalYRange);
	}
	//Store the iteration axis.
	this->iterAxis = iteraxis;
	{
		stringstream ss;
		ss << "Axes ranges:" << endl
		   << PMS::axis(currentX_[dataIndex]);

        if (PMS::axisIsData(currentX_[dataIndex])) 
            ss << ":" << PMS::dataColumn(currentXData_[dataIndex]);
        ss << ": " << ixmin << " to " << ixmax << " (unflagged); ";
        if (xflminG_[dataIndex] == DBL_MAX)
            ss << "(no flagged data)" << endl;
        else 
		   ss << "; " << ixflmin << " to " << ixflmax << " (flagged)." << endl;
		ss << PMS::axis(currentY_[dataIndex]);
        if (PMS::axisIsData(currentY_[dataIndex])) 
            ss << ":" << PMS::dataColumn(currentYData_[dataIndex]);
        ss << ": " << iymin << " to " << iymax << " (unflagged); ";
        if (yflminG_ [dataIndex]== DBL_MAX)
            ss << "(no flagged data)";
        else
		    ss << iyflmin << " to " << iyflmax << "(flagged).";
		logLoad(ss.str());
    
		if (indexer_[dataIndex][0]->plotConjugates()) {
			stringstream ss;
			ss << "For a UV plot, plotms will plot the conjugates of the points in the MS." << endl;
			ss << "However, the Locate and Flag functions will not work for these conjugate points!" << endl;
			ss << "The global ranges above do not include the conjugates.";
			logWarn("load_cache", ss.str());
		} 
	}
}

void PlotMSCacheBase::_updateAntennaMask( Int a, Vector<Bool>& antMask,
		const Vector<Int> selectedAntennas ){
	if (a>-1){
		bool selected = false;
		int selectedAntennaCount = selectedAntennas.size();
		if ( selectedAntennaCount == 0){
			selected = true;
		}
		else {
			for ( int i = 0; i < selectedAntennaCount; i++ ){
				if ( selectedAntennas[i] == a ){
					selected = true;
					break;
				}
			}
		}
		if ( selected ){
			antMask(a)=true;
		}
	}
}


//*********************************
// protected method implementations

// set the number of chunks we can store
void PlotMSCacheBase::setCache(Int newnChunk, 
    const vector<PMS::Axis>& loadAxes, 
    const vector<PMS::DataColumn>& loadData) {

    nChunk_ = newnChunk;

    // Resize axes we will load
    for (uInt i=0; i<loadAxes.size(); ++i) {
        // Resize, copying existing contents
        switch(loadAxes[i]) {
            case PMS::SCAN: {
                scan_.resize(nChunk_,true);
                }
                break;
            case PMS::FIELD: {
                field_.resize(nChunk_,true);
                }
                break;
            case PMS::TIME: {
                time_.resize(nChunk_,true);
                }
                break;
            case PMS::TIME_INTERVAL: {
                timeIntr_.resize(nChunk_,true);
                }
                break;
            case PMS::SPW: {
                spw_.resize(nChunk_,true);
                }
                break;
            case PMS::CHANNEL: {
                addVectors(chan_);
                addArrays(chansPerBin_);
                }
                break;
            case PMS::FREQUENCY:
                addVectors(freq_);
                break;
            case PMS::VELOCITY:
                addVectors(vel_);
                break;
            case PMS::CORR:
                addVectors(corr_);
                break;
            case PMS::ANTENNA1:
                addVectors(antenna1_);
                break;
            case PMS::ANTENNA2:
                addVectors(antenna2_);
                break;
            case PMS::BASELINE:
                addVectors(baseline_);
                break;
            case PMS::ROW:
                addVectors(row_);
                break;
            case PMS::OBSERVATION:
                addVectors(obsid_);
                break;
            case PMS::INTENT:
                addVectors(intent_);
                break;
            case PMS::FEED1:
                addVectors(feed1_);
                break;
            case PMS::FEED2:
                addVectors(feed2_);
                break;
            case PMS::AMP: 
            case PMS::GAMP: {
                switch(loadData[i]) {
                    case PMS::DATA:
                        addArrays(amp_);
                        break;
                    case PMS::CORRECTED:
                        addArrays(ampCorr_);
                        break;
                    case PMS::MODEL:
                        addArrays(ampModel_);
                        break;
                    case PMS::CORRMODEL_V:
                        addArrays(ampCorrModel_);
                        break;
                    case PMS::CORRMODEL_S:
                        addArrays(ampCorrModelS_);
                        break;
                    case PMS::DATAMODEL_V:
                        addArrays(ampDataModel_);
                        break;
                    case PMS::DATAMODEL_S:
                        addArrays(ampDataModelS_);
                        break;
                    case PMS::DATA_DIV_MODEL_V:
                        addArrays(ampDataDivModel_);
                        break;
                    case PMS::DATA_DIV_MODEL_S:
                        addArrays(ampDataDivModelS_);
                        break;
                    case PMS::CORR_DIV_MODEL_V:
                        addArrays(ampCorrDivModel_);
                        break;
                    case PMS::CORR_DIV_MODEL_S:
                        addArrays(ampCorrDivModelS_);
                        break;
                    case PMS::FLOAT_DATA:
                        addArrays(ampFloat_);
                        break;
                    }
                }
                break;
            case PMS::PHASE:
            case PMS::GPHASE: {
                switch(loadData[i]) {
                    case PMS::DATA:
                        addArrays(pha_);
                        break;
                    case PMS::CORRECTED:
                        addArrays(phaCorr_);
                        break;
                    case PMS::MODEL:
                        addArrays(phaModel_);
                        break;
                    case PMS::CORRMODEL_V:
                        addArrays(phaCorrModel_);
                        break;
                    case PMS::CORRMODEL_S:
                        addArrays(phaCorrModelS_);
                        break;
                    case PMS::DATAMODEL_V:
                        addArrays(phaDataModel_);
                        break;
                    case PMS::DATAMODEL_S:
                        addArrays(phaDataModelS_);
                        break;
                    case PMS::DATA_DIV_MODEL_V:
                        addArrays(phaDataDivModel_);
                        break;
                    case PMS::DATA_DIV_MODEL_S:
                        addArrays(phaDataDivModelS_);
                        break;
                    case PMS::CORR_DIV_MODEL_V:
                        addArrays(phaCorrDivModel_);
                        break;
                    case PMS::CORR_DIV_MODEL_S:
                        addArrays(phaCorrDivModelS_);
                        break;
                    case PMS::FLOAT_DATA:
                        break;
                    }
                }
                break;
            case PMS::REAL:
            case PMS::GREAL: {
                switch(loadData[i]) {
                    case PMS::DATA:
                        addArrays(real_);
                        break;
                    case PMS::CORRECTED:
                        addArrays(realCorr_);
                        break;
                    case PMS::MODEL:
                        addArrays(realModel_);
                        break;
                    case PMS::CORRMODEL_V:
                        addArrays(realCorrModel_);
                        break;
                    case PMS::CORRMODEL_S:
                        addArrays(realCorrModelS_);
                        break;
                    case PMS::DATAMODEL_V:
                        addArrays(realDataModel_);
                        break;
                    case PMS::DATAMODEL_S:
                        addArrays(realDataModelS_);
                        break;
                    case PMS::DATA_DIV_MODEL_V:
                        addArrays(realDataDivModel_);
                        break;
                    case PMS::DATA_DIV_MODEL_S:
                        addArrays(realDataDivModelS_);
                        break;
                    case PMS::CORR_DIV_MODEL_V:
                        addArrays(realCorrDivModel_);
                        break;
                    case PMS::CORR_DIV_MODEL_S:
                        addArrays(realCorrDivModelS_);
                        break;
                    case PMS::FLOAT_DATA:
                        addArrays(real_);
                        break;
                    }
                }
                break;
            case PMS::IMAG:
            case PMS::GIMAG: {
                switch(loadData[i]) {
                    case PMS::DATA:
                        addArrays(imag_);
                        break;
                    case PMS::CORRECTED:
                        addArrays(imagCorr_);
                        break;
                    case PMS::MODEL: 
                        addArrays(imagModel_);
                        break;
                    case PMS::CORRMODEL_V:
                        addArrays(imagCorrModel_);
                        break;
                    case PMS::CORRMODEL_S:
                        addArrays(imagCorrModelS_);
                        break;
                    case PMS::DATAMODEL_V:
                        addArrays(imagDataModel_);
                        break;
                    case PMS::DATAMODEL_S:
                        addArrays(imagDataModelS_);
                        break;
                    case PMS::DATA_DIV_MODEL_V: 
                        addArrays(imagDataDivModel_);
                        break;
                    case PMS::DATA_DIV_MODEL_S: 
                        addArrays(imagDataDivModelS_);
                        break;
                    case PMS::CORR_DIV_MODEL_V:
                        addArrays(imagCorrDivModel_);
                        break;
                    case PMS::CORR_DIV_MODEL_S:
                        addArrays(imagCorrDivModelS_);
                        break;
                    case PMS::FLOAT_DATA:
                        break;
                    }
                }
                break;
            case PMS::WTxAMP: {
                switch(loadData[i]) {
                    case PMS::DATA:
                        addArrays(wtxamp_);
                        break;
                    case PMS::CORRECTED:
                        addArrays(wtxampCorr_);
                        break;
                    case PMS::MODEL:
                        addArrays(wtxampModel_);
                        break;
                    case PMS::CORRMODEL_V:
                        addArrays(wtxampCorrModel_);
                        break;
                    case PMS::CORRMODEL_S:
                        addArrays(wtxampCorrModelS_);
                        break;
                    case PMS::DATAMODEL_V:
                        addArrays(wtxampDataModel_);
                        break;
                    case PMS::DATAMODEL_S:
                        addArrays(wtxampDataModelS_);
                        break;
                    case PMS::DATA_DIV_MODEL_V:
                        addArrays(wtxampDataDivModel_);
                        break;
                    case PMS::DATA_DIV_MODEL_S:
                        addArrays(wtxampDataDivModelS_);
                        break;
                    case PMS::CORR_DIV_MODEL_V:
                        addArrays(wtxampCorrDivModel_);
                        break;
                    case PMS::CORR_DIV_MODEL_S:
                        addArrays(wtxampCorrDivModelS_);
                        break;
                    case PMS::FLOAT_DATA:
                        addArrays(wtxampFloat_);
                        break;
                    }
                }
                break;
            case PMS::WT:
                addArrays(wt_);
                break;
            case PMS::WTSP:
                addArrays(wtsp_);
                break;
            case PMS::SIGMA:
                addArrays(sigma_);
                break;
            case PMS::SIGMASP:
                addArrays(sigmasp_);
                break;
            case PMS::FLAG:
            case PMS::FLAG_ROW: {
                addArrays(flag_);
                addVectors(flagrow_);
                break;
            }
            case PMS::UVDIST:
                addVectors(uvdist_);
                break;
            case PMS::UVDIST_L:
                addMatrices(uvdistL_);
                break;
            case PMS::U:
                addVectors(u_);
                break;
            case PMS::V:
                addVectors(v_);
                break;
            case PMS::W:
                addVectors(w_);
                break;
            case PMS::UWAVE:
                addMatrices(uwave_);
                break;
            case PMS::VWAVE:
                addMatrices(vwave_);
                break;
            case PMS::WWAVE:
                addMatrices(wwave_);
                break;
            case PMS::AZ0:
            case PMS::EL0: {
                az0_.resize(nChunk_,true);
                el0_.resize(nChunk_,true);
                break;
            }
            case PMS::HA0:
                ha0_.resize(nChunk_,true);
                break;
            case PMS::PA0:
                pa0_.resize(nChunk_,true);
                break;
            case PMS::ANTENNA:
                addVectors(antenna_);
                break;
            case PMS::AZIMUTH:
            case PMS::ELEVATION: {
                addVectors(az_);
                addVectors(el_);
                break;
            }
            case PMS::PARANG:
                addVectors(parang_);
                break;
            case PMS::DELAY:
                addArrays(par_);
                break;
            case PMS::SWP:
                addArrays(par_);
                break;
            case PMS::TSYS:
                addArrays(par_);
                break;
            case PMS::OPAC:
                addArrays(par_);
                break;
            case PMS::SNR:
                addArrays(snr_);
                break;
            case PMS::TEC:
                addArrays(par_);
                break;
            case PMS::ANTPOS:
                addArrays(antpos_);
                break;
            case PMS::RADIAL_VELOCITY: {
                radialVelocity_.resize(nChunk_,true);
                }
                break;
            case PMS::RHO: {
                rho_.resize(nChunk_,true);
                }
                break;
            case PMS::ATM:
                addVectors(atm_);
                break;
            case PMS::TSKY:
                addVectors(tsky_);
                break;
            case PMS::NONE:
                break;
        }
    }
}

template<typename T>
void PlotMSCacheBase::addArrays(PtrBlock<Array<T>*>& input) {
    Int oldsize = input.size();
    if (nChunk_ > oldsize) {
        input.resize(nChunk_, false, true);
        // Construct (empty) pointed-to Vectors
        for (Int ic=oldsize; ic<nChunk_; ++ic) 
            input[ic] = new Array<T>();
    } else {
        input.resize(nChunk_, true, false);
    }
}

template<typename T>
void PlotMSCacheBase::addMatrices(PtrBlock<Matrix<T>*>& input) {
    Int oldsize = input.size();
    if (nChunk_ > oldsize) {
        input.resize(nChunk_, false, true);
        // Construct (empty) pointed-to Vectors
        for (Int ic=oldsize; ic<nChunk_; ++ic) 
            input[ic] = new Matrix<T>();
    } else {
        input.resize(nChunk_, true, false);
    }
}

template<typename T>
void PlotMSCacheBase::addVectors(PtrBlock<Vector<T>*>& input) {
    Int oldsize = input.size();
    if (nChunk_ > oldsize) {
        input.resize(nChunk_, false, true);
        // Construct (empty) pointed-to Vectors
        for (Int ic=oldsize; ic<nChunk_; ++ic) 
            input[ic] = new Vector<T>();
    } else {
        input.resize(nChunk_, true, false);
    }
}

void PlotMSCacheBase::deleteCache() {
    // Release all axes.
    release(PMS::axes());

    // zero the meta-name containers
    antnames_.resize();
    stanames_.resize();
    antstanames_.resize();
    fldnames_.resize();

}
void PlotMSCacheBase::deleteIndexer() {
    int indexerCount = indexer_.size();
    for ( int j = 0; j < indexerCount; j++ ){
        for (uInt i=0;i<indexer_[j].nelements();++i){
            if (indexer_[j][i]){
                delete indexer_[j][i];
            }
        }
        indexer_[j].resize(0,true);
    }
    indexer_.clear();
}

void PlotMSCacheBase::setAxesMask(PMS::Axis axis,Vector<Bool>& axismask) {
	// Nominally all false
	axismask.set(false);
	switch(axis) {
	case PMS::AMP:
	case PMS::PHASE:
	case PMS::REAL:
	case PMS::IMAG:
	case PMS::GAMP:
	case PMS::GPHASE:
	case PMS::GREAL:
	case PMS::GIMAG:
	case PMS::DELAY:
	case PMS::SWP:
	case PMS::TSYS:
	case PMS::OPAC:
	case PMS::SNR:
	case PMS::TEC:
	case PMS::ANTPOS:
	case PMS::FLAG:
	case PMS::WTxAMP:
	case PMS::WTSP:
	case PMS::SIGMASP:
		axismask(Slice(0,3,1))=true;
		break;
	case PMS::CHANNEL:
	case PMS::FREQUENCY:
	case PMS::VELOCITY:
		axismask(1)=true;
		break;
	case PMS::CORR:
		axismask(0)=true;
		break;
	case PMS::ROW:
	case PMS::ANTENNA1:
	case PMS::ANTENNA2:
	case PMS::BASELINE:
	case PMS::UVDIST:
	case PMS::U:
	case PMS::V:
	case PMS::W:
	case PMS::FLAG_ROW:
		axismask(2)=true;
		break;
	case PMS::UVDIST_L:
	case PMS::UWAVE:
	case PMS::VWAVE:
	case PMS::WWAVE:
		axismask(1)=true;
		axismask(2)=true;
		break;
	case PMS::WT:
	case PMS::SIGMA:
		axismask(0)=true;
		axismask(2)=true;
		break;
	case PMS::ANTENNA:
	case PMS::AZIMUTH:
	case PMS::ELEVATION:
	case PMS::PARANG:
		axismask(3)=true;
		break;
	case PMS::TIME:
	case PMS::TIME_INTERVAL:
	case PMS::SCAN:
	case PMS::SPW:
	case PMS::FIELD:
	case PMS::AZ0:
	case PMS::EL0:
	case PMS::HA0:
	case PMS::PA0:
	case PMS::RADIAL_VELOCITY:
	case PMS::RHO:
	case PMS::OBSERVATION:
	case PMS::INTENT:
	case PMS::FEED1:
	case PMS::FEED2:
	case PMS::ATM:
	case PMS::TSKY:
	case PMS::NONE:
		break;
	}
}

Vector<Bool> PlotMSCacheBase::netAxesMask(PMS::Axis xaxis,PMS::Axis yaxis) {
	if (xaxis==PMS::NONE || yaxis==PMS::NONE)
		throw(AipsError("Problem in PlotMSCacheBase::netAxesMask()."));
	Vector<Bool> xmask(4,false);
	setAxesMask(xaxis,xmask);
	Vector<Bool> ymask(4,false);
	setAxesMask(yaxis,ymask);
	return (xmask || ymask);
}


void PlotMSCacheBase::setPlotMask( int dataIndex ) {
	logLoad("Generating the plot mask.");
	// Generate the plot mask
	//deletePlotMask();
	plmask_[dataIndex].resize(nChunk());
	plmask_[dataIndex].set(NULL);
	for (Int ichk=0; ichk<nChunk(); ++ichk) {
		plmask_[dataIndex][ichk] = new Array<Bool>();
		// create a collapsed version of the flags for this chunk
		setPlotMask(dataIndex, ichk);
	}
}


void PlotMSCacheBase::setPlotMask(Int dataIndex, Int chunk) {
	// Do nothing if chunk empty
	if (!goodChunk_(chunk))
		return;
	IPosition nsh(3,1,1,1),csh;
	for (Int iax=0;iax<3;++iax) {
		if (netAxesMask_[dataIndex](iax))
			// non-trivial size for this axis
			nsh(iax)=chunkShapes()(iax,chunk);
		else
			// add this axis to collapse list
			csh.append(IPosition(1,iax));
	}
	if (netAxesMask_[dataIndex](3) && !netAxesMask_[dataIndex](2)) {
		nsh(2)=chunkShapes()(3,chunk);   // antenna axis length
		plmask_[dataIndex][chunk]->resize(nsh);
		// TBD: derive antenna flags from baseline flags
		plmask_[dataIndex][chunk]->set(true);
	}
	else {
		plmask_[dataIndex][chunk]->resize(nsh);
		(*plmask_[dataIndex][chunk]) = operator>(partialNFalse(*flag_[chunk],csh).reform(nsh),uInt(0));
	}
}

void PlotMSCacheBase::deletePlotMask() {
	int dataCount = plmask_.size();
	for ( int j = 0; j < dataCount; j++ ){
		for (uInt i=0;i<plmask_[j].nelements();++i){
			if (plmask_[j][i]) {
				delete plmask_[j][i];
			}
		}
		plmask_[j].resize(0,true);
	}
	plmask_.resize( 0 );
}

void PlotMSCacheBase::log(const String& method, const String& message,
		int eventType) {
	if (plotms_ != nullptr) {
		plotms_->getLogger()->postMessage(PMS::LOG_ORIGIN,method,message,eventType);
	}
}

int PlotMSCacheBase::findColorIndex( int chunk, bool initialize ){
	if ( initialize || uniqueTimes.size() == 0 ){
		uniqueTimes.resize(0);
		for ( int j = 0; j <= nChunk_; j++ ){
			double chunkTime = getTime( j, 0 );
			if ( !uniqueTimes.contains( chunkTime)){
				uniqueTimes.append( chunkTime );
			}
		}
	}
	double timeChunk = getTime(chunk,0);
	int index = uniqueTimes.indexOf( timeChunk );
	return index;
}

void PlotMSCacheBase::deleteAtm() {
    if (plotmsAtm_) {
        delete plotmsAtm_;
        plotmsAtm_ = NULL;
    }
}

void PlotMSCacheBase::printAtmStats(casacore::Int scan) {
    if (plotmsAtm_) {
        stringstream ss;
        ss << "Atmospheric curve stats for scan " << scan;
        ss.precision(2);
        ss << ": PWV " << fixed << plotmsAtm_->getPwv() << " mm, airmass ";
        ss.precision(3); 
        ss << fixed << plotmsAtm_->getAirmass();
        logLoad(ss.str());
    }
}

bool PlotMSCacheBase::hasOverlay() {
	// check loaded axes for overlays
	bool overlay(false);
	std::vector<PMS::Axis> axes(loadedAxes());
<<<<<<< HEAD
	for (int i=0; i<axes.size(); ++i) {
=======
	for (uInt i=0; i<axes.size(); ++i) {
>>>>>>> b306a6c4
		if (PMS::axisIsOverlay(axes[i])) {
			overlay = true;
			break;
		}
	}
	return overlay;
}

}<|MERGE_RESOLUTION|>--- conflicted
+++ resolved
@@ -1848,11 +1848,7 @@
 	// check loaded axes for overlays
 	bool overlay(false);
 	std::vector<PMS::Axis> axes(loadedAxes());
-<<<<<<< HEAD
-	for (int i=0; i<axes.size(); ++i) {
-=======
 	for (uInt i=0; i<axes.size(); ++i) {
->>>>>>> b306a6c4
 		if (PMS::axisIsOverlay(axes[i])) {
 			overlay = true;
 			break;
