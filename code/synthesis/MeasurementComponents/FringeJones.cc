--- conflicted
+++ resolved
@@ -64,10 +64,7 @@
 #include <gsl/gsl_multilarge_nlinear.h>
 #include <gsl/gsl_linalg.h>
 
-<<<<<<< HEAD
 #include <gsl/gsl_multifit_nlin.h>
-=======
->>>>>>> 1b85c01e
 
 // DEVDEBUG gates the development debugging information to standard
 // error; it should be set to 0 for production.
@@ -178,11 +175,7 @@
 
    
 // DelayRateFFT is modeled on DelayFFT in KJones.{cc|h}
-<<<<<<< HEAD
 DelayRateFFT::DelayRateFFT(SDBList& sdbs, Int refant, Array<Double>& delayWindow, Array<Double>& rateWindow) :
-=======
-DelayRateFFT::DelayRateFFT(SDBList& sdbs, Int refant) :
->>>>>>> 1b85c01e
     refant_(refant),
     gm_(sdbs),
     nPadFactor_(max(2, 8  / gm_.nSPW())), 
@@ -197,7 +190,6 @@
     Vpad_(),
     xcount_(),
     sumw_(),
-<<<<<<< HEAD
     sumww_(),
     delayWindow_(delayWindow),
     rateWindow_(rateWindow) {
@@ -215,15 +207,6 @@
     if (rs.size()!=1 || rs.nelements() != 1) {
         throw AipsError("ratewindow must be a list of length 2.");
     }
-=======
-    sumww_() {
-    // This check should be commented out in production:
-    // gm_.checkAllGridpoints();
-    if (nt_ < 2) {
-        throw(AipsError("Can't do a 2-dimensional FFT on a single timestep! Please consider changing solint to avoid orphan timesteps."));
-    }
-    
->>>>>>> 1b85c01e
     Int nCorrOrig(sdbs(0).nCorrelations());
     nCorr_ = (nCorrOrig> 1 ? 2 : 1); // number of p-hands
 
@@ -357,12 +340,8 @@
     }
 }
 
-<<<<<<< HEAD
 DelayRateFFT::DelayRateFFT(Array<Complex>& data, Int nPadFactor, Float f0, Float df, Float dt, SDBList& s,
                            Array<Double>& delayWindow, Array<Double>& rateWindow) :
-=======
-DelayRateFFT::DelayRateFFT(Array<Complex>& data, Int nPadFactor, Float f0, Float df, Float dt, SDBList& s) :
->>>>>>> 1b85c01e
     gm_(s),
     refant_(0),
     nPadFactor_(nPadFactor),
@@ -373,13 +352,9 @@
     sumw_(),
     sumww_(),
     param_(),
-<<<<<<< HEAD
     flag_(),
     delayWindow_(delayWindow),
     rateWindow_(rateWindow) 
-=======
-    flag_()
->>>>>>> 1b85c01e
 {
     IPosition shape = data.shape();
     nCorr_ = shape(0);
@@ -467,14 +442,10 @@
     if (DEVDEBUG) {
         cerr << "nt_ " << nt_ << " nPadChan_ " << nPadChan_ << endl;
         cerr << "Vpad_.shape() " << Vpad_.shape() << endl;
-<<<<<<< HEAD
         cerr << "delayWindow_ " << delayWindow_ << endl;
 
     }
     
-=======
-    }
->>>>>>> 1b85c01e
     for (Int icorr=0; icorr<nCorr_; ++icorr) {
         flag_(icorr*3 + 0, refant()) = false; 
         flag_(icorr*3 + 1, refant()) = false;
@@ -490,7 +461,6 @@
             IPosition step(4,     1,     1,       1,        1);
             Slicer sl(start, stop, step, Slicer::endIsLength);
             Matrix<Complex> aS = Vpad_(sl).nonDegenerate();
-<<<<<<< HEAD
             Int sgn = (ielem < refant()) ? 1 : -1;
 
             // Below is the gory details for turning delay window into index range
@@ -526,24 +496,15 @@
                 cerr << "r0 " << r0 << " j0 " << j0 << endl;
                 cerr << "r1 " << r1 << " j1 " << j1 << endl; 
             }
-=======
-            // cerr << "aS.shape()=" <<aS.shape() << endl;
-
->>>>>>> 1b85c01e
             Matrix<Float> amp(amplitude(aS));
             Int ipkch(0);
             Int ipkt(0);
             Float amax(-1.0);
             // Unlike KJones we have to iterate in time too
-<<<<<<< HEAD
             for (Int itime0=j0; itime0 != j1; itime0++) {
                 Int itime = (itime0 < 0) ? itime0 + nPadT_ : itime0;
                 for (Int ich0=i0; ich0 != i1; ich0++) {
                     Int ich = (ich0 < 0) ? ich0 + nPadChan_ : ich0;
-=======
-            for (Int itime=0; itime != nPadT_; itime++) {
-                for (Int ich=0; ich != nPadChan_; ich++) {
->>>>>>> 1b85c01e
                     if (amp(itime, ich) > amax) {
                         ipkch = ich;
                         ipkt  = itime;
@@ -567,10 +528,6 @@
             }
             std::pair<Bool, Float> maybeFpkt = xinterp(alo_t, amax, ahi_t);
 
-<<<<<<< HEAD
-=======
-            Int sgn = (ielem < refant()) ? 1 : -1;
->>>>>>> 1b85c01e
             if (maybeFpkch.first and maybeFpkt.first) {
                 // Phase
                 Complex c = aS(ipkt, ipkch);
@@ -691,26 +648,17 @@
     std::map< Int, std::set< Int > > activeAntennas;
     std::map< Int, Int > antennaIndexMap;
     Int activeCorr;
-<<<<<<< HEAD
     Int weightfactor;
 public:
     AuxParamBundle(SDBList& sdbs_, size_t refant, const std::map< Int, std::set<Int> >& activeAntennas_, Int weightfactor_) :
-=======
-public:
-    AuxParamBundle(SDBList& sdbs_, size_t refant, const std::map< Int, std::set<Int> >& activeAntennas_) :
->>>>>>> 1b85c01e
         sdbs(sdbs_),
         nCalls(0),
         refant(refant),
         nCorrelations(sdbs.nCorrelations() > 1 ? 2 : 1),
         corrStep(sdbs.nCorrelations() > 2 ? 3 : 1),
         activeAntennas(activeAntennas_),
-<<<<<<< HEAD
         activeCorr(-1),
         weightfactor(weightfactor_)
-=======
-        activeCorr(-1)
->>>>>>> 1b85c01e
         // corrStep(3)
         {
             Int last_index = sdbs.nSDB() - 1 ;
@@ -724,7 +672,6 @@
         return t0;
     }
     Double
-<<<<<<< HEAD
     get_weightExponent() {
         Double weightExponent;
         if (weightfactor == 0) {
@@ -739,8 +686,6 @@
         return weightExponent;
     }
     Double
-=======
->>>>>>> 1b85c01e
     get_ref_time() {
         return reftime;
     }
@@ -839,12 +784,8 @@
     AuxParamBundle *bundle = (AuxParamBundle *)d;
     SDBList& sdbs = bundle->sdbs;
     Double refTime = bundle->get_t0();
-<<<<<<< HEAD
     Double weightExponent = bundle->get_weightExponent();
     
-=======
-
->>>>>>> 1b85c01e
     gsl_vector_set_zero(f);
     Vector<Double> freqs = sdbs.freqs();
     
@@ -907,19 +848,7 @@
                 if (fl(dcorr, ichan, irow)) continue;
                 Complex vis = v(dcorr, ichan, irow);
                 Double w0 = weights(dcorr, ichan, irow);
-<<<<<<< HEAD
                 Double w = pow(w0, weightExponent);
-=======
-                // FIXME: what should we use to scale the weights?
-                // Double weightScale = norm(vis);
-                // Double weightScale = abs(vis);
-                // Double weightScale = 1;
-                // Double weightScale = 1/sqrt(w0); // Actually AIPS 0, not AIPS 1!
-                // Double weightScale = pow(w0, -0.75); // AIPS 2
-                //  Double weightScale = 1/w0; // AIPS 3
-                // Double weightScale = norm(vis); // Casa 1, I guess
-                Double w = sqrt(w0);
->>>>>>> 1b85c01e
                 sumwt += w*w;
                 if (fabs(w) < FLT_EPSILON) continue;
                 // We have to turn the delay back into seconds from nanoseconds.
@@ -963,11 +892,8 @@
     AuxParamBundle *bundle = (AuxParamBundle *)bundle_;
 
     SDBList& sdbs = bundle->sdbs;
-<<<<<<< HEAD
     Double weightExponent = bundle->get_weightExponent();
     
-=======
->>>>>>> 1b85c01e
     Vector<Double> freqs = sdbs.freqs();
 
     size_t count = 0; // This is the master index.
@@ -1043,11 +969,7 @@
             for (size_t ichan = 0; ichan != vis.ncolumn(); ichan++) {
                 if (fl(dcorr, ichan, irow)) continue;
                 Double w0 = weights(dcorr, ichan, irow);
-<<<<<<< HEAD
                 Double w = pow(w0, weightExponent);
-=======
-                Double w = sqrt(w0);
->>>>>>> 1b85c01e
                 if (fabs(w) < FLT_EPSILON) continue;
                 found_data = true;
                 // Add a 1e-9 factor because tau parameter is in nanoseconds.
@@ -1213,11 +1135,7 @@
             params.begin(),
             params.end(),
             std::ostream_iterator<Int>(std::cerr, " ")
-<<<<<<< HEAD
             );
-=======
-);
->>>>>>> 1b85c01e
         cerr << endl;
         print_baselines(baselines);
         cerr << "count " << count << endl;
@@ -1499,7 +1417,6 @@
 }
 
 
-<<<<<<< HEAD
 void
 print_gsl_vector(gsl_vector *v)
 {
@@ -1622,22 +1539,12 @@
 void
 least_squares_driver(SDBList& sdbs, Matrix<Float>& casa_param, Matrix<Float>& casa_snr, Int refant,
                      const std::map< Int, std::set<Int> >& activeAntennas, Int weightFactor, LogIO& logSink) {
-=======
-
-void
-least_squares_driver(SDBList& sdbs, Matrix<Float>& casa_param, Matrix<Float>& casa_snr, Int refant,
-                     const std::map< Int, std::set<Int> >& activeAntennas, LogIO& logSink) {
->>>>>>> 1b85c01e
     // The variable casa_param is the Casa calibration framework's RParam matrix; we transcribe our results into it only at the end.
     // n below is number of variables,
     // p is number of parameters
 
-<<<<<<< HEAD
     AuxParamBundle bundle(sdbs, refant, activeAntennas, weightFactor);
     
-=======
-    AuxParamBundle bundle(sdbs, refant, activeAntennas);
->>>>>>> 1b85c01e
     for (size_t icor=0; icor != bundle.get_num_corrs(); icor++) {
         bundle.set_active_corr(icor);
         if (bundle.get_num_antennas() == 0) {
@@ -1709,12 +1616,7 @@
         gsl_vector *res_f = gsl_multilarge_nlinear_residual(w);
 
         int info;
-<<<<<<< HEAD
         int status = least_squares_inner_driver(max_iter, w);
-=======
-        int status = gsl_multilarge_nlinear_driver(max_iter, param_tol, gtol, ftol,
-                                                   NULL, NULL, &info, w);
->>>>>>> 1b85c01e
         double chi1 = gsl_blas_dnrm2(res_f);
         
         gsl_vector_sub(gp_orig, w->x);
@@ -1802,12 +1704,8 @@
     }    
 }
 
-<<<<<<< HEAD
-
-
-=======
-    
->>>>>>> 1b85c01e
+
+
 
 
 // **********************************************************
@@ -1971,7 +1869,6 @@
 
 }
 
-<<<<<<< HEAD
 
 void FringeJones::setCallib(const Record& callib,
                             const MeasurementSet& selms) {
@@ -2010,53 +1907,12 @@
     //    throw(AipsError("No calibration table specified"));
     // cerr << "setSolve here, ct_: "<< ct_ << endl;
 
-=======
-
-void FringeJones::setCallib(const Record& callib,
-                            const MeasurementSet& selms) {
-
-    // Call parent to do conventional things
-    SolvableVisCal::setCallib(callib,selms);
-
-    /*
-    if (calWt()) 
-        logSink() << " (" << this->typeName() << ": Enforcing calWt()=false for phase/delay-like terms)" << LogIO::POST;
-    */
-    // Enforce calWt() = false for delays
-    calWt()=false;
-
-    // Extract per-spw ref Freq for phase(delay) calculation
-    //  from the CalTable 
-   KrefFreqs_.assign(cpp_->refFreqIn());
-    KrefFreqs_/=1.0e9;  // in GHz
-
-    // Re-assign KrefFreq_ according spwmap (if any)
-    if (spwMap().nelements()>0) {
-        Vector<Double> tmpfreqs;
-        tmpfreqs.assign(KrefFreqs_);
-        for (uInt ispw=0;ispw<spwMap().nelements();++ispw)
-            if (spwMap()(ispw)>-1)
-                KrefFreqs_(ispw)=tmpfreqs(spwMap()(ispw));
-    }
-}
-
-void FringeJones::setSolve(const Record& solve) {
-
-    // Call parent to do conventional things
-    GJones::setSolve(solve);
-
-    // if (!ct_)
-    //    throw(AipsError("No calibration table specified"));
-    // cerr << "setSolve here, ct_: "<< ct_ << endl;
-
->>>>>>> 1b85c01e
    // Trap unspecified refant:
     if (refant()<0)
         throw(AipsError("Please specify a good reference antenna (refant) explicitly."));
     if (solve.isDefined("zerorates")) {
         zeroRates() = solve.asBool("zerorates");
     }
-<<<<<<< HEAD
     if (solve.isDefined("globalsolve")) {
         globalSolve() = solve.asBool("globalsolve");
     }
@@ -2074,8 +1930,6 @@
     if (solve.isDefined("weightfactor")) {
         weightFactor() = solve.asInt("weightfactor");
     } 
-=======
->>>>>>> 1b85c01e
 }
 
 // Note: this was previously omitted
@@ -2116,18 +1970,6 @@
       onePOK.reference(POKiter.array());
 
       for (Int ipar=0;ipar<nPar();ipar+=3) {
-<<<<<<< HEAD
-          Double dphase=2.0*C::pi*onePar(ipar+2)*KrefFreqs_(currSpw())*1e9*(currTime() - refTime());
-          if (onePOK(ipar)) {
-          phase=onePar(ipar);
-          phase+=2.0*C::pi*onePar(ipar+1)*
-            (currFreq()(ich)-KrefFreqs_(currSpw()));
-          phase+=2.0*C::pi*onePar(ipar+2)*KrefFreqs_(currSpw())*1e9*
-            (currTime() - refTime());
-          oneJones(ipar/3)=Complex(cos(phase),sin(phase));
-          oneJOK(ipar/3)=True;
-        }
-=======
 	if (onePOK(ipar)) {
 	  phase=onePar(ipar);
 	  phase+=2.0*C::pi*onePar(ipar+1)*
@@ -2139,7 +1981,6 @@
 	} else {
 	  oneJOK(ipar/3)=False;
 	}
->>>>>>> 1b85c01e
       }
       // Advance iterators
       Jiter.next();
@@ -2175,13 +2016,6 @@
                 sSNR(3*icor + 0, iant) = snrval;
                 sSNR(3*icor + 1, iant) = snrval;
                 sSNR(3*icor + 2, iant) = snrval;
-<<<<<<< HEAD
-=======
-            } else {
-                sPok(3*icor + 0, iant) = false;
-                sPok(3*icor + 1, iant) = false;
-                sPok(3*icor + 2, iant) = false;
->>>>>>> 1b85c01e
             }
         }
     }
@@ -2194,11 +2028,7 @@
 void
 FringeJones::selfSolveOne(SDBList& sdbs) {
     solveRPar()=0.0;
-<<<<<<< HEAD
     solveParOK()=true; // We should do nothing by default, not flag.
-=======
-    solveParOK()=false; 
->>>>>>> 1b85c01e
     solveParErr()=1.0; // Does nothing?
     // Maybe we put refFreq, refTime stuff in here?
     Vector<Double> myRefFreqs;
@@ -2224,15 +2054,9 @@
         for (auto it=aggregateTime.begin(); it!=aggregateTime.end(); ++it)
             std::cerr << it->first << " => " << it->second - t0 << std::endl;
     }
-<<<<<<< HEAD
 
     DelayRateFFT drf(sdbs, refant(), delayWindow(), rateWindow());
     drf.FFT();
-=======
-    
-    DelayRateFFT drf(sdbs, refant());
-    drf.FFT(); 
->>>>>>> 1b85c01e
     drf.searchPeak();
     Matrix<Float> sRP(solveRPar().nonDegenerate(1));
     Matrix<Bool> sPok(solveParOK().nonDegenerate(1));
@@ -2251,11 +2075,7 @@
         sRP(sl) = drf.param()(sl);
         sPok(sl) = !(drf.flag()(sl));
     }
-<<<<<<< HEAD
-    
-=======
-
->>>>>>> 1b85c01e
+    
     size_t nCorrOrig(sdbs(0).nCorrelations());
     size_t nCorr = (nCorrOrig> 1 ? 2 : 1); // number of p-hands
 
@@ -2292,28 +2112,17 @@
             drf.printActive();
         }
     }
-<<<<<<< HEAD
     if (globalSolve()) {
-=======
-    // It should probably be possible for users to choose to turn off the least squares optimization.
-    if (1) {
->>>>>>> 1b85c01e
         logSink() << "Starting least squares optimization." << LogIO::POST;
         // Note that least_squares_driver is *not* a method of
         // FringeJones so we pass everything in, including the logSink
         // reference.  Note also that sRP is passed by reference and
         // altered in place.
-<<<<<<< HEAD
         least_squares_driver(sdbs, sRP, sSNR, refant(), drf.getActiveAntennas(), weightFactor(), logSink());
     }
     else {
         logSink() << "Skipping least squares optimisation." << LogIO::POST;
     }
-=======
-        least_squares_driver(sdbs, sRP, sSNR, refant(), drf.getActiveAntennas(), logSink());
-    }
-
->>>>>>> 1b85c01e
 
     if (DEVDEBUG) {
         cerr << "Ref time " << MVTime(refTime()/C::day).string(MVTime::YMD,7) << endl;
