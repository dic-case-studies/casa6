//# MSTransformManager.cc: This file contains the implementation of the MSTransformManager class.
//#
//#  CASA - Common Astronomy Software Applications (http://casa.nrao.edu/)
//#  Copyright (C) Associated Universities, Inc. Washington DC, USA 2011, All rights reserved.
//#  Copyright (C) European Southern Observatory, 2011, All rights reserved.
//#
//#  This library is free software; you can redistribute it and/or
//#  modify it under the terms of the GNU Lesser General Public
//#  License as published by the Free software Foundation; either
//#  version 2.1 of the License, or (at your option) any later version.
//#
//#  This library is distributed in the hope that it will be useful,
//#  but WITHOUT ANY WARRANTY, without even the implied warranty of
//#  MERCHANTABILITY or FITNESS FOR A PARTICULAR PURPOSE.  See the GNU
//#  Lesser General Public License for more details.
//#
//#  You should have received a copy of the GNU Lesser General Public
//#  License along with this library; if not, write to the Free Software
//#  Foundation, Inc., 59 Temple Place, Suite 330, Boston,
//#  MA 02111-1307  USA
//# $Id: $

#include <mstransform/MSTransform/MSTransformManager.h>

#include <mstransform/TVI/PolAverageTVI.h>
#include <mstransform/TVI/PointingInterpolationTVI.h>
#include <mstransform/TVI/SDAtmosphereCorrectionTVI.h>

#include <limits>

using namespace casacore;
namespace casa { //# NAMESPACE CASA - BEGIN

/////////////////////////////////////////////
////// MS Transform Framework utilities /////
/////////////////////////////////////////////
namespace MSTransformations
{
	Double wtToSigma(Double weight)
	{
		return weight > FLT_MIN ? 1.0 / std::sqrt (weight) : -1.0;
	}

	Double sigmaToWeight(Double sigma)
	{
		return sigma > FLT_MIN ? 1.0 / std::pow (sigma,2) : 0.0;
	}

	Unit Hz(String("Hz"));
}

/////////////////////////////////////////////
/// MSTransformManager implementation ///
/////////////////////////////////////////////

// -----------------------------------------------------------------------
// Default constructor
// -----------------------------------------------------------------------
MSTransformManager::MSTransformManager()
{
	initialize();
	return;
}


// -----------------------------------------------------------------------
// Configuration constructor
// -----------------------------------------------------------------------
MSTransformManager::MSTransformManager(Record configuration)
{
	initialize();
	configure(configuration);
	return;
}


// -----------------------------------------------------------------------
// Default destructor
// -----------------------------------------------------------------------
MSTransformManager::~MSTransformManager()
{
	// Close the output MS in case the application layer does not do it
	close();

	if (channelSelector_p) delete channelSelector_p;
	if (visibilityIterator_p and !factory_p) delete visibilityIterator_p;
	if (dataHandler_p) delete dataHandler_p;
	if (phaseCenterPar_p) delete phaseCenterPar_p;

	// Delete the output Ms if we are in buffer mode
	// This has to be done after deleting the outputMS data handler
	if (userBufferMode_p)
	{
		Table::deleteTable(outMsName_p,true);
	}

	return;
}

// -----------------------------------------------------------------------
// Method to initialize members to default values
// -----------------------------------------------------------------------
void MSTransformManager::initialize()
{
	// MS specification parameters
	inpMsName_p = String("");
	outMsName_p = String("");
	datacolumn_p = String("CORRECTED");
	makeVirtualModelColReal_p = false; // MODEL_DATA should always be made real via the datacol param.
	makeVirtualCorrectedColReal_p = true; // TODO: CORRECTED_DATA should be made real on request
	tileShape_p.resize(1,false);
	//TileShape of size 1 can have 2 values [0], and [1] ...these are used in to
	//determine the tileshape by using MSTileLayout. Otherwise it has to be a
	//vector size 3 e.g [4, 15, 351] => a tile shape of 4 stokes, 15 channels 351
	//rows.
	tileShape_p(0) = 0;

	// Data selection parameters
	arraySelection_p = String("");
	fieldSelection_p = String("");
	scanSelection_p = String("");
	timeSelection_p = String("");
	spwSelection_p = String("");
	baselineSelection_p = String("");
	uvwSelection_p = String("");
	polarizationSelection_p = String("");
	scanIntentSelection_p = String("");
	observationSelection_p = String("");
	taqlSelection_p = String("");
	feedSelection_p = String("");

	// Input-Output index maps
	inputOutputObservationIndexMap_p.clear();
	inputOutputArrayIndexMap_p.clear();
	inputOutputScanIndexMap_p.clear();
	inputOutputScanIntentIndexMap_p.clear();
	inputOutputFieldIndexMap_p.clear();
	inputOutputSPWIndexMap_p.clear();
	inputOutputDDIndexMap_p.clear();
	inputOutputAntennaIndexMap_p.clear();
	outputInputSPWIndexMap_p.clear();
	inputOutputChanIndexMap_p.clear();

	// Frequency transformation parameters
	smoothCoeff_p.resize(3,false);
	smoothCoeff_p(0) = 0.25;
	smoothCoeff_p(1) = 0.5;
	smoothCoeff_p(2) = 0.25;

	// Frequency specification parameters
	mode_p = String("channel"); 					// Options are: channel, frequency, velocity
	start_p = String("0");
	width_p = String("1");
	nChan_p = -1;									// -1 means use all the input channels
	velocityType_p = String("radio");				// When mode is velocity options are: optical, radio

	// Phase shifting paramters
	phaseShifting_p = false;
	dx_p = 0;
	dy_p = 0;

	// CAS-12706 To run phase shift via a TVI which has
	// support for shifting across large offset/angles
	tviphaseshift_p = False;
	tviphaseshiftConfig_p = Record();

	// Time transformation parameters
	scalarAverage_p = false;
	timeAverage_p = false;
	timeBin_p = 0.0;
	timespan_p = String("");
	timeAvgOptions_p = vi::AveragingOptions(vi::AveragingOptions::Nothing);
	maxuvwdistance_p = 0;
	// minbaselines_p = 0;

	// Cal parameters
	calibrate_p = false;
	callib_p = "";
	callibRec_p = Record();

	// UVContSub parameters
	uvcontsub_p = False;
	uvcontsubRec_p = Record();

	// Spw averaging
	spwAverage_p = false;

	// Polarization transformation
	polAverage_p = false;
	polAverageConfig_p = Record();

	// Pointings interpolation
	pointingsInterpolation_p = false;
	pointingsInterpolationConfig_p = Record();

	// Weight Spectrum parameters
	usewtspectrum_p = false;
	spectrumTransformation_p = false;
	propagateWeights_p = false;
	flushWeightSpectrum_p = false;

	// MS-related members
	dataHandler_p = NULL;
	inputMs_p = NULL;
	selectedInputMs_p = NULL;
	outputMs_p = NULL;
	selectedInputMsCols_p = NULL;
	outputMsCols_p = NULL;

	// VI/VB related members
	sortColumns_p = Block<Int>(7);
	sortColumns_p[0] = MS::OBSERVATION_ID;
	sortColumns_p[1] = MS::ARRAY_ID;
	sortColumns_p[2] = MS::SCAN_NUMBER;
	sortColumns_p[3] = MS::STATE_ID;
	sortColumns_p[4] = MS::FIELD_ID;
	sortColumns_p[5] = MS::DATA_DESC_ID;
	sortColumns_p[6] = MS::TIME;
	visibilityIterator_p = NULL;
	channelSelector_p = NULL;

	// Output MS structure related members
	inputFlagCategoryAvailable_p = false;
	inputWeightSpectrumAvailable_p = false;
	weightSpectrumFromSigmaFilled_p = false;
	correctedToData_p = false;
	bothDataColumnsAreOutput_p = false;
	doingData_p = false;
	doingCorrected_p = false;
	doingModel_p = false;
	dataColMap_p.clear();
	mainColumn_p = MS::CORRECTED_DATA;
	nRowsToAdd_p = 0;

	// Frequency transformation members
	chansPerOutputSpw_p = 0;
	tailOfChansforLastSpw_p = 0;
	interpolationMethod_p = MSTransformations::linear;
	baselineMap_p.clear();
	rowIndex_p.clear();
	spwChannelMap_p.clear();
	inputOutputSpwMap_p.clear();
	inputOutputChanFactorMap_p.clear();
	freqbinMap_p.clear();
	numOfInpChanMap_p.clear();
	numOfSelChanMap_p.clear();
	numOfOutChanMap_p.clear();
	numOfCombInputChanMap_p.clear();
	numOfCombInterChanMap_p.clear();
	weightFactorMap_p.clear();
	sigmaFactorMap_p.clear();
	newWeightFactorMap_p.clear();
	newSigmaFactorMap_p.clear();

	// Reference frame transformation members
	fftShiftEnabled_p = false;
	fftShift_p = 0;

	// Weight Spectrum members
	inputWeightSpectrumAvailable_p = false;
	combinationOfSPWsWithDifferentExposure_p = false;

	// Transformations - related function pointers
	transformCubeOfDataComplex_p = NULL;
	transformCubeOfDataFloat_p = NULL;
	fillWeightsPlane_p = NULL;
	setWeightsPlaneByReference_p = NULL;
	setWeightStripeByReference_p = NULL;
	transformStripeOfDataComplex_p = NULL;
	transformStripeOfDataFloat_p = NULL;
	averageKernelComplex_p = NULL;
	averageKernelFloat_p = NULL;
	smoothKernelComplex_p = NULL;
	smoothKernelFloat_p = NULL;

	// I/O related function pointers
	writeOutputPlanesComplex_p = NULL;
	writeOutputPlanesFloat_p = NULL;
	writeOutputFlagsPlane_p = NULL;
	writeOutputFlagsPlaneSlices_p = NULL;
	writeOutputFlagsPlaneReshapedSlices_p = NULL;

	// Buffer handling members
	bufferMode_p = false;
	userBufferMode_p = false;
	reindex_p = true;
	factory_p = False;
	interactive_p = false;
	spectrumReshape_p = false;
	cubeTransformation_p = false;
	dataColumnAvailable_p = false;
	correctedDataColumnAvailable_p = false;
	modelDataColumnAvailable_p = false;
	floatDataColumnAvailable_p = false;
	flagCube_p = NULL;
	visCube_p = NULL;
	visCubeCorrected_p = NULL;
	visCubeModel_p = NULL;
	visCubeFloat_p = NULL;
	weightSpectrum_p = NULL;
	sigmaSpectrum_p = NULL;
	weight_p = NULL;
	sigma_p = NULL;
	relativeRow_p = 0;

	// single dish specific
	smoothFourier_p = false;

	return;
}

// -----------------------------------------------------------------------
// Method to parse the configuration parameters
// -----------------------------------------------------------------------
void MSTransformManager::configure(Record &configuration)
{
	parseMsSpecParams(configuration);
	parseDataSelParams(configuration);
	parseFreqTransParams(configuration);
	parseChanAvgParams(configuration);
	parseRefFrameTransParams(configuration);
	parsePhaseShiftParams(configuration);
	parseTimeAvgParams(configuration);
	parseCalParams(configuration);
	parseUVContSubParams(configuration);
	setSpwAvg(configuration);
	parsePolAvgParams(configuration);
	parsePointingsInterpolationParams(configuration);
<<<<<<< HEAD
	parsePhaseShiftSubParams(configuration);

=======
	parseAtmCorrectionParams(configuration);
>>>>>>> a1874031

	return;
}

// -----------------------------------------------------------------------
// Method to parse input/output MS specification
// -----------------------------------------------------------------------
void MSTransformManager::parseMsSpecParams(Record &configuration)
{
	int exists = -1;

	exists = -1;
	exists = configuration.fieldNumber ("inputms");
	if (exists >= 0)
	{
		configuration.get (exists, inpMsName_p);
		logger_p << LogIO::NORMAL << LogOrigin("MSTransformManager", __FUNCTION__)
				<< "Input file name is " << inpMsName_p << LogIO::POST;
	}

	exists = -1;
	exists = configuration.fieldNumber ("buffermode");
	if (exists >= 0)
	{
		configuration.get (exists, userBufferMode_p);
		logger_p << LogIO::NORMAL << LogOrigin("MSTransformManager", __FUNCTION__)
				<< "Buffer mode is on " << LogIO::POST;

		bufferMode_p = userBufferMode_p;
	}

	// In buffer mode this is needed for the time average VI/VB which needs to be informed beforehand
	exists = -1;
	exists = configuration.fieldNumber ("datacolumn");
	if (exists >= 0)
	{
		configuration.get (exists, datacolumn_p);
		logger_p << LogIO::NORMAL << LogOrigin("MSTransformManager", __FUNCTION__)
				<< "Data column is " << datacolumn_p << LogIO::POST;
	}

	// In buffer mode outputms is just a random generated filename used as a placeholder for the re-indexed subtables
	exists = -1;
	exists = configuration.fieldNumber ("outputms");
	if (exists >= 0)
	{
		configuration.get (exists, outMsName_p);

		// Inform of filename only in normal mode, as in buffer mode is random generated
		if (not bufferMode_p)
		{
			logger_p 	<< LogIO::NORMAL << LogOrigin("MSTransformManager", __FUNCTION__)
						<< "Output file name is " << outMsName_p << LogIO::POST;
		}
	}

	exists = -1;
	exists = configuration.fieldNumber ("reindex");
	if (exists >= 0)
	{
		configuration.get (exists, reindex_p);

		if (reindex_p)
		{
			logger_p << LogIO::NORMAL << LogOrigin("MSTransformManager", __FUNCTION__)
					<< "Re-index is enabled " << LogIO::POST;
		}
		else
		{
			logger_p << LogIO::NORMAL << LogOrigin("MSTransformManager", __FUNCTION__)
					<< "Re-index is disabled " << LogIO::POST;
		}
	}

	exists = -1;
	exists = configuration.fieldNumber ("factory");
	if (exists >= 0)
	{
		configuration.get (exists, factory_p);

		if (factory_p)
		{
			logger_p << LogIO::NORMAL << LogOrigin("MSTransformManager", __FUNCTION__)
					<< "Factory mode enabled " << LogIO::POST;
		}
	}

	if (userBufferMode_p)
	{
		interactive_p = true;

		exists = -1;
		exists = configuration.fieldNumber ("interactive");
		if (exists >= 0)
		{
			configuration.get (exists, interactive_p);

			if (interactive_p)
			{
				logger_p << LogIO::NORMAL << LogOrigin("MSTransformManager", __FUNCTION__)
						<< "Interactive mode is enabled - flagging will be applied on input MS " << LogIO::POST;
			}
			else
			{
				logger_p << LogIO::NORMAL << LogOrigin("MSTransformManager", __FUNCTION__)
						<< "Interactive mode is disabled - flagging will not be applied on input MS " << LogIO::POST;
			}
		}
	}
	else
	{
		interactive_p = false;

		exists = -1;
		exists = configuration.fieldNumber ("realmodelcol");
		if (exists >= 0)
		{
			configuration.get (exists, makeVirtualModelColReal_p);
			if (makeVirtualModelColReal_p)
			{
				if (datacolumn_p.contains("ALL") or datacolumn_p.contains("MODEL"))
				{
					logger_p << LogIO::NORMAL << LogOrigin("MSTransformManager", __FUNCTION__)
							<< "MODEL column will be made real in the output MS "
							<< LogIO::POST;
				}
				else
				{
					logger_p << LogIO::WARN << LogOrigin("MSTransformManager", __FUNCTION__)
							 << "Requested to make virtual MODEL_DATA column real but "
							 << "MODEL_DATA column not selected in datacolumn parameter "
							 << "Options that include MODEL_DATA are 'MODEL' and 'ALL'"
							 << LogIO::POST;
					makeVirtualModelColReal_p = false;
				}
			}
		}

		exists = -1;
		exists = configuration.fieldNumber ("usewtspectrum");
		if (exists >= 0)
		{
			configuration.get (exists, usewtspectrum_p);
			if (usewtspectrum_p)
			{
				logger_p << LogIO::NORMAL << LogOrigin("MSTransformManager", __FUNCTION__)
						<< "WEIGHT_SPECTRUM will be written in output MS " << LogIO::POST;
			}
		}

		exists = -1;
		exists = configuration.fieldNumber ("tileshape");
		if (exists >= 0)
		{
			if ( configuration.type(exists) == casacore::TpInt )
			{
				Int mode;
				configuration.get (exists, mode);
				tileShape_p = Vector<Int>(1,mode);
			}
			else if ( configuration.type(exists) == casacore::TpArrayInt)
			{
				configuration.get (exists, tileShape_p);
			}

			logger_p << LogIO::NORMAL << LogOrigin("MSTransformManager", __FUNCTION__)
					<< "Tile shape is " << tileShape_p << LogIO::POST;
		}
	}

	return;
}

// -----------------------------------------------------------------------
// Method to parse the data selection parameters
// -----------------------------------------------------------------------
void MSTransformManager::parseDataSelParams(Record &configuration)
{
	int exists = -1;

	exists = -1;
	exists = configuration.fieldNumber ("array");
	if (exists >= 0)
	{
		configuration.get (exists, arraySelection_p);
		logger_p << LogIO::NORMAL << LogOrigin("MSTransformManager", __FUNCTION__)
				<< "array selection is " << arraySelection_p << LogIO::POST;
	}

	exists = -1;
	exists = configuration.fieldNumber ("field");
	if (exists >= 0)
	{
		configuration.get (exists, fieldSelection_p);
		logger_p << LogIO::NORMAL << LogOrigin("MSTransformManager", __FUNCTION__)
				<< "field selection is " << fieldSelection_p << LogIO::POST;
	}

	exists = -1;
	exists = configuration.fieldNumber ("scan");
	if (exists >= 0)
	{
		configuration.get (exists, scanSelection_p);
		logger_p << LogIO::NORMAL << LogOrigin("MSTransformManager", __FUNCTION__)
				<< "scan selection is " << scanSelection_p << LogIO::POST;
	}

	exists = -1;
	exists = configuration.fieldNumber ("timerange");
	if (exists >= 0)
	{
		configuration.get (exists, timeSelection_p);
		logger_p << LogIO::NORMAL << LogOrigin("MSTransformManager", __FUNCTION__)
				<< "timerange selection is " << timeSelection_p << LogIO::POST;
	}

	exists = -1;
	exists = configuration.fieldNumber ("spw");
	if (exists >= 0)
	{
		configuration.get (exists, spwSelection_p);
		logger_p << LogIO::NORMAL << LogOrigin("MSTransformManager", __FUNCTION__)
				<< "spw selection is " << spwSelection_p << LogIO::POST;
	}

	exists = -1;
	exists = configuration.fieldNumber ("antenna");
	if (exists >= 0)
	{
		configuration.get (exists, baselineSelection_p);
		logger_p << LogIO::NORMAL << LogOrigin("MSTransformManager", __FUNCTION__)
				<< "antenna selection is " << baselineSelection_p << LogIO::POST;
	}

	exists = -1;
	exists = configuration.fieldNumber ("uvrange");
	if (exists >= 0)
	{
		configuration.get (exists, uvwSelection_p);
		logger_p << LogIO::NORMAL << LogOrigin("MSTransformManager", __FUNCTION__)
				<< "uvrange selection is " << uvwSelection_p << LogIO::POST;
	}

	exists = -1;
	exists = configuration.fieldNumber ("correlation");
	if (exists >= 0)
	{
		configuration.get (exists, polarizationSelection_p);
		logger_p << LogIO::NORMAL << LogOrigin("MSTransformManager", __FUNCTION__)
				<< "correlation selection is " << polarizationSelection_p << LogIO::POST;
	}

	exists = -1;
	exists = configuration.fieldNumber ("observation");
	if (exists >= 0)
	{
		configuration.get (exists, observationSelection_p);
		logger_p << LogIO::NORMAL << LogOrigin("MSTransformManager", __FUNCTION__)
				<<"observation selection is " << observationSelection_p << LogIO::POST;
	}

	exists = -1;
	exists = configuration.fieldNumber ("intent");
	if (exists >= 0)
	{
		configuration.get (exists, scanIntentSelection_p);
		logger_p << LogIO::NORMAL << LogOrigin("MSTransformManager", __FUNCTION__)
				<< "scan intent selection is " << scanIntentSelection_p << LogIO::POST;
	}

	exists = -1;
	exists = configuration.fieldNumber ("taql");
	if (exists >= 0)
	{
		configuration.get (exists, taqlSelection_p);
		logger_p << LogIO::NORMAL2 << LogOrigin("MSTransformManager", __FUNCTION__)
				<< "TaQL selection is " << taqlSelection_p << LogIO::POST;
	}

	exists = -1;
	exists = configuration.fieldNumber ("feed");
	if (exists >= 0)
	{
		configuration.get (exists, feedSelection_p);
		logger_p << LogIO::NORMAL2 << LogOrigin("MSTransformManager", __FUNCTION__)
				<< "feed selection is " << feedSelection_p << LogIO::POST;
	}

	return;
}

// -----------------------------------------------------------------------
// Method to parse the channel average parameters
// -----------------------------------------------------------------------
void MSTransformManager::parseChanAvgParams(Record &configuration)
{
    int exists = -1;

    exists = -1;
    exists = configuration.fieldNumber ("chanaverage");
    if (exists >= 0)
    {
        configuration.get (exists, channelAverage_p);
        if (channelAverage_p)
        {
            logger_p << LogIO::NORMAL << LogOrigin("MSTransformManager", __FUNCTION__)
					        << "Channel average is activated" << LogIO::POST;
        }
        else
        {
            return;
        }
    }
    else
    {
        return;
    }

    exists = -1;
    exists = configuration.fieldNumber ("chanbin");
    if (exists >= 0)
    {
        if ( configuration.type(exists) == casacore::TpInt )
        {
            Int freqbin;
            configuration.get (exists, freqbin);

            if (freqbin < 2)
            {
                logger_p << LogIO::WARN << LogOrigin("MSTransformManager", __FUNCTION__)
						        << "Channel bin is " << freqbin << " disabling channel average" << LogIO::POST;
                channelAverage_p = False;
            }
            else
            {
                freqbin_p = Vector<Int>(1,freqbin);

            }
        }
        else if ( configuration.type(exists) == casacore::TpArrayInt)
        {
            if(combinespws_p)
                logger_p << LogIO::SEVERE << LogOrigin("MSTransformManager", __FUNCTION__)
                << "If SPW combination is active, "
                "chabin cannot be an array" << LogIO::EXCEPTION;

            configuration.get (exists, freqbin_p);
        }
        else
        {
            logger_p << LogIO::WARN << LogOrigin("MSTransformManager", __FUNCTION__)
					        << "Wrong format for chanbin parameter (only Int and arrayInt are supported) " << LogIO::POST;
        }

        logger_p << LogIO::NORMAL << LogOrigin("MSTransformManager", __FUNCTION__)
				        << "Channel bin is " << freqbin_p << LogIO::POST;
    }
    else
    {
        logger_p << LogIO::WARN << LogOrigin("MSTransformManager", __FUNCTION__)
				        << "Channel average is activated but no chanbin parameter provided " << LogIO::POST;
        channelAverage_p = false;
        return;
    }

    // jagonzal: This is now determined by usewtspectrum param and the presence of input WeightSpectrum
    /*
	exists = configuration.fieldNumber ("useweights");
	if (exists >= 0)
	{
		configuration.get (exists, useweights_p);

		useweights_p.downcase();

		if (useweights_p == "flags")
		{
			weightmode_p = MSTransformations::flags;
			logger_p << LogIO::NORMAL << LogOrigin("MSTransformManager", __FUNCTION__)
					<< "Using FLAGS as weights for channel average" << LogIO::POST;
		}
		else if (useweights_p == "spectrum")
		{
			weightmode_p = MSTransformations::spectrum;
			logger_p << LogIO::NORMAL << LogOrigin("MSTransformManager", __FUNCTION__)
					<< "Using WEIGHT_SPECTRUM as weights for channel average" << LogIO::POST;
		}
		else
		{
			weightmode_p = MSTransformations::flags;
			useweights_p = String("flags");
		}
	}
     */

    return;
}

// -----------------------------------------------------------------------
// Method to parse the frequency transformation parameters
// -----------------------------------------------------------------------
void MSTransformManager::parseFreqTransParams(Record &configuration)
{
	int exists = -1;

	exists = -1;
	exists = configuration.fieldNumber ("combinespws");
	if (exists >= 0)
	{
		configuration.get (exists, combinespws_p);

		if (combinespws_p)
		{
			logger_p << LogIO::NORMAL << LogOrigin("MSTransformManager", __FUNCTION__)
					<< "Combine Spectral Windows is activated" << LogIO::POST;
		}
	}

	exists = -1;
	exists = configuration.fieldNumber ("ddistart");
	if (exists >= 0)
	{
		configuration.get (exists, ddiStart_p);
		if (ddiStart_p > 0)
		{
			logger_p << LogIO::NORMAL << LogOrigin("MSTransformManager", __FUNCTION__)
					<< "DDI start is " << ddiStart_p << LogIO::POST;
		}
		else
		{
			ddiStart_p = 0;
		}

	}

	exists = -1;
	exists = configuration.fieldNumber ("hanning");
	if (exists >= 0)
	{
		configuration.get (exists, hanningSmooth_p);

		if (hanningSmooth_p)
		{
			smoothBin_p = 3;
			smoothCoeff_p.resize(3,false);
			smoothCoeff_p(0) = 0.25;
			smoothCoeff_p(1) = 0.5;
			smoothCoeff_p(2) = 0.25;
			weightmode_p = MSTransformations::plainSmooth;
			logger_p << LogIO::NORMAL << LogOrigin("MSTransformManager", __FUNCTION__)
					<< "Hanning Smooth is activated" << LogIO::POST;
		}
	}

	exists = -1;
	exists = configuration.fieldNumber("smoothFourier");
	if (exists >= 0)
	{
	    configuration.get(exists, smoothFourier_p);
	    if (smoothFourier_p) {
	        logger_p << LogIO::NORMAL << LogOrigin("MSTransformManager", __FUNCTION__)
	                << "Fourier smoothing (single dish specific) is activated" << LogIO::POST;
	    }
	}

	return;
}

// -----------------------------------------------------------------------
// Method to parse the reference frame transformation parameters
// -----------------------------------------------------------------------
void MSTransformManager::parseRefFrameTransParams(Record &configuration)
{
	int exists = -1;

	exists = -1;
	exists = configuration.fieldNumber ("regridms");
	if (exists >= 0)
	{
		configuration.get (exists, regridding_p);

		if (regridding_p)
		{
			logger_p << LogIO::NORMAL << LogOrigin("MSTransformManager", __FUNCTION__)
					<< "Regrid MS is activated"<< LogIO::POST;
		}
		else
		{
			return;
		}
	}

	exists = -1;
	exists = configuration.fieldNumber ("phasecenter");
	if (exists >= 0)
	{
		//If phase center is a simple numeric value then it is taken
		// as a FIELD_ID otherwise it is converted to a MDirection
        if( configuration.type(exists) == TpInt )
        {
        	int fieldIdForPhaseCenter = -1;
    		configuration.get (exists, fieldIdForPhaseCenter);
    		logger_p << LogIO::NORMAL << LogOrigin("MSTransformManager", __FUNCTION__)
    				<< "Field Id for phase center is " << fieldIdForPhaseCenter << LogIO::POST;
    		if (phaseCenterPar_p) delete phaseCenterPar_p;
    		phaseCenterPar_p = new casac::variant((long)fieldIdForPhaseCenter);
        }
        else
        {
        	String phaseCenter("");
    		configuration.get (exists, phaseCenter);
    		logger_p << LogIO::NORMAL << LogOrigin("MSTransformManager", __FUNCTION__)
    				<< "Phase center is " << phaseCenter << LogIO::POST;
    		if (phaseCenterPar_p) delete phaseCenterPar_p;
    		phaseCenterPar_p = new casac::variant(phaseCenter);
        }
	}

	exists = -1;
	exists = configuration.fieldNumber ("restfreq");
	if (exists >= 0)
	{
		configuration.get (exists, restFrequency_p);
		if (!restFrequency_p.empty())
		{
			logger_p << LogIO::NORMAL << LogOrigin("MSTransformManager", __FUNCTION__)
					<< "Rest frequency is " << restFrequency_p << LogIO::POST;
		}
	}

	exists = -1;
	exists = configuration.fieldNumber ("outframe");
	if (exists >= 0)
	{
		configuration.get (exists, outputReferenceFramePar_p);
		logger_p << LogIO::NORMAL << LogOrigin("MSTransformManager", __FUNCTION__)
				<< "Output reference frame is " << outputReferenceFramePar_p << LogIO::POST;
	}

	exists = -1;
	exists = configuration.fieldNumber ("interpolation");
	if (exists >= 0)
	{
		configuration.get (exists, interpolationMethodPar_p);

		if (interpolationMethodPar_p.contains("nearest"))
		{
			interpolationMethod_p = MSTransformations::nearestNeighbour;
		}
		else if (interpolationMethodPar_p.contains("linear"))
		{
			interpolationMethod_p = MSTransformations::linear;
		}
		else if (interpolationMethodPar_p.contains("cubic"))
		{
			interpolationMethod_p = MSTransformations::cubic;
		}
		else if (interpolationMethodPar_p.contains("spline"))
		{
			interpolationMethod_p = MSTransformations::spline;
		}
		else if (interpolationMethodPar_p.contains("fftshift"))
		{
			fftShiftEnabled_p = true;
			interpolationMethod_p = MSTransformations::linear;
		}
		else
		{
			logger_p << LogIO::SEVERE << LogOrigin("MSTransformManager", __FUNCTION__)
					<< "Interpolation method " << interpolationMethodPar_p  << " not available " << LogIO::POST;
		}

		logger_p << LogIO::NORMAL << LogOrigin("MSTransformManager", __FUNCTION__)
				<< "Interpolation method is " << interpolationMethodPar_p  << LogIO::POST;
	}
	else
	{
		interpolationMethod_p = MSTransformations::linear;
	}

	exists = -1;
	exists = configuration.fieldNumber ("nspw");
	if (exists >= 0)
	{
		configuration.get (exists, nspws_p);

		if (nspws_p > 1)
		{
			logger_p << LogIO::NORMAL << LogOrigin("MSTransformManager", __FUNCTION__)
					<< "Number of output SPWs is " << nspws_p << LogIO::POST;
			combinespws_p = true;
		}
		else
		{
			nspws_p = 1;
		}
	}

	parseFreqSpecParams(configuration);

	exists = configuration.fieldNumber ("preaverage");
	if (exists >= 0) {
	  configuration.get (exists, enableChanPreAverage_p);

	  if (combinespws_p) {
	    logger_p << LogIO::NORMAL << LogOrigin("MSTransformManager", __FUNCTION__)
		     << "Enabling channel pre-averaging" << LogIO::POST;
	  }
	}

	return;
}

// -----------------------------------------------------------------------
// Method to parse the frequency selection specification
// -----------------------------------------------------------------------
void MSTransformManager::parseFreqSpecParams(Record &configuration)
{
	int exists = -1;

	exists = -1;
	exists = configuration.fieldNumber ("mode");
	if (exists >= 0)
	{
		configuration.get (exists, mode_p);
		logger_p << LogIO::NORMAL << LogOrigin("MSTransformManager", __FUNCTION__)
				<< "Mode is " << mode_p<< LogIO::POST;

		if ((mode_p == "frequency") or (mode_p == "velocity"))
		{
			start_p = String("");
			width_p = String("");
		}
	}

	exists = -1;
	exists = configuration.fieldNumber ("nchan");
	if (exists >= 0)
	{
		configuration.get (exists, nChan_p);
		if (nspws_p > 1)
		{
			logger_p << LogIO::NORMAL << LogOrigin("MSTransformManager", __FUNCTION__)
					<< "Number of output channels per output spw is " << nChan_p << LogIO::POST;
			nChan_p *=  nspws_p;
		}
		else
		{
			logger_p << LogIO::NORMAL << LogOrigin("MSTransformManager", __FUNCTION__)
					<< "Number of output channels is " << nChan_p<< LogIO::POST;
		}
	}

	exists = -1;
	exists = configuration.fieldNumber ("start");
	if (exists >= 0)
	{
		configuration.get (exists, start_p);
		logger_p << LogIO::NORMAL << LogOrigin("MSTransformManager", __FUNCTION__)
				<< "Start is " << start_p << LogIO::POST;
	}

	exists = -1;
	exists = configuration.fieldNumber ("width");
	if (exists >= 0)
	{
		configuration.get (exists, width_p);
		logger_p << LogIO::NORMAL << LogOrigin("MSTransformManager", __FUNCTION__)
				<< "Width is " << width_p << LogIO::POST;
	}

	exists = -1;
	exists = configuration.fieldNumber ("veltype");
	if ((exists >= 0) and (mode_p == "velocity"))
	{
		configuration.get (exists, velocityType_p);
		logger_p << LogIO::NORMAL << LogOrigin("MSTransformManager", __FUNCTION__)
				<< "Velocity type is " << velocityType_p << LogIO::POST;
	}

	return;
}

// -----------------------------------------------------------------------
// Method to parse the phase shifting specification
// -----------------------------------------------------------------------
void MSTransformManager::parsePhaseShiftParams(Record &configuration)
{
	int exists = -1;

	exists = -1;
	exists = configuration.fieldNumber ("XpcOffset");
	if (exists >= 0)
	{
		configuration.get (exists, dx_p);
	}

	exists = -1;
	exists = configuration.fieldNumber ("YpcOffset");
	if (exists >= 0)
	{
		configuration.get (exists, dy_p);
	}

	if (abs(dx_p) > 0 or abs(dy_p) > 0)
	{
		phaseShifting_p = true;
		logger_p 	<< LogIO::NORMAL << LogOrigin("MSTransformManager", __FUNCTION__)
					<< "Phase shifting is activated: dx="<< dx_p << " dy=" << dy_p << LogIO::POST;
	}

	return;
}

// -----------------------------------------------------------------------
// CAS-12706 To run phase shift via a TVI which has
// support for shifting across large offset/angles
// -----------------------------------------------------------------------
void MSTransformManager::parsePhaseShiftSubParams(Record &configuration)
{
	int exists = -1;

	exists = -1;
	exists = configuration.fieldNumber("tviphaseshift");
	if (exists >= 0)
	{
		configuration.get (exists, tviphaseshift_p);

		if (tviphaseshift_p)
		{
			// Extract the callib Record
			exists = -1;
			exists = configuration.fieldNumber("tviphaseshiftlib");
			if (configuration.type(exists) == TpRecord)
			{
				tviphaseshiftConfig_p = configuration.subRecord(exists);
			}

			logger_p 	<< LogIO::NORMAL << LogOrigin("MSTransformManager",__FUNCTION__)
						<< "Phase shifting via TVI with support for large offset/angle "
						<< LogIO::POST;
		}
	}

	return;
}

// -----------------------------------------------------------------------
// Method to parse the time average specification
// -----------------------------------------------------------------------
void MSTransformManager::parseTimeAvgParams(Record &configuration)
{
	int exists = -1;

	exists = -1;
	exists = configuration.fieldNumber ("timeaverage");
	if (exists >= 0)
	{
		configuration.get (exists, timeAverage_p);

		if (timeAverage_p)
		{
			logger_p << LogIO::NORMAL << LogOrigin("MSTransformManager", __FUNCTION__)
					<< "Time average is activated" << LogIO::POST;
		}
	}

    exists = -1;
	exists = configuration.fieldNumber ("scalaraverage");
	if (exists >= 0)
	{
		configuration.get (exists, scalarAverage_p);

		if (scalarAverage_p)
		{
			logger_p << LogIO::NORMAL << LogOrigin("MSTransformManager", __FUNCTION__)
					<< "Scalar average is activated" << LogIO::POST;
		}
	}

	if (timeAverage_p || scalarAverage_p)
	{
		exists = -1;
		exists = configuration.fieldNumber ("timebin");
		if (exists >= 0)
		{
			String timebin;
			configuration.get (exists, timebin);
			timeBin_p=casaQuantity(timebin).get("s").getValue();

			logger_p << LogIO::NORMAL << LogOrigin("MSTransformManager", __FUNCTION__)
					<< "Time bin is " << timeBin_p << " seconds" << LogIO::POST;
		}
		else
		{
			logger_p << LogIO::WARN << LogOrigin("MSTransformManager", __FUNCTION__)
					<< "Time or scalar average is activated but no timebin parameter provided " << LogIO::POST;
			timeAverage_p = false;
			scalarAverage_p = false;
			return;
		}

		exists = -1;
		exists = configuration.fieldNumber ("timespan");
		if (exists >= 0)
		{
			configuration.get (exists, timespan_p);

			if (!timespan_p.contains("scan") and !timespan_p.contains("state") and !timespan_p.contains("field"))
			{
				timespan_p = String("");
			}
			else
			{
				logger_p << LogIO::NORMAL << LogOrigin("MSTransformManager", __FUNCTION__)
						<< "Time span is " << timespan_p << LogIO::POST;
			}
		}

		// CAS-4850 (jagonzal): For ALMA each bdf is limited to 30s, so we need to combine across state (i.e. su-scan)
		if (timeAverage_p && (timeBin_p > 30.0) and !timespan_p.contains("state"))
		{
			MeasurementSet tmpMs(inpMsName_p,Table::Old);
			MSObservation observationTable = tmpMs.observation();
			MSObservationColumns observationCols(observationTable);
			String telescopeName = observationCols.telescopeName()(0);

			if (telescopeName.contains("ALMA"))
			{
			        logger_p << LogIO::WARN << LogOrigin("MSTransformManager", __FUNCTION__)
						<< "Operating with ALMA data, automatically adding state to timespan "<< endl
						<< "In order to remove sub-scan boundaries which limit time average to 30s "<< LogIO::POST;
				timespan_p += String(",state");
			}
		}

		exists = -1;
		exists = configuration.fieldNumber ("maxuvwdistance");
		if (exists >= 0)
		{
			configuration.get (exists, maxuvwdistance_p);

			if (maxuvwdistance_p > 0)
			{
				logger_p << LogIO::NORMAL << LogOrigin("MSTransformManager", __FUNCTION__)
						<< "Maximum UV distance for baseline-dependent time average is: "
						<< maxuvwdistance_p << " meters" << LogIO::POST;
			}
		}

		/*
		exists = configuration.fieldNumber ("minbaselines");
		if (exists >= 0)
		{
			configuration.get (exists, minbaselines_p);

			if (minbaselines_p > 0)
			{
				logger_p << LogIO::NORMAL << LogOrigin("MSTransformManager", __FUNCTION__)
						<< "Minimum number of baselines for time average: " << minbaselines_p << LogIO::POST;
			}
		}
		*/
	}

	return;
}

// -----------------------------------------------------------------------
// Parameter parser for on-the-fly (OTF) calibration
// -----------------------------------------------------------------------
void MSTransformManager::parseCalParams(Record &configuration)
{
	int exists = configuration.fieldNumber("callib");
	if (exists >= 0)
	{

		if (configuration.type(exists) == TpRecord)
		{
			// Extract the callib Record
			callibRec_p = configuration.subRecord(exists);
			callib_p="";

			// If the Record is non-trivial, calibration is turned on
			calibrate_p = callibRec_p.nfields() > 0;
		}
		else if (configuration.type(exists) == TpString)
		{
			// Extract the callib String
			callib_p = configuration.asString(exists);
			callibRec_p = Record();

			// If the callib_p String has non-trivial content, calibration in turned on
			calibrate_p = callib_p.length() > 0;

		}

		if (calibrate_p)
		{
			logger_p 	<< LogIO::NORMAL << LogOrigin("MSTransformManager",__FUNCTION__)
						<< "Calibration is activated" << LogIO::POST;
		}

	}

	return;
}

// -----------------------------------------------------------------------
// Parameter parser for continuum subtraction
// -----------------------------------------------------------------------
void MSTransformManager::parseUVContSubParams(Record &configuration)
{
	int exists = -1;

	exists = -1;
	exists = configuration.fieldNumber("uvcontsub");
	if (exists >= 0)
	{
		configuration.get (exists, uvcontsub_p);

		if (uvcontsub_p)
		{
			// Extract the callib Record
			exists = -1;
			exists = configuration.fieldNumber("uvcontsublib");
			if (configuration.type(exists) == TpRecord)
			{
				uvcontsubRec_p = configuration.subRecord(exists);
			}

			logger_p 	<< LogIO::NORMAL << LogOrigin("MSTransformManager",__FUNCTION__)
						<< "Continuum subtraction is activated "
						<< LogIO::POST;
		}
	}

	return;
}

// -----------------------------------------------------------------------
// Method to set spw averaging
// -----------------------------------------------------------------------
void MSTransformManager::setSpwAvg(Record &configuration)
{
	int exists = -1;

	exists = -1;
	exists = configuration.fieldNumber ("spwaverage");
	if (exists >= 0)
	{
		configuration.get (exists, spwAverage_p);

		if (spwAverage_p)
		{
			logger_p << LogIO::NORMAL << LogOrigin("MSTransformManager", __FUNCTION__)
					<< "Spw average is activated" << LogIO::POST;
		}
	}
}

// -----------------------------------------------------------------------
// Parameter parser for polarization transformation
// -----------------------------------------------------------------------
void MSTransformManager::parsePolAvgParams(Record &configuration)
{
  String key("polaverage");
  Bool exists = configuration.isDefined(key);
  if (exists) {
    polAverage_p = configuration.asBool(key);
  }

  key = "polaveragemode";
  if (polAverage_p) {
    if (configuration.isDefined(key)) {
      polAverageConfig_p.define("mode", configuration.asString(key));
    } else {
      polAverageConfig_p.define("mode", "default");
    }
  }
}

void MSTransformManager::parsePointingsInterpolationParams(casacore::Record &configuration){
	String key("pointingsinterpolation");
	Bool exists = configuration.isDefined(key);
	if (exists) {
		pointingsInterpolation_p = configuration.asBool(key);
	}
}

void MSTransformManager::parseAtmCorrectionParams(casacore::Record &configuration) {
    String key("atmCor");
    if (configuration.isDefined(key)) {
        doAtmCor_p = configuration.asBool(key);
        atmCorConfig_p = configuration;
    } else {
        doAtmCor_p = False;
    }
}

// -----------------------------------------------------------------------
// Method to open the input MS, select the data and create the
// structure of the output MS filling the auxiliary tables.
// -----------------------------------------------------------------------
void MSTransformManager::open()
{
	// Initialize MSTransformDataHandler to open the MeasurementSet object
	if (interactive_p)
	{
		// In buffer mode we may have to modify the flags
		dataHandler_p = new MSTransformDataHandler(inpMsName_p,Table::Update);
	}
	else
	{
		dataHandler_p = new MSTransformDataHandler(inpMsName_p,Table::Old);
	}


	// WARNING: Input MS is re-set at the end of a successful MSTransformDataHandler::makeMSBasicStructure,
	// call therefore we have to use the selected MS always
	inputMs_p = dataHandler_p->getInputMS();
	// Note: We always get the input number of channels because we don't know if pre-averaging will be necessary
	getInputNumberOfChannels();

	// Check available data cols to pass this information on to MSTransformDataHandler which creates the MS structure
	checkDataColumnsAvailable();
	checkDataColumnsToFill();


	// Check whether the MS has correlator pre-averaging and we are smoothing or averaging
	checkCorrelatorPreaveraging();

	// Set virtual column operation
	dataHandler_p->setVirtualModelCol(makeVirtualModelColReal_p);
	dataHandler_p->setVirtualCorrectedCol(makeVirtualCorrectedColReal_p);

	// Once the input MS is opened we can get the selection indexes,
	// in this way we also validate the selection parameters
	dataHandler_p->setReindex(reindex_p);
	initDataSelectionParams();

	// Once the selection parameters have been processed, check consistency in
	// number of channels, if needed.
	checkSPWChannelsKnownLimitation();

	// Determine channel specification for output MS
	Vector<Int> chanSpec;
	Bool spectralRegridding = combinespws_p or regridding_p;
	if (channelAverage_p and !spectralRegridding)
	{
		chanSpec =  freqbin_p;
	}
	else
	{
		chanSpec = Vector<Int>(1,1);
	}

	// Set-up splitter object
	const String dummyExpr = String("");
	logger_p << LogIO::NORMAL << LogOrigin("MSTransformManager", __FUNCTION__) << "Select data" << LogIO::POST;
	dataHandler_p->setmsselect((const String)spwSelection_p,
							(const String)fieldSelection_p,
							(const String)baselineSelection_p,
							(const String)scanSelection_p,
							(const String)uvwSelection_p,
							(const String)taqlSelection_p,
							chanSpec,
							(const String)arraySelection_p,
							(const String)polarizationSelection_p,
							(const String)scanIntentSelection_p,
							(const String)observationSelection_p,
							(const String)feedSelection_p);

	dataHandler_p->selectTime(timeBin_p,timeSelection_p);

	createOutputMSStructure();

	// jagonzal (CAS-5076): Reindex state column when there is scan selection
	// jagonzal (CAS-6351): Removing this fix as only implicit selection-based re-indexing has to be applied
	/*
	map<Int, Int> stateRemapper = dataHandler_p->getStateRemapper();
    std::map<Int, Int>::iterator stateRemapperIter;
    for (	stateRemapperIter = stateRemapper.begin();
    		stateRemapperIter != stateRemapper.end();
    		stateRemapperIter++)
    {
    	inputOutputScanIntentIndexMap_p[stateRemapperIter->first] = stateRemapperIter->second;

    	logger_p << LogIO::NORMAL << LogOrigin("MSTransformManager", __FUNCTION__)
    			<< "State " << stateRemapperIter->first << " mapped to " << stateRemapperIter->second << LogIO::POST;
    }
    */

    // jagonzal (CAS-5349): Reindex antenna columns when there is antenna selection
    if (!baselineSelection_p.empty() and reindex_p)
    {
    	Vector<Int> antennaRemapper = dataHandler_p->getAntennaRemapper();
    	for (uInt oldIndex=0;oldIndex<antennaRemapper.size();oldIndex++)
    	{
    		inputOutputAntennaIndexMap_p[oldIndex] = antennaRemapper[oldIndex];
    	}
    }


	selectedInputMs_p = dataHandler_p->getSelectedInputMS();
	outputMs_p = dataHandler_p->getOutputMS();
	selectedInputMsCols_p = dataHandler_p->getSelectedInputMSColumns();
	outputMsCols_p = dataHandler_p->getOutputMSColumns();

	return;
}

/**
 * Whether the WEIGHT/SIGMA_SPECTRUM columns should be created in the output MS.
 * This should be honored when creating the output MS structure (in
 * createOutputMSStructure().
 *
 * The logic to say true is: if the WEIGHT/SIGMA_SPECTRUM are present in the input MS or
 * the user has requested the creation of these columns in the output MS anyway via the
 * parameter 'usewtspectrum'
 * This requires that the input configuration be parsed here in MSTransformManager before
 * calling this method, and passed as parameter.
 *
 * @param usewtspectrum value of the usewtspectrum input parameter of mstransform
 *
 * @return whether WEIGHT/SIGMA_SPECTRUM columns should be created in the output MS.
 */
Bool MSTransformManager::shouldCreateOutputWtSpectrum(Bool usewtspectrum)
{
    if (nullptr == inputMs_p) {
        throw AipsError("When trying to guess if WEIGHT/SIGMA_SPECTRUM should be created "
                        "in the output MS: the input MS has not been initialized.");
    }

    auto wtSpec = MSColumns(*inputMs_p).weightSpectrum();
    auto inputWeightSpectrumAvailable = !wtSpec.isNull() and wtSpec.isDefined(0);
    return inputWeightSpectrumAvailable or usewtspectrum;
}

/**
 * Helper method for open() to create the structure of the output MS
 * and check errors.
 *
 * @throws AipsError in case of errors creating the output MS
 */
void MSTransformManager::createOutputMSStructure()
{
	// Create output MS structure
	if (not bufferMode_p)
	{
		logger_p << LogIO::NORMAL << LogOrigin("MSTransformManager", __FUNCTION__)
				<< "Create output MS structure" << LogIO::POST;
	}
	else
	{
		logger_p << LogIO::NORMAL << LogOrigin("MSTransformManager", __FUNCTION__)
				<< "Create transformed MS Subtables to be stored in memory" << LogIO::POST;
	}


	//jagonzal (CAS-5174)
	Bool outputMSStructureCreated = false;
	try
	{
            Table::TableOption option = Table::New;
            if (bufferMode_p) {
                logger_p << LogIO::NORMAL << LogOrigin("MSTransformManager", __FUNCTION__)
                         << "Create output MS structure" << LogIO::POST;
                option = Table::Scratch;
            }
            auto createWeightSpectrum = shouldCreateOutputWtSpectrum(usewtspectrum_p);
            outputMSStructureCreated = dataHandler_p->makeMSBasicStructure(outMsName_p,
                                                                           datacolumn_p,
                                                                           createWeightSpectrum,
                                                                           tileShape_p,
                                                                           timespan_p,
                                                                           option);
	}
	catch (AipsError ex)
	{
		outputMSStructureCreated = false;
		logger_p 	<< LogIO::DEBUG1
					<< "Exception creating output MS structure: " << ex.getMesg() << endl
					<< LogIO::POST;

		throw AipsError(ex.getMesg());
	}



	if (!outputMSStructureCreated)
	{
		throw AipsError("Error creating output MS structure");
	}
}

// -----------------------------------------------------------------------
// Method to close the output MS
// -----------------------------------------------------------------------
void MSTransformManager::close()
{
	if (outputMs_p)
	{
		// unlock MS (the MS data handler will flush it when destroying it).
		outputMs_p->unlock();
		Table::relinquishAutoLocks(true);

		// Unset the output MS
		outputMs_p = NULL;
	}

	return;
}

// -----------------------------------------------------------------------
// Check configuration and input MS characteristics to determine run parameters
// -----------------------------------------------------------------------
void MSTransformManager::setup()
{
	// Check what columns have to filled
	// CAS-5581 (jagonzal): Moving these methods here because we need to know if
	// WEIGHT_SPECTRUM is available to configure the appropriate averaging kernel.
	// - note also that the availability of WEIGHT_SPECTRUM in the input MS needs
	// to be checked even before, as it is needed when doing
	// dataHandler_p->makeMSBasicStructure() in createOutputMSStructure() - CAS-11269
	checkFillFlagCategory();
        checkFillWeightSpectrum();

	// Check if we really need to combine SPWs
	if (combinespws_p)
	{
		auto nInputSpws = outputMs_p->spectralWindow().nrow();
		if (nInputSpws < 2)
		{
			logger_p << LogIO::WARN << LogOrigin("MSTransformManager", __FUNCTION__)
					<< "There is only one selected SPW, no need to combine " << LogIO::POST;
			combinespws_p = false;
		}
	}

	// Regrid SPW subtable
	if (combinespws_p)
	{
		initRefFrameTransParams();
		regridAndCombineSpwSubtable();
		reindexDDISubTable();
		reindexSourceSubTable();
		//reindexFeedSubTable();
		//reindexSysCalSubTable();
		reindexFreqOffsetSubTable();
		reindexGenericTimeDependentSubTable("FEED");
		reindexGenericTimeDependentSubTable("SYSCAL");
		reindexGenericTimeDependentSubTable("CALDEVICE");
		reindexGenericTimeDependentSubTable("SYSPOWER");
	}
	else if (regridding_p)  // regrid as in the regridms option
	{
		initRefFrameTransParams();
		regridSpwSubTable();
	}

	// Subtable manipulation for polarization averaging
	if (polAverage_p) {
//	  Int nInputPolarizations = outputMs_p->polarization().nrow();
	  Int averagedPolId = getAveragedPolarizationId();
	  reindexPolarizationIdInDataDesc(averagedPolId);
	}

	//// Determine the frequency transformation methods to use ////


	// Cube level
	if (combinespws_p)
	{
		transformCubeOfDataComplex_p = &MSTransformManager::combineCubeOfData;
		transformCubeOfDataFloat_p = &MSTransformManager::combineCubeOfData;
		spectrumTransformation_p = true;
		propagateWeights_p = true;
		spectrumReshape_p = true;
		cubeTransformation_p = true;
	}
	else if (regridding_p)
	{
		transformCubeOfDataComplex_p = &MSTransformManager::regridCubeOfData;
		transformCubeOfDataFloat_p = &MSTransformManager::regridCubeOfData;
		spectrumTransformation_p = true;
		propagateWeights_p = true;
		spectrumReshape_p = true;
		cubeTransformation_p = true;
	}
	else if (channelAverage_p)
	{
		transformCubeOfDataComplex_p = &MSTransformManager::averageCubeOfData;
		transformCubeOfDataFloat_p = &MSTransformManager::averageCubeOfData;
		spectrumTransformation_p = true;
		propagateWeights_p = true;
		spectrumReshape_p = true;
		cubeTransformation_p = true;
	}
	else if (hanningSmooth_p || smoothFourier_p)
	{
		transformCubeOfDataComplex_p = &MSTransformManager::smoothCubeOfData;
		transformCubeOfDataFloat_p = &MSTransformManager::smoothCubeOfData;
		spectrumTransformation_p = true;
		cubeTransformation_p = true;
	}
	else if (nspws_p > 1)
	{
		transformCubeOfDataComplex_p = &MSTransformManager::separateCubeOfData;
		transformCubeOfDataFloat_p = &MSTransformManager::separateCubeOfData;
		spectrumReshape_p = true;
		cubeTransformation_p = true;
	}
	else
	{
		transformCubeOfDataComplex_p = &MSTransformManager::copyCubeOfData;
		transformCubeOfDataFloat_p = &MSTransformManager::copyCubeOfData;
	}

	Bool spectralRegridding = combinespws_p or regridding_p;

	// Vector level
	if (channelAverage_p and !hanningSmooth_p and !spectralRegridding)
	{
		transformStripeOfDataComplex_p = &MSTransformManager::average;
		transformStripeOfDataFloat_p = &MSTransformManager::average;
	}
	else if (!channelAverage_p and hanningSmooth_p and !spectralRegridding)
	{
		transformStripeOfDataComplex_p = &MSTransformManager::smooth;
		transformStripeOfDataFloat_p = &MSTransformManager::smooth;
	}
	else if (!channelAverage_p and !hanningSmooth_p and spectralRegridding)
	{
		transformStripeOfDataComplex_p = &MSTransformManager::regrid;
		transformStripeOfDataFloat_p = &MSTransformManager::regrid;
	}
	else if (channelAverage_p and hanningSmooth_p and !spectralRegridding)
	{
		transformStripeOfDataComplex_p = &MSTransformManager::averageSmooth;
		transformStripeOfDataFloat_p = &MSTransformManager::averageSmooth;
	}
	else if (channelAverage_p and !hanningSmooth_p and spectralRegridding)
	{
		transformStripeOfDataComplex_p = &MSTransformManager::averageRegrid;
		transformStripeOfDataFloat_p = &MSTransformManager::averageRegrid;
	}
	else if (!channelAverage_p and hanningSmooth_p and spectralRegridding)
	{
		transformStripeOfDataComplex_p = &MSTransformManager::smoothRegrid;
		transformStripeOfDataFloat_p = &MSTransformManager::smoothRegrid;
	}
	else if (channelAverage_p and hanningSmooth_p and spectralRegridding)
	{
		transformStripeOfDataComplex_p = &MSTransformManager::averageSmoothRegrid;
		transformStripeOfDataFloat_p = &MSTransformManager::averageSmoothRegrid;
	}
	else if (smoothFourier_p) {
        transformStripeOfDataComplex_p = &MSTransformManager::smoothFourierComplex;
        transformStripeOfDataFloat_p = &MSTransformManager::smoothFourierFloat;
	}

	// If there is not inputWeightSpectrumAvailable_p and no time average then
	// weightSpectrum is constant and has no effect in frequency avg./regridding
	if ((not inputWeightSpectrumAvailable_p) and (not timeAverage_p))
	{
		propagateWeights_p = false;
		weightmode_p = MSTransformations::flagsNonZero;
	}
	else
	{
		// NOTE: It does not hurt to set the averaging kernel even if we are not going to use it
		weightmode_p = MSTransformations::flagSpectrumNonZero;
	}

	// SPECTRUM columns have to be set when they exists in the input or the user specifies it via usewtspectrum_p
	if (inputWeightSpectrumAvailable_p or usewtspectrum_p)
	{
		flushWeightSpectrum_p = true;
	}
	else
	{
		flushWeightSpectrum_p = false;
	}

	propagateWeights(propagateWeights_p);
	setChannelAverageKernel(weightmode_p);
	setSmoothingKernel(smoothmode_p);


	// Set Regridding kernel
	if (fftShiftEnabled_p)
	{
		regridCoreComplex_p = &MSTransformManager::interpol1Dfftshift;
		regridCoreFloat_p = &MSTransformManager::interpol1Dfftshift;
	}
	else
	{
		regridCoreComplex_p = &MSTransformManager::interpol1D;
		regridCoreFloat_p = &MSTransformManager::interpol1D;
	}

	//// Determine the frequency transformation methods to use ////

	// Drop channels with non-uniform width when doing only channel average
	if (channelAverage_p and !regridding_p and !combinespws_p )
	{
		dropNonUniformWidthChannels();
	}

	// Get number of output channels (needed by chan avg and separate SPWs when there is only 1 selected SPW)
	if (channelAverage_p or (nspws_p>1 and !combinespws_p))
	{
		getOutputNumberOfChannels();
	}

	// Determine weight and sigma factors when either auto or user channel average is set
	if (channelAverage_p or combinespws_p or regridding_p)
	{
		calculateNewWeightAndSigmaFactors();
	}


	if (nspws_p > 1)
	{
		uInt totalNumberOfOutputChannels = 0;
		if (combinespws_p)
		{
			totalNumberOfOutputChannels = inputOutputSpwMap_p[0].second.NUM_CHAN;
		}
		// jagonzal: This is the case when there is only one input SPW and there is no need to combine
		else
		{
			uInt spwId = 0;
	    	if (outputInputSPWIndexMap_p.size()>0)
	    	{
	    		spwId = outputInputSPWIndexMap_p[0];
	    	}
	    	else
	    	{
	    		spwId = 0;
	    	}

	    	totalNumberOfOutputChannels = numOfOutChanMap_p[spwId];
		}


		chansPerOutputSpw_p = totalNumberOfOutputChannels / nspws_p;
		if (totalNumberOfOutputChannels % nspws_p)
		{
			chansPerOutputSpw_p += 1;
			tailOfChansforLastSpw_p = totalNumberOfOutputChannels - chansPerOutputSpw_p*(nspws_p-1);
		}
		else
		{
			tailOfChansforLastSpw_p = chansPerOutputSpw_p;
		}

		if (bufferMode_p)
		{
			writeOutputPlanesComplex_p = &MSTransformManager::bufferOutputPlanesInSlices;
			writeOutputPlanesFloat_p = &MSTransformManager::bufferOutputPlanesInSlices;
		}
		else
		{
			writeOutputPlanesComplex_p = &MSTransformManager::writeOutputPlanesInSlices;
			writeOutputPlanesFloat_p = &MSTransformManager::writeOutputPlanesInSlices;
		}

		separateSpwSubtable();
		separateFeedSubtable();
		separateSourceSubtable();
		separateSyscalSubtable();
		separateFreqOffsetSubtable();
		separateCalDeviceSubtable();
		separateSysPowerSubtable();

		// CAS-5404. DDI sub-table has to be re-indexed after separating SPW sub-table
		if (not combinespws_p) reindexDDISubTable();
	}
	else
	{
		if (bufferMode_p)
		{
			writeOutputPlanesComplex_p = &MSTransformManager::bufferOutputPlanes;
			writeOutputPlanesFloat_p = &MSTransformManager::bufferOutputPlanes;
		}
		else
		{
			writeOutputPlanesComplex_p = &MSTransformManager::writeOutputPlanesInBlock;
			writeOutputPlanesFloat_p = &MSTransformManager::writeOutputPlanesInBlock;
		}
	}

	// Generate Iterator
	setIterationApproach();
	generateIterator();

	return;
}


// -----------------------------------------------------------------------
//
// -----------------------------------------------------------------------
IPosition MSTransformManager::getShape()
{
	return getTransformedShape(visibilityIterator_p->getVisBuffer());
}

// -----------------------------------------------------------------------
//
// -----------------------------------------------------------------------
IPosition MSTransformManager::getTransformedShape(vi::VisBuffer2 *visBuffer)
{
	IPosition outputCubeShape(3);

	// Correlations
	outputCubeShape(0) = visBuffer->nCorrelations();

	// Rows
	outputCubeShape(2) = nRowsToAdd_p;

	// Channels
	if (nspws_p > 1)
	{
		outputCubeShape(1) = chansPerOutputSpw_p;
	}
	else if (combinespws_p)
	{
		outputCubeShape(1) = inputOutputSpwMap_p[0].second.NUM_CHAN;
	}
	else if (regridding_p)
	{
		Int inputSpw = visBuffer->spectralWindows()(0);
		outputCubeShape(1) = inputOutputSpwMap_p[inputSpw].second.NUM_CHAN;
	}
	else if (channelAverage_p)
	{
		Int inputSpw = visBuffer->spectralWindows()(0);
		outputCubeShape(1) = numOfOutChanMap_p[inputSpw];
	}
	else
	{
		outputCubeShape(1) = visBuffer->nChannels();
	}

	return outputCubeShape;
}

// -----------------------------------------------------------------------
//
// -----------------------------------------------------------------------
void MSTransformManager::propagateWeights(Bool on)
{

	if (on)
	{
		// Used by SPW combination
		fillWeightsPlane_p = &MSTransformManager::fillWeightsPlane;
		normalizeWeightsPlane_p = &MSTransformManager::normalizeWeightsPlane;

		// Used by channel average
		setWeightsPlaneByReference_p = &MSTransformManager::setWeightsPlaneByReference;
		setWeightStripeByReference_p = &MSTransformManager::setWeightStripeByReference;
	}
	else
	{
		// Used by SPW combination
		fillWeightsPlane_p = &MSTransformManager::dontfillWeightsPlane;
		normalizeWeightsPlane_p = &MSTransformManager::dontNormalizeWeightsPlane;

		// Used by channel average
		setWeightsPlaneByReference_p = &MSTransformManager::dontsetWeightsPlaneByReference;
		setWeightStripeByReference_p = &MSTransformManager::dontSetWeightStripeByReference;
	}

	return;
}

// -----------------------------------------------------------------------
//
// -----------------------------------------------------------------------
void MSTransformManager::setBufferMode(Bool on)
{
	bufferMode_p = on;

	if (nspws_p > 1)
	{
		if (bufferMode_p)
		{
			writeOutputPlanesComplex_p = &MSTransformManager::bufferOutputPlanesInSlices;
			writeOutputPlanesFloat_p = &MSTransformManager::bufferOutputPlanesInSlices;
		}
		else
		{
			writeOutputPlanesComplex_p = &MSTransformManager::writeOutputPlanesInSlices;
			writeOutputPlanesFloat_p = &MSTransformManager::writeOutputPlanesInSlices;
		}
	}
	else
	{
		if (bufferMode_p)
		{
			writeOutputPlanesComplex_p = &MSTransformManager::bufferOutputPlanes;
			writeOutputPlanesFloat_p = &MSTransformManager::bufferOutputPlanes;
		}
		else
		{
			writeOutputPlanesComplex_p = &MSTransformManager::writeOutputPlanesInBlock;
			writeOutputPlanesFloat_p = &MSTransformManager::writeOutputPlanesInBlock;
		}
	}

	return;
}

// -----------------------------------------------------------------------
//
// -----------------------------------------------------------------------
void MSTransformManager::setChannelAverageKernel(uInt mode)
{
	switch (mode)
	{
		case MSTransformations::spectrum:
		{
			averageKernelComplex_p = &MSTransformManager::weightAverageKernel;
			averageKernelFloat_p = &MSTransformManager::weightAverageKernel;
			break;
		}
		case MSTransformations::flags:
		{
			averageKernelComplex_p = &MSTransformManager::flagAverageKernel;
			averageKernelFloat_p = &MSTransformManager::flagAverageKernel;
			break;
		}
		case MSTransformations::cumSum:
		{
			averageKernelComplex_p = &MSTransformManager::cumSumKernel;
			averageKernelFloat_p = &MSTransformManager::cumSumKernel;
			break;
		}
		case MSTransformations::flagSpectrum:
		{
			averageKernelComplex_p = &MSTransformManager::flagWeightAverageKernel;
			averageKernelFloat_p = &MSTransformManager::flagWeightAverageKernel;
			break;
		}
		case MSTransformations::flagCumSum:
		{
			averageKernelComplex_p = &MSTransformManager::flagCumSumKernel;
			averageKernelFloat_p = &MSTransformManager::flagCumSumKernel;
			break;
		}
		case MSTransformations::flagsNonZero:
		{
			averageKernelComplex_p = &MSTransformManager::flagNonZeroAverageKernel;
			averageKernelFloat_p = &MSTransformManager::flagNonZeroAverageKernel;
			break;
		}
		case MSTransformations::flagSpectrumNonZero:
		{
			averageKernelComplex_p = &MSTransformManager::flagWeightNonZeroAverageKernel;
			averageKernelFloat_p = &MSTransformManager::flagWeightNonZeroAverageKernel;
			break;
		}
		case MSTransformations::flagCumSumNonZero:
		{
			averageKernelComplex_p = &MSTransformManager::flagCumSumNonZeroKernel;
			averageKernelFloat_p = &MSTransformManager::flagCumSumNonZeroKernel;
			break;
		}
		default:
		{
			averageKernelComplex_p = &MSTransformManager::simpleAverageKernel;
			averageKernelFloat_p = &MSTransformManager::simpleAverageKernel;
			break;
		}
	}

	return;
}

// -----------------------------------------------------------------------
//
// -----------------------------------------------------------------------
void MSTransformManager::setSmoothingKernel(uInt mode)
{
	switch (mode)
	{
		case MSTransformations::plainSmooth:
		{
			smoothKernelComplex_p = &MSTransformManager::plainSmooth;
			smoothKernelFloat_p = &MSTransformManager::plainSmooth;
			break;
		}
		case MSTransformations::plainSmoothSpectrum:
		{
			smoothKernelComplex_p = &MSTransformManager::plainSmoothSpectrum;
			smoothKernelFloat_p = &MSTransformManager::plainSmoothSpectrum;
			break;
		}
		default:
		{
			smoothKernelComplex_p = &MSTransformManager::plainSmooth;
			smoothKernelFloat_p = &MSTransformManager::plainSmooth;
			break;
		}
	}

	return;
}

// -----------------------------------------------------------------------
//
// -----------------------------------------------------------------------
void MSTransformManager::setSmoothingFourierKernel(uInt mode)
{
  if (smoothFourier_p) {
    switch (mode)
    {
      case MSTransformations::plainSmooth:
      {
        //logger_p << "Set smoothing kernel to smoothFourier" << LogIO::POST;
        transformStripeOfDataComplex_p = &MSTransformManager::smoothFourierComplex;
        transformStripeOfDataFloat_p = &MSTransformManager::smoothFourierFloat;
        break;
      }
      case MSTransformations::plainSmoothSpectrum:
      {
        //logger_p << "Set smoothing kernel to smooth (for weight propagation)" << LogIO::POST;
        transformStripeOfDataComplex_p = &MSTransformManager::smooth;
        transformStripeOfDataFloat_p = &MSTransformManager::smooth;
        break;
      }
      default:
      {
        transformStripeOfDataComplex_p = &MSTransformManager::smoothFourierComplex;
        transformStripeOfDataFloat_p = &MSTransformManager::smoothFourierFloat;
        break;
      }
    }
  }

  return;
}

// -----------------------------------------------------------------------
//
// -----------------------------------------------------------------------
void MSTransformManager::initDataSelectionParams()
{
    MSSelection mssel;

    if (reindex_p)
    {
        if (!observationSelection_p.empty())
        {
            mssel.setObservationExpr(observationSelection_p);
            Vector<Int> observationList = mssel.getObservationList(inputMs_p);
            logger_p << LogIO::NORMAL << LogOrigin("MSTransformManager", __FUNCTION__)
					        << "Selected Observations Ids are " << observationList << LogIO::POST;

            for (uInt index=0; index < observationList.size(); index++)
            {
                inputOutputObservationIndexMap_p[observationList(index)] = index;
            }
        }

        if (!arraySelection_p.empty())
        {
            mssel.setArrayExpr(arraySelection_p);
            Vector<Int> arrayList = mssel.getSubArrayList(inputMs_p);
            logger_p << LogIO::NORMAL << LogOrigin("MSTransformManager", __FUNCTION__)
					        << "Selected Arrays Ids are " << arrayList << LogIO::POST;

            for (uInt index=0; index < arrayList.size(); index++)
            {
                inputOutputArrayIndexMap_p[arrayList(index)] = index;
            }
        }

        if (!scanSelection_p.empty())
        {
            mssel.setScanExpr(scanSelection_p);
            Vector<Int> scanList = mssel.getScanList(inputMs_p);
            logger_p << LogIO::NORMAL << LogOrigin("MSTransformManager", __FUNCTION__)
					        << "Selected Scans Ids are " << scanList << LogIO::POST;

            for (uInt index=0; index < scanList.size(); index++)
            {
                inputOutputScanIndexMap_p[scanList(index)] = index;
            }
        }

        if (!scanIntentSelection_p.empty())
        {
            mssel.setStateExpr(scanIntentSelection_p);
            Vector<Int> scanIntentList = mssel.getStateObsModeList(inputMs_p);
            logger_p << LogIO::NORMAL << LogOrigin("MSTransformManager", __FUNCTION__)
					        << "Selected Scans Intents Ids are " << scanIntentList << LogIO::POST;

            for (uInt index=0; index < scanIntentList.size(); index++)
            {
                inputOutputScanIntentIndexMap_p[scanIntentList(index)] = index;
            }
        }

        if (!fieldSelection_p.empty())
        {
            mssel.setFieldExpr(fieldSelection_p);
            Vector<Int> fieldList = mssel.getFieldList(inputMs_p);
            logger_p << LogIO::NORMAL << LogOrigin("MSTransformManager", __FUNCTION__)
					        << "Selected Fields Ids are " << fieldList << LogIO::POST;

            for (uInt index=0; index < fieldList.size(); index++)
            {
                inputOutputFieldIndexMap_p[fieldList(index)] = index;
            }
        }
    }


    if (!spwSelection_p.empty())
    {
        mssel.setSpwExpr(spwSelection_p);
        Matrix<Int> spwchan = mssel.getChanList(inputMs_p);

        // Get the DD IDs of this spw selection
        Vector<Int> spwddi = mssel.getSPWDDIDList(inputMs_p);

        // Take into account the polarization selections
        if (!polarizationSelection_p.empty()){
            mssel.setPolnExpr(polarizationSelection_p.c_str());
            Vector<Int> polddi = mssel.getDDIDList(inputMs_p);
            if (polddi.size() > 0){
                // make an intersection
                Vector<Int> commonDDI = set_intersection(spwddi, polddi);
                uInt nddids = commonDDI.size();
                if (nddids > 0){
                    spwddi.resize(nddids);
                    for (uInt ii = 0; ii < nddids; ++ii){
                        spwddi[ii] = commonDDI[ii];
                    }
                }
            }
        }

        uInt nddi = spwddi.size();
        Int ddid;
        logger_p << LogIO::NORMAL << LogOrigin("MSTransformManager", __FUNCTION__)
				        << "Selected SPWs Ids are " << spwchan << LogIO::POST;
        // Example of MS with repeated SPW ID in DD table:
        // DD	POL		SPW
        //	0	0		0 (RR)
        //	1	1		0 (LL)
        //	2	2		1 (RR,LL)
        //	3	3		2 (RR,LL,RL,LR)
        // example of selection: spw=0,1 correlation=RR, so selected DDs are
        //	DD	POL		SPW
        //	0	0		0
        //	2	2		1

        // Do the mapping of DD between input and output
        if (reindex_p)
        {
            for(uInt selection_ii=0;selection_ii<nddi;selection_ii++)
            {
                // Get dd id and set the input-output dd map
                // This will only be used to write the DD ids in the main table
                ddid = spwddi[selection_ii];
                inputOutputDDIndexMap_p[ddid] = selection_ii + ddiStart_p;
            }
        }

        IPosition shape = spwchan.shape();
        uInt nSelections = shape[0];
        Int spw,channelStart,channelStop,channelStep,channelWidth;
        if (channelSelector_p == NULL) channelSelector_p = new vi::FrequencySelectionUsingChannels();

        // Do the spw mapping between input and output
        uInt outputSpwIndex = 0;
        for(uInt selection_i=0;selection_i<nSelections;selection_i++)
        {
            // Get spw id and set the input-output spw map
            spw = spwchan(selection_i,0);

            // Set the channel selection ()
            channelStart = spwchan(selection_i,1);
            channelStop = spwchan(selection_i,2);
            channelStep = spwchan(selection_i,3);
            channelWidth = channelStop-channelStart+1;
            channelSelector_p->add (spw, channelStart, channelWidth,channelStep);

            if (numOfSelChanMap_p.find(spw) == numOfSelChanMap_p.end())
            {
                if (reindex_p)
                {
                    inputOutputSPWIndexMap_p[spw] = outputSpwIndex + ddiStart_p;

                    outputInputSPWIndexMap_p[outputSpwIndex] = spw;
                }

                numOfSelChanMap_p[spw] = channelWidth;

                outputSpwIndex ++;

                inputOutputChanIndexMap_p[spw].clear(); // Accesing the vector creates it
            }
            else
            {
                numOfSelChanMap_p[spw] += channelWidth;
            }

            for (Int inpChan=channelStart;inpChan<=channelStop;inpChan += channelStep)
            {
                inputOutputChanIndexMap_p[spw].push_back(inpChan);
            }
        }
    }

    // jagonzal: must fill numOfSelChanMap_p
    else
    {
        spwSelection_p = "*";
        mssel.setSpwExpr(spwSelection_p);
        Matrix<Int> spwchan = mssel.getChanList(inputMs_p);

        IPosition shape = spwchan.shape();
        uInt nSelections = shape[0];
        Int spw,channelStart,channelStop,channelWidth;
        for(uInt selection_i=0;selection_i<nSelections;selection_i++)
        {
            // Get spw id and set the input-output spw map
            spw = spwchan(selection_i,0);

            // Set the channel selection ()
            channelStart = spwchan(selection_i,1);
            channelStop = spwchan(selection_i,2);
            channelWidth = channelStop-channelStart+1;
            numOfSelChanMap_p[spw] = channelWidth;
        }

        // CAS-8631: Even w/o spw selection MSTransformDataHandler sets spws selection to *
        //           in order to obtain the SPW-DDI list. It turns out that sometimes the
        //           output DDI sub-table is resorted, for instance in case of non-monotonic
        //           DDI-SPW relation,  therefore it is necessary to map input-output DDIS
        if (reindex_p)
        {
            Vector<Int> spwddi = mssel.getSPWDDIDList(inputMs_p);

            Int ddid;
            uInt nddi = spwddi.size();
            for(uInt selection_ii=0;selection_ii<nddi;selection_ii++)
            {
                // Get dd id and set the input-output dd map
                // This will only be used to write the DD ids in the main table
                ddid = spwddi[selection_ii];
                inputOutputDDIndexMap_p[ddid] = selection_ii + ddiStart_p;
            }
        }

        spwSelection_p = "";
    }

    // If we have channel average we have to populate the freqbin map
    if (channelAverage_p)
    {
        if (!spwSelection_p.empty())
        {
            mssel.setSpwExpr(spwSelection_p);
        }
        else
        {
            mssel.setSpwExpr("*");
        }

        //Vector<Int> spwList = mssel.getSpwList(inputMs_p);
        Matrix<Int> spwchan = mssel.getChanList(inputMs_p);

        // jagonzal (CAS-7149): Have to remove duplicates: With multiple pols per SPW
        // each SPWId appears various (see times test_chanavg_spw_with_diff_pol_shape)
        vector<Int> noDupSpwList;
        for (size_t idx=0;idx < spwchan.nrow(); idx++)
        {
            if (find(noDupSpwList.begin(),noDupSpwList.end(),spwchan(idx,0)) == noDupSpwList.end())
            {
                noDupSpwList.push_back(spwchan(idx,0));
            }
        }

        //spwList.resize(noDupSpwList.size());
        //for (uInt idx=0;idx < noDupSpwList.size(); idx++) spwList(idx) = noDupSpwList[idx];
        Vector<Int> spwList = noDupSpwList;

        if (freqbin_p.size() == 1)
        {
            if(combinespws_p)
            {
                uInt spwAfterComb = 0;
                freqbinMap_p[spwAfterComb] = freqbin_p(spwAfterComb);
            }
            else
            {
                // jagonzal (CAS-8018): Update chanbin, otherwise there is a problem with dropped channels
                Int freqbin = freqbin_p(0);
                freqbin_p.resize(spwList.size(),True);
                freqbin_p = freqbin;

                for (size_t spw_i=0;spw_i<spwList.size();spw_i++)
                {
                    freqbinMap_p[spwList(spw_i)] = freqbin_p(spw_i);

                    // jagonzal (new WEIGHT/SIGMA convention)
                    // jagonzal (CAS-7149): Cut chanbin to not exceed n# selected channels
                    if (freqbin_p(spw_i) > (Int)numOfSelChanMap_p[spwList(spw_i)])
                    {
                        logger_p << LogIO::WARN << LogOrigin("MSTransformManager", __FUNCTION__)
							             << "Number of selected channels " << numOfSelChanMap_p[spwList(spw_i)]
							                                                                    << " for SPW " << spwList(spw_i)
							                                                                    << " is smaller than specified chanbin " << freqbin_p(spw_i) << endl
							                                                                    << "Setting chanbin to " << numOfSelChanMap_p[spwList(spw_i)]
							                                                                                                                  << " for SPW " << spwList(spw_i)
							                                                                                                                  << LogIO::POST;
                        freqbinMap_p[spwList(spw_i)] = numOfSelChanMap_p[spwList(spw_i)];
                        newWeightFactorMap_p[spwList(spw_i)] = numOfSelChanMap_p[spwList(spw_i)];
                        // jagonzal (CAS-8018): Update chanbin, otherwise there is a problem with dropped channels
                        freqbin_p(spw_i) = numOfSelChanMap_p[spwList(spw_i)];
                    }
                    else
                    {
                        newWeightFactorMap_p[spwList(spw_i)] = freqbin_p(spw_i);
                    }
                }
            }
        }
        else
        {
            if (spwList.size() != freqbin_p.size())
            {
                logger_p << LogIO::SEVERE << LogOrigin("MSTransformManager", __FUNCTION__)
						        << "Number of frequency bins ( "
						        << freqbin_p.size() << " ) different from number of selected spws ( "
						        << spwList.size() << " )" << LogIO::POST;
            }
            else
            {
                for (size_t spw_i=0;spw_i<spwList.size();spw_i++)
                {
                    freqbinMap_p[spwList(spw_i)] = freqbin_p(spw_i);
                    // jagonzal (new WEIGHT/SIGMA convention)
                    // jagonzal (CAS-7149): Cut chanbin to not exceed n# selected channels
                    if (freqbin_p(spw_i) > (Int)numOfSelChanMap_p[spwList(spw_i)])
                    {
                        logger_p << LogIO::WARN << LogOrigin("MSTransformManager", __FUNCTION__)
								        << "Number of selected channels " << numOfSelChanMap_p[spwList(spw_i)]
								                                                               << " for SPW " << spwList(spw_i)
								                                                               << " is smaller than specified chanbin " << freqbin_p(spw_i) << endl
								                                                               << "Setting chanbin to " << numOfSelChanMap_p[spwList(spw_i)]
								                                                                                                             << " for SPW " << spwList(spw_i)
								                                                                                                             << LogIO::POST;
                        freqbinMap_p[spwList(spw_i)] = numOfSelChanMap_p[spwList(spw_i)];
                        newWeightFactorMap_p[spwList(spw_i)] = numOfSelChanMap_p[spwList(spw_i)];
                        // jagonzal (CAS-8018): Update chanbin, otherwise there is a problem with dropped channels
                        freqbin_p(spw_i) = numOfSelChanMap_p[spwList(spw_i)];
                    }
                    else
                    {
                        newWeightFactorMap_p[spwList(spw_i)] = freqbin_p(spw_i);
                    }
                }
            }
        }
    }

    if (!polarizationSelection_p.empty())
    {
        mssel.setPolnExpr(polarizationSelection_p.c_str());
        Vector <Vector <Slice> > correlationSlices;
        mssel.getCorrSlices(correlationSlices,inputMs_p);
        logger_p << LogIO::NORMAL << LogOrigin("MSTransformManager", __FUNCTION__)
				        << "Selected correlations are " << correlationSlices << LogIO::POST;

        if (channelSelector_p == NULL) channelSelector_p = new vi::FrequencySelectionUsingChannels();

        channelSelector_p->addCorrelationSlices(correlationSlices);

        // Get the DDs related to the polarization selection
        // when there is no spw selection
        if (spwSelection_p.empty() and reindex_p)
        {
            std::vector<Int> polddids = mssel.getDDIDList(inputMs_p).tovector();
            // The output from MSSelection might not be sorted
            std::sort(polddids.begin(), polddids.end());

            // Make the in/out DD mapping
            size_t nddids = polddids.size();
            Int dd;
            for(size_t ii=0;ii<nddids;ii++)
            {
                // Get dd id and set the input-output dd map
                dd = polddids[ii];
                inputOutputDDIndexMap_p[dd] = ii + ddiStart_p;
            }

        }

    }

    return;
}

// -----------------------------------------------------------------------
// Method to initialize the reference frame transformation parameters
// -----------------------------------------------------------------------
void MSTransformManager::initRefFrameTransParams()
{
  inputReferenceFrame_p = determineInputRefFrame();

  // Parse output reference frame
  refFrameTransformation_p = true;
  radialVelocityCorrection_p = false;
  if(outputReferenceFramePar_p.empty()) {
    outputReferenceFrame_p = inputReferenceFrame_p;
  }
  // CAS-6778: Support for new ref. frame SOURCE that requires radial velocity correction
  else if (outputReferenceFramePar_p == "SOURCE") {
    outputReferenceFrame_p = MFrequency::GEO;
    radialVelocityCorrection_p = true;
  } else if(!MFrequency::getType(outputReferenceFrame_p, outputReferenceFramePar_p)) {
    logger_p << LogIO::SEVERE << LogOrigin("MSTransformManager", __FUNCTION__)
	     << "Problem parsing output reference frame:" << outputReferenceFramePar_p
	     << LogIO::EXCEPTION;
  }

  if (outputReferenceFrame_p == inputReferenceFrame_p) {
    refFrameTransformation_p = false;
  }

  // Determine observatory position from the first row in the observation sub-table of the output (selected) MS
  MSObservation observationTable;
  if (userBufferMode_p) {
    observationTable = selectedInputMs_p->observation();
  } else {
    observationTable = outputMs_p->observation();
  }
  MSObservationColumns observationCols(observationTable);
  String observatoryName = observationCols.telescopeName()(0);
  MeasTable::Observatory(observatoryPosition_p,observatoryName);

  // jagonzal: This conversion is needed only for cosmetic reasons
  // observatoryPosition_p=MPosition::Convert(observatoryPosition_p, MPosition::ITRF)();

  // Determine observation time from the first row in the selected MS
  referenceTime_p = selectedInputMsCols_p->timeMeas()(0);

  // Access FIELD cols to get phase center and radial velocity
  inputMSFieldCols_p = std::make_shared<MSFieldColumns>(selectedInputMs_p->field());

  phaseCenter_p = determinePhaseCenter();
}

/**
 * Determine input reference frame from the first row in the SPW 8
 * sub-table of the output/selected MS.
 * Helper for the initialization of the reference frame transformations
 *
 * @return Reference frame of output/selected MS.
 */
casacore::MFrequency::Types MSTransformManager::determineInputRefFrame() {
  MSSpectralWindow spwTable;
  if (userBufferMode_p)	{
    spwTable = selectedInputMs_p->spectralWindow();
  } else {
    spwTable = outputMs_p->spectralWindow();
  }
  MSSpWindowColumns spwCols(spwTable);

  casacore::MFrequency::Types result;
  if (reindex_p) {
    result = MFrequency::castType(spwCols.measFreqRef()(0));
  } else {
    Int firstSelectedDDI = selectedInputMsCols_p->dataDescId()(0);
    MSDataDescription ddiTable = outputMs_p->dataDescription();
    MSDataDescColumns ddiCols(ddiTable);
    Int firstSelectedSPW = ddiCols.spectralWindowId()(firstSelectedDDI);
    result = MFrequency::castType(spwCols.measFreqRef()(firstSelectedSPW));
  }

  return result;
}

/**
 * Determine phase center from output/selected MS.
 * Helper for the initialization of the reference frame transformations
 *
 * @return phase center from output/selected MS.
 */
casacore::MDirection MSTransformManager::determinePhaseCenter() {
  casacore::MDirection result;

  // Determine phase center
  if (phaseCenterPar_p->type() == casac::variant::INT) {
    Int fieldIdForPhaseCenter = phaseCenterPar_p->toInt();

    if (fieldIdForPhaseCenter >= (Int)inputMSFieldCols_p->nrow() ||
	fieldIdForPhaseCenter < 0) {
      logger_p << LogIO::SEVERE << LogOrigin("MSTransformManager", __FUNCTION__)
	       << "Selected FIELD_ID to determine phase center does not exist "
	       << LogIO::POST;
    } else {
      // CAS-6778: Support for new ref. frame SOURCE that requires radial velocity correction
      if (radialVelocityCorrection_p) {
	radialVelocity_p = inputMSFieldCols_p->radVelMeas(fieldIdForPhaseCenter,
							  referenceTime_p.get("s").getValue());
	result = inputMSFieldCols_p->phaseDirMeas(fieldIdForPhaseCenter,
							 referenceTime_p.get("s").getValue());
      } else {
	result = inputMSFieldCols_p->phaseDirMeasCol()(fieldIdForPhaseCenter)(IPosition(1,0));
      }
    }
  } else {
    String phaseCenter = phaseCenterPar_p->toString(true);

    // Determine phase center from the first row in the FIELD sub-table of the output
    // (selected) MS
    if (phaseCenter.empty()) {
      std::shared_ptr<MSFieldColumns> fieldCols;
      if (userBufferMode_p) {
	fieldCols = inputMSFieldCols_p;
      } else {
	MSField fieldTable = outputMs_p->field();
	fieldCols = std::make_shared<MSFieldColumns>(fieldTable);
      }

      // CAS-8870: Mstransform with outframe=’SOURCE’ crashes because of ephemeris type
      Int firstSelectedField = selectedInputMsCols_p->fieldId()(0);
      if (inputOutputFieldIndexMap_p.find(firstSelectedField) !=
	  inputOutputFieldIndexMap_p.end()) {
	firstSelectedField = inputOutputFieldIndexMap_p[firstSelectedField];
      }

      // CAS-6778: Support for new ref. frame SOURCE that requires radial velocity correction
      if (radialVelocityCorrection_p) {
	radialVelocity_p = fieldCols->radVelMeas(firstSelectedField, referenceTime_p.get("s").getValue());

	if (radialVelocity_p.getRef().getType() != MRadialVelocity::GEO) {
	  logger_p << LogIO::SEVERE << LogOrigin("MSTransformManager", __FUNCTION__)
		   << "Cannot perform radial velocity correction with ephemerides attached "
		   << "to first selected field " << firstSelectedField << " of type "
		   << MRadialVelocity::showType(radialVelocity_p.getRef().getType())
		   << ".\nType needs to be GEO."
		   << LogIO::EXCEPTION;
	}

	result = fieldCols->phaseDirMeas(firstSelectedField,referenceTime_p.get("s").getValue());
      } else {
	result = fieldCols->phaseDirMeasCol()(firstSelectedField)(IPosition(1,0));
      }
    } else {
      // Parse phase center
      if(!casaMDirection(phaseCenter, result)) {
	logger_p << LogIO::SEVERE << LogOrigin("MSTransformManager", __FUNCTION__)
		 << "Cannot interpret phase center " << phaseCenter << LogIO::POST;
      }
    }
  }

  return result;
}

// -----------------------------------------------------------------------
// Method to re-grid each SPW separately in the SPW sub-table
// It also sets the input/output frequency arrays to be used by the interpolations
// -----------------------------------------------------------------------
void MSTransformManager::regridSpwSubTable()
{
  // Access Spectral Window sub-table
  MSSpectralWindow spwTable = outputMs_p->spectralWindow();
  auto nInputSpws = spwTable.nrow();
  MSSpWindowColumns spwCols(spwTable);

  // Access columns which have to be modified
  ArrayColumn<Double> chanFreqCol = spwCols.chanFreq();
  ArrayColumn<Double> chanWidthCol = spwCols.chanWidth();
  ArrayColumn<Double> effectiveBWCol = spwCols.effectiveBW();
  ArrayColumn<Double> resolutionCol = spwCols.resolution();
  ScalarColumn<Int> numChanCol = spwCols.numChan();
  ScalarColumn<Double> refFrequencyCol = spwCols.refFrequency();
  ScalarColumn<Double> totalBandwidthCol = spwCols.totalBandwidth();
  ScalarColumn<Int> measFreqRefCol = spwCols.measFreqRef();

  Int spwId;
  for(rownr_t spw_idx=0; spw_idx<nInputSpws; ++spw_idx) {
    if (outputInputSPWIndexMap_p.size() > 0) {
      spwId = outputInputSPWIndexMap_p[spw_idx];
    } else {
      spwId = spw_idx;
    }

    // jagonzal: Skip this SPW in non-reindex mode
    if ((!reindex_p) and (numOfSelChanMap_p.find(spwId) == numOfSelChanMap_p.end()))
      continue;

    logger_p << LogIO::NORMAL << LogOrigin("MSTransformManager", __FUNCTION__)
	     << "Regridding SPW with Id " <<  spwId << LogIO::POST;

    // Get input frequencies and widths
    Vector<Double> originalChanFreq(chanFreqCol(spw_idx));
    Vector<Double> originalChanWidth(chanWidthCol(spw_idx));

    // Calculate output SPW
    Vector<Double> regriddedCHAN_FREQ;
    Vector<Double> regriddedCHAN_WIDTH;
    Vector<Double> inputCHAN_FREQ;
    Vector<Double> inputCHAN_WIDTH;
    regridSpwAux(spwId, MFrequency::castType(spwCols.measFreqRef()(spw_idx)),
		 originalChanFreq, originalChanWidth,
		 inputCHAN_FREQ, inputCHAN_WIDTH,
		 regriddedCHAN_FREQ, regriddedCHAN_WIDTH, string("Input"));
    spwInfo inputSpw(inputCHAN_FREQ, inputCHAN_WIDTH);
    spwInfo outputSpw(regriddedCHAN_FREQ, regriddedCHAN_WIDTH);

    // Set the output SPW characteristics in the SPW sub-table
    numChanCol.put(spw_idx, outputSpw.NUM_CHAN);
    chanFreqCol.put(spw_idx, outputSpw.CHAN_FREQ);
    chanWidthCol.put(spw_idx, outputSpw.CHAN_WIDTH);
    effectiveBWCol.put(spw_idx, outputSpw.EFFECTIVE_BW);
    resolutionCol.put(spw_idx, outputSpw.RESOLUTION);
    refFrequencyCol.put(spw_idx, outputSpw.REF_FREQUENCY);
    totalBandwidthCol.put(spw_idx, outputSpw.TOTAL_BANDWIDTH);

    // CAS-6778: Support for new ref. frame SOURCE that requires radial velocity correction
    if(outputReferenceFrame_p==MFrequency::GEO) {
      // i.e. outframe was GEO or SOURCE
      measFreqRefCol.put(spw_idx, (Int)MFrequency::REST);
    } else {
      measFreqRefCol.put(spw_idx, (Int)outputReferenceFrame_p);
    }

    // Add input-output SPW pair to map
    inputOutputSpwMap_p[spwId] = std::make_pair(inputSpw,outputSpw);

    // Prepare frequency transformation engine for the reference time
    if (fftShiftEnabled_p) {
      MFrequency::Ref inputFrameRef(inputReferenceFrame_p,
				    MeasFrame(phaseCenter_p, observatoryPosition_p, referenceTime_p));
      MFrequency::Ref outputFrameRef(outputReferenceFrame_p,
				     MeasFrame(phaseCenter_p, observatoryPosition_p, referenceTime_p));
      refTimeFreqTransEngine_p = MFrequency::Convert(MSTransformations::Hz, inputFrameRef, outputFrameRef);

      for(uInt chan_idx=0; chan_idx < inputOutputSpwMap_p[spwId].first.CHAN_FREQ.size();
	  ++chan_idx) {
	inputOutputSpwMap_p[spwId].first.CHAN_FREQ_aux[chan_idx] =
	  refTimeFreqTransEngine_p(inputOutputSpwMap_p[spwId].first.CHAN_FREQ[chan_idx]).
	  get(MSTransformations::Hz).getValue();
      }
    }
  }
}

// -----------------------------------------------------------------------
// Method to combine and re-grid the SPW sub-table
// It also sets the input/output frequency arrays to be used by the interpolations
// -----------------------------------------------------------------------
void MSTransformManager::regridAndCombineSpwSubtable()
{
    /// Determine input SPW structure ////////////////////

    // Access Spectral Window sub-table
    MSSpectralWindow spwTable = outputMs_p->spectralWindow();
    auto nInputSpws = spwTable.nrow();
    MSSpWindowColumns spwCols(spwTable);

    // Access columns which have to be modified
    ArrayColumn<Double> chanFreqCol = spwCols.chanFreq();
    ArrayColumn<Double> chanWidthCol = spwCols.chanWidth();
    ArrayColumn<Double> effectiveBWCol = spwCols.effectiveBW();
    ArrayColumn<Double> resolutionCol = spwCols.resolution();
    ScalarColumn<Int> numChanCol = spwCols.numChan();
    ScalarColumn<Double> refFrequencyCol = spwCols.refFrequency();
    ScalarColumn<Double> totalBandwidthCol = spwCols.totalBandwidth();
    ScalarColumn<Int> measFreqRefCol = spwCols.measFreqRef();

    // Create list of input channels
    vector<channelInfo> inputChannels;
    for(rownr_t spw_idx=0; spw_idx<nInputSpws; spw_idx++)
    {
    	Int spwId;
		if (outputInputSPWIndexMap_p.size())
		{
			spwId = outputInputSPWIndexMap_p[spw_idx];
		}
		else
		{
			spwId = spw_idx;
		}

		// jagonzal: Skip this SPW in non-reindex mode
    	if ((!reindex_p) and (numOfSelChanMap_p.find(spw_idx) == numOfSelChanMap_p.end())) continue;

    	Vector<Double> originalChanFreq(chanFreqCol(spw_idx));
    	Vector<Double> originalChanWidth(chanWidthCol(spw_idx));
    	Vector<Double> inputEffectiveBW(effectiveBWCol(spw_idx));
    	Vector<Double> inputResolution(resolutionCol(spw_idx));
    	uInt nChannels = originalChanFreq.size();

    	for (uInt chan_idx=0;chan_idx<nChannels;chan_idx++)
    	{
    		channelInfo channelInfo_idx;
    		channelInfo_idx.SPW_id = spwId;

    		channelInfo_idx.inpChannel = chan_idx;
    		channelInfo_idx.CHAN_FREQ = originalChanFreq(chan_idx);
    		channelInfo_idx.CHAN_WIDTH = originalChanWidth(chan_idx);
    		channelInfo_idx.EFFECTIVE_BW = inputEffectiveBW(chan_idx);
    		channelInfo_idx.RESOLUTION = inputResolution(chan_idx);

    		inputChannels.push_back(channelInfo_idx);
    	}
    }

    // Sort input channels
    sort (inputChannels.begin(), inputChannels.end());

    /// Determine combined SPW structure ///////////////////

    // Determine combined SPWs
    logger_p << LogIO::NORMAL << LogOrigin("MSTransformManager", __FUNCTION__)
	     << "Calculate combined SPW frequencies" << LogIO::POST;

    Vector<Double> combinedCHAN_FREQ;
    Vector<Double> combinedCHAN_WIDTH;
    std::vector<std::vector<Int> > averageWhichChan;
    std::vector<std::vector<Int> > averageWhichSPW;
    std::vector<std::vector<Double> > averageChanFrac;
    MSTransformRegridder::combineSpws(logger_p,outMsName_p,Vector<Int>(1,-1),
    								  combinedCHAN_FREQ,combinedCHAN_WIDTH,
									  averageWhichChan, averageWhichSPW, averageChanFrac, true);

	// Create list of combined channels
	vector<channelInfo> combinedChannels;
	uInt nCombinedChannels = combinedCHAN_FREQ.size();
	for (uInt chan_idx=0;chan_idx<nCombinedChannels;chan_idx++)
	{
		channelInfo channelInfo_idx;
		channelInfo_idx.SPW_id = 0;
		channelInfo_idx.inpChannel = chan_idx;
		channelInfo_idx.CHAN_FREQ = combinedCHAN_FREQ(chan_idx);
		channelInfo_idx.CHAN_WIDTH = combinedCHAN_WIDTH(chan_idx);
		channelInfo_idx.EFFECTIVE_BW = combinedCHAN_WIDTH(chan_idx);
		channelInfo_idx.RESOLUTION = combinedCHAN_WIDTH(chan_idx);
		channelInfo_idx.contribFrac = averageChanFrac.at(chan_idx);
		channelInfo_idx.contribSPW_id = averageWhichSPW.at(chan_idx);
		channelInfo_idx.contribChannel = averageWhichChan.at(chan_idx);
		combinedChannels.push_back(channelInfo_idx);
	}

	// create list of input overlapping channels per combined channel
	// note combineSpws has an edge case growing channels for slight overlap on edges,
	// there the overlap is 1 even though combchannel->overlap(inputchannel) is slightly smaller than 1
	inputOutputChanFactorMap_p.clear();

	for (auto combChanIter = combinedChannels.begin(); combChanIter != combinedChannels.end(); combChanIter++)
	{
		for (auto k = 0lu; k < combChanIter->contribFrac.size(); k++)
		{
			// combineSpws sorts spw so we need to map back to input selection to get correct input spw
			uInt spw_idx = combChanIter->contribSPW_id[k];
			if (outputInputSPWIndexMap_p.size())
			{
				spw_idx = outputInputSPWIndexMap_p[spw_idx];
			}

			// jagonzal: Skip this SPW in non-reindex mode
	    	if ((!reindex_p) and (numOfSelChanMap_p.find(spw_idx) == numOfSelChanMap_p.end())) continue;

			inputOutputChanFactorMap_p[combChanIter->inpChannel].
			push_back(channelContribution(spw_idx, combChanIter->contribChannel[k], combChanIter->inpChannel, combChanIter->contribFrac[k]));
		}
	}

    /// Calculate output SPW ///////////////////////////////
    Vector<Double> regriddedCHAN_FREQ;
    Vector<Double> regriddedCHAN_WIDTH;
    Vector<Double> inputCHAN_FREQ;
    Vector<Double> inputCHAN_WIDTH;
    regridSpwAux(0,inputReferenceFrame_p,combinedCHAN_FREQ,combinedCHAN_WIDTH,inputCHAN_FREQ,inputCHAN_WIDTH,regriddedCHAN_FREQ,regriddedCHAN_WIDTH,string("Combined"));
    spwInfo inputSpw(inputCHAN_FREQ,inputCHAN_WIDTH);
    spwInfo outputSpw(regriddedCHAN_FREQ,regriddedCHAN_WIDTH);

    /// Modify SPW subtable ////////////////////////////////

    logger_p << LogIO::NORMAL << LogOrigin("MSTransformManager", __FUNCTION__)
    		<< "Write output SPW subtable " << LogIO::POST;

    // Delete combined SPWs (reverse to preserve row number)
    uInt rowsToDelete = nInputSpws-1;
    for(Int spw_idx=rowsToDelete; spw_idx>0; spw_idx--)
    {
    	spwTable.removeRow(spw_idx);
    }

    // Set the output SPW characteristics in the SPW sub-table
    numChanCol.put(0,outputSpw.NUM_CHAN);
    chanFreqCol.put(0, outputSpw.CHAN_FREQ);
    chanWidthCol.put(0,  outputSpw.CHAN_WIDTH);
    effectiveBWCol.put(0, outputSpw.EFFECTIVE_BW);
    resolutionCol.put(0, outputSpw.RESOLUTION);
    refFrequencyCol.put(0,outputSpw.REF_FREQUENCY);
    totalBandwidthCol.put(0,outputSpw.TOTAL_BANDWIDTH);
    measFreqRefCol.put(0,outputReferenceFrame_p);

    /// Add input-output SPW pair to map ///////////////////
    inputOutputSpwMap_p[0] = std::make_pair(inputSpw,outputSpw);

    // Prepare frequency transformation engine for the reference time
    if (fftShiftEnabled_p)
    {
    	MFrequency::Ref inputFrameRef(inputReferenceFrame_p,
    			MeasFrame(phaseCenter_p, observatoryPosition_p, referenceTime_p));
    	MFrequency::Ref outputFrameRef(outputReferenceFrame_p,
    			MeasFrame(phaseCenter_p, observatoryPosition_p, referenceTime_p));
    	refTimeFreqTransEngine_p = MFrequency::Convert(MSTransformations::Hz, inputFrameRef, outputFrameRef);

        for(uInt chan_idx=0; chan_idx<inputOutputSpwMap_p[0].first.CHAN_FREQ.size(); chan_idx++)
        {
        	inputOutputSpwMap_p[0].first.CHAN_FREQ_aux[chan_idx] =
		  refTimeFreqTransEngine_p(inputOutputSpwMap_p[0].first.CHAN_FREQ[chan_idx]).
		  get(MSTransformations::Hz).getValue();
        }
    }

    return;
}


// -----------------------------------------------------------------------
// Auxiliary method common whenever re-gridding is necessary (with or without combining
// the SPWs). It regrids one SPW.
// -----------------------------------------------------------------------
void MSTransformManager::regridSpwAux(Int spwId, MFrequency::Types spwInputRefFrame,
				      Vector<Double> &originalCHAN_FREQ,
				      Vector<Double> &originalCHAN_WIDTH,
				      Vector<Double> &inputCHAN_FREQ,
				      Vector<Double> &inputCHAN_WIDTH,
				      Vector<Double> &regriddedCHAN_FREQ,
				      Vector<Double> &regriddedCHAN_WIDTH,
				      string msg)
{

  // Print characteristics of input SPW
  ostringstream oss;
  oss << msg;
  oss << " SPW: " << std::setw(5) << originalCHAN_FREQ.size()
      << " channels, first channel = "
      << std::setprecision(9) << std::setw(14) << std::scientific
      << originalCHAN_FREQ(0) << " Hz"
      << ", last channel = "
      << std::setprecision(9) << std::setw(14) << std::scientific
      << originalCHAN_FREQ(originalCHAN_FREQ.size() -1) << " Hz"
      << ", first width = "
      << std::setprecision(9) << std::setw(14) << std::scientific
      << originalCHAN_WIDTH(originalCHAN_WIDTH.size()-1) << " Hz"
      << ", last width = "
      << std::setprecision(9) << std::setw(14) << std::scientific
      << originalCHAN_WIDTH(originalCHAN_WIDTH.size()-1) << " Hz"
    ;

  logger_p << LogIO::NORMAL << LogOrigin("MSTransformManager", __FUNCTION__) << oss.str() << LogIO::POST;

  // Apply channel average if necessary
  if (freqbinMap_p.find(spwId) != freqbinMap_p.end()) {
    calculateIntermediateFrequencies(spwId,originalCHAN_FREQ,originalCHAN_WIDTH,inputCHAN_FREQ,inputCHAN_WIDTH);

    oss.str("");
    oss.clear();
    oss << "Averaged SPW: " << std::setw(5) << inputCHAN_WIDTH.size()
	<< " channels, first channel = "
	<< std::setprecision(9) << std::setw(14) << std::scientific
	<< inputCHAN_FREQ(0) << " Hz"
	<< ", last channel = "
	<< std::setprecision(9) << std::setw(14) << std::scientific
	<< inputCHAN_FREQ(inputCHAN_WIDTH.size() -1) << " Hz";
    logger_p << LogIO::NORMAL << LogOrigin("MSTransformManager", __FUNCTION__)
	     << oss.str() << LogIO::POST;
  } else {
    numOfCombInputChanMap_p[spwId] = originalCHAN_FREQ.size();
    numOfCombInterChanMap_p[spwId] = originalCHAN_FREQ.size();
    inputCHAN_FREQ = originalCHAN_FREQ;
    inputCHAN_WIDTH = originalCHAN_WIDTH;
  }

  // Re-grid the output SPW to be uniform and change reference frame
  logger_p << LogIO::NORMAL << LogOrigin("MSTransformManager", __FUNCTION__)
	   << "Calculate frequencies in output reference frame " << LogIO::POST;

  Double weightScale;
  Bool ret = MSTransformRegridder::calcChanFreqs(logger_p,
						 regriddedCHAN_FREQ, regriddedCHAN_WIDTH,
						 weightScale, inputCHAN_FREQ,
						 inputCHAN_WIDTH, phaseCenter_p,
						 spwInputRefFrame, referenceTime_p,
						 observatoryPosition_p, mode_p, nChan_p,
						 start_p, width_p, restFrequency_p,
						 outputReferenceFramePar_p,
						 velocityType_p,
						 true, // verbose
						 radialVelocity_p);

  if (!ret) {
    logger_p << LogIO::SEVERE << "calcChanFreqs failed, check input start and width parameters"
	     << LogIO::EXCEPTION;
  }

  ostringstream oss_debug;
  oss_debug << "after calcChanFreqs, phaseCenter_p=" << phaseCenter_p << endl
	    << " inputReferenceFrame_p=" << inputReferenceFrame_p << endl
	    << " referenceTime_p=" << referenceTime_p << endl
	    << " observatoryPosition_p=" << observatoryPosition_p << endl
	    << " mode_p=" << mode_p << endl
	    << " nChan_p=" << nChan_p << endl
	    << " start_p=" << start_p << endl
	    << " width_p=" << width_p << endl
	    << " restFrequency_p=" << restFrequency_p << endl
	    << " outputReferenceFrame_p=" << outputReferenceFrame_p << endl
	    << " velocityType_p=" << velocityType_p << endl
	    << " radialVelocity_p=" << radialVelocity_p;
  logger_p << LogIO::DEBUG1 << LogOrigin("MSTransformManager", __FUNCTION__) <<
    oss_debug.str() << LogIO::POST;

  // jagonzal (new WEIGHT/SIGMA convention in CASA 4.2.2)
  if (newWeightFactorMap_p.find(spwId) == newWeightFactorMap_p.end()) {
    newWeightFactorMap_p[spwId] = weightScale;
  } else {
    newWeightFactorMap_p[spwId] *= weightScale;
  }

  checkAndPreaverageChannelsIfNeeded(spwId, inputCHAN_FREQ, inputCHAN_WIDTH,
				     originalCHAN_FREQ, originalCHAN_WIDTH,
				     regriddedCHAN_FREQ, regriddedCHAN_WIDTH);

  // Print characteristics of output SPW
  oss.str("");
  oss.clear();
  oss << "Output SPW: " << std::setw(5) << regriddedCHAN_FREQ.size()
      << " channels, first channel = "
      << std::setprecision(9) << std::setw(14) << std::scientific
      << regriddedCHAN_FREQ(0) << " Hz"
      << ", last channel = "
      << std::setprecision(9) << std::setw(14) << std::scientific
      << regriddedCHAN_FREQ(regriddedCHAN_FREQ.size()-1) << " Hz"
      <<", first width = "
      << std::setprecision(9) << std::setw(14) << std::scientific
      << regriddedCHAN_WIDTH(0) << " Hz"
      << ", last width = "
      << std::setprecision(9) << std::setw(14) << std::scientific
      << regriddedCHAN_WIDTH(regriddedCHAN_WIDTH.size()-1) << " Hz";

  logger_p << LogIO::NORMAL << LogOrigin("MSTransformManager", __FUNCTION__)
	   << oss.str() << LogIO::POST;
}

// -----------------------------------------------------------------------
//
// -----------------------------------------------------------------------
void MSTransformManager::separateSpwSubtable()
{
	if (Table::isReadable(outputMs_p->spectralWindowTableName()) and !outputMs_p->spectralWindow().isNull())
	{
		// Access Spectral Window sub-table
		MSSpectralWindow spwTable = outputMs_p->spectralWindow();

		if (spwTable.nrow() > 0)
		{
        	logger_p << LogIO::NORMAL << LogOrigin("MSTransformManager", __FUNCTION__)
        			<< " Multiplexing SPECTRAL_WINDOW sub-table to take into account new SPWs " << LogIO::POST;

			MSSpWindowColumns spwCols(spwTable);

			// Access columns which have to be separated
			ArrayColumn<Double> chanFreqCol = spwCols.chanFreq();
			Vector<Double> chanFreq = chanFreqCol(0);
			ArrayColumn<Double> chanWidthCol = spwCols.chanWidth();
			Vector<Double> chanWidth = chanWidthCol(0);
			ArrayColumn<Double> effectiveBWCol = spwCols.chanWidth();
			Vector<Double> effectiveBW = effectiveBWCol(0);
			ArrayColumn<Double> resolutionCol = spwCols.resolution();
			Vector<Double> resolution = resolutionCol(0);

			// Resize columns to be separated
			// jagonzal (jagonzal (CAS-7435)): Last spw must have fewer channels
			/*
			if (tailOfChansforLastSpw_p)
			{
				uInt nInChannels = chanFreq.size();
				uInt nOutChannels = nspws_p*chansPerOutputSpw_p;
				uInt newChannels = nOutChannels-nInChannels;
				Double lastFreq = chanFreq(chanFreq.size()-1);
				Double lastWidth = chanWidth(chanFreq.size()-1);
				Double lastEffectiveBW = effectiveBW(chanFreq.size()-1);
				Double lastResolution = resolution(chanFreq.size()-1);

				chanFreq.resize(nOutChannels,true);
				chanWidth.resize(nOutChannels,true);
				effectiveBW.resize(nOutChannels,true);
				resolution.resize(nOutChannels,true);

				uInt outIndex;
				for (uInt newChanIdx = 0; newChanIdx<newChannels; newChanIdx++)
				{
					outIndex = nInChannels+newChanIdx;
					chanFreq(outIndex) = lastFreq + (newChanIdx+1)*lastWidth;
					chanWidth(outIndex) = lastWidth;
					effectiveBW(outIndex) = lastEffectiveBW;
					resolution(outIndex) = lastResolution;
				}
			}
			*/

			// Calculate bandwidth per output spw
			Double totalBandwidth = chanWidth(0)*chansPerOutputSpw_p;

			uInt rowIndex = 0;
			for (uInt spw_i=0; spw_i<nspws_p; spw_i++)
			{
				// Columns that can be just copied
				if (rowIndex > 0)
				{
					// Add row
					spwTable.addRow(1,true);

					spwCols.measFreqRef().put(rowIndex,spwCols.measFreqRef()(0));
					spwCols.flagRow().put(rowIndex,spwCols.flagRow()(0));
					spwCols.freqGroup().put(rowIndex,spwCols.freqGroup()(0));
					spwCols.freqGroupName().put(rowIndex,spwCols.freqGroupName()(0));
					spwCols.ifConvChain().put(rowIndex,spwCols.ifConvChain()(0));
					spwCols.name().put(rowIndex,spwCols.name()(0));
					spwCols.netSideband().put(rowIndex,spwCols.netSideband()(0));

					// Optional columns
					if (MSTransformDataHandler::columnOk(spwCols.bbcNo()))
					{
						spwCols.bbcNo().put(rowIndex,spwCols.bbcNo()(0));
					}

					if (MSTransformDataHandler::columnOk(spwCols.assocSpwId()))
					{
						spwCols.assocSpwId().put(rowIndex,spwCols.assocSpwId()(0));
					}

					if (MSTransformDataHandler::columnOk(spwCols.assocNature()))
					{
						spwCols.assocNature().put(rowIndex,spwCols.assocNature()(0));
					}

					if (MSTransformDataHandler::columnOk(spwCols.bbcSideband()))
					{
						spwCols.bbcSideband().put(rowIndex,spwCols.bbcSideband()(0));
					}

					if (MSTransformDataHandler::columnOk(spwCols.dopplerId()))
					{
						spwCols.dopplerId().put(rowIndex,spwCols.dopplerId()(0));
					}

                    if (MSTransformDataHandler::columnOk(spwCols.receiverId()))
                    {
                        spwCols.receiverId().put(rowIndex,spwCols.receiverId()(0));
                    }

                    if (spwTable.tableDesc().isColumn("SDM_WINDOW_FUNCTION") &&
                        spwTable.tableDesc().columnDescSet().isDefined("SDM_WINDOW_FUNCTION"))
                    {
                        ScalarColumn<String> swfCol(spwTable, "SDM_WINDOW_FUNCTION");
                        swfCol.put(rowIndex, swfCol(0));
                    }

                    if (spwTable.tableDesc().isColumn("SDM_NUM_BIN") &&
                        spwTable.tableDesc().columnDescSet().isDefined("SDM_NUM_BIN"))
                    {
                        ScalarColumn<Int> snbCol(spwTable, "SDM_NUM_BIN");
                        snbCol.put(rowIndex, snbCol(0));
                    }

				}

				if ( (spw_i < nspws_p-1) or (tailOfChansforLastSpw_p == 0) )
				{
					Slice range(chansPerOutputSpw_p*spw_i,chansPerOutputSpw_p);

					// Array columns that have to be modified
					spwCols.chanFreq().put(rowIndex,chanFreq(range));
					spwCols.chanWidth().put(rowIndex,chanWidth(range));
					spwCols.effectiveBW().put(rowIndex,effectiveBW(range));
					spwCols.resolution().put(rowIndex,resolution(range));

					// Scalar columns that have to be modified
					spwCols.numChan().put(rowIndex,chansPerOutputSpw_p);
					spwCols.totalBandwidth().put(rowIndex,totalBandwidth);
					spwCols.refFrequency().put(rowIndex,chanFreq(range)(0));
				}
				// jagonzal (jagonzal (CAS-7435)): Last spw must have fewer channels
				else
				{
					Slice range(chansPerOutputSpw_p*spw_i,tailOfChansforLastSpw_p);

					// Array columns that have to be modified
					spwCols.chanFreq().put(rowIndex,chanFreq(range));
					spwCols.chanWidth().put(rowIndex,chanWidth(range));
					spwCols.effectiveBW().put(rowIndex,effectiveBW(range));
					spwCols.resolution().put(rowIndex,resolution(range));

					// Scalar columns that have to be modified
					spwCols.numChan().put(rowIndex,tailOfChansforLastSpw_p);
					spwCols.totalBandwidth().put(rowIndex,chanWidth(0)*tailOfChansforLastSpw_p);
					spwCols.refFrequency().put(rowIndex,chanFreq(range)(0));
				}

				rowIndex += 1;
			}

			// Remove first row
			// spwTable.removeRow(0);
		}
    	else
    	{
    		logger_p << LogIO::SEVERE << LogOrigin("MSTransformManager", __FUNCTION__)
	    			<< "SPECTRAL_WINDOW sub-table found but has no valid content" << LogIO::POST;
    	}
    }
    else
    {
    	logger_p << LogIO::SEVERE << LogOrigin("MSTransformManager", __FUNCTION__)
    			<< "SPECTRAL_WINDOW sub-table not found " << LogIO::POST;
    }

	return;
}

// -----------------------------------------------------------------------
//
// -----------------------------------------------------------------------
void MSTransformManager::separateFeedSubtable()
{
	if (Table::isReadable(outputMs_p->feedTableName()) and !outputMs_p->feed().isNull())
	{
		// Access Feed sub-table
		MSFeed feedtable = outputMs_p->feed();

		if (feedtable.nrow() > 0)
		{
        	logger_p << LogIO::NORMAL << LogOrigin("MSTransformManager", __FUNCTION__)
        			<< " Multiplexing FEED sub-table to take into account new SPWs " << LogIO::POST;

			MSFeedColumns feedCols(feedtable);

		    // Get original content from columns
			Array<Double> position = feedCols.position().getColumn();
			Array<Double> beamOffset = feedCols.beamOffset().getColumn();
			Array<String> polarizationType = feedCols.polarizationType().getColumn();
			Array<Complex> polResponse = feedCols.polResponse().getColumn();
			Array<Double> receptorAngle = feedCols.receptorAngle().getColumn();
			Array<Int> antennaId = feedCols.antennaId().getColumn();
			Array<Int> beamId = feedCols.beamId().getColumn();
			Array<Int> feedId = feedCols.feedId().getColumn();
			Array<Double> interval = feedCols.interval().getColumn();
			Array<Int> numReceptors = feedCols.numReceptors().getColumn();
			Array<Int> spectralWindowId = feedCols.spectralWindowId().getColumn();
			Array<Double> time = feedCols.time().getColumn();

			// Optional columns
			Array<Double> focusLength;
			if (MSTransformDataHandler::columnOk(feedCols.focusLength()))
			{
				focusLength = feedCols.focusLength().getColumn();
			}

			Array<Int> phasedFeedId;
			if (MSTransformDataHandler::columnOk(feedCols.phasedFeedId()))
			{
				phasedFeedId = feedCols.phasedFeedId().getColumn();
			}

			auto nRowsPerSpw = feedCols.spectralWindowId().nrow();
		    auto rowIndex = nRowsPerSpw;
		    for (uInt spw_i=1; spw_i<nspws_p; spw_i++)
		    {
		    	// Add rows
		    	feedtable.addRow(nRowsPerSpw);

		    	// Prepare row reference object
		    	RefRows refRow(rowIndex,rowIndex+nRowsPerSpw-1);

		    	// Reindex SPW col
		    	spectralWindowId = spw_i;
		    	feedCols.spectralWindowId().putColumnCells(refRow,spectralWindowId);

		    	// Columns that can be just copied
		    	feedCols.position().putColumnCells(refRow,position);
		    	feedCols.beamOffset().putColumnCells(refRow,beamOffset);
		    	feedCols.polarizationType().putColumnCells(refRow,polarizationType);
		    	feedCols.polResponse().putColumnCells(refRow,polResponse);
		    	feedCols.receptorAngle().putColumnCells(refRow,receptorAngle);
		    	feedCols.antennaId().putColumnCells(refRow,antennaId);
		    	feedCols.beamId().putColumnCells(refRow,beamId);
		    	feedCols.feedId().putColumnCells(refRow,feedId);
		    	feedCols.interval().putColumnCells(refRow,interval);
		    	feedCols.numReceptors().putColumnCells(refRow,numReceptors);
		    	feedCols.time().putColumnCells(refRow,time);

				// Optional columns
		    	if (MSTransformDataHandler::columnOk(feedCols.focusLength()))
				{
					feedCols.focusLength().putColumnCells(refRow,focusLength);
				}

		    	if (MSTransformDataHandler::columnOk(feedCols.phasedFeedId()))
				{
					feedCols.phasedFeedId().putColumnCells(refRow,phasedFeedId);
				}

		    	// Increment row offset
		    	rowIndex += nRowsPerSpw;
		    }

		}
    	else
    	{
    		logger_p << LogIO::SEVERE << LogOrigin("MSTransformManager", __FUNCTION__)
	    			<< "FEED sub-table found but has no valid content" << LogIO::POST;
    	}
    }
    else
    {
    	logger_p << LogIO::SEVERE << LogOrigin("MSTransformManager", __FUNCTION__)
    			<< "FEED sub-table not found " << LogIO::POST;
    }

	return;
}

// -----------------------------------------------------------------------
//
// -----------------------------------------------------------------------
void MSTransformManager::separateSourceSubtable()
{
	if (Table::isReadable(outputMs_p->sourceTableName()) and !outputMs_p->source().isNull())
	{
		// Access Source sub-table
		MSSource sourcetable = outputMs_p->source();

		if (sourcetable.nrow() > 0)
		{
        	logger_p << LogIO::NORMAL << LogOrigin("MSTransformManager", __FUNCTION__)
        			<< " Multiplexing SOURCE sub-table to take into account new SPWs " << LogIO::POST;

			MSSourceColumns sourceCols(sourcetable);

		    // Get original content from columns
			Array<Double> direction = sourceCols.direction().getColumn();
			Array<Double> properMotion = sourceCols.properMotion().getColumn();
			Array<Int> calibrationGroup = sourceCols.calibrationGroup().getColumn();
			Array<String> code = sourceCols.code().getColumn();
			Array<Double> interval = sourceCols.interval().getColumn();
			Array<String> name = sourceCols.name().getColumn();
			Array<Int> numLines = sourceCols.numLines().getColumn();
			Array<Int> sourceId = sourceCols.sourceId().getColumn();
			Array<Int> spectralWindowId = sourceCols.spectralWindowId().getColumn();
			Array<Double> time = sourceCols.time().getColumn();

			// Optional columns
			Array<Double> position;
			if (MSTransformDataHandler::columnOk(sourceCols.position()))
			{
				position = sourceCols.position().getColumn();
			}

			Array<String> transition;
			if (MSTransformDataHandler::columnOk(sourceCols.transition()))
			{
				transition = sourceCols.transition().getColumn();
			}

			Array<Double> restFrequency;
			if (MSTransformDataHandler::columnOk(sourceCols.restFrequency()))
			{
				restFrequency = sourceCols.restFrequency().getColumn();
			}

			Array<Double> sysvel;
			if (MSTransformDataHandler::columnOk(sourceCols.sysvel()))
			{
				sysvel = sourceCols.sysvel().getColumn();
			}

			Array<Int> pulsarId;
			if (MSTransformDataHandler::columnOk(sourceCols.pulsarId()))
			{
				pulsarId = sourceCols.pulsarId().getColumn();
			}

			Array<TableRecord> sourceModel;
			if (MSTransformDataHandler::columnOk(sourceCols.sourceModel()))
			{
				sourceModel = sourceCols.sourceModel().getColumn();
			}


			auto nRowsPerSpw = sourceCols.spectralWindowId().nrow();
		    auto rowIndex = nRowsPerSpw;
		    for (uInt spw_i=1; spw_i<nspws_p; spw_i++)
		    {
		    	// Add rows
		    	sourcetable.addRow(nRowsPerSpw);

		    	// Prepare row reference object
		    	RefRows refRow(rowIndex,rowIndex+nRowsPerSpw-1);

		    	// Re-index SPW col
		    	spectralWindowId = spw_i;
		    	sourceCols.spectralWindowId().putColumnCells(refRow,spectralWindowId);

		    	// Columns that can be just copied
		    	sourceCols.direction().putColumnCells(refRow,direction);
		    	sourceCols.properMotion().putColumnCells(refRow,properMotion);
		    	sourceCols.calibrationGroup().putColumnCells(refRow,calibrationGroup);
		    	sourceCols.code().putColumnCells(refRow,code);
		    	sourceCols.interval().putColumnCells(refRow,interval);
		    	sourceCols.name().putColumnCells(refRow,name);
		    	sourceCols.numLines().putColumnCells(refRow,numLines);
		    	sourceCols.sourceId().putColumnCells(refRow,sourceId);
		    	sourceCols.time().putColumnCells(refRow,time);

		    	// Optional columns
		    	if (MSTransformDataHandler::columnOk(sourceCols.position()))
		    	{
		    		sourceCols.position().putColumnCells(refRow,position);
		    	}

		    	if (MSTransformDataHandler::columnOk(sourceCols.transition()))
		    	{
		    		sourceCols.transition().putColumnCells(refRow,transition);
		    	}

		    	if (MSTransformDataHandler::columnOk(sourceCols.restFrequency()))
		    	{
		    		sourceCols.restFrequency().putColumnCells(refRow,restFrequency);
		    	}

		    	if (MSTransformDataHandler::columnOk(sourceCols.sysvel()))
		    	{
		    		sourceCols.sysvel().putColumnCells(refRow,sysvel);
		    	}

		    	if (MSTransformDataHandler::columnOk(sourceCols.pulsarId()))
		    	{
		    		sourceCols.pulsarId().putColumnCells(refRow,pulsarId);
		    	}

		    	if (MSTransformDataHandler::columnOk(sourceCols.sourceModel()))
		    	{
		    		sourceCols.sourceModel().putColumnCells(refRow,sourceModel);
		    	}

		    	// Increment row offset
		    	rowIndex += nRowsPerSpw;
		    }

		}
    	else
    	{
    		logger_p << LogIO::SEVERE << LogOrigin("MSTransformManager", __FUNCTION__)
	    			<< "SOURCE sub-table found but has no valid content" << LogIO::POST;
    	}
    }
    else
    {
    	logger_p << LogIO::SEVERE << LogOrigin("MSTransformManager", __FUNCTION__)
    			<< "SOURCE sub-table not found " << LogIO::POST;
    }

	return;
}

// -----------------------------------------------------------------------
//
// -----------------------------------------------------------------------
void MSTransformManager::separateSyscalSubtable()
{

    if (Table::isReadable(outputMs_p->sysCalTableName()) and !outputMs_p->sysCal().isNull())
    {
    	// Access SysCal sub-table
    	MSSysCal syscalTable = outputMs_p->sysCal();

    	if (syscalTable.nrow() > 0)
    	{
        	logger_p << LogIO::NORMAL << LogOrigin("MSTransformManager", __FUNCTION__)
        			<< " Multiplexing SYSCAL sub-table to take into account new SPWs " << LogIO::POST;

          	MSSysCalColumns syscalCols(syscalTable);

			// Get original content from columns
			Array<Int> antennaId = syscalCols.antennaId().getColumn();
			Array<Int> feedId = syscalCols.feedId().getColumn();
			Array<Double> interval = syscalCols.interval().getColumn();
			Array<Int> spectralWindowId = syscalCols.spectralWindowId().getColumn();
			Array<Double> time = syscalCols.time().getColumn();

			// Optional columns
			Array<Float> phaseDiff;
			if (MSTransformDataHandler::columnOk(syscalCols.phaseDiff()))
			{
				phaseDiff = syscalCols.phaseDiff().getColumn();
			}

			Array<Bool> phaseDiffFlag;
			if (MSTransformDataHandler::columnOk(syscalCols.phaseDiffFlag()))
			{
				phaseDiffFlag = syscalCols.phaseDiffFlag().getColumn();
			}

			Array<Float> tant;
			if (MSTransformDataHandler::columnOk(syscalCols.tant()))
			{
				tant = syscalCols.tant().getColumn();
			}

			Array<Bool> tantFlag;
			if (MSTransformDataHandler::columnOk(syscalCols.tantFlag()))
			{
				tantFlag = syscalCols.tantFlag().getColumn();
			}

			Array<Float> tantSpectrum;
			if (MSTransformDataHandler::columnOk(syscalCols.tantSpectrum()))
			{
				tantSpectrum = syscalCols.tantSpectrum().getColumn();
			}

			Array<Float> tantTsys;
			if (MSTransformDataHandler::columnOk(syscalCols.tantTsys()))
			{
				tantTsys = syscalCols.tantTsys().getColumn();
			}

			Array<Bool> tantTsysFlag;
			if (MSTransformDataHandler::columnOk(syscalCols.tantTsysFlag()))
			{
				tantTsysFlag = syscalCols.tantTsysFlag().getColumn();
			}

			Array<Float> tantTsysSpectrum;
			if (MSTransformDataHandler::columnOk(syscalCols.tantTsysSpectrum()))
			{
				tantTsysSpectrum = syscalCols.tantTsysSpectrum().getColumn();
			}

			Array<Float> tcal;
			if (MSTransformDataHandler::columnOk(syscalCols.tcal()))
			{
				tcal = syscalCols.tcal().getColumn();
			}

			Array<Bool> tcalFlag;
			if (MSTransformDataHandler::columnOk(syscalCols.tcalFlag()))
			{
				tcalFlag = syscalCols.tcalFlag().getColumn();
			}

			Array<Float> tcalSpectrum;
			if (MSTransformDataHandler::columnOk(syscalCols.tcalSpectrum()))
			{
				tcalSpectrum = syscalCols.tcalSpectrum().getColumn();
			}

			Array<Float> trx;
			if (MSTransformDataHandler::columnOk(syscalCols.trx()))
			{
				trx = syscalCols.trx().getColumn();
			}

			Array<Bool> trxFlag;
			if (MSTransformDataHandler::columnOk(syscalCols.trxFlag()))
			{
				trxFlag = syscalCols.trxFlag().getColumn();
			}

			Array<Float> trxSpectrum;
			if (MSTransformDataHandler::columnOk(syscalCols.trxSpectrum()))
			{
				trxSpectrum = syscalCols.trxSpectrum().getColumn();
			}

			Array<Float> tsky;
			if (MSTransformDataHandler::columnOk(syscalCols.tsky()))
			{
				tsky = syscalCols.tsky().getColumn();
			}

			Array<Bool> tskyFlag;
			if (MSTransformDataHandler::columnOk(syscalCols.tskyFlag()))
			{
				tskyFlag = syscalCols.tskyFlag().getColumn();
			}

			Array<Float> tskySpectrum;
			if (MSTransformDataHandler::columnOk(syscalCols.tskySpectrum()))
			{
				tskySpectrum = syscalCols.tskySpectrum().getColumn();
			}

			Array<Float> tsys;
			if (MSTransformDataHandler::columnOk(syscalCols.tsys()))
			{
				tsys = syscalCols.tsys().getColumn();
			}

			Array<Bool> tsysFlag;
			if (MSTransformDataHandler::columnOk(syscalCols.tsysFlag()))
			{
				tsysFlag = syscalCols.tsysFlag().getColumn();
			}

			Array<Float> tsysSpectrum;
			if (MSTransformDataHandler::columnOk(syscalCols.tsysSpectrum()))
			{
				tsysSpectrum = syscalCols.tsysSpectrum().getColumn();
			}


			auto nRowsPerSpw = syscalCols.spectralWindowId().nrow();
			auto rowIndex = nRowsPerSpw;
			for (uInt spw_i=1; spw_i<nspws_p; spw_i++)
			{
				// Add rows
				syscalTable.addRow(nRowsPerSpw);

				// Prepare row reference object
				RefRows refRow(rowIndex,rowIndex+nRowsPerSpw-1);

				// Re-index SPW col
				spectralWindowId = spw_i;
				syscalCols.spectralWindowId().putColumnCells(refRow,spectralWindowId);

				// Columns that can be just copied
				syscalCols.antennaId().putColumnCells(refRow,antennaId);
				syscalCols.feedId().putColumnCells(refRow,feedId);
				syscalCols.interval().putColumnCells(refRow,interval);
				syscalCols.time().putColumnCells(refRow,time);

				// Optional columns
				if (MSTransformDataHandler::columnOk(syscalCols.phaseDiff()))
				{
					syscalCols.phaseDiff().putColumnCells(refRow,phaseDiff);
				}

				if (MSTransformDataHandler::columnOk(syscalCols.phaseDiffFlag()))
				{
					syscalCols.phaseDiffFlag().putColumnCells(refRow,phaseDiffFlag);
				}

				if (MSTransformDataHandler::columnOk(syscalCols.tant()))
				{
					syscalCols.tant().putColumnCells(refRow,tant);
				}

				if (MSTransformDataHandler::columnOk(syscalCols.tantFlag()))
				{
					syscalCols.tantFlag().putColumnCells(refRow,tantFlag);
				}

				if (MSTransformDataHandler::columnOk(syscalCols.tantSpectrum()))
				{
					syscalCols.tantSpectrum().putColumnCells(refRow,tantSpectrum);
				}

				if (MSTransformDataHandler::columnOk(syscalCols.tantTsys()))
				{
					syscalCols.tantTsys().putColumnCells(refRow,tantTsys);
				}

				if (MSTransformDataHandler::columnOk(syscalCols.tantTsysFlag()))
				{
					syscalCols.tantTsysFlag().putColumnCells(refRow,tantTsysFlag);
				}

				if (MSTransformDataHandler::columnOk(syscalCols.tantTsysSpectrum()))
				{
					syscalCols.tantTsysSpectrum().putColumnCells(refRow,tantTsysSpectrum);
				}

				if (MSTransformDataHandler::columnOk(syscalCols.tcal()))
				{
					syscalCols.tcal().putColumnCells(refRow,tcal);
				}

				if (MSTransformDataHandler::columnOk(syscalCols.tcalFlag()))
				{
					syscalCols.tcalFlag().putColumnCells(refRow,tcalFlag);
				}

				if (MSTransformDataHandler::columnOk(syscalCols.tcalSpectrum()))
				{
					syscalCols.tcalSpectrum().putColumnCells(refRow,tcalSpectrum);
				}

				if (MSTransformDataHandler::columnOk(syscalCols.trx()))
				{
					syscalCols.trx().putColumnCells(refRow,trx);
				}

				if (MSTransformDataHandler::columnOk(syscalCols.trxFlag()))
				{
					syscalCols.trxFlag().putColumnCells(refRow,trxFlag);
				}

				if (MSTransformDataHandler::columnOk(syscalCols.trxSpectrum()))
				{
					syscalCols.trxSpectrum().putColumnCells(refRow,trxSpectrum);
				}

				if (MSTransformDataHandler::columnOk(syscalCols.tsky()))
				{
					syscalCols.tsky().putColumnCells(refRow,tsky);
				}

				if (MSTransformDataHandler::columnOk(syscalCols.tskyFlag()))
				{
					syscalCols.tskyFlag().putColumnCells(refRow,tskyFlag);
				}

				if (MSTransformDataHandler::columnOk(syscalCols.tskySpectrum()))
				{
					syscalCols.tskySpectrum().putColumnCells(refRow,tskySpectrum);
				}

				if (MSTransformDataHandler::columnOk(syscalCols.tsys()))
				{
					syscalCols.tsys().putColumnCells(refRow,tsys);
				}

				if (MSTransformDataHandler::columnOk(syscalCols.tsysFlag()))
				{
					syscalCols.tsysFlag().putColumnCells(refRow,tsysFlag);
				}

				if (MSTransformDataHandler::columnOk(syscalCols.tsysSpectrum()))
				{
					syscalCols.tsysSpectrum().putColumnCells(refRow,tsysSpectrum);
				}

				// Increment row offset
				rowIndex += nRowsPerSpw;
			}

    	}
    	else
    	{
    		logger_p << LogIO::DEBUG1 << LogOrigin("MSTransformManager", __FUNCTION__)
	    			<< "SYSCAL sub-table found but has no valid content" << LogIO::POST;
    	}
    }
    else
    {
    	logger_p << LogIO::DEBUG1 << LogOrigin("MSTransformManager", __FUNCTION__)
    			<< "SYSCAL sub-table not found " << LogIO::POST;
    }

	return;
}

// -----------------------------------------------------------------------
//
// -----------------------------------------------------------------------
void MSTransformManager::separateFreqOffsetSubtable()
{

    if (Table::isReadable(outputMs_p->freqOffsetTableName()) and !outputMs_p->freqOffset().isNull())
    {
    	// Access SysCal sub-table
    	MSFreqOffset freqoffsetTable = outputMs_p->freqOffset();

    	if (freqoffsetTable.nrow() > 0)
    	{
    		logger_p << LogIO::NORMAL << LogOrigin("MSTransformManager", __FUNCTION__)
    	    					<< " Multiplexing FREQ_OFFSET sub-table to take into account new SPWs " << LogIO::POST;

    		MSFreqOffsetColumns freqoffsetCols(freqoffsetTable);

    		// Get original content from columns
    		Array<Int> antenna1 = freqoffsetCols.antenna1().getColumn();
    		Array<Int> antenna2 = freqoffsetCols.antenna2().getColumn();
    		Array<Int> feedId = freqoffsetCols.feedId().getColumn();
    		Array<Double> interval = freqoffsetCols.interval().getColumn();
    		Array<Double> offset = freqoffsetCols.offset().getColumn();
    		Array<Int> spectralWindowId = freqoffsetCols.spectralWindowId().getColumn();
    		Array<Double> time = freqoffsetCols.time().getColumn();

    		// NOTE (jagonzal): FreqOffset does not have optional columns

    		auto nRowsPerSpw = freqoffsetCols.spectralWindowId().nrow();
    		auto rowIndex = nRowsPerSpw;
    		for (uInt spw_i=1; spw_i<nspws_p; spw_i++)
    		{
    			// Add rows
    			freqoffsetTable.addRow(nRowsPerSpw);

    			// Prepare row reference object
    			RefRows refRow(rowIndex,rowIndex+nRowsPerSpw-1);

    			// Re-index SPW col
    			spectralWindowId = spw_i;
    			freqoffsetCols.spectralWindowId().putColumnCells(refRow,spectralWindowId);

    			// Columns that can be just copied
    			freqoffsetCols.antenna1().putColumnCells(refRow,antenna1);
    			freqoffsetCols.antenna2().putColumnCells(refRow,antenna2);
    			freqoffsetCols.feedId().putColumnCells(refRow,feedId);
    			freqoffsetCols.interval().putColumnCells(refRow,interval);
    			freqoffsetCols.offset().putColumnCells(refRow,offset);
    			freqoffsetCols.time().putColumnCells(refRow,time);

    			// Increment row offset
    			rowIndex += nRowsPerSpw;
    		}

    	}
    	else
    	{
    		logger_p << LogIO::DEBUG1 << LogOrigin("MSTransformManager", __FUNCTION__)
	    			<< "FREQ_OFFSET sub-table found but has no valid content" << LogIO::POST;
    	}
    }
    else
    {
    	logger_p << LogIO::DEBUG1 << LogOrigin("MSTransformManager", __FUNCTION__)
    			<< "FREQ_OFFSET sub-table not found " << LogIO::POST;
    }

	return;
}

// -----------------------------------------------------------------------
//
// -----------------------------------------------------------------------
void MSTransformManager::separateCalDeviceSubtable()
{
	if (Table::isReadable(outputMs_p->tableName() + "/CALDEVICE"))
	{
		Table subtable(outputMs_p->tableName() + "/CALDEVICE", Table::Update);

		if (subtable.nrow() > 0)
		{
	    	logger_p << LogIO::NORMAL << LogOrigin("MSTransformManager", __FUNCTION__)
	    			<< " Multiplexing CALDEVICE sub-table to take into account new SPWs " << LogIO::POST;

	        // Get RW access to columns
			ScalarColumn<Int> antennaIdCol(subtable, "ANTENNA_ID");
			ScalarColumn<Int> feedIdCol(subtable, "FEED_ID");
			ScalarColumn<Int> spectralWindowIdCol(subtable, "SPECTRAL_WINDOW_ID");
			ScalarColumn<Double> timeCol(subtable, "TIME");
			ScalarColumn<Double> intervalCol(subtable, "INTERVAL");
			ScalarColumn<Int> numCalLoadCol(subtable, "NUM_CAL_LOAD");
			ArrayColumn<String> calLoadNamesCol(subtable, "CAL_LOAD_NAMES");
			ScalarColumn<Int> numReceptorCol(subtable, "NUM_RECEPTOR");
			ArrayColumn<Float> noiseCalCol(subtable, "NOISE_CAL");
			ArrayColumn<Float> calEffCol(subtable, "CAL_EFF");
			ArrayColumn<Double> temperatureLoadCol(subtable, "TEMPERATURE_LOAD");

	        // Get original content of columns
			Array<Int> antennaId;
			if (MSTransformDataHandler::columnOk(antennaIdCol))
				antennaId = antennaIdCol.getColumn();
			Array<Int> feedId;
			if (MSTransformDataHandler::columnOk(feedIdCol))
				feedId = feedIdCol.getColumn();
			Array<Int> spectralWindowId;
			if (MSTransformDataHandler::columnOk(spectralWindowIdCol))
				spectralWindowId = spectralWindowIdCol.getColumn();
			Array<Double> time;
			if (MSTransformDataHandler::columnOk(timeCol))
				time = timeCol.getColumn();
			Array<Double> interval;
			if (MSTransformDataHandler::columnOk(intervalCol))
				interval = intervalCol.getColumn();

			Array<Int> numCalLoad;
			if (MSTransformDataHandler::columnOk(numCalLoadCol))
				numCalLoad = numCalLoadCol.getColumn();
			Array<String> calLoadNames;
			if (MSTransformDataHandler::columnOk(calLoadNamesCol))
				calLoadNames = calLoadNamesCol.getColumn();
			Array<Int> numReceptor;
			if (MSTransformDataHandler::columnOk(numReceptorCol))
				numReceptor = numReceptorCol.getColumn();
			Array<Float> noiseCal;
			if (MSTransformDataHandler::columnOk(noiseCalCol))
				noiseCal = noiseCalCol.getColumn();
			Array<Float> calEff;
			if (MSTransformDataHandler::columnOk(calEffCol))
				calEff = calEffCol.getColumn();
			Array<Double> temperatureLoad;
			if (MSTransformDataHandler::columnOk(temperatureLoadCol))
				temperatureLoad = temperatureLoadCol.getColumn();


	    	uInt nRowsPerSpw = spectralWindowId.nelements();
	        uInt rowIndex = nRowsPerSpw;
	        for (uInt spw_i=1; spw_i<nspws_p; spw_i++)
	        {
	        	// Add rows
	        	subtable.addRow(nRowsPerSpw);

	        	// Prepare row reference object
	        	RefRows refRow(rowIndex,rowIndex+nRowsPerSpw-1);

	        	// Re-index SPW col
	        	spectralWindowId = spw_i;
	        	spectralWindowIdCol.putColumnCells(refRow,spectralWindowId);

	        	// Columns that can be just copied
	        	if (MSTransformDataHandler::columnOk(antennaIdCol))
	        		antennaIdCol.putColumnCells(refRow,antennaId);
	        	if (MSTransformDataHandler::columnOk(feedIdCol))
	        		feedIdCol.putColumnCells(refRow,feedId);
	        	if (MSTransformDataHandler::columnOk(timeCol))
	        		timeCol.putColumnCells(refRow,time);
	        	if (MSTransformDataHandler::columnOk(intervalCol))
	        		intervalCol.putColumnCells(refRow,interval);

	        	if (MSTransformDataHandler::columnOk(numCalLoadCol))
	        		numCalLoadCol.putColumnCells(refRow,numCalLoad);
	        	if (MSTransformDataHandler::columnOk(calLoadNamesCol))
	        		calLoadNamesCol.putColumnCells(refRow,calLoadNames);
	        	if (MSTransformDataHandler::columnOk(numReceptorCol))
	        		numReceptorCol.putColumnCells(refRow,numReceptor);
	        	if (MSTransformDataHandler::columnOk(noiseCalCol))
	        		noiseCalCol.putColumnCells(refRow,noiseCal);
	        	if (MSTransformDataHandler::columnOk(calEffCol))
	        		calEffCol.putColumnCells(refRow,calEff);
	        	if (MSTransformDataHandler::columnOk(temperatureLoadCol))
	        		temperatureLoadCol.putColumnCells(refRow,temperatureLoad);

	        	// Increment row offset
	        	rowIndex += nRowsPerSpw;
	        }

		}
		else
		{
	    	logger_p << LogIO::DEBUG1 << LogOrigin("MSTransformManager", __FUNCTION__)
	    			<< "CALDEVICE sub-table found but has no valid content" << LogIO::POST;
		}
	}
	else
	{
    	logger_p << LogIO::DEBUG1 << LogOrigin("MSTransformManager", __FUNCTION__)
    			<< "CALDEVICE sub-table not found." << LogIO::POST;
	}

	return;
}

// -----------------------------------------------------------------------
//
// -----------------------------------------------------------------------
void MSTransformManager::separateSysPowerSubtable()
{
	if (Table::isReadable(outputMs_p->tableName() + "/SYSPOWER"))
	{
		Table subtable(outputMs_p->tableName() + "/SYSPOWER", Table::Update);

		if (subtable.nrow() > 0)
		{
	    	logger_p << LogIO::NORMAL << LogOrigin("MSTransformManager", __FUNCTION__)
	    			<< " Multiplexing SYSPOWER sub-table to take into account new SPWs " << LogIO::POST;

	        // Get RW access to columns
			ScalarColumn<Int> antennaIdCol(subtable, "ANTENNA_ID");
			ScalarColumn<Int> feedIdCol(subtable, "FEED_ID");
			ScalarColumn<Int> spectralWindowIdCol(subtable, "SPECTRAL_WINDOW_ID");
			ScalarColumn<Double> timeCol(subtable, "TIME");
			ScalarColumn<Double> intervalCol(subtable, "INTERVAL");
			ArrayColumn<Float> switchedDiffCol(subtable, "SWITCHED_DIFF");
			ArrayColumn<Float> switchedSumCol(subtable, "SWITCHED_SUM");
			ArrayColumn<Float> requantizerGainCol(subtable, "REQUANTIZER_GAIN");

	        // Get original content of columns
			Array<Int> antennaId;
			if (MSTransformDataHandler::columnOk(antennaIdCol))
				antennaId = antennaIdCol.getColumn();
			Array<Int> feedId;
			if (MSTransformDataHandler::columnOk(feedIdCol))
				feedId = feedIdCol.getColumn();
			Array<Int> spectralWindowId;
			if (MSTransformDataHandler::columnOk(spectralWindowIdCol))
				spectralWindowId = spectralWindowIdCol.getColumn();
			Array<Double> time;
			if (MSTransformDataHandler::columnOk(timeCol))
				time = timeCol.getColumn();
			Array<Double> interval;
			if (MSTransformDataHandler::columnOk(intervalCol))
				interval = intervalCol.getColumn();

			Array<Float> switchedDiff;
			if (MSTransformDataHandler::columnOk(switchedDiffCol))
				switchedDiff = switchedDiffCol.getColumn();
			Array<Float> switchedSum;
			if (MSTransformDataHandler::columnOk(switchedSumCol))
				switchedSum = switchedSumCol.getColumn();
			Array<Float> requantizerGain;
			if (MSTransformDataHandler::columnOk(requantizerGainCol))
				requantizerGain = requantizerGainCol.getColumn();

	    	auto nRowsPerSpw = spectralWindowId.nelements();
	        auto rowIndex = nRowsPerSpw;
	        for (uInt spw_i=1; spw_i<nspws_p; spw_i++)
	        {
	        	// Add rows
	        	subtable.addRow(nRowsPerSpw);

	        	// Prepare row reference object
	        	RefRows refRow(rowIndex,rowIndex+nRowsPerSpw-1);

	        	// Re-index SPW col
	        	spectralWindowId = spw_i;
	        	spectralWindowIdCol.putColumnCells(refRow,spectralWindowId);

	        	// Columns that can be just copied
	        	if (MSTransformDataHandler::columnOk(antennaIdCol))
	        		antennaIdCol.putColumnCells(refRow,antennaId);
	        	if (MSTransformDataHandler::columnOk(feedIdCol))
	        		feedIdCol.putColumnCells(refRow,feedId);
	        	if (MSTransformDataHandler::columnOk(timeCol))
	        		timeCol.putColumnCells(refRow,time);
	        	if (MSTransformDataHandler::columnOk(intervalCol))
	        		intervalCol.putColumnCells(refRow,interval);

	        	if (MSTransformDataHandler::columnOk(switchedDiffCol))
					switchedDiffCol.putColumnCells(refRow,switchedDiff);
	        	if (MSTransformDataHandler::columnOk(switchedSumCol))
					switchedSumCol.putColumnCells(refRow,switchedSum);
	        	if (MSTransformDataHandler::columnOk(requantizerGainCol))
					requantizerGainCol.putColumnCells(refRow,requantizerGain);

	        	// Increment row offset
	        	rowIndex += nRowsPerSpw;
	        }

		}
		else
		{
	    	logger_p << LogIO::DEBUG1 << LogOrigin("MSTransformManager", __FUNCTION__)
	    			<< "SYSPOWER sub-table found but has no valid content" << LogIO::POST;
		}
	}
	else
	{
    	logger_p << LogIO::DEBUG1 << LogOrigin("MSTransformManager", __FUNCTION__)
    			<< "SYSPOWER sub-table not found." << LogIO::POST;
	}

	return;
}

// -----------------------------------------------------------------------
// Return polarization id corresponding to polarization averaged data (Stokes I)
// Append Polarization row if necessary
// -----------------------------------------------------------------------
Int MSTransformManager::getAveragedPolarizationId() {
  logger_p << LogOrigin("MSTransformManager", __func__, WHERE);
  MSPolarizationColumns cols(outputMs_p->polarization());
  Int polId = -1;
  auto nrow = cols.nrow();
  for (rownr_t i = 0; i < nrow; ++i) {
    auto const numCorr = cols.numCorr()(i);
    auto const flagRow = cols.flagRow()(i);
    if (numCorr == 1 && flagRow == False) {
      Vector<Int> const corrType = cols.corrType()(i);
      Int const corrType0 = corrType[0];
      if (Stokes::type(corrType0) == Stokes::I) {
        logger_p << "Matched " << i << LogIO::POST;
        polId = i;
        break;
      }
    }
  }

  if (polId < 0) {
    // add new row to PolarizationTable
    outputMs_p->polarization().addRow(1, False);
    polId = nrow;
    Matrix<Int> corrProduct(2, 1, 0);
    cols.corrProduct().put(polId, corrProduct);
    Vector<Int> corrType(1, Stokes::I);
    cols.corrType().put(polId, corrType);
    cols.flagRow().put(polId, False);
    cols.numCorr().put(polId, 1);
  }

  return polId;
}

// -----------------------------------------------------------------------
// Re-index POLARIZATION_ID's in DATA_DESCRIPTION table
// -----------------------------------------------------------------------
void MSTransformManager::reindexPolarizationIdInDataDesc(Int newPolarizationId) {
  logger_p << LogOrigin("MSTransformManager", __func__, WHERE);
  logger_p << "new polid is " << newPolarizationId << LogIO::POST;
  MSDataDescColumns ddcols(outputMs_p->dataDescription());
  MSPolarizationColumns pcols(outputMs_p->polarization());
  rownr_t nrow = ddcols.nrow();
  auto __isValidType = [&](Vector<Int> const &ctype) {
    return (anyEQ(ctype, (Int)Stokes::XX) && anyEQ(ctype, (Int)Stokes::YY))
      || (anyEQ(ctype, (Int)Stokes::RR) && anyEQ(ctype, (Int)Stokes::LL));
  };
  for (rownr_t i = 0; i < nrow; ++i) {
    Int const polarizationId = ddcols.polarizationId()(i);
    Int nCorr = pcols.numCorr()(polarizationId);
    Vector<Int> corrType = pcols.corrType()(polarizationId);
    Bool flagRow = pcols.flagRow()(polarizationId);
    Bool needReindex = (polarizationId != newPolarizationId) &&
        (nCorr > 1) && (flagRow == False) && __isValidType(corrType);
    if (needReindex) {
      logger_p << "ddid " << i << " polid " << polarizationId << " needs reindex" << LogIO::POST;
      ddcols.polarizationId().put(i, newPolarizationId);
    }
  }
}


// -----------------------------------------------------------------------
//
// -----------------------------------------------------------------------
void MSTransformManager::checkAndPreaverageChannelsIfNeeded(Int spwId,
							    Vector<Double> &inputCHAN_FREQ,
							    Vector<Double> &inputCHAN_WIDTH,

							    const Vector<Double> &originalCHAN_FREQ,
							    const Vector<Double> &originalCHAN_WIDTH,
							    const Vector<Double> &regriddedCHAN_FREQ,
							    const Vector<Double> &regriddedCHAN_WIDTH
							    ) {
  // Check if pre-averaging step is necessary
  if (freqbinMap_p.find(spwId) == freqbinMap_p.end()) {
    Double weightScaleDummy;
    Vector<Double> tmpCHAN_FREQ;
    Vector<Double> tmpCHAN_WIDTH;
    MSTransformRegridder::calcChanFreqs(logger_p, tmpCHAN_FREQ, tmpCHAN_WIDTH,
					weightScaleDummy, originalCHAN_FREQ,
					originalCHAN_WIDTH, phaseCenter_p,
					inputReferenceFrame_p,
					referenceTime_p,
					observatoryPosition_p,
					String("channel"), -1,
					String("0"), String("1"),
					restFrequency_p,
					outputReferenceFramePar_p,
					velocityType_p, false // verbose
					);

    Double avgCombinedWidth = 0;
    for (uInt chanIdx = 0; chanIdx < tmpCHAN_WIDTH.size(); ++chanIdx) {
      avgCombinedWidth += tmpCHAN_WIDTH(chanIdx);
    }
    avgCombinedWidth /= tmpCHAN_WIDTH.size();

    Double avgRegriddedWidth = 0;
    for (uInt chanIdx=0;chanIdx<regriddedCHAN_WIDTH.size();chanIdx++) {
      avgRegriddedWidth += regriddedCHAN_WIDTH(chanIdx);
    }
    avgRegriddedWidth /= regriddedCHAN_WIDTH.size();

    Double widthFactor = fabs(avgRegriddedWidth/avgCombinedWidth);
    uInt widthFactorInt =  (uInt)floor(widthFactor + 0.001);

    if ((widthFactorInt >= 2) and 2*widthFactorInt <= originalCHAN_WIDTH.size()) {
      if (!enableChanPreAverage_p) {
	logger_p << LogIO::NORMAL << LogOrigin("MSTransformManager", __FUNCTION__)
		 << "Ratio between input and output width is >=2: " << avgRegriddedWidth/avgCombinedWidth
		 << ", but not doing pre-channel average (it is disabled by "
		 << "default since CASA release 5.0)." << LogIO::POST;

	logger_p << LogIO::NORMAL << LogOrigin("MSTransformManager", __FUNCTION__)
		 << "Regridding to intermediate grid ("
		 << originalCHAN_FREQ.size()
		 << " channels) for interpolation as in tclean when the "
		 << " ratio between the output and input widths is >2."
		 << LogIO::POST;

	initGridForRegridTClean(originalCHAN_FREQ, regriddedCHAN_FREQ,
				regriddedCHAN_WIDTH, widthFactor);

      } else {
	logger_p << LogIO::WARN << LogOrigin("MSTransformManager", __FUNCTION__)
		 << "mstransform with regridms does not regrid properly for channel widths "
	  "> or = 2 x the native channel width, when using channel pre-averaging. Please "
	  "use clean or tclean for larger regridding. "
		 << LogIO::POST;

	logger_p << LogIO::NORMAL << LogOrigin("MSTransformManager", __FUNCTION__)
		 << "Ratio between input and output width is " << avgRegriddedWidth/avgCombinedWidth
		 << ", setting pre-channel average width to " << widthFactorInt << LogIO::POST;

	doPreAveragingBeforeRegridding(widthFactorInt, spwId,
				       originalCHAN_FREQ, originalCHAN_WIDTH,
				       inputCHAN_FREQ, inputCHAN_WIDTH);
      }
    }
  }
}

// -----------------------------------------------------------------------
//
// -----------------------------------------------------------------------
void MSTransformManager::doPreAveragingBeforeRegridding(uInt widthFactor, Int spwId,
							const Vector<Double> &originalCHAN_FREQ,
							const Vector<Double> &originalCHAN_WIDTH,
							Vector<Double> &inputCHAN_FREQ,
							Vector<Double> &inputCHAN_WIDTH) {
  channelAverage_p = true;
  freqbinMap_p[spwId] = widthFactor;
  newWeightFactorMap_p[spwId] /= widthFactor; // jagonzal: Remove channel width contribution to the scale factor

  // Calculate averaged frequencies
  calculateIntermediateFrequencies(spwId, originalCHAN_FREQ, originalCHAN_WIDTH,
				   inputCHAN_FREQ, inputCHAN_WIDTH);

  ostringstream oss;
  oss 	<< "Averaged SPW: " << std::setw(5) << inputCHAN_WIDTH.size()
	<< " channels, first channel = "
	<< std::setprecision(9) << std::setw(14) << std::scientific
	<< inputCHAN_FREQ(0) << " Hz"
	<< ", last channel = "
	<< std::setprecision(9) << std::setw(14) << std::scientific
	<< inputCHAN_FREQ(inputCHAN_WIDTH.size() -1) << " Hz";
  logger_p << LogIO::NORMAL << LogOrigin("MSTransformManager", __FUNCTION__)
	   << oss.str() << LogIO::POST;
}

// -----------------------------------------------------------------------
//
// -----------------------------------------------------------------------
void MSTransformManager::calculateIntermediateFrequencies(	Int spwId,
																const Vector<Double> &inputChanFreq,
																const Vector<Double> &inputChanWidth,
																Vector<Double> &intermediateChanFreq,
																Vector<Double> &intermediateChanWidth)
{
	uInt mumOfInterChan = inputChanFreq.size() / freqbinMap_p[spwId];
	uInt lastChannelWidth = inputChanFreq.size() % freqbinMap_p[spwId];
	if (lastChannelWidth > 0)
	{
		mumOfInterChan += 1;
	}
	numOfCombInputChanMap_p[spwId] = inputChanFreq.size();
	numOfCombInterChanMap_p[spwId] = mumOfInterChan;
	intermediateChanFreq.resize(mumOfInterChan,false);
	intermediateChanWidth.resize(mumOfInterChan,false);
	simpleAverage(freqbinMap_p[spwId], inputChanFreq, intermediateChanFreq);
	simpleAverage(freqbinMap_p[spwId], inputChanWidth, intermediateChanWidth);

	for (uInt chanIdx=0;chanIdx<mumOfInterChan;chanIdx++)
	{
		intermediateChanWidth[chanIdx] *= freqbinMap_p[spwId];
	}

	if (lastChannelWidth > 0)
	{
		intermediateChanWidth[mumOfInterChan-1] /= freqbinMap_p[spwId];
		intermediateChanWidth[mumOfInterChan-1] *= lastChannelWidth;
	}

    return;
}

/**
 * Create a fake grid and create a map [input channels] => [output channels]
 * from it. This is for the tclean-like interpolation that is applied when
 * the width of the output is > 2 x width of the inputs.
 *
 * Irrespective of channel widths, we want as many channels as in the
 * original input, with their (lower) width, but projected/aligned
 * with the output grid. As the output grid is fixed based on the
 * first row timestamp, this only need to be done once, at init time.
 *
 * After this method is run, the interpolation methods can use
 * regridTCleanChanMap_p to interpolate the tclean way.
 *
 * @param originalCHAN_FREQ initial input channel frequencies
 * @param outCHAN_FREQ final output channel frequencies
 * @param outCHAN_WIDTH final output channel widths
 * @param widthFactor avg(output_widths) / avg(input_widths)
 */
void MSTransformManager::initGridForRegridTClean(const Vector<Double> &originalCHAN_FREQ,
						 const Vector<Double> &outCHAN_FREQ,
						 const Vector<Double> &outCHAN_WIDTH,
						 Double widthFactor)
{
  // build grid with widths of the input channels but aligned with the output
  // grid
  regridTCleanCHAN_FREQ_p.resize(originalCHAN_FREQ.size());
  Vector<Double> regridTCleanCHAN_WIDTH_p;
  regridTCleanCHAN_WIDTH_p.resize(regridTCleanCHAN_FREQ_p.size());

  const auto &outputFreqs = outCHAN_FREQ;
  bool negativeWidths = outputFreqs[0] > outputFreqs[outputFreqs.size()-1];

  // swap first/last if "negative width" (decreasing frequencies)
  auto startIdx = negativeWidths ? (outCHAN_FREQ.size() -1) : 0;
  regridTCleanCHAN_FREQ_p[0] = outCHAN_FREQ[startIdx] - outCHAN_WIDTH[startIdx]/2.;
  regridTCleanCHAN_WIDTH_p[0] = outCHAN_WIDTH[startIdx] / widthFactor;
  Double widthFactorIdx = static_cast<Double>(regridTCleanCHAN_FREQ_p.size()) /
    outCHAN_FREQ.size();

  for (size_t idx = 1; idx < regridTCleanCHAN_FREQ_p.size(); ++idx) {
    Int outIdx = static_cast<Int>(idx / widthFactorIdx);
    regridTCleanCHAN_WIDTH_p[idx] = outCHAN_WIDTH[outIdx] / widthFactorIdx;
    regridTCleanCHAN_FREQ_p[idx] = regridTCleanCHAN_FREQ_p[idx-1] +
      regridTCleanCHAN_WIDTH_p[idx];
  }


  // Build map from fake input channels => output channels
  regridTCleanChanMap_p.resize(regridTCleanCHAN_FREQ_p.size());
  regridTCleanChanMap_p = -1;
  const auto &intermFreqs = regridTCleanCHAN_FREQ_p;
  const auto &outputWidths = outCHAN_WIDTH;
  for (uInt mapIdx = 0; mapIdx < regridTCleanChanMap_p.size(); ++mapIdx) {
    for (uInt outIdx = 0; outIdx < outputFreqs.size(); ++outIdx) {
      if (intermFreqs[mapIdx] >= outputFreqs[outIdx] - outputWidths[outIdx]/2. and
	  intermFreqs[mapIdx] < outputFreqs[outIdx] + outputWidths[outIdx]/2.) {
	regridTCleanChanMap_p(mapIdx) = outIdx;
	break;
      }
    }
  }
  regridTClean_p = true;
}

// -----------------------------------------------------------------------
// Method to set all the elements of a scalar column to a given value
// -----------------------------------------------------------------------
void MSTransformManager::reindexColumn(ScalarColumn<Int> &inputCol, Int value)
{
	for(rownr_t idx=0; idx<inputCol.nrow(); idx++)
	{
		inputCol.put(idx,value);
	}

	return;
}

// -----------------------------------------------------------------------
// Method to re-index Spectral Window column in Source sub-table
// -----------------------------------------------------------------------
void MSTransformManager::reindexSourceSubTable()
{
    if(Table::isReadable(outputMs_p->sourceTableName()) and !outputMs_p->source().isNull())
    {

    	logger_p << LogIO::NORMAL << LogOrigin("MSTransformManager", __FUNCTION__)
    			<< "Re-indexing SOURCE sub-table" << LogIO::POST;


    	MSSource sourceSubtable = outputMs_p->source();
    	MSSourceColumns tableCols(sourceSubtable);
       	ScalarColumn<Int> spectralWindowId = tableCols.spectralWindowId();
       	ScalarColumn<Int> sourceId = tableCols.sourceId();
        reindexColumn(spectralWindowId,0);

        // Remove duplicates
        std::vector<rownr_t> duplicateIdx;
    	std::vector< std::pair<uInt,uInt> > sourceIdSpwIdMap;

    	for (rownr_t idx = 0; idx < spectralWindowId.nrow(); idx++)
    	{
    		std::pair<uInt,uInt> sourceIdSpwId = std::make_pair(spectralWindowId(idx),sourceId(idx));

    		if (std::find(sourceIdSpwIdMap.begin(),sourceIdSpwIdMap.end(),sourceIdSpwId) != sourceIdSpwIdMap.end())
    		{
    			duplicateIdx.push_back(idx);
    		}
    		else
    		{
    			sourceIdSpwIdMap.push_back(sourceIdSpwId);
    		}
    	}

    	sourceSubtable.removeRow(Vector<rownr_t>(duplicateIdx.begin(),duplicateIdx.end()));

    }
    else
    {
    	logger_p << LogIO::SEVERE << LogOrigin("MSTransformManager", __FUNCTION__)
    			<< "SOURCE sub-table not found " << LogIO::POST;
    }

    return;
}

// -----------------------------------------------------------------------
// Method to re-index Spectral Window column in DDI sub-table
// -----------------------------------------------------------------------
void MSTransformManager::reindexDDISubTable()
{
    if(Table::isReadable(outputMs_p->dataDescriptionTableName()) and !outputMs_p->dataDescription().isNull())
    {
    	logger_p << LogIO::NORMAL << LogOrigin("MSTransformManager", __FUNCTION__)
    			<< "Re-indexing DDI sub-table" << LogIO::POST;

    	// Access DDI sub-table
    	MSDataDescription ddiTable = outputMs_p->dataDescription();
    	MSDataDescColumns ddiCols(ddiTable);

    	// Add a new row for each of the separated SPWs
    	uInt rowIndex = 0;
      for (uInt spw_i=0; spw_i<nspws_p; spw_i++)
    	{
    		if (rowIndex > 0)
    		{
        		// Add row
        		ddiTable.addRow(1,true);

        	    // Copy polID and flagRow from the first original SPW
        		ddiCols.polarizationId().put(rowIndex,ddiCols.polarizationId()(0));
        		ddiCols.flagRow().put(rowIndex,ddiCols.flagRow()(0));

        		// Optional columns
        		if (ddiCols.lagId().isNull()==false and ddiCols.lagId().hasContent()==true)
        		{
        			ddiCols.lagId().put(rowIndex,ddiCols.lagId()(0));
        		}
    		}

    		// Set SPW id separately
    		ddiCols.spectralWindowId().put(rowIndex,ddiStart_p+spw_i);

    		rowIndex += 1;
    	}

    	// Delete the old rows
    	rownr_t nrowsToDelete = ddiCols.nrow()-nspws_p;
    	if (nrowsToDelete > 0)
    	{
            rownr_t rownr = ddiCols.nrow()-1;
            Vector<rownr_t> rowsToDelete(nrowsToDelete);
            for(rownr_t idx=0; idx<nrowsToDelete; idx++)
            {
                rowsToDelete(idx) = rownr;
                rownr -= 1;
            }

            ddiTable.removeRow(rowsToDelete);
    	}


    }
    else
    {
    	logger_p << LogIO::SEVERE << LogOrigin("MSTransformManager", __FUNCTION__)
    			<< "DATA_DESCRIPTION sub-table not found " << LogIO::POST;
    }
}

// -----------------------------------------------------------------------
// Method to re-index Spectral Window column in Feed sub-table
// -----------------------------------------------------------------------
void MSTransformManager::reindexFeedSubTable()
{
    if(Table::isReadable(outputMs_p->feedTableName()) and !outputMs_p->feed().isNull())
    {
    	logger_p << LogIO::NORMAL << LogOrigin("MSTransformManager", __FUNCTION__)
    			<< "Re-indexing FEED sub-table and removing duplicates" << LogIO::POST;

    	MSFeed feedSubtable = outputMs_p->feed();
    	MSFeedColumns tableCols(feedSubtable);
    	ScalarColumn<Int> feedId = tableCols.feedId();
    	ScalarColumn<Int> antennaId = tableCols.antennaId();
    	ScalarColumn<Int> spectralWindowId = tableCols.spectralWindowId();
    	ScalarColumn<Double> time = tableCols.time();

    	// Re-index SPWId to be 0
    	reindexColumn(spectralWindowId,0);

    	// Remove duplicates
    	std::vector<rownr_t> duplicateIdx;
    	std::map< std::pair<uInt,uInt> , Double > antennaFeedTimeMap;
    	std::map< std::pair<uInt,uInt> , Double >::iterator antennaFeedTimeIter;

    	for (rownr_t idx = 0; idx < spectralWindowId.nrow(); idx++)
    	{
    		std::pair<uInt,uInt> antennaFeedPair = std::make_pair(antennaId(idx),feedId(idx));
    		antennaFeedTimeIter = antennaFeedTimeMap.find(antennaFeedPair);

    		if (antennaFeedTimeIter != antennaFeedTimeMap.end())
    		{
    			if (abs(antennaFeedTimeIter->second - time(idx)) < 2*FLT_MIN)
    			{
    				duplicateIdx.push_back(idx);
    			}
    			else
    			{
    				antennaFeedTimeMap[antennaFeedPair] = time(idx);
    			}
    		}
    		else
    		{
    			antennaFeedTimeMap[antennaFeedPair] = time(idx);
    		}
    	}


    	feedSubtable.removeRow(Vector<rownr_t>(duplicateIdx.begin(),duplicateIdx.end()));

    }
    else
    {
    	logger_p << LogIO::SEVERE << LogOrigin("MSTransformManager", __FUNCTION__) <<
    			 "FEED sub-table not found " << LogIO::POST;
    }

	return;
}

// -----------------------------------------------------------------------
// Method to re-index Spectral Window column in SysCal sub-table
// -----------------------------------------------------------------------
void MSTransformManager::reindexSysCalSubTable()
{
    if(Table::isReadable(outputMs_p->sysCalTableName()) and !outputMs_p->sysCal().isNull())
    {
    	logger_p << LogIO::NORMAL << LogOrigin("MSTransformManager", __FUNCTION__)
    			<< "Re-indexing SYSCAL sub-table and removing duplicates" << LogIO::POST;

    	MSSysCal syscalSubtable = outputMs_p->sysCal();
    	MSSysCalColumns tableCols(syscalSubtable);
    	ScalarColumn<Int> feedId = tableCols.feedId();
    	ScalarColumn<Int> antennaId = tableCols.antennaId();
    	ScalarColumn<Int> spectralWindowId = tableCols.spectralWindowId();
    	ScalarColumn<Double> time = tableCols.time();

    	// Re-index SPWId to be 0
    	reindexColumn(spectralWindowId,0);

    	// Remove duplicates
    	std::vector<rownr_t> duplicateIdx;
    	std::map< std::pair<uInt,uInt> , Double > antennaFeedTimeMap;
    	std::map< std::pair<uInt,uInt> , Double >::iterator antennaFeedTimeIter;

    	for (rownr_t idx = 0; idx < spectralWindowId.nrow(); idx++)
    	{
    		std::pair<uInt,uInt> antennaFeedPair = std::make_pair(antennaId(idx),feedId(idx));
    		antennaFeedTimeIter = antennaFeedTimeMap.find(antennaFeedPair);

    		if (antennaFeedTimeIter != antennaFeedTimeMap.end())
    		{
    			if (abs(antennaFeedTimeIter->second - time(idx)) < 2*FLT_MIN)
    			{
    				duplicateIdx.push_back(idx);
    			}
    			else
    			{
    				antennaFeedTimeMap[antennaFeedPair] = time(idx);
    			}
    		}
    		else
    		{
    			antennaFeedTimeMap[antennaFeedPair] = time(idx);
    		}
    	}

    	syscalSubtable.removeRow(Vector<rownr_t>(duplicateIdx.begin(),duplicateIdx.end()));

    }
    else
    {
    	logger_p << LogIO::DEBUG1 << LogOrigin("MSTransformManager", __FUNCTION__)
    			<< "SYSCAL sub-table not found " << LogIO::POST;
    }

	return;
}

// -----------------------------------------------------------------------
// Method to re-index Spectral Window column in FreqOffset sub-table
// -----------------------------------------------------------------------
void MSTransformManager::reindexFreqOffsetSubTable()
{
    if(Table::isReadable(outputMs_p->freqOffsetTableName()) and !outputMs_p->freqOffset().isNull())
    {
    	logger_p << LogIO::NORMAL << LogOrigin("MSTransformManager", __FUNCTION__)
    			<< "Re-indexing FREQ_OFFSET sub-table and removing duplicates" << LogIO::POST;

    	MSFreqOffset freqoffsetSubtable = outputMs_p->freqOffset();
    	MSFreqOffsetColumns tableCols(freqoffsetSubtable);
    	ScalarColumn<Int> feedId = tableCols.feedId();
    	ScalarColumn<Int> antenna1 = tableCols.antenna1();
    	ScalarColumn<Int> antenna2 = tableCols.antenna2();
    	ScalarColumn<Int> spectralWindowId = tableCols.spectralWindowId();
    	ScalarColumn<Double> time = tableCols.time();

    	// Re-index SPWId to be 0
    	reindexColumn(spectralWindowId,0);

    	// Remove duplicates
    	std::vector<rownr_t> duplicateIdx;
    	std::map< std::pair < std::pair<uInt,uInt> , uInt> , Double > antennaFeedTimeMap;
    	std::map< std::pair < std::pair<uInt,uInt> , uInt> , Double >::iterator antennaFeedTimeIter;

    	for (rownr_t idx = 0; idx < spectralWindowId.nrow(); idx++)
    	{
    		std::pair < std::pair<uInt,uInt> , uInt> antennaFeedPair = std::make_pair(std::make_pair(antenna1(idx),antenna2(idx)),feedId(idx));
    		antennaFeedTimeIter = antennaFeedTimeMap.find(antennaFeedPair);

    		if (antennaFeedTimeIter != antennaFeedTimeMap.end())
    		{
    			if (abs(antennaFeedTimeIter->second - time(idx)) < 2*FLT_MIN)
    			{
    				duplicateIdx.push_back(idx);
    			}
    			else
    			{
    				antennaFeedTimeMap[antennaFeedPair] = time(idx);
    			}
    		}
    		else
    		{
    			antennaFeedTimeMap[antennaFeedPair] = time(idx);
    		}
    	}

    	freqoffsetSubtable.removeRow(Vector<rownr_t>(duplicateIdx.begin(),duplicateIdx.end()));

    }
    else
    {
    	logger_p << LogIO::DEBUG1 << LogOrigin("MSTransformManager", __FUNCTION__)
    			<< "FREQ_OFFSET sub-table not found " << LogIO::POST;
    }

    return;
}

// -----------------------------------------------------------------------
// Method to re-index Spectral Window column in a generic sub-table (with feedId, antennaId and time columns)
// -----------------------------------------------------------------------
void MSTransformManager::reindexGenericTimeDependentSubTable(const String& subtabname)
{
	if (Table::isReadable(outputMs_p->tableName() + "/" + subtabname))
	{
		Table subtable(outputMs_p->tableName() + "/" + subtabname, Table::Update);

		if (subtable.nrow() > 0)
		{
	    	logger_p << LogIO::NORMAL << LogOrigin("MSTransformManager", __FUNCTION__)
	    			<< "Re-indexing SPW column of " << subtabname
	    			<< " sub-table and removing duplicates " << LogIO::POST;

			ScalarColumn<Int> feedId(subtable, "FEED_ID");
			ScalarColumn<Int> antennaId(subtable, "ANTENNA_ID");
			ScalarColumn<Int> spectralWindowId(subtable, "SPECTRAL_WINDOW_ID");
			ScalarColumn<Double> time(subtable, "TIME");

	    	// Re-index SPWId to be 0
	    	reindexColumn(spectralWindowId,0);

	    	// Remove duplicates
	    	std::vector<rownr_t> duplicateIdx;
	    	std::map< std::pair<uInt,uInt> , Double > antennaFeedTimeMap;
	    	std::map< std::pair<uInt,uInt> , Double >::iterator antennaFeedTimeIter;

	    	for (rownr_t idx = 0; idx < spectralWindowId.nrow(); idx++)
	    	{
	    		std::pair<uInt,uInt> antennaFeedPair = std::make_pair(antennaId(idx),feedId(idx));
	    		antennaFeedTimeIter = antennaFeedTimeMap.find(antennaFeedPair);

	    		if (antennaFeedTimeIter != antennaFeedTimeMap.end())
	    		{
	    			if (abs(antennaFeedTimeIter->second - time(idx)) < 2*FLT_MIN)
	    			{
	    				duplicateIdx.push_back(idx);
	    			}
	    			else
	    			{
	    				antennaFeedTimeMap[antennaFeedPair] = time(idx);
	    			}
	    		}
	    		else
	    		{
	    			antennaFeedTimeMap[antennaFeedPair] = time(idx);
	    		}
	    	}

	    	subtable.removeRow(Vector<rownr_t>(duplicateIdx.begin(),duplicateIdx.end()));

		}
		else
		{
			if (subtabname == casacore::String("FEED"))
			{
		    	logger_p << LogIO::SEVERE << LogOrigin("MSTransformManager", __FUNCTION__)
		    			<< subtabname << " sub-table found but has no valid content" << LogIO::POST;
			}
			else
			{
		    	logger_p << LogIO::DEBUG1 << LogOrigin("MSTransformManager", __FUNCTION__)
		    			<< subtabname << " sub-table found but has no valid content" << LogIO::POST;
			}
		}
	}
	else
	{
		if (subtabname == casacore::String("FEED"))
		{
	    	logger_p << LogIO::SEVERE << LogOrigin("MSTransformManager", __FUNCTION__)
	    			<< subtabname << " sub-table not found" << LogIO::POST;
		}
		else
		{
	    	logger_p << LogIO::DEBUG1 << LogOrigin("MSTransformManager", __FUNCTION__)
	    			<< subtabname << " sub-table not found" << LogIO::POST;
		}
	}

	return;
}

// -----------------------------------------------------------------------
//
// -----------------------------------------------------------------------
void MSTransformManager::getInputNumberOfChannels()
{
    // Access spectral window sub-table
    MSSpectralWindow spwTable = inputMs_p->spectralWindow();
    auto nInputSpws = spwTable.nrow();
    MSSpWindowColumns spwCols(spwTable);
    ScalarColumn<Int> numChanCol = spwCols.numChan();

    // Get number of output channels per input spw
    for(rownr_t spw_idx=0; spw_idx<nInputSpws; spw_idx++)
    {
    	numOfInpChanMap_p[spw_idx] = numChanCol(spw_idx);
    }

    return;
}

// -----------------------------------------------------------------------
//
// -----------------------------------------------------------------------
void MSTransformManager::dropNonUniformWidthChannels()
{
	// Access spectral window sub-table
	MSSpectralWindow spwTable = outputMs_p->spectralWindow();
	auto nInputSpws = spwTable.nrow();
	MSSpWindowColumns spwCols(spwTable);
    ArrayColumn<Double> chanFreqCol = spwCols.chanFreq();
    ArrayColumn<Double> chanWidthCol = spwCols.chanWidth();
    ArrayColumn<Double> effectiveBWCol = spwCols.effectiveBW();
    ArrayColumn<Double> resolutionCol = spwCols.resolution();
    ScalarColumn<Int> numChanCol = spwCols.numChan();
    ScalarColumn<Double> totalBandwidthCol = spwCols.totalBandwidth();

	uInt nChans;
	Int spwId;
	for(rownr_t spw_idx=0; spw_idx<nInputSpws; spw_idx++)
	{
		nChans = numChanCol(spw_idx);
		Vector<Double> widthVector = chanWidthCol(spw_idx);

    	if (outputInputSPWIndexMap_p.size()>0)
    	{
    		spwId = outputInputSPWIndexMap_p[spw_idx];
    	}
    	else
    	{
    		spwId = spw_idx;
    	}

    	// Skip this SPW in non-reindex mode
    	if ((!reindex_p) and (numOfSelChanMap_p.find(spwId) == numOfSelChanMap_p.end())) continue;

    	//logger_p << dataHandler_p->getDroppedChannelsMap() << LogIO::POST;

    	if (dataHandler_p->getDroppedChannelsMap().find(spwId) != dataHandler_p->getDroppedChannelsMap().end())
    	{
    		vector<Int>::iterator iter;
    		Double droppedWidth = 0;
    		vector<Int> &droppedChannels = dataHandler_p->getDroppedChannelsMap()[spwId];
    		for (iter = droppedChannels.begin(); iter != droppedChannels.end(); iter++)
    		{
    			logger_p 	<< LogIO::WARN << LogOrigin("MSTransformManager", __FUNCTION__)
    						<< "Not enough input channels to populate output channel n# "
    						<< *iter << " from SPW " << spwId << "." << endl
    						<< "The channel will be dropped in order to have an uniform grid."
    						<< LogIO::POST;

    			droppedWidth += widthVector(*iter);
    		}

    		// Calculate final number of channels
    		uInt nChansFinal = nChans-droppedChannels.size();

    		if (nChansFinal <= 0)
    		{
    			logger_p 	<< LogIO::SEVERE << LogOrigin("MSTransformManager", __FUNCTION__)
    						<< "Channel selection does not allow to produce any output channel with the requested width "
    						<< LogIO::POST;

    			throw AipsError("Channel selection does not allow to produce any output channel with the requested width ");
    		}



    		numChanCol.put(spw_idx, nChansFinal);

    		// Total BW has to be reduced to account for the dropped channels
    		totalBandwidthCol.put(spw_idx, totalBandwidthCol(spw_idx)-droppedWidth);

    		// Get current vectors
    		Vector<Double> effectiveBWVector = effectiveBWCol(spw_idx);
    		Vector<Double> resolutionVector = resolutionCol(spw_idx);
    		Vector<Double> frequencyVector = chanFreqCol(spw_idx);

    		// Declare new vectors
    		Vector<Double> newWidthVector(nChansFinal);
    		Vector<Double> newEffectiveBWVector(nChansFinal);
    		Vector<Double> newResolutionVector(nChansFinal);
    		Vector<Double> newFrequencyVector(nChansFinal);

    		// Create a new frequency vector
    		uInt finalIdx = 0;
    		vector<Int>::iterator matchIdx;
    		for (uInt idx=0;idx < widthVector.size(); idx++)
    		{
    			matchIdx = find (droppedChannels.begin(), droppedChannels.end(), idx);
    			if (matchIdx == droppedChannels.end() )
    			{
    				newWidthVector(finalIdx) = widthVector(idx);
    				newEffectiveBWVector(finalIdx) = effectiveBWVector(idx);
    				newResolutionVector(finalIdx) = resolutionVector(idx);
    				newFrequencyVector(finalIdx) = frequencyVector(idx);
        			finalIdx ++;
    			}
    		}

    		// Put new vectors in corresponding columns
    		chanWidthCol.put(spw_idx, newWidthVector);
    		effectiveBWCol.put(spw_idx, newEffectiveBWVector);
    		resolutionCol.put(spw_idx, newResolutionVector);
    		chanFreqCol.put(spw_idx, newFrequencyVector);

    		// Update output number of channels
    		if (regridding_p) inputOutputSpwMap_p[spw_idx].second.resize(nChansFinal);
    	}
	}

	return;
}


// -----------------------------------------------------------------------
//
// -----------------------------------------------------------------------
void MSTransformManager::getOutputNumberOfChannels()
{
	if (regridding_p or combinespws_p)
	{
		map<uInt,uInt>::iterator iter;
		for(iter = numOfSelChanMap_p.begin(); iter != numOfSelChanMap_p.end(); iter++)
		{
			if (freqbinMap_p.find(iter->first) == freqbinMap_p.end())
			{
				// When doing only re-gridding, maybe not all SPWs require pre-averaging
				if (not combinespws_p)
				{
					freqbinMap_p[iter->first] = 1;
				}
				// When combining SPWs all of them get the same freqbin
				else
				{
					freqbinMap_p[iter->first] = freqbinMap_p[0];
				}
			}
		}
	}

	// Access spectral window sub-table
	MSSpectralWindow spwTable = outputMs_p->spectralWindow();
    auto nInputSpws = spwTable.nrow();
    MSSpWindowColumns spwCols(spwTable);
    ScalarColumn<Int> numChanCol = spwCols.numChan();
    ArrayColumn<Double> chanFreqCol = spwCols.chanFreq();

    if (combinespws_p)
    {
		map<uInt,uInt>::iterator iter;
		for(iter = numOfSelChanMap_p.begin(); iter != numOfSelChanMap_p.end(); iter++)
		{
			// Note: This will truncate the result, but it is ok because we are dropping the last channel
			numOfOutChanMap_p[iter->first] = numOfSelChanMap_p[iter->first] / freqbinMap_p[iter->first];
		}
    }
    else
    {
	    // Get number of output channels per input spw
	    Int spwId;
	    for(rownr_t spw_idx=0; spw_idx<nInputSpws; spw_idx++)
	    {
	    	if (outputInputSPWIndexMap_p.size()>0)
	    	{
	    		spwId = outputInputSPWIndexMap_p[spw_idx];
	    	}
	    	else
	    	{
	    		spwId = spw_idx;
	    	}

	    	numOfOutChanMap_p[spwId] = numChanCol(spw_idx);
	    }
    }

	return;
}

// -----------------------------------------------------------------------
//
// -----------------------------------------------------------------------
void MSTransformManager::calculateWeightAndSigmaFactors()
{
	map<uInt,uInt>::iterator iter;
	for(iter = numOfSelChanMap_p.begin(); iter != numOfSelChanMap_p.end(); iter++)
	{
		weightFactorMap_p[iter->first] = (Float)numOfSelChanMap_p[iter->first] /
										(Float)numOfInpChanMap_p[iter->first];
		sigmaFactorMap_p[iter->first] = 1./sqrt((Float)numOfSelChanMap_p[iter->first] /
										(Float)numOfOutChanMap_p[iter->first]);
	}

	return;
}

// -----------------------------------------------------------------------
//
// -----------------------------------------------------------------------
void MSTransformManager::calculateNewWeightAndSigmaFactors()
{

	map<uInt, uInt>::iterator iter;
	for (iter = numOfSelChanMap_p.begin(); iter != numOfSelChanMap_p.end(); iter++)
	{
		// Populateremaining SPWs of weight factor map
		if (newWeightFactorMap_p.find(iter->first)== newWeightFactorMap_p.end())
		{
			// When doing only re-gridding, maybe not all SPWs require pre-averaging
			if (not combinespws_p)
			{
				newWeightFactorMap_p[iter->first] = 1;
			}
			// When combining SPWs all of them get the same freqbin
			else
			{
				newWeightFactorMap_p[iter->first] = newWeightFactorMap_p[0];
			}
		}

		// Populate sigma factor map
		newSigmaFactorMap_p[iter->first] = 1 / sqrt(newWeightFactorMap_p[iter->first]);
	}

	return;
}

// -----------------------------------------------------------------------
// Method to check if flag category has to be filled
// -----------------------------------------------------------------------
void MSTransformManager::checkFillFlagCategory()
{
	inputFlagCategoryAvailable_p = false;
	if (	!selectedInputMsCols_p->flagCategory().isNull()
			&& selectedInputMsCols_p->flagCategory().isDefined(0)
			&& selectedInputMsCols_p->flagCategory()(0).shape() == 3)
	{
		inputFlagCategoryAvailable_p = true;
		logger_p << LogIO::NORMAL << LogOrigin("MSTransformManager", __FUNCTION__)
				<< "Optional column FLAG_CATEGORY found in input MS will be written to output MS" << LogIO::POST;
	}

	return;
}

// -----------------------------------------------------------------------
// Method to check if weight spectrum column has to be filled
// -----------------------------------------------------------------------
void MSTransformManager::checkFillWeightSpectrum()
{
	inputWeightSpectrumAvailable_p = false;
	if (!selectedInputMsCols_p->weightSpectrum().isNull() and
            selectedInputMsCols_p->weightSpectrum().isDefined(0))
	{
		inputWeightSpectrumAvailable_p = true;
		logger_p << LogIO::NORMAL << LogOrigin("MSTransformManager", __FUNCTION__)
				<< "Optional column WEIGHT_SPECTRUM found in input MS will be written to output MS" << LogIO::POST;
	}
}

/**
 * Early check for a potential issue that would prevent an MSTransform
 * setup which looks in principle fine from running correctly. Ensures
 * that we catch a current limitation in the underlying iterators /
 * VI/VB2 framework whereby combinespws won't work when the number of
 * channels is different for different SPWs.
 *
 * Requires that numOfInpChanMap_p be populated previously (in
 * getInputNumberOfChannels()).
 *
 * @throws AipsError if combinespws is enabled and the input MS of the
 * current configuration has different number of channels for
 * different SPWs
 */
void MSTransformManager::checkSPWChannelsKnownLimitation()
{
  if (not combinespws_p)
    return;

  auto nSpws = inputMs_p->spectralWindow().nrow();
  if (1 >= nSpws or numOfInpChanMap_p.empty() or numOfSelChanMap_p.empty())
    return;

  auto firstNum = numOfSelChanMap_p.begin()->second;
  auto diff = std::find_if(numOfSelChanMap_p.begin(), numOfSelChanMap_p.end(),
			   [&firstNum](const std::pair<casacore::uInt,casacore::uInt> &other) {
			     return firstNum != other.second; });


  if (numOfSelChanMap_p.end() != diff) {
    auto otherNum = diff->second;
    throw AipsError("Currently the option 'combinespws' is only supported when the number "
		    "of channels is the same for all the spw's selected. One of the SPWs "
		    "selected has " + std::to_string(firstNum) + " channels, but another "
		    "selected SPW has " + std::to_string(otherNum) + " channels.");
  }
}

/**
 * Early check to issue a warning if the data was preaveraged
 * by the correlator ans we are performing a further
 * smoothing and average.
 */
void MSTransformManager::checkCorrelatorPreaveraging()
{
  std::string spwPreaveraged;
  if (hanningSmooth_p || channelAverage_p)
  {
    auto spwTable = inputMs_p->spectralWindow();
    MSSpWindowColumns spwColumns(spwTable);
    if (spwTable.tableDesc().isColumn("SDM_WINDOW_FUNCTION") &&
        spwTable.tableDesc().columnDescSet().isDefined("SDM_WINDOW_FUNCTION") &&
        spwTable.tableDesc().isColumn("SDM_NUM_BIN") &&
        spwTable.tableDesc().columnDescSet().isDefined("SDM_NUM_BIN"))
    {
      auto nrows = spwColumns.nrow();
      auto effBWCol = spwColumns.effectiveBW();
      auto chanWidthCol = spwColumns.chanWidth();
      ScalarColumn<String> windowFunctionCol(spwTable, "SDM_WINDOW_FUNCTION");
      ScalarColumn<Int> numBinCol(spwTable, "SDM_NUM_BIN");
      for (size_t spwIdx = 0; spwIdx < nrows; spwIdx++)
      {
        auto numBin =  numBinCol(spwIdx);
        auto windowFunction = windowFunctionCol(spwIdx);
        if(windowFunction != "UNKNOWN" && numBin != 1)
          spwPreaveraged += std::to_string(spwIdx)+" ";
      }
    }
  }

  if(spwPreaveraged != "")
    logger_p << LogIO::WARN<<LogOrigin("MSTransformManager", __func__) <<
        "The data has already been preaveraged by the correlator but "
        "further smoothing or averaging has been requested. "
        "Preaveraged SPWs are: "<<spwPreaveraged<<LogIO::POST;
}

// -----------------------------------------------------------------------
//
// -----------------------------------------------------------------------
void MSTransformManager::checkDataColumnsAvailable()
{
	dataColumnAvailable_p = false;
	correctedDataColumnAvailable_p = false;
	modelDataColumnAvailable_p = false;


	floatDataColumnAvailable_p = false;
	lagDataColumnAvailable_p = false;


	// DATA
	if (inputMs_p->tableDesc().isColumn(MS::columnName(MS::DATA)))
	{
		dataColumnAvailable_p = true;
	}


	// CORRECTED_DATA already exists in the input MS
	if (inputMs_p->tableDesc().isColumn(MS::columnName(MS::CORRECTED_DATA)))
	{
		correctedDataColumnAvailable_p = true;
	}
	// CORRECTED_DATA does not exist but there is a calibration parameter set available
	else if (calibrate_p and (makeVirtualCorrectedColReal_p or bufferMode_p))
	{
		correctedDataColumnAvailable_p = true;
	}
	// There is no calibration parameter set available
	else
	{
		// TODO: Inform that virtual CORRECTED_DATA is not available

		// Unset makeVirtualModelColReal_p as virtual CORRECTED col. is not available
		makeVirtualCorrectedColReal_p = false;
	}

	// FLOAT_DATA
	if (inputMs_p->tableDesc().isColumn(MS::columnName(MS::FLOAT_DATA)))
	{
		floatDataColumnAvailable_p = true;
	}


	// MODEL_DATA already exists in the input MS
	if (inputMs_p->tableDesc().isColumn(MS::columnName(MS::MODEL_DATA)))
	{
		modelDataColumnAvailable_p = true;
	}
	// MODEL_DATA does not exist but there is a model available in the SOURCE sub-table
	// MODEL_DATA should not be made real if the user does not specify it implicitly
	else if (inputMs_p->source().isColumn(MSSource::SOURCE_MODEL) and makeVirtualModelColReal_p)
	{
		modelDataColumnAvailable_p = true;
	}
	// CAS-7390: Provide default MODEL_DATA in buffer mode
	else if (bufferMode_p and not floatDataColumnAvailable_p) // MODEL is not defined for SD data
	{
		makeVirtualModelColReal_p = true;
		modelDataColumnAvailable_p = true;
	}
	// There is no model available in the SOURCE sub-table
	else
	{
		modelDataColumnAvailable_p = false;

		// Inform that virtual MODEL_DATA is not available
		if (makeVirtualModelColReal_p)
		{
			if (bufferMode_p)
			{
				logger_p << LogIO::WARN << LogOrigin("MSTransformManager", __FUNCTION__)
						<< "Requested to make virtual MODEL_DATA column available from MSTransformBuffer but"
						<< "SOURCE_MODEL column is not present in SOURCE sub-table"
						<< LogIO::POST;
			}
			else
			{
				logger_p << LogIO::WARN << LogOrigin("MSTransformManager", __FUNCTION__)
						 << "Requested to make virtual MODEL_DATA column real but "
						 << "SOURCE_MODEL column is not present in SOURCE sub-table"
						 << LogIO::POST;
			}
		}

		// Unset makeVirtualModelColReal_p as virtual MODEL col. is not available
		makeVirtualModelColReal_p = false;
	}


	// LAG_DATA
	if (inputMs_p->tableDesc().isColumn(MS::columnName(MS::LAG_DATA)))
	{
		lagDataColumnAvailable_p = true;
	}

	return;
}

// -----------------------------------------------------------------------
// Method to check which data columns have to be filled
// -----------------------------------------------------------------------
void MSTransformManager::checkDataColumnsToFill()
{
	dataColMap_p.clear();
	Bool mainColSet=false;
	timeAvgOptions_p = vi::AveragingOptions(vi::AveragingOptions::Nothing);

	if (datacolumn_p.contains("ALL"))
	{
		if (dataColumnAvailable_p)
		{
			if (!mainColSet)
			{
				mainColumn_p = MS::DATA;
				mainColSet = true;
			}
			dataColMap_p[MS::DATA] = MS::DATA;
			colCheckInfo(MS::columnName(MS::DATA),MS::columnName(dataColMap_p[MS::DATA]));

			timeAvgOptions_p |= vi::AveragingOptions::AverageObserved;
			timeAvgOptions_p |= vi::AveragingOptions::ObservedFlagWeightAvgFromSIGMA;
		}

		if (correctedDataColumnAvailable_p)
		{
			if (!mainColSet)
			{
				mainColumn_p = MS::CORRECTED_DATA;
				mainColSet = true;
			}
			dataColMap_p[MS::CORRECTED_DATA] = MS::CORRECTED_DATA;
			colCheckInfo(MS::columnName(MS::CORRECTED_DATA),MS::columnName(dataColMap_p[MS::CORRECTED_DATA]));

			timeAvgOptions_p |= vi::AveragingOptions::AverageCorrected;
			timeAvgOptions_p |= vi::AveragingOptions::CorrectedFlagWeightAvgFromWEIGHT;
		}
        if (dataColumnAvailable_p && correctedDataColumnAvailable_p)
            bothDataColumnsAreOutput_p = true;


		if (modelDataColumnAvailable_p)
		{
			if (!mainColSet)
			{
				mainColumn_p = MS::MODEL_DATA;
				mainColSet = true;
			}
			dataColMap_p[MS::MODEL_DATA] = MS::MODEL_DATA;
			colCheckInfo(MS::columnName(MS::MODEL_DATA),MS::columnName(dataColMap_p[MS::MODEL_DATA]));

			timeAvgOptions_p |= vi::AveragingOptions::AverageModel;

			if (correctedDataColumnAvailable_p)
			{
				timeAvgOptions_p |= vi::AveragingOptions::ModelFlagWeightAvgFromWEIGHT;
			}
			else if (dataColumnAvailable_p)
			{
				timeAvgOptions_p |= vi::AveragingOptions::ModelFlagWeightAvgFromSIGMA;
			}
			else
			{
				timeAvgOptions_p |= vi::AveragingOptions::ModelPlainAvg;
			}
		}

		if (floatDataColumnAvailable_p)
		{
			if (!mainColSet)
			{
				mainColumn_p = MS::FLOAT_DATA;
				mainColSet = true;
			}
			dataColMap_p[MS::FLOAT_DATA] = MS::FLOAT_DATA;
			colCheckInfo(MS::columnName(MS::FLOAT_DATA),MS::columnName(dataColMap_p[MS::FLOAT_DATA]));

			timeAvgOptions_p |= vi::AveragingOptions::AverageFloat;
		}

		if (lagDataColumnAvailable_p)
		{
			if (!mainColSet)
			{
				mainColumn_p = MS::LAG_DATA;
				mainColSet = true;
			}
			dataColMap_p[MS::LAG_DATA] = MS::LAG_DATA;
			colCheckInfo(MS::columnName(MS::LAG_DATA),MS::columnName(dataColMap_p[MS::LAG_DATA]));

			// TODO: LAG_DATA is not yet supported by TVI
			// timeAvgOptions_p |= vi::AveragingOptions::AverageLagData;
		}
	}
	else if (datacolumn_p.contains("DATA,MODEL,CORRECTED"))
	{
		if (dataColumnAvailable_p)
		{
			if (!mainColSet)
			{
				mainColumn_p = MS::DATA;
				mainColSet = true;
			}
			dataColMap_p[MS::DATA] = MS::DATA;
			colCheckInfo(MS::columnName(MS::DATA),MS::columnName(dataColMap_p[MS::DATA]));

			timeAvgOptions_p |= vi::AveragingOptions::AverageObserved;
			timeAvgOptions_p |= vi::AveragingOptions::ObservedFlagWeightAvgFromSIGMA;
		}

		if (correctedDataColumnAvailable_p)
		{
			if (!mainColSet)
			{
				mainColumn_p = MS::CORRECTED_DATA;
				mainColSet = true;
			}
			dataColMap_p[MS::CORRECTED_DATA] = MS::CORRECTED_DATA;
			colCheckInfo(MS::columnName(MS::CORRECTED_DATA),MS::columnName(dataColMap_p[MS::CORRECTED_DATA]));

			timeAvgOptions_p |= vi::AveragingOptions::AverageCorrected;
			timeAvgOptions_p |= vi::AveragingOptions::CorrectedFlagWeightAvgFromWEIGHT;
		}

        if (dataColumnAvailable_p && correctedDataColumnAvailable_p)
            bothDataColumnsAreOutput_p = true;
		if (modelDataColumnAvailable_p)
		{
			if (!mainColSet)
			{
				mainColumn_p = MS::MODEL_DATA;
				mainColSet = true;
			}
			dataColMap_p[MS::MODEL_DATA] = MS::MODEL_DATA;
			colCheckInfo(MS::columnName(MS::MODEL_DATA),MS::columnName(dataColMap_p[MS::MODEL_DATA]));

			timeAvgOptions_p |= vi::AveragingOptions::AverageModel;

			if (correctedDataColumnAvailable_p)
			{
				timeAvgOptions_p |= vi::AveragingOptions::ModelFlagWeightAvgFromWEIGHT;
			}
			else if (dataColumnAvailable_p)
			{
				timeAvgOptions_p |= vi::AveragingOptions::ModelFlagWeightAvgFromSIGMA;
			}
			else
			{
				timeAvgOptions_p |= vi::AveragingOptions::ModelPlainAvg;
			}
		}
	}
	else if (datacolumn_p.contains("FLOAT_DATA,DATA"))
	{

		if (dataColumnAvailable_p)
		{
			if (!mainColSet)
			{
				mainColumn_p = MS::DATA;
				mainColSet = true;
			}
			dataColMap_p[MS::DATA] = MS::DATA;
			colCheckInfo(MS::columnName(MS::DATA),MS::columnName(dataColMap_p[MS::DATA]));

			timeAvgOptions_p |= vi::AveragingOptions::AverageObserved;
			timeAvgOptions_p |= vi::AveragingOptions::ObservedFlagWeightAvgFromSIGMA;
		}
		else
		{
			logger_p << LogIO::WARN << LogOrigin("MSTransformManager", __FUNCTION__) <<
					"DATA column requested but not available in input MS "<< LogIO::POST;
		}

		if (floatDataColumnAvailable_p)
		{
			if (!mainColSet)
			{
				mainColumn_p = MS::FLOAT_DATA;
				mainColSet = true;
			}
			dataColMap_p[MS::FLOAT_DATA] = MS::FLOAT_DATA;
			colCheckInfo(MS::columnName(MS::FLOAT_DATA),MS::columnName(dataColMap_p[MS::FLOAT_DATA]));

			timeAvgOptions_p |= vi::AveragingOptions::AverageFloat;
		}
		else
		{
			logger_p << LogIO::WARN << LogOrigin("MSTransformManager", __FUNCTION__) <<
					"FLOAT_DATA column requested but not available in input MS "<< LogIO::POST;
		}
	}
	else if (datacolumn_p.contains("FLOAT_DATA"))
	{
		if (floatDataColumnAvailable_p)
		{
			if (!mainColSet)
			{
				mainColumn_p = MS::FLOAT_DATA;
				mainColSet = true;
			}
			dataColMap_p[MS::FLOAT_DATA] = MS::FLOAT_DATA;
			colCheckInfo(MS::columnName(MS::FLOAT_DATA),MS::columnName(dataColMap_p[MS::FLOAT_DATA]));

			timeAvgOptions_p |= vi::AveragingOptions::AverageFloat;
		}
		else
		{
			logger_p << LogIO::WARN << LogOrigin("MSTransformManager", __FUNCTION__) <<
					"FLOAT_DATA column requested but not available in input MS "<< LogIO::POST;
		}
	}
	else if (datacolumn_p.contains("LAG_DATA,DATA"))
	{
		if (dataColumnAvailable_p)
		{
			if (!mainColSet)
			{
				mainColumn_p = MS::DATA;
				mainColSet = true;
			}
			dataColMap_p[MS::DATA] = MS::DATA;
			colCheckInfo(MS::columnName(MS::DATA),MS::columnName(dataColMap_p[MS::DATA]));

			timeAvgOptions_p |= vi::AveragingOptions::AverageObserved;
			timeAvgOptions_p |= vi::AveragingOptions::ObservedFlagWeightAvgFromSIGMA;
		}
		else
		{
			logger_p << LogIO::WARN << LogOrigin("MSTransformManager", __FUNCTION__) <<
					"DATA column requested but not available in input MS "<< LogIO::POST;
		}

		if (lagDataColumnAvailable_p)
		{
			if (!mainColSet)
			{
				mainColumn_p = MS::LAG_DATA;
				mainColSet = true;
			}
			dataColMap_p[MS::LAG_DATA] = MS::LAG_DATA;
			colCheckInfo(MS::columnName(MS::LAG_DATA),MS::columnName(dataColMap_p[MS::LAG_DATA]));

			// TODO: LAG_DATA is not yet supported by TVI
			// timeAvgOptions_p |= vi::AveragingOptions::AverageLagData;
		}
		else
		{
			logger_p << LogIO::WARN << LogOrigin("MSTransformManager", __FUNCTION__) <<
					"LAG_DATA column requested but not available in input MS "<< LogIO::POST;
		}
	}
	else if (datacolumn_p.contains("LAG_DATA"))
	{
		if (lagDataColumnAvailable_p)
		{
			if (!mainColSet)
			{
				mainColumn_p = MS::LAG_DATA;
				mainColSet = true;
			}
			dataColMap_p[MS::LAG_DATA] = MS::LAG_DATA;
			colCheckInfo(MS::columnName(MS::LAG_DATA),MS::columnName(dataColMap_p[MS::LAG_DATA]));

			// TODO: LAG_DATA is not yet supported by TVI
			// timeAvgOptions_p |= vi::AveragingOptions::AverageLagData;
		}
		else
		{
			logger_p << LogIO::WARN << LogOrigin("MSTransformManager", __FUNCTION__) <<
					"LAG_DATA column requested but not available in input MS "<< LogIO::POST;
		}
	}
	else if (datacolumn_p.contains("DATA"))
	{
		if (dataColumnAvailable_p)
		{
			if (!mainColSet)
			{
				mainColumn_p = MS::DATA;
				mainColSet = true;
			}
			dataColMap_p[MS::DATA] = MS::DATA;
			colCheckInfo(MS::columnName(MS::DATA),MS::columnName(dataColMap_p[MS::DATA]));

			timeAvgOptions_p |= vi::AveragingOptions::AverageObserved;
			timeAvgOptions_p |= vi::AveragingOptions::ObservedFlagWeightAvgFromSIGMA;
		}
		else
		{
			logger_p << LogIO::WARN << LogOrigin("MSTransformManager", __FUNCTION__) <<
					"DATA column requested but not available in input MS "<< LogIO::POST;
		}
	}
	else if (datacolumn_p.contains("CORRECTED"))
	{
		if (correctedDataColumnAvailable_p)
		{
			if (!mainColSet)
			{
				mainColumn_p = MS::CORRECTED_DATA;
				mainColSet = true;
			}
			dataColMap_p[MS::CORRECTED_DATA] = MS::DATA;
			correctedToData_p = true;
			colCheckInfo(MS::columnName(MS::CORRECTED_DATA),MS::columnName(dataColMap_p[MS::CORRECTED_DATA]));

			timeAvgOptions_p |= vi::AveragingOptions::AverageCorrected;
			timeAvgOptions_p |= vi::AveragingOptions::CorrectedFlagWeightAvgFromWEIGHT;
		}
		else
		{
			logger_p << LogIO::WARN << LogOrigin("MSTransformManager", __FUNCTION__) <<
					"CORRECTED_DATA column requested but not available in input MS "<< LogIO::POST;
		}
	}
	else if (datacolumn_p.contains("MODEL"))
	{

		if (modelDataColumnAvailable_p)
		{
			if (!mainColSet)
			{
				mainColumn_p = MS::MODEL_DATA;
				mainColSet = true;
			}

			dataColMap_p[MS::MODEL_DATA] = MS::DATA;
			colCheckInfo(MS::columnName(MS::MODEL_DATA),MS::columnName(dataColMap_p[MS::MODEL_DATA]));
			timeAvgOptions_p |= vi::AveragingOptions::AverageModel;
			timeAvgOptions_p |= vi::AveragingOptions::ModelPlainAvg;
		}
		else
		{
			logger_p << LogIO::WARN << LogOrigin("MSTransformManager", __FUNCTION__) <<
					"MODEL_DATA column requested but not available in input MS "<< LogIO::POST;
		}
	}
	else if (datacolumn_p.contains("NONE") and userBufferMode_p)
	{
		logger_p 	<< LogIO::WARN << LogOrigin("MSTransformManager", __FUNCTION__)
					<< "No datacolumn selected in buffer mode"
					<< LogIO::POST;
	}
	else
	{
		logger_p 	<< LogIO::SEVERE << LogOrigin("MSTransformManager", __FUNCTION__)
					<< "Requested data column " << datacolumn_p
					<< " is not supported, possible choices are ALL,DATA,CORRECTED,MODEL,FLOAT_DATA,LAG_DATA"
					<< LogIO::POST;
	}

	// Add shortcuts to be used in the context of WeightSpectrum related transformations
	dataColMap::iterator iter;

	// Check if we are doing DATA
	iter = dataColMap_p.find(MS::DATA);
	if (iter != dataColMap_p.end()) doingData_p = true;

	// Check if we are doing CORRECTED_DATA
	iter = dataColMap_p.find(MS::CORRECTED_DATA);
	if (iter != dataColMap_p.end()) doingCorrected_p = true;

	// Check if we are doing MODEL_DATA
	iter = dataColMap_p.find(MS::MODEL_DATA);
	if (iter != dataColMap_p.end()) doingModel_p = true;

	return;
}


// -----------------------------------------------------------------------
//
// -----------------------------------------------------------------------
void MSTransformManager::colCheckInfo(const String& inputColName, const String& outputColName)
{
	if (inputMs_p->tableDesc().isColumn(inputColName))
	{
		if (not bufferMode_p)
		{
			logger_p 	<< LogIO::NORMAL << LogOrigin("MSTransformManager", __FUNCTION__)
						<< "Adding " << outputColName << " column to output MS from input " << inputColName<< " column"
						<< LogIO::POST;
		}
		else
		{
			logger_p 	<< LogIO::NORMAL << LogOrigin("MSTransformManager", __FUNCTION__)
						<< inputColName << " column present in input MS will be available from MSTransformBuffer"
						<< LogIO::POST;
		}
	}
	else
	{
		if (not bufferMode_p)
		{
			logger_p 	<< LogIO::NORMAL << LogOrigin("MSTransformManager", __FUNCTION__)
						<< "Adding " << outputColName << " column to output MS from input virtual " << inputColName<< " column"
						<< LogIO::POST;
		}
		else
		{
			logger_p 	<< LogIO::NORMAL << LogOrigin("MSTransformManager", __FUNCTION__)
						<< "Virtual " << inputColName << " column present in input MS will be available from MSTransformBuffer"
						<< LogIO::POST;
		}
	}

	return;
}


// -----------------------------------------------------------------------
// Method to determine sort columns order
// -----------------------------------------------------------------------
void MSTransformManager::setIterationApproach()
{
	uInt nSortColumns = 7;

	if (timespan_p.contains("scan")) nSortColumns -= 1;
	if (timespan_p.contains("state")) nSortColumns -= 1;
	if (timespan_p.contains("field")) nSortColumns -= 1;
	if ((combinespws_p) || (spwAverage_p)) nSortColumns -= 1;

	sortColumns_p = Block<Int>(nSortColumns);
	uInt sortColumnIndex = 0;

	sortColumns_p[0] = MS::OBSERVATION_ID;
	sortColumnIndex += 1;

	sortColumns_p[1] = MS::ARRAY_ID;
	sortColumnIndex += 1;

	if (!timespan_p.contains("scan"))
	{
		sortColumns_p[sortColumnIndex] =  MS::SCAN_NUMBER;
		sortColumnIndex += 1;
	}
	else
	{
		logger_p << LogIO::NORMAL << LogOrigin("MSTransformManager", __FUNCTION__)
				<< "Combining data through scans for time average " << LogIO::POST;
	}

	if (!timespan_p.contains("state"))
	{
		sortColumns_p[sortColumnIndex] =  MS::STATE_ID;
		sortColumnIndex += 1;
	}
	else
	{
		logger_p << LogIO::NORMAL << LogOrigin("MSTransformManager", __FUNCTION__)
				<< "Combining data through state for time average" << LogIO::POST;
	}

	if (!timespan_p.contains("field"))
	{
		sortColumns_p[sortColumnIndex] =  MS::FIELD_ID;
		sortColumnIndex += 1;
	}
	else
	{
		logger_p << LogIO::NORMAL << LogOrigin("MSTransformManager", __FUNCTION__)
				<< "Combining data through field time average" << LogIO::POST;
	}

	if ((!combinespws_p) && (!spwAverage_p))
	{
		sortColumns_p[sortColumnIndex] =  MS::DATA_DESC_ID;
		sortColumnIndex += 1;
	}
	else
	{
		logger_p << LogIO::NORMAL << LogOrigin("MSTransformManager", __FUNCTION__)
				<< "Combining data from selected spectral windows" << LogIO::POST;
	}

	sortColumns_p[sortColumnIndex] =  MS::TIME;

	return;
}


// -----------------------------------------------------------------------
// Method to generate the initial iterator
// -----------------------------------------------------------------------
void MSTransformManager::generateIterator()
{
	Bool isWritable = false;
	if (interactive_p) isWritable = true;

	// Prepare time average parameters (common for all cases)
	std::shared_ptr<vi::AveragingParameters> timeavgParams = nullptr;
	if (timeAverage_p)
	{
		if (maxuvwdistance_p > 0)
		{
			timeAvgOptions_p |= vi::AveragingOptions::BaselineDependentAveraging;
		}

		if (phaseShifting_p)
		{
			timeAvgOptions_p |= vi::AveragingOptions::phaseShifting;
		}
		timeavgParams = std::make_shared<vi::AveragingParameters>
                    (timeBin_p, .0, vi::SortColumns(sortColumns_p, false),
                     timeAvgOptions_p, maxuvwdistance_p, nullptr, isWritable, dx_p, dy_p);
	}

	// Calibrating VI
	if (uvcontsub_p)
	{
		// First determine number of layers
		uInt nTVIs = 1;
		if (timeAverage_p) nTVIs++;
		if (uvcontsub_p) nTVIs++;

		// Init vector of TVI factories and populate it
		uInt TVIFactoryIdx = 0;
		Vector<vi::ViiLayerFactory*> TVIFactories(nTVIs);

		// Data layer
		vi::IteratingParameters ipar(timeBin_p,vi::SortColumns(sortColumns_p, false));
		vi::VisIterImpl2LayerFactory dataLayerTVIFactory(selectedInputMs_p,ipar,isWritable);
		TVIFactories[TVIFactoryIdx]=&dataLayerTVIFactory;
		TVIFactoryIdx++;

		// Time avg. layer
		vi::AveragingVi2LayerFactory *timeAverageTVIFactory = NULL;
		if (timeAverage_p)
		{
			timeAverageTVIFactory = new vi::AveragingVi2LayerFactory(*timeavgParams);
			TVIFactories[TVIFactoryIdx]=timeAverageTVIFactory;
			TVIFactoryIdx++;
		}

		// UVContSub layer
		vi::UVContSubTVILayerFactory *uvContSubTVIFactory = NULL;
		if (uvcontsub_p)
		{
			uvContSubTVIFactory = new vi::UVContSubTVILayerFactory (uvcontsubRec_p);
			TVIFactories[TVIFactoryIdx]=uvContSubTVIFactory;
			TVIFactoryIdx++;
		}

		visibilityIterator_p = new vi::VisibilityIterator2 (TVIFactories);

		logger_p << LogIO::NORMAL << LogOrigin("MSTransformManager", __FUNCTION__)
				<< "TVI chain is " << visibilityIterator_p->ViiType() << LogIO::POST;

		if (timeAverageTVIFactory) delete timeAverageTVIFactory;
		if (uvContSubTVIFactory) delete uvContSubTVIFactory;
	}
	else if (calibrate_p || scalarAverage_p)
	{
		try
		{
			// Isolate iteration parameters
			vi::IteratingParameters iterpar;
            if (scalarAverage_p)
                iterpar = vi::IteratingParameters(timeBin_p,vi::SortColumns(sortColumns_p, false));
            else
			    iterpar = vi::IteratingParameters(0,vi::SortColumns(sortColumns_p, false));

			// By callib String
	        if (callib_p.length() > 0)
	        {
	    		logger_p 	<< LogIO::NORMAL << LogOrigin("MSTransformManager",__FUNCTION__)
	    					<< "OTF calibration activated, using calibration file spec to generate iterator"
	    					<< LogIO::POST;

				visibilityIterator_p = new vi::VisibilityIterator2(vi::LayeredVi2Factory(selectedInputMs_p, &iterpar,callib_p, timeavgParams.get()));
			}
	        // By callib Record
	        else if (callibRec_p.nfields() > 0)
	        {
	    		logger_p 	<< LogIO::NORMAL << LogOrigin("MSTransformManager",__FUNCTION__)
	    					<< "OTF calibration activated, using calibration record spec to generate iterator"
	    					<< LogIO::POST;

				visibilityIterator_p = new vi::VisibilityIterator2(vi::LayeredVi2Factory(selectedInputMs_p, &iterpar,callibRec_p, timeavgParams.get()));
			}
            else // scalar
            {
				visibilityIterator_p = new vi::VisibilityIterator2(vi::LayeredVi2Factory(selectedInputMs_p, &iterpar));
            }
		}
		catch (MSSelectionError x)
		{
			delete visibilityIterator_p;

			correctedDataColumnAvailable_p = false;
			checkDataColumnsToFill();

			// Averaging VI
			if (timeAverage_p)
			{
				visibilityIterator_p = new vi::VisibilityIterator2(vi::AveragingVi2Factory(*timeavgParams, selectedInputMs_p));
			}
			// Polarization Averaging VI
			else if (polAverage_p) {
			  visibilityIterator_p = new vi::VisibilityIterator2(vi::PolAverageVi2Factory(polAverageConfig_p, selectedInputMs_p,
			      vi::SortColumns(sortColumns_p, false), timeBin_p, isWritable));
			}
			// Pointings Interpolator VI
			else if (pointingsInterpolation_p) {
			  visibilityIterator_p = new vi::VisibilityIterator2(vi::PointingInterpolationVi2Factory(pointingsInterpolationConfig_p, selectedInputMs_p,
			      vi::SortColumns(sortColumns_p, false), timeBin_p, isWritable));
			}
			// CAS-12706 To run phase shift via a TVI which has
			// support for shifting across large offset/angles
			else if (tviphaseshift_p) {

				// First determine number of layers
				uInt nTVIs = 2;

				// Init vector of TVI factories and populate it
				uInt TVIFactoryIdx = 0;
				Vector<vi::ViiLayerFactory*> TVIFactories(nTVIs);

				// Data layer
				vi::IteratingParameters ipar(timeBin_p,vi::SortColumns(sortColumns_p, false));
				vi::VisIterImpl2LayerFactory dataLayerTVIFactory(selectedInputMs_p,ipar,isWritable);
				TVIFactories[TVIFactoryIdx]=&dataLayerTVIFactory;
				TVIFactoryIdx++;

				// Phaseshift layer
				vi::PhaseShiftingTVILayerFactory *phaseShiftingTVILayerFactory = NULL;
				phaseShiftingTVILayerFactory = new vi::PhaseShiftingTVILayerFactory (tviphaseshiftConfig_p);
				TVIFactories[TVIFactoryIdx]=phaseShiftingTVILayerFactory;
				TVIFactoryIdx++;

				visibilityIterator_p = new vi::VisibilityIterator2 (TVIFactories);
			}
			// Plain VI
			else
			{
				visibilityIterator_p = new vi::VisibilityIterator2(*selectedInputMs_p,vi::SortColumns(sortColumns_p, false),
																	isWritable, NULL, timeBin_p);
			}
		}
		catch (AipsError x)
		{
    		logger_p 	<< LogIO::DEBUG1 << LogOrigin("MSTransformManager",__FUNCTION__)
    					<< "Error initializing calibration VI: " << x.getMesg()
    					<< LogIO::POST;
    		throw(x);
		}
	}
	// Averaging VI
	else if (timeAverage_p)
	{
		visibilityIterator_p = new vi::VisibilityIterator2(vi::AveragingVi2Factory(*timeavgParams, selectedInputMs_p));
	}
	// Polarization Averaging VI
	else if (polAverage_p) {
		visibilityIterator_p = new vi::VisibilityIterator2(vi::PolAverageVi2Factory(polAverageConfig_p, selectedInputMs_p,
				vi::SortColumns(sortColumns_p, false), timeBin_p, isWritable));
	}
	// VI interpolating pointing directions
	else if (pointingsInterpolation_p) {
		visibilityIterator_p = new vi::VisibilityIterator2(vi::PointingInterpolationVi2Factory(pointingsInterpolationConfig_p, selectedInputMs_p,
				vi::SortColumns(sortColumns_p, false), timeBin_p, isWritable));
	}
<<<<<<< HEAD
	// CAS-12706 To run phase shift via a TVI which has
	// support for shifting across large offset/angles
	else if (tviphaseshift_p) {

		// First determine number of layers
		uInt nTVIs = 2;

		// Init vector of TVI factories and populate it
		uInt TVIFactoryIdx = 0;
		Vector<vi::ViiLayerFactory*> TVIFactories(nTVIs);

		// Data layer
		vi::IteratingParameters ipar(timeBin_p,vi::SortColumns(sortColumns_p, false));
		vi::VisIterImpl2LayerFactory dataLayerTVIFactory(selectedInputMs_p,ipar,isWritable);
		TVIFactories[TVIFactoryIdx]=&dataLayerTVIFactory;
		TVIFactoryIdx++;

		// Phaseshift layer
		vi::PhaseShiftingTVILayerFactory *phaseShiftingTVILayerFactory = NULL;
		phaseShiftingTVILayerFactory = new vi::PhaseShiftingTVILayerFactory (tviphaseshiftConfig_p);
		TVIFactories[TVIFactoryIdx]=phaseShiftingTVILayerFactory;
		TVIFactoryIdx++;

		visibilityIterator_p = new vi::VisibilityIterator2 (TVIFactories);
=======
	// Offline ATM correction
	else if (doAtmCor_p) {
		visibilityIterator_p = new vi::VisibilityIterator2(
			vi::SDAtmosphereCorrectionVi2Factory(
				atmCorConfig_p, selectedInputMs_p, vi::SortColumns(sortColumns_p, false), timeBin_p, isWritable
			)
		);
>>>>>>> a1874031
	}
	// Plain VI
	else
	{
		visibilityIterator_p = new vi::VisibilityIterator2(*selectedInputMs_p,vi::SortColumns(sortColumns_p, false),
															isWritable, NULL, timeBin_p);
	}

	if (timeAverage_p) visibilityIterator_p->setWeightScaling(vi::WeightScaling::generateUnityWeightScaling());
	if (channelSelector_p != NULL) visibilityIterator_p->setFrequencySelection(*channelSelector_p);

	return;
}


// -----------------------------------------------------------------------
//
// -----------------------------------------------------------------------
void MSTransformManager::setupBufferTransformations(vi::VisBuffer2 *vb)
{
	// Calculate number of rows to add to the output MS depending on the combination parameters
	uInt rowsToAdd = 0;

	if ((combinespws_p) or (nspws_p > 1))
	{
		// Fill baseline map using as key Ant1,Ant2,Scan and State,
		// Which are the elements that can be combined in one chunk
		rowIndex_p.clear();
		baselineMap_p.clear();
		Vector<Int> antenna1 = vb->antenna1();
		Vector<Int> antenna2 = vb->antenna2();
		Vector<Int> scan = vb->scan();
		Vector<Int> state = vb->stateId();
		Int relativeTimeInMiliseconds = 0;
		for (uInt row=0;row<antenna1.size();row++)
		{
			pair<uInt,uInt> baseline = std::make_pair(antenna1(row),antenna2(row));
			relativeTimeInMiliseconds = (Int)floor(1E3*(vb->time()(row) - vb->time()(0)));
			pair< pair<uInt,uInt>, uInt > baselineTime = std::make_pair(baseline,relativeTimeInMiliseconds);

			// Fill row index vector with to the first row for every element in the baseline map
			if (baselineMap_p.find(baselineTime) == baselineMap_p.end())
			{
				rowIndex_p.push_back(row);
			}

			baselineMap_p[baselineTime].push_back(row);

		}

		rowsToAdd = baselineMap_p.size();

		// Fill row index vector with to the first row for every element in the baseline map
		// jagonzal (CAS-8492): For SPW separation only we don't
		// follow the baselineMap order but the input order
		if (combinespws_p)
		{
			uInt rowIndex = 0;
			rowIndex_p.clear();
			for (baselineMap::iterator iter = baselineMap_p.begin(); iter != baselineMap_p.end(); iter++)
			{
				rowIndex_p.push_back((iter->second)[0]);
				rowIndex ++;
			}
		}
	}
	else
	{
		rowsToAdd = vb->nRows();
	}

	// Initialize reference frame transformation parameters
	if (refFrameTransformation_p)
	{
		initFrequencyTransGrid(vb);
	}

	// Calculate total number for rows to add
	nRowsToAdd_p = rowsToAdd*nspws_p;

    return;

}

// -----------------------------------------------------------------------
// Fill output MS with data from an input VisBuffer
// -----------------------------------------------------------------------
void MSTransformManager::fillOutputMs(vi::VisBuffer2 *vb)
{
	setupBufferTransformations(vb);

	if (not bufferMode_p)
	{
		// Create RowRef object to fill new rows
		auto currentRows = outputMs_p->nrow();
		RefRows rowRef( currentRows, currentRows + nRowsToAdd_p/nspws_p - 1);

		// Add new rows to output MS
		outputMs_p->addRow(nRowsToAdd_p,false);

		// Fill new rows
		weightSpectrumFlatFilled_p = false;
		weightSpectrumFromSigmaFilled_p = false;
	    fillWeightCols(vb,rowRef);
	    fillDataCols(vb,rowRef);
		fillIdCols(vb,rowRef);
	}

    return;
}

// -----------------------------------------------------------------------
// Method to initialize the input frequency grid to change reference frame
// -----------------------------------------------------------------------
void MSTransformManager::initFrequencyTransGrid(vi::VisBuffer2 *vb)
{
	// NOTE (jagonzal): According to dpetry the difference between times is negligible but he recommends to use TIME
	//                  However it does not cross-validate unless we use timeMeas from the MS columns
	ScalarMeasColumn<MEpoch> mainTimeMeasCol = selectedInputMsCols_p->timeMeas();
	MEpoch currentRowTime = mainTimeMeasCol(vb->rowIds()(0));

	// CAS-6778: Support for new ref. frame SOURCE that requires radial velocity correction
	MDoppler radVelCorr;
	MDirection inputFieldDirection;
	Bool radVelSignificant = false;
	if (radialVelocityCorrection_p && inputMSFieldCols_p->needInterTime(vb->fieldId()(0)))
	{
		MRadialVelocity mRV = inputMSFieldCols_p->radVelMeas(vb->fieldId()(0),vb->time()(0));
		Quantity mrv = mRV.get("m/s");
		Quantity offsetMrv = radialVelocity_p.get("m/s"); // the radvel by which the out SPW def was shifted
		radVelCorr =  MDoppler(mrv-(Quantity(2.)*offsetMrv));
		if (fabs(mrv.getValue()) > 1E-6) radVelSignificant = true;

		inputFieldDirection = inputMSFieldCols_p->phaseDirMeas(vb->fieldId()(0), vb->time()(0));
	}
	else
	{
		inputFieldDirection = vb->phaseCenter();
	}

	MFrequency::Ref inputFrameRef = MFrequency::Ref(inputReferenceFrame_p,
													MeasFrame(inputFieldDirection, observatoryPosition_p, currentRowTime));

	MFrequency::Ref outputFrameRef;
	outputFrameRef = MFrequency::Ref(outputReferenceFrame_p,
			MeasFrame(phaseCenter_p, observatoryPosition_p, referenceTime_p));

	freqTransEngine_p = MFrequency::Convert(MSTransformations::Hz, inputFrameRef, outputFrameRef);

	Int spwIndex = 0;
	if (not combinespws_p)
	{
		// jagonzal : It is not necessary to map spwIndex because we
		// pass the original SPWId down to the interpol1D method
		spwIndex = vb->spectralWindows()(0);
	}


	if (fftShiftEnabled_p)
	{
		uInt centralChan = inputOutputSpwMap_p[spwIndex].first.CHAN_FREQ.size()/2;

		Double oldCentralFrequencyBeforeRegridding = inputOutputSpwMap_p[spwIndex].first.CHAN_FREQ[centralChan];
		Double newCentralFrequencyBeforeRegriddingAtCurrentTime =
				freqTransEngine_p(oldCentralFrequencyBeforeRegridding).get(MSTransformations::Hz).getValue();

		// CAS-6778: Support for new ref. frame SOURCE that requires radial velocity correction
		if (radVelSignificant)
		{
			Vector<Double> tmp(1,newCentralFrequencyBeforeRegriddingAtCurrentTime);
			newCentralFrequencyBeforeRegriddingAtCurrentTime = radVelCorr.shiftFrequency(tmp)(0);
		}

		Double newCentralFrequencyBeforeRegriddingAtReferenceTime = inputOutputSpwMap_p[spwIndex].first.CHAN_FREQ_aux[centralChan];
		Double absoluteShift = newCentralFrequencyBeforeRegriddingAtCurrentTime - newCentralFrequencyBeforeRegriddingAtReferenceTime;

		Double chanWidth = inputOutputSpwMap_p[spwIndex].second.CHAN_FREQ[1] - inputOutputSpwMap_p[spwIndex].second.CHAN_FREQ[0];
		Double bandwidth = inputOutputSpwMap_p[spwIndex].second.CHAN_FREQ[inputOutputSpwMap_p[spwIndex].second.NUM_CHAN-1] - inputOutputSpwMap_p[spwIndex].second.CHAN_FREQ[0];
		bandwidth += chanWidth;

		fftShift_p = - absoluteShift / bandwidth;

                ostringstream current;
                current << setprecision(numeric_limits<double>::max_digits10)
                        << newCentralFrequencyBeforeRegriddingAtCurrentTime;
                ostringstream reference;
                reference << setprecision(numeric_limits<double>::max_digits10)
                          << newCentralFrequencyBeforeRegriddingAtReferenceTime;
                logger_p << LogIO::NORMAL << LogOrigin("MSTransformManager",__FUNCTION__)
                         << "Using fftshift interpolation. The absolute shift is the "
                         << "new central frequency at current (input SPW) time - new "
                         << "central frequency "
                         << "at reference (output SPW) time\nAbsolute shift: "
                         << current
                         << " - " << reference
                         << " = " << absoluteShift << ", bandwidth " << bandwidth
                         << ", relative shift: " << fftShift_p << LogIO::POST;

	}
	else
	{
	    for(uInt chan_idx=0; chan_idx<inputOutputSpwMap_p[spwIndex].first.CHAN_FREQ.size(); chan_idx++)
	    {
	    	inputOutputSpwMap_p[spwIndex].first.CHAN_FREQ_aux[chan_idx] =
	    	freqTransEngine_p(inputOutputSpwMap_p[spwIndex].first.CHAN_FREQ[chan_idx]).get(MSTransformations::Hz).getValue();
	    }

	    /*
		ostringstream oss;
		oss.precision(30);
		oss << " field direction input frame=" << inputFieldDirection << endl;
		oss << " input frame=" << inputFrameRef << endl;
		oss << " field direction output frame=" << phaseCenter_p << endl;
		oss << " output frame=" << outputFrameRef << endl;
		oss << " transformation engine=" << freqTransEngine_p << endl;
		oss << " before transformation=" << inputOutputSpwMap_p[spwIndex].first.CHAN_FREQ[0] << endl;
		oss << " after transformation=" << inputOutputSpwMap_p[spwIndex].first.CHAN_FREQ_aux[0] << endl;
		*/


    	if (radVelSignificant)
    	{
    		inputOutputSpwMap_p[spwIndex].first.CHAN_FREQ_aux =
    				radVelCorr.shiftFrequency(inputOutputSpwMap_p[spwIndex].first.CHAN_FREQ_aux);

    		/*
    		oss << " correction engine=" << radVelCorr << endl;
    		oss << " after radial velocity correction=" << inputOutputSpwMap_p[spwIndex].first.CHAN_FREQ_aux[0] << endl;
			*/
    	}

		//logger_p << LogIO::NORMAL << LogOrigin("MSTransformManager", __FUNCTION__) << oss.str() << LogIO::POST;
	}

	return;
}

// ----------------------------------------------------------------------------------------
// Fill auxiliary (meta data) columns which don't depend on the SPW (merely consist of Ids)
// ----------------------------------------------------------------------------------------
void MSTransformManager::fillIdCols(vi::VisBuffer2 *vb,RefRows &rowRef)
{
    // Declare common auxiliary variables
    RefRows absoluteRefRows(rowRef.firstRow(),rowRef.firstRow()+nRowsToAdd_p-1);
    Vector<Int> tmpVectorInt(nRowsToAdd_p,0);
    Vector<Double> tmpVectorDouble(nRowsToAdd_p,0.0);
    Vector<Bool> tmpVectorBool(nRowsToAdd_p,false);

    // Special case for Data description Id
    if (transformDDIVector(vb->dataDescriptionIds(),tmpVectorInt))
    {
        outputMsCols_p->dataDescId().putColumnCells(absoluteRefRows,tmpVectorInt);
    }
    else
    {
        outputMsCols_p->dataDescId().putColumnCells(absoluteRefRows,vb->dataDescriptionIds());
    }

    // Re-indexable Columns
    transformAndWriteReindexableVector(vb->observationId(),tmpVectorInt,true,
                                       inputOutputObservationIndexMap_p,
                                       outputMsCols_p->observationId(),absoluteRefRows);
    transformAndWriteReindexableVector(vb->arrayId(),tmpVectorInt,true,
                                       inputOutputArrayIndexMap_p,
                                       outputMsCols_p->arrayId(),absoluteRefRows);
    transformAndWriteReindexableVector(vb->fieldId(),tmpVectorInt,!timespan_p.contains("field"),
                                       inputOutputFieldIndexMap_p,
                                       outputMsCols_p->fieldId(),absoluteRefRows);
    transformAndWriteReindexableVector(vb->stateId(),tmpVectorInt,!timespan_p.contains("state"),
                                       inputOutputScanIntentIndexMap_p,
                                       outputMsCols_p->stateId(),absoluteRefRows);
    transformAndWriteReindexableVector(vb->antenna1(),tmpVectorInt,false,
                                       inputOutputAntennaIndexMap_p,
                                       outputMsCols_p->antenna1(),absoluteRefRows);
    transformAndWriteReindexableVector(vb->antenna2(),tmpVectorInt,false,
                                       inputOutputAntennaIndexMap_p,
                                       outputMsCols_p->antenna2(),absoluteRefRows);

    // Not Re-indexable Columns
    transformAndWriteNotReindexableVector(vb->scan(),tmpVectorInt,!timespan_p.contains("scan"),outputMsCols_p->scanNumber(),absoluteRefRows);
    transformAndWriteNotReindexableVector(vb->processorId(),tmpVectorInt,false,outputMsCols_p->processorId(),absoluteRefRows);
    transformAndWriteNotReindexableVector(vb->feed1(),tmpVectorInt,false,outputMsCols_p->feed1(),absoluteRefRows);
    transformAndWriteNotReindexableVector(vb->feed2(),tmpVectorInt,false,outputMsCols_p->feed2(),absoluteRefRows);
    transformAndWriteNotReindexableVector(vb->time(),tmpVectorDouble,false,outputMsCols_p->time(),absoluteRefRows);
    transformAndWriteNotReindexableVector(vb->timeCentroid(),tmpVectorDouble,false,outputMsCols_p->timeCentroid(),absoluteRefRows);
    transformAndWriteNotReindexableVector(vb->timeInterval(),tmpVectorDouble,false,outputMsCols_p->interval(),absoluteRefRows);

    // Special case for vectors that have to be averaged
    if (combinespws_p)
    {
        mapAndAverageVector(vb->flagRow(),tmpVectorBool);
        outputMsCols_p->flagRow().putColumnCells(absoluteRefRows, tmpVectorBool);

        // jagonzal: We average exposures by default, if they are the same we obtain the same results
        mapAndAverageVector(vb->exposure(),tmpVectorDouble);
        outputMsCols_p->exposure().putColumnCells(absoluteRefRows, tmpVectorDouble);
    }
    else
    {
        transformAndWriteNotReindexableVector(vb->flagRow(),tmpVectorBool,false,outputMsCols_p->flagRow(),absoluteRefRows);
        transformAndWriteNotReindexableVector(vb->exposure(),tmpVectorDouble,false,outputMsCols_p->exposure(),absoluteRefRows);
    }

    if (combinespws_p)
    {
        Matrix<Double> tmpUvw(IPosition(2,3,rowRef.nrows()),0.0);
        Matrix<Float> tmpMatrixFloat(IPosition(2,vb->nCorrelations(),rowRef.nrows()),0.0);

        mapMatrix(vb->uvw(),tmpUvw);
        writeMatrix(tmpUvw,outputMsCols_p->uvw(),rowRef,nspws_p);

        // WEIGHT/SIGMA are defined as the median of WEIGHT_SPECTRUM / SIGMA_SPECTRUM in the case of SPECTRUM transformation
        if (not spectrumTransformation_p)
        {
            if (newWeightFactorMap_p.size() > 0)
            {
                mapAndScaleMatrix(vb->weight(),tmpMatrixFloat,newWeightFactorMap_p,vb->spectralWindows());
                writeMatrix(tmpMatrixFloat,outputMsCols_p->weight(),rowRef,nspws_p);
            }
            else
            {
                // jagonzal: According to dpetry we have to copy weights from the first SPW
                // This is justified since the rows to be combined _must_ be from the
                // same baseline and therefore have the same UVW coordinates in the MS (in meters).
                // They could therefore be regarded to also have the same WEIGHT, at least to
                // a good approximation.
                mapMatrix(vb->weight(),tmpMatrixFloat);
                writeMatrix(tmpMatrixFloat,outputMsCols_p->weight(),rowRef,nspws_p);
            }


            // Sigma must be redefined to 1/weight when corrected data becomes data
            if (correctedToData_p)
            {
                arrayTransformInPlace(tmpMatrixFloat, vi::AveragingTvi2::weightToSigma);
                outputMsCols_p->sigma().putColumnCells(rowRef, tmpMatrixFloat);
                writeMatrix(tmpMatrixFloat,outputMsCols_p->sigma(),rowRef,nspws_p);
            }
            else
            {
                if (newSigmaFactorMap_p.size() > 0)
                {
                    mapAndScaleMatrix(vb->sigma(),tmpMatrixFloat,newSigmaFactorMap_p,vb->spectralWindows());
                    outputMsCols_p->sigma().putColumnCells(rowRef, tmpMatrixFloat);
                    writeMatrix(tmpMatrixFloat,outputMsCols_p->sigma(),rowRef,nspws_p);
                }
                else
                {
                    // jagonzal: According to dpetry we have to copy weights from the first SPW
                    // This is justified since the rows to be combined _must_ be from the
                    // same baseline and therefore have the same UVW coordinates in the MS (in meters).
                    // They could therefore be regarded to also have the same WEIGHT, at least to
                    // a good approximation.
                    mapMatrix(vb->sigma(),tmpMatrixFloat);
                    writeMatrix(tmpMatrixFloat,outputMsCols_p->sigma(),rowRef,nspws_p);
                }
            }
        }

    }
    else
    {
        writeMatrix(vb->uvw(),outputMsCols_p->uvw(),rowRef,nspws_p);

        // WEIGHT/SIGMA are defined as the median of WEIGHT_SPECTRUM / SIGMA_SPECTRUM in the case of SPECTRUM transformation
        if (not spectrumTransformation_p)
        {
            if (correctedToData_p) {

              // weight -> weight
                Matrix<Float> weights = vb->weight();
                if (newWeightFactorMap_p.size() > 0)
                {
                    if ( (newWeightFactorMap_p.find(vb->spectralWindows()(0))  != newWeightFactorMap_p.end()) and
                            (newWeightFactorMap_p[vb->spectralWindows()(0)] != 1) )
                    {
                         weights *= newWeightFactorMap_p[vb->spectralWindows()(0)];
                    }
                }
                writeMatrix(weights,outputMsCols_p->weight(),rowRef,nspws_p);

                // weight -> sigma
                arrayTransformInPlace(weights, vi::AveragingTvi2::weightToSigma);
                writeMatrix(weights,outputMsCols_p->sigma(),rowRef,nspws_p);

            }
            else if(!bothDataColumnsAreOutput_p)
            {
                // sigma -> sigma
                Matrix<Float> sigma = vb->sigma();
                if (newSigmaFactorMap_p.size() > 0)
                {
                    if ( (newSigmaFactorMap_p.find(vb->spectralWindows()(0)) != newSigmaFactorMap_p.end()) and
                            (newSigmaFactorMap_p[vb->spectralWindows()(0)] != 1) )
                    {
                        sigma *= newSigmaFactorMap_p[vb->spectralWindows()(0)];
                    }
                }
                writeMatrix(sigma,outputMsCols_p->sigma(),rowRef,nspws_p);

                // sigma -> weight
                arrayTransformInPlace(sigma, vi::AveragingTvi2::sigmaToWeight);
                writeMatrix(sigma, outputMsCols_p->weight(), rowRef, nspws_p);
            }
            // If both DATA and DATA_CORRECTED are input and output then
            // SIGMA(_SPECTRUM) and WEIGHT(_SPECTRUM) should maintain their alignment
            // with DATA and CORRECTED_DATA, respectively and nothing is done. See CAS-11139
            else
            {
                // weight -> weight
                Matrix<Float> weights = vb->weight();
                if (newWeightFactorMap_p.size() > 0)
                {
                    if ( (newWeightFactorMap_p.find(vb->spectralWindows()(0))  != newWeightFactorMap_p.end()) and
                            (newWeightFactorMap_p[vb->spectralWindows()(0)] != 1) )
                    {
                         weights *= newWeightFactorMap_p[vb->spectralWindows()(0)];
                    }
                }
                writeMatrix(weights,outputMsCols_p->weight(),rowRef,nspws_p);

                // sigma -> sigma
                Matrix<Float> sigma = vb->sigma();
                if (newSigmaFactorMap_p.size() > 0)
                {
                    if ( (newSigmaFactorMap_p.find(vb->spectralWindows()(0)) != newSigmaFactorMap_p.end()) and
                            (newSigmaFactorMap_p[vb->spectralWindows()(0)] != 1) )
                    {
                        sigma *= newSigmaFactorMap_p[vb->spectralWindows()(0)];
                    }
                }
                writeMatrix(sigma,outputMsCols_p->sigma(),rowRef,nspws_p);
            }
        }
    }

    return;
}

// ------------------------------------------------------------------------------------
//
// ------------------------------------------------------------------------------------
template <class T> void MSTransformManager::transformAndWriteNotReindexableVector(	const Vector<T> &inputVector,
																					Vector<T> &outputVector,
																					Bool constant,
																					ScalarColumn<T> &outputCol,
																					RefRows &rowReference)
{
	Bool transformed = transformNotReindexableVector(inputVector,outputVector,constant);

	if (transformed)
	{
		outputCol.putColumnCells(rowReference, outputVector);
	}
	else
	{
		outputCol.putColumnCells(rowReference, inputVector);
	}

	return;
};

// ------------------------------------------------------------------------------------
//
// ------------------------------------------------------------------------------------
template <class T> void MSTransformManager::transformAndWriteReindexableVector(	const Vector<T> &inputVector,
															Vector<T> &outputVector,
															Bool constant,
															map<uInt,uInt> &inputOutputIndexMap,
															ScalarColumn<T> &outputCol,
															RefRows &rowReference)
{
	Bool transformed = transformReindexableVector(inputVector,outputVector,constant,inputOutputIndexMap);

	if (transformed)
	{
		outputCol.putColumnCells(rowReference, outputVector);
	}
	else
	{
		outputCol.putColumnCells(rowReference, inputVector);
	}

	return;
};

// ------------------------------------------------------------------------------------
//
// ------------------------------------------------------------------------------------
Bool MSTransformManager::transformDDIVector(const Vector<Int> &inputVector,Vector<Int> &outputVector)
{
	Bool transformed = true;

	if ((combinespws_p) or (nspws_p > 1))
	{
		if (nspws_p > 1)
		{
			uInt absoluteIndex = 0;
			for (uInt index=0; index<rowIndex_p.size();index++)
			{
				for (uInt spwIndex=0;spwIndex < nspws_p; spwIndex++)
				{
					outputVector(absoluteIndex) = ddiStart_p + spwIndex;
					absoluteIndex += 1;
				}
			}
		}
		else
		{
			outputVector = ddiStart_p;
		}
	}
	else
	{
		transformed = transformReindexableVector(inputVector,outputVector,true,inputOutputDDIndexMap_p);
	}

	return transformed;
}

// ------------------------------------------------------------------------------------
//
// ------------------------------------------------------------------------------------
void MSTransformManager::mapAndAverageVector(	const Vector<Double> &inputVector,
												Vector<Double> &outputVector)
{
	Double vec_average = 0;
	vector<uInt> baselineRows;
	uInt row, counts, absoluteIndex = 0;
	for (baselineMap::iterator iter = baselineMap_p.begin(); iter != baselineMap_p.end(); iter++)
	{
		// Get baseline rows vector
		baselineRows = iter->second;

		// Compute combined value from each SPW
		counts = 0;

		for (auto iter_row = baselineRows.begin();iter_row != baselineRows.end(); iter_row++)
		{
			row = *iter_row;
			if (counts == 0)
			{
				vec_average = inputVector(row);
			}
			else
			{
				vec_average += inputVector(row);
			}

			counts += 1;
		}

		// Normalize value
		if (counts) vec_average /= counts;

		// Set value in output vector
		for (uInt spwIndex=0;spwIndex < nspws_p; spwIndex++)
		{
			outputVector(absoluteIndex) = vec_average;
			absoluteIndex += 1;
		}
	}

	return;
}

// ------------------------------------------------------------------------------------
//
// ------------------------------------------------------------------------------------
void MSTransformManager::mapAndAverageVector(	const Vector<Bool> &inputVector,
												Vector<Bool> &outputVector)
{
	Bool vec_average = false;
	vector<uInt> baselineRows;
	uInt row, counts, absoluteIndex = 0;
	for (baselineMap::iterator iter = baselineMap_p.begin(); iter != baselineMap_p.end(); iter++)
	{
		// Get baseline rows vector
		baselineRows = iter->second;

		// Compute combined value from each SPW
		counts = 0;

		for (auto iter_row = baselineRows.begin();iter_row != baselineRows.end(); iter_row++)
		{
			row = *iter_row;
			if (counts == 0)
			{
				vec_average = inputVector(row);
			}
			else
			{
				vec_average &= inputVector(row);
			}
		}

		// Set value in output vector
		for (uInt spwIndex=0;spwIndex < nspws_p; spwIndex++)
		{
			outputVector(absoluteIndex) = vec_average;
			absoluteIndex += 1;
		}
	}

	return;
}


// -----------------------------------------------------------------------------------
// Fill the data from an input matrix with shape [nCol,nBaselinesxnSPWs] into an
// output matrix with shape [nCol,nBaselines] accumulating the averaging from all SPWS
// -----------------------------------------------------------------------------------
template <class T> void MSTransformManager::mapAndAverageMatrix(	const Matrix<T> &inputMatrix,
																		Matrix<T> &outputMatrix,
																		Bool convolveFlags,
																		vi::VisBuffer2 *vb)
{
	// Get number of columns
	uInt nCols = outputMatrix.shape()(0);

    // Access FLAG_ROW in case we need to convolute the average
	Vector<Bool> flags;
	if (convolveFlags) flags = vb->flagRow();

    // Fill output array with the combined data from each SPW
	uInt row;
	uInt baseline_index = 0;
	Double normalizingFactor = 0;
	Double contributionFactor = 0;
	vector<uInt> baselineRows;
	for (baselineMap::iterator iter = baselineMap_p.begin(); iter != baselineMap_p.end(); iter++)
	{
		// Get baseline rows vector
		baselineRows = iter->second;

		// Reset normalizing factor
		normalizingFactor = 0;

		// Compute combined value from each SPW
		for (vector<uInt>::iterator iter_row = baselineRows.begin();iter_row != baselineRows.end(); iter_row++)
		{
			row = *iter_row;
			if (convolveFlags)
			{
				contributionFactor = !flags(row);
			}
			else
			{
				contributionFactor = 1;
			}

			for (uInt col = 0; col < nCols; col++)
			{
				outputMatrix(col,baseline_index) += contributionFactor*inputMatrix(col,row);
			}

			normalizingFactor += contributionFactor;
		}

		// Normalize accumulated value
		if (normalizingFactor>0)
		{
			for (uInt col = 0; col < nCols; col++)
			{
				outputMatrix(col,baseline_index) /= normalizingFactor;
			}
		}

		baseline_index += 1;
	}

	return;
}

// -----------------------------------------------------------------------
//
// -----------------------------------------------------------------------
template <class T> void MSTransformManager::mapAndScaleMatrix(	const Matrix<T> &inputMatrix,
																		Matrix<T> &outputMatrix,
																		map<uInt,T> scaleMap,
																		Vector<Int> spws)
{
	// Reset output Matrix
	outputMatrix = 0;

	// Get number of columns
	uInt nCols = outputMatrix.shape()(0);

    // Fill output array with the combined data from each SPW
	Int spw;
	uInt row;
	uInt baseline_index = 0;
	vector<uInt> baselineRows;
	T contributionFactor;
	for (baselineMap::iterator iter = baselineMap_p.begin(); iter != baselineMap_p.end(); iter++)
	{
		// Get baseline rows vector
		baselineRows = iter->second;

		// Reset normalizing factor

		// Get value from first SPW (this is for Weight and Sigma and cvel is doing it so)
		row = baselineRows.at(0);
		spw = spws(row);
		if (scaleMap.find(spw) != scaleMap.end())
		{
			contributionFactor = scaleMap[spw];
		}
		else
		{
			contributionFactor = 1;
		}

		for (uInt col = 0; col < nCols; col++)
		{
			outputMatrix(col,baseline_index) = contributionFactor*inputMatrix(col,row);
		}

		baseline_index += 1;
	}

	return;
}


// ----------------------------------------------------------------------------------------
// Fill main (data) columns which have to be combined together to produce bigger SPWs
// ----------------------------------------------------------------------------------------
void MSTransformManager::fillDataCols(vi::VisBuffer2 *vb,RefRows &rowRef)
{
	// If phase Shifting is enabled and time avg. is not involved fill visCubes and then apply phaseShift
	if (phaseShifting_p and not timeAverage_p)
	{
		for (dataColMap::iterator iter = dataColMap_p.begin();iter != dataColMap_p.end();iter++)
		{
			switch (iter->first)
			{
				case MS::DATA:
				{
					vb->visCube();
				}
				case MS::CORRECTED_DATA:
				{
					vb->visCubeCorrected();
				}
				case MS::MODEL_DATA:
				{
					vb->visCubeModel();
				}
				default:
				{
					vb->visCube();
				}
			}

		}

		vb->phaseCenterShift(dx_p,dy_p);
	}

	ArrayColumn<Bool> *outputFlagCol=NULL;
	for (dataColMap::iterator iter = dataColMap_p.begin();iter != dataColMap_p.end();iter++)
	{
		// Get applicable *_SPECTRUM (copy constructor uses reference semantics)
		// If channel average or combine, otherwise no need to copy
		const Cube<Float> &applicableSpectrum = getApplicableSpectrum(vb,iter->first);

		// Apply transformations
		switch (iter->first)
		{
			case MS::DATA:
			{
				if (mainColumn_p == MS::DATA)
				{
					outputFlagCol = &(outputMsCols_p->flag());
					setTileShape(rowRef,outputMsCols_p->flag());
				}
				else
				{
					outputFlagCol = NULL;
				}

				setTileShape(rowRef,outputMsCols_p->data());
				transformCubeOfData(vb,rowRef,vb->visCube(),outputMsCols_p->data(), outputFlagCol,applicableSpectrum);

				break;
			}
			case MS::CORRECTED_DATA:
			{
				if (mainColumn_p == MS::CORRECTED_DATA)
				{
					outputFlagCol = &(outputMsCols_p->flag());
					setTileShape(rowRef,outputMsCols_p->flag());
				}
				else
				{
					outputFlagCol = NULL;
				}

				if (iter->second == MS::DATA)
				{
					setTileShape(rowRef,outputMsCols_p->data());
					transformCubeOfData(vb,rowRef,vb->visCubeCorrected(),outputMsCols_p->data(), outputFlagCol,applicableSpectrum);
				}
				else
				{
					setTileShape(rowRef,outputMsCols_p->correctedData());
					transformCubeOfData(vb,rowRef,vb->visCubeCorrected(),outputMsCols_p->correctedData(), outputFlagCol,applicableSpectrum);
				}

				break;
			}
			case MS::MODEL_DATA:
			{
				if (mainColumn_p == MS::MODEL_DATA)
				{
					outputFlagCol = &(outputMsCols_p->flag());
					setTileShape(rowRef,outputMsCols_p->flag());
				}
				else
				{
					outputFlagCol = NULL;
				}

				if (iter->second == MS::DATA)
				{
					setTileShape(rowRef,outputMsCols_p->data());
					transformCubeOfData(vb,rowRef,vb->visCubeModel(),outputMsCols_p->data(), outputFlagCol,applicableSpectrum);
				}
				else
				{
					setTileShape(rowRef,outputMsCols_p->modelData());
					transformCubeOfData(vb,rowRef,vb->visCubeModel(),outputMsCols_p->modelData(), outputFlagCol,applicableSpectrum);
				}
				break;
			}
			case MS::FLOAT_DATA:
			{
				if (mainColumn_p == MS::FLOAT_DATA)
				{
					outputFlagCol = &(outputMsCols_p->flag());
					setTileShape(rowRef,outputMsCols_p->flag());
				}
				else
				{
					outputFlagCol = NULL;
				}

				setTileShape(rowRef,outputMsCols_p->floatData());
				transformCubeOfData(vb,rowRef,vb->visCubeFloat(),outputMsCols_p->floatData(), outputFlagCol,applicableSpectrum);

				break;
			}
			case MS::LAG_DATA:
			{
				// jagonzal: TODO
				break;
			}
			default:
			{
				// jagonzal: TODO
				break;
			}
		}
	}

    // Special case for flag category
    if (inputFlagCategoryAvailable_p)
    {
    	if (spectrumReshape_p)
    	{
    		IPosition transformedCubeShape = getShape(); //[nC,nF,nR]
    		IPosition inputFlagCategoryShape = vb->flagCategory().shape(); // [nC,nF,nCategories,nR]
    		IPosition flagCategoryShape(4,	inputFlagCategoryShape(1),
    										transformedCubeShape(2),
    										inputFlagCategoryShape(2),
    										transformedCubeShape(2));
    		Array<Bool> flagCategory(flagCategoryShape,false);

        	outputMsCols_p->flagCategory().putColumnCells(rowRef, flagCategory);
    	}
    	else
    	{
        	outputMsCols_p->flagCategory().putColumnCells(rowRef, vb->flagCategory());
    	}
    }

	return;
}

// ----------------------------------------------------------------------------------------
// Fill weight cols (WEIGHT_SPECTRUM and SIGMA_SPECTRUM) as well as WEIGHT/SIGMA which have to be derived from it using median
// ----------------------------------------------------------------------------------------
void MSTransformManager::fillWeightCols(vi::VisBuffer2 *vb,RefRows &rowRef)
{
	// WEIGHT_SPECTRUM and SIGMA_SPECTRUM are only filled if requested or when WEIGHT_SPECTRUM is present in the input MS
	// But WEIGHT/SIGMA have always to be derived from in-memory WEIGHT_SPECTRUM/SIGMA_SPECTRUM
	if (flushWeightSpectrum_p or spectrumTransformation_p or userBufferMode_p)
	{
		// Switch aux Weight propagation off
		propagateWeights(false);

		// Switch average and smooth kernels
		setChannelAverageKernel(MSTransformations::flagCumSumNonZero);
		setSmoothingKernel(MSTransformations::plainSmoothSpectrum);
		setSmoothingFourierKernel(MSTransformations::plainSmoothSpectrum);

		// Dummy auxiliary weightSpectrum
		const Cube<Float> applicableSpectrum;

		if (spectrumTransformation_p)
		{
			// For SPW separation:
			// Prepare RowReference for spectrum transformations
			// (all data is flushed at once instead of blocks)
			RefRows rowRefSpectrum(rowRef.firstRow(), rowRef.firstRow() + nRowsToAdd_p-1);

			// Switch on buffer mode
			Cube<Float> transformedSpectrum;
			Cube<Bool> transformedFlag;
			if (not userBufferMode_p)
			{
				setBufferMode(true);
				dataBuffer_p = MSTransformations::weightSpectrum;
				transformedSpectrum.resize(getShape(),false);
				weightSpectrum_p = &transformedSpectrum;
				transformedFlag.resize(getShape(),false);
				flagCube_p = &transformedFlag; // Not used for the output but to extract the average/median
			}


			// Multiple column operation
			if (doingData_p and doingCorrected_p)
			{
				// Transform WEIGHT_SPECTRUM but don't derive SIGMA_SPECTRUM from it
				transformAndWriteSpectrum(	vb,rowRefSpectrum,vb->weightSpectrum(),
											getOutputWeightColumn(vb,MS::WEIGHT_SPECTRUM),
											getOutputWeightColumn(vb,MS::WEIGHT),
											MSTransformations::transformWeight,flushWeightSpectrum_p);

				// Convert SIGMA_SPECTRUM to WEIGHT format, transform it and derive SIGMA_SPECTRUM from it
				transformAndWriteSpectrum(	vb,rowRefSpectrum,getWeightSpectrumFromSigmaSpectrum(vb),
											getOutputWeightColumn(vb,MS::SIGMA_SPECTRUM),
											getOutputWeightColumn(vb,MS::SIGMA),
											MSTransformations::transformWeightIntoSigma,flushWeightSpectrum_p);
			}
			// In case of time average we can use directly WEIGHT_SPECTRUM because
			// AveragingTvi2 derives it from the input SIGMA_SPECTRUM or WEIGHT_SPECTRUM
			// depending on the selected DATA column
			else if (timeAverage_p)
			{
				// Transform WEIGHT_SPECTRUM
				transformAndWriteSpectrum(	vb,rowRefSpectrum,vb->weightSpectrum(),
											getOutputWeightColumn(vb,MS::WEIGHT_SPECTRUM),
											getOutputWeightColumn(vb,MS::WEIGHT),
											MSTransformations::transformWeight,flushWeightSpectrum_p);

				// Derive SIGMA_SPECTRUM from WEIGHT_SPECTRUM
				transformAndWriteSpectrum(	vb,rowRefSpectrum,vb->weightSpectrum(),
											getOutputWeightColumn(vb,MS::SIGMA_SPECTRUM),
											getOutputWeightColumn(vb,MS::SIGMA),
											MSTransformations::weightIntoSigma,flushWeightSpectrum_p);
			}
			// DATA to DATA: Convert SIGMA_SPECTRUM to WEIGHT format, transform it and derive SIGMA_SPECTRUM from it
			else if (doingData_p)
			{
				// Transform WEIGHT_SPECTRUM
				transformAndWriteSpectrum(	vb,rowRefSpectrum,getWeightSpectrumFromSigmaSpectrum(vb),
											getOutputWeightColumn(vb,MS::WEIGHT_SPECTRUM),
											getOutputWeightColumn(vb,MS::WEIGHT),
											MSTransformations::transformWeight,flushWeightSpectrum_p);

				// Derive SIGMA_SPECTRUM from WEIGHT_SPECTRUM
				transformAndWriteSpectrum(	vb,rowRefSpectrum,vb->weightSpectrum(),
											getOutputWeightColumn(vb,MS::SIGMA_SPECTRUM),
											getOutputWeightColumn(vb,MS::SIGMA),
											MSTransformations::weightIntoSigma,flushWeightSpectrum_p);
			}
			// CORRECTED to DATA: Transform WEIGHT_SPECTRUM and derive SIGMA_SPECTRUM from it
			else if (doingCorrected_p) // CORRECTED to DATA
			{
				// Transform WEIGHT_SPECTRUM
				transformAndWriteSpectrum(	vb,rowRefSpectrum,vb->weightSpectrum(),
											getOutputWeightColumn(vb,MS::WEIGHT_SPECTRUM),
											getOutputWeightColumn(vb,MS::WEIGHT),
											MSTransformations::transformWeight,flushWeightSpectrum_p);

				// Derive SIGMA_SPECTRUM from WEIGHT_SPECTRUM
				transformAndWriteSpectrum(	vb,rowRefSpectrum,vb->weightSpectrum(),
											getOutputWeightColumn(vb,MS::SIGMA_SPECTRUM),
											getOutputWeightColumn(vb,MS::SIGMA),
											MSTransformations::weightIntoSigma,flushWeightSpectrum_p);
			}
			// MODEL to DATA: Calculate WEIGHT_SPECTRUM using FLAG and derive SIGMA_SPECTRUM from it
			else if (doingModel_p)
			{
				// Transform WEIGHT_SPECTRUM
				transformAndWriteSpectrum(	vb,rowRefSpectrum,getWeightSpectrumFlat(vb),
											getOutputWeightColumn(vb,MS::WEIGHT_SPECTRUM),
											getOutputWeightColumn(vb,MS::WEIGHT),
											MSTransformations::transformWeight,flushWeightSpectrum_p);

				// Derive SIGMA_SPECTRUM from WEIGHT_SPECTRUM
				transformAndWriteSpectrum(	vb,rowRefSpectrum,vb->weightSpectrum(),
											getOutputWeightColumn(vb,MS::SIGMA_SPECTRUM),
											getOutputWeightColumn(vb,MS::SIGMA),
											MSTransformations::weightIntoSigma,flushWeightSpectrum_p);
			}

			// Switch off buffer mode
			if (not userBufferMode_p)
			{
				setBufferMode(false);
				weightSpectrum_p = NULL;
			}
		}
		// Within AveragingTvi2 SIGMA_SPECTRUM is already re-defined to 1/sqrt(WEIGHT_SPECTRUM) if CORRECTED->DATA
		// or obtained from the input SIGMA_SPECTRUM in the case of DATA->DATA or multiple column operation
		else if (timeAverage_p)
		{
			// TransformCubeOfData is either copyCubeOfData or separateCubeOfData
			if (userBufferMode_p)
			{
				dataBuffer_p = MSTransformations::weightSpectrum;
			}
			else
			{
				setTileShape(rowRef,getOutputWeightColumn(vb,MS::WEIGHT_SPECTRUM));
			}
			transformCubeOfData(vb,rowRef,vb->weightSpectrum(),getOutputWeightColumn(vb,MS::WEIGHT_SPECTRUM),NULL,applicableSpectrum);

			if (userBufferMode_p)
			{
				dataBuffer_p = MSTransformations::sigmaSpectrum;
			}
			else
			{
				setTileShape(rowRef,getOutputWeightColumn(vb,MS::SIGMA_SPECTRUM));
			}
			transformCubeOfData(vb,rowRef,vb->sigmaSpectrum(),getOutputWeightColumn(vb,MS::SIGMA_SPECTRUM),NULL,applicableSpectrum);
		}
		// When CORRECTED becomes DATA, then SIGMA_SPECTRUM has to be re-defined to 1/sqrt(WEIGHT_SPECTRUM)
		else if (correctedToData_p)
		{
			// TransformCubeOfData is either copyCubeOfData or separateCubeOfData
			if (userBufferMode_p)
			{
				dataBuffer_p = MSTransformations::weightSpectrum;
			}
			else
			{
				setTileShape(rowRef,getOutputWeightColumn(vb,MS::WEIGHT_SPECTRUM));
			}
			transformCubeOfData(vb,rowRef,vb->weightSpectrum(),getOutputWeightColumn(vb,MS::WEIGHT_SPECTRUM),NULL,applicableSpectrum);

			if (userBufferMode_p)
			{
				dataBuffer_p = MSTransformations::sigmaSpectrum;
			}
			else
			{
				setTileShape(rowRef,getOutputWeightColumn(vb,MS::SIGMA_SPECTRUM));
			}
			// VI/VB only allocates and populates sigmaSpectrum on request
			// But its contents are not usable for this case
			// So we should just create a local storage
			Cube<Float> sigmaSpectrum;
			sigmaSpectrum = vb->weightSpectrum(); // Copy constructor does not use reference semantics, but deep copy
			// Apply transformation
			arrayTransformInPlace(sigmaSpectrum, vi::AveragingTvi2::weightToSigma);
			// TransformCubeOfData is either copyCubeOfData or separateCubeOfData
			transformCubeOfData(vb,rowRef,sigmaSpectrum,getOutputWeightColumn(vb,MS::SIGMA_SPECTRUM),NULL,applicableSpectrum);
		}
		// Pure split operation
		else
		{
			// TransformCubeOfData is either copyCubeOfData or separateCubeOfData
			if (userBufferMode_p)
			{
				dataBuffer_p = MSTransformations::weightSpectrum;
			}
			else
			{
				setTileShape(rowRef,getOutputWeightColumn(vb,MS::WEIGHT_SPECTRUM));
			}
			transformCubeOfData(vb,rowRef,vb->weightSpectrum(),getOutputWeightColumn(vb,MS::WEIGHT_SPECTRUM),NULL,applicableSpectrum);

			if (userBufferMode_p)
			{
				dataBuffer_p = MSTransformations::sigmaSpectrum;
			}
			else
			{
				setTileShape(rowRef,getOutputWeightColumn(vb,MS::SIGMA_SPECTRUM));
			}
			transformCubeOfData(vb,rowRef,vb->sigmaSpectrum(),getOutputWeightColumn(vb,MS::SIGMA_SPECTRUM),NULL,applicableSpectrum);
		}

		// Switch aux Weight propagation on
		propagateWeights(propagateWeights_p);

		// Reset average and smooth kernels
		setChannelAverageKernel(weightmode_p);
		setSmoothingKernel(smoothmode_p);
    setSmoothingFourierKernel(MSTransformations::plainSmooth);
	}

	return;
}


// ----------------------------------------------------------------------------------------
// Set tile shape
// ----------------------------------------------------------------------------------------
template <class T> void MSTransformManager::setTileShape(	RefRows &rowRef,
															ArrayColumn<T> &outputDataCol)
{

	IPosition outputCubeShape = getShape();
	size_t nCorr = outputCubeShape(0);
	size_t nChan = outputCubeShape(1);
	ssize_t nRows = 1048576 / (sizeof(T)*nCorr*nChan);
	IPosition outputPlaneShape(2,nCorr,nChan);
	IPosition tileShape(3,nCorr,nChan,nRows);
	outputDataCol.setShape(rowRef.firstRow(),outputPlaneShape,tileShape);

	return;
}

// explicit instatiation for the use from SDMSManager
template void MSTransformManager::setTileShape<Float>(RefRows &, ArrayColumn<Float> &);
template void MSTransformManager::setTileShape<Bool>(RefRows &, ArrayColumn<Bool> &);
template void MSTransformManager::setTileShape<Complex>(RefRows &, ArrayColumn<Complex> &);



// ----------------------------------------------------------------------------------------
//
// ----------------------------------------------------------------------------------------
void MSTransformManager::transformAndWriteSpectrum(	vi::VisBuffer2 *vb,
													RefRows &rowRef,
													const Cube<Float> &inputSpectrum,
													ArrayColumn<Float> &outputCubeCol,
													ArrayColumn<Float> &outputMatrixCol,
													MSTransformations::weightTransformation weightTransformation,
													Bool  /* flushSpectrumCube */)
{
	// Dummy auxiliary weightSpectrum
	const Cube<Float> applicableSpectrum;

	// Check if weight scaling has to be applied
	Float weightScale = 0, sigmaScale = 0;
	if (refFrameTransformation_p)
	{
		if ( (newWeightFactorMap_p.find(vb->spectralWindows()(0))  != newWeightFactorMap_p.end()) and
				(newWeightFactorMap_p[vb->spectralWindows()(0)] != 1) )
		{
			weightScale = newWeightFactorMap_p[vb->spectralWindows()(0)];
		}

		if ( (newSigmaFactorMap_p.find(vb->spectralWindows()(0))  != newSigmaFactorMap_p.end()) and
				(newSigmaFactorMap_p[vb->spectralWindows()(0)] != 1) )
		{
			sigmaScale = newSigmaFactorMap_p[vb->spectralWindows()(0)];
		}
	}

	// Apply transformations
	switch (weightTransformation)
	{
		case MSTransformations::transformWeight:
		{
			dataBuffer_p = MSTransformations::weightSpectrum;
			transformCubeOfData(vb,rowRef,inputSpectrum,outputCubeCol,NULL,applicableSpectrum);

			if (weightScale > 0) *weightSpectrum_p *= weightScale;

			break;
		}
		case MSTransformations::transformWeightIntoSigma:
		{
			if (userBufferMode_p)
			{
				dataBuffer_p = MSTransformations::sigmaSpectrum;
				transformCubeOfData(vb,rowRef,inputSpectrum,outputCubeCol,NULL,applicableSpectrum);
				arrayTransformInPlace (*sigmaSpectrum_p,vi::AveragingTvi2::weightToSigma);

				if (sigmaScale > 0) *sigmaSpectrum_p *= sigmaScale;
			}
			else
			{
				transformCubeOfData(vb,rowRef,inputSpectrum,outputCubeCol,NULL,applicableSpectrum);
				arrayTransformInPlace (*weightSpectrum_p,vi::AveragingTvi2::weightToSigma);

				if (sigmaScale > 0) *weightSpectrum_p *= sigmaScale;
			}

			break;
		}
		case MSTransformations::weightIntoSigma:
		{
			if (userBufferMode_p)
			{
				// WeightSpectrum is always transformed before sigmaSpectrum
				// so copy weightSpectrum into sigmaSpectrum
				sigmaSpectrum_p->operator =(*weightSpectrum_p);
				arrayTransformInPlace (*sigmaSpectrum_p,vi::AveragingTvi2::weightToSigma);

				// No need to scale in this case as it already happened before
			}
			else
			{
				// WeightSpectrum is always transformed before sigmaSpectrum
				// so transform directly weightSpectrum into sigmaSpectrum
				arrayTransformInPlace (*weightSpectrum_p,vi::AveragingTvi2::weightToSigma);

				// No need to scale in this case as it already happened before
			}
			break;
		}
	}

	// Write resulting cube
	if ( (not userBufferMode_p) and flushWeightSpectrum_p)
	{
		setTileShape(rowRef,outputCubeCol);
		writeCube(*weightSpectrum_p,outputCubeCol,rowRef);
	}

	// Extract median matrix (nCorr x nRow)
	// When separating SPWs this procedure computes the mean of each separated SPW
	// Matrix<Float> medians = partialMedians(*weightSpectrum_p,IPosition(1,1),true);
	if (userBufferMode_p)
	{
		switch (weightTransformation)
		{
			case MSTransformations::transformWeight:
			{
				weight_p->operator =(vi::AveragingTvi2::average(*weightSpectrum_p,*flagCube_p));
				break;
			}
			case MSTransformations::transformWeightIntoSigma:
			{
				sigma_p->operator =(vi::AveragingTvi2::average(*sigmaSpectrum_p,*flagCube_p));
				break;
			}
			case MSTransformations::weightIntoSigma:
			{
				sigma_p->operator =(vi::AveragingTvi2::average(*sigmaSpectrum_p,*flagCube_p));
				break;
			}
		}
	}
	else
	{
		Matrix<Float> means = vi::AveragingTvi2::average(*weightSpectrum_p,*flagCube_p);
		writeMatrix(means,outputMatrixCol,rowRef,1);
	}

	return;
}

// -----------------------------------------------------------------------
// Get *_SPECTRUM column to use depending on the input col
// -----------------------------------------------------------------------
const Cube<Float>& MSTransformManager::getApplicableSpectrum(vi::VisBuffer2 *vb, MS::PredefinedColumns datacol)
{
	if (propagateWeights_p)
	{
		switch (datacol)
		{
			case MS::DATA:
			{
				// NOTE: There is room for optimization here if in the case of
				// A.- Time average and single column operation
				// B.- Single column in the input (George denied this)
				// C.- Time average should not convert SIGMA_SPECTRUM to WEIGHT format if there is chan.avg downstream
				// D.- SIGMA_SPECTRUM should be in WEIGHT format
				return getWeightSpectrumFromSigmaSpectrum(vb);
				break;
			}
			case MS::CORRECTED_DATA:
			{
				return vb->weightSpectrum();
				break;
			}
			case MS::MODEL_DATA:
			{
				// Return either WEIGHT_SPECTRUM or SIGMA_SPECTRUM depending on the other accompany col
				if (doingCorrected_p)
				{
					return vb->weightSpectrum();
				}
				else if (doingData_p)
				{
					return getWeightSpectrumFromSigmaSpectrum(vb);
				}
				// When doing only MODEL_DATA only FLAG cube is used, and applicable weightSpectrum must be flat unit
				// The same convention is applied in VbAvg::accumulateElementForCubes for time average
				else
				{
					return getWeightSpectrumFlat(vb);
				}

				break;
			}
			default:
			{
				return vb->weightSpectrum();
				break;
			}
		}
	}
	else
	{
		return weightSpectrumCubeDummy_p;
	}
}

// -----------------------------------------------------------------------
// Get output weight column
// -----------------------------------------------------------------------
ArrayColumn<Float>&  MSTransformManager::getOutputWeightColumn(vi::VisBuffer2 *, MS::PredefinedColumns datacol)
{
	if (userBufferMode_p)
	{
		return dummyWeightCol_p;
	}
	else
	{
		switch (datacol)
		{
			case MS::WEIGHT_SPECTRUM:
			{
				return outputMsCols_p->weightSpectrum();
				break;
			}
			case MS::SIGMA_SPECTRUM:
			{
				return outputMsCols_p->sigmaSpectrum();
				break;
			}
			case MS::WEIGHT:
			{
				return outputMsCols_p->weight();
				break;
			}
			case MS::SIGMA:
			{
				return outputMsCols_p->sigma();
				break;
			}
			default:
			{
				return outputMsCols_p->weight();
				break;
			}
		}
	}
}


// -----------------------------------------------------------------------
// Pupulate weightSpectrum derived from sigmaSpectrum
// -----------------------------------------------------------------------
const Cube<Float>& MSTransformManager::getWeightSpectrumFromSigmaSpectrum(vi::VisBuffer2 *vb)
{
	if (weightSpectrumFromSigmaFilled_p)
	{
		return weightSpectrumCube_p;
	}
	else
	{
		weightSpectrumCube_p.resize(vb->getShape(),false);
		weightSpectrumCube_p = vb->sigmaSpectrum(); // = Operator makes a copy
		arrayTransformInPlace (weightSpectrumCube_p,vi::AveragingTvi2::sigmaToWeight);
		weightSpectrumFromSigmaFilled_p = true;
		return weightSpectrumCube_p;
	}
}

// -----------------------------------------------------------------------
// Populate a synthetic flat unit weightSpectrum to be use for MODEL_DATA
// -----------------------------------------------------------------------
const Cube<Float>& MSTransformManager::getWeightSpectrumFlat(vi::VisBuffer2 *vb)
{
	if (weightSpectrumFlatFilled_p)
	{
		return weightSpectrumCubeFlat_p;
	}
	else if (weightSpectrumCubeFlat_p.shape().isEqual(vb->getShape()))
	{
		weightSpectrumFlatFilled_p = true;
		return weightSpectrumCubeFlat_p;
	}
	else
	{
		weightSpectrumCubeFlat_p.resize(vb->getShape(),false);
		weightSpectrumCubeFlat_p = 1.0f;
		weightSpectrumFlatFilled_p = true;
		return weightSpectrumCubeFlat_p;
	}
}

// -----------------------------------------------------------------------
// Generic method to write a Matrix from a VisBuffer into a ArrayColumn
// -----------------------------------------------------------------------
template <class T> void MSTransformManager::writeMatrix(	const Matrix<T> &inputMatrix,
																ArrayColumn<T> &outputCol,
																RefRows &rowRef,
																uInt nBlocks)
{
	if (nBlocks == 1)
	{
		 outputCol.putColumnCells(rowRef, inputMatrix);
	}
	else
	{
		// jagonzal (CAS-8492): Huge bug, each input row must
		// be copied n times not the whole matrix n times
		uInt outRowIdx = 0;
		size_t nInputRows = inputMatrix.shape()(1);
		Matrix<T> outputMatrix(IPosition(2,3,nInputRows*nBlocks));
		for (size_t inputRowIdx = 0; inputRowIdx<nInputRows; inputRowIdx++)
		{
			for (uInt blockIdx = 0; blockIdx<nBlocks; blockIdx++)
			{
				outputMatrix.column(outRowIdx) = inputMatrix.column(inputRowIdx);
				outRowIdx += 1;
			}
		}

		RefRows outRowRef(rowRef.firstRow(),rowRef.firstRow()+nInputRows*nBlocks-1);
		outputCol.putColumnCells(outRowRef, outputMatrix);

		/*
		uInt offset = 0;
		for (uInt block_i=0;block_i<nBlocks;block_i++)
		{
			uInt startRow_i = rowRef.firstRow()+offset;
			RefRows rowRef_i(startRow_i, startRow_i+inputMatrix.shape()(1)-1);
		    outputCol.putColumnCells(rowRef_i, inputMatrix);
		    offset += inputMatrix.shape()(1);
		}
		*/
	}
	return;
}

// -----------------------------------------------------------------------
// Generic method to write a Cube from a VisBuffer into a ArrayColumn
// -----------------------------------------------------------------------
template <class T> void MSTransformManager::writeCube(	const Cube<T> &inputCube,
															ArrayColumn<T> &outputCol,
															RefRows &rowRef)
{
	IPosition shape = inputCube.shape();
	shape(2) = rowRef.nrows();
	Bool deleteIt;
    Array<T> outputArray(shape,const_cast<T*>(inputCube.getStorage(deleteIt)),SHARE);
    outputCol.putColumnCells(rowRef, outputArray);

	return;
}

// explicit instatiation for the use from SDMSManager
template void MSTransformManager::writeCube<Bool>(const Cube<Bool> &, ArrayColumn<Bool> &, RefRows &);

// -----------------------------------------------------------------------
//
// -----------------------------------------------------------------------
void MSTransformManager::transformCubeOfData(	vi::VisBuffer2 *vb,
													RefRows &rowRef,
													const Cube<Complex> &inputDataCube,
													ArrayColumn<Complex> &outputDataCol,
													ArrayColumn<Bool> *outputFlagCol,
													const Cube<Float> &inputWeightCube)
{
	(*this.*transformCubeOfDataComplex_p)(vb,rowRef,inputDataCube,outputDataCol,outputFlagCol,inputWeightCube);
	return;
}

// -----------------------------------------------------------------------
//
// -----------------------------------------------------------------------
void MSTransformManager::transformCubeOfData(	vi::VisBuffer2 *vb,
													RefRows &rowRef,
													const Cube<Float> &inputDataCube,
													ArrayColumn<Float> &outputDataCol,
													ArrayColumn<Bool> *outputFlagCol,
													const Cube<Float> &inputWeightCube)
{
	(*this.*transformCubeOfDataFloat_p)(vb,rowRef,inputDataCube,outputDataCol,outputFlagCol,inputWeightCube);
	return;
}

// -----------------------------------------------------------------------
//
// -----------------------------------------------------------------------
template <class T> void MSTransformManager::copyCubeOfData(	vi::VisBuffer2 *vb,
																RefRows &rowRef,
																const Cube<T> &inputDataCube,
																ArrayColumn<T> &outputDataCol,
																ArrayColumn<Bool> *outputFlagCol,
																const Cube<Float> & /* inputWeightCube */)
{
	writeCube(inputDataCube,outputDataCol,rowRef);
	if (outputFlagCol != NULL)
	{
		writeCube(vb->flagCube(),*outputFlagCol,rowRef);
	}

	return;
}

// -----------------------------------------------------------------------
// combine - for combinespws=True
// -----------------------------------------------------------------------
template <class T> void MSTransformManager::combineCubeOfData(	vi::VisBuffer2 *vb,
																	RefRows &rowRef,
																	const Cube<T> &inputDataCube,
																	ArrayColumn<T> &outputDataCol,
																	ArrayColumn<Bool> *outputFlagCol,
																	const Cube<Float> &inputWeightCube)
{
	// Write flag column too?
	if (outputFlagCol != NULL)
	{
		writeOutputFlagsPlaneSlices_p = &MSTransformManager::writeOutputFlagsPlaneSlices;
		writeOutputFlagsPlaneReshapedSlices_p = &MSTransformManager::writeOutputFlagsPlaneReshapedSlices;
		writeOutputFlagsPlane_p = &MSTransformManager::writeOutputFlagsPlane;
	}
	else
	{
		writeOutputFlagsPlaneSlices_p = &MSTransformManager::dontWriteOutputFlagsPlaneSlices;
		writeOutputFlagsPlaneReshapedSlices_p = &MSTransformManager::dontWriteOutputPlaneReshapedSlices;
		writeOutputFlagsPlane_p = &MSTransformManager::dontWriteOutputFlagsPlane;
	}

	// Get input flag cube
	const Cube<Bool> inputFlagCube = vb->flagCube();

	// Get input SPWs and exposures
	Vector<Int> spws = vb->spectralWindows();
	Vector<Double> exposures = vb->exposure();

	// Get input cube shape
	IPosition inputCubeShape = inputDataCube.shape();
	uInt nInputCorrelations = inputCubeShape(0);

	// Initialize input planes
	IPosition inputPlaneShape(2,nInputCorrelations, numOfCombInputChanMap_p[0]);
	Matrix<Double> normalizingFactorPlane(inputPlaneShape);
	Matrix<T> inputPlaneData(inputPlaneShape);
	Matrix<Bool> inputPlaneFlags(inputPlaneShape,false);
	Matrix<Float> inputPlaneWeights(inputPlaneShape);

	// Initialize output planes
	IPosition outputPlaneShape(2,nInputCorrelations, inputOutputSpwMap_p[0].second.NUM_CHAN);
	Matrix<T> outputPlaneData(outputPlaneShape);
	Matrix<Bool> outputPlaneFlags(outputPlaneShape);

	Int spw = 0;
	Double weight;
	uInt inputChannel;
	Bool inputChanelFlag;
	Double normalizingFactor;
	uInt row = 0, baseline_index = 0;
	vector<uInt> baselineRows;
	map<Int, uInt> spwRowMap;
	map<Int, uInt>::iterator spwRowMapIter;
	map<Int, uInt> spwFractionCountsMap;
	Bool unityContributors = false;
	vector< channelContribution > contributions;
	vector< channelContribution >::iterator contributionsIter;
	map < Int , map < uInt, Bool > > removeContributionsMap;

	Bool combinationOfSPWsWithDifferentExposure = false;
	Double exposure = 0;

	relativeRow_p = 0; // Initialize relative row for buffer mode
	for (baselineMap::iterator iter = baselineMap_p.begin(); iter != baselineMap_p.end(); iter++)
	{
		// Initialize input plane
		inputPlaneData = 0.0;

		// Initialize weights plane
		inputPlaneWeights = 0.0;

		// Initialize normalizing factor plane
		normalizingFactorPlane = 0.0;

		// Fill input plane to benefit from contiguous access to the input cube
		baselineRows = iter->second;

		// Create spw-row map for this baseline and initialize detection of SPWs with different exposure
		spwRowMap.clear();
		if (combinationOfSPWsWithDifferentExposure_p and (inputWeightCube.shape().isEqual(inputCubeShape)))
		{
			combinationOfSPWsWithDifferentExposure = true;
			addWeightSpectrumContribution_p = &MSTransformManager::addWeightSpectrumContribution;
			for (vector<uInt>::iterator iter_row = baselineRows.begin();iter_row != baselineRows.end(); iter_row++)
			{
				row = *iter_row;
				spw = spws(row);
				spwRowMap[spw]=row;
			}
		}
		else
		{
			exposure = exposures(*baselineRows.begin());
			combinationOfSPWsWithDifferentExposure = false;
			for (vector<uInt>::iterator iter_row = baselineRows.begin();iter_row != baselineRows.end(); iter_row++)
			{
				row = *iter_row;
				spw = spws(row);
				spwRowMap[spw]=row;

				// In the case of *_SPECTRUM inputWeightCube is dummy
				if ((abs(exposure - exposures(row)) > FLT_EPSILON) and (inputWeightCube.shape().isEqual(inputCubeShape)))
				{
					combinationOfSPWsWithDifferentExposure = true;
				}
			}

			if (combinationOfSPWsWithDifferentExposure)
			{
				combinationOfSPWsWithDifferentExposure_p = true;
				addWeightSpectrumContribution_p = &MSTransformManager::addWeightSpectrumContribution;
				if (inputWeightSpectrumAvailable_p)
				{
					logger_p 	<< LogIO::WARN << LogOrigin("MSTransformManager", __FUNCTION__)
								<< "Detected combination of SPWs with different EXPOSURE "<< endl
								<< "Will use WEIGHT_SPECTRUM to combine them "<< endl
								<< LogIO::POST;
				}
				else
				{
					logger_p 	<< LogIO::WARN << LogOrigin("MSTransformManager", __FUNCTION__)
								<< "Detected combination of SPWs with different EXPOSURE "<< endl
								<< "Will use WEIGHT to combine them (WEIGHT_SPECTRUM not available)"<< endl
								<< LogIO::POST;
				}
			}
			else
			{
				addWeightSpectrumContribution_p = &MSTransformManager::dontAddWeightSpectrumContribution;
			}
		}


		for (uInt outputChannel = 0; outputChannel < numOfCombInputChanMap_p[0]; outputChannel++)
		{
			contributions = inputOutputChanFactorMap_p[outputChannel];

			for (uInt pol = 0; pol < inputDataCube.shape()(0); pol++)
			{
				spwFractionCountsMap.clear();
				unityContributors = false;

				// Go through list of contributors for this output channel and polarization and gather flags info
				for (contributionsIter = contributions.begin(); contributionsIter != contributions.end(); contributionsIter++)
				{
					inputChannel = contributionsIter->inpChannel;
					weight = contributionsIter->weight;

					// Add WEIGHT_SPECTRUM to the contribution
					(*this.*addWeightSpectrumContribution_p)(weight,pol,inputChannel,row,inputWeightCube);

					// Find row for this input channel
					spw = contributionsIter->inpSpw;
					spwRowMapIter = spwRowMap.find(spw);
					if (spwRowMapIter != spwRowMap.end())
					{
						row = spwRowMap[spw];

						// Fill flags info
						inputChanelFlag = inputFlagCube(pol,inputChannel,row);
						contributionsIter->flag = inputChanelFlag;

						// Count input channel if it is not flagged and has non-unity overlapping fraction
						if (weight<1.0)
						{
							if (!inputChanelFlag) spwFractionCountsMap[spw] += 1;
						}
						// Count if we have valid unity contributors, otherwise we don't discard non-unity contributors
						else
						{
							unityContributors = true;
						}
					}
					else
					{
						// Fill flags info
						contributionsIter->flag = true;
					}
				}

				// Remove contributions from SPWs with odd numbers of contributors with non-unity
				// overlap fraction which could influence the averaging asymmetrically
				for (contributionsIter = contributions.begin(); contributionsIter != contributions.end(); contributionsIter++)
				{
					inputChannel = contributionsIter->inpChannel;
					weight = contributionsIter->weight;
					spw = contributionsIter->inpSpw;

					// Find row for this input channel
					if (!contributionsIter->flag)
					{
						// jagonzal: Caution, accessing the map populates it!!!
						row = spwRowMap[spw];

						if ((spwFractionCountsMap[spw] % 2 == 0) or (weight >= 1.0) or (!unityContributors))
						{
							inputPlaneData(pol,outputChannel) += weight*inputDataCube(pol,inputChannel,row);
							normalizingFactorPlane(pol,outputChannel) += weight;
							(*this.*fillWeightsPlane_p)(pol,inputChannel,outputChannel,row,inputWeightCube,inputPlaneWeights,weight);
						}
					}
				}
			}
		}

		// Normalize combined data and determine input plane flags
		inputPlaneFlags = false;
		for (uInt outputChannel = 0; outputChannel < numOfCombInputChanMap_p[0]; outputChannel++)
		{
			for (uInt pol = 0; pol < nInputCorrelations; pol++)
			{
				normalizingFactor = normalizingFactorPlane(pol,outputChannel);
				if (normalizingFactor >= 0.999999) // we lose a couple significant digits in the subtractions
				{
					inputPlaneData(pol,outputChannel) /= normalizingFactorPlane(pol,outputChannel);

					// Normalize weights plane
					(*this.*normalizeWeightsPlane_p)(pol,outputChannel,inputPlaneWeights,normalizingFactorPlane);
				}
				else if (normalizingFactor > 0)
				{
					inputPlaneData(pol,outputChannel) /= normalizingFactorPlane(pol,outputChannel);
					inputPlaneFlags(pol,outputChannel) = true;
				}
				else
				{
					inputPlaneFlags(pol,outputChannel) = true;
				}
			}
		}

		// Initialize output flags plane
		outputPlaneFlags = false;

		// Transform input planes and write them
		transformAndWritePlaneOfData(	0,rowRef.firstRow()+baseline_index*nspws_p,
										inputPlaneData,inputPlaneFlags,inputPlaneWeights,
										outputPlaneData,outputPlaneFlags,outputDataCol,outputFlagCol);


		relativeRow_p += nspws_p;
		baseline_index += 1;
	}

	return;
}

// -----------------------------------------------------------------------
//
// -----------------------------------------------------------------------
void MSTransformManager::addWeightSpectrumContribution(	Double &weight,
															uInt &pol,
															uInt &inputChannel,
															uInt &row,
															const Cube<Float> &inputWeightsCube)
{
	weight *= inputWeightsCube(pol,inputChannel,row);

	return;
}

// -----------------------------------------------------------------------
//
// -----------------------------------------------------------------------
void MSTransformManager::dontAddWeightSpectrumContribution(	Double &,
																uInt &,
																uInt &,
																uInt &,
																const Cube<Float> &)
{
	return;
}

// -----------------------------------------------------------------------
//
// -----------------------------------------------------------------------
void MSTransformManager::fillWeightsPlane(	uInt pol,
												uInt inputChannel,
												uInt outputChannel,
												uInt inputRow,
												const Cube<Float> &inputWeightsCube,
												Matrix<Float> &inputWeightsPlane,
												Double factor)
{
	inputWeightsPlane(pol,outputChannel) += factor*inputWeightsCube(pol,inputChannel,inputRow);

	return;
}

// -----------------------------------------------------------------------
//
// -----------------------------------------------------------------------
void MSTransformManager::normalizeWeightsPlane(	uInt pol,
													uInt outputChannel,
													Matrix<Float> &inputPlaneWeights,
													Matrix<Double> &normalizingFactorPlane)
{
	inputPlaneWeights(pol,outputChannel) /= normalizingFactorPlane(pol,outputChannel);

	return;
}

// -----------------------------------------------------------------------
//
// -----------------------------------------------------------------------
template <class T> void MSTransformManager::averageCubeOfData(	vi::VisBuffer2 *vb,
																	RefRows &rowRef,
																	const Cube<T> &inputDataCube,
																	ArrayColumn<T> &outputDataCol,
																	ArrayColumn<Bool> *outputFlagCol,
																	const Cube<Float> &inputWeightCube)
{
	// Get input spw and flag and weight cubes
	Int inputSpw = vb->spectralWindows()(0);
	const Cube<Bool> inputFlagsCube = vb->flagCube();

	// Define output plane shape
	IPosition outputPlaneShape = IPosition(2,inputDataCube.shape()(0), numOfOutChanMap_p[inputSpw]);

	transformAndWriteCubeOfData(	inputSpw, rowRef,
									inputDataCube, inputFlagsCube, inputWeightCube,
									outputPlaneShape, outputDataCol, outputFlagCol);

	return;
}

// -----------------------------------------------------------------------
//
// -----------------------------------------------------------------------
template <class T> void MSTransformManager::smoothCubeOfData(	vi::VisBuffer2 *vb,
																	RefRows &rowRef,
																	const Cube<T> &inputDataCube,
																	ArrayColumn<T> &outputDataCol,
																	ArrayColumn<Bool> *outputFlagCol,
																	const Cube<Float> &inputWeightCube)
{
	// Get input spw and flag cube
	Int inputSpw = vb->spectralWindows()(0);
	const Cube<Bool> inputFlagsCube = vb->flagCube();

	// Define output plane shape
	IPosition outputPlaneShape = IPosition(2,inputDataCube.shape()(0), inputDataCube.shape()(1));

	// Transform cube
	transformAndWriteCubeOfData(	inputSpw, rowRef,
									inputDataCube, inputFlagsCube, inputWeightCube,
									outputPlaneShape, outputDataCol, outputFlagCol);

	return;
}

// -----------------------------------------------------------------------
//
// -----------------------------------------------------------------------
template <class T> void MSTransformManager::regridCubeOfData(	vi::VisBuffer2 *vb,
																	RefRows &rowRef,
																	const Cube<T> &inputDataCube,
																	ArrayColumn<T> &outputDataCol,
																	ArrayColumn<Bool> *outputFlagCol,
																	const Cube<Float> &inputWeightCube)
{
	// Get input spw and flag cube
	Int inputSpw = vb->spectralWindows()(0);
	const Cube<Bool> inputFlagsCube = vb->flagCube();

	// Define output plane shape
	IPosition outputPlaneShape = IPosition(2,inputDataCube.shape()(0), inputOutputSpwMap_p[inputSpw].second.NUM_CHAN);

	// Transform cube
	transformAndWriteCubeOfData(	inputSpw, rowRef,
									inputDataCube, inputFlagsCube, inputWeightCube,
									outputPlaneShape, outputDataCol, outputFlagCol);

	return;
}

// -----------------------------------------------------------------------
//
// -----------------------------------------------------------------------
template <class T> void MSTransformManager::transformAndWriteCubeOfData(	Int inputSpw,
																				RefRows &rowRef,
																				const Cube<T> &inputDataCube,
																				const Cube<Bool> &inputFlagsCube,
																				const Cube<Float> &inputWeightsCube,
																				IPosition &outputPlaneShape,
																				ArrayColumn<T> &outputDataCol,
																				ArrayColumn<Bool> *outputFlagCol)
{
        logger_p << LogIO::DEBUG1 << LogOrigin("MSTransformManager",__FUNCTION__)
                 << "Shape of input data cube: " << inputDataCube.shape()
                 << ", output plane shape: " << outputPlaneShape
                 << LogIO::POST;

	// Write flag column too?
	if (outputFlagCol != NULL)
	{
		writeOutputFlagsPlaneSlices_p = &MSTransformManager::writeOutputFlagsPlaneSlices;
		writeOutputFlagsPlaneReshapedSlices_p = &MSTransformManager::writeOutputFlagsPlaneReshapedSlices;
		writeOutputFlagsPlane_p = &MSTransformManager::writeOutputFlagsPlane;
	}
	else
	{
		writeOutputFlagsPlaneSlices_p = &MSTransformManager::dontWriteOutputFlagsPlaneSlices;
		writeOutputFlagsPlaneReshapedSlices_p = &MSTransformManager::dontWriteOutputPlaneReshapedSlices;
		writeOutputFlagsPlane_p = &MSTransformManager::dontWriteOutputFlagsPlane;
	}

	// Get input number of rows
	uInt nInputRows = inputDataCube.shape()(2);

	// Initialize input planes
	Matrix<T> inputPlaneData;
	Matrix<Bool> inputPlaneFlags;
	Matrix<Float> inputPlaneWeights;

	// Initialize output planes
	Matrix<T> outputPlaneData(outputPlaneShape);
	Matrix<Bool> outputPlaneFlags(outputPlaneShape);

	// Iterate row by row in order to extract a plane
	relativeRow_p = 0; // Initialize relative row for buffer mode
	for (uInt rowIndex=0; rowIndex < nInputRows; rowIndex++)
	{
		// Initialize output flags plane
		outputPlaneFlags = false;

		// Fill input planes by reference
		inputPlaneData = inputDataCube.xyPlane(rowIndex);
		inputPlaneFlags = inputFlagsCube.xyPlane(rowIndex);
		(*this.*setWeightsPlaneByReference_p)(rowIndex,inputWeightsCube,inputPlaneWeights);

		// Transform input planes and write them
		transformAndWritePlaneOfData(	inputSpw,rowRef.firstRow()+rowIndex*nspws_p,
										inputPlaneData,inputPlaneFlags,inputPlaneWeights,
										outputPlaneData,outputPlaneFlags,outputDataCol,outputFlagCol);

		relativeRow_p += nspws_p;
	}

	return;
}

// -----------------------------------------------------------------------
//
// -----------------------------------------------------------------------
template <class T> void MSTransformManager::separateCubeOfData(	vi::VisBuffer2 *vb,
																	RefRows &rowRef,
																	const Cube<T> &inputDataCube,
																	ArrayColumn<T> &outputDataCol,
																	ArrayColumn<Bool> *outputFlagCol,
																	const Cube<Float> & /* inputWeightCube */)
{
	// Write flag column too?
	if (outputFlagCol != NULL)
	{
		writeOutputFlagsPlaneSlices_p = &MSTransformManager::writeOutputFlagsPlaneSlices;
		writeOutputFlagsPlaneReshapedSlices_p = &MSTransformManager::writeOutputFlagsPlaneReshapedSlices;
		writeOutputFlagsPlane_p = &MSTransformManager::writeOutputFlagsPlane;
	}
	else
	{
		writeOutputFlagsPlaneSlices_p = &MSTransformManager::dontWriteOutputFlagsPlaneSlices;
		writeOutputFlagsPlaneReshapedSlices_p = &MSTransformManager::dontWriteOutputPlaneReshapedSlices;
		writeOutputFlagsPlane_p = &MSTransformManager::dontWriteOutputFlagsPlane;
	}

	// Get input flags, spw and number of rows
	uInt nInputRows = inputDataCube.shape()(2);
	const Cube<Bool> inputFlagsCube = vb->flagCube();

	// Initialize input planes
	Matrix<T> inputPlaneData;
	Matrix<Bool> inputPlaneFlags;

	// Iterate row by row in order to extract a plane
	relativeRow_p = 0; // Initialize relative row for buffer mode
	for (uInt rowIndex=0; rowIndex < nInputRows; rowIndex++)
	{
		// Fill input planes by reference
		inputPlaneData = inputDataCube.xyPlane(rowIndex);
		inputPlaneFlags = inputFlagsCube.xyPlane(rowIndex);

		// Directly write output plane
		writeOutputPlanes(	rowRef.firstRow()+rowIndex*nspws_p,
							inputPlaneData,inputPlaneFlags,
							outputDataCol,*outputFlagCol);

		relativeRow_p += nspws_p;
	}

	return;
}

// -----------------------------------------------------------------------
//
// -----------------------------------------------------------------------
void MSTransformManager::setWeightsPlaneByReference(	uInt inputRow,
															const Cube<Float> &inputWeightsCube,
															Matrix<Float> &inputWeightsPlane)
{
	inputWeightsPlane = inputWeightsCube.xyPlane(inputRow);
}

// -----------------------------------------------------------------------
//
// -----------------------------------------------------------------------
template <class T> void MSTransformManager::transformAndWritePlaneOfData(	Int inputSpw,
																				uInt row,
																				Matrix<T> &inputDataPlane,
																				Matrix<Bool> &inputFlagsPlane,
																				Matrix<Float> &inputWeightsPlane,
																				Matrix<T> &outputDataPlane,
																				Matrix<Bool> &outputFlagsPlane,
																				ArrayColumn<T> &outputDataCol,
																				ArrayColumn<Bool> *outputFlagCol)
{
	// Get input number of correlations
	uInt nCorrs = inputDataPlane.shape()(0);

	// Get output plane shape
	IPosition outputPlaneShape = outputDataPlane.shape();

	// Initialize vectors
	Vector<T> inputDataStripe;
	Vector<Bool> inputFlagsStripe;
	Vector<Float> inputWeightsStripe;
	Vector<T> outputDataStripe;
	Vector<Bool> outputFlagsStripe;

	// Iterate correlation by correlation in order to extract a vector
	for (uInt corrIndex=0; corrIndex < nCorrs; corrIndex++)
	{
		// Fill input stripes by reference
		inputDataStripe.reference(inputDataPlane.row(corrIndex));
		inputFlagsStripe.reference(inputFlagsPlane.row(corrIndex));
		(*this.*setWeightStripeByReference_p)(corrIndex,inputWeightsPlane,inputWeightsStripe);

		// Fill output stripes by reference
		outputDataStripe.reference(outputDataPlane.row(corrIndex));
		outputFlagsStripe.reference(outputFlagsPlane.row(corrIndex));

		transformStripeOfData(inputSpw,inputDataStripe,inputFlagsStripe,
				inputWeightsStripe,outputDataStripe,outputFlagsStripe);
	}

	// Write output planes
	writeOutputPlanes(row,outputDataPlane,outputFlagsPlane,outputDataCol,*outputFlagCol);
}

// -----------------------------------------------------------------------
//
// -----------------------------------------------------------------------
void MSTransformManager::writeOutputPlanes(	uInt row,
											Matrix<Complex> &outputDataPlane,
											Matrix<Bool> &outputFlagsPlane,
											ArrayColumn<Complex> &outputDataCol,
											ArrayColumn<Bool> &outputFlagCol)
{
	(*this.*writeOutputPlanesComplex_p)(row,outputDataPlane,outputFlagsPlane,outputDataCol,outputFlagCol);
}

// -----------------------------------------------------------------------
//
// -----------------------------------------------------------------------
void MSTransformManager::writeOutputPlanes(	uInt row,
											Matrix<Float> &outputDataPlane,
											Matrix<Bool> &outputFlagsPlane,
											ArrayColumn<Float> &outputDataCol,
											ArrayColumn<Bool> &outputFlagCol)
{
	(*this.*writeOutputPlanesFloat_p)(row,outputDataPlane,outputFlagsPlane,outputDataCol,outputFlagCol);
}

// -----------------------------------------------------------------------
//
// -----------------------------------------------------------------------
void MSTransformManager::setOutputbuffer(Cube<Complex> *& dataBufferPointer,Cube<Bool> *& flagBufferPointer)
{
	switch (dataBuffer_p)
	{
		case MSTransformations::visCube:
		{
			dataBufferPointer=visCube_p;
			if (userBufferMode_p)
			{
				flagBufferPointer = flagCube_p;
			}
			else
			{
				flagBufferPointer = NULL;
			}
			break;
		}
		case MSTransformations::visCubeCorrected:
		{
			dataBufferPointer=visCubeCorrected_p;
			if (userBufferMode_p)
			{
				flagBufferPointer = flagCube_p;
			}
			else
			{
				flagBufferPointer = NULL;
			}
			break;
		}
		case MSTransformations::visCubeModel:
		{
			dataBufferPointer=visCubeModel_p;
			if (userBufferMode_p)
			{
				flagBufferPointer = flagCube_p;
			}
			else
			{
				flagBufferPointer = NULL;
			};
			break;
		}
		default:
		{
			logger_p << LogIO::SEVERE << LogOrigin("MSTransformManager", __FUNCTION__)
					<< " Data buffer not specified"
					<< LogIO::POST;
			dataBufferPointer=NULL;
			flagBufferPointer=NULL;
			break;
		}
	}

	return;
}

// -----------------------------------------------------------------------
//
// -----------------------------------------------------------------------
void MSTransformManager::setOutputbuffer(Cube<Float> *& dataBufferPointer,Cube<Bool> *& flagBufferPointer)
{
	switch (dataBuffer_p)
	{
		case MSTransformations::visCubeFloat:
		{
			dataBufferPointer=visCubeFloat_p;
			if (userBufferMode_p)
			{
				flagBufferPointer = flagCube_p;
			}
			else
			{
				flagBufferPointer = NULL;
			};
			break;
		}
		case MSTransformations::weightSpectrum:
		{
			dataBufferPointer=weightSpectrum_p;
			// In buffer mode we already have a memory resident flagCube
			// And the vector transformations use vectors from a dynamically initialize matrixes
			if (userBufferMode_p)
			{
				flagBufferPointer=NULL;
			}
			else
			{
				flagBufferPointer = flagCube_p;
			}
			break;
		}
		case MSTransformations::sigmaSpectrum:
		{
			dataBufferPointer=sigmaSpectrum_p;
			// In buffer mode we already have a memory resident flagCube
			// And the vector transformations use vectors from a dynamically initialize matrixes
			if (userBufferMode_p)
			{
				flagBufferPointer=NULL;
			}
			else
			{
				flagBufferPointer = flagCube_p;
			}
			break;
		}
		default:
		{
			logger_p << LogIO::SEVERE << LogOrigin("MSTransformManager", __FUNCTION__)
					<< " Data buffer not specified"
					<< LogIO::POST;
			dataBufferPointer=NULL;
			flagBufferPointer = NULL;
			break;
		}
	}

	return;
}

// -----------------------------------------------------------------------
//
// -----------------------------------------------------------------------
template <class T> void  MSTransformManager::bufferOutputPlanes(	uInt ,
																	Matrix<T> &outputDataPlane,
																	Matrix<Bool> &outputFlagsPlane,
																	ArrayColumn<T> &,
																	ArrayColumn<Bool> &)
{
	// Get buffer pointers
	Cube<T> *dataBufferPointer;
	Cube<Bool> *flagBufferPointer;
	setOutputbuffer(dataBufferPointer,flagBufferPointer);

	// Copy data to buffer
	dataBufferPointer->xyPlane(relativeRow_p) = outputDataPlane;

	// Copy flags to buffer
	if (flagBufferPointer != NULL)
	{
		flagBufferPointer->xyPlane(relativeRow_p) = outputFlagsPlane;
	}

	return;
}

// -----------------------------------------------------------------------
//
// -----------------------------------------------------------------------
template <class T> void MSTransformManager::bufferOutputPlanesInSlices(	uInt,
																		Matrix<T> &outputDataPlane,
																		Matrix<Bool> &outputFlagsPlane,
																		ArrayColumn<T> & /* outputDataCol */,
																		ArrayColumn<Bool> & /* outputFlagCol */)
{
	// Get buffer pointers
	Cube<T> *dataBufferPointer;
	Cube<Bool> *flagBufferPointer;
	setOutputbuffer(dataBufferPointer,flagBufferPointer);

	// Copy data to buffer
	IPosition outputPlaneShape = outputDataPlane.shape();
	uInt nCorrs = outputPlaneShape(0);
	IPosition outputPlaneShape_i(2,nCorrs,chansPerOutputSpw_p);
	Slice sliceX(0,nCorrs);

	uInt spw_i;
	uInt nspws = nspws_p-1;
	for (spw_i=0;spw_i<nspws;spw_i++)
	{
		uInt outRow = relativeRow_p+spw_i;
		Slice sliceY(chansPerOutputSpw_p*spw_i,chansPerOutputSpw_p);
		Matrix<T> outputPlane_i = outputDataPlane(sliceX,sliceY);
		dataBufferPointer->xyPlane(outRow) = outputPlane_i;

		if (flagBufferPointer != NULL)
		{
			Matrix<Bool> outputFlagPlane_i = outputFlagsPlane(sliceX,sliceY);
			flagBufferPointer->xyPlane(outRow) = outputFlagPlane_i;
		}
	}

	uInt outRow = relativeRow_p+spw_i;
	Slice sliceY(chansPerOutputSpw_p*spw_i,tailOfChansforLastSpw_p);
	Matrix<T> outputPlane_i = outputDataPlane(sliceX,sliceY);
	outputPlane_i.resize(outputPlaneShape_i,true); // Resize uses a new storage and copies the old values to it
	// jagonzal (CAS-7435): We have to set the new values to 0
	Slice sliceTail(tailOfChansforLastSpw_p,chansPerOutputSpw_p-tailOfChansforLastSpw_p);
	outputPlane_i(sliceX,sliceTail) = 0; // Slices use reference semantics.
	dataBufferPointer->xyPlane(outRow) = outputPlane_i;

	if (flagBufferPointer != NULL)
	{
		Matrix<Bool> outputFlagPlane_i = outputFlagsPlane(sliceX,sliceY);
		outputFlagPlane_i.resize(outputPlaneShape_i,true); // Resize uses a new storage and copies the old values to it
		// jagonzal (CAS-7435): We have to set the new values to 0
		outputFlagPlane_i(sliceX,sliceTail) = true; // Slices use reference semantics.
		flagBufferPointer->xyPlane(outRow) = outputFlagPlane_i;
	}

	return;
}

// -----------------------------------------------------------------------
//
// -----------------------------------------------------------------------
template <class T> void MSTransformManager::writeOutputPlanesInBlock(	uInt row,
																			Matrix<T> &outputDataPlane,
																			Matrix<Bool> &outputFlagsPlane,
																			ArrayColumn<T> &outputDataCol,
																			ArrayColumn<Bool> &outputFlagCol)
{
	IPosition outputPlaneShape = outputDataPlane.shape();
	outputDataCol.setShape(row,outputPlaneShape);
	outputDataCol.put(row, outputDataPlane);
	(*this.*writeOutputFlagsPlane_p)(outputFlagsPlane,outputFlagCol, outputPlaneShape, row);
}


// -----------------------------------------------------------------------
//
// -----------------------------------------------------------------------
void MSTransformManager::writeOutputFlagsPlane(	Matrix<Bool> &outputPlane,
													ArrayColumn<Bool> &outputCol,
													IPosition &outputPlaneShape,
													uInt &outputRow)
{
	outputCol.setShape(outputRow,outputPlaneShape);
	outputCol.put(outputRow, outputPlane);
}

// -----------------------------------------------------------------------
//
// -----------------------------------------------------------------------
template <class T> void MSTransformManager::writeOutputPlanesInSlices(	uInt row,
																			Matrix<T> &outputDataPlane,
																			Matrix<Bool> &outputFlagsPlane,
																			ArrayColumn<T> &outputDataCol,
																			ArrayColumn<Bool> &outputFlagCol)
{
	IPosition outputPlaneShape = outputDataPlane.shape();
	uInt nCorrs = outputPlaneShape(0);
	IPosition outputPlaneShape_i(2,nCorrs,chansPerOutputSpw_p);
	Slice sliceX(0,nCorrs);

	uInt spw_i;
	uInt nspws = nspws_p-1;
	for (spw_i=0;spw_i<nspws;spw_i++)
	{
		uInt outRow = row+spw_i;
		Slice sliceY(chansPerOutputSpw_p*spw_i,chansPerOutputSpw_p);
		writeOutputPlaneSlices(outputDataPlane,outputDataCol,sliceX,sliceY,outputPlaneShape_i,outRow);
		(*this.*writeOutputFlagsPlaneSlices_p)(	outputFlagsPlane,outputFlagCol,
												sliceX,sliceY,outputPlaneShape_i,outRow);
	}

	uInt outRow = row+spw_i;
	IPosition outputPlaneShape_tail(2,nCorrs,tailOfChansforLastSpw_p);
	Slice sliceY(chansPerOutputSpw_p*spw_i,tailOfChansforLastSpw_p);
	writeOutputPlaneReshapedSlices(outputDataPlane,outputDataCol,sliceX,sliceY,outputPlaneShape_tail,outRow);
	(*this.*writeOutputFlagsPlaneReshapedSlices_p)(	outputFlagsPlane,outputFlagCol,
													sliceX,sliceY,outputPlaneShape_tail,outRow);
}

// -----------------------------------------------------------------------
//
// -----------------------------------------------------------------------
void MSTransformManager::writeOutputFlagsPlaneSlices(	Matrix<Bool> &outputPlane,
															ArrayColumn<Bool> &outputCol,
															Slice &sliceX,
															Slice &sliceY,
															IPosition &outputPlaneShape,
															uInt &outputRow)
{
	writeOutputPlaneSlices(outputPlane,outputCol,sliceX,sliceY,outputPlaneShape,outputRow);
}

// -----------------------------------------------------------------------
//
// -----------------------------------------------------------------------
void MSTransformManager::writeOutputFlagsPlaneReshapedSlices(	Matrix<Bool> &outputPlane,
																	ArrayColumn<Bool> &outputCol,
																	Slice &sliceX,
																	Slice &sliceY,
																	IPosition &outputPlaneShape,
																	uInt &outputRow)
{
	writeOutputPlaneReshapedSlices(outputPlane,outputCol,sliceX,sliceY,outputPlaneShape,outputRow);
}

// -----------------------------------------------------------------------
//
// -----------------------------------------------------------------------
template <class T> void MSTransformManager::writeOutputPlaneSlices(	Matrix<T> &outputPlane,
																		ArrayColumn<T> &outputCol,
																		Slice &sliceX,
																		Slice &sliceY,
																		IPosition &outputPlaneShape,
																		uInt &outputRow)
{
	Matrix<T> outputPlane_i = outputPlane(sliceX,sliceY);
	outputCol.setShape(outputRow,outputPlaneShape);
	outputCol.put(outputRow, outputPlane_i);
}

// -----------------------------------------------------------------------
//
// -----------------------------------------------------------------------
template <class T> void MSTransformManager::writeOutputPlaneReshapedSlices(	Matrix<T> &outputPlane,
																				ArrayColumn<T> &outputCol,
																				Slice &sliceX,
																				Slice &sliceY,
																				IPosition &outputPlaneShape,
																				uInt &outputRow)
{
	Matrix<T> outputPlane_i = outputPlane(sliceX,sliceY);
	outputPlane_i.resize(outputPlaneShape,true);
	outputCol.setShape(outputRow,outputPlaneShape);
	outputCol.put(outputRow, outputPlane_i);
}

// -----------------------------------------------------------------------
//
// -----------------------------------------------------------------------
void MSTransformManager::setWeightStripeByReference(	uInt corrIndex,
															Matrix<Float> &inputWeightsPlane,
															Vector<Float> &inputWeightsStripe)
{
	inputWeightsStripe.reference(inputWeightsPlane.row(corrIndex));
}

// -----------------------------------------------------------------------
//
// -----------------------------------------------------------------------
void MSTransformManager::transformStripeOfData(Int inputSpw,
					       const Vector<Complex> &inputDataStripe,
					       const Vector<Bool> &inputFlagsStripe,
					       const Vector<Float> &inputWeightsStripe,
					       Vector<Complex> &outputDataStripe,
					       Vector<Bool> &outputFlagsStripe)
{
    auto shapeBefore = outputDataStripe.shape();
    (*this.*transformStripeOfDataComplex_p)(inputSpw, inputDataStripe, inputFlagsStripe,
                                            inputWeightsStripe, outputDataStripe,
                                            outputFlagsStripe);
    auto shapeAfter = outputDataStripe.shape();
    if (shapeAfter != shapeBefore) {
        ostringstream msg;
        msg << "Shape of output complex data stripe changed after applying "
            << "transformation. Output shape expected before transformation: "
            << shapeBefore
            << ". Output shape produced by transformation: " << shapeAfter;
        logger_p << LogIO::DEBUG1 << LogOrigin("MSTransformManager",__FUNCTION__)
                 << LogIO::POST;
        throw AipsError(msg.str());
    }
}

// -----------------------------------------------------------------------
//
// -----------------------------------------------------------------------
void MSTransformManager::transformStripeOfData(Int inputSpw,
					       const Vector<Float> &inputDataStripe,
					       const Vector<Bool> &inputFlagsStripe,
					       const Vector<Float> &inputWeightsStripe,
					       Vector<Float> &outputDataStripe,
					       Vector<Bool> &outputFlagsStripe)
{
	(*this.*transformStripeOfDataFloat_p)(	inputSpw,inputDataStripe,inputFlagsStripe,inputWeightsStripe,
											outputDataStripe,outputFlagsStripe);
}

// -----------------------------------------------------------------------
//
// -----------------------------------------------------------------------
template <class T> void MSTransformManager::average(Int inputSpw,
						    const Vector<T> &inputDataStripe,
						    const Vector<Bool> &inputFlagsStripe,
						    const Vector<Float> &inputWeightsStripe,
						    Vector<T> &outputDataStripe,
						    Vector<Bool> &outputFlagsStripe)
{
	uInt width = freqbinMap_p[inputSpw];
	uInt startChan = 0;
	uInt outChanIndex = 0;
	uInt tail = inputDataStripe.size() % width;
	while (outChanIndex < outputDataStripe.size())
	{
		averageKernel(	inputDataStripe,inputFlagsStripe,inputWeightsStripe,
						outputDataStripe,outputFlagsStripe,startChan,outChanIndex,width);
		startChan += width;
		outChanIndex += 1;
	}

	// jagonzal: The last channel is dropped when there are not enough input channels
	//           to populate it only when there is no regridding afterwards
	if (tail and (outChanIndex <= outputDataStripe.size()-1) )
	{
		averageKernel(	inputDataStripe,inputFlagsStripe,inputWeightsStripe,
						outputDataStripe,outputFlagsStripe,startChan,outChanIndex,tail);
	}

	return;
}

// -----------------------------------------------------------------------
//
// -----------------------------------------------------------------------
template <class T> void  MSTransformManager::simpleAverage(uInt width,
							   const Vector<T> &inputData,
							   Vector<T> &outputData)
{
	// Dummy variables
	Vector<Bool> inputFlags,outputFlags;
	Vector<Float> inputWeights;

	uInt startChan = 0;
	uInt outChanIndex = 0;
	uInt tail = inputData.size() % width;
	uInt limit = inputData.size() - tail;
	while (startChan < limit)
	{
		simpleAverageKernel(inputData,inputFlags,inputWeights,outputData,outputFlags,startChan,outChanIndex,width);
		startChan += width;
		outChanIndex += 1;
	}

	// jagonzal: The last channel is dropped when there are not enough input channels
	//           to populate it only when there is no regridding afterwards
	if (tail and (outChanIndex <= outputData.size()-1) )
	{
		simpleAverageKernel(inputData,inputFlags,inputWeights,outputData,outputFlags,startChan,outChanIndex,tail);
	}

	return;
}

// -----------------------------------------------------------------------
//
// -----------------------------------------------------------------------
void MSTransformManager::averageKernel(const Vector<Complex> &inputData,
				       const Vector<Bool> &inputFlags,
				       const Vector<Float> &inputWeights,
				       Vector<Complex> &outputData,
				       Vector<Bool> &outputFlags,
				       uInt startInputPos,
				       uInt outputPos,
				       uInt width)
{
	(*this.*averageKernelComplex_p)(	inputData,inputFlags,inputWeights,
										outputData,outputFlags,startInputPos,outputPos,width);
	return;
}

// -----------------------------------------------------------------------
//
// -----------------------------------------------------------------------
void MSTransformManager::averageKernel(const Vector<Float> &inputData,
				       const Vector<Bool> &inputFlags,
				       const Vector<Float> &inputWeights,
				       Vector<Float> &outputData,
				       Vector<Bool> &outputFlags,
				       uInt startInputPos,
				       uInt outputPos,
											uInt width)
{
	(*this.*averageKernelFloat_p)(	inputData,inputFlags,inputWeights,
									outputData,outputFlags,startInputPos,outputPos,width);
	return;
}

// -----------------------------------------------------------------------
//
// -----------------------------------------------------------------------
template <class T> void MSTransformManager::simpleAverageKernel(const Vector<T> &inputData,
								const Vector<Bool> &,
								const Vector<Float> &,
								Vector<T> &outputData,
								Vector<Bool> &,
								uInt startInputPos,
								uInt outputPos,
																	uInt width)
{
	uInt pos = startInputPos + 1;
	uInt counts = 1;
	T avg = inputData(startInputPos);
	while (counts < width)
	{
		avg += inputData(pos);
		counts += 1;
		pos += 1;
	}

	if (counts > 0)
	{
		avg /= counts;
	}

	outputData(outputPos) = avg;

	return;
}

// -----------------------------------------------------------------------
//
// -----------------------------------------------------------------------
template <class T> void MSTransformManager::flagAverageKernel(const Vector<T> &inputData,
							      const Vector<Bool> &inputFlags,
							      const Vector<Float> &,
							      Vector<T> &outputData,
							      Vector<Bool> &outputFlags,
							      uInt startInputPos,
							      uInt outputPos,
							      uInt width)
{
	uInt samples = 1;
	uInt pos = startInputPos + 1;
	uInt counts = !inputFlags(startInputPos);
	T avg = inputData(startInputPos)*(!inputFlags(startInputPos));
	while (samples < width)
	{
		avg += inputData(pos)*(!inputFlags(pos));
		counts += (!inputFlags(pos));
		samples += 1;
		pos += 1;
	}

	if (counts > 0)
	{
		avg /= counts;
	}
	else
	{
		outputFlags(outputPos) = true;
	}

	outputData(outputPos) = avg;

	return;
}

// -----------------------------------------------------------------------
//
// -----------------------------------------------------------------------
template <class T> void MSTransformManager::weightAverageKernel(const Vector<T> &inputData,
								const Vector<Bool> &,
								const Vector<Float> &inputWeights,
								Vector<T> &outputData,
								Vector<Bool> &outputFlags,
								uInt startInputPos,
								uInt outputPos,
								uInt width)
{
	uInt samples = 1;
	uInt pos = startInputPos + 1;
	Float counts = inputWeights(startInputPos);
	T avg = inputData(startInputPos)*inputWeights(startInputPos);
	while (samples < width)
	{
		avg += inputData(pos)*inputWeights(pos);
		counts += inputWeights(pos);
		samples += 1;
		pos += 1;
	}

	if (counts > 0)
	{
		avg /= counts;
	}
	else
	{
		outputFlags(outputPos) = true;
	}

	outputData(outputPos) = avg;

	return;
}

// -----------------------------------------------------------------------
//
// -----------------------------------------------------------------------
template <class T> void MSTransformManager::cumSumKernel(const Vector<T> &inputData,
							 const Vector<Bool> &,
							 const Vector<Float> &,
							 Vector<T> &outputData,
							 Vector<Bool> &,
							 uInt startInputPos,
							 uInt outputPos,
							 uInt width)
{
	uInt pos = startInputPos + 1;
	uInt counts = 1;
	T avg = inputData(startInputPos);
	while (counts < width)
	{
		avg += inputData(pos);
		counts += 1;
		pos += 1;
	}

	outputData(outputPos) = avg;

	return;
}

// -----------------------------------------------------------------------
//
// -----------------------------------------------------------------------
template <class T> void MSTransformManager::flagWeightAverageKernel(const Vector<T> &inputData,
								    const Vector<Bool> &inputFlags,
								    const Vector<Float> &inputWeights,
								    Vector<T> &outputData,
								    Vector<Bool> &outputFlags,
								    uInt startInputPos,
								    uInt outputPos,
								    uInt width)
{
	uInt samples = 1;
	uInt pos = startInputPos + 1;
	Float totalWeight = inputWeights(startInputPos)*(!inputFlags(startInputPos));
	Float counts = totalWeight;
	T avg = inputData(startInputPos)*totalWeight;
	while (samples < width)
	{
		totalWeight = inputWeights(pos)*(!inputFlags(pos));
		avg += inputData(pos)*totalWeight;
		counts += totalWeight;
		samples += 1;
		pos += 1;
	}

	if (counts > 0)
	{
		avg /= counts;
	}
	else
	{
		outputFlags(outputPos) = true;
	}

	outputData(outputPos) = avg;

	return;
}

// -----------------------------------------------------------------------
//
// -----------------------------------------------------------------------
template <class T> void MSTransformManager::flagCumSumKernel(const Vector<T> &inputData,
							     const Vector<Bool> &inputFlags,
							     const Vector<Float> &,
							     Vector<T> &outputData,
							     Vector<Bool> &,
							     uInt startInputPos,
							     uInt outputPos,
							     uInt width)
{
	uInt samples = 1;
	uInt pos = startInputPos + 1;
	T avg = inputData(startInputPos)*(!inputFlags(startInputPos));
	while (samples < width)
	{
		avg += inputData(pos)*(!inputFlags(pos));
		samples += 1;
		pos += 1;
	}

	outputData(outputPos) = avg;

	return;
}

// -----------------------------------------------------------------------
//
// -----------------------------------------------------------------------
template <class T> void MSTransformManager::flagNonZeroAverageKernel(const Vector<T> &inputData,
								     const Vector<Bool> &inputFlags,
								     const Vector<Float> & /* inputWeights */,
								     Vector<T> &outputData,
								     Vector<Bool> &outputFlags,
								     uInt startInputPos,
								     uInt outputPos,
								     uInt width)
{
	T avg = 0;
	uInt samples = 0;
	uInt inputPos = 0;
	Bool accumulatorFlag = inputFlags(startInputPos);

	for (uInt sample_i=0;sample_i<width;sample_i++)
	{
		// Get input index
		inputPos = startInputPos + sample_i;

		// true/true or false/false
		if (accumulatorFlag == inputFlags(inputPos))
		{
			samples += 1;
			avg += inputData(inputPos);
		}
		// true/false: Reset accumulation when accumulator switches from flagged to unflag
		else if ( (accumulatorFlag == true) and (inputFlags(inputPos) == false) )
		{
			accumulatorFlag = false;
			samples = 1;
			avg = inputData(inputPos);
		}
	}


	// Apply normalization factor
	if (samples > 0)
	{
		avg /= samples;
		outputData(outputPos) = avg;
	}
	// This should never happen
	else
	{
		accumulatorFlag = true;
		outputData(outputPos) = 0; // this should be a code error
	}


	// Set output flag (it is initialized to false)
	if (accumulatorFlag)
	{
		outputFlags(outputPos) = true;
	}

	return;
}


// -----------------------------------------------------------------------
//
// -----------------------------------------------------------------------
template <class T> void MSTransformManager::flagWeightNonZeroAverageKernel(const Vector<T> &inputData,
									   const Vector<Bool> &inputFlags,
									   const Vector<Float> &inputWeights,
									   Vector<T> &outputData,
									   Vector<Bool> &outputFlags,
									   uInt startInputPos,
									   uInt outputPos,
									   uInt width)
{
	T avg = 0;
	T normalization = 0;
	uInt inputPos = 0;
	Bool accumulatorFlag = inputFlags(startInputPos);

	for (uInt sample_i=0;sample_i<width;sample_i++)
	{
		// Get input index
		inputPos = startInputPos + sample_i;

		// true/true or false/false
		if (accumulatorFlag == inputFlags(inputPos))
		{
			normalization += inputWeights(inputPos);
			avg += inputData(inputPos)*inputWeights(inputPos);
		}
		// true/false: Reset accumulation when accumulator switches from flagged to unflag
		else if ( (accumulatorFlag == true) and (inputFlags(inputPos) == false) )
		{
			accumulatorFlag = false;
			normalization = inputWeights(inputPos);
			avg = inputData(inputPos)*inputWeights(inputPos);
		}
	}


	// Apply normalization factor
	if (normalization > 0)
	{
		avg /= normalization;
		outputData(outputPos) = avg;
	}
	// If all weights are zero set accumulatorFlag to true
	else
	{
		accumulatorFlag = true;
		outputData(outputPos) = 0; // If all weights are zero then the avg is 0 too
	}


	// Set output flag (it is initialized to false)
	if (accumulatorFlag)
	{
		outputFlags(outputPos) = true;
	}

	return;
}

// -----------------------------------------------------------------------
//
// -----------------------------------------------------------------------
template <class T> void MSTransformManager::flagCumSumNonZeroKernel(const Vector<T> &inputData,
								    const Vector<Bool> &inputFlags,
								    const Vector<Float> & /* inputWeights */,
								    Vector<T> &outputData,
								    Vector<Bool> &outputFlags,
								    uInt startInputPos,
								    uInt outputPos,
								    uInt width)
{
	T avg = 0;
	uInt inputPos = 0;
	Bool accumulatorFlag = inputFlags(startInputPos);

	for (uInt sample_i=0;sample_i<width;sample_i++)
	{
		// Get input index
		inputPos = startInputPos + sample_i;

		// true/true or false/false
		if (accumulatorFlag == inputFlags(inputPos))
		{
			avg += inputData(inputPos);
		}
		// true/false: Reset accumulation when accumulator switches from flagged to unflag
		else if ( (accumulatorFlag == true) and (inputFlags(inputPos) == false) )
		{
			accumulatorFlag = false;
			avg = inputData(inputPos);
		}
	}

	outputData(outputPos) = avg;

	// Set output flag (it is initialized to false)
	if (accumulatorFlag)
	{
		outputFlags(outputPos) = true;
	}

	return;
}


// -----------------------------------------------------------------------
//
// -----------------------------------------------------------------------
template <class T> void MSTransformManager::smooth(Int ,
						   const Vector<T> &inputDataStripe,
						   const Vector<Bool> &inputFlagsStripe,
						   const Vector<Float> &inputWeightsStripe,
						   Vector<T> &outputDataStripe,
						   Vector<Bool> &outputFlagsStripe)
{
	// Calculate limits
	uInt width = smoothBin_p;
	uInt halfWidth = width / 2;
	uInt outChanStart = halfWidth;
	uInt outChanStop = inputDataStripe.size() - outChanStart;

	// Main loop
	for (uInt outChan = outChanStart; outChan<outChanStop; outChan++)
	{
		smoothKernel(	inputDataStripe,inputFlagsStripe,inputWeightsStripe,
						outputDataStripe,outputFlagsStripe,outChan);
	}

	// Flag lower edge
	for (uInt outChan = 0; outChan<outChanStart; outChan++)
	{
		outputFlagsStripe(outChan) = true;
		outputDataStripe(outChan) = inputDataStripe(outChan);
	}

	// Flag higher edge
	for (uInt outChan = outChanStop; outChan<inputDataStripe.size(); outChan++)
	{
		outputFlagsStripe(outChan) = true;
		outputDataStripe(outChan) = inputDataStripe(outChan);
	}

	return;
}

// -----------------------------------------------------------------------
//
// -----------------------------------------------------------------------
void MSTransformManager::smoothKernel(const Vector<Complex> &inputData,
				      const Vector<Bool> &inputFlags,
				      const Vector<Float> &inputWeights,
				      Vector<Complex> &outputData,
				      Vector<Bool> &outputFlags,
				      uInt outputPos)
{
	(*this.*smoothKernelComplex_p)(	inputData,inputFlags,inputWeights,
										outputData,outputFlags,outputPos);
	return;
}

// -----------------------------------------------------------------------
//
// -----------------------------------------------------------------------
void MSTransformManager::smoothKernel(const Vector<Float> &inputData,
				      const Vector<Bool> &inputFlags,
				      const Vector<Float> &inputWeights,
				      Vector<Float> &outputData,
				      Vector<Bool> &outputFlags,
				      uInt outputPos)
{
	(*this.*smoothKernelFloat_p)(	inputData,inputFlags,inputWeights,
									outputData,outputFlags,outputPos);
	return;
}

// -----------------------------------------------------------------------
//
// -----------------------------------------------------------------------
template <class T> void  MSTransformManager::plainSmooth(const Vector<T> &inputData,
							 const Vector<Bool> &inputFlags,
							 const Vector<Float> &,
							 Vector<T> &outputData,
							 Vector<Bool> &outputFlags,
							 uInt outputPos)
{
	uInt halfWidth = smoothBin_p / 2;

	// Initialization
	outputFlags(outputPos) = inputFlags(outputPos-halfWidth);
	outputData(outputPos) = smoothCoeff_p(0)*inputData(outputPos-halfWidth);

	// Main loop
	for (uInt i = 1; i<smoothBin_p;i++)
	{
		outputData(outputPos) += smoothCoeff_p(i)*inputData(outputPos-halfWidth+i);

		// Output sample is flagged if any of the contributors are flagged
		if (inputFlags(outputPos-halfWidth+i)) outputFlags(outputPos)=true;
	}

	return;
}

// -----------------------------------------------------------------------
//
// -----------------------------------------------------------------------
template <class T> void  MSTransformManager::plainSmoothSpectrum(const Vector<T> &inputData,
								 const Vector<Bool> &inputFlags,
								 const Vector<Float> &,
								 Vector<T> &outputData,
								 Vector<Bool> &outputFlags,
								 uInt outputPos)
{
	uInt halfWidth = smoothBin_p / 2;

	// Initialization (mind for zeros as there is a division operation)
	if (inputData(outputPos-halfWidth) <= FLT_MIN)
	{
		outputData(outputPos) = 0;
		outputFlags(outputPos) = true;
	}
	else
	{
		outputFlags(outputPos) = inputFlags(outputPos-halfWidth);
		outputData(outputPos) = smoothCoeff_p(0)*smoothCoeff_p(0)/inputData(outputPos-halfWidth);
	}

	// Main accumulation loop
	for (uInt i = 1; i<smoothBin_p;i++)
	{
		// Mind for zeros as there is a division operation
		if (inputData(outputPos-halfWidth+i) <= FLT_MIN)
		{
			outputFlags(outputPos) = true;
		}
		else
		{
			outputData(outputPos) += smoothCoeff_p(i)*smoothCoeff_p(i)/inputData(outputPos-halfWidth+i);

			// Output sample is flagged if any of the contributors are flagged
			if (inputFlags(outputPos-halfWidth+i)) outputFlags(outputPos)=true;
		}
	}

	// Final propaged weight si the inverse of the accumulation
	if (outputData(outputPos) > FLT_MIN)
	{
		outputData(outputPos) = 1/outputData(outputPos);
	}

	return;
}

// -----------------------------------------------------------------------
//
// -----------------------------------------------------------------------
template <class T> void MSTransformManager::regrid(Int inputSpw,
						   const Vector<T> &inputDataStripe,
						   const Vector<Bool> &inputFlagsStripe,
						   const Vector<Float> &inputWeightsStripe,
						   Vector<T> &outputDataStripe,
						   Vector<Bool> &outputFlagsStripe)
{

	regridCore(	inputSpw,
				inputDataStripe,
				inputFlagsStripe,
				inputWeightsStripe,
				outputDataStripe,
				outputFlagsStripe);

}

// -----------------------------------------------------------------------
//
// -----------------------------------------------------------------------
void MSTransformManager::regridCore(Int inputSpw,
				    const Vector<Complex> &inputDataStripe,
				    const Vector<Bool> &inputFlagsStripe,
				    const Vector<Float> &inputWeightsStripe,
				    Vector<Complex> &outputDataStripe,
				    Vector<Bool> &outputFlagsStripe)
{

	(*this.*regridCoreComplex_p)(	inputSpw,
									inputDataStripe,
									inputFlagsStripe,
									inputWeightsStripe,
									outputDataStripe,
									outputFlagsStripe);
}

// -----------------------------------------------------------------------
//
// -----------------------------------------------------------------------
  void MSTransformManager::regridCore(Int inputSpw,
				      const Vector<Float> &inputDataStripe,
				      const Vector<Bool> &inputFlagsStripe,
				      const Vector<Float> &inputWeightsStripe,
				      Vector<Float> &outputDataStripe,
				      Vector<Bool> &outputFlagsStripe)
{
	(*this.*regridCoreFloat_p)(	inputSpw,
								inputDataStripe,
								inputFlagsStripe,
								inputWeightsStripe,
								outputDataStripe,
								outputFlagsStripe);
}

// -----------------------------------------------------------------------
//
// -----------------------------------------------------------------------
void MSTransformManager::fftshift(Int ,
				  const Vector<Complex> &inputDataStripe,
				  const Vector<Bool> &inputFlagsStripe,
				  const Vector<Float> &,
				  Vector<Complex> &outputDataStripe,
				  Vector<Bool> &outputFlagsStripe)
{
	fFFTServer_p.fftshift(outputDataStripe,
    					outputFlagsStripe,
    					(const Vector<Complex>)inputDataStripe,
    					(const Vector<Bool>)inputFlagsStripe,
    					(const uInt)0, // In vectors axis 0 is the only dimension
    					(const Double)fftShift_p,
    					false, // A good data point has its flag set to false
    					false);
}

// -----------------------------------------------------------------------
//
// -----------------------------------------------------------------------
void MSTransformManager::fftshift(Int ,
				  const Vector<Float> &inputDataStripe,
				  const Vector<Bool> &inputFlagsStripe,
				  const Vector<Float> &,
				  Vector<Float> &outputDataStripe,
				  Vector<Bool> &outputFlagsStripe)
{
    fFFTServer_p.fftshift(outputDataStripe,
    					outputFlagsStripe,
    					(const Vector<Float>)inputDataStripe,
    					(const Vector<Bool>)inputFlagsStripe,
    					(const uInt)0, // In vectors axis 0 is the only dimension
    					(const Double)fftShift_p,
    					false); // A good data point has its flag set to false
}

// -----------------------------------------------------------------------
//
// -----------------------------------------------------------------------
template <class T> void MSTransformManager::interpol1D(Int inputSpw,
						       const Vector<T> &inputDataStripe,
						       const Vector<Bool> &inputFlagsStripe,
						       const Vector<Float> &,
						       Vector<T> &outputDataStripe,
						       Vector<Bool> &outputFlagsStripe)
{
  if (inputDataStripe.size() < 2) {
    outputDataStripe = inputDataStripe(0);
    outputFlagsStripe = true;
    return;
  }

  if (!regridTClean_p) {
    InterpolateArray1D<Double,T>::interpolate(outputDataStripe, // Output data
					      outputFlagsStripe, // Output flags
					      inputOutputSpwMap_p[inputSpw].second.CHAN_FREQ, // Out chan freq
					      inputOutputSpwMap_p[inputSpw].first.CHAN_FREQ_aux, // In chan freq
					      inputDataStripe, // Input data
					      inputFlagsStripe, // Input Flags
					      interpolationMethod_p, // Interpolation method
					      false, // A good data point has its flag set to false
					      false // If false extrapolated data points are set flagged
					      );
  } else {
    interpolateByChannelMap(inputSpw,
			    inputDataStripe, inputFlagsStripe,
			    outputDataStripe, outputFlagsStripe);
  }
}

/**
 * Introduced to mimic the way tclean regrids when the factor between
 * the output channel width and the input channel width is > 2.
 * Ref. TransformMachines2/FTMachine.cc
 *
 * Uses a map from original input channels => fake output channels,
 * where the fake output channels have the (lower) width of the
 * input channels but are projected/aligned with the output channel
 * grid.
 *
 * @param spw spw index of the input channels, to fetch original
 *        input channel freqs
 * @param inputDataStripe input data coming from regridCubeOfData,
 *        transformAndWriteCubeOfData, etc. and passed to the
 *        regrid/interpolation kernels.
 * @param inputFlagsStripe flags for the inputDataStripe
 * @param outputDataStripe will be interpolated by aggregating
 *        input visibilities into wider channels
 * @param outputFlagsStripe flags for outputDataStripe
 */
template <class T> void MSTransformManager::interpolateByChannelMap(Int spw,
								    const Vector<T> &inputDataStripe,
								    const Vector<Bool> &inputFlagsStripe,
								    Vector<T> &outputDataStripe,
								    Vector<Bool> &outputFlagsStripe)
{
  Vector<T> intermDataStripe;
  Vector<Bool> intermFlagsStripe;
  // Bring frequencies from input grid to fake output grid ( the
  // one with same widths as the original input channels).
  InterpolateArray1D<Double,T>::interpolate(intermDataStripe,
					    intermFlagsStripe,
					    regridTCleanCHAN_FREQ_p, // Out channel freqs
					    inputOutputSpwMap_p[spw].first.CHAN_FREQ_aux, // Input chan freqs
					    inputDataStripe,
					    inputFlagsStripe,
					    interpolationMethod_p,
					    false, // flags
					    false // extrapolated data points are set flagged
					    );

  // Aggregate fine grain fake output channels into the final
  // output channels
  outputDataStripe = 0;
  Vector<Double> outWeights;
  outWeights.resize(outputDataStripe.size());
  outWeights = 0.;
  for (uInt mapIdx = 0; mapIdx < regridTCleanChanMap_p.size(); ++mapIdx) {
    Int outIdx = regridTCleanChanMap_p[mapIdx];
    if (outIdx < 0)
      continue;

    outputDataStripe[outIdx] = (outputDataStripe[outIdx] * outWeights[outIdx] +
				intermDataStripe[mapIdx]) /
      (1. + outWeights[outIdx]);
    outWeights[outIdx] += 1;
    outputFlagsStripe[outIdx] |= intermFlagsStripe[mapIdx];
  }
}

// ------------------------------------------------------------------------
// casacore::fftshift does not interpolate, it needs interpolation+fftshift
// ------------------------------------------------------------------------
template <class T> void MSTransformManager::interpol1Dfftshift(Int inputSpw,
							       const Vector<T> &inputDataStripe,
							       const Vector<Bool> &inputFlagsStripe,
							       const Vector<Float> &inputWeightsStripe,
							       Vector<T> &outputDataStripe,
							       Vector<Bool> &outputFlagsStripe)
{
    Vector<T> regriddedDataStripe(outputDataStripe.shape(),T());
    Vector<Bool> regriddedFlagsStripe(outputFlagsStripe.shape(),false);

    // This linear interpolation provides a uniform grid (pre-condition to apply fftshift)
    interpol1D(inputSpw,inputDataStripe,inputFlagsStripe,inputWeightsStripe,regriddedDataStripe,regriddedFlagsStripe);

    // fftshift takes care of time
    fftshift(inputSpw,regriddedDataStripe,regriddedFlagsStripe,inputWeightsStripe,outputDataStripe,outputFlagsStripe);
}

// -----------------------------------------------------------------------
//
// -----------------------------------------------------------------------
template <class T> void MSTransformManager::averageRegrid(Int inputSpw,
							  const Vector<T> &inputDataStripe,
							  const Vector<Bool> &inputFlagsStripe,
							  const Vector<Float> &inputWeightsStripe,
							  Vector<T> &outputDataStripe,
							  Vector<Bool> &outputFlagsStripe)
{
	Vector<T> averagedDataStripe(numOfCombInterChanMap_p[inputSpw],T());
	Vector<Bool> averagedFlagsStripe(numOfCombInterChanMap_p[inputSpw],false);

	average(inputSpw,inputDataStripe,inputFlagsStripe,inputWeightsStripe, averagedDataStripe,averagedFlagsStripe);

	regrid(inputSpw,averagedDataStripe,averagedFlagsStripe,inputWeightsStripe,outputDataStripe,outputFlagsStripe);

	return;
}

// -----------------------------------------------------------------------
//
// -----------------------------------------------------------------------
template <class T> void MSTransformManager::smoothRegrid(Int inputSpw,
							 const Vector<T> &inputDataStripe,
							 const Vector<Bool> &inputFlagsStripe,
							 const Vector<Float> &inputWeightsStripe,
							 Vector<T> &outputDataStripe,
							 Vector<Bool> &outputFlagsStripe)
{
	Vector<T> smoothedDataStripe(inputDataStripe.shape(),T());
	Vector<Bool> smoothedFlagsStripe(inputFlagsStripe.shape(),false);

	smooth(inputSpw,inputDataStripe,inputFlagsStripe,inputWeightsStripe,smoothedDataStripe,smoothedFlagsStripe);

	regrid(inputSpw,smoothedDataStripe,smoothedFlagsStripe,inputWeightsStripe,outputDataStripe,outputFlagsStripe);

	return;
}

// -----------------------------------------------------------------------
//
// -----------------------------------------------------------------------
template <class T> void MSTransformManager::averageSmooth(Int inputSpw,
							  const Vector<T> &inputDataStripe,
							  const Vector<Bool> &inputFlagsStripe,
							  const Vector<Float> &inputWeightsStripe,
							  Vector<T> &outputDataStripe,
							  Vector<Bool> &outputFlagsStripe)
{
	Vector<T> averagedDataStripe(outputDataStripe.shape(),T());
	Vector<Bool> averagedFlagsStripe(outputFlagsStripe.shape(),false);

	average(inputSpw,inputDataStripe,inputFlagsStripe,inputWeightsStripe, averagedDataStripe,averagedFlagsStripe);

	smooth(inputSpw,averagedDataStripe,averagedFlagsStripe, inputWeightsStripe, outputDataStripe,outputFlagsStripe);

	return;
}

// -----------------------------------------------------------------------
//
// -----------------------------------------------------------------------
  template <class T> void MSTransformManager::averageSmoothRegrid(Int inputSpw,
								  const Vector<T> &inputDataStripe,
								  const Vector<Bool> &inputFlagsStripe,
								  const Vector<Float> &inputWeightsStripe,
								  Vector<T> &outputDataStripe,
								  Vector<Bool> &outputFlagsStripe)
{
	Vector<T> averageSmoothedDataStripe(numOfCombInterChanMap_p[inputSpw],T());
	Vector<Bool> averageSmoothedFlagsStripe(numOfCombInterChanMap_p[inputSpw],false);

	averageSmooth(	inputSpw,inputDataStripe,inputFlagsStripe,
					inputWeightsStripe,averageSmoothedDataStripe,averageSmoothedFlagsStripe);

	regrid(	inputSpw,averageSmoothedDataStripe,averageSmoothedFlagsStripe,
			inputWeightsStripe,outputDataStripe,outputFlagsStripe);

	return;
}

// -----------------------------------------------------------------------
//
// -----------------------------------------------------------------------
void MSTransformManager::smoothFourierFloat(Int,
					    const Vector<Float> &inputDataStripe,
					    const Vector<Bool> &inputFlagStripe,
					    const Vector<Float> &,
					    Vector<Float> &outputDataStripe,
					    Vector<Bool> &outputFlagStripe)
{
    // replace flagged channel data with zero
    auto mutableInputDataStripe = inputDataStripe;
    Int const numChan = mutableInputDataStripe.nelements();
    for (Int ichan = 0; ichan < numChan; ++ichan) {
        if (inputFlagStripe[ichan]) {
            mutableInputDataStripe[ichan] = 0.0f;
        }
    }

    // execute convolution
    Convolver<Float> *convolver = getConvolver(numChan);
    convolver->linearConv(outputDataStripe, mutableInputDataStripe);

    // copy input flags
    outputFlagStripe = inputFlagStripe;
}

// -----------------------------------------------------------------------
//
// -----------------------------------------------------------------------
void MSTransformManager::smoothFourierComplex(Int n,
					      const Vector<Complex> &inputDataStripe,
					      const Vector<Bool> &inputFlagStripe,
					      const Vector<Float> &inputWeightStripe,
					      Vector<Complex> &outputDataStripe, Vector<Bool> &outputFlagStripe)
{
    Vector<Float> inputDataStripeFloat = real(inputDataStripe);
    Vector<Float> outputDataStripeFloat(inputDataStripeFloat.nelements());
    smoothFourierFloat(n, inputDataStripeFloat, inputFlagStripe,
            inputWeightStripe, outputDataStripeFloat, outputFlagStripe);
    convertArray(outputDataStripe, outputDataStripeFloat);
}

// -----------------------------------------------------------------------
//
// -----------------------------------------------------------------------
Convolver<Float> *MSTransformManager::getConvolver(Int const numChan) {
    if (convolverPool_.find(numChan) == convolverPool_.end()) {
        throw AipsError("Failed to get convolver. Smoothing is not properly configured.");
    }
    return &convolverPool_[numChan];
}

} //# NAMESPACE CASA - END<|MERGE_RESOLUTION|>--- conflicted
+++ resolved
@@ -326,12 +326,8 @@
 	setSpwAvg(configuration);
 	parsePolAvgParams(configuration);
 	parsePointingsInterpolationParams(configuration);
-<<<<<<< HEAD
 	parsePhaseShiftSubParams(configuration);
-
-=======
 	parseAtmCorrectionParams(configuration);
->>>>>>> a1874031
 
 	return;
 }
@@ -5783,7 +5779,6 @@
 		visibilityIterator_p = new vi::VisibilityIterator2(vi::PointingInterpolationVi2Factory(pointingsInterpolationConfig_p, selectedInputMs_p,
 				vi::SortColumns(sortColumns_p, false), timeBin_p, isWritable));
 	}
-<<<<<<< HEAD
 	// CAS-12706 To run phase shift via a TVI which has
 	// support for shifting across large offset/angles
 	else if (tviphaseshift_p) {
@@ -5802,21 +5797,20 @@
 		TVIFactoryIdx++;
 
 		// Phaseshift layer
-		vi::PhaseShiftingTVILayerFactory *phaseShiftingTVILayerFactory = NULL;
+		vi::PhaseShiftingTVILayerFactory *phaseShiftingTVILayerFactory = nullptr;
 		phaseShiftingTVILayerFactory = new vi::PhaseShiftingTVILayerFactory (tviphaseshiftConfig_p);
 		TVIFactories[TVIFactoryIdx]=phaseShiftingTVILayerFactory;
 		TVIFactoryIdx++;
 
 		visibilityIterator_p = new vi::VisibilityIterator2 (TVIFactories);
-=======
-	// Offline ATM correction
+    }
+    // Offline ATM correction
 	else if (doAtmCor_p) {
 		visibilityIterator_p = new vi::VisibilityIterator2(
 			vi::SDAtmosphereCorrectionVi2Factory(
 				atmCorConfig_p, selectedInputMs_p, vi::SortColumns(sortColumns_p, false), timeBin_p, isWritable
 			)
 		);
->>>>>>> a1874031
 	}
 	// Plain VI
 	else
