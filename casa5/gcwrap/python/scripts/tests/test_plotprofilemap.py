from __future__ import absolute_import
from __future__ import print_function

import os
import shutil
import numpy
import re
import imghdr
import unittest
import matplotlib
import pylab as pl

<<<<<<< HEAD
from casatestutils.testhelper import copytree_ignore_subversion
=======
from casatasks.private.casa_transition import is_CASA6
if is_CASA6:
    from casatasks import plotprofilemap
    from casatasks import exportfits
    from casatools import image
    from casatools import regionmanager
    from casatools import ctsys
    datapath = ctsys.resolve('regression/unittest/imregrid/')

    # default isn't used in CASA6
    def default(atask):
        pass
else:
    from __main__ import default
    from tasks import plotprofilemap
    from tasks import exportfits
    from taskinit import iatool as image
    from taskinit import rgtool as regionmanager

    # Data path of input/output
    datapath = os.environ.get('CASAPATH').split()[0] + '/data/regression/unittest/imregrid/'
>>>>>>> eb1fbe4a

myia = image()
myrg = regionmanager()


class plotprofilemap_test(unittest.TestCase):
    """
    This is a test suite for plotprofilemap task.

    List of Tests:
        test_image_not_exist: input image does not exist (causes error)
        test_not_overwrite: output image already exists (causes error)
        test_pol_not_out_of_range: pol index is out of range (causes error)
        test_plotmasked_invalid: unsupported plotmasked value (causes error)
        test_numpanel_5x5: standard test (5x5 panels)
        test_numpanel_10x10: standard test (10x10 panels)
        test_plotmasked_empty: plotmasked is empty
        test_plotmasked_zero: plotmasked is zero
        test_plotmasked_text: plotmasked is text
        test_plotmasked_plot: plotmasked is plot
        test_plotmasked_none: plotmasked is none
        test_export_image: test export the plot to PNG file
        test_fits_image: input image is FITS cube
        test_title: put title to the plot
    """
<<<<<<< HEAD
    # Data path of input/output
    datapath = os.environ.get('CASAPATH').split()[0] + '/casatestdata/unittest/plotprofilemap/'
    
=======

>>>>>>> eb1fbe4a
    imagename_ref = 'expected.im'
    prefix = 'plotprofilemap_test'
    imagename = prefix + '.im'
    fitsimage = prefix + '.fits'
    figfile = prefix + '.png'

    standard_task_param = {'imagename': imagename,
                           'numpanels': '5,5',
                           'pol': 0,
                           'plotmasked': 'empty'}

    def setUp(self):
        # turn off interactive mode
        self.is_interactive = matplotlib.is_interactive()
        if self.is_interactive:
            pl.ioff()

        # copy input image
<<<<<<< HEAD
        copytree_ignore_subversion(self.datapath, self.imagename_ref, self.imagename)
        
=======
        shutil.copytree(os.path.join(datapath, self.imagename_ref), self.imagename)

>>>>>>> eb1fbe4a
        # make parameters default
        default(plotprofilemap)

        # copy standard task parameter set
        self.task_param = self.standard_task_param.copy()

        # initial check
        self.assertTrue(os.path.exists(self.imagename))
        self.assertFalse(matplotlib.is_interactive())

    def tearDown(self):
        # restore original state
        if self.is_interactive:
            pl.ion()
        else:
            pl.ioff()

        # delete files
        for f in [self.fitsimage, self.figfile]:
            if os.path.exists(f):
                os.remove(f)
        if os.path.exists(self.imagename):
            shutil.rmtree(self.imagename)

    def make_mask(self, imagename):
        """
        make mask so that there is at least one blank panel when
        profile map with 5x5 panels is created.
        """
        myia.open(imagename)
        try:
            imageshape = myia.shape()
            nx = imageshape[0] // 5 - 1
            ny = imageshape[1] // 5 - 1
            ns = imageshape[2] - 1
            print('masked region: blc=[0,0,0], trc=[{0},{1},{2}]'.format(
                nx, ny, ns))
            region = myrg.box(blc=[0, 0, 0], trc=[nx, ny, ns])
            myia.set(pixelmask=False, region=region)
            msk = myia.getchunk(getmask=True)
            self.assertTrue(numpy.all(msk[:nx, :ny, :] == False))
        finally:
            myia.close()

    def run_task(self, **kwargs):
        self.task_param.update(kwargs)
        #print self.task_param
        res = plotprofilemap(**self.task_param)
        return res

    def _verify_axes_for_text(self, a, text=None):
        self.assertFalse(a.axison)
        lines = a.get_lines()
        self.assertEqual(len(lines), 0)
        texts = a.texts
        self.assertEqual(len(texts), 1)
        if text is not None:
            self.assertEqual(texts[0].get_text(), text)

    def _verify_plotmasked(self, a, plotmasked):
        axison = a.axison
        lines = a.get_lines()
        texts = a.texts

        if plotmasked == 'empty':
            # empty
            # show empty panel
            self.assertTrue(axison)
            self.assertEqual(len(lines), 0)
            self.assertEqual(len(texts), 0)
        elif plotmasked == 'zero':
            # zero
            # plot zero level
            self.assertTrue(axison)
            self.assertEqual(len(lines), 1)
            self.assertEqual(len(texts), 0)
            xdata, ydata = lines[0].get_data()
            self.assertTrue(numpy.all(ydata == 0.0))
        elif plotmasked == 'none':
            # none
            # show nothing
            self.assertFalse(axison)
            self.assertEqual(len(lines), 0)
            self.assertEqual(len(texts), 0)
        elif plotmasked == 'text':
            # text
            # show text 'NO DATA'
            self.assertTrue(axison)
            self.assertEqual(len(lines), 0)
            self.assertEqual(len(texts), 1)
            text = texts[0].get_text()
            self.assertEqual(text, 'NO DATA')
        elif plotmasked == 'plot':
            # plot
            # plot data with different color
            self.assertTrue(axison)
            self.assertEqual(len(lines), 1)
            self.assertEqual(len(texts), 0)
            xdata, ydata = lines[0].get_data()
            self.assertFalse(numpy.all(ydata == 0.0))
        else:
            self.fail('Invalid plotmasked value {0}'.format(plotmasked))

    def verify(self, numpanels, plotmasked=None, title=None):
        # get figure object
        figure = pl.gcf()

        # get list of axes object
        alist = figure.axes

        # parse numpanels
        s = numpanels.split(',')
        if len(s) == 1:
            nx = int(s[0])
            ny = int(s[0])
        elif len(s) == 2:
            nx = int(s[0])
            ny = int(s[1])
        else:
            self.assertFalse(True)

        # expected number of axes are
        #   nx * ny (number of plot panels)
        #   + (nx + ny) (number of position labels)
        #   + 2 (number of position titles)
        expected_num_panels = nx * ny + nx + ny + 2
        if title is not None:
            # if title is specified, the task adds additional axes for title
            expected_num_panels += 1
        self.assertEqual(len(alist), expected_num_panels)

        # verify axes
        # 0~nx-1: axes for horizontal axis label (right to left)
        # nx~nx+ny-1: axes for vertical axis label (bottom to top)
        # nx+ny: axes for horizontal axis title
        # nx+ny+1: axes for vertical axis title
        # nx+ny+2: axes for plot title (if title is specified)
        # subsequent: axes for plots (bottom right -> top right
        #                              -> bottom of next column -> top of next column
        #                              -> ... -> bottom left -> top left)
        # NOTE: (ny * (nx - 1) + 1)-th panel is empty
        index = 0

        # axes for horizontal axis label
        #   - axison should be False
        #   - no line
        #   - one text entry
        for i in range(nx):
            self._verify_axes_for_text(alist[index])
            index += 1

        # axes for vertical axis label
        #   - axison should be False
        #   - no line
        #   - one text entry
        for i in range(ny):
            self._verify_axes_for_text(alist[index])
            index += 1

        # axes for horizontal axis title
        #   - axison should be False
        #   - no line
        #   - one text entry
        #   - text should be 'Right Ascension (J2000)'
        for i in range(1):
            text = 'Right Ascension (J2000)'
            self._verify_axes_for_text(alist[index], text=text)
            index += 1

        # axes for vertical axis title
        #   - axison should be False
        #   - no line
        #   - one text entry
        #   - text should be 'Declination (J2000)'
        for i in range(1):
            text = 'Declination (J2000)'
            self._verify_axes_for_text(alist[index], text=text)
            index += 1

        # axes for vertical axis title
        #   - axison should be False
        #   - no line
        #   - one text entry
        #   - text should be title
        if title is not None:
            for i in range(1):
                self._verify_axes_for_text(alist[index], text=title)
                index += 1

        # axes for profile map
        #   - axison should be True
        #   - one line (if not empty)
        #   - no text (if not empty)
        empty_panel = ny * (nx - 1)
        for i in range(nx * ny):
            #print 'verify axes {0}'.format(index)
            a = alist[index]
            if plotmasked is None or i != empty_panel:
                self.assertTrue(a.axison)
                lines = a.get_lines()
                texts = a.texts
                self.assertEqual(len(lines), 1)
                self.assertEqual(len(texts), 0)
            else:
                print('verifying plotmasked parameter: axes {0} plotmasked {1}'.format(index, plotmasked))
                # verify plotmasked parameter
                self._verify_plotmasked(a, plotmasked)
            index += 1

    def verify_figfile(self, figfile):
        # figfile must exist
        self.assertTrue(os.path.exists(figfile))

        # figfile must be PNG format
        self.assertEqual(imghdr.what(figfile), 'png')

    def skip_if_darwin(self):
        sysname = os.uname()[0]
        if sysname == 'Darwin':
            self.skipTest('Skip test_export_image on OS X since it may cause segfault')
            return

    def test_image_not_exist(self):
        """test_image_not_exist: input image does not exist (causes error)"""
        imagename = 'blabla.im'
        with self.assertRaises(Exception) as cm:
            res = self.run_task(imagename=imagename)

    def test_not_overwrite(self):
        """test_not_overwrite: output image already exists (causes error)"""
        figfile = self.figfile

        # create figfile
        os.system('echo "" > {0}'.format(self.figfile))

        with self.assertRaises(RuntimeError) as cm:
            res = self.run_task(figfile=figfile, overwrite=False)
            self.assertFalse(res)
        the_exception = cm.exception
        #print 'Exception reported: "{0}"'.format(str(the_exception))
        self.assertTrue(re.match('^overwrite is False and output file exists:', str(the_exception)) is not None)

    def test_pol_not_out_of_range(self):
        """test_pol_not_out_of_range: pol index is out of range (causes error)"""
        # pol index is out of range
        pol = 1

        with self.assertRaises(RuntimeError) as cm:
            res = self.run_task(pol=1)
            self.assertFalse(res)
        the_exception = cm.exception
        #print 'Exception reported: "{0}"'.format(str(the_exception))
        self.assertTrue(re.match('^pol {0} is out of range'.format(pol), str(the_exception)) is not None)

    def test_plotmasked_invalid(self):
        """test_plotmasked_invalid: unsupported plotmasked value (causes error)"""
        # invalid plotmasked value
        plotmasked = 'shadow'
        with self.assertRaises(Exception) as cm:
            res = self.run_task(plotmasked=plotmasked)

    def test_numpanel_5x5(self):
        """test_numpanel_5x5: standard test (5x5 panels)"""
        self.skip_if_darwin()

        numpanels = '5,5'

        res = self.run_task(numpanels=numpanels)

        self.verify(numpanels)

    def test_numpanel_10x10(self):
        """test_numpanel_10x10: standard test (10x10 panels)"""
        self.skip_if_darwin()

        numpanels = '10,10'

        res = self.run_task(numpanels=numpanels)

        self.verify(numpanels)

    def test_plotmasked_empty(self):
        """test_plotmasked_empty: plotmasked is empty"""
        self.skip_if_darwin()

        # make mask
        self.make_mask(self.imagename)

        numpanels = '5,5'
        plotmasked = 'empty'

        res = self.run_task(numpanels=numpanels, plotmasked=plotmasked)

        self.verify(numpanels, plotmasked)

    def test_plotmasked_zero(self):
        """test_plotmasked_zero: plotmasked is zero"""
        self.skip_if_darwin()

        # make mask
        self.make_mask(self.imagename)

        numpanels = '5,5'
        plotmasked = 'zero'

        res = self.run_task(numpanels=numpanels, plotmasked=plotmasked)

        self.verify(numpanels, plotmasked)

    def test_plotmasked_text(self):
        """test_plotmasked_text: plotmasked is text"""
        self.skip_if_darwin()

        # make mask
        self.make_mask(self.imagename)

        numpanels = '5,5'
        plotmasked = 'text'

        res = self.run_task(numpanels=numpanels, plotmasked=plotmasked)

        self.verify(numpanels, plotmasked)

    def test_plotmasked_plot(self):
        """test_plotmasked_plot: plotmasked is plot"""
        self.skip_if_darwin()

        # make mask
        self.make_mask(self.imagename)

        numpanels = '5,5'
        plotmasked = 'plot'

        res = self.run_task(numpanels=numpanels, plotmasked=plotmasked)

        self.verify(numpanels, plotmasked)

    def test_plotmasked_none(self):
        """test_plotmasked_plot: plotmasked is none"""
        self.skip_if_darwin()

        # make mask
        self.make_mask(self.imagename)

        numpanels = '5,5'
        plotmasked = 'none'

        res = self.run_task(numpanels=numpanels, plotmasked=plotmasked)

        self.verify(numpanels, plotmasked)

    def test_export_image(self):
        """test_export_image: test export the plot to PNG file"""
        self.skip_if_darwin()

        numpanels = '5,5'
        figfile = self.figfile

        res = self.run_task(numpanels=numpanels, figfile=figfile)

        self.verify(numpanels)
        self.verify_figfile(figfile)

    def test_fits_image(self):
        """test_fits_image: input image is FITS cube"""
        self.skip_if_darwin()

        # convert input image to FITS
        self.assertFalse(os.path.exists(self.fitsimage))
        exportfits(imagename=self.imagename, fitsimage=self.fitsimage)
        self.assertTrue(os.path.exists(self.fitsimage))

        imagename = self.fitsimage
        numpanels = '5,5'

        res = self.run_task(imagename=imagename, numpanels=numpanels)

        self.verify(numpanels)

    def test_title(self):
        """test_title: put title to the plot"""
        self.skip_if_darwin()

        numpanels = '5,5'
        title = 'This is test image'

        res = self.run_task(numpanels=numpanels, title=title)

        self.verify(numpanels, title=title)


def suite():
    return [plotprofilemap_test]


if is_CASA6:
    if __name__ == '__main__':
        unittest.main()<|MERGE_RESOLUTION|>--- conflicted
+++ resolved
@@ -10,9 +10,8 @@
 import matplotlib
 import pylab as pl
 
-<<<<<<< HEAD
 from casatestutils.testhelper import copytree_ignore_subversion
-=======
+
 from casatasks.private.casa_transition import is_CASA6
 if is_CASA6:
     from casatasks import plotprofilemap
@@ -20,7 +19,7 @@
     from casatools import image
     from casatools import regionmanager
     from casatools import ctsys
-    datapath = ctsys.resolve('regression/unittest/imregrid/')
+    datapath = ctsys.resolve('unittest/plotprofilemap/')
 
     # default isn't used in CASA6
     def default(atask):
@@ -33,8 +32,7 @@
     from taskinit import rgtool as regionmanager
 
     # Data path of input/output
-    datapath = os.environ.get('CASAPATH').split()[0] + '/data/regression/unittest/imregrid/'
->>>>>>> eb1fbe4a
+    datapath = os.environ.get('CASAPATH').split()[0] + '/casatestdata/unittest/plotprofilemap/'
 
 myia = image()
 myrg = regionmanager()
@@ -60,13 +58,7 @@
         test_fits_image: input image is FITS cube
         test_title: put title to the plot
     """
-<<<<<<< HEAD
-    # Data path of input/output
-    datapath = os.environ.get('CASAPATH').split()[0] + '/casatestdata/unittest/plotprofilemap/'
-    
-=======
-
->>>>>>> eb1fbe4a
+
     imagename_ref = 'expected.im'
     prefix = 'plotprofilemap_test'
     imagename = prefix + '.im'
@@ -85,13 +77,8 @@
             pl.ioff()
 
         # copy input image
-<<<<<<< HEAD
-        copytree_ignore_subversion(self.datapath, self.imagename_ref, self.imagename)
-        
-=======
         shutil.copytree(os.path.join(datapath, self.imagename_ref), self.imagename)
 
->>>>>>> eb1fbe4a
         # make parameters default
         default(plotprofilemap)
 
