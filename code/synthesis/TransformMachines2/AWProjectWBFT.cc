// -*- C++ -*-
//# AWProjectWBFT.cc: Implementation of AWProjectWBFT class
//# Copyright (C) 1997,1998,1999,2000,2001,2002,2003
//# Associated Universities, Inc. Washington DC, USA.
//#
//# This library is free software; you can redistribute it and/or modify it
//# under the terms of the GNU Library General Public License as published by
//# the Free Software Foundation; either version 2 of the License, or (at your
//# option) any later version.
//#
//# This library is distributed in the hope that it will be useful, but WITHOUT
//# ANY WARRANTY; without even the implied warranty of MERCHANTABILITY or
//# FITNESS FOR A PARTICULAR PURPOSE.  See the GNU Library General Public
//# License for more details.
//#
//# You should have received a copy of the GNU Library General Public License
//# along with this library; if not, write to the Free Software Foundation,
//# Inc., 675 Massachusetts Ave, Cambridge, MA 02139, USA.
//#
//# Correspondence concerning AIPS++ should be addressed as follows:
//#        Internet email: aips2-request@nrao.edu.
//#        Postal address: AIPS++ Project Office
//#                        National Radio Astronomy Observatory
//#                        520 Edgemont Road
//#                        Charlottesville, VA 22903-2475 USA
//#
//# $Id$

#include <synthesis/TransformMachines2/AWProjectWBFT.h>
#include <synthesis/TransformMachines2/AWVisResampler.h>
#include <synthesis/TransformMachines/StokesImageUtil.h>
#include <coordinates/Coordinates/CoordinateSystem.h>
#include <scimath/Mathematics/FFTServer.h>
#include <scimath/Mathematics/Convolver.h>
#include <lattices/LatticeMath/LatticeFFT.h>
#include <images/Images/ImageInterface.h>
#include <images/Images/PagedImage.h>
#include <msvis/MSVis/VisBuffer2.h>
#include <casa/Arrays/Vector.h>
#include <casa/Arrays/Slice.h>
#include <casa/Arrays/ArrayMath.h>
#include <casa/Arrays/Array.h>
#include <casa/OS/HostInfo.h>
#include <casa/sstream.h>
#include <casa/Utilities/CompositeNumber.h>

//#define CONVSIZE (1024*4)
//#define OVERSAMPLING 10
#define USETABLES 0           // If equal to 1, use tabulated exp() and
			      // complex exp() functions.
#define MAXPOINTINGERROR 250.0 // Max. pointing error in arcsec used to
// determine the resolution of the
// tabulated exp() function.
using namespace casacore;
namespace casa { //# NAMESPACE CASA - BEGIN
  namespace refim{
    //==================================================================================================
    // Various template instantiations
    //
    template
    void AWProjectWBFT::ftWeightImage(Lattice<casacore::Complex>& wtImage, 
				      const Matrix<Float>& sumWt,
				      const Bool& doFFTNorm);
    template
    void AWProjectWBFT::makeSensitivityImage(Lattice<casacore::Complex>& wtImage,
					     ImageInterface<Float>& sensitivityImage,
					     const Matrix<Float>& sumWt,
					     const Bool& doFFTNorm);
    template
    void AWProjectWBFT::ftWeightImage(Lattice<casacore::DComplex>& wtImage, 
				      const Matrix<Float>& sumWt,
				      const Bool& doFFTNorm);
    template
    void AWProjectWBFT::makeSensitivityImage(Lattice<casacore::DComplex>& wtImage,
					     ImageInterface<Float>& sensitivityImage,
					     const Matrix<Float>& sumWt,
					     const Bool& doFFTNorm);
    template 
    void AWProjectWBFT::resampleCFToGrid(Array<casacore::Complex>& gwts, 
					 VBStore& vbs, const VisBuffer2& vb);
    template 
    void AWProjectWBFT::resampleCFToGrid(Array<casacore::DComplex>& gwts, 
					 VBStore& vbs, const VisBuffer2& vb);
    //==================================================================================================

  //
  //---------------------------------------------------------------
  //
  AWProjectWBFT::AWProjectWBFT(Int nWPlanes, Long icachesize, 
			       CountedPtr<CFCache>& cfcache,
			       CountedPtr<ConvolutionFunction>& cf,
			       CountedPtr<VisibilityResamplerBase>& visResampler,
			       Bool applyPointingOffset,
			       Bool doPBCorr,
			       Int itilesize, 
			       Float paSteps,
			       Float pbLimit,
			       Bool usezero,
			       Bool conjBeams,
			       Bool doublePrecGrid)
    : AWProjectFT(nWPlanes,icachesize,cfcache,cf,visResampler,applyPointingOffset,doPBCorr, itilesize,pbLimit,usezero,conjBeams,doublePrecGrid),
      avgPBReady_p(false),resetPBs_p(true),wtImageFTDone_p(false),fieldIds_p(0),rotatedCFWts_p(),visResamplerWt_p(),oneTimeMessage_p(false)
  {
    (void)paSteps;
    //
    // Set the function pointer for FORTRAN call for GCF services.  
    // This is a pure C function pointer which FORTRAN can call.  
    // The function itself uses GCF object services.
    //
    //    convSize=0;
    paChangeDetector.reset();
    pbLimit_p=pbLimit;
    if (applyPointingOffset) doPointing=1; else doPointing=0;
    maxConvSupport=-1;  
    //
    // Set up the Conv. Func. disk cache manager object.
    //
    //convSampling=OVERSAMPLING;
    //    convSize=CONVSIZE;
    //use memory size defined in aipsrc if exists
    Long hostRAM = (HostInfo::memoryTotal(true)*1024); // In bytes
    hostRAM = hostRAM/(sizeof(Float)*2); // In complex pixels
    if (cachesize > hostRAM) cachesize=hostRAM;

    //    visResampler_p->init(useDoubleGrid_p);
    lastPAUsedForWtImg = MAGICPAVALUE;
  }
  //
  //---------------------------------------------------------------
  //
  AWProjectWBFT::AWProjectWBFT(const RecordInterface& stateRec)
    : AWProjectFT(stateRec), oneTimeMessage_p(false)
  {
    LogIO log_l(LogOrigin("AWProjectWBFT2", "AWProjectWBFT[R&D]"));
    // Construct from the input state record
    
    //    if (!fromRecord(error, stateRec)) 
    if (!fromRecord(stateRec)) 
      log_l << "Failed to create " << name() << " object." << LogIO::EXCEPTION;

    maxConvSupport=-1;
    //convSampling=OVERSAMPLING;
    //convSize=CONVSIZE;
    visResampler_p->init(useDoubleGrid_p);
  }
  //
  //---------------------------------------------------------------
  //
  AWProjectWBFT& AWProjectWBFT::operator=(const AWProjectWBFT& other)
  {
    if(this!=&other) 
      {
	AWProjectFT::operator=(other);
	padding_p       =   other.padding_p;
	nWPlanes_p      =   other.nWPlanes_p;
	imageCache      =   other.imageCache;
	cachesize       =   other.cachesize;
	tilesize        =   other.tilesize;
	gridder         =   other.gridder;
	isTiled         =   other.isTiled;
	lattice         =   other.lattice;
	arrayLattice    =   other.arrayLattice;
	maxAbsData      =   other.maxAbsData;
	centerLoc       =   other.centerLoc;
	offsetLoc       =   other.offsetLoc;
	pointingToImage =   other.pointingToImage;
	usezero_p       =   other.usezero_p;
	doPBCorrection  =   other.doPBCorrection;
	maxConvSupport  =   other.maxConvSupport;
	avgPBReady_p    =   other.avgPBReady_p;
	resetPBs_p      =   other.resetPBs_p;
	wtImageFTDone_p =   other.wtImageFTDone_p;
	rotatedCFWts_p  =   other.rotatedCFWts_p;
	visResamplerWt_p=other.visResamplerWt_p; // Copy the counted pointer
	oneTimeMessage_p = other.oneTimeMessage_p;
	//	*visResamplerWt_p = *other.visResamplerWt_p; // Call the appropriate operator=()

	//	visResampler_p=other.visResampler_p->clone();
    };
    return *this;
  };
  //
  //----------------------------------------------------------------------
  //
  Int AWProjectWBFT::findPointingOffsets(const VisBuffer2& vb, 
					 Array<Float> &l_off,
					 Array<Float> &m_off,
					 Bool Evaluate)
  {
    LogIO log_l(LogOrigin("AWProjectWBFT2","findPointingOffsets[R&D]"));
    Int NAnt=0;
    //
    // This will return 0 if EPJ Table is not given.  Otherwise will
    // return the number of antennas it detected (from the EPJ table)
    // and the offsets in l_off and m_off.
    //
    NAnt = AWProjectFT::findPointingOffsets(vb,l_off,m_off,Evaluate);
    //    NAnt = l_off.shape()(2);
    
    // Resize the offset arrays if no pointing table was given.
    //
    if (NAnt <=0 )
      {
	NAnt=vb.subtableColumns().antenna().nrow();
	l_off.resize(IPosition(3,1,1,NAnt)); // Poln x NChan x NAnt 
	m_off.resize(IPosition(3,1,1,NAnt)); // Poln x NChan x NAnt 
	l_off = m_off = 0.0; 
      }
    //
    // Add field offsets to the pointing errors.
    //

//     Float dayHr=2*3.141592653589793116;
//     MVDirection ref(directionCoord.referenceValue()(0),
// 		    directionCoord.referenceValue()(1)),
//       vbDir(vb.direction1()(0).getAngle().getValue()(0),
// 	    vb.direction1()(0).getAngle().getValue()(1));
    
//     if (0)
//       {
// 	l_off = l_off - (Float)(directionCoord.referenceValue()(0) -
// 				dayHr-vb.direction1()(0).getAngle().getValue()(0));
// 	m_off = m_off - (Float)(directionCoord.referenceValue()(1) -
// 				vb.direction1()(0).getAngle().getValue()(1));
//       }

    //
    // Convert the direction from image co-ordinate system and the VB
    // to MDirection.  Then convert the MDirection to Quantity so that
    // arithematic operation (subtraction) can be done.  Then use the
    // subtracted Quantity to construct another MDirection and use
    // *it's* getAngle().getValue() to extract the difference in the
    // sky direction (from image co-ordinate system) and the phase
    // center direction of the VB in radians!  
    //
    // If only VisBuffer, and DirectionCoordinate class could return
    // MDirection, and MDirection class had operator-(), the code
    // below could look more readable as:
    //  MDirection diff=vb.mDirection()-directionCoord.mDirection();
    // 
    CoordinateSystem coords(image->coordinates());
    Int directionIndex=coords.findCoordinate(Coordinate::DIRECTION);
    AlwaysAssert(directionIndex>=0, AipsError);
    DirectionCoordinate directionCoord=coords.directionCoordinate(directionIndex);
    MDirection vbMDir(vb.direction1()(0)),skyMDir, diff;
    directionCoord.toWorld(skyMDir, directionCoord.referencePixel());

    diff = MDirection(skyMDir.getAngle()-vbMDir.getAngle());
    l_off = l_off - (Float)diff.getAngle().getValue()(0);
    m_off = m_off - (Float)diff.getAngle().getValue()(1);

    static int firstPass=0;
    //    static int fieldID=-1;
    static Vector<Float> offsets0,offsets1;
    if (firstPass==0)
      {
	offsets0.resize(NAnt);
	offsets1.resize(NAnt);
// 	MLCG mlcg((Int)(vb.time()(0)));
// 	Normal nrand(&mlcg,0.0,10.0);
// 	for(Int i=0;i<NAnt;i++) offsets0(i) = (Float)(nrand());
// 	for(Int i=0;i<NAnt;i++) offsets1(i) = (Float)(nrand());
	offsets0 = offsets1 = 0.0;
      }
    for(Int i=0;i<NAnt;i++)
      {
	l_off(IPosition(3,0,0,i)) = l_off(IPosition(3,0,0,i)) + offsets0(i)/2.062642e+05;
	m_off(IPosition(3,0,0,i)) = m_off(IPosition(3,0,0,i)) + offsets1(i)/2.062642e+05;
      }

    //m_off=l_off=0.0;
//     if (fieldID != vb.fieldId())
//       {
// 	fieldID = vb.fieldId();
// 	cout << l_off*2.062642e5 << endl;
// 	cout << m_off*2.062642e5 << endl;
//       }
    if (firstPass==0) 
      {
// 	 cout << (Float)(directionCoord.referenceValue()(0)) << " "
// 	      << (Float)(directionCoord.referenceValue()(1)) << endl;
// 	 cout << vb.direction1()(0).getAngle().getValue()(0) << " "
// 	      << vb.direction1()(0).getAngle().getValue()(1) << endl;
//  	cout << l_off << endl;
//  	cout << m_off << endl;
       }
     firstPass++;
    return NAnt;
  }
  //
  //---------------------------------------------------------------
  //
  void AWProjectWBFT::normalizeAvgPB()
  {
    LogIO log_l(LogOrigin("AWProjectWBFT2","normalizeAvgPB[R&D]"));
    // We accumulated normalized PBs.  So don't normalize the average
    // PB.
    pbNormalized_p = false;
    
  }
  //
  //---------------------------------------------------------------
  // For wide-band case, this just tells the user that the sensitivity
  // image will be computed during the first gridding cycle.
  //
  // Weights image (sum of convolution functions) is accumulated
  // during gridding.  At the end of the gridding cycle, the weight
  // image is FT'ed (using ftWeightImage()) and properly normalized
  // and converted to sensitivity image (using
  // makeSensitivityImage()).  These methods are triggred in the first
  // call to getImage().  In subsequent calls to getImage() these
  // calls are NoOps.
  //
  void AWProjectWBFT::makeSensitivityImage(const VisBuffer2&,
					   const ImageInterface<Complex>& /*imageTemplate*/,
					   ImageInterface<Float>& /*sensitivityImage*/)
  {
    if (oneTimeMessage_p == false)
      {
	LogIO log_l(LogOrigin("AWProjectWBFT2", "makeSensitivityImage(Complex)[R&D]"));
	log_l << "Setting up for weights accumulation ";
	if (sensitivityPatternQualifierStr_p != "") log_l << "for term " << sensitivityPatternQualifier_p << " ";
	log_l << "during gridding to compute sensitivity pattern." 
	      << endl
	      << "Consequently, the first gridding cycle will be slower than the subsequent ones." 
	      << LogIO::WARN;
	oneTimeMessage_p=true;
      }
  }
  void AWProjectWBFT::makeSensitivityImage(const VisBuffer2&,
					   const ImageInterface<DComplex>& /*imageTemplate*/,
					   ImageInterface<Float>& /*sensitivityImage*/)
  {
    if (oneTimeMessage_p == false)
      {
	LogIO log_l(LogOrigin("AWProjectWBFT2", "makeSensitivityImage(DComplex)[R&D]"));
	log_l << "Setting up for weights accumulation ";
	if (sensitivityPatternQualifierStr_p != "") log_l << "for term " << sensitivityPatternQualifier_p << " ";
	log_l << "during gridding to compute sensitivity pattern." 
	      << endl
	      << "Consequently, the first gridding cycle will be slower than the subsequent ones." 
	      << LogIO::WARN;
	oneTimeMessage_p=true;
      }
  }
  //
  //---------------------------------------------------------------
  // 
    template <class T>
  void AWProjectWBFT::ftWeightImage(Lattice<T>& wtImage, 
				    const Matrix<Float>& sumWt,
				    const Bool& doFFTNorm)
  {
    LogIO log_l(LogOrigin("AWProjectWBFT2", "ftWeightImage[R&D]"));
    if (wtImageFTDone_p) return;

    //cerr << "From ftWeightImage" << endl;

    Bool doSumWtNorm=true;
    if (sumWt.shape().nelements()==0) doSumWtNorm=false;
    if ((sumWt.shape().nelements() < 2) || 
	(sumWt.shape()(0) != wtImage.shape()(2)) || 
	(sumWt.shape()(1) != wtImage.shape()(3)))
      log_l << "Sum of weights per poln and chan is required" << LogIO::EXCEPTION;
    //
    // Use only the amplitude of the gridded weights.  LatticeExpr
    // classes while useful, appear to be too strict about types (the
    // code below will not compile if the abs(wtImage) is not
    // converted back to a complex type).

    // LatticeExpr<Complex> le(abs(wtImage)*Complex(1,0));
    // wtImage.copyData(le);

    // {
    //   String name("wtimg.im");
    //   storeArrayAsImage(name,griddedWeights.coordinates(),wtImage.get());
    // }
    LatticeFFT::cfft2d(wtImage,false);
    wtImageFTDone_p=true;

    Int sizeX=wtImage.shape()(0), sizeY=wtImage.shape()(1);

    Array<T> wtBuf; wtImage.get(wtBuf,false);
    ArrayLattice<T> wtLat(wtBuf,true);
    //
    // Copy one 2D plane at a time, normalizing by the sum of weights
    // and possibly 2D FFT.
    //
    // Set up Lattice iterators on wtImage and sensitivityImage
    //
    IPosition axisPath(4, 0, 1, 2, 3);
    IPosition cursorShape(4, sizeX, sizeY, 1, 1);

    LatticeStepper wtImStepper(wtImage.shape(), cursorShape, axisPath);
    LatticeIterator<T> wtImIter(wtImage, wtImStepper);
    //
    // Iterate over channel and polarization axis
    //
    if (!doFFTNorm) sizeX=sizeY=1;
    //
    // Normalize each frequency and polarization plane of the complex
    // sensitivity pattern
    //
    // getSumOfCFWeights() returns the sum-of-weight appropriate for
    // computing sensitivity patterns (which could be different from
    // the data-sum-of-weights.
    //

    // USEFUL DEBUG MESSAGE
    //    log_l << "SumCFWt: " << getSumOfCFWeights() << " " << max(wtBuf) << " " << sensitivityPatternQualifier_p <<LogIO::WARN << LogIO::POST;
    for(wtImIter.reset(); !wtImIter.atEnd(); wtImIter++)
      {
	// Int pol_l=wtImIter.position()(2), chan_l=wtImIter.position()(3);
	// Double sumwt_l=1.0;;
	// sumwt_l = getSumOfCFWeights()(pol_l,chan_l);

	wtImIter.rwCursor() = (wtImIter.rwCursor()
			       *Float(sizeX)*Float(sizeY)
			       //			       /sumwt_l
			       );

	////////////////////	wtImIter.rwCursor() = sqrt( fabs(wtImIter.rwCursor()) );

	//	Double maxval = fabs( max( wtImIter.rwCursor() ) );
	//	sumwt_l = getSumOfCFWeights()(pol_l,chan_l);
	//	weightRatio_p = maxval * Float(sizeX)*Float(sizeY) / sumwt_l;
      }

    // {
    //   String name("ftwtimg.im");
    //   ArrayLattice<Complex> tt(wtImage.shape());
    //   Array<Complex> ttbuf;
    //   Array<T> wtBUF;
    //   wtImage.get(wtBUF,false);
    //   tt.get(ttbuf,false);
    //   for (int i=0;i<wtImage.shape()(0);i++)
    // 	for (int j=0;j<wtImage.shape()(1);j++)
    // 	  for (int k=0;k<wtImage.shape()(2);k++)
    // 	    for (int l=0;l<wtImage.shape()(3);l++)
    // 	      ttbuf(IPosition(4,i,j,k,l)) = wtBUF(IPosition(4,i,j,k,l));
    //   storeArrayAsImage(name,griddedWeights_D.coordinates(),ttbuf);
    // }
  }
  //
  //---------------------------------------------------------------
  // 
  void AWProjectWBFT::makeSensitivitySqImage(Lattice<Complex>& wtImage,
					     ImageInterface<Complex>& sensitivitySqImage,
					     const Matrix<Float>& sumWt,
					     const Bool& doFFTNorm)
  {
    //    if (avgPBReady_p) return;
    LogIO log_l(LogOrigin("AWProjectWBFT2", "makeSensitivitySqImage[R&D]"));

    //    avgPBReady_p=true;

    ftWeightImage(wtImage, sumWt, doFFTNorm);

    if (useDoubleGrid_p)
      {
	sensitivitySqImage.resize(griddedWeights_D.shape()); 
	sensitivitySqImage.setCoordinateInfo(griddedWeights_D.coordinates());
      }
    else
      {
	sensitivitySqImage.resize(griddedWeights.shape()); 
	sensitivitySqImage.setCoordinateInfo(griddedWeights.coordinates());
      }

    Int sizeX=wtImage.shape()(0), sizeY=wtImage.shape()(1);
    Array<Complex> senSqBuf; sensitivitySqImage.get(senSqBuf,false); 
    ArrayLattice<Complex> senSqLat(senSqBuf, true);

    Array<Complex> wtBuf; wtImage.get(wtBuf,false);
    ArrayLattice<Complex> wtLat(wtBuf,true);
    //
    // Copy one 2D plane at a time, normalizing by the sum of weights
    // and possibly 2D FFT.
    //
    // Set up Lattice iterators on wtImage and sensitivityImage
    //
    IPosition axisPath(4, 0, 1, 2, 3);
    IPosition cursorShape(4, sizeX, sizeY, 1, 1);

    LatticeStepper wtImStepper(wtImage.shape(), cursorShape, axisPath);
    LatticeIterator<Complex> wtImIter(wtImage, wtImStepper);

    LatticeStepper senSqImStepper(senSqLat.shape(), cursorShape, axisPath);
    LatticeIterator<Complex> senSqImIter(senSqLat, senSqImStepper);
    //
    // Iterate over channel and polarization axis
    //
    //
    // The following code is averaging RR and LL planes and writing
    // the result to back to both planes.  This needs to be
    // generalized for full-pol case.
    //
    IPosition start0(4,0,0,0,0), start1(4,0,0,1,0), length(4,sizeX,sizeY,1,1);
    Slicer slicePol0(start0,length), slicePol1(start1,length);
    Array<Complex> polPlane0C, polPlane1C, polPlaneSq0C, polPlaneSq1C;

    senSqLat.getSlice(polPlaneSq0C, slicePol0);
    senSqLat.getSlice(polPlaneSq1C,slicePol1);
    wtLat.getSlice(polPlane0C, slicePol0);
    wtLat.getSlice(polPlane1C, slicePol1);

    polPlaneSq0C = polPlane0C*polPlane1C;
    polPlaneSq1C = polPlaneSq0C;

    pbNormalized_p=false;

    resetPBs_p=false;
    // String name("avgPBSq.im");
    // storeImg(name,sensitivitySqImage);
  }
  //
  //---------------------------------------------------------------
  // 
    template <class T>
  void AWProjectWBFT::makeSensitivityImage(Lattice<T>& wtImage,
					   ImageInterface<Float>& sensitivityImage,
					   const Matrix<Float>& sumWt,
					   const Bool& doFFTNorm)
  {
    if (avgPBReady_p) return;
    LogIO log_l(LogOrigin("AWProjectWBFT2", "makeSensitivityImage[R&D]"));


    // Matrix<Float> cfWts(sumWt.shape());
    // convertArray(cfWts,sumCFWeight);
    // ftWeightImage(wtImage, cfWts, doFFTNorm);
    // {
    //   String name("wtimg.im");
    //   storeArrayAsImage(name,griddedWeights.coordinates(),wtImage.get());
    // }
    ftWeightImage(wtImage, sumWt, doFFTNorm);
    // {
    //   String name("ftwtimg.im");
    //   storeArrayAsImage(name,griddedWeights.coordinates(),wtImage.get());
    // }
    // if (tt_pp != "")
    //   { // uncommented by UUU
    // 	String name("ftwtimg"+sensitivityPatternQualifierStr_p+".im.conj");
    // 	storeArrayAsImage(name,griddedWeights.coordinates(),wtImage.get());
    //   }
    // else
    //   { // uncommented by UUU
    // 	String name("ftwtimg"+sensitivityPatternQualifierStr_p+".im");
    // 	storeArrayAsImage(name,griddedWeights.coordinates(),wtImage.get());
    //   }

    if (useDoubleGrid_p)
      {
	sensitivityImage.resize(griddedWeights_D.shape()); 
	sensitivityImage.setCoordinateInfo(griddedWeights_D.coordinates());
      }
    else
      {
	sensitivityImage.resize(griddedWeights.shape()); 
	sensitivityImage.setCoordinateInfo(griddedWeights.coordinates());
      }

    Int sizeX=wtImage.shape()(0), sizeY=wtImage.shape()(1);
    Array<Float> senBuf; sensitivityImage.get(senBuf,false); 
    ArrayLattice<Float> senLat(senBuf, true);

    Array<T> wtBuf; wtImage.get(wtBuf,false);
    ArrayLattice<T> wtLat(wtBuf,true);
    //
    // Set up Lattice iteratos on wtImage and sensitivityImage
    //
    IPosition axisPath(4, 0, 1, 2, 3);
    IPosition cursorShape(4, sizeX, sizeY, 1, 1);

    LatticeStepper senImStepper(senLat.shape(), cursorShape, axisPath);
    LatticeIterator<Float> senImIter(senLat, senImStepper);
    //
    // The following code is averaging RR and LL planes and writing
    // the result to back to both planes.  This needs to be
    // generalized for full-pol case.
    //
    IPosition start0(4,0,0,0,0), start1(4,0,0,1,0), length(4,sizeX,sizeY,1,1);
    Slicer slicePol0(start0,length), slicePol1(start1,length);
    Array<Float> polPlane0F, polPlane1F;
    Array<Complex> polPlane0C, polPlane1C;
    
    // Use StokesImageUtil to convert from Complex sensitivity pattern
    // to real value image planes.
    //    StokesImageUtil::To(sensitivityImage, griddedWeights);

    //
    // Copy the real part of the average of all planes of the wtImage
    // to all the planes of the sensitivity image (senImage).  Also
    // convert from DComplex to Complex on-the-fly.
    //
    LatticeStepper wtImStepper(wtImage.shape(), cursorShape, axisPath);
    LatticeIterator<T> wtImIter(wtImage, wtImStepper);

    Matrix<Complex> tmp(senImIter.rwMatrixCursor().shape());
    tmp = 1.0;
<<<<<<< HEAD
    for(wtImIter.reset(); !wtImIter.atEnd(); wtImIter++)
=======
    for(wtImIter.reset(), senImIter.reset(); !wtImIter.atEnd(); wtImIter++, senImIter++)
>>>>>>> 8927af05
      {
	Matrix<T> tmp_ref;tmp_ref.reference(wtImIter.rwMatrixCursor().nonDegenerate());
	for (int i=0;i<tmp.shape()(0);i++)
	  for (int j=0;j<tmp.shape()(1);j++)
	    tmp(i,j)=tmp_ref(i,j); // Use automatic type conversion (DComplex->Complex)
<<<<<<< HEAD
      }
    
    for(senImIter.reset(); !senImIter.atEnd(); senImIter++)
      senImIter.rwMatrixCursor() = real(tmp);
=======
	senImIter.rwMatrixCursor() = real(tmp);
      }
    
    // {
    //   String name("ftwtimg.im");
    //   storeArrayAsImage(name,griddedWeights_D.coordinates(),sensitivityImage.get());
    // }

    // for(senImIter.reset(); !senImIter.atEnd(); senImIter++)
    //   {
    // 	cerr << "Sen: " << senImIter.position() << endl;
    // 	senImIter.rwMatrixCursor() = real(tmp);
    //   }
>>>>>>> 8927af05

    if (tt_pp == "")
      cfCache_p->flush(sensitivityImage,sensitivityPatternQualifierStr_p);

    pbNormalized_p=false;
    resetPBs_p=false;

    avgPBReady_p=true;
  }
  //
  //---------------------------------------------------------------
  //
  // Convert the gridded visibilities to image. This implements the
  // basic 2D transform (vC-Z Theorem) using the FFT.
  //
  // This specialization of getImage() exists since the sensitivity
  // pattern in this FTMachine is computed as the FT of the gridded
  // weights (convolution functions).  The gridded weights are
  // available along with the gridded data at the end of the gridding
  // cycle.  This method first converts the gridded weights to
  // sensitivity image and then calls AWProjectFT::getImage(), which
  // in-turn calls normalizeImage() with the sensitivityImage and the
  // sum of weights.
  //
  ImageInterface<Complex>& AWProjectWBFT::getImage(Matrix<Float>& weights,
						   Bool fftNormalization) 
  {
    AlwaysAssert(image, AipsError);
    LogIO log_l(LogOrigin("AWProjectWBFT2", "getImage[R&D]"));

    weights.resize(sumWeight.shape());
    convertArray(weights, sumWeight);//I suppose this converts a
				     //Matrix<Double> (sumWeights) to
				     //Matrix<Float> (weights).  Why
				     //is this conversion required?
				     //--SB (Dec. 2010)
    //
    // Compute the sensitivity image as FT of the griddedWegiths.
    // Return the result in avgPB_p.  Cache it in the cfCache_p
    // object.  And raise the avgPBReady_p flag so that this becomes a
    // null call the next time around.
    // // REMOVE THIS CODE
    // {
    //   tt_pp="_conj_";
    //   makeSensitivityImage(griddedConjWeights, *avgPB_p, weights, true);
    //   tt_pp="";
    //   wtImageFTDone_p = avgPBReady_p=false;
    // }
    // // REMOVE THIS CODE
    if (useDoubleGrid_p)
      makeSensitivityImage(griddedWeights_D, *avgPB_p, weights, true);
    else
      makeSensitivityImage(griddedWeights, *avgPB_p, weights, true);

    //        if (avgPBSq_p.null()) avgPBSq_p = new TempImage<Complex>();
    //    makeSensitivitySqImage(griddedWeights, *avgPBSq_p, weights, true);

    //
    // This calls the overloadable method normalizeImage() which
    // normalizes the raw image by the sensitivty pattern (avgPB_p).
    //
    AWProjectFT::getImage(weights,fftNormalization);
    // if (makingPSF)
    //   {
    //     String name("psf.im");
    //     image->put(griddedData);
    //     storeImg(name,*image);
    //   }
	
    return *image;
  }
  //
  //---------------------------------------------------------------
  //
  // Initialize the FFT to the Sky. Here we have to setup and
  // initialize the grid.
  //
  void AWProjectWBFT::initializeToSky(ImageInterface<Complex>& iimage,
				   Matrix<Float>& weight,
				   const VisBuffer2& vb)
  {
    LogIO log_l(LogOrigin("AWProjectWBFT2","initializeToSky[R&D]"));
    AWProjectFT::initializeToSky(iimage,weight,vb);
    // The following code is same as that in the parent class call above. 
//     image=&iimage;
    
//     init();
//     initMaps(vb);
//     nx    = image->shape()(0);
//     ny    = image->shape()(1);
//     npol  = image->shape()(2);
//     nchan = image->shape()(3);

//     isTiled = false;

//     sumWeight=0.0;
//     weight.resize(sumWeight.shape());
//     weight=0.0;

//     if(isTiled) 
//       {
// 	imageCache->flush();
// 	image->set(Complex(0.0));
// 	//lattice=image;
// 	lattice=CountedPtr<Lattice<Complex> > (image, false);
//       }
//     else 
//       {
// 	IPosition gridShape(4, nx, ny, npol, nchan);
// 	griddedData.resize(gridShape);
// 	griddedData=Complex(0.0);
// //	if(arrayLattice) delete arrayLattice; arrayLattice=0;
// 	arrayLattice = new ArrayLattice<Complex>(griddedData);
// 	lattice=arrayLattice;
// 	visResampler_p->initializeToSky(griddedData, sumWeight);
//       }

    //AlwaysAssert(lattice, AipsError);
    if (resetPBs_p)
      {
	if (useDoubleGrid_p)
	  {
	    griddedWeights_D.resize(iimage.shape()); 
	    griddedWeights_D.setCoordinateInfo(iimage.coordinates());
	    griddedWeights_D.set(0.0);
	    pbPeaks.resize(griddedWeights_D.shape()(2));
	    pbPeaks.set(0.0);
	  }
	else
	  {
	    griddedWeights.resize(iimage.shape()); 
	    griddedWeights.setCoordinateInfo(iimage.coordinates());
	    griddedWeights.set(0.0);
	    pbPeaks.resize(griddedWeights.shape()(2));
	    pbPeaks.set(0.0);
	  }

	resetPBs_p=false;
      }
    avgPBReady_p = (cfCache_p->loadAvgPB(avgPB_p,sensitivityPatternQualifierStr_p) != CFDefs::NOTCACHED);
    //    avgPBReady_p = cfCache_p->avgPBReady(sensitivityPatternQualifierStr_p);
    // Need to grid the weighted Convolution Functions to make the sensitivity pattern.
    if (!avgPBReady_p)
      {
	// Make a copy of the re-sampler and set it up.
	if (visResamplerWt_p.null()) visResamplerWt_p = visResampler_p->clone();
	visResamplerWt_p = visResampler_p;
	visResamplerWt_p->setMaps(chanMap, polMap);
	if (useDoubleGrid_p)
	  {
	    Array<DComplex> gwts; Bool removeDegenerateAxis=false;
	    griddedWeights_D.get(gwts, removeDegenerateAxis);
	    visResamplerWt_p->initializeToSky(gwts, sumCFWeight); //A NoOp right now.
	  }
	else
	  {
	    Array<Complex> gwts; Bool removeDegenerateAxis=false;
	    griddedWeights.get(gwts, removeDegenerateAxis);
	    visResamplerWt_p->initializeToSky(gwts, sumCFWeight); //A NoOp right now.
	  }
      }
  }
  //
  //---------------------------------------------------------------
  //
  void AWProjectWBFT::finalizeToSky()
  {
    LogIO log_l(LogOrigin("AWProjectWBFT2", "finalizeToSky[R&D]"));
    AWProjectFT::finalizeToSky();
    // The following commented code is the same as in the parent class
    // call above.

    // if(isTiled) 
    //   {
    // 	AlwaysAssert(image, AipsError);
    // 	AlwaysAssert(imageCache, AipsError);
    // 	imageCache->flush();
    // 	ostringstream o;
    // 	imageCache->showCacheStatistics(o);
    // 	log_l << o.str() << LogIO::POST;
    //   }
    
    // if(pointingToImage) delete pointingToImage; pointingToImage=0;
    
    // paChangeDetector.reset();
    // cfCache_p->flush();
    // visResampler_p->finalizeToSky(griddedData, sumWeight);

    if (!avgPBReady_p) 
      {
	if (useDoubleGrid_p)
	  {
	    Array<DComplex> gwts; Bool removeDegenerateAxis=false;
	    griddedWeights_D.get(gwts, removeDegenerateAxis);
	    visResamplerWt_p->finalizeToSky(gwts, sumCFWeight);
	    visResamplerWt_p->releaseBuffers();
	    //	    griddedWeights_D.resize(IPosition(1,0));
	  }
	else
	  {
	    Array<Complex> gwts; Bool removeDegenerateAxis=false;
	    griddedWeights.get(gwts, removeDegenerateAxis);
	    visResamplerWt_p->finalizeToSky(gwts, sumCFWeight);
	    visResamplerWt_p->releaseBuffers();
	    //	    griddedWeights.resize(IPosition(1,0));
	  }
      }
    /*
    cerr << "Gridding run time = " 
    	 << " " << visResampler_p->runTimeG_p 
    	 << " " << visResampler_p->runTimeG1_p 
    	 << " " << visResampler_p->runTimeG2_p 
    	 << " " << visResampler_p->runTimeG3_p 
    	 << " " << visResampler_p->runTimeG4_p 
    	 << " " << visResampler_p->runTimeG5_p 
    	 << " " << visResampler_p->runTimeG6_p 
    	 << " " << visResampler_p->runTimeG7_p 
	 << " C " << runTime1_p 
    	 << endl;
    */
    visResampler_p->runTimeG_p=visResampler_p->runTimeG1_p=visResampler_p->runTimeG2_p=visResampler_p->runTimeG3_p=visResampler_p->runTimeG4_p=visResampler_p->runTimeG5_p=visResampler_p->runTimeG6_p=visResampler_p->runTimeG7_p=0.0;
    runTime1_p=0;
  }
  //
  //---------------------------------------------------------------
  //
    template <class T>
  void AWProjectWBFT::resampleCFToGrid(Array<T>& gwts, 
				       VBStore& vbs, const VisBuffer2& vb)
  {
    //
    // Grid the weighted convolution function as well
    //
    //LogIO log_l(LogOrigin("AWProjectFT2", "resampleCFToGrid[R&D]"));
    //
    // Now rotate and put the rotated convolution weight function
    // in rotatedCFWts_l object.
    //
    
    //	makeWBCFWt(*cfwts2_p, imRefFreq_p);
    
    //timer_p.mark();
    visResamplerWt_p->copy(*visResampler_p);
    
    Vector<Double> pointingOffset(convFuncCtor_p->findPointingOffset(*image, vb));
    //cerr << "AWPWB: " << pointingOffset << endl;
    visResamplerWt_p->makeVBRow2CFMap(*cfwts2_p,*convFuncCtor_p, vb,
				      paChangeDetector.getParAngleTolerance(),
				      chanMap,polMap,pointingOffset);
    VBRow2CFBMapType& theMap=visResamplerWt_p->getVBRow2CFBMap();
    convFuncCtor_p->prepareConvFunction(vb,theMap);
    //runTime1_p += timer_p.real();
    //
    // Set the uvw array to zero-sized array and dopsf=true.
    // uvw.nelements()==0 is a hint to the re-sampler to put the
    // gridded weights at the origin of the uv-grid. dopsf=true so
    // that CF*Wts are accumulated (as against CF*Wts*Vis).
    //
    // Receive the sum-of-weights in a dummy array.
    Matrix<Double> uvwOrigin;
    vbs.uvw_p.reference(uvwOrigin); 
    Bool dopsf_l=true;
    vbs.accumCFs_p=((vbs.uvw_p.nelements() == 0) && dopsf_l);
    
    // Array<Complex> gwts; Bool removeDegenerateAxis=false;
    // wtsGrid.get(gwts, removeDegenerateAxis);
    Int nDataChan = vbs.flagCube_p.shape()[1];
    
    vbs.startChan_p = 0; vbs.endChan_p = nDataChan;
    visResamplerWt_p->DataToGrid(gwts, vbs, sumCFWeight, dopsf_l); 
  }
  //
  //---------------------------------------------------------------
  //
  void AWProjectWBFT::resampleDataToGrid(Array<Complex>& griddedData_l,
					 VBStore& vbs, const VisBuffer2& vb, 
					 Bool& dopsf) 
  {
    AWProjectFT::resampleDataToGrid(griddedData_l,vbs,vb,dopsf);
    if (!avgPBReady_p)
      {
	//
	// Get a reference to the pixels of griddedWeights (a
	// TempImage!)
	//
	Array<Complex> gwts; Bool removeDegenerateAxis=false;
	griddedWeights.get(gwts, removeDegenerateAxis);
	resampleCFToGrid(gwts, vbs, vb);
      }
  };
  //
  //---------------------------------------------------------------
  //
  void AWProjectWBFT::resampleDataToGrid(Array<DComplex>& griddedData_l,
					 VBStore& vbs, const VisBuffer2& vb, 
					 Bool& dopsf) 
  {
    AWProjectFT::resampleDataToGrid(griddedData_l,vbs,vb,dopsf);
    if (!avgPBReady_p)
      {
	//
	// Get a reference to the pixels of griddedWeights (a
	// TempImage!)
	//
	Array<DComplex> gwts; Bool removeDegenerateAxis=false;
	griddedWeights_D.get(gwts, removeDegenerateAxis);
	resampleCFToGrid(gwts, vbs, vb);
      }
  };
  //  void AWProjectWBFT::resampleGridToData(VBStore& vbs, const VisBuffer2& vb) {};
  
  void AWProjectWBFT::setCFCache(CountedPtr<CFCache>& cfc, const Bool resetCFC) 
  {
    if (resetCFC) cfCache_p = cfc;
    if (!cfCache_p.null())
      {
	cfs2_p = CountedPtr<CFStore2>(&cfCache_p->memCache2_p[0],false);//new CFStore2;
	cfwts2_p =  CountedPtr<CFStore2>(&cfCache_p->memCacheWt2_p[0],false);//new CFStore2;
	
	// cfCache_p->summarize(cfCache_p->memCache2_p,String("New CFC"));
	// cfCache_p->summarize(cfCache_p->memCacheWt2_p,String(""));
	avgPBReady_p=false;
      }
  }

} //# NAMESPACE CASA - END


// #define NEED_UNDERSCORES
// #if defined(NEED_UNDERSCORES)
// #define gpbmos gpbmos_
// #define dpbmos dpbmos_
// #define dpbmosgrad dpbmosgrad_
// #define dpbwgrad dpbwgrad_
// #endif
  
//   extern "C" { 
//     void gpbmos(Double *uvw,
// 		Double *dphase,
// 		const Complex *values,
// 		Int *nvispol,
// 		Int *nvischan,
// 		Int *dopsf,
// 		const Int *flag,
// 		const Int *rflag,
// 		const Float *weight,
// 		Int *nrow,
// 		Int *rownum,
// 		Double *scale,
// 		Double *offset,
// 		Complex *grid,
// 		Int *nx,
// 		Int *ny,
// 		Int *npol,
// 		Int *nchan,
// 		const Double *freq,
// 		const Double *c,
// 		Int *support,
// 		Int *convsize,
// 		Int *convwtsize,
// 		Int *sampling,
// 		Int *wconvsize,
// 		Complex *convfunc,
// 		Int *chanmap,
// 		Int *polmap,
// 		Int *polused,
// 		Double *sumwt,
// 		Int *ant1,
// 		Int *ant2,
// 		Int *nant,
// 		Int *scanno,
// 		Double *sigma,
// 		Float *raoff,
// 		Float *decoff,
// 		Double *area,
// 		Int *doGrad,
// 		Int *doPointingCorrection,
// 		Int *nPA,
// 		Int *paIndex,
// 		Int *CFMap,
// 		Int *ConjCFMap,
// 		Double *currentCFPA, Double *actualPA,
// 		Int *avgPBReady_p,
// 		Complex *avgPB, Double *cfRefFreq_p,
// 		Complex *convWeights,
// 		Int *convWtSupport);
//     void dpbmos(Double *uvw,
// 		Double *dphase,
// 		Complex *values,
// 		Int *nvispol,
// 		Int *nvischan,
// 		const Int *flag,
// 		const Int *rflag,
// 		Int *nrow,
// 		Int *rownum,
// 		Double *scale,
// 		Double *offset,
// 		const Complex *grid,
// 		Int *nx,
// 		Int *ny,
// 		Int *npol,
// 		Int *nchan,
// 		const Double *freq,
// 		const Double *c,
// 		Int *support,
// 		Int *convsize,
// 		Int *sampling,
// 		Int *wconvsize,
// 		Complex *convfunc,
// 		Int *chanmap,
// 		Int *polmap,
// 		Int *polused,
// 		Int *ant1, 
// 		Int *ant2, 
// 		Int *nant, 
// 		Int *scanno,
// 		Double *sigma, 
// 		Float *raoff, Float *decoff,
// 		Double *area, 
// 		Int *dograd,
// 		Int *doPointingCorrection,
// 		Int *nPA,
// 		Int *paIndex,
// 		Int *CFMap,
// 		Int *ConjCFMap,
// 		Double *currentCFPA, Double *actualPA, Double *cfRefFreq_p);
//     void dpbmosgrad(Double *uvw,
// 		  Double *dphase,
// 		  Complex *values,
// 		  Int *nvispol,
// 		  Int *nvischan,
// 		  Complex *gazvalues,
// 		  Complex *gelvalues,
// 		  Int *doconj,
// 		  const Int *flag,
// 		  const Int *rflag,
// 		  Int *nrow,
// 		  Int *rownum,
// 		  Double *scale,
// 		  Double *offset,
// 		  const Complex *grid,
// 		  Int *nx,
// 		  Int *ny,
// 		  Int *npol,
// 		  Int *nchan,
// 		  const Double *freq,
// 		  const Double *c,
// 		  Int *support,
// 		  Int *convsize,
// 		  Int *sampling,
// 		  Int *wconvsize,
// 		  Complex *convfunc,
// 		  Int *chanmap,
// 		  Int *polmap,
// 		  Int *polused,
// 		  Int *ant1, 
// 		  Int *ant2, 
// 		  Int *nant, 
// 		  Int *scanno,
// 		  Double *sigma, 
// 		  Float *raoff, Float *decoff,
// 		  Double *area, 
// 		  Int *dograd,
// 		  Int *doPointingCorrection,
// 		  Int *nPA,
// 		  Int *paIndex,
// 		  Int *CFMap,
// 		  Int *ConjCFMap,
// 		  Double *currentCFPA, Double *actualPA,Double *cfRefFreq_p);
//   }
//   //
//   //----------------------------------------------------------------------
//   //
//   void AWProjectWBFT::runFortranGet(Matrix<Double>& uvw,Vector<Double>& dphase,
// 				 Cube<Complex>& visdata,
// 				 IPosition& s,
// 				 Int& Conj,
// 				 Cube<Int>& flags,Vector<Int>& rowFlags,
// 				 Int& rownr,Vector<Double>& actualOffset,
// 				 Array<Complex>* dataPtr,
// 				 Int& aNx, Int& aNy, Int& npol, Int& nchan,
// 				 VisBuffer2& vb,Int& Nant_p, Int& scanNo,
// 				 Double& sigma,
// 				 Array<Float>& l_off,
// 				 Array<Float>& m_off,
// 				 Double area,
// 				 Int& doGrad,
// 				 Int paIndex)
//   {
//     (void)Conj;
//     LogIO log_l(LogOrigin("AWProjectWBFT","runFortranGet[R&D]"));
//     enum whichGetStorage {RAOFF,DECOFF,UVW,DPHASE,VISDATA,GRADVISAZ,GRADVISEL,
// 			  FLAGS,ROWFLAGS,UVSCALE,ACTUALOFFSET,DATAPTR,VBFREQ,
// 			  CONVSUPPORT,CONVFUNC,CHANMAP,POLMAP,VBANT1,VBANT2,CONJCFMAP,CFMAP};
//     Vector<Bool> deleteThem(21);
    
//     Double *uvw_p, *dphase_p, *actualOffset_p, *vb_freq_p, *uvScale_p;
//     Complex *visdata_p, *dataPtr_p, *f_convFunc_p;
//     Int *flags_p, *rowFlags_p, *chanMap_p, *polMap_p, *convSupport_p, *vb_ant1_p, *vb_ant2_p,
//       *ConjCFMap_p, *CFMap_p;
//     Float *l_off_p, *m_off_p;
//     Double actualPA;
    
//     Vector<Int> ConjCFMap, CFMap;
//     Int N;
//     actualPA = getVBPA(vb);

//     N=polMap.nelements();
//     CFMap = polMap; ConjCFMap = polMap;
//     for(Int i=0;i<N;i++) CFMap[i] = polMap[N-i-1];
    
//     Array<Complex> rotatedConvFunc;

//     // Rotate the convolution function using Image rotation and
//     // disable rotation in the gridder
//     SynthesisUtils::rotateComplexArray(log_l, *cfs_p.data,/*convFunc_p*/ cfs_p.coordSys,
// 				       rotatedConvFunc,(currentCFPA-actualPA),"LINEAR");
//     actualPA = currentCFPA; 

//     // SynthesisUtils::rotateComplexArray(log_l, convFunc_p, cfs_p.coordSys,
//     // 				       rotatedConvFunc,0.0);

//     ConjCFMap = polMap;
//     makeCFPolMap(vb,cfStokes_p,CFMap);
//     makeConjPolMap(vb,CFMap,ConjCFMap);

    
//     ConjCFMap_p     = ConjCFMap.getStorage(deleteThem(CONJCFMAP));
//     CFMap_p         = CFMap.getStorage(deleteThem(CFMAP));
    
//     uvw_p           = uvw.getStorage(deleteThem(UVW));
//     dphase_p        = dphase.getStorage(deleteThem(DPHASE));
//     visdata_p       = visdata.getStorage(deleteThem(VISDATA));
//     flags_p         = flags.getStorage(deleteThem(FLAGS));
//     rowFlags_p      = rowFlags.getStorage(deleteThem(ROWFLAGS));
//     uvScale_p       = uvScale.getStorage(deleteThem(UVSCALE));
//     actualOffset_p  = actualOffset.getStorage(deleteThem(ACTUALOFFSET));
//     dataPtr_p       = dataPtr->getStorage(deleteThem(DATAPTR));
//     vb_freq_p       = vb.frequency().getStorage(deleteThem(VBFREQ));
//     convSupport_p   = cfs_p.xSupport.getStorage(deleteThem(CONVSUPPORT));
//     //    f_convFunc_p      = convFunc_p.getStorage(deleteThem(CONVFUNC));
//     f_convFunc_p      = rotatedConvFunc.getStorage(deleteThem(CONVFUNC));
//     chanMap_p       = chanMap.getStorage(deleteThem(CHANMAP));
//     polMap_p        = polMap.getStorage(deleteThem(POLMAP));
//     vb_ant1_p       = vb.antenna1().getStorage(deleteThem(VBANT1));
//     vb_ant2_p       = vb.antenna2().getStorage(deleteThem(VBANT2));
//     l_off_p     = l_off.getStorage(deleteThem(RAOFF));
//     m_off_p    = m_off.getStorage(deleteThem(DECOFF));

// //     static int ttt=0;
// //     if (ttt==0) cout << l_off(IPosition(3,0,0,0)) << " " << m_off(IPosition(3,0,0,0)) << endl;
// //     ttt++;
    
//     Int npa=1,actualConvSize;
//     Int paIndex_Fortran = paIndex;
//     //    actualConvSize = convFunc_p.shape()(0);
//     actualConvSize = cfs_p.data->shape()(0);
    
//     //    IPosition shp=convSupport.shape();
//     Int alwaysDoPointing=1;
//     alwaysDoPointing=doPointing;
//     dpbmos(uvw_p,
// 	   dphase_p,
// 	   visdata_p,
// 	   &s.asVector()(0),
// 	   &s.asVector()(1),
// 	   flags_p,
// 	   rowFlags_p,
// 	   &s.asVector()(2),
// 	   &rownr,
// 	   uvScale_p,
// 	   actualOffset_p,
// 	   dataPtr_p,
// 	   &aNx,
// 	   &aNy,
// 	   &npol,
// 	   &nchan,
// 	   vb_freq_p,
// 	   &C::c,
// 	   convSupport_p,
// 	   &actualConvSize,
// 	   &convSampling,
// 	   &wConvSize,
// 	   f_convFunc_p,
// 	   chanMap_p,
// 	   polMap_p,
// 	   &polInUse_p,
// 	   vb_ant1_p,
// 	   vb_ant2_p,
// 	   &Nant_p,
// 	   &scanNo,
// 	   &sigma,
// 	   l_off_p, m_off_p,
// 	   &area,
// 	   &doGrad,
// 	   &alwaysDoPointing,
// 	   &npa,
// 	   &paIndex_Fortran,
// 	   CFMap_p,
// 	   ConjCFMap_p,
// 	   &currentCFPA
// 	   ,&actualPA, &cfRefFreq_p
// 	   );
    
//     ConjCFMap.freeStorage((const Int *&)ConjCFMap_p,deleteThem(CONJCFMAP));
//     CFMap.freeStorage((const Int *&)CFMap_p,deleteThem(CFMAP));
    
//     l_off.freeStorage((const Float*&)l_off_p,deleteThem(RAOFF));
//     m_off.freeStorage((const Float*&)m_off_p,deleteThem(DECOFF));
//     uvw.freeStorage((const Double*&)uvw_p,deleteThem(UVW));
//     dphase.freeStorage((const Double*&)dphase_p,deleteThem(DPHASE));
//     visdata.putStorage(visdata_p,deleteThem(VISDATA));
//     flags.freeStorage((const Int*&) flags_p,deleteThem(FLAGS));
//     rowFlags.freeStorage((const Int *&)rowFlags_p,deleteThem(ROWFLAGS));
//     actualOffset.freeStorage((const Double*&)actualOffset_p,deleteThem(ACTUALOFFSET));
//     dataPtr->freeStorage((const Complex *&)dataPtr_p,deleteThem(DATAPTR));
//     uvScale.freeStorage((const Double*&) uvScale_p,deleteThem(UVSCALE));
//     vb.frequency().freeStorage((const Double*&)vb_freq_p,deleteThem(VBFREQ));
//     cfs_p.xSupport.freeStorage((const Int*&)convSupport_p,deleteThem(CONVSUPPORT));
//     //    convFunc_p.freeStorage((const Complex *&)f_convFunc_p,deleteThem(CONVFUNC));
//     chanMap.freeStorage((const Int*&)chanMap_p,deleteThem(CHANMAP));
//     polMap.freeStorage((const Int*&) polMap_p,deleteThem(POLMAP));
//     vb.antenna1().freeStorage((const Int*&) vb_ant1_p,deleteThem(VBANT1));
//     vb.antenna2().freeStorage((const Int*&) vb_ant2_p,deleteThem(VBANT2));
//   }
//   //
//   //----------------------------------------------------------------------
//   //
//   void AWProjectWBFT::runFortranGetGrad(Matrix<Double>& uvw,Vector<Double>& dphase,
// 				     Cube<Complex>& visdata,
// 				     IPosition& s,
// 				     Cube<Complex>& gradVisAzData,
// 				     Cube<Complex>& gradVisElData,
// 				     Int& Conj,
// 				     Cube<Int>& flags,Vector<Int>& rowFlags,
// 				     Int& rownr,Vector<Double>& actualOffset,
// 				     Array<Complex>* dataPtr,
// 				     Int& aNx, Int& aNy, Int& npol, Int& nchan,
// 				     VisBuffer2& vb,Int& Nant_p, Int& scanNo,
// 				     Double& sigma,
// 				     Array<Float>& l_off,
// 				     Array<Float>& m_off,
// 				     Double area,
// 				     Int& doGrad,
// 				     Int paIndex)
//   {
//     LogIO log_l(LogOrigin("AWProjectWBFT","runFortranGetGrad[R&D]"));
//     enum whichGetStorage {RAOFF,DECOFF,UVW,DPHASE,VISDATA,GRADVISAZ,GRADVISEL,
// 			  FLAGS,ROWFLAGS,UVSCALE,ACTUALOFFSET,DATAPTR,VBFREQ,
// 			  CONVSUPPORT,CONVFUNC,CHANMAP,POLMAP,VBANT1,VBANT2,CONJCFMAP,CFMAP};
//     Vector<Bool> deleteThem(21);
    
//     Double *uvw_p, *dphase_p, *actualOffset_p, *vb_freq_p, *uvScale_p;
//     Complex *visdata_p, *dataPtr_p, *f_convFunc_p;
//     Complex *gradVisAzData_p, *gradVisElData_p;
//     Int *flags_p, *rowFlags_p, *chanMap_p, *polMap_p, *convSupport_p, *vb_ant1_p, *vb_ant2_p,
//       *ConjCFMap_p, *CFMap_p;
//     Float *l_off_p, *m_off_p;
//     Double actualPA;

//     Vector<Int> ConjCFMap, CFMap;
//     actualPA = getVBPA(vb);
//     ConjCFMap = polMap;
//     makeCFPolMap(vb,cfStokes_p,CFMap);
//     makeConjPolMap(vb,CFMap,ConjCFMap);

//     Array<Complex> rotatedConvFunc;
//     // Rotate the convolution function using Image rotation and
//     // disable rotation in the gridder
//     SynthesisUtils::rotateComplexArray(log_l, *(cfs_p.data) /*convFunc_p*/, cfs_p.coordSys,
// 				       rotatedConvFunc,(currentCFPA-actualPA));
//     actualPA = currentCFPA; 

//     // SynthesisUtils::rotateComplexArray(log_l, convFunc_p, cfs_p.coordSys,
//     // 				       rotatedConvFunc,0.0);

//     ConjCFMap_p     = ConjCFMap.getStorage(deleteThem(CONJCFMAP));
//     CFMap_p         = CFMap.getStorage(deleteThem(CFMAP));
    
//     uvw_p           = uvw.getStorage(deleteThem(UVW));
//     dphase_p        = dphase.getStorage(deleteThem(DPHASE));
//     visdata_p       = visdata.getStorage(deleteThem(VISDATA));
//     gradVisAzData_p = gradVisAzData.getStorage(deleteThem(GRADVISAZ));
//     gradVisElData_p = gradVisElData.getStorage(deleteThem(GRADVISEL));
//     flags_p         = flags.getStorage(deleteThem(FLAGS));
//     rowFlags_p      = rowFlags.getStorage(deleteThem(ROWFLAGS));
//     uvScale_p       = uvScale.getStorage(deleteThem(UVSCALE));
//     actualOffset_p  = actualOffset.getStorage(deleteThem(ACTUALOFFSET));
//     dataPtr_p       = dataPtr->getStorage(deleteThem(DATAPTR));
//     vb_freq_p       = vb.frequency().getStorage(deleteThem(VBFREQ));
//     convSupport_p   = cfs_p.xSupport.getStorage(deleteThem(CONVSUPPORT));
//     //    f_convFunc_p      = convFunc_p.getStorage(deleteThem(CONVFUNC));
//     f_convFunc_p      = rotatedConvFunc.getStorage(deleteThem(CONVFUNC));
//     chanMap_p       = chanMap.getStorage(deleteThem(CHANMAP));
//     polMap_p        = polMap.getStorage(deleteThem(POLMAP));
//     vb_ant1_p       = vb.antenna1().getStorage(deleteThem(VBANT1));
//     vb_ant2_p       = vb.antenna2().getStorage(deleteThem(VBANT2));
//     l_off_p     = l_off.getStorage(deleteThem(RAOFF));
//     m_off_p    = m_off.getStorage(deleteThem(DECOFF));
    
//     Int npa=1,actualConvSize;
//     Int paIndex_Fortran = paIndex;
//     //    actualConvSize = convFunc_p.shape()(0);
//     actualConvSize = cfs_p.data->shape()(0);
    
//     //    IPosition shp=convSupport.shape();
//     Int alwaysDoPointing=1;
//     alwaysDoPointing = doPointing;
//     dpbmosgrad(uvw_p,
// 	     dphase_p,
// 	     visdata_p,
// 	     &s.asVector()(0),
// 	     &s.asVector()(1),
// 	     gradVisAzData_p,
// 	     gradVisElData_p,
// 	     &Conj,
// 	     flags_p,
// 	     rowFlags_p,
// 	     &s.asVector()(2),
// 	     &rownr,
// 	     uvScale_p,
// 	     actualOffset_p,
// 	     dataPtr_p,
// 	     &aNx,
// 	     &aNy,
// 	     &npol,
// 	     &nchan,
// 	     vb_freq_p,
// 	     &C::c,
// 	     convSupport_p,
// 	     &actualConvSize,
// 	     &convSampling,
// 	     &wConvSize,
// 	     f_convFunc_p,
// 	     chanMap_p,
// 	     polMap_p,
// 	     &polInUse_p,
// 	     vb_ant1_p,
// 	     vb_ant2_p,
// 	     &Nant_p,
// 	     &scanNo,
// 	     &sigma,
// 	     l_off_p, m_off_p,
// 	     &area,
// 	     &doGrad,
// 	     &alwaysDoPointing,
// 	     &npa,
// 	     &paIndex_Fortran,
// 	     CFMap_p,
// 	     ConjCFMap_p,
// 	     &currentCFPA
// 	     ,&actualPA,&cfRefFreq_p
// 	     );
//     ConjCFMap.freeStorage((const Int *&)ConjCFMap_p,deleteThem(CONJCFMAP));
//     CFMap.freeStorage((const Int *&)CFMap_p,deleteThem(CFMAP));
    
//     l_off.freeStorage((const Float*&)l_off_p,deleteThem(RAOFF));
//     m_off.freeStorage((const Float*&)m_off_p,deleteThem(DECOFF));
//     uvw.freeStorage((const Double*&)uvw_p,deleteThem(UVW));
//     dphase.freeStorage((const Double*&)dphase_p,deleteThem(DPHASE));
//     visdata.putStorage(visdata_p,deleteThem(VISDATA));
//     gradVisAzData.putStorage(gradVisAzData_p,deleteThem(GRADVISAZ));
//     gradVisElData.putStorage(gradVisElData_p,deleteThem(GRADVISEL));
//     flags.freeStorage((const Int*&) flags_p,deleteThem(FLAGS));
//     rowFlags.freeStorage((const Int *&)rowFlags_p,deleteThem(ROWFLAGS));
//     actualOffset.freeStorage((const Double*&)actualOffset_p,deleteThem(ACTUALOFFSET));
//     dataPtr->freeStorage((const Complex *&)dataPtr_p,deleteThem(DATAPTR));
//     uvScale.freeStorage((const Double*&) uvScale_p,deleteThem(UVSCALE));
//     vb.frequency().freeStorage((const Double*&)vb_freq_p,deleteThem(VBFREQ));
//     cfs_p.xSupport.freeStorage((const Int*&)convSupport_p,deleteThem(CONVSUPPORT));
//     //    convFunc_p.freeStorage((const Complex *&)f_convFunc_p,deleteThem(CONVFUNC));
//     chanMap.freeStorage((const Int*&)chanMap_p,deleteThem(CHANMAP));
//     polMap.freeStorage((const Int*&) polMap_p,deleteThem(POLMAP));
//     vb.antenna1().freeStorage((const Int*&) vb_ant1_p,deleteThem(VBANT1));
//     vb.antenna2().freeStorage((const Int*&) vb_ant2_p,deleteThem(VBANT2));
//   }
//   //
//   //----------------------------------------------------------------------
//   //
//   void AWProjectWBFT::runFortranPut(Matrix<Double>& uvw,Vector<Double>& dphase,
// 				 const Complex& visdata,
// 				 IPosition& s,
// 				 Int& Conj,
// 				 Cube<Int>& flags,Vector<Int>& rowFlags,
// 				 const Matrix<Float>& weight,
// 				 Int& rownr,Vector<Double>& actualOffset,
// 				 Array<Complex>& dataPtr,
// 				 Int& aNx, Int& aNy, Int& npol, Int& nchan,
// 				 const VisBuffer2& vb,Int& Nant_p, Int& scanNo,
// 				 Double& sigma,
// 				 Array<Float>& l_off,
// 				 Array<Float>& m_off,
// 				 Matrix<Double>& sumWeight,
// 				 Double& area,
// 				 Int& doGrad,
// 				 Int& doPSF,
// 				 Int paIndex)
//   {
//     (void)Conj;
//     LogIO log_l(LogOrigin("AWProjectWBFT","runFortranPut[R&D]"));
//     enum whichGetStorage {RAOFF,DECOFF,UVW,DPHASE,VISDATA,GRADVISAZ,GRADVISEL,
// 			  FLAGS,ROWFLAGS,UVSCALE,ACTUALOFFSET,DATAPTR,VBFREQ,
// 			  CONVSUPPORT,CONVWTSUPPORT,CONVFUNC,CHANMAP,POLMAP,VBANT1,VBANT2,WEIGHT,
// 			  SUMWEIGHT,CONJCFMAP,CFMAP,AVGPBPTR,CONVWTS};
//     Vector<Bool> deleteThem(25);
    
//     Double *uvw_p, *dphase_p, *actualOffset_p, *vb_freq_p, *uvScale_p;
//     Complex *dataPtr_p, *f_convFunc_p, *f_convWts_p,*avgPBPtr;
//     Int *flags_p, *rowFlags_p, *chanMap_p, *polMap_p, *convSupport_p, *convWtSupport_p,
//       *vb_ant1_p, *vb_ant2_p,
//       *ConjCFMap_p, *CFMap_p;
//     Float *l_off_p, *m_off_p;
//     Float *weight_p;Double *sumwt_p,*isumwt_p;
//     Double actualPA;
//     const Complex *visdata_p=&visdata;
    
//     Matrix<Double> iSumWt(sumWeight.shape());
//     iSumWt=0.0;
//     Vector<Int> ConjCFMap, CFMap;
//     actualPA = getVBPA(vb);

//     ConjCFMap = polMap;
//     makeCFPolMap(vb,cfStokes_p,CFMap);
//     makeConjPolMap(vb,CFMap,ConjCFMap);

//     // {
//     //   IPosition tt;
//     //   cfs_p.coordSys.list(log_l,MDoppler::RADIO,tt,tt);
//     //   cfwts_p.coordSys.list(log_l,MDoppler::RADIO,tt,tt);
//     // }
//     Array<Complex> rotatedConvFunc_l, rotatedConvWeights_l;

//     // Rotate the convolution function using Image rotation and
//     // disable rotation in the gridder
//     SynthesisUtils::rotateComplexArray(log_l, *(cfs_p.data)/*convFunc_p*/, cfs_p.coordSys,
//         			       rotatedConvFunc_l,(currentCFPA-actualPA));
//     if (!avgPBReady_p)
//       SynthesisUtils::rotateComplexArray(log_l, *(cfwts_p.data), /*convWeights_p,*/ cfwts_p.coordSys,
//     					 rotatedConvWeights_l,(currentCFPA-actualPA));
//     // Disable rotation in the gridder
//     actualPA = currentCFPA; 

//     // SynthesisUtils::rotateComplexArray(log_l, convFunc_p, cfs_p.coordSys,
//     //     			       rotatedConvFunc_l,0.0);
//     // if (!avgPBReady_p)
//     //   SynthesisUtils::rotateComplexArray(log_l, convWeights_p, cfwts_p.coordSys,
//     // 					 rotatedConvWeights_l,0.0);


//     ConjCFMap_p     = ConjCFMap.getStorage(deleteThem(CONJCFMAP));
//     CFMap_p         = CFMap.getStorage(deleteThem(CFMAP));
    
//     uvw_p           = uvw.getStorage(deleteThem(UVW));
//     dphase_p        = dphase.getStorage(deleteThem(DPHASE));
//     flags_p         = flags.getStorage(deleteThem(FLAGS));
//     rowFlags_p      = rowFlags.getStorage(deleteThem(ROWFLAGS));
//     uvScale_p       = uvScale.getStorage(deleteThem(UVSCALE));
//     actualOffset_p  = actualOffset.getStorage(deleteThem(ACTUALOFFSET));
//     dataPtr_p       = dataPtr.getStorage(deleteThem(DATAPTR));
//     vb_freq_p       = (Double *)(vb.frequency().getStorage(deleteThem(VBFREQ)));
//     convSupport_p   = cfs_p.xSupport.getStorage(deleteThem(CONVSUPPORT));
//     convWtSupport_p = cfwts_p.xSupport.getStorage(deleteThem(CONVWTSUPPORT));
//     f_convFunc_p    = rotatedConvFunc_l.getStorage(deleteThem(CONVFUNC));
//     f_convWts_p     = rotatedConvWeights_l.getStorage(deleteThem(CONVWTS));
//     chanMap_p       = chanMap.getStorage(deleteThem(CHANMAP));
//     polMap_p        = polMap.getStorage(deleteThem(POLMAP));
//     vb_ant1_p       = (Int *)(vb.antenna1().getStorage(deleteThem(VBANT1)));
//     vb_ant2_p       = (Int *)(vb.antenna2().getStorage(deleteThem(VBANT2)));
//     l_off_p         = l_off.getStorage(deleteThem(RAOFF));
//     m_off_p         = m_off.getStorage(deleteThem(DECOFF));
//     weight_p        = (Float *)(weight.getStorage(deleteThem(WEIGHT)));
//     sumwt_p         = sumWeight.getStorage(deleteThem(SUMWEIGHT));
//     Bool tmp;
//     isumwt_p        = iSumWt.getStorage(tmp);

//     //    Array<Complex> avgPB_p(griddedWeights.get());
//     Array<Complex> avgAperture;
//     if (!avgPBReady_p)
//       {
// 	avgAperture.resize(griddedWeights.shape());
// 	avgAperture.set(Complex(0,0));
// 	avgPBPtr        = avgAperture.getStorage(deleteThem(AVGPBPTR));
//       }
//     else
//       avgPBPtr=NULL;
    
//     Int npa=1,actualConvSize, actualConvWtSize;
//     Int paIndex_Fortran = paIndex; 
//     // Int doAvgPB=((avgPBReady_p==false) && 
//     //     	 ((fabs(lastPAUsedForWtImg-actualPA)*57.2956 >= DELTAPA) || 
//     //     	  (lastPAUsedForWtImg == MAGICPAVALUE)));

//     Int doAvgPB=computeAvgPB(actualPA, lastPAUsedForWtImg);//(avgPBReady_p==false);
//     //    actualConvSize = convFunc_p.shape()(0);
//     actualConvSize = cfs_p.data->shape()(0);
//     //    actualConvWtSize = convWeights_p.shape()(0);
//     actualConvWtSize = cfwts_p.data->shape()(0);

//     if (fabs(lastPAUsedForWtImg-actualPA)*57.2956 >= DELTAPA) lastPAUsedForWtImg = actualPA;

//     //    IPosition shp=convSupport.shape();
//     Int alwaysDoPointing=1;
//     alwaysDoPointing = doPointing;

//     gpbmos(uvw_p,
// 	   dphase_p,
// 	   visdata_p,
// 	   &s.asVector()(0),
// 	   &s.asVector()(1),
// 	   &doPSF,
// 	   flags_p,
// 	   rowFlags_p,
// 	   weight_p,
// 	   &s.asVector()(2),
// 	   &rownr,
// 	   uvScale_p,
// 	   actualOffset_p,
// 	   dataPtr_p,
// 	   &aNx,
// 	   &aNy,
// 	   &npol,
// 	   &nchan,
// 	   vb_freq_p,
// 	   &C::c,
// 	   convSupport_p,
// 	   &actualConvSize,
// 	   &actualConvWtSize,
// 	   &convSampling,
// 	   &wConvSize,
// 	   f_convFunc_p,
// 	   chanMap_p,
// 	   polMap_p,
// 	   &polInUse_p,
// 	   //	   sumwt_p,
// 	   isumwt_p,
// 	   vb_ant1_p,
// 	   vb_ant2_p,
// 	   &Nant_p,
// 	   &scanNo,
// 	   &sigma,
// 	   l_off_p, m_off_p,
// 	   &area,
// 	   &doGrad,
// 	   &alwaysDoPointing,
// 	   &npa,
// 	   &paIndex_Fortran,
// 	   CFMap_p,
// 	   ConjCFMap_p,
// 	   &currentCFPA,&actualPA,
// 	   &doAvgPB,
// 	   avgPBPtr,&cfRefFreq_p,
// 	   f_convWts_p,convWtSupport_p
// 	   );

//     ConjCFMap.freeStorage((const Int *&)ConjCFMap_p,deleteThem(CONJCFMAP));
//     CFMap.freeStorage((const Int *&)CFMap_p,deleteThem(CFMAP));
    
//     l_off.freeStorage((const Float*&)l_off_p,deleteThem(RAOFF));
//     m_off.freeStorage((const Float*&)m_off_p,deleteThem(DECOFF));
//     uvw.freeStorage((const Double*&)uvw_p,deleteThem(UVW));
//     dphase.freeStorage((const Double*&)dphase_p,deleteThem(DPHASE));
//     flags.freeStorage((const Int*&) flags_p,deleteThem(FLAGS));
//     rowFlags.freeStorage((const Int *&)rowFlags_p,deleteThem(ROWFLAGS));
//     actualOffset.freeStorage((const Double*&)actualOffset_p,deleteThem(ACTUALOFFSET));
//     dataPtr.freeStorage((const Complex *&)dataPtr_p,deleteThem(DATAPTR));
//     uvScale.freeStorage((const Double*&) uvScale_p,deleteThem(UVSCALE));
//     vb.frequency().freeStorage((const Double*&)vb_freq_p,deleteThem(VBFREQ));
//     cfs_p.xSupport.freeStorage((const Int*&)convSupport_p,deleteThem(CONVSUPPORT));
//     //    convFunc_p.freeStorage((const Complex *&)f_convFunc_p,deleteThem(CONVFUNC));
//     //    convWeights_p.freeStorage((const Complex *&)f_convFunc_p,deleteThem(CONVWTS));
//     chanMap.freeStorage((const Int*&)chanMap_p,deleteThem(CHANMAP));
//     polMap.freeStorage((const Int*&) polMap_p,deleteThem(POLMAP));
//     vb.antenna1().freeStorage((const Int*&) vb_ant1_p,deleteThem(VBANT1));
//     vb.antenna2().freeStorage((const Int*&) vb_ant2_p,deleteThem(VBANT2));
//     weight.freeStorage((const Float*&)weight_p,deleteThem(WEIGHT));
//     sumWeight.putStorage(sumwt_p,deleteThem(SUMWEIGHT));
//     iSumWt.putStorage(isumwt_p,tmp);
//     sumWeight += iSumWt;

//     if (!avgPBReady_p)
//       {
// 	// Get the griddedWeigths as a referenced array
// 	Array<Complex> gwts; Bool removeDegenerateAxis=false;
// 	griddedWeights.get(gwts, removeDegenerateAxis);
// 	//	griddedWeights.put(griddedWeights.get()+avgPB_p);
// 	gwts = gwts + avgAperture;
// 	// if (!reference)
// 	//   griddedWeights.put(gwts);
//       }
//   }

};<|MERGE_RESOLUTION|>--- conflicted
+++ resolved
@@ -598,22 +598,12 @@
 
     Matrix<Complex> tmp(senImIter.rwMatrixCursor().shape());
     tmp = 1.0;
-<<<<<<< HEAD
-    for(wtImIter.reset(); !wtImIter.atEnd(); wtImIter++)
-=======
     for(wtImIter.reset(), senImIter.reset(); !wtImIter.atEnd(); wtImIter++, senImIter++)
->>>>>>> 8927af05
       {
 	Matrix<T> tmp_ref;tmp_ref.reference(wtImIter.rwMatrixCursor().nonDegenerate());
 	for (int i=0;i<tmp.shape()(0);i++)
 	  for (int j=0;j<tmp.shape()(1);j++)
 	    tmp(i,j)=tmp_ref(i,j); // Use automatic type conversion (DComplex->Complex)
-<<<<<<< HEAD
-      }
-    
-    for(senImIter.reset(); !senImIter.atEnd(); senImIter++)
-      senImIter.rwMatrixCursor() = real(tmp);
-=======
 	senImIter.rwMatrixCursor() = real(tmp);
       }
     
@@ -627,7 +617,6 @@
     // 	cerr << "Sen: " << senImIter.position() << endl;
     // 	senImIter.rwMatrixCursor() = real(tmp);
     //   }
->>>>>>> 8927af05
 
     if (tt_pp == "")
       cfCache_p->flush(sensitivityImage,sensitivityPatternQualifierStr_p);
