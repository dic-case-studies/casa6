//# PlotMSIndexer.cc: Cache indexer for plotms.
//# Copyright (C) 2009
//# Associated Universities, Inc. Washington DC, USA.
//#
//# This library is free software; you can redistribute it and/or modify it
//# under the terms of the GNU Library General Public License as published by
//# the Free Software Foundation; either version 2 of the License, or (at your
//# option) any later version.
//#
//# This library is distributed in the hope that it will be useful, but WITHOUT
//# ANY WARRANTY; without even the implied warranty of MERCHANTABILITY or
//# FITNESS FOR A PARTICULAR PURPOSE.  See the GNU Library General Public
//# License for more details.
//#
//# You should have received a copy of the GNU Library General Public License
//# along with this library; if not, write to the Free Software Foundation,
//# Inc., 675 Massachusetts Ave, Cambridge, MA 02139, USA.
//#
//# Correspondence concerning AIPS++ should be addressed as follows:
//#        Internet email: aips2-request@nrao.edu.
//#        Postal address: AIPS++ Project Office
//#                        National Radio Astronomy Observatory
//#                        520 Edgemont Road
//#                        Charlottesville, VA 22903-2475 USA
//#
//# $Id: $
#include <plotms/Data/PlotMSIndexer.h>

#include <casa/Quanta/MVTime.h>
#include <casa/Utilities/Sort.h>
#include <casa/OS/Timer.h>
#include <plotms/PlotMS/PlotMS.h>
#include <tables/Tables/Table.h>
#include <measures/Measures/Stokes.h>
//#include <QtCore/qmath.h>
#include <QDebug>

using namespace casacore;
namespace casa {

PlotMSIndexer::PlotMSIndexer():
		  plotmscache_(NULL),
		  currChunk_(0),
		  irel_(0),
		  lasti_(-1),
		  nPoints_(),
		  nCumulative_(),
		  nSegment_(0),currSeg_(0),
		  nSegPoints_(),nCumulPoints_(),cacheChunk_(),cacheOffset_(),
		  currentX_(PMS::SCAN),
		  currentY_(PMS::SCAN),
		  indexerReady_(false),
		  icorrmax_(),
		  ichanmax_(),
		  ibslnmax_(),
		  idatamax_(),
		  nperchan_(),
		  nperbsln_(),
		  nperant_(),
		  ichanbslnmax_(),
		  iantmax_(),
		  xmin_(DBL_MAX),
		  ymin_(DBL_MAX),
		  xflmin_(DBL_MAX),
		  yflmin_(DBL_MAX),
		  xmax_(-DBL_MAX),
		  ymax_(-DBL_MAX),
		  xflmax_(-DBL_MAX),
		  yflmax_(-DBL_MAX),
		  sizeMasked_(0),
		  sizeUnMasked_(0),
		  globalXMinMax_(false),
		  globalYMinMax_(false),
		  iterate_(false),
		  iterAxis_(PMS::NONE),
		  iterValue_(-999),
		  itsColorize_(false),
		  itsColorizeAxis_(PMS::DEFAULT_COLOR_AXIS),
		  self(const_cast<PlotMSIndexer*>(this))
{
	dataIndex = 0;
	}

PlotMSIndexer::PlotMSIndexer(PlotMSCacheBase* parent, PMS::Axis xAxis,
        PMS::DataColumn xData, PMS::Axis yAxis, PMS::DataColumn yData,
        int index ):
		  plotmscache_(parent),
		  currChunk_(0),
		  irel_(0),
		  lasti_(-1),
		  nPoints_(),
		  nCumulative_(),
		  nSegment_(0),currSeg_(0),
		  nSegPoints_(),nCumulPoints_(),cacheChunk_(),cacheOffset_(),
		  currentX_(xAxis),
		  currentY_(yAxis),
		  currentXdata_(xData),
		  currentYdata_(yData),
		  indexerReady_(false),
		  icorrmax_(),
		  ichanmax_(),
		  ibslnmax_(),
		  idatamax_(),
		  nperchan_(),
		  nperbsln_(),
		  nperant_(),
		  ichanbslnmax_(),
		  iantmax_(),
		  xmin_(DBL_MAX),
		  ymin_(DBL_MAX),
		  xflmin_(DBL_MAX),
		  yflmin_(DBL_MAX),
		  xmax_(-DBL_MAX),
		  ymax_(-DBL_MAX),
		  xflmax_(-DBL_MAX),
		  yflmax_(-DBL_MAX),
		  sizeMasked_(0),
		  sizeUnMasked_(0),
		  globalXMinMax_(false),
		  globalYMinMax_(false),
		  iterate_(false),
		  iterAxis_(PMS::SCAN),
		  iterValue_(-999),
		  itsColorize_(false),
		  itsColorizeAxis_(PMS::DEFAULT_COLOR_AXIS),
		  self(const_cast<PlotMSIndexer*>(this))
{
	dataIndex = index;
	setUpIndexing();
}

PlotMSIndexer::PlotMSIndexer(PlotMSCacheBase* parent,
        PMS::Axis xAxis, PMS::DataColumn xDataColumn, 
        PMS::Axis yAxis, PMS::DataColumn yDataColumn, 
        PMS::Axis iterAxis, Int iterValue, int index ):
		plotmscache_(parent),
		currChunk_(0),
		irel_(0),
		lasti_(-1),
		nPoints_(),
		nCumulative_(),
		nSegment_(0),currSeg_(0),
		nSegPoints_(),nCumulPoints_(),cacheChunk_(),cacheOffset_(),
		currentX_(xAxis),
		currentY_(yAxis),
        currentXdata_(xDataColumn),
        currentYdata_(yDataColumn),
		indexerReady_(false),
		icorrmax_(),
		ichanmax_(),
		ibslnmax_(),
		idatamax_(),
		nperchan_(),
		nperbsln_(),
		nperant_(),
		ichanbslnmax_(),
		iantmax_(),
		xmin_(DBL_MAX),
		ymin_(DBL_MAX),
		xflmin_(DBL_MAX),
		yflmin_(DBL_MAX),
		xmax_(-DBL_MAX),
		ymax_(-DBL_MAX),
		xflmax_(-DBL_MAX),
		yflmax_(-DBL_MAX),
		sizeMasked_(0),
		sizeUnMasked_(0),
		globalXMinMax_(false),
		globalYMinMax_(false),
		iterate_(iterAxis!=PMS::NONE),
		iterAxis_(iterAxis),
		iterValue_(iterValue),
		itsColorize_(false),
		itsColorizeAxis_(PMS::DEFAULT_COLOR_AXIS),
		self(const_cast<PlotMSIndexer*>(this))
{ 
	dataIndex = index;
	setUpIndexing();
}

PlotMSIndexer::~PlotMSIndexer() {} // anything?

unsigned int PlotMSIndexer::size() const { 
	//  return (nChunk()>0 ? nCumulative_(nChunk()-1) : 0);
	return (nSegment_>0 ? nCumulPoints_(nSegment_-1) : 0);
}

double PlotMSIndexer::xAt(unsigned int i) const {
	setChunk(i);  // sets chunk and relative index in chunk

	double x= (plotmscache_->*getXFromCache_)(currChunk_,
			(self->*XIndexer_)(currChunk_,irel_));
	return x;
}
double PlotMSIndexer::yAt(unsigned int i) const {
	setChunk(i);  // sets chunk and relative index in chunk
	return (plotmscache_->*getYFromCache_)(currChunk_,
			(self->*YIndexer_)(currChunk_,irel_));
}
void PlotMSIndexer::xAndYAt(unsigned int index, 
		double& x, double& y) const {
	setChunk(index);  // sets chunk and relative index in chunk
	x=(plotmscache_->*getXFromCache_)(currChunk_,
			(self->*XIndexer_)(currChunk_,irel_));
	y=(plotmscache_->*getYFromCache_)(currChunk_,
			(self->*YIndexer_)(currChunk_,irel_));
}

bool PlotMSIndexer::minsMaxes(double& xMin, double& xMax, 
		double& yMin, double& yMax) {

	if (this->size()<1) return false;

	// return the collective (flagged/unflagged) min/max
	// X:
	if (globalXMinMax_ || (sizeMasked()==0 && sizeUnmasked()==0)) {
		// calculate global
		xMin=min(plotmscache_->xminG_,plotmscache_->xflminG_);
		xMax=max(plotmscache_->xmaxG_,plotmscache_->xflmaxG_);
	}
	else {
		xMin=min(xmin_,xflmin_);
		xMax=max(xmax_,xflmax_);
	}

	// Y:
	if (globalYMinMax_ || (sizeMasked()==0 && sizeUnmasked()==0)) {
		// calculate global
		yMin=min(plotmscache_->yminG_,plotmscache_->yflminG_);
		yMax=max(plotmscache_->ymaxG_,plotmscache_->yflmaxG_);
	}
	else {
		yMin=min(ymin_,yflmin_);
		yMax=max(ymax_,yflmax_);
	}
	return true;
}

bool PlotMSIndexer::maskedAt( unsigned int index) const {
	setChunk(index);
	return !(*(plotmscache_->plmask_[dataIndex][currChunk_]->data()+irel_));
}
void PlotMSIndexer::xyAndMaskAt(unsigned int index,
		double& x, double& y,
		bool& mask) const {
	setChunk(index);
	x=(plotmscache_->*getXFromCache_)(currChunk_,
			(self->*XIndexer_)(currChunk_,irel_));
	y=(plotmscache_->*getYFromCache_)(currChunk_,
			(self->*YIndexer_)(currChunk_,irel_));
	mask=!(*(plotmscache_->plmask_[dataIndex][currChunk_]->data()+irel_));
}

bool PlotMSIndexer::maskedMinsMaxes(double& xMin, double& xMax, 
		double& yMin, double& yMax) {

	if (this->size()<1) return false;

	// return the collective (flagged) min/max
	// X:
	if (globalXMinMax_ || sizeMasked()==0) {
		// Use globals from the cache
		xMin=plotmscache_->xflminG_;
		xMax=plotmscache_->xflmaxG_;
	}
	else {
		// get local ones
		xMin=xflmin_;
		xMax=xflmax_;
	}
	// Y:
	if (globalYMinMax_ || sizeMasked()==0) {
		// Use globals from the cache
		yMin=plotmscache_->yflminG_;
		yMax=plotmscache_->yflmaxG_;
	}
	else {
		// use local ones
		yMin=yflmin_;
		yMax=yflmax_;
	}
	return true;
}



bool PlotMSIndexer::maskedMinsMaxesRaw(double& xMin, double& xMax, 
		double& yMin, double& yMax) {

	if (this->size()<1) return false;

	xMin=xflmin_;
	xMax=xflmax_;
	yMin=yflmin_;
	yMax=yflmax_;
	return true;
}

bool PlotMSIndexer::unmaskedMinsMaxes(double& xMin, double& xMax, 
		double& yMin, double& yMax) {

	if (this->size()<1) return false;

	// return the collective (unflagged) min/max
	// X:
	if (globalXMinMax_ || sizeUnmasked()==0 ) {
		// Use globals from the cache
		xMin=plotmscache_->xminG_;
		xMax=plotmscache_->xmaxG_;
	}
	else {
		// get local ones
		xMin=xmin_;
		xMax=xmax_;
	}

	// Y:
	if (globalYMinMax_ || sizeUnmasked()==0 ) {
		// Use globals from the cache
		yMin=plotmscache_->yminG_;
		yMax=plotmscache_->ymaxG_;
	}
	else {
		// get local ones
		yMin=ymin_;
		yMax=ymax_;
	}
	return true;
}


bool PlotMSIndexer::unmaskedMinsMaxesRaw(double& xMin, double& xMax, 
		double& yMin, double& yMax) {

	if (this->size()<1) return false;

	xMin=xmin_;
	xMax=xmax_;
	yMin=ymin_;
	yMax=ymax_;
	return true;
}



unsigned int PlotMSIndexer::numBins() const {
	// TODO
	return PMS::COLORS_LIST().size();
}

unsigned int PlotMSIndexer::binAt(unsigned int i) const {
	unsigned int binValue = 0;
	if(itsColorize_) {
		setChunk(i);
		unsigned int val = (unsigned int)(plotmscache_->*getColFromCache_)(currChunk_,
				(self->*ColIndexer_)(currChunk_,irel_));

		if ( itsColorizeAxis_ != PMS::TIME ){
			binValue = val % numBins();
		}
		else {
			if ( plotmscache_->averaging_.time() ){
				double timeInterval= plotmscache_->averaging_.timeValue();
				double baseTime = plotmscache_->getTime( 0, 0 );
				Double time = plotmscache_->getTime(currChunk_, 0);
				Double timeDiff = time - baseTime;
				int timeIndex = static_cast<int>( timeDiff / timeInterval );
				binValue = timeIndex % numBins();
			}
			else {
				int timeIndex = 0;
				if ( currChunk_ == 0 ){
					timeIndex = plotmscache_->findColorIndex( currChunk_, false );
				}
				else {
					timeIndex = plotmscache_->findColorIndex( currChunk_, false );
				}
				binValue = timeIndex % numBins();

			}
		}
	}
	return binValue;
}

bool PlotMSIndexer::isBinned() const {
	// TODO
	return itsColorize_;
}

bool PlotMSIndexer::colorize(bool doColorize, PMS::Axis colorizeAxis) {
	// TODO
	bool changed = (doColorize != itsColorize_) ||
			(doColorize && colorizeAxis != itsColorizeAxis_);
	itsColorize_ = doColorize;
	itsColorizeAxis_ = colorizeAxis;

	if (itsColorize_) {
        // None of the coloraxis options have a datacolumn so doesn't matter
		setMethod(getColFromCache_,itsColorizeAxis_, PMS::DEFAULT_DATACOLUMN);
		setIndexer(ColIndexer_,itsColorizeAxis_);
	}

	//cout << "COLORIZE!! " << boolalpha << itsColorize_ << " " << PMS::axis(itsColorizeAxis_) << endl;

	return changed;
}


void PlotMSIndexer::setUpIndexing() {

	// Forbid antenna-based/baseline-based combination plots, for now
	//  (e.g., data vs. _antenna-based_ elevation)
	if (plotmscache_->netAxesMask_[dataIndex](2)&&plotmscache_->netAxesMask_[dataIndex](3))
		throw(AipsError("Cannot yet support antenna-based and baseline-based data in same plot."));

	// Refer to the chunk shape matrix in the cache
	Matrix<Int>& chsh(plotmscache_->chunkShapes());

	icorrmax_.reference(chsh.row(0));
	ichanmax_.reference(chsh.row(1));
	ibslnmax_.reference(chsh.row(2));
	iantmax_.reference(chsh.row(3));

	idatamax_.resize(nChunk());
	idatamax_ = chsh.row(0);
	idatamax_ *= chsh.row(1);
	idatamax_ *= chsh.row(2);

	ichanbslnmax_.resize(nChunk());
	ichanbslnmax_ = chsh.row(1);
	ichanbslnmax_ *= chsh.row(2);

	nperchan_.resize(nChunk());
	nperchan_.set(1);
	if (plotmscache_->netAxesMask_[dataIndex](0)) nperchan_ *= chsh.row(0);

	nperbsln_.resize(nChunk());
	nperbsln_.set(1);
	if (plotmscache_->netAxesMask_[dataIndex](0)) nperbsln_ *= chsh.row(0);
	if (plotmscache_->netAxesMask_[dataIndex](1)) nperbsln_ *= chsh.row(1);

	nperant_.reference(nperbsln_);


  /*cout << "ichanbslnmax_ = " << ichanbslnmax_ << endl;
  cout << "nperchan_     = " << nperchan_ << endl;
  cout << "nperbsln_     = " << nperbsln_ << endl;
  cout << "nperant_      = " << nperant_ << endl;

  cout << "...done." << endl << "Set methods..." << flush;
*/

	// Set up method pointers for the chosen axes
	setMethod(getXFromCache_, currentX_, currentXdata_);
	setMethod(getYFromCache_, currentY_, currentYdata_);

	// And the indexers
	setIndexer(XIndexer_, currentX_);
	setIndexer(YIndexer_, currentY_);

	//  cout << "done." << endl;

	// And the mask collapsers
	//  setCollapser(collapseXMask_,currentX_);
	//  setCollapser(collapseYMask_,currentY_);

	// Count up the total number of points we will plot
	//   (keep a cumualtive running total)

	//  cout << "*>*>*>*>*>*> iterate_=" << boolalpha << iterate_ << " Axis: " << PMS::axis(iterAxis_) << " iterValue_ = " << iterValue_ << endl;

	//  cout << "Count points..." << flush;

	// Count data segments in this iteration
	switch (iterAxis_) {
	case PMS::ANTENNA: {
		nSegment_=0;
		for (Int ich=0; ich<nChunk(); ++ich)
			// only check for non-empty chunks
			if (plotmscache_->goodChunk(ich)) {
				for (Int ibl=0; ibl<chsh(2,ich); ++ibl) {
					Int a1 = *(plotmscache_->antenna1_[ich]->data()+ibl);
					Int a2 = (plotmscache_->antenna2_.empty() ? -1 :
						*(plotmscache_->antenna2_[ich]->data()+ibl));
					if ( (a1 == iterValue_) || (a2 == iterValue_) )
						++nSegment_;
				}
			}
		break;
	}
	case PMS::TIME : {
		nSegment_ = 0;
		for ( Int ich=0; ich<nChunk(); ++ich ){
			if (plotmscache_->goodChunk(ich)){
				if (plotmscache_->getTime(ich, 0) == plotmscache_->getTime(iterValue_,0)){
					++nSegment_;
				}
			}
		}
		break;
	}
    case PMS::CORR: {
		nSegment_=0;
		for (Int ich=0; ich<nChunk(); ++ich)
			// only check for non-empty chunks
			if (plotmscache_->goodChunk(ich)) {
				for (Int icorr=0; icorr<chsh(0,ich); ++icorr)
					if (*(plotmscache_->corr_[ich]->data()+icorr) == iterValue_) 
						nSegment_ += ichanbslnmax_[ich];
			}
		break;
	}
	default:
		// most iteration axis have nChunk segments
		nSegment_ = nChunk();
	}

	// Size up and initialize the indexing helpers and counters
	nSegPoints_.resize(nSegment_,0);
	nSegPoints_.set(0);
	nCumulPoints_.resize(nSegment_,0);
	nCumulPoints_.set(0);
	cacheChunk_.resize(nSegment_,0);
	cacheChunk_.set(0);
	cacheOffset_.resize(nSegment_,0);
	cacheOffset_.set(0);

	// Refer to simple axes, for convenience below
	Vector<Int> iterAxisRef;
	switch (iterAxis_) {
	case PMS::SCAN:
		iterAxisRef.reference(plotmscache_->scan_);
		break;
	case PMS::SPW:
		iterAxisRef.reference(plotmscache_->spw_);
		break;
	case PMS::FIELD:
		iterAxisRef.reference(plotmscache_->field_);
		break;
	default:
		break;
	}

	// Count per segment
	Int iseg(-1);
	Vector<Bool>& nAM(plotmscache_->netAxesMask_[dataIndex]);
	double timeInterval(1);
	bool averagingTime = plotmscache_->averaging_.time();
	if ( averagingTime ){
		timeInterval = plotmscache_->averaging_.timeValue();
	}
	double iterTime = plotmscache_->time_[iterValue_];

	for (Int ic=0; ic<nChunk(); ++ic) {

		// skip this chunk if empty
		if (!plotmscache_->goodChunk(ic)){
			continue;
		}

		switch (iterAxis_) {
		case PMS::NONE:
		case PMS::FIELD:
		case PMS::SPW:
		case PMS::SCAN: {
			if (iterAxis_==PMS::NONE || iterAxisRef(ic)==iterValue_) {
				++iseg;
				cacheChunk_(iseg)=ic;
				cacheOffset_(iseg)=0;
				nSegPoints_(iseg)=((nAM(0) ? icorrmax_(ic) : 1)*
						(nAM(1) ? ichanmax_(ic) : 1)*
						(nAM(2) ? ibslnmax_(ic) : 1)*
						(nAM(3) ? iantmax_(ic) : 1));
			}
			break;
		}
		case PMS::TIME: {

			bool assignValues = false;
			if ( averagingTime ){
				double icTime = plotmscache_->time_[ic];
				if ( icTime >= iterTime && icTime < iterTime + timeInterval ){
					assignValues = true;
				}
			}
			else {
				if ( iterTime  == plotmscache_->time_[ic] ){
					assignValues = true;
				}
			}

			if ( assignValues ){
				++iseg;
				cacheChunk_(iseg) = ic;
				cacheOffset_(iseg) = 0;
				nSegPoints_(iseg) = ((nAM(0) ? icorrmax_(ic) : 1)*
						(nAM(1) ? ichanmax_(ic) : 1)*
						(nAM(2) ? ibslnmax_(ic) : 1)*
						(nAM(3) ? iantmax_(ic) : 1));
			}
			break;
		}
		case PMS::BASELINE: {
			Int ibsln=0, nBsln=chsh(2,ic);
			while (ibsln<nBsln && (*(plotmscache_->baseline_[ic]->data()+ibsln)!=iterValue_))
				++ibsln;
			if (ibsln<nBsln) {
				// Found the baseline in this chunk
				++iseg;
				cacheChunk_(iseg)=ic;
				cacheOffset_(iseg)=ibsln*Int(nAM(2))*nperbsln_(ic); // non-zero only if there is a baseline axis
				nSegPoints_(iseg)=nperbsln_(ic);
			}
			break;
		}
		case PMS::ANTENNA: {
			Int nBsln=chsh(2,ic);
			for (Int ibsln=0;ibsln<nBsln;++ibsln) {
				Int a1 = *(plotmscache_->antenna1_[ic]->data()+ibsln);
				Int a2 = (plotmscache_->antenna2_.empty() ? -1 :
					*(plotmscache_->antenna2_[ic]->data()+ibsln));
				if ( (a1 == iterValue_) || (a2 == iterValue_) ) {
					// found antenna for this iteration
					++iseg;
					cacheChunk_(iseg)=ic;
					cacheOffset_(iseg)=ibsln*Int(nAM(2))*nperbsln_(ic);
					nSegPoints_(iseg)=nperbsln_(ic);
				}
			}
			break;
		}
        case PMS::CORR: {
            Int nCorr = chsh(0,ic);
            for (Int icorr=0; icorr<nCorr; ++icorr) {
                if (*(plotmscache_->corr_[ic]->data()+icorr) == iterValue_) {
                    for (Int nPoints=0; nPoints<ichanbslnmax_[ic]; ++nPoints) {
                        ++iseg;
                        cacheChunk_(iseg)  = ic;
                        cacheOffset_(iseg) = icorr + nPoints*nCorr;
					    nSegPoints_(iseg)  = 1;
                    }
                }
            }
            break;
        }
        default:
			// shouldn't reach here...
			throw(AipsError("Unsupported iteration axis: "+PMS::axis(iterAxis_)));
			break;
		}
	}

	// Contract nSegment_ if we aren't using them all
	if (iseg+1 < nSegment_) {
		nSegment_ = iseg+1;

		// Cope with no segments found
		//  (this happens when all data is flagged, time-averaging is on,
		//    and iteration is off, in v3.2)
		if (nSegment_==0) nSegment_=1;

		// (w/ copy)
		nSegPoints_.resize(nSegment_,true);
		nCumulPoints_.resize(nSegment_,true);
		cacheChunk_.resize(nSegment_,true);
		cacheOffset_.resize(nSegment_,true);
	}

	// Fill cumulative counter
	nCumulPoints_(0) = nSegPoints_(0);
	for (Int iseg=1; iseg<nSegment_; ++iseg)
		nCumulPoints_(iseg) = nCumulPoints_(iseg-1) + nSegPoints_(iseg);

	nPoints_.reference(nSegPoints_);
	nCumulative_.reference(nCumulPoints_);

	//  cout << "done." << endl;

	// Compute the nominal plot ranges
	computeRanges();

	// The indexer is now ready for plotting
	indexerReady_ = true;

}

bool PlotMSIndexer::isGlobalXRange() const {
	return globalXMinMax_;
}

bool PlotMSIndexer::isGlobalYRange() const {
	return globalYMinMax_;
}

void PlotMSIndexer::setGlobalMinMax(Bool globalX, Bool globalY ) {
    globalXMinMax_=globalX;
    globalYMinMax_=globalY;
};

void PlotMSIndexer::setChunk(uInt i) const {

	// NB: this method assumes that i>=lasti, for now

	if (i==lasti_)
		// already found this one on previous call (e.g., for mask
		//   or the other axis), so change nothing
		return;

	// reset to the first chunk if very first or earlier point requested
	if (i==0 || i<lasti_) currSeg_=0;

	// Bump at segment boundaries
	while (i > (nCumulPoints_(currSeg_)-1)) ++currSeg_;

	// TBD:  Back up to a previous chunk?
	//  while (i < (nCumulative_(currChunk_)) && currChunk_>0) --currChunk_;


	// Found current Indexer _segment_, so set current _cache_ chunk:
	currChunk_=cacheChunk_(currSeg_);

	// Calculate the offset into the current chunk
	if (currSeg_>0)
		irel_=Int(i-nCumulPoints_(currSeg_-1));
	else
		irel_=Int(i);

	// Offset into the cache (e.g., non-zero for baseline iteration)
	irel_+=cacheOffset_(currSeg_);

	// Remember this i next time around
	lasti_=i;

}

void PlotMSIndexer::setMethod(CacheMemPtr& getmethod,PMS::Axis axis,
        PMS::DataColumn datacol) {

	// Set axis-specific get methods
	switch(axis) {
    // Metadata
	case PMS::SCAN:
		getmethod = &PlotMSCacheBase::getScan;
		break;
	case PMS::FIELD:
		getmethod = &PlotMSCacheBase::getField;
		break;
	case PMS::TIME:
		getmethod = &PlotMSCacheBase::getTime;
		break;
	case PMS::TIME_INTERVAL:
		getmethod = &PlotMSCacheBase::getTimeIntr;
		break;
	case PMS::SPW:
		getmethod = &PlotMSCacheBase::getSpw;
		break;
	case PMS::CHANNEL:
		getmethod = &PlotMSCacheBase::getChan;
		break;
	case PMS::FREQUENCY:
		getmethod = &PlotMSCacheBase::getFreq;
		break;
	case PMS::VELOCITY:
		getmethod = &PlotMSCacheBase::getVel;
		break;
	case PMS::CORR:
		getmethod = &PlotMSCacheBase::getCorr;
		break;
	case PMS::ANTENNA1:
		getmethod = &PlotMSCacheBase::getAnt1;
		break;
	case PMS::ANTENNA2:
		getmethod = &PlotMSCacheBase::getAnt2;
		break;
	case PMS::BASELINE:
		getmethod = &PlotMSCacheBase::getBsln;
		break;
	case PMS::ROW:
		getmethod = &PlotMSCacheBase::getRow;
		break;
	case PMS::OBSERVATION:
		getmethod = &PlotMSCacheBase::getObsid;
		break;
	case PMS::INTENT:
		getmethod = &PlotMSCacheBase::getIntent;
		break;
	case PMS::FEED1:
		getmethod = &PlotMSCacheBase::getFeed1;
		break;
	case PMS::FEED2:
		getmethod = &PlotMSCacheBase::getFeed2;
		break;

    // Data
	case PMS::AMP: {
        switch(datacol) {
            case PMS::DATA:
                getmethod = &PlotMSCacheBase::getAmp;
                break;
            case PMS::CORRECTED:
                getmethod = &PlotMSCacheBase::getAmpCorr;
                break;
            case PMS::MODEL:
                getmethod = &PlotMSCacheBase::getAmpModel;
                break;
            case PMS::CORRMODEL:
                getmethod = &PlotMSCacheBase::getAmpCorrMod;
                break;
            case PMS::DATAMODEL:
                getmethod = &PlotMSCacheBase::getAmpDataMod;
                break;
            case PMS::DATA_DIVIDE_MODEL:
                getmethod = &PlotMSCacheBase::getAmpDataDivMod;
                break;
            case PMS::CORRECTED_DIVIDE_MODEL:
                getmethod = &PlotMSCacheBase::getAmpCorrDivMod;
                break;
            case PMS::FLOAT_DATA:
                getmethod = &PlotMSCacheBase::getAmpFloat;
                break;
            }
        }
		break;
	case PMS::PHASE: {
        switch(datacol) {
            case PMS::DATA:
		        getmethod = &PlotMSCacheBase::getPha;
                break;
            case PMS::CORRECTED:
                getmethod = &PlotMSCacheBase::getPhaCorr;
                break;
            case PMS::MODEL:
                getmethod = &PlotMSCacheBase::getPhaModel;
                break;
            case PMS::CORRMODEL:
                getmethod = &PlotMSCacheBase::getPhaCorrMod;
                break;
            case PMS::DATAMODEL:
                getmethod = &PlotMSCacheBase::getPhaDataMod;
                break;
            case PMS::DATA_DIVIDE_MODEL:
                getmethod = &PlotMSCacheBase::getPhaDataDivMod;
                break;
            case PMS::CORRECTED_DIVIDE_MODEL:
                getmethod = &PlotMSCacheBase::getPhaCorrDivMod;
                break;
            case PMS::FLOAT_DATA:
                break;
            }
        }
		break;
	case PMS::REAL: {
        switch(datacol) {
            case PMS::DATA:
		        getmethod = &PlotMSCacheBase::getReal;
                break;
            case PMS::CORRECTED:
                getmethod = &PlotMSCacheBase::getRealCorr;
                break;
            case PMS::MODEL:
                getmethod = &PlotMSCacheBase::getRealModel;
                break;
            case PMS::CORRMODEL:
                getmethod = &PlotMSCacheBase::getRealCorrMod;
                break;
            case PMS::DATAMODEL:
                getmethod = &PlotMSCacheBase::getRealDataMod;
                break;
            case PMS::DATA_DIVIDE_MODEL:
                getmethod = &PlotMSCacheBase::getRealDataDivMod;
                break;
            case PMS::CORRECTED_DIVIDE_MODEL:
                getmethod = &PlotMSCacheBase::getRealCorrDivMod;
                break;
            case PMS::FLOAT_DATA:
                getmethod = &PlotMSCacheBase::getReal;
                break;
            }
        }
		break;
	case PMS::IMAG: {
        switch(datacol) {
            case PMS::DATA:
		        getmethod = &PlotMSCacheBase::getImag;
                break;
            case PMS::CORRECTED:
                getmethod = &PlotMSCacheBase::getImagCorr;
                break;
            case PMS::MODEL:
                getmethod = &PlotMSCacheBase::getImagModel;
                break;
            case PMS::CORRMODEL:
                getmethod = &PlotMSCacheBase::getImagCorrMod;
                break;
            case PMS::DATAMODEL:
                getmethod = &PlotMSCacheBase::getImagDataMod;
                break;
            case PMS::DATA_DIVIDE_MODEL:
                getmethod = &PlotMSCacheBase::getImagDataDivMod;
                break;
            case PMS::CORRECTED_DIVIDE_MODEL:
                getmethod = &PlotMSCacheBase::getImagCorrDivMod;
                break;
            case PMS::FLOAT_DATA:
                break;
            }
        }
		break;
	case PMS::WTxAMP: {
        switch(datacol) {
            case PMS::DATA:
		        getmethod = &PlotMSCacheBase::getWtxAmp;
                break;
            case PMS::CORRECTED:
                getmethod = &PlotMSCacheBase::getWtxAmpCorr;
                break;
            case PMS::MODEL:
                getmethod = &PlotMSCacheBase::getWtxAmpModel;
                break;
            case PMS::CORRMODEL:
                getmethod = &PlotMSCacheBase::getWtxAmpCorrMod;
                break;
            case PMS::DATAMODEL:
                getmethod = &PlotMSCacheBase::getWtxAmpDataMod;
                break;
            case PMS::DATA_DIVIDE_MODEL:
                getmethod = &PlotMSCacheBase::getWtxAmpDataDivMod;
                break;
            case PMS::CORRECTED_DIVIDE_MODEL:
                getmethod = &PlotMSCacheBase::getWtxAmpCorrDivMod;
                break;
            case PMS::FLOAT_DATA:
                getmethod = &PlotMSCacheBase::getWtxAmpFloat;
                break;
            }
        }
		break;

	case PMS::WT:
		getmethod = &PlotMSCacheBase::getWt;
		break;
	case PMS::WTSP:
		getmethod = &PlotMSCacheBase::getWtSp;
		break;
	case PMS::SIGMA:
		getmethod = &PlotMSCacheBase::getSigma;
		break;
	case PMS::SIGMASP:
		getmethod = &PlotMSCacheBase::getSigmaSp;
		break;

	case PMS::FLAG:
		getmethod = &PlotMSCacheBase::getFlag;
		break;
	case PMS::FLAG_ROW:
		getmethod = &PlotMSCacheBase::getFlagRow;
		break;

	case PMS::UVDIST:
		getmethod = &PlotMSCacheBase::getUVDist;
		break;
	case PMS::UVDIST_L:
		getmethod = &PlotMSCacheBase::getUVDistL;
		break;
	case PMS::U:
		getmethod = &PlotMSCacheBase::getU;
		break;
	case PMS::V:
		getmethod = &PlotMSCacheBase::getV;
		break;
	case PMS::W:
		getmethod = &PlotMSCacheBase::getW;
		break;
	case PMS::UWAVE:
		getmethod = &PlotMSCacheBase::getUwave;
		break;
	case PMS::VWAVE:
		getmethod = &PlotMSCacheBase::getVwave;
		break;
	case PMS::WWAVE:
		getmethod = &PlotMSCacheBase::getWwave;
		break;

	case PMS::AZ0:
		getmethod = &PlotMSCacheBase::getAz0;
		break;
	case PMS::EL0:
		getmethod = &PlotMSCacheBase::getEl0;
		break;
	case PMS::HA0:
		getmethod = &PlotMSCacheBase::getHA0;
		break;
	case PMS::PA0:
		getmethod = &PlotMSCacheBase::getPA0;
		break;
	case PMS::ANTENNA:
		getmethod = &PlotMSCacheBase::getAntenna;
		break;
	case PMS::AZIMUTH:
		getmethod = &PlotMSCacheBase::getAz;
		break;
	case PMS::ELEVATION:
		getmethod = &PlotMSCacheBase::getEl;
		break;
	case PMS::PARANG:
		getmethod = &PlotMSCacheBase::getParAng;
		break;

    // Calibration tables
	case PMS::GAMP:
		getmethod = &PlotMSCacheBase::getAmp;
		break;
	case PMS::GPHASE:
		getmethod = &PlotMSCacheBase::getPha;
		break;
	case PMS::GREAL:
		getmethod = &PlotMSCacheBase::getReal;
		break;
	case PMS::GIMAG:
		getmethod = &PlotMSCacheBase::getImag;
		break;
	case PMS::DELAY:
	case PMS::SWP:
	case PMS::TSYS:
	case PMS::OPAC:
	case PMS::TEC:
		getmethod = &PlotMSCacheBase::getPar;
		break;
	case PMS::SNR:
		getmethod = &PlotMSCacheBase::getSnr;
		break;
	case PMS::RADIAL_VELOCITY:
		getmethod = &PlotMSCacheBase::getRadialVelocity0;
		break;
	case PMS::RHO:
		getmethod = &PlotMSCacheBase::getRHO0;
		break;
	case PMS::ANTPOS:
		getmethod = &PlotMSCacheBase::getAntPos;
		break;
	case PMS::ATM:
		getmethod = &PlotMSCacheBase::getAtm;
		break;
	case PMS::TSKY:
		getmethod = &PlotMSCacheBase::getTsky;
		break;
	default:
		throw(AipsError("Can't find get method for "+PMS::axis(axis)+"."));
		break;
	}

}

void PlotMSIndexer::setIndexer(IndexerMethPtr& indexmethod,PMS::Axis axis) {

	// Set axis-specific indexing method
	switch(axis) {

	// Degenerate axes (no corr-,chan-,bsln,antenna-dependence)
	case PMS::SCAN:
	case PMS::FIELD:
	case PMS::TIME:
	case PMS::TIME_INTERVAL:
	case PMS::SPW:
	case PMS::OBSERVATION:
	case PMS::INTENT:
	case PMS::FEED1:
	case PMS::FEED2:
		indexmethod = &PlotMSIndexer::getIndex0000;
		break;

		// corr-dep
	case PMS::CORR:
		indexmethod = &PlotMSIndexer::getIndex1000;
		break;

		// corr-,bsln-dep
	case PMS::WT:
	case PMS::SIGMA:
		indexmethod = &PlotMSIndexer::getIndex1010;
		break;

		// corr-,chan-,bsln-dep
	case PMS::AMP:
	case PMS::PHASE:
	case PMS::REAL:
	case PMS::IMAG:
	case PMS::FLAG:
	case PMS::GAMP:
	case PMS::GPHASE:
	case PMS::GREAL:
	case PMS::GIMAG:
	case PMS::DELAY:
	case PMS::SWP:
	case PMS::TSYS:
	case PMS::OPAC:
	case PMS::SNR:
	case PMS::TEC:
	case PMS::ANTPOS:
	case PMS::WTxAMP:
	case PMS::WTSP:
	case PMS::SIGMASP:
		indexmethod = &PlotMSIndexer::getIndex1110;
		break;

		// chan-dep
	case PMS::FREQUENCY:
	case PMS::VELOCITY:
	case PMS::CHANNEL:
	case PMS::ATM:
	case PMS::TSKY:
		indexmethod = &PlotMSIndexer::getIndex0100;
		break;

		// chan-,bsln-dep
	case PMS::UVDIST_L:
	case PMS::UWAVE:
	case PMS::VWAVE:
	case PMS::WWAVE:
		indexmethod = &PlotMSIndexer::getIndex0110;
		break;

		// bsln-dep
	case PMS::ROW:
	case PMS::ANTENNA1:
	case PMS::ANTENNA2:
	case PMS::BASELINE:
	case PMS::UVDIST:
	case PMS::U:
	case PMS::V:
	case PMS::W:
	case PMS::FLAG_ROW:
		indexmethod = &PlotMSIndexer::getIndex0010;
		break;

		// chunk-dep geometry
	case PMS::AZ0:
	case PMS::EL0:
	case PMS::RADIAL_VELOCITY:
	case PMS::RHO:
	case PMS::HA0:
	case PMS::PA0:
		indexmethod = &PlotMSIndexer::getIndex0000;
		break;

		// antenna-dep
	case PMS::ANTENNA:
	case PMS::AZIMUTH:
	case PMS::ELEVATION:
	case PMS::PARANG:
		indexmethod = &PlotMSIndexer::getIndex0001;
		break;

	default:
		throw(AipsError("Help! No index method available!"));
	}

}

/* not needed?  (gmoellen 2011Mar15)
void PlotMSIndexer::setCollapser(CollapseMethPtr& collmethod,PMS::Axis axis) {

  // Set axis-specific mask collapsing method
  switch(axis) {

    // Degenerate axes (no corr-,chan-,bsln,antenna-dependence)
  case PMS::SCAN:
  case PMS::FIELD:
  case PMS::TIME:
  case PMS::TIME_INTERVAL:
  case PMS::SPW: {
    collmethod = &PlotMSIndexer::collapseMask0000;
    break;
  }
    // corr-dep
  case PMS::CORR:
    collmethod = &PlotMSIndexer::collapseMask1000;
    break;

    // corr-,bsln-dep
  case PMS::WT:
    collmethod = &PlotMSIndexer::collapseMask1010;
    break;

    // corr-,chan-,bsln-dep
  case PMS::AMP:
  case PMS::PHASE:
  case PMS::REAL:
  case PMS::IMAG:
  case PMS::FLAG:
  case PMS::WTSP:
    collmethod = &PlotMSIndexer::collapseMask1110;
    break;

    // chan-dep
  case PMS::FREQUENCY:
  case PMS::CHANNEL:
    collmethod = &PlotMSIndexer::collapseMask0100;
    break;

    // chan-,bsln-dep
  case PMS::UVDIST_L:
  case PMS::UWAVE:
  case PMS::VWAVE:
  case PMS::WWAVE:
    collmethod = &PlotMSIndexer::collapseMask0110;
    break;

    // bsln-dep
  case PMS::ROW:
  case PMS::ANTENNA1:
  case PMS::ANTENNA2:
  case PMS::BASELINE:
  case PMS::UVDIST:
  case PMS::U:
  case PMS::V:
  case PMS::W:
  case PMS::FLAG_ROW:
    collmethod = &PlotMSIndexer::collapseMask0010;
    break;

    // antenna-dep
  case PMS::ANTENNA:
  case PMS::AZIMUTH:
  case PMS::ELEVATION:
  case PMS::PARANG:
    collmethod = &PlotMSIndexer::collapseMask0001;
    break;

  default:
    throw(AipsError("Help! No index method available!"));
  }

}
 */

Record PlotMSIndexer::getPointMetaData(Int i) {
	Double thisx, thisy;
	xAndYAt(i, thisx, thisy);
	// Collect meta data
	Int ichan = getIndex0100(currChunk_, irel_);
	Int chan = Int(plotmscache_->getChan(currChunk_,ichan));
	Int scan = Int(plotmscache_->getScan(currChunk_,0));
	Int field = Int(plotmscache_->getField(currChunk_,0));
	Int ant1 = Int(plotmscache_->getAnt1(currChunk_,
			getIndex0010(currChunk_,irel_)));
	Int ant2 = Int(plotmscache_->getAnt2(currChunk_,
			getIndex0010(currChunk_,irel_)));
	String ant1name;
	String ant2name;
	if(ant1 == -1) {
		ant1name = "*";
	} else {
		ant1name = plotmscache_->antstanames_(ant1);
	}
	if(ant2 == -1) {
		ant2name = "*";
	} else {
		ant2name = plotmscache_->antstanames_(ant2);
	}
	Double time = plotmscache_->getTime(currChunk_, 0);
	Int spw = Int(plotmscache_->getSpw(currChunk_, 0));
	Double freq = plotmscache_->getFreq(currChunk_, ichan);
	Int icorr = Int(plotmscache_->getCorr(currChunk_,getIndex1000(currChunk_,irel_)));
	String corr = plotmscache_->polname(icorr);
	Int obsId = Int(plotmscache_->getObsid(currChunk_, 0));

	Int offset = (currChunk_ > 0 ? (nCumulative_(currChunk_-1)+irel_) : irel_);
	// Collate meta data
	Record r;
	r.define("chan", chan);
	r.define("scan", scan);
	r.define("field", field);
	r.define("time", time);
	r.define("ant1", ant1);
	r.define("ant2", ant2);
	r.define("ant1name", ant1name);
	r.define("ant2name", ant2name);
	r.define("time", time);
	r.define("spw", spw);
	r.define("freq", freq);
	r.define("corr", corr);
	r.define("x", thisx);
	r.define("y", thisy);
	r.define("obsid", obsId);
	r.define("offset", offset);
	r.define("currchunk", currChunk_);
	r.define("irel", irel_);
	return r;
}

Record PlotMSIndexer::locateInfo(const Vector<PlotRegion>& regions,
		Bool showUnflagged, Bool showFlagged,
		Bool selectAll) {
	int nFound = 0, n = size();
	Int nFoundMasked = 0, nFoundUnmasked = 0;
	Bool m = false;
	Record result;
	result.define("xaxis", PMS::axis(currentX_));
	result.define("yaxis", PMS::axis(currentY_));
	for(Int i = 0; i < n; ++i) {
		m = maskedAt(i);
		// Skip point if it is not displayed
		if((!m && !showUnflagged) || (m && !showFlagged)) {
			continue;
		}
		for(uInt j = 0; j < regions.size(); ++j) {
			Double thisx, thisy;
			xAndYAt(i, thisx, thisy);
			// If a point falls inside a bounding region...
			if(thisx > regions[j].left() && thisx < regions[j].right() &&
					thisy > regions[j].bottom() && thisy < regions[j].top()) {
				// Stuff it in the result Record
				ostringstream ss;
				ss << nFound;
				result.defineRecord(String(ss.str()), getPointMetaData(i));
				// Increment point counts
				++nFound;
				if(m) { ++nFoundMasked; }
				else  { ++nFoundUnmasked; }
				break;
			}
		}
		// If there are no selections, grab all points that are displayed
		if(selectAll && (regions.size() == 0) &&
				((m && showFlagged) || (!m && showUnflagged))) {
			ostringstream ss;
			ss << nFound;
			result.defineRecord(String(ss.str()), getPointMetaData(i));
			++nFound;
			if(m) { ++nFoundMasked; }
			else  { ++nFoundUnmasked; }
		}
	}
	return result;
}


PlotLogMessage* PlotMSIndexer::locateRange(const Vector<PlotRegion>& regions,
		Bool showUnflagged, Bool showFlagged) {

	Timer locatetimer;
	locatetimer.mark();

	Double thisx, thisy;
	stringstream ss;
	Int nFound = 0, n = size();
	Int nFoundMasked(0),nFoundUnmasked(0);

	Bool m(false);
	for(Int i = 0; i < n; i++) {

		m=maskedAt(i);

		// Only locate if point is visible
		if ( (!m && showUnflagged) || (m && showFlagged) ) {

			xAndYAt(i, thisx, thisy);

			for(uInt j = 0; j < regions.size(); j++) {
				if (thisx > regions[j].left() && thisx < regions[j].right() &&
						thisy > regions[j].bottom() && thisy < regions[j].top()) {
					nFound++;
					(m ? ++nFoundMasked : ++nFoundUnmasked);
					// only report first 1000, so logger isn't overloaded
					if (nFound<1001) {
						reportMeta(thisx, thisy, m, ss);
						ss << '\n';
					}
					break;
				}
			}
		}
	}

	if (nFound>1000)
		ss << "NB: Only first 1000 points reported above." << '\n';

	ss << "Found " << nFound << " points (";
	if (showUnflagged) ss << nFoundUnmasked << " unflagged" << (showFlagged ? ", " : "");
	if (showFlagged) ss << nFoundMasked << " flagged";
	ss << ") among " << n << " in "
			<< locatetimer.all_usec()/1.0e6 << "s.";
    if (plotConjugates())
        ss << "\nNote: only points in the original MS can be located, not the plotted conjugate points.";

	return new PlotLogMessage(PMS::LOG_ORIGIN,PMS::LOG_ORIGIN_LOCATE,ss.str(),PMS::LOG_EVENT_LOCATE);
}


void PlotMSIndexer::reportMeta(Double x, Double y, Bool masked,stringstream& ss) {

	// This method assumes currChunk_ and irel_ already set correctly!
	// Note some values not set (-1) in some cal tables; use *
	Bool showindices(true);

	ss << "Scan=";
	Int scan(plotmscache_->getScan(currChunk_,0));
	if (scan < 0) ss << "* ";
	else          ss << scan << " ";

	ss << "Field=";
	Int fld(plotmscache_->getField(currChunk_,0));
	if (fld<0) {
		ss << "* ";
	} else {
		ss << plotmscache_->fldnames_(fld);
		if (showindices) ss << " [" << fld << "] ";
	}

	ss << "Time=";
	Double timeVal(plotmscache_->getTime(currChunk_,0));
	if (timeVal == 0.0) {
		ss << "* ";
	} else {
		ss << MVTime(timeVal/C::day).string(MVTime::YMD,10) << " ";
	}

	Int ant1(plotmscache_->getAnt1(currChunk_,getIndex0010(currChunk_,irel_)));
	String caltype(plotmscache_->calType());
	if (caltype=="BPOLY" || caltype =="GSPLINE") { // no ant2
		ss << "ANT1=" << plotmscache_->antnames_(ant1);
		if (showindices) ss << " [" << ant1 << "]";
	} else {	
		Int ant2(plotmscache_->getAnt2(currChunk_,getIndex0010(currChunk_,irel_)));
		if (ant1<0 && ant2<0) {
			ss << "BL=*&* [averaged]";
		} else {
			// antenna or baseline
			if (ant2 < 0) ss << "ANT1=";
			else          ss << "BL=";

			// Antenna Names
			if (!plotmscache_->netAxesMask_[dataIndex](2) || ant1<0)
				ss << "*";
			else
				ss << plotmscache_->antstanames_(ant1);

			if (!plotmscache_->netAxesMask_[dataIndex](2) || ant2<0)
				ss << " & * ";
			else if (ant1==ant2)
				ss << " && " << plotmscache_->antstanames_(ant2);
			else if (ant2>=0)
				ss << " & " << plotmscache_->antstanames_(ant2);

			// Antenna indices
			if (showindices) {
				ss << " [";
				if (!plotmscache_->netAxesMask_[dataIndex](2) || ant1<0)
					ss << "*";
				else
					ss << ant1;
				if (!plotmscache_->netAxesMask_[dataIndex](2) || ant2<0)
					ss << "&*";
				else if (ant1==ant2)
					ss << "&&" << ant2;
				else if (ant2>=0)
					ss << "&" << ant2;
				ss << "]";
			}
		}
	}
	ss << " ";

	ss << "Spw=";
	Int spw(plotmscache_->getSpw(currChunk_,0));
	if (spw<0) ss << "* ";
	else       ss << spw << " ";

	Bool isMS(plotmscache_->cacheType() == PlotMSCacheBase::MS);
	PlotMSAveraging& pmsAvg(plotmscache_->averaging());
	Int ichan = getIndex0100(currChunk_,irel_);
	ss << "Chan=";
	if (caltype =="GSPLINE") { // no chan
		ss << "*";
	} else {
		if (plotmscache_->netAxesMask_[dataIndex](1)) {
			if (isMS && pmsAvg.channel() && pmsAvg.channelValue()>1) {
				Vector<Int> chansPerBin = plotmscache_->getChansPerBin(currChunk_, ichan);
				ss << "<" << chansPerBin[0] << "~" << chansPerBin[chansPerBin.size()-1] << ">";
			} else {
				ss << Int(plotmscache_->getChan(currChunk_,ichan));
			}
		} else {
			ss << "*";
		}
	}
	ss << " ";

	if (caltype =="GSPLINE") { // no freq
		ss << "Freq=*        ";
	} else {
		if (plotmscache_->netAxesMask_[dataIndex](1)) {
			if (isMS && pmsAvg.channel() && pmsAvg.channelValue()>1) {
				ss << "Avg Freq=";
			} else {
				ss << "Freq=";
			}
			ss << plotmscache_->getFreq(currChunk_,ichan) << " ";
		} else {
			ss << "Freq=*        ";
		}
	}

<<<<<<< HEAD
	if (isMS) ss << "Corr=";
	else      ss << "Poln=";
=======
    if (isMS)
	    ss << "Corr=";
    else if (plotmscache_->calType() == "KAntPos Jones")
		ss << "Coordinate=";
	else
	    ss << "Poln=";
>>>>>>> 4794f5ba
	if (plotmscache_->netAxesMask_[dataIndex](0))
		ss << plotmscache_->polname(Int(plotmscache_->getCorr(currChunk_,getIndex1000(currChunk_,irel_))));
	else
		ss << "*";
	ss << " ";

	ss << "X=" << x << " ";
	ss << "Y="  << y;
	ss << ( masked ? " F " : " ");

	ss << "Observation=";
	Int obsid(plotmscache_->getObsid(currChunk_,0));
	if (obsid<0) ss << "*";
	else         ss << obsid;
}

PlotLogMessage* PlotMSIndexer::flagRange(const PlotMSFlagging& flagging,
		const Vector<PlotRegion>& regions, Bool flag) {
	Timer flagtimer;
	flagtimer.mark();

	// List of flags
	Vector<Int> flagchunk(1000,-1),flagindex(1000,-1);

	Double thisx, thisy;
	stringstream ss;
	Int nFound = 0, n = size(), flsz;

	for(Int i = 0; i < n; i++) {

		// The following sets currChunk_ and irel_ (as needed below)
		if ((!maskedAt(i) && flag) ||    // not yet flagged and we are flagging
				(maskedAt(i) && !flag) ) {   // already flagged and we are unflagging

			xAndYAt(i, thisx, thisy);

			for(uInt j = 0; j < regions.size(); j++) {
				if(thisx > regions[j].left() && thisx < regions[j].right() &&
						thisy > regions[j].bottom() && thisy < regions[j].top()) {
					nFound++;

					// The following assumes currChunk_ and irel_ are properly set...
					flagInCache(flagging, flag);

					// Record this flags indices so we can apply to MS (VisSet) below
					flsz = flagchunk.nelements();
					if(flsz < nFound) {
						// Add 50% more space (w/ copy!)
						flagchunk.resize(Int(flsz * 1.5), true);
						flagindex.resize(Int(flsz * 1.5), true);
					}
					flagchunk(nFound - 1) = currChunk_;
					flagindex(nFound - 1) = irel_;

					//  	reportMeta(thisx, thisy, ss);
					//  ss << '\n';
				}
			}
		}
	}

	//cout << "Found " << nFound << " points to " << (flag ? "flag." : "unflag.") << endl;

	// Apply (un)flags only if some found
	if (nFound > 0) {
		// Refresh the plot mask to reflect newly flagged data
		//  TBD: only do chunks that need it!
		plotmscache_->setPlotMask(dataIndex);

		//    cout << "Finished in-memory flagging." << endl;

		// shrink flag list to correct size
		if(flagchunk.nelements() > uInt(nFound)) {
			flagchunk.resize(nFound, true);
			flagindex.resize(nFound, true);
		}

		//    cout << "flagchunk = " << flagchunk << endl;
		//    cout << "flagindex = " << flagindex << endl;

		// Set the flags in the MS
		plotmscache_->flagToDisk(flagging, flagchunk, flagindex, flag, this, dataIndex);


		// Recompute ranges
		computeRanges();

	}


	ss << (flag ? "FLAGGED " : "UNFLAGGED ") << nFound
			<< " points among " << n << " in "
			<< flagtimer.all_usec()/1.0e6 << "s.";
    if (plotConjugates())
        ss << "\nNote: only points in the original MS can be flagged, not the plotted conjugate points.";

	return new PlotLogMessage(PMS::LOG_ORIGIN,
			flag ? PMS::LOG_ORIGIN_FLAG : PMS::LOG_ORIGIN_UNFLAG,
					ss.str(),
					flag ? PMS::LOG_EVENT_FLAG : PMS::LOG_EVENT_UNFLAG);

}

String PlotMSIndexer::iterValue() {

	String itername(PMS::axis(iterAxis_));

	switch (iterAxis_) {
	case PMS::SCAN:
	case PMS::SPW:
		return String::toString(iterValue_);
		break;
	case PMS::FIELD: {
<<<<<<< HEAD
		if (iterValue_ < 0) return String::toString(-1);
		else return plotmscache_->fldnames_(iterValue_);
=======
		// for cal tables, field id can be -1
		return (iterValue_ < 0 ? String::toString(iterValue_) :
			plotmscache_->fldnames_(iterValue_));
>>>>>>> 4794f5ba
		break;
	}
	case PMS::TIME:{
		return plotmscache_->getTimeBounds( iterValue_);
		break;
	}
	case PMS::BASELINE: {
		maskedAt(0);  // sets currChunk_ and irel_ for first point so we can get ant indices
		Int ant1=Int(plotmscache_->getAnt1(currChunk_,getIndex0010(currChunk_,irel_)));
		Int ant2=Int(plotmscache_->getAnt2(currChunk_,getIndex0010(currChunk_,irel_)));
		String label;
		label += (ant1>-1 ? plotmscache_->antstanames_(ant1) : "*")+" & ";
		label += (ant2>-1 ? plotmscache_->antstanames_(ant2) : "*");
        // CAS-4239 add baseline length to plot title
        String bsnLen = ((ant1>-1 && ant2>-1) ? String::format("_%.0fm", computeBaselineLength(ant1, ant2)) : "");
        label += bsnLen;
		return label;
		break;
	}
	case PMS::ANTENNA: {
		return plotmscache_->antstanames_(iterValue_);
		break;
	}
	case PMS::CORR:
        return plotmscache_->polname(iterValue_);
        break;
	default:
		return String("");
		//    throw(AipsError("Unsupported iteration axis: "+PMS::axis(iterAxis_)));
		break;
	}

	return String("");
}

Double PlotMSIndexer::computeBaselineLength(Int ant1, Int ant2) {
    Vector<Double> ant1pos = plotmscache_->positions_[ant1];
    Vector<Double> ant2pos = plotmscache_->positions_[ant2];
    Double length = sqrt(pow((ant1pos[0] - ant2pos[0]), 2) + 
                         pow((ant1pos[1] - ant2pos[1]), 2) +
                         pow((ant1pos[2] - ant2pos[2]), 2));
    return length;
}

String PlotMSIndexer::iterLabel() {
	String itername(PMS::axis(iterAxis_));
    if ((plotmscache_->cacheType()==PlotMSCacheBase::CAL) &&
        (itername=="Corr"))
        itername="Poln";
	String iterVal = iterValue();
	String iterLabel = itername + ": " +iterVal;
	if (iterAxis_ == PMS::TIME ) {
		iterLabel = ": "+iterVal;
	}
	return iterLabel;
}

String PlotMSIndexer::fileLabel(){
	String itername(PMS::axis(iterAxis_));
    if ((plotmscache_->cacheType()==PlotMSCacheBase::CAL) &&
        (itername=="Corr"))
        itername="Poln";
	String iterVal = iterValue();
	String iterLabel = itername +iterVal;
	if (iterAxis_ == PMS::TIME ) {
		iterLabel = "Time" + iterVal;
	}
	return iterLabel;
}


void PlotMSIndexer::flagInCache(const PlotMSFlagging& flagging,Bool flag) {

	Slice corr,chan,bsln;

	// Set flag range on correlation axis:
	Int icorr(0);
	if (plotmscache_->netAxesMask_[dataIndex](0) && !flagging.corrAll()) {
		// specific correlation
		icorr=getIndex1000(currChunk_,irel_); // (irel_%icorrmax_(currChunk_));
		corr=Slice(icorr,1,1);
	}
	else
		// All correlations
		corr=Slice(0,plotmscache_->chunkShapes()(0,currChunk_),1);

	// Set Flag range on channel axis:
	Int ichan(-1);
	if (plotmscache_->netAxesMask_[dataIndex](1) && !flagging.channel()) {
		// specific channel
		ichan=getIndex0100(currChunk_,irel_); // (irel_%icorrmax_(currChunk_));  //Int(getChan());
		/* ....old way require convert from chan value to channel index...
    if (averaging_.channel()) {
      // correct to the _in-cache_ channel _index_ 
      Int dch=Int(averaging_.channelValue());
      if (dch>1) {
	ichan/=dch;
	ichan-=((*chan_[currChunk_])(0)/dch);
      }
    }
    else
      // when not averaging, maybe first channel isn't 0th
      ichan-=(*chan_[currChunk_])(0);  
		 */

		chan=Slice(ichan,1,1);
	}
	else
		// All channels
		chan=Slice(0,plotmscache_->chunkShapes()(1,currChunk_),1);


	// Set Flag range on baseline axis:
	Int ibsln(-1);
	if (plotmscache_->netAxesMask_[dataIndex](2)) {
		// specific correlation
		ibsln=getIndex0010(currChunk_,irel_);   //(irel_/nperbsln_(currChunk_))%ibslnmax_(currChunk_);
		bsln=Slice(ibsln,1,1);
	}
	else
		// All baselines
		bsln=Slice(0,plotmscache_->chunkShapes()(2,currChunk_),1);

	//  cout << "Bsln, chan, corr: " << ibsln << " " << ichan << " " << icorr << endl;

	// Set the sliced flag
	Cube<Bool> flagcube(plotmscache_->flag(currChunk_));
	flagcube(corr,chan,bsln)=flag;

	// unset flagrow when unflagging (if present in cache)
	if (!flag) {
		Vector<Bool> flagrow(plotmscache_->flagrow(currChunk_));
		if (flagrow.nelements()>0)
			flagrow(bsln)=false;
	}
}

/* These may not ever be needed? (gmoellen 2011March15)

void PlotMSIndexer::collapseMask0000(Int ch,Array<Bool>& collmask) {
  collmask.resize(IPosition(1,1));
  collmask(IPosition(1,0)) = (ntrue( *(plotmscache_->plmask_[ch]) ) > uInt(0));
}

void PlotMSIndexer::collapseMask1000(Int ch,Array<Bool>& collmask) {
  collmask.resize();
  // collapse on chan, row
  collmask = operator>(partialNTrue(*(plotmscache_->plmask_[ch]),IPosition(2,1,2)),uInt(0));
}

void PlotMSIndexer::collapseMask0100(Int ch,Array<Bool>& collmask) {
  collmask.resize();
  // collapse on corr, row
  collmask = operator>(partialNTrue(*(plotmscache_->plmask_[ch]),IPosition(2,0,2)),uInt(0));
}

void PlotMSIndexer::collapseMask0010(Int ch,Array<Bool>& collmask) {
  collmask.resize();
  // collapse on corr, chan
  collmask = operator>(partialNTrue(*(plotmscache_->plmask_[ch]),IPosition(2,0,1)),uInt(0));
}

void PlotMSIndexer::collapseMask0110(Int ch,Array<Bool>& collmask) {
  collmask.resize();
  // collapse on corr
  collmask = operator>(partialNTrue(*(plotmscache_->plmask_[ch]),IPosition(1,0)),uInt(0));
}

void PlotMSIndexer::collapseMask1010(Int ch,Array<Bool>& collmask) {
  collmask.resize();
  // collapse on chan
  collmask = operator>(partialNTrue(*(plotmscache_->plmask_[ch]),IPosition(1,1)),uInt(0));
}

void PlotMSIndexer::collapseMask1110(Int ch,Array<Bool>& collmask) {
  // just reference plmask directly
  collmask.reference(plotmscache_->*plmask_[ch]);
}

void PlotMSIndexer::collapseMask0001(Int ch,Array<Bool>& collmask) {
  //  TBD: generate antenna-based mask from baseline-based flags
  IPosition nsh(3,1,1,iantmax_(ch));
  collmask.resize(nsh);
  collmask.set(true);   
}
 */

void PlotMSIndexer::computeRanges() {

	// Initialize limits
	xmin_=ymin_=xflmin_=yflmin_=DBL_MAX;
	xmax_=ymax_=xflmax_=yflmax_=-DBL_MAX;

	// We will count up flagged/unflagged here
	sizeMasked_=sizeUnMasked_=0;

	// Loop over all points to detected min/max
	for (uInt i=0;i<size();++i) {

		Double x,y;
		Bool m;
		xyAndMaskAt(i,x,y,m);

		// CAS-8019 nan>ymax_ caused error in autorange
		if ( !m ) {
			++sizeUnMasked_;
			if (!isNaN(x)) {
			    xmin_ = min(xmin_,x);
			    xmax_ = max(xmax_,x);
			}
			if (!isNaN(y)) {
			    ymin_ = min(ymin_,y);
			    ymax_ = max(ymax_,y);
			}
		}
		else {
			++sizeMasked_;
			if (!isNaN(x)) {
			    xflmin_ = min(xflmin_,x);
			    xflmax_ = max(xflmax_,x);
			}
			if (!isNaN(y)) {
			    yflmin_ = min(yflmin_,y);
			    yflmax_ = max(yflmax_,y);
			}
		}
	}
}

void PlotMSIndexer::log(const String& method, const String& message,
		int /*eventType*/) {

	cout << method << ": " << message << endl;

	//  plotms_->getLogger()->postMessage(PMS::LOG_ORIGIN, method, message, eventType);}

}

}
<|MERGE_RESOLUTION|>--- conflicted
+++ resolved
@@ -1503,17 +1503,12 @@
 		}
 	}
 
-<<<<<<< HEAD
-	if (isMS) ss << "Corr=";
-	else      ss << "Poln=";
-=======
     if (isMS)
 	    ss << "Corr=";
     else if (plotmscache_->calType() == "KAntPos Jones")
 		ss << "Coordinate=";
 	else
 	    ss << "Poln=";
->>>>>>> 4794f5ba
 	if (plotmscache_->netAxesMask_[dataIndex](0))
 		ss << plotmscache_->polname(Int(plotmscache_->getCorr(currChunk_,getIndex1000(currChunk_,irel_))));
 	else
@@ -1627,14 +1622,9 @@
 		return String::toString(iterValue_);
 		break;
 	case PMS::FIELD: {
-<<<<<<< HEAD
-		if (iterValue_ < 0) return String::toString(-1);
-		else return plotmscache_->fldnames_(iterValue_);
-=======
 		// for cal tables, field id can be -1
 		return (iterValue_ < 0 ? String::toString(iterValue_) :
 			plotmscache_->fldnames_(iterValue_));
->>>>>>> 4794f5ba
 		break;
 	}
 	case PMS::TIME:{
