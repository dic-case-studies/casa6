--- conflicted
+++ resolved
@@ -437,20 +437,11 @@
   // Set the reference value to the first pointing in the coordinate
   // system used in the POINTING table.
   {
-<<<<<<< HEAD
-    uInt row=0;
+    uInt row = 0;
     const MSPointingColumns& act_mspc = vb.subtableColumns().pointing();
-    Bool nullPointingTable=(act_mspc.nrow() < 1);
-    // uInt pointIndex=getIndex(*mspc, vb.time()(row), vb.timeInterval()(row), vb.antenna1()(row));
-    Int pointIndex=-1;
-    if(!nullPointingTable){
-=======
-    uInt row = 0;
-    const ROMSPointingColumns& act_mspc = vb.subtableColumns().pointing();
     Bool nullPointingTable = (act_mspc.nrow() < 1);
     Int pointIndex = -1;
     if (!nullPointingTable){
->>>>>>> b9827b8d
       //if(vb.newMS()) This thing is buggy...using msId change
       if (vb.msId() != msId_p) {
 	lastIndex_p=0;
@@ -1524,14 +1515,8 @@
 Bool SDGrid::getXYPos(const vi::VisBuffer2& vb, Int row) {
 
   Bool dointerp;
-<<<<<<< HEAD
-  Bool nullPointingTable = false;
   const MSPointingColumns& act_mspc = vb.subtableColumns().pointing();
-  nullPointingTable = (act_mspc.nrow() < 1);
-=======
-  const ROMSPointingColumns& act_mspc = vb.subtableColumns().pointing();
   Bool nullPointingTable = (act_mspc.nrow() < 1);
->>>>>>> b9827b8d
   Int pointIndex = -1;
   if (!nullPointingTable) {
     ///if(vb.newMS())  vb.newMS does not work well using msid 
