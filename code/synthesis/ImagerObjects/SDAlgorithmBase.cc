--- conflicted
+++ resolved
@@ -142,17 +142,6 @@
             robustrms = itsImages->calcRobustRMS(itsPBMask);
             //Float nsigma = 150.0; // will set by user, fixed for 3sigma for now.
             Float nsigma = loopcontrols.getNsigma();
-<<<<<<< HEAD
-            Float nsigmathresh; 
-            if ( robustrms.nelements() == 0 ) {
-              // no statistics returned, perhaps the channel is flagged...
-              nsigmathresh = 0.0; 
-            }
-            else {
-              nsigmathresh = nsigma * (Float)robustrms(IPosition(1,0)); 
-            }
- 
-=======
             os<<"robustrms nelements="<<robustrms.nelements()<<LogIO::POST;
             Float nsigmathresh; 
             if (robustrms.nelements()==0) {
@@ -161,7 +150,6 @@
               nsigmathresh = nsigma * (Float)robustrms(IPosition(1,0)); 
             }
               
->>>>>>> 3e196e61
             Float thresholdtouse;
             if (nsigma>0.0) {
               thresholdtouse = max( nsigmathresh, loopcontrols.getCycleThreshold());
