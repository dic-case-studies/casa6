--- conflicted
+++ resolved
@@ -1898,14 +1898,6 @@
         self.assertTrue(retValue['success'])
 
     def test19(self):
-<<<<<<< HEAD
-        '''Concat 19: two MSs with different antenna table in full polarization (CAS-12872)'''
-        retValue = {'success': True, 'msgs': "", 'error_msgs': '' }
-        
-        self.res = concat(vis=['n08c1_swap1.ms','n08c1_swap2_swapped.ms'],concatvis=msname)
-        self.assertEqual(self.res,True)
-        
-=======
         '''Concat 19: two MSs with different PROCESSOR table (CAS-12937)'''
         retValue = {'success': True, 'msgs': "", 'error_msgs': '' }
         
@@ -1913,7 +1905,6 @@
                           concatvis = msname)
         self.assertEqual(self.res,True)
 
->>>>>>> 14aaec91
         print(myname, ": Now checking output ...")
         mscomponents = set(["table.dat",
                             "table.f1",
@@ -1934,10 +1925,7 @@
                             "POINTING/table.dat",
                             "POLARIZATION/table.dat",
                             "PROCESSOR/table.dat",
-<<<<<<< HEAD
-=======
                             "SOURCE/table.dat",
->>>>>>> 14aaec91
                             "SPECTRAL_WINDOW/table.dat",
                             "STATE/table.dat",
                             "ANTENNA/table.f0",
@@ -1950,10 +1938,7 @@
                             "POINTING/table.f0",
                             "POLARIZATION/table.f0",
                             "PROCESSOR/table.f0",
-<<<<<<< HEAD
-=======
                             "SOURCE/table.f0",
->>>>>>> 14aaec91
                             "SPECTRAL_WINDOW/table.f0",
                             "STATE/table.f0"
                             ])
@@ -1964,10 +1949,6 @@
                 retValue['error_msgs']=retValue['error_msgs']+msname+'/'+name+' does not exist'
             else:
                 print(myname, ": ", name, "present.")
-<<<<<<< HEAD
-                
-=======
->>>>>>> 14aaec91
         self.assertTrue(retValue['success'])
         print(myname, ": MS exists. All tables present. Try opening as MS ...")
         try:
@@ -1978,74 +1959,10 @@
             retValue['error_msgs']=retValue['error_msgs']+'Cannot open MS table '+tablename
         else:
             ms.close()
-<<<<<<< HEAD
-            tb.close()
-=======
->>>>>>> 14aaec91
             if 'test19.ms' in glob.glob("*.ms"):
                 shutil.rmtree('test19.ms',ignore_errors=True)
             shutil.copytree(msname,'test19.ms')
             print(myname, ": OK. Checking tables in detail ...")
-<<<<<<< HEAD
-            retValue['success']=True
-
-            # check Main table
-            nrows = 12
-            msnrows = []
-            for myms in ['n08c1_swap1.ms','n08c1_swap2_swapped.ms']:
-                tb.open(myms)
-                msnrows.append(tb.nrows())
-                tb.close()
-            tb.open('n08c1_swap2.ms')
-            olddata = tb.getcol('DATA', 0, nrows)
-            oldflag = tb.getcol('FLAG', 0, nrows)
-            oldweight = tb.getcol('WEIGHT', 0, nrows)
-            oldwtspec = tb.getcol('WEIGHT_SPECTRUM', 0, nrows)
-            oldsigma = tb.getcol('SIGMA', 0, nrows)
-            oldsgspec = tb.getcol('SIGMA_SPECTRUM', 0, nrows)
-            olduvw = tb.getcol('UVW', 0, nrows)
-            tb.close()
-
-            ms.open('test19.ms',nomodify=False)
-            ms.sort(columns=['TIME','ANTENNA1','ANTENNA2'])
-            ms.done()
-            tb.open('test19.ms')
-            newdata = tb.getcol('DATA', msnrows[0], nrows)
-            newflag = tb.getcol('FLAG', msnrows[0], nrows)
-            newweight = tb.getcol('WEIGHT', msnrows[0], nrows)
-            newwtspec = tb.getcol('WEIGHT_SPECTRUM', msnrows[0], nrows)
-            newsigma = tb.getcol('SIGMA', msnrows[0], nrows)
-            newsgspec = tb.getcol('SIGMA_SPECTRUM', msnrows[0], nrows)
-            newuvw = tb.getcol('UVW', msnrows[0], nrows)
-            tb.close()
-            result = True
-            if not (olddata == newdata).all():
-                print('Mismatch in DATA column')
-                result = False
-            if not (oldflag == newflag).all():
-                print('Mismatch in FLAG column')
-                result = False
-            if not (oldweight == newweight).all():
-                print('Mismatch in WEIGHT column')
-                result = False
-            if not (oldwtspec == newwtspec).all():
-                print('Mismatch in WEIGHT_SPECTRUM column')
-                result = False
-            if not (oldsigma == newsigma).all():
-                print('Mismatch in SIGMA column')
-                result = False
-            if not (oldsgspec == newsgspec).all():
-                print('Mismatch in SIGMA_SPECTRUM column')
-                result = False
-            if not (olduvw == newuvw).all():
-                print('Mismatch in UVW column')
-                result = False
-
-            if not result:
-                retValue['success']=False
-                retValue['error_msgs']=retValue['error_msgs']+'Check of MAIN table failed'
-
-=======
             retValue['success']=True        
     
             # check processor table
@@ -2094,8 +2011,131 @@
                 retValue['error_msgs']=retValue['error_msgs']+'Reindexing of main table not correct.'
             tb.close()
 
+        self.assertTrue(retValue['success'])
+
+    def test20(self):
+        '''Concat 20: two MSs with different antenna table in full polarization (CAS-12872)'''
+        retValue = {'success': True, 'msgs': "", 'error_msgs': '' }
+        
+        self.res = concat(vis=['n08c1_swap1.ms','n08c1_swap2_swapped.ms'],concatvis=msname)
+        self.assertEqual(self.res,True)
+        
+        print(myname, ": Now checking output ...")
+        mscomponents = set(["table.dat",
+                            "table.f1",
+                            "table.f2",
+                            "table.f3",
+                            "table.f4",
+                            "table.f5",
+                            "table.f6",
+                            "table.f7",
+                            "table.f8",
+                            "ANTENNA/table.dat",
+                            "DATA_DESCRIPTION/table.dat",
+                            "FEED/table.dat",
+                            "FIELD/table.dat",
+                            "FLAG_CMD/table.dat",
+                            "HISTORY/table.dat",
+                            "OBSERVATION/table.dat",
+                            "POINTING/table.dat",
+                            "POLARIZATION/table.dat",
+                            "PROCESSOR/table.dat",
+                            "SPECTRAL_WINDOW/table.dat",
+                            "STATE/table.dat",
+                            "ANTENNA/table.f0",
+                            "DATA_DESCRIPTION/table.f0",
+                            "FEED/table.f0",
+                            "FIELD/table.f0",
+                            "FLAG_CMD/table.f0",
+                            "HISTORY/table.f0",
+                            "OBSERVATION/table.f0",
+                            "POINTING/table.f0",
+                            "POLARIZATION/table.f0",
+                            "PROCESSOR/table.f0",
+                            "SPECTRAL_WINDOW/table.f0",
+                            "STATE/table.f0"
+                            ])
+        for name in mscomponents:
+            if not os.access(msname+"/"+name, os.F_OK):
+                print(myname, ": Error  ", msname+"/"+name, "doesn't exist ...")
+                retValue['success']=False
+                retValue['error_msgs']=retValue['error_msgs']+msname+'/'+name+' does not exist'
+            else:
+                print(myname, ": ", name, "present.")
                 
->>>>>>> 14aaec91
+        self.assertTrue(retValue['success'])
+        print(myname, ": MS exists. All tables present. Try opening as MS ...")
+        try:
+            ms.open(msname)
+        except:
+            print(myname, ": Error  Cannot open MS table", tablename)
+            retValue['success']=False
+            retValue['error_msgs']=retValue['error_msgs']+'Cannot open MS table '+tablename
+        else:
+            ms.close()
+            tb.close()
+            if 'test20.ms' in glob.glob("*.ms"):
+                shutil.rmtree('test20.ms',ignore_errors=True)
+            shutil.copytree(msname,'test20.ms')
+            print(myname, ": OK. Checking tables in detail ...")
+            retValue['success']=True
+
+            # check Main table
+            nrows = 12
+            msnrows = []
+            for myms in ['n08c1_swap1.ms','n08c1_swap2_swapped.ms']:
+                tb.open(myms)
+                msnrows.append(tb.nrows())
+                tb.close()
+            tb.open('n08c1_swap2.ms')
+            olddata = tb.getcol('DATA', 0, nrows)
+            oldflag = tb.getcol('FLAG', 0, nrows)
+            oldweight = tb.getcol('WEIGHT', 0, nrows)
+            oldwtspec = tb.getcol('WEIGHT_SPECTRUM', 0, nrows)
+            oldsigma = tb.getcol('SIGMA', 0, nrows)
+            oldsgspec = tb.getcol('SIGMA_SPECTRUM', 0, nrows)
+            olduvw = tb.getcol('UVW', 0, nrows)
+            tb.close()
+
+            ms.open('test20.ms',nomodify=False)
+            ms.sort(columns=['TIME','ANTENNA1','ANTENNA2'])
+            ms.done()
+            tb.open('test20.ms')
+            newdata = tb.getcol('DATA', msnrows[0], nrows)
+            newflag = tb.getcol('FLAG', msnrows[0], nrows)
+            newweight = tb.getcol('WEIGHT', msnrows[0], nrows)
+            newwtspec = tb.getcol('WEIGHT_SPECTRUM', msnrows[0], nrows)
+            newsigma = tb.getcol('SIGMA', msnrows[0], nrows)
+            newsgspec = tb.getcol('SIGMA_SPECTRUM', msnrows[0], nrows)
+            newuvw = tb.getcol('UVW', msnrows[0], nrows)
+            tb.close()
+            result = True
+            if not (olddata == newdata).all():
+                print('Mismatch in DATA column')
+                result = False
+            if not (oldflag == newflag).all():
+                print('Mismatch in FLAG column')
+                result = False
+            if not (oldweight == newweight).all():
+                print('Mismatch in WEIGHT column')
+                result = False
+            if not (oldwtspec == newwtspec).all():
+                print('Mismatch in WEIGHT_SPECTRUM column')
+                result = False
+            if not (oldsigma == newsigma).all():
+                print('Mismatch in SIGMA column')
+                result = False
+            if not (oldsgspec == newsgspec).all():
+                print('Mismatch in SIGMA_SPECTRUM column')
+                result = False
+            if not (olduvw == newuvw).all():
+                print('Mismatch in UVW column')
+                result = False
+
+            if not result:
+                retValue['success']=False
+                retValue['error_msgs']=retValue['error_msgs']+'Check of MAIN table failed'
+
         self.assertTrue(retValue['success'])
 
 
