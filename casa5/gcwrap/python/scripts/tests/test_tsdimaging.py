from __future__ import absolute_import
from __future__ import print_function
import glob
import copy
import os
import sys
import shutil
import unittest
import numpy
import math

from casatasks.private.casa_transition import is_CASA6
if is_CASA6:
    from casatools import ctsys, image, regionmanager, measures, msmetadata, table, quanta
    from casatools import ms as mstool
    from casatasks import casalog
    from casatasks import flagdata
    from casatasks import tsdimaging as sdimaging
    from casatasks.private.sdutil import tbmanager, toolmanager, table_selector

    ### for selection_syntax import
    sys.path.append(os.path.abspath(os.path.dirname(__file__)))
    import selection_syntax
    from testhelper import TableCacheValidator

    # default isn't used in casatasks
    def default(atask):
        pass

    ctsys_resolve = ctsys.resolve

    from casatasks.private.task_tsdimaging import image_suffix

    from casatasks.private import restfreqtool

else:
    from __main__ import default
    from tasks import *
    from taskinit import *
    from taskinit import metool as measures
    from taskinit import qatool as quanta
    from taskinit import tbtool as table
    from taskinit import mstool
    from taskinit import iatool as image
    from taskinit import rgtool as regionmanager
    from taskinit import msmdtool as msmetadata

    try:
        from . import selection_syntax
    except:
        import tests.selection_syntax as selection_syntax

    try:
        from .testutils import TableCacheValidator
    except:
        from tests.testutils import TableCacheValidator

    from tsdimaging import tsdimaging as sdimaging
    from sdutil import tbmanager, toolmanager, table_selector

    casaRoot = os.environ.get('CASAPATH').split()[0]
    def ctsys_resolve(apath):
        subdir_hints = ['data', 'casa-data-req', 'data/casa-data-req']
        for subdir in subdir_hints:
            path = os.path.join(casaRoot, subdir, apath)
            if os.path.exists(path):
                return path

    from task_tsdimaging import image_suffix

    import restfreqtool

<<<<<<< HEAD
# def get_data_req_path():
#     data_path = os.path.join(os.environ['CASAPATH'].split()[0], 'casa-data-req/')
#     if not os.path.exists(data_path):
#         data_path = os.path.join(os.environ['CASAPATH'].split()[0], 'data/casa-data-req')
#     print('CASA_DATA_REQ_PATH="{}"'.format(data_path))
#     return data_path
=======
_ia = image()
_rg = regionmanager()
me = measures()
qa = quanta()
tb = table()
ms = mstool()
>>>>>>> eb1fbe4a


#
# Unit test of sdimaging task.
#
def construct_refstat_uniform(fluxval, blc_data, trc_data):
    """
    Return a dictionary of analytic reference statistics of uniform image
    Arguments:
        fluxval  : the uniform flux of the image
        blc_data : blc of un-masked pixel (e.g., [0,0,0,0] for whole image)
        trc_data : trc of un-masked pixel
    Returns:
    a dictionary of statistics, 'min', 'max', 'rms', 'sigma', 'mean',
    'npts', 'sum', and 'sumsq'
    """
    # the number of valid (unmasked) pixels
    ndim = len(blc_data)
    nvalid = 1
    for idim in range(ndim):
        nvalid *= abs(trc_data[idim]-blc_data[idim]+1)
    retstat = {'min': [fluxval], 'max': [fluxval], 'rms': [fluxval],
               'sigma': [0.], 'mean': [fluxval], 'npts': [nvalid],
               'sum': [fluxval*nvalid], 'sumsq': [fluxval**2*nvalid]}
    return retstat

def merge_dict(d1, d2):
    """
    Out of place merge of two dictionaries.
    If both dictionary has the same keys, value of the second
    dictionary is adopted.
    """
    if type(d1) != dict or type(d2) != dict:
        raise ValueError("Internal error. inputs should be dictionaries.")
    d12 = copy.deepcopy(d1)
    d12.update(d2)
    return d12

def remove_tables_starting_with(filename):
    """
    Remove files/directories/symlinks 'filename*'.
    For filename, '', '.' and those starting with '..' are not allowed.
    """
    if filename == '.' or filename[:2] == '..':
        raise Exception("Dangerous! Attempting to remove '" + filename + "*'!!")
    elif filename == '':
        raise Exception("The parameter 'filename' must not be a null string.")

    import glob
    filenames = glob.glob('{}*'.format(filename))

    for filename in filenames:
        remove_table(filename)

def remove_table(filename):
    """
    Remove a single directory.
    For filename, '.' and those starting with '..' are not allowed.
    """
    if filename == '.' or filename[:2] == '..':
        raise Exception("Dangerous! Attempting to remove '" + filename + "'!!")

    if os.path.exists(filename):
        if os.path.isdir(filename):
            shutil.rmtree(filename)
        else: # file or symlink
            os.remove(filename)


###
# Base class for sdimaging unit test
###
class sdimaging_standard_paramset(object):
    rawfile='sdimaging.ms'
    phasecenter='J2000 17:18:29 +59.31.23'
    imsize=[75,75]
    cell=['3.0arcmin','3.0arcmin']
    gridfunction='PB'
    minweight0 = 0.
    mode='channel'
    nchan=40
    start=400
    width=10

class sdimaging_unittest_base(unittest.TestCase, sdimaging_standard_paramset):
    """
    Base class for sdimaging unit test

    Test data is originally FLS3_all_newcal_SP and created
    by the following script:

    asap_init()
    sd.rc('scantable',storage='disk')
    s=sd.scantable('FLS3_all_newcal_SP',average=False,getpt=False)
    s0=s.get_scan('FLS3a')
    s0.save('FLS3a_HI.asap')
    del s,s0
    s=sd.scantable('FLS3a_HI.asap',average=False)
    s.set_fluxunit('K')
    scannos=s.getscannos()
    res=sd.calfs(s,scannos)
    del s
    res.save('FLS3a_calfs','MS2')
    tb.open('FLS3a_calfs')
    tbsel=tb.query('SCAN_NUMBER<100')
    tbc=tbsel.copy('sdimaging.ms',deep=True,valuecopy=True)
    tbsel.close()
    tb.close()
    tbc.close()

    Furthermore, SYSCAL and POINTING tables are downsized.

    """
    taskname='sdimaging'
<<<<<<< HEAD
    datapath=os.environ.get('CASAPATH').split()[0] + '/casatestdata/unittest/tsdimaging/'
=======
    datapath=ctsys_resolve('regression/unittest/sdimaging')
>>>>>>> eb1fbe4a
    #rawfile='sdimaging.ms'
    postfix='.im'
    ms_nchan = 1024
#     phasecenter='J2000 17:18:29 +59.31.23'
#     imsize=[75,75]
#     cell=['3.0arcmin','3.0arcmin']
#     gridfunction='PB'
#     minweight0 = 0.
    statsinteg={'blc': numpy.array([0, 0, 0, 0], dtype=numpy.int32),
                'blcf': '17:32:18.690, +57.37.28.536, I, 1.42064e+09Hz',
                'max': numpy.array([ 0.6109162]),
                'maxpos': numpy.array([4, 62,  0,  0], dtype=numpy.int32),
                'maxposf': '17:31:59.439, +60.43.52.421, I, 1.42064e+09Hz',
                'mean': numpy.array([ 0.39524983]),
                'min': numpy.array([ 0.]),
                'minpos': numpy.array([0, 0, 0, 0], dtype=numpy.int32),
                'minposf': '17:32:18.690, +57.37.28.536, I, 1.42064e+09Hz',
                'npts': numpy.array([ 5625.]),
                'rms': numpy.array([ 0.43127564]),
                'sigma': numpy.array([ 0.17257331]),
                'sum': numpy.array([ 2223.28028646]),
                'sumsq': numpy.array([ 1046.2425779]),
                'trc': numpy.array([74, 74,  0,  0], dtype=numpy.int32),
                'trcf': '17:03:03.151, +61.19.10.757, I, 1.42064e+09Hz'}
    keys=['max','mean','min','npts','rms','blc','blcf','trc','trcf','sigma','sum','sumsq']

    def run_test_common(self, task_param, refstats, shape, refbeam=None,
                        atol=1.e-8, rtol=1.e-5, compstats=None, ignoremask=True):
        """
        Run sdimaging and test results.
        A list of tests:
        (1) task completes without an error
        (2) ouput image and weight image exist
        (3) image shape
        (4) image statistics
        (5) reference beam of image (optional)
        """
        res=sdimaging(**task_param)
        outprefix = task_param['outfile']
        outfile = outprefix + image_suffix
        # Tests
        self.assertEqual(res,None,
                         msg='Any error occurred during imaging')
        self._checkfile(outfile)
        self._check_weight_image(outfile)
        self._checkframe(outfile)
        self._checkshape(outfile, shape[0], shape[1],shape[2],shape[3])
        self._checkstats(outfile, refstats, compstats=compstats,
                         atol=atol, rtol=rtol, ignoremask=ignoremask)
        if refbeam is not None:
            self._check_beam(outfile, refbeam)

    def _checkfile( self, name ):
        isthere=os.path.exists(name)
        self.assertEqual(isthere,True,
                         msg='output file %s was not created because of the task failure'%(name))

    def _check_weight_image(self, imagename):
        # weight image name is imagename + '.weight'
        weight_image = os.path.splitext(imagename.rstrip('/'))[0] + '.weight'

        # check if weight image exists
        self._checkfile(weight_image)

        # check if brightness unit is empty
        _ia.open(weight_image)
        bunit = _ia.brightnessunit().strip()
        _ia.close()
        self.assertTrue(isinstance(bunit, str))
        self.assertTrue(len(bunit) == 0)

        # check if wcs related information is identical
        # between science and weight images
        _ia.open(imagename)
        csys_science = _ia.coordsys()
        _ia.close()
        _ia.open(weight_image)
        csys_weight = _ia.coordsys()
        _ia.close()
        try:
            for name in ['referencepixel', 'referencevalue', 'increment']:
                v0 = getattr(csys_science, name)()
                v1 = getattr(csys_weight, name)()
                for key in ['ar_type', 'pw_type']:
                    self.assertTrue(key in v0)
                    self.assertTrue(key in v1)
                    self.assertEqual(v0[key], v1[key])
                key = 'numeric'
                self.assertTrue(key in v0)
                self.assertTrue(key in v1)
                self.assertTrue(numpy.all(v0[key] == v1[key]))
        finally:
            csys_science.done()
            csys_weight.done()

    def _checkframe(self, name):
        _ia.open(name)
        csys = _ia.coordsys()
        _ia.close()
        spectral_frames = csys.referencecode('spectral')
        csys.done()
        self.assertEqual(1, len(spectral_frames))
        spectral_frame = spectral_frames[0]
        self.assertEqual('LSRK', spectral_frame)

    def _checkshape(self,name,nx,ny,npol,nchan):
        self._checkfile(name)
        _ia.open(name)
        imshape=_ia.shape()
        _ia.close()
        self.assertEqual(nx,imshape[0],
                    msg='nx does not match')
        self.assertEqual(ny,imshape[1],
                    msg='ny does not match')
        self.assertEqual(npol,imshape[2],
                    msg='npol does not match')
        self.assertEqual(nchan,imshape[3],
                    msg='nchan does not match')

    def _checkstats(self,name, ref, compstats=None, atol=1.e-8, rtol=1.e-5, region=None, ignoremask=False):
        """
        A test function to compare statistics of an image with reference
        values.
        Arguments:
            name  :  name of an image to test statistics
            ref   :  a record (dictionary) of the reference statistic values
            compstats : a list of names of statistis to compare. By default,
                        the list is taken from all keys in ref
            atol  : absolute tolerance (see help in numpy.allclose)
            rtol  : relative tolerance (see help in numpy.allclose)
            region : region of image to calculate statistics. a CASA region
                     record should be specified (see help of , e.g., rg.box).
                     default is whole image.
            ignoremask : when True, mask in image is ignored and statistics
                         are calculated from whole pixels in image. default
                         is False (take image mask into account).
        """
        self._checkfile(name)
        if compstats is None: compstats = ref.keys()
        if region is None: region = ""
        _ia.open(name)
        try:
            if ignoremask:
                def_mask = _ia.maskhandler('default')
                _ia.calcmask('T')
            stats=_ia.statistics(region=region, list=True, verbose=True)
            if ignoremask:
                _ia.maskhandler('set',def_mask)
        except: raise
        finally: _ia.close()
        #for key in stats.keys():
        for key in compstats:
            message='statistics \'%s\' does not match: %s (expected: %s)' % ( key, str(stats[key]), str(ref[key]) )
            if type(stats[key])==str:
                self.assertEqual(stats[key],ref[key],
                                 msg=message)
            else:
                #print stats[key]-ref[key]
                ret=numpy.allclose(stats[key],ref[key], atol=atol, rtol=rtol)
                self.assertEqual(ret,True,
                                 msg=message)

    def _checkdirax(self, imagename, center, cell, imsize):
        """ Test image center, cell size and imsize"""
        cell = self._format_dir_list(cell)
        imsize = self._format_dir_list(imsize)
        _ia.open(imagename)
        csys = _ia.coordsys()
        ret = _ia.summary()
        _ia.close()
        ra_idx = csys.findaxisbyname('ra')
        dec_idx = csys.findaxisbyname('dec')
        ra_unit = ret['axisunits'][ra_idx]
        dec_unit = ret['axisunits'][dec_idx]
        # imsize
        self.assertEqual(imsize[0], ret['shape'][ra_idx],\
                         msg="nx = %d (expected: %d)" % \
                         (imsize[0], ret['shape'][ra_idx]))
        self.assertEqual(imsize[1], ret['shape'][dec_idx],\
                         msg="nx = %d (expected: %d)" % \
                         (imsize[1], ret['shape'][dec_idx]))
        # image center
        tol = "1arcsec"
        cen_arr = center.split()
        cen_ref = me.direction(*cen_arr)
        cen_x = (qa.convert(cen_ref['m0'], 'rad')['value'] % (numpy.pi*2))
        cen_y = qa.convert(cen_ref['m1'], 'rad')['value']
        ref_x = qa.convert(qa.quantity(ret['refval'][ra_idx],ra_unit),'rad')['value']
        ref_x = (ref_x % (numpy.pi*2))
        ref_y = qa.convert(qa.quantity(ret['refval'][dec_idx],dec_unit),'rad')['value']
        tol_val = qa.convert(tol, 'rad')['value']
        self.assertTrue(abs(ref_x-cen_x) < tol_val,
                        msg="center_x = %f %s (expected: %f)" % \
                        (ref_x, ra_unit, cen_x))
        self.assertTrue(abs(ref_y-cen_y) < tol_val,
                        msg="center_y = %f %s (expected: %f)" % \
                        (ref_x, ra_unit, cen_x))

        # cell (imager seems to set negative incr for dx)
        dx = - qa.convert(cell[0], ra_unit)['value']
        dy = qa.convert(cell[1], dec_unit)['value']
        incx = ret['incr'][ra_idx]
        incy = ret['incr'][dec_idx]
        self.assertAlmostEqual((incx-dx)/dx, 0., places=5, \
                               msg="cellx = %f %s (expected: %f)" % \
                               (incx, ra_unit, dx))
        self.assertAlmostEqual((incy-dy)/dy, 0., places=5, \
                               msg="celly = %f %s (expected: %f)" % \
                               (incy, dec_unit, dy))

    def _format_dir_list(self, inval):
        if type(inval) == str:
            return [inval, inval]
        elif len(inval) == 1:
            return [inval[0], inval[0]]
        return inval[0:2]

    def _check_beam(self, image, ref_beam):
        """Check image beam size"""
        _ia.open(image)
        beam = _ia.restoringbeam()
        _ia.close()
        maj_asec = qa.getvalue(qa.convert(beam['major'], 'arcsec'))[0]
        min_asec = qa.getvalue(qa.convert(beam['minor'], 'arcsec'))[0]
        maj_asec_ref = qa.getvalue(qa.convert(ref_beam['major'], 'arcsec'))[0]
        min_asec_ref = qa.getvalue(qa.convert(ref_beam['minor'], 'arcsec'))[0]
        self.assertAlmostEqual(abs(maj_asec-maj_asec_ref)/max(maj_asec_ref,1.e-12), 0., places=3, msg="major axis = %f arcsec (expected: %f)" % (maj_asec, maj_asec_ref))
        self.assertAlmostEqual(abs(min_asec-min_asec_ref)/max(min_asec_ref,1.e-12), 0., places=3, msg="minor axis = %f arcsec (expected: %f)" % (min_asec, min_asec_ref))

    def _check_restfreq(self, imagename, restfreq):
        """ Test image rest frequency"""
        self.assertTrue(qa.compare(restfreq, 'Hz'))
        myunit = qa.getunit(restfreq)
        refval = qa.getvalue(restfreq)[0]
        _ia.open(imagename)
        csys = _ia.coordsys()
        _ia.close()
        testval = qa.getvalue(qa.convert(csys.restfrequency(), myunit))
        csys.done()
        ret=numpy.allclose(testval,refval, atol=1.e-5, rtol=1.e-5)
        self.assertTrue(ret)

    def run_exception_case(self, task_param, expected_msg, expected_type=RuntimeError):
        with self.assertRaises(expected_type) as cm:
            res=sdimaging(**task_param)
        the_exception = cm.exception
        pos=str(the_exception).find(expected_msg)
        self.assertNotEqual(pos,-1,
                            msg='Unexpected exception was thrown: {0}'.format(str(the_exception)))

    def run_parameter_verification_test(self, task_param, expected_msg, expected_type=RuntimeError):
        if is_CASA6:
            self.run_exception_case(task_param, expected_msg, expected_type)
        else:
            self.assertFalse(sdimaging(**task_param))


###
# Test on bad parameter settings
###
class sdimaging_test0(sdimaging_unittest_base):
    """
    Test on bad parameter setting
    """
    # Input and output names
    prefix = sdimaging_unittest_base.taskname+'Test0'
    badid = '99'
    outfile = prefix+sdimaging_unittest_base.postfix

    def setUp(self):
        self.cache_validator = TableCacheValidator()

        remove_table(self.rawfile)
        shutil.copytree(os.path.join(self.datapath, self.rawfile), self.rawfile)

        default(sdimaging)
        self.task_param = dict(infiles=self.rawfile,mode='channel',
                               outfile=self.outfile,intent='',
                               cell=self.cell,imsize=self.imsize,
                               phasecenter=self.phasecenter,
                               gridfunction=self.gridfunction,
                               nchan=40,start=400,
                               width=10,
                               minweight=self.minweight0)

    def tearDown(self):
        remove_table(self.rawfile)
        remove_tables_starting_with(self.prefix)

        self.assertTrue(self.cache_validator.validate())

    def test000(self):
        """Test 000: Default parameters"""
        # argument verification error
        task_param = {}
        msg = 'list index out of range'
        self.run_parameter_verification_test(task_param, msg, expected_type=IndexError)

    def test001(self):
        """Test001: Bad mode"""
        # argument verification error
        task_param = dict(infiles=self.rawfile,mode='badmode',intent='',outfile=self.outfile)
        msg = 'unallowed'
        self.run_parameter_verification_test(task_param, msg, expected_type=AssertionError)

    def test002(self):
        """Test002: Bad field id"""
        self.task_param['field'] = self.badid
        msg = 'Field Expression: Partial or no match for Field ID list [{0}]'.format(self.badid)
        self.run_exception_case(self.task_param, msg)

    def test003(self):
        """Test003: Bad spectral window id"""
        self.task_param['spw'] = self.badid
        msg = 'Spw Expression: No match found for {0}'.format(self.badid)
        self.run_exception_case(self.task_param, msg)

    def test004(self):
        """Test004: Bad antenna id"""
        self.task_param['antenna'] = self.badid
        msg = 'No match found for the antenna specificion'
        self.run_exception_case(self.task_param, msg)

    def test005(self):
        """Test005: Bad stokes parameter"""
        # argument verification error
        self.task_param['stokes'] = 'BAD'
        msg = 'unallowed'
        self.run_parameter_verification_test(self.task_param, msg, expected_type=AssertionError)

    def test006(self):
        """Test006: Bad gridfunction"""
        # argument verification error
        task_param = dict(infiles=self.rawfile,gridfunction='BAD',intent='',outfile=self.outfile)
        msg = 'unallowed'
        self.run_parameter_verification_test(task_param, msg, expected_type=AssertionError)

    def test007(self):
        """Test007: Bad scanlist"""
        self.task_param['scan'] = self.badid
        msg = 'Data selection ended with 0 rows'
        self.run_exception_case(self.task_param, msg)

    def test008(self):
        """Test008: Existing outfile with overwrite=False"""
        outfile = self.outfile + image_suffix
        f=open(outfile, 'w')
        print('existing file', file=f)
        f.close()
        self.task_param['overwrite'] = False
        msg = 'Output file \'{0}\' exists.'.format(outfile)
        self.run_exception_case(self.task_param, msg)

    def test009(self):
        """Test009: Bad phasecenter string"""
        self.task_param['phasecenter'] = 'This is bad'
        msg = 'Error in converting \'{0}\' to MDirection.'.format(self.task_param['phasecenter'])
        self.run_exception_case(self.task_param, msg)

    def test010(self):
        """Test010: Bad phasecenter reference (CHANGED: raise an error)"""
        # older sdimaging was so kind that it assumed J2000 when unrecognized direction frame was given
        # in the new tsdimaging raises an error in such case
        false_phasecenter = self.phasecenter.replace('J2000', 'J3000')
        self.task_param['phasecenter'] = false_phasecenter
        msg = 'Invalid Image Parameter set : Error in converting \'{0}\' to MDirection.'.format(false_phasecenter)
        self.run_exception_case(self.task_param, msg)
#         # default for unknown direction frame is J2000
#         refimage=self.outfile+'2'
#         sdimaging(infiles=self.rawfile,outfile=self.outfile,intent='',cell=self.cell,imsize=self.imsize,phasecenter=self.phasecenter.replace('J2000','J3000'),minweight=self.minweight0)
#         sdimaging(infiles=self.rawfile,outfile=refimage,intent='',cell=self.cell,imsize=self.imsize,phasecenter=self.phasecenter,minweight=self.minweight0)
#         tb.open(self.outfile)
#         chunk=tb.getcol('map')
#         tb.close()
#         tb.open(refimage)
#         refchunk=tb.getcol('map')
#         tb.close()
#         ret=all(chunk.flatten()==refchunk.flatten())
#         #print ret
#         self.assertTrue(ret)

    def test011(self):
        """Test011: Bad pointingcolumn name"""
        # argument verification error
        task_param = dict(infiles=self.rawfile,outfile=self.outfile,intent='',cell=self.cell,imsize=self.imsize,phasecenter=self.phasecenter,pointingcolumn='non_exist')
        msg = 'unallowed'
        self.run_parameter_verification_test(task_param, msg, expected_type=AssertionError)

    def test012(self):
        """Test012: Bad imsize"""
        self.task_param['imsize'] = [1,0]
        msg = 'Error in building Coordinate System and Image Shape : Internal Error : Image shape is invalid :'
        self.run_exception_case(self.task_param, msg)

    def test013(self):
        """Test013: Bad cell size"""
        self.task_param['cell'] = [0., 0.]
        msg = 'Error in building Coordinate System and Image Shape : wcs wcsset_error: Linear transformation matrix is singular'
        self.run_exception_case(self.task_param, msg)

    def test014(self):
        """Test014: Too fine resolution (smaller than original channel width"""
        specunit = 'GHz'
        start = '%f%s' % (1.4202, specunit)
        width = '%e%s' % (1.0e-10, specunit)
        self.task_param['mode'] = 'frequency'
        self.task_param['start'] = start
        self.task_param['width'] = width
        msg = 'calcChanFreqs failed, check input start and width parameters'
        self.run_exception_case(self.task_param, msg)

    def test015(self):
        """Test015: negative minweight"""
        task_param = dict(infiles=self.rawfile,outfile=self.outfile,intent='',cell=self.cell,imsize=self.imsize,phasecenter=self.phasecenter,minweight=-1.)
        msg = 'min value is 0'
        self.run_parameter_verification_test(task_param, msg, expected_type=AssertionError)


###
# Test channel imaging
###
class sdimaging_test1(sdimaging_unittest_base):
    """
    Test channel imaging

       - integrated image
       - full channel image
       - selected channel image
       - BOX and SF imaging (default is PB)
       - two polarization imaging (XX and YY, default is Stokes I)
       - empty phasecenter
       - settting minweight = 0.2

    """
    # Input and output names
    prefix=sdimaging_unittest_base.taskname+'Test1'
    outfile=prefix+sdimaging_unittest_base.postfix
#     mode='channel'
#     nchan=40
#     start=400
#     width=10

    def setUp(self):
        self.cache_validator = TableCacheValidator()

        remove_table(self.rawfile)
        shutil.copytree(os.path.join(self.datapath, self.rawfile), self.rawfile)

        # Common task parameters of the class
        self.task_param = dict(infiles=self.rawfile,mode=self.mode,
                               spw='0',
                               outfile=self.outfile,intent='',
                               cell=self.cell,imsize=self.imsize,
                               phasecenter=self.phasecenter,
                               gridfunction=self.gridfunction,
                               nchan=self.nchan,start=self.start,
                               width=self.width,
                               minweight=self.minweight0)

        default(sdimaging)

    def tearDown(self):
        remove_table(self.rawfile)
        remove_tables_starting_with(self.prefix)

        self.assertTrue(self.cache_validator.validate())

    def test100(self):
        """Test 100: Integrated image"""
        self.task_param.update(dict(nchan=1,start=0,width=self.ms_nchan))
        outshape = (self.imsize[0],self.imsize[1],1,1)
        self.run_test_common(self.task_param, self.statsinteg, outshape, compstats=self.keys,
                             ignoremask=True)

    def test101(self):
        """Test 101: Full channel image (nchan = -1)"""
        self.task_param.update(dict(nchan=-1,start="",width=""))
        outshape = (self.imsize[0],self.imsize[1],1,self.ms_nchan)
        refstats={'blc': numpy.array([0, 0, 0, 0], dtype=numpy.int32),
                  'blcf': '17:32:18.690, +57.37.28.536, I, 1.419395e+09Hz',
                  'max': numpy.array([ 24.77152824]),
                  'maxpos': numpy.array([ 59,  21,   0, 605], dtype=numpy.int32),
                  'maxposf': '17:10:00.642, +58.42.19.808, I, 1.420872e+09Hz',
                  'mean': numpy.array([ 0.39542111]),
                  'min': numpy.array([-1.84636593]),
                  'minpos': numpy.array([  73,    6,    0, 1023], dtype=numpy.int32),
                  'minposf': '17:04:54.966, +57.55.36.907, I, 1.421893e+09Hz',
                  'npts': numpy.array([ 5760000.]),
                  'rms': numpy.array([ 1.01357317]),
                  'sigma': numpy.array([ 0.93325921]),
                  'sum': numpy.array([ 2277625.60731485]),
                  'sumsq': numpy.array([ 5917423.42281288]),
                  'trc': numpy.array([  74,   74,    0, 1023], dtype=numpy.int32),
                  'trcf': '17:03:03.151, +61.19.10.757, I, 1.421893e+09Hz'}
        self.run_test_common(self.task_param, refstats, outshape, compstats=self.keys,
                             ignoremask=True)


    def test102(self):
        """Test 102: Full channel image"""
        tb.open(self.rawfile)
        if 'FLOAT_DATA' in tb.colnames():
            nchan=tb.getcell('FLOAT_DATA').shape[1]
        else:
            nchan=tb.getcell('DATA').shape[1]
        tb.close()
        self.task_param.update(dict(nchan=nchan,start=0,width=1))
        # for testing
        #self.task_param['gridfunction'] = 'BOX'
        for (k,v) in self.task_param.items():
            casalog.post('test102: {0} = \'{1}\' (type {2})'.format(k,v,type(v)))
        outshape = (self.imsize[0],self.imsize[1],1,nchan)
        refstats={'blc': numpy.array([0, 0, 0, 0], dtype=numpy.int32),
                  'blcf': '17:32:18.690, +57.37.28.536, I, 1.419395e+09Hz',
                  'max': numpy.array([ 24.77152824]),
                  'maxpos': numpy.array([ 59,  21,   0, 605], dtype=numpy.int32),
                  'maxposf': '17:10:00.642, +58.42.19.808, I, 1.420872e+09Hz',
                  'mean': numpy.array([ 0.39542111]),
                  'min': numpy.array([-1.84636593]),
                  'minpos': numpy.array([  73,    6,    0, 1023], dtype=numpy.int32),
                  'minposf': '17:04:54.966, +57.55.36.907, I, 1.421893e+09Hz',
                  'npts': numpy.array([ 5760000.]),
                  'rms': numpy.array([ 1.01357317]),
                  'sigma': numpy.array([ 0.93325921]),
                  'sum': numpy.array([ 2277625.60731485]),
                  'sumsq': numpy.array([ 5917423.42281288]),
                  'trc': numpy.array([  74,   74,    0, 1023], dtype=numpy.int32),
                  'trcf': '17:03:03.151, +61.19.10.757, I, 1.421893e+09Hz'}
        self.run_test_common(self.task_param, refstats, outshape, compstats=self.keys,
                             ignoremask=True)

    def test103(self):
        """Test 103: Selected channel image"""
        outshape = (self.imsize[0],self.imsize[1],1,self.nchan)
        refstats={'blc': numpy.array([0, 0, 0, 0], dtype=numpy.int32),
                  'blcf': '17:32:18.690, +57.37.28.536, I, 1.42038e+09Hz',
                  'max': numpy.array([ 14.79568005]),
                  'maxpos': numpy.array([57, 20,  0, 20], dtype=numpy.int32),
                  'maxposf': '17:10:47.496, +58.39.30.813, I, 1.42087e+09Hz',
                  'mean': numpy.array([ 0.82293006]),
                  'min': numpy.array([-0.08763941]),
                  'minpos': numpy.array([61, 71,  0, 35], dtype=numpy.int32),
                  'minposf': '17:08:30.980, +61.12.02.893, I, 1.42124e+09Hz',
                  'npts': numpy.array([ 225000.]),
                  'rms': numpy.array([ 1.54734671]),
                  'sigma': numpy.array([ 1.31037237]),
                  'sum': numpy.array([ 185159.263672]),
                  'sumsq': numpy.array([ 538713.45272028]),
                  'trc': numpy.array([74, 74,  0, 39], dtype=numpy.int32),
                  'trcf': '17:03:03.151, +61.19.10.757, I, 1.42133e+09Hz'}
        # beam size from r32523
        ref_beam=dict(major='661.858412arcsec',minor='661.858412arcsec')
        self.run_test_common(self.task_param, refstats, outshape,  refbeam=ref_beam,
                             compstats=self.keys, ignoremask=True)

    def test104(self):
        """Test 104: Box-car gridding"""
        self.task_param.update(dict(gridfunction='BOX'))
        outshape = (self.imsize[0],self.imsize[1],1,self.nchan)
        refstats={'blc': numpy.array([0, 0, 0, 0], dtype=numpy.int32),
                  'blcf': '17:32:18.690, +57.37.28.536, I, 1.42038e+09Hz',
                  'max': numpy.array([ 15.64525127]),
                  'maxpos': numpy.array([58, 20,  0, 20], dtype=numpy.int32),
                  'maxposf': '17:10:24.433, +58.39.25.476, I, 1.42087e+09Hz',
                  'mean': numpy.array([ 0.66097592]),
                  'min': numpy.array([-0.42533547]),
                  'minpos': numpy.array([69, 62,  0, 38], dtype=numpy.int32),
                  'minposf': '17:05:23.086, +60.44.01.427, I, 1.42131e+09Hz',
                  'npts': numpy.array([ 225000.]),
                  'rms': numpy.array([ 1.38591599]),
                  'sigma': numpy.array([ 1.2181464]),
                  'sum': numpy.array([ 148719.58227018]),
                  'sumsq': numpy.array([ 432171.72687429]),
                  'trc': numpy.array([74, 74,  0, 39], dtype=numpy.int32),
                  'trcf': '17:03:03.151, +61.19.10.757, I, 1.42133e+09Hz'}
        # beam size from r32523
        ref_beam=dict(major='503.181345arcsec',minor='503.181345arcsec')
        self.run_test_common(self.task_param, refstats, outshape, refbeam=ref_beam,
                             compstats=self.keys, ignoremask=True)

    def test105(self):
        """Test 105: Prolate Spheroidal gridding"""
        self.task_param.update(dict(gridfunction='SF'))
        outshape = (self.imsize[0],self.imsize[1],1,self.nchan)
        refstats={'blc': numpy.array([0, 0, 0, 0], dtype=numpy.int32),
                  'blcf': '17:32:18.690, +57.37.28.536, I, 1.42038e+09Hz',
                  'max': numpy.array([ 15.13189793]),
                  'maxpos': numpy.array([58, 21,  0, 20], dtype=numpy.int32),
                  'maxposf': '17:10:23.737, +58.42.25.413, I, 1.42087e+09Hz',
                  'mean': numpy.array([ 0.773227]),
                  'min': numpy.array([-0.07284018]),
                  'minpos': numpy.array([ 5, 67,  0, 30], dtype=numpy.int32),
                  'minposf': '17:31:41.090, +60.59.00.556, I, 1.42112e+09Hz',
                  'npts': numpy.array([ 225000.]),
                  'rms': numpy.array([ 1.49926317]),
                  'sigma': numpy.array([ 1.28449107]),
                  'sum': numpy.array([ 173976.07570213]),
                  'sumsq': numpy.array([ 505752.74505987]),
                  'trc': numpy.array([74, 74,  0, 39], dtype=numpy.int32),
                  'trcf': '17:03:03.151, +61.19.10.757, I, 1.42133e+09Hz'}
        # beam size from analysisUtils.
        #aU.sfBeam(1.42038,diameter=104.9,pixelsize=180.,
        #          xSamplingArcsec=354.16985191848795,
        #          ySamplingArcsec=180.0432853343201,
        #          convsupport=3,obscuration=0.0)
        ref_beam=dict(major='618.853892arcsec',minor='618.853892arcsec')
        self.run_test_common(self.task_param, refstats, outshape,  refbeam=ref_beam,
                             compstats=self.keys, ignoremask=True)

    def test106(self):
        """Test 106: Imaging two polarization separately (XX and YY, not Stokes I)"""
        self.task_param.update(dict(stokes='XXYY',gridfunction='PB'))
        outshape = (self.imsize[0],self.imsize[1],2,self.nchan)
        refstats={'blc': numpy.array([0, 0, 0, 0], dtype=numpy.int32),
                  'blcf': '17:32:18.690, +57.37.28.536, XX, 1.42038e+09Hz',
                  'max': numpy.array([ 15.057868]),
                  'maxpos': numpy.array([57, 20,  1, 20], dtype=numpy.int32),
                  'maxposf': '17:10:47.496, +58.39.30.813, YY, 1.42087e+09Hz',
                  'mean': numpy.array([ 0.82292841]),
                  'min': numpy.array([-0.41953856]),
                  'minpos': numpy.array([10,  3,  1, 31], dtype=numpy.int32),
                  'minposf': '17:28:37.170, +57.47.49.422, YY, 1.42114e+09Hz',
                  'npts': numpy.array([ 450000.]),
                  'rms': numpy.array([ 1.55436146]),
                  'sigma': numpy.array([ 1.31864787]),
                  'sum': numpy.array([ 370317.78554221]),
                  'sumsq': numpy.array([ 1087217.77687839]),
                  'trc': numpy.array([74, 74,  1, 39], dtype=numpy.int32),
                  'trcf': '17:03:03.151, +61.19.10.757, YY, 1.42133e+09Hz'}
        self.run_test_common(self.task_param, refstats, outshape, compstats=self.keys,
                             ignoremask=True)

    def test107(self):
        """Test 107: Gaussian gridding"""
        self.task_param.update(dict(gridfunction='GAUSS'))
        outshape = (self.imsize[0],self.imsize[1],1,self.nchan)
        refstats={'blc': numpy.array([0, 0, 0, 0], dtype=numpy.int32),
                  'blcf': '17:32:18.690, +57.37.28.536, I, 1.42038e+09Hz',
                  'max': numpy.array([ 15.28046036]),
                  'maxpos': numpy.array([58, 21,  0, 20], dtype=numpy.int32),
                  'maxposf': '17:10:23.737, +58.42.25.413, I, 1.42087e+09Hz',
                  'mean': numpy.array([ 0.75082603]),
                  'min': numpy.array([-0.14009152]),
                  'minpos': numpy.array([34, 69,  0, 33], dtype=numpy.int32),
                  'minposf': '17:19:43.545, +61.07.22.487, I, 1.42119e+09Hz',
                  'npts': numpy.array([ 225000.]),
                  'rms': numpy.array([ 1.47686982]),
                  'sigma': numpy.array([ 1.2717751]),
                  'sum': numpy.array([ 168935.85698331]),
                  'sumsq': numpy.array([ 490757.49952306]),
                  'trc': numpy.array([74, 74,  0, 39], dtype=numpy.int32),
                  'trcf': '17:03:03.151, +61.19.10.757, I, 1.42133e+09Hz'}
        # beam size from r32523
        ref_beam=dict(major='510.142597arcsec',minor='510.142597arcsec')
        self.run_test_common(self.task_param, refstats, outshape, refbeam=ref_beam,
                             compstats=self.keys, ignoremask=True)

    def test108(self):
        """Test 108: Gaussian*Jinc gridding"""
        self.task_param.update(dict(gridfunction='GJINC'))
        outshape = (self.imsize[0],self.imsize[1],1,self.nchan)
        refstats={'blc':numpy.array([0, 0, 0, 0], dtype=numpy.int32),
                  'blcf': '17:32:18.690, +57.37.28.536, I, 1.42038e+09Hz',
                  'max':numpy.array([ 15.31498909]),
                  'maxpos':numpy.array([58, 21,  0, 20], dtype=numpy.int32),
                  'maxposf': '17:10:23.737, +58.42.25.413, I, 1.42087e+09Hz',
                  'mean':numpy.array([ 0.72415226]),
                  'min':numpy.array([-0.16245638]),
                  'minpos':numpy.array([68, 69,  0, 36], dtype=numpy.int32),
                  'minposf': '17:05:39.206, +61.05.09.055, I, 1.42126e+09Hz',
                  'npts':numpy.array([ 225000.]),
                  'rms':numpy.array([ 1.44985926]),
                  'sigma':numpy.array([ 1.25606618]),
                  'sum':numpy.array([ 162934.25891985]),
                  'sumsq':numpy.array([ 472970.63791706]),
                  'trc':numpy.array([74, 74,  0, 39], dtype=numpy.int32),
                  'trcf': '17:03:03.151, +61.19.10.757, I, 1.42133e+09Hz'}
        # beam size from analysisUtils.
        #aU.gjincBeam(1.42038,diameter=104.9,pixelsize=180.,geometricMean=True,
        #             xSamplingArcsec=354.16985191848795,
        #             ySamplingArcsec=180.0432853343201,
        #             obscuration=0.0,widthMultiplier=1.0)
        ref_beam=dict(major='580.094135arcsec',minor='580.094135arcsec')
        self.run_test_common(self.task_param, refstats, outshape, refbeam=ref_beam,
                             compstats=self.keys, ignoremask=True)

    def test109(self):
        """Test 109: Empty phasecenter (auto-calculation)"""
        self.task_param.update(dict(phasecenter="",gridfunction="BOX"))
        outshape = (self.imsize[0],self.imsize[1],1,self.nchan)
        refstats={'blc': numpy.array([0, 0, 0, 0], dtype=numpy.int32),
                  'blcf': '17:31:48.220, +57.36.09.784, I, 1.42038e+09Hz',
                  'max': numpy.array([ 15.64525127]),
                  'maxpos': numpy.array([57, 20,  0, 20], dtype=numpy.int32),
                  'maxposf': '17:10:17.816, +58.38.11.961, I, 1.42087e+09Hz',
                  'mean': numpy.array([ 0.66039867]),
                  'min': numpy.array([-0.42533547]),
                  'minpos': numpy.array([68, 63,  0, 38], dtype=numpy.int32),
                  'minposf': '17:05:16.976, +60.45.51.215, I, 1.42131e+09Hz',
                  'npts': numpy.array([ 225000.]),
                  'rms': numpy.array([ 1.38517249]),
                  'sigma': numpy.array([ 1.21761365]),
                  'sum': numpy.array([ 148589.70138012]),
                  'sumsq': numpy.array([ 431708.13145918]),
                  'trc': numpy.array([74, 74,  0, 39], dtype=numpy.int32),
                  'trcf': '17:02:33.828, +61.17.52.040, I, 1.42133e+09Hz'}
        self.run_test_common(self.task_param, refstats, outshape,
                             compstats=self.keys, ignoremask=True)

    def test110(self):
        """Test 110: setting minweight=70."""
        self.task_param.update(dict(gridfunction='GJINC', minweight=70.))
        outshape = (self.imsize[0],self.imsize[1],1,self.nchan)
        refstats={'blc':numpy.array([0, 0, 0, 0], dtype=numpy.int32),
                  'blcf': '17:32:18.690, +57.37.28.536, I, 1.42038e+09Hz',
                  'max':numpy.array([ 15.31498909]),
                  'maxpos':numpy.array([58, 21,  0, 20], dtype=numpy.int32),
                  'maxposf': '17:10:23.737, +58.42.25.413, I, 1.42087e+09Hz',
                  'mean': numpy.array([ 0.96643395]),
                  'min': numpy.array([-0.01385191]),
                  'minpos': numpy.array([19, 63,  0, 33], dtype=numpy.int32),
                  'minposf': '17:25:51.974, +60.48.38.410, I, 1.42119e+09Hz',
                  'npts': numpy.array([ 143920.]),
                  'rms': numpy.array([ 1.66819704]),
                  'sigma': numpy.array([ 1.35974246]),
                  'sum': numpy.array([ 139089.17359187]),
                  'sumsq': numpy.array([ 400512.27532199]),
                  'trc':numpy.array([74, 74,  0, 39], dtype=numpy.int32),
                  'trcf': '17:03:03.151, +61.19.10.757, I, 1.42133e+09Hz'}
        self.run_test_common(self.task_param, refstats, outshape,
                             compstats=self.keys, ignoremask=False)


    def test111(self):
        """imsize in float (ntegrated image)"""
        outshape = (self.imsize[0],self.imsize[1],1,1)
        imsize = [ float(v) for v in self.imsize ]
        self.task_param.update(dict(nchan=1,start=0,width=self.ms_nchan,
                                    imsize=imsize))
        self.run_test_common(self.task_param, self.statsinteg, outshape, compstats=self.keys,
                             ignoremask=True)


    def test112(self):
        """round-up imsize in float (integrated image)"""
        outshape = (self.imsize[0],self.imsize[1],1,1)
        imsize = [ float(v)-0.8 for v in self.imsize ]
        self.task_param.update(dict(nchan=1,start=0,width=self.ms_nchan,
                                    imsize=imsize))
        self.run_test_common(self.task_param, self.statsinteg, outshape, compstats=self.keys,
                             ignoremask=True)


###
# Test frequency imaging
###
class sdimaging_test2(sdimaging_unittest_base):
    """
    Test frequency imaging

       - integrated image
       - selected frequency image

    """
    # Input and output names
    prefix=sdimaging_unittest_base.taskname+'Test2'
    outfile=prefix+sdimaging_unittest_base.postfix
    unit='GHz'
    mode = "frequency"

    def setUp(self):
        self.cache_validator = TableCacheValidator()

        remove_table(self.rawfile)
        shutil.copytree(os.path.join(self.datapath, self.rawfile), self.rawfile)
        # Common task parameters of the class
        self.task_param = dict(infiles=self.rawfile,mode=self.mode,
                               outfile=self.outfile,intent='',
                               cell=self.cell,imsize=self.imsize,
                               phasecenter=self.phasecenter,
                               gridfunction=self.gridfunction,
                               minweight=self.minweight0)

        default(sdimaging)

    def tearDown(self):
        remove_table(self.rawfile)
        remove_tables_starting_with(self.prefix)

        self.assertTrue(self.cache_validator.validate())

    def test200(self):
        """Test 200: Integrated image"""
        nchan = 1
        ms.open(self.rawfile)
        spwinfo =  ms.getspectralwindowinfo()
        ms.close()
        spwid0 = list(spwinfo.keys())[0]
        start = '%fHz' % (spwinfo[spwid0]['Chan1Freq']+0.5*(spwinfo[spwid0]['TotalWidth']-spwinfo[spwid0]['ChanWidth']))
        width = '%fHz' % (spwinfo[spwid0]['TotalWidth'])
        self.task_param.update(dict(nchan=nchan,start=start,width=width))
        outshape = (self.imsize[0],self.imsize[1],1,nchan)
        self.run_test_common(self.task_param, self.statsinteg, outshape,
                             compstats=self.keys, ignoremask=True)

    def test201(self):
        """Test 201: Full channel image (mode='frequency', nchan = -1)"""
        self.task_param.update(dict(nchan = -1, start = '', width = ''))
        # workaround for new imager framework
        # New imager looks SPECTRAL_WINDOW table to get whole frequency range
        # regardless of whether associating data exist in the MAIN table or not.
        # As a result, resulting image has 2048 channels instead of 1024.
        # To proceed this test, spw is explicitly specified here.
        spw = '0'
        self.task_param.update(dict(spw=spw))
        outshape = (self.imsize[0],self.imsize[1],1,self.ms_nchan)
        refstats={'blc': numpy.array([0, 0, 0, 0], dtype=numpy.int32),
                  'blcf': '17:32:18.690, +57.37.28.536, I, 1.419395e+09Hz',
                  'max': numpy.array([ 24.77152824]),
                  'maxpos': numpy.array([ 59,  21,   0, 605], dtype=numpy.int32),
                  'maxposf': '17:10:00.642, +58.42.19.808, I, 1.420872e+09Hz',
                  'mean': numpy.array([ 0.39542111]),
                  'min': numpy.array([-1.84636593]),
                  'minpos': numpy.array([  73,    6,    0, 1023], dtype=numpy.int32),
                  'minposf': '17:04:54.966, +57.55.36.907, I, 1.421893e+09Hz',
                  'npts': numpy.array([ 5760000.]),
                  'rms': numpy.array([ 1.01357317]),
                  'sigma': numpy.array([ 0.93325921]),
                  'sum': numpy.array([ 2277625.60731485]),
                  'sumsq': numpy.array([ 5917423.42281288]),
                  'trc': numpy.array([  74,   74,    0, 1023], dtype=numpy.int32),
                  'trcf': '17:03:03.151, +61.19.10.757, I, 1.421893e+09Hz'}
        self.run_test_common(self.task_param, refstats, outshape,
                             compstats=self.keys, ignoremask=True)

    def test202(self):
        """Test 202: Selected frequency image"""
        nchan = 100
        start = "%f%s" % (1.4202, self.unit)
        width = "%f%s" % (1.0e-5, self.unit)
        self.task_param.update(dict(nchan=nchan,start=start,width=width))
        outshape = (self.imsize[0],self.imsize[1],1,nchan)
        refstats={'blc': numpy.array([0, 0, 0, 0], dtype=numpy.int32),
                  'blcf': '17:32:18.690, +57.37.28.536, I, 1.4202e+09Hz',
                  'max': numpy.array([ 21.55560875]),
                  'maxpos': numpy.array([59, 21,  0, 67], dtype=numpy.int32),
                  'maxposf': '17:10:00.642, +58.42.19.808, I, 1.42087e+09Hz',
                  'mean': numpy.array([ 0.80467233]),
                  'min': numpy.array([-0.27736959]),
                  'minpos': numpy.array([58, 71,  0, 10], dtype=numpy.int32),
                  'minposf': '17:09:45.684, +61.12.21.875, I, 1.4203e+09Hz',
                  'npts': numpy.array([ 562500.]),
                  'rms': numpy.array([ 1.56429076]),
                  'sigma': numpy.array([ 1.3414586]),
                  'sum': numpy.array([ 452628.18628213]),
                  'sumsq': numpy.array([ 1376440.6075593]),
                  'trc': numpy.array([74, 74,  0, 99], dtype=numpy.int32),
                  'trcf': '17:03:03.151, +61.19.10.757, I, 1.42119e+09Hz'}
        self.run_test_common(self.task_param, refstats, outshape,
                             compstats=self.keys, ignoremask=True)

    def test203(self):
        """Test 203: Selected frequency image with other frequency unit"""
        nchan=100
        loc_unit='MHz'
        start = "%f%s" % (1420.2, loc_unit)
        width = "%f%s" % (0.01, loc_unit)
        self.task_param.update(dict(nchan=nchan,start=start,width=width))
        outshape = (self.imsize[0],self.imsize[1],1,nchan)
        refstats={'blc': numpy.array([0, 0, 0, 0], dtype=numpy.int32),
                  'blcf': '17:32:18.690, +57.37.28.536, I, 1.4202e+09Hz',
                  'max': numpy.array([ 21.55560875]),
                  'maxpos': numpy.array([59, 21,  0, 67], dtype=numpy.int32),
                  'maxposf': '17:10:00.642, +58.42.19.808, I, 1.42087e+09Hz',
                  'mean': numpy.array([ 0.80467233]),
                  'min': numpy.array([-0.27736959]),
                  'minpos': numpy.array([58, 71,  0, 10], dtype=numpy.int32),
                  'minposf': '17:09:45.684, +61.12.21.875, I, 1.4203e+09Hz',
                  'npts': numpy.array([ 562500.]),
                  'rms': numpy.array([ 1.56429076]),
                  'sigma': numpy.array([ 1.3414586]),
                  'sum': numpy.array([ 452628.18628213]),
                  'sumsq': numpy.array([ 1376440.6075593]),
                  'trc': numpy.array([74, 74,  0, 99], dtype=numpy.int32),
                  'trcf': '17:03:03.151, +61.19.10.757, I, 1.42119e+09Hz'}
        self.run_test_common(self.task_param, refstats, outshape,
                             compstats=self.keys, ignoremask=True)

###
# Test velocity imaging
###
class sdimaging_test3(sdimaging_unittest_base):
    """
    Test velocity imaging

       - integrated image
       - selected velocity image

    """
    # Input and output names
    prefix=sdimaging_unittest_base.taskname+'Test3'
    outfile=prefix+sdimaging_unittest_base.postfix
    unit='km/s'
    mode = "velocity"

    def setUp(self):
        self.cache_validator = TableCacheValidator()

        remove_table(self.rawfile)
        shutil.copytree(os.path.join(self.datapath, self.rawfile), self.rawfile)
        # Common task parameters of the class
        self.task_param = dict(infiles=self.rawfile,mode=self.mode,
                               outfile=self.outfile,intent='',
                               cell=self.cell,imsize=self.imsize,
                               phasecenter=self.phasecenter,
                               gridfunction=self.gridfunction,
                               minweight=self.minweight0)

        default(sdimaging)

    def tearDown(self):
        remove_table(self.rawfile)
        remove_tables_starting_with(self.prefix)

        self.assertTrue(self.cache_validator.validate())

    def test300(self):
        """Test 300: Integrated image"""
        spwid = '0'
        nchan = 1
        restfreq = '1420405800.0Hz'
        ms.open(self.rawfile)
        spwinfo =  ms.getspectralwindowinfo()
        ms.close()
        chan0_freq = spwinfo[spwid]['Chan1Freq']
        bandwidth = spwinfo[spwid]['TotalWidth']
        chanwidth = spwinfo[spwid]['ChanWidth']
        cent_freq = me.frequency(spwinfo[spwid]['Frame'],
                                 qa.quantity(chan0_freq+0.5*(bandwidth-chanwidth),'Hz'))
        cent_vel = me.todoppler('radio', cent_freq, restfreq)
        # band-edge frequencies
        start_freq = me.frequency(spwinfo[spwid]['Frame'],
                                  qa.quantity(chan0_freq-0.5*chanwidth,'Hz'))
        start_vel = me.todoppler('radio', start_freq, restfreq)
        end_freq = me.frequency(spwinfo[spwid]['Frame'],
                                qa.add(start_freq['m0'],
                                       qa.quantity(bandwidth,'Hz')))
        end_vel = me.todoppler('radio', end_freq, restfreq)
        start = qa.tos(cent_vel['m0'])
        width = qa.tos(qa.sub(start_vel['m0'],end_vel['m0']))

        self.task_param.update(dict(restfreq=restfreq,spw=spwid,
                                    nchan=nchan,start=start,width=width))
        outshape = (self.imsize[0],self.imsize[1],1,1)
        self.run_test_common(self.task_param, self.statsinteg, outshape,
                             compstats=self.keys, ignoremask=True)

    def test301(self):
        """Test 301: Selected velocity image"""
        nchan=100
        start = "%f%s" % (-200.0, self.unit)
        width = "%f%s" % (2.0, self.unit)
        self.task_param.update(dict(nchan=nchan,start=start,width=width))
        outshape = (self.imsize[0],self.imsize[1],1,nchan)
        refstats={'blc': numpy.array([0, 0, 0, 0], dtype=numpy.int32),
                  'blcf': '17:32:18.690, +57.37.28.536, I, 1.421353e+09Hz',
                  'max': numpy.array([ 21.97223091]),
                  'maxpos': numpy.array([ 4,  5,  0, 50], dtype=numpy.int32),
                  'maxposf': '17:30:54.243, +57.53.03.440, I, 1.42088e+09Hz',
                  'mean': numpy.array([ 0.84673187]),
                  'min': numpy.array([-0.27300295]),
                  'minpos': numpy.array([61, 71,  0, 16], dtype=numpy.int32),
                  'minposf': '17:08:30.980, +61.12.02.893, I, 1.421202e+09Hz',
                  'npts': numpy.array([ 562500.]),
                  'rms': numpy.array([ 1.6305207]),
                  'sigma': numpy.array([ 1.3934297]),
                  'sum': numpy.array([ 476286.67594505]),
                  'sumsq': numpy.array([ 1495461.22406453]),
                  'trc': numpy.array([74, 74,  0, 99], dtype=numpy.int32),
                  'trcf': '17:03:03.151, +61.19.10.757, I, 1.420415e+09Hz'}
        self.run_test_common(self.task_param, refstats, outshape,
                             compstats=self.keys, ignoremask=True)

    def test302(self):
        """Test 302: Selected velocity image (different rest frequency)"""
        nchan = 100
        start = "%f%s" % (-100.0, self.unit)
        width = "%f%s" % (2.0, self.unit)
        self.task_param.update(dict(restfreq='1.420GHz',nchan=nchan,start=start,width=width))
        outshape = (self.imsize[0],self.imsize[1],1,nchan)
        refstats={'blc': numpy.array([0, 0, 0, 0], dtype=numpy.int32),
                  'blcf': '17:32:18.690, +57.37.28.536, I, 1.420474e+09Hz',
                  'max': numpy.array([ 1.61916351]),
                  'maxpos': numpy.array([ 4, 52,  0, 33], dtype=numpy.int32),
                  'maxposf': '17:31:47.043, +60.13.54.473, I, 1.420161e+09Hz',
                  'mean': numpy.array([ 0.12395606]),
                  'min': numpy.array([-0.41655564]),
                  'minpos': numpy.array([60, 71,  0, 93], dtype=numpy.int32),
                  'minposf': '17:08:55.879, +61.12.09.501, I, 1.419593e+09Hz',
                  'npts': numpy.array([ 562500.]),
                  'rms': numpy.array([ 0.19268371]),
                  'sigma': numpy.array([ 0.14751931]),
                  'sum': numpy.array([ 69725.28195545]),
                  'sumsq': numpy.array([ 20883.94443161]),
                  'trc': numpy.array([74, 74,  0, 99], dtype=numpy.int32),
                  'trcf': '17:03:03.151, +61.19.10.757, I, 1.419536e+09Hz'}
        self.run_test_common(self.task_param, refstats, outshape,
                             compstats=self.keys, ignoremask=True)

###
# Test auto-resolution of spatial gridding parameters
###
class sdimaging_test_autocoord(sdimaging_unittest_base):
    """
    Test auto-resolution of spatial gridding parameters

       - manual setting
       - all
       - phasecenter
       - cell (get rest freq from table)
       - imsize
    """
    prefix=sdimaging_unittest_base.taskname+'Test4'
    outfile=prefix+sdimaging_unittest_base.postfix
    nchan=1
    start=0
    width=1024
    # auto calculation result of imsize
    cell_auto = "162.545308arcsec"
    imsize_auto = [73, 68]
    phasecenter_auto = "J2000 17:17:59.03 59.30.04.104"
    # manual setup
    imsize = [40, 35]
    cell = ["320arcsec", "350arcsec"]
    phasecenter = "J2000 17:18:05 59.30.05"

    def setUp(self):
        self.cache_validator = TableCacheValidator()

        remove_table(self.rawfile)
        shutil.copytree(os.path.join(self.datapath, self.rawfile), self.rawfile)
        remove_table(self.outfile)
        # Common task parameters of the class
        self.task_param = dict(infiles=self.rawfile,outfile=self.outfile,
                               intent="",nchan=self.nchan,start=self.start,
                               width=self.width,minweight=self.minweight0)

        default(sdimaging)

    def tearDown(self):
        remove_table(self.rawfile)
        remove_tables_starting_with(self.prefix)

        self.assertTrue(self.cache_validator.validate())

    def run_test(self, task_param, shape, dirax):
        """
        Run sdimaging and test results.
        A list of tests:
        (1) task completes without an error
        (2) ouput image and weight image exist
        (3) image shape
        (4) image direction axis
        """
        res=sdimaging(**task_param)
        #outfile = task_param['outfile']
        outprefix = task_param['outfile']
        outfile = outprefix + image_suffix
        # Tests
        self.assertEqual(res,None,
                         msg='Any error occurred during imaging')
        self._checkfile(outfile)
        self._check_weight_image(outfile)
        self._checkshape(outfile,shape[0],shape[1],shape[2],shape[3])
        self._checkdirax(outfile,dirax[0], dirax[1], dirax[2])

    def test401(self):
        """test 401: Set phasecenter, cell, and imsize manually"""
        self.task_param.update(dict(cell=self.cell,imsize=self.imsize,
                                    phasecenter=self.phasecenter))
        outshape = (self.imsize[0], self.imsize[1], 1, self.nchan)
        dirax = (self.phasecenter, self.cell, self.imsize)
        self.run_test(self.task_param, outshape, dirax)

    def test402(self):
        """test 402: Automatic resolution of phasecenter, cell, and imsize"""
        self.task_param.update(dict(cell="",imsize=[],phasecenter=""))
        outshape = (self.imsize_auto[0],self.imsize_auto[1],1,self.nchan)
        dirax = (self.phasecenter_auto,self.cell_auto,self.imsize_auto)
        self.run_test(self.task_param, outshape, dirax)

    def test403(self):
        """test 403: Resolve phasecenter"""
        self.task_param.update(dict(cell=self.cell,imsize=self.imsize,phasecenter=""))
        outshape = (self.imsize[0],self.imsize[1],1,self.nchan)
        dirax = (self.phasecenter_auto,self.cell, self.imsize)
        self.run_test(self.task_param, outshape, dirax)

    def test404(self):
        """test 404: Resolve cell"""
        self.task_param.update(dict(cell="",imsize=self.imsize,
                                    phasecenter=self.phasecenter))
        outshape = (self.imsize[0],self.imsize[1],1,self.nchan)
        dirax = (self.phasecenter,self.cell_auto,self.imsize)
        self.run_test(self.task_param, outshape, dirax)

    def test405(self):
        """test 405: Resolve imsize"""
        ref_imsize = [38, 32]
        self.task_param.update(dict(cell=self.cell,imsize=[],phasecenter=self.phasecenter))
        outshape = (ref_imsize[0],ref_imsize[1],1,self.nchan)
        dirax = (self.phasecenter,self.cell,ref_imsize)
        self.run_test(self.task_param, outshape, dirax)

###
# Test data selection
###
class sdimaging_test_selection(selection_syntax.SelectionSyntaxTest,sdimaging_unittest_base):
    """
    Test selection syntax. Selection parameters to test are:
    field, spw (with selection), scan, stokes, and antenna
    """

    prefix = sdimaging_unittest_base.taskname+'TestSel'
    outfile = prefix+sdimaging_unittest_base.postfix
    # input MS names
    miscsel_ms = "selection_misc.ms"
    spwsel_ms = "selection_spw.ms"
    unifreq_ms = "selection_spw_unifreq.ms"
    intentsel_ms = "selection_intent.ms"
    rawfiles = [miscsel_ms, spwsel_ms, unifreq_ms, intentsel_ms]
    # default task parameters
    mode_def = "channel"
    kernel = "BOX"
    #
    # auto calculation result of imsize
    cell_auto = "6.7275953729549656arcsec"
    imsize_auto = [21, 21]
    phasecenter_auto = "J2000 00:00:00.0 00.00.00.00"
    blc_auto = [0, 0, 0, 0]
    trc_auto = [20, 20, 0, 0]
    blcf_auto = '00:00:04.485, -00.01.07.276, I, 3e+11Hz'
    trcf_auto = '23:59:55.515, +00.01.07.276, I, 3e+11Hz'
    # Reference Statistics
    # blcf and trcf => qa.formxxx(+-qa.mul(cell_auto, 10.), "hms"/"dms", prec=3)
    # --- for "selection_misc.ms"
    unif_flux = 25.
    stat_common = {'blc': blc_auto,'trc': trc_auto,
                   'blcf': blcf_auto, 'trcf': trcf_auto}
    region_all = {'blc': blc_auto, 'trc': trc_auto}
    region_bottom = {'blc': [0, 0, 0, 0], 'trc': [20, 11, 0, 0]}
    region_top = {'blc': [0, 9, 0, 0], 'trc': [20, 20, 0, 0]}
    region_left = {'blc': [0, 0, 0, 0], 'trc': [11, 20, 0, 0]}
    region_right = {'blc': [9, 0, 0, 0], 'trc': [20, 20, 0, 0]}
    region_topleft = {'blc': [0, 9, 0, 0], 'trc': [11, 20, 0, 0]}
    region_topright = {'blc': [9, 9, 0, 0], 'trc': [20, 20, 0, 0]}
    region_bottomleft = {'blc': [0, 0, 0, 0], 'trc': [11, 11, 0, 0]}
    region_bottomright = {'blc': [9, 0, 0, 0], 'trc': [20, 11, 0, 0]}
    # --- for "selection_spw_unifreq.ms" and "selection_spw.ms"
    # flux taken from ms.statistics((column='CORRECTED_DATA', complex_value='amp', spw=idx)['mean']
    spw_flux_unifreq = [3.0008814930915833, 5.0014331340789795, 6.001709461212158]
    spw_flux = [5.001473307609558, 5.982952607795596, 3.011193051868015]  #NOTE spw=1 and 2 has relatively large O(10^-4) dispersion in intensity.
    spw_imsize_auto = [12, 12]
    spw_nchan = 10
    spw_blc_auto = [0, 0, 0, 0]
    spw_trc_auto = [11, 11, 0, 9]
    # blcf and trcf => qa.formxxx(+-qa.mul(cell_auto, 6.), "hms"/"dms", prec=3)
    spw_stat_common = {'blc': spw_blc_auto,'trc': spw_trc_auto}
    spw_region_all = {'blc': [1,1,0,0], 'trc': [11,11,0,9]}
    # select channels 2 - 7
    spw_region_chan1 = {'blc': [1,1,0,2], 'trc': [11,11,0,7]}

    @property
    def task(self):
        return sdimaging

    @property
    def spw_channel_selection(self):
        return True

    def setUp(self):
        self.cache_validator = TableCacheValidator()

        for name in self.rawfiles:
            remove_table(name)
            shutil.copytree(os.path.join(self.datapath, name), name)
        remove_table(self.outfile)
        # Common task parameters of the class
        self.task_param = dict(mode=self.mode_def,intent="",
                               gridfunction=self.kernel,outfile=self.outfile,
                               phasecenter=self.phasecenter_auto,
                               cell=self.cell_auto,imsize=self.imsize_auto)

        default(sdimaging)
        remove_tables_starting_with(self.prefix)

    def tearDown(self):
        for name in self.rawfiles:
            remove_table(name)
        remove_tables_starting_with(self.prefix)

        self.assertTrue(self.cache_validator.validate())

    def run_test(self, task_param, refstats, shape,
                 atol=1.e-8, rtol=1.e-5, box=None):
        self.res=self.run_task(**task_param)
        # Tests
        imsize = [shape[0], shape[1]]
        outfile = self.outfile + image_suffix
        self._checkfile(outfile)
        self._check_weight_image(outfile)
        self._checkshape(outfile,shape[0], shape[1],shape[2],shape[3])
        self._checkdirax(outfile,self.phasecenter_auto,self.cell_auto,imsize)
        self._checkstats(outfile,refstats,atol=atol,rtol=rtol)
        if box is not None:
            self._checkstats_box(outfile,refstats,box=box,
                                 atol=atol,rtol=rtol)


    ####################
    # Additional tests
    ####################
    #N/A Stokes & antenna selection

    ####################
    # scan
    ####################
    def test_scan_id_default(self):
        """test scan selection (scan='')"""
        scan = ''
        region =  self.region_all
        infile = self.miscsel_ms
        self.task_param.update(dict(infiles=infile,scan=scan))
        refstats = merge_dict(self.stat_common, construct_refstat_uniform(self.unif_flux, region['blc'], region['trc']) )
        out_shape = (self.imsize_auto[0],self.imsize_auto[1],1,1)
        # Tests
        self.run_test(self.task_param, refstats, out_shape,atol=1.e-5)
        outfile = self.outfile + image_suffix
        self._checkstats(outfile,refstats,atol=1.e-5)

    def test_scan_id_exact(self):
        """test scan selection (scan='16')"""
        scan = '16'
        region =  self.region_topright
        infile = self.miscsel_ms
        self.task_param.update(dict(infiles=infile,scan=scan))
        refstats = merge_dict(self.stat_common, construct_refstat_uniform(self.unif_flux, region['blc'], region['trc']) )
        out_shape = (self.imsize_auto[0],self.imsize_auto[1],1,1)
        # Tests
        self.run_test(self.task_param,refstats,out_shape,box=region,atol=1.e-5)

    def test_scan_id_lt(self):
        """test scan selection (scan='<16')"""
        scan = '<16'
        region =  self.region_left
        infile = self.miscsel_ms
        self.task_param.update(dict(infiles=infile,scan=scan))
        refstats = merge_dict(self.stat_common, construct_refstat_uniform(self.unif_flux, region['blc'], region['trc']) )
        out_shape = (self.imsize_auto[0],self.imsize_auto[1],1,1)
        # Tests
        self.run_test(self.task_param,refstats,out_shape,box=region,atol=1.e-5)

    def test_scan_id_gt(self):
        """test scan selection (scan='>16')"""
        scan = '>16'
        region =  self.region_bottomright
        infile = self.miscsel_ms
        self.task_param.update(dict(infiles=infile,scan=scan))
        refstats = merge_dict(self.stat_common, construct_refstat_uniform(self.unif_flux, region['blc'], region['trc']) )
        out_shape = (self.imsize_auto[0],self.imsize_auto[1],1,1)
        # Tests
        self.run_test(self.task_param,refstats,out_shape,box=region,atol=1.e-5)

    def test_scan_id_range(self):
        """test scan selection (scan='16~17')"""
        scan = '16~17'
        region =  self.region_right
        infile = self.miscsel_ms
        self.task_param.update(dict(infiles=infile,scan=scan))
        refstats = merge_dict(self.stat_common, construct_refstat_uniform(self.unif_flux, region['blc'], region['trc']) )
        out_shape = (self.imsize_auto[0],self.imsize_auto[1],1,1)
        # Tests
        self.run_test(self.task_param,refstats,out_shape,box=region,atol=1.e-5)

    def test_scan_id_list(self):
        """test scan selection (scan='16,17')"""
        scan = '16,17'
        region =  self.region_right
        infile = self.miscsel_ms
        self.task_param.update(dict(infiles=infile,scan=scan))
        refstats = merge_dict(self.stat_common, construct_refstat_uniform(self.unif_flux, region['blc'], region['trc']) )
        out_shape = (self.imsize_auto[0],self.imsize_auto[1],1,1)
        # Tests
        self.run_test(self.task_param,refstats,out_shape,box=region,atol=1.e-5)

    def test_scan_id_exprlist(self):
        """test scan selection (scan='16,>16')"""
        scan = '16,>16'
        region =  self.region_right
        infile = self.miscsel_ms
        self.task_param.update(dict(infiles=infile,scan=scan))
        refstats = merge_dict(self.stat_common, construct_refstat_uniform(self.unif_flux, region['blc'], region['trc']) )
        out_shape = (self.imsize_auto[0],self.imsize_auto[1],1,1)
        # Tests
        self.run_test(self.task_param,refstats,out_shape,box=region,atol=1.e-5)

    ####################
    # intent
    ####################
    def test_intent_value_default(self):
        """test intent selection (intent='')"""
        intent = ''
        region =  self.region_all
        infile = self.intentsel_ms
        self.task_param.update(dict(infiles=infile,intent=intent))
        refstats = merge_dict(self.stat_common, construct_refstat_uniform(self.unif_flux, region['blc'], region['trc']) )
        out_shape = (self.imsize_auto[0],self.imsize_auto[1],1,1)
        # Tests
        self.run_test(self.task_param, refstats, out_shape,atol=1.e-5)
        outfile = self.outfile + image_suffix
        self._checkstats(outfile,refstats,atol=1.e-5)

    def test_intent_value_exact(self):
        """test intent selection (intent='OBSERVE_TARGET.ON_SOURCE')"""
        intent = 'OBSERVE_TARGET.ON_SOURCE'
        region =  self.region_bottomright
        infile = self.intentsel_ms
        self.task_param.update(dict(infiles=infile,intent=intent))
        refstats = merge_dict(self.stat_common, construct_refstat_uniform(self.unif_flux, region['blc'], region['trc']) )
        out_shape = (self.imsize_auto[0],self.imsize_auto[1],1,1)
        # Tests
        self.run_test(self.task_param, refstats, out_shape,atol=1.e-5)
        outfile = self.outfile + image_suffix
        self._checkstats(outfile,refstats,atol=1.e-5)

    def test_intent_value_pattern(self):
        """test intent selection (intent='*CALIBRATE_PHASE*')"""
        intent = '*CALIBRATE_PHASE*'
        region =  self.region_bottomleft
        infile = self.intentsel_ms
        self.task_param.update(dict(infiles=infile,intent=intent))
        refstats = merge_dict(self.stat_common, construct_refstat_uniform(self.unif_flux, region['blc'], region['trc']) )
        out_shape = (self.imsize_auto[0],self.imsize_auto[1],1,1)
        # Tests
        self.run_test(self.task_param, refstats, out_shape,atol=1.e-5)
        outfile = self.outfile + image_suffix
        self._checkstats(outfile,refstats,atol=1.e-5)

    ####################
    # field
    ####################
    def test_field_value_default(self):
        """test field selection (field='')"""
        field = ''
        region =  self.region_all
        infile = self.miscsel_ms
        self.task_param.update(dict(infiles=infile,field=field))
        refstats = merge_dict(self.stat_common, construct_refstat_uniform(self.unif_flux, region['blc'], region['trc']) )
        out_shape = (self.imsize_auto[0],self.imsize_auto[1],1,1)
        # Tests
        self.run_test(self.task_param,refstats,out_shape,atol=1.e-5)

    def test_field_id_exact(self):
        """test field selection (field='6')"""
        field = '6'
        region =  self.region_bottomleft
        infile = self.miscsel_ms
        self.task_param.update(dict(infiles=infile,field=field))
        refstats = merge_dict(self.stat_common, construct_refstat_uniform(self.unif_flux, region['blc'], region['trc']) )
        out_shape = (self.imsize_auto[0],self.imsize_auto[1],1,1)
        # Tests
        self.run_test(self.task_param,refstats,out_shape,box=region,atol=1.e-5)

    def test_field_id_lt(self):
        """test field selection (field='<7')"""
        field = '<7'
        region =  self.region_bottom
        infile = self.miscsel_ms
        self.task_param.update(dict(infiles=infile,field=field))
        refstats = merge_dict(self.stat_common, construct_refstat_uniform(self.unif_flux, region['blc'], region['trc']) )
        out_shape = (self.imsize_auto[0],self.imsize_auto[1],1,1)
        # Tests
        self.run_test(self.task_param,refstats,out_shape,box=region,atol=1.e-5)

    def test_field_id_gt(self):
        """test field selection (field='>6')"""
        field = '>6'
        region =  self.region_top
        infile = self.miscsel_ms
        self.task_param.update(dict(infiles=infile,field=field))
        refstats = merge_dict(self.stat_common, construct_refstat_uniform(self.unif_flux, region['blc'], region['trc']) )
        out_shape = (self.imsize_auto[0],self.imsize_auto[1],1,1)
        # Tests
        self.run_test(self.task_param,refstats,out_shape,box=region,atol=1.e-5)

    def test_field_id_range(self):
        """test field selection (field='7~8')"""
        field = '7~8'
        region =  self.region_top
        infile = self.miscsel_ms
        self.task_param.update(dict(infiles=infile,field=field))
        refstats = merge_dict(self.stat_common, construct_refstat_uniform(self.unif_flux, region['blc'], region['trc']) )
        out_shape = (self.imsize_auto[0],self.imsize_auto[1],1,1)
        # Tests
        self.run_test(self.task_param,refstats,out_shape,box=region,atol=1.e-5)

    def test_field_id_list(self):
        """test field selection (field='5,7')"""
        field = '5,7'
        region =  self.region_right
        infile = self.miscsel_ms
        self.task_param.update(dict(infiles=infile,field=field))
        refstats = merge_dict(self.stat_common, construct_refstat_uniform(self.unif_flux, region['blc'], region['trc']) )
        out_shape = (self.imsize_auto[0],self.imsize_auto[1],1,1)
        # Tests
        self.run_test(self.task_param,refstats,out_shape,box=region,atol=1.e-5)

    def test_field_id_exprlist(self):
        """test field selection (field='7,>7')"""
        field = '7,>7'
        region =  self.region_top
        infile = self.miscsel_ms
        self.task_param.update(dict(infiles=infile,field=field))
        refstats = merge_dict(self.stat_common, construct_refstat_uniform(self.unif_flux, region['blc'], region['trc']) )
        out_shape = (self.imsize_auto[0],self.imsize_auto[1],1,1)
        # Tests
        self.run_test(self.task_param,refstats,out_shape,box=region,atol=1.e-5)

    def test_field_value_exact(self):
        """test field selection (field='bottom')"""
        field = 'bottom'
        region =  self.region_bottom
        infile = self.miscsel_ms
        self.task_param.update(dict(infiles=infile,field=field))
        refstats = merge_dict(self.stat_common, construct_refstat_uniform(self.unif_flux, region['blc'], region['trc']) )
        out_shape = (self.imsize_auto[0],self.imsize_auto[1],1,1)
        # Tests
        self.run_test(self.task_param,refstats,out_shape,box=region,atol=1.e-5)

    def test_field_value_pattern(self):
        """test field selection (field='top*')"""
        field = 'top*'
        region =  self.region_top
        infile = self.miscsel_ms
        self.task_param.update(dict(infiles=infile,field=field))
        refstats = merge_dict(self.stat_common, construct_refstat_uniform(self.unif_flux, region['blc'], region['trc']) )
        out_shape = (self.imsize_auto[0],self.imsize_auto[1],1,1)
        # Tests
        self.run_test(self.task_param,refstats,out_shape,box=region,atol=1.e-5)

    def test_field_value_list(self):
        """test field selection (field='topright,topleft')"""
        field = 'topright,topleft'
        region =  self.region_top
        infile = self.miscsel_ms
        self.task_param.update(dict(infiles=infile,field=field))
        refstats = merge_dict(self.stat_common, construct_refstat_uniform(self.unif_flux, region['blc'], region['trc']) )
        out_shape = (self.imsize_auto[0],self.imsize_auto[1],1,1)
        # Tests
        self.run_test(self.task_param,refstats,out_shape,box=region,atol=1.e-5)

    def test_field_mix_exprlist(self):
        """test field selection (field='topr*,>7')"""
        field = 'topr*,>7'
        region =  self.region_top
        infile = self.miscsel_ms
        self.task_param.update(dict(infiles=infile,field=field))
        refstats = merge_dict(self.stat_common, construct_refstat_uniform(self.unif_flux, region['blc'], region['trc']) )
        out_shape = (self.imsize_auto[0],self.imsize_auto[1],1,1)
        # Tests
        self.run_test(self.task_param,refstats,out_shape,box=region,atol=1.e-5)

    ####################
    # spw
    ####################
    def test_spw_id_default(self):
        """test spw selection (spw='')"""
        spw = ''
        infile = self.unifreq_ms
        flux_list = self.__get_flux_value(infile)
        selspw = range(len(flux_list))
        region =  self.spw_region_all
        self.task_param.update(dict(infiles=infile,spw=spw,imsize=self.spw_imsize_auto))
        flux = sum([flux_list[idx] for idx in selspw])/float(len(selspw))
        refstats = merge_dict(self.spw_stat_common, construct_refstat_uniform(flux, region['blc'], region['trc']) )
        out_shape = (self.spw_imsize_auto[0],self.spw_imsize_auto[1],1,self.spw_nchan)
        # Tests
        self.run_test(self.task_param,refstats,out_shape,atol=1.e-5)

    def test_spw_id_exact(self):
        """test spw selection (spw='1')"""
        spw = '1'
        selspw = [1]
        region =  self.spw_region_all
        infile = self.unifreq_ms
        flux_list = self.__get_flux_value(infile)
        self.task_param.update(dict(infiles=infile,spw=spw,imsize=self.spw_imsize_auto))
        flux = sum([flux_list[idx] for idx in selspw])/float(len(selspw))
        refstats = merge_dict(self.spw_stat_common, construct_refstat_uniform(flux, region['blc'], region['trc']) )
        out_shape = (self.spw_imsize_auto[0],self.spw_imsize_auto[1],1,self.spw_nchan)
        # Tests
        self.run_test(self.task_param,refstats,out_shape,atol=1.e-5)

    def test_spw_id_lt(self):
        """test spw selection (spw='<2')"""
        spw = '<2'
        selspw = [0,1]
        region =  self.spw_region_all
        infile = self.unifreq_ms
        flux_list = self.__get_flux_value(infile)
        self.task_param.update(dict(infiles=infile,spw=spw,imsize=self.spw_imsize_auto))
        flux = sum([flux_list[idx] for idx in selspw])/float(len(selspw))
        refstats = merge_dict(self.spw_stat_common, construct_refstat_uniform(flux, region['blc'], region['trc']) )
        out_shape = (self.spw_imsize_auto[0],self.spw_imsize_auto[1],1,self.spw_nchan)
        # Tests
        self.run_test(self.task_param,refstats,out_shape,atol=1.e-5)

    def test_spw_id_gt(self):
        """test spw selection (spw='>0')"""
        spw = '>0'
        selspw = [1,2]
        region =  self.spw_region_all
        infile = self.unifreq_ms
        flux_list = self.__get_flux_value(infile)
        self.task_param.update(dict(infiles=infile,spw=spw,imsize=self.spw_imsize_auto))
        flux = sum([flux_list[idx] for idx in selspw])/float(len(selspw))
        refstats = merge_dict(self.spw_stat_common, construct_refstat_uniform(flux, region['blc'], region['trc']) )
        out_shape = (self.spw_imsize_auto[0],self.spw_imsize_auto[1],1,self.spw_nchan)
        # Tests
        self.run_test(self.task_param,refstats,out_shape,atol=1.e-5)

    def test_spw_id_range(self):
        """test spw selection (spw='1~2')"""
        spw = '1~2'
        selspw = [1,2]
        region =  self.spw_region_all
        infile = self.unifreq_ms
        flux_list = self.__get_flux_value(infile)
        self.task_param.update(dict(infiles=infile,spw=spw,imsize=self.spw_imsize_auto))
        flux = sum([flux_list[idx] for idx in selspw])/float(len(selspw))
        refstats = merge_dict(self.spw_stat_common, construct_refstat_uniform(flux, region['blc'], region['trc']) )
        out_shape = (self.spw_imsize_auto[0],self.spw_imsize_auto[1],1,self.spw_nchan)
        # Tests
        self.run_test(self.task_param,refstats,out_shape,atol=1.e-5)

    def test_spw_id_list(self):
        """test spw selection (spw='0,2')"""
        spw = '0,2'
        selspw = [0,2]
        region =  self.spw_region_all
        infile = self.unifreq_ms
        flux_list = self.__get_flux_value(infile)
        self.task_param.update(dict(infiles=infile,spw=spw,imsize=self.spw_imsize_auto))
        flux = sum([flux_list[idx] for idx in selspw])/float(len(selspw))
        refstats = merge_dict(self.spw_stat_common, construct_refstat_uniform(flux, region['blc'], region['trc']) )
        out_shape = (self.spw_imsize_auto[0],self.spw_imsize_auto[1],1,self.spw_nchan)
        # Tests
        self.run_test(self.task_param,refstats,out_shape,atol=1.e-5)

    def test_spw_id_exprlist(self):
        """test spw selection (spw='0,>1')"""
        spw = '0,>1'
        selspw = [0,2]
        region =  self.spw_region_all
        infile = self.unifreq_ms
        flux_list = self.__get_flux_value(infile)
        self.task_param.update(dict(infiles=infile,spw=spw,imsize=self.spw_imsize_auto))
        flux = sum([flux_list[idx] for idx in selspw])/float(len(selspw))
        refstats = merge_dict(self.spw_stat_common, construct_refstat_uniform(flux, region['blc'], region['trc']) )
        out_shape = (self.spw_imsize_auto[0],self.spw_imsize_auto[1],1,self.spw_nchan)
        # Tests
        self.run_test(self.task_param,refstats,out_shape,atol=1.e-5)

    def test_spw_id_pattern(self):
        """test spw selection (spw='*')"""
        spw = '*'
        region =  self.spw_region_all
        infile = self.unifreq_ms
        flux_list = self.__get_flux_value(infile)
        selspw = range(len(flux_list))
        self.task_param.update(dict(infiles=infile,spw=spw,imsize=self.spw_imsize_auto))
        flux = sum([flux_list[idx] for idx in selspw])/float(len(selspw))
        refstats = merge_dict(self.spw_stat_common, construct_refstat_uniform(flux, region['blc'], region['trc']) )
        out_shape = (self.spw_imsize_auto[0],self.spw_imsize_auto[1],1,self.spw_nchan)
        # Tests
        self.run_test(self.task_param,refstats,out_shape,atol=1.e-5)

    @unittest.expectedFailure
    def test_spw_value_frequency(self):
        """test spw selection (spw='299.4~299.6GHz')"""
        spw = '299.4~299.6GHz'
        selspw = [0]
        infile = self.spwsel_ms
        flux_list = self.__get_flux_value(infile)
        region =  self.spw_region_all
        self.task_param.update(dict(infiles=infile,spw=spw,imsize=self.spw_imsize_auto))
        flux = sum([flux_list[idx] for idx in selspw])/float(len(selspw))
        refstats = merge_dict(self.spw_stat_common, construct_refstat_uniform(flux, region['blc'], region['trc']) )
        out_shape = (self.spw_imsize_auto[0],self.spw_imsize_auto[1],1,self.spw_nchan)
        # Tests
        self.run_test(self.task_param,refstats,out_shape,atol=1.e-5)

    @unittest.expectedFailure
    def test_spw_value_velocity(self):
        """test spw selection (spw='-550~-450km/s') NOT SUPPORTED YET"""
        self._default_test()

    @unittest.expectedFailure
    def test_spw_mix_exprlist(self):
        """test spw selection (spw='299.99~300.01GHz,0')"""
        spw = '299.99~300.01GHz,0'
        selspw = [0,1]
        region =  self.spw_region_all
        infile = self.unifreq_ms
        flux_list = self.spw_flux_unifreq
        self.task_param.update(dict(infiles=infile,spw=spw,imsize=self.spw_imsize_auto))
        flux = sum([flux_list[idx] for idx in selspw])/float(len(selspw))
        refstats = merge_dict(self.spw_stat_common, construct_refstat_uniform(flux, region['blc'], region['trc']) )
        out_shape = (self.spw_imsize_auto[0],self.spw_imsize_auto[1],1,self.spw_nchan)
        # Tests
        self.run_test(self.task_param,refstats,out_shape,atol=1.e-5)

    #########################
    # spw with channel range
    #########################
    def test_spw_id_default_channel(self):
        """test spw selection w/ channel selection (spw=':2~7')"""
        spw = ':2~7'   #chan=2-7 in all spws should be selected
        region =  self.spw_region_chan1
        infile = self.unifreq_ms
        flux_list = self.__get_flux_value(infile)
        selspw = range(len(flux_list))
        self.task_param.update(dict(infiles=infile,spw=spw,imsize=self.spw_imsize_auto))
        flux = sum([flux_list[idx] for idx in selspw])/float(len(selspw))
        refstats = merge_dict(self.spw_stat_common, construct_refstat_uniform(flux, region['blc'], region['trc']) )
        out_shape = (self.spw_imsize_auto[0],self.spw_imsize_auto[1],1,self.spw_nchan)
        # Tests
        self.run_test(self.task_param,refstats,out_shape,box=region,atol=1.e-5)

    def test_spw_id_default_frequency(self):
        """test spw selection w/ channel selection (spw=':300.4749~300.5251GHz')"""
#         spw = ':300.4749~300.5251GHz'   #chan=2-7 in spw=1 should be selected
#         selspw = [1]
        region =  self.spw_region_chan1
#         infile = self.spwsel_ms
#         flux_list = self.__get_flux_value(infile)
        ##### TEMPORARY CHANGING INPUT DATA due to seg fault in sdimaging caused by a bug in ms.msseltoindex() #####
        infile = self.unifreq_ms
        spw = '*:299.9749~300.0251GHz'   #chan=2-7 of spw=1 should be selected
        flux_list = self.__get_flux_value(infile)
        selspw = range(len(flux_list))
        # end of temporal change
        self.task_param.update(dict(infiles=infile,spw=spw,imsize=self.spw_imsize_auto))
        flux = sum([flux_list[idx] for idx in selspw])/float(len(selspw))
        refstats = merge_dict(self.spw_stat_common, construct_refstat_uniform(flux, region['blc'], region['trc']) )
        out_shape = (self.spw_imsize_auto[0],self.spw_imsize_auto[1],1,self.spw_nchan)
        # Tests
        self.run_test(self.task_param,refstats,out_shape,box=region,atol=1.e-3,rtol=1.e-3)

    @unittest.expectedFailure
    def test_spw_id_default_velocity(self):
        """test spw selection w/ channel selection (spw='X~Ykm/s') NOT SUPPORTED YET"""
        self._default_test()

    def test_spw_id_default_list(self):
        """test spw selection w/ channel selection (spw=':6~7;2~5')"""
        spw = ':6~7;2~5'   #chan=2-7 in all spws should be selected
        region =  self.spw_region_chan1
        infile = self.unifreq_ms
        flux_list = self.__get_flux_value(infile)
        selspw = range(len(flux_list))
        self.task_param.update(dict(infiles=infile,spw=spw,imsize=self.spw_imsize_auto))
        flux = sum([flux_list[idx] for idx in selspw])/float(len(selspw))
        refstats = merge_dict(self.spw_stat_common, construct_refstat_uniform(flux, region['blc'], region['trc']) )
        out_shape = (self.spw_imsize_auto[0],self.spw_imsize_auto[1],1,self.spw_nchan)
        # Tests
        self.run_test(self.task_param,refstats,out_shape,box=region,atol=1.e-5)

    def test_spw_id_exact_channel(self):
        """test spw selection w/ channel selection (spw='2:2~7')"""
        spw = '2:2~7'   #chan=2-7 of spw=2 should be selected
        selspw = [2]
        region =  self.spw_region_chan1
        infile = self.spwsel_ms
        flux_list = self.__get_flux_value(infile)
        self.task_param.update(dict(infiles=infile,spw=spw,imsize=self.spw_imsize_auto))
        flux = sum([flux_list[idx] for idx in selspw])/float(len(selspw))
        refstats = merge_dict(self.spw_stat_common, construct_refstat_uniform(flux, region['blc'], region['trc']) )
        out_shape = (self.spw_imsize_auto[0],self.spw_imsize_auto[1],1,self.spw_nchan)
        # Tests
        self.run_test(self.task_param,refstats,out_shape,box=region,atol=1.e-3,rtol=1.e-3)

    def test_spw_id_exact_frequency(self):
        """test spw selection w/ channel selection (spw='1:300.4749~300.5251GHz')"""
        spw = '1:300.4749~300.5251GHz'   #chan=2-7 of spw=1 should be selected
        selspw = [1]
        region =  self.spw_region_chan1
        infile = self.spwsel_ms
        flux_list = self.__get_flux_value(infile)
        self.task_param.update(dict(infiles=infile,spw=spw,imsize=self.spw_imsize_auto))
        flux = sum([flux_list[idx] for idx in selspw])/float(len(selspw))
        refstats = merge_dict(self.spw_stat_common, construct_refstat_uniform(flux, region['blc'], region['trc']) )
        out_shape = (self.spw_imsize_auto[0],self.spw_imsize_auto[1],1,self.spw_nchan)
        # Tests
        self.run_test(self.task_param,refstats,out_shape,box=region,atol=1.e-3,rtol=1.e-3)

    @unittest.expectedFailure
    def test_spw_id_exact_velocity(self):
        """test spw selection w/ channel selection (spw='0:X~Ykm/s') NOT SUPPORTED YET"""
        self._default_test()

    def test_spw_id_exact_list(self):
        """test spw selection w/ channel selection (spw='2:6~7;2~5')"""
        spw = '2:6~7;2~5'   #chan=2-7 of spw=2 should be selected
        selspw = [2]
        region =  self.spw_region_chan1
        infile = self.spwsel_ms
        flux_list = self.__get_flux_value(infile)
        self.task_param.update(dict(infiles=infile,spw=spw,imsize=self.spw_imsize_auto))
        flux = sum([flux_list[idx] for idx in selspw])/float(len(selspw))
        refstats = merge_dict(self.spw_stat_common, construct_refstat_uniform(flux, region['blc'], region['trc']) )
        out_shape = (self.spw_imsize_auto[0],self.spw_imsize_auto[1],1,self.spw_nchan)
        # Tests
        self.run_test(self.task_param,refstats,out_shape,box=region,atol=1.e-3,rtol=1.e-3)

    def test_spw_id_pattern_channel(self):
        """test spw selection w/ channel selection (spw='*:2~7')"""
        spw = '*:2~7'
        region =  self.spw_region_chan1
        infile = self.unifreq_ms
        flux_list = self.__get_flux_value(infile)
        selspw = range(len(flux_list))
        self.task_param.update(dict(infiles=infile,spw=spw,imsize=self.spw_imsize_auto))
        flux = sum([flux_list[idx] for idx in selspw])/float(len(selspw))
        refstats = merge_dict(self.spw_stat_common, construct_refstat_uniform(flux, region['blc'], region['trc']) )
        out_shape = (self.spw_imsize_auto[0],self.spw_imsize_auto[1],1,self.spw_nchan)
        # Tests
        self.run_test(self.task_param,refstats,out_shape,box=region,atol=1.e-5)

    def test_spw_id_pattern_frequency(self):
        """test spw selection w/ channel selection (spw='*:300.4749~300.5251GHz')"""
        #spw = '*:300.4749~300.5251GHz'   #chan=2-7 of spw=1 should be selected
        #selspw = [1]
        region =  self.spw_region_chan1
        #infile = self.spwsel_ms
        #flux_list = self.__get_flux_value(infile)
        ##### TEMPORARY CHANGING INPUT DATA due to seg fault in sdimaging caused by a bug in ms.msseltoindex() #####
        infile = self.unifreq_ms
        spw = '*:299.9749~300.0251GHz'   #chan=2-7 of spw=1 should be selected
        flux_list = self.__get_flux_value(infile)
        selspw = range(len(flux_list))
        # end of temporal change
        self.task_param.update(dict(infiles=infile,spw=spw,imsize=self.spw_imsize_auto))
        flux = sum([flux_list[idx] for idx in selspw])/float(len(selspw))
        refstats = merge_dict(self.spw_stat_common, construct_refstat_uniform(flux, region['blc'], region['trc']) )
        out_shape = (self.spw_imsize_auto[0],self.spw_imsize_auto[1],1,self.spw_nchan)
        # Tests
        self.run_test(self.task_param,refstats,out_shape,box=region,atol=1.e-3,rtol=1.e-3)

    @unittest.expectedFailure
    def test_spw_id_pattern_velocity(self):
        """test spw selection w/ channel selection (spw='*:X~Ykm/s') NOT SUPPORTED YET"""
        self._default_test()

    def test_spw_id_pattern_list(self):
        """test spw selection w/ channel selection (spw='*:6~7;2~5')"""
        spw = '*:6~7;2~5'
        region =  self.spw_region_chan1
        infile = self.unifreq_ms
        flux_list = self.__get_flux_value(infile)
        selspw = range(len(flux_list))
        self.task_param.update(dict(infiles=infile,spw=spw,imsize=self.spw_imsize_auto))
        flux = sum([flux_list[idx] for idx in selspw])/float(len(selspw))
        refstats = merge_dict(self.spw_stat_common, construct_refstat_uniform(flux, region['blc'], region['trc']) )
        out_shape = (self.spw_imsize_auto[0],self.spw_imsize_auto[1],1,self.spw_nchan)
        # Tests
        self.run_test(self.task_param,refstats,out_shape,box=region,atol=1.e-5)

    def test_spw_value_frequency_channel(self):
        """test spw selection w/ channel selection (spw='300.4~300.5GHz:2~7')"""
        spw = '300.4~300.5GHz:2~7'
        selspw = [1]
        region =  self.spw_region_chan1
        infile = self.spwsel_ms
        flux_list = self.__get_flux_value(infile)
        self.task_param.update(dict(infiles=infile,spw=spw,imsize=self.spw_imsize_auto))
        flux = sum([flux_list[idx] for idx in selspw])/float(len(selspw))
        refstats = merge_dict(self.spw_stat_common, construct_refstat_uniform(flux, region['blc'], region['trc']) )
        out_shape = (self.spw_imsize_auto[0],self.spw_imsize_auto[1],1,self.spw_nchan)
        # Tests
        self.run_test(self.task_param,refstats,out_shape,box=region,atol=1.e-3,rtol=1.e-3)

    def test_spw_value_frequency_frequency(self):
        """test spw selection w/ channel selection (spw='300.4~300.5GHz:300.4749~300.5251GHz')"""
        spw = '300.4~300.5GHz:300.4749~300.5251GHz'   #chan=2-7 of spw=1 should be selected'
        selspw = [1]
        region =  self.spw_region_chan1
        infile = self.spwsel_ms
        flux_list = self.__get_flux_value(infile)
        self.task_param.update(dict(infiles=infile,spw=spw,imsize=self.spw_imsize_auto))
        flux = sum([flux_list[idx] for idx in selspw])/float(len(selspw))
        refstats = merge_dict(self.spw_stat_common, construct_refstat_uniform(flux, region['blc'], region['trc']) )
        out_shape = (self.spw_imsize_auto[0],self.spw_imsize_auto[1],1,self.spw_nchan)
        # Tests
        self.run_test(self.task_param,refstats,out_shape,box=region,atol=1.e-3,rtol=1.e-3)

    @unittest.expectedFailure
    def test_spw_value_frequency_velocity(self):
        """test spw selection w/ channel selection (spw='A~BHz:X~Ykm/s') NOT SUPPORTED YET"""
        self._default_test()

    @unittest.expectedFailure
    def test_spw_value_frequency_list(self):
        """test spw selection w/ channel selection (spw='299.9~300.1GHz:6~7;2~5')"""
        spw = '299.9~300.1GHz:6~7;2~5'
        selspw = [0]
        region =  self.spw_region_chan1
        infile = self.spwsel_ms
        flux_list = self.__get_flux_value(infile)
        self.task_param.update(dict(infiles=infile,spw=spw,imsize=self.spw_imsize_auto))
        flux = sum([flux_list[idx] for idx in selspw])/float(len(selspw))
        refstats = merge_dict(self.spw_stat_common, construct_refstat_uniform(flux, region['blc'], region['trc']) )
        out_shape = (self.spw_imsize_auto[0],self.spw_imsize_auto[1],1,self.spw_nchan)
        # Tests
        self.run_test(self.task_param,refstats,out_shape,box=region,atol=1.e-5)

    @unittest.expectedFailure
    def test_spw_value_velocity_channel(self):
        """test spw selection w/ channel selection (spw='X~Ykm/s:A~B') NOT SUPPORTED YET"""
        self._default_test()

    @unittest.expectedFailure
    def test_spw_value_velocity_frequency(self):
        """test spw selection w/ channel selection (spw='X~Ykm/s:A~BHz') NOT SUPPORTED YET"""
        self._default_test()

    @unittest.expectedFailure
    def test_spw_value_velocity_velocity(self):
        """test spw selection w/ channel selection (spw='X~Ykm/s:Z~Wkm/s') NOT SUPPORTED YET"""
        self._default_test()

    @unittest.expectedFailure
    def test_spw_value_velocity_list(self):
        """test spw selection w/ channel selection (spw='X~Ykm/s:A~B;C~D') NOT SUPPORTED YET"""
        self._default_test()

    def test_spw_id_list_channel(self):
        """test spw selection w/ channel selection (spw='1:2~7,2:2~7')"""
        spw = '0:2~7,2:2~7'
        selspw = [0, 2]
        region =  self.spw_region_chan1
        infile = self.unifreq_ms
        flux_list = self.__get_flux_value(infile)
        self.task_param.update(dict(infiles=infile,spw=spw,imsize=self.spw_imsize_auto))
        flux = sum([flux_list[idx] for idx in selspw])/float(len(selspw))
        refstats = merge_dict(self.spw_stat_common, construct_refstat_uniform(flux, region['blc'], region['trc']) )
        out_shape = (self.spw_imsize_auto[0],self.spw_imsize_auto[1],1,self.spw_nchan)
        # Tests
        self.run_test(self.task_param,refstats,out_shape,box=region,atol=1.e-5)

    ####################
    # Helper functions
    ####################
    def _checkstats_box(self,name, ref, compstats=None, atol=1.e-8, rtol=1.e-5, box=None, ignoremask=False):
        """
        A test function to compare statistics of a box region of an image
        with reference values.
        Arguments:
            name  :  name of an image to test statistics
            ref   :  a record (dictionary) of the reference statistic values
            compstats : a list of names of statistis to compare. By default,
                        the list is taken from all keys in ref
            atol  : absolute tolerance (see help in numpy.allclose)
            rtol  : relative tolerance (see help in numpy.allclose)
            box   : a dictionary that specifies a box region of image to
                    calculate statistics. it should be a dictionary with keys,
                    'blc' and 'trc' in pixel unit.
            ignoremask : when True, mask in image is ignored and statistics
                         are calculated from whole pixels in image. default
                         is False (take image mask into account).
        """
        boxreg = _rg.box(**box) if box is not None else None
        refstats = ref.copy()
        refstats.update(box)
        for stats in ['blcf', 'trcf']:
            if stats in refstats: refstats.pop(stats)
        self._checkstats(name,refstats,region=boxreg,
                         compstats=compstats,atol=atol,rtol=rtol,
                         ignoremask=ignoremask)

    def __get_flux_value(self, infile):
        """ returns proper flux list """
        if infile == self.miscsel_ms:
            return self.unif_flux
        elif infile == self.spwsel_ms:
            return self.spw_flux
        elif infile == self.unifreq_ms:
            return self.spw_flux_unifreq
        else: raise Exception("Internal error: invalid input file to get flux value.")

###
# Test to verify if flag information is handled properly
###
class sdimaging_test_flag(sdimaging_unittest_base):
    """
    Test to verify if flag information is handled properly

       - If a channel is flagged, the data of the channel must not be
         added to the output CASA image.
       - If all channels of a spectrum are flagged (i.e., row-flagged
         in original Scantable), the whole data of the spectrum must
         not be added to the output CASA image.
       - Flagged channels must not be modified by sdimaging.

       The input data: sdimaging_flagtest.ms
       - this data contains 768 spectra covering 32x24 grid-like points
         with interval of 10^-5 radian (the position of the bottom-right
         corner is (00:00:00.0, 00.00.00.0) in (RA, Dec)). Amongst the
         spectra, 32x8 spectra corresponding to the middle 1/3 of
         the survey area, all channels are flagged, and for the half of
         the rest spectra at the smaller side in RA (16x8x2 spectra) are
         flagged at channels 2 to 6 (5 out of 10 channels are flagged).
         The rest (16x8x2 spectra) have no flagged channels (see below).

         The row index, data value (constant along spectral channel), and
         flag status of the data spectra distribute as follows. North is
         up, and east is to the left:

         Row index
         ---------

          767, 766, 765, ..., 752, 751, ..., 738, 737, 736,
           ...............................................
          543, 542, 541, ..., 528, 527, ..., 514, 513, 512,
          511, 510, 509, ..., 496, 495, ..., 482, 481, 480,
           ...............................................
          287, 286, 285, ..., 272, 271, ..., 258, 257, 256,
          255, 254, 253, ..., 240, 239, ..., 226, 225, 224,
           ...............................................
           31,  30,  29, ...,  16,  15, ...,   2,   1,   0

         Data Value
         ----------
         (A:6.00171, B, 5.00143, C:3.00088)

              -----                     ------
                   A, A, A, ..., A, A, A
                   .....................   8 points
                   A, A, A, ..., A, A, A
              -----                     ------
                   B, B, B, ..., B, B, B
                   .....................   8 points
                   B, B, B, ..., B, B, B
              -----                     ------
                   C, C, C, ..., C, C, C
                   .....................   8 points
                   C, C, C, ..., C, C, C
              -----                     ------

         Flag Status
         -----------
         (A:no flag, B:partly flagged (2-6), C:fully flagged)

     -----|                |               |-----
           A, A, A, ..., A, B, ..., B, B, B
           ................................      8 points
           A, A, A, ..., A, B, ..., B, B, B
     -----                                 ------
           C, C, C, ..., C, C, ..., C, C, C
           ................................      8 points
           C, C, C, ..., C, C, ..., C, C, C
     -----                                 ------
           A, A, A, ..., A, B, ..., B, B, B
           ................................      8 points
           A, A, A, ..., A, B, ..., B, B, B
     -----|                |               |-----
          |   16 points    |   16 points   |


    """
    rawfile='sdimaging_flagtest.ms'
    prefix=sdimaging_unittest_base.taskname+'TestFlag'
    outfile=prefix+sdimaging_unittest_base.postfix
    maskfile = outfile + image_suffix + '/mask0'
    weightfile = outfile + '.weight'

    gridfunction = "BOX"
    imsize = [32, 24]
    cellarcsec = 2.062648 #= 0.00001*180.0/3.1415926535897932384*3600.0
    cell = [str(cellarcsec)+'arcsec', str(cellarcsec)+'arcsec']
    pcra = cellarcsec*15.0/15.0
    pcdec = cellarcsec*11.8
    phasecenter = "J2000 00:00:0"+str(pcra)+" 00.00."+str(pcdec)

    def setUp(self):
        self.cache_validator = TableCacheValidator()

        remove_table(self.rawfile)
        shutil.copytree(os.path.join(self.datapath, self.rawfile), self.rawfile)
        remove_table(self.outfile)
        default(sdimaging)
        with tbmanager(self.rawfile) as tb:
            self.nchan = len(tb.getcell('DATA', 0)[0])

        # fix timestamp issue
        self.fix_timestamp()

    def tearDown(self):
        remove_table(self.rawfile)
        remove_tables_starting_with(self.prefix)

        self.assertTrue(self.cache_validator.validate())

    def fix_timestamp(self):
        # fix duplicated timestamp issue
        # data taken by three spws have essentially same timestamp
        # but they are intended to be allocated to different pointing
        # directions. to enable it, timestamps are artificially shifted
        # by a value significantly larger than integration time.
        with tbmanager(self.rawfile, nomodify=False) as tb:
            nrow = tb.nrows()
            ddid = numpy.unique(tb.getcol('DATA_DESC_ID'))
            nchunk = len(ddid)
            nrow_chunk = nrow // nchunk
            torig = tb.getcol('TIME')
            interval = tb.getcol('INTERVAL')
            max_interval = interval.max()
            tshift = numpy.empty_like(torig)
            for ichunk in range(nchunk):
                ifrom = ichunk * nrow_chunk
                ito = (ichunk+1) * nrow_chunk
                tshift[ifrom:ito] = torig[ifrom:ito] + ichunk * max_interval
            tb.putcol('TIME', tshift)

        with tbmanager(os.path.join(self.rawfile, 'POINTING'), nomodify=False) as tb:
            tb.putcol('TIME', tshift)

    def testFlag01(self):
        """testFlag01: """
        res=sdimaging(infiles=self.rawfile,outfile=self.outfile,intent="",gridfunction=self.gridfunction,cell=self.cell,imsize=self.imsize,phasecenter=self.phasecenter,minweight=self.minweight0)
        self.assertEqual(res,None,
                         msg='Any error occurred during imaging')
        outfile = self.outfile + image_suffix
        self._checkfile(outfile)
        self._check_weight_image(outfile)
        self._checkshape(outfile,self.imsize[0],self.imsize[1],1,self.nchan)
        self._set_data_ranges()
        self._check_data()
        self._check_mask()
        self._check_weight()

    def testFlag02(self):
        res=sdimaging(infiles=self.rawfile,outfile=self.outfile,intent="",width=10,gridfunction=self.gridfunction,cell=self.cell,imsize=self.imsize,phasecenter=self.phasecenter,minweight=self.minweight0)
        self.assertEqual(res,None,
                         msg='Any error occurred during imaging')
        outfile = self.outfile + image_suffix
        self._checkfile(outfile)
        self._check_weight_image(outfile)
        self._checkshape(outfile,self.imsize[0],self.imsize[1],1,1)
        self._set_data_ranges(True)
        self._check_data(True)
        self._check_mask(True)
        self._check_weight(True)

    def _set_data_ranges(self, chanmerge=False):
        xn = 2
        xw = self.imsize[0] // xn
        self.x_range = []
        for i in range(xn):
            self.x_range.append([xw*i, xw*(i+1)])
        yn = 3
        yw = self.imsize[1] // yn
        self.y_range = []
        for i in range(yn):
            self.y_range.append([yw*i, yw*(i+1)])
        self.f_range = [[0,1]] if chanmerge else [[0,2],[2,7],[7,10]]

    def _check_data(self, chanmerge=False):
        val = self._get_refvalues(self.rawfile, chanmerge)
        idx = 0
        outfile = self.outfile + image_suffix
        for i in range(len(self.x_range)):
            for j in range(len(self.y_range)):
                for k in range(len(self.f_range)):
                    self._checkvalue(outfile, False, self.x_range[i], self.y_range[j], self.f_range[k],  val[idx], chanmerge)
                    idx += 1

    def _check_mask(self, chanmerge=False):
        val = self._get_refmask(self.maskfile, chanmerge)
        idx = 0
        for i in range(len(self.x_range)):
            for j in range(len(self.y_range)):
                for k in range(len(self.f_range)):
                    self._checkvalue(self.maskfile, True, self.x_range[i], self.y_range[j], self.f_range[k],  val[idx], chanmerge)
                    idx += 1

    def _check_weight(self, chanmerge=False):
        val = self._get_refweight(self.weightfile, chanmerge)
        idx = 0
        for i in range(len(self.x_range)):
            for j in range(len(self.y_range)):
                for k in range(len(self.f_range)):
                    self._checkvalue(self.weightfile, False, self.x_range[i], self.y_range[j], self.f_range[k],  val[idx], chanmerge)
                    idx += 1

    def _get_refmask(self, file, chanmerge=False):
        res = []
        with tbmanager(file) as tb:
            for i in [0, self.imsize[0] // 2]:
                for j in [0, self.imsize[1] // 3, self.imsize[1] * 2 // 3]:
                    k_range = [0] if chanmerge else [0, 5, 9]
                    for k in k_range:
                        res.append(tb.getcell('PagedArray', 0)[i][j][0][k].real)
        return res

    def _get_refweight(self, file, chanmerge=False):
        res = []
        with tbmanager(file) as tb:
            for i in [0, self.imsize[0] // 2]:
                for j in [0, self.imsize[1] // 3, self.imsize[1] * 2 // 3]:
                    k_range = [0] if chanmerge else [0, 5, 9]
                    for k in k_range:
                        res.append(tb.getcell('map', 0)[i][j][0][k].real)
        return res

    def _get_refvalues(self, file, chanmerge=False):
        res = []
        with tbmanager(file) as tb:
            for i in [self.imsize[0] // 2, 0]:
                for j in [0, self.imsize[1] // 3, self.imsize[1] * 2 // 3]:
                    irow = self.imsize[0]*j+i
                    if chanmerge:
                        if (tb.getcell('FLAG', irow)[0]==True).all():
                            res.append(0.0)
                        else:
                            res.append(tb.getcell('DATA', irow)[0][0].real)
                    else:
                        if (tb.getcell('FLAG', irow)[0]==True).all():
                            for k in range(3): res.append(0.0)
                        else:
                            res.append(tb.getcell('DATA', irow)[0][0].real)
                            if (tb.getcell('FLAG', irow)[0][5]):
                                res.append(0.0)
                            else:
                                res.append(tb.getcell('DATA', irow)[0][5].real)
                            res.append(tb.getcell('DATA', irow)[0][9].real)
        return res

    def _checkvalue(self, file, is_maskfile, x_range, y_range, f_range, ref_value, chanmerge=False):
        tol=1e-5
        colname = 'PagedArray' if is_maskfile else 'map'
        with tbmanager(file) as tb:
            val = tb.getcell(colname, 0)

        boolean_types = (bool, numpy.bool, numpy.bool_)
        for i in range(x_range[0], x_range[1]):
            for j in range(y_range[0], y_range[1]):
                for k in range(f_range[0], f_range[1]):
                    if type(val[i][j][0][k]) in boolean_types or type(ref_value) in boolean_types:
                        self.assertEqual(val[i][j][0][k], ref_value)
                    else:
                        diff_value = abs(val[i][j][0][k]-ref_value)
                        self.assertTrue(diff_value < tol)


class sdimaging_test_polflag(sdimaging_unittest_base):
    """
    Test imaging of an MS one of polarization (XX) is completely flagged.
    """
    prefix = sdimaging_unittest_base.taskname+'TestPol'
    outfile = prefix+sdimaging_unittest_base.postfix
    # input MS names
    infiles = "selection_misc.ms"
    # default task parameters
    mode = "channel"
    kernel = "BOX"
    #
    # auto calculation result of imsize
    cell_auto = "6.7275953729549656arcsec"
    imsize_auto = [21, 21]
    phasecenter_auto = "J2000 00:00:00.0 00.00.00.00"
    blc_auto = [0, 0, 0, 0]
    trc_auto = [20, 20, 0, 0]
    blcf_auto = '00:00:04.485, -00.01.07.276, I, 3e+11Hz'
    trcf_auto = '23:59:55.515, +00.01.07.276, I, 3e+11Hz'
    # Reference Statistics
    # blcf and trcf => qa.formxxx(+-qa.mul(cell_auto, 10.), "hms"/"dms", prec=3)
    # --- for "selection_misc.ms"
    unif_flux = 32.
    stat_common = {'blc': blc_auto,'trc': trc_auto,
                   'blcf': blcf_auto, 'trcf': trcf_auto}
    region_all = {'blc': blc_auto, 'trc': trc_auto}

    def setUp(self):
        self.cache_validator = TableCacheValidator()

        remove_table(self.infiles)
        shutil.copytree(os.path.join(self.datapath, self.infiles), self.infiles)
        remove_tables_starting_with(self.prefix)

        # Common task parameters of the class
        self.task_param = dict(infiles=self.infiles,mode=self.mode,
                               gridfunction=self.kernel,
                               outfile=self.outfile,intent="")
        # flag ALL POL='XX'
        flagdata(vis=self.infiles,mode='manual',correlation='XX',action='apply')

        default(sdimaging)

    def tearDown(self):
        remove_table(self.infiles)
        # Since the data is flagged by flagdata, flagversions directory
        # is automatically created. This must be removed
        flagversions = self.infiles + '.flagversions'
        remove_table(flagversions)
        # By executing flagdata task, flagdata.last is created automatically
        # This must also be removed
        flagdata_last = 'flagdata.last'
        remove_table(flagdata_last)
        # Remove test image and its weight image
        remove_tables_starting_with(self.prefix)

        self.assertTrue(self.cache_validator.validate())

    def run_test(self, task_param, refstats, shape,
                 atol=1.e-8, rtol=1.e-5, box=None):
        self.res=sdimaging(**task_param)
        # Tests
        imsize = [shape[0], shape[1]]
        outfile = self.outfile + image_suffix
        self._checkfile(outfile)
        self._check_weight_image(outfile)
        self._checkshape(outfile,shape[0], shape[1],shape[2],shape[3])
        self._checkdirax(outfile,self.phasecenter_auto,self.cell_auto,imsize)
        self._checkstats(outfile,refstats,atol=atol,rtol=rtol)

    def test_i(self):
        """test stokes='I': image constructed by unflagged YY pol (NB after imager migration: image weights all zero)"""
        self.task_param['stokes'] = 'I'
        # Tests
        # In true Stokes mode, all correlation components are flagged when any of them is flagged
        # Stokes value consistent with older imager based implementation is pseudo-Stokes
        #refstats = merge_dict(self.stat_common, construct_refstat_uniform(self.unif_flux, self.region_all['blc'], self.region_all['trc']) )
        refstats = merge_dict(self.stat_common, construct_refstat_uniform(0.0, self.region_all['blc'], self.region_all['trc']) )
        out_shape = (self.imsize_auto[0],self.imsize_auto[1],1,1)
        self.run_test(self.task_param, refstats, out_shape,atol=1.e-5)

    def test_pseudo_i(self):
        """test pseudo stokes I: image constructed by unflagged YY pol"""
        self.task_param['stokes'] = 'pseudoI'
        # Tests
        refstats = merge_dict(self.stat_common, construct_refstat_uniform(self.unif_flux, self.region_all['blc'], self.region_all['trc']) )
        out_shape = (self.imsize_auto[0],self.imsize_auto[1],1,1)
        self.run_test(self.task_param, refstats, out_shape,atol=1.e-5)


    def test_xx(self):
        """test stokes='XX' (flagged): image weights all zero"""
        stokes = 'XX'
        self.task_param['stokes'] = stokes
        # Tests
        refstats = merge_dict(self.stat_common, construct_refstat_uniform(0.0, self.region_all['blc'], self.region_all['trc']) )
        refstats['blcf'] = refstats['blcf'].replace('I', stokes)
        refstats['trcf'] = refstats['trcf'].replace('I', stokes)
        out_shape = (self.imsize_auto[0],self.imsize_auto[1],1,1)
        self.run_test(self.task_param, refstats, out_shape,atol=1.e-5)

    def test_yy(self):
        """test stokes='YY': image constructed by YY pol"""
        stokes = 'YY'
        self.task_param['stokes'] = stokes
        # Tests
        refstats = merge_dict(self.stat_common, construct_refstat_uniform(self.unif_flux, self.region_all['blc'], self.region_all['trc']) )
        refstats['blcf'] = refstats['blcf'].replace('I', stokes)
        refstats['trcf'] = refstats['trcf'].replace('I', stokes)
        out_shape = (self.imsize_auto[0],self.imsize_auto[1],1,1)
        self.run_test(self.task_param, refstats, out_shape,atol=1.e-5)

    def test_xxyy(self):
        """test stokes='XXYY': """
        self.task_param['stokes'] = 'XXYY'
        # Tests
        refstats = merge_dict(self.stat_common, construct_refstat_uniform(self.unif_flux, self.region_all['blc'], self.region_all['trc']) )
        refstats['blcf'] = refstats['blcf'].replace('I', 'XX')
        refstats['trcf'] = refstats['trcf'].replace('I', 'YY')
        refstats['trc'][2] = 1 # the image is in 2 polarization
        out_shape = (self.imsize_auto[0],self.imsize_auto[1],2,1)
        self.run_test(self.task_param, refstats, out_shape,atol=1.e-5)
        # statistics of YY only
        refstats['blc'][2] = 1
        for key in ['blcf', 'trcf']: refstats.pop(key)
        box = _rg.box(blc=refstats['blc'],trc=refstats['trc'])
        outfile = self.outfile + image_suffix
        self._checkstats(outfile,refstats,atol=1.e-5,region=box)


class sdimaging_test_mslist(sdimaging_unittest_base):
    """
    Test more than one MSes as inputs

    """
    prefix = sdimaging_unittest_base.taskname+'TestListMS'
    outfile = prefix+sdimaging_unittest_base.postfix
    clearup = True
    # input MS names
    org_ms = "selection_misc.ms"
    # imaging parameter
    mode = "channel"
    kernel = "BOX"
    infiles = ["multi-in1", "multi-in2"]
    outfile = prefix+".im"
    # auto calculation result of imsize
    cell = "6.7275953729549656arcsec"
    imsize = [21, 21]
    phasecenter = "J2000 00:00:00.0 00.00.00.00"
    blc = [0, 0, 0, 0]
    trc = [20, 20, 0, 0]
    blcf = '00:00:04.485, -00.01.07.276, I, 3e+11Hz'
    trcf = '23:59:55.515, +00.01.07.276, I, 3e+11Hz'
    # selection
    field_list = ['8,6', '7,5']
    scan_list = ['15', '16,17']
    spw = '0'
    # Reference Statistics
    # blcf and trcf => qa.formxxx(+-qa.mul(cell_auto, 10.), "hms"/"dms", prec=3)
    # --- for "selection_misc.ms"
    unif_flux = 25.
    refstats = merge_dict({'blc': blc,'trc': trc, 'blcf': blcf, 'trcf': trcf},
                          construct_refstat_uniform(unif_flux, blc, trc) )
    #nvalid = imsize[0]*imsize[1] #21*21
    #{'min': [unif_flux], 'max': [unif_flux], 'rms': [unif_flux],
    # 'sigma': [0.], 'mean': [unif_flux], 'npts': [nvalid],
    # 'sum': [unif_flux*nvalid], 'sumsq': [unif_flux**2*nvalid],
    # 'blc': blc,'trc': trc, 'blcf': blcf, 'trcf': trcf}

    def setUp(self):
        self.cache_validator = TableCacheValidator()

        remove_tables_starting_with(self.outfile)
        for name in self.infiles:
            remove_table(name)
            shutil.copytree(os.path.join(self.datapath, self.org_ms), name)

        default(sdimaging)
        self.default_param = dict(infiles = self.infiles,
                                  outfile = self.outfile,
                                  intent="",
                                  cell = self.cell,
                                  imsize = self.imsize,
                                  phasecenter = self.phasecenter,
                                  mode=self.mode,
                                  gridfunction=self.kernel,
                                  minweight=0.0)

    def tearDown(self):
        if self.clearup:
            outfile = self.outfile + image_suffix
            remove_tables_starting_with(self.outfile)
            for name in self.infiles:
                remove_table(name)

        self.assertTrue(self.cache_validator.validate())

    def run_test(self, task_param=None,refstats=None):
        if task_param is None:
            task_param = self.default_param
        if refstats is None:
            refstats = self.refstats
        res=sdimaging(**task_param)
        outfile = self.outfile + image_suffix
        self._checkfile(outfile)
        self._check_weight_image(outfile)
        self._checkshape(outfile,self.imsize[0],self.imsize[1],1,1)
        self._checkdirax(outfile,self.phasecenter,self.cell,self.imsize)
        self._checkstats(outfile,refstats,atol=1.e-5)

    ###########################
    # Tests
    ###########################
    def multi_input(self):
        """Test two MSes as input"""
        self.run_test()

    def test_string_selection(self):
        """Test data selection by string (2 MS inputs)"""
        self.default_param['field'] = str(',').join(self.field_list)
        self.default_param['scan'] = str(',').join(self.scan_list)
        self.default_param['spw'] = self.spw
        self.run_test()

    def test_1elemlist_selection(self):
        """Test data selection by single element list (2 MS inputs)"""
        self.default_param['field'] = [str(',').join(self.field_list)]
        self.default_param['scan'] = [str(',').join(self.scan_list)]
        self.default_param['spw'] = [self.spw]
        self.run_test()

    def test_2elemlist_selection(self):
        """Test data selection by 2 elements list (2 MS inputs)"""
        self.default_param['field'] = self.field_list
        self.default_param['scan'] = self.scan_list
        self.default_param['spw'] = [self.spw, self.spw]
        self.run_test()

###
#
# Test ways to define image rest frequency
#
###
class sdimaging_test_restfreq(sdimaging_unittest_base):
    """
    Unit test for task sdimaging

    Test 3 different ways to define image rest frequency.
    (1) defined by parameter restfreq (test_restfreq_param)
    (2) obtain a value in REST_FREQUENCY column in SOURCE subtable
        (test_restfreq_source)
    (3) define as mean frequency of representative SPW (test_restfreq_mean)

    The rest frequency value will affect three numbers in image:
    - the rest frequency of the image
    - the default cell size of the image
    - the beam size of the image
    """
<<<<<<< HEAD
    datapath=os.environ.get('CASAPATH').split()[0] + '/casatestdata/unittest/tsdimaging/'
=======
    datapath=ctsys_resolve('regression/unittest/sdimaging')
>>>>>>> eb1fbe4a
    infiles = 'selection_spw.ms'
    outfile = 'sdimaging_restfreq.im'
    param_base = dict(infiles=infiles,outfile=outfile,intent="",
                      outframe='lsrk',stokes='I',spw='1',
                      phasecenter='J2000 00:00:00 00.00.00',
                      restfreq='',overwrite=True)
    unifval = 5.98155
    refset = {
        '200GHz': {
            'beam': dict(major='30.276442arcsec',minor='30.276442arcsec'),
            'cell': '10.091393059432447arcsec',
        },
        '300GHz': {
            'beam': dict(major='20.339973arcsec',minor='20.339973arcsec'),
            'cell': '6.727595372954963arcsec',
        },
        '300.5GHz': {
            'beam': dict(major='20.303418arcsec', minor='20.303418arcsec'),
            'cell': '6.716401370670513arcsec',
        },
    }

    def setUp(self):
        self.cache_validator = TableCacheValidator()

        remove_table(self.infiles)
        shutil.copytree(os.path.join(self.datapath, self.infiles), self.infiles)
        default(sdimaging)
        self.param = self.param_base.copy()

    def tearDown(self):
        remove_table(self.infiles)
        remove_tables_starting_with(self.outfile)

        self.assertTrue(self.cache_validator.validate())

    def run_test(self, restfreq_ref, beam_ref, cell_ref, stats, **kwargs):
        self.param.update(**kwargs)
        status = sdimaging(**self.param)
        if status is False:
            return status
        stats.pop('sumsq')
        outfile = self.outfile + image_suffix
        self._checkfile(outfile)
        self._check_weight_image(outfile)
        self._checkstats(outfile, stats, atol=1.e-3, rtol=1.e-3)
        self._check_beam(outfile, beam_ref)
        # check restfreq
        self._check_restfreq(outfile,restfreq_ref)
        # check cell size
        self._checkdirax(outfile, self.param['phasecenter'],
                         cell_ref, self.param['imsize'])

    def get_reference_from_restfreq(self, restfreq):
        """Return a set of reference data associated with given rest frequency.

        Arguments:
            restfreq {string} -- rest frequency as a string composed of value and unit

        Returns:
           dict  -- reference data associated with given rest frequency
        """
        return self.refset.get(restfreq, {})

    def test_restfreq_param(self):
        """Rest frequency from restfreq parameter"""
        restfreq='200GHz'
        refs = self.get_reference_from_restfreq(restfreq)
        self.assertTrue('beam' in refs)
        self.assertTrue('cell' in refs)
        beam_ref = refs['beam']
        cell_ref = refs['cell']
        stats = construct_refstat_uniform(self.unifval,[0, 0, 0, 0],
                                          [7 , 7 ,  0,  9])
        self.run_test(restfreq, beam_ref, cell_ref, stats,
                      restfreq=restfreq,imsize=[8,8])

    def test_restfreq_source(self):
        """Rest Frequency from SOURCE table"""
        restfreq='300GHz'
        refs = self.get_reference_from_restfreq(restfreq)
        self.assertTrue('beam' in refs)
        self.assertTrue('cell' in refs)
        beam_ref = refs['beam']
        cell_ref = refs['cell']
        stats = construct_refstat_uniform(self.unifval,[0, 0, 0, 0],
                                          [10, 10,  0,  9])
        self.run_test(restfreq, beam_ref, cell_ref, stats,
                      restfreq='',imsize=[11,11])

    def test_restfreq_mean(self):
        """Rest frequency from mean of SPW frequencies"""
        restfreq='300.5GHz'
        refs = self.get_reference_from_restfreq(restfreq)
        self.assertTrue('beam' in refs)
        self.assertTrue('cell' in refs)
        beam_ref = refs['beam']
        cell_ref = refs['cell']
        stats = construct_refstat_uniform(self.unifval,[0, 0, 0, 0],
                                          [10, 10,  0,  9])
        # remove REST_REQUENCY in SOURCE TABLE
        tb.open(self.infiles+'/SOURCE', nomodify=False)
        rf = tb.getcell('REST_FREQUENCY',0)
        rf.resize(0)
        for idx in range(tb.nrows()):
            tb.putcell('REST_FREQUENCY', idx, rf)
            self.assertTrue(len(tb.getcell('REST_FREQUENCY',idx))==0)
        tb.flush()
        tb.close()
        self.run_test(restfreq, beam_ref, cell_ref, stats,
                      restfreq='', imsize=[11,11])

    def test_capital_outframe(self):
        """test outframe='LSRK'"""
        restfreq='200GHz'
        refs = self.get_reference_from_restfreq(restfreq)
        self.assertTrue('beam' in refs)
        self.assertTrue('cell' in refs)
        beam_ref = refs['beam']
        cell_ref = refs['cell']
        stats = construct_refstat_uniform(self.unifval,[0, 0, 0, 0],
                                          [7 , 7 ,  0,  9])
        self.run_test(restfreq, beam_ref, cell_ref, stats,
                      restfreq=restfreq,imsize=[8,8], outframe='LSRK')

    def test_unallowed_outframe(self):
        """test outframe='lSrK' (will fail)"""
        restfreq='200GHz'
        refs = self.get_reference_from_restfreq(restfreq)
        self.assertTrue('beam' in refs)
        self.assertTrue('cell' in refs)
        beam_ref = refs['beam']
        cell_ref = refs['cell']
        stats = construct_refstat_uniform(self.unifval,[0, 0, 0, 0],
                                          [7 , 7 ,  0,  9])
        if is_CASA6:
            with self.assertRaises(AssertionError):
                self.run_test(restfreq, beam_ref, cell_ref, stats,
                              restfreq=restfreq,imsize=[8,8], outframe='lSrK')
            print('test_unallowed_outframe: failed as expected')
        else:
            self.assertFalse(
                self.run_test(restfreq, beam_ref, cell_ref, stats,
                              restfreq=restfreq,imsize=[8,8], outframe='lSrK')
            )


###
#
# Test case for automatic phasecenter calculation
#
###
class sdimaging_test_mapextent(sdimaging_unittest_base):
    """
    Unit test for task sdimaging

    This test case defines automatic calculation of phasecenter and
    imsize. Basic tests has already been defined in test109 and test402
    so that some specific tests are defined here:

        test_azel_pointing -- Verify phasecenter in J2000 is properly calculated
                              from AZELGEO pointing direction
        test_data_selection -- Verify phasecenter is properly calculated from
                               only selected data
        test_ephemeris -- Verify phasecenter for ephemeris source
    """
<<<<<<< HEAD
    datapath=os.environ.get('CASAPATH').split()[0] + '/casatestdata//unittest/tsdimaging/'
=======
    datapath=ctsys_resolve('regression/unittest/sdimaging')
>>>>>>> eb1fbe4a
    infiles_ephem = ['Uranus1.cal.Ant0.spw34.ms',
                     'Uranus2.cal.Ant0.spw34.ms']
    infiles_selection = 'selection_misc.ms'
    infiles_azel = 'azelpointing.ms'
    outfile = 'sdimaging_test_mapextent.im'

    scan = '16'
    region_topright = {'blc': [9, 9, 0, 0], 'trc': [20, 20, 0, 0]}

    param_base = {'mode': 'channel',
                  'start': 0,
                  'nchan': 1,
                  'width': 1,
                  'cell': '6.7arcsec',
                  'gridfunction': 'BOX',
                  'outfile': outfile,
                  'intent': ""}

    def __copy_table(self, f):
        remove_table(f)
        shutil.copytree(os.path.join(self.datapath, f), f)

    def setUp(self):
        self.cache_validator = TableCacheValidator()

        default(sdimaging)
        self.param = self.param_base.copy()

    def tearDown(self):
        for infile in self.infiles_ephem:
            remove_table(infile)
        remove_table(self.infiles_selection)
        remove_table(self.infiles_azel)
        #remove_table(self.outfile)
        remove_tables_starting_with(self.outfile)

        self.assertTrue(self.cache_validator.validate())

    def run_test(self, **kwargs):
        self.param.update(**kwargs)
        status = sdimaging(**self.param)
        self.assertIsNone(status, msg='sdimaging failed to execute')
        outfile = self.outfile + image_suffix
        self._checkfile(outfile)
        self._check_weight_image(outfile)

    def verify_mapextent(self, npix_ref, blc_ref, trc_ref):
        outfile = self.outfile + image_suffix
        self.assertTrue(os.path.exists(outfile), msg='output image is not created.')
        stats = calc_statistics(outfile)
        map_property = calc_mapproperty(stats)
        npix = map_property['npix']
        blc = map_property['blc']
        trc = map_property['trc']
        extent = map_property['extent']
        #blc_ref = numpy.array([0.0, 0.0])
        #trc_ref = numpy.array(map(str_to_deg, ['23:59:55.515', '+00.01.07.276']))
        if trc_ref[0] > 180.0:
            trc_ref[0] -= 360.0
        if blc_ref[0] > 180.0:
            blc_ref[0] -= 360.0
        #self.verify_mapextent(npix_ref, blc_ref, trc_ref)
        # resulting map contain reference position
        print('npix {} npix_ref {}'.format(npix, npix_ref))
        print('blc {} blc_ref {}'.format(blc, blc_ref))
        print('trc {} trc_ref {}'.format(trc, trc_ref))
        print('extent {}'.format(extent))
        # check if map area covers whole pointing data
        # this is done by comparing blc and trc with their references
        # that are usually computed from actual distribution of
        # pointing direction (which is calculated by sdsave task)
        self.assertTrue(all(npix == npix_ref), msg='Unexpected image pixel number')
        self.assertTrue(blc[0] >= blc_ref[0], msg='Unexpected coordinate (blc RA is too narrow)')
        self.assertTrue(blc[1] <= blc_ref[1], msg='Unexpected coordinate (blc DEC is too narrow)')
        self.assertTrue(trc[0] <= trc_ref[0], msg='Unexpected coordinate (trc RA is too narrow)')
        self.assertTrue(trc[1] >= trc_ref[1], msg='Unexpected coordinate (trc DEC is too narrow)')
        # also check if resulting map is not too wide
        # acceptable margin is 5% of the map extent
        margin = 0.05
        self.assertTrue(blc[0] < blc_ref[0] + margin * extent[0], msg='Unexpected coordinate (blc RA is too wide)')
        self.assertTrue(blc[1] > blc_ref[1] - margin * extent[1], msg='Unexpected coordinate (blc DEC is too wide)')
        self.assertTrue(trc[0] > trc_ref[0] - margin * extent[0], msg='Unexpected coordinate (trc RA is too wide)')
        self.assertTrue(trc[1] < trc_ref[1] + margin * extent[1], msg='Unexpected coordinate (trc DEC is too wide)')

    def test_azel_pointing(self):
        # test_azel_pointing: Verify phasecenter in J2000 is properly calculated from AZELGEO pointing direction
        self.__copy_table(self.infiles_azel)
        self.run_test(infiles=self.infiles_azel)
        npix_ref = numpy.array([27,37])
        #blc_ref, trc_ref = get_mapextent(self.infiles_azel) #CAS-10301
        blc_ref = numpy.array([-85.2565977,  -13.87524395]) #CAS-10301
        trc_ref = numpy.array([-85.30504227, -13.80972133]) #CAS-10301
        self.verify_mapextent(npix_ref, blc_ref, trc_ref)

    def test_data_selection(self):
        self.__copy_table(self.infiles_selection)
        # here imsize is explicitly set to 13
        # this is because that auto-calculated imsize is 12 (even number)
        # it is known that phasecenter will not be a map center when
        # imsize is even number so that expected map coverage is shifted
        # by an order of 0.5 pixel
        # this effect causes unexpected failure of the test
        self.run_test(infiles=self.infiles_selection, scan='16', imsize=13)
        npix_ref = numpy.array([13,13])
        #blc_ref, trc_ref = get_mapextent(self.infiles_selection, scan='16') #CAS-10301
        blc_ref = numpy.array([ 0.00202179, -0.00202178]) #CAS-10301
        trc_ref = numpy.array([-0.01819663,  0.01819663]) #CAS-10301
        self.verify_mapextent(npix_ref, blc_ref, trc_ref)

    def test_ephemeris(self):
        for infile in self.infiles_ephem:
            self.__copy_table(infile)
        #self.run_test(infiles=self.infiles_ephem, ephemsrcname='Uranus', restfreq='230GHz')
        self.run_test(infiles=self.infiles_ephem, phasecenter='URANUS', restfreq='230GHz') #CAS-11955
        npix_ref = numpy.array([37,26])
        # set reference value manually since expected map area for
        # ephemeris object is difficult to calculate
        #blcf_ref = '00:46:43.672 +04.14.51.504'
        #trcf_ref = '00:46:27.547 +04.17.39.004'
        blcf_ref = '00:47:09.795 +04.17.10.435' #CAS-11955
        trcf_ref = '00:46:53.670 +04.19.57.935' #CAS-11955
        blc_ref = numpy.fromiter(map(lambda x: qa.quantity(x)['value'], blcf_ref.split()), dtype=float)
        trc_ref = numpy.fromiter(map(lambda x: qa.quantity(x)['value'], trcf_ref.split()), dtype=float)
        #blc_ref, trc_ref = get_mapextent_ephemeris(self.infiles_ephem)
        self.verify_mapextent(npix_ref, blc_ref, trc_ref)

###
#
# Test case for moving object
#
###
class sdimaging_test_ephemeris(sdimaging_unittest_base):
    """
    Tests if tracking moving object works correctly

        test_ephemeris_notset -- Verify scanned area in the output image is
                                 distorted from rectangle
        test_ephemeris_sun -- Verify image center is fixed to the center of the
                              Sun and the scanned area is off the image center
        test_ephemeris_trackf -- Verify image center is fixed to the positions
                                 written in ephemeris table attached to the input MS
                                 without explicitly specifying ephemeris table name
        test_ephemeris_table -- Verify image center is fixed to the positions
                                 written in ephemeris table by explicitly specifying
                                 its name

    Data:
        The test data 'Sun.spw18.ms' is a raster-scanned dataset of the Sun, with an
        ephemeris table 'EPHEM0_Sol_58327.6.tab' attached (in the FIELD directory).
        The data is taken so that the scanned points are enclosed in a rectangle
        region if the moving target position (off the solar center) is fixed in the
        output image. If moving object tracking does not work, the data points will
        be distributed in a parallelogram-like region. FYI, the data is generated
        using the following command:
        mstransform(vis='uid___A002_Xd01cd7_X3f35.ms', outputvis='ephemtest.spw18.ms',
                    reindex=False, spw='18', intent='OBSERVE_TARGET#ON_SOURCE',
                    datacolumn='float_data')
    """

<<<<<<< HEAD
    datapath=os.environ.get('CASAPATH').split()[0] + '/casatestdata/unittest/tsdimaging/'
=======
    datapath=ctsys_resolve('regression/unittest/sdimaging')
>>>>>>> eb1fbe4a
    infiles = 'ephemtest.spw18.ms'
    ephtab  = infiles + '/FIELD/EPHEM0_Sol_58327.6.tab'
    outfile = 'sdimaging_test_ephemeris.im'

    param_base = {'infiles': infiles,
                  'field': 'Sol',
                  'spw': '18',
                  'mode': 'channel',
                  'start': 0,
                  'nchan': 1,
                  'width': 1,
                  'cell': '4arcsec',
                  'imsize': 1000,
                  'gridfunction': 'BOX',
                  'outfile': outfile,
                  'intent': ""}

    def __copy_table(self, f):
        remove_table(f)
        shutil.copytree(os.path.join(self.datapath, f), f)

    def setUp(self):
        self.cache_validator = TableCacheValidator()

        default(sdimaging)
        self.param = self.param_base.copy()
        self.__copy_table(self.infiles)

    def tearDown(self):
        remove_table(self.infiles)
        remove_tables_starting_with(self.outfile)

        self.assertTrue(self.cache_validator.validate())

    def run_test(self, **kwargs):
        self.param.update(**kwargs)
        status = sdimaging(**self.param)
        self.assertIsNone(status, msg='sdimaging failed to execute')
        outfile = self.outfile + image_suffix
        self._checkfile(outfile)
        self._check_weight_image(outfile)

    def verify_scanned_region(self, phasecenter, **kwargs):
        _phasecenter = phasecenter.strip().upper()
        outfile = self.outfile + image_suffix
        self.assertTrue(os.path.exists(outfile), msg='output image is not created.')

        with tbmanager(outfile) as tb:
            imdata = tb.getcell('map', 0)
            imsize = self.param_base['imsize']
            for y in range(imsize):
                # get min and max of non-zero pixels for each raster-scan row
                xmin = imsize
                xmax = 0
                for x in range(imsize):
                    if imdata[x][y][0][0] > 0.0:
                        if x < xmin: xmin = x
                        if xmax < x: xmax = x

                # set reference border
                if _phasecenter == '':
                    xmin_ref = 436.0 - (y - 500.0) / 15.0
                elif _phasecenter == 'SUN':
                    xmin_ref = 649.0
                else: # for table name or 'TRACKFIELD'
                    xmin_ref = 438.0
                xmax_ref = xmin_ref + 129.0

                # check if (xmin, xmax) inside (xmin_ref, xmax_ref)
                # for each y (=raster-scan row)
                # but ignore the lowest raw in the phasecenter=='' case
                ignore_case = (_phasecenter == '') and (y == 436)
                if not ignore_case:
                    inside_border = (xmin_ref <= xmin) and (xmax <= xmax_ref)
                    message = 'Data x-range(' + str(xmin) + ', ' + str(xmax) + ') outside the reference border(' + str(xmin_ref) + ', ' + str(xmax_ref) + ') at y=' + str(y)
                    self.assertTrue(inside_border, msg=message)

    def __verify_spectral_reference(self):
        myia = image()
        imagename = self.outfile + image_suffix
        myia.open(imagename)
        csys = myia.coordsys()
        try:
            refcode = csys.referencecode('spectral')
        finally:
            csys.done()
            myia.close()

        self.assertEqual(len(refcode), 1)
        self.assertEqual(refcode[0], 'REST')

    def __verify_frequency_label(self):
        vis = self.infiles
        imagename = self.outfile + image_suffix
        spwid = int(self.param.get('spw', 'No spw is specified'))
        mymsmd = msmetadata()
        mymsmd.open(vis)
        try:
            fieldid = mymsmd.fieldnames().index(self.param.get('field', 'No field is specified'))
            nchanspw = mymsmd.nchan(spwid)
        finally:
            mymsmd.close()
        chanstart = self.param.get('start', None)
        self.assertIsNotNone(chanstart)
        nchan = self.param.get('nchan', nchanspw) * self.param.get('width', 1)
        rtol = 0.2 # 20% tolerance w.r.t. Lorentz factor
        metadataset = restfreqtool.get_metadataset(vis, fieldid, spwid, chanstart, nchan)
        msrange = restfreqtool.ms_freq_range(metadataset)
        imrange = restfreqtool.image_freq_range(imagename)
        lorentz_factor = restfreqtool.get_lorentz_factor(metadataset)
        fmin_ok = restfreqtool.is_frequency_close(msrange.min, imrange.min, lorentz_factor, rtol=rtol)
        fmax_ok = restfreqtool.is_frequency_close(msrange.max, imrange.max, lorentz_factor, rtol=rtol)
        print('Result = {}'.format((fmin_ok is True) and (fmax_ok is True)))
        self.assertTrue(fmin_ok)
        self.assertTrue(fmax_ok)

    def verify_spectral_axis(self, **kwargs):
        # only perform the verification when specmode is 'cubesource'
        if kwargs.get('specmode', '') != 'cubesource':
            return

        casalog.post('Verifying spectral axis for cubesource mode')

        # make sure the spectral reference is REST
        self.__verify_spectral_reference()

        # test frequency range using restfreqtool
        self.__verify_frequency_label()

    def execute(self, phasecenter, **kwargs):
        self.run_test(phasecenter=phasecenter, **kwargs)
        self.verify_scanned_region(phasecenter=phasecenter, **kwargs)
        self.verify_spectral_axis(**kwargs)

    def test_ephemeris_notset(self):
        self.execute('')

    def test_ephemeris_sun(self):
        self.execute('SUN')

    def test_ephemeris_trackf(self):
        self.execute('TRACKFIELD')

    def test_ephemeris_table(self):
        self.execute(self.ephtab)

    def test_ephemeris_cubesource(self):
        self.execute(phasecenter='TRACKFIELD', specmode='cubesource')


###
#
# Test case for checking if spline interpolation works for fast scan data
#
###
class sdimaging_test_interp(sdimaging_unittest_base):
    """
    tests:
    test_spline_interp_single_infiles: check if spline interpolation works for single MS
    test_spline_interp_multiple_infiles: check if spline interpolation works for multiple MSs

    data:
    Both 'pointing6.ms' and 'pointing6-2.ms' contain 1000 rows for TP data, while only 10
    rows given for POINTING data.
    The pointing data is given as corner points of a hexagon centered at (RA, Dec) =
    (0h00m00s, 0d00m00s) and with side of 0.001 radian and 0.0008 radian for 'pointing6.ms'
    and 'pointing6-2.ms', respectively.
    The resulting pattern of weight image should be nearly circular if spline interpolation
    does work, while it should be hexagonal if linear interpolation, the old algorithm, is
    applied.
    Also, 'pointing6-2.ms' has 5 hours lag behind 'pointing6.ms'.
    """
<<<<<<< HEAD
    datapath = os.environ.get('CASAPATH').split()[0] + '/casatestdata/unittest/tsdimaging/'
=======
    datapath = ctsys_resolve('regression/unittest/sdimaging')
>>>>>>> eb1fbe4a
    params = dict(antenna = "0",
                  intent  = "*ON_SOURCE*",
                  gridfunction = "SF",
                  convsupport = 6,
                  imsize = [512, 512],
                  cell = "2arcsec",
                  phasecenter = "J2000 0:00:00.0 00.00.00.0",
                  pointingcolumn = "direction",
                  stokes = 'I')
    infiles = []
    outfiles = [] # have a list of outfiles as multiple task execution may occur in a test

    def __copy_table(self, f):
        remove_table(f)
        shutil.copytree(os.path.join(self.datapath, f), f)

    def setUp(self):
        self.cache_validator = TableCacheValidator()

        self.infiles = []
        self.outfiles = []
        default(sdimaging)

    def tearDown(self):
        for infile in self.infiles:
            remove_table(infile)
        for outfile in self.outfiles:
            remove_tables_starting_with(outfile)

        self.assertTrue(self.cache_validator.validate())

    def run_task(self, infiles, outfile, **kwargs):
        if isinstance(infiles, str):
            infiles = [ infiles ]
        for i in range(len(infiles)):
            self.infiles.append(infiles[i])
        self.outfiles.append(outfile)

        for infile in infiles:
            self.__copy_table(infile)
        self.params.update(**kwargs)

        status = sdimaging(infiles=infiles, outfile=outfile, **self.params)
        self.assertIsNone(status, msg = 'sdimaging failed to execute')
        outfile = outfile.rstrip('/') + '.image'
        self._checkfile(outfile)
        self._check_weight_image(outfile)

    def check_spline_works(self, outfile, multiple_ms=False):
        weightfile = outfile + '.weight'
        with tbmanager(weightfile) as tb:
            mapdata = tb.getcell('map', 0)
        # for pixels with strong weight value(>14), collect their distance from the image
        # center and then compute the mean and sigma of their distribution.
        dist_answer = [0.0, 0.0]
        dist_answer[0] = 0.001*180.0/numpy.pi*3600.0/float(self.params['cell'][0])
        dist_answer[1] = dist_answer[0]*0.8
        dist_sep = (dist_answer[0] + dist_answer[1])/2.0

        dist_list = [[], []]
        for i in range(self.params['imsize'][0]):
            for j in range(self.params['imsize'][1]):
                if mapdata[i][j][0][0] > 14.0:
                    cenx = float(self.params['imsize'][0])/2.0
                    ceny = float(self.params['imsize'][1])/2.0
                    dx = float(i) - cenx
                    dy = float(j) - ceny
                    dr = numpy.sqrt(dx*dx + dy*dy)
                    idx = 0 if (dist_sep < dr) else 1
                    dist_list[idx].append(dr)
        dist_mean1 = [0.0, 0.0]
        dist_mean2 = [0.0, 0.0]
        dist_sigma = [0.0, 0.0]
        dist_llim = [0.0, 0.0]
        dist_ulim = [0.0, 0.0]
        idx2 = 2 if multiple_ms else 1
        for i in range(idx2):
            for j in range(len(dist_list[i])):
                dist_mean1[i] += dist_list[i][j]
                dist_mean2[i] += dist_list[i][j] * dist_list[i][j]
            dist_mean1[i] = dist_mean1[i] / float(len(dist_list[i]))
            dist_mean2[i] = dist_mean2[i] / float(len(dist_list[i]))
            dist_sigma[i] = numpy.sqrt(dist_mean2[i] - dist_mean1[i] * dist_mean1[i])

            dist_llim[i] = dist_mean1[i] - dist_sigma[i]
            dist_ulim[i] = dist_mean1[i] + dist_sigma[i]

            """
            if spline interpolation is done, the range [dist_llim[0], dist_ulim[0]]
            will be a narrow range (102.683 ~ 103.318) and encloses the answer
            value (103.132), while linear interpolation will result in a wider
            range (94.240 +- 4.281) and depart from the answer value at 2-sigma
            level.
            FYI, [dist_llim[1], dist_ulim[1]] and dist_answer[1] will be
            (81.609 - 83.151) and (82.506), respectively.
            """
            self.assertTrue(((dist_llim[i] < dist_answer[i]) and (dist_answer[i] < dist_ulim[i])),
                            msg = 'spline interpolation seems not working.')
            #print('['+str(i)+'] --- ' + str(dist_llim[i]) + ' - ' + str(dist_ulim[i]))


    def check_images_identical(self, image1, image2, weight_image=False):
        suffix = '.weight' if weight_image else '.image'
        img1 = image1 + suffix
        img2 = image2 + suffix

        with tbmanager(img1) as tb:
            mapdata1 = tb.getcell('map', 0)
        with tbmanager(img2) as tb:
            mapdata2 = tb.getcell('map', 0)

        self.assertTrue(numpy.allclose(mapdata1, mapdata2, rtol=1.0e-5, atol=1.0e-5),
                        msg="%s and %s are not identical" % (img1, img2))

    def test_spline_interp_single_infiles(self):
        """test_spline_interp_single_infiles: Check if spline interpolation works for single fast-scan data."""
        outfile = 'pointing6.out'
        self.run_task(infiles=['pointing6.ms'], outfile=outfile)
        self.check_spline_works(outfile)

    def test_spline_interp_multiple_infiles(self):
        """test_spline_interp_multiple_infiles: Check if spline interpolation works for multiple fast-scan data."""
        outfile12 = "1and2.out"
        self.run_task(infiles=['pointing6.ms', 'pointing6-2.ms'], outfile=outfile12)
        outfile21 = "2and1.out"
        self.run_task(infiles=['pointing6-2.ms', 'pointing6.ms'], outfile=outfile21)

        #check if spline interpolation works
        self.check_spline_works(outfile12, True)
        #check if the results (both image and weight) don't change when infiles has inversed order
        self.check_images_identical(outfile12, outfile21)
        self.check_images_identical(outfile12, outfile21, True)


class sdimaging_test_interp_old(sdimaging_unittest_base):
    """
    The test data 'pointing6.ms' contains 1000 rows for TP data, while only 10 rows given
    for POINTING data. The pointing data is given as corner points of a hexagon centered at
    (RA, Dec) = (0h00m00s, 0d00m00s) and with side of 0.001 radian.
    The resulting pattern of weight image should be nearly circular if spline interpolation
    does work, while it should be hexagonal if linear interpolation, the old algorithm, is
    applied.
    """
<<<<<<< HEAD
    datapath = os.environ.get('CASAPATH').split()[0] + '/casatestdata/unittest/tsdimaging/'
=======
    datapath = ctsys_resolve('regression/unittest/sdimaging')
>>>>>>> eb1fbe4a
    params = dict(infiles = ['pointing6.ms'],
                  outfile = "pointing6.out",
                  antenna = "0",
                  intent  = "*ON_SOURCE*",
                  gridfunction = "SF",
                  convsupport = 6,
                  imsize = [512, 512],
                  cell = "2arcsec",
                  phasecenter = "J2000 0:00:00.0 00.00.00.0",
                  pointingcolumn = "direction")
    outfile = params['outfile']

    def __copy_table(self, f):
        remove_table(f)
        shutil.copytree(os.path.join(self.datapath, f), f)

    def setUp(self):
        self.cache_validator = TableCacheValidator()

        for infile in self.params['infiles']:
            self.__copy_table(infile)
        default(sdimaging)

    def tearDown(self):
        for infile in self.params['infiles']:
            remove_table(infile)
        remove_tables_starting_with(self.outfile)

        self.assertTrue(self.cache_validator.validate())

    def run_test(self, **kwargs):
        self.params.update(**kwargs)
        status = sdimaging(**self.params)
        self.assertIsNone(status, msg = 'sdimaging failed to execute')
        outfile = self.outfile + image_suffix
        self._checkfile(outfile)
        self._check_weight_image(outfile)

    def test_spline_interp(self):
        """test_spline_interp: Check if spline interpolation works for fast scan data."""

        self.run_test()

        weightfile = self.outfile + '.weight'
        with tbmanager(weightfile) as tb:
            mapdata = tb.getcell('map', 0)
        # for pixels with strong weight value(>14), collect their distance from the image
        # center and then compute the mean and sigma of their distribution.
        dist_list = []
        for i in range(self.params['imsize'][0]):
            for j in range(self.params['imsize'][1]):
                if mapdata[i][j][0][0] > 14.0:
                    cenx = float(self.params['imsize'][0])/2.0
                    ceny = float(self.params['imsize'][1])/2.0
                    dx = float(i) - cenx
                    dy = float(j) - ceny
                    dist_list.append(numpy.sqrt(dx*dx + dy*dy))
        dist_mean = 0.0
        dist_mean2 = 0.0
        for i in range(len(dist_list)):
            dist_mean += dist_list[i]
            dist_mean2 += dist_list[i] * dist_list[i]
        dist_mean = dist_mean / float(len(dist_list))
        dist_mean2 = dist_mean2 / float(len(dist_list))
        dist_sigma = numpy.sqrt(dist_mean2 - dist_mean * dist_mean)

        dist_llim = dist_mean - dist_sigma
        dist_ulim = dist_mean + dist_sigma
        dist_answer = 0.001*180.0/numpy.pi*3600.0/float(self.params['cell'][0])

        """
        if spline interpolation is done, the range [dist_llim, dist_ulim]
        will be a narrow range (102.683 ~ 103.318) and encloses the answer
        value (103.132), while linear interpolation will result in a wider
        range (94.240 +- 4.281) and depart from the answer value at 2-sigma
        level.
        """
        self.assertTrue(((dist_llim < dist_answer) and (dist_answer < dist_ulim)),
                        msg = 'spline interpolation seems not working.')


class sdimaging_test_clipping(sdimaging_unittest_base):
    """
    test_1row: check if clipping is not activated (1 spectrum)
    test_2rows: check if clipping is not activated (2 spectra)
    test_3rows: check if clipping is activated (3 spectra)
    test_multivis: check if clipping properly handles multiple ms inputs
    test_clip: check if clipping is applied to every image pixel separately
    test_clip2: check if clipping is activated on one pixel but is not on others
    test_suprious: check if clipping properly handles suprious data
    test_multichan: check if clipping handles multi-channel data properly
    """
    data_list = ['clipping_1row.ms', 'clipping_2rows.ms', 'clipping_3rows.ms',
                 'clipping_3rows_suprious.ms', 'clipping_3rows_2chans.ms']
    outfile = 'sdimaging_test_clipping.im'
    outfile_ref = 'sdimaging_test_clipping.ref.im'
    def setUp(self):
        self.cache_validator = TableCacheValidator()

        default(sdimaging)

        # clear up test data
        self.__clear_up()

    def tearDown(self):
        # remove test data
        self.__clear_up()

        self.assertTrue(self.cache_validator.validate())

    def __clear_up(self):
        for data in self.data_list:
            remove_table(data)
        outfile = self.outfile + image_suffix
        remove_table(outfile)
        remove_table(self.outfile + '.weight')
        #remove_table(self.outfile + '.psf') # CAS-10893 TODO: uncomment once true PSF image is available
        outfile_ref = self.outfile_ref + image_suffix
        remove_table(outfile_ref)
        remove_table(self.outfile_ref + '.weight')
        #remove_table(self.outfile_ref + '.psf') # CAS-10893 TODO: uncomment once true PSF image is available

    def _test_clipping(self, infiles, is_clip_effective=True):
        if isinstance(infiles, str):
            self._test_clipping([infiles], is_clip_effective)
            return

        for infile in infiles:
            self.assertTrue(infile in self.data_list)
            self.assertFalse(os.path.exists(infile))
            shutil.copytree(os.path.join(self.datapath, infile), infile)

        # image with clipping
        outfile = self.outfile
        overwrite = False
        mode = 'channel'
        nchan = -1
        start = 0
        width = 1
        gridfunction = 'BOX'
        imsize = 3
        cell = '1arcmin'
        phasecenter = 'J2000 0h0m0s 0d0m0s'
        sdimaging(infiles=infiles, outfile=outfile, overwrite=overwrite,
                  mode=mode, nchan=nchan, start=start, width=width,
                  gridfunction=gridfunction, imsize=imsize, cell=cell,
                  phasecenter=phasecenter, clipminmax=True)
        _outfile = outfile + image_suffix
        self._checkfile(_outfile)
        self._check_weight_image(_outfile)

        if is_clip_effective == True:
            # pre-flag the data to be clipped
            myme = measures()
            mymsmd = msmetadata()
            mytb = table()
            myqa = qa
            center = myme.direction('J2000', myqa.quantity(0, 'rad'), myqa.quantity(0, 'rad'))
            offset_plus = myqa.convert(myqa.quantity('1arcmin'), 'rad')
            offset_minus = myqa.mul(offset_plus, -1)
            grid = [[[], [], []],
                    [[], [], []],
                    [[], [], []]]
            gridmeta = [[[], [], []],
                        [[], [], []],
                        [[], [], []]]
            ra_list = [offset_plus['value'], 0, offset_minus['value']]
            dec_list = [offset_minus['value'], 0, offset_plus['value']]
            for infile in infiles:
                mymsmd.open(infile)
                try:
                    for irow in range(int(mymsmd.nrows())):
                        pointingdirection = mymsmd.pointingdirection(irow)['antenna1']['pointingdirection']
                        ra = pointingdirection['m0']['value']
                        dec = pointingdirection['m1']['value']
                        min_separation = 1e10
                        min_ra = -1
                        min_dec = -1
                        for ira in range(imsize):
                            for idec in range(imsize):
                                gra = ra_list[ira]
                                gdec = dec_list[idec]
                                separation = math.sqrt(math.pow(ra - gra, 2) + math.pow(dec - gdec, 2))
                                if separation < min_separation:
                                    min_ra = ira
                                    min_dec = idec
                                    min_separation = separation
                        gridmeta[min_ra][min_dec].append((infile, irow))
                finally:
                    mymsmd.close()

            print('### gridmeta {}'.format(gridmeta))
            for ira in range(imsize):
                for idec in range(imsize):
                    meta = gridmeta[ira][idec]
                    for imeta in range(len(meta)):
                        infile, irow = meta[imeta]
                        mytb.open(infile)
                        try:
                            data = mytb.getcell('FLOAT_DATA', irow)[0]
                        finally:
                            mytb.close()
                        grid[ira][idec].append(data)

            for ira in range(imsize):
                for idec in range(imsize):
                    data = numpy.asarray(grid[ira][idec], dtype=numpy.float64)
                    if len(data) < 3:
                        continue
                    print('### ira {} idec {} data {}'.format(ira, idec, data))
                    for ichan in range(data.shape[1]):
                        slice = data[:,ichan]
                        argmin = numpy.argmin(slice)
                        argmax = numpy.argmax(slice)
                        print('### ira {} idec {} argmin {} argmax {}'.format(ira, idec, argmin, argmax))
                        for imeta in (argmin, argmax):
                            infile, irow = gridmeta[ira][idec][imeta]
                            mytb.open(infile, nomodify=False)
                            try:
                                print('### clip {} row {} chan {} data {}'.format(infile, irow, ichan, mytb.getcell('FLOAT_DATA', irow)))
                                #mytb.putcell('FLAG_ROW', irow, True)
                                flag = mytb.getcell('FLAG', irow)
                                print('### flag (before) {}'.format(flag))
                                flag[0,ichan] = True
                                print('### flag (after) {}'.format(flag))
                                mytb.putcell('FLAG', irow, flag)
                            finally:
                                mytb.close()

        outfile = self.outfile_ref
        sdimaging(infiles=infiles, outfile=outfile, overwrite=overwrite,
                  mode=mode, nchan=nchan, start=start, width=width,
                  gridfunction=gridfunction, imsize=imsize, cell=cell,
                  phasecenter=phasecenter, clipminmax=False)
        _outfile_ref = outfile + image_suffix
        self._checkfile(_outfile_ref)
        self._check_weight_image(_outfile_ref)

        # compare
        myia = image()
        myia.open(_outfile)
        result = myia.getchunk()
        result_mask = myia.getchunk(getmask=True)
        myia.close()

        myia.open(_outfile_ref)
        reference = myia.getchunk()
        reference_mask = myia.getchunk(getmask=True)
        myia.close()

        print('### result {}'.format(result.flatten()))
        print('### mask {}'.format(result_mask.flatten()))
        print('### reference {}'.format(reference.flatten()))
        print('### mask {}'.format(reference_mask.flatten()))

        self.assertTrue(numpy.all(result_mask == reference_mask))

        mresult = result[result_mask]
        mreference = reference[reference_mask]
        self.assertTrue(mresult.shape == mreference.shape)
        #self.assertTrue(numypy.all(result == reference))
        diff = lambda v, r: abs((v - r) / r) if r != 0.0 else abs(v)
        vdiff = numpy.vectorize(diff)
        err = vdiff(mresult, mreference)
        eps = 1.0e-6
        print('err = %s (max %s min %s)'%(err, err.max(), err.min()))
        self.assertTrue(numpy.all(err < eps))

    def test_1row(self):
        """test_1row: check if clipping is not activated (1 spectrum)"""
        infile = 'clipping_1row.ms'
        self._test_clipping(infile, is_clip_effective=False)

    def test_2rows(self):
        """test_2rows: check if clipping is not activated (2 spectra)"""
        infile = 'clipping_2rows.ms'
        self._test_clipping(infile, is_clip_effective=False)

    def test_3rows(self):
        """test_3rows: check if clipping is activated (3 spectra)"""
        infile = 'clipping_3rows.ms'
        self._test_clipping(infile, is_clip_effective=True)

    def test_multivis(self):
        """test_multivis: check if clipping properly handles multiple ms inputs"""
        infiles = ['clipping_1row.ms', 'clipping_2rows.ms']
        self._test_clipping(infiles, is_clip_effective=True)

    def test_clip(self):
        """test_clip: check if clipping is applied to every image pixel separately"""
        infiles = ['clipping_1row.ms', 'clipping_2rows.ms', 'clipping_3rows.ms']
        self._test_clipping(infiles, is_clip_effective=True)

    def test_clip2(self):
        """test_clip2: check if clipping is activated on one pixel but is not on others"""
        infiles = ['clipping_1row.ms', 'clipping_3rows.ms']
        self._test_clipping(infiles, is_clip_effective=True)

    def test_suprious(self):
        """test_suprious: check if clipping properly handles suprious data"""
        # This test is defined to verify new clipping algorithm
        #
        # Test data contains suprious. It is 10 orders of magnitude larger
        # than orginary data so that ordinary data will disappear due to
        # the loss of trailing digits when suprious data is accumulated to grid.
        # (NOTE: grid data is signle-precision)
        #
        # Old algorithm keeps track of minimum and maximum data during accumulation.
        # However, it accumulates whole data once, then subtract minimum and maximum
        # from accumulated result. In this procedure, suprious data must be accumulated
        # to grid. Thus, the result is suffered from the loss of trailing digits.
        #
        # On the other hand, new algorithm doesn't accumulate mininum and maximum.
        # If clipping cannot apply (i.e., number of accumulated data is less than
        # 3), these values are accumulated at the post-accumulation step.
        infile = 'clipping_3rows_suprious.ms'
        self._test_clipping(infile, is_clip_effective=True)

    def test_multichan(self):
        """test_multichan: check if clipping handles multi-channel data properly"""
        infile = 'clipping_3rows_2chans.ms'
        self._test_clipping(infile, is_clip_effective=True)


class sdimaging_test_projection(sdimaging_unittest_base):
    """
    Test projection

       - test_projection_GSL: unsupported projection type
       - test_projection_SIN: create image with SIN (Slant Orthographic) projection
       - test_projection_TAN: create image with TAN (Gnomonic) projection
       - test_projection_CAR: create image with CAR (Plate Caree) projection
       - test_projection_SFL: create image with SFL (Sanson-Flamsteed) projection

    """
    # Input and output names
    prefix=sdimaging_unittest_base.taskname+'ProjectionTest'
    outfile=prefix+sdimaging_unittest_base.postfix
    mode = 'channel'
    cell = ['3.0arcmin', '3.0arcmin']
    imsize = [75, 75]
    phasecenter = 'J2000 17:18:29 +59.31.23'
    gridfunction = 'PB'
    start = 604
    nchan = 1

    keys=['max','maxpos','maxposf','mean','min','minpos','minposf',
          'npts','rms','blc','blcf','trc','trcf','sigma','sum','sumsq']

    def setUp(self):
        self.cache_validator = TableCacheValidator()

        remove_table(self.rawfile)
        shutil.copytree(os.path.join(self.datapath, self.rawfile), self.rawfile)
        # Common task parameters of the class
        self.task_param = dict(infiles=self.rawfile,mode=self.mode,
                               outfile=self.outfile,intent='OBSERVE_TARGET_ON_SOURCE',
                               cell=self.cell,imsize=self.imsize,
                               nchan=self.nchan,start=self.start,
                               phasecenter=self.phasecenter,
                               gridfunction=self.gridfunction)

        default(sdimaging)

    def tearDown(self):
        remove_table(self.rawfile)
        remove_tables_starting_with(self.prefix)

        self.assertTrue(self.cache_validator.validate())

    def run_test_common(self, task_param, refstats, shape, refbeam=None,
                        atol=1.e-8, rtol=1.e-5, compstats=None, ignoremask=True,
                        projection='SIN'):

        # call super class's run_test_common
        super(sdimaging_test_projection, self).run_test_common(task_param, refstats, shape, refbeam,
                                                               atol, rtol, compstats, ignoremask)

        # check projection
        outfile = task_param['outfile'] + image_suffix
        _ia.open(outfile)
        try:
            result_projection = _ia.coordsys().projection()['type']
        finally:
            _ia.close()
        self.assertEqual(projection, result_projection)

    def test_projection_GSL(self):
        """test_projection_GSL: unsupported projection type"""
        projection = 'GSL'
        spw = '0'
        self.task_param.update(dict(projection=projection, spw=spw))
        msg = 'unallowed'
        self.run_parameter_verification_test(self.task_param, msg, expected_type=AssertionError)
        outfile = self.task_param['outfile'].rstrip('/') + '.image'
        self.assertFalse(os.path.exists(outfile))

    def test_projection_SIN(self):
        """test_projection_SIN: create image with SIN (Slant Orthographic) projection"""
        projection = 'SIN'
        spw = '0'
        self.task_param.update(dict(projection=projection, spw=spw))
        outshape = (self.imsize[0],self.imsize[1],1,self.nchan)
        refstats = {
            'blc': numpy.array([0, 0, 0, 0], dtype=numpy.int32),
            'blcf': '17:32:18.690, +57.37.28.536, I, 1.42087e+09Hz',
            'max': numpy.array([ 21.92034912]),
            'maxpos': numpy.array([59, 21,  0,  0], dtype=numpy.int32),
            'maxposf': '17:10:00.642, +58.42.19.808, I, 1.42087e+09Hz',
            'mean': numpy.array([ 7.84297146]),
            'min': numpy.array([ 3.36271787]),
            'minpos': numpy.array([71, 50,  0,  0], dtype=numpy.int32),
            'minposf': '17:04:49.308, +60.07.45.791, I, 1.42087e+09Hz',
            'npts': numpy.array([ 4217.]),
            'rms': numpy.array([ 8.70721651]),
            'sigma': numpy.array([ 3.7824345]),
            'sum': numpy.array([ 33073.81065345]),
            'sumsq': numpy.array([ 319714.46711966]),
            'trc': numpy.array([74, 74,  0,  0], dtype=numpy.int32),
            'trcf': '17:03:03.151, +61.19.10.757, I, 1.42087e+09Hz'
        }
        self.run_test_common(self.task_param, refstats, outshape,
                             compstats=self.keys, ignoremask=False,
                             projection=projection)

    def test_projection_TAN(self):
        """test_projection_TAN: create image with TAN (Gnomonic) projection"""
        projection = 'TAN'
        spw = '0'
        self.task_param.update(dict(projection=projection, spw=spw))
        outshape = (self.imsize[0],self.imsize[1],1,self.nchan)
        refstats = {
            'blc': numpy.array([0, 0, 0, 0], dtype=numpy.int32),
            'blcf': '17:32:17.872, +57.37.35.824, I, 1.42087e+09Hz',
            'max': numpy.array([21.91863632]),
            'maxpos': numpy.array([59, 21,  0,  0], dtype=numpy.int32),
            'maxposf': '17:10:00.782, +58.42.20.655, I, 1.42087e+09Hz',
            'mean': numpy.array([ 7.84080757]),
            'min': numpy.array([ 3.36540604]),
            'minpos': numpy.array([71, 50,  0,  0], dtype=numpy.int32),
            'minposf': '17:04:49.729, +60.07.44.771, I, 1.42087e+09Hz',
            'npts': numpy.array([ 4222.]),
            'rms': numpy.array([ 8.7050746]),
            'sigma': numpy.array([ 3.78198999]),
            'sum': numpy.array([ 33103.88957095]),
            'sumsq': numpy.array([ 319936.08330953]),
            'trc': numpy.array([74, 74,  0,  0], dtype=numpy.int32),
            'trcf': '17:03:04.170, +61.19.04.235, I, 1.42087e+09Hz'
        }
        self.run_test_common(self.task_param, refstats, outshape,
                             compstats=self.keys, ignoremask=False,
                             projection=projection)

    def test_projection_CAR(self):
        """test_projection_CAR: create image with CAR (Plate Caree) projection"""
        projection = 'CAR'
        spw = '0'
        self.task_param.update(dict(projection=projection, spw=spw))
        outshape = (self.imsize[0],self.imsize[1],1,self.nchan)
        refstats = {
            'blc': numpy.array([0, 0, 0, 0], dtype=numpy.int32),
            'blcf': '17:32:18.122, +57.37.29.933, I, 1.42087e+09Hz',
            'max': numpy.array([21.91925812]),
            'maxpos': numpy.array([59, 21,  0,  0], dtype=numpy.int32),
            'maxposf': '17:10:00.722, +58.42.19.922, I, 1.42087e+09Hz',
            'mean': numpy.array([ 7.84154849]),
            'min': numpy.array([ 3.36489725]),
            'minpos': numpy.array([71, 50,  0,  0], dtype=numpy.int32),
            'minposf': '17:04:49.481, +60.07.45.807, I, 1.42087e+09Hz',
            'npts': numpy.array([ 4219.]),
            'rms': numpy.array([ 8.70603491]),
            'sigma': numpy.array([ 3.78266474]),
            'sum': numpy.array([ 33083.49308872]),
            'sumsq': numpy.array([ 319779.29008623]),
            'trc': numpy.array([74, 74,  0,  0], dtype=numpy.int32),
            'trcf': '17:03:03.803, +61.19.09.870, I, 1.42087e+09Hz'
        }
        self.run_test_common(self.task_param, refstats, outshape,
                             compstats=self.keys, ignoremask=False,
                             projection=projection)

    def test_projection_SFL(self):
        """test_projection_SFL: create image with SFL (Sanson-Flamsteed) projection"""
        projection = 'SFL'
        spw = '0'
        self.task_param.update(dict(projection=projection, spw=spw))
        outshape = (self.imsize[0],self.imsize[1],1,self.nchan)
        refstats = {
            'blc': numpy.array([0, 0, 0, 0], dtype=numpy.int32),
            'blcf': '17:32:18.553, +57.37.29.753, I, 1.42087e+09Hz',
            'max': numpy.array([21.91932678]),
            'maxpos': numpy.array([59, 21,  0,  0], dtype=numpy.int32),
            'maxposf': '17:10:00.673, +58.42.19.909, I, 1.42087e+09Hz',
            'mean': numpy.array([ 7.84234172]),
            'min': numpy.array([ 3.36329484]),
            'minpos': numpy.array([71, 50,  0,  0], dtype=numpy.int32),
            'minposf': '17:04:49.429, +60.07.45.787, I, 1.42087e+09Hz',
            'npts': numpy.array([ 4218.]),
            'rms': numpy.array([ 8.70668658]),
            'sigma': numpy.array([ 3.78252027]),
            'sum': numpy.array([ 33078.99737787]),
            'sumsq': numpy.array([ 319751.35842591]),
            'trc': numpy.array([74, 74,  0,  0], dtype=numpy.int32),
            'trcf': '17:03:03.322, +61.19.09.669, I, 1.42087e+09Hz'
        }
        self.run_test_common(self.task_param, refstats, outshape,
                             compstats=self.keys, ignoremask=False,
                             projection=projection)


class sdimaging_test_output(sdimaging_unittest_base):
    """
    Tests to check if only appropriate images are output
    """
<<<<<<< HEAD
    datapath = os.environ.get('CASAPATH').split()[0] + '/casatestdata/unittest/tsdimaging/'
=======
    datapath = ctsys_resolve('regression/unittest/sdimaging')
>>>>>>> eb1fbe4a
    params = dict(infiles = ['selection_misc.ms'],
                  outfile = "outmisc",
                  imsize = [80,80], # to suppress warning messages
                  intent = '')
    outfile = params['outfile']

    def __copy_table(self, f):
        remove_table(f)
        shutil.copytree(os.path.join(self.datapath, f), f)

    def setUp(self):
        self.cache_validator = TableCacheValidator()

        for infile in self.params['infiles']:
            self.__copy_table(infile)
        default(sdimaging)

    def tearDown(self):
        for infile in self.params['infiles']:
            remove_table(infile)
        remove_tables_starting_with(self.outfile)

        self.assertTrue(self.cache_validator.validate())

    def run_test(self, **kwargs):
        self.params.update(**kwargs)
        status = sdimaging(**self.params)
        self.assertIsNone(status, msg = 'sdimaging failed to execute')
        outfile = self.outfile + image_suffix
        self.assertTrue(os.path.exists(outfile), msg='output image is not created.')

    # a test to verify CAS-10891/CAS-10893
    def test_output_no_sumwt_no_psf(self):
        """test_no_sumwt_no_psf: Check if .sumwt and .psf are no longer output."""
        remove_tables_starting_with(self.outfile)
        self.run_test()

        # check data that must be output
        for suffix in ['.image', '.weight']:
            self.assertTrue(os.path.exists(self.outfile + suffix), msg=suffix+' not found.')
        # check data that must not be output
        for suffix in ['.sumwt', '.psf']:
            self.assertFalse(os.path.exists(self.outfile + suffix), msg=suffix+' exists though it should not.')


class sdimaging_antenna_move(sdimaging_unittest_base):
<<<<<<< HEAD
    datapath=os.environ.get('CASAPATH').split()[0] + '/casatestdata/unittest/tsdimaging/'    
=======
    datapath = ctsys_resolve('visibilities/almasd')
>>>>>>> eb1fbe4a
    infiles = ['PM04_A108.ms', 'PM04_T704.ms']
    outfile = 'antenna_move'

    def setUp(self):
        self.__clear_files()

        for infile in self.infiles:
            shutil.copytree(os.path.join(self.datapath, infile), infile)

    def tearDown(self):
        self.__clear_files()

    def __clear_files(self):
        files = self.infiles + glob.glob('{}*'.format(self.outfile))
        for f in files:
            if os.path.exists(f):
                shutil.rmtree(f)

    def test_antenna_move(self):
        imsize = 11
        params = {
            'infiles': self.infiles,
            'antenna': '2',
            'spw': '18',
            'phasecenter': 2,
            'outfile': self.outfile,
            'overwrite': False,
            'imsize': imsize,
            'cell': '10arcsec'
        }
        center = [imsize // 2, imsize // 2, 0, 0]
        ref = {
            'npts': [1],
            'max': [1],
            'min': [1],
            'maxpos': center,
            'minpos': center,
            'sum': [1]
        }
        self.run_test_common(params, refstats=ref, shape=(imsize, imsize, 1, 1), ignoremask=False)


"""
# utility for sdimaging_test_mapextent
# commented out since sd tool is no longer available in CASA (CAS-10301)
def get_mapextent(infile, scan=None):
    s = sd.scantable(infile, average=False)
    outfile = infile.rstrip('/') + '.tmp'
    try:
        s.save(outfile)
        if scan is None:
            with tbmanager(outfile) as tb:
                dir = tb.getcol('DIRECTION')
        else:
            with table_selector(outfile, taql='SCANNO==16') as tb:
                dir = tb.getcol('DIRECTION')
        rad2deg = lambda x: x * 180.0 / numpy.pi
        xmin = rad2deg(dir[0].min())
        xmax = rad2deg(dir[0].max())
        ymin = rad2deg(dir[1].min())
        ymax = rad2deg(dir[1].max())
        return numpy.array([xmax, ymin]), numpy.array([xmin, ymax])
    finally:
        if os.path.exists(outfile):
            shutil.rmtree(outfile)

def get_mapextent_ephemeris(infiles):
    mapcenter = None
    xmin = None
    xmax = None
    ymin = None
    ymax = None
    for infile in infiles:
        blc, trc = get_mapextent(infile)
        if mapcenter is None:
            mapcenter = 0.5 * (blc + trc)
        if xmin is None:
            xmin = trc[0]
        else:
            xmin = min(xmin, trc[0])
        if xmax is None:
            xmax = blc[0]
        else:
            xmax = max(xmax, blc[0])
        if ymin is None:
            ymin = blc[1]
        else:
            ymin = min(ymin, blc[1])
        if ymax is None:
            ymax = trc[1]
        else:
            ymax = max(ymax, trc[1])
    return numpy.array([xmax, ymin]), numpy.array([xmin, ymax])
"""

def str_to_deg(s):
    return qa.quantity(s)['value']

def calc_statistics(imagename):
    with toolmanager(imagename, image) as ia:
        s = ia.statistics()
    return s

def calc_mapproperty(statistics):
    ra_in_deg = lambda x: qa.quantity(x.split(',')[0])['value']
    dec_in_deg = lambda x: qa.quantity(x.split(',')[1])['value']
    blcf = statistics['blcf']
    trcf = statistics['trcf']
    blcra = ra_in_deg(blcf)
    if blcra > 180.0:
        blcra -= 360.0
    blcdec = dec_in_deg(blcf)
    trcra = ra_in_deg(trcf)
    if trcra > 180.0:
        trcra -= 360.0
    trcdec = dec_in_deg(trcf)
    npix = statistics['trc'][:2] + 1
    dra = abs((trcra - blcra) * numpy.cos(0.5 * (blcdec + trcdec)))
    ddec = abs(trcdec - blcdec)
    return {'extent': numpy.array([dra, ddec]), 'npix': npix,
            'blc': numpy.array([blcra, blcdec]), 'trc': numpy.array([trcra, trcdec])}


def suite():
    return [
            sdimaging_test0,
            sdimaging_test1,
            sdimaging_test2,
            sdimaging_test3,
            sdimaging_test_autocoord,
            sdimaging_test_selection,
            sdimaging_test_flag,
            sdimaging_test_polflag,
            sdimaging_test_mslist,
            sdimaging_test_restfreq,
            sdimaging_test_mapextent,
            sdimaging_test_ephemeris,
            sdimaging_test_interp,
            sdimaging_test_clipping,
            sdimaging_test_projection,
            sdimaging_test_output,
            sdimaging_antenna_move
            ]


if is_CASA6:
    if __name__ == '__main__':
        unittest.main()<|MERGE_RESOLUTION|>--- conflicted
+++ resolved
@@ -58,33 +58,20 @@
     from tsdimaging import tsdimaging as sdimaging
     from sdutil import tbmanager, toolmanager, table_selector
 
-    casaRoot = os.environ.get('CASAPATH').split()[0]
+    dataRoot = os.path.join(os.environ.get('CASAPATH').split()[0],'casatestdata/')
     def ctsys_resolve(apath):
-        subdir_hints = ['data', 'casa-data-req', 'data/casa-data-req']
-        for subdir in subdir_hints:
-            path = os.path.join(casaRoot, subdir, apath)
-            if os.path.exists(path):
-                return path
+        return os.path.join(dataRoot,apath)
 
     from task_tsdimaging import image_suffix
 
     import restfreqtool
 
-<<<<<<< HEAD
-# def get_data_req_path():
-#     data_path = os.path.join(os.environ['CASAPATH'].split()[0], 'casa-data-req/')
-#     if not os.path.exists(data_path):
-#         data_path = os.path.join(os.environ['CASAPATH'].split()[0], 'data/casa-data-req')
-#     print('CASA_DATA_REQ_PATH="{}"'.format(data_path))
-#     return data_path
-=======
 _ia = image()
 _rg = regionmanager()
 me = measures()
 qa = quanta()
 tb = table()
 ms = mstool()
->>>>>>> eb1fbe4a
 
 
 #
@@ -199,11 +186,7 @@
 
     """
     taskname='sdimaging'
-<<<<<<< HEAD
-    datapath=os.environ.get('CASAPATH').split()[0] + '/casatestdata/unittest/tsdimaging/'
-=======
-    datapath=ctsys_resolve('regression/unittest/sdimaging')
->>>>>>> eb1fbe4a
+    datapath=ctsys_resolve('unittest/tsdimaging/')
     #rawfile='sdimaging.ms'
     postfix='.im'
     ms_nchan = 1024
@@ -2628,11 +2611,7 @@
     - the default cell size of the image
     - the beam size of the image
     """
-<<<<<<< HEAD
-    datapath=os.environ.get('CASAPATH').split()[0] + '/casatestdata/unittest/tsdimaging/'
-=======
-    datapath=ctsys_resolve('regression/unittest/sdimaging')
->>>>>>> eb1fbe4a
+    datapath=ctsys_resolve('unittest/tsdimaging/')
     infiles = 'selection_spw.ms'
     outfile = 'sdimaging_restfreq.im'
     param_base = dict(infiles=infiles,outfile=outfile,intent="",
@@ -2799,11 +2778,7 @@
                                only selected data
         test_ephemeris -- Verify phasecenter for ephemeris source
     """
-<<<<<<< HEAD
-    datapath=os.environ.get('CASAPATH').split()[0] + '/casatestdata//unittest/tsdimaging/'
-=======
-    datapath=ctsys_resolve('regression/unittest/sdimaging')
->>>>>>> eb1fbe4a
+    datapath=ctsys_resolve('unittest/tsdimaging/')
     infiles_ephem = ['Uranus1.cal.Ant0.spw34.ms',
                      'Uranus2.cal.Ant0.spw34.ms']
     infiles_selection = 'selection_misc.ms'
@@ -2963,11 +2938,7 @@
                     datacolumn='float_data')
     """
 
-<<<<<<< HEAD
-    datapath=os.environ.get('CASAPATH').split()[0] + '/casatestdata/unittest/tsdimaging/'
-=======
-    datapath=ctsys_resolve('regression/unittest/sdimaging')
->>>>>>> eb1fbe4a
+    datapath=ctsys_resolve('unittest/tsdimaging/')
     infiles = 'ephemtest.spw18.ms'
     ephtab  = infiles + '/FIELD/EPHEM0_Sol_58327.6.tab'
     outfile = 'sdimaging_test_ephemeris.im'
@@ -3140,11 +3111,7 @@
     applied.
     Also, 'pointing6-2.ms' has 5 hours lag behind 'pointing6.ms'.
     """
-<<<<<<< HEAD
-    datapath = os.environ.get('CASAPATH').split()[0] + '/casatestdata/unittest/tsdimaging/'
-=======
-    datapath = ctsys_resolve('regression/unittest/sdimaging')
->>>>>>> eb1fbe4a
+    datapath = ctsys_resolve('unittest/tsdimaging/')
     params = dict(antenna = "0",
                   intent  = "*ON_SOURCE*",
                   gridfunction = "SF",
@@ -3288,11 +3255,7 @@
     does work, while it should be hexagonal if linear interpolation, the old algorithm, is
     applied.
     """
-<<<<<<< HEAD
-    datapath = os.environ.get('CASAPATH').split()[0] + '/casatestdata/unittest/tsdimaging/'
-=======
-    datapath = ctsys_resolve('regression/unittest/sdimaging')
->>>>>>> eb1fbe4a
+    datapath = ctsys_resolve('unittest/tsdimaging/')
     params = dict(infiles = ['pointing6.ms'],
                   outfile = "pointing6.out",
                   antenna = "0",
@@ -3807,11 +3770,7 @@
     """
     Tests to check if only appropriate images are output
     """
-<<<<<<< HEAD
-    datapath = os.environ.get('CASAPATH').split()[0] + '/casatestdata/unittest/tsdimaging/'
-=======
-    datapath = ctsys_resolve('regression/unittest/sdimaging')
->>>>>>> eb1fbe4a
+    datapath = ctsys_resolve('unittest/tsdimaging/')
     params = dict(infiles = ['selection_misc.ms'],
                   outfile = "outmisc",
                   imsize = [80,80], # to suppress warning messages
@@ -3858,11 +3817,7 @@
 
 
 class sdimaging_antenna_move(sdimaging_unittest_base):
-<<<<<<< HEAD
-    datapath=os.environ.get('CASAPATH').split()[0] + '/casatestdata/unittest/tsdimaging/'    
-=======
-    datapath = ctsys_resolve('visibilities/almasd')
->>>>>>> eb1fbe4a
+    datapath = ctsys_resolve('unittest/tsdimaging/')
     infiles = ['PM04_A108.ms', 'PM04_T704.ms']
     outfile = 'antenna_move'
 
