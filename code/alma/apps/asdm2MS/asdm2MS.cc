// #ifdef _OPENMP
// #include <omp.h>
// #endif 
//#else
//  #define omp_get_num_threads() 0
//  #define omp_get_thread_num() 0
//#endif

#include <execinfo.h>
#include <stdio.h>
#include <stdlib.h>

#define DDPRIORITY 1
//#include <algorithm>
#include <assert.h>
#include <cmath>
#include <complex>
#include <iostream>
#include <map>
#include <math.h>
#include <sstream>
#include <stdlib.h>
#include <string>
#include <regex>
#include <algorithm>
#include <vector>
#include <iomanip>

#include <stdcasa/optionparser.h>
#include <alma/Options/AlmaArg.h>
using namespace alma;

<<<<<<< HEAD
#include <ASDMAll.h>
#include <Misc.h>
#include <alma/Enumerations/CWindowFunction.h>
=======
#include <alma/ASDM/ASDMAll.h>
#include <alma/ASDM/Misc.h>
>>>>>>> 1448ee42

#include <alma/ASDMBinaries/SDMBinData.h>
using namespace sdmbin;

#include <exception>
using namespace asdm;
#include <alma/ASDM/IllegalAccessException.h>

#include <alma/apps/asdm2MS/UvwCoords.h>
#include <alma/apps/asdm2MS/ASDM2MSFiller.h>

#include <measures/Measures/Stokes.h>
#include <measures/Measures/MFrequency.h>
using namespace casacore;
#include <tables/Tables/Table.h>
#include <tables/Tables/PlainTable.h>
#include <tables/Tables/TableCopy.h>
#include <tables/Tables/TableInfo.h>
#include <casa/Arrays/MatrixMath.h>
#include <casa/OS/Path.h>
#include <casa/Quanta/Quantum.h>
#include <casa/BasicMath/Math.h>
#include <alma/Enumerations/CBasebandName.h>
#include <alma/Enumerations/CCalibrationDevice.h>
#include <casa/Logging/StreamLogSink.h>
#include <casa/Logging/LogSink.h>
using namespace CalibrationDeviceMod;
#include <alma/Enumerations/CFrequencyReferenceCode.h>
#include <alma/Enumerations/CPolarizationType.h>
#include <alma/Enumerations/CProcessorSubType.h>
#include <alma/Enumerations/CProcessorType.h>
#include <alma/Enumerations/CScanIntent.h>
#include <alma/Enumerations/CSubscanIntent.h>
using namespace SubscanIntentMod;
#include <alma/Enumerations/CStokesParameter.h>

#include <alma/apps/asdm2MS/Name2Table.h>
#include <alma/apps/asdm2MS/ASDMVerbatimFiller.h>

using namespace asdmbinaries;
#include <alma/ASDMBinaries/SDMDataObjectReader.h>
#include <alma/ASDMBinaries/SDMDataObject.h>

#include <alma/ASDM/TableStreamReader.h>
#include <alma/apps/asdm2MS/asdm2MSGeneric.h>

#include <asdmstman/AsdmStMan.h>
#include <alma/apps/asdm2MS/BDF2AsdmStManIndex.h>

#include <alma/apps/asdm2MS/ScansParser.h>

#include <alma/apps/asdm2MS/ASDM2MSException.h>

#include	<time.h>
#if	defined(__sysv__)
#include	<sys/time.h>
#elif	defined(__bsd__)
#define		ftime	FTIME
#include	<sys/timeb.h>			/* from system */
#undef		ftime
extern	void	ftime( struct timeb * );	/* this is the funtion */
#else
#endif

#include <iostream>
#include <sstream>

using namespace std;

// The macro below was defined at the time when the code was changed to make the order of the baselines produced by the lazy filler  
// the same as the ones produced by the hard-working filler. 1 means yes same order, 0 means transposed order. The utilization of
// this macro should be withdrawn when the new version is validated.  
#define TRANSPOSE_BL_NUM 0

void	myTimer( double *cpu_time ,		/* cpu timer */
		 double *real_time ,		/* real timer */
		 int  *mode ) {			/* the mode */
  clock_t	tc;				/* clock time */
  double	ct;				/* cpu time in seconds */
  double	rt = 0.0 ;           		/* real time in seconds */

#if	defined(__sysv__)
  struct timeval 	Tp;
  struct timezone	Tzp;
#elif	defined(__bsd__)
  struct timeb tr;				/* struct from ftime */
#else
#endif
  tc = clock( );				/* get clock time */
  ct = (double)(tc) / (double)CLOCKS_PER_SEC;	/* to seconds */
#if	defined(__sysv__)
  gettimeofday( &Tp, &Tzp );			/* get timeofday */
  rt = (double) Tp.tv_sec + 0.000001 * (double) Tp.tv_usec;
#elif	defined(__bsd__)
  ftime( &tr );				/* get real time */
  rt = (double) tr.time + 0.001 * (double) tr.millitm;	/* in seconds */
#else
#endif
  if (*mode) {					/* calculate difference */
    (*cpu_time)  = ct - (*cpu_time);		/* cpu time */
    (*real_time) = rt - (*real_time);		/* real time */
  } else {
    (*cpu_time)  = ct;			/* set cpu time */
    (*real_time) = rt;			/* set real time */
  }
}

ASDM2MSFiller* msFiller;
string appName;
bool verbose = true;
bool isEVLA = false;
bool lazy = false;

double au_m = Quantity(1.0, "AU").getValue("m");  // AU in meters

void info (const string& message) {
  
  if (!verbose){
    return;
  }

  LogSink::postGlobally(LogMessage(message, LogOrigin(appName,WHERE), LogMessage::NORMAL));
}

void warning (const string& message) {
  LogSink::postGlobally(LogMessage(message, LogOrigin(appName,WHERE), LogMessage::NORMAL));
}

void error(const string& message, int status=1) {
  LogSink::postGlobally(LogMessage(message, LogOrigin(appName,WHERE), LogMessage::NORMAL));
  //os << LogIO::POST;
  // cout << message << endl;
  exit(status);
}

/*
** A simplistic tracing toolbox.
*/
bool debug = (getenv("ASDM_DEBUG") != NULL);
vector<char> logIndent;
// #define LOGENTER(name) if (debug) {for_each(logIndent.begin(), logIndent.end(), cout << _1); logIndent.push_back('\t'); cout << #name ": entering" << endl;}
// #define LOGEXIT(name)  if (debug) {logIndent.pop_back(); for_each(logIndent.begin(), logIndent.end(), cout << _1); cout << #name ": exiting" << endl;}
// #define LOG(msg) if (debug) {for_each(logIndent.begin(), logIndent.end(), cout << _1); cout << msg << endl;}


ostringstream errstream;
ostringstream infostream;

template<typename T> string TO_STRING(const T &v) {
  const T shift = 100000000;
  const T rnd = .000000005;
  char buffer[128];
  int whole = int(v);
  int fraction = int((v-whole+rnd)*shift);
  sprintf(buffer,"%d.%08d",whole,fraction);
  return string(buffer);
}

string TO_STRING(const int &v) {
  char buffer[128];
  sprintf(buffer,"%d",v);
  return string(buffer);
}

string TO_STRING(const double &d) {
  char buffer[128];
  sprintf(buffer,"%g",d);
  return string(buffer);
}

// A facility to get rid of blanks at start and end of a string.
// 
string lrtrim(std::string& s,const std::string& drop = " ")
{
  std::string r=s.erase(s.find_last_not_of(drop)+1);
  return r.erase(0,r.find_first_not_of(drop));
}

// These classes provide mappings from some ALMA Enumerations to their CASA counterparts.
class StokesMapper {
private :
  Stokes::StokesTypes* sa;

public :
  StokesMapper();
  ~StokesMapper();

  static Stokes::StokesTypes value(StokesParameterMod::StokesParameter s);
  Stokes::StokesTypes* to1DArray(const vector<StokesParameterMod::StokesParameter>& v);
  static vector<Stokes::StokesTypes> toVectorST(const vector<StokesParameterMod::StokesParameter>& v);
  static vector<int> toVectorI(const vector<StokesParameterMod::StokesParameter>& v);
}
  ;

StokesMapper::StokesMapper() {
  sa = 0;
}

StokesMapper::~StokesMapper() {
  if (sa)  delete[] sa;
}

Stokes::StokesTypes StokesMapper::value(StokesParameterMod::StokesParameter s) {
  switch (s) {
  case StokesParameterMod::I : return Stokes::I; 
  case StokesParameterMod::Q : return Stokes::Q; 
  case StokesParameterMod::U : return Stokes::U; 
  case StokesParameterMod::V : return Stokes::V; 
  case StokesParameterMod::RR : return Stokes::RR; 
  case StokesParameterMod::RL : return Stokes::RL; 
  case StokesParameterMod::LR : return Stokes::LR; 
  case StokesParameterMod::LL : return Stokes::LL; 
  case StokesParameterMod::XX : return Stokes::XX; 
  case StokesParameterMod::XY : return Stokes::XY; 
  case StokesParameterMod::YX : return Stokes::YX; 
  case StokesParameterMod::YY : return Stokes::YY; 
  case StokesParameterMod::RX : return Stokes::RX; 
  case StokesParameterMod::RY : return Stokes::RY; 
  case StokesParameterMod::LX : return Stokes::LX; 
  case StokesParameterMod::LY : return Stokes::LY; 
  case StokesParameterMod::XR : return Stokes::XR; 
  case StokesParameterMod::XL : return Stokes::XL; 
  case StokesParameterMod::YR : return Stokes::YR; 
  case StokesParameterMod::YL : return Stokes::YL; 
  case StokesParameterMod::PP : return Stokes::PP; 
  case StokesParameterMod::PQ : return Stokes::PQ; 
  case StokesParameterMod::QP : return Stokes::QP; 
  case StokesParameterMod::QQ : return Stokes::QQ; 
  case StokesParameterMod::RCIRCULAR : return Stokes::RCircular; 
  case StokesParameterMod::LCIRCULAR : return Stokes::LCircular; 
  case StokesParameterMod::LINEAR : return Stokes::Linear; 
  case StokesParameterMod::PTOTAL : return Stokes::Ptotal; 
  case StokesParameterMod::PLINEAR : return Stokes::Plinear; 
  case StokesParameterMod::PFTOTAL : return Stokes::PFtotal; 
  case StokesParameterMod::PFLINEAR : return Stokes::PFlinear; 
  case StokesParameterMod::PANGLE : return Stokes::Pangle;  
  }
  return Stokes::Undefined;
}

Stokes::StokesTypes* StokesMapper::to1DArray(const vector<StokesParameterMod::StokesParameter>& v) {
  if (v.size() == 0) return 0;

  if (sa) {
    delete[] sa;
    sa = 0;
  }

  sa = new Stokes::StokesTypes[v.size()];
  for (unsigned int i = 0; i < v.size(); i++) 
    sa[i] = value(v.at(i));

  return sa;
}

vector<int> StokesMapper::toVectorI(const vector<StokesParameterMod::StokesParameter>& v) {
  vector<int> result;

  for (unsigned int i = 0; i < v.size(); i++)
    result.push_back(value(v[i]));

  return result;
}

vector<Stokes::StokesTypes> StokesMapper::toVectorST(const vector<StokesParameterMod::StokesParameter>& v) {
  vector<Stokes::StokesTypes> result;

  for (unsigned int i = 0; i < v.size(); i++)
    result.push_back(value(v[i]));

  return result;
}

class FrequencyReferenceMapper {

public :
  FrequencyReferenceMapper();
  ~FrequencyReferenceMapper();

  static MFrequency::Types value(FrequencyReferenceCodeMod::FrequencyReferenceCode frc);
}
  ;

FrequencyReferenceMapper::FrequencyReferenceMapper() { }

FrequencyReferenceMapper::~FrequencyReferenceMapper() { }

MFrequency::Types FrequencyReferenceMapper::value(FrequencyReferenceCodeMod::FrequencyReferenceCode frc) {
  switch (frc) {
  case FrequencyReferenceCodeMod::LABREST : 
    errstream.str("");
    errstream << " Can't map FrequencyReferenceCode::LABREST to an MFrequency::Types" << endl;
    error(errstream.str());
    break;
    
  case FrequencyReferenceCodeMod::LSRD : return MFrequency::LSRD; 
  case FrequencyReferenceCodeMod::LSRK : return MFrequency::LSRK; 
  case FrequencyReferenceCodeMod::BARY : return MFrequency::BARY;
  case FrequencyReferenceCodeMod::REST : return MFrequency::REST;
  case FrequencyReferenceCodeMod::GEO  : return MFrequency::GEO; 
  case FrequencyReferenceCodeMod::GALACTO : return MFrequency::GALACTO;
  case FrequencyReferenceCodeMod::TOPO : return MFrequency::TOPO; 
  }
  return MFrequency::TOPO; // Never happens.
}

class PolTypeMapper {
private :
  vector<string> polType;

public :
  PolTypeMapper();
  ~PolTypeMapper();

  static char value(PolarizationTypeMod::PolarizationType p);
  vector<string> toStringVector(const vector<PolarizationTypeMod::PolarizationType>& v);
};


PolTypeMapper::PolTypeMapper() {
  ;
}

PolTypeMapper::~PolTypeMapper() {
  ;
}

char PolTypeMapper::value(PolarizationTypeMod::PolarizationType p) {
  return (CPolarizationType::name(p)).at(0);
}

vector<string> PolTypeMapper::toStringVector(const vector<PolarizationTypeMod::PolarizationType>& v) {
  polType.clear();
  for (unsigned int i = 0; i < v.size(); i++) {
    polType.push_back((CPolarizationType::name(v.at(i))));
  }
  return polType;
}


// These classes provide methods to convert from vectors of "anything" into vectors of basic types.
class FConverter {
public:

  static vector<float> toVectorF(const vector<vector<float> >& vvF, bool tranpose=false);

    template<class T> static vector<float> toVectorF(const vector<vector<T> >& vvT, bool transpose=false) {
    vector<float> result;

    if (transpose == false) {
      //
      // Simply linearize the vector of vectors.
      //
      for (unsigned int i = 0; i < vvT.size(); i++)
	for (unsigned int j = 0; j < vvT.at(i).size(); j++)
	  result.push_back(vvT.at(i).at(j).get());
    } else {
      //
      // We want to transpose.
      // Let's consider the very general case where our vector of vectors does not represent
      // a rectangular matrix, i.e. all the elements of this vector are vectors with possibly
      // different size. 
      //
      unsigned int maxsize = 0;
      unsigned int cursize = 0;
      for (unsigned int i = 0; i < vvT.size(); i++) {
	cursize = vvT.at(i).size();
	if (cursize > maxsize) maxsize = cursize;
      }
      
      for (unsigned int i = 0; i < maxsize; i++)
	for (unsigned int j = 0; j < vvT.size(); j++)
	  if (i < vvT.at(j).size())
	    result.push_back(vvT.at(j).at(i).get());     
    }
    return result;
  }
};

float d2f(double d) { return (float) d; }

vector<float> FConverter::toVectorF(const vector< vector <float> > & vvF, bool transpose) {
  vector<float> result;
  if (transpose == false) {
    //
    // Simply linearize the vector of vectors.
    //
    for (unsigned int i = 0; i < vvF.size(); i++)
      for (unsigned int j = 0; j < vvF.at(i).size(); j++)
	result.push_back(vvF.at(i).at(j));
  } else {
    //
    // We want to transpose.
    // Let's consider the very general case where our vector of vectors does not represent
    // a rectangular matrix, i.e. all the elements of this vector are vectors with possibly
    // different size. 
    //
    unsigned int maxsize = 0;
    unsigned int cursize = 0;
    for (unsigned int i = 0; i < vvF.size(); i++) {
      cursize = vvF.at(i).size();
      if (cursize > maxsize) maxsize = cursize;
    }
    
    for (unsigned int i = 0; i < maxsize; i++)
      for (unsigned int j = 0; j < vvF.size(); j++)
	if (i < vvF.at(j).size())
	  result.push_back(vvF.at(j).at(i));     
  }
  
  return result;
}   

class DConverter {
  
public :

  static vector<double> toVectorD(const vector<vector<double> >& vv);
  template<class T> static vector<double> toVectorD(const vector<T>& v) {
    vector<double> result;
    for (typename vector<T>::const_iterator iter = v.begin(); iter != v.end(); ++iter)
      result.push_back(iter->get());
    return result;
  }

  template<class T> static vector<double> toVectorD(const vector<vector<T> >& vv) {
    vector<double> result;
    for (typename vector<vector<T> >::const_iterator iter = vv.begin(); iter != vv.end(); ++iter)
      for (typename vector<T>::const_iterator iiter = iter->begin(); iiter != iter->end(); ++iiter)
	result.push_back(iiter->get());
    return result;
  }

  template<class T> static vector<vector<double> > toMatrixD(const vector<vector<T> >& vv) {
    vector<vector<double> > result;
    vector<double> vD;
    for( vector<T> v: vv ) {
      vD.clear();
      for( T x: v ) {
	vD.push_back(x.get());
      }
      result.push_back(vD);
    }
    return result;
  }
};

vector<double> DConverter::toVectorD(const vector<vector<double> >& vv) {
  vector<double> result;
  
  for (vector<vector<double> >::const_iterator iter = vv.begin(); iter != vv.end(); ++iter)
    result.insert(result.end(), iter->begin(), iter->end());

  return result;
}

class IConverter {
  
public :
  vector<int> static toVectorI(vector<Tag>& v);
};

vector<int> IConverter::toVectorI(vector<Tag>& v) {
  vector<int> result(v.size());
  vector<Tag>::const_iterator iiter = v.begin();
  vector<int>::iterator oiter = result.begin();
  for (; iiter != v.end(); ++iiter, ++oiter)
    *oiter = iiter->getTagValue();

  return result;
}

class SConverter {
public :
  template<class Enum, class EnumHelper>
  static vector<string> toVectorS(const vector<Enum>& vEnum) {
    vector<string> result(vEnum.size());
    typename vector<Enum>::const_iterator iiter = vEnum.begin();
    vector<string>::iterator     oiter = result.begin();

    for (; iiter != vEnum.begin(); ++iiter, ++oiter)
      *oiter = EnumHelper::name(*iiter);

    return result;
  }
};

class  CConverter {
public :
  static vector<std::complex<float> > toVectorCF(const vector<vector<asdm::Complex> >& vv);
};

vector<std::complex<float> > CConverter::toVectorCF(const vector<vector<asdm::Complex> >& vv) {
  vector<std::complex<float> > result;

  for (vector<vector<asdm::Complex> >::const_iterator iter = vv.begin(); iter != vv.end(); ++iter) 
    result.insert(result.end(), iter->begin(), iter->end());

  return result;
}

class ComplexDataFilter {

public:
  ComplexDataFilter();
  virtual ~ComplexDataFilter();
  virtual float* to4Pol(int numPol, int numChan, float* cdata);

private:
  vector<float *> storage; 
  vector<float> storage_v;
};

ComplexDataFilter::ComplexDataFilter() { }

ComplexDataFilter::~ComplexDataFilter() {
  for (unsigned int i = 0; i < storage.size(); i++) 
    delete[] storage.at(i);
}

float *ComplexDataFilter::to4Pol(int numCorr, int numChan, float* cdata) {
  // Do nothing if numCorr != 3
  if (numCorr != 3) return cdata;

  // Allocate storage for 2 * numCorr * numChan with numCorr changed from 3 to 4.
  float* filtered = new float[ 2 * 4 * numChan ];

  storage.push_back(filtered);

  for (int i = 0; i < numChan; i++) {
    // The 1st row goes to the first row.
    filtered[ 8 * i ]     = cdata[ 6 * i ] ;
    filtered[ 8 * i + 1 ] = cdata[ 6 * i + 1 ] ;

    // The second row goes the second row.
    filtered [ 8 * i + 2 ] = cdata[ 6 * i + 2 ] ;
    filtered [ 8 * i + 3 ] = cdata[ 6 * i + 3 ] ;

    // The second row's conjugate goes to the third row.
    filtered [ 8 * i + 4 ] = cdata[ 6 * i + 2 ] ;
    filtered [ 8 * i + 5 ] = - cdata[ 6 * i + 3 ] ;

    // The third row goes to the third row.
    filtered [ 8 * i + 6 ] = cdata[ 6 * i + 4 ] ;
    filtered [ 8 * i + 7 ] = cdata[ 6 * i + 5 ] ;    
  }
  return filtered;
}

//
//  A collection of functions to combine target and offset
//  into a pointing direction in the Pointing table.
//
/**
 *
 * From a Fortran 90 subroutine, written by Didier Despois (1980)
 * and revised by Michel Perault (1984).
 *
 * Computes a coodinates conversion matrix for a rotation defined
 * by Euler angles psi, the and phi (values in radians).
 *
 * The product of the euclidean coordinates of a vector in the original
 * base by this matrix gives the coordinates in the rotated base.
 * 
 */
void eulmat(double psi, double the, double phi, vector<vector<double> >& mat) {
  double cpsi, spsi, cthe, sthe, cphi, sphi;
  double x1, x2;

  cpsi = cos(psi);
  spsi = sin(psi);
  cthe = cos(the);
  sthe = sin(the);
  cphi = cos(phi);
  sphi = sin(phi);

  x1 = spsi*cthe;
  x2 = cpsi * cthe; 
  mat.at(0).at(0) =  cpsi * cphi - x1 * sphi;
  mat.at(0).at(1) =  spsi * cphi + x2 * sphi;
  mat.at(0).at(2) =  sthe * sphi;

  mat.at(1).at(0) = -cpsi * sphi - x1 * cphi;
  mat.at(1).at(1) = -spsi * sphi + x2 * cphi;
  mat.at(1).at(2) = sthe * cphi;

  mat.at(2).at(0) =  spsi * sthe;
  mat.at(2).at(1) =  -cpsi * sthe;
  mat.at(2).at(2) =  cthe;
}

/**
 * Performs a product Matrix x Vector.
 *
 * Attention ! vFactor , mFactor and vResult must be correctly
 * sized ! And also vFactor and vResult must be different objects.
 */
void matvec (const vector<vector<double> >& mFactor, const vector<double>& vFactor, vector<double>& vResult) {
  vResult.at(0) = vFactor.at(0)*mFactor.at(0).at(0) + vFactor.at(1)*mFactor.at(0).at(1) + vFactor.at(2)*mFactor.at(0).at(2);
  vResult.at(1) = vFactor.at(0)*mFactor.at(1).at(0) + vFactor.at(1)*mFactor.at(1).at(1) + vFactor.at(2)*mFactor.at(1).at(2);
  vResult.at(2) = vFactor.at(0)*mFactor.at(2).at(0) + vFactor.at(1)*mFactor.at(2).at(1) + vFactor.at(2)*mFactor.at(2).at(2);
}

/**
 * Spherical to cartesian conversion.
 * Radius assumed to be equal to 1.
 *
 * Attention ! a and x must be correctly sized !
 */
void rect(const vector<double>& s, vector<double>& x) {
  x.at(0) = cos(s.at(0)) * cos(s.at(1));
  x.at(1) = sin(s.at(0)) * cos(s.at(1));
  x.at(2) = sin(s.at(1));
}

/**
 * Cartesian to spherical conversion.
 * Radius assumed to be equal to 1.
 *
 * Attention ! a and x must be correctly sized !
 */
void spher(const vector<double>& x, vector<double>& s) {
  s.at(0) = atan2(x.at(1) , x.at(0));
  s.at(1) = atan2(x.at(2), sqrt(x.at(0)*x.at(0) + x.at(1)*x.at(1)));
}


/** 
 * a rotation matrix from local (topocentric) coordinates to ITRF geocentric coordinates
 * lambda - longitude, phi - latitude 
 */
void topo2geomat(double lambda, double phi, vector<vector<double> >& mat) {
 
  double clam, slam, cphi, sphi;

  clam = cos(lambda);
  slam = sin(lambda);
  cphi = cos(phi);
  sphi = sin(phi);

  mat.at(0).at(0) =  -slam;
  mat.at(0).at(1) =  -sphi * clam;
  mat.at(0).at(2) = cphi * clam; 

  mat.at(1).at(0) = clam;
  mat.at(1).at(1) = -sphi * slam;
  mat.at(1).at(2) = cphi * slam;

  mat.at(2).at(0) =  0; 
  mat.at(2).at(1) =  cphi;
  mat.at(2).at(2) =  sphi;
}

/**
 * Reorder the collection of spectral windows ids.
 *
 * Given a dataset 'ds', the statement 'ds.spectralWindowTable.get()' returns
 * a vector of pointers on instances of 'SpectralWindowRow' and 
 * defines implicitely an ordered collection of Tag (of type TagType::SpectralWindow) instances
 * obtained by using 'getSpectralWindowId()' on each instance.
 *
 * This method partitions this ordered collection into two collections
 * based on the criterium : does the Tag appear in at least one row
 * of the DataDescription table in the SpectralWindowId attribute or not.
 *
 * The methods returns a vector of (SpactralWindow) Tag  obtained by appending the collections
 * of (SpectralWindow) Tag which appear in the DataDescription table
 * followed by the collection of (SpectralWindow) Tag which does not appear
 * in the DataDescription table. The int value which associated with a Tag
 * is the order number of the insertion of the pair (Tag, int) in the map.
 * 
 */

struct TagCmp {
  bool operator() (const Tag& t1, const Tag& t2) const {
    return t1.getTagValue() < t2.getTagValue();
  }
};

vector<Tag> reorderSwIds(const ASDM& ds) {
  vector<SpectralWindowRow *> swRs = ds.getSpectralWindow().get();
  vector<DataDescriptionRow *> ddRs = ds.getDataDescription().get();
  map<Tag, bool, TagCmp> isInDD;

  for (vector<SpectralWindowRow *>::size_type  i = 0; i < swRs.size(); i++) isInDD[swRs[i]->getSpectralWindowId()] = false;
  for (vector<DataDescriptionRow *>::size_type i = 0; i < ddRs.size(); i++) isInDD[ddRs[i]->getSpectralWindowId()] = true;

  vector<Tag> swIdsDD, swIdsNoDD;
  for (map<Tag, bool, TagCmp>::iterator iter = isInDD.begin(); iter != isInDD.end(); ++iter)
    if (iter->second) swIdsDD.push_back(iter->first);
    else swIdsNoDD.push_back(iter->first);

  vector<Tag> result (swIdsDD.begin(), swIdsDD.end());
  for (vector<Tag>::size_type i = 0; i < swIdsNoDD.size(); i++)
    result.push_back(swIdsNoDD[i]);

  return result;
}

template<class T> void checkVectorSize(const string& vectorAttrName, const vector<T>& vectorAttr,
                                       const string& sizeAttrName, unsigned int sizeAttr,
                                       const string& tableName, unsigned int rowNumber) {
  if (vectorAttr.size() != sizeAttr) {
    errstream.str("");
    errstream << "In the '"
	      << tableName 
	      << " table, at row #"
	      << rowNumber
	      << ", I found '"
	      << vectorAttrName
	      << "' with a size of '"
	      << vectorAttr.size() 
	      << "', I was expecting it to be equal to the size of '"
	      << sizeAttrName
	      <<"' which is '"
	      <<"'"
	      <<sizeAttr
	      <<"'. I can't go further."
	      << endl;
    error(errstream.str());
  }
}

EnumSet<AtmPhaseCorrectionMod::AtmPhaseCorrection> apcLiterals(const ASDM& ds) {
    EnumSet<AtmPhaseCorrectionMod::AtmPhaseCorrection> result;

  vector<MainRow *> mRs = ds.getMain().get();
  
  for (unsigned int i = 0; i < mRs.size(); i++) {
    ConfigDescriptionRow * configDescriptionRow = mRs.at(i)->getConfigDescriptionUsingConfigDescriptionId();
    vector<AtmPhaseCorrectionMod::AtmPhaseCorrection> apc = configDescriptionRow -> getAtmPhaseCorrection();
    for (unsigned int i = 0; i < apc.size(); i++)
      result.set(apc.at(i));
  }
  return result;
}

bool hasCorrectedData(const EnumSet<AtmPhaseCorrectionMod::AtmPhaseCorrection>& es) {
    return es[AtmPhaseCorrectionMod::AP_CORRECTED];
}

bool hasUncorrectedData(const EnumSet<AtmPhaseCorrectionMod::AtmPhaseCorrection>& es) {
    return es[AtmPhaseCorrectionMod::AP_UNCORRECTED];
}
		    
//
// A number of EnumSet to encode the different selection criteria.
//
EnumSet<CorrelationModeMod::CorrelationMode>         es_cm;
EnumSet<SpectralResolutionTypeMod::SpectralResolutionType>  es_srt;
EnumSet<TimeSamplingMod::TimeSampling>            es_ts;
Enum<CorrelationModeMod::CorrelationMode>            e_query_cm; 
EnumSet<AtmPhaseCorrectionMod::AtmPhaseCorrection>      es_query_apc;    

// An EnumSet to store the different values of AtmPhaseCorrection present
// in the binary data (apc in datastruct).
//
EnumSet<AtmPhaseCorrectionMod::AtmPhaseCorrection>      es_apc;

//
// By default the resulting MS will not contain compressed columns
// unless the 'compress' option has been given.
// 
bool                             withCompression = false;

//
// A function to determine if overTheTop is present in a given row of the Pointing table.
//
bool overTheTopExists(PointingRow* row) { return row->isOverTheTopExists(); }


map<int, int> swIdx2Idx ;                       // A map which associates old and new index of Spectral Windows before/after reordering.

//+++++++++++++++++++++++++++++++++++++++++++++++++++++++++++++++++++++++++++++++++++++++++++++++++++++++++++++++++++++++++++++++++++++++++++++++++
// Some functions defined for the processing of the SysPower table 
// with 'functional programming' techniques.
//
int sysPowerAntennaId(SysPowerRow* row) {
  return row->getAntennaId().getTagValue();
}

int sysPowerSpectralWindowId(const SysPowerRow* row) {
  return swIdx2Idx[row->getSpectralWindowId().getTagValue()];
}

int sysPowerFeedId(const SysPowerRow* row) {
  return row->getFeedId();
}

double sysPowerMidTimeInSeconds(const SysPowerRow* row) {
  //if (isEVLA) {
  //  return row->getTimeInterval().getStartInMJD()*86400 ; 
  //}
  return row->getTimeInterval().getStartInMJD()*86400 + ((double) row->getTimeInterval().getDuration().get()) / ArrayTime::unitsInASecond / 2.;
}

double sysPowerIntervalInSeconds(const SysPowerRow* row) {
  return ((double) row->getTimeInterval().getDuration().get()) / ArrayTime::unitsInASecond ;
}

int sysPowerNumReceptor(const SysPowerRow* row) {
  return row->getNumReceptor();
}


struct sysPowerSwitchedPowerDifference {
private:
  vector<float>::iterator iter;
  
public:
  sysPowerSwitchedPowerDifference(vector<float>::iterator iter): iter(iter) {}
  void operator()(SysPowerRow* row) { 
    vector<float> tmp = row->getSwitchedPowerDifference();
    copy(tmp.begin(), tmp.end(), iter);
    iter += tmp.size();
  }
};

struct sysPowerSwitchedPowerSum {
private:
  vector<float>::iterator iter;
  
public:
  sysPowerSwitchedPowerSum(vector<float>::iterator iter): iter(iter) {}
  void operator()(SysPowerRow* row) { 
    vector<float> tmp = row->getSwitchedPowerSum();
    copy(tmp.begin(), tmp.end(), iter);
    iter += tmp.size();
  }
};


struct sysPowerRequantizerGain {
private:
  vector<float>::iterator iter;

public:
  sysPowerRequantizerGain(vector<float>::iterator iter): iter(iter) {}
  void operator()(SysPowerRow* row) { 
    vector<float> tmp = row->getRequantizerGain();
    copy(tmp.begin(), tmp.end(), iter);
    iter += tmp.size();
  }
};

/** 
 * This function tries to allocate the number of integrations into slices
 * based on the average size of one integration and the requested maximum size of one slice.
 * The sum of all of the values in the returned vector is always equal to nIntegrations.
 * @parameter nIntegrations the number of integrations in the BDF
 * @parameter bdfSize the size of the BDF, in bytes
 * @parameter approxSizeInMemory the approximate size that one wants for one slice, in bytes.
 */
vector<unsigned int> getIntegrationSlices(int nIntegrations, uint64_t bdfSize, uint64_t approxSizeInMemory) {
  if (debug) cout << "getIntegrationSlices: entering" << endl;
  vector<unsigned int> result;
  if (nIntegrations > 0) {
    if (bdfSize < approxSizeInMemory) {
      result.push_back(nIntegrations);
    } else {
      uint64_t avgIntSize = bdfSize/nIntegrations;
      unsigned int nIntPerSlice = approxSizeInMemory/avgIntSize;
      unsigned int nSlice = nIntegrations/nIntPerSlice;
      result.resize(nSlice,nIntPerSlice);
      unsigned int residualInts = nIntegrations % nIntPerSlice;
      if (residualInts > (nSlice*nIntPerSlice/5)) {
	// if the number of left over integrations is more than 1/5 of what's in the other slices
	// then this makes an acceptable last slice - no need to redistribute
	result.push_back(residualInts);
      } else {
	// final slice would too small, redistribute it to the other slices
	while(residualInts > 0) {
	  for (unsigned int i = 0; residualInts > 0 && i < result.size(); i++) {
	    result[i]++; 
	    residualInts--;
	  }
	}
      }
    }
  }
  if (debug) cout << "getItegrationSlices: exiting" << endl;
  return result;
}

vector<map<AtmPhaseCorrectionMod::AtmPhaseCorrection,ASDM2MSFiller*> >  msFillers_v;

map<AtmPhaseCorrectionMod::AtmPhaseCorrection, ASDM2MSFiller*> msFillers; // There will be one filler per value of the axis APC.

vector<int>	dataDescriptionIdx2Idx;
int		ddIdx;
map<MainRow*, int>     stateIdx2Idx;

set<int> SwIdUsed;

double radian2degree(double radian) {
  return radian / M_PI * 180.0;
}

double m2au(double m) {
  return m / au_m;
}

double mpers2auperd(double mpers) {
  return m2au(mpers) * 24. * 3600.;
}

#define LOG_EPHEM(message) if (getenv("FILLER_LOG_EPHEM")) cout << message;

void linearInterpCoeff(uint32_t npoints, const vector<double>& time_v, const vector<double>& k_v, vector<vector<double> >& coeff_vv) {
  LOGENTER("linearInterpCoeff");
  coeff_vv.clear();
  coeff_vv.resize(npoints-1);

  LOG_EPHEM("linearInterpCoeff for npoints = " + TO_STRING(npoints));
  
  for (uint32_t i = 0; i < npoints-1; i++) {
    vector<double> coeff_v (2);
    coeff_v[0] = k_v[i];
    coeff_v[1] = (k_v[i+1] - k_v[i]) / (time_v[i+1] - time_v[i]);
    coeff_vv[i] = coeff_v;

    LOG_EPHEM(TO_STRING(i) + " : " + TO_STRING(k_v[i]) + ", " + TO_STRING(k_v[i+1]) + ", " + TO_STRING(time_v[i]) + ", " + TO_STRING(time_v[i+1]) + ": " + TO_STRING(coeff_v[0]) + ", " + TO_STRING(coeff_v[1]) + "\n");
  }
  LOGEXIT("linearInterpCoeff");
}

double evalPoly (unsigned int numCoeff, const vector<double>& coeff, double timeOrigin, double time) {
  LOGENTER("evalPoly");
  LOG( "numCoeff=" + TO_STRING(numCoeff) + ", size of coeff=" + TO_STRING(coeff.size())) ;
  LOG( "time=" + TO_STRING(time) + ", timeOrigin=" + TO_STRING(timeOrigin));
  //
  // Let's use the Horner schema to evaluate the polynomial.
  double result = coeff[numCoeff-1];
  for (int i = numCoeff - 2; i >= 0; i--) 
    result = coeff[i] + result*(time-timeOrigin);
  LOG (" result= " + TO_STRING(result));
  LOGEXIT("evalPoly");
  return result;
}

void deleteEphemeris(map<AtmPhaseCorrectionMod::AtmPhaseCorrection, Table*>& apc2EphemTable_m) {
    for ( map<AtmPhaseCorrectionMod::AtmPhaseCorrection, Table*>::iterator iter = apc2EphemTable_m.begin(); iter!=apc2EphemTable_m.end(); ++iter)
    if (apc2EphemTable_m[iter->first] != NULL) delete apc2EphemTable_m[iter->first];
}

std::map<int, double>ephemStartTime_m;
void fillEphemeris(ASDM* ds_p, uint64_t timeStepInNanoSecond, bool interpolate_ephemeris, string telescopeName) {
  LOGENTER("fillEphemeris");

  // division by timeStepInNanoSecond below causes FPE - ensure it's set to something non-zero
  // default to 0.001s = 1e6 ns
  timeStepInNanoSecond = (timeStepInNanoSecond == 0 ? 1e6 : timeStepInNanoSecond);
  
  try {
    // Retrieve the Ephemeris table's content.
    EphemerisTable & eT = ds_p->getEphemeris();
    const vector<EphemerisRow *>&  eR_v = eT.get();
  
    infostream.str("");
    infostream << "The dataset has " << eT.size() << " ephemeris row(s)...";
    info(infostream.str());

    // Let's partition the vector of Ephemeris rows based on the value of the field ephemerisId.
    vector<EphemerisRow *> empty_v;
    map<int, vector<EphemerisRow *> > i2e_m; // A map which associates a value of ephemerisId to the vector of Ephemeris rows 
    // having this value in their field ephemerisId.
    set<int> ephemerisId_s;
    for( EphemerisRow * eR_p: eR_v ) {
      int ephemerisId = eR_p -> getEphemerisId();
      if (i2e_m.find(ephemerisId) == i2e_m.end()) {
	ephemerisId_s.insert(ephemerisId);
	i2e_m[ephemerisId] = empty_v;
      }
      i2e_m[ephemerisId].push_back(eR_p);
    }

    // Let's create and fill the MS ephemeris tables.

    for(int ephemerisId: ephemerisId_s) {
      /**
       * Check if there is at least one ASDM::Field row refering to this ephemerisId.
       */
      const vector<FieldRow *> fR_v = ds_p->getField().get();
      vector<FieldRow *> relatedField_v;    // This vector elements will contain pointers to all the Fields refering to this ephemerisId.
      for(const FieldRow* fR_p: fR_v) {
	if (fR_p->isEphemerisIdExists() && (fR_p->getEphemerisId() == ephemerisId))
	  relatedField_v.push_back(const_cast<FieldRow *>(fR_p));
      }
    
      if (relatedField_v.size() == 0) {
	infostream.str("");
	infostream << "No ASDM Field found with 'ephemerisId=='"<< ephemerisId << "'. An ephemeris table will be created in the MS though, but it will not be connected a Field.";
	info(infostream.str());
      }

      // Let's use the value of 'fieldName' in first element (if any) of relatedField_v to build the name of the MS Ephemeris table to
      // be created.
      //
      string fieldName;
      if (relatedField_v.size() > 0)
	fieldName = relatedField_v[0]->getFieldName();

      /**
       * For each MS ephemeris table we need :
       *
       * 1) MJD0
       * 2) DMJD0
       * 3) NAME
       * 4) GeoLong in deg.
       * 5) GeoLat  in deg.
       * 6) GeoDist in km.
       * 7) origin (a textual summary of the origin of this ephemeris)
       *
       * We derive these values from the informations found in the first element of i2e_m[ephemerisId]
       */
      vector<EphemerisRow *>&	ephRow_v	 = i2e_m[ephemerisId];    
      vector<double>		observerLocation = ephRow_v[0]->getObserverLocation();
      double			geoLong		 = radian2degree(observerLocation[0]); // in order to get degrees.
      double			geoLat		 = radian2degree(observerLocation[1]); // in order to get degrees.
      double                    geoDist          = observerLocation[2] / 1000.0;             // in order to get km (supposedly above the reference ellipsoid)

      int64_t	t0ASDM = ephRow_v[0]->getTimeInterval().getStart().get();	// The first time recorded for this ephemerisId.
      int64_t	q      = t0ASDM / timeStepInNanoSecond;
      int64_t	r      = t0ASDM % timeStepInNanoSecond;
      int64_t	t0MS   = t0ASDM;
      if ( r != 0 ) {  
	q = q + 1;
	t0MS = q * timeStepInNanoSecond;
      }

      double mjd0 = ArrayTime(t0MS).getMJD();
     
      double dmjd = interpolate_ephemeris ? 0.001 : ephRow_v[0]->getTimeInterval().getDuration().get() / 1000000000LL / 86400.0;
      // Grid time step == 0.001 if ephemeris interpolation requested
      // otherwise == the interval of time of the first element of ephemeris converted in days.
      // *SUPPOSEDLY* constant over all the ephemeris. 
 
      // determine the position reference system
      double equator =  ephRow_v[0]->getEquinoxEquator();
      string posref = "unknown";
      if (equator == 2000.) { // the Ephemeris table presently only stores the equator
	posref = "ICRF/ICRS";
      }

      // Prepare the table keywords with the values computed above.
      TableDesc tableDesc;
    
      tableDesc.comment() = ephRow_v[0]->getOrigin();
      time_t now = time(0);
      struct tm tstruct;
      char buf[80];

      tstruct = *gmtime(&now);

      strftime(buf, sizeof(buf), "%Y/%m/%d/%H:%M", &tstruct);
      string creationDate(buf);
      
      tableDesc.rwKeywordSet().define("VS_CREATE", creationDate);
      tableDesc.rwKeywordSet().define("VS_DATE", creationDate);
      tableDesc.rwKeywordSet().define("VS_VERSION", "0001.0001");
      tableDesc.rwKeywordSet().define("VS_TYPE", "Table of comet/planetary positions");
      tableDesc.rwKeywordSet().define("MJD0", casacore::Double(mjd0));
                // Actually this value is temporary, it'll be updated when the table will be populated.
      tableDesc.rwKeywordSet().define("dMJD", casacore::Double(dmjd));
      tableDesc.rwKeywordSet().define("NAME", fieldName);
      tableDesc.rwKeywordSet().define("GeoLong", casacore::Double(geoLong));
      tableDesc.rwKeywordSet().define("GeoLat", casacore::Double(geoLat));
      tableDesc.rwKeywordSet().define("GeoDist", casacore::Double(geoDist));
      if (geoDist == 0.0) 
	tableDesc.rwKeywordSet().define("obsloc", "GEOCENTRIC");
      else
	tableDesc.rwKeywordSet().define("obsloc", telescopeName);
    
      tableDesc.rwKeywordSet().define("posrefsys", posref);

      // Then the fields definitions and keywords.
      ScalarColumnDesc<casacore::Double> mjdColumn("MJD");
      mjdColumn.rwKeywordSet().define("UNIT", "d");
      tableDesc.addColumn(mjdColumn);
    
      ScalarColumnDesc<casacore::Double> raColumn("RA");
      raColumn.rwKeywordSet().define("UNIT", "deg");
      tableDesc.addColumn(raColumn);
    
      ScalarColumnDesc<casacore::Double> decColumn("DEC");
      decColumn.rwKeywordSet().define("UNIT", "deg");
      tableDesc.addColumn(decColumn);
    
      ScalarColumnDesc<casacore::Double> rhoColumn("Rho");
      rhoColumn.rwKeywordSet().define("UNIT", "AU");
      tableDesc.addColumn(rhoColumn);
    
      ScalarColumnDesc<casacore::Double> radVelColumn("RadVel");
      radVelColumn.rwKeywordSet().define("UNIT", "AU/d");
      tableDesc.addColumn(radVelColumn);
    
      ScalarColumnDesc<casacore::Double> diskLongColumn("diskLong");
      diskLongColumn.rwKeywordSet().define("UNIT", "deg");
      tableDesc.addColumn(diskLongColumn);
    
      ScalarColumnDesc<casacore::Double> diskLatColumn("diskLat");
      diskLatColumn.rwKeywordSet().define("UNIT", "deg");
      tableDesc.addColumn(diskLatColumn);
  
      string tableName = "EPHEM"
	+ TO_STRING(ephemerisId)
	+ "_"
	+ fieldName
	+ "_"
	+ TO_STRING(mjd0)
	+ ".tab";

      // The following characters are replaced with "_" : (){}[]/ and " " (space)
      std::regex e("[\\[\\]\\(\\)\\{\\}\\/ ]");
      tableName = std::regex_replace(tableName, e, "_");
      
      map<AtmPhaseCorrectionMod::AtmPhaseCorrection, Table*> apc2EphemTable_m;
      for (map<AtmPhaseCorrectionMod::AtmPhaseCorrection, ASDM2MSFiller*>::iterator iter = msFillers.begin();
	   iter != msFillers.end(); ++iter) {
	string tablePath = (string) iter->second->ms()->tableName() + string("/FIELD/") + tableName;  
	SetupNewTable tableSetup(tablePath, tableDesc, Table::New);
    
	Table * table_p = new Table(tableSetup, TableLock(TableLock::PermanentLockingWait));
	TableInfo& info = table_p->tableInfo();
	info.setType("IERS");
	info.setSubType("Solar System");
	info.readmeAddLine("generated by asdm2ms");

	AlwaysAssert(table_p, AipsError);
	(const_cast<casacore::MeasurementSet*>(iter->second->ms()))->rwKeywordSet().defineTable(tableName, *table_p);
	table_p->flush();
	apc2EphemTable_m[iter->first] = table_p;
	LOG("Empty ephemeris table '" + tablePath + "' created");
      }

      // 
      // Now it's time to fill the EPHEM table(s).
      //
      // Below the vectors which will be used to populate slices of Ephemeris tables in the MSes.
      //
      vector<double> mjdMS_v;
      vector<double> raMS_v;
      vector<double> decMS_v;
      vector<double> distanceMS_v;
      vector<double> radVelMS_v;

      bool	numPolyDirIsOne	   = ephRow_v[0]->getNumPolyDir() == 1;
      bool	numPolyDistIsOne   = ephRow_v[0]->getNumPolyDist() == 1;
      bool	radVelExists	   = ephRow_v[0]->isRadVelExists() && ephRow_v[0]->isNumPolyRadVelExists();
      bool	numPolyRadVelIsOne = radVelExists ? ephRow_v[0]->getNumPolyRadVel() == 1 : false; 
      bool      anyNumPolyIsOne = numPolyDirIsOne || numPolyDistIsOne || (radVelExists && numPolyRadVelIsOne);
      bool      allNumPolyIsOne = numPolyDirIsOne && numPolyDistIsOne && (!radVelExists || numPolyRadVelIsOne);

      LOG ("numPolyDirIsOne = " + TO_STRING(numPolyDirIsOne));
      LOG ("numPolyDistIsOne = " + TO_STRING(numPolyDistIsOne));
      LOG ("radVelExists = " + TO_STRING(radVelExists));
      LOG ("numPolyRadVelIsOne = " + TO_STRING(numPolyRadVelIsOne));
      LOG ("anyNumPolyIsOne = " + TO_STRING(anyNumPolyIsOne));
      LOG ("allNumPolyIsOne = " + TO_STRING(allNumPolyIsOne));

      // the single row case
      if (ephRow_v.size()==1) {

	infostream.str("");
	infostream << "The MS Ephemeris table for ephemerisId = '" << ephemerisId
		   << "' will be produced by tabulating the polynomials found in the single row for 'dir', 'distance' and optionally 'radVel' with a timestep of '"
		   << timeStepInNanoSecond / 1.e9 / 86400. << "' days"; 
	info(infostream.str());
	
	dmjd =  timeStepInNanoSecond / 1.e9 / 86400.; // to be written in the keyword DMJD
	
	//
	// Calculate the grid of times where the polynomials will be tabulated.
	// This grid contains all the times which :
	// - are multiple of the tabulation time steps,
	// - contained in the arraytime interval of validity of the current ASDM Ephemeris row.
	// 
	// At this point times are expressed in nanoseconds.
	//

	// this case has just one element in ephRow_v

	int64_t	tstartASDM = ephRow_v[0]->getTimeInterval().getStart().get();
	int64_t	tendASDM   = tstartASDM + ephRow_v[0]->getTimeInterval().getDuration().get();
	int64_t	q	   = tstartASDM / timeStepInNanoSecond;
	int64_t	r	   = tstartASDM % timeStepInNanoSecond;
	int64_t	tstartMS   = tstartASDM;
	  
	if ( r!= 0 ) {
	  q = q + 1;
	  tstartMS = q * timeStepInNanoSecond;
	}
	  
	vector<int64_t> tabulation_time_v;
	int64_t t = tstartMS - timeStepInNanoSecond;  // One extra timestep before the beginning of the interval of validity.
	do {
	  tabulation_time_v.push_back(t);
	  t += timeStepInNanoSecond;
	} while (t <= tendASDM);
	tabulation_time_v.push_back(t); // One extra timestep after the end of the interval of validity. 
	  
	//
	// Tabulate the MS Ephemeris columns for each tabulation time, in s. 
	//
	double	timeOrigin = ephRow_v[0]->getTimeOrigin().get() * 1.0e-09 / 86400. ; // to "days"
	  
	// Convert from `radians to degrees.
	const vector<vector<double> >& dir_v =  ephRow_v[0]->getDir();
	vector<double>	ra_coeff_v;
	vector<double>	dec_coeff_v;
	for (unsigned int idir = 0; idir < dir_v.size(); idir++) {
	  ra_coeff_v.push_back(dir_v[idir][0]);
	  dec_coeff_v.push_back(dir_v[idir][1]);
	}
				 
	LOG(" There are " + TO_STRING(ra_coeff_v.size()) + " RA coeffs and " + TO_STRING(dec_coeff_v.size()) + " DEC coeffs");
	  
	// Convert radian to degree.
	std::transform(ra_coeff_v.begin(), ra_coeff_v.end(), ra_coeff_v.begin(), radian2degree);
	std::transform(dec_coeff_v.begin(), dec_coeff_v.end(), dec_coeff_v.begin(), radian2degree);
	  
	// Convert from m to AU.
	vector<double> distance_coeff_v = ephRow_v[0]->getDistance();
	std::transform(distance_coeff_v.begin(), distance_coeff_v.end(), distance_coeff_v.begin(), m2au);
	  
	vector<double> radvel_coeff_v;
	if (ephRow_v[0]->isRadVelExists()) {
	  radvel_coeff_v = ephRow_v[0]->getRadVel();
	  // Convert from m per s to AU per day.
	  std::transform(radvel_coeff_v.begin(), radvel_coeff_v.end(), radvel_coeff_v.begin(), mpers2auperd);
	}
	
	// And proceed...
	LOG ("There will be " + TO_STRING(tabulation_time_v.size()) + " time steps used to tabulate the polynomials.");
	for (unsigned int itab = 0; itab < tabulation_time_v.size(); itab++) {
	  double tabulation_time = tabulation_time_v[itab] * 1.0e-09 / 86400.0 ;  // It appeared that times should be expressed in "day" !!
	      
	  // MJD
	  mjdMS_v.push_back(ArrayTime(tabulation_time_v[itab]).getMJD());
	    
	  // RA / DEC
	  raMS_v.push_back(evalPoly(ra_coeff_v.size(), ra_coeff_v, timeOrigin, tabulation_time));

	  decMS_v.push_back(evalPoly(dec_coeff_v.size(), dec_coeff_v, timeOrigin, tabulation_time));
	    
	  // DISTANCE
	  distanceMS_v.push_back(evalPoly(distance_coeff_v.size(), distance_coeff_v, timeOrigin, tabulation_time));
	    
	  // RADVEL
	  if (radVelExists) {
	    radVelMS_v.push_back(evalPoly(radvel_coeff_v.size(),
					  radvel_coeff_v,
					  timeOrigin,
					  tabulation_time));
	  }
	}
      } else {
	// both of these cases require that the numPoly* is either all 1 or always greater than 1. Check here.
	errstream.str("");
	for (unsigned int i = 1; i < ephRow_v.size(); i++) {
	  if (numPolyDirIsOne != (ephRow_v[i]->getNumPolyDir() == 1)) {
	    errstream << "In the table Ephemeris the value of the field 'numPolyDir' is expected to be always equal to 1 or always greater than 1. This rule is violated at line #" << i <<"."; 
	    error(errstream.str());
	  }
	  
	  if (numPolyDistIsOne != (ephRow_v[i]->getNumPolyDist() == 1)) {
	    errstream << "In the table Ephemeris the value of the field 'numPolyDist' is expected to be always equal to 1 or always greater than 1. This rule is violated at line #" << i <<"."; 
	    error(errstream.str());
	  }
	  
	  if (radVelExists != (ephRow_v[i]->isRadVelExists() && ephRow_v[i]->isNumPolyRadVelExists())) {
	    errstream << "In the table Ephemeris the fields 'radVel' and 'numPolyRadVel' are expected to be always absent or always present. This rule is violated at line #" << i <<".";
	    error(errstream.str());
	  }
	  
	  if (radVelExists) {
	    if (numPolyRadVelIsOne != (ephRow_v[i]->getNumPolyRadVel() == 1)) {
	      errstream << "In the table Ephemeris the value of the field 'numPolyRadVel' is expected to be always equal to 1 or always greater than 1. This rule is violated at line #" << i <<"."; 
	      error(errstream.str());
	    }	 
	  }
	}
	if (!interpolate_ephemeris && allNumPolyIsOne) {
	  // interpolation is NOT requested and all possible polynomial columns are simple scalars, numPoly==1
	  // Just copy ephemeris without any interpolation. Just adapt the units.
	  infostream.str("");
	  infostream << "The MS Ephemeris table for ephemerisId = '" << ephemerisId
		     << "' will be produced by copying the values found in the ASDM with no interpolation";
	  info(infostream.str());
	  for(const EphemerisRow *eR_p: ephRow_v) {
	    mjdMS_v.push_back(eR_p->getTimeInterval().getMidPoint().getMJD()); // MJD
	    vector<vector<double> > dir = eR_p->getDir();
	    raMS_v.push_back(radian2degree(dir[0][0]));  // deg
	    decMS_v.push_back(radian2degree(dir[0][1])); // deg
	    distanceMS_v.push_back(m2au(eR_p->getDistance()[0])); // AU
	    if (radVelExists) {
	      radVelMS_v.push_back(mpers2auperd(eR_p->getRadVel()[0])); // AU/d
	    }
	  }
	} else {
	  // the general case, polynomials are evaluated and scalars are interpolated to the same timesteps.
	  infostream.str("");
	  infostream << "The MS Ephemeris table for ephemerisId = '" << ephemerisId
		     << "' will be produced by tabulating the polynomials found in the 'dir', 'distance' and optionally 'radVel' columns with a timestep of '"
		     << timeStepInNanoSecond / 1.e9 / 86400. << "' days"; 
	  info(infostream.str());
	  if (anyNumPolyIsOne) {
	    infostream.str("");
	    infostream << "the polynomials of order 0 will be interpolated between mid-interval values using the same timestep.";
	    info(infostream.str());
	  }

	  // the times that will be used depends on whether there are any numPoly*IsOne cases.  In that case,
	  // times must run from the first interval mid-point through the last interval mid-point.  Otherwise
	  // it's all evaluating the existing polynomials and the times can run from the first start time to the end
	  // of the last interval.

	  // Check that for each polynomial column the degree is always null or never null and that the optional fields are always present or always absent.
	  // And also verify that there is no "hole" in the time range covered by the sequence of ArrayTime intervals when the degree is == 0.

	  // this vector is only used in the linear interpolation case
	  vector<double> time_v;      //  "      "
	  
	  if (anyNumPolyIsOne) {
	    // need to recalculate t0MS using the midPoint
	    t0ASDM = ephRow_v[0]->getTimeInterval().getMidPoint().get();
	    q = t0ASDM / timeStepInNanoSecond;
	    r = t0ASDM % timeStepInNanoSecond;
	    t0MS = t0ASDM;
	    if (r != 0) {
	      q = q+1;
	      t0MS = q * timeStepInNanoSecond;
	    }

	    // and populate time_v and look for gaps
	    time_v.push_back(1.0e-09*t0ASDM);  

	    for (unsigned int i = 1; i < ephRow_v.size(); i++) {
	      int64_t midPoint_i = ephRow_v[i]->getTimeInterval().getMidPoint().get() ;
	      int64_t midPoint_i_1 = ephRow_v[i-1]->getTimeInterval().getMidPoint().get();
	      int64_t duration_i_1 = ephRow_v[i-1]->getTimeInterval().getDuration().get();
	      // look for gaps
	      // comparing midPoint times should be equivalent to start times for this purpose, and we need the mid points for time_v
	      if (midPoint_i != (midPoint_i_1 + duration_i_1)) {
		infostream.str("");
		infostream << "The value of 'timeInterval' at row #" << i-1 << " does not cover the time range up to the start time of the next row. The polynomial will be evaluated despite the presence of this 'hole'";
		info(infostream.str());
	      }
	      time_v.push_back(1.0e-09*midPoint_i); 
	    }
	  }
    
	  // Determine the timely ordered sequence of indexes in ephRow_v which will be used to tabulate the ephemeris data to be put into the MS table.
	  LOG("Prepare the time ordered sequence of indexes used to tabulate the ephemeris data to be written in the MS table.");

	  // The polynomials change at the interval boundaries, the linear interpolations change at the interval mid-points
	  // It may be necessary to have both sets of (index,time) pairs.

	  typedef pair<uint32_t, int64_t> atiIdxMStime_pair;
	  vector<atiIdxMStime_pair>  atiIdxMStimePoly_v;
	  vector<atiIdxMStime_pair>  atiIdxMStimeLine_v;

	  // BUT - the time values used in each pair MUST be the same, starting from t0MS through either
	  // the end of the final interval OR through the midpoint of the final interval
	  // all times here the integer times in nano seconds
	  vector<int64_t> intMStimes_v;
	  int64_t tMS = t0MS;
	  int32_t lastIntIndx = ephRow_v.size()-1;
	  int64_t end = ephRow_v[lastIntIndx]->getTimeInterval().getStart().get() + ephRow_v[lastIntIndx]->getTimeInterval().getDuration().get();
	  // there must be a vector way to do this - revisit this part later, and even a for loop would be better
	  do {
	    intMStimes_v.push_back(tMS);
	    tMS += timeStepInNanoSecond;
	  } while (tMS < end);
	  
	  // populate the pairs as needed
	  if (!allNumPolyIsOne) {
	    // some polynomials exist
	    uint32_t index = 0;  
	    int64_t  start =  ephRow_v[index]->getTimeInterval().getStart().get();
	    int64_t  end   =  start + ephRow_v[index]->getTimeInterval().getDuration().get();

	    // position index so that t0MS is < end
	    while ((t0MS >= end) && (index < ephRow_v.size())) {
	      index++;
	      end = ephRow_v[index]->getTimeInterval().getStart().get() + ephRow_v[index]->getTimeInterval().getDuration().get();
	    }

	    if (index >= ephRow_v.size()) {
	      // this might happen if the user chose a time step that's really bad for the ephemeris table being interpolated
	      // can not continue
	      errstream.str("");
	      errstream << "The ephemeris table can't be evaluated or interpolated using the chosen timestep : "
			<< timeStepInNanoSecond / 1.e9 / 86400. << "' days.  Choose a smaller value.";
	      error(errstream.str());
	    }

	    for (int64_t tMS : intMStimes_v) {
	      // make sure this index is appropriate for tMS
	      // there may be a gap so it's important to keep advancing index until there's nothing left
	      while ((tMS >= end) && (index < ephRow_v.size())) {
		index++;
		end = ephRow_v[index]->getTimeInterval().getStart().get() + ephRow_v[index]->getTimeInterval().getDuration().get();
	      }
	      if (index < ephRow_v.size()) {
		atiIdxMStimePoly_v.push_back(atiIdxMStime_pair(index, tMS));
		LOG ("size of atiIdxMStimePoly_v="+TO_STRING(atiIdxMStimePoly_v.size())+", index = "+TO_STRING(index)+", tMS = "+TO_STRING(tMS));
	      }
	    }
	  }
	  if (anyNumPolyIsOne) {
	    // some linear interpolation is needed - breaks at the interval midpoint
	    uint32_t index = 0;  
	    int64_t  start =  ephRow_v[index]->getTimeInterval().getMidPoint().get();
	    int64_t  end   =  start + ephRow_v[index]->getTimeInterval().getDuration().get();

	    // the linear interpolation can't ever start with the final index number, that would required interpolating beyond the end
	    // position index so that t0MS is < end
	    while ((t0MS >= end) && (index < (ephRow_v.size()-1))) {
	      index++;
	      end = ephRow_v[index]->getTimeInterval().getMidPoint().get() + ephRow_v[index]->getTimeInterval().getDuration().get();
	    }

	    if (index >= (ephRow_v.size()-1)) {
	      // this might happen if the user chose a time step that's really bad for the ephemeris table being interpolated
	      // can not continue
	      errstream.str("");
	      errstream << "The ephemeris table can't be evaluated or interpolated using the chosen timestep : "
			<< timeStepInNanoSecond / 1.e9 / 86400. << "' days.  Choose a smaller value.";
	      error(errstream.str());
	    }

	    for (int64_t tMS : intMStimes_v) {
	      // make sure this index is appropriate for tMS
	      // there may be a gap, so keep advancing until there's nothing left
	      while (tMS >= end && (index < (ephRow_v.size()-1))) {
		index++;
		end = ephRow_v[index]->getTimeInterval().getMidPoint().get() + ephRow_v[index]->getTimeInterval().getDuration().get();
	      }
	      if (index < (ephRow_v.size()-1)) {
		atiIdxMStimeLine_v.push_back(atiIdxMStime_pair(index, tMS));
		LOG ("size of atiIdxMStimeLine_v="+TO_STRING(atiIdxMStimeLine_v.size())+", index = "+TO_STRING(index)+", tMS = "+TO_STRING(tMS));
	      }
	    }
	  }
    
	  LOG("atiIdxMStimePoly_v has " + TO_STRING(atiIdxMStimePoly_v.size()) + " elements.");
	  LOG("atiIdxMStimeLine_v has " + TO_STRING(atiIdxMStimeLine_v.size()) + " elements.");

	  // Prepare the coefficients which will be used for the tabulation.
 
	  LOG("Prepare the coefficients which will be used for the tabulations.");
	  vector<vector<double> >  raASDM_vv;
	  vector<double>           raASDM_v;
	  vector<vector<double> >  decASDM_vv;
	  vector<double>           decASDM_v;
	  vector<vector<double> >  distanceASDM_vv;
	  vector<double>           distanceASDM_v;
	  vector<vector<double> >  radVelASDM_vv;
	  vector<double>           radVelASDM_v;
	  vector<double>           empty_v;
	  vector<double>           temp_v;

	  cout.precision(10);
	  for (unsigned int i = 0; i < ephRow_v.size(); i++) {
	    LOG_EPHEM("original " + TO_STRING (ArrayTime(ephRow_v[i]->getTimeInterval().getStart().get()).getMJD()));
	    vector<vector<double> > temp_vv = ephRow_v[i]->getDir();
	    if (numPolyDirIsOne) {
	      raASDM_v.push_back(radian2degree(temp_vv[0][0]));
	      decASDM_v.push_back(radian2degree(temp_vv[0][1]));
	      LOG_EPHEM (" " + TO_STRING(raASDM_v.back()) + " " + TO_STRING(decASDM_v.back()));
	    } else {
	      raASDM_vv.push_back(empty_v);
	      decASDM_vv.push_back(empty_v);
	      for (int j = 0; j < ephRow_v[i]->getNumPolyDir(); j++) {
		raASDM_vv.back().push_back(radian2degree(temp_vv[j][0]));
		decASDM_vv.back().push_back(radian2degree(temp_vv[j][1]));          ;
	      }
	    }
	    
	    temp_v = ephRow_v[i]->getDistance();      
	    if (numPolyDistIsOne) {
	      distanceASDM_v.push_back(m2au(temp_v[0]));           // AU
	      LOG_EPHEM (" " + TO_STRING(distanceASDM_v.back()));
	    } else {
	      distanceASDM_vv.push_back(empty_v);
	      for (int j = 0; j < ephRow_v[i]->getNumPolyDist(); j++)
		distanceASDM_vv.back().push_back(m2au(temp_v[j])); // AU
	    }
	    
	    if (radVelExists) {
	      temp_v = ephRow_v[i]->getRadVel();
	      if (numPolyRadVelIsOne) { 
		radVelASDM_v.push_back(mpers2auperd(temp_v[0]));      // AU/d
		LOG_EPHEM(" " + TO_STRING(radVelASDM_v.back()));
	      } else {
		radVelASDM_vv.push_back(empty_v);
		for (int j = 0; j < ephRow_v[i]->getNumPolyRadVel(); j++)
		  radVelASDM_vv.back().push_back(mpers2auperd(temp_v[j]));   // AU/d
	      }	
	    }
	    LOG_EPHEM("\n");
	  }
	  
	  // Preparing the coefficients of piecewise polynomial of degree 1.
	  if (numPolyDirIsOne) {
	    LOG("Compute the linear interpolation coefficients for RAD");
	    linearInterpCoeff(ephRow_v.size(), time_v, raASDM_v, raASDM_vv);
	      
	    LOG("Compute the linear interpolation coefficients for DEC");
	    linearInterpCoeff(ephRow_v.size(), time_v, decASDM_v, decASDM_vv);
	  }
	    
	  if (numPolyDistIsOne)  {
	    LOG("Compute the linear interolation coefficients for Dist");
	    linearInterpCoeff(ephRow_v.size(), time_v, distanceASDM_v, distanceASDM_vv);
	  }
	    
	  if (radVelExists && numPolyRadVelIsOne) {
	    LOG("Compute the linear interpolation coefficients for RadVel");
	    linearInterpCoeff(ephRow_v.size(), time_v, radVelASDM_v, radVelASDM_vv);
	  }     

	  // loops over the two vectors of pairs
	  // the polynomials
	  for (atiIdxMStime_pair atiIdxMStime: atiIdxMStimePoly_v) {
	    //
	    // MJD
	    // mjdMS_v is always unfilled at this point, this is always appropriate here
	    mjdMS_v.push_back(ArrayTime(atiIdxMStime.second).getMJD());
	    LOG_EPHEM(TO_STRING(mjdMS_v.size()) + ": ");
	    LOG_EPHEM( "resampled " + TO_STRING(mjdMS_v.back()));
	    LOG("mjdMS_v -> "+TO_STRING(mjdMS_v.back()));
	    
	    double timeOrigin = 1.0e-09 * ephRow_v[atiIdxMStime.first]->getTimeOrigin().get();
	    double time       = 1.0e-09 * atiIdxMStime.second;
	    
	    LOG("timeOrigin="+TO_STRING(timeOrigin)+", time="+TO_STRING(time));
	    
	    // RA / DEC
	    if (!numPolyDirIsOne) {
	      LOG("Eval poly for RA");
	      LOG("atiIdxMStime.first = " + TO_STRING(atiIdxMStime.first));
	      raMS_v.push_back(evalPoly(raASDM_vv[atiIdxMStime.first].size(),
					raASDM_vv[atiIdxMStime.first], timeOrigin, time));
	      LOG_EPHEM(" " + TO_STRING(raMS_v.back()));
	      LOG("raMS_v -> "+TO_STRING(raMS_v.back()));
	    
	      LOG("Eval poly for DEC");
	      decMS_v.push_back(evalPoly(decASDM_vv[atiIdxMStime.first].size(),
					 decASDM_vv[atiIdxMStime.first], timeOrigin, time));
	      LOG_EPHEM(" " + TO_STRING(decMS_v.back()));
	    }
	    
	    // Distance
	    if (!numPolyDistIsOne) {
	      LOG("Eval poly for distance");
	      distanceMS_v.push_back(evalPoly(distanceASDM_vv[atiIdxMStime.first].size(),
					      distanceASDM_vv[atiIdxMStime.first], timeOrigin, time));
	      LOG_EPHEM(" " + TO_STRING(distanceMS_v.back()));

	      // Radvel
	      if (radVelExists && !numPolyRadVelIsOne) { 
		LOG("Eval poly for radvel");
		radVelMS_v.push_back(evalPoly(radVelASDM_vv[atiIdxMStime.first].size(),
					      radVelASDM_vv[atiIdxMStime.first], timeOrigin, time));
		LOG_EPHEM(" " + TO_STRING(radVelMS_v.back()));
	      }
	      LOG_EPHEM("\n");
	    }
	  } // end of polynomial evaluations
	  
	  // the linear interpolations
	  for (atiIdxMStime_pair atiIdxMStime: atiIdxMStimeLine_v) {
	    //
	    // MJD
	    // mjdMS_v has already been filled if the poly pair vector has a non-zero size
	    if (atiIdxMStimePoly_v.size() == 0) {
	      mjdMS_v.push_back(ArrayTime(atiIdxMStime.second).getMJD());
	      LOG_EPHEM(TO_STRING(mjdMS_v.size()) + ": ");
	      LOG_EPHEM( "resampled " + TO_STRING(mjdMS_v.back()));
	      LOG("mjdMS_v -> "+TO_STRING(mjdMS_v.back()));
	    }

	    // linear interpolations are evaluated relative to the mid point
	    double timeMidPoint = 1.0e-09 * ephRow_v[atiIdxMStime.first]->getTimeInterval().getMidPoint().get();
	    double time       = 1.0e-09 * atiIdxMStime.second;
	    
	    LOG("timeMidPoint="+TO_STRING(timeMidPoint)+", time="+TO_STRING(time));
	    
	    // RA / DEC
	    if (numPolyDirIsOne) {
	      LOG("Eval line for RA");
	      LOG("atiIdxMStime.first = " + TO_STRING(atiIdxMStime.first));
	      raMS_v.push_back(evalPoly(raASDM_vv[atiIdxMStime.first].size(),
					raASDM_vv[atiIdxMStime.first], timeMidPoint, time));
	      LOG_EPHEM(" " + TO_STRING(raMS_v.back()));
	      LOG("raMS_v -> "+TO_STRING(raMS_v.back()));
	    
	      LOG("Eval line for DEC");
	      decMS_v.push_back(evalPoly(decASDM_vv[atiIdxMStime.first].size(),
					 decASDM_vv[atiIdxMStime.first], timeMidPoint, time));
	      LOG_EPHEM(" " + TO_STRING(decMS_v.back()));
	    }
	    
	    // Distance
	    if (numPolyDistIsOne) {
	      LOG("Eval line for distance");
	      distanceMS_v.push_back(evalPoly(distanceASDM_vv[atiIdxMStime.first].size(),
					      distanceASDM_vv[atiIdxMStime.first], timeMidPoint, time));
	      LOG_EPHEM(" " + TO_STRING(distanceMS_v.back()));

	      // Radvel
	      if (radVelExists && numPolyRadVelIsOne) { 
		LOG("Eval line for radvel");
		radVelMS_v.push_back(evalPoly(radVelASDM_vv[atiIdxMStime.first].size(),
					      radVelASDM_vv[atiIdxMStime.first], timeMidPoint, time));
		LOG_EPHEM(" " + TO_STRING(radVelMS_v.back()));
	      }
	      LOG_EPHEM("\n");
	    } // end of linear evaluations
	  }
	} // end of the general interpolation case
      } // end of the non-single row case, everything is ready to push to the MS now

      // 
      // Record the starting time + one time step so that Field can use it if needed.
      //
      ephemStartTime_m[ephemerisId] = ArrayTime(mjdMS_v[1]).get()*1.e-09;

      // Now the data are ready to be written to the MS Ephemeris table.
      // Let's proceed, using Slicers.
    
      unsigned int numRows = raMS_v.size();
      Slicer slicer(IPosition(1, 0), IPosition(1, numRows-1), Slicer::endIsLast);

      for (map<AtmPhaseCorrectionMod::AtmPhaseCorrection, ASDM2MSFiller*>::iterator iter = msFillers.begin();
	   iter != msFillers.end(); ++iter) {
	Table * table_p = apc2EphemTable_m[iter->first];

	// Update the MJD0 Keyword to the correct value, i.e. mjdMS_v[0] - dmjd
	table_p->rwKeywordSet().define("MJD0", casacore::Double(mjdMS_v[0] - dmjd));
	
	// Update the dMJD keyword.
	table_p->rwKeywordSet().define("dMJD", casacore::Double(dmjd));

	// And fill the table
	table_p->addRow(numRows);
	LOG ("Added "+TO_STRING(numRows)+" rows to table "+((string)table_p->tableName()));
      
	LOG("Filling column MJD");
	Vector<casacore::Double> MJD_V(IPosition(1, numRows), &mjdMS_v[0], SHARE);
	ScalarColumn<casacore::Double> MJD(*table_p, "MJD");
	MJD.putColumnRange(slicer, MJD_V);
      
	LOG("Filling column RA");
	Vector<casacore::Double> RA_V(IPosition(1, numRows), &raMS_v[0], SHARE);
	ScalarColumn<casacore::Double> RA(*table_p,  "RA");
	RA.putColumnRange(slicer, RA_V);
      
	LOG("Filling column DEC");
	Vector<casacore::Double> DEC_V(IPosition(1, numRows), &decMS_v[0], SHARE);
	ScalarColumn<casacore::Double> DEC(*table_p, "DEC");
	DEC.putColumnRange(slicer, DEC_V);
      
	LOG ("Filling column Rho");
	Vector<casacore::Double> Rho_V(IPosition(1, numRows), &distanceMS_v[0], SHARE);
	ScalarColumn<casacore::Double> Rho(*table_p, "Rho");
	Rho.putColumnRange(slicer, Rho_V);
      
	if (radVelExists) {
	  LOG ("Filling column RadVel");
	  Vector<casacore::Double> RadVel_V(IPosition(1, numRows), &radVelMS_v[0], SHARE);
	  ScalarColumn<casacore::Double> RadVel(*table_p, "RadVel");
	  RadVel.putColumnRange(slicer, RadVel_V);
	}
      
	infostream.str("");
	infostream << "converted in " << table_p->nrow() << " ephemeris rows in the table '" << table_p->tableName() << "'.";
	info(infostream.str());
      }
      deleteEphemeris(apc2EphemTable_m); // Get rid of the ephemeris tables now that we have finished with them.
    }
  } catch (IllegalAccessException& e) {
    errstream.str("");
    errstream << e.getMessage();
    error(errstream.str());
  } catch (ConversionException e) {
    errstream.str("");
    errstream << e.getMessage();
    error(errstream.str());
  } catch ( std::exception & e) {
    errstream.str("");
    errstream << e.what();
    error(errstream.str());      
  }
  LOGEXIT("fillEphemeris");
  
}

/** 
 * This function fills the MS Field table.
 * given :
 * @parameter ds_p a pointer to the ASDM dataset.
 * @parameter considerEphemeris take into account the reference to Ephemeris table(s).
 */
void fillField(ASDM* ds_p, bool considerEphemeris) {
  LOGENTER("fillField");
  vector<pair<int, int> > idxEphemerisId_v;

  try {
    FieldTable& fieldT = ds_p->getField();
    FieldRow* r = 0;
    int nField = fieldT.size();
    infostream.str("");
    infostream << "The dataset has " << nField << " field(s)...";
    info(infostream.str());
    
    for (int i = 0; i < nField; i++) {
      if ((r=fieldT.getRowByKey(Tag(i, TagType::Field))) == 0) {
	errstream.str("");
	(errstream << "Problem while reading the Field table, the row with key = Tag(" << i << ") does not exist.Aborting." << endl);
	error(errstream.str());
      }
      
      /*
       * The field name should not contain any "&" because this character has a specific meaning in the MS SELECTION syntax
       * Any occurrence of character "&" in a field name is replaced by a character "#" and a warning is emitted in the log
       * about this replacement.
       */
      string fieldName = r->getFieldName();
      if (fieldName.front()=='&') {
	replace(fieldName.begin(), fieldName.end(), '&', '#');
	infostream.str("");
	infostream << "ATTENTION !!! In row #" << i << " of the Field table, the character '&' has been replaced by the character '#' in the field name." << endl;
	info(infostream.str());
      }

      string code = r->getCode();
      DirectionReferenceCodeMod::DirectionReferenceCode dirRefCode = DirectionReferenceCodeMod::J2000;
      if(r->isDirectionCodeExists()){
	dirRefCode = r->getDirectionCode();
	//cout << "found directionCode for field " << fieldName << ": ";
      }
      //       else{
      // 	cout << "No directionCode in input table. Assuming ";
      //       }
      string directionCode = CDirectionReferenceCode::name(dirRefCode);
      //cout << directionCode << endl;
      
      vector<vector<double> > delayDir     = DConverter::toMatrixD<Angle>(r->getDelayDir());
      vector<vector<double> > phaseDir     = DConverter::toMatrixD<Angle>(r->getPhaseDir());
      vector<vector<double> > referenceDir = DConverter::toMatrixD<Angle>(r->getReferenceDir());
      
      if (r->isEphemerisIdExists()) idxEphemerisId_v.push_back(pair<int, int>(i, r->getEphemerisId()));

      /*
       * The value of time requires some attention.
       * if :
       * 1) there is an ephemeris associated to the field and
       * 2) time is not present in the ASDM Field table or if time is present but equal to 0 
       * then:
       *  write a time in the MS Field table equal to the start of the first arrayTime interval of validity in the Ephemeris.
       *
       * else :
       * write the time found in the ASDM Field relevant columns.
       *
       */
      vector<EphemerisRow *> eR_v;
      
      if (r->isEphemerisIdExists())
	eR_v = *(r->getTable().getContainer().getEphemeris().getByContext(r->getEphemerisId()));
	
      bool getTimeFromEphemeris = (eR_v.size() > 0) && (!r->isTimeExists() || (r->isTimeExists() && (r->getTime().get() == 0)));
      
      double time = 0.0;
      
      if (getTimeFromEphemeris)
	time = ephemStartTime_m[r->getEphemerisId()]; // It's already in second.
      else if (r->isTimeExists())
	time = ((double) r->getTime().get()) * 1.e-09 ;
      else
	time = 0.0;

      for (map<AtmPhaseCorrectionMod::AtmPhaseCorrection, ASDM2MSFiller*>::iterator iter = msFillers.begin();
	   iter != msFillers.end(); ++iter) {
	iter->second->addField( fieldName, code, time, r->getNumPoly(), delayDir, phaseDir, referenceDir,
				directionCode, r->isSourceIdExists()?r->getSourceId():0 );
      }
    }
    
    if (considerEphemeris && (idxEphemerisId_v.size() > 0)) 
        for (map<AtmPhaseCorrectionMod::AtmPhaseCorrection, ASDM2MSFiller*>::iterator iter = msFillers.begin();
	   iter != msFillers.end(); ++iter) {
	iter->second->updateEphemerisIdInField(idxEphemerisId_v);
      }

    if (nField) {
      infostream.str("");
      infostream << "converted in " << msFillers.begin()->second->ms()->field().nrow() << "  field(s) in the measurement set(s)." ;
      info(infostream.str());
    }
  } catch (IllegalAccessException& e) {
    errstream.str("");
    errstream << e.getMessage();
    error(errstream.str());
  } catch (ConversionException e) {
    errstream.str("");
    errstream << e.getMessage();
    error(errstream.str());
  } catch ( std::exception & e) {
    errstream.str("");
    errstream << e.what();
    error(errstream.str());      
  }

  LOGEXIT("fillField");
}

/**
 * Utility function to sort out the numBin value given appropriate for a given row in the SpectralWindow table
 */
int getNumBin(SpectralWindowRow *spwRow, const string &telescopeName) {
  // assumes that spRow is already a non-null pointer
  if (spwRow->isNumBinExists()) {
    // use any numBin value that already exists
    return spwRow->getNumBin();
  } else {
    // 1 will be returned if numBin <=0 at the end
    int numBin = 0;

    // infer it based on the telescope name
    // both methods require that these 2 scalar values exist
    if (spwRow->isChanWidthExists() && spwRow->isResolutionExists()) {
      if (telescopeName == string("EVLA")) {
	numBin = std::nearbyint(spwRow->getChanWidth().get()/spwRow->getResolution().get());
      } else if (telescopeName == string("ALMA")) {
	// only relevant for HANNING
	if (spwRow->getWindowFunction()==WindowFunctionMod::HANNING) {
	  // also requires that effectiveBw exists
	  if (spwRow->isEffectiveBwExists()) {
	    double chanWidth = spwRow->getChanWidth().get();
	    if (spwRow->getResolution().get() != chanWidth) {
	      // effectiveBw and resolution have been set according to the Hills memo, get implied numBin
	      // the expected values of the ratio of effectiveBw/chanWidth are from the Hills memo
	      // second table on p. 6
	      double ratio = spwRow->getEffectiveBw().get()/std::abs(chanWidth);
	      // no other way to do this than one value at a time, starting from numBin=1
	      // the Hills memo values are before decimation, ratio above is after decimation

	      // tolerance here is 5.0e-4, i.e. precision of values in Hills memo
	      double tolerance=5.0e-4;
	      if (std::abs(2.667-ratio)<=tolerance) {
		numBin = 1;
	      } else if (std::abs(3.200-ratio*2.0)<=tolerance) {
		numBin = 2;
	      } else if (std::abs(4.923-ratio*4.0)<=tolerance) {
		numBin = 4;
	      } else if (std::abs(8.828-ratio*8.0)<=tolerance) {
		numBin = 8;
	      } else if (std::abs(16.787-ratio*16.0)<tolerance) {
		numBin=16;
	      }
	    }
	  }
	}
      }
    }
    if (numBin <= 0) {
      // was not set to a valid value
      // none of these cases generate an error or warning
      //   scalar columns don't exist - that's expected and so not an error
      //   unrecognzed telescope - that's also probably not an error, no rule for inferring numBin
      //   bad value for the VLA from that ratio, that might be an reportable error
      //   other windowFunction for ALMA - that's expected and so no an error, but might report if that's not UNIFORM
      //   no match within tolerance for ALMA - that might be a reportable error
      numBin = 1;
    }
    return numBin;
  }
  // there's no way to get to here
  throw ASDM2MSException("Impossible code line reached in getNumBin");
}

/** 
 * This function fills the MS Spectral Window table.
 * given :
 * @parameter ds_p a pointer to the ASDM dataset.
 */
void fillSpectralWindow(ASDM* ds_p, map<unsigned int, double>& effectiveBwPerSpwId_m, const string &telescopeName) {
  LOGENTER("fillSpectralWindow");

  effectiveBwPerSpwId_m.clear();

  try {
    SpectralWindowTable& spwT = ds_p->getSpectralWindow();      
    vector<Tag> reorderedSwIds = reorderSwIds(*ds_p); // The vector of Spectral Window Tags in the order they will be inserted in the MS.
    //for (vector<Tag>::size_type i = 0; i != reorderedSwIds.size() ; i++) cerr<<" reorderedSwIds["<<i<<"]="<<reorderedSwIds[i].getTagValue()<<endl;
 
    for (vector<Tag>::size_type i = 0; i != reorderedSwIds.size() ; i++) swIdx2Idx[reorderedSwIds[i].getTagValue()] = i;

    SpectralWindowRow* r = 0;
    int nSpectralWindow = spwT.size();
    
    infostream.str("");
    infostream << "The dataset has " << nSpectralWindow << " spectral window(s)..."; 
    info(infostream.str());
    
    for (vector<Tag>::size_type i = 0; i < reorderedSwIds.size(); i++) {
      if ((r = spwT.getRowByKey(reorderedSwIds[i])) == 0) {
	errstream.str("");
	(errstream << "Problem while reading the SpectralWindow table, the row with key = Tag(" << i << ") does not exist.Aborting." << endl);
	error(errstream.str());
      }
            
      /* Processing the chanFreqXXX
       *
       * Either (chanFreqStart, chanFreqStep) or (chanFreqArray) must be present
       * with a priority to chanFreqArray if both are present. If chanFreqArray
       * is present it *must* have a size equal to numChan otherwiser EXIT.
       */
      bool chanStartAndStep = r->isChanFreqStartExists() && r->isChanFreqStepExists();
      bool chanArray = r->isChanFreqArrayExists();
      if (!chanStartAndStep && !chanArray) {
	errstream.str("");
	errstream << "Did not find (chanFreqStart, chanFreqStep) nor chanFreqArray. Can't go further.";
	error(errstream.str());
      }
      
      //double* chanFreq1D = (double *) 0;
      //DConverter chanFreqConverter;
      vector<double> chanFreq1D;
      vector<Frequency> chanFreqArray;
      Frequency chanFreqStart, chanFreqStep;
      if (chanArray) { // Frequency channels are specified by an array.
	chanFreqArray = r->getChanFreqArray();
	if (chanFreqArray.size() != (unsigned int)r->getNumChan()) {
	  errstream.str("");
	  errstream << "Size of chanFreqArray ('"
		    << chanFreqArray.size()
		    << "') is not equal to numChan ('"
		    << r->getNumChan()
		    << "'). Can't go further.";
	  error(errstream.str());
	}
      } else { // Frequency channels are specified by a (start, step) pair.
	chanFreqStart = r->getChanFreqStart();
	chanFreqStep  = r->getChanFreqStep();
	for (int i = 0; i < r->getNumChan(); i++)
	  chanFreqArray.push_back(chanFreqStart + i * chanFreqStep);
      }
      //chanFreq1D = chanFreqConverter.to1DArray(chanFreqArray);
      chanFreq1D = DConverter::toVectorD<Frequency>(chanFreqArray);
      
      /* Processing the chanWidthXXX
       *
       * Either chanWidth or chanWidthArray must be present
       * with a priority to chanWidthArray if both are present. If chanWidthArray
       * is present it *must* have a size equal to numChan otherwiser EXIT.
       */
      if (!r->isChanWidthExists() && !r->isChanWidthArrayExists()) {
	errstream.str("");
	errstream << "Did not find chanWidth nor chanWidthArray. Can't go further.";
	error(errstream.str());
      }
      
      //double* chanWidth1D = (double *) 0;
      //DConverter chanWidthConverter;
      vector<double> chanWidth1D;
      vector<Frequency> chanWidthArray;
      if (r->isChanWidthArrayExists()) { // Frequency channels widths are specified by an array.
	chanWidthArray = r->getChanWidthArray();
	if (chanWidthArray.size() != (unsigned int) r->getNumChan()) {
	  errstream.str("");
	  errstream << "Size of chanWidthArray ('"
		    << chanWidthArray.size()
		    << "') is not equal to numChan ('"
		    << r->getNumChan()
		    << "'). Can't go further.";
	  error(errstream.str());
	}
      } else { // Frequency channels widths are specified by a constant value.
	chanWidthArray.resize(r->getNumChan());
	chanWidthArray.assign(chanWidthArray.size(), r->getChanWidth());
      }
      //chanWidth1D = chanWidthConverter.to1DArray(chanWidthArray);
      chanWidth1D = DConverter::toVectorD<Frequency>(chanWidthArray);

      // To answer JIRA ticket CAS-3265 / Dirk Petry
      if (chanFreq1D[chanFreq1D.size() - 1] < chanFreq1D[0] )
	transform(chanWidth1D.begin(), chanWidth1D.end(), chanWidth1D.begin(), negateFunctor<double>());
      
      /* Processing the effectiveBwXXX
       *
       * Either effectiveBw or effectiveBwArray must be present
       * with a priority to effectiveBwArray if both are present. If effectiveBwArray
       * is present it *must* have a size equal to numChan otherwiser EXIT.
       */
      if (!r->isEffectiveBwExists() && !r->isEffectiveBwArrayExists()) {
	errstream.str("");
	errstream << "Did not find effectiveBw nor effectiveBwArray. Can't go further.";
	error(errstream.str());
      }
      
      //double* effectiveBw1D = (double *) 0;
      vector<double> effectiveBw1D;
      //DConverter effectiveBwConverter;
      vector<Frequency> effectiveBwArray;
      if (r->isEffectiveBwArrayExists()) { // Effective BWs are specified by an array.
	effectiveBwArray = r->getEffectiveBwArray();
	if (effectiveBwArray.size() != (unsigned int) r->getNumChan()) {
	  errstream.str("");
	  errstream << "Size of effectiveBwArray ('"
		    << effectiveBwArray.size()
		    << "') is not equal to numChan ('"
		    << r->getNumChan()
		    << "'). Can't go further." ;
	  error(errstream.str());
	}
      } else { // Effective BWs are specified by a constant value.
	effectiveBwArray.resize(r->getNumChan());
	effectiveBwArray.assign(effectiveBwArray.size(), r->getEffectiveBw());
      }
      //effectiveBw1D = effectiveBwConverter.to1DArray(effectiveBwArray);
      effectiveBw1D = DConverter::toVectorD<Frequency>(effectiveBwArray);

      effectiveBwPerSpwId_m[r->getSpectralWindowId().getTagValue()] = effectiveBw1D.at(0);
      
      
      /* Processing the resolutionXXX
       *
       * Either resolution or resolutionArray must be present
       * with a priority to resolutionArray if both are present. If resolutionArray
       * is present it *must* have a size equal to numChan otherwiser EXIT.
       */
      if (!r->isResolutionExists() && !r->isResolutionArrayExists()) {
	errstream.str("");
	errstream << "Did not find resolution nor resolutionArray. Can't go further";
	error(errstream.str());
      }
      
      //double* resolution1D = (double *) 0;
      vector<double> resolution1D;
      //DConverter resolutionConverter;
      vector<Frequency> resolutionArray;
      if (r->isResolutionArrayExists()) { // Resolutions are specified by an array.
	resolutionArray = r->getResolutionArray();
	if (resolutionArray.size() != (unsigned int) r->getNumChan()) {
	  errstream.str("");
	  errstream << "Size of resolutionArray ('"
		    << resolutionArray.size()
		    << "') is not equal to numChan ('"
		    << r->getNumChan()
		    << "'). Can't go further.";
	  error(errstream.str());
	}
      } else { // Resolutions are specified by a constant value.
	resolutionArray.resize(r->getNumChan());
	resolutionArray.assign(resolutionArray.size(), r->getResolution());
      }
      //resolution1D = resolutionConverter.to1DArray(resolutionArray);
      resolution1D = DConverter::toVectorD<Frequency>(resolutionArray);

      /*
       * associated spectral windows and and natures.
       */
      
      unsigned int numAssocValues = 0;
      if (r->isNumAssocValuesExists()) numAssocValues = r->getNumAssocValues();
      
      // Test the simultaneous presence or absence of assocNature and assoSpectralWindowId
      if ((r->isAssocNatureExists() && !r->isAssocSpectralWindowIdExists()) ||
	  (!r->isAssocNatureExists() && r->isAssocSpectralWindowIdExists())) {
	errstream.str("");
	errstream << "Only one of the attributes assocSpectralWindowId and assocNature is present. Can't go further."
		  << endl;
	error(errstream.str());
      }
      
      vector<int> assocSpectralWindowId_;
      vector<string> assocNature_ ;

      if (r->isAssocSpectralWindowIdExists()) { // it exists then the assocNature exists also, given the test
	                                        // which is done before.
	vector<Tag> assocSpectralWindowId = r->getAssocSpectralWindowId();
	if (numAssocValues != assocSpectralWindowId.size()) {
	  infostream.str("");
	  infostream << "The size of assocSpectralWindowId ('"
		     << assocSpectralWindowId.size()
		     << "') is not equal to the value announced in numAssocValues ('"
		     << numAssocValues
		     << "'). Ignoring the difference and sending the full vector assocSpectralWindowId to the filler";
	  info(infostream.str());
	}
	numAssocValues = assocSpectralWindowId.size();
	assocSpectralWindowId_ = IConverter::toVectorI(assocSpectralWindowId);

	// Take into account the re ordering of the spectral window indices.
	for (unsigned int iAssocSw = 0; iAssocSw < numAssocValues; iAssocSw++)
	  assocSpectralWindowId_[iAssocSw] =  swIdx2Idx[assocSpectralWindowId_[iAssocSw]];

	vector<SpectralResolutionTypeMod::SpectralResolutionType> assocNature = r->getAssocNature();

	if (assocNature.size() != assocSpectralWindowId_.size()) {
	  infostream.str("");
	  infostream << "The size of assocNature ('"
		     << assocNature.size() 
		     << "') is not equal to the size of assocSpectralWindowId ('"
		     << assocSpectralWindowId.size()
		     << "'). Ignoring the difference and sending the full assocNature vector to the filler.";
	  info(infostream.str());
	}
	assocNature_ = SConverter::toVectorS<SpectralResolutionTypeMod::SpectralResolutionType, CSpectralResolutionType>(r->getAssocNature());
      }
      
      int numChan           = r->getNumChan();
      string name           = r->isNameExists()?r->getName():"";
      double refFreq        = r->getRefFreq().get();
      int measFreqRef       = r->isMeasFreqRefExists()?FrequencyReferenceMapper::value(r->getMeasFreqRef()):MFrequency::TOPO;
      double totalBandwidth = r->getTotBandwidth().get();
      int netSideband       = r->getNetSideband();
      int bbcNo             = r->getBasebandName();
      int ifConvChain       = 0;
      int freqGroup         = r->isFreqGroupExists()?r->getFreqGroup():0;
      string freqGroupName  = r->isFreqGroupNameExists()?r->getFreqGroupName().c_str():"";
<<<<<<< HEAD
      // windowFunction is a required field
      string windowFunction = CWindowFunction::name(r->getWindowFunction());
      int numBin = getNumBin(r, telescopeName);
      if (telescopeName == "EVLA" && (numBin>1) && (!r->isNumBinExists())) {
	// numBin has been inferred for EVLA data, adjust resolution 
	resolution1D = chanWidth1D;
      }
      for (map<AtmPhaseCorrection, ASDM2MSFiller*>::iterator iter = msFillers.begin();
	   iter != msFillers.end();
	   ++iter) {
=======

      for (map<AtmPhaseCorrectionMod::AtmPhaseCorrection, ASDM2MSFiller*>::iterator iter = msFillers.begin();
	   iter != msFillers.end(); ++iter) {
>>>>>>> 1448ee42
	iter->second->addSpectralWindow(numChan,
					name,
					refFreq,
					chanFreq1D,  
					chanWidth1D, 
					measFreqRef,
					effectiveBw1D, 
					resolution1D,
					totalBandwidth,
					netSideband,
					bbcNo,
					ifConvChain,
					freqGroup,
					freqGroupName,
					numAssocValues,
					assocSpectralWindowId_,
					assocNature_,
					windowFunction,
					numBin);
      }      
    }
    if (nSpectralWindow) {
      infostream.str("");
      infostream << "converted in " << msFillers.begin()->second->ms()->spectralWindow().nrow() << " spectral window(s) in the measurement set(s).";
      info(infostream.str());
    }
  } catch (IllegalAccessException& e) {
    errstream.str("");
    errstream << e.getMessage();
    error(errstream.str());
  } catch (ConversionException e) {
    errstream.str("");
    errstream << e.getMessage();
    error(errstream.str());
  } catch ( std::exception & e) {
    errstream.str("");
    errstream << e.what();
    error(errstream.str());      
  }
  LOGEXIT("fillSpectralWindow");
}  

/**
 * This function fills the MS State table.
 * given :
 * @parameter r_p a pointer on the row of the ASDM Main table being processed.
 *
 */

void fillState(MainRow* r_p) {
  LOGENTER("fillState");

  ASDM&			ds	   = r_p -> getTable() . getContainer();
  ScanRow*		scanR_p	   = ds.getScan().getRowByKey(r_p -> getExecBlockId(),	r_p -> getScanNumber());
  vector<ScanIntentMod::ScanIntent>	scanIntent = scanR_p -> getScanIntent();
  SubscanRow*		sscanR_p   = ds.getSubscan().getRowByKey(r_p -> getExecBlockId(),
								 r_p -> getScanNumber(),
								 r_p -> getSubscanNumber());
  if (sscanR_p == 0) {
    errstream.str("");
    errstream << "Could not find a row in the Subscan table for the following key value (execBlockId=" << r_p->getExecBlockId().toString()
	      <<", scanNumber="<< r_p->getScanNumber()
	      <<", subscanNum=" << r_p->getSubscanNumber() << ").";
    throw ASDM2MSException(errstream.str());
  }	  

  SubscanIntent subscanIntent = sscanR_p->getSubscanIntent();
  string obs_mode;
  if (scanIntent.size() > 0) {
    obs_mode = CScanIntent::name(scanIntent.at(0))+"#"+CSubscanIntent::name(subscanIntent);
   
    for (unsigned int iScanIntent = 1; iScanIntent < scanIntent.size(); iScanIntent++) {
      obs_mode += ",";
      obs_mode +=  CScanIntent::name(scanIntent.at(iScanIntent))+"#"+CSubscanIntent::name(subscanIntent);
    }
  }

  const vector<StateRow *>& sRs =  ds.getState().get() ;
  for (unsigned int iState = 0; iState < sRs.size(); iState++) {							     	    
    bool pushed = false;
    
    for (map<AtmPhaseCorrectionMod::AtmPhaseCorrection, ASDM2MSFiller*>::iterator iter = msFillers.begin();
	 iter != msFillers.end();
	 ++iter) {
      int retId = iter->second->addUniqueState(sRs[iState]->getSig(),
					       sRs[iState]->getRef(),
					       0.0, 
					       0.0, 
					       r_p->getSubscanNumber(),
					       obs_mode, 
					       false);
      if (!pushed) {
	stateIdx2Idx[r_p] = retId;
	pushed = true;
      }
    }	    
  }
  LOGEXIT("fillState");
}

template<typename T>
void v2oss(std::vector<T> v,
	   ostringstream& oss,
	   const std::string& oChar,
	   const std::string& cChar,
	   const std::string& sepChar) {
  oss << oChar;
  if (v.size() > 0) {
    oss << v[0];
    if (v.size() > 1) {
      for (unsigned int i = 1; i < v.size(); i++) 
	oss << sepChar << v[i];
    }
  }
  oss << cChar;
}

typedef struct MainRowCUStruct {
  MainRow* mR_p;             // A pointer on a row of the Main ASDM table,
  string   bdfName;          // The path to the BDF which contains the data,
  int32_t  index;            // The (0-based) index of the row in the Main ASDM table, 
  bool     uncorrected;       // true if this row contains uncorrected data,
  bool     corrected;        // true if this row contains corrected data,
} MainRowCUStruct;

void fillMainLazily( const string& dsName, ASDM* ds_p,
                     std::map<int, std::set<int> >& selected_eb_scan_m,
                     std::map<unsigned int , double>& effectiveBwPerDD_m,
                     Enum<CorrelationModeMod::CorrelationMode> e_query_cm, bool checkdupints) {

  LOGENTER("fillMainLazily");

  ostringstream oss;

  MainTable&			mainT	= ds_p->getMain();
  ConfigDescriptionTable&	cfgDscT = ds_p->getConfigDescription();
  ProcessorTable&		procT   = ds_p->getProcessor();

  MainRowCUStruct mRCU_s;
  vector<MainRowCUStruct> mRCU_s_v;

  vector<int32_t>	mRIndexUncorrected_v;
  vector<string>	bdfNamesUncorrected_v;

  vector<int32_t>	mRIndexCorrected_v;
  vector<string>	bdfNamesCorrected_v;

  bool	produceUncorrected = msFillers.find(AtmPhaseCorrectionMod::AP_UNCORRECTED) != msFillers.end();
  bool	produceCorrected   = msFillers.find(AtmPhaseCorrectionMod::AP_CORRECTED) != msFillers.end();

  const vector<MainRow *>& temp = mainT.get();

  for ( vector<MainRow *>::const_iterator iter_v = temp.begin(); iter_v != temp.end(); iter_v++) {
    map<int, set<int> >::iterator iter_m = selected_eb_scan_m.find((*iter_v)->getExecBlockId().getTagValue());
    if ( iter_m != selected_eb_scan_m.end() && iter_m->second.find((*iter_v)->getScanNumber()) != iter_m->second.end() ) {
      string dataUID = (*iter_v)->getDataUID().getEntityId().toString();
      replace(dataUID.begin(),dataUID.end(),':','_');
      replace(dataUID.begin(),dataUID.end(),'/','_');
      string abspath = Path(dsName + "/ASDMBinary/" + dataUID).absoluteName();

      // Are these data radiometric , if yes consider them both for corrected and uncorrected ms?
      // ProcessorType processorType = procT.getRowByKey(cfgDscT.getRowByKey((*iter_v)->getConfigDescriptionId())->getProcessorId())->getProcessorType();
      ConfigDescriptionRow *configDescRow = cfgDscT.getRowByKey((*iter_v)->getConfigDescriptionId());
      ProcessorTypeMod::ProcessorType processorType = procT.getRowByKey(configDescRow->getProcessorId())->getProcessorType();
      CorrelationModeMod::CorrelationMode corrMode = configDescRow->getCorrelationMode();

      // some of these can be skipped immediately
      if ( (e_query_cm == CorrelationModeMod::AUTO_ONLY && corrMode == CorrelationModeMod::CROSS_ONLY) ||
	   (e_query_cm == CorrelationModeMod::CROSS_ONLY && corrMode == CorrelationModeMod::AUTO_ONLY) ) {
	infostream.str("");
	infostream << "Skipping file " << abspath << " due to correlation mode selection.";
	info(infostream.str());
	continue;
      }

      mRCU_s.mR_p = *iter_v; 
      mRCU_s.bdfName = abspath;
      mRCU_s.index = iter_v - temp.begin();

      if (processorType == ProcessorTypeMod::RADIOMETER) {
	// one considers that radiometric are uncorrected and corrected data.
	mRCU_s.uncorrected = true; mRCU_s.corrected = true; 
      }
      else if (processorType == ProcessorTypeMod::CORRELATOR) {
	// We are in front of CORRELATOR data. what's their status regarding AP correction ?
          vector<AtmPhaseCorrectionMod::AtmPhaseCorrection> apc_v =  cfgDscT.getRowByKey((*iter_v)->getConfigDescriptionId())->getAtmPhaseCorrection();
	mRCU_s.uncorrected = find(apc_v.begin(), apc_v.end(), AtmPhaseCorrectionMod::AP_UNCORRECTED) != apc_v.end();
	mRCU_s.corrected   = find(apc_v.begin(), apc_v.end(), AtmPhaseCorrectionMod::AP_CORRECTED) != apc_v.end(); 
      }
      
      if ( mRCU_s.uncorrected && produceUncorrected) { 
	bdfNamesUncorrected_v.push_back(abspath);
      }

      if ( mRCU_s.corrected && produceCorrected ) {
	bdfNamesCorrected_v.push_back(abspath);
      }

      if (mRCU_s.uncorrected or mRCU_s.corrected) {
	mRCU_s_v.push_back(mRCU_s);  // We will consider only the rows which have data of at least one of the two kinds
                                     // (practically we know that the rows will have at least uncorrected data.
      }
    }
  }

  // Let's determine the byte order of the binary parts.
  // We make here the realistic but strong assumption that *all* binary parts will have the same byte order.
  bool isBigEndian;
  SDMDataObjectStreamReader sdosr;
  sdosr.open(mRCU_s_v[0].bdfName);
  isBigEndian = sdosr.byteOrder() == asdmbinaries::ByteOrder::Big_Endian;
  sdosr.close();

  // Let's have instance(s) of BDF2AsdmStMainIndex to create the asdmindex(es) which will be used by the asdmstman.
  BDF2AsdmStManIndex bdf2AsdmStManIndexU;
  BDF2AsdmStManIndex bdf2AsdmStManIndexC;

  if ( bdfNamesUncorrected_v.size() and produceUncorrected ) {
    const casacore::MeasurementSet* ms_p = msFillers.find(AtmPhaseCorrectionMod::AP_UNCORRECTED)->second->ms();
    oss.str("");
    if (ms_p->tableDesc().isColumn("DATA")) {
      oss << RODataManAccessor(*ms_p, "DATA", true).dataManagerSeqNr();
    } else {
      oss << RODataManAccessor(*ms_p, "FLOAT_DATA", true).dataManagerSeqNr();
    }
    bdf2AsdmStManIndexU.init(bdfNamesUncorrected_v, isBigEndian, ms_p->tableName() + "/table.f" + String(oss.str()));
  }
  
  if ( bdfNamesCorrected_v.size() and produceCorrected ) {
    const casacore::MeasurementSet* ms_p = msFillers.find(AtmPhaseCorrectionMod::AP_CORRECTED)->second->ms();
    oss.str("");
    if (ms_p->tableDesc().isColumn("DATA")) {
      oss << RODataManAccessor(*ms_p, "DATA", true).dataManagerSeqNr();
    } else {
      oss << RODataManAccessor(*ms_p, "FLOAT_DATA", true).dataManagerSeqNr();
    }
    bdf2AsdmStManIndexC.init(bdfNamesCorrected_v, isBigEndian, ms_p->tableName() + "/table.f" + String(oss.str()));
  } 

  // Initialize an UVW coordinates engine.
  UvwCoords uvwCoords(ds_p);  

  //
  // Some informations
  // 
  infostream.str("");
  infostream << "The dataset has " << mainT.size() << " main(s)...";
  if ( bdfNamesUncorrected_v.size() and produceUncorrected ) 
    infostream << bdfNamesUncorrected_v.size() << " of them in the selected exec blocks / scans for the uncorrected data." << endl;
  if ( bdfNamesCorrected_v.size() and produceCorrected )
    infostream << bdfNamesCorrected_v.size() << " of them in the selected exec blocks / scans for the corrected data." << endl;
  info(infostream.str());

  // Now traverse the BDFs : 
  //   * to write the indexes for asdmstman
  //   * to populate all the columns other than the DATA's one in the non lazy way.
  //

  uInt		lastMSNUrows = 0;
  uInt		lastMSNCrows = 0;

  // used in checking for duplicate integrations in the WVR (Radiometer) case
  // This holds the most recent last integration time for each configDescriptionId - but only for Radiometer data.
  map<Tag, double> lastTimeMap;

  try {
    unsigned int mainRowIndex;
    vector<MainRowCUStruct>::iterator iter;
    for (iter=mRCU_s_v.begin(), mainRowIndex=0; iter!=mRCU_s_v.end(); iter++, mainRowIndex++) {
      MainRow* mR_p = iter->mR_p;

      SDMDataObjectStreamReader sdosr;
      sdosr.open(iter->bdfName);
      LOG("Processing " + iter->bdfName);
      unsigned int numberOfAntennas = sdosr.numAntenna();
      unsigned int numberOfBaselines = numberOfAntennas * (numberOfAntennas - 1) / 2 ;
      ProcessorTypeMod::ProcessorType processorType = sdosr.processorType();
      CorrelationModeMod::CorrelationMode correlationMode = sdosr.correlationMode();
      const SDMDataObject::DataStruct& dataStruct = sdosr.dataStruct();

      infostream.str("");
      infostream << "ASDM Main row #" << iter->index
		 << " (scan #" << mR_p->getScanNumber()
		 <<", subscan #" <<  mR_p->getSubscanNumber()
		 <<", " << mR_p->getConfigDescriptionId().toString() << ") "
		 << " contains data produced by a '" << CProcessorType::name(processorType) << "'." ;
      info(infostream.str());

      // skip rows that don't match the selected mode
      if ( (correlationMode == CorrelationModeMod::CROSS_ONLY && e_query_cm == CorrelationModeMod::AUTO_ONLY) || 
	   (correlationMode == CorrelationModeMod::AUTO_ONLY && e_query_cm == CorrelationModeMod::CROSS_ONLY) ) {
	infostream.str("");
	infostream << "The main row # " << iter->index << " is ignored because the correlationMode is excluded by the selected mode to fill.";
	info(infostream.str());
	continue;
      }

      /**
       * Take care of the MS State table prior to the Main.
       */
      try {
	fillState(mR_p);
      }
      catch (ASDM2MSException e) {
	// The State table could not be filled, then let's forget this Main table row.
	infostream.str("");
	infostream << e.getMessage() << ". The main row # " << iter->index << " is ignored.";
	info(infostream.str());
	continue;
      }
      
      /**
       * And then work on the MS Main rows
       */
      ConfigDescriptionRow*	cdR		   = ds_p->getConfigDescription().getRowByKey(mR_p->getConfigDescriptionId());
      vector<Tag>		antennaIds	   = cdR->getAntennaId();
      vector<Tag>		dataDescriptionIds = cdR->getDataDescriptionId();
      vector<int>		feedIds		   = cdR->getFeedId();
      int			fieldId		   = mR_p->getFieldId().getTagValue();
      int			observationId	   = mR_p->getExecBlockId().getTagValue();
      int			processorId	   = cdR->getProcessorId().getTagValue();
      int			scanNumber	   = mR_p->getScanNumber();
      int			arrayId		   = 0;
            
      if (iter->uncorrected and produceUncorrected)
	bdf2AsdmStManIndexU.setNumberOfDataDescriptions(dataDescriptionIds.size());

      if (iter->corrected and produceCorrected)
	bdf2AsdmStManIndexC.setNumberOfDataDescriptions(dataDescriptionIds.size());
      
      unsigned int numberOfSpectralWindows = 0;
      for (const SDMDataObject::Baseband& bb: dataStruct.basebands()) {
	numberOfSpectralWindows += bb.spectralWindows().size();
      }

      if (debug) {
	oss.str("");
	oss << "There are " << numberOfSpectralWindows << " spectral windows." << endl;
	LOG(oss.str());
	oss.str("");
	oss << "There are " << dataDescriptionIds.size() << " data descriptions." << endl;
	LOG(oss.str());
      }

      vector<unsigned int> numberOfChannels_v;
      vector<unsigned int> numberOfSDPolarizations_v;
      vector<unsigned int> numberOfCrossPolarizations_v;
      for (const SDMDataObject::Baseband& bb: dataStruct.basebands()) {
	for (const SDMDataObject::SpectralWindow& spw: bb.spectralWindows()) {
	  numberOfChannels_v.push_back(spw.numSpectralPoint());
	  if (correlationMode != CorrelationModeMod::AUTO_ONLY)
	    numberOfCrossPolarizations_v.push_back(spw.crossPolProducts().size());
	  else
	    numberOfCrossPolarizations_v.push_back(0);

	  if (correlationMode != CorrelationModeMod::CROSS_ONLY)
	    numberOfSDPolarizations_v.push_back(spw.sdPolProducts().size());
	  else
	    numberOfSDPolarizations_v.push_back(0);
	}
      }
      if (debug) {
	oss.str("");
	oss << "numbers of Channels : " ;
	v2oss(numberOfChannels_v, oss, "{", "}", ", "); 
	LOG(oss.str());
	oss.str("");
	oss << "numbers of SD Polarizations : ";
	v2oss(numberOfSDPolarizations_v, oss, "{", "}", ", "); 
	oss << "numbers of Cross Polarizations : ";
	v2oss(numberOfCrossPolarizations_v, oss, "{", "}", ", "); 
	LOG(oss.str());
      }

      // Prepare vectors of scale factors
      vector<double> crossScaleFactors;
      vector<double> autoScaleFactors;
      
      // The cross data scale factors exist.
      if (correlationMode != CorrelationModeMod::AUTO_ONLY) { 
	for (const SDMDataObject::Baseband& bb: dataStruct.basebands()) {
	  for (const SDMDataObject::SpectralWindow& spw: bb.spectralWindows()) {
	    crossScaleFactors.push_back(spw.scaleFactor());
	  }
	}
	if (debug) {
	  oss.str("");
	  oss << "crossScaleFactors : " ;
	  v2oss(crossScaleFactors, oss, "{", "}", ", "); 
	  LOG(oss.str());
	}
      }
      
      // The auto data scale factors are fake.
      if (correlationMode != CorrelationModeMod::CROSS_ONLY) {
	for (unsigned int i = 0; i < numberOfSpectralWindows; i++)
	  autoScaleFactors.push_back(1.0);
	if (debug) {
	  oss.str("");
	  oss << "autoScaleFactors : " ;
	  v2oss(autoScaleFactors, oss, "{", "}", ", "); 
	  LOG(oss.str());
	}
      }
            
      // 
      // The number of values between to consecutive baselines (or antennas), stepBl, is :
      //
      unsigned int	stepSDBl     = 0; 
      unsigned int	stepCrossBl  = 0;

      int factor = (iter->uncorrected and iter->corrected) ? 2 : 1; 
      for (unsigned int i = 0; i < numberOfSpectralWindows; i++) {
	stepSDBl		    += numberOfChannels_v[i]*(numberOfSDPolarizations_v[i]==3?4:numberOfSDPolarizations_v[i]);
	stepCrossBl		    += factor * numberOfChannels_v[i]*numberOfCrossPolarizations_v[i];
      }

      if (debug) {
	oss.str("");

	oss << "stepSDBl : " << stepSDBl << "\n" << "stepCrossBl : " << stepCrossBl; 
	LOG(oss.str());
      }

      //
      // The offsets to the beginning of the i-th spectral window, spwOffset_v, is:
      std::vector<uint32_t>	spwSDOffset_v(numberOfSpectralWindows);
      //std::vector<uint32_t>	spwCrossOffset_v(numberOfSpectralWindows);
      std::vector<uint32_t>	spwCrossOffsetU_v(numberOfSpectralWindows);
      std::vector<uint32_t>	spwCrossOffsetC_v(numberOfSpectralWindows);

      spwSDOffset_v[0]	   = 0;
      spwCrossOffsetU_v[0] = 0;
      spwCrossOffsetC_v[0] = numberOfChannels_v[0] * numberOfCrossPolarizations_v[0];

      bool onlyUncorrected = iter->uncorrected and !iter->corrected;
      bool uncorrectedANDcorrected = iter->uncorrected and iter->corrected;
      if (!onlyUncorrected and !uncorrectedANDcorrected) {
	errstream.str("");
	errstream.str("I don't know how to process data with uncorrected = " +
		      TO_STRING(iter->uncorrected) +
		      " and corrected = " +
		      TO_STRING(iter->corrected) );
	error(errstream.str());
      }

      for (uint32_t i = 1; i < numberOfSpectralWindows; i++) {
	spwSDOffset_v[i] = spwSDOffset_v[i-1] +
	  numberOfChannels_v[i-1] * (numberOfSDPolarizations_v[i-1]==3?4:numberOfSDPolarizations_v[i-1]);
	if (onlyUncorrected)
	  spwCrossOffsetU_v[i] = spwCrossOffsetU_v[i-1] +
	    numberOfChannels_v[i-1] * numberOfCrossPolarizations_v[i-1];
	else if (uncorrectedANDcorrected){
	  spwCrossOffsetU_v[i] = spwCrossOffsetU_v[i-1] +
	    2 * numberOfChannels_v[i-1] * numberOfCrossPolarizations_v[i-1];
	  spwCrossOffsetC_v[i] = spwCrossOffsetC_v[i-1] +
	    numberOfChannels_v[i-1] * numberOfCrossPolarizations_v[i-1]+
	    numberOfChannels_v[i] * numberOfCrossPolarizations_v[i];
	}	  
      }

      if (debug) {
	oss.str("");
	//oss << "spwOffset_v : " ;
	//v2oss(spwOffset_v, oss, "{", "}", ", "); 
	oss << "spwSDOffset_v : " ;
	v2oss(spwSDOffset_v, oss, "{", "}", ", ");
	oss << "spwCrossOffsetU_v : " ;
	v2oss(spwCrossOffsetU_v, oss, "{", "}", ", "); 
	oss << "spwCrossOffsetC_v : " ;
	v2oss(spwCrossOffsetC_v, oss, "{", "}", ", "); 
	LOG(oss.str());
      }

      //
      // Now delegate to bdf2AsdmStManIndex the creation of the AsmdIndex 'es.
      // 
      if (processorType == ProcessorTypeMod::RADIOMETER && sdosr.hasPackedData()) {

	//
	// Declare some containers required to populate the columns of the MS MAIN table in a non lazy way.
	vector<vector<int> >           antenna1_vv(dataDescriptionIds.size());	// Column ANTENNA1
	vector<vector<int> >           antenna2_vv(dataDescriptionIds.size());	// Column ANTENNA2
	vector<vector<int> >           dataDescId_vv(dataDescriptionIds.size());	// Column DATA_DESC_ID
	vector<vector<double> >        exposure_vv(dataDescriptionIds.size());	// Column EXPOSURE
	vector<vector<double> >        interval_vv(dataDescriptionIds.size());	// Column INTERVAL
	vector<vector<double> >        time_vv(dataDescriptionIds.size());	// Column TIME    
	vector<vector<int> >           feed1_vv(dataDescriptionIds.size());	// Column FEED1
	vector<vector<int> >           feed2_vv(dataDescriptionIds.size());	// Column FEED2
	vector<vector<bool> >          flagRow_vv(dataDescriptionIds.size());	// Column FLAG_ROW
	vector<vector<int> >           stateId_vv(dataDescriptionIds.size());	// Column STATE_ID
	vector<vector<double> >        timeCentroid_vv(dataDescriptionIds.size());	// Column TIME_CENTROID
	vector<vector<pair<int, int> > >    nChanNPol_vv(dataDescriptionIds.size());  // numChan , numPol information 
	vector<vector<double> >        uvw_vv(dataDescriptionIds.size());       // Column UVW
	vector<vector<double> >        weight_vv(dataDescriptionIds.size());    // Column WEIGHT
	vector<vector<double> >        sigma_vv(dataDescriptionIds.size());     // Column SIGMA

	//
	// Everything is contained in *one* SDMDataSubset.
	//
	const SDMDataSubset& sdmDataSubset = sdosr.getSubset();

	int64_t  deltaTime = sdmDataSubset.interval() / sdosr.numTime();
	int64_t startTime = (int64_t)sdmDataSubset.time() -  (int64_t)sdmDataSubset.interval()/2LL + deltaTime/2LL;
	double   interval = deltaTime / 1000000000.0;
	
	// should the first integration be skipped? Any actual skipping happens later.
	bool skipFirstIntegration = checkdupints && lastTimeMap[mR_p->getConfigDescriptionId()] == ArrayTime(startTime).getMJD();
	if (debug && skipFirstIntegration) {
	  cout << "Duplicate time seen in Row : " << mainRowIndex
	       << " cdId : " << mR_p->getConfigDescriptionId()
	       << " " << mR_p->getDataUID().getEntityId().toString()
	       << " numTime : " << sdosr.numTime()
	       << " num MS rows : " << dataDescriptionIds.size()*sdosr.numTime()*antennaIds.size()
	       << endl;
	}
	lastTimeMap[mR_p->getConfigDescriptionId()] = ArrayTime(startTime+(sdosr.numTime()-1)*deltaTime).getMJD();
	
	for (unsigned int iDD = 0; iDD < dataDescriptionIds.size(); iDD++) {
	  //
	  // Prepare a pair<int, int> to transport the shape of some cells
	  //
	  pair<int,int> nChanNPol = make_pair<int, int>(numberOfChannels_v[iDD],
							numberOfSDPolarizations_v[iDD]);

	  //
	  // Compute weight and sigma which depend on the data description id and on the interval
	  //
	  double	weight = 1.0 * effectiveBwPerDD_m[dataDescriptionIdx2Idx[dataDescriptionIds[iDD].getTagValue()]] * interval;
	  weight	       = (weight == 0.0) ? 1.0 : weight;
	  double	sigma  = 1./sqrt(weight);

	  for (unsigned int itime = 0; itime < sdosr.numTime(); itime++) {
	    if (skipFirstIntegration && itime==0) continue;
	    for (unsigned int iA = 0; iA < antennaIds.size(); iA++) {
	      antenna1_vv[iDD].push_back(antennaIds[iA].getTagValue());
	      antenna2_vv[iDD].push_back(antennaIds[iA].getTagValue());
	      dataDescId_vv[iDD].push_back(dataDescriptionIdx2Idx[dataDescriptionIds[iDD].getTagValue()]);
	      exposure_vv[iDD].push_back(interval);
	      interval_vv[iDD].push_back(interval);
	      time_vv[iDD].push_back(ArrayTime(startTime + itime * deltaTime).getMJD() * 86400.0);
	      feed1_vv[iDD].push_back(feedIds[iA]);
	      feed2_vv[iDD].push_back(feedIds[iA]);
	      flagRow_vv[iDD].push_back(false);
	      stateId_vv[iDD].push_back(stateIdx2Idx[mR_p]);
	      timeCentroid_vv[iDD].push_back(time_vv[iDD].back());
	      nChanNPol_vv[iDD].push_back(nChanNPol);
	      uvw_vv[iDD].push_back(0.0);uvw_vv[iDD].push_back(0.0);uvw_vv[iDD].push_back(0.0);
	      weight_vv[iDD].push_back(weight);
	      sigma_vv[iDD].push_back(sigma);
	    }
	    // If we have uncorrected data (which is in practice always the case I think) and want to output those then populate the asdmindex of uncorrected data MS.
	    if (iter->uncorrected and produceUncorrected) {
	      bdf2AsdmStManIndexU.appendWVRIndex(iDD,
						 iter->bdfName,
						 numberOfAntennas,
						 numberOfSpectralWindows,
						 numberOfChannels_v[iDD],
						 numberOfSDPolarizations_v[iDD],
						 stepSDBl, //numberOfSpectralWindows * numberOfChannels * numberOfPolarizations,
						 iDD, // this will be used as an index in the seq of windows in the BDFs
						 autoScaleFactors,
						 sdmDataSubset.autoDataPosition() + itime * numberOfAntennas * stepSDBl * sizeof(AUTODATATYPE),
						 spwSDOffset_v[iDD]);
	    }
	    // If we have corrected data  and want to output those  then populate the asdmindex of corrected data MS.
	    if (iter->corrected and produceCorrected) {
	      bdf2AsdmStManIndexC.appendWVRIndex(iDD,
						 iter->bdfName,
						 numberOfAntennas,
						 numberOfSpectralWindows,
						 numberOfChannels_v[iDD],
						 numberOfSDPolarizations_v[iDD],
						 stepSDBl, //numberOfSpectralWindows * numberOfChannels * numberOfPolarizations,
						 iDD, // this will be used as an index in the seq of windows in the BDFs
						 autoScaleFactors,
						 sdmDataSubset.autoDataPosition() + itime * numberOfAntennas * stepSDBl * sizeof(AUTODATATYPE),
						 spwSDOffset_v[iDD]);
	    }  
	  }
	}

	// If we have uncorrected data (which is in practice always the case I think) and want to output those then populate the asdmindex of uncorrected data MS.
	if (iter->uncorrected and produceUncorrected) 
	  bdf2AsdmStManIndexU.dumpAutoCross();

	// If we have corrected data  and want to output those  then populate the asdmindex of corrected data MS.
	if (iter->corrected and produceCorrected)
	  bdf2AsdmStManIndexC.dumpAutoCross();

	//
	// It's now time to populate the columns of the MAIN table but the DATA's one.
	for (unsigned int iDD = 0; iDD < dataDescriptionIds.size(); iDD++) {
            for (map<AtmPhaseCorrectionMod::AtmPhaseCorrection, ASDM2MSFiller*>::iterator msfIter = msFillers.begin();
	       msfIter != msFillers.end();
	       ++msfIter) {
	    if (time_vv[iDD].size() > 0) {
	      msfIter->second->addData(true,             // Yes ! these are complex data.
				       time_vv[iDD],
				       antenna1_vv[iDD],
				       antenna2_vv[iDD],
				       feed1_vv[iDD],
				       feed2_vv[iDD],
				       dataDescId_vv[iDD],
				       processorId,
				       fieldId,
				       interval_vv[iDD],
				       exposure_vv[iDD],
				       timeCentroid_vv[iDD],
				       scanNumber, 
				       arrayId,
				       observationId,
				       stateId_vv[iDD],
				       nChanNPol_vv[iDD],
				       uvw_vv[iDD],
				       weight_vv[iDD],
				       sigma_vv[iDD]);
	    }
	  }
	}
      }

      else if (!sdosr.hasPackedData() && (processorType == ProcessorTypeMod::CORRELATOR || processorType == ProcessorTypeMod::RADIOMETER)) {

	// duplicate time skipping is not supported here

	//
	// Declare some containers required to populate the columns of the MS MAIN table in a non lazy way.
	//
	// We use vectors of vectors in order to be able to build separate vectors for different data description
	// and then output these vectors in the appropriate order.
	//
	// The cross correlation chapter.
	//
	vector<vector<int> >     cross_antenna1_vv(dataDescriptionIds.size());      // Column ANTENNA1 per Data Description
	vector<vector<int> >     cross_antenna2_vv(dataDescriptionIds.size());      // Column ANTENNA2 per Data Description
	vector<vector<int> >     cross_dataDescId_vv(dataDescriptionIds.size());    // Column DATA_DESC_ID per Data Description
	vector<vector<double> >  cross_exposure_vv(dataDescriptionIds.size());      // Column EXPOSURE per Data Description
	vector<vector<double> >  cross_interval_vv(dataDescriptionIds.size());      // Column INTERVAL per Data Description
	vector<vector<double> >  cross_time_vv(dataDescriptionIds.size());          // Column TIME per Data Description    
	vector<vector<int> >     cross_feed1_vv(dataDescriptionIds.size());         // Column FEED1 per Data Description
	vector<vector<int> >     cross_feed2_vv(dataDescriptionIds.size());         // Column FEED2 per Data Description
	vector<vector<bool> >    cross_flagRow_vv(dataDescriptionIds.size());       // Column FLAG_ROW per Data Description
	vector<vector<int> >     cross_stateId_vv(dataDescriptionIds.size());       // Column STATE_ID per Data Description
	vector<vector<double> >  cross_timeCentroid_vv(dataDescriptionIds.size());  // Column TIME_CENTROID per Data Description
	vector<vector<pair<int, int> > >    cross_nChanNPol_vv(dataDescriptionIds.size());  // numChan , numPol information 
	vector<vector<double> >  cross_uvw_vv(dataDescriptionIds.size());           // Column UVW
	vector<vector<double> >  cross_weight_vv(dataDescriptionIds.size());        // Column WEIGHT
	vector<vector<double> >  cross_sigma_vv(dataDescriptionIds.size());         // Column SIGMA

	// The auto correlation chapter.
	vector<vector<int> >     auto_antenna1_vv(dataDescriptionIds.size());      // Column ANTENNA1 per Data Description
	vector<vector<int> >     auto_antenna2_vv(dataDescriptionIds.size());      // Column ANTENNA2 per Data Description
	vector<vector<int> >     auto_dataDescId_vv(dataDescriptionIds.size());    // Column DATA_DESC_ID per Data Description
	vector<vector<double> >  auto_exposure_vv(dataDescriptionIds.size());      // Column EXPOSURE per Data Description
	vector<vector<double> >  auto_interval_vv(dataDescriptionIds.size());      // Column INTERVAL per Data Description
	vector<vector<double> >  auto_time_vv(dataDescriptionIds.size());          // Column TIME per Data Description    
	vector<vector<int> >     auto_feed1_vv(dataDescriptionIds.size());         // Column FEED1 per Data Description
	vector<vector<int> >     auto_feed2_vv(dataDescriptionIds.size());         // Column FEED2 per Data Description
	vector<vector<bool> >    auto_flagRow_vv(dataDescriptionIds.size());       // Column FLAG_ROW per Data Description
	vector<vector<int> >     auto_stateId_vv(dataDescriptionIds.size());       // Column STATE_ID per Data Description
	vector<vector<double> >  auto_timeCentroid_vv(dataDescriptionIds.size());  // Column TIME_CENTROID per Data Description
	vector<vector<pair<int, int> > >    auto_nChanNPol_vv(dataDescriptionIds.size());  // numChan , numPol information 
	vector<vector<double> >  auto_uvw_vv(dataDescriptionIds.size());           // Column UVW
	vector<vector<double> >  auto_weight_vv(dataDescriptionIds.size());           // Column WEIGHT
	vector<vector<double> >  auto_sigma_vv(dataDescriptionIds.size());            // Column SIGMA
	
	// Ignore cross data if AUTO_ONLY is selected.
	bool hasCrossData = ((correlationMode == CorrelationModeMod::CROSS_AND_AUTO || correlationMode == CorrelationModeMod::CROSS_ONLY) && e_query_cm != CorrelationModeMod::AUTO_ONLY);

	// Ignore auto data if CROSS_ONLY has been selected.
	bool hasAutoData = ((correlationMode == CorrelationModeMod::CROSS_AND_AUTO || correlationMode == CorrelationModeMod::AUTO_ONLY) && e_query_cm != CorrelationModeMod::CROSS_ONLY);

	//
	// Traverse all the integrations.
	//

	while (sdosr.hasSubset()) {

	  const SDMDataSubset& sdmDataSubset = sdosr.getSubset();
	  
	  string time_s = ArrayTime((int64_t) sdmDataSubset.time()).toFITS();
	  double time = ArrayTime((int64_t) sdmDataSubset.time()).getMJD() * 86400.0;
	  double interval =  sdmDataSubset.interval() / 1000000000.0;
#if TRANSPOSE_BL_NUM
	  pair<bool, bool> dataOrder(true, false);  // 1st: reverse bls YES, 2nd: autotrailing NO
#else
	  pair<bool, bool> dataOrder(false, false);  // 1st: reverse bls NO, 2nd: autotrailing NO
#endif
	  vector<Vector<casacore::Double> > vv_uvw;
	  vector<double> time_v(dataDescriptionIds.size() * (numberOfBaselines + numberOfAntennas),
				time);

	  if ( correlationMode != CorrelationModeMod::AUTO_ONLY ) {
	    uvwCoords.uvw_bl(mR_p,
			     time_v, 
			     correlationMode,
			     dataOrder,
			     vv_uvw);
	  }
	  
	  //
	  // If we have autocorrelations and cross correlations , ignore the numberOfAntennas * dataDescriptionIds.size()
	  // first element of vv_uvw
	  // 
	  unsigned int uvwIndexBase = 0;
	  if (correlationMode == CorrelationModeMod::CROSS_AND_AUTO) {
	    uvwIndexBase += numberOfAntennas * dataDescriptionIds.size();
	  }

	  if (hasCrossData) {
	    for (unsigned int iDD = 0; iDD < dataDescriptionIds.size(); iDD++) {
	      unsigned int uvwIndex = uvwIndexBase + iDD;
	      unsigned int ddIndex = dataDescriptionIdx2Idx[dataDescriptionIds[iDD].getTagValue()];

	      //
	      // Prepare a pair<int, int> to transport the shape of some cells
	      //
	      pair<int,int> nChanNPol = make_pair<int, int>(numberOfChannels_v[iDD],
							    numberOfCrossPolarizations_v[iDD]);
	      //
	      // Compute weight and sigma which depend on interval and iDD.
	      //
	      double weight = 2.0*interval*effectiveBwPerDD_m[dataDescriptionIdx2Idx[dataDescriptionIds[iDD].getTagValue()]];
	      weight = (weight == 0.0) ? 1.0 : weight;
	      double sigma = 1.0 / sqrt (weight);

#if !TRANSPOSE_BL_NUM
	      for (unsigned int iA1 = 0; iA1 < antennaIds.size(); iA1++)
		for (unsigned int iA2 = iA1+1; iA2 < antennaIds.size(); iA2++) {
		  cross_antenna1_vv[iDD].push_back(antennaIds[iA1].getTagValue());
		  cross_antenna2_vv[iDD].push_back(antennaIds[iA2].getTagValue());
		  cross_dataDescId_vv[iDD].push_back(ddIndex);
		  cross_exposure_vv[iDD].push_back(interval);
		  cross_interval_vv[iDD].push_back(interval);
		  cross_time_vv[iDD].push_back(time);
		  cross_feed1_vv[iDD].push_back(feedIds[iA1]);
		  cross_feed2_vv[iDD].push_back(feedIds[iA2]);
		  cross_flagRow_vv[iDD].push_back(false);
		  cross_stateId_vv[iDD].push_back(stateIdx2Idx[mR_p]);
		  cross_timeCentroid_vv[iDD].push_back(time);
		  cross_nChanNPol_vv[iDD].push_back(nChanNPol);
		  cross_uvw_vv[iDD].push_back(vv_uvw[uvwIndex](0));
		  cross_uvw_vv[iDD].push_back(vv_uvw[uvwIndex](1));
		  cross_uvw_vv[iDD].push_back(vv_uvw[uvwIndex](2));
		  uvwIndex += dataDescriptionIds.size();
		  cross_weight_vv[iDD].push_back(weight);
		  cross_sigma_vv[iDD].push_back(sigma);
		}
#else
	      for (unsigned int iA2 = 1; iA2 < antennaIds.size(); iA2++)
		for (unsigned int iA1 = 0; iA1 < iA2; iA1++) {
		  cross_antenna1_vv[iDD].push_back(antennaIds[iA1].getTagValue());
		  cross_antenna2_vv[iDD].push_back(antennaIds[iA2].getTagValue());
		  cross_dataDescId_vv[iDD].push_back(ddIndex);
		  cross_exposure_vv[iDD].push_back(interval);
		  cross_interval_vv[iDD].push_back(interval);
		  cross_time_vv[iDD].push_back(time);
		  cross_feed1_vv[iDD].push_back(feedIds[iA1]);
		  cross_feed2_vv[iDD].push_back(feedIds[iA2]);
		  cross_flagRow_vv[iDD].push_back(false);
		  cross_stateId_vv[iDD].push_back(stateIdx2Idx[mR_p]);
		  cross_timeCentroid_vv[iDD].push_back(time);
		  cross_nChanNPol_vv[iDD].push_back(nChanNPol);
		  cross_uvw_vv[iDD].push_back(vv_uvw[uvwIndex](0));
		  cross_uvw_vv[iDD].push_back(vv_uvw[uvwIndex](1));
		  cross_uvw_vv[iDD].push_back(vv_uvw[uvwIndex](2));
		  uvwIndex += dataDescriptionIds.size();
		  cross_weight_vv[iDD].push_back(weight);
		  cross_sigma_vv[iDD].push_back(sigma);
		}
#endif	     
	      // If we have uncorrected data (which is in practice always the case I think) and want to output those then populate the asdmindex of uncorrected data MS.
	      if (iter->uncorrected and produceUncorrected) 
		bdf2AsdmStManIndexU.appendCrossIndex(iDD,
						     iter->bdfName,
						     numberOfBaselines,
						     numberOfSpectralWindows,
						     numberOfChannels_v[iDD],
						     numberOfCrossPolarizations_v[iDD],
						     stepCrossBl, 
						     iDD, // this will be used as an index in the seq of windows in the BDFs
						     crossScaleFactors,
						     sdmDataSubset.crossDataPosition(),
						     spwCrossOffsetU_v[iDD],
						     sdmDataSubset.crossDataType());

	      // If we have corrected data  and want to output those  then populate the asdmindex of corrected data MS.
	      if (iter->corrected and produceCorrected) 
		bdf2AsdmStManIndexC.appendCrossIndex(iDD,
						     iter->bdfName,
						     numberOfBaselines,
						     numberOfSpectralWindows,
						     numberOfChannels_v[iDD],
						     numberOfCrossPolarizations_v[iDD],
						     stepCrossBl, 
						     iDD, // this will be used as an index in the seq of windows in the BDFs
						     crossScaleFactors,
						     sdmDataSubset.crossDataPosition(),
						     spwCrossOffsetC_v[iDD],
						     sdmDataSubset.crossDataType());
	    }
	  }
	  
	  if (hasAutoData) {
	    for (unsigned int iDD = 0; iDD < dataDescriptionIds.size(); iDD++) {
	      unsigned int ddIndex = dataDescriptionIdx2Idx[dataDescriptionIds[iDD].getTagValue()];
	      //
	      // Prepare a pair<int, int> to transport the shape of some cells
	      //
	      pair<int,int> nChanNPol = make_pair<int, int>(numberOfChannels_v[iDD],
							    numberOfSDPolarizations_v[iDD] == 3 ? 4 : numberOfSDPolarizations_v[iDD] );

	      //
	      // Compute weight and sigma which depend on interval and iDD.
	      //
	      double weight = 1.0*interval*effectiveBwPerDD_m[ddIndex];
	      weight = (weight == 0.0) ? 1.0 : weight;
	      double sigma = 1.0 / sqrt (weight);


	      for (unsigned int iA = 0; iA < antennaIds.size(); iA++) {
		auto_antenna1_vv[iDD].push_back(antennaIds[iA].getTagValue());
		auto_antenna2_vv[iDD].push_back(antennaIds[iA].getTagValue());
		auto_dataDescId_vv[iDD].push_back(ddIndex);
		auto_exposure_vv[iDD].push_back(interval);
		auto_interval_vv[iDD].push_back(interval);
		auto_time_vv[iDD].push_back(time);
		auto_feed1_vv[iDD].push_back(feedIds[iA]);
		auto_feed2_vv[iDD].push_back(feedIds[iA]);
		auto_flagRow_vv[iDD].push_back(false);
		auto_stateId_vv[iDD].push_back(stateIdx2Idx[mR_p]);
		auto_timeCentroid_vv[iDD].push_back(time);
		auto_nChanNPol_vv[iDD].push_back(nChanNPol);
		auto_uvw_vv[iDD].push_back(0.0);auto_uvw_vv[iDD].push_back(0.0);auto_uvw_vv[iDD].push_back(0.0);
		auto_weight_vv[iDD].push_back(weight);
		auto_sigma_vv[iDD].push_back(sigma);		
	      }

	      // If we have uncorrected data (which is in practice always the case I think) and want to output those then populate the asdmindex of uncorrected data MS.
	      if (iter->uncorrected and produceUncorrected)
		bdf2AsdmStManIndexU.appendAutoIndex(iDD,
						    iter->bdfName,
						    numberOfAntennas,
						    numberOfSpectralWindows,
						    numberOfChannels_v[iDD],
						    numberOfSDPolarizations_v[iDD],
						    stepSDBl, 
						    iDD,
						    autoScaleFactors,
						    sdmDataSubset.autoDataPosition(),
						    spwSDOffset_v[iDD]);
	      // If we have corrected data  and want to output those  then populate the asdmindex of corrected data MS.
	      if (iter->corrected and produceCorrected)
		bdf2AsdmStManIndexC.appendAutoIndex(iDD,
						    iter->bdfName,
						    numberOfAntennas,
						    numberOfSpectralWindows,
						    numberOfChannels_v[iDD],
						    numberOfSDPolarizations_v[iDD],
						    stepSDBl, //numberOfSpectralWindows * numberOfChannels * numberOfSDPolarizations,
						    iDD,
						    autoScaleFactors,
						    sdmDataSubset.autoDataPosition(),
						    spwSDOffset_v[iDD]);
	    }	      
	  }
	}
	// If we have uncorrected data (which is in practice always the case I think) and want to output those then populate the asdmindex of uncorrected data MS.
	if (iter->uncorrected and produceUncorrected)
	  bdf2AsdmStManIndexU.dumpAutoCross();
	// If we have corrected data  and want to output those  then populate the asdmindex of corrected data MS.
	if (iter->corrected and produceCorrected)
	  bdf2AsdmStManIndexC.dumpAutoCross();


	//
	// It's now time to populate the columns of the MAIN table but the DATA's one.
	// This is done with data descriptions varying the more slowly.
	//
	for (unsigned int iDD = 0; iDD < dataDescriptionIds.size(); iDD++) {
	  if (hasAutoData)
              for (map<AtmPhaseCorrectionMod::AtmPhaseCorrection, ASDM2MSFiller*>::iterator msfIter = msFillers.begin();
		 msfIter != msFillers.end();
		 ++msfIter)
	      if ((msfIter->first == AtmPhaseCorrectionMod::AP_UNCORRECTED and iter->uncorrected and produceUncorrected) ||
		  (msfIter->first == AtmPhaseCorrectionMod::AP_CORRECTED and iter->corrected and produceCorrected)) {
		msfIter->second->addData(true,             // Yes ! these are complex data.
					 auto_time_vv[iDD],
					 auto_antenna1_vv[iDD],
					 auto_antenna2_vv[iDD],
					 auto_feed1_vv[iDD],
					 auto_feed2_vv[iDD],
					 auto_dataDescId_vv[iDD],
					 processorId,
					 fieldId,
					 auto_interval_vv[iDD],
					 auto_exposure_vv[iDD],
					 auto_timeCentroid_vv[iDD],
					 scanNumber, 
					 arrayId,
					 observationId,
					 auto_stateId_vv[iDD],
					 auto_nChanNPol_vv[iDD],
					 auto_uvw_vv[iDD],
					 auto_weight_vv[iDD],
					 auto_sigma_vv[iDD]);
	      }
	  if (hasCrossData) 
              for (map<AtmPhaseCorrectionMod::AtmPhaseCorrection, ASDM2MSFiller*>::iterator msfIter = msFillers.begin();
		 msfIter != msFillers.end();
		 ++msfIter)
	      if ((msfIter->first == AtmPhaseCorrectionMod::AP_UNCORRECTED and iter->uncorrected and produceUncorrected) ||
		  (msfIter->first == AtmPhaseCorrectionMod::AP_CORRECTED and iter->corrected and produceCorrected)) {
		msfIter->second->addData(true,             // Yes ! these are complex data.
					 cross_time_vv[iDD],
					 cross_antenna1_vv[iDD],
					 cross_antenna2_vv[iDD],
					 cross_feed1_vv[iDD],
					 cross_feed2_vv[iDD],
					 cross_dataDescId_vv[iDD],
					 processorId,
					 fieldId,
					 cross_interval_vv[iDD],
					 cross_exposure_vv[iDD],
					 cross_timeCentroid_vv[iDD],
					 scanNumber, 
					 arrayId,
					 observationId,
					 cross_stateId_vv[iDD],
					 cross_nChanNPol_vv[iDD],
					 cross_uvw_vv[iDD],
					 cross_weight_vv[iDD],
					 cross_sigma_vv[iDD]);
	      }
	}
      }
      else 
	cout << "Processor not supported in lazy mode." << endl;
      
      sdosr.close();

      if (iter->uncorrected and produceUncorrected) {
	infostream.str("");
	infostream << "ASDM Main row #" << iter->index << " produced a total of " << msFillers[AtmPhaseCorrectionMod::AP_UNCORRECTED]->ms()->nrow() - lastMSNUrows << " MS Main rows with uncorrected data." << endl;
	info(infostream.str());
	lastMSNUrows = msFillers[AtmPhaseCorrectionMod::AP_UNCORRECTED]->ms()->nrow();	
      }

      if (iter->corrected and produceCorrected) {
	infostream.str("");
	infostream << "ASDM Main row #" << iter->index << " produced a total of " << msFillers[AtmPhaseCorrectionMod::AP_CORRECTED]->ms()->nrow() - lastMSNCrows << " MS Main rows with corrected data." << endl;
	info(infostream.str());
	lastMSNCrows = msFillers[AtmPhaseCorrectionMod::AP_CORRECTED]->ms()->nrow();	
      }
    }
    infostream.str("");
    if (produceUncorrected) 
      infostream << "The MS main table for wvr uncorrected data contains " << msFillers[AtmPhaseCorrectionMod::AP_UNCORRECTED]->ms()->nrow() << " rows." << endl;

    if (produceCorrected) 
      infostream << "The MS main table for wvr corrected data contains " << msFillers[AtmPhaseCorrectionMod::AP_CORRECTED]->ms()->nrow() << " rows." << endl;


    info(infostream.str());
  }
  catch (SDMDataObjectStreamReaderException e) {
    cout << e.getMessage() << endl;
  }
  catch (SDMDataObjectException e) {
    cout << e.getMessage() << endl;
  }
  bdf2AsdmStManIndexU.done();
  bdf2AsdmStManIndexC.done();
  LOGEXIT("fillMainLazily");

}

template<class T> vector<T> reorder(const vector<T>& v, vector<int> index) {
  vector<T> result(v.size());
  for (unsigned int i = 0; i < result.size(); i++)
    result.at(i) = v.at(index.at(i));
  return result;
}

/**
 * This function fills the MS Main table from an ASDM Main table which refers to correlator data.
 *
 * given:
 * @parameter r_p a pointer to the MainRow being processed.
 * @parameter sdmBinData a reference to the SDMBinData containing a lot of information about the binary data being processed. Useful to know the requested ordering of data.
 * @parameter uvwCoords a reference to the UVW calculator.
 * @parameter complexData a bool which says if the DATA is going to be filled (true) or if it will be the FLOAT_DATA (false).
 * @parameter mute if the value of this parameter is false then nothing is written in the MS .
 * @parameter skipFirstTime if the value of this parameter is true, then all rows with time equal to the first time seen will be skipped (not filled).
 *
 * !!!!! One must be carefull to the fact that fillState must have been called before fillMain. During the execution of fillState , the global vector<int> msStateID
 * is filled and will be used by fillMain.
 */ 
void fillMain( MainRow* r_p, SDMBinData& sdmBinData, const VMSData* vmsData_p, UvwCoords& uvwCoords,
               std::map<unsigned int, double>& effectiveBwPerDD_m, bool complexData, bool mute,
               bool ac_xc_per_timestamp, bool skipFirstTime=false) {
  
  if (debug) cout << "fillMain : entering" << endl;

  // ASDM & ds = r_p -> getTable() . getContainer();

  // Then populate the Main table.
  ComplexDataFilter filter; // To process the case numCorr == 3
  
  if (vmsData_p->v_antennaId1.size() == 0) {
    infostream.str("");
    infostream << "No MS data produced for the current row." << endl;
    info(infostream.str());
    return;
  }

  // msRowReIndex_v maps from location in the vmsData_p vectors to the output MS row
  // this may be reorderd and the first time integration may be skipped (in which case msRowReIndex_v[i] is -1

  vector <int> msRowReIndex_v(vmsData_p->v_antennaId1.size());

  // cout << "skipFirstTime ; " << skipFirstTime << endl;

  CorrelationModeMod::CorrelationMode cm = r_p->getTable().getContainer().getConfigDescription().getRowByKey(r_p->getConfigDescriptionId())->getCorrelationMode();
  if (cm == CorrelationModeMod::CROSS_AND_AUTO and ac_xc_per_timestamp) {
    // this is the case where the rows may be reordered

    unsigned int numDD = r_p->getTable().getContainer().getConfigDescription().getRowByKey(r_p->getConfigDescriptionId())->getDataDescriptionId().size();
    unsigned int numOfMSRowsPerIntegration = 0;
    unsigned int numAntenna = r_p->getNumAntenna();
    unsigned int numBl =  r_p->getNumAntenna() * (r_p->getNumAntenna() - 1) / 2;
    if (cm != CorrelationModeMod::CROSS_ONLY) numOfMSRowsPerIntegration += numAntenna;
    if (cm != CorrelationModeMod::AUTO_ONLY) numOfMSRowsPerIntegration += numBl;
    unsigned int numIntegrations =  vmsData_p->v_antennaId1.size() / numOfMSRowsPerIntegration / numDD;
    if (vmsData_p->v_antennaId1.size() % numOfMSRowsPerIntegration != 0) {
      errstream.str("");
      errstream << "The total number of rows to be writtren into the MS (" << vmsData_p->v_antennaId1.size()
		<<") is not a multiple of the number of MS rows per integration (" << numOfMSRowsPerIntegration << ").";
      errstream << "This is not normal. Aborting !";
      throw ASDM2MSException(errstream.str());
    }

    unsigned int i = 0;
    for (unsigned int iDD = 0; iDD < numDD; iDD++) {
      unsigned int ddOffset = iDD * numIntegrations * (numAntenna + numBl);
      for (unsigned int integration = 0; integration < numIntegrations; integration++) {
	// First the auto correlations.
	for (unsigned int iAnt = 0; iAnt < numAntenna; iAnt++) {
	  if (skipFirstTime && integration == 0) {
	    msRowReIndex_v[i++] = -1;
	  } else {
	    msRowReIndex_v[i++] = ddOffset + numAntenna * integration + iAnt;
	  }
	}
	// Then the cross correlations.
	for (unsigned iBl = 0; iBl < numBl; iBl++)
	  if (skipFirstTime && integration == 0) {
	    msRowReIndex_v[i++] = -1;
	  } else {
	    msRowReIndex_v[i++] = ddOffset + numIntegrations * numAntenna + integration * numBl + iBl;
	  }	  
      }
    }
  } else {
    // set them in order, skipping times as appropriate
    // it's not obvious that the vmsData_p rows are time sorted, but the first time there should be the time to be skipped
    double timeToSkip = vmsData_p->v_time[0];
    for (unsigned int i = 0; i < msRowReIndex_v.size(); i++) {
      if (skipFirstTime && (vmsData_p->v_time[i] == timeToSkip)) {
	msRowReIndex_v[i] = -1;
      } else {
	msRowReIndex_v[i] = i;
      }
    }
  }
  
  vector<vector<unsigned int> > filteredShape_vv = vmsData_p->vv_dataShape;
  for (unsigned int ipart = 0; ipart < filteredShape_vv.size(); ipart++) {
    if (filteredShape_vv.at(ipart).at(0) == 3) filteredShape_vv.at(ipart).at(0) = 4;
  }

  vector<int> filteredDD;
  for (unsigned int idd = 0; idd < vmsData_p->v_dataDescId.size(); idd++){
    filteredDD.push_back(dataDescriptionIdx2Idx.at(vmsData_p->v_dataDescId.at(idd)));
  }

  vector<float *> uncorrectedData_v;
  vector<float *> correctedData_v;

  // these sizes of these are not known immediately if there skipFirstTime is true
  vector<double> uvw_v;              // when set here, this is reordered and can be used as is when writing to the uncorrected MS
  vector<double> weight_v;           // these are the weights, in the order seen. They must be reordered to use.
  vector<double> correctedWeight_v;  // to be put into the MS, can only be set later when other corrected column values are set
  vector<double> uncorrectedWeight_v;  // to be put into the MS. May be set here when skipFirstTime is not true.
  vector<double> sigma_v;            // the sigmas, in the order seen. They must be reordered to use.
  vector<double> correctedSigma_v;   // to be put into the MS, can only be set later when other corrected column values are set
  vector<double> uncorrectedSigma_v; // to be put into the MS. May be set here when skipFirstTime is not true.

  /* compute the UVW - do this for all times, time skipping happens later */
  vector<casacore::Vector<casacore::Double> > vv_uvw(vmsData_p->v_time.size());
#if DDPRIORITY
  uvwCoords.uvw_bl(r_p, sdmBinData.timeSequence(), e_query_cm, 
		   sdmbin::SDMBinData::dataOrder(),
		   vv_uvw);
#else
  uvwCoords.uvw_bl(r_p, vmsData_p->v_timeCentroid, e_query_cm, 
		   sdmbin::SDMBinData::dataOrder(),
		   vv_uvw);
#endif

  // set sigma_v and weight_v first, in order.
  weight_v.resize(vmsData_p->v_time.size());
  sigma_v.resize(vmsData_p->v_time.size());
  for (unsigned int i = 0; i < weight_v.size(); i++) {
    weight_v[i] = vmsData_p->v_exposure[i] * effectiveBwPerDD_m[filteredDD[i]];
    if (vmsData_p->v_antennaId1[i] != vmsData_p->v_antennaId2[i])
      weight_v[i] *= 2.0;

    if (weight_v[i] == 0.0) weight_v[i] = 1.0;

    sigma_v[i] = 1.0 / sqrt(weight_v[i]);

  }
   
  if (!skipFirstTime) {
    // several values can be fully filled out in this case. 
    // it's more efficient to just do that, most of the time this block will be executed

    /*
    ** Let's apply the reindexing on the UVW coordinates !!!
    */
    uvw_v.resize(3*vmsData_p->v_time.size());
    int k = 0;
    for (unsigned int iUvw = 0; iUvw < vv_uvw.size(); iUvw++) {
      uvw_v[k++] = vv_uvw[msRowReIndex_v[iUvw]](0); 
      uvw_v[k++] = vv_uvw[msRowReIndex_v[iUvw]](1);
      uvw_v[k++] = vv_uvw[msRowReIndex_v[iUvw]](2);
    } 

    /*
    ** Let's apply the reindexing on weight and sigma.
    */
    uncorrectedWeight_v.resize(weight_v.size());
    uncorrectedSigma_v.resize(weight_v.size());
    for (unsigned int i = 0; i < weight_v.size(); i++) {
      uncorrectedWeight_v[i] = weight_v.at(msRowReIndex_v[i]);
      uncorrectedSigma_v[i] = sigma_v.at(msRowReIndex_v[i]);
    }
  }

  ComplexDataFilter cdf;
  map<AtmPhaseCorrectionMod::AtmPhaseCorrection, float*>::const_iterator iter;

  vector<double>	uncorrectedTime_v;
  vector<int>		uncorrectedAntennaId1_v;
  vector<int>		uncorrectedAntennaId2_v;
  vector<int>		uncorrectedFeedId1_v;
  vector<int>		uncorrectedFeedId2_v;
  vector<int>		uncorrectedFieldId_v;
  vector<int>		uncorrectedFilteredDD_v;
  vector<vector< unsigned int> > uncorrectedFilteredShape_vv;
  vector<double>	uncorrectedInterval_v;
  vector<double>	uncorrectedExposure_v;
  vector<double>	uncorrectedTimeCentroid_v;
  vector<unsigned int>	uncorrectedFlag_v;

  vector<double>	correctedTime_v;
  vector<int>		correctedAntennaId1_v;
  vector<int>		correctedAntennaId2_v;
  vector<int>		correctedFeedId1_v;
  vector<int>		correctedFeedId2_v;
  vector<int>		correctedFieldId_v;
  vector<int>           correctedFilteredDD_v;
  vector<vector< unsigned int> > correctedFilteredShape_vv;
  vector<double>	correctedInterval_v;
  vector<double>	correctedExposure_v;
  vector<double>	correctedTimeCentroid_v;
  vector<double>        correctedUvw_v;
  vector<unsigned int>	correctedFlag_v;

  Tag configDescriptionId = r_p -> getConfigDescriptionId();
  ConfigDescriptionTable & cfgDescT = r_p -> getTable() . getContainer() . getConfigDescription();
  ConfigDescriptionRow * cfgDescR_p = cfgDescT.getRowByKey(configDescriptionId);
  const vector<AtmPhaseCorrectionMod::AtmPhaseCorrection >& apc_v = cfgDescR_p->getAtmPhaseCorrection();
  bool subscanHasCorrectedData = std::find(apc_v.begin(), apc_v.end(), AtmPhaseCorrectionMod::AP_CORRECTED)!=apc_v.end();

  // Do we have to fill an MS with uncorrected data + radiometric data (radiometric data are considered as uncorrected data)  ?
  // Apply here the redindexing on uncorrected data !!!!
  //
  for (unsigned int iData = 0; iData < vmsData_p->v_m_data.size(); iData++) {
    if (skipFirstTime && msRowReIndex_v[iData] < 0) {
      continue;
    }

    if ((iter=vmsData_p->v_m_data.at(msRowReIndex_v[iData]).find(AtmPhaseCorrectionMod::AP_UNCORRECTED)) != vmsData_p->v_m_data.at(msRowReIndex_v[iData]).end()){
      uncorrectedData_v.push_back(cdf.to4Pol(vmsData_p->vv_dataShape.at(msRowReIndex_v[iData]).at(0),
					     vmsData_p->vv_dataShape.at(msRowReIndex_v[iData]).at(1),
					     iter->second));
      if (skipFirstTime) {
	// uncorrected values must also be explicitly added here since they can not be put in as entire vectors
	uncorrectedTime_v.push_back(vmsData_p->v_time.at(msRowReIndex_v[iData]));
	uncorrectedAntennaId1_v.push_back(vmsData_p->v_antennaId1.at(msRowReIndex_v[iData]));
	uncorrectedAntennaId2_v.push_back(vmsData_p->v_antennaId2.at(msRowReIndex_v[iData]));
	uncorrectedFeedId1_v.push_back(vmsData_p->v_feedId1.at(msRowReIndex_v[iData]));
	uncorrectedFeedId2_v.push_back(vmsData_p->v_feedId2.at(msRowReIndex_v[iData]));
	uncorrectedFilteredDD_v.push_back(filteredDD.at(msRowReIndex_v[iData]));
	uncorrectedFilteredShape_vv.push_back(filteredShape_vv.at(msRowReIndex_v[iData]));
	uncorrectedFieldId_v.push_back(vmsData_p->v_fieldId.at(msRowReIndex_v[iData]));
	uncorrectedInterval_v.push_back(vmsData_p->v_interval.at(msRowReIndex_v[iData]));
	uncorrectedExposure_v.push_back(vmsData_p->v_exposure.at(msRowReIndex_v[iData]));
	uncorrectedTimeCentroid_v.push_back(vmsData_p->v_timeCentroid.at(msRowReIndex_v[iData]));
	uvw_v.push_back(vv_uvw[msRowReIndex_v[iData]](0));
	uvw_v.push_back(vv_uvw[msRowReIndex_v[iData]](1));
	uvw_v.push_back(vv_uvw[msRowReIndex_v[iData]](2));
	uncorrectedFlag_v.push_back(vmsData_p->v_flag.at(msRowReIndex_v[iData]));
	uncorrectedWeight_v.push_back(weight_v.at(msRowReIndex_v[iData]));
	uncorrectedSigma_v.push_back(sigma_v.at(msRowReIndex_v[iData]));
      }
    }

    // Have we asked to write an MS with corrected data + radiometric data ?
    
    // Are we with radiometric data ? Then we assume that the data are labelled AP_UNCORRECTED.
    if (sdmBinData.processorType(r_p) == ProcessorTypeMod::RADIOMETER) {
      if ((iter=vmsData_p->v_m_data.at(msRowReIndex_v[iData]).find(AtmPhaseCorrectionMod::AP_UNCORRECTED)) != vmsData_p->v_m_data.at(msRowReIndex_v[iData]).end()){
	
	correctedTime_v.push_back(vmsData_p->v_time.at(msRowReIndex_v[iData]));
	correctedAntennaId1_v.push_back(vmsData_p->v_antennaId1.at(msRowReIndex_v[iData]));
	correctedAntennaId2_v.push_back(vmsData_p->v_antennaId2.at(msRowReIndex_v[iData]));
	correctedFeedId1_v.push_back(vmsData_p->v_feedId1.at(msRowReIndex_v[iData]));
	correctedFeedId2_v.push_back(vmsData_p->v_feedId2.at(msRowReIndex_v[iData]));
	correctedFilteredDD_v.push_back(filteredDD.at(msRowReIndex_v[iData]));
	correctedFilteredShape_vv.push_back(filteredShape_vv.at(msRowReIndex_v[iData]));
	correctedFieldId_v.push_back(vmsData_p->v_fieldId.at(msRowReIndex_v[iData]));
	correctedInterval_v.push_back(vmsData_p->v_interval.at(msRowReIndex_v[iData]));
	correctedExposure_v.push_back(vmsData_p->v_exposure.at(msRowReIndex_v[iData]));
	correctedTimeCentroid_v.push_back(vmsData_p->v_timeCentroid.at(msRowReIndex_v[iData]));
	correctedUvw_v.push_back(vv_uvw[msRowReIndex_v[iData]](0));
	correctedUvw_v.push_back(vv_uvw[msRowReIndex_v[iData]](1));
	correctedUvw_v.push_back(vv_uvw[msRowReIndex_v[iData]](2));
	// this is probably the most recent uncorrectedData, but it might not be - else why the if blocks here
	correctedData_v.push_back(cdf.to4Pol(vmsData_p->vv_dataShape.at(msRowReIndex_v[iData]).at(0),
					     vmsData_p->vv_dataShape.at(msRowReIndex_v[iData]).at(1),
					     iter->second));
	correctedFlag_v.push_back(vmsData_p->v_flag.at(msRowReIndex_v[iData]));
	correctedWeight_v.push_back(weight_v.at(msRowReIndex_v[iData]));
	correctedSigma_v.push_back(sigma_v.at(msRowReIndex_v[iData]));
      }
    }
    else {  // We assume that we are in front of CORRELATOR data, but do we have corrected data on that specific subscan ?
      if (subscanHasCorrectedData) {
	// Then we know that we have AP_CORRECTED data.
	if  (vmsData_p->v_antennaId1.at(msRowReIndex_v[iData]) == vmsData_p->v_antennaId2.at(msRowReIndex_v[iData]) ) {
	  /*
	  ** do not forget to prepend the autodata copied from the uncorrected data, because the lower layers of the software do not put the (uncorrected) autodata in the
	  ** corrected data.
	  */
	  correctedTime_v.push_back(vmsData_p->v_time.at(msRowReIndex_v[iData]));
	  correctedAntennaId1_v.push_back(vmsData_p->v_antennaId1.at(msRowReIndex_v[iData]));
	  correctedAntennaId2_v.push_back(vmsData_p->v_antennaId2.at(msRowReIndex_v[iData]));
	  correctedFeedId1_v.push_back(vmsData_p->v_feedId1.at(msRowReIndex_v[iData]));
	  correctedFeedId2_v.push_back(vmsData_p->v_feedId2.at(msRowReIndex_v[iData]));
	  correctedFilteredDD_v.push_back(filteredDD.at(msRowReIndex_v[iData]));
	  correctedFieldId_v.push_back(vmsData_p->v_fieldId.at(msRowReIndex_v[iData]));
	  correctedInterval_v.push_back(vmsData_p->v_interval.at(msRowReIndex_v[iData]));
	  correctedExposure_v.push_back(vmsData_p->v_exposure.at(msRowReIndex_v[iData]));
	  correctedTimeCentroid_v.push_back(vmsData_p->v_timeCentroid.at(msRowReIndex_v[iData]));
	  correctedUvw_v.push_back(vv_uvw[msRowReIndex_v[iData]](0));
	  correctedUvw_v.push_back(vv_uvw[msRowReIndex_v[iData]](1));
	  correctedUvw_v.push_back(vv_uvw[msRowReIndex_v[iData]](2));	  
	  // this is probably the most recent uncorrectedData, but it might not be - else why the if blocks here
	  correctedData_v.push_back(cdf.to4Pol(vmsData_p->vv_dataShape.at(msRowReIndex_v[iData]).at(0),
					       vmsData_p->vv_dataShape.at(msRowReIndex_v[iData]).at(1),
					       iter->second));
	  correctedFlag_v.push_back(vmsData_p->v_flag.at(msRowReIndex_v[iData]));
	  correctedFilteredShape_vv.push_back(filteredShape_vv.at(msRowReIndex_v[iData]));
	  correctedWeight_v.push_back(weight_v.at(msRowReIndex_v[iData]));
	  correctedSigma_v.push_back(sigma_v.at(msRowReIndex_v[iData]));

	
	}
	else {
	  /*
	  ** And now finally the correlation corrected data.
	  */
	  correctedTime_v.push_back(vmsData_p->v_time.at(msRowReIndex_v[iData]));
	  correctedAntennaId1_v.push_back(vmsData_p->v_antennaId1.at(msRowReIndex_v[iData]));
	  correctedAntennaId2_v.push_back(vmsData_p->v_antennaId2.at(msRowReIndex_v[iData]));
	  correctedFeedId1_v.push_back(vmsData_p->v_feedId1.at(msRowReIndex_v[iData]));
	  correctedFeedId2_v.push_back(vmsData_p->v_feedId2.at(msRowReIndex_v[iData]));
	  correctedFilteredDD_v.push_back(filteredDD.at(msRowReIndex_v[iData]));
	  correctedFieldId_v.push_back(vmsData_p->v_fieldId.at(msRowReIndex_v[iData]));
	  correctedInterval_v.push_back(vmsData_p->v_interval.at(msRowReIndex_v[iData]));
	  correctedExposure_v.push_back(vmsData_p->v_exposure.at(msRowReIndex_v[iData]));
	  correctedTimeCentroid_v.push_back(vmsData_p->v_timeCentroid.at(msRowReIndex_v[iData]));
	  correctedUvw_v.push_back(vv_uvw[msRowReIndex_v[iData]](0));
	  correctedUvw_v.push_back(vv_uvw[msRowReIndex_v[iData]](1));
	  correctedUvw_v.push_back(vv_uvw[msRowReIndex_v[iData]](2));
	  iter=vmsData_p->v_m_data.at(msRowReIndex_v[iData]).find(AtmPhaseCorrectionMod::AP_CORRECTED);
	  float* theData = cdf.to4Pol(vmsData_p->vv_dataShape.at(msRowReIndex_v[iData]).at(0),
				      vmsData_p->vv_dataShape.at(msRowReIndex_v[iData]).at(1),
				      iter->second);
	  correctedData_v.push_back(theData);
	  correctedFlag_v.push_back(vmsData_p->v_flag.at(msRowReIndex_v[iData]));
	  correctedFilteredShape_vv.push_back(filteredShape_vv.at(msRowReIndex_v[iData]));
	  correctedWeight_v.push_back(weight_v.at(msRowReIndex_v[iData]));
	  correctedSigma_v.push_back(sigma_v.at(msRowReIndex_v[iData]));
	}
      }
    }
  }
 
  if (uncorrectedData_v.size() > 0 && (msFillers.find(AtmPhaseCorrectionMod::AP_UNCORRECTED) != msFillers.end())) {
    if (! mute) { // Here we make the assumption that we have always uncorrected data. This realistic even if not totally rigorous.

      if (!skipFirstTime) {
	// need to set these now, but they can be set as vectors that need to be reordered
	uncorrectedTime_v		  = reorder<double>( vmsData_p->v_time, msRowReIndex_v);
	uncorrectedAntennaId1_v	  = reorder<int> (vmsData_p->v_antennaId1, msRowReIndex_v ) ;
	uncorrectedAntennaId2_v	  = reorder<int>(vmsData_p->v_antennaId2, msRowReIndex_v );
	uncorrectedFeedId1_v	  = reorder<int>(vmsData_p->v_feedId1, msRowReIndex_v );
	uncorrectedFeedId2_v	  = reorder<int>(vmsData_p->v_feedId2, msRowReIndex_v );
	uncorrectedFieldId_v	  = reorder<int>(vmsData_p->v_fieldId, msRowReIndex_v );
	uncorrectedFilteredDD_v	  = reorder<int>(filteredDD, msRowReIndex_v );
	uncorrectedFilteredShape_vv = reorder<vector< unsigned int> >(filteredShape_vv, msRowReIndex_v );
	uncorrectedInterval_v	  = reorder<double>(vmsData_p->v_interval, msRowReIndex_v );
	uncorrectedExposure_v	  = reorder<double>(vmsData_p->v_exposure, msRowReIndex_v );
	uncorrectedTimeCentroid_v	  = reorder<double>(vmsData_p->v_timeCentroid, msRowReIndex_v );
	uncorrectedFlag_v		  = reorder<unsigned int>(vmsData_p->v_flag, msRowReIndex_v );
	// uvw_v, uncorrectedSigma_v, and uncorrectedWeight_v have all been previously set
      }

      // Here we make the assumption that the State is the same for all the antennas and let's use the first State found in the vector stateId contained in the ASDM Main Row
      // state must have already been filled so that the stateIdx2IDx map is available to extract the state ID for this main row pointer (r_p).
      vector<int> msStateId_v(uncorrectedTime_v.size(), stateIdx2Idx[r_p]);

      msFillers[AtmPhaseCorrectionMod::AP_UNCORRECTED]->addData(complexData,
					 uncorrectedTime_v	, // this is already time midpoint
					 uncorrectedAntennaId1_v,
					 uncorrectedAntennaId2_v,
					 uncorrectedFeedId1_v,
					 uncorrectedFeedId2_v,
					 uncorrectedFilteredDD_v,
					 (int) vmsData_p->processorId,
					 uncorrectedFieldId_v,
					 uncorrectedInterval_v,
					 uncorrectedExposure_v,
					 uncorrectedTimeCentroid_v,
					 (int) r_p->getScanNumber(), 
					 0,                                               // Array Id
					 (int) r_p->getExecBlockId().getTagValue(), // Observation Id
					 msStateId_v,
					 uvw_v,               
					 uncorrectedFilteredShape_vv, // vmsData_p->vv_dataShape after filtering the case numCorr == 3
					 uncorrectedData_v,
					 uncorrectedFlag_v,
					 uncorrectedWeight_v,
					 uncorrectedSigma_v);
    }
  }


  if (correctedData_v.size() > 0 && (msFillers.find(AtmPhaseCorrectionMod::AP_CORRECTED) != msFillers.end())) {
    if (! mute) {
      // Here we make the assumption that the State is the same for all the antennas and let's use the first State found in the vector stateId contained in the ASDM Main Row
      // state must have already been filled so that the stateIdx2IDx map is available to extract the state ID for this main row pointer (r_p).
      vector<int>  correctedMsStateId_v(correctedTime_v.size(), stateIdx2Idx[r_p]);
      msFillers[AtmPhaseCorrectionMod::AP_CORRECTED]->addData(complexData,
				       correctedTime_v, // this is already time midpoint
				       correctedAntennaId1_v, 
				       correctedAntennaId2_v,
				       correctedFeedId1_v,
				       correctedFeedId2_v,
				       correctedFilteredDD_v,
				       vmsData_p->processorId,
				       correctedFieldId_v,
				       correctedInterval_v,
				       correctedExposure_v,
				       correctedTimeCentroid_v,
				       (int) r_p->getScanNumber(), 
				       0,                                               // Array Id
				       (int) r_p->getExecBlockId().getTagValue(), // Observation Id
				       correctedMsStateId_v,
				       correctedUvw_v,
				       correctedFilteredShape_vv, // vmsData_p->vv_dataShape after filtering the case numCorr == 3
				       correctedData_v,
				       correctedFlag_v,
				       correctedWeight_v,
				       correctedSigma_v);
    }
  }
  if (debug) cout << "fillMain : exiting" << endl;
}

void fillSysPower_aux (const vector<SysPowerRow *>& sysPowers, map<AtmPhaseCorrectionMod::AtmPhaseCorrection, ASDM2MSFiller*>& msFillers_m) {
   LOGENTER("fillSysPower_aux");

  vector<int>		antennaId;
  vector<int>		spectralWindowId;
  vector<int>		feedId;
  vector<double>	time;
  vector<double>	interval;
  vector<int>		numReceptor;
  vector<float>		switchedPowerDifference;
  vector<float>		switchedPowerSum;
  vector<float>		requantizerGain;

  LOG("fillSysPower_aux : resizing the arrays (" + TO_STRING(sysPowers.size()) + ") to populate the columns of the MS SYSPOWER table.");

  antennaId.resize(sysPowers.size());
  spectralWindowId.resize(sysPowers.size());
  feedId.resize(sysPowers.size());
  time.resize(sysPowers.size());
  interval.resize(sysPowers.size());
  
  /*
   * Prepare the mandatory attributes.
   */
  LOG("fillSysPower_aux : filling the arrays to populate the columns of the MS SYSPOWER table.");

  transform(sysPowers.begin(), sysPowers.end(), antennaId.begin(), sysPowerAntennaId);
  transform(sysPowers.begin(), sysPowers.end(), spectralWindowId.begin(), sysPowerSpectralWindowId);
  transform(sysPowers.begin(), sysPowers.end(), feedId.begin(), sysPowerFeedId);
  transform(sysPowers.begin(), sysPowers.end(), time.begin(), sysPowerMidTimeInSeconds);
  transform(sysPowers.begin(), sysPowers.end(), interval.begin(), sysPowerIntervalInSeconds);
  
  /*
   * Prepare the optional attributes.
   */
  LOG("fillSysPower_aux : working on the optional attributes.");

  unsigned int numReceptor0 = sysPowers[0]->getNumReceptor();
  LOG("fillSysPower_aux : numReceptor = " + TO_STRING(numReceptor0));
 
  bool switchedPowerDifferenceExists0 = sysPowers[0]->isSwitchedPowerDifferenceExists();
  if (switchedPowerDifferenceExists0) {
    switchedPowerDifference.resize(numReceptor0 * sysPowers.size());
    for_each(sysPowers.begin(), sysPowers.end(), sysPowerSwitchedPowerDifference(switchedPowerDifference.begin()));
  }

  bool switchedPowerSumExists0 = sysPowers[0]->isSwitchedPowerSumExists();
  if (switchedPowerSumExists0) {
    switchedPowerSum.resize(numReceptor0 * sysPowers.size());
    for_each(sysPowers.begin(), sysPowers.end(), sysPowerSwitchedPowerSum(switchedPowerSum.begin()));
  }
  
  bool requantizerGainExists0 = sysPowers[0]->isRequantizerGainExists();
  if (requantizerGainExists0) {
    requantizerGain.resize(numReceptor0 * sysPowers.size());
    for_each(sysPowers.begin(), sysPowers.end(), sysPowerRequantizerGain(requantizerGain.begin()));  
  }

  LOG("fillSysPower_aux : about to append a slice to the MS SYSPOWER table.");
 
  for (map<AtmPhaseCorrectionMod::AtmPhaseCorrection, ASDM2MSFiller*>::iterator msIter = msFillers_m.begin();
       msIter != msFillers_m.end();
       ++msIter) {
    msIter->second->addSysPowerSlice(antennaId.size(),
				     antennaId,
				     spectralWindowId,
				     feedId,
				     time,
				     interval,
				     (unsigned int) numReceptor0,
				     switchedPowerDifference,
				     switchedPowerSum,
				     requantizerGain);
  }
  infostream << "Appended " << sysPowers.size() << " rows to the MS SYSPOWER table." << endl;
  LOGEXIT("fillSysPower_aux");
}

/**
 * This function fills the MS SysPower table from an ASDM SysPower table.
 *
 * @param ds the ASDM dataset the ASDM SysPower table belongs to.
 * @param ignoreTime a boolean value to indicate if the selected scans are taken into account or if all the table is going to be processed.
 * @param selectedScanRow_v a vector of pointers on ScanRow used to determine which rows of SysPower are going to be processed.
 * @param msFillers_m a map of ASDM2MSFillers depending on AtmosphericPhaseCorrection.
 *
 */
void fillSysPower(const string asdmDirectory, ASDM* ds_p, bool ignoreTime, const vector<ScanRow *>& selectedScanRow_v, map<AtmPhaseCorrectionMod::AtmPhaseCorrection, ASDM2MSFiller*>& msFillers_m) {
  LOGENTER("fillSysPower");

  const SysPowerTable& sysPowerT = ds_p->getSysPower();

  infostream.str("");
  infostream << "The dataset has " << sysPowerT.size() << " syspower(s).";
  info(infostream.str()); 
  
  if (sysPowerT.size() > 0 ) {
    try {
      // Prepare a row filter based on the time intervals of the selected scans.
      rowsInAScanbyTimeIntervalFunctor<SysPowerRow> selector(selectedScanRow_v);

      //
      // We can assume that there is an SysPower table , but we don't know yet if it's stored in a binary or an XML file.
      // 
      if (file_exists(uniqSlashes(asdmDirectory + "/SysPower.bin"))) {

	LOG("fillSysPower : working with SysPower.bin by successive slices.");

	TableStreamReader<SysPowerTable, SysPowerRow> tsrSysPower;
	tsrSysPower.open(asdmDirectory);

	// We can process the SysPower table by slice when it's stored in a binary file so let's do it.
	while (tsrSysPower.hasRows()) {
	  const vector<SysPowerRow*>&	sysPowerRows = tsrSysPower.untilNBytes(50000000);
	  infostream.str("");
	  infostream << "(considering the next " << sysPowerRows.size() << " rows of the SysPower table. ";

	  LOG("fillSysPower : determining which rows are in the selected scans.");
	  const vector<SysPowerRow *>& sysPowers = selector(sysPowerRows, ignoreTime);
  
	  if (!ignoreTime) 
	    infostream << sysPowers.size() << " of them are in the selected exec blocks / scans";
  
	  infostream << ")";	     
	  info(infostream.str());
	  
	  infostream.str("");
	  errstream.str("");
  
	  if (sysPowers.size() > 0)
	    fillSysPower_aux(sysPowerRows, msFillers_m);
	}
	tsrSysPower.close();
      }
      
      else if (file_exists(uniqSlashes(asdmDirectory + "/SysPower.xml"))) {

	LOG("fillSysPower : working with SysPower.xml read with a TableSAXReader");

	//
	// Instantiate a TableSAXReader functor with T==SysPowerTable, R==SysPowerRow 
	// and RFilter==rowsInAScanbyTimeIntervalFunctor<SysPowerRow>.
	//
	TableSAXReader<SysPowerTable, SysPowerRow, rowsInAScanbyTimeIntervalFunctor<SysPowerRow> >
	  tableSAXReader(verbose,
			 selector,
			 &fillSysPower_aux,
			 msFillers_m);
	
	// Execute the functor
	tableSAXReader(asdmDirectory, ignoreTime);

      }
      else 
	throw ConversionException ("fillSysPower: no file found for SysPower", "SysPower");

      unsigned int numMSSysPowers =  (const_cast<casacore::MeasurementSet*>(msFillers_m.begin()->second->ms()))->rwKeywordSet().asTable("SYSPOWER").nrow();
      if (numMSSysPowers > 0) {
	infostream.str("");
	infostream << "converted in " << numMSSysPowers << " syspower(s) in the measurement set.";
	info(infostream.str());
      }
      
    } // end of filling SysPower by slice.
    
    catch (ConversionException e) {
      errstream.str("");
      errstream << e.getMessage();
      error(errstream.str());
    }
    catch ( std::exception & e) {
      errstream.str("");
      errstream << e.what();
      error(errstream.str());      
    }
    
  }
  LOGEXIT("fillSysPower");
}

void fillPointingRows(const vector<PointingRow *> &vpr, bool withPointingCorrection, map<AtmPhaseCorrectionMod::AtmPhaseCorrection, ASDM2MSFiller *> &msFillers_m, map<Tag, double> &lastTime_m) {
    LOGENTER("fillPointingRows");

    int nPointing = vpr.size();

    // Check some assertions.
    //
    // All rows of ASDM-Pointing must have their attribute usePolynomials equal to false
    // and their numTerm attribute equal to 1. Use the opportunity of this check
    // to compute the number of rows to be created in the MS-Pointing by summing
    // all the numSample attributes values. Watch for duplicate times due and avoid.
    //
    int numMSPointingRows = 0;

    // set this to true for any rows where the first element should be skipped because the time is a duplicate
    vector<bool> vSkipFirst(vpr.size(),false);

    for (unsigned int i = 0; i < vpr.size(); i++) {
        if (vpr[i]->getUsePolynomials()) {
            errstream.str("");
            errstream << "Found usePolynomials equal to true at row #" << i <<". Can't go further.";
            error(errstream.str());
        }
        
        // look for duplicate rows - time at the start of row is near the time at the end of the previous row for that antennaId
        int numSample = vpr[i]->getNumSample();
        Tag antId = vpr[i]->getAntennaId();
        double tfirst = 0.0;
        double tlast = 0.0;
        if (vpr[i]->isSampledTimeIntervalExists()) {
            tfirst = ((double) (vpr[i]->getSampledTimeInterval().at(0).getStart().get())) / ArrayTime::unitsInASecond;
            tlast = ((double) (vpr[i]->getSampledTimeInterval().at(numSample-1).getStart().get())) / ArrayTime::unitsInASecond;
        } else {
            double tstart = ((double) vpr[i]->getTimeInterval().getStart().get()) / ArrayTime::unitsInASecond;
            double tint = ((double) vpr[i]->getTimeInterval().getDuration().get()) / ArrayTime::unitsInASecond / numSample;
            tfirst = tstart + tint/2.0;
            tlast = tfirst + tint*(numSample-1);
        }
        if (casacore::near(tfirst,lastTime_m[antId])) {
            infostream.str("");
            infostream << "First time in Pointing row " << i << " for antenna " << antId << " is near the previous last time for that antenna, skipping that first time in the output MS POINTING table" << endl;
            info(infostream.str());
            numSample--;
            lastTime_m[antId] = tlast;
            vSkipFirst[i] = true;
        }
        lastTime_m[antId] = tlast;
        numMSPointingRows += numSample;
    }

    //
    // Ok now we have verified the assertions and we know the number of rows
    // to be created into the MS-Pointing, we can proceed.

    PointingRow* r = 0;

    vector<int>	antenna_id_(numMSPointingRows, 0);
    vector<double>	time_(numMSPointingRows, 0.0);
    vector<double>	interval_(numMSPointingRows, 0.0);
    vector<double>	direction_(2 * numMSPointingRows, 0.0);
    vector<double>	target_(2 * numMSPointingRows, 0.0);
    vector<double>	pointing_offset_(2 * numMSPointingRows, 0.0);
    vector<double>	encoder_(2 * numMSPointingRows, 0.0);
    vector<bool>	tracking_(numMSPointingRows, false);

    //
    // Let's check if the optional attribute overTheTop is present somewhere in the table.
    //
    unsigned int numOverTheTop = count_if(vpr.begin(), vpr.end(), overTheTopExists);
    bool overTheTopExists4All = vpr.size() == numOverTheTop;

    vector<bool> v_overTheTop_ ;

    vector<s_overTheTop> v_s_overTheTop_;
    
    if (overTheTopExists4All) 
        v_overTheTop_.resize(numMSPointingRows);
    else if (numOverTheTop > 0) 
        v_overTheTop_.resize(numOverTheTop);

    int iMSPointingRow = 0;
    for (int i = 0; i < nPointing; i++) {     // Each row in the ASDM-Pointing ...
        r = vpr.at(i);

        // Let's prepare some values.
        int antennaId = r->getAntennaId().getTagValue();
      
        double time = 0.0, interval = 0.0;
        if (!r->isSampledTimeIntervalExists()) { // If no sampledTimeInterval then
            // then compute the first value of MS TIME and INTERVAL.
            interval   = ((double) r->getTimeInterval().getDuration().get()) / ArrayTime::unitsInASecond / r->getNumSample();
            // if (isEVLA) {
            //   time = ((double) r->getTimeInterval().getStart().get()) / ArrayTime::unitsInASecond;
            // }
            // else {
            time = ((double) r->getTimeInterval().getStart().get()) / ArrayTime::unitsInASecond + interval / 2.0;
            //}
        }

        //
        // The size of each vector below 
        // should be checked against numSample !!!
        //
        int numSample = r->getNumSample();
        const vector<vector<Angle> > encoder = r->getEncoder();
        checkVectorSize<vector<Angle> >("encoder", encoder, "numSample", (unsigned int) numSample, "Pointing", (unsigned int)i);
        
        const vector<vector<Angle> > pointingDirection = r->getPointingDirection();
        checkVectorSize<vector<Angle> >("pointingDirection", pointingDirection, "numSample", (unsigned int) numSample, "Pointing", (unsigned int) i);
        
        const vector<vector<Angle> > target = r->getTarget();
        checkVectorSize<vector<Angle> >("target", target, "numSample", (unsigned int) numSample, "Pointing", (unsigned int) i);

        const vector<vector<Angle> > offset = r->getOffset();
        checkVectorSize<vector<Angle> >("offset", offset, "numSample", (unsigned int) numSample, "Pointing", (unsigned int) i);

        bool   pointingTracking = r->getPointingTracking();
 
        //
        // Prepare some data structures and values required to compute the
        // (MS) direction.
        vector<double> cartesian1(3, 0.0);
        vector<double> cartesian2(3, 0.0);
        vector<double> spherical1(2, 0.0);
        vector<double> spherical2(2, 0.0);
        vector<vector<double> > matrix3x3;
        for (unsigned int ii = 0; ii < 3; ii++) {
            matrix3x3.push_back(cartesian1); // cartesian1 is used here just as a way to get a 1D vector of size 3.
        }
        double PSI = M_PI_2;
        double THETA;
        double PHI;
      
        vector<ArrayTimeInterval> timeInterval ;
        if (r->isSampledTimeIntervalExists()) timeInterval = r->getSampledTimeInterval();

        // and now insert the values into the MS POINTING table
        // watch for the skipped initial sample
        int numSampleUsed = numSample;
        if (vSkipFirst.at(i)) numSampleUsed--;
        
        // Use 'fill' from algorithm for the cases where values remain constant.
        // ANTENNA_ID
        fill(antenna_id_.begin()+iMSPointingRow, antenna_id_.begin()+iMSPointingRow+numSampleUsed, antennaId);

        // TRACKING 
        fill(tracking_.begin()+iMSPointingRow, tracking_.begin()+iMSPointingRow+numSampleUsed, pointingTracking);

        // OVER_THE_TOP 
        if (overTheTopExists4All)
            // it's present everywhere
            fill(v_overTheTop_.begin()+iMSPointingRow, v_overTheTop_.begin()+iMSPointingRow+numSampleUsed,
                 r->getOverTheTop());
        else if (r->isOverTheTopExists()) {
            // it's present only in some rows.
            s_overTheTop saux ;
            saux.start = iMSPointingRow; saux.len = numSampleUsed; saux.value = r->getOverTheTop();
            v_s_overTheTop_.push_back(saux);
        }
       
        // Use an explicit loop for the other values.
        for (int j = 0 ; j < numSample; j++) { // ... must be expanded in numSample MS-Pointing rows.
            if (j == 0 && vSkipFirst.at(i)) continue;   // the first element is to be skipped
                
            // TIME and INTERVAL
            if (r->isSampledTimeIntervalExists()) { //if sampledTimeInterval is present use its values.	           
                // Here the size of timeInterval will have to be checked against numSample !!
                interval_[iMSPointingRow] = ((double) timeInterval.at(j).getDuration().get()) / ArrayTime::unitsInASecond ;
                time_[iMSPointingRow] = ((double) timeInterval.at(j).getStart().get()) / ArrayTime::unitsInASecond
                    + interval_[iMSPointingRow]/2;	  
            }
            else {                                     // otherwise compute TIMEs and INTERVALs from the first values.
                interval_[iMSPointingRow]            = interval;
                time_[iMSPointingRow]                = time + j*interval;
            }

            // DIRECTION
            THETA			      = target.at(j).at(1).get();
            PHI				      = -M_PI_2 - target.at(j).at(0).get();
            spherical1[0]		      = offset.at(j).at(0).get();
            spherical1[1]		      = offset.at(j).at(1).get();
            rect(spherical1, cartesian1);
            eulmat(PSI, THETA, PHI, matrix3x3);
            matvec(matrix3x3, cartesian1, cartesian2);
            spher(cartesian2, spherical2);
            direction_[2*iMSPointingRow]      = spherical2[0] ;
            direction_[2*iMSPointingRow+1]    = spherical2[1] ;
            if (withPointingCorrection) { // Cf CSV-2878 and ICT-1532
                direction_[2*iMSPointingRow]   += encoder.at(j).at(0).get() - pointingDirection.at(j).at(0).get();
                direction_[2*iMSPointingRow+1] += encoder.at(j).at(1).get() - pointingDirection.at(j).at(1).get() ;
            }

            // TARGET
            target_[2*iMSPointingRow]     = target.at(j).at(0).get();
            target_[2*iMSPointingRow+1]   = target.at(j).at(1).get();
                
            // POINTING_OFFSET
            pointing_offset_[2*iMSPointingRow]   = offset.at(j).at(0).get();
            pointing_offset_[2*iMSPointingRow+1] = offset.at(j).at(1).get();

            // ENCODER
            encoder_[2*iMSPointingRow]           = encoder.at(j).at(0).get();
            encoder_[2*iMSPointingRow+1]         = encoder.at(j).at(1).get();

            // increment the row number in MS Pointing.
            iMSPointingRow++;	
        }
    }
    
    
    for (map<AtmPhaseCorrectionMod::AtmPhaseCorrection, ASDM2MSFiller*>::iterator iter = msFillers_m.begin();
         iter != msFillers_m.end();
         ++iter) {
        iter->second->addPointingSlice(numMSPointingRows,
                                       antenna_id_,
                                       time_,
                                       interval_,
                                       direction_,
                                       target_,
                                       pointing_offset_,
                                       encoder_,
                                       tracking_,
                                       overTheTopExists4All,
                                       v_overTheTop_,
                                       v_s_overTheTop_);
    }
    LOGEXIT("fillPointingRows");
}

/**
 * This function fills the MS POINTING table from an ASDM Pointing table. For a binary pointing table it streams the table to try and minimize memory use. 
 * 
 * @param ds : the ASDM dataset that the Pointing is found in.
 * @param ignoreTime a boolean value to indicate if the selected scans are taken into account or if all of the table is going to be processed.
 * @param withPointingCorrection add (ASDM::Pointing::encoder - ASDM::POINTING::pointingDirection) to the value going to MS::POINTING::DIRECTION
 * @param selectedScanRow_v is a vector of pointers on ScanRow used to determine which rows of Pointing are going to be processed.
 * @param msFillers_m a map of ASDM2MSFiller depending on AtmosphericPhaseCorrection
 * 
 */
void fillPointing(const string asdmDirectory, ASDM* ds_p, bool ignoreTime, bool withPointingCorrection, const vector<ScanRow *> &selectedScanRow_v, map<AtmPhaseCorrectionMod::AtmPhaseCorrection, ASDM2MSFiller *> &msFillers_m) {
    LOGENTER("fillPointing");
    
    const PointingTable& pointingT = ds_p->getPointing();
    infostream.str("");
    infostream << "The dataset has " << pointingT.size() << " pointing(s)...";
    info(infostream.str());

    if (pointingT.size() > 0) {

	// initialize the lastTime to 0.0 for all antennaIds
	map<Tag, double> lastTime;
	const AntennaTable& antennaT = ds_p->getAntenna();
	const vector<AntennaRow *>& vAntRow = antennaT.get();
	for (unsigned int i=0; i < vAntRow.size(); i++) {
            lastTime[vAntRow[i]->getAntennaId()] = 0.0;
	}
        // Prepare a row filter based on the time intervals of the selected scans.
        rowsInAScanbyTimeIntervalFunctor<PointingRow> selector(selectedScanRow_v);

        if (file_exists(uniqSlashes(asdmDirectory + "/Pointing.bin"))) {
            LOG("fillPointing : working with Pointing.bin by successive slices.");

            TableStreamReader<PointingTable, PointingRow> tsrPointing;
            tsrPointing.open(asdmDirectory);

            // we can process the Pointing table by slice when it's stored in a binary file so let's do it.
            while (tsrPointing.hasRows()) {
                // arbitrarily uses the same limit here that's used in SysPower
                const vector<PointingRow *>& pointingRowsSlice = tsrPointing.untilNBytes(50000000);
                infostream.str("");
                infostream << "(considering the next " << pointingRowsSlice.size() << " rows of the Pointing table. ";
                LOG ("fillPointing : determining which rows are in the selected scans.");
                const vector<PointingRow *>& pointingRows = selector(pointingRowsSlice, ignoreTime);
                if (!ignoreTime)
                    infostream << pointingRows.size() << " of them are in the selected exec blocks / scans";

                infostream << ")";
                info(infostream.str());

                infostream.str("");
                errstream.str("");

                if (pointingRows.size() > 0) 
                    fillPointingRows(pointingRows, withPointingCorrection, msFillers_m, lastTime);
            }
            tsrPointing.close();
        } else {
            // process the full Pointing table, presumably this is in Pointing.xml
            LOG("fillPointing : determining which rows are in the selected scans.");
            const vector<PointingRow *> &pointingRows = selector(pointingT.get(), ignoreTime);
            if (!ignoreTime)  {
                infostream.str("");
                infostream << pointingRows.size() << " of them in the selected exec blocks / scans ... ";
                info(infostream.str());
            }
            fillPointingRows(pointingRows, withPointingCorrection, msFillers_m, lastTime);
        }
    }
    
    unsigned int numMSPointings = msFillers_m.begin()->second->ms()->pointing().nrow();
    if (numMSPointings) {
        infostream.str("");
        infostream << "converted in " << numMSPointings << " pointing(s) in the measurement set." ;
        info(infostream.str()); 
    }
    LOGEXIT("fillPointing");
}

    

class MSMainRowsInSubscanChecker {
public:
  MSMainRowsInSubscanChecker();
  virtual ~MSMainRowsInSubscanChecker();
  void check(const VMSData* vmsData_p, MainRow* mainRow_p, unsigned int mainRowIndex, const string& BDFName);
  const vector<string>& report() const;
  void reset();

private:
  vector<string> report_v;
};

MSMainRowsInSubscanChecker::MSMainRowsInSubscanChecker() {;}
MSMainRowsInSubscanChecker::~MSMainRowsInSubscanChecker() {;}
void MSMainRowsInSubscanChecker::reset() {
  LOGENTER("MSMainRowsInSubscanChecker::reset");
  report_v.clear();
  LOGEXIT("MSMainRowsInSubscanChecker::reset");
}

void MSMainRowsInSubscanChecker::check( const VMSData* vmsData_p,
					MainRow* mainRow_p,
					unsigned int mainRowIndex,
					const string& BDFName ) {
  LOGENTER("MSMainRowsInSubscanChecker::check");
  SubscanTable & subscanTable = mainRow_p->getTable().getContainer().getSubscan();

  SubscanRow* subscanRow_p = subscanTable.getRowByKey(mainRow_p->getExecBlockId(),
						      mainRow_p->getScanNumber(),
						      mainRow_p->getSubscanNumber());
  if (subscanRow_p == NULL) {
    infostream.str("");
    infostream << "Could not find a row in the subscan table with the key 'execBlockId = "<< mainRow_p->getExecBlockId()
	       << ", scanNumber = " << mainRow_p->getScanNumber()
	       << ", subscanNumber = " << mainRow_p->getSubscanNumber()
	       << "'. I can't check if the BDF contents is in the subscan's time range.";
    info(infostream.str());
    LOGEXIT("MSMainRowsInSubscanChecker::check");
    return;
  }

  // We make the assumption that the content pointed by vmsData_p is ordered by time.
  double subscanStartTime = subscanRow_p->getStartTime().getMJD()*86400.0;
  double subscanEndTime   = subscanRow_p->getEndTime().getMJD()*86400.0;

  //
  // Now detect one of two abnormal situations : the 1st data time is anterior to the subscan start time or the last data time
  // is posterior to the subscan end time. 
  if ( (vmsData_p->v_time[0] < subscanStartTime) || (subscanEndTime < vmsData_p->v_time[vmsData_p->v_time.size() - 1])) {
    ostringstream oss;
    oss << "Main row #" << mainRowIndex
	<< " - The BDF '" << BDFName << "' contained data not in the time range of scan=" << mainRow_p->getScanNumber()
	<< ", subscan=" << mainRow_p->getSubscanNumber() << ".";
    string s = oss.str();
    if (!(report_v.size() > 0 && s == report_v.back()))
      report_v.push_back(s);
  }
  LOGEXIT("MSMainRowsInSubscanChecker::check");
}

const vector<string>& MSMainRowsInSubscanChecker::report() const {
  return report_v;
}


//-------------------------------------------------------------------------------------------------------------------------------------------------

/**
 * The main function.
 */
int main(int argc, char *argv[]) {

  string dsName;
  string msNamePrefix;
  string msNameExtension;

  appName = string(argv[0]);

  ofstream ofs;

  //LogSinkInterface& lsif = LogSink::globalSink();
  static_cast<void>(LogSink::globalSink());

  uint64_t bdfSliceSizeInMb = 0; // The default size of the BDF slice hold in memory.

  bool mute = false;

  bool ac_xc_per_timestamp = false; // for the time being the option is 'preserve the old order'

  bool		interpolate_ephemeris	       = false; 
  bool		tabulate_ephemeris_polynomials = false;
  double	polyephem_tabtimestep	       = 0.001;
  bool          checkRowUniqueness = false; 
  string        scansOptionInfo;
  string        asisOption;
  bool	ignoreTime = false;
  bool	processSysPower = true;
  bool	processCalDevice = true;
  bool  processPointing	= true;
  bool  withPointingCorrection = false;
  bool  processEphemeris = true;
  bool checkdupints = true;
  
  //   Process command line options and parameters.

  // all of the non-positional options need to be enumerated here
  // note that asdm-directory and ms-directory-prefix can be specified as both
  // positional arguments and as named arguments. The positional argument takes
  // precedence.

  enum optionIndex { UNKNOWN, HELP, ICM, ISRT, ITS, OCM, COMPRESSION, 
		     ASIS, WVRCORRDATA, SCANS, LOGFILE, VERBOSE, REVISION, 
		     DRYRUN, IGNORETIME, NOCALDEV, NOEPHEMERIS, NOSYSPOWER,
		     NOPOINTING, CHECKROWUNIQ, BDFSLICESIZE, LAZY,
		     WITHPCORR, ACXCPERTIME, POLYEPHTSTEP, INTEPHEM,
                     ASDMDIR, MSDIRPREFIX, CHECKDUPINTS };


  try {

    // remove the program name
    argc--;
    argv++;

    string usageIntro = 
      "Converts an ASDM dataset into a CASA measurement set.\n"
      "Usage : " + appName + " [options] asdm-directory [ms-directory-prefix]\n\n"
      "Command parameters: \n";

    // Descriptor elements are: OptionIndex, OptionType, shortopt, longopt, check_arg, help
    option::Descriptor usage[] = {
      { UNKNOWN, 0, "", "", AlmaArg::Unknown,  usageIntro.c_str()},
      { UNKNOWN, 0, "", "", AlmaArg::Unknown,  " \tasdm-directory :  \tthe pathname to the ASDM dataset to be converted"},
      { UNKNOWN, 0, "", "", AlmaArg::Unknown,  
	" \tms-directory-prefix :  \tthe prefix of the pathname(s) of the measurement "
	"set(s) to be created. This prefix is completed by a suffix to form the "
	"name(s) of the resulting measurement set(s). "
	"this suffix depends on the selected options (see options compression and wvr-corrected-data)."},
      { UNKNOWN, 0, "", "", AlmaArg::Unknown,  "\nAllowed options:\n"},
      { UNKNOWN, 0, "", "", AlmaArg::Unknown,  0 }, // helps with formatting

      // these are the actual options
      { HELP, 0, "", "help", AlmaArg::None, " --help  \tproduces this help message."},
      { ICM, 0, "", "icm",  AlmaArg::Required, 
	" --icm arg (=all) \tspecifies the correlation mode to be considered on input. "
	"A quoted string containing a sequence of 'ao' 'co' 'ac' 'all' separated by whitespaces is expected"},
      { ISRT, 0, "", "isrt", AlmaArg::Required, 
	" --isrt arg (=all) \tspecifies the spectral resolution type to be considered on input. "
	"A quoted string containing a sequence of 'fr' 'ca' 'bw' 'all' separated by whitespaces is expected"},
      { ITS, 0, "", "its",  AlmaArg::Required, 
	" --its arg (=all) \tspecifies the time sampling (INTEGRATION and/or SUBINTEGRATION)  to be considered on input. "
	"A quoted string containing a sequence of 'i' 'si' 'all' separated by whitespaces is expected"},  
      { OCM, 0, "", "ocm", AlmaArg::Required,
	" --ocm arg (=ca) \toutput data for correlation mode AUTO_ONLY (ao) or CROSS_ONLY (co) or CROSS_AND_AUTO (ca)"},
      { COMPRESSION, 0, "c", "compression", AlmaArg::None,
	" --c [--compression]  \tproduces compressed columns in the resulting measurement set "
	"(not set by default). When this option is selected the string '-compressed' is inserted "
	"in the pathname of the resulting measurement set."},
      { ASIS, 0, "", "asis", AlmaArg::Required, 
	" --asis arg \tcreates verbatim copies of the ASDM tables in the output measurement set. "
	"The value given to this option must be a quoted string containing a list of table names "
	"separated by space characters; the wildcard character '*' is allowed in table names."},
      { WVRCORRDATA, 0, "", "wvr-corrected-data", AlmaArg::Required,  
	" --wvr-corrected-data arg (=no) \tspecifies wich values are considered in the ASDM binary data "
	"to fill the DATA column in the MAIN table of the MS. Expected values for this option are "
	"'no' for the uncorrected data (this is the default), 'yes' for the corrected data and "
	"'both' for corrected and uncorrected data. In the latter case, two measurement sets are "
	"created, one containing the uncorrected data and the other one, whose name is suffixed "
	"by '-wvr-corrected', containing the corrected data."},
      { SCANS, 0, "s", "scans", AlmaArg::Required,
	" --s [--scans] arg \tprocesses only the scans specified in the option's value. "
	"This value is a semicolon separated list of scan specifications. A scan specification "
	"consists of an exec bock index followed by the character ':' followed by a comma separated "
	"list of scan indexes or scan index ranges. A scan index is relative to the exec block it "
	"belongs to. Scan indexes are 1-based while exec blocks's are 0-based. "
	"\"0:1\" or \"2:2~6\" or \"0:1,1:2~6,8;2:,3:24~30\" \"1,2\" are valid values for the option. "
	"\"3:\" alone will be interpreted as 'all the scans of the exec block#3'. A scan index or a "
	"scan index range not preceded by an exec block index will be interpreted as 'all the scans with "
	"such indexes in all the exec blocks'.  By default all the scans are considered."},
      { LOGFILE, 0, "l", "logfile", AlmaArg::Required, 
	" -l [--logfile] arg \tspecifies the log filename. If the option is not used then the "
	"logged informations are written to the standard error stream."},
      { VERBOSE, 0, "v", "verbose", AlmaArg::None, " -v [--verbose]  \tlogs numerous informations as the filler is working."},
      { REVISION, 0, "r", "revision", AlmaArg::None, " -r [--revision]  \tlogs information about the revision of this application."},
      { DRYRUN, 0, "m", "dry-run", AlmaArg::None, " -m [--dry-run]  \tdoes not fill the MS MAIN table."},
      { IGNORETIME, 0, "t", "ignore-time", AlmaArg::None, 
	" -t [--ignore-time]  \tall the rows of the tables Feed, History, Pointing, Source, "
	"SysCal, CalDevice, SysPower and Weather are processed independently of the time range of the "
	"selected exec block / scan."},
      { NOCALDEV, 0, "", "no-caldevice", AlmaArg::None, " --no-caldevice  \tThe CalDevice table will be ignored."},
      { NOEPHEMERIS, 0, "", "no-ephemeris", AlmaArg::None, " --no-ephemeris  \tThe ephemeris table will be ignored."},
      { NOSYSPOWER, 0, "", "no-syspower", AlmaArg::None, " --no-syspower  \tThe SysPower table will be  ignored."},
      { NOPOINTING, 0, "", "no-pointing", AlmaArg::None, " --no-pointing  \tThe Pointing table will be ignored."},
      { CHECKROWUNIQ, 0, "", "check-row-uniqueness", AlmaArg::None, " --check-row-uniqueness  \tThe row uniqueness constraint will be checked in the tables where it's defined"},
      { BDFSLICESIZE, 0, "", "bdf-slice-size", AlmaArg::Long,  
	" --bdf-slice-size arg (=500) \tThe maximum amount of memory expressed as an integer "
	"in units of megabytes (1024*1024) allocated for BDF data. The default is 500 (megabytes)"},
      { LAZY, 0, "", "lazy", AlmaArg::None, " --lazy  \tdefers the production of the observational data in the MS Main table (DATA column) - Purely experimental, don't use in production !"},
      { WITHPCORR, 0, "", "with-pointing-correction", AlmaArg::None, 
	" --with-pointing-correction  \tadd (ASDM::Pointing::encoder - ASDM::Pointing::pointingDirection) "
	"to the value to be written in MS::Pointing::direction - (related with JIRA tickets CSV-2878 and ICT-1532))"},
      { ACXCPERTIME, 0, "", "ac-xc-per-timestamp", AlmaArg::Required, 
	" --ac-xc-per-timestamp arg (=no) \tif set to yes, then the filler writes in that order autocorrelations "
	"and cross correlations rows for one given data description and timestamp. Otherwise auto "
	"correlations data are grouped for a sequence of time stamps and then come the cross correlations "
	"data for the same sequence of timestamps."},
      { POLYEPHTSTEP, 0, "", "polyephem-tabtimestep", AlmaArg::Float, 
	" --polyephem-tabtimestep arg (=0.001) \tDefines the time step used to tabulate the polynomials "
	"found in the columns 'dir', 'distance' and optionally 'radVel' of the ASDM Ephemeris table. "
	"The unit to express the time step is the day and the default value is 0.001. If 'radvel' "
	"is not present then the radial velocity will be obtained by tabulating the derivative of "
	"the polynomial found in 'distance'."},
      { INTEPHEM, 0, "", "interpolate-ephemeris", AlmaArg::Required, 
	" --interpolate-ephemeris arg (=no) \tif set to 'yes' then the filler will resample the sequence "
	"of times found in the ASDM Ephemeris table into an evenly spaced sequence of times on which "
	"the ephemeris paarameters will obtained by an interpolation of degree 1. Otherwise (!= 'yes') "
	"the ephemeris parameters will be copies of what's in the ASDM Ephemeris table on the same "
	"sequence of times"},
      // these can be set by the command line, but are not shown the user. A config file may set these to be used as a parameter.
      { ASDMDIR, 0, "", "asdm-directory", AlmaArg::Required, 0 },
      { MSDIRPREFIX, 0, "", "ms-directory-prefix", AlmaArg::Required, 0},
      // checkdupints is used by the unit tests to turn off checks for duplicate integration times in RADIOMETER data, not intended for normal use
      { CHECKDUPINTS, 0, "", "checkdupints", AlmaArg::Bool, 0},
      { 0, 0, 0, 0, 0, 0 } };

    // Defaults are set by parsing an argv-like set of options where the values are the defaults
    const char *defaults[] = { "--icm=all",
			       "--isrt=all",
			       "--its=all",
			       "--ocm=ca",
			       "--wvr-corrected-data=no",
			       "--bdf-slice-size=500",
			       "--ac-xc-per-timestamp=no",
			       "--polyephem-tabtimestep=0.001",
			       "--interpolate-ephemeris=no",
			       "--checkdupints=true",
			       (const char *)-1};   // unambiguously signal the end

    // count defaults, more robust than setting a value here that must be changed when defaults changes
    int defaultCount = 0;
    while (defaults[defaultCount] != (const char *) -1) ++defaultCount;

    // parse defaults, argv
    // establish sizes
    option::Stats stats;
    // true here turns on re-ordering of args so that positional argument are always seen last
    stats.add(true, usage, defaultCount, defaults);
    stats.add(true, usage, argc, argv);

    // buffers to hold the parsed options
    // options has one element per optionIndex, last value is the last time it was set
    // buffer has one element for each option encountered, in order. Not used here.
    option::Option options[stats.options_max], buffer[stats.buffer_max];
    option::Parser parse;
    // parse the defaults first, then argv. User set options always come last
    // true here has same meaning as in stats above. This may not be necessary here, I think
    // the stats usage above has already reorderded argv in place.
    parse.parse(true, usage, defaultCount, defaults, options, buffer);
    parse.parse(true, usage, argc, argv, options, buffer);
    
    if (parse.error()) {
      errstream.str("");
      errstream << "Problem parsing the command line arguments";
      error(errstream.str());
    }
    
    // User-specified logfile?
    if (options[LOGFILE] != NULL && options[LOGFILE].last()->arg != NULL) {
#if 0     
      // Replaced the change at the LogSink level ...
      ofs.open(options[LOGFILE].last()->arg, ios_base::app);
      LogSinkInterface *theSink = new casacore::StreamLogSink(&ofs);
      LogSink::globalSink(theSink);
#else
      // ... with a change at the cerr (stderr) level since by default global logs are going to cerr (stderr).
      freopen(options[LOGFILE].last()->arg, "a", stderr);
#endif
    }

    // Help ? displays help's content and don't go further.

    if (options[HELP] || (argc==0) ) {
      errstream.str("");
      option::printUsage(errstream, usage,80);
      error(errstream.str());
    }

    // too many positional arguments?
    if (parse.nonOptionsCount() > 2) {
      errstream.str("");
      errstream << "Too many positional options" << endl;
      error(errstream.str());
    }

    // Verbose or quiet ?
    verbose = options[VERBOSE] != NULL;
   
    // Revision ? displays revision's info and don't go further if there is no dataset
    // to process otherwise proceed....
    string revision = "$Id: asdm2MS.cpp,v 1.84 2011/10/25 14:56:48 mcaillat Exp $\n";
    if (options[REVISION]) {
      if (options[ASDMDIR] || parse.nonOptionsCount() > 0) {
	infostream.str("");
	infostream << revision ;
	info(infostream.str());
      } else {
	errstream.str("");
	errstream << revision ;
	error(errstream.str());
      }
    }

    // set the non-string options with required values - always available because of defaults
    // just make sure the last one provided is always the one used
    {
      stringstream str(options[BDFSLICESIZE].last()->arg);
      str >> bdfSliceSizeInMb;
      if (!str) {
	// unlikely given that any value was already checked by AlmaArg::Long
	errstream.str("");
	errstream << "There was an error converting the bdf-slice-size value to an integer.";
	error(errstream.str());
      }
    }
    {
      stringstream str(options[POLYEPHTSTEP].last()->arg);
      str >> polyephem_tabtimestep;
      if (!str) {
	// unlikely given that any value was already checked by AlmaArg::Float
	errstream.str("");
	errstream << "There was an error converting the polyephem-tabtimestep value to a double";
	error(errstream.str());
      }
    }

    // non-default input data selection is incompatible with the lazy mode
    bool lazyModeOK = true;

    // this always has a value because of defaults
    string checkdupintsOpt(options[CHECKDUPINTS].last()->arg);
    trim(checkdupintsOpt);
    checkdupintsOpt = str_tolower(checkdupintsOpt);
    // AlmaArg::Bool already guarantees this is either "true" or "false"
    checkdupints = (checkdupintsOpt == "true");

    // Selection of correlation mode of data to be considered on input.
    istringstream iss;
    string token;

    // this always has a value because of defaults
    string icm_opt = string(options[ICM].last()->arg);
    iss.clear();
    iss.str(icm_opt);
    
    while (iss >> token) {
      if (token.compare("co") == 0) {
	es_cm.fromString("CROSS_ONLY", false);
	lazyModeOK = false;
      } else if (token.compare("ao") == 0) {
	es_cm.fromString("AUTO_ONLY", false);
	lazyModeOK = false;
      } else if (token.compare("ac") == 0) {
	es_cm.fromString("CROSS_AND_AUTO", false);
	lazyModeOK = false;
      } else if (token.compare("all") == 0) {
	es_cm.fromString("CROSS_ONLY AUTO_ONLY CROSS_AND_AUTO", false);
      } else {
	errstream.str("");
	errstream << "Token '" << token << "' invalid for --icm option." << endl;
	option::printUsage(errstream, usage);
	error(errstream.str());
      }
    }

    // Selection of spectral resolution type of data to be considered.

    // this always has a value because of defaults
    string isrt_opt = string(options[ISRT].last()->arg);
    iss.clear();
    iss.str(isrt_opt);

    while (iss >> token) {
      if (token.compare("fr") == 0) {
	lazyModeOK = false;
	es_srt.fromString("FULL_RESOLUTION", false);
      } else if (token.compare("ca") == 0) {
	lazyModeOK = false;
	es_srt.fromString("CHANNEL_AVERAGE", false);
      } else if (token.compare("bw") == 0) {
	lazyModeOK = false;
	es_srt.fromString("BASEBAND_WIDE", false);
      } else if (token.compare("all") == 0) {
	es_srt.fromString("FULL_RESOLUTION CHANNEL_AVERAGE BASEBAND_WIDE", false);
      } else { 
	errstream.str("");
	errstream << "Token '" << token << "' invalid for --isrt option." << endl;
	option::printUsage(errstream, usage);
	error(errstream.str());
      }
    }


    // Selection of the time sampling of data to be considered (integration and/or subintegration)
    // this always has a value because of defaults
    string its_opt = string(options[ITS].last()->arg);
    iss.clear();
    iss.str(its_opt);

    while ( iss >> token ) {
      if (token.compare("i") == 0) {
	lazyModeOK = false;
	es_ts.fromString("INTEGRATION",false);
      } else if (token.compare("si") == 0) {
	lazyModeOK = false;
	es_ts.fromString("SUBINTEGRATION", false);
      } else if (token.compare("all") == 0) {
	es_ts.fromString("INTEGRATION SUBINTEGRATION", false);
      } else {
	errstream.str("");
	errstream << "Token '" << token << "' invalid for its option." << endl;
	option::printUsage(errstream, usage);
	error(errstream.str());
      }
    }

    // Selection of the correlation mode of data to be produced in the measurement set.
    // this always has a value because of defaults
    string ocm_opt = string(options[OCM].last()->arg);
    if ( ocm_opt.compare("co") == 0 )
        e_query_cm = CorrelationModeMod::CROSS_ONLY;
    else if ( ocm_opt.compare("ao") == 0 )
        e_query_cm = CorrelationModeMod::AUTO_ONLY;
    else if ( ocm_opt.compare("ca") == 0 )
        e_query_cm = CorrelationModeMod::CROSS_AND_AUTO;
    else {
      errstream.str("");
      errstream << "Token '" << ocm_opt << "' invalid for ocm option." << endl;
      option::printUsage(errstream, usage);
      error(errstream.str());
    }

    if (parse.nonOptionsCount() > 0 || options[ASDMDIR]) {
      string dummy;
      if (parse.nonOptionsCount() > 0) {
	dummy = string(parse.nonOption(0));
      } else {
	// ASDMDIR must have been set
	dummy = string(options[ASDMDIR].last()->arg);
      }
      dsName = lrtrim(dummy) ;
      if (dsName.back()=='/') dsName.erase(dsName.size()-1);
    } else {
      errstream.str("");
      option::printUsage(errstream, usage);
      error(errstream.str());
    }
    
    if (parse.nonOptionsCount() > 1 || options[MSDIRPREFIX]) {
      string dummyMSName;
      if (parse.nonOptionsCount() > 1) {
	dummyMSName = string(parse.nonOption(1));
      } else {
	// MSDIRPREFIX must be set
	dummyMSName = string(options[MSDIRPREFIX].last()->arg);
      }
      dummyMSName = lrtrim(dummyMSName);
      if (dummyMSName.back()=='/') dummyMSName.erase(dummyMSName.size()-1);
      Path msPath(dummyMSName);
      string msDirectory = msPath.dirName();
      if (msDirectory.size() == 0) msDirectory = ".";
      // extract the prefix and extension. Prefix is everything before any final "."
      // extension is everything after any final ".", including that final dot.
      string msPathBasename = msPath.baseName();
      size_t rdot = msPathBasename.find_last_of('.');
      if (rdot != std::string::npos) {
	msNameExtension = msPathBasename.substr(rdot,msPathBasename.size()-rdot);
	msNamePrefix = msPathBasename.substr(0,rdot);
      } else {
	msNameExtension = "";
	msNamePrefix = msPathBasename;
      } 
      msNamePrefix = msDirectory + "/" + msNamePrefix;
    } else {
      msNamePrefix = dsName;
      msNameExtension = ".ms";
    }
    
    // Does the user want compressed columns in the resulting MS ?
    if ((withCompression = (options[COMPRESSION] != NULL))) {
      infostream.str("");
      infostream << "Compressed columns in the resulting MS(s) : Yes" ;
      info(infostream.str());
    } else {
      infostream.str("");
      infostream << "Compressed columns in the resulting MS(s) : No" ;
      info(infostream.str());
    }

    // WVR uncorrected and|or corrected data required ?
    // always available because of defaults
    string wvr_corrected_data = string(options[WVRCORRDATA].last()->arg);
    if (wvr_corrected_data.compare("no") == 0)
      es_query_apc.fromString("AP_UNCORRECTED");
    else if (wvr_corrected_data.compare("yes") == 0)
      es_query_apc.fromString("AP_CORRECTED");
    else if (wvr_corrected_data.compare("both") == 0)
      es_query_apc.fromString("AP_CORRECTED AP_UNCORRECTED");
    else {
      errstream.str("");
      errstream << "Token '" << wvr_corrected_data << "' invalid for wvr-corrected-data." << endl;
      option::printUsage(errstream, usage);
      error(errstream.str());
    }
    
    // Do we want an MS Main table to be filled or not ?
    mute = (options[DRYRUN] != NULL);
    if (mute) {
      infostream.str("");
      infostream << "option dry-run is used, the MS Main table will not be filled" << endl;
      info(infostream.str());
    }

    // What is the amount of memory allocated to the BDF slices.
    infostream.str("");
    infostream << "the BDF slice size is set to " << bdfSliceSizeInMb << " megabytes." << endl;
    info(infostream.str());

    lazy = options[LAZY] != NULL;

    if (lazy && !lazyModeOK) {
      lazy = false;
      infostream.str("");
      infostream << "The lazy filler can not be used with any input data selection (icm, isrt, its)." << endl;
      infostream << "The non-lazy version of the filler will be used." << endl;
      // an option is being ignored, warn the user even if not verbose
      warning(infostream.str());
    }

    if (debug) {
      cout << "checkdupints : " << checkdupints << endl;
    }

    // Do we consider another order than ac_xc_per_timestamp ?
    // always available because of defaults
    string acXcOpt = string(options[ACXCPERTIME].last()->arg);
    ac_xc_per_timestamp = str_tolower(acXcOpt) == "yes";

    // Do we want to tabulate polynomial present in the ephemeris table ?
    // This is inferred by seeing if the user specifically set this.
    // But it's set at least once because of defaults, so, look for there being
    // more than one of these in options.
    tabulate_ephemeris_polynomials = (options[POLYEPHTSTEP].count() > 1);
    
    if (tabulate_ephemeris_polynomials) {
      // If we tabluate then ignore all the other options about ephemeris    
      //  infostream.str();
      //  infostream << "The MS Ephemeris table(s) will be produced by tabulating the polynomials found in the columns 'dir', 'distance' and optionally 'radVel' with a timestep of '"
      //		 << polyephem_tabtimestep << "' day, i.e. '"<< ((uint64_t) (polyephem_tabtimestep * 86400 * 1.e09)) <<"' nanoseconds."; 
      // info(infostream.str());
    } else {
      // Do we want interpolate the values found in the ASDM Ephemeris table or not ?
      // always available because of defaults
      string intEphOpt = string(options[INTEPHEM].last()->arg);
      interpolate_ephemeris = str_tolower(intEphOpt) == "yes";
      infostream.str("");
      if (interpolate_ephemeris) {
	infostream << "the MS Ephemeris table(s) will be produced by interpolation of the values present in the ASDM Ephemeris table on a resampled time grid."; 
      } else {
	infostream << "the MS Ephemeris tables(s) will be produced by simple copies of the values found in the ASDM Ephemeris table with just units conversion.";
      }
      info(infostream.str());
    }

    checkRowUniqueness = options[CHECKROWUNIQ] != NULL;
    if (options[SCANS]) {
      scansOptionInfo = string(options[SCANS].last()->arg);
    }
    if (options[ASIS]) {
      asisOption = string(options[ASIS].last()->arg);
    }
    ignoreTime = options[IGNORETIME] != NULL;
    processSysPower = options[NOSYSPOWER] == NULL;
    processCalDevice = options[NOCALDEV] == NULL;
    processPointing = options[NOPOINTING] == NULL;
    withPointingCorrection = options[WITHPCORR] != NULL;
    processEphemeris = options[NOEPHEMERIS] == NULL;
  } catch (std::exception& e) {
    errstream.str("");
    errstream << e.what();
    error(errstream.str());
  }

  //
  // Try to open an ASDM dataset whose name has been passed as a parameter on the command line
  //
  if ( (dsName.size() > 0) && dsName.at(dsName.size()-1) == '/' ) dsName.erase(dsName.size()-1);

  double cpu_time_parse_xml  = 0.0;
  double real_time_parse_xml = 0.0;
  int mode;
  mode = 0; myTimer(&cpu_time_parse_xml, &real_time_parse_xml, &mode);

  ASDM* ds = new ASDM();

  infostream.str("");
  if (checkRowUniqueness) 
    infostream << "Row uniqueness constraint will be applied." << endl;
  else
    infostream << "Row uniqueness constraint will be ignored." << endl;

  info(infostream.str());

  try {
    infostream.str("");
    infostream << "Input ASDM dataset : " << dsName << endl;
    info(infostream.str());
    
    ASDMParseOptions parse = ASDMParseOptions().loadTablesOnDemand(true).checkRowUniqueness(checkRowUniqueness);
    ds->setFromFile(dsName, parse);
  }
  catch (ConversionException e) {
    errstream.str("");
    errstream << e.getMessage();
    error(errstream.str());
  }
  catch (std::exception e) {
    errstream.str("");
    errstream << e.what();
    error(errstream.str());
  }
  catch (...) {
    errstream.str("");
    errstream << "Uncaught exception !" << endl;
    error(errstream.str());
  }
  
  mode = 1; myTimer(&cpu_time_parse_xml, &real_time_parse_xml, &mode);
  infostream.str("");
  infostream << "Time spent parsing the ASDM medata : " << cpu_time_parse_xml << " s.";
  info(infostream.str());
  
  //
  // What are the apc literals present in the binary data.
  //
  try {
    es_apc = apcLiterals(*ds);
  } catch (ConversionException e) {
    errstream.str("");
    errstream << e.getMessage();
    error(errstream.str());
  }
  
  //
  // Determine what kind of data complex (DATA column) or float (FLOAT_DATA) will be
  // stored in the measurement set by using the method isDataComplex on the first row of 
  // the ASDM Dataset. 
  // This method called on all remaining rows of the ASDM should return the same result
  // otherwise the filling process will stop.
  //
  SDMBinData sdmBinData(ds, dsName);

  // Define the SDM Main table subset of rows to be accepted
  sdmBinData.select( es_cm, es_srt, es_ts);   
  
  // From now we decide to extract the data with all atmospheric phase corrections.
  // The selection will be done on output. Michel Caillat Thur 18 Sept 2014 - CAS-6935
  EnumSet<AtmPhaseCorrectionMod::AtmPhaseCorrection> allAPCs;
  allAPCs.fromString("AP_CORRECTED AP_UNCORRECTED");
  sdmBinData.selectDataSubset(e_query_cm, allAPCs);
  
  //
  // Selection of the scans to consider.
  //
  vector<ScanRow *>	scanRow_v;
  try {
    scanRow_v   = ds->getScan().get();
  } catch (ConversionException e) {
    errstream.str("");
    errstream << e.getMessage();
    error(errstream.str());
  }

  map<int, set<int> > all_eb_scan_m;
  for (vector<ScanRow *>::size_type i = 0; i < scanRow_v.size(); i++)
    all_eb_scan_m[scanRow_v[i]->getExecBlockId().getTagValue()].insert(scanRow_v[i]->getScanNumber());
  
  vector<ScanRow *>	selectedScanRow_v;
  map<int, set<int> >   selected_eb_scan_m;
  
  if (scansOptionInfo.size()>0) {
    map<int, set<int> > eb_scan_m;
    int status = scansParser(scansOptionInfo, eb_scan_m);
        
    if (status == 0) {
      errstream.str("");
      errstream << "'" << scansOptionInfo << "' is an invalid scans selection." << endl;
      error(errstream.str());
    }

    vector<ScanRow *> scanRow_v = ds->getScan().get();
    map<int, set<int> >::iterator iter_m = eb_scan_m.find(-1);

    if (iter_m != eb_scan_m.end())
      for ( map<int, set<int> >::iterator iterr_m = all_eb_scan_m.begin();
            iterr_m != all_eb_scan_m.end(); iterr_m++ ) {
          if ((iter_m->second).empty())
              selected_eb_scan_m[iterr_m->first] = iterr_m->second;
          else
              selected_eb_scan_m[iterr_m->first] = SetAndSet<int>(iter_m->second, iterr_m->second);
      }

    for ( map<int, set<int> >::iterator iterr_m = all_eb_scan_m.begin();
          iterr_m != all_eb_scan_m.end(); iterr_m++)
        if ((iter_m=eb_scan_m.find(iterr_m->first)) != eb_scan_m.end()) {
            if ((iter_m->second).empty())
                selected_eb_scan_m[iterr_m->first].insert((iterr_m->second).begin(), (iterr_m->second).end());
            else {
                set<int> s = SetAndSet<int>(iter_m->second, iterr_m->second);
                selected_eb_scan_m[iterr_m->first].insert(s.begin(), s.end());
            }
        }
    
    ostringstream	oss;
    oss << "The following scans will be processed : " << endl;
    for ( map<int, set<int> >::const_iterator iter_m = selected_eb_scan_m.begin();
          iter_m != selected_eb_scan_m.end(); iter_m++ ) {
      oss << "eb#" << iter_m->first << " -> " << displaySet<int>(iter_m->second) << endl;
      Tag execBlockTag  = Tag(iter_m->first, TagType::ExecBlock);
      for ( set<int>::const_iterator iter_s = iter_m->second.begin();
	   iter_s != iter_m->second.end();
	   iter_s++ )
          selectedScanRow_v.push_back(ds->getScan().getRowByKey(execBlockTag, *iter_s));

    }

    scansOptionInfo = oss.str();
  } else {
    selectedScanRow_v = ds->getScan().get();
    selected_eb_scan_m = all_eb_scan_m;
    scansOptionInfo = "All scans of all exec blocks will be processed \n";
  }

  //
  // Report the selection's parameters.
  //
  infostream.str("");
  infostream << "Correlation modes requested : " << e_query_cm.str() << endl;
  infostream << "Spectral resolution types requested : " << es_srt.str() << endl;
  infostream << "Time sampling requested : " << es_ts.str() << endl;
  infostream << "WVR uncorrected and|or corrected data requested : " << es_query_apc.str() << endl;
  if (selectedScanRow_v.size() == 0) { 
    errstream.str("");
    errstream << "No scan number corresponding to your request. Can't go further.";
    error(errstream.str());
  }

  infostream << scansOptionInfo;

  if (ignoreTime)
    infostream << "All rows of the tables depending on time intervals will be processed independently of the selected exec block / scan.";
  info(infostream.str());

  infostream.str("");
  if (!processSysPower)   infostream << "The SysPower table will not be processed." << endl;
  if (!processCalDevice)  infostream << "The CalDevice table will not be processed." << endl;
  if (!processPointing)   infostream << "The Pointing table will not be processed." << endl;
  if (processPointing && withPointingCorrection ) infostream << "The correction (encoder - pointingDirection) will be applied" << endl;
  if (!processEphemeris)  infostream << "The Ephemeris table will not be processed." << endl;
  if (ac_xc_per_timestamp)
      infostream << "For each data description for each timestamp auto correlations followed by cross correlations will be written in the Main table" << endl;
  else 
    infostream << "For each data description auto correlations for a sequence of timestamps followed by cross correlations for the same sequence will be written in the Main table" << endl;

  info(infostream.str());
  //
  // Shall we have Complex or Float data ?
  //
  bool complexData = true;
  try {
    complexData =  sdmBinData.isComplexData();
  } catch (Error & e) {
    errstream.str("");
    errstream << e.getErrorMessage();
    error(errstream.str());
  } catch (ConversionException e) {
    errstream.str("");
    errstream << e.getMessage();
    error(errstream.str());
  }


  //
  // Prepare a map AtmPhaseCorrection -> name of measurement set.
  // Three cases are possible :
  // only AP_CORRECTED -> MS name is suffixed with "-wvr-corrected",
  // only AP_UNCORRECTED -> MS name has no particular suffix,
  // AP_CORRECTED and AP_UNCORRECTED -> 2 MSs whith names defined by the two above rules.
  //
  map<AtmPhaseCorrectionMod::AtmPhaseCorrection, string> msNames;
  if (hasCorrectedData(es_apc) && es_query_apc[AtmPhaseCorrectionMod::AP_CORRECTED]) {
    msNames[AtmPhaseCorrectionMod::AP_CORRECTED] = msNamePrefix + "-wvr-corrected";
  }
  if (hasUncorrectedData(es_apc) && es_query_apc[AtmPhaseCorrectionMod::AP_UNCORRECTED]) {
    msNames[AtmPhaseCorrectionMod::AP_UNCORRECTED] = msNamePrefix;
  }
      
  if (msNames.size() == 0) {
    //
    // no MS can be produced due to the selection parameters values.
    // 
    infostream.str("");
    infostream << "No measurement set can be produced with  your selection criteria on '" << dsName << "'" << endl;
    info(infostream.str());
    delete ds;
    exit(1);
  } else {
    //
    // OK, we are going to produce at least one MS.
    // If the '--compression' option has been used then append a suffix ".compressed" to
    // the MS name.
    // And eventually always suffix with ".ms".
    //
      for (map<AtmPhaseCorrectionMod::AtmPhaseCorrection, string>::iterator iter=msNames.begin(); iter != msNames.end(); ++iter) {
      if (withCompression)
	iter->second = iter->second + ".compressed";
      iter->second +=  msNameExtension;
    }
  }

  infostream.str("");
  infostream << "The resulting measurement set will contain a '" << ((complexData) ? "DATA" : "FLOAT_DATA") << "' column" << endl; 

#if DDPRIORITY
  // The data returned by getDataCols will be ordered in priority by Data Descriptions.
  sdmBinData.setPriorityDataDescription();
#endif

  //get numCorr, numChan, telescope name for setupMS
  
  ExecBlockTable& temp_execBlockT = ds->getExecBlock();
  //take first row of the table (assuming telescope name is all the same)
  ExecBlockRow* temp_ebtrow = temp_execBlockT.get()[0];
  string telName  = temp_ebtrow->getTelescopeName();
  //cout<<"telName="<<telName<<endl;

  int maxNumCorr =1;
  PolarizationTable& temp_polT = ds->getPolarization();
  PolarizationRow* temp_poltrow;
  for (unsigned int i=0; i<temp_polT.size(); i++) {
    temp_poltrow = temp_polT.get()[i];
    maxNumCorr=max(maxNumCorr, temp_poltrow->getNumCorr());
  }

  //need to add analysis of max NumChan
  int maxNumChan=1;
  SpectralWindowTable& temp_spwT = ds->getSpectralWindow();
  SpectralWindowRow* temp_spwtrow;

  vector<int> SwIds;
  try {
    for (unsigned int i=0; i<temp_spwT.size(); i++) {
      temp_spwtrow = temp_spwT.get()[i];
      maxNumChan=max(maxNumChan, temp_spwtrow->getNumChan());
      SwIds.push_back(temp_spwtrow->getSpectralWindowId().getTagValue());
    }
  }
  catch (ConversionException e) {
    errstream.str("");
    errstream << e.getMessage();
    error(errstream.str());
  }

  // Create the measurement set(s). 
  if (!false) {
    try {
      if (lazy)  casa::AsdmStMan::registerClass();
      for (map<AtmPhaseCorrectionMod::AtmPhaseCorrection, string>::iterator iter = msNames.begin(); iter != msNames.end(); ++iter) {
	info("About to create a filler for the measurement set '" + msNames[iter->first] + "'");
	msFillers[iter->first] = new ASDM2MSFiller(msNames[iter->first], 0.0, false, complexData,
						   withCompression, telName, maxNumCorr, maxNumChan,
						   false, lazy);
      }
    } catch(AipsError & e) {
      errstream.str("");
      errstream << e.getMesg();
      error(errstream.str());
    } catch (std::exception & e) {
      errstream.str("");
      errstream << e.what();
      error(errstream.str());
    }

    msFiller = msFillers.begin()->second;    
  }

  //
  // Firstly convert the basic tables.
  //
  // For purpose of simplicity we assume that in all ASDM basic tables having a Tag identifier
  // these Tag values are forming a sequence of integer 0 -> table.size() - 1. If that's not the case, the
  // program aborts.
  //

  //
  // Process the Antenna table.
  // 
  // (This part needs the Station table)
  //
  // At the same time, we populate a map ASDM Station Tag -> MS ANTENNA ID
  // which will be useful when the Weather table will be converted.
  //
  //unsigned int numTrueAntenna
  
  try { 
    AntennaTable& antennaT = ds->getAntenna();
    AntennaRow*   r   = 0;

    int nAntenna = antennaT.size();
    infostream.str("");
    infostream << "The dataset has " << nAntenna << " antenna(s)...";
    info(infostream.str());
    
    for (int i = 0; i < nAntenna; i++) {
      if ((r = antennaT.getRowByKey(Tag(i, TagType::Antenna))) == 0){
	errstream.str("");
	errstream << "Problem while reading the Antenna table, the row with key = Tag(" << i << ") does not exist.Aborting." << endl;
	error(errstream.str());
      }

      // The MS Antenna position is defined as the sum of the ASDM station position and
      // of the ASDM Antenna position after applying to it a coordinate system transformation.
      // Since the ASDM Antenna position is 0,0,0 for now, we only use the ASDM station position.
      // Update - 2012-03-22
      // Now the ASDM Antenna position contains non-zeros  so need to take account
      // for this now as shown below. For EVLA, this is still 0,0,0.       
      vector<Length> position = r->getStationUsingStationId()->getPosition();
      double xStation = position.at(0).get();
      double yStation = position.at(1).get();
      double zStation = position.at(2).get();
      
      // ---- transform antenna position to geocentric coordinates ----
      // Method 1 - assume z axis of antenna position lines up with station vector
      //            and transformation is done by a rotation matrix based on 
      //            geocntric longitude and latitude. Good enough for current 
      //            antenna position measurement accuracy.
      //
      // geocentric longitude  and latitude
      double glat = atan2(zStation,sqrt(xStation*xStation + yStation*yStation)); 
      double glon = atan2(yStation,xStation);

      // get ASDM Antenna position vector
      vector<Length> antPosition = r->getPosition();
      
      vector<double> cartesianAnt1(3, 0.0);
      vector<double> cartesianAnt2(3, 0.0);
      vector<vector<double> > matrixAnt3x3;
      for (unsigned int ii = 0; ii < 3; ii++) {
        matrixAnt3x3.push_back(cartesianAnt1);
      }
      cartesianAnt1[0] = antPosition.at(0).get();
      cartesianAnt1[1] = antPosition.at(1).get();
      cartesianAnt1[2] = antPosition.at(2).get();

      if (cartesianAnt1[0]!=0.0 || cartesianAnt1[1]!=0 || cartesianAnt1[2]!=0.0) {
        topo2geomat(glon,glat,matrixAnt3x3);
        matvec(matrixAnt3x3,cartesianAnt1,cartesianAnt2); 
      }
      
      /*** 
       // Method 2 - use Measures and let Measure figure out
       //            transoformation for local geodetic coordinates (with
       //            earth's oblateness taken account) to geocentric
       //            coordinates.
       //            Use AZELGEO as a coordinate ref to be more precise
       casacore::Vector<casacore::Quantity> vq; vq.resize(3);
       vq[0] = casacore::Quantity(antPosition.at(0).get(),"m");
       vq[1] = casacore::Quantity(antPosition.at(1).get(),"m");
       vq[2] = casacore::Quantity(antPosition.at(2).get(),"m");
       casacore::MVPosition mvp(vq);
       casacore::MVBaseline mvb(mvp);

       // setup conversion template
       double anttime =  ((double) r->getTime().get()) / ArrayTime::unitsInASecond ;
       casacore::MEpoch ep(casacore::Quantity(anttime,"s"), casacore::MEpoch::UTC);
       casacore::Vector<casacore::Quantity> rvq; rvq.resize(3);
       //station vector in ITRF
       rvq[0] = casacore::Quantity(xStation,"m");
       rvq[1] = casacore::Quantity(yStation,"m");
       rvq[2] = casacore::Quantity(zStation,"m");
       casacore::MVPosition rmvp(rvq);
       casacore::MPosition rmp(rmvp,casacore::MPosition::ITRF);
       // set the direction to the pole
       casacore::MVDirection mvd = casacore::MVDirection();
       // this approximate the antenna position to be in topocentric, z is parallel
       // to the station vector. 
       casacore::MDirection mdir(mvd,casacore::MDirection::AZEL);
       // to be precise set the ref to geodetic local coordinates  
       //casacore::MDirection mdir(mvd,casacore::MDirection::AZELGEO);
       casacore::MeasFrame mFrame(rmp,ep,mdir);

       casacore::MBaseline baseMeas;
       casacore::MVBaseline mantv;
       casacore::MBaseline::Ref baseref(MBaseline::AZEL, mFrame);
       // geodetic local coordinates case
       //casacore::MBaseline::Ref baseref(MBaseline::AZELGEO, mFrame);
       baseMeas.set(mantv, baseref);
       baseMeas.getRefPtr()->set(mFrame);

       casacore::MBaseline mb(mvb,baseref);
       casacore::MBaseline::Convert antvconv(baseMeas, MBaseline::Ref(MBaseline::ITRF));
       casacore::MBaseline mbantp = antvconv(mb);
      
       //compare transformed antenna positions in the two methods
       //for the measure frame with AZEL those two values should be identical
       cerr<<"rotated measAnt(0)="<<mbantp.getValue()(0)<<" measAnt(1)="<<mbantp.getValue()(1)<<" measAnt(2)="<<mbantp.getValue()(2)<<endl;
       // end of Method2
       ***/

      //cerr<<"rotated cartAnt(0)="<<cartesianAnt2.at(0)<<" cartAnt(1)="<<cartesianAnt2.at(1)<<" cartAnt(2)="<<cartesianAnt2.at(2)<<endl;

      //add antenna position: for now use ones obtained by the topo2geomat() 
      double xPosition = position.at(0).get() + cartesianAnt2.at(0);
      double yPosition = position.at(1).get() + cartesianAnt2.at(1);
      double zPosition = position.at(2).get() + cartesianAnt2.at(2);

      vector<Length> offset = r->getOffset();
      double xOffset = offset.at(0).get();
      double yOffset = offset.at(1).get();
      double zOffset = offset.at(2).get();

      for (map<AtmPhaseCorrectionMod::AtmPhaseCorrection, ASDM2MSFiller*>::iterator iter = msFillers.begin();
	   iter != msFillers.end(); ++iter) {
	/*
	** "&" are not recommanded in antenna names in order to avoid bumps with MS Selection syntax.
	*/ 
	string aName = r->getName();
	if (aName.find_first_of('&')) replace(aName.begin(), aName.end(), '&', '#');
	
	static_cast<void>(iter->second->addAntenna(aName, r->getStationUsingStationId()->getName(),
						   xPosition, yPosition, zPosition, xOffset, yOffset,
						   zOffset, (float)r->getDishDiameter().get()));
      }
    }

    int numTrueAntenna = msFillers.begin()->second->ms()->antenna().nrow();
    if (numTrueAntenna) {
      infostream.str("");
      infostream << "converted in " << numTrueAntenna << " antenna(s)  in the measurement set(s)." ;
      info(infostream.str());
    }
  } catch (IllegalAccessException& e) {
    errstream.str("");
    errstream << e.getMessage();
    error(errstream.str());
  } catch (ConversionException e) {
    errstream.str("");
    errstream << e.getMessage();
    error(errstream.str());
  } catch ( std::exception & e) {
    errstream.str("");
    errstream << e.what();
    error(errstream.str());      
  }
  
  //
  // Process the SpectralWindow table.
  //
  map<unsigned int, double> effectiveBwPerSpwId_m;
  fillSpectralWindow(ds, effectiveBwPerSpwId_m, telName);

  //
  // Process the Polarization table
  //
  Stokes::StokesTypes linearCorr[] = { Stokes::XX, Stokes::XY, Stokes::YX, Stokes::YY };
  Stokes::StokesTypes circularCorr[] = { Stokes::RR, Stokes::RL, Stokes::LR, Stokes::LL };
  int corrProduct1[] = { 0, 0 };
  int corrProduct2[] = { 0, 0, 1, 1};
  int corrProduct4[] = { 0, 0, 0, 1, 1, 0, 1, 1 };
			 
  vector<int> polarizationIdx2Idx;
  int pIdx;

  try {
    PolarizationTable& polT = ds->getPolarization();  
    PolarizationRow* r = 0;
    int nPolarization = polT.size();
    infostream.str("");
    infostream << "The dataset has " << nPolarization << " polarization(s)..."; 
    info(infostream.str());

    for (int i = 0; i < nPolarization; i++) {
      if ((r=polT.getRowByKey(Tag(i, TagType::Polarization))) == 0) {
	errstream.str("");
	(errstream << "Problem while reading the Polarization table, the row with key = Tag(" << i << ") does not exist.Aborting." << endl);
	error(errstream.str());
      }
      
      int numCorr = r->getNumCorr();
      if (numCorr < 1 || numCorr > 4) {
	ostringstream oss ;
	oss << "a polarization row cannot be processed due to  'numCorr = " << numCorr << "'.";
	throw ASDM2MSException(oss.str());
      }

      //Stokes::StokesTypes * corrType;
      //vector<Stokes::StokesTypes> corrType;
      vector<int> corrType;
      StokesMapper stokesMapper;
      if (numCorr != 3) {
	corrType = StokesMapper::toVectorI(r->getCorrType());
      } else {
	numCorr  = 4;
	StokesParameterMod::StokesParameter sp = r->getCorrType()[0];
	if ((sp == StokesParameterMod::RR) ||
	    (sp == StokesParameterMod::LL) ||
	    (sp == StokesParameterMod::RL) ||
	    (sp == StokesParameterMod::LR)) {
	  corrType.resize(4);
	  copy (circularCorr, circularCorr+4, corrType.begin());
	} else if ((sp == StokesParameterMod::XX) ||
		 (sp == StokesParameterMod::XY) ||
		 (sp == StokesParameterMod::YX) ||
		 (sp == StokesParameterMod::YY)) {
	  corrType.resize(4);
	  copy (linearCorr, linearCorr+4, corrType.begin());
	} else {
	  errstream.str("");
	  errstream << " I don't know what to do with the given Stokes parameters for autocorrelation data" << endl;
	  error(errstream.str());
	}
	  
      }
      
      
      /*int* corrProduct = 0;*/
      vector<int> corrProduct; 
      switch (numCorr) {
      case 1: corrProduct.resize(2); copy(corrProduct1, corrProduct1+2, corrProduct.begin()); break;
      case 2: corrProduct.resize(4); copy(corrProduct2, corrProduct2+4, corrProduct.begin()); break;
      case 4: corrProduct.resize(8); copy(corrProduct4, corrProduct4+8, corrProduct.begin()); break;
      }


      for (map<AtmPhaseCorrectionMod::AtmPhaseCorrection, ASDM2MSFiller*>::iterator iter = msFillers.begin();
	   iter != msFillers.end(); ++iter) {
	pIdx = iter->second->addUniquePolarization( numCorr, corrType, corrProduct );
      }
      polarizationIdx2Idx.push_back(pIdx);
    }
    if (nPolarization) {
      infostream.str("");
      infostream << "converted in " << msFillers.begin()->second->ms()->polarization().nrow() << " polarization(s)." ;
      info(infostream.str());
    }
  } catch (ASDM2MSException e) {
    errstream.str("");
    errstream << e.getMessage();
    error(errstream.str());
  } catch (ConversionException e) {
    errstream.str("");
    errstream << e.getMessage();
    error(errstream.str());
  } catch ( std::exception & e) {
    errstream.str("");
    errstream << e.what();
    error(errstream.str());      
  }
   
  //
  // Process the DataDescription table.
  //

  std::map<unsigned int, double> effectiveBwPerDD_m;
  try {
    DataDescriptionTable& ddT = ds->getDataDescription();
    DataDescriptionRow* r = 0;
    int nDataDescription = ddT.size();
    infostream.str("");
    infostream << "The dataset has " << nDataDescription << " data description(s)...";
    info(infostream.str());

    for (int i = 0; i < nDataDescription; i++) {
      if ((r=ddT.getRowByKey(Tag(i, TagType::DataDescription))) == 0) {
	errstream.str("");
	(errstream << "Problem while reading the DataDescription table, the row with key = Tag(" << i << ") does not exist.Aborting." << endl);
	error(errstream.str());
      }
      for (map<AtmPhaseCorrectionMod::AtmPhaseCorrection, ASDM2MSFiller*>::iterator iter = msFillers.begin();
	   iter != msFillers.end(); ++iter) {
	ddIdx = iter->second->addUniqueDataDescription(swIdx2Idx[r->getSpectralWindowId().getTagValue()],
						       polarizationIdx2Idx.at(r->getPolOrHoloId().getTagValue()));
      }
      dataDescriptionIdx2Idx.push_back(ddIdx); 

      effectiveBwPerDD_m[ddIdx] = effectiveBwPerSpwId_m[r->getSpectralWindowId().getTagValue()];
    }

    if (nDataDescription) {
      infostream.str("");
      infostream << "converted in " << msFillers.begin()->second->ms()->dataDescription().nrow() << " data description(s)  in the measurement set(s)." ;
      info(infostream.str());
    }
  } catch (ConversionException e) {
    errstream.str("");
    errstream << e.getMessage();
    error(errstream.str());
  } catch ( std::exception & e) {
    errstream.str("");
    errstream << e.what();
    error(errstream.str());      
  }

  // 
  // Process the ExecBlock table,
  // in order to build the MS Observation table.
  // 
  string telescopeName; 
  try {
    const ExecBlockTable& execBlockT = ds->getExecBlock(); 
    ExecBlockRow* r = 0;
    int nExecBlock = execBlockT.size();
    infostream.str("");
    infostream << "The dataset has " << nExecBlock << " execBlock(s) ...";

    vector<ExecBlockRow *> temp_v = execBlockT.get();
    vector<ExecBlockRow *> v;
    for (vector<ExecBlockRow *>::iterator iter_v = temp_v.begin(); iter_v != temp_v.end(); iter_v++)
      if ( selected_eb_scan_m.find((*iter_v)->getExecBlockId().getTagValue()) != selected_eb_scan_m.end() )
	v.push_back(*iter_v);
    
    vector<string> schedule; schedule.resize(2);

    infostream << v.size() << " of them in the selected exec blocks / scans ... ";
    info(infostream.str());

    for (unsigned int i = 0; i < v.size(); i++) {
      r = v.at(i);
      
      telescopeName	     = r->getTelescopeName();
      double	startTime    = r->getStartTime().getMJD()*86400;
      double	endTime      = r->getEndTime().getMJD()*86400;
      string	observerName = r->getObserverName();

      vector<string> observingLog = r->getObservingLog();

      string scheduleType(r->getTelescopeName());
      schedule[0] = "SchedulingBlock " + ds->getSBSummary().getRowByKey(r->getSBSummaryId())->getSbSummaryUID().getEntityId().toString();
      schedule[1] = "ExecBlock " + r->getExecBlockUID().getEntityId().toString();
      string project(r->getProjectUID().getEntityId().toString());
      double releaseDate = r->isReleaseDateExists() ? r->getReleaseDate().getMJD():0.0;

      for (map<AtmPhaseCorrectionMod::AtmPhaseCorrection, ASDM2MSFiller*>::iterator iter = msFillers.begin();
	   iter != msFillers.end(); ++iter) {
	iter->second->addObservation( telescopeName, startTime, endTime, observerName, observingLog,
                                      scheduleType, schedule, project, releaseDate );
      }
      if (i==0) { // assume same telescope for all execBlocks 
        if (telescopeName.find("EVLA")!=string::npos) {
          isEVLA=true;
        } else if (telescopeName.find("OSF")!=string::npos || 
                 telescopeName.find("AOS")!=string::npos || 
                 telescopeName.find("ATF")!=string::npos) {
          isEVLA=false;
        }     
        string telname = (isEVLA ? "EVLA" : "ALMA");
        infostream.str("");
        infostream << "Telescope Name:" <<telescopeName << ", process as "<<telname<<" data." ; 
        info(infostream.str());
      }
    }
    if (nExecBlock) {
      infostream.str("");
      infostream << "converted in " << msFillers.begin()->second->ms()->observation().nrow() << " observation(s) in the measurement set(s)." ;
      info(infostream.str());
    }
  } catch (ConversionException e) {
    errstream.str("");
    errstream << e.getMessage();
    error(errstream.str());
  } catch ( std::exception & e) {
    errstream.str("");
    errstream << e.what();
    error(errstream.str());      
  }
  
  //
  // Process the Feed table
  // Issues :
  //    - time (epoch) : at the moment it takes directly the time as it is stored in the ASDM.
  //    - focusLength (in AIPS++) is no defined.
  try {
    const FeedTable& feedT = ds->getFeed();
    FeedRow* r = 0;
    infostream.str("");
    infostream << "The dataset has " << feedT.size() << " feed(s)...";
    rowsInAScanbyTimeIntervalFunctor<FeedRow> selector(selectedScanRow_v);
    
    const vector<FeedRow *>& v = selector(feedT.get(), ignoreTime);
    if (!ignoreTime)
      infostream << v.size() << " of them in the exec blocks / selected scans ... ";
    
    info(infostream.str());
    int nFeed = v.size();
    for (int i = 0; i < nFeed; i++) {
      r = v.at(i);
      // For now we just adapt the types of the time related informations and compute a mid-time.
      //
      double interval = ((double) r->getTimeInterval().getDuration().get()) / ArrayTime::unitsInASecond ;
      double time;
      // if (isEVLA) {
      //   time =  ((double) r->getTimeInterval().getStart().get()) / ArrayTime::unitsInASecond;
      // }
      // else {
      time =  ((double) r->getTimeInterval().getStart().get()) / ArrayTime::unitsInASecond + interval/2.0;
      //}

      vector<double> beam_offset_ =  DConverter::toVectorD(r->getBeamOffset());
      vector<std::string> polarization_type_ = PolTypeMapper().toStringVector(r->getPolarizationTypes());
      vector<complex<float> > polarization_response_ = CConverter::toVectorCF(r->getPolResponse());
      vector<double> xyzPosition (3, 0.0);
      if (r->isPositionExists()) {
	vector<Length> position = r->getPosition();
	if (position.size() != 3) {
	  errstream.str("");
	  errstream << "The size of attribute position ('" 
		    << position.size()
		    << "') is not equal to 3. Can't go further."
		    << endl;
	  error(errstream.str());
	}
	
	xyzPosition = DConverter::toVectorD<Length>(position);
      }
      vector<double> receptor_angle_ = DConverter::toVectorD<Angle>(r->getReceptorAngle());
      
      for (map<AtmPhaseCorrectionMod::AtmPhaseCorrection, ASDM2MSFiller*>::iterator iter = msFillers.begin();
	   iter != msFillers.end(); ++iter) {
	iter->second->addFeed( (int) r->getAntennaId().getTagValue(),r->getFeedId(),
                               swIdx2Idx[r->getSpectralWindowId().getTagValue()],
                               time, interval, r->getNumReceptor(), -1,  // We ignore the beamId array
                               beam_offset_, polarization_type_,
                               polarization_response_, xyzPosition, receptor_angle_);
      } 
    }
    if (nFeed) {
      infostream.str("");
      infostream <<  "converted in " << msFillers.begin()->second->ms()->feed().nrow() << " feed(s) in the measurement set." ;
      info(infostream.str());
    }
  } catch (ConversionException e) {
    errstream.str("");
    errstream << e.getMessage();
    error(errstream.str());
  } catch ( std::exception & e) {
    errstream.str("");
    errstream << e.what();
    error(errstream.str());      
  }

  // Process the Ephemeris table.
  //
  // Create and fill the MS ephemeris table(s) with a time interpolation time step set to 86400000000 nanoseconds ( 1/1000 day).
  if (processEphemeris) {
    uint64_t timeStepInNanoSeconds = polyephem_tabtimestep * 86400 * 1.e09;
    fillEphemeris(ds, timeStepInNanoSeconds, interpolate_ephemeris, telescopeName);
  }

  // Process the Field table.
  // Now it respects the degree of the polynomials but it ignores the ephemerisId.
  // The ephemerisId will be processed during the call to fillEphemeris.
  //
  fillField(ds, processEphemeris);
   
  // Process the FlagCmd table.
  //
  try {
    const FlagCmdTable& flagCmdT  = ds->getFlagCmd();
    FlagCmdRow* r = 0;
    infostream.str("");
    infostream << "The dataset has " << flagCmdT.size() << " FlagCmd(s)...";
    rowsInAScanbyTimeIntervalFunctor<FlagCmdRow> selector(selectedScanRow_v);

    const vector<FlagCmdRow *>& v = selector(flagCmdT.get(), ignoreTime);
    if (!ignoreTime)
      infostream << v.size() << " of them in the exec blocks / selected scans ... ";

    info(infostream.str());
    int nFlagCmd = v.size();
    for (int i = 0; i < nFlagCmd; i++) {
      r = v.at(i);
      // For now we just adapt the types of the time related informations and compute a mid-time.
      //
      double interval = ((double) r->getTimeInterval().getDuration().get()) / ArrayTime::unitsInASecond ;
      double time;
      // if (isEVLA) {
      //   time =  ((double) r->getTimeInterval().getStart().get()) / ArrayTime::unitsInASecond ;
      // }
      // else {
      time =  ((double) r->getTimeInterval().getStart().get()) / ArrayTime::unitsInASecond + interval/2.0;
      //}
      string type = r->getType();
      string reason = r->getReason();
      string command = r->getCommand();
   
      for (map<AtmPhaseCorrectionMod::AtmPhaseCorrection, ASDM2MSFiller*>::iterator iter = msFillers.begin();
	   iter != msFillers.end(); ++iter) {
	iter->second->addFlagCmd( time, interval, type, reason, r->getLevel(), r->getSeverity(),
                                  r->getApplied() ? 1 : 0, command);
      }
    }
    if (nFlagCmd) {
      infostream.str("");
      infostream << "converted in " << msFillers.begin()->second->ms()->flagCmd().nrow() << " in the measurement set." ;
      info(infostream.str());
    }
  } catch (ConversionException e) {
    errstream.str("");
    errstream << e.getMessage();
    error(errstream.str());
  } catch ( std::exception & e) {
    errstream.str("");
    errstream << e.what();
    error(errstream.str());      
  }
  
  // Process the History table.
  // Issues :
  // - use executeBlockId for observationId ...to be discussed with Francois.
  // - objectId : not taken into account (it's a string while the MS expects an int).
  try {
    const HistoryTable& historyT = ds->getHistory();
    HistoryRow* r = 0;
    int nHistory = historyT.size();
    infostream.str("");
    infostream << "The dataset has " << nHistory << " history(s)...";
    rowsInAScanbyTimeFunctor<HistoryRow> selector(selectedScanRow_v);

    const vector<HistoryRow *>& v = selector(historyT.get(), ignoreTime);;
    if (!ignoreTime) 
      infostream << v.size() << " of them in the selected exec blocks / scans ... ";

    info(infostream.str()); 

    for (int i = 0; i < nHistory; i++) {
      r = v.at(i);
      double time =  ((double) r->getTime().get()) / ArrayTime::unitsInASecond ;
      string message     = r->getMessage();
      string priority    = r->getPriority();
      string origin      = r->getOrigin();
      string application = r->getApplication();
      string cliCommand  = r->getCliCommand();
      string appParams   = r->getAppParms();
 
      for (map<AtmPhaseCorrectionMod::AtmPhaseCorrection, ASDM2MSFiller*>::iterator iter = msFillers.begin();
	   iter != msFillers.end(); ++iter) {
	iter->second->addHistory( time, r->getExecBlockId().getTagValue(), message,
                                  priority, origin, -1, application, cliCommand,
                                  appParams);
      }
    }
    if (nHistory) {
      infostream.str("");
      infostream << "converted in " << msFillers.begin()->second->ms()->history().nrow() << " history(s) in the measurement set(s)." ;
      info(infostream.str());
    }
  } catch (ConversionException e) {
    errstream.str("");
    errstream << e.getMessage();
    error(errstream.str());
  } catch ( std::exception & e) {
    errstream.str("");
    errstream << e.what();
    error(errstream.str());      
  }
  
  //
  // Process the Pointing table.
  // Issues :
  // - pointingModelId , phaseTracking, sourceOffset and overTheTop not taken into account.

  if (processPointing) 
    try {
        fillPointing(dsName, ds, ignoreTime, withPointingCorrection, selectedScanRow_v, msFillers);
    }
    catch (ConversionException e) {
      errstream.str("");
      errstream << e.getMessage();
      error(errstream.str());
    } catch ( std::exception & e) {
      errstream.str("");
      errstream << e.what();
      error(errstream.str());      
    }

    
  // Process the processor table.
  //

  try {
    ProcessorTable& processorT = ds->getProcessor();
    ProcessorRow* r = 0;
    int nProcessor = processorT.size();

    infostream.str("");
    infostream << "The dataset has " << nProcessor << " processor(s)...";
    info(infostream.str());
    
    for (int i = 0; i < nProcessor; i++) {
      if ((r=processorT.getRowByKey(Tag(i, TagType::Processor))) == 0) {
	errstream.str("");
	(errstream << "Problem while reading the Processor table, the row with key = Tag(" << i << ") does not exist.Aborting." << endl);
	error(errstream.str());
      }
      
      string processorType    = CProcessorType::name(r->getProcessorType());
      string processorSubType = CProcessorSubType::name(r->getProcessorSubType());
      
      for (map<AtmPhaseCorrectionMod::AtmPhaseCorrection, ASDM2MSFiller*>::iterator iter = msFillers.begin();
	   iter != msFillers.end(); ++iter) {
	iter->second->addProcessor( processorType, processorSubType,
                                    -1,    // Since there is no typeId in the ASDM.
                                    r->getModeId().getTagValue());
      }  
    }
    if (nProcessor) {
      infostream.str("");
      infostream << "converted in " << msFillers.begin()->second->ms()->processor().nrow() << " processor(s) in the measurement set." ;
      info(infostream.str());
    } 
  } catch (ConversionException e) {
    errstream.str("");
    errstream << e.getMessage();
    error(errstream.str());
  } catch ( std::exception & e) {
    errstream.str("");
    errstream << e.what();
    error(errstream.str());      
  }
  
  // Process the Source table.
  //
  const SourceTable& sourceT = ds->getSource();
  try {
    SourceRow* r = 0;
    infostream.str("");
    infostream << "The dataset has " << sourceT.size() << " sources(s)...";
    rowsInAScanbyTimeIntervalFunctor<SourceRow> selector(selectedScanRow_v);
    
    const vector<SourceRow *>& v = selector(sourceT.get(), ignoreTime);
    if (!ignoreTime) 
      infostream << v.size() << " of them in the selected scans ... ";

    info(infostream.str());
    int nSource = v.size();

    for (int i = 0; i < nSource; i++) {
      r = v.at(i);
      //
      // Check some assertions. 
      // For each row of the Source table, if any of the optional attributes which is an array
      // and depend on numLines for the size of one of its dimensions then the (optional) \
      // attribute numLines must be present and the dimensions depending on on numLines must be 
      // consistent with the value of numLines.
      //
      int numLines = r->isNumLinesExists() ? r->getNumLines() : 0;
      
      if (r->isTransitionExists()) {
	if (!r->isNumLinesExists()) {
	  errstream.str("");
	  errstream << "Source row#" << i << ". The attribute 'transition' exists but the attribute 'numLines' which serves to define its shape is missing. Can't go further.";
	  error(errstream.str());
	}

	int transitionSize = r->getTransition().size();
	if (numLines != transitionSize) {
	  errstream.str("");
	  errstream << "The value of 'numLines' (" << numLines << ") is not compatible with the found size of 'transition' (" << transitionSize << "). Can't go further.";
	  error(errstream.str());
	}
      }

      if (r->isRestFrequencyExists()) {
	if (!r->isNumLinesExists()) {
	  errstream.str("");
	  errstream << "Source row#" << i << ". The attribute 'restFrequency' exists but the attribute 'numLines' which serves to define its shape is missing. Cant' go further.";
	  error(errstream.str());
	}
	
	int restFrequencySize = r->getRestFrequency().size();
	if (numLines != restFrequencySize) {
	  errstream.str("");
	  errstream << "The value of 'numLines' (" << numLines << ") is not compatible with the found size of 'restFrequency' (" << restFrequencySize << "). Can't go further.";
	  error(errstream.str());
	}
      }

      if (r->isSysVelExists()) {
	if (!r->isNumLinesExists()) {
	  errstream.str("");
	  errstream << "Source row#" << i << ". The attribute 'sysVel' exists but the attribute 'numLines' which serves to define its shape is missing. Cant' go further.";
	  error(errstream.str());
	}
	
	int sysVelSize = r->getSysVel().size();
	if (numLines != sysVelSize) {
	  errstream.str("");
	  errstream << "The value of 'numLines' (" << numLines << ") is not compatible with the found size of 'sysVel' (" << sysVelSize << "). Can't go further.";
	  error(errstream.str());
	}
      }          

      int sourceId = r->getSourceId();
      // For now we just adapt the types of the time related informations and compute a mid-time.
      //
      double interval = ((double) r->getTimeInterval().getDuration().get()) / ArrayTime::unitsInASecond ;
      double time;
      // if (isEVLA) {
      //   time =  r->getTimeInterval().getStartInMJD()*86400 ;
      // }
      // else {
      time =  r->getTimeInterval().getStartInMJD()*86400 + interval / 2.0 ;
      //}

      int spectralWindowId = swIdx2Idx[r->getSpectralWindowId().getTagValue()];

      string sourceName = r->getSourceName();

      int calibrationGroup = r->isCalibrationGroupExists() ? r->getCalibrationGroup() : 0;
      
      string code = r->getCode();

      vector<double> direction = DConverter::toVectorD(r->getDirection());
 
      DirectionReferenceCodeMod::DirectionReferenceCode dirRefCode = DirectionReferenceCodeMod::J2000;
      if(r->isDirectionCodeExists()){
	dirRefCode = r->getDirectionCode();
	//cout << "found directionCode for source " << sourceName << ": ";
      }
      //else{
      //  cout << "No directionCode in input table. Assuming ";
      //}
      string directionCode = CDirectionReferenceCode::name(dirRefCode);
      //cout << directionCode << endl;

      vector<double> position ;
      if (r->isPositionExists()){
	position = DConverter::toVectorD<Length>(r->getPosition());
      } 
				
      vector<double> properMotion = DConverter::toVectorD(r->getProperMotion());
  
      vector<string> transition;
      if (r->isTransitionExists()) {
	transition = r->getTransition();
      }

      vector<double> restFrequency;
      if (r->isRestFrequencyExists()) {
	restFrequency = DConverter::toVectorD<Frequency>(r->getRestFrequency());
      }

      vector<double> sysVel;
      if (r->isSysVelExists()) {
	sysVel = DConverter::toVectorD<Speed>(r->getSysVel());
      }
   
      for (map<AtmPhaseCorrectionMod::AtmPhaseCorrection, ASDM2MSFiller*>::iterator iter = msFillers.begin();
	   iter != msFillers.end(); ++iter) {
	iter->second->addSource( sourceId, time, interval, spectralWindowId, numLines,
                                 sourceName, calibrationGroup, code, direction,
                                 directionCode, position, properMotion, transition,
                                 restFrequency, sysVel);
      }
    }
    
    if (nSource) {
      infostream.str("");
      infostream << "converted in " << msFillers.begin()->second->ms()->source().nrow() <<" source(s) in the measurement set(s)." ;
      info(infostream.str());
    }
  } catch (IllegalAccessException& e) {
    errstream.str("");
    error(errstream.str());
  } catch (ConversionException& e) {
    errstream.str("");
    errstream << e.getMessage();
    error(errstream.str());
  }

  //
  // Process the SysCal table.
  //
  const SysCalTable& sysCalT = ds->getSysCal();
  try {
    SysCalRow* r = 0;
    infostream.str("");
    infostream << "The dataset has " << sysCalT.size() << " sysCal(s)...";
    rowsInAScanbyTimeIntervalFunctor<SysCalRow> selector(selectedScanRow_v);

    const vector<SysCalRow *>& v = selector(sysCalT.get(), ignoreTime);
    if (!ignoreTime) 
      infostream << v.size() << " of them in the selected scans ... ";

    info(infostream.str());
    int nSysCal = v.size();

    for (int i = 0; i < nSysCal; i++) {
      r = v.at(i);
      double interval = ((double) r->getTimeInterval().getDuration().get()) / ArrayTime::unitsInASecond ;
      double time;
      // if (isEVLA) {
      //   time =  ((double) r->getTimeInterval().getStart().get()) / ArrayTime::unitsInASecond ;
      // }
      // else {
      time =  ((double) r->getTimeInterval().getStart().get()) / ArrayTime::unitsInASecond + interval / 2.0 ;
      //}

      pair<bool, bool> tcal_flag_pair;
      tcal_flag_pair.first   = r->isTcalFlagExists();
      tcal_flag_pair.second  = r->isTcalFlagExists() ? r->getTcalFlag() : false;

      pair<bool, vector<float> > tcal_spectrum_pair;
      tcal_spectrum_pair.first  =  r->isTcalSpectrumExists() ;
      if (tcal_spectrum_pair.first)
	tcal_spectrum_pair.second = FConverter::toVectorF<Temperature>(r->getTcalSpectrum(), true);

      pair<bool, bool> trx_flag_pair;
      trx_flag_pair.first   = r->isTrxFlagExists();
      trx_flag_pair.second  = r->isTrxFlagExists() ? r->getTrxFlag() : false;

      pair<bool, vector<float> > trx_spectrum_pair;
      trx_spectrum_pair.first  =  r->isTrxSpectrumExists() ;
      if (trx_spectrum_pair.first)
	trx_spectrum_pair.second = FConverter::toVectorF<Temperature>(r->getTrxSpectrum(), true);

      pair<bool, bool> tsky_flag_pair;
      tsky_flag_pair.first   = r->isTskyFlagExists();
      tsky_flag_pair.second  = r->isTskyFlagExists() ? r->getTskyFlag() : false;

      pair<bool, vector<float> > tsky_spectrum_pair;
      tsky_spectrum_pair.first  =  r->isTskySpectrumExists() ;
      if (tsky_spectrum_pair.first)
	tsky_spectrum_pair.second = FConverter::toVectorF<Temperature>(r->getTskySpectrum(), true);

      pair<bool, bool> tsys_flag_pair;
      tsys_flag_pair.first   = r->isTsysFlagExists();
      tsys_flag_pair.second  = r->isTsysFlagExists() ? r->getTsysFlag() : false;

      pair<bool, vector<float> > tsys_spectrum_pair;
      tsys_spectrum_pair.first  =  r->isTsysSpectrumExists() ;
      if (tsys_spectrum_pair.first)
	tsys_spectrum_pair.second = FConverter::toVectorF<Temperature>(r->getTsysSpectrum(), true);

      pair<bool, bool> tant_flag_pair;
      tant_flag_pair.first   = r->isTantFlagExists();
      tant_flag_pair.second  = r->isTantFlagExists() ? r->getTantFlag() : false;

      pair<bool, vector<float> > tant_spectrum_pair;
      tant_spectrum_pair.first  =  r->isTantSpectrumExists() ;
      if (tant_spectrum_pair.first)
	tant_spectrum_pair.second = FConverter::toVectorF(r->getTantSpectrum(), true);

      pair<bool, bool> tant_tsys_flag_pair;
      tant_tsys_flag_pair.first   = r->isTantTsysFlagExists();
      tant_tsys_flag_pair.second  = r->isTantTsysFlagExists() ? r->getTantTsysFlag() : false;

      pair<bool, vector<float> > tant_tsys_spectrum_pair;
      tant_tsys_spectrum_pair.first  =  r->isTantTsysSpectrumExists() ;
      if (tant_tsys_spectrum_pair.first)
	tant_tsys_spectrum_pair.second = FConverter::toVectorF(r->getTantTsysSpectrum(), true);

      for (map<AtmPhaseCorrectionMod::AtmPhaseCorrection, ASDM2MSFiller*>::iterator iter = msFillers.begin();
	   iter != msFillers.end(); ++iter) {
	iter->second->addSysCal( (int) r->getAntennaId().getTagValue(), (int) r->getFeedId(),
				 (int) swIdx2Idx[r->getSpectralWindowId().getTagValue()],
                                 time, interval, r->getNumReceptor(), r->getNumChan(),
                                 tcal_spectrum_pair, tcal_flag_pair, trx_spectrum_pair,
                                 trx_flag_pair, tsky_spectrum_pair, tsky_flag_pair,
                                 tsys_spectrum_pair, tsys_flag_pair, tant_spectrum_pair,
                                 tant_flag_pair, tant_tsys_spectrum_pair, tant_tsys_flag_pair);				
      }
    }
    if (nSysCal) {
      infostream.str("");
      infostream << "converted in " << msFillers.begin()->second->ms()->sysCal().nrow() <<" sysCal(s) in the measurement set(s)." ;
      info(infostream.str());
    }
  } catch (ConversionException e) {
    errstream.str("");
    errstream << e.getMessage();
    error(errstream.str());
  } catch ( std::exception & e) {
    errstream.str("");
    errstream << e.what();
    error(errstream.str());      
  }
  
  //
  // Process the CalDevice table.
  try {
    const CalDeviceTable& calDeviceT = ds->getCalDevice();
    infostream.str("");
    infostream << "The dataset has " << calDeviceT.size() << " calDevice(s)...";

    if (processCalDevice && calDeviceT.size() > 0) {
      rowsInAScanbyTimeIntervalFunctor<CalDeviceRow> selector(selectedScanRow_v);    
      const vector<CalDeviceRow *>& calDevices = selector(calDeviceT.get(), ignoreTime);
      if (!ignoreTime) 
	infostream << calDevices.size() << " of them in the selected exec blocks / scans ... ";
      
      info(infostream.str());
      
      for (vector<CalDeviceRow*>::const_iterator iter = calDevices.begin(); iter != calDevices.end(); iter++) {
	bool ignoreThisRow = false;
	unsigned int numCalload = 0;
	unsigned int numReceptor = 0;
	
	//
	// Let's make some checks on the attributes.
	errstream.str("");
	infostream.str("");

	//
	// Is numCalload > 0 ?
	if ((numCalload = (*iter)->getNumCalload()) <= 0) { 
	  errstream << "In the table CalDevice, the attribute 'numCalload' in row #"
		    << (unsigned int) (iter - calDevices.begin())
		    << " has an invalid value '("
		    << numCalload << "'), a strictly positive value is expected."
		    << endl; 
	  ignoreThisRow = true;
	}
	
	//
	// Do we have enough elements in calLoadNames ?
	vector<CalibrationDeviceMod::CalibrationDevice> temp = (*iter)->getCalLoadNames();
	vector<string> calLoadNames;
	if (temp.size() < numCalload) { 
	  errstream  << "In the table CalDevice, the size of the attribute 'calLoadNames' in row #"
		     << (unsigned int) (iter - calDevices.begin())
		     << " is too small. It should be greater than or equal to the value of the atttribute 'numCalload' ("
		     << numCalload
		     <<")."
		     << endl;
	  ignoreThisRow = true;
	} else {
	  calLoadNames.resize(temp.size());
	  transform(temp.begin(), temp.end(), calLoadNames.begin(), stringValue<CalibrationDeviceMod::CalibrationDevice, CCalibrationDevice>);	  
	}
	
	//
	// Do we have numReceptor ?
	if ((*iter)->isNumReceptorExists()) {
	  numReceptor = (*iter)->getNumReceptor();
	  if (numReceptor == 0) {
	    errstream << "In the table CalDevice, the value of the attribute 'numReceptor' in row #"
		      << (unsigned int) (iter - calDevices.begin())
		      << " is invalid (" 
		      << numReceptor 
		      << "). It is expected to be strictly positive."
		      << endl;
	    ignoreThisRow = true;
	  }
	}
	
	//
	// Do we have calEff ?
	vector<vector<float> > calEff;
	if ((*iter)->isCalEffExists()) {
	  //
	  // Do we take it into account ?
	  if (numReceptor == 0) {
	    infostream << "In the table CalDevice, the attribute 'calEff' is present in row #"
		       << (unsigned int) (iter - calDevices.begin())
		       << " but it will be ignored due to the fact that the attribute 'numReceptor' is null."
		       << endl;
	  } else {
	    calEff = (*iter)->getCalEff();
	  
	    //
	    // Let's check the sizes of its content.
	    if (calEff.size() < numReceptor) {
	      errstream << "In the table CalDevice, the size of the attribute 'calEff' in row #"
			<< (unsigned int) (iter - calDevices.begin())
			<< " is too small. It should be greater than or equal to the value of the attribute 'numReceptor' ("
			<< numReceptor
			<<")."
			<< endl;
	      ignoreThisRow = true;
	    } else {
	      if (find_if(calEff.begin(), calEff.end(), size_lt<float>(numCalload)) != calEff.end()) {
		errstream << "In the table CalDevice, the attribute 'calEff' in row #"
			  << (unsigned int) (iter - calDevices.begin())
			  << " has at least one element whose size is too small. All its elements should have their size"
			  << " greater then  or equal to the value of the attribute 'numCalload' ("
			  << numCalload
			  << ")."
			  << endl;
		ignoreThisRow = true;
	      }
	    }
	  }	
	}
      
	//
	// In priority let's see if we have coupledNoiseCal ?
	vector<vector<float> > coupledNoiseCal;
	if ((*iter)->isCoupledNoiseCalExists()) {
	  //
	  // Do we take it into account ?
	  if (numReceptor == 0) {
	    infostream << "In the table CalDevice, the attribute 'coupledNoiseCal' is present in row #"
		       << (unsigned int) (iter - calDevices.begin())
		       << " but it will be ignored due to the fact that the attribute 'numReceptor' is null."
		       << endl;
	  } else {
	    coupledNoiseCal = (*iter)->getCoupledNoiseCal();
	  
	    //
	    // Let's check the sizes of its content.
	    if (coupledNoiseCal.size() < numReceptor) {
	      errstream << "In the table CalDevice, the size of the attribute 'coupledNoiseCal' in row #"
			<< (unsigned int) (iter - calDevices.begin())
			<< " is too small. It should be greater than or equal to the value of the attribute 'numReceptor' ("
			<< numReceptor
			<<")."
			<< endl;
	      ignoreThisRow = true;
	    } else {
	      if (find_if(coupledNoiseCal.begin(), coupledNoiseCal.end(), size_lt<float>(numCalload)) != coupledNoiseCal.end()) {
		errstream << "In the table CalDevice, the attribute 'coupledNoiseCal' in row #"
			  << (unsigned int) (iter - calDevices.begin())
			  << " has at least one element whose size is too small. All its elements should have their size"
			  << " greater than or equal to the value of the attribute 'numCalload' (=="
			  << numCalload
			  << ")."
			  << endl;
		ignoreThisRow = true;
	      }
	    }
	  }	
	}
	// Ok we don't have coupledNoiseCal , but maybe we have noiseCal ?
	else if ((*iter)->isNoiseCalExists()) {
	  //
	  // Do we take it into account ?
	  vector<double> noiseCal = (*iter)->getNoiseCal();
	
	  if (noiseCal.size() < numCalload) {
	    infostream << "In the table CalDevice, the size of the attribute 'noiseCal' in row #"
		       << (unsigned int) (iter - calDevices.begin())
		       << " is too small. It should be greater than or equal to the value of the attribute 'numCalload' ("
		       << numCalload
		       << ")."
		       << endl;
	    ignoreThisRow = true;
	  } else {
	    // So yes we have a noiseCal attribute, then pretend we have coupledNoiseCal. 
	    // Artificially force numReceptor to 2 and fill coupledNoiseCal by replicating what we have in noiseCal :
	    // coupledNoiseCal[0] = noiseCal
	    // coupledNoiseCal[1] = noiseCal
	    //
	    // infostream << "In the table CalDevice  there is no attribute 'coupledNoiseCal' but there an attribute 'noiseCal' in row #"
	    // 	       << (unsigned int) (iter - calDevices.begin())
	    // 	       << " which we are going to use to fill the MS NOISE_CAL by replicating its values."
	    // 	       << endl;
	  
	    numReceptor = 2;
	    coupledNoiseCal.resize(numReceptor);
	    for (unsigned int iReceptor = 0; iReceptor < numReceptor; iReceptor++) {
	      coupledNoiseCal[iReceptor].resize(numCalload);
	      transform(noiseCal.begin(), noiseCal.begin()+numCalload, coupledNoiseCal[iReceptor].begin(), d2f);
	    } 
	  }
	}
      
	//
	// Do we have temperatureLoad ?
	vector<double> temperatureLoad;
	if ((*iter)->isTemperatureLoadExists()) {
	  vector<Temperature> temp = (*iter)->getTemperatureLoad();
	  if (temp.size() < numCalload) {
	    errstream  << "In the table CalDevice, the size of the attribute 'temperatureLoad' in row #"
		       << (unsigned int) (iter - calDevices.begin())
		       << " is too small. It should be greater than or equal to the value of the atttribute 'numCalload' ("
		       << numCalload
		       <<")."
		       << endl;
	    ignoreThisRow = true;
	  } else {
	    temperatureLoad.resize(temp.size());
	    transform(temp.begin(), temp.end(), temperatureLoad.begin(), basicTypeValue<Temperature, float>);	  
	  }
	}
      
	if (errstream.str().size() > 0) 
	  error(errstream.str());
      
	if (infostream.str().size() > 0)
	  info(infostream.str());

	if (ignoreThisRow) {
	  infostream.str("");
	  infostream << "This row will be ignored." << endl;
	  info(infostream.str());
	  continue;
	}

	//
	// And finally we can add a new row to the MS CALDEVICE table.
	double interval = ((double) (*iter)->getTimeInterval().getDuration().get()) / ArrayTime::unitsInASecond ;
	double time;
	// if (isEVLA) {
	//   time =  (*iter)->getTimeInterval().getStartInMJD()*86400 ;
	// }
	// else {
	time =  (*iter)->getTimeInterval().getStartInMJD()*86400 + interval / 2.0 ;
	//}
      
	
	for (map<AtmPhaseCorrectionMod::AtmPhaseCorrection, ASDM2MSFiller*>::iterator msIter = msFillers.begin();
	     msIter != msFillers.end(); ++msIter) {
	  msIter->second->addCalDevice( (*iter)->getAntennaId().getTagValue(), (*iter)->getFeedId(),
                                        swIdx2Idx[(*iter)->getSpectralWindowId().getTagValue()],
                                        time, interval, numCalload, calLoadNames, numReceptor,
                                        calEff, coupledNoiseCal, temperatureLoad);
	}      
      }

      unsigned int numMSCalDevices = (const_cast<casacore::MeasurementSet*>(msFillers.begin()->second->ms()))->rwKeywordSet().asTable("CALDEVICE").nrow();
      if (numMSCalDevices > 0) {
	infostream.str("");
	infostream << "converted in " << numMSCalDevices << " caldevice(s) in the measurement set.";
	info(infostream.str());
      }
    }
  } catch (ConversionException e) {
    errstream.str("");
    errstream << e.getMessage();
    error(errstream.str());
  } catch ( std::exception & e) {
    errstream.str("");
    errstream << e.what();
    error(errstream.str());      
  }
 
  //
  // Process the SysPower table.
  if ( processSysPower )
    fillSysPower(dsName, ds, ignoreTime, selectedScanRow_v, msFillers);

  //
  // Load the weather table
  const WeatherTable& weatherT = ds->getWeather();

  try {
    WeatherRow* r = 0;
    infostream.str("");
    infostream << "The dataset has " << weatherT.size() << " weather(s)...";
    rowsInAScanbyTimeIntervalFunctor<WeatherRow> selector(selectedScanRow_v);
    
    const vector<WeatherRow *>& v = selector(weatherT.get(), ignoreTime);
    if (!ignoreTime) 
      infostream << v.size() << " of them in the selected scans ... ";

    info(infostream.str());
    int nWeather = v.size();

    infostream.str("");
    infostream << "The dataset has " << nWeather << " weather(s)...";
    info(infostream.str());
    
    pair<bool, float>
      pressureOpt,
      relHumidityOpt,
      temperatureOpt,
      windDirectionOpt,
      windSpeedOpt,
      dewPointOpt;
    
#define OPT_ATTR_PAIR( rowPtr, AttributeName ) rowPtr -> is ## AttributeName ## Exists() ? make_pair ( true, rowPtr -> get ## AttributeName ().get()) : make_pair( false, 0.)        
    
    for (int i = 0; i < nWeather; i++) {
      r			 = v.at(i);      
      double	interval = ((double) r->getTimeInterval().getDuration().get()) / ArrayTime::unitsInASecond ;
      double	time	 = ((double) r->getTimeInterval().getStart().get()) / ArrayTime::unitsInASecond + interval / 2.0;
      
      pressureOpt			   = OPT_ATTR_PAIR(r, Pressure);
      pressureOpt.second		  /= 100. ;	// We consider that ASDM stores Pascals & MS expects hectoPascals
      relHumidityOpt			   = OPT_ATTR_PAIR(r, RelHumidity);
      temperatureOpt			   = OPT_ATTR_PAIR(r, Temperature);
      windDirectionOpt			   = OPT_ATTR_PAIR(r, WindDirection);
      windSpeedOpt			   = OPT_ATTR_PAIR(r, WindSpeed);
      dewPointOpt			   = OPT_ATTR_PAIR(r, DewPoint);
      int		wxStationId        = r->getStationId().getTagValue();
      vector<double>	wxStationPosition  = DConverter::toVectorD(r->getStationUsingStationId()->getPosition());
    
      for (map<AtmPhaseCorrectionMod::AtmPhaseCorrection, ASDM2MSFiller*>::iterator iter = msFillers.begin();
	   iter != msFillers.end(); ++iter) {
          iter->second->addWeather( -1, time, interval, pressureOpt, relHumidityOpt, temperatureOpt,
                                    windDirectionOpt, windSpeedOpt, dewPointOpt, wxStationId, wxStationPosition);
      }
    }

    if (nWeather) {
      infostream.str("");
      infostream << "converted in " << msFillers.begin()->second->ms()->weather().nrow() <<" weather(s) in the measurement set." ;
      info(infostream.str());
    }
  } catch (ConversionException e) {
    errstream.str("");
    errstream << e.getMessage();
    error(errstream.str());
  } catch ( std::exception & e) {
    errstream.str("");
    errstream << e.what();
    error(errstream.str());      
  }

  // And then finally process the state and the main table.
  //
  if (lazy) {
    fillMainLazily(dsName, ds, selected_eb_scan_m,effectiveBwPerDD_m,e_query_cm,checkdupints);
  } else {

    const MainTable&		mainT  = ds->getMain();
    const StateTable&		stateT = ds->getState();

    vector<MainRow*>			v;
    vector<int32_t>			mainRowIndex; 
    //
    //
    // Consider only the Main rows whose execBlockId and scanNumber attributes correspond to the selection.
    // (execBlockId, scanNumber, wvr-corrected-data option)
    //
    vector<AtmPhaseCorrectionMod::AtmPhaseCorrection>		queriedAPC_v						  = es_apc.toEnumType();
    const vector<MainRow *>&		temp							  = mainT.get();
    for ( vector<MainRow *>::const_iterator iter_v = temp.begin(); iter_v			 != temp.end(); iter_v++) {
      map<int, set<int> >::iterator iter_m = selected_eb_scan_m.find((*iter_v)->getExecBlockId().getTagValue());
      if ( iter_m != selected_eb_scan_m.end() && iter_m->second.find((*iter_v)->getScanNumber()) != iter_m->second.end() ) {
	mainRowIndex.push_back(iter_v - temp.begin());
	v.push_back(*iter_v);
      }
    }
      
    infostream.str("");
    infostream << "The dataset has " << mainT.size() << " main(s)...";
    infostream << v.size() << " of them in the selected exec blocks / scans." << endl;
    info(infostream.str());

    MSMainRowsInSubscanChecker msMainRowsInSubscanChecker;

    unsigned int  nMain = v.size();      
    const VMSData *vmsDataPtr = 0;

    // Initialize an UVW coordinates engine.
    UvwCoords uvwCoords(ds);
      
    ostringstream oss;
    EnumSet<AtmPhaseCorrectionMod::AtmPhaseCorrection> es_query_ap_uncorrected;
    es_query_ap_uncorrected.fromString("AP_UNCORRECTED");
    
    // used in checking for duplicate integrations in the WVR (Radiometer) case
    // This holds the most recent last integration time for each configDescriptionId - but only for Radiometer data.
    map<Tag, double> lastTimeMap;
    // for debugging - to report on what uid the lastTime being compared came from
    // map<Tag, string> lastTimeUIDMap;

    for (unsigned int i = 0; i < nMain; i++) {
      try {
	// What's the processor for this Main row ?
	Tag cdId = v[i]->getConfigDescriptionId();
	ConfigDescriptionTable& cT = ds->getConfigDescription();
	ConfigDescriptionRow* cR = cT.getRowByKey(cdId);
	Tag pId = cR->getProcessorId();


        ProcessorTypeMod::ProcessorType processorType = ds->getProcessor().getRowByKey(pId)->getProcessorType();
	infostream.str("");
	infostream << "ASDM Main row #" << mainRowIndex[i] << " contains data produced by a '" << CProcessorType::name(processorType) << "'." ;
	info(infostream.str());

	string dataUID = v[i]->getDataUID().getEntityId().toString();
	replace(dataUID.begin(),dataUID.end(),':','_');
	replace(dataUID.begin(),dataUID.end(),'/','_');
	string absBDFpath = Path(dsName + "/ASDMBinary/" + dataUID).absoluteName();
	infostream.str("");
	infostream << "ASDM Main row #" << mainRowIndex[i]
		   << " (scan #" << v[i]->getScanNumber()
		   <<", subscan #" <<  v[i]->getSubscanNumber()
		   <<", " << v[i]->getConfigDescriptionId().toString() << ")"
		   << " - BDF file '" << absBDFpath << "' - Size is " << v[i]->getDataSize() << " bytes for " << v[i]->getNumIntegration() << " integrations." << endl;
	info(infostream.str());

        if(v[i]->getNumIntegration()==0 ||v[i]->getDataSize()==0) {
	  infostream.str("");
          infostream << "No valid data in this BDF. The main row # "<<  mainRowIndex[i] << " is ignored." ;
          info(infostream.str());
          continue;
        } 

	// Populate the State table.
	try {
	  fillState(v[i]);
	} catch (ASDM2MSException e) {
	  // The State table could not be filled, then let's forget this Main table row.
	  infostream.str("");
	  infostream << e.getMessage() << ". The main row # " <<  mainRowIndex[i] << " is ignored.";
	  info(infostream.str());
	  continue;	  
	}

	if (processorType == ProcessorTypeMod::RADIOMETER) {
	  if (!sdmBinData.acceptMainRow(v[i])) {
	    infostream.str("");
	    infostream <<"No data retrieved in the Main row #" << mainRowIndex[i] << " (" << sdmBinData.reasonToReject(v[i]) <<")" << endl;
	    info(infostream.str());
	    continue;
	  }
	  vmsDataPtr = sdmBinData.getDataCols();
	  bool skipFirstIntegration = checkdupints && lastTimeMap[cdId] == vmsDataPtr->v_time[0];
	  unsigned int skipValues = 0;
	  // useful just for debugging
	  if (skipFirstIntegration) {
	    // work out the number of elements in this first row
	    // possibly this is available reliably elsewhere, but thats' not obvious
	    // this should be rare and only a few elements should tested, so relatively quick
	    bool firstIntegration = True;
	    while (firstIntegration && skipValues < vmsDataPtr->v_time.size()) {
	      firstIntegration = lastTimeMap[cdId] == vmsDataPtr->v_time[skipValues];
	      if (firstIntegration) skipValues++;
	    }
	    if (debug) {
	      cout << "Duplicate time seen in Row : " << i
		   <<  " cdId : " << cdId 
		   << " " << v[i]->getDataUID().getEntityId().toString()
		//   << " duplicates time at end of " << lastTimeUIDMap[cdId]
		   << " time size " << vmsDataPtr->v_time.size()
		   << " antennaId1 size " << vmsDataPtr->v_antennaId1.size()
		   << " skipValues : " << skipValues
		   << endl;
	    }
	  }

	  lastTimeMap[cdId] = vmsDataPtr->v_time[vmsDataPtr->v_time.size()-1];
	  // lastTimeUIDMap[cdId] = v[i]->getDataUID().getEntityId().toString();
	  
	  fillMain( v[i], sdmBinData, vmsDataPtr, uvwCoords, effectiveBwPerDD_m,
                    complexData, mute, ac_xc_per_timestamp, skipValues);
          
	  infostream.str("");
	  infostream << "ASDM Main row #" << mainRowIndex[i] << " produced a total of " << (vmsDataPtr->v_antennaId1.size()-skipValues) << " MS Main rows." << endl;
	  info(infostream.str());
	} else { // Assume we are in front of a Correlator.
	  // Open its associate BDF.

	  bool rowOK = sdmBinData.openMainRow(v[i]);
	  if (!rowOK) {
	    infostream.str("");
	    infostream << "No data retrieved in the Main row #" << mainRowIndex[i] << " (" << sdmBinData.reasonToReject(v[i]) << ")" << endl;
	    info(infostream.str());
	    continue;
	  }
	  
	  int N = v[i]->getNumIntegration();
	  uint64_t  bdfSize = v[i]->getDataSize();
	  vector<unsigned int> integrationSlices(getIntegrationSlices(N, bdfSize, bdfSliceSizeInMb*1024*1024));
	  int32_t			numberOfMSMainRows	 = 0;
	  int32_t			numberOfIntegrations	 = 0;
	  int32_t			numberOfReadIntegrations = 0;

	  // For each slice of the BDF with a size approx equal to the required size
	  for (unsigned int j = 0; j < integrationSlices.size(); j++) {
	    numberOfIntegrations = integrationSlices[j];
	    if (numberOfIntegrations) {
	      infostream.str("");
	      infostream << "ASDM Main row #" << mainRowIndex[i] << " - " << numberOfReadIntegrations  << " integrations done so far - the next " << numberOfIntegrations << " integrations produced " ;
	      vmsDataPtr = sdmBinData.getNextMSMainCols(numberOfIntegrations);

	      msMainRowsInSubscanChecker.check(vmsDataPtr, v[i], mainRowIndex[i], absBDFpath);
	      numberOfReadIntegrations += numberOfIntegrations;
	      numberOfMSMainRows += vmsDataPtr->v_antennaId1.size();
	      fillMain(v[i], sdmBinData, vmsDataPtr, uvwCoords, effectiveBwPerDD_m, complexData,  mute, ac_xc_per_timestamp);
	      infostream << vmsDataPtr->v_antennaId1.size()  << " MS Main rows." << endl;
	      info(infostream.str());
	    }
	  }
	  
	  // this should no longer be necessary, but keep this block in place just in case.
	  uint32_t numberOfRemainingIntegrations = N - numberOfReadIntegrations;
	  if (numberOfRemainingIntegrations) { 
	    vmsDataPtr = sdmBinData.getNextMSMainCols(numberOfRemainingIntegrations);

	    if (vmsDataPtr != NULL && vmsDataPtr->v_antennaId1.size() > 0) {
	      infostream.str("");
	      infostream << "ASDM Main row #" << mainRowIndex[i] << " - " << numberOfReadIntegrations  << " integrations done so far - the next " << numberOfRemainingIntegrations << " integrations produced " ;
	      
	      msMainRowsInSubscanChecker.check(vmsDataPtr, v[i], mainRowIndex[i], absBDFpath);
	      fillMain(v[i], sdmBinData, vmsDataPtr, uvwCoords, effectiveBwPerDD_m, complexData, mute, ac_xc_per_timestamp);
	      
	      infostream << vmsDataPtr->v_antennaId1.size()  << " MS Main rows." << endl;
	      info(infostream.str());
	      numberOfMSMainRows += vmsDataPtr->v_antennaId1.size();
	      infostream.str("");
	      infostream << "ASDM Main row #" << mainRowIndex[i] << "produced a total of " << numberOfMSMainRows << " MS Main rows." << endl;
	    }
	  }
	}
      } catch ( ConversionException& e) {
	infostream.str("");
	infostream << e.getMessage();
	info(infostream.str());
      } catch ( IllegalAccessException& e) {
	infostream.str("");
	infostream << e.getMessage();
	info(infostream.str());
      } catch ( SDMDataObjectParserException& e) {
	infostream.str("");
	infostream << e.getMessage();
	info(infostream.str());
      } catch ( SDMDataObjectStreamReaderException& e ) {
	infostream.str("");
	infostream << e.getMessage();
	info(infostream.str());
      } catch ( SDMDataObjectReaderException& e ) {
	infostream.str("");
	infostream << e.getMessage();
	info(infostream.str());
      } catch (ASDM2MSException& e) {
	infostream.str("");
	infostream << e.getMessage();
	info(infostream.str());
      }
      /*
	catch ( std::exception & e) {
	infostream.str("");
	infostream << e.what();
	info(infostream.str());      
	}
      */
      catch (Error & e) {
	infostream.str("");
	infostream << e.getErrorMessage();
	info(infostream.str());
      }
    }
  
    
    // Did we have problem with BDF with data not falling in the time range of their scan/subscan pair ?
    const vector<string>& report = msMainRowsInSubscanChecker.report();
    for_each(report.begin(), report.end(), warning ); 
    
    infostream.str("");
    infostream << "The dataset has "  << stateT.size() << " state(s)..." ;
    info(infostream.str());
    
    if (stateT.size()) {
      infostream.str("");
      infostream << "converted in " << msFiller->ms()->state().nrow() << " state(s) in the measurement set.";
      info(infostream.str());
    }
    
    infostream.str("");
    infostream << "The dataset has " << mainT.size() << " main(s)...";
    info(infostream.str());
    
    if (mainT.size()) {
        for (map<AtmPhaseCorrectionMod::AtmPhaseCorrection, ASDM2MSFiller*>::iterator iter = msFillers.begin();
	   iter != msFillers.end(); ++iter) {
	string kindOfData = (iter->first == AtmPhaseCorrectionMod::AP_UNCORRECTED) ? "wvr uncorrected" : "wvr corrected";
	infostream.str("");
	infostream << "converted in " << iter->second->ms()->nrow() << " main(s) rows in the measurement set containing the " << kindOfData << " data.";
	info(infostream.str());
      }
    }
  }
    
  // Do we also want to store the verbatim copies of some tables of the ASDM dataset ?
  if (asisOption.size() > 0) {
    try {
      istringstream iss;
      iss.str(asisOption);
      string word;
      vector<string> tablenames;
      while (iss>>word)
	tablenames.push_back(word);
      for (map<AtmPhaseCorrectionMod::AtmPhaseCorrection, ASDM2MSFiller*>::iterator iter = msFillers.begin(); iter != msFillers.end(); ++iter){   
	ASDMVerbatimFiller avf(const_cast<casacore::MS*>(iter->second->ms()), Name2Table::find(tablenames, verbose));
	avf.fill(*ds);
      }
    } catch (ConversionException e) {
      infostream.str("");
      infostream << e.getMessage();
      info(infostream.str());
    }
  }
  
  for (map<AtmPhaseCorrectionMod::AtmPhaseCorrection, ASDM2MSFiller*>::iterator iter = msFillers.begin();
       iter != msFillers.end(); ++iter)
    iter->second->end();
  
  
  for (map<AtmPhaseCorrectionMod::AtmPhaseCorrection, ASDM2MSFiller*>::iterator iter = msFillers.begin();
       iter != msFillers.end(); ++iter)
    delete iter->second;
  
  delete ds;
  return 0;
}<|MERGE_RESOLUTION|>--- conflicted
+++ resolved
@@ -30,14 +30,9 @@
 #include <alma/Options/AlmaArg.h>
 using namespace alma;
 
-<<<<<<< HEAD
-#include <ASDMAll.h>
-#include <Misc.h>
 #include <alma/Enumerations/CWindowFunction.h>
-=======
 #include <alma/ASDM/ASDMAll.h>
 #include <alma/ASDM/Misc.h>
->>>>>>> 1448ee42
 
 #include <alma/ASDMBinaries/SDMBinData.h>
 using namespace sdmbin;
@@ -2163,22 +2158,16 @@
       int ifConvChain       = 0;
       int freqGroup         = r->isFreqGroupExists()?r->getFreqGroup():0;
       string freqGroupName  = r->isFreqGroupNameExists()?r->getFreqGroupName().c_str():"";
-<<<<<<< HEAD
       // windowFunction is a required field
-      string windowFunction = CWindowFunction::name(r->getWindowFunction());
+      std::string windowFunction = CWindowFunction::name(r->getWindowFunction());
       int numBin = getNumBin(r, telescopeName);
       if (telescopeName == "EVLA" && (numBin>1) && (!r->isNumBinExists())) {
 	// numBin has been inferred for EVLA data, adjust resolution 
 	resolution1D = chanWidth1D;
       }
-      for (map<AtmPhaseCorrection, ASDM2MSFiller*>::iterator iter = msFillers.begin();
-	   iter != msFillers.end();
-	   ++iter) {
-=======
 
       for (map<AtmPhaseCorrectionMod::AtmPhaseCorrection, ASDM2MSFiller*>::iterator iter = msFillers.begin();
 	   iter != msFillers.end(); ++iter) {
->>>>>>> 1448ee42
 	iter->second->addSpectralWindow(numChan,
 					name,
 					refFreq,
