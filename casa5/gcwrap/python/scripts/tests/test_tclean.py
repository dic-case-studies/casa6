--- conflicted
+++ resolved
@@ -135,12 +135,7 @@
      
 ## List to be run
 def suite():
-<<<<<<< HEAD
-     return [test_onefield, test_iterbot, test_multifield,test_stokes, test_modelvis, test_cube, test_mask, test_startmodel,test_widefield,test_pbcor,test_mosaic_mtmfs,test_mosaic_cube,test_hetarray_imaging,test_wproject]
      return [test_onefield, test_iterbot, test_multifield,test_stokes, test_modelvis, test_cube, test_mask, test_startmodel, test_widefield, test_pbcor, test_mosaic_mtmfs, test_mosaic_cube, test_ephemeris, test_hetarray_imaging,test_wproject]
-=======
-     return [test_onefield, test_iterbot, test_multifield,test_stokes, test_modelvis, test_cube, test_mask, test_startmodel, test_widefield, test_pbcor, test_mosaic_mtmfs, test_mosaic_cube, test_ephemeris, test_hetarray_imaging]
->>>>>>> 027131f3
 #     return [test_onefield, test_iterbot, test_multifield,test_stokes,test_cube, test_widefield,test_mask, test_modelvis,test_startmodel,test_widefield_failing]
  
 ## Base Test class with Utility functions
@@ -2626,7 +2621,7 @@
 
           tclean(vis=msname, imagename=self.img+'.wyes',  imsize=2048, cell='10.0arcsec',niter=0, weighting='uniform', gridder='wproject', wprojplanes=16, pblimit=-0.1,parallel=self.parallel)
 
-          report=self.th.checkall(imexist=[self.img+'.wyes.image'],imval=[(self.img+'.wyes.psf',1.0,[1024,1024,0,0]),(self.img+'.wyes.image',1.0,[1158,1384,0,0]) ] )
+          report=self.th.checkall(imgexist=[self.img+'.wyes.image'],imgval=[(self.img+'.wyes.psf',1.0,[1024,1024,0,0]),(self.img+'.wyes.image',1.0,[1158,1384,0,0]) ] )
           self.checkfinal(report)
 
      @unittest.skipIf(ParallelTaskHelper.isMPIEnabled(), "Facetted imaging tests parallel are skipped temporarily until a fix is found. ")
@@ -2639,7 +2634,7 @@
           tclean(vis=msname, imagename=self.img+'.facet',  imsize=2048, cell='10.0arcsec',niter=0, weighting='uniform', gridder='widefield', wprojplanes=1,facets=4, pblimit=-0.1,parallel=self.parallel)
           
           ## Current value with facets=4 is 0.988. 
-          report=self.th.checkall(imexist=[self.img+'.facet.image'],imval=[(self.img+'.facet.psf',1.0,[1024,1024,0,0]),(self.img+'.facet.image',1.0,[1158,1384,0,0]) ] )
+          report=self.th.checkall(imgexist=[self.img+'.facet.image'],imgval=[(self.img+'.facet.psf',1.0,[1024,1024,0,0]),(self.img+'.facet.image',1.0,[1158,1384,0,0]) ] )
           self.checkfinal(report)
 
 
@@ -2653,7 +2648,7 @@
           tclean(vis=msname, imagename=self.img+'.wp.facet',  imsize=2048, cell='10.0arcsec',niter=0, weighting='uniform', gridder='widefield', wprojplanes=4,facets=4, pblimit=-0.1,parallel=self.parallel)
           
           ## Current value with facets=4 is 0.988. 
-          report=self.th.checkall(imexist=[self.img+'.wp.facet.image'],imval=[(self.img+'.wp.facet.psf',1.0,[1024,1024,0,0]),(self.img+'.wp.facet.image',1.0,[1158,1384,0,0]) ] )
+          report=self.th.checkall(imgexist=[self.img+'.wp.facet.image'],imgval=[(self.img+'.wp.facet.psf',1.0,[1024,1024,0,0]),(self.img+'.wp.facet.image',1.0,[1158,1384,0,0]) ] )
           self.checkfinal(report)
 
   
@@ -2667,7 +2662,7 @@
           ### Peak value with gridder='awproject' comes out as 0.85479 instead of the 1.0 (0.998) that is made by gridder='wproject'. 
           tclean(vis=msname, imagename=self.img+'.awp',  imsize=2048, cell='10.0arcsec',niter=0, weighting='uniform', gridder='awproject', wprojplanes=16, pblimit=-0.1, psterm=True, aterm=False, wbawp=False,cfcache=self.img+'_use_awp.cf',parallel=self.parallel)
 
-          report=self.th.checkall(imexist=[self.img+'.awp.image'],imval=[(self.img+'.awp.psf',1.0,[1024,1024,0,0]),(self.img+'.awp.image',1.0,[1158,1384,0,0]) ] )
+          report=self.th.checkall(imgexist=[self.img+'.awp.image'],imgval=[(self.img+'.awp.psf',1.0,[1024,1024,0,0]),(self.img+'.awp.image',1.0,[1158,1384,0,0]) ] )
           self.checkfinal(report)
 
           
@@ -2681,19 +2676,6 @@
 ##Task level tests : awproject and mosaics
 class test_widefield(testref_base):
      
-<<<<<<< HEAD
-=======
-     def test_widefield_wproj_mfs(self):
-          """ [widefield] Test_Widefield_wproj : W-Projection """ 
-          ### Need better test dataset for this.....
-          self.prepData("refim_twopoints_twochan.ms")
-          ret = tclean(vis=self.msfile,imagename=self.img,imsize=200,cell='8.0arcsec',phasecenter="J2000 19:59:00.2 +40.50.15.50",niter=30,
-                       gridder='widefield',wprojplanes=4,deconvolver='hogbom',parallel=self.parallel)
-          report=self.th.checkall(imgexist=[self.img+'.image'],imgval=[(self.img+'.psf',1.0,[100,100,0,0]),(self.img+'.image',5.56,[127,143,0,0]) ] )
-          self.checkfinal(report)
-
->>>>>>> 027131f3
-
      def test_widefield_aproj_mfs(self):
           """ [widefield] Test_Widefield_aproj : MFS with narrowband AWProjection (wbawp=F, 1spw)  stokes I """
           # casalog.post("EMPTY TEST")
