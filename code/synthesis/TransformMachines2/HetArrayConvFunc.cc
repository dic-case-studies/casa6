--- conflicted
+++ resolved
@@ -451,104 +451,6 @@
     pixFieldDir(0)=-pixFieldDir(0)*2.0*C::pi/Double(nx)/Double(convSamp);
     pixFieldDir(1)=-pixFieldDir(1)*2.0*C::pi/Double(ny)/Double(convSamp);
 
-<<<<<<< HEAD
-=======
-    
-   
-    if(!doneMainConv_p[actualConvIndex_p]){
-      Vector<Double> sampling;
-      sampling = dc.increment();
-      sampling*=Double(convSampling);
-      sampling(0)*=Double(nx)/Double(convSize_p);
-      sampling(1)*=Double(ny)/Double(convSize_p);
-      dc.setIncrement(sampling);
-
-      Vector<Double> unitVec(2);
-      unitVec=convSize_p/2;
-      dc.setReferencePixel(unitVec);
-      //make sure we are using the same units
-      fieldDir.set(dc.worldAxisUnits()(0));
-      dc.setReferenceValue(fieldDir.getAngle().getValue());
-      coords.replaceCoordinate(dc, directionIndex);
-      Int spind=coords.findCoordinate(Coordinate::SPECTRAL);
-      SpectralCoordinate spCoord=coords.spectralCoordinate(spind);
-      spCoord.setReferencePixel(Vector<Double>(1,0.0));
-      spCoord.setReferenceValue(Vector<Double>(1, beamFreqs(0)));
-      if(beamFreqs.nelements() >1)
-	spCoord.setIncrement(Vector<Double>(1, beamFreqs(1)-beamFreqs(0)));
-      coords.replaceCoordinate(spCoord, spind);
-
-      IPosition pbShape(4, convSize_p, convSize_p, 1, nBeamChans);
-      //TempImage<Complex> twoDPB(pbShape, coords);    
-    
-      
-      TempLattice<Complex> convFuncTemp(TiledShape(IPosition(5, convSize_p/4, convSize_p/4, nBeamPols, nBeamChans, ndishpair), IPosition(5, convSize_p/4, convSize_p/4, 1, 1, 1)), 0);
-      TempLattice<Complex> weightConvFuncTemp(TiledShape(IPosition(5, convSize_p/4, convSize_p/4, nBeamPols, nBeamChans, ndishpair), IPosition(5, convSize_p/4, convSize_p/4, 1, 1, 1)), 0);
-	//convFunc_p.resize(IPosition(5, convSize_p, convSize_p, nBeamPols, nBeamChans, ndishpair));
-       
-      // convFunc_p=0.0;
-      //weightConvFunc_p.resize(IPosition(5, convSize_p, convSize_p, nBeamPols, nBeamChans, ndishpair));
-      //weightConvFunc_p=0.0;
-      IPosition begin(5, 0, 0, 0, 0, 0);
-      IPosition end(5, convFuncTemp.shape()[0]-1,  convFuncTemp.shape()[1]-1, nBeamPols-1, nBeamChans-1, 0);
-      //FFTServer<Float, Complex> fft(IPosition(2, convSize_p, convSize_p));
-      //TempImage<Complex> pBScreen(TiledShape(pbShape, IPosition(4, convSize_p, convSize_p, 1, 1)), coords, 0);
-      //TempImage<Complex> pB2Screen(TiledShape(pbShape, IPosition(4, convSize_p, convSize_p, 1, 1)), coords, 0);
-      Long memtot=HostInfo::memoryFree();
-      Double memtobeused= Double(memtot)*1024.0;
-      if(memtot <= 2000000)
-	memtobeused=0.0;
-      TempImage<Complex> pBScreen(TiledShape(pbShape), coords, memtobeused/2.2);
-      TempImage<Complex> pB2Screen(TiledShape(pbShape), coords, memtobeused/2.2);
-      IPosition start(4, 0, 0, 0, 0);
-      convSupport_p.resize(ndishpair);
-      for (uInt k=0; k < ndish; ++k){
-      
-	for (uInt j =k ; j < ndish; ++j){
-	  //Timer tim;
-	  //Matrix<Complex> screen(convSize_p, convSize_p);
-	  //screen=1.0;
-	  //pBScreen.putSlice(screen, start);
-	  //cerr << "k " << k << " shape " << pBScreen.shape() <<  " direction1 " << direction1_p << " direction2 " << direction2_p << endl;
-	 
-	  //pBScreen.set(Complex(1.0, 0.0));
-	  //one antenna 
-		antMath_p[k]->setBandOrFeedName(bandName_p);
-		antMath_p[j]->setBandOrFeedName(bandName_p);
-	 IPosition blcin(4, 0, 0, 0, 0);
-	 IPosition trcin(4, convSize_p-1, convSize_p-1, 0, 0);
-	 for (Int kk=0; kk < nBeamChans; ++kk){
-	   blcin[3]=kk;
-	   trcin[3]=kk;
-	   //    tim.mark(); 
-	   //cerr << "Doing channel " << kk << endl;
-	   Slicer slin(blcin, trcin, Slicer::endIsLast);
-	   SubImage<Complex> subim(pBScreen, slin, true);
-	   subim.set(Complex(1.0, 0.0));
-	   (antMath_p[k])->applyVP(subim, subim, direction1_p);
-
-	  //Then the other
-	   (antMath_p[j])->applyVP(subim, subim, direction2_p);
-	   //tim.show("After Apply ");
-	   //tim.mark();
-	   //pB2Screen.set(Complex(1.0,0.0));
-	   SubImage<Complex> subim2(pB2Screen, slin, true);
-	   subim2.set(Complex(1.0,0.0));
-	  //one antenna 
-	   (antMath_p[k])->applyPB(subim2, subim2, direction1_p);
-	  //Then the other
-	   (antMath_p[j])->applyPB(subim2, subim2, direction2_p);
-	  
-	   //tim.show("After Apply2 ");
-	   //tim.mark();
-	   //subim.copyData((LatticeExpr<Complex>) (iif(abs(subim)> 5e-2, subim, 0)));
-	   //subim2.copyData((LatticeExpr<Complex>) (iif(abs(subim2)> 25e-4, subim2, 0)));
-	    ft_p.c2cFFT(subim);
-	    ft_p.c2cFFT(subim2);
-	    //  tim.show("after ffts ");
-       
->>>>>>> 8d311fbf
-
 
     if(!doneMainConv_p[actualConvIndex_p]) {
         Vector<Double> sampling;
@@ -617,6 +519,8 @@
 
                 //pBScreen.set(Complex(1.0, 0.0));
                 //one antenna
+		antMath_p[k]->setBandOrFeedName(bandName_p);
+		antMath_p[j]->setBandOrFeedName(bandName_p);
                 IPosition blcin(4, 0, 0, 0, 0);
                 IPosition trcin(4, convSize_p-1, convSize_p-1, 0, 0);
                 for (Int kk=0; kk < nBeamChans; ++kk) {
