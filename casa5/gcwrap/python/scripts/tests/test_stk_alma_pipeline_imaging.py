##########################################################################
##########################################################################
# test_stk_alma_pipeline_imaging.py
#
# Copyright (C) 2018
# Associated Universities, Inc. Washington DC, USA.
#
# This script is free software; you can redistribute it and/or modify it
# under the terms of the GNU Library General Public License as published by
# the Free Software Foundation; either version 2 of the License, or (at your
# option) any later version.
#
# This library is distributed in the hope that it will be useful, but WITHOUT
# ANY WARRANTY; without even the implied warranty of MERCHANTABILITY or
# FITNESS FOR A PARTICULAR PURPOSE.  See the GNU Library General Public
# License for more details.
#
# [https://open-jira.nrao.edu/browse/CAS-12428]
#
#
##########################################################################

'''
Datasets (MOUS)
E2E6.1.00034.S (uid://A002/Xcff05c/X1ec)
2018.1.00879.S (uid://A001/X133d/X169f)
E2E6.1.00020.S (uid://A002/Xcff05c/Xe5)
2017.1.00750.T (uid://A001/X131b/X57)

Test list
- Single field cube - E2E6.1.00034.S
- SF MFS - E2E6.1.00020.S
- SF mtmfs - E2E6.1.00020.S
- SF ephemeris cube (multi-EB) - 2017.1.00750.T
- SF ephemeris MFS - 2018.1.00879.S
- SF ephemeris mtmfs - 2018.1.00879.S
- SF Calibrator - E2E6.1.00034.S
- Mosaic cube - E2E6.1.00034.S
- Mosaic MFS - E2E6.1.00020.S
- Mosaic mtmfs - E2E6.1.00020.S
- Mosaic ephemeris cube - 2018.1.00879.S
- Mosaic ephemeris MFS - 2018.1.00879.S
- Mosaic ephemeris mtmfs - 2018.1.00879.S
'''

##########################################################################
##########################################################################

# Imports #
import os
import glob
import sys
import subprocess
import unittest
import numpy
import shutil
import inspect
import scipy
import matplotlib.pyplot as pyplot
import json

from casatestutils.imagerhelpers import TestHelpers
th = TestHelpers()
from casatestutils import generate_weblog
from casatestutils import add_to_dict
from casatestutils import stats_dict


CASA6 = False
try:
    from casatools import ctsys, quanta, measures, image, vpmanager, calibrater
    from casatasks import casalog, delmod, imsubimage, tclean, uvsub, imhead, imsmooth, immath, widebandpbcor, immoments#, imview
    from casatasks.private.parallel.parallel_task_helper import ParallelTaskHelper
    from casatasks.private.imagerhelpers.parallel_imager_helper import PyParallelImagerHelper

    CASA6 = True
    _ia = image()
    ctsys_resolve = ctsys.resolve

except ImportError:
    from __main__ import default  # reset given task to its default values
    from tasks import *  # Imports all casa tasks
    from taskinit import *  # Imports all casa tools
    from parallel.parallel_task_helper import ParallelTaskHelper

    _ia = iatool()
    def ctsys_resolve(apath):
        if os.path.exists(os.environ.get('CASAPATH').split()[0] + '/data/casa-data-req'):
            dataPath = os.path.join(os.environ['CASAPATH'].split()[0],'data/casa-data-req/')
        else:
            dataPath = os.path.join(os.environ['CASAPATH'].split()[0], 'casa-data-req/')
        return os.path.join(dataPath,apath)

# location of data
data_path = ctsys_resolve('stakeholders/alma/')

## Base Test class with Utility functions
class test_tclean_base(unittest.TestCase):

    def setUp(self):
        self._myia = _ia
        self.epsilon = 0.01 # sets epsilon as a percentage (1%)
        self.msfile = ""
#        self.img = "tst"
        self.img_subdir = 'testdir'
        self.parallel = False
        if ParallelTaskHelper.isMPIEnabled():
            self.parallel = True

    def tearDown(self):
        generate_weblog("tclean_ALMA_pipeline",test_dict)
        print("Closing ia tool")
        self._myia.done()
        """ don't delete it all """
#        self.delData()

    # Separate functions here, for special-case tests that need their own MS.
    def prepData(self, msname=[""]):
        if msname != [""]:
             self.msfile=msname

    def delData(self, msname=[""]):
        del_files = [self.img_subdir]
        if msname != [""]:
             self.msfile=msname
        if (os.path.exists(self.msfile)):
            del_files.append(self.msfile)
        img_files = glob.glob(self.img+'*')
        del_files += img_files
        for f in del_files:
            shutil.rmtree(f)

    def prepInputmask(self, maskname=""):
        if maskname!="":
            self.maskname=maskname
        if (os.path.exists(self.maskname)):
            shutil.rmtree(self.maskname)
        shutil.copytree(refdatapath+self.maskname, self.maskname, symlinks=True)

    def checkfinal(self, pstr=""):
        pstr += "["+inspect.stack()[1][3]+"] : To re-run this test : " \
                "runUnitTest.main(['test_tclean["+ inspect.stack()[1][3] \
                +"]'])"
        casalog.post(pstr,'INFO')
        if(pstr.count("(Fail") > 0 ):
             self.fail("\n"+pstr)

    def check_list_vals(self, list1, list2, test, epsilon=None):
        """ compares 2 lists and returns if they are equivalent (within error) 
        """
        report = ''
        if len(list1) == len(list2) and epsilon is None:
            i = 0
            while i < len(list1):
                result, pstr = th.check_val(list1[i], list2[i], \
                    valname=test+' index '+str(i), exact=True)
                if result == False:
                    report = pstr
                    break
                i += 1
        elif len(list1) == len(list2) and epsilon is not None:
            i = 0
            while i < len(list1):
                result, pstr = th.check_val(list1[i], list2[i], \
                    valname=test+' index '+str(i), exact=False, epsilon=epsilon)
                if result == False:
                    report = pstr
                    break
                i += 1
        else:
            result = False

        return result, report

    def copy_products(self, old_pname, new_pname, ignore=None):
        """ function to copy iter0 images to iter1 images
            (taken from pipeline)
        """
        imlist = glob.glob('%s.*' % old_pname)
        imlist = [xx for xx in imlist if ignore is None or ignore not in xx]
        for image_name in imlist:
            newname = image_name.replace(old_pname, new_pname)
            if image_name == old_pname + '.workdirectory':
                mkcmd = 'mkdir '+ newname
                os.system(mkcmd)
                self.copy_products(os.path.join(image_name, old_pname), \
                    os.path.join(newname, new_pname))
            else:
                shutil.copytree(image_name, newname, symlinks=True)

    def cube_beam_stats(self, image):
        """ function to return per-channel beam statistics
            will be deprecated and combined into image_stats 
            once CASA beam issue is fixed
        """
        self._myia.open(image)

        bmin_dict = {}; bmaj_dict = {}; pa_dict = {}
        beam_dict = self._myia.restoringbeam()['beams']
        for item in beam_dict.keys():
            bmin_dict[item] = beam_dict[item]['*0']['minor']['value']
            bmaj_dict[item] = beam_dict[item]['*0']['major']['value']
            pa_dict[item] = beam_dict[item]['*0']['positionangle']['value']

        self._myia.close()

        return bmin_dict, bmaj_dict, pa_dict

    def image_stats(self, image, fit_region=None, field_regions=None, masks=None):
        """ function that takes an image file and returns a statistics
            dictionary
        """
        self._myia.open(image)
        imagename=os.path.basename(image)
        stats_dict = {}

        statistics = self._myia.statistics()
        # Return data chunk; transpose to make channel selection easier
        chunk = numpy.transpose(self._myia.getchunk(dropdeg=True))

        # stats returned for all images
        im_size = self._myia.boundingbox()['imageShape'].tolist()
        stats_dict['npts'] = im_size[0]*im_size[1]*im_size[3]
        stats_dict['npts_unmasked'] = statistics['npts'][0]
        stats_dict['npts_real'] = numpy.count_nonzero(~numpy.isnan(chunk))
        stats_dict['freq_bin'] = self._myia.summary()['incr'][3]
        stats_dict['start'] = float( \
            statistics['blcf'].split(', ')[3].split('Hz')[0])
        stats_dict['end'] = float( \
            statistics['trcf'].split(', ')[3].split('Hz')[0])
        stats_dict['start_delta'] = stats_dict['start']
        stats_dict['end_delta'] = stats_dict['end']
        stats_dict['nchan'] = im_size[3]


        # stats returned for all images except .mask
        if not image.endswith('.mask'):
            stats_dict['max_val'] = statistics['max'][0]
            stats_dict['max_val_pos'] = statistics['maxpos'].tolist()
            max_loc = [stats_dict['max_val_pos'][0], \
                stats_dict['max_val_pos'][1]]
            stats_dict['min_val'] = statistics['min'][0]
            stats_dict['min_val_pos'] = statistics['minpos'].tolist()
            stats_dict['im_rms'] = statistics['rms'][0]

        # stats returned if a region file is given
        if fit_region != None:
            if '_cube' in imagename:
                if '.pb' in imagename:
                    fit_region = fit_region + ', range=[%schan,%schan]'\
                        % (int(im_size[3]/2), int(im_size[3]/2))
                if '.psf' in imagename:
                    # using chan 1 as first because ia.fitcomponents fits
                    # every channel if chan=0
                    fit_regions = [(fit_region + ', range=[%schan,%schan]' \
                                   % (1, 1)), \
                                  (fit_region + ', range=[%schan,%schan]' \
                                   % (int(im_size[3]/2), int(im_size[3]/2))), \
                                  (fit_region + ', range=[%schan,%schan]' \
                                   % ((im_size[3]-1), (im_size[3]-1)))]
                    i = 0
                    for region in fit_regions:
                        try:
                            fit_dict = self._myia.fitcomponents( \
                                region=region)['results']['component0']
                            stats_dict['fit_'+str(i)] = [ \
                                fit_dict['peak']['value'], \
                                fit_dict['shape']['majoraxis']['value'], \
                                fit_dict['shape']['minoraxis']['value']]
                            stats_dict['fit_loc_chan_'+str(i)] = fit_dict['spectrum']['channel']
                            stats_dict['fit_loc_freq_'+str(i)] = \
                                fit_dict['spectrum']['frequency']['m0']['value']
                            stats_dict['fit_pix_'+str(i)] = \
                                fit_dict['pixelcoords'].tolist()
                        except KeyError:
                            stats_dict['fit_'+str(i)] = [1.0, 1.0, 1.0]
                            stats_dict['fit_loc_chan_'+str(i)] = 1.0
                            stats_dict['fit_loc_freq_'+str(i)] = 1.0
                            stats_dict['fit_pix_'+str(i)] = [1.0, 1.0]
                        i += 1
                if '.model' in imagename:
                    fit_region = fit_region
                if '.model' not in imagename and '.pb' not in imagename and '.psf' not in imagename:
                    # WARN: If max value channel is 0, tool fits all channels
                    fit_region = fit_region + ', range=[%schan,%schan]' \
                        % (stats_dict['max_val_pos'][3], \
                        stats_dict['max_val_pos'][3])
            if '.psf' in imagename and '_cube' in imagename:
                stats_dict['regn_sum'] = self._myia.statistics( \
                    region=fit_regions[1])['sum'][0]
            else:
                stats_dict['regn_sum'] = self._myia.statistics( \
                    region=fit_region)['sum'][0]
            if ('image' in imagename and 'mosaic_cube_eph' not in imagename) or 'pb' in imagename or ('psf' in imagename and 'cube' not in imagename):
                try:
                    fit_dict = self._myia.fitcomponents( \
                        region=fit_region)['results']['component0']
                    stats_dict['fit'] = [fit_dict['peak']['value'], \
                        fit_dict['shape']['majoraxis']['value'], \
                        fit_dict['shape']['minoraxis']['value']]
                    stats_dict['fit_loc_chan'] = fit_dict['spectrum']['channel']
                    stats_dict['fit_loc_freq'] = fit_dict['spectrum']['frequency']['m0']['value']
                    stats_dict['fit_pix'] = fit_dict['pixelcoords'].tolist()
                except KeyError:
                    stats_dict['fit'] = [1.0, 1.0, 1.0]
                    stats_dict['fit_loc_chan'] = 1.0
                    stats_dict['fit_loc_freq'] = 1.0
                    stats_dict['fit_pix'] = [1.0, 1.0]

        # stats returned for .image(.tt0)
        if 'image' in imagename:
            commonbeam = self._myia.commonbeam()
            stats_dict['com_bmin'] = commonbeam['minor']['value']
            stats_dict['com_bmaj'] = commonbeam['major']['value']
            stats_dict['com_pa'] = commonbeam['pa']['value']
            if 'cube' in imagename:
                stats_dict['rms_per_chan'] = \
                    self._myia.statistics(axes=[0,1])['rms'].tolist()
                stats_dict['profile'] = self.cube_profile_fit( \
                    image, max_loc, stats_dict['nchan'])
            if 'mosaic' in imagename:
                stats_dict['rms_per_field'] = []
                for region in field_regions:
                    stats_dict['rms_per_field'].append( \
                        self._myia.statistics(region=region)['rms'][0])

        # stats returned if not .pb(.tt0), .sumwt(.tt0), or .mask
        # if 'pb' not in image and 'sumwt' not in image and not image.endswith('.mask'):
        stats_dict['im_sum'] = statistics['sum'][0]

        if image.endswith('.mask'):
            stats_dict['mask_pix'] = numpy.count_nonzero(chunk)
            stats_dict['mask_regns'] = scipy.ndimage.label(chunk)[1]
            stats_dict['mask'] = ~numpy.array(chunk, dtype=bool)

        if 'pb' in imagename:
            pb_mask_02 = chunk>0.2
            pb_mask_05 = chunk>0.5
            if 'cube' in image:
                pb_02_list = []
                pb_05_list = []
                i = 0
                for chan in chunk:
                    pb_02_list.append(numpy.count_nonzero(chan*pb_mask_02[i]))
                    pb_05_list.append(numpy.count_nonzero(chan*pb_mask_05[i]))
                    i += 1
                stats_dict['npts_0.2'] = pb_02_list
                stats_dict['npts_0.5'] = pb_05_list
            else:
                stats_dict['npts_0.2'] = numpy.count_nonzero(pb_mask_02)
                stats_dict['npts_0.5'] = numpy.count_nonzero(pb_mask_05)
            if 'mosaic' in imagename:
                stats_dict['pb_mask_0.2'] = pb_mask_02
                stats_dict['pb_mask_0.5'] = pb_mask_05

        if 'model' in imagename or image.endswith('.alpha'):
            stats_dict['mask_non0'] = numpy.count_nonzero(chunk*masks)

        if 'weight' in imagename:
            if 'cube' in imagename:
                wt_02_list = []
                wt_05_list = []
                i = 0
                for chan in chunk:
                    wt_02_list.append(numpy.count_nonzero(chan*masks[0][i]))
                    wt_05_list.append(numpy.count_nonzero(chan*masks[1][i]))
                    i += 1
                stats_dict['npts_0.2'] = wt_02_list
                stats_dict['npts_0.5'] = wt_05_list
            else:
                stats_dict['npts_0.2'] = numpy.count_nonzero(chunk*masks[0])
                stats_dict['npts_0.5'] = numpy.count_nonzero(chunk*masks[1])

        self._myia.close()

        return stats_dict

    def image_list(self, image, mode):
        """ function used to return expected imaging output files """
        standard = [image+'.psf', image+'.residual', image+'.image', \
            image+'.image.pbcor', image+'.mask', image+'.pb', image+'.model', \
            image+'.sumwt']
        mosaic = [image+'.weight']
        mtmfs = [image+'.alpha', image+'.alpha.error', image+'.alpha.pbcor', \
           image+'.psf.tt0', image+'.psf.tt1', image+'.psf.tt2', \
           image+'.residual.tt0', image+'.residual.tt1', image+'.image.tt0',\
           image+'.image.tt1', image+'.image.tt0.pbcor', image+'.image.tt1.pbcor', \
           image+'.mask', image+'.pb.tt0', image+'.model.tt0', image+'.model.tt1', \
           image+'.sumwt.tt0', image+'.sumwt.tt1', image+'.sumwt.tt2']
        mos_mtmfs = [image+'.weight.tt0', image+'.weight.tt1', image+'.weight.tt2']

        if mode == 'standard':
            img_list = standard
        if mode == 'mosaic':
            img_list = standard+mosaic
        if mode == 'mtmfs':
            img_list = mtmfs
        if mode == 'mos_mtmfs':
            img_list = mtmfs+mos_mtmfs

        return img_list

    def stats_compare(self, exp_dict, stats_dict, suffix, beam=False):
        """ function to compare expected dictionary with returned
            dictionary
        """
        report = ''
        eps = self.epsilon
        if not beam:
            for key in exp_dict:
                if key == 'freq_bin' or 'fit_loc_freq' in key:
                    eps = 1e-10
                else:
                    eps = self.epsilon
                if type(exp_dict[key][1]) == list:
                    if exp_dict[key][0] == True:
                        result, pstr = self.check_list_vals(stats_dict[key], 
                            exp_dict[key][1], test=suffix+' '+key)
                        report += th.check_val(result, True, \
                            valname=suffix+' '+key, exact=True)[1]
                        report += pstr
                    else:
                        result, pstr = self.check_list_vals(stats_dict[key], \
                            exp_dict[key][1], test=suffix+' '+key, \
                            epsilon=eps)
                        report += th.check_val(result, True, \
                            valname=suffix+' '+key, exact=True)[1]
                        report += pstr
                else:
                    if exp_dict[key][0] == True:
                        report += th.check_val(stats_dict[key], \
                            exp_dict[key][1], valname=suffix+' '+key, exact=True)[1]
                    elif exp_dict[key][0] == False and exp_dict[key][1] == 0.0:
                        report += th.check_val(stats_dict[key], \
                            exp_dict[key][1], valname=suffix+' '+key, exact=True)[1]
                    else:
                        report += th.check_val(stats_dict[key], \
                            exp_dict[key][1], valname=suffix+' '+key, exact=False, \
                            epsilon=eps)[1]
        else:
            passed = True
            chans = 0
            for key in exp_dict:
                result = th.check_val(stats_dict[key], exp_dict[key],
                    valname=suffix+' chan'+str(chans), epsilon=eps)[1]
                chans += 1
                if 'Fail' in result:
                    passed = False
                    break
            report += th.check_val(passed, True, valname=suffix+' chan'+str(chans), exact=True)[1]

        return report

    def mom8_creator(self, image, range_list):
        """ function that takes and image and turns it into a .png for
            weblog
        """
        immoments(imagename = image, moments = 8, outfile = image+'.moment8')
        imview(raster={'file': image+'.moment8', 'range': range_list}, \
            out = {'file': image+'.moment8.png'})
        subprocess.call('mogrify -trim '+image+'.moment8.png', shell=True)

    def cube_profile_fit(self, image, max_loc, nchan):
        """ function that will retrieve a profile for cubes at the max position
            and create a png showing the profile plot; must be called with
            image already opened
        """
        pyplot.clf()
        box = str(max_loc[0])+','+str(max_loc[1])+','+str(max_loc[0])+','+str(max_loc[1])
        profile = self._myia.fitprofile(box=box)['gs']['amp'][0][0][0][0][0]
        X = self._myia.getchunk(blc=max_loc, trc=max_loc, axes=[0,1])[0][0][0]
        pyplot.title('Frequency Profile at Max Value Position')
        pyplot.xlabel('Channel Number')
        pyplot.xlim(0,(nchan+1))
        pyplot.ylabel('Amplitude (Jy/Beam)')
        pyplot.plot(X)
        pyplot.savefig(image+'.profile.png')
        pyplot.clf()

        return profile

    def filter_report(self, report, showonlyfail=True):
        """ function to filter the test report, the input report is expected to be a string with the newline code """
        ret = ''
        if showonlyfail:
            filter='Fail'
        else:
            filter='Pass' 
        
        if report!='':
            testItems = report.split('\n')
            retitems=[]
            for testitem in testItems:
                if '[ check_ims ]' in testitem or '[ check_pixmask ]' in testitem or '[ check_val ]' in testitem:
                    if '( '+filter in testitem:
                        retitems.append(testitem)
            nfail = len(retitems)
            msg = str(nfail)+' individual test failure(s) '
            ret = '\n' + '\n'.join(retitems)
            ret += '\n' + msg
        return ret

     
    def save_dict_to_disk(self, indict, outfilename):
        """ function that will save input Python dictionary to file (json) """
        with open(outfilename+'.json', 'w') as outf:
            json.dump(indict, outf)


##############################################
##############################################
test_dict = {}
class Test_standard(test_tclean_base):


    @stats_dict(test_dict)
    # @unittest.skip("")
    def test_standard_cube(self):
        ''' Standard (single field) cube imaging - central field of SMIDGE_NWCloud (field 3), spw 22 '''

        file_name = 'standard_cube.iter'
        img = os.getcwd()+'/'+file_name+'1'
        self.prepData(data_path+'E2E6.1.00034.S_tclean.ms')

        print("\nSTARTING: iter0 routine")

        # iter0 routine
        tclean(vis=self.msfile, imagename=file_name+'0', field='1', \
            spw=['0'], imsize=[80, 80], antenna=['0,1,2,3,4,5,6,7,8'], \
            scan=['8,12,16'], intent='OBSERVE_TARGET#ON_SOURCE', \
            datacolumn='data', cell=['1.1arcsec'], phasecenter='ICRS'
            ' 00:45:54.3836 -073.15.29.413', stokes='I', specmode='cube', \
            nchan=508, start='220.2526743594GHz', width='0.2441741MHz', \
            outframe='LSRK', pblimit=0.2, perchanweightdensity=False, \
            gridder='standard', chanchunks=-1, mosweight=False, \
            deconvolver='hogbom', usepointing=False, restoration=False, \
            pbcor=False, weighting='briggs', restoringbeam='common', \
            robust=0.5, npixels=0, niter=0, threshold='0.0mJy', nsigma=0.0, \
            interactive=0, usemask='auto-multithresh', \
            sidelobethreshold=1.25, noisethreshold=5.0, \
            lownoisethreshold=2.0, negativethreshold=0.0, minbeamfrac=0.1, \
            growiterations=75, dogrowprune=True, minpercentchange=1.0, \
            fastnoise=False, savemodel='none', parallel=self.parallel,
            verbose=True)

        # move files to iter1
        print('Copying iter0 files to iter1')
        self.copy_products(file_name+'0', file_name+'1')

        print("STARTING: iter1 routine")

        # iter1 (restart)
        if self.parallel:
            tclean(vis=self.msfile, imagename=file_name+'1', field='1', \
                spw=['0'], imsize=[80, 80], antenna=['0,1,2,3,4,5,6,7,8'], \
                scan=['8,12,16'], intent='OBSERVE_TARGET#ON_SOURCE', \
                datacolumn='data', cell=['1.1arcsec'], phasecenter='ICRS '
                '00:45:54.3836 -073.15.29.413', stokes='I', specmode='cube', \
                nchan=508, start='220.2526743594GHz', width='0.2441741MHz',\
                outframe='LSRK', perchanweightdensity=False, \
                usepointing=False, pblimit=0.2, nsigma=0.0, \
                gridder='standard', chanchunks=-1, mosweight=False, \
                deconvolver='hogbom', restoration=True, pbcor=True, \
                weighting='briggs', robust=0.5, npixels=0, niter=20000, \
                threshold='0.354Jy', interactive=0, usemask='auto'
                '-multithresh', sidelobethreshold=1.25, noisethreshold=5.0, \
                lownoisethreshold=2.0, negativethreshold=0.0, \
                minbeamfrac=0.1, growiterations=75, dogrowprune=True, \
                minpercentchange=1.0, fastnoise=False, restart=True, \
                calcres=False, calcpsf=False, savemodel='none', \
                parallel=True, verbose=True)

            # retrieve per-channel beam statistics (only in parallel)
            bmin_dict, bmaj_dict, pa_dict = \
                self.cube_beam_stats(image=img+'.image')

            tclean(vis=self.msfile, imagename=file_name+'1', spw=['0'], \
                field='1', imsize=[80, 80], cell=['1.1arcsec'], \
                phasecenter='ICRS 00:45:54.3836 -073.15.29.413', stokes='I', \
                antenna=['0,1,2,3,4,5,6,7,8'], scan=['8,12,16'], \
                intent='OBSERVE_TARGET#ON_SOURCE', datacolumn='data', \
                specmode='cube', nchan=508, start='220.2526743594GHz', \
                width='0.2441741MHz', outframe='LSRK', \
                perchanweightdensity=False, gridder='standard', \
                chanchunks=-1, mosweight=False, usepointing=False, \
                pblimit=0.2, deconvolver='hogbom', restoration=True, \
                restoringbeam='common', pbcor=True, weighting='briggs', \
                robust=0.5, npixels=0, niter=0, threshold='0.354Jy', \
                nsigma=0.0, interactive=0, usemask='auto-multithresh', \
                sidelobethreshold=1.25, noisethreshold=5.0, \
                lownoisethreshold=2.0, negativethreshold=0.0, \
                minbeamfrac=0.1, growiterations=75, dogrowprune=True, \
                minpercentchange=1.0, fastnoise=False, restart=True, \
                calcres=False, calcpsf=False, savemodel='none', \
                parallel=False, verbose=True)

        else:
            tclean(vis=self.msfile, imagename=file_name+'1', field='1', \
                spw=['0'], imsize=[80, 80], antenna=['0,1,2,3,4,5,6,7,8'], \
                scan=['8,12,16'], intent='OBSERVE_TARGET#ON_SOURCE', \
                datacolumn='data', cell=['1.1arcsec'], phasecenter='ICRS '
                '00:45:54.3836 -073.15.29.413', stokes='I', specmode='cube', \
                nchan=508, start='220.2526743594GHz', width='0.2441741MHz',\
                outframe='LSRK', perchanweightdensity=False, \
                usepointing=False, pblimit=0.2, nsigma=0.0, \
                gridder='standard', chanchunks=-1, mosweight=False, \
                deconvolver='hogbom', restoration=True, pbcor=True, \
                weighting='briggs', robust=0.5, npixels=0, niter=20000, \
                threshold='0.354Jy', interactive=0, usemask='auto'
                '-multithresh', sidelobethreshold=1.25, noisethreshold=5.0, \
                lownoisethreshold=2.0, negativethreshold=0.0, \
                minbeamfrac=0.1, growiterations=75, dogrowprune=True, \
                minpercentchange=1.0, fastnoise=False, restart=True, \
                calcres=False, calcpsf=False, savemodel='none', \
                restoringbeam='common', parallel=False, verbose=True)


        report0 = th.checkall(imgexist = self.image_list(img, 'standard'))

        # .image report
        im_stats_dict = self.image_stats(image=img+'.image', fit_region = \
            'ellipse[[11.47881897deg, -73.25881015deg], [9.0414arcsec, 8.4854arcsec], 90.00000000deg]')

        exp_im_stats = {'com_bmaj': [False, 8.509892605313942],
            'com_bmin': [False, 5.950050676606115],
            'com_pa': [False, 72.54607919421503],
            'npts': [True, 3251200],
            'npts_unmasked': [False, 1522476.0],
            'freq_bin': [False, 244174.1],
            'start': [True, 2.202527e+11],
            'end': [True, 2.203765e+11],
            'start_delta': [False, 2.202527e+11],
            'end_delta': [False, 2.203765e+11],
            'nchan': [True, 508],
            'max_val': [False, 0.94608676433563232],
            'max_val_pos': [True, [38, 36, 0, 254]],
            'min_val': [False, -0.70467984676361084],
            'min_val_pos': [True, [18, 57, 0, 374]],
            'im_rms': [False, 0.143986095161],
            'rms_per_chan': [False, [0.12634143789549535, 0.14184103443455054, 0.146980848491423, 0.11560714721775701, 0.16661204089962214, 0.14476185721954618, 0.1316304465304373, 0.11433992978005528, 0.1442336908847237, 0.16543686095641913, 0.11873031602382604, 0.15284339493903618, 0.17195923304927352, 0.15046376352374186, 0.14070242684409134, 0.13744696370230045, 0.11158401597402363, 0.12687194824894843, 0.14295610599459097, 0.16862585818094997, 0.13008023644212954, 0.14186757490541813, 0.1169917541756216, 0.13693402712045005, 0.16194773183534902, 0.13634870573065122, 0.13860445389090703, 0.1309492701136035, 0.14819650092974662, 0.15030436484700252, 0.14931368127692368, 0.11984058396768074, 0.13119726238629406, 0.1278997483823513, 0.15680618961802364, 0.14782343113879803, 0.1452811146145065, 0.14962350388870774, 0.12727392822661138, 0.12403611951801675, 0.13971310504808565, 0.14443747442976043, 0.13947457857066817, 0.14603448593891352, 0.1487357653330162, 0.13728792717834695, 0.12754218448487697, 0.13472363429296094, 0.17318897000268654, 0.15007875971445414, 0.1210452212469422, 0.15977553256440455, 0.13077138200444186, 0.12679151267047647, 0.12091204082027505, 0.1338966333695089, 0.13556991771575277, 0.15456345918134376, 0.12044465611280492, 0.14836982561861023, 0.1349896116866282, 0.15311214064438922, 0.11251497655504887, 0.134867796496014, 0.13574313457554038, 0.14582224580240324, 0.12753531221719416, 0.15335445312643003, 0.13482732612307324, 0.1622050903445585, 0.13260306174268546, 0.1345326608100535, 0.16404765102131583, 0.13449430188802702, 0.14543809289295098, 0.1606584196112734, 0.12484651484486906, 0.16251383851634701, 0.13756025624117688, 0.13165353467440083, 0.1308248320448295, 0.14752778635690292, 0.1274645256107852, 0.16421712463271607, 0.15255317243782812, 0.1497707840063393, 0.11911825364867326, 0.14541033702618353, 0.1659723426787793, 0.1554971226410762, 0.14703675741501698, 0.12325846980328654, 0.15070706791866434, 0.1243073669840061, 0.13646642844468243, 0.1301143392639293, 0.12734602178400867, 0.1553600823593344, 0.15035594210430997, 0.11530605847413075, 0.1611567346343003, 0.12221832384850957, 0.14207389319672978, 0.14522516033398006, 0.1345322788758837, 0.1486176245373929, 0.15765848896613346, 0.1308440759384876, 0.1466820831226493, 0.13598865468593319, 0.15187538855740168, 0.1478468013010444, 0.1383732515889412, 0.1276861625889527, 0.11697230161534232, 0.13739607388184524, 0.11303259344169146, 0.1361001584583741, 0.12857356426667815, 0.1437570752313611, 0.13169397143643052, 0.15326431411050365, 0.12383180315967929, 0.1526310794015497, 0.14746177769245866, 0.15194893390457265, 0.1421630320154613, 0.15662308690272084, 0.12239198421329735, 0.12071542153915982, 0.14268554321174182, 0.13489697242976567, 0.15127855443293006, 0.1542443819690316, 0.15752918577920158, 0.11478434733366248, 0.17298964180575135, 0.13177526480150695, 0.12236732291938952, 0.15625856947990782, 0.13687165189461548, 0.1536631153928859, 0.14669563803395924, 0.1277170908624889, 0.14966567842171496, 0.12823515897560267, 0.13577828413547297, 0.16140169123660877, 0.13133284404676335, 0.14223570583416104, 0.1603292311222728, 0.10759630495294702, 0.15787039978749143, 0.1327200609847152, 0.14655899389809018, 0.14008820956915727, 0.1442107348583108, 0.1317943450568934, 0.12972989243424995, 0.1625036947147829, 0.12241712383574781, 0.14998173521745944, 0.13352731228428555, 0.1741676258276787, 0.15545996482656257, 0.13121844421079562, 0.1389256768353536, 0.1475992903718036, 0.14205849908080379, 0.14975427804440275, 0.1532491403618113, 0.12531915969323904, 0.14153689035122896, 0.16741877503811964, 0.1355536447212321, 0.12548585056941425, 0.16334800417248366, 0.14220841606737944, 0.1376802362928535, 0.1394159389365598, 0.1533008119644231, 0.12568227593323275, 0.14138024496799945, 0.14688836279261966, 0.12037367892758656, 0.12335138886587714, 0.16740640885840646, 0.11756235238942149, 0.13221931449560975, 0.14605469946826174, 0.12287649136200192, 0.13900407591276098, 0.1477935699475207, 0.14723640198504923, 0.12637771862286276, 0.14264989851200444, 0.14188497863070984, 0.1517498748029243, 0.1745550071541481, 0.14693061119966988, 0.12180541963696558, 0.17178472812899895, 0.134842796032342, 0.1587769050427257, 0.16022475326023228, 0.12598385136025822, 0.12173065475536829, 0.1358700032273519, 0.12249230371601251, 0.1320416693266833, 0.1380195667444624, 0.17036819494074398, 0.14449179298441997, 0.1363579047545357, 0.15814587607932587, 0.1387404461979901, 0.13421674959986293, 0.1221729254232071, 0.15007074873391474, 0.1519841002224019, 0.17405910974305452, 0.10810253208919626, 0.14404509620995673, 0.12925102011532486, 0.13284702789448985, 0.16316517507291742, 0.18004246985230368, 0.12352109323053732, 0.13438971701846103, 0.14110722423724795, 0.15240505247738928, 0.16299890474660164, 0.13862726296963718, 0.13653417057201506, 0.15748574227626927, 0.13330507817933285, 0.11630210517195279, 0.14310200319865532, 0.16947649357417122, 0.19276632648628003, 0.1442624172150719, 0.12588748723036136, 0.13766261231222038, 0.15501574319393477, 0.1467664214746981, 0.1437631603776764, 0.13281269178755073, 0.1499498907469051, 0.1547831067839161, 0.1650203851926907, 0.19221241068202002, 0.17354684080024252, 0.1914610395870755, 0.1870175530216679, 0.17581044678251068, 0.1969886211075383, 0.1793297247200161, 0.1650936078172776, 0.14492844003488278, 0.14169417048994912, 0.13913741690930143, 0.15199069574737809, 0.14420138013804454, 0.13427068237336662, 0.14854837369704055, 0.16108337901230768, 0.14392226756737841, 0.17357790177064894, 0.12582205913761169, 0.14917348406521977, 0.14570283814332685, 0.1494709027791571, 0.15333214078415874, 0.13788344445589443, 0.15113305293127033, 0.15910328490835218, 0.1258386682524315, 0.14889037473182778, 0.12206410303883597, 0.14151660747434333, 0.12015317625283857, 0.13619775353885638, 0.1360718460404539, 0.12638979179451687, 0.13793807234055996, 0.11510797437711365, 0.151683286728862, 0.12186947178372404, 0.1334587198282186, 0.1416652191079726, 0.17466019895415022, 0.1378517218379097, 0.11249994464540782, 0.1279851283688596, 0.14018299952556243, 0.14434793746130153, 0.16650070810701043, 0.16748683720689606, 0.11940475115442413, 0.1276077403883665, 0.12359063458201924, 0.1412078454825856, 0.14551852706758697, 0.14986530033150053, 0.1325683624037802, 0.13820026200226213, 0.12812701294141524, 0.12753530671589502, 0.13497760358639382, 0.170481828949963, 0.13917782659135283, 0.14415530157163367, 0.17676595928739716, 0.16642659928559336, 0.1488633024931477, 0.13762287309163865, 0.13173759984975023, 0.13142953909930827, 0.13550297890119667, 0.1378187724239619, 0.13522211241434626, 0.16692597968173054, 0.12681333395848324, 0.14653010389914287, 0.12049158054527685, 0.1394775351353454, 0.1308254468074764, 0.15490863570934446, 0.13846726479055535, 0.12889021958687075, 0.1475440113411787, 0.1317061942800524, 0.13705790461652367, 0.13974036959646274, 0.14395769504564201, 0.16390950740528484, 0.14702614449178092, 0.11790240659365156, 0.15825207098676003, 0.1572387243129431, 0.16049823864649457, 0.15795518128891234, 0.12433544601523717, 0.12148637251440078, 0.17047767727369215, 0.1542909493696503, 0.14083894029456667, 0.1273419049433489, 0.12328954463396018, 0.14383278211432127, 0.16043058197358323, 0.12709149940547382, 0.14015718181807055, 0.13290234816222832, 0.14241483672006272, 0.13977682956445464, 0.19082240791944033, 0.1362551319469732, 0.13878314241029005, 0.13024580725200274, 0.17584969348391408, 0.1585665364841856, 0.1753088252644526, 0.14469549936190076, 0.12561131070797885, 0.1275068394660626, 0.1246509966110453, 0.1353771632037516, 0.14968376152813326, 0.1306367587605417, 0.17509696143235529, 0.12303417070683348, 0.12984385988761357, 0.15655156396975772, 0.15158283415352666, 0.14190571663235674, 0.16013330804491582, 0.15701423529031192, 0.1437377861978616, 0.13178714397605581, 0.14896642830351547, 0.1543110828211962, 0.12729972586137084, 0.13258135641591057, 0.1297547997545033, 0.13623621902113375, 0.16832161541183457, 0.1515993553463645, 0.14230780146154384, 0.15752128344423338, 0.16153801377050137, 0.17727249054646335, 0.17081959421469814, 0.132415345138367, 0.1911207789325767, 0.12167933736058796, 0.16199351646871693, 0.12220003129636688, 0.12276819690997134, 0.1615915263092078, 0.12453980969317847, 0.13583553980995322, 0.15247696319780732, 0.1588409406770753, 0.12523094487161238, 0.14442835547547206, 0.14678401935124402, 0.16646235670431703, 0.13318109022977143, 0.1296318756165084, 0.17474714467039837, 0.14996240468941135, 0.152459961330088, 0.14174866849523865, 0.1531711479592131, 0.13140647178793072, 0.12876054234189516, 0.16073620618951742, 0.1551915897989922, 0.13258798290709237, 0.12079795445447011, 0.17410998739129824, 0.15215648462348455, 0.11414501724048388, 0.1583626102822897, 0.14397582688024274, 0.14206199694234994, 0.1301244502774394, 0.14832273898073517, 0.14965582403580915, 0.11974680479280232, 0.130301576062527, 0.1501180642039695, 0.144040093741809, 0.14644461407160658, 0.16466625212890748, 0.12145879983950111, 0.15515579044778377, 0.11925841619372717, 0.14869156838984582, 0.14241952971976954, 0.14769053467507798, 0.1574041746549612, 0.13729987849339584, 0.13259542009008363, 0.12816033699683535, 0.14196238422903054, 0.14271636018596165, 0.1303221375620509, 0.16261332868157302, 0.16340560251777758, 0.1496448141003338, 0.13870981454297002, 0.12581695569707782, 0.10706545850873779, 0.16477345617357922, 0.13501062540902478, 0.15224041747140973, 0.14304328175572253, 0.1730320818474802, 0.13262178336064356, 0.13626925589130173, 0.19930734468055353, 0.12840465325131772, 0.14565284364647132, 0.14342338225449644, 0.14414011525387105, 0.1314767224882364, 0.14667809040912927, 0.15534831496680646, 0.14770322269613237, 0.18150555408581706, 0.14175110723675505, 0.13126842096913788, 0.1821782599052581, 0.1230212008372949, 0.13879304863372663, 0.1539616899583395, 0.14735461585329224, 0.1103039067487409, 0.1400589610059953, 0.12936178694337058, 0.1185505506087342, 0.15904169231653986, 0.12089109358577753, 0.1479414523691717, 0.13846627238497242, 0.15232750215647736, 0.1318383069114147, 0.13798313113493177, 0.12800661214057107, 0.15270008178936095, 0.12254175320261147, 0.13897505123792747, 0.13607974358604047, 0.15255689754961757, 0.11221218682645963, 0.14990854525350425, 0.15160985722773732, 0.13575646404498873, 0.14576400908648826, 0.15836555616934264, 0.13583817797589506, 0.12589022941650596, 0.15590488932502036, 0.16965183711831752, 0.1483222833838575, 0.14620965767678082]],
            'im_sum': [False, 168.242297979],
            'regn_sum': [False, 66.089371562004089],
            'npts_real': [True, 3251200],
            'profile': [False, 0.90354546054915941],
            'fit': [False, [0.9222914423989481, 14.289411729097703, \
                    6.881365508161659]],
            'fit_loc_chan': [True, 254],
            'fit_loc_freq': [False, 220.31469458079383],
            'fit_pix': [False, [38.263402177385942, 37.306443753086633]]}

        report1 = th.checkall( \
            # checks for image and pb mask movement
            imgmask = [(img+'.image', True, [40, 70, 0, 0]), \
                (img+'.image', False, [40, 71, 0, 0]), \
                (img+'.image', True, [10, 40, 0, 0]), \
                (img+'.image', False, [9, 40, 0, 0])])

        # .image report
        report2 = self.stats_compare(exp_im_stats, im_stats_dict, '.image')

        # .mask report
        mask_stats_dict = self.image_stats(image=img+'.mask')

        exp_mask_stats = {'npts': [True, 3251200],
            'freq_bin': [False, 244174.1],
            'start': [True, 2.202527e+11],
            'end': [True, 2.203765e+11],
            'start_delta': [False, 2.202527e+11],
            'end_delta': [False, 2.203765e+11],
            'nchan': [True, 508],
            'mask_pix': [False, 437],
            'mask_regns': [True, 1],
            'npts_real': [True, 3251200]}

        report3 = self.stats_compare(exp_mask_stats, mask_stats_dict, '.mask')

        # .pb report
        pb_stats_dict = self.image_stats(image=img+'.pb', fit_region = \
            'ellipse[[11.47659846deg, -73.25817055deg], [23.1086arcsec, 23.0957arcsec], 90.00000000deg]')

        exp_pb_stats = {'npts': [True, 3251200],
            'npts_unmasked': [False, 1522476.0],
            'freq_bin': [False, 244174.1],
            'start': [True, 2.202527e+11],
            'end': [True, 2.203765e+11],
            'start_delta': [False, 2.202527e+11],
            'end_delta': [False, 2.203765e+11],
            'nchan': [True, 508],
            'max_val': [False, 1.0],
            'max_val_pos': [True, [40, 40, 0, 0]],
            'min_val': [False, 0.200896695256],
            'im_rms': [False, 0.578238326026],
            'npts_0.2': [False, [2997, 2997, 2997, 2997, 2997, 2997, 2997, 2997, 2997, 2997, 2997, 2997, 2997, 2997, 2997, 2997, 2997, 2997, 2997, 2997, 2997, 2997, 2997, 2997, 2997, 2997, 2997, 2997, 2997, 2997, 2997, 2997, 2997, 2997, 2997, 2997, 2997, 2997, 2997, 2997, 2997, 2997, 2997, 2997, 2997, 2997, 2997, 2997, 2997, 2997, 2997, 2997, 2997, 2997, 2997, 2997, 2997, 2997, 2997, 2997, 2997, 2997, 2997, 2997, 2997, 2997, 2997, 2997, 2997, 2997, 2997, 2997, 2997, 2997, 2997, 2997, 2997, 2997, 2997, 2997, 2997, 2997, 2997, 2997, 2997, 2997, 2997, 2997, 2997, 2997, 2997, 2997, 2997, 2997, 2997, 2997, 2997, 2997, 2997, 2997, 2997, 2997, 2997, 2997, 2997, 2997, 2997, 2997, 2997, 2997, 2997, 2997, 2997, 2997, 2997, 2997, 2997, 2997, 2997, 2997, 2997, 2997, 2997, 2997, 2997, 2997, 2997, 2997, 2997, 2997, 2997, 2997, 2997, 2997, 2997, 2997, 2997, 2997, 2997, 2997, 2997, 2997, 2997, 2997, 2997, 2997, 2997, 2997, 2997, 2997, 2997, 2997, 2997, 2997, 2997, 2997, 2997, 2997, 2997, 2997, 2997, 2997, 2997, 2997, 2997, 2997, 2997, 2997, 2997, 2997, 2997, 2997, 2997, 2997, 2997, 2997, 2997, 2997, 2997, 2997, 2997, 2997, 2997, 2997, 2997, 2997, 2997, 2997, 2997, 2997, 2997, 2997, 2997, 2997, 2997, 2997, 2997, 2997, 2997, 2997, 2997, 2997, 2997, 2997, 2997, 2997, 2997, 2997, 2997, 2997, 2997, 2997, 2997, 2997, 2997, 2997, 2997, 2997, 2997, 2997, 2997, 2997, 2997, 2997, 2997, 2997, 2997, 2997, 2997, 2997, 2997, 2997, 2997, 2997, 2997, 2997, 2997, 2997, 2997, 2997, 2997, 2997, 2997, 2997, 2997, 2997, 2997, 2997, 2997, 2997, 2997, 2997, 2997, 2997, 2997, 2997, 2997, 2997, 2997, 2997, 2997, 2997, 2997, 2997, 2997, 2997, 2997, 2997, 2997, 2997, 2997, 2997, 2997, 2997, 2997, 2997, 2997, 2997, 2997, 2997, 2997, 2997, 2997, 2997, 2997, 2997, 2997, 2997, 2997, 2997, 2997, 2997, 2997, 2997, 2997, 2997, 2997, 2997, 2997, 2997, 2997, 2997, 2997, 2997, 2997, 2997, 2997, 2997, 2997, 2997, 2997, 2997, 2997, 2997, 2997, 2997, 2997, 2997, 2997, 2997, 2997, 2997, 2997, 2997, 2997, 2997, 2997, 2997, 2997, 2997, 2997, 2997, 2997, 2997, 2997, 2997, 2997, 2997, 2997, 2997, 2997, 2997, 2997, 2997, 2997, 2997, 2997, 2997, 2997, 2997, 2997, 2997, 2997, 2997, 2997, 2997, 2997, 2997, 2997, 2997, 2997, 2997, 2997, 2997, 2997, 2997, 2997, 2997, 2997, 2997, 2997, 2997, 2997, 2997, 2997, 2997, 2997, 2997, 2997, 2997, 2997, 2997, 2997, 2997, 2997, 2997, 2997, 2997, 2997, 2997, 2997, 2997, 2997, 2997, 2997, 2997, 2997, 2997, 2997, 2997, 2997, 2997, 2997, 2997, 2997, 2997, 2997, 2997, 2997, 2997, 2997, 2997, 2997, 2997, 2997, 2997, 2997, 2997, 2997, 2997, 2997, 2997, 2997, 2997, 2997, 2997, 2997, 2997, 2997, 2997, 2997, 2997, 2997, 2997, 2997, 2997, 2997, 2997, 2997, 2997, 2997, 2997, 2997, 2997, 2997, 2997, 2997, 2997, 2997, 2997, 2997, 2997, 2997, 2997, 2997, 2997, 2997, 2997, 2997, 2997, 2997, 2997, 2997, 2997, 2997, 2997, 2997, 2997, 2997, 2997, 2997, 2997, 2997, 2997, 2997, 2997, 2997, 2997, 2997, 2997, 2997, 2997, 2997, 2997, 2997, 2997, 2997, 2997, 2997, 2997, 2997, 2997, 2997, 2997, 2997, 2997, 2997, 2997, 2997, 2997, 2997, 2997, 2997, 2997, 2997, 2997, 2997, 2997]],
            'npts_0.5': [False, [1449, 1449, 1449, 1449, 1449, 1449, 1449, 1449, 1449, 1449, 1449, 1449, 1449, 1449, 1449, 1449, 1449, 1449, 1449, 1449, 1449, 1449, 1449, 1449, 1449, 1449, 1449, 1449, 1449, 1449, 1449, 1449, 1449, 1449, 1449, 1449, 1449, 1449, 1449, 1449, 1449, 1449, 1449, 1449, 1449, 1449, 1449, 1449, 1449, 1449, 1449, 1449, 1449, 1449, 1449, 1449, 1449, 1449, 1449, 1449, 1449, 1449, 1449, 1449, 1449, 1449, 1449, 1449, 1449, 1449, 1449, 1449, 1449, 1449, 1449, 1449, 1449, 1449, 1449, 1449, 1449, 1449, 1449, 1449, 1449, 1449, 1449, 1449, 1449, 1449, 1449, 1449, 1449, 1449, 1449, 1449, 1449, 1449, 1449, 1449, 1449, 1449, 1449, 1449, 1449, 1449, 1449, 1449, 1449, 1449, 1449, 1449, 1449, 1449, 1449, 1449, 1449, 1449, 1449, 1449, 1449, 1449, 1449, 1449, 1449, 1449, 1449, 1449, 1449, 1449, 1449, 1449, 1449, 1449, 1449, 1449, 1449, 1449, 1449, 1449, 1449, 1449, 1449, 1449, 1449, 1449, 1449, 1449, 1449, 1449, 1449, 1449, 1449, 1449, 1449, 1449, 1449, 1449, 1449, 1449, 1449, 1449, 1449, 1449, 1449, 1449, 1449, 1449, 1449, 1449, 1449, 1449, 1449, 1449, 1449, 1449, 1449, 1449, 1449, 1449, 1449, 1449, 1449, 1449, 1449, 1449, 1449, 1449, 1449, 1449, 1449, 1449, 1449, 1449, 1449, 1449, 1449, 1449, 1449, 1449, 1449, 1449, 1449, 1449, 1449, 1449, 1449, 1449, 1449, 1449, 1449, 1449, 1449, 1449, 1449, 1449, 1449, 1449, 1449, 1449, 1449, 1449, 1449, 1449, 1449, 1449, 1449, 1449, 1449, 1449, 1449, 1449, 1449, 1449, 1449, 1449, 1449, 1449, 1449, 1449, 1449, 1449, 1449, 1449, 1449, 1449, 1449, 1449, 1449, 1449, 1449, 1449, 1449, 1449, 1449, 1449, 1449, 1449, 1449, 1449, 1449, 1449, 1449, 1449, 1449, 1449, 1449, 1449, 1449, 1449, 1449, 1449, 1449, 1449, 1449, 1449, 1449, 1449, 1449, 1449, 1449, 1449, 1449, 1449, 1449, 1449, 1449, 1449, 1449, 1449, 1449, 1449, 1449, 1449, 1449, 1449, 1449, 1449, 1449, 1449, 1449, 1449, 1449, 1449, 1449, 1449, 1449, 1449, 1449, 1449, 1449, 1449, 1449, 1449, 1449, 1449, 1449, 1449, 1449, 1449, 1449, 1449, 1449, 1449, 1449, 1449, 1449, 1449, 1449, 1449, 1449, 1449, 1449, 1449, 1449, 1449, 1449, 1449, 1449, 1449, 1449, 1449, 1449, 1449, 1449, 1449, 1449, 1449, 1449, 1449, 1449, 1449, 1449, 1449, 1449, 1449, 1449, 1449, 1449, 1449, 1449, 1449, 1449, 1449, 1449, 1449, 1449, 1449, 1449, 1449, 1449, 1449, 1449, 1449, 1449, 1449, 1449, 1449, 1449, 1449, 1449, 1449, 1449, 1449, 1449, 1449, 1449, 1449, 1449, 1449, 1449, 1449, 1449, 1449, 1449, 1449, 1449, 1449, 1449, 1449, 1449, 1449, 1449, 1449, 1449, 1449, 1449, 1449, 1449, 1449, 1449, 1449, 1449, 1449, 1449, 1449, 1449, 1449, 1449, 1449, 1449, 1449, 1449, 1449, 1449, 1449, 1449, 1449, 1449, 1449, 1449, 1449, 1449, 1449, 1449, 1449, 1449, 1449, 1449, 1449, 1449, 1449, 1449, 1449, 1449, 1449, 1449, 1449, 1449, 1449, 1449, 1449, 1449, 1449, 1449, 1449, 1449, 1449, 1449, 1449, 1449, 1449, 1449, 1449, 1449, 1449, 1449, 1449, 1449, 1449, 1449, 1449, 1449, 1449, 1449, 1449, 1449, 1449, 1449, 1449, 1449, 1449, 1449, 1449, 1449, 1449, 1449, 1449, 1449, 1449, 1449, 1449, 1449, 1449, 1449, 1449, 1449, 1449, 1449, 1449, 1449, 1449, 1449, 1449, 1449, 1449, 1449, 1449]],
            'npts_real': [True, 3251200],
            'fit': [False, [1.0308127949041446, 46.61751391582679, \
                       46.61253844001269]],
            'fit_loc_chan': [True, 254],
            'fit_loc_freq': [False, 220.31469458079383],
            'fit_pix': [False, [40.00032808200995, 40.00099739969875]]}

        report4 = self.stats_compare(exp_pb_stats, pb_stats_dict, '.pb')

        # .psf report
        psf_stats_dict = self.image_stats(image=img+'.psf', fit_region = \
            'ellipse[[11.47648725deg, -73.25812003deg], [8.0291arcsec, 6.8080arcsec], 90.00000000deg]')

        exp_psf_stats = {'npts': [True, 3251200],
            'npts_unmasked': [True, 3251200.0],
            'freq_bin': [False, 244174.1],
            'start': [True, 2.202527e+11],
            'end': [True, 2.203765e+11],
            'start_delta': [False, 2.202527e+11],
            'end_delta': [False, 2.203765e+11],
            'nchan': [True, 508],
            'max_val': [False, 1.0],
            'max_val_pos': [True, [40, 40, 0, 0]],
            'min_val': [False, -0.218764916062],
            'min_val_pos': [True, [1, 16, 0, 503]],
            'im_rms': [False, 0.136036099793],
            'im_sum': [False, 7472.57665916],
            'npts_real': [True, 3251200],
            'fit_0': [False, [1.0959520385253885, 7.675969776744627, \
                      5.143545685744538]],
            'fit_loc_chan_0': [True, 1],
            'fit_loc_freq_0': [False, 220.2529185335],
            'fit_pix_0': [False, [39.998799449215596, 39.99523672953224]],
            'fit_1': [False, [1.0959863390592945, 7.672871552789668, \
                      5.141790170376213]],
            'fit_loc_chan_1': [True, 254],
            'fit_loc_freq_1': [False, 220.31469458079383],
            'fit_pix_1': [False, [39.99880225653659, 39.99524870969922]],
            'fit_2': [False, [1.0960422882714267, 7.669928861314425, \
                      5.140004109591353]],
            'fit_loc_chan_2': [True, 507],
            'fit_loc_freq_2': [False, 220.37647062808767],
            'fit_pix_2': [False, [39.9988051116427, 39.995258207738075]]}

        report5 = self.stats_compare(exp_psf_stats, psf_stats_dict, '.psf')

        # .residual report
        resid_stats_dict = self.image_stats(image=img+'.residual', fit_region = \
            'ellipse[[11.47881897deg, -73.25881015deg], [9.0414arcsec, 8.4854arcsec], 90.00000000deg]')

        exp_resid_stats = {'npts': [True, 3251200],
            'npts_unmasked': [False, 1522476.0],
            'freq_bin': [False, 244174.1],
            'start': [True, 2.202527e+11],
            'end': [True, 2.203765e+11],
            'start_delta': [False, 2.202527e+11],
            'end_delta': [False, 2.203765e+11],
            'nchan': [True, 508],
            'max_val': [False, 0.785612404346],
            'max_val_pos': [True, [42, 43, 0, 256]],
            'min_val': [False, -0.704679846764],
            'min_val_pos': [True, [18, 57, 0, 374]],
            'im_rms': [False, 0.143918523224],
            'im_sum': [False, 124.317946204],
            'regn_sum': [False, 19.0307790947],
            'npts_real': [True, 3251200]}

        report6 = self.stats_compare(exp_resid_stats, resid_stats_dict, \
            '.residual')

        # .model report
        model_stats_dict = self.image_stats(image=img+'.model', fit_region = \
            'ellipse[[11.47881897deg, -73.25881015deg], [9.0414arcsec, 8.4854arcsec], 90.00000000deg]', masks=mask_stats_dict['mask'])

        exp_model_stats = {'npts': [True, 3251200],
            'npts_unmasked': [True, 3251200.0],
            'freq_bin': [False, 244174.1],
            'start': [True, 2.202527e+11],
            'end': [True, 2.203765e+11],
            'start_delta': [False, 2.202527e+11],
            'end_delta': [False, 2.203765e+11],
            'nchan': [True, 508],
            'max_val': [False, 0.286023736],
            'max_val_pos': [True, [38, 36, 0, 254]],
            'min_val': [False, 0.0],
            'min_val_pos': [True, [0, 0, 0, 0]],
            'im_rms': [False, 0.000249846621096],
            'im_sum': [False, 0.92636379227],
            'regn_sum': [False, 0.92636379227],
            'mask_non0': [True, 0],
            'npts_real': [True, 3251200]}

        report7 = self.stats_compare(exp_model_stats, model_stats_dict, \
            '.model')

        # .sumwt report
        sumwt_stats_dict = self.image_stats(image=img+'.sumwt')

        exp_sumwt_stats = {'npts': [True, 508],
            'npts_unmasked': [True, 508.0],
            'freq_bin': [False, 244174.1],
            'start': [True, 2.202527e+11],
            'end': [True, 2.203765e+11],
            'start_delta': [False, 2.202527e+11],
            'end_delta': [False, 2.203765e+11],
            'nchan': [True, 508],
            'max_val': [False, 94.4766769409],
            'max_val_pos': [True, [0, 0, 0, 17]],
            'min_val': [False, 94.4766464233],
            'min_val_pos': [True, [0, 0, 0, 449]],
            'im_rms': [False, 94.476661707],
            'npts_real': [True, 508]}

        report8 = self.stats_compare(exp_sumwt_stats, sumwt_stats_dict, \
            '.sumwt')

        # report combination
        report = report0 + report1 + report2 + report3 + report4 + report5 + \
            report6 + report7 + report8

        if self.parallel:
            exp_bmin_dict = {'*0': 5.944103717803955, '*1': 5.94410514831543, '*10': 5.944015026092529, '*100': 5.94343900680542, '*101': 5.943426609039307, '*102': 5.943421840667725, '*103': 5.943414211273193, '*104': 5.943387985229492, '*105': 5.943387985229492, '*106': 5.943348407745361, '*107': 5.943348407745361, '*108': 5.94331693649292, '*109': 5.94331693649292, '*11': 5.943998336791992, '*110': 5.94331693649292, '*111': 5.94331693649292, '*112': 5.94331693649292, '*113': 5.94331693649292, '*114': 5.94331693649292, '*115': 5.94331693649292, '*116': 5.94331693649292, '*117': 5.943300247192383, '*118': 5.9432783126831055, '*119': 5.9432783126831055, '*12': 5.94395637512207, '*120': 5.943252086639404, '*121': 5.943252086639404, '*122': 5.943222999572754, '*123': 5.943180561065674, '*124': 5.943145275115967, '*125': 5.943161487579346, '*126': 5.943154811859131, '*127': 5.943154811859131, '*128': 5.943154811859131, '*129': 5.9431471824646, '*13': 5.94395637512207, '*130': 5.9431471824646, '*131': 5.9431471824646, '*132': 5.9431471824646, '*133': 5.943125247955322, '*134': 5.943125247955322, '*135': 5.94309663772583, '*136': 5.94309663772583, '*137': 5.943094253540039, '*138': 5.94307279586792, '*139': 5.94307279586792, '*14': 5.94395637512207, '*140': 5.943065166473389, '*141': 5.943065166473389, '*142': 5.943065166473389, '*143': 5.943065166473389, '*144': 5.943065166473389, '*145': 5.943065166473389, '*146': 5.943028926849365, '*147': 5.943028926849365, '*148': 5.943004131317139, '*149': 5.942957878112793, '*15': 5.94395637512207, '*150': 5.942957878112793, '*151': 5.942957878112793, '*152': 5.94295072555542, '*153': 5.94295072555542, '*154': 5.942929267883301, '*155': 5.942929267883301, '*156': 5.94288444519043, '*157': 5.94288444519043, '*158': 5.94288444519043, '*159': 5.94288444519043, '*16': 5.943938255310059, '*160': 5.94288444519043, '*161': 5.942834854125977, '*162': 5.942834854125977, '*163': 5.942787170410156, '*164': 5.942765712738037, '*165': 5.942748546600342, '*166': 5.942732810974121, '*167': 5.942732810974121, '*168': 5.94273042678833, '*169': 5.94273042678833, '*17': 5.94391393661499, '*170': 5.94273042678833, '*171': 5.94273042678833, '*172': 5.942715644836426, '*173': 5.942707538604736, '*174': 5.942705154418945, '*175': 5.942681789398193, '*176': 5.942651271820068, '*177': 5.9426374435424805, '*178': 5.942581653594971, '*179': 5.942581653594971, '*18': 5.943907260894775, '*180': 5.942537307739258, '*181': 5.942537307739258, '*182': 5.942537307739258, '*183': 5.942534923553467, '*184': 5.942537784576416, '*185': 5.942537784576416, '*186': 5.942508697509766, '*187': 5.942508697509766, '*188': 5.942508697509766, '*189': 5.942508697509766, '*19': 5.943899154663086, '*190': 5.942508697509766, '*191': 5.942508697509766, '*192': 5.942503929138184, '*193': 5.942503929138184, '*194': 5.942503929138184, '*195': 5.942503929138184, '*196': 5.942503929138184, '*197': 5.942503929138184, '*198': 5.942503452301025, '*199': 5.9424729347229, '*2': 5.9440813064575195, '*20': 5.943899154663086, '*200': 5.9424729347229, '*201': 5.9424729347229, '*202': 5.94244384765625, '*203': 5.942445278167725, '*204': 5.942437171936035, '*205': 5.942437171936035, '*206': 5.942437171936035, '*207': 5.942437171936035, '*208': 5.942437171936035, '*209': 5.942437171936035, '*21': 5.943899154663086, '*210': 5.9424333572387695, '*211': 5.9424333572387695, '*212': 5.9424333572387695, '*213': 5.9424333572387695, '*214': 5.9424333572387695, '*215': 5.9424333572387695, '*216': 5.942417144775391, '*217': 5.942417144775391, '*218': 5.942412376403809, '*219': 5.942412376403809, '*22': 5.943899154663086, '*220': 5.942407131195068, '*221': 5.942407131195068, '*222': 5.942407131195068, '*223': 5.942407131195068, '*224': 5.942375659942627, '*225': 5.94236946105957, '*226': 5.94236946105957, '*227': 5.942365646362305, '*228': 5.942312717437744, '*229': 5.942312717437744, '*23': 5.943899154663086, '*230': 5.942312717437744, '*231': 5.942311763763428, '*232': 5.942311763763428, '*233': 5.942311763763428, '*234': 5.942311763763428, '*235': 5.942282676696777, '*236': 5.942282676696777, '*237': 5.942237854003906, '*238': 5.942237854003906, '*239': 5.942210674285889, '*24': 5.9438910484313965, '*240': 5.942195415496826, '*241': 5.942195415496826, '*242': 5.942195415496826, '*243': 5.942178249359131, '*244': 5.942124366760254, '*245': 5.942124366760254, '*246': 5.942124366760254, '*247': 5.942124366760254, '*248': 5.942124366760254, '*249': 5.942124366760254, '*25': 5.943882465362549, '*250': 5.942102909088135, '*251': 5.942102909088135, '*252': 5.942080497741699, '*253': 5.942091464996338, '*254': 5.942091464996338, '*255': 5.94207763671875, '*256': 5.942057132720947, '*257': 5.942053318023682, '*258': 5.942053318023682, '*259': 5.942053318023682, '*26': 5.943882465362549, '*260': 5.942053318023682, '*261': 5.94204568862915, '*262': 5.94204568862915, '*263': 5.94204568862915, '*264': 5.94204568862915, '*265': 5.94204568862915, '*266': 5.941995143890381, '*267': 5.941966533660889, '*268': 5.941969394683838, '*269': 5.941969394683838, '*27': 5.943882465362549, '*270': 5.94195032119751, '*271': 5.941928386688232, '*272': 5.941928386688232, '*273': 5.941908359527588, '*274': 5.941908359527588, '*275': 5.941908359527588, '*276': 5.941908359527588, '*277': 5.941891670227051, '*278': 5.941891670227051, '*279': 5.941891193389893, '*28': 5.943875789642334, '*280': 5.941891193389893, '*281': 5.941891193389893, '*282': 5.941891193389893, '*283': 5.941833972930908, '*284': 5.941833972930908, '*285': 5.941833972930908, '*286': 5.941833972930908, '*287': 5.941833972930908, '*288': 5.941832542419434, '*289': 5.941824913024902, '*29': 5.943875789642334, '*290': 5.941824913024902, '*291': 5.941812038421631, '*292': 5.941808223724365, '*293': 5.941808223724365, '*294': 5.941808223724365, '*295': 5.941808223724365, '*296': 5.941801071166992, '*297': 5.941802501678467, '*298': 5.941776752471924, '*299': 5.941746711730957, '*3': 5.9440813064575195, '*30': 5.943875789642334, '*300': 5.9417266845703125, '*301': 5.9417266845703125, '*302': 5.941720008850098, '*303': 5.941673278808594, '*304': 5.941673278808594, '*305': 5.9416584968566895, '*306': 5.9416584968566895, '*307': 5.9416584968566895, '*308': 5.9416584968566895, '*309': 5.9416584968566895, '*31': 5.943875789642334, '*310': 5.941618919372559, '*311': 5.941612243652344, '*312': 5.941611289978027, '*313': 5.941611289978027, '*314': 5.941610336303711, '*315': 5.941610336303711, '*316': 5.941610336303711, '*317': 5.941610336303711, '*318': 5.941595077514648, '*319': 5.941595077514648, '*32': 5.943851947784424, '*320': 5.941573143005371, '*321': 5.941573143005371, '*322': 5.941573143005371, '*323': 5.94158935546875, '*324': 5.94158935546875, '*325': 5.941571235656738, '*326': 5.941502571105957, '*327': 5.941502571105957, '*328': 5.941502571105957, '*329': 5.941502571105957, '*33': 5.943851947784424, '*330': 5.941502571105957, '*331': 5.941502571105957, '*332': 5.941502571105957, '*333': 5.9414777755737305, '*334': 5.9414777755737305, '*335': 5.941437721252441, '*336': 5.941437721252441, '*337': 5.941437721252441, '*338': 5.94136381149292, '*339': 5.94136381149292, '*34': 5.943851947784424, '*340': 5.94134521484375, '*341': 5.941339015960693, '*342': 5.941339015960693, '*343': 5.941314220428467, '*344': 5.941311836242676, '*345': 5.941303253173828, '*346': 5.941303253173828, '*347': 5.941303253173828, '*348': 5.941303253173828, '*349': 5.941303253173828, '*35': 5.943843364715576, '*350': 5.941303253173828, '*351': 5.941265106201172, '*352': 5.941249847412109, '*353': 5.941249847412109, '*354': 5.941246509552002, '*355': 5.941246509552002, '*356': 5.941233158111572, '*357': 5.941233158111572, '*358': 5.941233158111572, '*359': 5.941233158111572, '*36': 5.943843364715576, '*360': 5.941233158111572, '*361': 5.9412522315979, '*362': 5.9412522315979, '*363': 5.9412522315979, '*364': 5.941198825836182, '*365': 5.941179275512695, '*366': 5.941154479980469, '*367': 5.941154479980469, '*368': 5.941154479980469, '*369': 5.9411540031433105, '*37': 5.943843364715576, '*370': 5.941145896911621, '*371': 5.941145896911621, '*372': 5.941145896911621, '*373': 5.941145896911621, '*374': 5.941145896911621, '*375': 5.941142559051514, '*376': 5.941142559051514, '*377': 5.941142559051514, '*378': 5.941142559051514, '*379': 5.941142559051514, '*38': 5.943840980529785, '*380': 5.941142559051514, '*381': 5.941142559051514, '*382': 5.941142559051514, '*383': 5.941102504730225, '*384': 5.941102504730225, '*385': 5.941101551055908, '*386': 5.941097259521484, '*387': 5.94110107421875, '*388': 5.94110107421875, '*389': 5.941096305847168, '*39': 5.943840980529785, '*390': 5.941096305847168, '*391': 5.941074848175049, '*392': 5.941074848175049, '*393': 5.941074848175049, '*394': 5.94106912612915, '*395': 5.941043376922607, '*396': 5.941043376922607, '*397': 5.941043376922607, '*398': 5.941043376922607, '*399': 5.941043376922607, '*4': 5.9440813064575195, '*40': 5.943840980529785, '*400': 5.941017150878906, '*401': 5.940994739532471, '*402': 5.940994739532471, '*403': 5.940974712371826, '*404': 5.940969467163086, '*405': 5.940962791442871, '*406': 5.940962791442871, '*407': 5.940912246704102, '*408': 5.940912246704102, '*409': 5.940912246704102, '*41': 5.943840980529785, '*410': 5.940889835357666, '*411': 5.940889835357666, '*412': 5.940889835357666, '*413': 5.940889835357666, '*414': 5.940862655639648, '*415': 5.940829277038574, '*416': 5.940829277038574, '*417': 5.940829277038574, '*418': 5.940817356109619, '*419': 5.9407854080200195, '*42': 5.943844795227051, '*420': 5.940733909606934, '*421': 5.940733909606934, '*422': 5.940733909606934, '*423': 5.940733909606934, '*424': 5.940709114074707, '*425': 5.940709114074707, '*426': 5.940701961517334, '*427': 5.940701961517334, '*428': 5.940701961517334, '*429': 5.940701961517334, '*43': 5.943844795227051, '*430': 5.940701961517334, '*431': 5.940697193145752, '*432': 5.940697193145752, '*433': 5.940697193145752, '*434': 5.940697193145752, '*435': 5.940667629241943, '*436': 5.940667629241943, '*437': 5.940667629241943, '*438': 5.940667629241943, '*439': 5.940667629241943, '*44': 5.943831920623779, '*440': 5.940667629241943, '*441': 5.9406633377075195, '*442': 5.9406633377075195, '*443': 5.9406633377075195, '*444': 5.9406633377075195, '*445': 5.9406633377075195, '*446': 5.9406633377075195, '*447': 5.9406633377075195, '*448': 5.9406633377075195, '*449': 5.940667629241943, '*45': 5.94381856918335, '*450': 5.94066858291626, '*451': 5.94066858291626, '*452': 5.940656661987305, '*453': 5.940609931945801, '*454': 5.940609931945801, '*455': 5.940609931945801, '*456': 5.940608024597168, '*457': 5.940608024597168, '*458': 5.940586566925049, '*459': 5.940587520599365, '*46': 5.943813800811768, '*460': 5.940587520599365, '*461': 5.940557479858398, '*462': 5.940558910369873, '*463': 5.940558910369873, '*464': 5.940558910369873, '*465': 5.940556049346924, '*466': 5.940556049346924, '*467': 5.940556049346924, '*468': 5.940556049346924, '*469': 5.940556049346924, '*47': 5.943813800811768, '*470': 5.940556049346924, '*471': 5.940539836883545, '*472': 5.940539836883545, '*473': 5.940534591674805, '*474': 5.940478324890137, '*475': 5.940452575683594, '*476': 5.940426826477051, '*477': 5.940426826477051, '*478': 5.9403886795043945, '*479': 5.940366744995117, '*48': 5.943813800811768, '*480': 5.940366744995117, '*481': 5.940366744995117, '*482': 5.940362453460693, '*483': 5.940362453460693, '*484': 5.940362453460693, '*485': 5.940317630767822, '*486': 5.940317630767822, '*487': 5.940317630767822, '*488': 5.940317630767822, '*489': 5.940317630767822, '*49': 5.943813800811768, '*490': 5.940311908721924, '*491': 5.940311908721924, '*492': 5.940311908721924, '*493': 5.940311908721924, '*494': 5.940311908721924, '*495': 5.940311908721924, '*496': 5.940311908721924, '*497': 5.940313816070557, '*498': 5.940313816070557, '*499': 5.940313816070557, '*5': 5.944080829620361, '*50': 5.943783283233643, '*500': 5.940237045288086, '*501': 5.940237045288086, '*502': 5.940237045288086, '*503': 5.9401655197143555, '*504': 5.9401655197143555, '*505': 5.940146446228027, '*506': 5.940146446228027, '*507': 5.940146446228027, '*51': 5.943783283233643, '*52': 5.943783283233643, '*53': 5.943783283233643, '*54': 5.943783283233643, '*55': 5.943783283233643, '*56': 5.943750381469727, '*57': 5.943746089935303, '*58': 5.943742275238037, '*59': 5.943742275238037, '*6': 5.944068908691406, '*60': 5.943739414215088, '*61': 5.943734169006348, '*62': 5.943727970123291, '*63': 5.943719863891602, '*64': 5.943719863891602, '*65': 5.943719863891602, '*66': 5.943719863891602, '*67': 5.943719863891602, '*68': 5.943719863891602, '*69': 5.943702697753906, '*7': 5.9440226554870605, '*70': 5.943700313568115, '*71': 5.943700313568115, '*72': 5.943695545196533, '*73': 5.943671703338623, '*74': 5.943672180175781, '*75': 5.943672180175781, '*76': 5.943665504455566, '*77': 5.943638801574707, '*78': 5.943638801574707, '*79': 5.943638801574707, '*8': 5.9440226554870605, '*80': 5.943630695343018, '*81': 5.943630695343018, '*82': 5.943585395812988, '*83': 5.943577289581299, '*84': 5.943577289581299, '*85': 5.943577289581299, '*86': 5.94357442855835, '*87': 5.94357442855835, '*88': 5.94357442855835, '*89': 5.943568229675293, '*9': 5.944015026092529, '*90': 5.943568229675293, '*91': 5.943568229675293, '*92': 5.943528175354004, '*93': 5.94349479675293, '*94': 5.94349479675293, '*95': 5.943480014801025, '*96': 5.943466663360596, '*97': 5.943450450897217, '*98': 5.943450450897217, '*99': 5.943450450897217}

            exp_bmaj_dict = {'*0': 8.501383781433105, '*1': 8.5013427734375, '*10': 8.501267433166504, '*100': 8.49976634979248, '*101': 8.499771118164062, '*102': 8.499725341796875, '*103': 8.499642372131348, '*104': 8.499631881713867, '*105': 8.499631881713867, '*106': 8.49958610534668, '*107': 8.49958610534668, '*108': 8.499568939208984, '*109': 8.499568939208984, '*11': 8.50125789642334, '*110': 8.499568939208984, '*111': 8.499568939208984, '*112': 8.499568939208984, '*113': 8.499568939208984, '*114': 8.499568939208984, '*115': 8.499568939208984, '*116': 8.499568939208984, '*117': 8.499425888061523, '*118': 8.499419212341309, '*119': 8.499419212341309, '*12': 8.501240730285645, '*120': 8.49941635131836, '*121': 8.49941635131836, '*122': 8.49940013885498, '*123': 8.499324798583984, '*124': 8.499231338500977, '*125': 8.499188423156738, '*126': 8.499133110046387, '*127': 8.499133110046387, '*128': 8.499133110046387, '*129': 8.499103546142578, '*13': 8.501240730285645, '*130': 8.499103546142578, '*131': 8.499103546142578, '*132': 8.499103546142578, '*133': 8.499098777770996, '*134': 8.499098777770996, '*135': 8.49912166595459, '*136': 8.49912166595459, '*137': 8.499106407165527, '*138': 8.498995780944824, '*139': 8.498995780944824, '*14': 8.501240730285645, '*140': 8.499002456665039, '*141': 8.499002456665039, '*142': 8.499002456665039, '*143': 8.499002456665039, '*144': 8.499002456665039, '*145': 8.499002456665039, '*146': 8.498955726623535, '*147': 8.498955726623535, '*148': 8.49891185760498, '*149': 8.498912811279297, '*15': 8.501240730285645, '*150': 8.498912811279297, '*151': 8.498912811279297, '*152': 8.498917579650879, '*153': 8.498917579650879, '*154': 8.498931884765625, '*155': 8.498931884765625, '*156': 8.49893569946289, '*157': 8.49893569946289, '*158': 8.49893569946289, '*159': 8.49893569946289, '*16': 8.501228332519531, '*160': 8.49893569946289, '*161': 8.498952865600586, '*162': 8.498952865600586, '*163': 8.498932838439941, '*164': 8.498906135559082, '*165': 8.498762130737305, '*166': 8.498750686645508, '*167': 8.498750686645508, '*168': 8.498736381530762, '*169': 8.498736381530762, '*17': 8.501107215881348, '*170': 8.498736381530762, '*171': 8.498736381530762, '*172': 8.498745918273926, '*173': 8.498677253723145, '*174': 8.498661994934082, '*175': 8.498669624328613, '*176': 8.498653411865234, '*177': 8.49864387512207, '*178': 8.498629570007324, '*179': 8.498629570007324, '*18': 8.50111198425293, '*180': 8.498604774475098, '*181': 8.498604774475098, '*182': 8.498604774475098, '*183': 8.498589515686035, '*184': 8.498554229736328, '*185': 8.498554229736328, '*186': 8.498551368713379, '*187': 8.498551368713379, '*188': 8.498551368713379, '*189': 8.498551368713379, '*19': 8.501042366027832, '*190': 8.498551368713379, '*191': 8.498551368713379, '*192': 8.498496055603027, '*193': 8.498496055603027, '*194': 8.498496055603027, '*195': 8.498496055603027, '*196': 8.498496055603027, '*197': 8.498496055603027, '*198': 8.498467445373535, '*199': 8.49845027923584, '*2': 8.501371383666992, '*20': 8.501042366027832, '*200': 8.49845027923584, '*201': 8.49845027923584, '*202': 8.498435020446777, '*203': 8.498387336730957, '*204': 8.498392105102539, '*205': 8.498392105102539, '*206': 8.498392105102539, '*207': 8.498392105102539, '*208': 8.498392105102539, '*209': 8.498392105102539, '*21': 8.501042366027832, '*210': 8.498343467712402, '*211': 8.498343467712402, '*212': 8.498343467712402, '*213': 8.498343467712402, '*214': 8.498343467712402, '*215': 8.498343467712402, '*216': 8.49832534790039, '*217': 8.49832534790039, '*218': 8.498236656188965, '*219': 8.498236656188965, '*22': 8.501042366027832, '*220': 8.498186111450195, '*221': 8.498186111450195, '*222': 8.498186111450195, '*223': 8.498186111450195, '*224': 8.49821949005127, '*225': 8.498163223266602, '*226': 8.498163223266602, '*227': 8.498127937316895, '*228': 8.498111724853516, '*229': 8.498111724853516, '*23': 8.501042366027832, '*230': 8.498111724853516, '*231': 8.498093605041504, '*232': 8.498093605041504, '*233': 8.49803638458252, '*234': 8.49803638458252, '*235': 8.498059272766113, '*236': 8.498059272766113, '*237': 8.498035430908203, '*238': 8.498035430908203, '*239': 8.498000144958496, '*24': 8.500977516174316, '*240': 8.497992515563965, '*241': 8.497992515563965, '*242': 8.497992515563965, '*243': 8.498001098632812, '*244': 8.497981071472168, '*245': 8.497981071472168, '*246': 8.497981071472168, '*247': 8.497981071472168, '*248': 8.497981071472168, '*249': 8.497981071472168, '*25': 8.500937461853027, '*250': 8.497970581054688, '*251': 8.497970581054688, '*252': 8.497958183288574, '*253': 8.497900009155273, '*254': 8.497900009155273, '*255': 8.497868537902832, '*256': 8.497882843017578, '*257': 8.497847557067871, '*258': 8.497847557067871, '*259': 8.497847557067871, '*26': 8.500937461853027, '*260': 8.497847557067871, '*261': 8.497831344604492, '*262': 8.497831344604492, '*263': 8.497831344604492, '*264': 8.497831344604492, '*265': 8.497831344604492, '*266': 8.49786376953125, '*267': 8.497773170471191, '*268': 8.497733116149902, '*269': 8.497733116149902, '*27': 8.500937461853027, '*270': 8.4977445602417, '*271': 8.497739791870117, '*272': 8.497739791870117, '*273': 8.497754096984863, '*274': 8.497754096984863, '*275': 8.497754096984863, '*276': 8.497712135314941, '*277': 8.497693061828613, '*278': 8.497693061828613, '*279': 8.497665405273438, '*28': 8.500882148742676, '*280': 8.497665405273438, '*281': 8.497665405273438, '*282': 8.497665405273438, '*283': 8.49767017364502, '*284': 8.49767017364502, '*285': 8.49767017364502, '*286': 8.49767017364502, '*287': 8.49767017364502, '*288': 8.497586250305176, '*289': 8.497503280639648, '*29': 8.500882148742676, '*290': 8.497503280639648, '*291': 8.4975004196167, '*292': 8.497406005859375, '*293': 8.497406005859375, '*294': 8.497406005859375, '*295': 8.497406005859375, '*296': 8.497410774230957, '*297': 8.497359275817871, '*298': 8.497355461120605, '*299': 8.497365951538086, '*3': 8.501371383666992, '*30': 8.500882148742676, '*300': 8.49736213684082, '*301': 8.49736213684082, '*302': 8.49730396270752, '*303': 8.497294425964355, '*304': 8.497294425964355, '*305': 8.497184753417969, '*306': 8.497184753417969, '*307': 8.497184753417969, '*308': 8.497184753417969, '*309': 8.497184753417969, '*31': 8.500882148742676, '*310': 8.497190475463867, '*311': 8.497152328491211, '*312': 8.49712085723877, '*313': 8.49712085723877, '*314': 8.497085571289062, '*315': 8.497085571289062, '*316': 8.497085571289062, '*317': 8.497085571289062, '*318': 8.497077941894531, '*319': 8.497077941894531, '*32': 8.500880241394043, '*320': 8.49706745147705, '*321': 8.49706745147705, '*322': 8.49706745147705, '*323': 8.496978759765625, '*324': 8.496978759765625, '*325': 8.496988296508789, '*326': 8.49695873260498, '*327': 8.49695873260498, '*328': 8.49695873260498, '*329': 8.49695873260498, '*33': 8.500880241394043, '*330': 8.49695873260498, '*331': 8.49695873260498, '*332': 8.49695873260498, '*333': 8.496955871582031, '*334': 8.496955871582031, '*335': 8.496960639953613, '*336': 8.496960639953613, '*337': 8.496960639953613, '*338': 8.496953964233398, '*339': 8.496953964233398, '*34': 8.500880241394043, '*340': 8.496964454650879, '*341': 8.496933937072754, '*342': 8.496933937072754, '*343': 8.496898651123047, '*344': 8.49687671661377, '*345': 8.496785163879395, '*346': 8.496785163879395, '*347': 8.496785163879395, '*348': 8.496785163879395, '*349': 8.496785163879395, '*35': 8.500884056091309, '*350': 8.496785163879395, '*351': 8.49678897857666, '*352': 8.496676445007324, '*353': 8.496676445007324, '*354': 8.496588706970215, '*355': 8.496588706970215, '*356': 8.496580123901367, '*357': 8.496580123901367, '*358': 8.496580123901367, '*359': 8.496580123901367, '*36': 8.500884056091309, '*360': 8.496580123901367, '*361': 8.49642276763916, '*362': 8.49642276763916, '*363': 8.49642276763916, '*364': 8.496406555175781, '*365': 8.496430397033691, '*366': 8.496448516845703, '*367': 8.496448516845703, '*368': 8.496448516845703, '*369': 8.496413230895996, '*37': 8.500884056091309, '*370': 8.49639892578125, '*371': 8.49639892578125, '*372': 8.49639892578125, '*373': 8.49639892578125, '*374': 8.49639892578125, '*375': 8.496352195739746, '*376': 8.496352195739746, '*377': 8.496352195739746, '*378': 8.496352195739746, '*379': 8.496352195739746, '*38': 8.500860214233398, '*380': 8.496352195739746, '*381': 8.496352195739746, '*382': 8.496352195739746, '*383': 8.496353149414062, '*384': 8.496353149414062, '*385': 8.496321678161621, '*386': 8.496297836303711, '*387': 8.496237754821777, '*388': 8.496237754821777, '*389': 8.49616813659668, '*39': 8.500860214233398, '*390': 8.49616813659668, '*391': 8.4961576461792, '*392': 8.4961576461792, '*393': 8.4961576461792, '*394': 8.49609375, '*395': 8.496075630187988, '*396': 8.496075630187988, '*397': 8.496075630187988, '*398': 8.496075630187988, '*399': 8.496075630187988, '*4': 8.501371383666992, '*40': 8.500860214233398, '*400': 8.496064186096191, '*401': 8.496079444885254, '*402': 8.496079444885254, '*403': 8.496061325073242, '*404': 8.49602222442627, '*405': 8.49592113494873, '*406': 8.49592113494873, '*407': 8.495946884155273, '*408': 8.495946884155273, '*409': 8.495946884155273, '*41': 8.500860214233398, '*410': 8.495942115783691, '*411': 8.495942115783691, '*412': 8.495942115783691, '*413': 8.495942115783691, '*414': 8.495928764343262, '*415': 8.495914459228516, '*416': 8.495914459228516, '*417': 8.495914459228516, '*418': 8.495862007141113, '*419': 8.495800971984863, '*42': 8.500804901123047, '*420': 8.495829582214355, '*421': 8.495829582214355, '*422': 8.495829582214355, '*423': 8.495829582214355, '*424': 8.495783805847168, '*425': 8.495783805847168, '*426': 8.495759010314941, '*427': 8.495759010314941, '*428': 8.495759010314941, '*429': 8.495759010314941, '*43': 8.500804901123047, '*430': 8.495759010314941, '*431': 8.495683670043945, '*432': 8.495683670043945, '*433': 8.495683670043945, '*434': 8.495683670043945, '*435': 8.49563980102539, '*436': 8.49563980102539, '*437': 8.49563980102539, '*438': 8.49563980102539, '*439': 8.49563980102539, '*44': 8.500791549682617, '*440': 8.49563980102539, '*441': 8.495579719543457, '*442': 8.495579719543457, '*443': 8.495579719543457, '*444': 8.495579719543457, '*445': 8.495579719543457, '*446': 8.495579719543457, '*447': 8.495579719543457, '*448': 8.495579719543457, '*449': 8.495530128479004, '*45': 8.500797271728516, '*450': 8.495490074157715, '*451': 8.495490074157715, '*452': 8.495403289794922, '*453': 8.495404243469238, '*454': 8.495404243469238, '*455': 8.495404243469238, '*456': 8.495386123657227, '*457': 8.495386123657227, '*458': 8.495345115661621, '*459': 8.495296478271484, '*46': 8.50074291229248, '*460': 8.495296478271484, '*461': 8.495307922363281, '*462': 8.495274543762207, '*463': 8.495274543762207, '*464': 8.495274543762207, '*465': 8.495259284973145, '*466': 8.495259284973145, '*467': 8.495259284973145, '*468': 8.495259284973145, '*469': 8.495259284973145, '*47': 8.50074291229248, '*470': 8.495259284973145, '*471': 8.495250701904297, '*472': 8.495250701904297, '*473': 8.495205879211426, '*474': 8.495189666748047, '*475': 8.495183944702148, '*476': 8.495180130004883, '*477': 8.495180130004883, '*478': 8.495171546936035, '*479': 8.495190620422363, '*48': 8.50074291229248, '*480': 8.495190620422363, '*481': 8.495190620422363, '*482': 8.495136260986328, '*483': 8.495136260986328, '*484': 8.495136260986328, '*485': 8.495139122009277, '*486': 8.495139122009277, '*487': 8.495139122009277, '*488': 8.495139122009277, '*489': 8.495139122009277, '*49': 8.50074291229248, '*490': 8.495108604431152, '*491': 8.495108604431152, '*492': 8.495108604431152, '*493': 8.495108604431152, '*494': 8.495108604431152, '*495': 8.495108604431152, '*496': 8.495108604431152, '*497': 8.495058059692383, '*498': 8.495058059692383, '*499': 8.495058059692383, '*5': 8.501351356506348, '*50': 8.500726699829102, '*500': 8.49502944946289, '*501': 8.49502944946289, '*502': 8.49502944946289, '*503': 8.495006561279297, '*504': 8.495006561279297, '*505': 8.494993209838867, '*506': 8.494993209838867, '*507': 8.494993209838867, '*51': 8.500726699829102, '*52': 8.50068473815918, '*53': 8.50068473815918, '*54': 8.50068473815918, '*55': 8.50068473815918, '*56': 8.500676155090332, '*57': 8.500635147094727, '*58': 8.500604629516602, '*59': 8.500604629516602, '*6': 8.501274108886719, '*60': 8.500577926635742, '*61': 8.500565528869629, '*62': 8.50053882598877, '*63': 8.500545501708984, '*64': 8.500545501708984, '*65': 8.500545501708984, '*66': 8.500545501708984, '*67': 8.500545501708984, '*68': 8.500545501708984, '*69': 8.500402450561523, '*7': 8.501262664794922, '*70': 8.500380516052246, '*71': 8.500380516052246, '*72': 8.500340461730957, '*73': 8.500334739685059, '*74': 8.500287055969238, '*75': 8.500287055969238, '*76': 8.500186920166016, '*77': 8.500128746032715, '*78': 8.500128746032715, '*79': 8.500128746032715, '*8': 8.501262664794922, '*80': 8.500129699707031, '*81': 8.500129699707031, '*82': 8.500100135803223, '*83': 8.500035285949707, '*84': 8.500035285949707, '*85': 8.500035285949707, '*86': 8.499926567077637, '*87': 8.499926567077637, '*88': 8.499926567077637, '*89': 8.499892234802246, '*9': 8.501267433166504, '*90': 8.499892234802246, '*91': 8.499892234802246, '*92': 8.499894142150879, '*93': 8.499887466430664, '*94': 8.499887466430664, '*95': 8.499871253967285, '*96': 8.499770164489746, '*97': 8.499777793884277, '*98': 8.499777793884277, '*99': 8.499777793884277}

            exp_pa_dict = {'*0': 72.54618072509766, '*1': 72.5458984375, '*10': 72.54621124267578, '*100': 72.54096984863281, '*101': 72.54096221923828, '*102': 72.54052734375, '*103': 72.54006958007812, '*104': 72.54045867919922, '*105': 72.54045867919922, '*106': 72.54037475585938, '*107': 72.54037475585938, '*108': 72.54067993164062, '*109': 72.54067993164062, '*11': 72.54644775390625, '*110': 72.54067993164062, '*111': 72.54067993164062, '*112': 72.54067993164062, '*113': 72.54067993164062, '*114': 72.54067993164062, '*115': 72.54067993164062, '*116': 72.54067993164062, '*117': 72.54016876220703, '*118': 72.54037475585938, '*119': 72.54037475585938, '*12': 72.547119140625, '*120': 72.54056549072266, '*121': 72.54056549072266, '*122': 72.54084777832031, '*123': 72.54094696044922, '*124': 72.54084014892578, '*125': 72.54124450683594, '*126': 72.54103088378906, '*127': 72.54103088378906, '*128': 72.54103088378906, '*129': 72.5400161743164, '*13': 72.547119140625, '*130': 72.5400161743164, '*131': 72.5400161743164, '*132': 72.5400161743164, '*133': 72.54019927978516, '*134': 72.54019927978516, '*135': 72.54015350341797, '*136': 72.54015350341797, '*137': 72.53997039794922, '*138': 72.54032897949219, '*139': 72.54032897949219, '*14': 72.547119140625, '*140': 72.54021453857422, '*141': 72.54021453857422, '*142': 72.54021453857422, '*143': 72.54021453857422, '*144': 72.54021453857422, '*145': 72.54021453857422, '*146': 72.53984069824219, '*147': 72.53984069824219, '*148': 72.53958129882812, '*149': 72.53987884521484, '*15': 72.547119140625, '*150': 72.53987884521484, '*151': 72.53987884521484, '*152': 72.5394287109375, '*153': 72.5394287109375, '*154': 72.53932189941406, '*155': 72.53932189941406, '*156': 72.53958892822266, '*157': 72.53958892822266, '*158': 72.53958892822266, '*159': 72.53958892822266, '*16': 72.54747009277344, '*160': 72.53958892822266, '*161': 72.53949737548828, '*162': 72.53949737548828, '*163': 72.54027557373047, '*164': 72.54119110107422, '*165': 72.54067993164062, '*166': 72.54100036621094, '*167': 72.54100036621094, '*168': 72.54080963134766, '*169': 72.54080963134766, '*17': 72.54749298095703, '*170': 72.54080963134766, '*171': 72.54080963134766, '*172': 72.53984832763672, '*173': 72.53959655761719, '*174': 72.53941345214844, '*175': 72.53883361816406, '*176': 72.53913116455078, '*177': 72.53937530517578, '*178': 72.53985595703125, '*179': 72.53985595703125, '*18': 72.54743957519531, '*180': 72.54026794433594, '*181': 72.54026794433594, '*182': 72.54026794433594, '*183': 72.54010009765625, '*184': 72.54019165039062, '*185': 72.54019165039062, '*186': 72.54039001464844, '*187': 72.54039001464844, '*188': 72.54039001464844, '*189': 72.54039001464844, '*19': 72.54718780517578, '*190': 72.54039001464844, '*191': 72.54039001464844, '*192': 72.54012298583984, '*193': 72.54012298583984, '*194': 72.54012298583984, '*195': 72.54012298583984, '*196': 72.54012298583984, '*197': 72.54012298583984, '*198': 72.54006958007812, '*199': 72.54035949707031, '*2': 72.54558563232422, '*20': 72.54718780517578, '*200': 72.54035949707031, '*201': 72.54035949707031, '*202': 72.54064178466797, '*203': 72.54032135009766, '*204': 72.54026794433594, '*205': 72.54026794433594, '*206': 72.54026794433594, '*207': 72.54026794433594, '*208': 72.54026794433594, '*209': 72.54026794433594, '*21': 72.54718780517578, '*210': 72.54014587402344, '*211': 72.54014587402344, '*212': 72.54014587402344, '*213': 72.54014587402344, '*214': 72.54014587402344, '*215': 72.54014587402344, '*216': 72.54064178466797, '*217': 72.54064178466797, '*218': 72.54141235351562, '*219': 72.54141235351562, '*22': 72.54718780517578, '*220': 72.54093933105469, '*221': 72.54093933105469, '*222': 72.54093933105469, '*223': 72.54093933105469, '*224': 72.54061889648438, '*225': 72.54041290283203, '*226': 72.54041290283203, '*227': 72.54000854492188, '*228': 72.54046630859375, '*229': 72.54046630859375, '*23': 72.54718780517578, '*230': 72.54046630859375, '*231': 72.54094696044922, '*232': 72.54094696044922, '*233': 72.54092407226562, '*234': 72.54092407226562, '*235': 72.5408935546875, '*236': 72.5408935546875, '*237': 72.54131317138672, '*238': 72.54131317138672, '*239': 72.54127502441406, '*24': 72.54695129394531, '*240': 72.54150390625, '*241': 72.54150390625, '*242': 72.54150390625, '*243': 72.54146575927734, '*244': 72.54193115234375, '*245': 72.54193115234375, '*246': 72.54193115234375, '*247': 72.54193115234375, '*248': 72.54193115234375, '*249': 72.54193115234375, '*25': 72.54627990722656, '*250': 72.54222869873047, '*251': 72.54222869873047, '*252': 72.54244995117188, '*253': 72.54251098632812, '*254': 72.54251098632812, '*255': 72.5427474975586, '*256': 72.5426254272461, '*257': 72.54222106933594, '*258': 72.54222106933594, '*259': 72.54222106933594, '*26': 72.54627990722656, '*260': 72.54222106933594, '*261': 72.54263305664062, '*262': 72.54263305664062, '*263': 72.54263305664062, '*264': 72.54263305664062, '*265': 72.54263305664062, '*266': 72.54269409179688, '*267': 72.54336547851562, '*268': 72.54347229003906, '*269': 72.54347229003906, '*27': 72.54627990722656, '*270': 72.54338836669922, '*271': 72.5435791015625, '*272': 72.5435791015625, '*273': 72.54358673095703, '*274': 72.54358673095703, '*275': 72.54358673095703, '*276': 72.54357147216797, '*277': 72.54421997070312, '*278': 72.54421997070312, '*279': 72.54415893554688, '*28': 72.54607391357422, '*280': 72.54415893554688, '*281': 72.54415893554688, '*282': 72.54415893554688, '*283': 72.54443359375, '*284': 72.54443359375, '*285': 72.54443359375, '*286': 72.54443359375, '*287': 72.54443359375, '*288': 72.54430389404297, '*289': 72.54385375976562, '*29': 72.54607391357422, '*290': 72.54385375976562, '*291': 72.54399108886719, '*292': 72.54380798339844, '*293': 72.54380798339844, '*294': 72.54380798339844, '*295': 72.54380798339844, '*296': 72.54374694824219, '*297': 72.54345703125, '*298': 72.54364776611328, '*299': 72.54367065429688, '*3': 72.54558563232422, '*30': 72.54607391357422, '*300': 72.54383087158203, '*301': 72.54383087158203, '*302': 72.54360961914062, '*303': 72.54415130615234, '*304': 72.54415130615234, '*305': 72.54395294189453, '*306': 72.54395294189453, '*307': 72.54395294189453, '*308': 72.54395294189453, '*309': 72.54395294189453, '*31': 72.54607391357422, '*310': 72.54415893554688, '*311': 72.54348754882812, '*312': 72.54342651367188, '*313': 72.54342651367188, '*314': 72.54335021972656, '*315': 72.54335021972656, '*316': 72.54335021972656, '*317': 72.54335021972656, '*318': 72.54357147216797, '*319': 72.54357147216797, '*32': 72.54622650146484, '*320': 72.54387664794922, '*321': 72.54387664794922, '*322': 72.54387664794922, '*323': 72.54393005371094, '*324': 72.54393005371094, '*325': 72.54389190673828, '*326': 72.54483795166016, '*327': 72.54483795166016, '*328': 72.54483795166016, '*329': 72.54483795166016, '*33': 72.54622650146484, '*330': 72.54483795166016, '*331': 72.54483795166016, '*332': 72.54483795166016, '*333': 72.54502868652344, '*334': 72.54502868652344, '*335': 72.54524993896484, '*336': 72.54524993896484, '*337': 72.54524993896484, '*338': 72.54592895507812, '*339': 72.54592895507812, '*34': 72.54622650146484, '*340': 72.5458755493164, '*341': 72.54499053955078, '*342': 72.54499053955078, '*343': 72.5450210571289, '*344': 72.54485321044922, '*345': 72.54437255859375, '*346': 72.54437255859375, '*347': 72.54437255859375, '*348': 72.54437255859375, '*349': 72.54437255859375, '*35': 72.54571533203125, '*350': 72.54437255859375, '*351': 72.54459381103516, '*352': 72.54454803466797, '*353': 72.54454803466797, '*354': 72.54415130615234, '*355': 72.54415130615234, '*356': 72.54439544677734, '*357': 72.54439544677734, '*358': 72.54439544677734, '*359': 72.54439544677734, '*36': 72.54571533203125, '*360': 72.54439544677734, '*361': 72.54432678222656, '*362': 72.54432678222656, '*363': 72.54432678222656, '*364': 72.54479217529297, '*365': 72.54451751708984, '*366': 72.54434967041016, '*367': 72.54434967041016, '*368': 72.54434967041016, '*369': 72.54428100585938, '*37': 72.54571533203125, '*370': 72.5446548461914, '*371': 72.5446548461914, '*372': 72.5446548461914, '*373': 72.5446548461914, '*374': 72.5446548461914, '*375': 72.5445327758789, '*376': 72.5445327758789, '*377': 72.5445327758789, '*378': 72.5445327758789, '*379': 72.5445327758789, '*38': 72.5455322265625, '*380': 72.5445327758789, '*381': 72.5445327758789, '*382': 72.5445327758789, '*383': 72.5447769165039, '*384': 72.5447769165039, '*385': 72.54471588134766, '*386': 72.54437255859375, '*387': 72.54450225830078, '*388': 72.54450225830078, '*389': 72.54415893554688, '*39': 72.5455322265625, '*390': 72.54415893554688, '*391': 72.54446411132812, '*392': 72.54446411132812, '*393': 72.54446411132812, '*394': 72.54413604736328, '*395': 72.54474639892578, '*396': 72.54474639892578, '*397': 72.54474639892578, '*398': 72.54474639892578, '*399': 72.54474639892578, '*4': 72.54558563232422, '*40': 72.5455322265625, '*400': 72.54512786865234, '*401': 72.54499053955078, '*402': 72.54499053955078, '*403': 72.54547119140625, '*404': 72.5450210571289, '*405': 72.54446411132812, '*406': 72.54446411132812, '*407': 72.54449462890625, '*408': 72.54449462890625, '*409': 72.54449462890625, '*41': 72.5455322265625, '*410': 72.54468536376953, '*411': 72.54468536376953, '*412': 72.54468536376953, '*413': 72.54468536376953, '*414': 72.54508972167969, '*415': 72.54559326171875, '*416': 72.54559326171875, '*417': 72.54559326171875, '*418': 72.54500579833984, '*419': 72.54496765136719, '*42': 72.545654296875, '*420': 72.54496002197266, '*421': 72.54496002197266, '*422': 72.54496002197266, '*423': 72.54496002197266, '*424': 72.54521942138672, '*425': 72.54521942138672, '*426': 72.54429626464844, '*427': 72.54429626464844, '*428': 72.54429626464844, '*429': 72.54429626464844, '*43': 72.545654296875, '*430': 72.54429626464844, '*431': 72.54389953613281, '*432': 72.54389953613281, '*433': 72.54389953613281, '*434': 72.54389953613281, '*435': 72.54237365722656, '*436': 72.54237365722656, '*437': 72.54237365722656, '*438': 72.54237365722656, '*439': 72.54237365722656, '*44': 72.54613494873047, '*440': 72.54237365722656, '*441': 72.54206848144531, '*442': 72.54206848144531, '*443': 72.54206848144531, '*444': 72.54206848144531, '*445': 72.54206848144531, '*446': 72.54206848144531, '*447': 72.54206848144531, '*448': 72.54206848144531, '*449': 72.54217529296875, '*45': 72.54609680175781, '*450': 72.5418930053711, '*451': 72.5418930053711, '*452': 72.54092407226562, '*453': 72.54122161865234, '*454': 72.54122161865234, '*455': 72.54122161865234, '*456': 72.5416259765625, '*457': 72.5416259765625, '*458': 72.54183959960938, '*459': 72.5418472290039, '*46': 72.54585266113281, '*460': 72.5418472290039, '*461': 72.54179382324219, '*462': 72.54154205322266, '*463': 72.54154205322266, '*464': 72.54154205322266, '*465': 72.54129028320312, '*466': 72.54129028320312, '*467': 72.54129028320312, '*468': 72.54129028320312, '*469': 72.54129028320312, '*47': 72.54585266113281, '*470': 72.54129028320312, '*471': 72.5415267944336, '*472': 72.5415267944336, '*473': 72.54109191894531, '*474': 72.54157257080078, '*475': 72.54180145263672, '*476': 72.5419921875, '*477': 72.5419921875, '*478': 72.54230499267578, '*479': 72.54096984863281, '*48': 72.54585266113281, '*480': 72.54096984863281, '*481': 72.54096984863281, '*482': 72.54082489013672, '*483': 72.54082489013672, '*484': 72.54082489013672, '*485': 72.54109191894531, '*486': 72.54109191894531, '*487': 72.54109191894531, '*488': 72.54109191894531, '*489': 72.54109191894531, '*49': 72.54585266113281, '*490': 72.54019927978516, '*491': 72.54019927978516, '*492': 72.54019927978516, '*493': 72.54019927978516, '*494': 72.54019927978516, '*495': 72.54019927978516, '*496': 72.54019927978516, '*497': 72.53990936279297, '*498': 72.53990936279297, '*499': 72.53990936279297, '*5': 72.54608154296875, '*50': 72.546142578125, '*500': 72.54069519042969, '*501': 72.54069519042969, '*502': 72.54069519042969, '*503': 72.5416488647461, '*504': 72.5416488647461, '*505': 72.54203033447266, '*506': 72.54203033447266, '*507': 72.54203033447266, '*51': 72.546142578125, '*52': 72.5461196899414, '*53': 72.5461196899414, '*54': 72.5461196899414, '*55': 72.5461196899414, '*56': 72.54659271240234, '*57': 72.54618835449219, '*58': 72.54581451416016, '*59': 72.54581451416016, '*6': 72.54618072509766, '*60': 72.54548645019531, '*61': 72.54580688476562, '*62': 72.5449447631836, '*63': 72.54444122314453, '*64': 72.54444122314453, '*65': 72.54444122314453, '*66': 72.54444122314453, '*67': 72.54444122314453, '*68': 72.54444122314453, '*69': 72.54393768310547, '*7': 72.54672241210938, '*70': 72.54375457763672, '*71': 72.54375457763672, '*72': 72.54331970214844, '*73': 72.54352569580078, '*74': 72.54351806640625, '*75': 72.54351806640625, '*76': 72.54296875, '*77': 72.5428695678711, '*78': 72.5428695678711, '*79': 72.5428695678711, '*8': 72.54672241210938, '*80': 72.54236602783203, '*81': 72.54236602783203, '*82': 72.54192352294922, '*83': 72.54167938232422, '*84': 72.54167938232422, '*85': 72.54167938232422, '*86': 72.54149627685547, '*87': 72.54149627685547, '*88': 72.54149627685547, '*89': 72.5408706665039, '*9': 72.54621124267578, '*90': 72.5408706665039, '*91': 72.5408706665039, '*92': 72.5411148071289, '*93': 72.5413818359375, '*94': 72.5413818359375, '*95': 72.54183197021484, '*96': 72.54070281982422, '*97': 72.54064178466797, '*98': 72.54064178466797, '*99': 72.54064178466797}

            report += self.stats_compare(exp_bmin_dict, bmin_dict, '.image bmin', beam=True)
            report += self.stats_compare(exp_bmaj_dict, bmaj_dict, '.image bmaj', beam=True)
            report += self.stats_compare(exp_pa_dict, pa_dict, '.image pa', beam=True)

        failed=self.filter_report(report)
        add_to_dict(self, output = test_dict, dataset = \
            "E2E6.1.00034.S_tclean.ms")

        test_dict['test_standard_cube']['self.parallel'] = self.parallel
        test_dict['test_standard_cube']['report'] = report
        test_dict['test_standard_cube']['images'] = []

        img = shutil._basename(img)
        self.mom8_creator(image=img+'.image', range_list=[0.3, 1.0])
        self.mom8_creator(image=img+'.residual', range_list=[0.3, 1.0])
        test_dict['test_standard_cube']['images'].extend( \
            (img+'.image.moment8.png',img+'.residual.moment8.png'))

        test_dict['test_standard_cube']['images'].append(img+'.image.profile.png')

        self.assertTrue(th.check_final(pstr = report), \
            msg = failed)

# End of test_standard_cube
#-------------------------------------------------#
    @stats_dict(test_dict)
    # @unittest.skip("")
    def test_standard_mfs(self):
        ''' Standard (single field) MFS imaging - central field of NGC5363 (field 2), spw 16 & 22 '''

        file_name = 'standard_mfs.iter'
        img = os.getcwd()+'/'+file_name+'1'
        self.prepData(data_path+'E2E6.1.00020.S_tclean.ms')

        print("\nSTARTING: iter0 routine")

        # iter0 routine
        tclean(vis=self.msfile, field='2', spw=['0:113.893653412~'
            '114.629981537GHz;114.8809581~115.758887787GHz,1:99.90983902'
            '~100.494799957GHz;100.68327652~101.77312027GHz'], \
            antenna=['0,1,2,3,4,5,6,7,8'], scan=['6,9'], \
            intent='OBSERVE_TARGET#ON_SOURCE', datacolumn='data', \
            imagename=file_name+'0', stokes='I', imsize=[80, 80], \
            cell=['2arcsec'], phasecenter='ICRS 13:56:07.2100 '
            '+005.15.17.200', specmode='mfs', nchan=-1, outframe='LSRK', \
            perchanweightdensity=False, gridder='standard', chanchunks=-1, \
            mosweight=False, usepointing=False, pblimit=0.2, \
            deconvolver='hogbom', nterms=2, restoration=False, \
            restoringbeam='common', pbcor=False, weighting='briggs', \
            robust=0.5, npixels=0, niter=0, threshold='0.0mJy', nsigma=0.0, \
            interactive=0, usemask='auto-multithresh', \
            sidelobethreshold=1.25, noisethreshold=5.0, \
            lownoisethreshold=2.0, negativethreshold=0.0, minbeamfrac=0.1, \
            growiterations=75, dogrowprune=True, minpercentchange=1.0, \
            fastnoise=False, savemodel='none', parallel=self.parallel,
            verbose=True)

        # move files to iter1
        print('Copying iter0 files to iter1')
        self.copy_products(file_name+'0', file_name+'1')

        print("STARTING: iter1 routine")

        # iter1 (restart)
        tclean(vis=self.msfile, field='2', spw=['0:113.893653412~'
            '114.629981537GHz;114.8809581~115.758887787GHz,1:99.90983902'
            '~100.494799957GHz;100.68327652~101.77312027GHz'], \
            antenna=['0,1,2,3,4,5,6,7,8'], scan=['6,9'], \
            intent='OBSERVE_TARGET#ON_SOURCE', datacolumn='data', \
            imagename=file_name+'1', stokes='I', imsize=[80, 80], \
            cell=['2arcsec'], phasecenter='ICRS 13:56:07.2100 '
            '+005.15.17.200', specmode='mfs', nchan=-1, outframe='LSRK', \
            perchanweightdensity=False, gridder='standard', chanchunks=-1, \
            mosweight=False, usepointing=False, pblimit=0.2, \
            deconvolver='hogbom', nterms=2, restoration=True, \
            restoringbeam='common', pbcor=True, weighting='briggs', \
            robust=0.5, npixels=0, niter=30000, threshold='0.00723Jy', \
            nsigma=0.0, interactive=0, usemask='auto-multithresh', \
            sidelobethreshold=1.25, noisethreshold=5.0, \
            lownoisethreshold=2.0, negativethreshold=0.0, minbeamfrac=0.1, \
            growiterations=75, dogrowprune=True, minpercentchange=1.0, \
            fastnoise=False, restart=True, calcres=False, calcpsf=False, \
            savemodel='none', parallel=self.parallel, verbose=True)

        report0 = th.checkall(imgexist = self.image_list(img, 'standard'))

        # .image report
        im_stats_dict = self.image_stats(img+'.image', fit_region = \
            'ellipse[[209.03000552deg, 5.25503742deg], [16.2902arcsec, 10.3226arcsec], 90.00000000deg]')

        exp_im_stats = {'com_bmaj': [False, 18.0536975861],
            'com_bmin': [False, 10.3130340576],
            'com_pa': [False, 86.4390563965],
            'npts': [True, 6400],
            'npts_unmasked': [True, 3793.0],
            'freq_bin': [False, 15849921197.895538],
            'start': [True, 1.0784e+11],
            'end': [True, 1.0784e+11],
            'start_delta': [False, 1.0784e+11],
            'end_delta': [False, 1.0784e+11],
            'nchan': [True, 1],
            'max_val': [False, 0.03620968014],
            'max_val_pos': [True, [40, 40, 0, 0]],
            'min_val': [False, -0.0025309077464],
            'min_val_pos': [True, [51, 36, 0, 0]],
            'im_rms': [False, 0.00317099023963],
            'im_sum': [False, 1.72629247889],
            'regn_sum': [False, 1.70480877149],
            'npts_real': [True, 6400],
            'fit': [False, [0.0368173095435, 17.888484296, 9.90872728645]],
            'fit_loc_chan': [True, 0],
            'fit_loc_freq': [False, 107.84024497577988],
            'fit_pix': [False, [40.2022706573, 40.0784833662]]}

        report1 = th.checkall( \
            # checks for image and pb mask movement
            imgmask = [(img+'.image', True, [40, 74, 0, 0]), \
                (img+'.image', False, [40, 75, 0, 0]), \
                (img+'.image', True, [6, 40, 0, 0]), \
                (img+'.image', False, [5, 40, 0, 0])])

        report2 = self.stats_compare(exp_im_stats, im_stats_dict, '.image')

        # .mask report
        mask_stats_dict = self.image_stats(img+'.mask')

        exp_mask_stats = {'npts': [True, 6400],
            'freq_bin': [False, 15849921197.895538],
            'start': [True, 1.0784e+11],
            'end': [True, 1.0784e+11],
            'start_delta': [False, 1.0784e+11],
            'end_delta': [False, 1.0784e+11],
            'nchan': [True, 1],
            'mask_pix': [True, 334],
            'mask_regns': [True, 1],
            'npts_real': [True, 6400]}

        report3 = self.stats_compare(exp_mask_stats, mask_stats_dict, '.mask')

        # .pb report
        pb_stats_dict = self.image_stats(img+'.pb', fit_region = \
            'ellipse[[209.03005051deg, 5.25476861deg], [71.9366arcsec, 71.6106arcsec], 0.00000000deg]')

        exp_pb_stats = {'npts': [True, 6400],
            'npts_unmasked': [True, 3793.0],
            'freq_bin': [False, 15849921197.895538],
            'start': [True, 1.0784e+11],
            'end': [True, 1.0784e+11],
            'start_delta': [False, 1.0784e+11],
            'end_delta': [False, 1.0784e+11],
            'nchan': [True, 1],
            'max_val': [False, 1.0],
            'max_val_pos': [True, [40, 40, 0, 0]],
            'min_val': [False, 0.200896695256],
            'im_rms': [False, 0.577629540243],
            'npts_0.2': [True, 3793],
            'npts_0.5': [True, 1813],
            'npts_real': [True, 6400],
            'fit': [False, [1.0467417343495562, 92.30725376920157, \
                       92.30671415384658]],
            'fit_loc_chan': [True, 0],
            'fit_loc_freq': [False, 107.84024497577988],
            'fit_pix': [False, [39.99973335198128, 40.00036927599604]]}

        report4 = self.stats_compare(exp_pb_stats, pb_stats_dict, '.pb')

        # .psf report
        psf_stats_dict = self.image_stats(img+'.psf', fit_region = \
            'ellipse[[209.03018549deg, 5.25490301deg], [18.5483arcsec, 11.7743arcsec], 90.00000000deg]')

        exp_psf_stats = {'npts': [True, 6400],
            'npts_unmasked': [True, 6400.0],
            'freq_bin': [False, 15849921197.895538],
            'start': [True, 1.0784e+11],
            'end': [True, 1.0784e+11],
            'start_delta': [False, 1.0784e+11],
            'end_delta': [False, 1.0784e+11],
            'nchan': [True, 1],
            'max_val': [False, 1.0],
            'max_val_pos': [True, [40, 40, 0, 0]],
            'min_val': [False, -0.170876815915],
            'min_val_pos': [True, [45, 14, 0, 0]],
            'im_rms': [False, 0.111753598174],
            'im_sum': [False, 13.4319936319],
            'npts_real': [True, 6400],
            'fit': [False, [1.097246906267534, 15.626704258596684, \
                        9.180460042245928]],
            'fit_loc_chan': [True, 0],
            'fit_loc_freq': [False, 107.84024497577988],
            'fit_pix': [False, [40.01095621317507, 39.995429898147734]]}

        report5 = self.stats_compare(exp_psf_stats, psf_stats_dict, '.psf')

        # .residual report
        resid_stats_dict = self.image_stats(img+'.residual', fit_region = \
            'ellipse[[209.02978056deg, 5.25512703deg], [18.0644arcsec, 11.9355arcsec], 90.00000000deg]')

        exp_resid_stats = {'npts': [True, 6400],
            'npts_unmasked': [True, 3793.0],
            'freq_bin': [False, 15849921197.895538],
            'start': [True, 1.0784e+11],
            'end': [True, 1.0784e+11],
            'start_delta': [False, 1.0784e+11],
            'end_delta': [False, 1.0784e+11],
            'nchan': [True, 1],
            'max_val': [False, 0.00680131698027],
            'max_val_pos': [True, [40, 40, 0, 0]],
            'min_val': [False, -0.00267856917344],
            'min_val_pos': [True, [51, 36, 0, 0]],
            'im_rms': [False, 0.00119958416595],
            'im_sum': [False, 0.167713507041],
            'regn_sum': [False, 0.263926472682],
            'npts_real': [True, 6400]}

        report6 = self.stats_compare(exp_resid_stats, resid_stats_dict, \
            '.resid')

        # .model report
        model_stats_dict = self.image_stats(img+'.model', fit_region = \
            'ellipse [[209.02974119deg, 5.25476301deg], [2.7621arcsec, 1.8750arcsec], 90.00000000deg]', masks=mask_stats_dict['mask'])

        exp_model_stats = {'npts': [True, 6400],
            'npts_unmasked': [True, 6400.0],
            'freq_bin': [False, 15849921197.895538],
            'start': [True, 1.0784e+11],
            'end': [True, 1.0784e+11],
            'start_delta': [False, 1.0784e+11],
            'end_delta': [False, 1.0784e+11],
            'nchan': [True, 1],
            'max_val': [False, 0.0253213085234],
            'max_val_pos': [True, [40, 40, 0, 0]],
            'min_val': [False, 0.0],
            'min_val_pos': [True, [0, 0, 0, 0]],
            'im_rms': [False, 0.000320901735817],
            'im_sum': [False, 0.0295509714633],
            'regn_sum': [False, 0.0295509714633],
            'mask_non0': [True, 0],
            'npts_real': [True, 6400]}

        report7 = self.stats_compare(exp_model_stats, model_stats_dict, \
            '.model')

        # .sumwt report
        sumwt_stats_dict = self.image_stats(img+'.sumwt')

        exp_sumwt_stats = {'npts': [True, 1],
            'npts_unmasked': [True, 1.0],
            'freq_bin': [False, 15849921197.895538],
            'start': [True, 1.0784e+11],
            'end': [True, 1.0784e+11],
            'start_delta': [False, 1.0784e+11],
            'end_delta': [False, 1.0784e+11],
            'nchan': [True, 1],
            'max_val': [False, 3208318.25],
            'max_val_pos': [True, [0, 0, 0, 0]],
            'min_val': [False, 3208318.25],
            'min_val_pos': [True, [0, 0, 0, 0]],
            'im_rms': [False, 3208318.32244],
            'npts_real': [True, 1]}

        report8 = self.stats_compare(exp_sumwt_stats, sumwt_stats_dict, \
            '.sumwt')

        # report combination
        report = report0 + report1 + report2 + report3 + report4 + report5 + \
            report6 + report7 + report8

        failed=self.filter_report(report)

        add_to_dict(self, output = test_dict, dataset = \
            "E2E6.1.00020.S_tclean.ms")

        test_dict['test_standard_mfs']['self.parallel'] = self.parallel
        test_dict['test_standard_mfs']['report'] = report
        test_dict['test_standard_mfs']['images'] = []


        img = shutil._basename(img)
        self.mom8_creator(img+'.image', range_list=[-0.003, 0.04])
        self.mom8_creator(img+'.residual', range_list=[-0.003, 0.04])
        test_dict['test_standard_mfs']['images'].extend( \
            (img+'.image.moment8.png',img+'.residual.moment8.png'))

        self.assertTrue(th.check_final(pstr = report), \
            msg = failed)

# End of test_standard_mfs
#-------------------------------------------------#
    @stats_dict(test_dict)
    # @unittest.skip("")
    def test_standard_mtmfs(self):
        ''' Single field mtmfs imaging - central field of NGC5363 (field 2), spw 16 & 22 '''

        file_name = 'standard_mtmfs.iter'
        img = os.getcwd()+'/'+file_name+'1'
        self.prepData(data_path+'E2E6.1.00020.S_tclean.ms')

        print("\nSTARTING: iter0 routine")

        # iter0 routine
        tclean(vis=self.msfile, field='2', spw=['0:113.893653412'
            '~114.629981537GHz;114.8809581~115.758887787GHz,1:99.90983902'
            '~100.494799957GHz;100.68327652~101.77312027GHz'], \
            antenna=['0,1,2,3,4,5,6,7,8'], scan=['6,9'], \
            intent='OBSERVE_TARGET#ON_SOURCE', datacolumn='data', \
            imagename=file_name+'0', stokes='I', imsize=[80, 80], \
            cell=['2arcsec'], phasecenter='ICRS 13:56:07.2100 '
            '+005.15.17.200', specmode='mfs', nchan=-1, outframe='LSRK', \
            perchanweightdensity=False, gridder='standard', chanchunks=-1, \
            mosweight=False, usepointing=False, pblimit=0.2, \
            deconvolver='mtmfs', nterms=2, restoration=False, \
            restoringbeam='common', pbcor=False, weighting='briggs', \
            robust=0.5, npixels=0, niter=0, threshold='0.0mJy', nsigma=0.0, \
            interactive=0, usemask='auto-multithresh', \
            sidelobethreshold=1.25, noisethreshold=5.0, \
            lownoisethreshold=2.0, negativethreshold=0.0, minbeamfrac=0.1, \
            growiterations=75, dogrowprune=True, minpercentchange=1.0, \
            fastnoise=False, savemodel='none', parallel=self.parallel,
            verbose=True)

        # move files to iter1
        print('Copying iter0 files to iter1')
        self.copy_products(file_name+'0', file_name+'1')

        print("STARTING: iter1 routine")

        # iter1 (restart)
        tclean(vis=self.msfile, field='2', spw=['0:113.893653412'
            '~114.629981537GHz;114.8809581~115.758887787GHz,1:99.90983902'
            '~100.494799957GHz;100.68327652~101.77312027GHz'], \
            antenna=['0,1,2,3,4,5,6,7,8'], scan=['6,9'], \
            intent='OBSERVE_TARGET#ON_SOURCE', datacolumn='data', \
            imagename=file_name+'1', stokes='I', imsize=[80, 80], \
            cell=['2arcsec'], phasecenter='ICRS 13:56:07.2100 '
            '+005.15.17.200', specmode='mfs', nchan=-1, outframe='LSRK', \
            perchanweightdensity=False, gridder='standard', chanchunks=-1, \
            mosweight=False, usepointing=False, pblimit=0.2, \
            deconvolver='mtmfs', nterms=2, restoration=True, \
            restoringbeam='common', pbcor=True, weighting='briggs', \
            robust=0.5, npixels=0, niter=30000, threshold='0.00723Jy', \
            nsigma=0.0, interactive=0, usemask='auto-multithresh', \
            sidelobethreshold=1.25, noisethreshold=5.0, \
            lownoisethreshold=2.0, negativethreshold=0.0, minbeamfrac=0.1, \
            growiterations=75, dogrowprune=True, minpercentchange=1.0, \
            fastnoise=False, restart=True, calcres=False, calcpsf=False, \
            savemodel='none', parallel=self.parallel, verbose=True)

        report0 = th.checkall(imgexist = self.image_list(img, 'mtmfs'))

        # .image report
        im_stats_dict = self.image_stats(img+'.image.tt0', fit_region = \
            'ellipse[[209.03000552deg, 5.25503742deg], [16.2902arcsec, 10.3226arcsec], 90.00000000deg]')

        exp_im_stats = {'com_bmaj': [False, 18.0536975861],
            'com_bmin': [False, 10.3130340576],
            'com_pa': [False, 86.4390563965],
            'npts': [True, 6400],
            'npts_unmasked': [True, 3793.0],
            'freq_bin': [False, 15849921197.895538],
            'start': [True, 1.0784e+11],
            'end': [True, 1.0784e+11],
            'start_delta': [False, 1.0784e+11],
            'end_delta': [False, 1.0784e+11],
            'nchan': [True, 1],
            'max_val': [False, 0.0375871770084],
            'max_val_pos': [True, [40, 40, 0, 0]],
            'min_val': [False, -0.00482273893431],
            'min_val_pos': [True, [40, 62, 0, 0]],
            'im_rms': [False, 0.00341862729159],
            'im_sum': [False, 1.82207041922],
            'regn_sum': [False, 1.7745978582],
            'npts_real': [True, 6400],
            'fit': [False, [0.03820503393292664, 18.02503733453906, \
                            9.894877124019276]],
            'fit_loc_chan': [True, 0],
            'fit_loc_freq': [False, 107.84024497577988],
            'fit_pix': [False, [40.2022706573, 40.0784833662]]}

        report1 = th.checkall( \
            # checks for image and pb mask movement
            imgmask = [(img+'.image.tt0', True, [40, 74, 0, 0]), \
                (img+'.image.tt0', False, [40, 75, 0, 0]), \
                (img+'.image.tt0', True, [6, 40, 0, 0]), \
                (img+'.image.tt0', False, [5, 40, 0, 0])])

        report2 = self.stats_compare(exp_im_stats, im_stats_dict, '.image.tt0')

        # .mask report
        mask_stats_dict = self.image_stats(img+'.mask')

        exp_mask_stats = {'npts': [True, 6400],
            'freq_bin': [False, 15849921197.895538],
            'start': [True, 1.0784e+11],
            'end': [True, 1.0784e+11],
            'start_delta': [False, 1.0784e+11],
            'end_delta': [False, 1.0784e+11],
            'nchan': [True, 1],
            'mask_pix': [True, 332],
            'mask_regns': [True, 1],
            'npts_real': [True, 6400]}

        report3 = self.stats_compare(exp_mask_stats, mask_stats_dict, '.mask')

        # .pb report
        pb_stats_dict = self.image_stats(img+'.pb.tt0', fit_region = \
            'ellipse[[209.03005051deg, 5.25476861deg], [71.9366arcsec, 71.6106arcsec], 0.00000000deg]')

        exp_pb_stats = {'npts': [True, 6400],
            'npts_unmasked': [True, 3793.0],
            'freq_bin': [False, 15849921197.895538],
            'start': [True, 1.0784e+11],
            'end': [True, 1.0784e+11],
            'start_delta': [False, 1.0784e+11],
            'end_delta': [False, 1.0784e+11],
            'nchan': [True, 1],
            'max_val': [False, 1.0],
            'max_val_pos': [True, [40, 40, 0, 0]],
            'min_val': [False, 0.200896695256],
            'im_rms': [False, 0.577629540243],
            'npts_0.2': [True, 3793],
            'npts_0.5': [True, 1813],
            'npts_real': [True, 6400],
            'fit': [False, [1.0467417343495562, 92.30725376920157, \
                       92.30671415384658]],
            'fit_loc_chan': [True, 0],
            'fit_loc_freq': [False, 107.84024497577988],
            'fit_pix': [False, [39.99973335198128, 40.00036927599604]]}

        report4 = self.stats_compare(exp_pb_stats, pb_stats_dict, '.pb.tt0')

        # .psf report
        psf_stats_dict = self.image_stats(img+'.psf.tt0', fit_region = \
            'ellipse[[209.03018549deg, 5.25490301deg], [18.5483arcsec, 11.7743arcsec], 90.00000000deg]')

        exp_psf_stats = {'npts': [True, 6400],
            'npts_unmasked': [True, 6400.0],
            'freq_bin': [False, 15849921197.895538],
            'start': [True, 1.0784e+11],
            'end': [True, 1.0784e+11],
            'start_delta': [False, 1.0784e+11],
            'end_delta': [False, 1.0784e+11],
            'nchan': [True, 1],
            'max_val': [False, 1.0],
            'max_val_pos': [True, [40, 40, 0, 0]],
            'min_val': [False, -0.170876815915],
            'min_val_pos': [True, [45, 14, 0, 0]],
            'im_rms': [False, 0.111753598174],
            'im_sum': [False, 13.4319936319],
            'npts_real': [True, 6400],
            'fit': [False, [1.097246906267534, 15.626704258596684, \
                        9.180460042245928]],
            'fit_loc_chan': [True, 0],
            'fit_loc_freq': [False, 107.84024497577988],
            'fit_pix': [False, [40.01095621317507, 39.995429898147734]]}

        report5 = self.stats_compare(exp_psf_stats, psf_stats_dict, '.psf.tt0')

        # .residual report
        resid_stats_dict = self.image_stats(img+'.residual.tt0', \
            'ellipse[[209.02978056deg, 5.25512703deg], [18.0644arcsec, 11.9355arcsec], 90.00000000deg]')

        exp_resid_stats = {'npts': [True, 6400],
            'npts_unmasked': [True, 3793.0],
            'freq_bin': [False, 15849921197.895538],
            'start': [True, 1.0784e+11],
            'end': [True, 1.0784e+11],
            'start_delta': [False, 1.0784e+11],
            'end_delta': [False, 1.0784e+11],
            'nchan': [True, 1],
            'max_val': [False, 0.00681467074901],
            'max_val_pos': [True, [40, 40, 0, 0]],
            'min_val': [False, -0.00269495742396],
            'min_val_pos': [True, [51, 36, 0, 0]],
            'im_rms': [False, 0.00121173651371],
            'im_sum': [False, 0.146450882651],
            'regn_sum': [False, 0.279778897976],
            'npts_real': [True, 6400]}

        report6 = self.stats_compare(exp_resid_stats, resid_stats_dict, \
            '.residual.tt0')

        # .model report
        model_stats_dict = self.image_stats(img+'.model.tt0', fit_region = \
            'ellipse[[209.02974119deg, 5.25476301deg], [2.7621arcsec, 1.8750arcsec], 90.00000000deg]', masks=mask_stats_dict['mask'])

        exp_model_stats = {'npts': [True, 6400],
            'npts_unmasked': [True, 6400.0],
            'freq_bin': [False, 15849921197.895538],
            'start': [True, 1.0784e+11],
            'end': [True, 1.0784e+11],
            'start_delta': [False, 1.0784e+11],
            'end_delta': [False, 1.0784e+11],
            'nchan': [True, 1],
            'max_val': [False, 0.0257838927209],
            'max_val_pos': [True, [40, 40, 0, 0]],
            'min_val': [False, 0.0],
            'min_val_pos': [True, [0, 0, 0, 0]],
            'im_rms': [False, 0.000328232262345],
            'im_sum': [False, 0.0307541997172],
            'regn_sum': [False, 0.0307541997172],
            'mask_non0': [True, 0],
            'npts_real': [True, 6400]}

        report7 = self.stats_compare(exp_model_stats, model_stats_dict, \
            '.model.tt0')

        # .sumwt report
        sumwt_stats_dict = self.image_stats(img+'.sumwt.tt0')

        exp_sumwt_stats = {'npts': [True, 1],
            'npts_unmasked': [True, 1.0],
            'freq_bin': [False, 15849921197.895538],
            'start': [True, 1.0784e+11],
            'end': [True, 1.0784e+11],
            'start_delta': [False, 1.0784e+11],
            'end_delta': [False, 1.0784e+11],
            'nchan': [True, 1],
            'max_val': [False, 3208318.25],
            'max_val_pos': [True, [0, 0, 0, 0]],
            'min_val': [False, 3208318.25],
            'min_val_pos': [True, [0, 0, 0, 0]],
            'im_rms': [False, 3208318.32244],
            'npts_real': [True, 1]}

        report8 = self.stats_compare(exp_sumwt_stats, sumwt_stats_dict, \
            '.sumwt.tt0')


        # .image.tt1 report
        im1_stats_dict = self.image_stats(img+'.image.tt1', fit_region = \
            'ellipse[[209.03000552deg, 5.25503742deg], [16.2902arcsec, 10.3226arcsec], 90.00000000deg]')

        exp_im1_stats = {'com_bmaj': [False, 18.0536975861],
            'com_bmin': [False, 10.3130340576],
            'com_pa': [False, 86.4390563965],
            'npts': [True, 6400],
            'npts_unmasked': [True, 3793.0],
            'freq_bin': [False, 15849921197.895538],
            'start': [True, 1.0784e+11],
            'end': [True, 1.0784e+11],
            'start_delta': [False, 1.0784e+11],
            'end_delta': [False, 1.0784e+11],
            'nchan': [True, 1],
            'max_val': [False, 0.072932086885],
            'max_val_pos': [True, [43, 39, 0, 0]],
            'min_val': [False, -0.0771512910724],
            'min_val_pos': [True, [40, 62, 0, 0]],
            'im_rms': [False, 0.0222513486701],
            'im_sum': [False, 3.60833236173],
            'regn_sum': [False, 1.71812647558],
            'npts_real': [True, 6400]}

        report9 = self.stats_compare(exp_im1_stats, im1_stats_dict, '.image.tt1')

        # .residual.tt1 report
        resid1_stats_dict = self.image_stats(img+'.residual.tt1', fit_region = \
            'ellipse[[209.02978056deg, 5.25512703deg], [18.0644arcsec, 11.9355arcsec], 90.00000000deg]')

        exp_resid1_stats = {'npts': [True, 6400],
            'npts_unmasked': [True, 3793.0],
            'freq_bin': [False, 15849921197.895538],
            'start': [True, 1.0784e+11],
            'end': [True, 1.0784e+11],
            'start_delta': [False, 1.0784e+11],
            'end_delta': [False, 1.0784e+11],
            'nchan': [True, 1],
            'max_val': [False, 0.000205082003959],
            'max_val_pos': [True, [44, 47, 0, 0]],
            'min_val': [False, -0.000261118228082],
            'min_val_pos': [True, [39, 41, 0, 0]],
            'im_rms': [False, 7.21058902237e-05],
            'im_sum': [False, 0.000510152031676],
            'regn_sum': [False, -0.0077287665232],
            'npts_real': [True, 6400]}

        report10 = self.stats_compare(exp_resid1_stats, resid1_stats_dict, \
            '.residual.tt1')

        # .model.tt1 report
        model1_stats_dict = self.image_stats(img+'.model.tt1', fit_region = \
            'ellipse[[209.02974119deg, 5.25476301deg], [2.7621arcsec, 1.8750arcsec], 90.00000000deg]', masks=mask_stats_dict['mask'])

        exp_model1_stats = {'npts': [True, 6400],
            'npts_unmasked': [True, 6400.0],
            'freq_bin': [False, 15849921197.895538],
            'start': [True, 1.0784e+11],
            'end': [True, 1.0784e+11],
            'start_delta': [False, 1.0784e+11],
            'end_delta': [False, 1.0784e+11],
            'nchan': [True, 1],
            'max_val': [False, 0.0282121878117],
            'max_val_pos': [True, [40, 40, 0, 0]],
            'min_val': [False, 0.0],
            'min_val_pos': [True, [0, 0, 0, 0]],
            'im_rms': [False, 0.000369540677759],
            'im_sum': [False, 0.0370472576469],
            'regn_sum': [False, 0.0370472576469],
            'mask_non0': [True, 0],
            'npts_real': [True, 6400]}

        report11 = self.stats_compare(exp_model1_stats, model1_stats_dict, \
            '.model.tt0')

        # .sumwt.tt1 report
        sumwt1_stats_dict = self.image_stats(img+'.sumwt.tt1')

        exp_sumwt1_stats = {'npts': [True, 1],
            'npts_unmasked': [True, 1.0],
            'freq_bin': [False, 15849921197.895538],
            'start': [True, 1.0784e+11],
            'end': [True, 1.0784e+11],
            'start_delta': [False, 1.0784e+11],
            'end_delta': [False, 1.0784e+11],
            'nchan': [True, 1],
            'max_val': [False, -103907.34375],
            'max_val_pos': [True, [0, 0, 0, 0]],
            'min_val': [False, -103907.34375],
            'min_val_pos': [True, [0, 0, 0, 0]],
            'im_rms': [False, 103907.345804],
            'npts_real': [True, 1]}

        report12 = self.stats_compare(exp_sumwt1_stats, sumwt1_stats_dict, \
            '.sumwt.tt1')
        
        # report combination
        report = report0 + report1 + report2 + report3 + report4 + report5 + \
            report6 + report7 + report8 + report9 + report10 + report11 + report12

        failed = self.filter_report(report)

        add_to_dict(self, output = test_dict, dataset = \
            "E2E6.1.00020.S_tclean.ms")

        test_dict['test_standard_mtmfs']['self.parallel'] = self.parallel
        test_dict['test_standard_mtmfs']['report'] = report
        test_dict['test_standard_mtmfs']['images'] = []

        img = shutil._basename(img)
        self.mom8_creator(img+'.image.tt0', range_list=[-0.005, 0.04])
        self.mom8_creator(img+'.residual.tt0', range_list=[-0.005, 0.04])
        test_dict['test_standard_mtmfs']['images'].extend( \
            (img+'.image.tt0.moment8.png',img+'.residual.tt0.moment8.png'))

        self.assertTrue(th.check_final(pstr = report), \
            msg = failed)

# End of test_standard_mtmfs
#-------------------------------------------------#
    @stats_dict(test_dict)
    # @unittest.skip("")
    def test_standard_cube_eph(self):
        ''' Single field multi-EB ephemeris cube imaging - field 21PGiacobini-Zinner, spw 20 '''

        file_name = 'standard_cube_eph.iter'
        img = os.getcwd()+'/'+file_name+'1'
        self.prepData([data_path+'2017.1.00750.T_tclean_exe1.ms', 
            data_path+'2017.1.00750.T_tclean_exe2.ms'])

        print("\nSTARTING: iter0 routine")

        # iter0 routine
        tclean(vis=self.msfile, field='21PGiacobini-Zinner', spw=['0', '0'], \
            antenna=['0,1,2,3,4,5,6,7,8,9,10,11', '0,1,2,3,4,5,6,7,8,9'], \
            scan=['7,11,15,19,23','8,12,16,20,24'], \
            intent='OBSERVE_TARGET#ON_SOURCE', datacolumn='data', \
            imagename=file_name+'0', imsize=[80, 80], cell=['0.66arcsec'], \
            phasecenter='TRACKFIELD', stokes='I', specmode='cubesource', \
            nchan=1000, start=1550, width=1, perchanweightdensity=False, \
            gridder='standard', chanchunks=-1, mosweight=False, \
            usepointing=False, pblimit=0.2, deconvolver='hogbom', \
            restoration=False, restoringbeam='common', pbcor=False, \
            weighting='briggs', robust=0.5, npixels=0, niter=0, \
            threshold='0.0mJy', nsigma=0.0, interactive=0, usemask='auto'
            '-multithresh', sidelobethreshold=1.25, noisethreshold=5.0, \
            lownoisethreshold=2.0, negativethreshold=0.0, \
            minbeamfrac=0.1, growiterations=75, dogrowprune=True, \
            minpercentchange=1.0, fastnoise=False, savemodel='none', \
            parallel=self.parallel, verbose=True)

        # move files to iter1
        print('Copying iter0 files to iter1')
        self.copy_products(file_name+'0', file_name+'1')

        print("STARTING: iter1 routine")

        # iter1 (restart)
        tclean(vis=self.msfile, field='21PGiacobini-Zinner', spw=['0', '0'], \
            antenna=['0,1,2,3,4,5,6,7,8,9,10,11', '0,1,2,3,4,5,6,7,8,9'], \
            scan=['7,11,15,19,23', '8,12,16,20,24'], \
            intent='OBSERVE_TARGET#ON_SOURCE', datacolumn='data', \
            imagename=file_name+'1', imsize=[80, 80], cell=['0.66arcsec'], \
            phasecenter='TRACKFIELD', stokes='I', specmode='cubesource', \
            nchan=1000, start=1550, width=1, perchanweightdensity=False, \
            gridder='standard', chanchunks=-1, mosweight=False, \
            usepointing=False, pblimit=0.2, deconvolver='hogbom', \
            restoration=True, restoringbeam='common', pbcor=True, \
            weighting='briggs', robust=0.5, npixels=0, niter=30000, \
            threshold='0.274Jy', nsigma=0.0, interactive=0, usemask='auto'
            '-multithresh', sidelobethreshold=1.25, noisethreshold=5.0, \
            lownoisethreshold=2.0, negativethreshold=0.0, \
            minbeamfrac=0.1, growiterations=75, dogrowprune=True, \
            minpercentchange=1.0, fastnoise=False, restart=True, \
            calcres=False, calcpsf=False, savemodel='none', \
            parallel=self.parallel, verbose=True)

        report0 = th.checkall(imgexist = self.image_list(img, 'standard'))

        # .image report
        im_stats_dict = self.image_stats(img+'.image', fit_region = \
            'ellipse[[93.23955772deg, 22.57243258deg], [6.2806arcsec, 5.4290arcsec], 0.00000000deg]')

        exp_im_stats = {'com_bmaj': [False, 4.49769604687],
            'com_bmin': [False, 3.3237527868],
            'com_pa': [False, 87.0964067383],
            'npts': [True, 6400000],
            'npts_unmasked': [False, 3233000.0],
            'freq_bin': [False, 122071.64398193359],
            'start': [True, 3.544453e+11],
            'end': [True, 3.545672e+11],
            'start_delta': [False, 3.544453e+11],
            'end_delta': [False, 3.545672e+11],
            'nchan': [True, 1000],
            'max_val': [False, 3.2168185710906982],
            'max_val_pos': [True, [46, 41, 0, 489]],
            'min_val': [False, -0.35654923319816589],
            'min_val_pos': [True, [58, 39, 0, 490]],
            'im_rms': [False, 0.0560069684214],
            'rms_per_chan': [False, [0.04643669957034992, 0.04934490831784589, 0.04896325882011928, 0.045246930831289396, 0.04076479281458919, 0.04066843326216516, 0.043761578500556515, 0.04370275108520549, 0.0445865859431914, 0.04802272981355104, 0.046277171156772115, 0.04421698263536416, 0.04156787733109207, 0.04051142659268897, 0.039050378679608116, 0.04274874247664772, 0.04252468925473175, 0.043598688189381424, 0.04212993795874748, 0.04291563807365895, 0.04663133269893015, 0.044995182687279166, 0.046652174816757166, 0.04680608296946909, 0.04689052908184202, 0.04461073330219135, 0.043414456008460174, 0.04697870918788608, 0.04121882663735321, 0.04252376733369552, 0.04487817651244527, 0.046179300427229446, 0.05082631575222008, 0.05096767735717168, 0.05157594918063651, 0.053087774183373154, 0.04951326648446268, 0.045951663538404505, 0.04496180664310007, 0.04043775122677042, 0.03863681189715942, 0.04198142992416419, 0.046355293794327235, 0.045532964002632854, 0.04173551104543082, 0.04007043615342306, 0.043528066688108526, 0.04885149532839892, 0.050238176414982176, 0.04596874411684181, 0.04195383438441166, 0.04626081402776205, 0.0492666486971535, 0.05150304313267975, 0.04462335509905232, 0.04118038686235944, 0.04780955467331849, 0.04752930157265889, 0.044205684120537145, 0.042692262207786574, 0.04261267884394058, 0.041558523019057145, 0.04598449726235426, 0.05011069650686886, 0.04700991930989118, 0.04754284812449084, 0.04777701297333353, 0.044937587455719685, 0.04545473401615083, 0.045628517495069715, 0.046974171924376536, 0.04791987552049449, 0.051103967401651365, 0.05078302116118002, 0.04916354347812644, 0.045185515685354324, 0.04149383314091068, 0.04252371812661069, 0.04659269834497681, 0.0513482193106561, 0.04888969235184415, 0.04687727401908186, 0.04365857821009889, 0.041131483603749484, 0.043500582322170855, 0.0462475887996055, 0.050947374919630015, 0.04740160325995145, 0.0470193902756731, 0.04820730198011588, 0.044227183958923326, 0.042122827379657904, 0.042941860821600106, 0.041389301431217086, 0.04059296483437863, 0.04341043774321849, 0.0465241236562757, 0.050343051630505134, 0.05028274999938501, 0.04155552969131352, 0.039886981070265566, 0.046645263962396155, 0.051459870958774946, 0.04958652396902705, 0.045265090075850355, 0.04434772609236033, 0.049116532851638736, 0.05221305702489155, 0.04706088732472824, 0.04602886320332381, 0.04613588584535028, 0.04371228016495952, 0.03982330273063204, 0.04193092175965313, 0.049198482375183476, 0.04559050484741412, 0.04460361880216926, 0.04353058920316075, 0.045899887482949125, 0.046768575899857695, 0.04587087214138045, 0.04843732516362743, 0.04694015149126692, 0.04388274962922123, 0.043307500885936795, 0.046105744604161274, 0.050346868624568816, 0.047200642319448524, 0.043589961639616794, 0.04335470016064548, 0.04324714935672587, 0.04454941674749486, 0.04737927686773757, 0.05082163506683548, 0.04848585994107168, 0.0411642812817369, 0.04576066235499968, 0.04473033253026546, 0.04278733014801023, 0.04134775293581778, 0.043486359980697865, 0.046006054192836494, 0.043096775414862926, 0.04208176804672694, 0.04049787676913971, 0.03776413600971469, 0.04096302522240697, 0.04113701125252589, 0.04084318844319109, 0.03993326431649316, 0.04205014226137875, 0.04165528446233006, 0.04743968297025062, 0.0475521877300109, 0.04475605845619125, 0.04401328458943738, 0.041007266936161024, 0.04599262159243273, 0.046865999859658745, 0.04827691420906647, 0.05228095627985328, 0.05380087529459753, 0.045382540014794075, 0.04408051931220572, 0.050880525362058296, 0.04633788067452101, 0.04452905578109357, 0.04791010864887247, 0.04529597872689918, 0.04525854238251303, 0.046747443761763714, 0.03933074371811037, 0.03598068749641659, 0.041265993728334616, 0.0430330960969908, 0.04067461852978585, 0.041035175357556804, 0.045119814280047195, 0.047730924757603155, 0.04759626186493997, 0.04727124180084044, 0.04424468462136652, 0.04251731984028063, 0.04176012565602086, 0.04875414512653576, 0.049819399667323835, 0.04249500530271126, 0.04048631054645446, 0.04019127484662825, 0.04447260323303356, 0.04733720183513169, 0.04759559578370847, 0.046415899414605034, 0.04081800248138881, 0.040835322610187075, 0.04078854436028061, 0.04084601596595794, 0.04280266371654101, 0.04384684014451019, 0.04357951587924562, 0.04493228494689293, 0.044139830914717695, 0.0435869145723245, 0.04764017721689463, 0.048284337537651045, 0.04666980732346283, 0.04733310508129286, 0.044116863618867234, 0.04559536238825363, 0.04448530889797417, 0.04612795674019243, 0.04340643325575028, 0.045288094093386654, 0.04878446017187089, 0.04885753033555586, 0.04941586336470389, 0.046422340562798904, 0.044323117513462226, 0.047708631750805794, 0.04795955693138798, 0.04403887278767426, 0.043242816075875455, 0.04505113360417497, 0.045971733801389685, 0.04692591382520756, 0.04526334465868224, 0.0402667998958263, 0.041599834702646075, 0.04137294130862181, 0.04270784407047202, 0.041988761534425746, 0.04231406077286222, 0.051940796708851544, 0.05046188340262736, 0.04423891883374399, 0.04311071331069119, 0.041819134036779615, 0.04229742503352504, 0.04170398273505288, 0.04562529179144891, 0.04874608112356234, 0.045505038077315624, 0.04507038545756651, 0.04516625412224887, 0.04788075845520247, 0.04825376763517949, 0.04906145926913566, 0.049139822772542675, 0.04557852751238228, 0.04720599191117688, 0.043884980387716814, 0.04140054881324252, 0.04211615786203093, 0.043127698114725284, 0.04911141042084732, 0.05107081928037268, 0.044796984464178013, 0.04495833810462226, 0.04730374501586064, 0.04667756324575635, 0.045159866333060114, 0.04042904164023826, 0.04090576051606706, 0.046863276603866556, 0.04659173239577013, 0.04376744319773422, 0.04522289686498856, 0.04473657323218306, 0.042819092227464356, 0.04113471729537815, 0.04591263892335558, 0.04798013561676214, 0.04731129275067027, 0.04827915688307468, 0.04467434152154626, 0.043046478969549565, 0.042103651285131743, 0.04240517430258763, 0.04373979060557242, 0.045668840553286565, 0.046285137568665945, 0.04211919000123673, 0.043169481337927564, 0.05065536603759789, 0.04964137715560091, 0.04872082434854346, 0.048823130419572945, 0.044647556725311885, 0.04686071279804561, 0.04898506218686401, 0.04248479479575401, 0.041238959229725446, 0.041711815950868036, 0.04448585314572631, 0.045569453998905156, 0.043782848170480226, 0.03714516951598358, 0.041388339824126735, 0.04794368187941998, 0.04774424802037788, 0.04185035411590102, 0.04187212720629191, 0.04061630982271867, 0.04014055898470098, 0.03755902905378686, 0.041731525656284275, 0.04552077472723898, 0.045384557347911, 0.04561425607077976, 0.04396240289328813, 0.04560866514676667, 0.046018010543353076, 0.041758975644607906, 0.044584517396196746, 0.044393563966261325, 0.044515088147448055, 0.048423700561444925, 0.045279573442018585, 0.04361878407496164, 0.0468957317021233, 0.0498702556814145, 0.04923825866076725, 0.04933686700621225, 0.04709859751278079, 0.04167128843031174, 0.04061805103901589, 0.03885135890432584, 0.04321653772782609, 0.044339345524985654, 0.04449007623693989, 0.0480083250328015, 0.04728131076450639, 0.042495683485785384, 0.04335727837754768, 0.042470766390855536, 0.04273025309548049, 0.044332202260225044, 0.042474455866522876, 0.04016055605615106, 0.042300011432415185, 0.04416254354402529, 0.04563914350851595, 0.04686015983173452, 0.04631455813837692, 0.04498015818897669, 0.043175559477057215, 0.04383425133770565, 0.04159113410245179, 0.04489350716614797, 0.04650094370947378, 0.043072941586427806, 0.042205330071801495, 0.039883474726589395, 0.044825203490698275, 0.04528892805777943, 0.04282610154191627, 0.04349512611998853, 0.04247412091291035, 0.04415929041944228, 0.048223187057763434, 0.04726879001889971, 0.04394868050355618, 0.04415635728956364, 0.04501345441129184, 0.04418666629872543, 0.04668576976453467, 0.04556394565391764, 0.04741009982528531, 0.04740140452150073, 0.04583037551978373, 0.046567557496669576, 0.04677469032755722, 0.046169211332555686, 0.043724071095036704, 0.04287974465665924, 0.04304122053501154, 0.04102254270029318, 0.04361672048216947, 0.046468143734660614, 0.04638227729706821, 0.04188419989140981, 0.04141905130776169, 0.04601534424565727, 0.04315761018707787, 0.04178065317591785, 0.04181189318236191, 0.04433161553697957, 0.04835683069281614, 0.05122027651258199, 0.04888875491912803, 0.04709415480984611, 0.03982308750616121, 0.03931970337124684, 0.041135584388753595, 0.04103474060272379, 0.042688688753807644, 0.045098100375485284, 0.044081581919921765, 0.044867634085172664, 0.04376194005125083, 0.04112353809689816, 0.04165256642058881, 0.04113864076272384, 0.04194089691466448, 0.0426357193530805, 0.044169091773530005, 0.044706911723422046, 0.045676954240245315, 0.0475735363640219, 0.045252129087844414, 0.04327843818779502, 0.040787748524881914, 0.04349982070782621, 0.04623701927905451, 0.05003818830094732, 0.0492637202304341, 0.05030172011167053, 0.05041856505148443, 0.04865025938675271, 0.04242114836177711, 0.04332913791842073, 0.04417555276786257, 0.046511419107420855, 0.047855191840534814, 0.0447112493727955, 0.04291434192759193, 0.042000052238535396, 0.047208554560098065, 0.04991329683989256, 0.043522094691402766, 0.04728530679991288, 0.043409909773413066, 0.04413453137291575, 0.04378692865928274, 0.04318986388883555, 0.04768566840485644, 0.0493043820754111, 0.045915063051690456, 0.04372051075206559, 0.04177309296445956, 0.04594702153236263, 0.043136187115026786, 0.03989584010763349, 0.042052831627502514, 0.04395385380777047, 0.044490797911686523, 0.05050721479049005, 0.05280016432973104, 0.045817643009786586, 0.043342516330605346, 0.03668099527899864, 0.037354424964758944, 0.04417339767971324, 0.048705771265993306, 0.04417246001889241, 0.03920079992318, 0.04236443562241198, 0.04569530642633145, 0.04585207146091095, 0.04393512941738649, 0.04442675712801038, 0.04313956775505375, 0.03960015974712282, 0.04595448951857105, 0.046253067292557175, 0.04764265636037589, 0.048664342796493544, 0.044490016511759545, 0.04446073291073993, 0.04325106910170598, 0.04371067608468382, 0.045815516334865726, 0.04364942129237882, 0.040614872275104554, 0.04925116326612862, 0.04622908354230324, 0.04187263674394814, 0.04246865124807005, 0.042407043107492326, 0.04395209375510593, 0.046255182065641, 0.04466090683862347, 0.043865504621226147, 0.042107514869371046, 0.045106163590565594, 0.07187955608053229, 0.1473963504142755, 0.2590806857156774, 0.35083385144133233, 0.372380544172661, 0.3385626044480845, 0.300050027009694, 0.27503491394149054, 0.2542837886157723, 0.2419519658614859, 0.2481632024383586, 0.2588597980725786, 0.2698371638935117, 0.2849747471499766, 0.26991800949889033, 0.20471858845828023, 0.12442205394588181, 0.06371996453205579, 0.04474790491119776, 0.04331778024846207, 0.043425178103955415, 0.04141722416093238, 0.04346704298140081, 0.04842483936808344, 0.04576883917836126, 0.041948629698781825, 0.041139433859260756, 0.041359269306182375, 0.04476797275140064, 0.04730401097466933, 0.04854807973917275, 0.04776793906389466, 0.04695441386976931, 0.04561123621247733, 0.04328810557431784, 0.0421941040364879, 0.04567863392551492, 0.04607553504600313, 0.04745289236281092, 0.050799363620603805, 0.047009742333265186, 0.04197312616246828, 0.045568658799004055, 0.04950290466374596, 0.05047313776113717, 0.04866930525486824, 0.041709352811006434, 0.04346991804565062, 0.04847793967620536, 0.0483407353418824, 0.04893693944483718, 0.04964036128679813, 0.04585043053261588, 0.042137232515707786, 0.04318024712159876, 0.03882668894551708, 0.03992657190878028, 0.04341166932492751, 0.04522723382472872, 0.04602373201322939, 0.043574401205969185, 0.04347286511713428, 0.04389442975326638, 0.046474225185014734, 0.04468946526873493, 0.04521254048699986, 0.045612321205862956, 0.045254081348552126, 0.04373868382604877, 0.044731104709681925, 0.04419661974812566, 0.03971135024435756, 0.040276425161050844, 0.04538473582431024, 0.04695881226018986, 0.04384551885057054, 0.04374323253548989, 0.04378309423401829, 0.042320665449719776, 0.04504178403394185, 0.04346549189106467, 0.04465447999006352, 0.045680549745101176, 0.046689972040828386, 0.04171381599865176, 0.04088252520815791, 0.04502160504474559, 0.047372363873766914, 0.05073673375295184, 0.0470445713112432, 0.04961697023359589, 0.04824373439850615, 0.0400694047756427, 0.04493917216262888, 0.05025685507158057, 0.04784519980053747, 0.045304927551867505, 0.04581202904349647, 0.044853469155612266, 0.04537774246156747, 0.0416293398608068, 0.04012314740565847, 0.039889998035148665, 0.043182397253171426, 0.048325503442644566, 0.0500434886759839, 0.04499255258371695, 0.04305837266895443, 0.041098643216759476, 0.04484789503370013, 0.04943351137544058, 0.042150912815641435, 0.04326682724906145, 0.046785962527478776, 0.042390627529364476, 0.041870969796478384, 0.04575952382122322, 0.04464385769860984, 0.04468575848348887, 0.04600236348234317, 0.04910839704277886, 0.04499056162828212, 0.0440582963307661, 0.04417858953950231, 0.045987527884238946, 0.045880564612362756, 0.04507177207972796, 0.046831333948118364, 0.04785959151143914, 0.04414535812583369, 0.04466612718088915, 0.04749075630750218, 0.04939464543074291, 0.04922078962789247, 0.04975050201601396, 0.04898735973778251, 0.04883496451383182, 0.046957028246326936, 0.04603417847246742, 0.042974412285528056, 0.03734283029861541, 0.04290257841202429, 0.0491248511597453, 0.047062472661873855, 0.04764013621951441, 0.04410154416697243, 0.04301389109429321, 0.044186292324747155, 0.04091910249679947, 0.04155120567845409, 0.04476902014742051, 0.04108120421202448, 0.037906657399788365, 0.043727289913506266, 0.042871601202105925, 0.03900637961843521, 0.036193845297806844, 0.04184542629394857, 0.04701315036410403, 0.04471123658120445, 0.04535258675302806, 0.050623824743081816, 0.05364527249445001, 0.046842276346725456, 0.038842274435487, 0.039585603998699086, 0.04186078559942754, 0.04158055169968772, 0.04788888006918037, 0.04878977348407639, 0.047802142754339305, 0.043335450547719104, 0.04465722940976265, 0.04500927942866699, 0.046016621948327174, 0.045449259413764626, 0.045445092988202714, 0.04273032326669586, 0.043450268414430906, 0.0452201565785205, 0.043983216026702174, 0.042267470283976184, 0.03913285551073241, 0.04535011019030258, 0.047601998718010685, 0.04236531816603007, 0.041294137653438645, 0.04703683659909296, 0.05060791140142113, 0.0490695284000884, 0.04659290053276082, 0.045697348140200045, 0.04077968590537448, 0.042542229405807035, 0.04833345266185202, 0.04694899703990895, 0.04753129321637921, 0.045508370850503334, 0.04245549456493364, 0.03906240157284455, 0.04077469386005198, 0.04569938738853675, 0.04440478762482793, 0.04458027978559779, 0.041291274184566136, 0.040327004579782603, 0.03772530113394665, 0.04083635914799946, 0.04480978869822854, 0.04629559979344282, 0.04138521838261721, 0.04302891111392147, 0.038370248128620034, 0.04209043287611531, 0.046217035613680665, 0.045800208835282394, 0.046851059570329256, 0.04183024348314623, 0.04036128158434568, 0.04154121832239926, 0.0413199319399299, 0.045272944823609315, 0.04445619088339592, 0.043584303677589226, 0.04009361595030041, 0.04333911757881482, 0.04634525839423941, 0.04634810861597266, 0.04732622386379959, 0.04224104408669772, 0.03908553395350114, 0.04176098735093898, 0.04365687872838128, 0.04525577395865094, 0.04636682286835371, 0.042718943926862415, 0.04378330826555344, 0.041424912747139844, 0.04158788349112557, 0.04253349156312666, 0.045348277990678455, 0.0470667024556114, 0.04534775298446029, 0.042046294836338385, 0.0411202805610577, 0.0447037980612116, 0.046461880529271776, 0.042166059117019254, 0.04066365805660356, 0.046661351791754235, 0.04804066024995413, 0.04473367304366499, 0.04118334887302664, 0.03687109983877782, 0.040931664331577064, 0.04099064458130503, 0.04277329900971529, 0.04022544876582107, 0.03842619559805958, 0.03955790365944766, 0.048853977038304616, 0.052350159708389035, 0.043366490118314324, 0.042284043375617086, 0.046783215575199044, 0.045916450282866, 0.04430257999109638, 0.04406340741696814, 0.045304210724048936, 0.04943023454037068, 0.04720492054704553, 0.046689832402328775, 0.04818384407209958, 0.0476481653943768, 0.0453458612262087, 0.040030114060635696, 0.04200276911815852, 0.0425060220901035, 0.040335283679017245, 0.04246410750799881, 0.04210916420131698, 0.040953013589040944, 0.040394321415695204, 0.04003555612982741, 0.044162707889056144, 0.0478552122030664, 0.0446140069212816, 0.04707846756265828, 0.047873583302387744, 0.047578558370327005, 0.04637937855240745, 0.0471908192573982, 0.04821753327034351, 0.04908841396554945, 0.046608834469953696, 0.044578939926042345, 0.04570005131701801, 0.042183998353329234, 0.03986806719065372, 0.041386458533410865, 0.044472471009591064, 0.04641284219986197, 0.04305330530314275, 0.04350602307903746, 0.04826561883855598, 0.04711496736718839, 0.050660924340931085, 0.05049390547388511, 0.04647009178482704, 0.04722936558353204, 0.04483411288299754, 0.04761332083261617, 0.046953461575535954, 0.04567243876512055, 0.04581749461306325, 0.04435481490424548, 0.042242332368740136, 0.04275183069544311, 0.04508095276399907, 0.04254990506220978, 0.040790627358346654, 0.04028581784318738, 0.04422786974798521, 0.04567626616109576, 0.04527964741315845, 0.04446371266660218, 0.04349445071655706, 0.04122914864839567, 0.03986658201593119, 0.042328231176402935, 0.046343793953189175, 0.04838952376368143, 0.04752407407902626, 0.0474961806565066, 0.04921827790106632, 0.0461377516515905, 0.04619995255644665, 0.04544427868597971, 0.041700931095521476, 0.04294287611850517, 0.04766903736560473, 0.04654348486860325, 0.039713977300771586, 0.039356751756926496, 0.03913220192515639, 0.039131362684817775, 0.039753132787580955, 0.042272765954301884, 0.04626841895646131, 0.044354353817838095, 0.041321187216488565, 0.042235087230061676, 0.04553720900537041, 0.04347648632966383, 0.0413496924476828, 0.04656233345688962, 0.04515312599195977, 0.04195368109573263, 0.041978131864340025, 0.04192552913436148, 0.03945625491737432, 0.04396846601436579, 0.043606450770260395, 0.04187681162413345, 0.04173631142978733, 0.04035408491782999, 0.04056327326050339, 0.0395087085528608, 0.040300122224325774, 0.04132111896757895, 0.04192198691810278, 0.04083790031822528, 0.039537336324875376, 0.04390551354786044, 0.04300962686921604, 0.04228082909060399, 0.0417565132505904, 0.0454002603419375, 0.04956280704504699, 0.04799419864665441, 0.045962094381381415, 0.0467473484273944, 0.044792070505431394, 0.04109111560252778, 0.04218760049990035, 0.04299570423703939, 0.040379807727104054, 0.04329150734012735, 0.04625143635561658, 0.04698562949105908, 0.050376418896302615, 0.04631249530889829, 0.04166623484418304, 0.040619462020136686, 0.0415672974517897, 0.04513067594110064, 0.045756965299573, 0.043529754631348574, 0.04340680883579754, 0.04370621525120933, 0.04266492708218574, 0.039113762928348804, 0.0380401026990651, 0.039976651574658253, 0.043445633528437735, 0.04549565098121662, 0.04831654339511471, 0.04572863462146055, 0.03953925284100334, 0.04053883676878803, 0.043876981147326, 0.04141695355051718, 0.041887461127441634, 0.04056677256034229, 0.04186037444981721, 0.04201413302871151, 0.04573851274855546, 0.041440183918970946, 0.03850311313601368, 0.037626510852843485, 0.04094179197839728, 0.04580007732330971, 0.04460738621891311, 0.04675278645179763, 0.0478605348944842, 0.04306252971921845, 0.046171581575171455, 0.05050074884315606, 0.042798874627819575, 0.04156016348168418, 0.044862605539110534, 0.04285813852906759, 0.04032873819014946, 0.0412731534837442, 0.04350566852020168, 0.04225372734410245, 0.04634286632670015, 0.04550365056295158, 0.045465956532854325, 0.05065921696811653, 0.04830588294157991, 0.04330708334672608, 0.04064806228847181, 0.03914909641618058, 0.041654448170194834, 0.04615595205922822, 0.04700632494550399, 0.04765357505656815, 0.04343840127677389, 0.0355150293972138, 0.03858834128735246, 0.038564138772430145, 0.043522168150675826, 0.043839343130339124, 0.03817820557819878, 0.04137383994518887, 0.04412145086969157, 0.04622839892712683, 0.04926430171308205, 0.047914247587726576, 0.04572585602454942, 0.04401998823089076, 0.04404035191781479, 0.04769100526666846, 0.048987866360454185, 0.04317200864218212, 0.042478490338744235, 0.04206542906810126, 0.04202805035461332, 0.04502553794599071, 0.04895049138390894, 0.049372283427571675, 0.04436728410362847, 0.042676705096514625, 0.0388932106584164, 0.03893482966119943, 0.04151332630361281, 0.04524423881588369, 0.04506116503171938, 0.04532681103261335, 0.0466493567116118, 0.048090064899859696, 0.04802299070388316, 0.04980025022656742, 0.04389577911463016, 0.04241263878375371, 0.04724930900263318, 0.04747258403601618, 0.042306567956874014, 0.04638399027666991, 0.04749861770039475, 0.047082672401003424, 0.04362764515742035, 0.04541169690222177, 0.04596341709748536, 0.048390183305535114, 0.04560789490195511, 0.04696830554394434, 0.05086854951618504, 0.04647093018422276, 0.03634809104465572, 0.04124641086518968, 0.04241076035782614, 0.04709708747155942, 0.04778492899706399, 0.04420316303483561, 0.04496193347190997, 0.04466609027599868, 0.04118875739174372, 0.042672531495944965, 0.044356981785933176, 0.04867307382129206, 0.046866106238546514, 0.039972418432447705, 0.04638912575140644]],
            'im_sum': [False, 2285.0251880029814],
            'regn_sum': [False, 254.645320565],
            'npts_real': [True, 6400000],
            'profile': [False, 2.73209990935],
            'fit': [False, [3.04538752387499, 5.974552107890284, \
                    5.6824086756315]],
            'fit_loc_chan': [True, 489],
            'fit_loc_freq': [False, 354.5049652049504],
            'fit_pix': [False, [45.76223486395211, 41.08882263728372]]}

        report1 = th.checkall( \
            # checks for image and pb mask movement
            imgmask = [(img+'.image', True, [40, 72, 0, 0]), \
                (img+'.image', False, [40, 73, 0, 0]), \
                (img+'.image', True, [8, 40, 0, 0]), \
                (img+'.image', False, [7, 40, 0, 0])])

        report2 = self.stats_compare(exp_im_stats, im_stats_dict, '.image')

        # .mask report
        mask_stats_dict = self.image_stats(img+'.mask')

        exp_mask_stats = {'npts': [True, 6400000],
            'freq_bin': [False, 122071.64398193359],
            'start': [True, 3.544453e+11],
            'end': [True, 3.545672e+11],
            'start_delta': [False, 3.544453e+11],
            'end_delta': [False, 3.545672e+11],
            'nchan': [True, 1000],
            'mask_pix': [False, 9362],
            'mask_regns': [True, 1],
            'npts_real': [True, 6400000]}

        report3 = self.stats_compare(exp_mask_stats, mask_stats_dict, '.mask')

        # .pb report
        pb_stats_dict = self.image_stats(img+'.pb', fit_region = \
            'ellipse[[93.24066271deg, 22.57227012deg], [22.4071arcsec, 21.7699arcsec], 90.00000000deg]')

        exp_pb_stats = {'npts': [True, 6400000],
            'npts_unmasked': [False, 3233000.0],
            'freq_bin': [False, 122071.64398193359],
            'start': [True, 3.544453e+11],
            'end': [True, 3.545672e+11],
            'start_delta': [False, 3.544453e+11],
            'end_delta': [False, 3.545672e+11],
            'nchan': [True, 1000],
            'max_val': [False, 1.0],
            'max_val_pos': [True, [40, 40, 0, 0]],
            'min_val': [False, 0.20036059618],
            'im_rms': [False, 0.57684102],
            'npts_0.2': [False, [3233, 3233, 3233, 3233, 3233, 3233, 3233, 3233, 3233, 3233, 3233, 3233, 3233, 3233, 3233, 3233, 3233, 3233, 3233, 3233, 3233, 3233, 3233, 3233, 3233, 3233, 3233, 3233, 3233, 3233, 3233, 3233, 3233, 3233, 3233, 3233, 3233, 3233, 3233, 3233, 3233, 3233, 3233, 3233, 3233, 3233, 3233, 3233, 3233, 3233, 3233, 3233, 3233, 3233, 3233, 3233, 3233, 3233, 3233, 3233, 3233, 3233, 3233, 3233, 3233, 3233, 3233, 3233, 3233, 3233, 3233, 3233, 3233, 3233, 3233, 3233, 3233, 3233, 3233, 3233, 3233, 3233, 3233, 3233, 3233, 3233, 3233, 3233, 3233, 3233, 3233, 3233, 3233, 3233, 3233, 3233, 3233, 3233, 3233, 3233, 3233, 3233, 3233, 3233, 3233, 3233, 3233, 3233, 3233, 3233, 3233, 3233, 3233, 3233, 3233, 3233, 3233, 3233, 3233, 3233, 3233, 3233, 3233, 3233, 3233, 3233, 3233, 3233, 3233, 3233, 3233, 3233, 3233, 3233, 3233, 3233, 3233, 3233, 3233, 3233, 3233, 3233, 3233, 3233, 3233, 3233, 3233, 3233, 3233, 3233, 3233, 3233, 3233, 3233, 3233, 3233, 3233, 3233, 3233, 3233, 3233, 3233, 3233, 3233, 3233, 3233, 3233, 3233, 3233, 3233, 3233, 3233, 3233, 3233, 3233, 3233, 3233, 3233, 3233, 3233, 3233, 3233, 3233, 3233, 3233, 3233, 3233, 3233, 3233, 3233, 3233, 3233, 3233, 3233, 3233, 3233, 3233, 3233, 3233, 3233, 3233, 3233, 3233, 3233, 3233, 3233, 3233, 3233, 3233, 3233, 3233, 3233, 3233, 3233, 3233, 3233, 3233, 3233, 3233, 3233, 3233, 3233, 3233, 3233, 3233, 3233, 3233, 3233, 3233, 3233, 3233, 3233, 3233, 3233, 3233, 3233, 3233, 3233, 3233, 3233, 3233, 3233, 3233, 3233, 3233, 3233, 3233, 3233, 3233, 3233, 3233, 3233, 3233, 3233, 3233, 3233, 3233, 3233, 3233, 3233, 3233, 3233, 3233, 3233, 3233, 3233, 3233, 3233, 3233, 3233, 3233, 3233, 3233, 3233, 3233, 3233, 3233, 3233, 3233, 3233, 3233, 3233, 3233, 3233, 3233, 3233, 3233, 3233, 3233, 3233, 3233, 3233, 3233, 3233, 3233, 3233, 3233, 3233, 3233, 3233, 3233, 3233, 3233, 3233, 3233, 3233, 3233, 3233, 3233, 3233, 3233, 3233, 3233, 3233, 3233, 3233, 3233, 3233, 3233, 3233, 3233, 3233, 3233, 3233, 3233, 3233, 3233, 3233, 3233, 3233, 3233, 3233, 3233, 3233, 3233, 3233, 3233, 3233, 3233, 3233, 3233, 3233, 3233, 3233, 3233, 3233, 3233, 3233, 3233, 3233, 3233, 3233, 3233, 3233, 3233, 3233, 3233, 3233, 3233, 3233, 3233, 3233, 3233, 3233, 3233, 3233, 3233, 3233, 3233, 3233, 3233, 3233, 3233, 3233, 3233, 3233, 3233, 3233, 3233, 3233, 3233, 3233, 3233, 3233, 3233, 3233, 3233, 3233, 3233, 3233, 3233, 3233, 3233, 3233, 3233, 3233, 3233, 3233, 3233, 3233, 3233, 3233, 3233, 3233, 3233, 3233, 3233, 3233, 3233, 3233, 3233, 3233, 3233, 3233, 3233, 3233, 3233, 3233, 3233, 3233, 3233, 3233, 3233, 3233, 3233, 3233, 3233, 3233, 3233, 3233, 3233, 3233, 3233, 3233, 3233, 3233, 3233, 3233, 3233, 3233, 3233, 3233, 3233, 3233, 3233, 3233, 3233, 3233, 3233, 3233, 3233, 3233, 3233, 3233, 3233, 3233, 3233, 3233, 3233, 3233, 3233, 3233, 3233, 3233, 3233, 3233, 3233, 3233, 3233, 3233, 3233, 3233, 3233, 3233, 3233, 3233, 3233, 3233, 3233, 3233, 3233, 3233, 3233, 3233, 3233, 3233, 3233, 3233, 3233, 3233, 3233, 3233, 3233, 3233, 3233, 3233, 3233, 3233, 3233, 3233, 3233, 3233, 3233, 3233, 3233, 3233, 3233, 3233, 3233, 3233, 3233, 3233, 3233, 3233, 3233, 3233, 3233, 3233, 3233, 3233, 3233, 3233, 3233, 3233, 3233, 3233, 3233, 3233, 3233, 3233, 3233, 3233, 3233, 3233, 3233, 3233, 3233, 3233, 3233, 3233, 3233, 3233, 3233, 3233, 3233, 3233, 3233, 3233, 3233, 3233, 3233, 3233, 3233, 3233, 3233, 3233, 3233, 3233, 3233, 3233, 3233, 3233, 3233, 3233, 3233, 3233, 3233, 3233, 3233, 3233, 3233, 3233, 3233, 3233, 3233, 3233, 3233, 3233, 3233, 3233, 3233, 3233, 3233, 3233, 3233, 3233, 3233, 3233, 3233, 3233, 3233, 3233, 3233, 3233, 3233, 3233, 3233, 3233, 3233, 3233, 3233, 3233, 3233, 3233, 3233, 3233, 3233, 3233, 3233, 3233, 3233, 3233, 3233, 3233, 3233, 3233, 3233, 3233, 3233, 3233, 3233, 3233, 3233, 3233, 3233, 3233, 3233, 3233, 3233, 3233, 3233, 3233, 3233, 3233, 3233, 3233, 3233, 3233, 3233, 3233, 3233, 3233, 3233, 3233, 3233, 3233, 3233, 3233, 3233, 3233, 3233, 3233, 3233, 3233, 3233, 3233, 3233, 3233, 3233, 3233, 3233, 3233, 3233, 3233, 3233, 3233, 3233, 3233, 3233, 3233, 3233, 3233, 3233, 3233, 3233, 3233, 3233, 3233, 3233, 3233, 3233, 3233, 3233, 3233, 3233, 3233, 3233, 3233, 3233, 3233, 3233, 3233, 3233, 3233, 3233, 3233, 3233, 3233, 3233, 3233, 3233, 3233, 3233, 3233, 3233, 3233, 3233, 3233, 3233, 3233, 3233, 3233, 3233, 3233, 3233, 3233, 3233, 3233, 3233, 3233, 3233, 3233, 3233, 3233, 3233, 3233, 3233, 3233, 3233, 3233, 3233, 3233, 3233, 3233, 3233, 3233, 3233, 3233, 3233, 3233, 3233, 3233, 3233, 3233, 3233, 3233, 3233, 3233, 3233, 3233, 3233, 3233, 3233, 3233, 3233, 3233, 3233, 3233, 3233, 3233, 3233, 3233, 3233, 3233, 3233, 3233, 3233, 3233, 3233, 3233, 3233, 3233, 3233, 3233, 3233, 3233, 3233, 3233, 3233, 3233, 3233, 3233, 3233, 3233, 3233, 3233, 3233, 3233, 3233, 3233, 3233, 3233, 3233, 3233, 3233, 3233, 3233, 3233, 3233, 3233, 3233, 3233, 3233, 3233, 3233, 3233, 3233, 3233, 3233, 3233, 3233, 3233, 3233, 3233, 3233, 3233, 3233, 3233, 3233, 3233, 3233, 3233, 3233, 3233, 3233, 3233, 3233, 3233, 3233, 3233, 3233, 3233, 3233, 3233, 3233, 3233, 3233, 3233, 3233, 3233, 3233, 3233, 3233, 3233, 3233, 3233, 3233, 3233, 3233, 3233, 3233, 3233, 3233, 3233, 3233, 3233, 3233, 3233, 3233, 3233, 3233, 3233, 3233, 3233, 3233, 3233, 3233, 3233, 3233, 3233, 3233, 3233, 3233, 3233, 3233, 3233, 3233, 3233, 3233, 3233, 3233, 3233, 3233, 3233, 3233, 3233, 3233, 3233, 3233, 3233, 3233, 3233, 3233, 3233, 3233, 3233, 3233, 3233, 3233, 3233, 3233, 3233, 3233, 3233, 3233, 3233, 3233, 3233, 3233, 3233, 3233, 3233, 3233, 3233, 3233, 3233, 3233, 3233, 3233, 3233, 3233, 3233, 3233, 3233, 3233, 3233, 3233, 3233, 3233, 3233, 3233, 3233, 3233, 3233, 3233, 3233, 3233, 3233, 3233, 3233, 3233, 3233, 3233, 3233, 3233, 3233, 3233, 3233, 3233, 3233, 3233, 3233, 3233, 3233, 3233, 3233, 3233, 3233, 3233, 3233, 3233, 3233, 3233, 3233, 3233, 3233, 3233, 3233, 3233, 3233, 3233, 3233, 3233, 3233, 3233, 3233, 3233, 3233, 3233, 3233, 3233, 3233, 3233, 3233, 3233, 3233, 3233, 3233, 3233, 3233, 3233, 3233, 3233, 3233, 3233, 3233, 3233, 3233, 3233, 3233]],
            'npts_0.5': [False, [1549, 1549, 1549, 1549, 1549, 1549, 1549, 1549, 1549, 1549, 1549, 1549, 1549, 1549, 1549, 1549, 1549, 1549, 1549, 1549, 1549, 1549, 1549, 1549, 1549, 1549, 1549, 1549, 1549, 1549, 1549, 1549, 1549, 1549, 1549, 1549, 1549, 1549, 1549, 1549, 1549, 1549, 1549, 1549, 1549, 1549, 1549, 1549, 1549, 1549, 1549, 1549, 1549, 1549, 1549, 1549, 1549, 1549, 1549, 1549, 1549, 1549, 1549, 1549, 1549, 1549, 1549, 1549, 1549, 1549, 1549, 1549, 1549, 1549, 1549, 1549, 1549, 1549, 1549, 1549, 1549, 1549, 1549, 1549, 1549, 1549, 1549, 1549, 1549, 1549, 1549, 1549, 1549, 1549, 1549, 1549, 1549, 1549, 1549, 1549, 1549, 1549, 1549, 1549, 1549, 1549, 1549, 1549, 1549, 1549, 1549, 1549, 1549, 1549, 1549, 1549, 1549, 1549, 1549, 1549, 1549, 1549, 1549, 1549, 1549, 1549, 1549, 1549, 1549, 1549, 1549, 1549, 1549, 1549, 1549, 1549, 1549, 1549, 1549, 1549, 1549, 1549, 1549, 1549, 1549, 1549, 1549, 1549, 1549, 1549, 1549, 1549, 1549, 1549, 1549, 1549, 1549, 1549, 1549, 1549, 1549, 1549, 1549, 1549, 1549, 1549, 1549, 1549, 1549, 1549, 1549, 1549, 1549, 1549, 1549, 1549, 1549, 1549, 1549, 1549, 1549, 1549, 1549, 1549, 1549, 1549, 1549, 1549, 1549, 1549, 1549, 1549, 1549, 1549, 1549, 1549, 1549, 1549, 1549, 1549, 1549, 1549, 1549, 1549, 1549, 1549, 1549, 1549, 1549, 1549, 1549, 1549, 1549, 1549, 1549, 1549, 1549, 1549, 1549, 1549, 1549, 1549, 1549, 1549, 1549, 1549, 1549, 1549, 1549, 1549, 1549, 1549, 1549, 1549, 1549, 1549, 1549, 1549, 1549, 1549, 1549, 1549, 1549, 1549, 1549, 1549, 1549, 1549, 1549, 1549, 1549, 1549, 1549, 1549, 1549, 1549, 1549, 1549, 1549, 1549, 1549, 1549, 1549, 1549, 1549, 1549, 1549, 1549, 1549, 1549, 1549, 1549, 1549, 1549, 1549, 1549, 1549, 1549, 1549, 1549, 1549, 1549, 1549, 1549, 1549, 1549, 1549, 1549, 1549, 1549, 1549, 1549, 1549, 1549, 1549, 1549, 1549, 1549, 1549, 1549, 1549, 1549, 1549, 1549, 1549, 1549, 1549, 1549, 1549, 1549, 1549, 1549, 1549, 1549, 1549, 1549, 1549, 1549, 1549, 1549, 1549, 1549, 1549, 1549, 1549, 1549, 1549, 1549, 1549, 1549, 1549, 1549, 1549, 1549, 1549, 1549, 1549, 1549, 1549, 1549, 1549, 1549, 1549, 1549, 1549, 1549, 1549, 1549, 1549, 1549, 1549, 1549, 1549, 1549, 1549, 1549, 1549, 1549, 1549, 1549, 1549, 1549, 1549, 1549, 1549, 1549, 1549, 1549, 1549, 1549, 1549, 1549, 1549, 1549, 1549, 1549, 1549, 1549, 1549, 1549, 1549, 1549, 1549, 1549, 1549, 1549, 1549, 1549, 1549, 1549, 1549, 1549, 1549, 1549, 1549, 1549, 1549, 1549, 1549, 1549, 1549, 1549, 1549, 1549, 1549, 1549, 1549, 1549, 1549, 1549, 1549, 1549, 1549, 1549, 1549, 1549, 1549, 1549, 1549, 1549, 1549, 1549, 1549, 1549, 1549, 1549, 1549, 1549, 1549, 1549, 1549, 1549, 1549, 1549, 1549, 1549, 1549, 1549, 1549, 1549, 1549, 1549, 1549, 1549, 1549, 1549, 1549, 1549, 1549, 1549, 1549, 1549, 1549, 1549, 1549, 1549, 1549, 1549, 1549, 1549, 1549, 1549, 1549, 1549, 1549, 1549, 1549, 1549, 1549, 1549, 1549, 1549, 1549, 1549, 1549, 1549, 1549, 1549, 1549, 1549, 1549, 1549, 1549, 1549, 1549, 1549, 1549, 1549, 1549, 1549, 1549, 1549, 1549, 1549, 1549, 1549, 1549, 1549, 1549, 1549, 1549, 1549, 1549, 1549, 1549, 1549, 1549, 1549, 1549, 1549, 1549, 1549, 1549, 1549, 1549, 1549, 1549, 1549, 1549, 1549, 1549, 1549, 1549, 1549, 1549, 1549, 1549, 1549, 1549, 1549, 1549, 1549, 1549, 1549, 1549, 1549, 1549, 1549, 1549, 1549, 1549, 1549, 1549, 1549, 1549, 1549, 1549, 1549, 1549, 1549, 1549, 1549, 1549, 1549, 1549, 1549, 1549, 1549, 1549, 1549, 1549, 1549, 1549, 1549, 1549, 1549, 1549, 1549, 1549, 1549, 1549, 1549, 1549, 1549, 1549, 1549, 1549, 1549, 1549, 1549, 1549, 1549, 1549, 1549, 1549, 1549, 1549, 1549, 1549, 1549, 1549, 1549, 1549, 1549, 1549, 1549, 1549, 1549, 1549, 1549, 1549, 1549, 1549, 1549, 1549, 1549, 1549, 1549, 1549, 1549, 1549, 1549, 1549, 1549, 1549, 1549, 1549, 1549, 1549, 1549, 1549, 1549, 1549, 1549, 1549, 1549, 1549, 1549, 1549, 1549, 1549, 1549, 1549, 1549, 1549, 1549, 1549, 1549, 1549, 1549, 1549, 1549, 1549, 1549, 1549, 1549, 1549, 1549, 1549, 1549, 1549, 1549, 1549, 1549, 1549, 1549, 1549, 1549, 1549, 1549, 1549, 1549, 1549, 1549, 1549, 1549, 1549, 1549, 1549, 1549, 1549, 1549, 1549, 1549, 1549, 1549, 1549, 1549, 1549, 1549, 1549, 1549, 1549, 1549, 1549, 1549, 1549, 1549, 1549, 1549, 1549, 1549, 1549, 1549, 1549, 1549, 1549, 1549, 1549, 1549, 1549, 1549, 1549, 1549, 1549, 1549, 1549, 1549, 1549, 1549, 1549, 1549, 1549, 1549, 1549, 1549, 1549, 1549, 1549, 1549, 1549, 1549, 1549, 1549, 1549, 1549, 1549, 1549, 1549, 1549, 1549, 1549, 1549, 1549, 1549, 1549, 1549, 1549, 1549, 1549, 1549, 1549, 1549, 1549, 1549, 1549, 1549, 1549, 1549, 1549, 1549, 1549, 1549, 1549, 1549, 1549, 1549, 1549, 1549, 1549, 1549, 1549, 1549, 1549, 1549, 1549, 1549, 1549, 1549, 1549, 1549, 1549, 1549, 1549, 1549, 1549, 1549, 1549, 1549, 1549, 1549, 1549, 1549, 1549, 1549, 1549, 1549, 1549, 1549, 1549, 1549, 1549, 1549, 1549, 1549, 1549, 1549, 1549, 1549, 1549, 1549, 1549, 1549, 1549, 1549, 1549, 1549, 1549, 1549, 1549, 1549, 1549, 1549, 1549, 1549, 1549, 1549, 1549, 1549, 1549, 1549, 1549, 1549, 1549, 1549, 1549, 1549, 1549, 1549, 1549, 1549, 1549, 1549, 1549, 1549, 1549, 1549, 1549, 1549, 1549, 1549, 1549, 1549, 1549, 1549, 1549, 1549, 1549, 1549, 1549, 1549, 1549, 1549, 1549, 1549, 1549, 1549, 1549, 1549, 1549, 1549, 1549, 1549, 1549, 1549, 1549, 1549, 1549, 1549, 1549, 1549, 1549, 1549, 1549, 1549, 1549, 1549, 1549, 1549, 1549, 1549, 1549, 1549, 1549, 1549, 1549, 1549, 1549, 1549, 1549, 1549, 1549, 1549, 1549, 1549, 1549, 1549, 1549, 1549, 1549, 1549, 1549, 1549, 1549, 1549, 1549, 1549, 1549, 1549, 1549, 1549, 1549, 1549, 1549, 1549, 1549, 1549, 1549, 1549, 1549, 1549, 1549, 1549, 1549, 1549, 1549, 1549, 1549, 1549, 1549, 1549, 1549, 1549, 1549, 1549, 1549, 1549, 1549, 1549, 1549, 1549, 1549, 1549, 1549, 1549, 1549, 1549, 1549, 1549, 1549, 1549, 1549, 1549, 1549, 1549, 1549, 1549, 1549, 1549, 1549, 1549, 1549, 1549, 1549, 1549, 1549, 1549, 1549, 1549, 1549, 1549, 1549, 1549, 1549, 1549, 1549, 1549, 1549, 1549, 1549, 1549, 1549, 1549, 1549, 1549, 1549, 1549, 1549, 1549, 1549, 1549, 1549, 1549, 1549, 1549, 1549, 1549, 1549, 1549, 1549]],
            'npts_real': [True, 6400000],
            'fit': [False, [1.046847676114786, 28.075049566294457, \
                    28.075184571520158]],
            'fit_loc_chan': [True, 500],
            'fit_loc_freq': [False, 354.5063079930342],
            'fit_pix': [False, [40.0, 40.0]]}

        report4 = self.stats_compare(exp_pb_stats, pb_stats_dict, '.pb')

        # .psf report
        psf_stats_dict = self.image_stats(img+'.psf', fit_region = \
            'ellipse[[93.24070675deg, 22.57229969deg], [4.6173arcsec, 3.4331arcsec], 90.00000000deg]')

        exp_psf_stats = {'npts': [True, 6400000],
            'npts_unmasked': [True, 6400000.0],
            'freq_bin': [False, 122071.64398193359],
            'start': [True, 3.544453e+11],
            'end': [True, 3.545672e+11],
            'start_delta': [False, 3.544453e+11],
            'end_delta': [False, 3.545672e+11],
            'nchan': [True, 1000],
            'max_val': [False, 1.0],
            'max_val_pos': [True, [40, 40, 0, 0]],
            'min_val': [False, -0.164189130068],
            'min_val_pos': [True, [36, 35, 0, 993]],
            'im_rms': [False, 0.0871161935921],
            'im_sum': [False, 2742.74484326],
            'npts_real': [True, 6400000],
            'fit_0': [False, [1.1041815481079804, 3.942786862512436, \
                      2.861422654767207]],
            'fit_loc_chan_0': [True, 1],
            'fit_loc_freq_0': [False, 354.4453942426872],
            'fit_pix_0': [False, [39.99991697297065, 39.997612723971876]],
            'fit_1': [False, [1.1041897949047454, 3.943995482479015, \
                      2.858120721885849]],
            'fit_loc_chan_1': [True, 500],
            'fit_loc_freq_1': [False, 354.5063079930342],
            'fit_pix_1': [False, [39.999914819825086, 39.997626281193952]],
            'fit_2': [False, [1.1041648382099558, 3.946029935006709, \
                      2.8548012968092817]],
            'fit_loc_chan_2': [True, 999],
            'fit_loc_freq_2': [False, 354.5672217433812],
            'fit_pix_2': [False, [39.99991098336098, 39.99764268795339]]}

        report5 = self.stats_compare(exp_psf_stats, psf_stats_dict, '.psf')

        # .residual report
        resid_stats_dict = self.image_stats(img+'.residual', fit_region = \
            'ellipse[[93.23955772deg, 22.57243258deg], [6.2806arcsec, 5.4290arcsec], 0.00000000deg]')

        exp_resid_stats = {'npts': [True, 6400000],
            'npts_unmasked': [False, 3233000.0],
            'freq_bin': [False, 122071.64398193359],
            'start': [True, 3.544453e+11],
            'end': [True, 3.545672e+11],
            'start_delta': [False, 3.544453e+11],
            'end_delta': [False, 3.545672e+11],
            'nchan': [True, 1000],
            'max_val': [False, 0.313477724791],
            'max_val_pos': [True, [59, 65, 0, 492]],
            'min_val': [False, -0.335443556309],
            'min_val_pos': [True, [32, 47, 0, 491]],
            'im_rms': [False, 0.0465509555972],
            'im_sum': [False, 236.741826246],
            'regn_sum': [False, 50.9751291326],
            'npts_real': [True, 6400000]}

        report6 = self.stats_compare(exp_resid_stats, resid_stats_dict, \
            '.residual')

        # .model report
        model_stats_dict = self.image_stats(img+'.model', fit_region = \
            'ellipse[[93.23955772deg, 22.57243258deg], [6.2806arcsec, 5.4290arcsec], 0.00000000deg]', masks=mask_stats_dict['mask'])

        exp_model_stats = {'npts': [True, 6400000],
            'npts_unmasked': [True, 6400000.0],
            'freq_bin': [False, 122071.64398193359],
            'start': [True, 3.544453e+11],
            'end': [True, 3.545672e+11],
            'start_delta': [False, 3.544453e+11],
            'end_delta': [False, 3.545672e+11],
            'nchan': [True, 1000],
            'max_val': [False, 1.3696539402],
            'max_val_pos': [True, [46, 41, 0, 489]],
            'min_val': [False, -0.0673163980246],
            'min_val_pos': [True, [58, 39, 0, 490]],
            'im_rms': [False, 0.00172803556487],
            'im_sum': [False, 52.6738070883],
            'regn_sum': [False, 53.3284724131],
            'mask_non0': [True, 0],
            'npts_real': [True, 6400000]}

        report7 = self.stats_compare(exp_model_stats, model_stats_dict, \
            '.model')

        # .sumwt report
        sumwt_stats_dict = self.image_stats(img+'.sumwt')

        exp_sumwt_stats = {'npts': [True, 1000],
            'npts_unmasked': [True, 1000.0],
            'freq_bin': [False, 122071.64398193359],
            'start': [True, 3.544453e+11],
            'end': [True, 3.545672e+11],
            'start_delta': [False, 3.544453e+11],
            'end_delta': [False, 3.545672e+11],
            'nchan': [True, 1000],
            'max_val': [False, 1009.50134277],
            'max_val_pos': [True, [0, 0, 0, 979]],
            'min_val': [False, 1007.97528076],
            'min_val_pos': [True, [0, 0, 0, 0]],
            'im_rms': [False, 1008.71815136],
            'npts_real': [True, 1000]}

        report8 = self.stats_compare(exp_sumwt_stats, sumwt_stats_dict, \
            '.sumwt')

        # report combination
        report = report0 + report1 + report2 + report3 + report4 + report5 + \
            report6 + report7 + report8

        failed = self.filter_report(report)

        add_to_dict(self, output = test_dict, dataset = \
            ["2017.1.00750.T_tclean_exe1.ms", \
             "2017.1.00750.T_tclean_exe2.ms"])

        test_dict['test_standard_cube_eph']['self.parallel'] = self.parallel
        test_dict['test_standard_cube_eph']['report'] = report
        test_dict['test_standard_cube_eph']['images'] = []

        img = shutil._basename(img)
        self.mom8_creator(img+'.image', range_list=[0.0, 3.25])
        self.mom8_creator(img+'.residual', range_list=[0.0, 3.25])
        test_dict['test_standard_cube_eph']['images'].extend( \
            (img+'.image.moment8.png',img+'.residual.moment8.png'))

        test_dict['test_standard_cube_eph']['images'].append(img+'.image.profile.png')

        self.assertTrue(th.check_final(pstr = report), \
            msg = failed)

# End of est_standard_cube_eph
#-------------------------------------------------#
    @stats_dict(test_dict)
    # @unittest.skip("")
    def test_standard_mfs_eph(self):
        ''' Standard (single field) ephemeris mfs imaging - central field of Venus (field 2), spw 25 & 45 '''

        file_name = 'standard_mfs_eph.iter'
        img = os.getcwd()+'/'+file_name+'1'
        self.prepData(data_path+'2018.1.00879.S_tclean.ms')

        print("\nSTARTING: iter0 routine")

        # iter0 routine
        tclean(vis=self.msfile, field='0', spw=['0:245.220516619'
            '~245.273983416GHz,1:261.752937691~261.774177925GHz;261.783699409'
            '~261.837898628GHz;261.958504097~261.984871284GHz'], \
            antenna=['0,1,2,3,4,5,6,7,8,9,10,11,12,13,14,15,16,17,18,19,20,'
            '21,22,23,24,25,26,27,28,29,30,31,32,33,34,35,36,37,38,39,40,'
            '41,42,43,44,45,46'], scan=['7,11'], \
            intent='OBSERVE_TARGET#ON_SOURCE', datacolumn='data', \
            imagename=file_name+'0', imsize=[288, 288], cell=['0.14arcsec'], \
            phasecenter='TRACKFIELD', stokes='I', specmode='mfs', nchan=-1, \
            perchanweightdensity=False, gridder='standard', chanchunks=-1, \
            mosweight=False, usepointing=False, pblimit=0.2, \
            deconvolver='hogbom', restoration=False, restoringbeam='common', \
            pbcor=False, weighting='briggs', robust=0.5, npixels=0, niter=0, \
            threshold='0.0mJy', nsigma=0.0, interactive=0, usemask='auto'
            '-multithresh', sidelobethreshold=2.0, noisethreshold=4.25, \
            lownoisethreshold=1.5, negativethreshold=0.0, minbeamfrac=0.3, \
            growiterations=75, dogrowprune=True, minpercentchange=1.0, \
            fastnoise=False, savemodel='none', parallel=False, verbose=True)

        # move files to iter1
        print('Copying iter0 files to iter1')
        self.copy_products(file_name+'0', file_name+'1')

        print("STARTING: iter1 routine")

        # iter1 (restart)
        tclean(vis=self.msfile, field='0', spw=['0:245.220516619'
            '~245.273983416GHz,1:261.752937691~261.774177925GHz;261.783699409'
            '~261.837898628GHz;261.958504097~261.984871284GHz'], \
            antenna=['0,1,2,3,4,5,6,7,8,9,10,11,12,13,14,15,16,17,18,19,20,'
            '21,22,23,24,25,26,27,28,29,30,31,32,33,34,35,36,37,38,39,40,'
            '41,42,43,44,45,46'], scan=['7,11'], \
            intent='OBSERVE_TARGET#ON_SOURCE', datacolumn='data', \
            imagename=file_name+'1', imsize=[288, 288], cell=['0.14arcsec'], \
            phasecenter='TRACKFIELD', stokes='I', specmode='mfs', nchan=-1, \
            perchanweightdensity=False, gridder='standard', chanchunks=-1, \
            mosweight=False, usepointing=False, pblimit=0.2, \
            deconvolver='hogbom', restoration=True, restoringbeam='common', \
            pbcor=True, weighting='briggs', robust=0.5, npixels=0, \
            niter=7000000, threshold='0.0316Jy', nsigma=0.0, interactive=0, \
            usemask='auto-multithresh', sidelobethreshold=2.0, \
            noisethreshold=4.25, lownoisethreshold=1.5, \
            negativethreshold=0.0, minbeamfrac=0.3, growiterations=75, \
            dogrowprune=True, minpercentchange=1.0, fastnoise=False, \
            restart=True, calcres=False, calcpsf=False, \
            savemodel='none', parallel=False, verbose=True)

        report0 = th.checkall(imgexist = self.image_list(img, 'standard'))

        # .image report
        im_stats_dict = self.image_stats(img+'.image', fit_region = \
            'ellipse[[239.37089658deg, -16.96414518deg], [12.9657arcsec, 12.4377arcsec], 0.00000000deg]')

        exp_im_stats = {'com_bmaj': [False, 0.875946879387],
            'com_bmin': [False, 0.673672378063],
            'com_pa': [False, 88.5368652344],
            'npts': [True, 82944],
            'npts_unmasked': [True, 47329.0],
            'freq_bin': [False, 16762501225.396851],
            'start': [True, 2.53574e+11],
            'end': [True, 2.53574e+11],
            'start_delta': [False, 2.53574e+11],
            'end_delta': [False, 2.53574e+11],
            'nchan': [True, 1],
            'max_val': [False, 1.03113353252],
            'max_val_pos': [True, [224, 153, 0, 0]],
            'min_val': [False, -1.01794064045],
            'min_val_pos': [True, [222, 93, 0, 0]],
            'im_rms': [False, 0.359352011299],
            'im_sum': [False, -1491.198136],
            'regn_sum': [False, 3362.95355159],
            'npts_real': [True, 82944]}

        report1 = th.checkall( \
            # checks for image and pb mask movement
            imgmask = [(img+'.image', True, [144, 266, 0, 0]), \
                (img+'.image', False, [144, 267, 0, 0]), \
                (img+'.image', True, [22, 145, 0, 0]), \
                (img+'.image', False, [21, 145, 0, 0])])

        report2 = self.stats_compare(exp_im_stats, im_stats_dict, '.image')

        # .mask report
        mask_stats_dict = self.image_stats(img+'.mask')

        exp_mask_stats = {'npts': [True, 82944],
            'freq_bin': [False, 16762501225.396851],
            'start': [True, 2.53574e+11],
            'end': [True, 2.53574e+11],
            'start_delta': [False, 2.53574e+11],
            'end_delta': [False, 2.53574e+11],
            'nchan': [True, 1],
            'mask_pix': [True, 0],
            'mask_regns': [True, 0],
            'npts_real': [True, 82944]}

        report3 = self.stats_compare(exp_mask_stats, mask_stats_dict, '.mask')

        # .pb report
        pb_stats_dict = self.image_stats(img+'.pb', fit_region = \
            'ellipse[[239.37090838deg, -16.96415647deg], [17.8437arcsec, 17.4772arcsec], 90.00000000deg]')

        exp_pb_stats = {'npts': [True, 82944],
            'npts_unmasked': [True, 47329.0],
            'freq_bin': [False, 16762501225.396851],
            'start': [True, 2.53574e+11],
            'end': [True, 2.53574e+11],
            'start_delta': [False, 2.53574e+11],
            'end_delta': [False, 2.53574e+11],
            'nchan': [True, 1],
            'max_val': [False, 1.0],
            'max_val_pos': [True, [144, 144, 0, 0]],
            'min_val': [False, 0.200061768293],
            'im_rms': [False, 0.569403001285],
            'npts_0.2': [True, 47329],
            'npts_0.5': [True, 22365],
            'npts_real': [True, 82944],
            'fit': [False, [1.0286609217550002, 22.907692916947163, \
                       22.90769291676479]],
            'fit_loc_chan': [True, 0],
            'fit_loc_freq': [False, 253.57442221593894],
            'fit_pix': [False, [144.0, 144.0]]}

        report4 = self.stats_compare(exp_pb_stats, pb_stats_dict, '.pb')

        # .psf report
        psf_stats_dict = self.image_stats(img+'.psf', fit_region = \
            'ellipse[[239.37094084deg, -16.96415506deg], [1.1279arcsec, 0.7875arcsec], 90.00000000deg]')

        exp_psf_stats = {'npts': [True, 82944],
            'npts_unmasked': [True, 82944.0],
            'freq_bin': [False, 16762501225.396851],
            'start': [True, 2.53574e+11],
            'end': [True, 2.53574e+11],
            'start_delta': [False, 2.53574e+11],
            'end_delta': [False, 2.53574e+11],
            'nchan': [True, 1],
            'max_val': [False, 1.0],
            'max_val_pos': [True, [144, 144, 0, 0]],
            'min_val': [False, -0.0609973631799],
            'min_val_pos': [True, [140, 137, 0, 0]],
            'im_rms': [False, 0.019837926364],
            'im_sum': [False, 16.3427572285],
            'npts_real': [True, 82944],
            'fit': [False, [0.9200466881631709, 0.9746655722260728, \
                        0.7626550313652652]],
            'fit_loc_chan': [True, 0],
            'fit_loc_freq': [False, 253.57442221593894],
            'fit_pix': [False, [144.00051463175717, 144.00004766689185]]}

        report5 = self.stats_compare(exp_psf_stats, psf_stats_dict, '.psf')

        # .residual report
        resid_stats_dict = self.image_stats(img+'.residual', fit_region = \
            'ellipse[[239.37089658deg, -16.96414518deg], [12.9657arcsec, 12.4377arcsec], 0.00000000deg]')

        exp_resid_stats = {'npts': [True, 82944],
            'npts_unmasked': [True, 47329.0],
            'freq_bin': [False, 16762501225.396851],
            'start': [True, 2.53574e+11],
            'end': [True, 2.53574e+11],
            'start_delta': [False, 2.53574e+11],
            'end_delta': [False, 2.53574e+11],
            'nchan': [True, 1],
            'max_val': [False, 1.03113353252],
            'max_val_pos': [True, [224, 153, 0, 0]],
            'min_val': [False, -1.01794064045],
            'min_val_pos': [True, [222, 93, 0, 0]],
            'im_rms': [False, 0.359352011299],
            'im_sum': [False, -1491.198136],
            'regn_sum': [False, 3362.95355159],
            'npts_real': [True, 82944]}

        report6 = self.stats_compare(exp_resid_stats, resid_stats_dict, \
            '.residual')

        # .model report
        model_stats_dict = self.image_stats(img+'.model', fit_region = \
            'ellipse[[239.37089658deg, -16.96414518deg], [12.9657arcsec, 12.4377arcsec], 0.00000000deg]', masks=mask_stats_dict['mask'])

        exp_model_stats = {'npts': [True, 82944],
            'npts_unmasked': [True, 82944.0],
            'freq_bin': [False, 16762501225.396851],
            'start': [True, 2.53574e+11],
            'end': [True, 2.53574e+11],
            'start_delta': [False, 2.53574e+11],
            'end_delta': [False, 2.53574e+11],
            'nchan': [True, 1],
            'max_val': [False, 0.0],
            'max_val_pos': [True, [0, 0, 0, 0]],
            'min_val': [False, 0.0],
            'min_val_pos': [True, [0, 0, 0, 0]],
            'im_rms': [False, 0.0],
            'im_sum': [False, 0.0],
            'regn_sum': [False, 0.0],
            'mask_non0': [True, 0],
            'npts_real': [True, 82944]}

        report7 = self.stats_compare(exp_model_stats, model_stats_dict, \
            '.model')

        # .sumwt report
        sumwt_stats_dict = self.image_stats(img+'.sumwt')

        exp_sumwt_stats = {'npts': [True, 1],
            'npts_unmasked': [True, 1.0],
            'freq_bin': [False, 16762501225.396851],
            'start': [True, 2.53574e+11],
            'end': [True, 2.53574e+11],
            'start_delta': [False, 2.53574e+11],
            'end_delta': [False, 2.53574e+11],
            'nchan': [True, 1],
            'max_val': [False, 23234454.0],
            'max_val_pos': [True, [0, 0, 0, 0]],
            'min_val': [False, 23234454.0],
            'min_val_pos': [True, [0, 0, 0, 0]],
            'im_rms': [False, 23234453.7637],
            'npts_real': [True, 1]}

        report8 = self.stats_compare(exp_sumwt_stats, sumwt_stats_dict, \
            '.sumwt')

        # report combination
        report = report0 + report1 + report2 + report3 + report4 + report5 + \
            report6 + report7 + report8

        failed = self.filter_report(report)

        add_to_dict(self, output = test_dict, dataset = \
            "2018.1.00879.S_tclean.ms")

        test_dict['test_standard_mfs_eph']['self.parallel'] = self.parallel
        test_dict['test_standard_mfs_eph']['report'] = report
        test_dict['test_standard_mfs_eph']['images'] = []

        img = shutil._basename(img)
        self.mom8_creator(img+'.image', range_list=[-1.05, 1.05])
        self.mom8_creator(img+'.residual', range_list=[-1.05, 1.05])
        test_dict['test_standard_mfs_eph']['images'].extend( \
            (img+'.image.moment8.png',img+'.residual.moment8.png'))

        self.assertTrue(th.check_final(pstr = report), \
            msg = failed)

# End of test_standard_mfs_eph
#-------------------------------------------------#
    @stats_dict(test_dict)
    # @unittest.skip("")
    def test_standard_mtmfs_eph(self):
        ''' Standard (single field) ephemeris mtmfs imaging - central field of Venus (field 2), spw 25 & 45 '''

        file_name = 'standard_mtmfs_eph.iter'
        img = os.getcwd()+'/'+file_name+'1'
        self.prepData(data_path+'2018.1.00879.S_tclean.ms')

        print("\nSTARTING: iter0 routine")

        # iter0 routine
        tclean(vis=self.msfile, field='0', spw=['0:245.220516619'
            '~245.273983416GHz,1:261.752937691~261.774177925GHz;261.783699409'
            '~261.837898628GHz;261.958504097~261.984871284GHz'], \
            antenna=['0,1,2,3,4,5,6,7,8,9,10,11,12,13,14,15,16,17,18,19,20,'
            '21,22,23,24,25,26,27,28,29,30,31,32,33,34,35,36,37,38,39,40,'
            '41,42,43,44,45,46'], scan=['7,11'], \
            intent='OBSERVE_TARGET#ON_SOURCE', datacolumn='data', \
            imagename=file_name+'0', imsize=[288, 288], nterms=2, \
            cell=['0.14arcsec'], phasecenter='TRACKFIELD', stokes='I', \
            specmode='mfs', nchan=-1, perchanweightdensity=False, \
            gridder='standard', chanchunks=-1, mosweight=False, \
            usepointing=False, pblimit=0.2, deconvolver='mtmfs', \
            restoration=False, restoringbeam='common', pbcor=False, \
            weighting='briggs', robust=0.5, npixels=0, niter=0, \
            threshold='0.0mJy', nsigma=0.0, interactive=0, usemask='auto'
            '-multithresh', sidelobethreshold=2.0, noisethreshold=4.25, \
            lownoisethreshold=1.5, negativethreshold=0.0, minbeamfrac=0.3, \
            growiterations=75, dogrowprune=True, minpercentchange=1.0, \
            fastnoise=False, savemodel='none', parallel=False, verbose=True)

        # move files to iter1
        print('Copying iter0 files to iter1')
        self.copy_products(file_name+'0', file_name+'1')

        print("STARTING: iter1 routine")

        # iter1 (restart)
        tclean(vis=self.msfile, field='0', spw=['0:245.220516619'
            '~245.273983416GHz,1:261.752937691~261.774177925GHz;261.783699409'
            '~261.837898628GHz;261.958504097~261.984871284GHz'], \
            antenna=['0,1,2,3,4,5,6,7,8,9,10,11,12,13,14,15,16,17,18,19,20,'
            '21,22,23,24,25,26,27,28,29,30,31,32,33,34,35,36,37,38,39,40,'
            '41,42,43,44,45,46'], scan=['7,11'], \
            intent='OBSERVE_TARGET#ON_SOURCE', datacolumn='data', \
            imagename=file_name+'1', imsize=[288, 288], nterms=2, \
            cell=['0.14arcsec'], phasecenter='TRACKFIELD', stokes='I', \
            specmode='mfs', nchan=-1, perchanweightdensity=False, \
            gridder='standard', chanchunks=-1, mosweight=False, \
            usepointing=False, pblimit=0.2, deconvolver='mtmfs', \
            restoration=True, restoringbeam='common', pbcor=True, \
            weighting='briggs', robust=0.5, npixels=0, niter=7000000, \
            threshold='0.0316Jy', nsigma=0.0, interactive=0, usemask='auto'
            '-multithresh', sidelobethreshold=2.0, noisethreshold=4.25, \
            lownoisethreshold=1.5, negativethreshold=0.0, minbeamfrac=0.3, \
            growiterations=75, dogrowprune=True, minpercentchange=1.0, \
            fastnoise=False, restart=True, calcres=False, calcpsf=False, \
            savemodel='none', parallel=False, verbose=True)

        report0 = th.checkall(imgexist = self.image_list(img, 'mtmfs'))

        # .image report
        im_stats_dict = self.image_stats(img+'.image.tt0', fit_region = \
            'ellipse[[239.37089658deg, -16.96414518deg], [12.9657arcsec, 12.4377arcsec], 0.00000000deg]')

        exp_im_stats = {'com_bmaj': [False, 0.875946879387],
            'com_bmin': [False, 0.673672378063],
            'com_pa': [False, 88.5368652344],
            'npts': [True, 82944],
            'npts_unmasked': [True, 47329.0],
            'freq_bin': [False, 16762501225.396851],
            'start': [True, 2.53574e+11],
            'end': [True, 2.53574e+11],
            'start_delta': [False, 2.53574e+11],
            'end_delta': [False, 2.53574e+11],
            'nchan': [True, 1],
            'max_val': [False, 1.01515197754],
            'max_val_pos': [True, [224, 153, 0, 0]],
            'min_val': [False, -1.01363253593],
            'min_val_pos': [True, [222, 93, 0, 0]],
            'im_rms': [False, 0.361662708984],
            'im_sum': [False, -1558.29916138],
            'regn_sum': [False, 3388.5723138],
            'npts_real': [True, 82944]}

        report1 = th.checkall( \
            # checks for image and pb mask movement
            imgmask = [(img+'.image.tt0', True, [144, 266, 0, 0]), \
                (img+'.image.tt0', False, [144, 267, 0, 0]), \
                (img+'.image.tt0', True, [22, 145, 0, 0]), \
                (img+'.image.tt0', False, [21, 145, 0, 0])])

        report2 = self.stats_compare(exp_im_stats, im_stats_dict, '.image')

        # .mask report
        mask_stats_dict = self.image_stats(img+'.mask')

        exp_mask_stats = {'npts': [True, 82944],
            'freq_bin': [False, 16762501225.396851],
            'start': [True, 2.53574e+11],
            'end': [True, 2.53574e+11],
            'start_delta': [False, 2.53574e+11],
            'end_delta': [False, 2.53574e+11],
            'nchan': [True, 1],
            'mask_pix': [True, 0],
            'mask_regns': [True, 0],
            'npts_real': [True, 82944]}

        report3 = self.stats_compare(exp_mask_stats, mask_stats_dict, '.mask')

        # .pb report
        pb_stats_dict = self.image_stats(img+'.pb.tt0', fit_region = \
            'ellipse[[239.37090838deg, -16.96415647deg], [17.8437arcsec, 17.4772arcsec], 90.00000000deg]')

        exp_pb_stats = {'npts': [True, 82944],
            'npts_unmasked': [True, 47329.0],
            'freq_bin': [False, 16762501225.396851],
            'start': [True, 2.53574e+11],
            'end': [True, 2.53574e+11],
            'start_delta': [False, 2.53574e+11],
            'end_delta': [False, 2.53574e+11],
            'nchan': [True, 1],
            'max_val': [False, 1.0],
            'max_val_pos': [True, [144, 144, 0, 0]],
            'min_val': [False, 0.200061768293],
            'im_rms': [False, 0.569403001285],
            'npts_0.2': [True, 47329],
            'npts_0.5': [True, 22365],
            'npts_real': [True, 82944],
            'fit': [False, [1.0286609217550002, 22.907692916947163, \
                       22.90769291676479]],
            'fit_loc_chan': [True, 0],
            'fit_loc_freq': [False, 253.57442221593894],
            'fit_pix': [False, [144.0, 144.0]]}

        report4 = self.stats_compare(exp_pb_stats, pb_stats_dict, '.pb')

        # .psf report
        psf_stats_dict = self.image_stats(img+'.psf.tt0', fit_region = \
            'ellipse[[239.37094084deg, -16.96415506deg], [1.1279arcsec, 0.7875arcsec], 90.00000000deg]')

        exp_psf_stats = {'npts': [True, 82944],
            'npts_unmasked': [True, 82944.0],
            'freq_bin': [False, 16762501225.396851],
            'start': [True, 2.53574e+11],
            'end': [True, 2.53574e+11],
            'start_delta': [False, 2.53574e+11],
            'end_delta': [False, 2.53574e+11],
            'nchan': [True, 1],
            'max_val': [False, 1.0],
            'max_val_pos': [True, [144, 144, 0, 0]],
            'min_val': [False, -0.0609973631799],
            'min_val_pos': [True, [140, 137, 0, 0]],
            'im_rms': [False, 0.019837926364],
            'im_sum': [False, 16.3427572285],
            'npts_real': [True, 82944],
            'fit': [False, [0.9200466881631709, 0.9746655722260728, \
                        0.7626550313652652]],
            'fit_loc_chan': [True, 0],
            'fit_loc_freq': [False, 253.57442221593894],
            'fit_pix': [False, [144.00051463175717, 144.00004766689185]]}

        report5 = self.stats_compare(exp_psf_stats, psf_stats_dict, '.psf')

        # .residual report
        resid_stats_dict = self.image_stats(img+'.residual.tt0', \
            'ellipse[[239.37089658deg, -16.96414518deg], [12.9657arcsec, 12.4377arcsec], 0.00000000deg]')

        exp_resid_stats = {'npts': [True, 82944],
            'npts_unmasked': [True, 47329.0],
            'freq_bin': [False, 16762501225.396851],
            'start': [True, 2.53574e+11],
            'end': [True, 2.53574e+11],
            'start_delta': [False, 2.53574e+11],
            'end_delta': [False, 2.53574e+11],
            'nchan': [True, 1],
            'max_val': [False, 1.03113353252],
            'max_val_pos': [True, [224, 153, 0, 0]],
            'min_val': [False, -1.01794064045],
            'min_val_pos': [True, [222, 93, 0, 0]],
            'im_rms': [False, 0.359352011299],
            'im_sum': [False, -1491.198136],
            'regn_sum': [False, 3362.95355159],
            'npts_real': [True, 82944]}

        report6 = self.stats_compare(exp_resid_stats, resid_stats_dict, \
            '.residual')

        # .model report
        model_stats_dict = self.image_stats(img+'.model.tt0', fit_region = \
            'ellipse[[239.37089658deg, -16.96414518deg], [12.9657arcsec, 12.4377arcsec], 0.00000000deg]', masks=mask_stats_dict['mask'])

        exp_model_stats = {'npts': [True, 82944],
            'npts_unmasked': [True, 82944.0],
            'freq_bin': [False, 16762501225.396851],
            'start': [True, 2.53574e+11],
            'end': [True, 2.53574e+11],
            'start_delta': [False, 2.53574e+11],
            'end_delta': [False, 2.53574e+11],
            'nchan': [True, 1],
            'max_val': [False, 0.0],
            'max_val_pos': [True, [0, 0, 0, 0]],
            'min_val': [False, 0.0],
            'min_val_pos': [True, [0, 0, 0, 0]],
            'im_rms': [False, 0.0],
            'im_sum': [False, 0.0],
            'regn_sum': [False, 0.0],
            'mask_non0': [True, 0],
            'npts_real': [True, 82944]}

        report7 = self.stats_compare(exp_model_stats, model_stats_dict, \
            '.model')

        # .sumwt report
        sumwt_stats_dict = self.image_stats(img+'.sumwt.tt0')

        exp_sumwt_stats = {'npts': [True, 1],
            'npts_unmasked': [True, 1.0],
            'freq_bin': [False, 16762501225.396851],
            'start': [True, 2.53574e+11],
            'end': [True, 2.53574e+11],
            'start_delta': [False, 2.53574e+11],
            'end_delta': [False, 2.53574e+11],
            'nchan': [True, 1],
            'max_val': [False, 23234454.0],
            'max_val_pos': [True, [0, 0, 0, 0]],
            'min_val': [False, 23234454.0],
            'min_val_pos': [True, [0, 0, 0, 0]],
            'im_rms': [False, 23234453.7637],
            'npts_real': [True, 1]}

        report8 = self.stats_compare(exp_sumwt_stats, sumwt_stats_dict, \
            '.sumwt')

        # .image.tt1 report
        im1_stats_dict = self.image_stats(img+'.image.tt1', fit_region = \
            'ellipse[[239.37089658deg, -16.96414518deg], [12.9657arcsec, 12.4377arcsec], 0.00000000deg]')

        exp_im1_stats = {'com_bmaj': [False, 0.875946879387],
            'com_bmin': [False, 0.673672378063],
            'com_pa': [False, 88.5368652344],
            'npts': [True, 82944],
            'npts_unmasked': [True, 47329.0],
            'freq_bin': [False, 16762501225.396851],
            'start': [True, 2.53574e+11],
            'end': [True, 2.53574e+11],
            'start_delta': [False, 2.53574e+11],
            'end_delta': [False, 2.53574e+11],
            'nchan': [True, 1],
            'max_val': [False, 13.6926994324],
            'max_val_pos': [True, [213, 77, 0, 0]],
            'min_val': [False, -9.34282302856],
            'min_val_pos': [True, [190, 160, 0, 0]],
            'im_rms': [False, 2.9229102716],
            'im_sum': [False, 8106.40348176],
            'regn_sum': [False, -3094.95175185],
            'npts_real': [True, 82944]}

        report9 = self.stats_compare(exp_im1_stats, im1_stats_dict, '.image.tt1')

        # .residual.tt1 report
        resid1_stats_dict = self.image_stats(img+'.residual.tt1', \
            'ellipse[[239.37089658deg, -16.96414518deg], [12.9657arcsec, 12.4377arcsec], 0.00000000deg]')

        exp_resid1_stats = {'npts': [True, 82944],
            'npts_unmasked': [True, 47329.0],
            'freq_bin': [False, 16762501225.396851],
            'start': [True, 2.53574e+11],
            'end': [True, 2.53574e+11],
            'start_delta': [False, 2.53574e+11],
            'end_delta': [False, 2.53574e+11],
            'nchan': [True, 1],
            'max_val': [False, 0.0125599103048],
            'max_val_pos': [True, [162, 91, 0, 0]],
            'min_val': [False, -0.0108835268766],
            'min_val_pos': [True, [150, 51, 0, 0]],
            'im_rms': [False, 0.00403524922747],
            'im_sum': [False, -4.25091994218],
            'regn_sum': [False, 24.7472725619],
            'npts_real': [True, 82944]}

        report10 = self.stats_compare(exp_resid1_stats, resid1_stats_dict, \
            '.residual.tt1')

        # .model.tt1 report
        model1_stats_dict = self.image_stats(img+'.model.tt1', fit_region = \
            'ellipse[[239.37089658deg, -16.96414518deg], [12.9657arcsec, 12.4377arcsec], 0.00000000deg]', masks=mask_stats_dict['mask'])

        exp_model1_stats = {'npts': [True, 82944],
            'npts_unmasked': [True, 82944.0],
            'freq_bin': [False, 16762501225.396851],
            'start': [True, 2.53574e+11],
            'end': [True, 2.53574e+11],
            'start_delta': [False, 2.53574e+11],
            'end_delta': [False, 2.53574e+11],
            'nchan': [True, 1],
            'max_val': [False, 0.0],
            'max_val_pos': [True, [0, 0, 0, 0]],
            'min_val': [False, 0.0],
            'min_val_pos': [True, [0, 0, 0, 0]],
            'im_rms': [False, 0.0],
            'im_sum': [False, 0.0],
            'regn_sum': [False, 0.0],
            'mask_non0': [True, 0],
            'npts_real': [True, 82944]}

        report11 = self.stats_compare(exp_model1_stats, model1_stats_dict, \
            '.model.tt0')

        # .sumwt.tt1 report
        sumwt1_stats_dict = self.image_stats(img+'.sumwt.tt1')

        exp_sumwt1_stats = {'npts': [True, 1],
            'npts_unmasked': [True, 1.0],
            'freq_bin': [False, 16762501225.396851],
            'start': [True, 2.53574e+11],
            'end': [True, 2.53574e+11],
            'start_delta': [False, 2.53574e+11],
            'end_delta': [False, 2.53574e+11],
            'nchan': [True, 1],
            'max_val': [False, 192323.671875],
            'max_val_pos': [True, [0, 0, 0, 0]],
            'min_val': [False, 192323.671875],
            'min_val_pos': [True, [0, 0, 0, 0]],
            'im_rms': [False, 192323.673842],
            'npts_real': [True, 1]}

        report12 = self.stats_compare(exp_sumwt1_stats, sumwt1_stats_dict, \
            '.sumwt.tt1')

        # report combination
        report = report0 + report1 + report2 + report3 + report4 + report5 + \
            report6 + report7 + report8 + report9 + report10 + report11 + report12

        failed = self.filter_report(report)

        add_to_dict(self, output = test_dict, dataset = \
            "2018.1.00879.S_tclean.ms")

        test_dict['test_standard_mtmfs_eph']['self.parallel'] = self.parallel
        test_dict['test_standard_mtmfs_eph']['report'] = report
        test_dict['test_standard_mtmfs_eph']['images'] = []

        img = shutil._basename(img)
        self.mom8_creator(img+'.image.tt0', range_list=[-1.05, 1.05])
        self.mom8_creator(img+'.residual.tt0', range_list=[-1.05, 1.05])
        test_dict['test_standard_mtmfs_eph']['images'].extend( \
            (img+'.image.tt0.moment8.png',img+'.residual.tt0.moment8.png'))

        self.assertTrue(th.check_final(pstr = report), \
            msg = failed)

# End of test_standard_mtmfs_eph
#-------------------------------------------------#
    @stats_dict(test_dict)
    # @unittest.skip("")
    def test_standard_cal(self):
        ''' Calibrator image - field J2258-2758, spw 22 '''

        file_name = 'standard_cal.iter'
        img = os.getcwd()+'/'+file_name+'1'
        self.prepData(data_path+'E2E6.1.00034.S_tclean.ms')

        print("\nSTARTING: iter0 routine")

        # iter0 routine
        tclean(vis=self.msfile, field='0', spw=['0'], \
            antenna=['0,1,2,3,4,5,6,7,8'], scan=['3'], \
            intent='CALIBRATE_BANDPASS#ON_SOURCE', datacolumn='data', \
            imagename=file_name+'0', imsize=[90, 90], stokes='I', \
            cell=['0.85arcsec'], phasecenter='ICRS 22:58:05.9629 '
            '-027.58.21.257', specmode='mfs', nchan=-1, outframe='LSRK', \
            perchanweightdensity=False, gridder='standard', chanchunks=-1, \
            mosweight=False, usepointing=False, pblimit=0.2, \
            deconvolver='hogbom', restoration=False, restoringbeam='common', \
            pbcor=False, weighting='briggs', robust=0.5, npixels=0, niter=0, \
            threshold='0.0mJy', nsigma=0.0, interactive=0, usemask='auto'
            '-multithresh', sidelobethreshold=1.5, noisethreshold=6.0, \
            lownoisethreshold=2.0, negativethreshold=0.0, \
            minbeamfrac=0.1, growiterations=75, dogrowprune=True, \
            minpercentchange=1.0, fastnoise=False, savemodel='none', \
            parallel=False, verbose=True)

        # move files to iter1
        print('Copying iter0 files to iter1')
        self.copy_products(file_name+'0', file_name+'1')

        print("STARTING: iter1 routine")

        # iter1 (restart)
        tclean(vis=self.msfile, field='0', spw=['0'], \
            antenna=['0,1,2,3,4,5,6,7,8'], scan=['3'], \
            intent='CALIBRATE_BANDPASS#ON_SOURCE', datacolumn='data', \
            imagename=file_name+'1', imsize=[90, 90], stokes='I', \
            cell=['0.85arcsec'], phasecenter='ICRS 22:58:05.9629 '
            '-027.58.21.257', specmode='mfs', nchan=-1, outframe='LSRK', \
            perchanweightdensity=False, gridder='standard', chanchunks=-1, \
            mosweight=False, usepointing=False, pblimit=0.2, \
            deconvolver='hogbom', restoration=True, restoringbeam='common', \
            pbcor=True, weighting='briggs', robust=0.5, npixels=0, \
            niter=300000, threshold='0.0241Jy', nsigma=0.0, interactive=0, \
            usemask='auto-multithresh', sidelobethreshold=1.5, \
            noisethreshold=6.0, lownoisethreshold=2.0, \
            negativethreshold=0.0, minbeamfrac=0.1, growiterations=75, \
            dogrowprune=True, minpercentchange=1.0, fastnoise=False, \
            restart=True, calcres=False, calcpsf=False, savemodel='none', \
            parallel=False, verbose=True)

        report0 = th.checkall(imgexist = self.image_list(img, 'standard'))

        # .image report
        im_stats_dict = self.image_stats(img+'.image', fit_region = \
            'ellipse[[344.52480945deg, -27.97253944deg], [12.1076arcsec, 6.2463arcsec], 90.00000000deg]')

        exp_im_stats = {'com_bmaj': [False, 9.98569583893],
            'com_bmin': [False, 4.62464284897],
            'com_pa': [False, -86.3871307373],
            'npts': [True, 8100],
            'npts_unmasked': [True, 5041.0],
            'freq_bin': [False, 125009872.91876221],
            'start': [True, 2.20301e+11],
            'end': [True, 2.20301e+11],
            'start_delta': [False, 2.20301e+11],
            'end_delta': [False, 2.20301e+11],
            'nchan': [True, 1],
            'max_val': [False, 2.40606927872],
            'max_val_pos': [True, [45, 45, 0, 0]],
            'min_val': [False, -0.0115236453712],
            'min_val_pos': [True, [50, 16, 0, 0]],
            'im_rms': [False, 0.203889562304],
            'im_sum': [False, 172.68969442],
            'regn_sum': [False, 171.573849684],
            'npts_real': [True, 8100],
            'fit': [False, [2.40974849537, 9.96002749264, 4.61946099469]],
            'fit_loc_chan': [True, 0],
            'fit_loc_freq': [False, 220.30076542192973],
            'fit_pix': [False, [45.000405766, 45.0014155577]]}

        report1 = th.checkall( \
            # checks for image and pb mask movement
            imgmask = [(img+'.image', True, [45, 85, 0, 0]), \
                (img+'.image', False, [45, 86, 0, 0]), \
                (img+'.image', True, [5, 45, 0, 0]), \
                (img+'.image', False, [4, 45, 0, 0])])

        report2 = self.stats_compare(exp_im_stats, im_stats_dict, '.image')

        # .mask report
        mask_stats_dict = self.image_stats(img+'.mask')

        exp_mask_stats = {'npts': [True, 8100],
            'freq_bin': [False, 125009872.91876221],
            'start': [True, 2.20301e+11],
            'end': [True, 2.20301e+11],
            'start_delta': [False, 2.20301e+11],
            'end_delta': [False, 2.20301e+11],
            'nchan': [True, 1],
            'mask_pix': [True, 407],
            'mask_regns': [True, 1],
            'npts_real': [True, 8100]}

        report3 = self.stats_compare(exp_mask_stats, mask_stats_dict, '.mask')

        # .pb report
        pb_stats_dict = self.image_stats(img+'.pb', fit_region = \
            'ellipse[[344.52476094deg, -27.97251802deg], [34.7828arcsec, 34.7011arcsec], 90.00000000deg]')

        exp_pb_stats = {'npts': [True, 8100],
            'npts_unmasked': [True, 5041.0],
            'freq_bin': [False, 125009872.91876221],
            'start': [True, 2.20301e+11],
            'end': [True, 2.20301e+11],
            'start_delta': [False, 2.20301e+11],
            'end_delta': [False, 2.20301e+11],
            'nchan': [True, 1],
            'max_val': [False, 1.0],
            'max_val_pos': [True, [45, 45, 0, 0]],
            'min_val': [False, 0.200092822313],
            'im_rms': [False, 0.577170049921],
            'npts_0.2': [True, 5041],
            'npts_0.5': [True, 2409],
            'npts_real': [True, 8100],
            'fit': [False, [1.0468035426303963, 45.181424068122176, \
                       45.18134398951289]],
            'fit_loc_chan': [True, 0],
            'fit_loc_freq': [False, 220.30076542192973],
            'fit_pix': [False, [45.000270927482546, 45.00030384048325]]}

        report4 = self.stats_compare(exp_pb_stats, pb_stats_dict, '.pb')

        # .psf report
        psf_stats_dict = self.image_stats(img+'.psf', fit_region = \
            'ellipse[[344.52484287deg, -27.97253611deg], [8.0802arcsec, 4.8086arcsec], 90.00000000deg]')

        exp_psf_stats = {'npts': [True, 8100],
            'npts_unmasked': [True, 8100.0],
            'freq_bin': [False, 125009872.91876221],
            'start': [True, 2.20301e+11],
            'end': [True, 2.20301e+11],
            'start_delta': [False, 2.20301e+11],
            'end_delta': [False, 2.20301e+11],
            'nchan': [True, 1],
            'max_val': [False, 1.0],
            'max_val_pos': [True, [45, 45, 0, 0]],
            'min_val': [False, -0.186668172479],
            'min_val_pos': [True, [31, 41, 0, 0]],
            'im_rms': [False, 0.125651062092],
            'im_sum': [False, 40.2072189807],
            'npts_real': [True, 8100],
            'fit': [False, [1.0640200932648511, 8.801094080240267, \
                        4.303338569406158]],
            'fit_loc_chan': [True, 0],
            'fit_loc_freq': [False, 220.30076542192973],
            'fit_pix': [False, [44.99810399006913, 44.996587647973605]]}

        report5 = self.stats_compare(exp_psf_stats, psf_stats_dict, '.psf')

        # .residual report
        resid_stats_dict = self.image_stats(img+'.residual', fit_region = \
            'ellipse [[344.52480945deg, -27.97253944deg], [12.1076arcsec, 6.2463arcsec], 90.00000000deg]')

        exp_resid_stats = {'npts': [True, 8100],
            'npts_unmasked': [True, 5041.0],
            'freq_bin': [False, 125009872.91876221],
            'start': [True, 2.20301e+11],
            'end': [True, 2.20301e+11],
            'start_delta': [False, 2.20301e+11],
            'end_delta': [False, 2.20301e+11],
            'nchan': [True, 1],
            'max_val': [False, 0.0233334042132],
            'max_val_pos': [True, [45, 45, 0, 0]],
            'min_val': [False, -0.01152363047],
            'min_val_pos': [True, [50, 16, 0, 0]],
            'im_rms': [False, 0.00410389073592],
            'im_sum': [False, 0.122164499838],
            'regn_sum': [False, 1.0518577156],
            'npts_real': [True, 8100]}

        report6 = self.stats_compare(exp_resid_stats, resid_stats_dict, \
            '.residual')

        # .model report
        model_stats_dict = self.image_stats(img+'.model', fit_region = \
            'ellipse[[344.52480945deg, -27.97253944deg], [12.1076arcsec, 6.2463arcsec], 90.00000000deg]', masks=mask_stats_dict['mask'])

        exp_model_stats = {'npts': [True, 8100],
            'npts_unmasked': [True, 8100.0],
            'freq_bin': [False, 125009872.91876221],
            'start': [True, 2.20301e+11],
            'end': [True, 2.20301e+11],
            'start_delta': [False, 2.20301e+11],
            'end_delta': [False, 2.20301e+11],
            'nchan': [True, 1],
            'max_val': [False, 2.38273620605],
            'max_val_pos': [True, [45, 45, 0, 0]],
            'min_val': [False, 0.0],
            'min_val_pos': [True, [0, 0, 0, 0]],
            'im_rms': [False, 0.0264748467339],
            'im_sum': [False, 2.38273620605],
            'regn_sum': [False, 2.38273620605],
            'mask_non0': [True, 0],
            'npts_real': [True, 8100]}

        report7 = self.stats_compare(exp_model_stats, model_stats_dict, \
            '.model')

        # .sumwt report
        sumwt_stats_dict = self.image_stats(img+'.sumwt')

        exp_sumwt_stats = {'npts': [True, 1],
            'npts_unmasked': [True, 1.0],
            'freq_bin': [False, 125009872.91876221],
            'start': [True, 2.20301e+11],
            'end': [True, 2.20301e+11],
            'start_delta': [False, 2.20301e+11],
            'end_delta': [False, 2.20301e+11],
            'nchan': [True, 1],
            'max_val': [False, 201522.109375],
            'max_val_pos': [True, [0, 0, 0, 0]],
            'min_val': [False, 201522.109375],
            'min_val_pos': [True, [0, 0, 0, 0]],
            'im_rms': [False, 201522.108127],
            'npts_real': [True, 1]}

        report8 = self.stats_compare(exp_sumwt_stats, sumwt_stats_dict, \
            '.sumwt')

        # report combination
        report = report0 + report1 + report2 + report3 + report4 + report5 + \
            report6 + report7 + report8


        failed = self.filter_report(report)

        add_to_dict(self, output=test_dict, dataset = \
            "E2E6.1.00034.S_tclean.ms")

        test_dict['test_standard_cal']['self.parallel'] = self.parallel
        test_dict['test_standard_cal']['report'] = report
        test_dict['test_standard_cal']['images'] = []

        img = shutil._basename(img)
        self.mom8_creator(img+'.image', range_list=[-0.015, 2.5])
        self.mom8_creator(img+'.residual', range_list=[-0.015, 2.5])
        test_dict['test_standard_cal']['images'].extend( \
            (img+'.image.moment8.png',img+'.residual.moment8.png'))

        self.assertTrue(th.check_final(pstr = report), \
            msg = failed)

# End of test_standard_cal

###############################################
###############################################

class Test_mosaic(test_tclean_base):


    @stats_dict(test_dict)
    # @unittest.skip("")
    def test_mosaic_cube(self):
        ''' Mosaic cube imaging - field SMIDGE_NWCloud, spw 22 '''

        file_name = 'mosaic_cube.iter'
        img = os.getcwd()+'/'+file_name+'1'
        self.prepData(data_path+'E2E6.1.00034.S_tclean.ms')

        print("\nSTARTING: iter0 routine")

        # iter0 routine
        tclean(vis=self.msfile, field='SMIDGE_NWCloud', spw=['0'], \
            antenna=['0,1,2,3,4,5,6,7,8'], scan=['8,12,16'], \
            intent='OBSERVE_TARGET#ON_SOURCE', datacolumn='data', \
            imagename=file_name+'0', imsize=[108, 108], cell=['1.1arcsec'], \
            phasecenter='ICRS 00:45:54.3836 -073.15.29.413', stokes='I', \
            specmode='cube', nchan=508, start='220.2526743594GHz', \
            width='0.2441741MHz', outframe='LSRK', \
            perchanweightdensity=False, gridder='mosaic', chanchunks=-1, \
            mosweight=True, usepointing=False, pblimit=0.2, \
            deconvolver='hogbom', restoration=False, restoringbeam='common', \
            pbcor=False, weighting='briggs', robust=0.5, npixels=0, niter=0, \
            threshold='0.0mJy', interactive=0, usemask='auto-multithresh', \
            sidelobethreshold=1.25, noisethreshold=5.0, \
            lownoisethreshold=2.0, negativethreshold=0.0, minbeamfrac=0.1, \
            growiterations=75, dogrowprune=True, minpercentchange=1.0, \
            fastnoise=False, savemodel='none', parallel=self.parallel,
            verbose=True)

        # move files to iter1
        print('Copying iter0 files to iter1')
        self.copy_products(file_name+'0', file_name+'1')

        print("STARTING: iter1 routine")

        # iter1 (restart)
        if self.parallel:
            tclean(vis=self.msfile, field='SMIDGE_NWCloud', spw=['0'], \
                antenna=['0,1,2,3,4,5,6,7,8'],scan=['8,12,16'], \
                intent='OBSERVE_TARGET#ON_SOURCE', datacolumn='data', \
                imagename=file_name+'1', imsize=[108, 108], \
                cell=['1.1arcsec'], phasecenter='ICRS 00:45:54.3836'
                ' -073.15.29.413', stokes='I', specmode='cube', nchan=508, \
                start='220.2526743594GHz', width='0.2441741MHz', \
                outframe='LSRK', perchanweightdensity=False, \
                gridder='mosaic', chanchunks=-1, mosweight=True, \
                usepointing=False, pblimit=0.2, deconvolver='hogbom', \
                restoration=True, pbcor=True, weighting='briggs', robust=0.5,\
                npixels=0, niter=20000, threshold='0.354Jy', nsigma=0.0, \
                interactive=0, usemask='auto-multithresh', \
                sidelobethreshold=1.25, noisethreshold=5.0, \
                lownoisethreshold=2.0, negativethreshold=0.0, \
                minbeamfrac=0.1, growiterations=75, dogrowprune=True, \
                minpercentchange=1.0, fastnoise=False, restart=True, \
                savemodel='none', calcres=False, calcpsf=False, \
                parallel=True, verbose=True)

            # retrieve per-channel beam statistics
            bmin_dict, bmaj_dict, pa_dict = \
                self.cube_beam_stats(img+'.image')

            tclean(vis=self.msfile, field='SMIDGE_NWCloud', spw=['0'], \
                antenna=['0,1,2,3,4,5,6,7,8'], scan=['8,12,16'], \
                intent='OBSERVE_TARGET#ON_SOURCE', datacolumn='data', \
                imagename=file_name+'1', imsize=[108, 108], \
                cell=['1.1arcsec'], phasecenter='ICRS 00:45:54.3836'
                ' -073.15.29.413', stokes='I', specmode='cube', nchan=508, \
                start='220.2526743594GHz', width='0.2441741MHz', \
                outframe='LSRK', perchanweightdensity=False, \
                gridder='mosaic', chanchunks=-1, mosweight=True, \
                usepointing=False, pblimit=0.2, deconvolver='hogbom', \
                restoration=True, restoringbeam='common', pbcor=True, \
                weighting='briggs', robust=0.5, npixels=0, niter=0, \
                threshold='0.354Jy', nsigma=0.0, interactive=0, usemask='auto'
                '-multithresh', sidelobethreshold=1.25, noisethreshold=5.0, \
                lownoisethreshold=2.0, negativethreshold=0.0, \
                minbeamfrac=0.1, growiterations=75, dogrowprune=True, \
                minpercentchange=1.0, fastnoise=False, restart=True, \
                savemodel='none', calcres=False, calcpsf=False, 
                parallel=False, verbose=True)

        else:
            tclean(vis=self.msfile, field='SMIDGE_NWCloud', spw=['0'], \
                antenna=['0,1,2,3,4,5,6,7,8'],scan=['8,12,16'], \
                intent='OBSERVE_TARGET#ON_SOURCE', datacolumn='data', \
                imagename=file_name+'1', imsize=[108, 108], \
                cell=['1.1arcsec'], phasecenter='ICRS 00:45:54.3836'
                ' -073.15.29.413', stokes='I', specmode='cube', nchan=508, \
                start='220.2526743594GHz', width='0.2441741MHz', \
                outframe='LSRK', perchanweightdensity=False, \
                gridder='mosaic', chanchunks=-1, mosweight=True, \
                usepointing=False, pblimit=0.2, deconvolver='hogbom', \
                restoration=True, pbcor=True, weighting='briggs', robust=0.5,\
                npixels=0, niter=20000, threshold='0.354Jy', nsigma=0.0, \
                interactive=0, usemask='auto-multithresh', \
                sidelobethreshold=1.25, noisethreshold=5.0, \
                lownoisethreshold=2.0, negativethreshold=0.0, \
                minbeamfrac=0.1, growiterations=75, dogrowprune=True, \
                minpercentchange=1.0, fastnoise=False, restart=True, \
                savemodel='none', calcres=False, calcpsf=False, \
                restoringbeam='common', parallel=False, verbose=True)

        report0 = th.checkall(imgexist = self.image_list(img, 'mosaic'))

        # .image report
        im_stats_dict = self.image_stats(img+'.image', fit_region = \
            'ellipse[[11.48661818deg, -73.26292371deg], [8.2211arcsec, 7.4698arcsec], 90.00000000deg]', field_regions = \
            ['circle[[00:45:54.383559, -73.15.29.41306], 22.45arcsec]',
             'circle[[00:45:49.435664, -73.15.35.13742], 22.45arcsec]',
             'circle[[00:45:53.057440, -73.15.50.79016], 22.45arcsec]',
             'circle[[00:45:50.762696, -73.15.13.76177], 22.45arcsec]',
             'circle[[00:45:58.006248, -73.15.45.06040], 22.45arcsec]',
             'circle[[00:45:55.708764, -73.15.08.03543], 22.45arcsec]',
             'circle[[00:45:59.330540, -73.15.23.68133], 22.45arcsec]'])

        exp_im_stats = {'com_bmaj': [False, 8.79758467135],
            'com_bmin': [False, 6.10500627626],
            'com_pa': [False, 64.9303836873],
            'npts': [True, 5925312],
            'npts_unmasked': [False, 3338068.0],
            'freq_bin': [False, 244174.1],
            'start': [True, 2.202527e+11],
            'end': [True, 2.203765e+11],
            'start_delta': [False, 2.202527e+11],
            'end_delta': [False, 2.203765e+11],
            'nchan': [True, 508],
            'max_val': [False, 1.18467354774],
            'max_val_pos': [True, [44, 38, 0, 252]],
            'min_val': [False, -0.417252391577],
            'min_val_pos': [True, [24, 31, 0, 498]],
            'im_rms': [False, 0.0878779753708],
            'rms_per_chan': [False, [0.08352891852269921, 0.08135269305379152, 0.08395260930289478, 0.08279304060774786, 0.08596507857262789, 0.08278415992796316, 0.08377357600543471, 0.08394694956313518, 0.08294962386707326, 0.08607043136961237, 0.07680081900457504, 0.09496464679558769, 0.08214392421353917, 0.0857648739112381, 0.08281633996127867, 0.0894806463001662, 0.081589405081739, 0.07924880491236708, 0.07453379448699567, 0.09379627665607704, 0.08157315058137742, 0.09166424964725516, 0.08450533906882468, 0.08106955380637881, 0.08737684423508374, 0.09073897650010625, 0.09084105654348026, 0.07784857687669093, 0.08502491422043724, 0.08973744200475807, 0.08225747757890416, 0.08302380899013398, 0.0770200580373865, 0.08881158355253989, 0.08865534449297038, 0.09159308234217008, 0.08115203022056021, 0.08341851059515137, 0.08987845777172865, 0.08508065238113408, 0.07778307167083158, 0.086558262984569, 0.08338769817916242, 0.08071653499000843, 0.08865177850010854, 0.08534950297770955, 0.07616257958327323, 0.09190545934190404, 0.08895841881770002, 0.0896694261175686, 0.07893346400403167, 0.07455014243908499, 0.09047688550066521, 0.0869112050227715, 0.09350825779882399, 0.07646177066867972, 0.08249014753514353, 0.09101549816292659, 0.08639556025249603, 0.08038246669695737, 0.08824074457422779, 0.08618380562988853, 0.08205108347689954, 0.07771920892371241, 0.08768241197771068, 0.08334623972314524, 0.08815925813978431, 0.08212951592340229, 0.0823396048959934, 0.08234068229313843, 0.08884264540759013, 0.07862615163124824, 0.08655155235861448, 0.08979383171683271, 0.08809736503013246, 0.07192760633210062, 0.08230751478411082, 0.07857712439720876, 0.07948313531326559, 0.09225583910089932, 0.0827786011949029, 0.08972941404057228, 0.0887804253347499, 0.088568302489554, 0.08542522263383671, 0.08705651177174693, 0.09503784914334118, 0.09211196203585155, 0.09124273060482811, 0.0894655349173044, 0.08578196967967916, 0.08600001037669011, 0.08725679761935697, 0.09250336443228556, 0.09141071794136318, 0.08257340474387778, 0.08489860170832744, 0.09095982550662123, 0.08386307951475633, 0.08245963060222646, 0.08082452670747917, 0.08421465818141162, 0.07716197318352062, 0.08491216770880909, 0.09219997011780534, 0.08999904369748837, 0.08917413213129059, 0.08669554914308757, 0.08478598632777916, 0.08272607334416665, 0.09204243226438258, 0.08766378811832916, 0.0865825253580717, 0.07758524805681824, 0.09085091409160705, 0.08521446839560726, 0.0884995697340635, 0.0884733008608976, 0.08577677843356687, 0.09306189230759793, 0.08612785329237876, 0.08258623029884975, 0.07941031533209075, 0.08826196881912282, 0.09840895220275017, 0.08933425191997195, 0.08745304230772397, 0.08566154826880104, 0.09365349891994729, 0.09053316121385116, 0.08810691082194215, 0.08630703760915545, 0.08753186529189085, 0.0937019174346115, 0.0773479036533113, 0.08029497918496241, 0.08724287089313901, 0.08790671029158231, 0.08773912124792194, 0.08266091420346706, 0.08132362905839345, 0.09216634845393681, 0.08762278965147091, 0.09332173318661345, 0.07778672535312933, 0.08408442636695551, 0.08553415947786376, 0.08232058120295321, 0.07780988703074035, 0.08409905782923954, 0.07296439116382543, 0.08925116729628191, 0.09008277668363449, 0.09520991051126101, 0.08553135515808247, 0.084718775948537, 0.08883634984779534, 0.08643599841065604, 0.08339630810303196, 0.08862968769223899, 0.0784883898433635, 0.08099618435890771, 0.08565713860724568, 0.08556682581312276, 0.09128248240593151, 0.08827156303897946, 0.0880790536420939, 0.08578294204187285, 0.08362128063154757, 0.09123831674563974, 0.08722115387496024, 0.09621944328499646, 0.09149116203081945, 0.09118103925268266, 0.08347804034781846, 0.0855692865777019, 0.0897847427742151, 0.07186203727120243, 0.08802972450167627, 0.08442626094668859, 0.08723051889453723, 0.08159640903835322, 0.07548809021347838, 0.0915760655325942, 0.1000199147822218, 0.09787395465748581, 0.08693633490200812, 0.08442264879607819, 0.08721652263357231, 0.0880380635040301, 0.08729925477779406, 0.08519856552892391, 0.08975256932981747, 0.07958208410639706, 0.0914096789556792, 0.09811570777169866, 0.07949196007023566, 0.09006036869795747, 0.0912952536965593, 0.09805249071833734, 0.0897004902132416, 0.08952989036422254, 0.0790849762337038, 0.09347465569139526, 0.09000611959279463, 0.08239101076565238, 0.08373667485591837, 0.0871320704983511, 0.08767396777909775, 0.0965335008897428, 0.08633964662006433, 0.08735933635150735, 0.09035634185538645, 0.08468159828070221, 0.09116890211273068, 0.08804541661464536, 0.08484392727135703, 0.08203979237254262, 0.0889071541447407, 0.0889633730061124, 0.08339973306782386, 0.08330574319001677, 0.08871583444712416, 0.09420962372690272, 0.08521243909929632, 0.08355595121547242, 0.0933236552392962, 0.08719802034432139, 0.09062561297486302, 0.08535346593907196, 0.08813919625097401, 0.092913551212774, 0.09227103971954637, 0.08161432828410638, 0.09072439427447547, 0.09244590715316298, 0.08709339445075073, 0.09924553460801067, 0.1002690868580879, 0.08840557566191516, 0.08133715093336598, 0.09149908227822648, 0.07670073484069043, 0.09249672315752175, 0.0782222639219109, 0.0990254821246598, 0.09280158172995194, 0.08730248696252146, 0.09456558538062404, 0.10081497167443383, 0.10403855973688014, 0.12877330926044459, 0.1386207992219812, 0.13938585037552162, 0.1235720046054832, 0.12067870584152206, 0.10645742986583119, 0.08552529466321122, 0.08268301454232765, 0.08542822040617518, 0.09335660100821405, 0.08885775208502826, 0.08644558884485783, 0.08440970509099167, 0.091904188949323, 0.09288900294073746, 0.09184545798056735, 0.0978475829246572, 0.09536587471324205, 0.09325738676721759, 0.08191614651111201, 0.09130572131132277, 0.09356730058206153, 0.09150948292317468, 0.08930212344785793, 0.08973008889149876, 0.08468876678845778, 0.09439900459047333, 0.08340248011080888, 0.09426625948231673, 0.0846651688286838, 0.08220153827772422, 0.09338524135684238, 0.08541949594391877, 0.07720477952979755, 0.08539185143996587, 0.09204753294875682, 0.08278104837254098, 0.07886155262558238, 0.08341737313272374, 0.08757850027055837, 0.08360325848864149, 0.09166550957557691, 0.09185533846656913, 0.08026617289995454, 0.09106087061249621, 0.08802259852925379, 0.09053259952518417, 0.08328401754435075, 0.08888144950799276, 0.0810576402470788, 0.08479306981872027, 0.08580610257468782, 0.09179491887497933, 0.08841796481950012, 0.0845148944552744, 0.08053481062011857, 0.08862797798354732, 0.09462089152970354, 0.08582787706368114, 0.08814348149204695, 0.08504514772616785, 0.08371224832082137, 0.08678333110045997, 0.09353126562315753, 0.09129854527725832, 0.08116659030415371, 0.09015138809948552, 0.08710081730619218, 0.09437955706280836, 0.08963858464777974, 0.09313459101197238, 0.08856120416820244, 0.08552675606885124, 0.08351176926318361, 0.08411701581891168, 0.08427020020603929, 0.09163946448881417, 0.0805306218916976, 0.08160963806132211, 0.08804552292687956, 0.09626408912773088, 0.08913709670428199, 0.09096834064650154, 0.0851269228240773, 0.09017277009104614, 0.08476290074193281, 0.07632278322336213, 0.08385737538890878, 0.08700039219503956, 0.08866885268530736, 0.08466059774774966, 0.0845759814329557, 0.0790621930867725, 0.08771807117918605, 0.08893473780006282, 0.09310980223541039, 0.09306479580057536, 0.09147420625138089, 0.08949657274281757, 0.08192815006108203, 0.07905463600626796, 0.09666550899459639, 0.0808647476478242, 0.08495044094490133, 0.0916137566838688, 0.09649894883996268, 0.0920414733457368, 0.08356993363476055, 0.09422414928552236, 0.08778457312089456, 0.08987693020950831, 0.09777964977624237, 0.09060848800058789, 0.09087547326073596, 0.09065288590043372, 0.09815595961513002, 0.08630801892602018, 0.08960594520751539, 0.09100452485239247, 0.09259096682095072, 0.09364434916529175, 0.0853051896352123, 0.08391849112594159, 0.08978397560355508, 0.08356817274105656, 0.08639129387321305, 0.07641054760007339, 0.08566749942250246, 0.09110851912136013, 0.08938769699436465, 0.08943111829547572, 0.08605404789230106, 0.08796239383347541, 0.08454535587717901, 0.0929903335078121, 0.08246802178760436, 0.08817700985492735, 0.0820807551149751, 0.08511665149857307, 0.0914822776922275, 0.08779917531640212, 0.0779155145245507, 0.08062449848958794, 0.09151321230973979, 0.08251138633527932, 0.08314391480095229, 0.09660065726688243, 0.09161786920726972, 0.09195890233721427, 0.09484458463309785, 0.08672723967704118, 0.09056091164304954, 0.08950078278038455, 0.08453380213065807, 0.08621663260330842, 0.0903504892183676, 0.08888219947767556, 0.09691781310403562, 0.0829510997618925, 0.08538905047156051, 0.08536033187251706, 0.09253646586834798, 0.08719827400559628, 0.08741965478896539, 0.0908875936865952, 0.08650855583109175, 0.0911287851112432, 0.0870327992529023, 0.09334187790207615, 0.08691128023529447, 0.0829607319773311, 0.08561452123819384, 0.09416699659894374, 0.09865975100963004, 0.08059372543252491, 0.08162290581093083, 0.07969201254174872, 0.09014664917727015, 0.07748434709443736, 0.09115822285795372, 0.0874199097979386, 0.08331094704142918, 0.08450373137759747, 0.0873987436304484, 0.0792090383862253, 0.08682449919890456, 0.08898017363528224, 0.0891014307981212, 0.08578455417679541, 0.09612343808420232, 0.07718957370637691, 0.08963596680253917, 0.09053358289784386, 0.08104077369182848, 0.08805192318672665, 0.09036158074767288, 0.09733534898340712, 0.08642234534217835, 0.0873180423896324, 0.08509746809331085, 0.0927045997121519, 0.08985111493399206, 0.09486348772674255, 0.09000267315635847, 0.08474935185150062, 0.08247809724159613, 0.08802043461258492, 0.0865126082695781, 0.08138258449164787, 0.08795575893476618, 0.09456070784224847, 0.09680636657810467, 0.08476700362040308, 0.08670105726809373, 0.08636724547506389, 0.08412716463066074, 0.08428810620773179, 0.08964151944607554, 0.08689624513108678, 0.08902965594822292, 0.09221339424501332, 0.08726043474359556, 0.08607641544478577, 0.09100554185059015, 0.08492870794208009, 0.08529837352577493, 0.09521158569562824, 0.08914943856267118, 0.087555731639101, 0.0862048336688618, 0.08984721078423315, 0.08217617292259297, 0.08824966695006062, 0.07486261467473272, 0.08753387468056906, 0.08379545796577004, 0.09274777146757962, 0.09220642715156253, 0.0792962124445207, 0.09090807566463247, 0.08751737767113807, 0.07961706129268199, 0.0941224640615722, 0.0795895706794336, 0.09562104758697967, 0.08020847225726233, 0.09417989583892716, 0.09061167014269772, 0.08898710965217106, 0.0897447948736654, 0.08398102899483291, 0.08684215184345169, 0.096630024031122, 0.08473098919932259, 0.09179580145778438, 0.07887094371255345, 0.08638286938225163]],
            'im_sum': [False, 365.155811516],
            'regn_sum': [False, 71.2575168759],
            'npts_real': [True, 5925312],
            'rms_per_field': [False, [0.089055932035104174, 0.087593317854421537, 0.088754854977895078, 0.087673584891401882, 0.088859674046269987, 0.087793556001629414, 0.087858029812576927]],
            'profile': [False, 1.2198751],
            'fit': [False, [1.193476708202794, 8.742582360593987, \
                    8.04574047263242]],
            'fit_loc_chan': [True, 252],
            'fit_loc_freq': [False, 220.31420623259388],
            'fit_pix': [False, [44.5001461142688, 38.26244952541851]]}

        report1 = th.checkall( \
            # checks for image and pb mask movement
            imgmask = [(img+'.image', True, [51, 99, 0, 0]), \
                      (img+'.image', False, [51, 100, 0, 0]), \
                      (img+'.image', True, [9, 56, 0, 0]), \
                      (img+'.image', False, [8, 56, 0, 0])])

        report2 = self.stats_compare(exp_im_stats, im_stats_dict, '.image')

        # .mask report
        mask_stats_dict = self.image_stats(img+'.mask')

        exp_mask_stats = {'npts': [True, 5925312],
            'freq_bin': [False, 244174.1],
            'start': [True, 2.202527e+11],
            'end': [True, 2.203765e+11],
            'start_delta': [False, 2.202527e+11],
            'end_delta': [False, 2.203765e+11],
            'nchan': [True, 508],
            'mask_pix': [False, 3929],
            'mask_regns': [True, 1],
            'npts_real': [True, 5925312]}

        report3 = self.stats_compare(exp_mask_stats, mask_stats_dict, '.mask')

        # .pb report
        pb_stats_dict = self.image_stats(img+'.pb', fit_region = \
            'ellipse[[11.47666677deg, -73.25825652deg], [52.6715arcsec, 52.2589arcsec], 0.00000000deg]')

        exp_pb_stats = {'npts': [True, 5925312],
            'npts_unmasked': [False, 3338068.0],
            'freq_bin': [False, 244174.1],
            'start': [True, 2.202527e+11],
            'end': [True, 2.203765e+11],
            'start_delta': [False, 2.202527e+11],
            'end_delta': [False, 2.203765e+11],
            'nchan': [True, 508],
            'max_val': [False, 1.0],
            'max_val_pos': [True, [54, 54, 0, 0]],
            'min_val': [False, 0.200100466609],
            'im_rms': [False, 0.615051728939],
            'npts_0.2': [False, [6571, 6571, 6571, 6571, 6571, 6571, 6571, 6571, 6571, 6571, 6571, 6571, 6571, 6571, 6571, 6571, 6571, 6571, 6571, 6571, 6571, 6571, 6571, 6571, 6571, 6571, 6571, 6571, 6571, 6571, 6571, 6571, 6571, 6571, 6571, 6571, 6571, 6571, 6571, 6571, 6571, 6571, 6571, 6571, 6571, 6571, 6571, 6571, 6571, 6571, 6571, 6571, 6571, 6571, 6571, 6571, 6571, 6571, 6571, 6571, 6571, 6571, 6571, 6571, 6571, 6571, 6571, 6571, 6571, 6571, 6571, 6571, 6571, 6571, 6571, 6571, 6571, 6571, 6571, 6571, 6571, 6571, 6571, 6571, 6571, 6571, 6571, 6571, 6571, 6571, 6571, 6571, 6571, 6571, 6571, 6571, 6571, 6571, 6571, 6571, 6571, 6571, 6571, 6571, 6571, 6571, 6571, 6571, 6571, 6571, 6571, 6571, 6571, 6571, 6571, 6571, 6571, 6571, 6571, 6571, 6571, 6571, 6571, 6571, 6571, 6571, 6571, 6571, 6571, 6571, 6571, 6571, 6571, 6571, 6571, 6571, 6571, 6571, 6571, 6571, 6571, 6571, 6571, 6571, 6571, 6571, 6571, 6571, 6571, 6571, 6571, 6571, 6571, 6571, 6571, 6571, 6571, 6571, 6571, 6571, 6571, 6571, 6571, 6571, 6571, 6571, 6571, 6571, 6571, 6571, 6571, 6571, 6571, 6571, 6571, 6571, 6571, 6571, 6571, 6571, 6571, 6571, 6571, 6571, 6571, 6571, 6571, 6571, 6571, 6571, 6571, 6571, 6571, 6571, 6571, 6571, 6571, 6571, 6571, 6571, 6571, 6571, 6571, 6571, 6571, 6571, 6571, 6571, 6571, 6571, 6571, 6571, 6571, 6571, 6571, 6571, 6571, 6571, 6571, 6571, 6571, 6571, 6571, 6571, 6571, 6571, 6571, 6571, 6571, 6571, 6571, 6571, 6571, 6571, 6571, 6571, 6571, 6571, 6571, 6571, 6571, 6571, 6571, 6571, 6571, 6571, 6571, 6571, 6571, 6571, 6571, 6571, 6571, 6571, 6571, 6571, 6571, 6571, 6571, 6571, 6571, 6571, 6571, 6571, 6571, 6571, 6571, 6571, 6571, 6571, 6571, 6571, 6571, 6571, 6571, 6571, 6571, 6571, 6571, 6571, 6571, 6571, 6571, 6571, 6571, 6571, 6571, 6571, 6571, 6571, 6571, 6571, 6571, 6571, 6571, 6571, 6571, 6571, 6571, 6571, 6571, 6571, 6571, 6571, 6571, 6571, 6571, 6571, 6571, 6571, 6571, 6571, 6571, 6571, 6571, 6571, 6571, 6571, 6571, 6571, 6571, 6571, 6571, 6571, 6571, 6571, 6571, 6571, 6571, 6571, 6571, 6571, 6571, 6571, 6571, 6571, 6571, 6571, 6571, 6571, 6571, 6571, 6571, 6571, 6571, 6571, 6571, 6571, 6571, 6571, 6571, 6571, 6571, 6571, 6571, 6571, 6571, 6571, 6571, 6571, 6571, 6571, 6571, 6571, 6571, 6571, 6571, 6571, 6571, 6571, 6571, 6571, 6571, 6571, 6571, 6571, 6571, 6571, 6571, 6571, 6571, 6571, 6571, 6571, 6571, 6571, 6571, 6571, 6571, 6571, 6571, 6571, 6571, 6571, 6571, 6571, 6571, 6571, 6571, 6571, 6571, 6571, 6571, 6571, 6571, 6571, 6571, 6571, 6571, 6571, 6571, 6571, 6571, 6571, 6571, 6571, 6571, 6571, 6571, 6571, 6571, 6571, 6571, 6571, 6571, 6571, 6571, 6571, 6571, 6571, 6571, 6571, 6571, 6571, 6571, 6571, 6571, 6571, 6571, 6571, 6571, 6571, 6571, 6571, 6571, 6571, 6571, 6571, 6571, 6571, 6571, 6571, 6571, 6571, 6571, 6571, 6571, 6571, 6571, 6571, 6571, 6571, 6571, 6571, 6571, 6571, 6571, 6571, 6571, 6571, 6571, 6571, 6571, 6571, 6571, 6571, 6571, 6571, 6571, 6571, 6571, 6571, 6571, 6571, 6571, 6571, 6571, 6571, 6571, 6571, 6571, 6571, 6571, 6571, 6571, 6571, 6571, 6571, 6571, 6571, 6571, 6571, 6571, 6571, 6571, 6571, 6571, 6571]],
            'npts_0.5': [False, [3593, 3593, 3593, 3593, 3593, 3593, 3593, 3593, 3593, 3593, 3593, 3593, 3593, 3593, 3593, 3593, 3593, 3593, 3593, 3593, 3593, 3593, 3593, 3593, 3593, 3593, 3593, 3593, 3593, 3593, 3593, 3593, 3593, 3593, 3593, 3593, 3593, 3593, 3593, 3593, 3593, 3593, 3593, 3593, 3593, 3593, 3593, 3593, 3593, 3593, 3593, 3593, 3593, 3593, 3593, 3593, 3593, 3593, 3593, 3593, 3593, 3593, 3593, 3593, 3593, 3593, 3593, 3593, 3593, 3593, 3593, 3593, 3593, 3593, 3593, 3593, 3593, 3593, 3593, 3593, 3593, 3593, 3593, 3593, 3593, 3593, 3593, 3593, 3593, 3593, 3593, 3593, 3593, 3593, 3593, 3593, 3593, 3593, 3593, 3593, 3593, 3593, 3593, 3593, 3593, 3593, 3593, 3593, 3593, 3593, 3593, 3593, 3593, 3593, 3593, 3593, 3593, 3593, 3593, 3593, 3593, 3593, 3593, 3593, 3593, 3593, 3593, 3593, 3593, 3593, 3593, 3593, 3593, 3593, 3593, 3593, 3593, 3593, 3593, 3593, 3593, 3593, 3593, 3593, 3593, 3593, 3593, 3593, 3593, 3593, 3593, 3593, 3593, 3593, 3593, 3593, 3593, 3593, 3593, 3593, 3593, 3593, 3593, 3593, 3593, 3593, 3593, 3593, 3593, 3593, 3593, 3593, 3593, 3593, 3593, 3593, 3593, 3593, 3593, 3593, 3593, 3593, 3593, 3593, 3593, 3593, 3593, 3593, 3593, 3593, 3593, 3593, 3593, 3593, 3593, 3593, 3593, 3593, 3593, 3593, 3593, 3593, 3593, 3593, 3593, 3593, 3593, 3593, 3593, 3593, 3593, 3593, 3593, 3593, 3593, 3593, 3593, 3593, 3593, 3593, 3593, 3593, 3593, 3593, 3593, 3593, 3593, 3593, 3593, 3593, 3593, 3593, 3593, 3593, 3593, 3593, 3593, 3593, 3593, 3593, 3593, 3593, 3593, 3593, 3593, 3593, 3593, 3593, 3593, 3593, 3593, 3593, 3593, 3593, 3593, 3593, 3593, 3593, 3593, 3593, 3593, 3593, 3593, 3593, 3593, 3593, 3593, 3593, 3593, 3593, 3593, 3593, 3593, 3593, 3593, 3593, 3593, 3593, 3593, 3593, 3593, 3593, 3593, 3593, 3593, 3593, 3593, 3593, 3593, 3593, 3593, 3593, 3593, 3593, 3593, 3593, 3593, 3593, 3593, 3593, 3593, 3593, 3593, 3593, 3593, 3593, 3593, 3593, 3593, 3593, 3593, 3593, 3593, 3593, 3593, 3593, 3593, 3593, 3593, 3593, 3593, 3593, 3593, 3593, 3593, 3593, 3593, 3593, 3593, 3593, 3593, 3593, 3593, 3593, 3593, 3593, 3593, 3593, 3593, 3593, 3593, 3593, 3593, 3593, 3593, 3593, 3593, 3593, 3593, 3593, 3593, 3593, 3593, 3593, 3593, 3593, 3593, 3593, 3593, 3593, 3593, 3593, 3593, 3593, 3593, 3593, 3593, 3593, 3593, 3593, 3593, 3593, 3593, 3593, 3593, 3593, 3593, 3593, 3593, 3593, 3593, 3593, 3593, 3593, 3593, 3593, 3593, 3593, 3593, 3593, 3593, 3593, 3593, 3593, 3593, 3593, 3593, 3593, 3593, 3593, 3593, 3593, 3593, 3593, 3593, 3593, 3593, 3593, 3593, 3593, 3593, 3593, 3593, 3593, 3593, 3593, 3594, 3594, 3594, 3594, 3594, 3594, 3594, 3594, 3594, 3594, 3594, 3594, 3594, 3594, 3594, 3594, 3594, 3594, 3594, 3594, 3594, 3594, 3594, 3594, 3594, 3594, 3594, 3594, 3594, 3594, 3594, 3594, 3594, 3594, 3594, 3594, 3594, 3594, 3594, 3594, 3594, 3594, 3594, 3594, 3594, 3594, 3594, 3594, 3594, 3594, 3594, 3594, 3594, 3594, 3594, 3594, 3594, 3594, 3594, 3594, 3594, 3594, 3594, 3594, 3594, 3594, 3594, 3594, 3594, 3594, 3594, 3594, 3594, 3594, 3594, 3594, 3594, 3594, 3594, 3594, 3594, 3594, 3594, 3594, 3594, 3594, 3594, 3594, 3594, 3594, 3594, 3594]],
            'npts_real': [True, 5925312],
            'fit': [False, [1.0810930483564398, 69.22608257076189, \
                    69.16658859812452]],
            'fit_loc_chan': [True, 254],
            'fit_loc_freq': [False, 220.31469458079383],
            'fit_pix': [False, [54.070053902647572, 54.013503538761256]]}

        report4 = self.stats_compare(exp_pb_stats, pb_stats_dict, '.pb')

        # .psf report
        psf_stats_dict = self.image_stats(img+'.psf', fit_region = \
            'ellipse[[11.47632032deg, -73.25823681deg], [8.7257arcsec, 8.0720arcsec], 90.00000000deg]')

        exp_psf_stats = {'npts': [True, 5925312],
            'npts_unmasked': [True, 5925312.0],
            'freq_bin': [False, 244174.1],
            'start': [True, 2.202527e+11],
            'end': [True, 2.203765e+11],
            'start_delta': [False, 2.202527e+11],
            'end_delta': [False, 2.203765e+11],
            'nchan': [True, 508],
            'max_val': [False, 1.0],
            'max_val_pos': [True, [54, 54, 0, 0]],
            'min_val': [False, -0.168374374509],
            'min_val_pos': [True, [63, 54, 0, 12]],
            'im_rms': [False, 0.0604965318073],
            # CAS-9386 update with Build 100 serial run
            #'im_sum': [False, 66.9960417559],
            'im_sum': [False, 63.68329861515883],
            'npts_real': [True, 5925312],
            'fit_0': [False, [1.1012023947984113, 7.881990108924573, \
                      5.249591565272608]],
            'fit_loc_chan_0': [True, 1],
            'fit_loc_freq_0': [False, 220.2529185335],
            'fit_pix_0': [False, [53.9877555807218, 54.00478115211167]],
            'fit_1': [False, [1.1012785744622782, 7.879844016452006, \
                      5.242454867627971]],
            'fit_loc_chan_1': [True, 254],
            'fit_loc_freq_1': [False, 220.31469458079383],
            'fit_pix_1': [False, [53.987518610964671, 54.004592842286243]],
            'fit_2': [False, [1.1012668735944595, 7.881043827878078, \
                      5.23808759170775]],
            'fit_loc_chan_2': [True, 507],
            'fit_loc_freq_2': [False, 220.37647062808767],
            'fit_pix_2': [False, [53.987317744517256, 54.004239429673945]]}

        report5 = self.stats_compare(exp_psf_stats, psf_stats_dict, '.psf')

        # .residual report
        resid_stats_dict = self.image_stats(img+'.residual', fit_region = \
            'ellipse [[11.48661818deg, -73.26292371deg], [8.2211arcsec, 7.4698arcsec], 90.00000000deg]')

        exp_resid_stats = {'npts': [True, 5925312],
            'npts_unmasked': [False, 3338068.0],
            'freq_bin': [False, 244174.1],
            'start': [True, 2.202527e+11],
            'end': [True, 2.203765e+11],
            'start_delta': [False, 2.202527e+11],
            'end_delta': [False, 2.203765e+11],
            'nchan': [True, 508],
            'max_val': [False, 0.490056365728],
            'max_val_pos': [True, [49, 60, 0, 249]],
            'min_val': [False, -0.417252391577],
            'min_val_pos': [True, [24, 31, 0, 498]],
            'im_rms': [False, 0.0875338790102],
            'im_sum': [False, 68.0894097835],
            'regn_sum': [False, 19.2033108851],
            'npts_real': [True, 5925312]}

        report6 = self.stats_compare(exp_resid_stats, resid_stats_dict, \
            '.residual')

        # .model report
        model_stats_dict = self.image_stats(img+'.model', fit_region = \
            'ellipse[[11.48109199deg, -73.25974151deg], [18.9246arcsec, 17.1916arcsec], 0.00000000deg]', masks=mask_stats_dict['mask'])

        exp_model_stats = {'npts': [True, 5925312],
            'npts_unmasked': [True, 5925312.0],
            'freq_bin': [False, 244174.1],
            'start': [True, 2.202527e+11],
            'end': [True, 2.203765e+11],
            'start_delta': [False, 2.202527e+11],
            'end_delta': [False, 2.203765e+11],
            'nchan': [True, 508],
            'max_val': [False, 0.510233163834],
            'max_val_pos': [True, [55, 57, 0, 255]],
            'min_val': [False, 0.0],
            'min_val_pos': [True, [0, 0, 0, 0]],
            'im_rms': [False, 0.000534801027393],
            'im_sum': [False, 5.90552844107],
            'regn_sum': [False, 5.9057832174],
            'mask_non0': [True, 0],
            'npts_real': [True, 5925312]}

        report7 = self.stats_compare(exp_model_stats, model_stats_dict, \
            '.model')

        # .sumwt report
        sumwt_stats_dict = self.image_stats(img+'.sumwt')

        exp_sumwt_stats = {'npts': [True, 508],
            'npts_unmasked': [True, 508.0],
            'freq_bin': [False, 244174.1],
            'start': [True, 2.202527e+11],
            'end': [True, 2.203765e+11],
            'start_delta': [False, 2.202527e+11],
            'end_delta': [False, 2.203765e+11],
            'nchan': [True, 508],
            'max_val': [False, 120.900192261],
            'max_val_pos': [True, [0, 0, 0, 447]],
            'min_val': [False, 120.665283203],
            'min_val_pos': [True, [0, 0, 0, 0]],
            'im_rms': [False, 120.761758344],
            'npts_real': [True, 508]}

        report8 = self.stats_compare(exp_sumwt_stats, sumwt_stats_dict, \
            '.sumwt')

        # .weight report
        wt_stats_dict = self.image_stats(img+'.weight', masks=[ \
            pb_stats_dict['pb_mask_0.2'], pb_stats_dict['pb_mask_0.5']])
        
        #test_mosaic_cube
        exp_wt_stats = {'npts': [True, 5925312],
            'npts_unmasked': [True, 5925312.0],
            'freq_bin': [False, 244174.1],
            'start': [True, 2.202527e+11],
            'end': [True, 2.203765e+11],
            'start_delta': [False, 2.202527e+11],
            'end_delta': [False, 2.203765e+11],
            'nchan': [True, 508],
            'max_val': [False, 0.393758654594],
            'max_val_pos': [True, [54, 54, 0, 0]],
            # CAS-9386 update based on build 100 serial
            #'min_val': [False, 7.45326979086e-05],
            'min_val': [False, 7.177492079790682e-05],
            'im_rms': [False, 0.140904168376],
            'im_sum': [False, 506828.976527],
            'npts_0.2': [False, [6571, 6571, 6571, 6571, 6571, 6571, 6571, 6571, 6571, 6571, 6571, 6571, 6571, 6571, 6571, 6571, 6571, 6571, 6571, 6571, 6571, 6571, 6571, 6571, 6571, 6571, 6571, 6571, 6571, 6571, 6571, 6571, 6571, 6571, 6571, 6571, 6571, 6571, 6571, 6571, 6571, 6571, 6571, 6571, 6571, 6571, 6571, 6571, 6571, 6571, 6571, 6571, 6571, 6571, 6571, 6571, 6571, 6571, 6571, 6571, 6571, 6571, 6571, 6571, 6571, 6571, 6571, 6571, 6571, 6571, 6571, 6571, 6571, 6571, 6571, 6571, 6571, 6571, 6571, 6571, 6571, 6571, 6571, 6571, 6571, 6571, 6571, 6571, 6571, 6571, 6571, 6571, 6571, 6571, 6571, 6571, 6571, 6571, 6571, 6571, 6571, 6571, 6571, 6571, 6571, 6571, 6571, 6571, 6571, 6571, 6571, 6571, 6571, 6571, 6571, 6571, 6571, 6571, 6571, 6571, 6571, 6571, 6571, 6571, 6571, 6571, 6571, 6571, 6571, 6571, 6571, 6571, 6571, 6571, 6571, 6571, 6571, 6571, 6571, 6571, 6571, 6571, 6571, 6571, 6571, 6571, 6571, 6571, 6571, 6571, 6571, 6571, 6571, 6571, 6571, 6571, 6571, 6571, 6571, 6571, 6571, 6571, 6571, 6571, 6571, 6571, 6571, 6571, 6571, 6571, 6571, 6571, 6571, 6571, 6571, 6571, 6571, 6571, 6571, 6571, 6571, 6571, 6571, 6571, 6571, 6571, 6571, 6571, 6571, 6571, 6571, 6571, 6571, 6571, 6571, 6571, 6571, 6571, 6571, 6571, 6571, 6571, 6571, 6571, 6571, 6571, 6571, 6571, 6571, 6571, 6571, 6571, 6571, 6571, 6571, 6571, 6571, 6571, 6571, 6571, 6571, 6571, 6571, 6571, 6571, 6571, 6571, 6571, 6571, 6571, 6571, 6571, 6571, 6571, 6571, 6571, 6571, 6571, 6571, 6571, 6571, 6571, 6571, 6571, 6571, 6571, 6571, 6571, 6571, 6571, 6571, 6571, 6571, 6571, 6571, 6571, 6571, 6571, 6571, 6571, 6571, 6571, 6571, 6571, 6571, 6571, 6571, 6571, 6571, 6571, 6571, 6571, 6571, 6571, 6571, 6571, 6571, 6571, 6571, 6571, 6571, 6571, 6571, 6571, 6571, 6571, 6571, 6571, 6571, 6571, 6571, 6571, 6571, 6571, 6571, 6571, 6571, 6571, 6571, 6571, 6571, 6571, 6571, 6571, 6571, 6571, 6571, 6571, 6571, 6571, 6571, 6571, 6571, 6571, 6571, 6571, 6571, 6571, 6571, 6571, 6571, 6571, 6571, 6571, 6571, 6571, 6571, 6571, 6571, 6571, 6571, 6571, 6571, 6571, 6571, 6571, 6571, 6571, 6571, 6571, 6571, 6571, 6571, 6571, 6571, 6571, 6571, 6571, 6571, 6571, 6571, 6571, 6571, 6571, 6571, 6571, 6571, 6571, 6571, 6571, 6571, 6571, 6571, 6571, 6571, 6571, 6571, 6571, 6571, 6571, 6571, 6571, 6571, 6571, 6571, 6571, 6571, 6571, 6571, 6571, 6571, 6571, 6571, 6571, 6571, 6571, 6571, 6571, 6571, 6571, 6571, 6571, 6571, 6571, 6571, 6571, 6571, 6571, 6571, 6571, 6571, 6571, 6571, 6571, 6571, 6571, 6571, 6571, 6571, 6571, 6571, 6571, 6571, 6571, 6571, 6571, 6571, 6571, 6571, 6571, 6571, 6571, 6571, 6571, 6571, 6571, 6571, 6571, 6571, 6571, 6571, 6571, 6571, 6571, 6571, 6571, 6571, 6571, 6571, 6571, 6571, 6571, 6571, 6571, 6571, 6571, 6571, 6571, 6571, 6571, 6571, 6571, 6571, 6571, 6571, 6571, 6571, 6571, 6571, 6571, 6571, 6571, 6571, 6571, 6571, 6571, 6571, 6571, 6571, 6571, 6571, 6571, 6571, 6571, 6571, 6571, 6571, 6571, 6571, 6571, 6571, 6571, 6571, 6571, 6571, 6571, 6571, 6571, 6571, 6571, 6571, 6571, 6571, 6571, 6571, 6571, 6571, 6571, 6571, 6571, 6571, 6571, 6571, 6571, 6571, 6571, 6571, 6571]],
            'npts_0.5': [False, [3593, 3593, 3593, 3593, 3593, 3593, 3593, 3593, 3593, 3593, 3593, 3593, 3593, 3593, 3593, 3593, 3593, 3593, 3593, 3593, 3593, 3593, 3593, 3593, 3593, 3593, 3593, 3593, 3593, 3593, 3593, 3593, 3593, 3593, 3593, 3593, 3593, 3593, 3593, 3593, 3593, 3593, 3593, 3593, 3593, 3593, 3593, 3593, 3593, 3593, 3593, 3593, 3593, 3593, 3593, 3593, 3593, 3593, 3593, 3593, 3593, 3593, 3593, 3593, 3593, 3593, 3593, 3593, 3593, 3593, 3593, 3593, 3593, 3593, 3593, 3593, 3593, 3593, 3593, 3593, 3593, 3593, 3593, 3593, 3593, 3593, 3593, 3593, 3593, 3593, 3593, 3593, 3593, 3593, 3593, 3593, 3593, 3593, 3593, 3593, 3593, 3593, 3593, 3593, 3593, 3593, 3593, 3593, 3593, 3593, 3593, 3593, 3593, 3593, 3593, 3593, 3593, 3593, 3593, 3593, 3593, 3593, 3593, 3593, 3593, 3593, 3593, 3593, 3593, 3593, 3593, 3593, 3593, 3593, 3593, 3593, 3593, 3593, 3593, 3593, 3593, 3593, 3593, 3593, 3593, 3593, 3593, 3593, 3593, 3593, 3593, 3593, 3593, 3593, 3593, 3593, 3593, 3593, 3593, 3593, 3593, 3593, 3593, 3593, 3593, 3593, 3593, 3593, 3593, 3593, 3593, 3593, 3593, 3593, 3593, 3593, 3593, 3593, 3593, 3593, 3593, 3593, 3593, 3593, 3593, 3593, 3593, 3593, 3593, 3593, 3593, 3593, 3593, 3593, 3593, 3593, 3593, 3593, 3593, 3593, 3593, 3593, 3593, 3593, 3593, 3593, 3593, 3593, 3593, 3593, 3593, 3593, 3593, 3593, 3593, 3593, 3593, 3593, 3593, 3593, 3593, 3593, 3593, 3593, 3593, 3593, 3593, 3593, 3593, 3593, 3593, 3593, 3593, 3593, 3593, 3593, 3593, 3593, 3593, 3593, 3593, 3593, 3593, 3593, 3593, 3593, 3593, 3593, 3593, 3593, 3593, 3593, 3593, 3593, 3593, 3593, 3593, 3593, 3593, 3593, 3593, 3593, 3593, 3593, 3593, 3593, 3593, 3593, 3593, 3593, 3593, 3593, 3593, 3593, 3593, 3593, 3593, 3593, 3593, 3593, 3593, 3593, 3593, 3593, 3593, 3593, 3593, 3593, 3593, 3593, 3593, 3593, 3593, 3593, 3593, 3593, 3593, 3593, 3593, 3593, 3593, 3593, 3593, 3593, 3593, 3593, 3593, 3593, 3593, 3593, 3593, 3593, 3593, 3593, 3593, 3593, 3593, 3593, 3593, 3593, 3593, 3593, 3593, 3593, 3593, 3593, 3593, 3593, 3593, 3593, 3593, 3593, 3593, 3593, 3593, 3593, 3593, 3593, 3593, 3593, 3593, 3593, 3593, 3593, 3593, 3593, 3593, 3593, 3593, 3593, 3593, 3593, 3593, 3593, 3593, 3593, 3593, 3593, 3593, 3593, 3593, 3593, 3593, 3593, 3593, 3593, 3593, 3593, 3593, 3593, 3593, 3593, 3593, 3593, 3593, 3593, 3593, 3593, 3593, 3593, 3593, 3593, 3593, 3593, 3593, 3593, 3593, 3593, 3593, 3593, 3593, 3593, 3593, 3593, 3593, 3593, 3593, 3593, 3593, 3593, 3593, 3593, 3593, 3593, 3593, 3593, 3593, 3593, 3593, 3593, 3593, 3593, 3593, 3593, 3593, 3593, 3594, 3594, 3594, 3594, 3594, 3594, 3594, 3594, 3594, 3594, 3594, 3594, 3594, 3594, 3594, 3594, 3594, 3594, 3594, 3594, 3594, 3594, 3594, 3594, 3594, 3594, 3594, 3594, 3594, 3594, 3594, 3594, 3594, 3594, 3594, 3594, 3594, 3594, 3594, 3594, 3594, 3594, 3594, 3594, 3594, 3594, 3594, 3594, 3594, 3594, 3594, 3594, 3594, 3594, 3594, 3594, 3594, 3594, 3594, 3594, 3594, 3594, 3594, 3594, 3594, 3594, 3594, 3594, 3594, 3594, 3594, 3594, 3594, 3594, 3594, 3594, 3594, 3594, 3594, 3594, 3594, 3594, 3594, 3594, 3594, 3594, 3594, 3594, 3594, 3594, 3594, 3594]],
            'npts_real': [True, 5925312]}

        report9 = self.stats_compare(exp_wt_stats, wt_stats_dict, '.weight')

        # report combination
        report = report0 + report1 + report2 + report3 + report4 + report5 + \
            report6 + report7 + report8 + report9

        if self.parallel:
            exp_bmin_dict = {'*0': 6.098905563354492, '*1': 6.098905563354492, '*10': 6.098886489868164, '*100': 6.095863342285156, '*101': 6.095863342285156, '*102': 6.095863342285156, '*103': 6.095863342285156, '*104': 6.095863342285156, '*105': 6.095863342285156, '*106': 6.095863342285156, '*107': 6.095808982849121, '*108': 6.095808982849121, '*109': 6.095808982849121, '*11': 6.098886489868164, '*110': 6.095808982849121, '*111': 6.0957818031311035, '*112': 6.0957818031311035, '*113': 6.095760822296143, '*114': 6.095760822296143, '*115': 6.095760822296143, '*116': 6.095760822296143, '*117': 6.095751762390137, '*118': 6.095702648162842, '*119': 6.094822883605957, '*12': 6.09887170791626, '*120': 6.094706058502197, '*121': 6.094687461853027, '*122': 6.094687461853027, '*123': 6.094687461853027, '*124': 6.094687461853027, '*125': 6.094687461853027, '*126': 6.094687461853027, '*127': 6.09466552734375, '*128': 6.09466552734375, '*129': 6.094656944274902, '*13': 6.09887170791626, '*130': 6.094656944274902, '*131': 6.094616889953613, '*132': 6.094616889953613, '*133': 6.094616889953613, '*134': 6.094616889953613, '*135': 6.094616889953613, '*136': 6.094616889953613, '*137': 6.09455680847168, '*138': 6.09455680847168, '*139': 6.09455680847168, '*14': 6.096207141876221, '*140': 6.09455680847168, '*141': 6.094529628753662, '*142': 6.094529628753662, '*143': 6.094529628753662, '*144': 6.094529628753662, '*145': 6.094529628753662, '*146': 6.094518184661865, '*147': 6.094518184661865, '*148': 6.094518184661865, '*149': 6.094503402709961, '*15': 6.0961480140686035, '*150': 6.094503402709961, '*151': 6.094503402709961, '*152': 6.094494342803955, '*153': 6.094494342803955, '*154': 6.094484329223633, '*155': 6.094484329223633, '*156': 6.094484329223633, '*157': 6.094484329223633, '*158': 6.094449996948242, '*159': 6.094449996948242, '*16': 6.0961480140686035, '*160': 6.094449996948242, '*161': 6.094449996948242, '*162': 6.094449996948242, '*163': 6.094395637512207, '*164': 6.094395637512207, '*165': 6.094395637512207, '*166': 6.094395637512207, '*167': 6.094395637512207, '*168': 6.094388008117676, '*169': 6.094388008117676, '*17': 6.0961480140686035, '*170': 6.094380855560303, '*171': 6.094380855560303, '*172': 6.094343662261963, '*173': 6.094334602355957, '*174': 6.094306468963623, '*175': 6.09429931640625, '*176': 6.0942792892456055, '*177': 6.0942792892456055, '*178': 6.094268798828125, '*179': 6.094268798828125, '*18': 6.096136569976807, '*180': 6.094268798828125, '*181': 6.094228744506836, '*182': 6.094203948974609, '*183': 6.094203948974609, '*184': 6.094203948974609, '*185': 6.094203948974609, '*186': 6.094203948974609, '*187': 6.094203948974609, '*188': 6.094203948974609, '*189': 6.094205379486084, '*19': 6.096136569976807, '*190': 6.094205379486084, '*191': 6.094142436981201, '*192': 6.094142436981201, '*193': 6.094144344329834, '*194': 6.094126224517822, '*195': 6.094126224517822, '*196': 6.094126224517822, '*197': 6.094119071960449, '*198': 6.094119071960449, '*199': 6.094119071960449, '*2': 6.098905563354492, '*20': 6.096136569976807, '*200': 6.094120979309082, '*201': 6.094120979309082, '*202': 6.094120979309082, '*203': 6.094120979309082, '*204': 6.094120979309082, '*205': 6.094120979309082, '*206': 6.094120979309082, '*207': 6.094120979309082, '*208': 6.094120979309082, '*209': 6.094099044799805, '*21': 6.096136569976807, '*210': 6.094099044799805, '*211': 6.094067096710205, '*212': 6.09406042098999, '*213': 6.094041347503662, '*214': 6.094041347503662, '*215': 6.09397554397583, '*216': 6.09397554397583, '*217': 6.09397554397583, '*218': 6.09397554397583, '*219': 6.093908309936523, '*22': 6.0961174964904785, '*220': 6.093873977661133, '*221': 6.093847751617432, '*222': 6.093847751617432, '*223': 6.093847751617432, '*224': 6.093782424926758, '*225': 6.0906219482421875, '*226': 6.0906219482421875, '*227': 6.0906219482421875, '*228': 6.0906219482421875, '*229': 6.0906219482421875, '*23': 6.0961174964904785, '*230': 6.0906219482421875, '*231': 6.090587139129639, '*232': 6.090587139129639, '*233': 6.090587139129639, '*234': 6.090587139129639, '*235': 6.090561389923096, '*236': 6.090561389923096, '*237': 6.090516090393066, '*238': 6.090525150299072, '*239': 6.0905280113220215, '*24': 6.0961174964904785, '*240': 6.090687274932861, '*241': 6.090687274932861, '*242': 6.090687274932861, '*243': 6.090682029724121, '*244': 6.090682029724121, '*245': 6.090682029724121, '*246': 6.0906877517700195, '*247': 6.090632438659668, '*248': 6.090632438659668, '*249': 6.090632438659668, '*25': 6.0961174964904785, '*250': 6.090611457824707, '*251': 6.090611457824707, '*252': 6.090573787689209, '*253': 6.090564250946045, '*254': 6.090564250946045, '*255': 6.090564250946045, '*256': 6.090507984161377, '*257': 6.090507984161377, '*258': 6.090507984161377, '*259': 6.090509414672852, '*26': 6.0961174964904785, '*260': 6.090509414672852, '*261': 6.090509414672852, '*262': 6.090509414672852, '*263': 6.0904340744018555, '*264': 6.0904340744018555, '*265': 6.0904340744018555, '*266': 6.0904340744018555, '*267': 6.0904340744018555, '*268': 6.0904340744018555, '*269': 6.090435028076172, '*27': 6.096085071563721, '*270': 6.090435028076172, '*271': 6.090393543243408, '*272': 6.090388774871826, '*273': 6.090388774871826, '*274': 6.090388774871826, '*275': 6.090388774871826, '*276': 6.090373516082764, '*277': 6.090373516082764, '*278': 6.090373516082764, '*279': 6.090373516082764, '*28': 6.096085071563721, '*280': 6.090358734130859, '*281': 6.088774681091309, '*282': 6.0886993408203125, '*283': 6.088681221008301, '*284': 6.088681221008301, '*285': 6.088681221008301, '*286': 6.088681221008301, '*287': 6.088675022125244, '*288': 6.088675022125244, '*289': 6.088625907897949, '*29': 6.096073627471924, '*290': 6.088708400726318, '*291': 6.088708400726318, '*292': 6.088721752166748, '*293': 6.088721752166748, '*294': 6.088721752166748, '*295': 6.088707447052002, '*296': 6.088707447052002, '*297': 6.088707447052002, '*298': 6.088682174682617, '*299': 6.088682174682617, '*3': 6.098886489868164, '*30': 6.096073627471924, '*300': 6.088682174682617, '*301': 6.088682174682617, '*302': 6.088682174682617, '*303': 6.088648796081543, '*304': 6.088648796081543, '*305': 6.088648796081543, '*306': 6.088648796081543, '*307': 6.088648796081543, '*308': 6.088629722595215, '*309': 6.088621616363525, '*31': 6.09605598449707, '*310': 6.088621616363525, '*311': 6.088621616363525, '*312': 6.088621616363525, '*313': 6.088621616363525, '*314': 6.088621616363525, '*315': 6.088593482971191, '*316': 6.088555812835693, '*317': 6.088555812835693, '*318': 6.0885443687438965, '*319': 6.0885443687438965, '*32': 6.09605598449707, '*320': 6.0885443687438965, '*321': 6.0885443687438965, '*322': 6.0885443687438965, '*323': 6.0885443687438965, '*324': 6.0885443687438965, '*325': 6.0885443687438965, '*326': 6.0885443687438965, '*327': 6.0885443687438965, '*328': 6.0885443687438965, '*329': 6.0885443687438965, '*33': 6.09605598449707, '*330': 6.0885443687438965, '*331': 6.0885443687438965, '*332': 6.0885443687438965, '*333': 6.0885443687438965, '*334': 6.0885443687438965, '*335': 6.0885443687438965, '*336': 6.088516712188721, '*337': 6.089442729949951, '*338': 6.089435577392578, '*339': 6.089423656463623, '*34': 6.09605598449707, '*340': 6.089423656463623, '*341': 6.089423656463623, '*342': 6.089423656463623, '*343': 6.089423656463623, '*344': 6.089423656463623, '*345': 6.08940315246582, '*346': 6.08937931060791, '*347': 6.089338302612305, '*348': 6.089310646057129, '*349': 6.089306831359863, '*35': 6.096081733703613, '*350': 6.088985919952393, '*351': 6.088985919952393, '*352': 6.088985919952393, '*353': 6.088985919952393, '*354': 6.088986873626709, '*355': 6.088986873626709, '*356': 6.088986873626709, '*357': 6.0888848304748535, '*358': 6.0888848304748535, '*359': 6.088881969451904, '*36': 6.096024990081787, '*360': 6.088850021362305, '*361': 6.088778018951416, '*362': 6.088778018951416, '*363': 6.08873176574707, '*364': 6.08873176574707, '*365': 6.08873176574707, '*366': 6.08873176574707, '*367': 6.0887131690979, '*368': 6.0887131690979, '*369': 6.0887131690979, '*37': 6.096024990081787, '*370': 6.0887131690979, '*371': 6.088683128356934, '*372': 6.088683128356934, '*373': 6.0886335372924805, '*374': 6.088621139526367, '*375': 6.088621139526367, '*376': 6.088621139526367, '*377': 6.088621139526367, '*378': 6.088607311248779, '*379': 6.088596343994141, '*38': 6.096024990081787, '*380': 6.088578224182129, '*381': 6.088578224182129, '*382': 6.088578224182129, '*383': 6.088578224182129, '*384': 6.08854341506958, '*385': 6.08854341506958, '*386': 6.088532447814941, '*387': 6.088512897491455, '*388': 6.0884833335876465, '*389': 6.088479518890381, '*39': 6.096009731292725, '*390': 6.088479518890381, '*391': 6.088479518890381, '*392': 6.088479518890381, '*393': 6.088479518890381, '*394': 6.088479518890381, '*395': 6.0884809494018555, '*396': 6.0884809494018555, '*397': 6.088460922241211, '*398': 6.088454246520996, '*399': 6.088454246520996, '*4': 6.098886489868164, '*40': 6.096009731292725, '*400': 6.088454246520996, '*401': 6.088454246520996, '*402': 6.088454246520996, '*403': 6.088400840759277, '*404': 6.088386535644531, '*405': 6.088386535644531, '*406': 6.088373184204102, '*407': 6.088373184204102, '*408': 6.088373184204102, '*409': 6.088373184204102, '*41': 6.096009731292725, '*410': 6.088373184204102, '*411': 6.088373184204102, '*412': 6.088373184204102, '*413': 6.0883469581604, '*414': 6.0883469581604, '*415': 6.088336944580078, '*416': 6.0886454582214355, '*417': 6.0886454582214355, '*418': 6.0886454582214355, '*419': 6.0886454582214355, '*42': 6.095993995666504, '*420': 6.0886454582214355, '*421': 6.0886454582214355, '*422': 6.0886454582214355, '*423': 6.0886454582214355, '*424': 6.0886454582214355, '*425': 6.0886454582214355, '*426': 6.08853006362915, '*427': 6.0885114669799805, '*428': 6.088533878326416, '*429': 6.088533878326416, '*43': 6.095993995666504, '*430': 6.088533878326416, '*431': 6.088514804840088, '*432': 6.088514804840088, '*433': 6.088474273681641, '*434': 6.088474273681641, '*435': 6.088474273681641, '*436': 6.088474273681641, '*437': 6.088474273681641, '*438': 6.088474273681641, '*439': 6.088474273681641, '*44': 6.095993995666504, '*440': 6.088443756103516, '*441': 6.088443756103516, '*442': 6.088443756103516, '*443': 6.088443756103516, '*444': 6.088418483734131, '*445': 6.088418483734131, '*446': 6.08836030960083, '*447': 6.08573579788208, '*448': 6.085716247558594, '*449': 6.085716247558594, '*45': 6.095993995666504, '*450': 6.085716247558594, '*451': 6.085702896118164, '*452': 6.085702896118164, '*453': 6.085702896118164, '*454': 6.085669994354248, '*455': 6.085644245147705, '*456': 6.085601806640625, '*457': 6.085601806640625, '*458': 6.085601806640625, '*459': 6.085562229156494, '*46': 6.096076011657715, '*460': 6.085562229156494, '*461': 6.08554220199585, '*462': 6.08554220199585, '*463': 6.08554220199585, '*464': 6.08554220199585, '*465': 6.08554220199585, '*466': 6.08554220199585, '*467': 6.08554220199585, '*468': 6.08554220199585, '*469': 6.08554220199585, '*47': 6.096029758453369, '*470': 6.08554220199585, '*471': 6.08554220199585, '*472': 6.08554220199585, '*473': 6.08554220199585, '*474': 6.08554220199585, '*475': 6.08554220199585, '*476': 6.08554220199585, '*477': 6.0854997634887695, '*478': 6.0854997634887695, '*479': 6.085493087768555, '*48': 6.096001625061035, '*480': 6.085493087768555, '*481': 6.085493087768555, '*482': 6.085493087768555, '*483': 6.085474967956543, '*484': 6.085474967956543, '*485': 6.085445404052734, '*486': 6.085445404052734, '*487': 6.085445404052734, '*488': 6.085445404052734, '*489': 6.085446834564209, '*49': 6.09599494934082, '*490': 6.085446834564209, '*491': 6.085446834564209, '*492': 6.085446834564209, '*493': 6.085446834564209, '*494': 6.085422515869141, '*495': 6.085422515869141, '*496': 6.085402011871338, '*497': 6.085402011871338, '*498': 6.085402011871338, '*499': 6.085396766662598, '*5': 6.098886489868164, '*50': 6.09599494934082, '*500': 6.085396766662598, '*501': 6.085396766662598, '*502': 6.085396766662598, '*503': 6.085396766662598, '*504': 6.085379123687744, '*505': 6.085379123687744, '*506': 6.085379123687744, '*507': 6.085379123687744, '*51': 6.09599494934082, '*52': 6.09599494934082, '*53': 6.09599494934082, '*54': 6.09599494934082, '*55': 6.09599494934082, '*56': 6.09599494934082, '*57': 6.09599494934082, '*58': 6.095983505249023, '*59': 6.095983505249023, '*6': 6.098886489868164, '*60': 6.095983505249023, '*61': 6.095983505249023, '*62': 6.095969200134277, '*63': 6.095969200134277, '*64': 6.095969200134277, '*65': 6.095958709716797, '*66': 6.095958709716797, '*67': 6.095958709716797, '*68': 6.095958709716797, '*69': 6.095958709716797, '*7': 6.098886489868164, '*70': 6.095940113067627, '*71': 6.0959086418151855, '*72': 6.0959086418151855, '*73': 6.095920562744141, '*74': 6.095920562744141, '*75': 6.095920562744141, '*76': 6.095920562744141, '*77': 6.095907688140869, '*78': 6.09588623046875, '*79': 6.09588623046875, '*8': 6.098886489868164, '*80': 6.09588623046875, '*81': 6.09588623046875, '*82': 6.09588623046875, '*83': 6.09588623046875, '*84': 6.09588623046875, '*85': 6.09588623046875, '*86': 6.095888137817383, '*87': 6.095888137817383, '*88': 6.095888137817383, '*89': 6.095888137817383, '*9': 6.098886489868164, '*90': 6.095885753631592, '*91': 6.095885753631592, '*92': 6.095885753631592, '*93': 6.095885753631592, '*94': 6.095874309539795, '*95': 6.095874309539795, '*96': 6.095874309539795, '*97': 6.095863342285156, '*98': 6.095863342285156, '*99': 6.095863342285156}

            exp_bmaj_dict = {'*0': 8.788710594177246, '*1': 8.788710594177246, '*10': 8.788692474365234, '*100': 8.787450790405273, '*101': 8.787450790405273, '*102': 8.787450790405273, '*103': 8.787450790405273, '*104': 8.787450790405273, '*105': 8.787450790405273, '*106': 8.787450790405273, '*107': 8.78741455078125, '*108': 8.78741455078125, '*109': 8.78741455078125, '*11': 8.788692474365234, '*110': 8.78741455078125, '*111': 8.787422180175781, '*112': 8.787422180175781, '*113': 8.787412643432617, '*114': 8.787412643432617, '*115': 8.787412643432617, '*116': 8.787412643432617, '*117': 8.787357330322266, '*118': 8.787363052368164, '*119': 8.786246299743652, '*12': 8.788710594177246, '*120': 8.786258697509766, '*121': 8.786214828491211, '*122': 8.786214828491211, '*123': 8.786214828491211, '*124': 8.786214828491211, '*125': 8.786214828491211, '*126': 8.786214828491211, '*127': 8.786246299743652, '*128': 8.786246299743652, '*129': 8.78619384765625, '*13': 8.788710594177246, '*130': 8.78619384765625, '*131': 8.786169052124023, '*132': 8.786169052124023, '*133': 8.786169052124023, '*134': 8.786169052124023, '*135': 8.786169052124023, '*136': 8.786169052124023, '*137': 8.786203384399414, '*138': 8.786203384399414, '*139': 8.786203384399414, '*14': 8.788393020629883, '*140': 8.786203384399414, '*141': 8.7861909866333, '*142': 8.7861909866333, '*143': 8.7861909866333, '*144': 8.7861909866333, '*145': 8.7861909866333, '*146': 8.78610897064209, '*147': 8.78610897064209, '*148': 8.78610897064209, '*149': 8.786099433898926, '*15': 8.788331985473633, '*150': 8.786099433898926, '*151': 8.786099433898926, '*152': 8.786046981811523, '*153': 8.786046981811523, '*154': 8.786056518554688, '*155': 8.786056518554688, '*156': 8.786056518554688, '*157': 8.786056518554688, '*158': 8.786031723022461, '*159': 8.786031723022461, '*16': 8.788331985473633, '*160': 8.786031723022461, '*161': 8.786031723022461, '*162': 8.786031723022461, '*163': 8.78590202331543, '*164': 8.78590202331543, '*165': 8.78590202331543, '*166': 8.78590202331543, '*167': 8.78590202331543, '*168': 8.785841941833496, '*169': 8.785841941833496, '*17': 8.788331985473633, '*170': 8.78583812713623, '*171': 8.78583812713623, '*172': 8.785764694213867, '*173': 8.785714149475098, '*174': 8.78570556640625, '*175': 8.78567886352539, '*176': 8.785659790039062, '*177': 8.785659790039062, '*178': 8.785603523254395, '*179': 8.785603523254395, '*18': 8.788325309753418, '*180': 8.785603523254395, '*181': 8.785640716552734, '*182': 8.78563117980957, '*183': 8.78563117980957, '*184': 8.78563117980957, '*185': 8.78563117980957, '*186': 8.78563117980957, '*187': 8.78563117980957, '*188': 8.78563117980957, '*189': 8.785579681396484, '*19': 8.788325309753418, '*190': 8.785579681396484, '*191': 8.785578727722168, '*192': 8.785578727722168, '*193': 8.78551959991455, '*194': 8.785514831542969, '*195': 8.785514831542969, '*196': 8.785514831542969, '*197': 8.785470962524414, '*198': 8.785470962524414, '*199': 8.785470962524414, '*2': 8.788710594177246, '*20': 8.788325309753418, '*200': 8.785435676574707, '*201': 8.785435676574707, '*202': 8.785435676574707, '*203': 8.785435676574707, '*204': 8.785435676574707, '*205': 8.785435676574707, '*206': 8.785435676574707, '*207': 8.785435676574707, '*208': 8.785435676574707, '*209': 8.785418510437012, '*21': 8.788325309753418, '*210': 8.785418510437012, '*211': 8.785431861877441, '*212': 8.785388946533203, '*213': 8.785396575927734, '*214': 8.785396575927734, '*215': 8.785368919372559, '*216': 8.785368919372559, '*217': 8.785368919372559, '*218': 8.785368919372559, '*219': 8.785303115844727, '*22': 8.788300514221191, '*220': 8.785208702087402, '*221': 8.78520679473877, '*222': 8.78520679473877, '*223': 8.78520679473877, '*224': 8.785249710083008, '*225': 8.787298202514648, '*226': 8.787298202514648, '*227': 8.787298202514648, '*228': 8.787298202514648, '*229': 8.787298202514648, '*23': 8.788300514221191, '*230': 8.787298202514648, '*231': 8.787242889404297, '*232': 8.787242889404297, '*233': 8.787242889404297, '*234': 8.787242889404297, '*235': 8.787264823913574, '*236': 8.787264823913574, '*237': 8.787288665771484, '*238': 8.787248611450195, '*239': 8.78724193572998, '*24': 8.788300514221191, '*240': 8.786666870117188, '*241': 8.786666870117188, '*242': 8.786666870117188, '*243': 8.786641120910645, '*244': 8.786641120910645, '*245': 8.786641120910645, '*246': 8.786598205566406, '*247': 8.78667163848877, '*248': 8.78667163848877, '*249': 8.78667163848877, '*25': 8.788300514221191, '*250': 8.786662101745605, '*251': 8.786662101745605, '*252': 8.786628723144531, '*253': 8.786534309387207, '*254': 8.786534309387207, '*255': 8.786534309387207, '*256': 8.78652572631836, '*257': 8.78652572631836, '*258': 8.78652572631836, '*259': 8.78647232055664, '*26': 8.788300514221191, '*260': 8.78647232055664, '*261': 8.78647232055664, '*262': 8.78647232055664, '*263': 8.786478996276855, '*264': 8.786478996276855, '*265': 8.786478996276855, '*266': 8.786478996276855, '*267': 8.786478996276855, '*268': 8.786478996276855, '*269': 8.78643798828125, '*27': 8.788321495056152, '*270': 8.78643798828125, '*271': 8.786358833312988, '*272': 8.786345481872559, '*273': 8.786345481872559, '*274': 8.786345481872559, '*275': 8.786345481872559, '*276': 8.78632926940918, '*277': 8.78632926940918, '*278': 8.78632926940918, '*279': 8.78632926940918, '*28': 8.788321495056152, '*280': 8.786319732666016, '*281': 8.787357330322266, '*282': 8.78735637664795, '*283': 8.787260055541992, '*284': 8.787260055541992, '*285': 8.787260055541992, '*286': 8.787260055541992, '*287': 8.78719425201416, '*288': 8.78719425201416, '*289': 8.787174224853516, '*29': 8.788315773010254, '*290': 8.78727912902832, '*291': 8.78727912902832, '*292': 8.787213325500488, '*293': 8.787213325500488, '*294': 8.787213325500488, '*295': 8.787132263183594, '*296': 8.787132263183594, '*297': 8.787132263183594, '*298': 8.787094116210938, '*299': 8.787094116210938, '*3': 8.788692474365234, '*30': 8.788315773010254, '*300': 8.787094116210938, '*301': 8.787094116210938, '*302': 8.787094116210938, '*303': 8.787084579467773, '*304': 8.787084579467773, '*305': 8.787084579467773, '*306': 8.787084579467773, '*307': 8.787084579467773, '*308': 8.787069320678711, '*309': 8.787017822265625, '*31': 8.788280487060547, '*310': 8.787017822265625, '*311': 8.787017822265625, '*312': 8.787017822265625, '*313': 8.787017822265625, '*314': 8.787017822265625, '*315': 8.787042617797852, '*316': 8.786896705627441, '*317': 8.786896705627441, '*318': 8.78686237335205, '*319': 8.78686237335205, '*32': 8.788280487060547, '*320': 8.78686237335205, '*321': 8.78686237335205, '*322': 8.78686237335205, '*323': 8.78686237335205, '*324': 8.78686237335205, '*325': 8.78686237335205, '*326': 8.78686237335205, '*327': 8.78686237335205, '*328': 8.78686237335205, '*329': 8.78686237335205, '*33': 8.788280487060547, '*330': 8.78686237335205, '*331': 8.78686237335205, '*332': 8.78686237335205, '*333': 8.78686237335205, '*334': 8.78686237335205, '*335': 8.78686237335205, '*336': 8.786849021911621, '*337': 8.787076950073242, '*338': 8.787121772766113, '*339': 8.78708267211914, '*34': 8.788280487060547, '*340': 8.78708267211914, '*341': 8.78708267211914, '*342': 8.78708267211914, '*343': 8.78708267211914, '*344': 8.78708267211914, '*345': 8.787066459655762, '*346': 8.787047386169434, '*347': 8.78708267211914, '*348': 8.787079811096191, '*349': 8.78708553314209, '*35': 8.788140296936035, '*350': 8.787437438964844, '*351': 8.787437438964844, '*352': 8.787437438964844, '*353': 8.787437438964844, '*354': 8.787362098693848, '*355': 8.787362098693848, '*356': 8.787362098693848, '*357': 8.787331581115723, '*358': 8.787331581115723, '*359': 8.787214279174805, '*36': 8.788116455078125, '*360': 8.787230491638184, '*361': 8.787257194519043, '*362': 8.787257194519043, '*363': 8.787291526794434, '*364': 8.787291526794434, '*365': 8.787291526794434, '*366': 8.787291526794434, '*367': 8.787285804748535, '*368': 8.787285804748535, '*369': 8.787285804748535, '*37': 8.788116455078125, '*370': 8.787285804748535, '*371': 8.787185668945312, '*372': 8.787185668945312, '*373': 8.787177085876465, '*374': 8.787156105041504, '*375': 8.787156105041504, '*376': 8.787156105041504, '*377': 8.787156105041504, '*378': 8.787126541137695, '*379': 8.787050247192383, '*38': 8.788116455078125, '*380': 8.787004470825195, '*381': 8.787004470825195, '*382': 8.787004470825195, '*383': 8.787004470825195, '*384': 8.787025451660156, '*385': 8.787025451660156, '*386': 8.786970138549805, '*387': 8.78696060180664, '*388': 8.786956787109375, '*389': 8.786932945251465, '*39': 8.78808879852295, '*390': 8.786932945251465, '*391': 8.786932945251465, '*392': 8.786932945251465, '*393': 8.786932945251465, '*394': 8.786932945251465, '*395': 8.786917686462402, '*396': 8.786917686462402, '*397': 8.786901473999023, '*398': 8.786880493164062, '*399': 8.786880493164062, '*4': 8.788692474365234, '*40': 8.78808879852295, '*400': 8.786880493164062, '*401': 8.786880493164062, '*402': 8.786880493164062, '*403': 8.786869049072266, '*404': 8.78687858581543, '*405': 8.78687858581543, '*406': 8.786901473999023, '*407': 8.786901473999023, '*408': 8.786901473999023, '*409': 8.786901473999023, '*41': 8.78808879852295, '*410': 8.786901473999023, '*411': 8.786901473999023, '*412': 8.786901473999023, '*413': 8.786819458007812, '*414': 8.786819458007812, '*415': 8.786763191223145, '*416': 8.7879638671875, '*417': 8.7879638671875, '*418': 8.7879638671875, '*419': 8.7879638671875, '*42': 8.788002967834473, '*420': 8.7879638671875, '*421': 8.7879638671875, '*422': 8.7879638671875, '*423': 8.7879638671875, '*424': 8.7879638671875, '*425': 8.7879638671875, '*426': 8.788007736206055, '*427': 8.787994384765625, '*428': 8.787877082824707, '*429': 8.787877082824707, '*43': 8.788002967834473, '*430': 8.787877082824707, '*431': 8.787899017333984, '*432': 8.787899017333984, '*433': 8.787874221801758, '*434': 8.787874221801758, '*435': 8.787874221801758, '*436': 8.787874221801758, '*437': 8.787874221801758, '*438': 8.787874221801758, '*439': 8.787874221801758, '*44': 8.788002967834473, '*440': 8.787858009338379, '*441': 8.787858009338379, '*442': 8.787858009338379, '*443': 8.787858009338379, '*444': 8.787843704223633, '*445': 8.787843704223633, '*446': 8.787836074829102, '*447': 8.787530899047852, '*448': 8.787516593933105, '*449': 8.787516593933105, '*45': 8.788002967834473, '*450': 8.787516593933105, '*451': 8.7875337600708, '*452': 8.7875337600708, '*453': 8.7875337600708, '*454': 8.787500381469727, '*455': 8.787508964538574, '*456': 8.787493705749512, '*457': 8.787493705749512, '*458': 8.787493705749512, '*459': 8.787456512451172, '*46': 8.788106918334961, '*460': 8.787456512451172, '*461': 8.787471771240234, '*462': 8.787471771240234, '*463': 8.787471771240234, '*464': 8.787471771240234, '*465': 8.787471771240234, '*466': 8.787471771240234, '*467': 8.787471771240234, '*468': 8.787471771240234, '*469': 8.787471771240234, '*47': 8.788034439086914, '*470': 8.787471771240234, '*471': 8.787471771240234, '*472': 8.787471771240234, '*473': 8.787471771240234, '*474': 8.787471771240234, '*475': 8.787471771240234, '*476': 8.787471771240234, '*477': 8.7874116897583, '*478': 8.7874116897583, '*479': 8.787361145019531, '*48': 8.788006782531738, '*480': 8.787361145019531, '*481': 8.787361145019531, '*482': 8.787361145019531, '*483': 8.787348747253418, '*484': 8.787348747253418, '*485': 8.78724193572998, '*486': 8.78724193572998, '*487': 8.78724193572998, '*488': 8.78724193572998, '*489': 8.787201881408691, '*49': 8.787985801696777, '*490': 8.787201881408691, '*491': 8.787201881408691, '*492': 8.787201881408691, '*493': 8.787201881408691, '*494': 8.787139892578125, '*495': 8.787139892578125, '*496': 8.787134170532227, '*497': 8.787134170532227, '*498': 8.787134170532227, '*499': 8.787117004394531, '*5': 8.788692474365234, '*50': 8.787985801696777, '*500': 8.787117004394531, '*501': 8.787117004394531, '*502': 8.787117004394531, '*503': 8.787117004394531, '*504': 8.78710651397705, '*505': 8.78710651397705, '*506': 8.78710651397705, '*507': 8.78710651397705, '*51': 8.787985801696777, '*52': 8.787985801696777, '*53': 8.787985801696777, '*54': 8.787985801696777, '*55': 8.787985801696777, '*56': 8.787985801696777, '*57': 8.787985801696777, '*58': 8.787952423095703, '*59': 8.787952423095703, '*6': 8.788692474365234, '*60': 8.787952423095703, '*61': 8.787952423095703, '*62': 8.78796672821045, '*63': 8.78796672821045, '*64': 8.78796672821045, '*65': 8.78791332244873, '*66': 8.78791332244873, '*67': 8.78791332244873, '*68': 8.78791332244873, '*69': 8.78791332244873, '*7': 8.788692474365234, '*70': 8.787813186645508, '*71': 8.787795066833496, '*72': 8.787795066833496, '*73': 8.787667274475098, '*74': 8.787667274475098, '*75': 8.787667274475098, '*76': 8.787667274475098, '*77': 8.787690162658691, '*78': 8.7876558303833, '*79': 8.7876558303833, '*8': 8.788692474365234, '*80': 8.7876558303833, '*81': 8.7876558303833, '*82': 8.7876558303833, '*83': 8.7876558303833, '*84': 8.7876558303833, '*85': 8.7876558303833, '*86': 8.787596702575684, '*87': 8.787596702575684, '*88': 8.787596702575684, '*89': 8.787596702575684, '*9': 8.788692474365234, '*90': 8.787479400634766, '*91': 8.787479400634766, '*92': 8.787479400634766, '*93': 8.787479400634766, '*94': 8.787473678588867, '*95': 8.787473678588867, '*96': 8.787473678588867, '*97': 8.787450790405273, '*98': 8.787450790405273, '*99': 8.787450790405273}

            exp_pa_dict = {'*0': 64.9308090209961, '*1': 64.9308090209961, '*10': 64.9310531616211, '*100': 64.86714172363281, '*101': 64.86714172363281, '*102': 64.86714172363281, '*103': 64.86714172363281, '*104': 64.86714172363281, '*105': 64.86714172363281, '*106': 64.86714172363281, '*107': 64.86788940429688, '*108': 64.86788940429688, '*109': 64.86788940429688, '*11': 64.9310531616211, '*110': 64.86788940429688, '*111': 64.86804962158203, '*112': 64.86804962158203, '*113': 64.86830139160156, '*114': 64.86830139160156, '*115': 64.86830139160156, '*116': 64.86830139160156, '*117': 64.86802673339844, '*118': 64.86830139160156, '*119': 64.87887573242188, '*12': 64.93042755126953, '*120': 64.87953186035156, '*121': 64.88017272949219, '*122': 64.88017272949219, '*123': 64.88017272949219, '*124': 64.88017272949219, '*125': 64.88017272949219, '*126': 64.88017272949219, '*127': 64.8794174194336, '*128': 64.8794174194336, '*129': 64.87901306152344, '*13': 64.93042755126953, '*130': 64.87901306152344, '*131': 64.87952423095703, '*132': 64.87952423095703, '*133': 64.87952423095703, '*134': 64.87952423095703, '*135': 64.87952423095703, '*136': 64.87952423095703, '*137': 64.87982177734375, '*138': 64.87982177734375, '*139': 64.87982177734375, '*14': 64.8731689453125, '*140': 64.87982177734375, '*141': 64.880126953125, '*142': 64.880126953125, '*143': 64.880126953125, '*144': 64.880126953125, '*145': 64.880126953125, '*146': 64.87919616699219, '*147': 64.87919616699219, '*148': 64.87919616699219, '*149': 64.87939453125, '*15': 64.87181091308594, '*150': 64.87939453125, '*151': 64.87939453125, '*152': 64.8790283203125, '*153': 64.8790283203125, '*154': 64.8790283203125, '*155': 64.8790283203125, '*156': 64.8790283203125, '*157': 64.8790283203125, '*158': 64.87954711914062, '*159': 64.87954711914062, '*16': 64.87181091308594, '*160': 64.87954711914062, '*161': 64.87954711914062, '*162': 64.87954711914062, '*163': 64.87789916992188, '*164': 64.87789916992188, '*165': 64.87789916992188, '*166': 64.87789916992188, '*167': 64.87789916992188, '*168': 64.87753295898438, '*169': 64.87753295898438, '*17': 64.87181091308594, '*170': 64.87736511230469, '*171': 64.87736511230469, '*172': 64.87860107421875, '*173': 64.87818908691406, '*174': 64.87852478027344, '*175': 64.87816619873047, '*176': 64.8784408569336, '*177': 64.8784408569336, '*178': 64.87816619873047, '*179': 64.87816619873047, '*18': 64.87200164794922, '*180': 64.87816619873047, '*181': 64.87799835205078, '*182': 64.87834167480469, '*183': 64.87834167480469, '*184': 64.87834167480469, '*185': 64.87834167480469, '*186': 64.87834167480469, '*187': 64.87834167480469, '*188': 64.87834167480469, '*189': 64.87824249267578, '*19': 64.87200164794922, '*190': 64.87824249267578, '*191': 64.87889099121094, '*192': 64.87889099121094, '*193': 64.8786849975586, '*194': 64.87889099121094, '*195': 64.87889099121094, '*196': 64.87889099121094, '*197': 64.87833404541016, '*198': 64.87833404541016, '*199': 64.87833404541016, '*2': 64.9308090209961, '*20': 64.87200164794922, '*200': 64.87796020507812, '*201': 64.87796020507812, '*202': 64.87796020507812, '*203': 64.87796020507812, '*204': 64.87796020507812, '*205': 64.87796020507812, '*206': 64.87796020507812, '*207': 64.87796020507812, '*208': 64.87796020507812, '*209': 64.87831115722656, '*21': 64.87200164794922, '*210': 64.87831115722656, '*211': 64.87844848632812, '*212': 64.87785339355469, '*213': 64.8779525756836, '*214': 64.8779525756836, '*215': 64.87743377685547, '*216': 64.87743377685547, '*217': 64.87743377685547, '*218': 64.87743377685547, '*219': 64.87794494628906, '*22': 64.87059783935547, '*220': 64.8759536743164, '*221': 64.87623596191406, '*222': 64.87623596191406, '*223': 64.87623596191406, '*224': 64.87592315673828, '*225': 64.861083984375, '*226': 64.861083984375, '*227': 64.861083984375, '*228': 64.861083984375, '*229': 64.861083984375, '*23': 64.87059783935547, '*230': 64.861083984375, '*231': 64.86063385009766, '*232': 64.86063385009766, '*233': 64.86063385009766, '*234': 64.86063385009766, '*235': 64.860595703125, '*236': 64.860595703125, '*237': 64.86064147949219, '*238': 64.86036682128906, '*239': 64.86065673828125, '*24': 64.87059783935547, '*240': 64.8814697265625, '*241': 64.8814697265625, '*242': 64.8814697265625, '*243': 64.88191223144531, '*244': 64.88191223144531, '*245': 64.88191223144531, '*246': 64.88255310058594, '*247': 64.88206481933594, '*248': 64.88206481933594, '*249': 64.88206481933594, '*25': 64.87059783935547, '*250': 64.88232421875, '*251': 64.88232421875, '*252': 64.88300323486328, '*253': 64.88233184814453, '*254': 64.88233184814453, '*255': 64.88233184814453, '*256': 64.88296508789062, '*257': 64.88296508789062, '*258': 64.88296508789062, '*259': 64.88285064697266, '*26': 64.87059783935547, '*260': 64.88285064697266, '*261': 64.88285064697266, '*262': 64.88285064697266, '*263': 64.88339233398438, '*264': 64.88339233398438, '*265': 64.88339233398438, '*266': 64.88339233398438, '*267': 64.88339233398438, '*268': 64.88339233398438, '*269': 64.88331604003906, '*27': 64.87067413330078, '*270': 64.88331604003906, '*271': 64.88362884521484, '*272': 64.88343048095703, '*273': 64.88343048095703, '*274': 64.88343048095703, '*275': 64.88343048095703, '*276': 64.88369750976562, '*277': 64.88369750976562, '*278': 64.88369750976562, '*279': 64.88369750976562, '*28': 64.87067413330078, '*280': 64.88389587402344, '*281': 64.88187408447266, '*282': 64.88233184814453, '*283': 64.88140869140625, '*284': 64.88140869140625, '*285': 64.88140869140625, '*286': 64.88140869140625, '*287': 64.88103485107422, '*288': 64.88103485107422, '*289': 64.88016510009766, '*29': 64.870849609375, '*290': 64.87916564941406, '*291': 64.87916564941406, '*292': 64.87899017333984, '*293': 64.87899017333984, '*294': 64.87899017333984, '*295': 64.87834930419922, '*296': 64.87834930419922, '*297': 64.87834930419922, '*298': 64.87855529785156, '*299': 64.87855529785156, '*3': 64.9310531616211, '*30': 64.870849609375, '*300': 64.87855529785156, '*301': 64.87855529785156, '*302': 64.87855529785156, '*303': 64.87895202636719, '*304': 64.87895202636719, '*305': 64.87895202636719, '*306': 64.87895202636719, '*307': 64.87895202636719, '*308': 64.87928771972656, '*309': 64.87892150878906, '*31': 64.86991882324219, '*310': 64.87892150878906, '*311': 64.87892150878906, '*312': 64.87892150878906, '*313': 64.87892150878906, '*314': 64.87892150878906, '*315': 64.87873077392578, '*316': 64.87691497802734, '*317': 64.87691497802734, '*318': 64.87628173828125, '*319': 64.87628173828125, '*32': 64.86991882324219, '*320': 64.87628173828125, '*321': 64.87628173828125, '*322': 64.87628173828125, '*323': 64.87628173828125, '*324': 64.87628173828125, '*325': 64.87628173828125, '*326': 64.87628173828125, '*327': 64.87628173828125, '*328': 64.87628173828125, '*329': 64.87628173828125, '*33': 64.86991882324219, '*330': 64.87628173828125, '*331': 64.87628173828125, '*332': 64.87628173828125, '*333': 64.87628173828125, '*334': 64.87628173828125, '*335': 64.87628173828125, '*336': 64.87659454345703, '*337': 64.90101623535156, '*338': 64.90149688720703, '*339': 64.9006118774414, '*34': 64.86991882324219, '*340': 64.9006118774414, '*341': 64.9006118774414, '*342': 64.9006118774414, '*343': 64.9006118774414, '*344': 64.9006118774414, '*345': 64.90101623535156, '*346': 64.90128326416016, '*347': 64.9015884399414, '*348': 64.90193939208984, '*349': 64.90177154541016, '*35': 64.86958312988281, '*350': 64.88825988769531, '*351': 64.88825988769531, '*352': 64.88825988769531, '*353': 64.88825988769531, '*354': 64.88855743408203, '*355': 64.88855743408203, '*356': 64.88855743408203, '*357': 64.88982391357422, '*358': 64.88982391357422, '*359': 64.88941955566406, '*36': 64.87027740478516, '*360': 64.88955688476562, '*361': 64.89034271240234, '*362': 64.89034271240234, '*363': 64.89037322998047, '*364': 64.89037322998047, '*365': 64.89037322998047, '*366': 64.89037322998047, '*367': 64.89057159423828, '*368': 64.89057159423828, '*369': 64.89057159423828, '*37': 64.87027740478516, '*370': 64.89057159423828, '*371': 64.8902816772461, '*372': 64.8902816772461, '*373': 64.89068603515625, '*374': 64.89106750488281, '*375': 64.89106750488281, '*376': 64.89106750488281, '*377': 64.89106750488281, '*378': 64.8904800415039, '*379': 64.88965606689453, '*38': 64.87027740478516, '*380': 64.8896484375, '*381': 64.8896484375, '*382': 64.8896484375, '*383': 64.8896484375, '*384': 64.8897933959961, '*385': 64.8897933959961, '*386': 64.88924407958984, '*387': 64.8895034790039, '*388': 64.88985443115234, '*389': 64.89020538330078, '*39': 64.8707275390625, '*390': 64.89020538330078, '*391': 64.89020538330078, '*392': 64.89020538330078, '*393': 64.89020538330078, '*394': 64.89020538330078, '*395': 64.89041900634766, '*396': 64.89041900634766, '*397': 64.89082336425781, '*398': 64.89054107666016, '*399': 64.89054107666016, '*4': 64.9310531616211, '*40': 64.8707275390625, '*400': 64.89054107666016, '*401': 64.89054107666016, '*402': 64.89054107666016, '*403': 64.89093780517578, '*404': 64.89095306396484, '*405': 64.89095306396484, '*406': 64.89080047607422, '*407': 64.89080047607422, '*408': 64.89080047607422, '*409': 64.89080047607422, '*41': 64.8707275390625, '*410': 64.89080047607422, '*411': 64.89080047607422, '*412': 64.89080047607422, '*413': 64.8907470703125, '*414': 64.8907470703125, '*415': 64.89019012451172, '*416': 64.88300323486328, '*417': 64.88300323486328, '*418': 64.88300323486328, '*419': 64.88300323486328, '*42': 64.87004089355469, '*420': 64.88300323486328, '*421': 64.88300323486328, '*422': 64.88300323486328, '*423': 64.88300323486328, '*424': 64.88300323486328, '*425': 64.88300323486328, '*426': 64.8835678100586, '*427': 64.88374328613281, '*428': 64.88340759277344, '*429': 64.88340759277344, '*43': 64.87004089355469, '*430': 64.88340759277344, '*431': 64.88275909423828, '*432': 64.88275909423828, '*433': 64.88326263427734, '*434': 64.88326263427734, '*435': 64.88326263427734, '*436': 64.88326263427734, '*437': 64.88326263427734, '*438': 64.88326263427734, '*439': 64.88326263427734, '*44': 64.87004089355469, '*440': 64.8836669921875, '*441': 64.8836669921875, '*442': 64.8836669921875, '*443': 64.8836669921875, '*444': 64.88400268554688, '*445': 64.88400268554688, '*446': 64.88275146484375, '*447': 64.82654571533203, '*448': 64.82695007324219, '*449': 64.82695007324219, '*45': 64.87004089355469, '*450': 64.82695007324219, '*451': 64.82649230957031, '*452': 64.82649230957031, '*453': 64.82649230957031, '*454': 64.8271255493164, '*455': 64.82719421386719, '*456': 64.8277359008789, '*457': 64.8277359008789, '*458': 64.8277359008789, '*459': 64.82827758789062, '*46': 64.8690414428711, '*460': 64.82827758789062, '*461': 64.82827758789062, '*462': 64.82827758789062, '*463': 64.82827758789062, '*464': 64.82827758789062, '*465': 64.82827758789062, '*466': 64.82827758789062, '*467': 64.82827758789062, '*468': 64.82827758789062, '*469': 64.82827758789062, '*47': 64.86918640136719, '*470': 64.82827758789062, '*471': 64.82827758789062, '*472': 64.82827758789062, '*473': 64.82827758789062, '*474': 64.82827758789062, '*475': 64.82827758789062, '*476': 64.82827758789062, '*477': 64.82826232910156, '*478': 64.82826232910156, '*479': 64.82791137695312, '*48': 64.8697280883789, '*480': 64.82791137695312, '*481': 64.82791137695312, '*482': 64.82791137695312, '*483': 64.82807922363281, '*484': 64.82807922363281, '*485': 64.8299560546875, '*486': 64.8299560546875, '*487': 64.8299560546875, '*488': 64.8299560546875, '*489': 64.82986450195312, '*49': 64.86937713623047, '*490': 64.82986450195312, '*491': 64.82986450195312, '*492': 64.82986450195312, '*493': 64.82986450195312, '*494': 64.83010864257812, '*495': 64.83010864257812, '*496': 64.8304214477539, '*497': 64.8304214477539, '*498': 64.8304214477539, '*499': 64.83016967773438, '*5': 64.9310531616211, '*50': 64.86937713623047, '*500': 64.83016967773438, '*501': 64.83016967773438, '*502': 64.83016967773438, '*503': 64.83016967773438, '*504': 64.83045959472656, '*505': 64.83045959472656, '*506': 64.83045959472656, '*507': 64.83045959472656, '*51': 64.86937713623047, '*52': 64.86937713623047, '*53': 64.86937713623047, '*54': 64.86937713623047, '*55': 64.86937713623047, '*56': 64.86937713623047, '*57': 64.86937713623047, '*58': 64.86885070800781, '*59': 64.86885070800781, '*6': 64.9310531616211, '*60': 64.86885070800781, '*61': 64.86885070800781, '*62': 64.8682861328125, '*63': 64.8682861328125, '*64': 64.8682861328125, '*65': 64.86774444580078, '*66': 64.86774444580078, '*67': 64.86774444580078, '*68': 64.86774444580078, '*69': 64.86774444580078, '*7': 64.9310531616211, '*70': 64.86693572998047, '*71': 64.86734771728516, '*72': 64.86734771728516, '*73': 64.86736297607422, '*74': 64.86736297607422, '*75': 64.86736297607422, '*76': 64.86736297607422, '*77': 64.86717224121094, '*78': 64.86811065673828, '*79': 64.86811065673828, '*8': 64.9310531616211, '*80': 64.86811065673828, '*81': 64.86811065673828, '*82': 64.86811065673828, '*83': 64.86811065673828, '*84': 64.86811065673828, '*85': 64.86811065673828, '*86': 64.86791229248047, '*87': 64.86791229248047, '*88': 64.86791229248047, '*89': 64.86791229248047, '*9': 64.9310531616211, '*90': 64.86750793457031, '*91': 64.86750793457031, '*92': 64.86750793457031, '*93': 64.86750793457031, '*94': 64.86768341064453, '*95': 64.86768341064453, '*96': 64.86768341064453, '*97': 64.86714172363281, '*98': 64.86714172363281, '*99': 64.86714172363281}

            report += self.stats_compare(exp_bmin_dict, bmin_dict, '.image bmin', beam=True)
            report += self.stats_compare(exp_bmaj_dict, bmaj_dict, '.image bmaj', beam=True)
            report += self.stats_compare(exp_pa_dict, pa_dict, '.image pa', beam=True)

        failed = self.filter_report(report)

        img = shutil._basename(img)
        add_to_dict(self, output=test_dict, dataset = \
            "E2E6.1.00034.S_tclean.ms")

        test_dict['test_mosaic_cube']['self.parallel'] = self.parallel
        test_dict['test_mosaic_cube']['report'] = report
        test_dict['test_mosaic_cube']['images'] = []

        self.mom8_creator(img+'.image', range_list=[0.15, 1.2])
        self.mom8_creator(img+'.residual', range_list=[0.15, 1.2])
        test_dict['test_mosaic_cube']['images'].extend( \
            (img+'.image.moment8.png',img+'.residual.moment8.png'))

        test_dict['test_mosaic_cube']['images'].append(img+'.image.profile.png')

        self.assertTrue(th.check_final(pstr = report), \
            msg = failed)

# End of test_mosaic_cube
#-------------------------------------------------#
    @stats_dict(test_dict)
    # @unittest.skip("")
    def test_mosaic_mfs(self):
        ''' Mosaic MFS imaging field NGC5363, spw 16 & 22 '''

        file_name = 'mosaic_mfs.iter'
        img = os.getcwd()+'/'+file_name+'1'
        self.prepData(data_path+'E2E6.1.00020.S_tclean.ms')

        print("\nSTARTING: iter0 routine")

        # iter0 routine
        tclean(vis=self.msfile, field='NGC5363', spw=['0:113.893653412'
            '~114.629981537GHz;114.8809581~115.758887787GHz,1:99.90983902'
            '~100.494799957GHz;100.68327652~101.77312027GHz'], \
            antenna=['0,1,2,3,4,5,6,7,8'], scan=['6,9'], \
            intent='OBSERVE_TARGET#ON_SOURCE', datacolumn='data', \
            imagename=file_name+'0', imsize=[126, 126], cell=['2arcsec'], \
            phasecenter='ICRS 13:56:07.2100 +005.15.17.200', stokes='I', \
            specmode='mfs', nchan=-1, outframe='LSRK', \
            perchanweightdensity=False, gridder='mosaic', chanchunks=-1, \
            mosweight=True, usepointing=False, pblimit=0.2, \
            deconvolver='hogbom', restoration=False, restoringbeam='common',\
            pbcor=False, weighting='briggs', robust=0.5, npixels=0, niter=0, \
            threshold='0.0mJy', nsigma=0.0, interactive=0, usemask='auto'
            '-multithresh', sidelobethreshold=1.25, noisethreshold=5.0, \
            lownoisethreshold=2.0, negativethreshold=0.0, minbeamfrac=0.1, \
            growiterations=75, dogrowprune=True, minpercentchange=1.0, \
            fastnoise=False, savemodel='none', parallel=self.parallel,
            verbose=True)

        # move files to iter1
        print('Copying iter0 files to iter1')
        file_list = glob.glob(file_name+'0*')
        self.copy_products(file_name+'0', file_name+'1')

        print("STARTING: iter1 routine")

        # iter1 (restart)
        tclean(vis=self.msfile, field='NGC5363', spw=['0:113.893653412'
            '~114.629981537GHz;114.8809581~115.758887787GHz,1:99.90983902'
            '~100.494799957GHz;100.68327652~101.77312027GHz'], \
            antenna=['0,1,2,3,4,5,6,7,8'], scan=['6,9'], \
            intent='OBSERVE_TARGET#ON_SOURCE', datacolumn='data', \
            imagename=file_name+'1', imsize=[126, 126], cell=['2arcsec'], \
            phasecenter='ICRS 13:56:07.2100 +005.15.17.200', stokes='I', \
            specmode='mfs', nchan=-1, outframe='LSRK', \
            perchanweightdensity=False, gridder='mosaic', chanchunks=-1, \
            mosweight=True, usepointing=False, pblimit=0.2, \
            deconvolver='hogbom', restoration=True, restoringbeam='common', \
            pbcor=True, weighting='briggs', robust=0.5, npixels=0, \
            niter=30000, threshold='0.00723Jy', nsigma=0.0, interactive=0, \
            usemask='auto-multithresh', sidelobethreshold=1.25, \
            noisethreshold=5.0, lownoisethreshold=2.0, \
            negativethreshold=0.0, minbeamfrac=0.1, growiterations=75, \
            dogrowprune=True, minpercentchange=1.0, fastnoise=False, \
            restart=True, savemodel='none', calcres=False, calcpsf=False, \
            parallel=self.parallel, verbose=True)

        report0 = th.checkall(imgexist = self.image_list(img, 'mosaic'))
        #self.save_dict_to_disk(report0, 'myreport0')

        # .image report (test_mosaic_mfs)
        im_stats_dict = self.image_stats(img+'.image', fit_region = \
            'ellipse[[209.02978056deg, 5.25471484deg], [18.8386arcsec, 9.9356arcsec], 90.00000000deg]', field_regions = \
            ['circle[[13:56:07.210000, +05.15.17.20000], 45.9arcsec]',
             'circle[[13:56:06.355525, +05.15.59.74129], 45.9arcsec]',
             'circle[[13:56:04.316267, +05.15.27.41716], 45.9arcsec]',
             'circle[[13:56:09.249291, +05.15.49.52355], 45.9arcsec]',
             'circle[[13:56:05.170768, +05.14.44.87604], 45.9arcsec]',
             'circle[[13:56:10.103706, +05.15.06.98201], 45.9arcsec]',
             'circle[[13:56:08.064442, +05.14.34.65864], 45.9arcsec]'])

        exp_im_stats = {'com_bmaj': [False, 17.6737785339],
            'com_bmin': [False, 10.060172081],
            'com_pa': [False, 86.6785964966],
            'npts': [True, 15876],
            # CAS-9386 update build100 serial
            #'npts_unmasked': [True, 8454.0],
            'npts_unmasked': [True, 8471.0],
            'freq_bin': [False, 15849925874.83342],
            'start': [True, 1.0784e+11],
            'end': [True, 1.0784e+11],
            'start_delta': [False, 1.0784e+11],
            'end_delta': [False, 1.0784e+11],
            'nchan': [True, 1],
            'max_val': [False, 0.0345157124102],
            'max_val_pos': [True, [63, 63, 0, 0]],
            'min_val': [False, -0.0019364656182],
            'min_val_pos': [True, [91, 52, 0, 0]],
            'im_rms': [False, 0.00202865566602],
            'im_sum': [False, 1.51295999996],
            'regn_sum': [False, 1.58850853646],
            'npts_real': [True, 15876],
            'rms_per_field': [False, [0.0043183333329864697, 0.0035324567542234214, 0.0033643881411162453, 0.0034484378708067886, 0.0035013779149007367, 0.0033359473616749375, 0.0035589233954835845]],
            'fit': [False, [0.03522500582263719, 17.46093579518058, 
                       9.709830310449933]],
            'fit_loc_chan': [True, 0],
            'fit_loc_freq': [False, 107.8402451422565],
            'fit_pix': [False, [62.9942562846151, 62.995885097033394]]}

        report1 = th.checkall( \
            # checks for image and pb mask movement
            imgmask = [(img+'.image', True, [64, 114, 0, 0]), \
                      (img+'.image', False, [64, 115, 0, 0]), \
                      (img+'.image', True, [11, 60, 0, 0]), \
                      (img+'.image', False, [10, 60, 0, 0])])

        report2 = self.stats_compare(exp_im_stats, im_stats_dict, '.image')

        # .mask report (test_mosaic_mfs)
        mask_stats_dict = self.image_stats(img+'.mask')

        exp_mask_stats = {'npts': [True, 15876],
            'freq_bin': [False, 15849925874.83342],
            'start': [True, 1.0784e+11],
            'end': [True, 1.0784e+11],
            'start_delta': [False, 1.0784e+11],
            'end_delta': [False, 1.0784e+11],
            'nchan': [True, 1],
            'mask_pix': [True, 360],
            'mask_regns': [True, 1],
            'npts_real': [True, 15876]}

        report3 = self.stats_compare(exp_mask_stats, mask_stats_dict, '.mask')

        # .pb report (test_mosaic_mfs)
        pb_stats_dict = self.image_stats(img+'.pb', fit_region = \
            'ellipse[[209.03003701deg, 5.25471148deg], [110.7528arcsec, 107.4584arcsec], 90.00000000deg]')

        exp_pb_stats = {'npts': [True, 15876],
            # CAS-9386 update build100 serial
            #'npts_unmasked': [True, 8454.0],
            'npts_unmasked': [True, 8471.0],
            'freq_bin': [False, 15849925874.83342],
            'start': [True, 1.0784e+11],
            'end': [True, 1.0784e+11],
            'start_delta': [False, 1.0784e+11],
            'end_delta': [False, 1.0784e+11],
            'nchan': [True, 1],
            'max_val': [False, 1.0],
            'max_val_pos': [True, [63, 63, 0, 0]],
            'min_val': [False, 0.200080364943],
            'im_rms': [False, 0.604913988836],
            # CAS-9386 update build100 serial
            #'npts_0.2': [True, 8454],
            #'npts_0.5': [True, 4497],
            'npts_0.2': [True, 8471],
            'npts_0.5': [True, 4500],
            'npts_real': [True, 15876],
            'fit': [False, [1.0693559655652305, 141.80580479462876, \
                       141.74549135472637]],
            'fit_loc_chan': [True, 0],
            'fit_loc_freq': [False, 107.8402451422565],
            'fit_pix': [False, [62.975154097364715, 62.94725116661756]]}

        report4 = self.stats_compare(exp_pb_stats, pb_stats_dict, '.pb')

        # .psf report (test_mosaic_mfs)
        psf_stats_dict = self.image_stats(img+'.psf', fit_region = \
            'ellipse[[209.02988854deg, 5.25478653deg], [16.3870arcsec, 10.7097arcsec], 90.00000000deg]')

        exp_psf_stats = {'npts': [True, 15876],
            'npts_unmasked': [True, 15876.0],
            'freq_bin': [False, 15849925874.83342],
            'start': [True, 1.0784e+11],
            'end': [True, 1.0784e+11],
            'start_delta': [False, 1.0784e+11],
            'end_delta': [False, 1.0784e+11],
            'nchan': [True, 1],
            'max_val': [False, 1.0],
            'max_val_pos': [True, [63, 63, 0, 0]],
            'min_val': [False, -0.169576942921],
            'min_val_pos': [True, [61, 57, 0, 0]],
            'im_rms': [False, 0.0501544145677],
            # CAS-9386 update build100 serial
            #'im_sum': [False, 0.00266324029255],
            'im_sum': [False, 0.00074156666480],
            'npts_real': [True, 15876],
            'fit': [False, [1.088207720785799, 15.893701850875548, \
                        8.795192549423799]],
            'fit_loc_chan': [True, 0],
            'fit_loc_freq': [False, 107.8402451422565],
            'fit_pix': [False, [62.98416058527938, 63.00086190688355]]}

        report5 = self.stats_compare(exp_psf_stats, psf_stats_dict, \
            '.psf')

        # .residual report (test_mosaic_mfs)
        resid_stats_dict = self.image_stats(img+'.residual', fit_region = \
            'ellipse[[209.02978056deg, 5.25471484deg], [18.8386arcsec, 9.9356arcsec], 90.00000000deg]')

        exp_resid_stats = {'npts': [True, 15876],
            # CAS-9386 update build100 serial
            #'npts_unmasked': [True, 8454.0],
            'npts_unmasked': [True, 8471.0],
            'freq_bin': [False, 15849925874.83342],
            'start': [True, 1.0784e+11],
            'end': [True, 1.0784e+11],
            'start_delta': [False, 1.0784e+11],
            'end_delta': [False, 1.0784e+11],
            'nchan': [True, 1],
            'max_val': [False, 0.00713972467929],
            'max_val_pos': [True, [63, 63, 0, 0]],
            'min_val': [False, -0.00197902671061],
            'min_val_pos': [True, [72, 58, 0, 0]],
            'im_rms': [False, 0.000868739833233],
            # CAS-9386 update build100 serial
            #'im_sum': [False, 0.134135401952],
            'im_sum': [False, 0.131760904704],
            'regn_sum': [False, 0.291504465893],
            'npts_real': [True, 15876]}

        report6 = self.stats_compare(exp_resid_stats, resid_stats_dict, \
            '.residual')

        # .model report (test_mosaic_mfs)
        model_stats_dict = self.image_stats(img+'.model', fit_region = \
            'ellipse[[209.02978056deg, 5.25471484deg], [18.8386arcsec, 9.9356arcsec], 90.00000000deg]', masks=mask_stats_dict['mask'])

        exp_model_stats = {'npts': [True, 15876],
            'npts_unmasked': [True, 15876.0],
            'freq_bin': [False, 15849925874.83342],
            'start': [True, 1.0784e+11],
            'end': [True, 1.0784e+11],
            'start_delta': [False, 1.0784e+11],
            'end_delta': [False, 1.0784e+11],
            'nchan': [True, 1],
            'max_val': [False, 0.0273759867996],
            'max_val_pos': [True, [63, 63, 0, 0]],
            'min_val': [False, 0.0],
            'min_val_pos': [True, [0, 0, 0, 0]],
            'im_rms': [False, 0.000217269736505],
            'im_sum': [False, 0.0273759867996],
            'regn_sum': [False, 0.0273759867996],
            'mask_non0': [True, 0],
            'npts_real': [True, 15876]}

        report7 = self.stats_compare(exp_model_stats, model_stats_dict, \
            '.model')

        # .sumwt report (test_mosaic_mfs)
        sumwt_stats_dict = self.image_stats(img+'.sumwt')

        exp_sumwt_stats = {'npts': [True, 1],
            'npts_unmasked': [True, 1.0],
            'freq_bin': [False, 15849925874.83342],
            'start': [True, 1.0784e+11],
            'end': [True, 1.0784e+11],
            'start_delta': [False, 1.0784e+11],
            'end_delta': [False, 1.0784e+11],
            'nchan': [True, 1],
            'max_val': [False, 4396210.5],
            'max_val_pos': [True, [0, 0, 0, 0]],
            'min_val': [False, 4396210.5],
            'min_val_pos': [True, [0, 0, 0, 0]],
            'im_rms': [False, 4396210.53446],
            'npts_real': [True, 1]}

        report8 = self.stats_compare(exp_sumwt_stats, sumwt_stats_dict, \
            '.sumwt')

        # .weight report (test_mosaic_mfs)
        wt_stats_dict = self.image_stats(img+'.weight', masks=[ \
            pb_stats_dict['pb_mask_0.2'], pb_stats_dict['pb_mask_0.5']])

        exp_wt_stats = {'npts': [True, 15876],
            'npts_unmasked': [True, 15876.0],
            'freq_bin': [False, 15849925874.83342],
            'start': [True, 1.0784e+11],
            'end': [True, 1.0784e+11],
            'start_delta': [False, 1.0784e+11],
            'end_delta': [False, 1.0784e+11],
            'nchan': [True, 1],
            'max_val': [False, 0.426215469837],
            'max_val_pos': [True, [63, 63, 0, 0]],
            # CAS-9386 update build100 serial
            #'min_val': [False, 4.20771575591e-05],
            'min_val': [False, 4.26501137554e-05],
            'im_rms': [False, 0.144357241275],
            'im_sum': [False, 1347.6264633],
            # CAS-9386 update build100 serial
            #'npts_0.2': [True, 8454],
            #'npts_0.5': [True, 4497],
            'npts_0.2': [True, 8471],
            'npts_0.5': [True, 4500],
            'npts_real': [True, 15876]}

        report9 = self.stats_compare(exp_wt_stats, wt_stats_dict, '.weight')
        print("REPORT9 = ", report9 )

<<<<<<< HEAD

=======
>>>>>>> 5377af4a
        # report combination (test_mosaic_mfs)
        report = report0 + report1 + report2 + report3 + report4 + report5 + \
            report6 + report7 + report8 + report9
        failed = self.filter_report(report)

        add_to_dict(self, output=test_dict, dataset = \
            "E2E6.1.00020.S_tclean.ms")

        test_dict['test_mosaic_mfs']['self.parallel'] = self.parallel
        test_dict['test_mosaic_mfs']['report'] = report
        test_dict['test_mosaic_mfs']['images'] = []

        img = shutil._basename(img)
        self.mom8_creator(img+'.image', range_list=[-0.002, 0.035])
        self.mom8_creator(img+'.residual', range_list=[-0.002, 0.035])
        test_dict['test_mosaic_mfs']['images'].extend( \
            (img+'.image.moment8.png',img+'.residual.moment8.png'))

        print("FINAL test_dict=",test_dict)
        
        self.assertTrue(th.check_final(pstr = report), \
            #msg = report)
            msg = failed)

# End of  test_mosaic_mfs
#-------------------------------------------------#
    @stats_dict(test_dict)
    # @unittest.skip("")
    def test_mosaic_mtmfs(self):
        ''' Mosaic mtmfs imaging - field NGC5363, spw 16 & 22 '''

        file_name = 'mosaic_mtmfs.iter'
        img = os.getcwd()+'/'+file_name+'1'
        self.prepData(data_path+'E2E6.1.00020.S_tclean.ms')

        print("\nSTARTING: iter0 routine")

        # iter0 routine
        tclean(vis=self.msfile, field='NGC5363', spw=['0:113.893653412'
            '~114.629981537GHz;114.8809581~115.758887787GHz,1:99.90983902'
            '~100.494799957GHz;100.68327652~101.77312027GHz'], \
            antenna=['0,1,2,3,4,5,6,7,8'], scan=['6,9'], \
            intent='OBSERVE_TARGET#ON_SOURCE', datacolumn='data', \
            imagename=file_name+'0', nterms=2, imsize=[126, 126], \
            cell=['2arcsec'], phasecenter='ICRS 13:56:07.2100 '
            '+005.15.17.200', stokes='I', specmode='mfs', nchan=-1, \
            outframe='LSRK', perchanweightdensity=False, gridder='mosaic', \
            chanchunks=-1, mosweight=True, usepointing=False, pblimit=0.2, \
            deconvolver='mtmfs', restoration=False, restoringbeam='common', \
            pbcor=False, weighting='briggs', robust=0.5, npixels=0, niter=0, \
            threshold='0.0mJy', nsigma=0.0, interactive=0, usemask='auto'
            '-multithresh', sidelobethreshold=1.25, noisethreshold=5.0, \
            lownoisethreshold=2.0, negativethreshold=0.0, minbeamfrac=0.1, \
            growiterations=75, dogrowprune=True, minpercentchange=1.0, \
            fastnoise=False, savemodel='none', parallel=self.parallel,
            verbose=True)

        # move files to iter1
        print('Copying iter0 files to iter1')
        self.copy_products(file_name+'0', file_name+'1')

        print("STARTING: iter1 routine")

        # iter1 (restart)
        tclean(vis=self.msfile, field='NGC5363', spw=['0:113.893653412'
            '~114.629981537GHz;114.8809581~115.758887787GHz,1:99.90983902'
            '~100.494799957GHz;100.68327652~101.77312027GHz'], \
            antenna=['0,1,2,3,4,5,6,7,8'], scan=['6,9'], \
            intent='OBSERVE_TARGET#ON_SOURCE', datacolumn='data', \
            imagename=file_name+'1', nterms=2, imsize=[126, 126], \
            cell=['2arcsec'], phasecenter='ICRS 13:56:07.2100 '
            '+005.15.17.200', stokes='I', specmode='mfs', nchan=-1, \
            outframe='LSRK', perchanweightdensity=False, gridder='mosaic', \
            chanchunks=-1, mosweight=True, usepointing=False, pblimit=0.2, \
            deconvolver='mtmfs', restoration=True, restoringbeam='common', \
            pbcor=True, weighting='briggs', robust=0.5, npixels=0, \
            niter=30000, threshold='0.00723Jy', nsigma=0.0, interactive=0, \
            usemask='auto-multithresh', sidelobethreshold=1.25, \
            noisethreshold=5.0, lownoisethreshold=2.0, negativethreshold=0.0,\
            minbeamfrac=0.1, growiterations=75, dogrowprune=True, \
            minpercentchange=1.0, fastnoise=False, restart=True, \
            savemodel='none', calcres=False, calcpsf=False, \
            parallel=self.parallel, verbose=True)

        report0 = th.checkall(imgexist = self.image_list(img, 'mos_mtmfs'))

        # .image report (test_mosaic_mtmfs)
        im_stats_dict = self.image_stats(img+'.image.tt0', fit_region = \
            'ellipse[[209.02969058deg, 5.25475068deg], [16.7096arcsec, 10.9678arcsec], 90.00000000deg]', \
            field_regions = \
            ['circle[[13:56:07.210000, +05.15.17.20000], 45.9arcsec]',
             'circle[[13:56:06.355525, +05.15.59.74129], 45.9arcsec]',
             'circle[[13:56:04.316267, +05.15.27.41716], 45.9arcsec]',
             'circle[[13:56:09.249291, +05.15.49.52355], 45.9arcsec]',
             'circle[[13:56:05.170768, +05.14.44.87604], 45.9arcsec]',
             'circle[[13:56:10.103706, +05.15.06.98201], 45.9arcsec]',
             'circle[[13:56:08.064442, +05.14.34.65864], 45.9arcsec]'])

        exp_im_stats = {'com_bmaj': [False, 17.6737785339],
            'com_bmin': [False, 10.060172081],
            'com_pa': [False, 86.6785964966],
            'npts': [True, 15876],
            # CAS-9386 update build100 serial
            #'npts_unmasked': [True, 8454.0],
            'npts_unmasked': [True, 8471.0],
            'freq_bin': [False, 15849925874.83342],
            'start': [True, 1.0784e+11],
            'end': [True, 1.0784e+11],
            'start_delta': [False, 1.0784e+11],
            'end_delta': [False, 1.0784e+11],
            'nchan': [True, 1],
            'max_val': [False, 0.034914586693],
            'max_val_pos': [True, [63, 63, 0, 0]],
            'min_val': [False, -0.00258040963672],
            'min_val_pos': [True, [70, 97, 0, 0]],
            'im_rms': [False, 0.00207815358165],
            'im_sum': [False, 1.47797251044],
            'regn_sum': [False, 1.58228409861],
            'npts_real': [True, 15876],
            'rms_per_field': [False, [0.0043714750541124468, 0.003595955649075896, 0.003430812546940405, 0.0034721618952933994, 0.0035884838221589368, 0.0033594003986614097, 0.0036156061407187608]],
            'fit': [False, [0.03580520672441999, 17.19187684101627, \
                       9.68274896612347]],
            'fit_loc_chan': [True, 0],
            'fit_loc_freq': [False, 107.8402451422565],
            'fit_pix': [False, [63.09049673358014, 62.94805812018937]]}

        report1 = th.checkall( \
            # checks for image and pb mask movement
            imgmask = [(img+'.image.tt0', True, [64, 114, 0, 0]), \
                      (img+'.image.tt0', False, [64, 115, 0, 0]), \
                      (img+'.image.tt0', True, [11, 60, 0, 0]), \
                      (img+'.image.tt0', False, [10, 60, 0, 0])])

        report2 = self.stats_compare(exp_im_stats, im_stats_dict, '.image.tt0')

        # .mask report (test_mosaic_mtmfs)
        mask_stats_dict = self.image_stats(img+'.mask')

        exp_mask_stats = {'npts': [True, 15876],
            'freq_bin': [False, 15849925874.83342],
            'start': [True, 1.0784e+11],
            'end': [True, 1.0784e+11],
            'start_delta': [False, 1.0784e+11],
            'end_delta': [False, 1.0784e+11],
            'nchan': [True, 1],
            'mask_pix': [True, 360],
            'mask_regns': [True, 1],
            'npts_real': [True, 15876]}

        report3 = self.stats_compare(exp_mask_stats, mask_stats_dict, '.mask')

        # .pb report (test_mosaic_mtmfs)
        pb_stats_dict = self.image_stats(img+'.pb.tt0', fit_region = \
            'ellipse[[209.03003701deg, 5.25478205deg], [109.2364arcsec, 107.1964arcsec], 0.00000000deg]')

        exp_pb_stats = {'npts': [True, 15876],
            # CAS-9386 update build100 serial
            #'npts_unmasked': [True, 8454.0],
            'npts_unmasked': [True, 8471.0],
            'freq_bin': [False, 15849925874.83342],
            'start': [True, 1.0784e+11],
            'end': [True, 1.0784e+11],
            'start_delta': [False, 1.0784e+11],
            'end_delta': [False, 1.0784e+11],
            'nchan': [True, 1],
            'max_val': [False, 1.0],
            'max_val_pos': [True, [63, 63, 0, 0]],
            'min_val': [False, 0.200080364943],
            'im_rms': [False, 0.604913988836],
            # CAS-9386 update build100 serial
            #'npts_0.2': [True, 8454],
            #'npts_0.5': [True, 4497],
            'npts_0.2': [True, 8471],
            'npts_0.5': [True, 4500],
            'npts_real': [True, 15876],
            'fit': [False, [1.0693559655651996, 141.80580479464936, \
                       141.74549135470988]],
            'fit_loc_chan': [True, 0],
            'fit_loc_freq': [False, 107.8402451422565],
            'fit_pix': [False, [62.975154097364715, 62.94725116661756]]}

        report4 = self.stats_compare(exp_pb_stats, pb_stats_dict, '.pb.tt0')

        # .psf report test_mosaic_mtmfs)
        psf_stats_dict = self.image_stats(img+'.psf.tt0', fit_region = \
            'ellipse[[209.02997853deg, 5.25475069deg], [16.3225arcsec, 9.9355arcsec], 90.00000000deg]')

        exp_psf_stats = {'npts': [True, 15876],
            'npts_unmasked': [True, 15876.0],
            'freq_bin': [False, 15849925874.83342],
            'start': [True, 1.0784e+11],
            'end': [True, 1.0784e+11],
            'start_delta': [False, 1.0784e+11],
            'end_delta': [False, 1.0784e+11],
            'nchan': [True, 1],
            'max_val': [False, 1.0],
            'max_val_pos': [True, [63, 63, 0, 0]],
            'min_val': [False, -0.169576942921],
            'min_val_pos': [True, [61, 57, 0, 0]],
            'im_rms': [False, 0.0501544145677],
            # CAS-9386 update build100 serial
            #'im_sum': [False, 0.00266324029255],
            'im_sum': [False, 0.00074156666480],
            'npts_real': [True, 15876],
            'fit': [False, [1.0781857293103545, 15.898196388608632, \
                        8.995969894587292]],
            'fit_loc_chan': [True, 0],
            'fit_loc_freq': [False, 107.8402451422565],
            'fit_pix': [False, [62.991298508308404, 63.00339664380328]]}

        report5 = self.stats_compare(exp_psf_stats, psf_stats_dict, '.psf.tt0')

        # .residual report test_mosaic_mtmfs)
        resid_stats_dict = self.image_stats(img+'.residual.tt0', \
            'ellipse[[209.02969058deg, 5.25475068deg], [16.7096arcsec, 10.9678arcsec], 90.00000000deg]')

        exp_resid_stats = {'npts': [True, 15876],
            # CAS-9386 update build100 serial
            #'npts_unmasked': [True, 8454.0],
            'npts_unmasked': [True, 8471.0],
            'freq_bin': [False, 15849925874.83342],
            'start': [True, 1.0784e+11],
            'end': [True, 1.0784e+11],
            'start_delta': [False, 1.0784e+11],
            'end_delta': [False, 1.0784e+11],
            'nchan': [True, 1],
            'max_val': [False, 0.00713019119576],
            'max_val_pos': [True, [63, 63, 0, 0]],
            'min_val': [False, -0.00197783415206],
            'min_val_pos': [True, [72, 58, 0, 0]],
            'im_rms': [False, 0.000865575345209],
            # CAS-9386 update build100 serial
            #'im_sum': [False, 0.130538249029],
            'im_sum': [False, 0.128005618624],
            'regn_sum': [False, 0.283332834988],
            'npts_real': [True, 15876]}

        report6 = self.stats_compare(exp_resid_stats, resid_stats_dict, \
            '.residual.tt0')

        # .model report test_mosaic_mtmfs)
        model_stats_dict = self.image_stats(img+'.model.tt0', fit_region = \
            'ellipse[[209.02969058deg, 5.25475068deg], [16.7096arcsec, 10.9678arcsec], 90.00000000deg]', masks=mask_stats_dict['mask'])

        exp_model_stats = {'npts': [True, 15876],
            'npts_unmasked': [True, 15876.0],
            'freq_bin': [False, 15849925874.83342],
            'start': [True, 1.0784e+11],
            'end': [True, 1.0784e+11],
            'start_delta': [False, 1.0784e+11],
            'end_delta': [False, 1.0784e+11],
            'nchan': [True, 1],
            'max_val': [False, 0.0272394213825],
            'max_val_pos': [True, [63, 63, 0, 0]],
            'min_val': [False, 0.0],
            'min_val_pos': [True, [0, 0, 0, 0]],
            'im_rms': [False, 0.000216185883988],
            'im_sum': [False, 0.0272394213825],
            'regn_sum': [False, 0.0272394213825],
            'mask_non0': [True, 0],
            'npts_real': [True, 15876]}

        report7 = self.stats_compare(exp_model_stats, model_stats_dict, \
            '.model.tt0')

        # .sumwt report test_mosaic_mtmfs)
        sumwt_stats_dict = self.image_stats(img+'.sumwt.tt0')

        exp_sumwt_stats = {'npts': [True, 1],
            'npts_unmasked': [True, 1.0],
            'freq_bin': [False, 15849925874.83342],
            'start': [True, 1.0784e+11],
            'end': [True, 1.0784e+11],
            'start_delta': [False, 1.0784e+11],
            'end_delta': [False, 1.0784e+11],
            'nchan': [True, 1],
            'max_val': [False, 4396210.5],
            'max_val_pos': [True, [0, 0, 0, 0]],
            'min_val': [False, 4396210.5],
            'min_val_pos': [True, [0, 0, 0, 0]],
            'im_rms': [False, 4396210.53446],
            'npts_real': [True, 1]}

        report8 = self.stats_compare(exp_sumwt_stats, sumwt_stats_dict, \
            '.sumwt.tt0')

        # .weight report test_mosaic_mtmfs)
        wt_stats_dict = self.image_stats(img+'.weight.tt0', masks=[ \
            pb_stats_dict['pb_mask_0.2'], pb_stats_dict['pb_mask_0.5']])

        exp_wt_stats = {'npts': [True, 15876],
            'npts_unmasked': [True, 15876.0],
            'freq_bin': [False, 15849925874.83342],
            'start': [True, 1.0784e+11],
            'end': [True, 1.0784e+11],
            'start_delta': [False, 1.0784e+11],
            'end_delta': [False, 1.0784e+11],
            'nchan': [True, 1],
            'max_val': [False, 0.426215469837],
            'max_val_pos': [True, [63, 63, 0, 0]],
            # CAS-9386 update build100 serial
            #'min_val': [False, 4.20771575591e-05],
            'min_val': [False, 4.26501137554e-05],
            'im_rms': [False, 0.144357241275],
            'im_sum': [False, 1347.6264633],
            # CAS-9386 update build100 serial
            #'npts_0.2': [True, 8454],
            #'npts_0.5': [True, 4497],
            'npts_0.2': [True, 8471],
            'npts_0.5': [True, 4500],
            'npts_real': [True, 15876]}

        report9 = self.stats_compare(exp_wt_stats, wt_stats_dict, \
            '.weight.tt0')

        # .image.tt1 report test_mosaic_mtmfs)
        im1_stats_dict = self.image_stats(img+'.image.tt1', fit_region = \
            'ellipse[[209.02969058deg, 5.25475068deg], [16.7096arcsec, 10.9678arcsec], 90.00000000deg]', \
            field_regions = \
            ['circle[[13:56:07.210000, +05.15.17.20000], 45.9arcsec]',
             'circle[[13:56:06.355525, +05.15.59.74129], 45.9arcsec]',
             'circle[[13:56:04.316267, +05.15.27.41716], 45.9arcsec]',
             'circle[[13:56:09.249291, +05.15.49.52355], 45.9arcsec]',
             'circle[[13:56:05.170768, +05.14.44.87604], 45.9arcsec]',
             'circle[[13:56:10.103706, +05.15.06.98201], 45.9arcsec]',
             'circle[[13:56:08.064442, +05.14.34.65864], 45.9arcsec]'])

        exp_im1_stats = {'com_bmaj': [False, 17.6737785339],
            'com_bmin': [False, 10.060172081],
            'com_pa': [False, 86.6785964966],
            'npts': [True, 15876],
            # CAS-9386 update build100 serial
            #'npts_unmasked': [True, 8454.0],
            'npts_unmasked': [True, 8471.0],
            'freq_bin': [False, 15849925874.83342],
            'start': [True, 1.0784e+11],
            'end': [True, 1.0784e+11],
            'start_delta': [False, 1.0784e+11],
            'end_delta': [False, 1.0784e+11],
            'nchan': [True, 1],
            'max_val': [False, 0.0410945117474],
            'max_val_pos': [True, [53, 72, 0, 0]],
            'min_val': [False, -0.0436826199293],
            'min_val_pos': [True, [70, 97, 0, 0]],
            'im_rms': [False, 0.0119215006547],
            # CAS-9386 update build100 serial
            #'im_sum': [False, -0.99675725757],
            #'regn_sum': [False, 0.144841228408],
            'im_sum': [False, -1.05556125437],
            'regn_sum': [False, 0.124542561069],
            'npts_real': [True, 15876],
            'rms_per_field': [False, [0.0118926721315, 0.0131530097001, 0.0123432407276, 0.0117928565232, 0.0110465636431, 0.0122420920176, 0.012233014507]]}

        report10 = self.stats_compare(exp_im1_stats, im1_stats_dict, '.image.tt1')

        # .residual.tt1 report test_mosaic_mtmfs)
        resid1_stats_dict = self.image_stats(img+'.residual.tt1', \
            'ellipse[[209.02969058deg, 5.25475068deg], [16.7096arcsec, 10.9678arcsec], 90.00000000deg]')

        exp_resid1_stats = {'npts': [True, 15876],
            # CAS-9386 update build100 serial
            #'npts_unmasked': [True, 8454.0],
            'npts_unmasked': [True, 8471.0],
            'freq_bin': [False, 15849925874.83342],
            'start': [True, 1.0784e+11],
            'end': [True, 1.0784e+11],
            'start_delta': [False, 1.0784e+11],
            'end_delta': [False, 1.0784e+11],
            'nchan': [True, 1],
            'max_val': [False, 0.000123286881717],
            'max_val_pos': [True, [51, 71, 0, 0]],
            'min_val': [False, -0.000183079260751],
            'min_val_pos': [True, [61, 63, 0, 0]],
            'im_rms': [False, 4.57978644843e-05],
            # CAS-9386 update build100 serial
            #'im_sum': [False, -0.00662636467916],
            'im_sum': [False, -0.00669605520018],
            'regn_sum': [False, -0.0077922191209],
            'npts_real': [True, 15876]}

        report11 = self.stats_compare(exp_resid1_stats, resid1_stats_dict, \
            '.residual.tt1')

        # .model.tt1 report test_mosaic_mtmfs)
        model1_stats_dict = self.image_stats(img+'.model.tt1', fit_region = \
            'ellipse[[209.02969058deg, 5.25475068deg], [16.7096arcsec, 10.9678arcsec], 90.00000000deg]', masks=mask_stats_dict['mask'])

        exp_model1_stats = {'npts': [True, 15876],
            'npts_unmasked': [True, 15876.0],
            'freq_bin': [False, 15849925874.83342],
            'start': [True, 1.0784e+11],
            'end': [True, 1.0784e+11],
            'start_delta': [False, 1.0784e+11],
            'end_delta': [False, 1.0784e+11],
            'nchan': [True, 1],
            'max_val': [False, 0.0],
            'max_val_pos': [True, [0, 0, 0, 0]],
            # CAS-9386 update build100 serial
            #'min_val': [False, -0.00433648051694],
            'min_val': [False, -0.00455870199949],
            'min_val_pos': [True, [63, 63, 0, 0]],
            # CAS-9386 update build100 serial
            #'im_rms': [False, 3.44165120392e-05],
            #'im_sum': [False, -0.00433648051694],
            #'regn_sum': [False, -0.00433648051694],
            'im_rms': [False, 3.61801745991e-05],
            'im_sum': [False, -0.00455870199949],
            'regn_sum': [False, -0.00455870199949],
            'mask_non0': [True, 0],
            'npts_real': [True, 15876]}

        report12 = self.stats_compare(exp_model1_stats, model1_stats_dict, \
            '.model.tt0')

        # .sumwt.tt1 report test_mosaic_mtmfs)
        sumwt1_stats_dict = self.image_stats(img+'.sumwt.tt1')

        exp_sumwt1_stats = {'npts': [True, 1],
            'npts_unmasked': [True, 1.0],
            'freq_bin': [False, 15849925874.83342],
            'start': [True, 1.0784e+11],
            'end': [True, 1.0784e+11],
            'start_delta': [False, 1.0784e+11],
            'end_delta': [False, 1.0784e+11],
            'nchan': [True, 1],
            'max_val': [False, -123654.40625],
            'max_val_pos': [True, [0, 0, 0, 0]],
            'min_val': [False, -123654.40625],
            'min_val_pos': [True, [0, 0, 0, 0]],
            'im_rms': [False, 123654.40631],
            'npts_real': [True, 1]}

        report13 = self.stats_compare(exp_sumwt1_stats, sumwt1_stats_dict, \
            '.sumwt.tt1')

        # report combination test_mosaic_mtmfs)
        report = report0 + report1 + report2 + report3 + report4 + report5 + \
            report6 + report7 + report8 + report9 + report10 + report11 + report12 + report13

        failed = self.filter_report(report)

        add_to_dict(self, output = test_dict, dataset = \
            "E2E6.1.00020.S_tclean.ms")

        test_dict['test_mosaic_mtmfs']['self.parallel'] = self.parallel
        test_dict['test_mosaic_mtmfs']['report'] = report
        test_dict['test_mosaic_mtmfs']['images'] = []

        img = shutil._basename(img)
        self.mom8_creator(img+'.image.tt0', range_list=[-0.003, 0.035])
        self.mom8_creator(img+'.residual.tt0', range_list=[-0.003, 0.035])
        test_dict['test_mosaic_mtmfs']['images'].extend( \
            (img+'.image.tt0.moment8.png',img+'.residual.tt0.moment8.png'))

        self.assertTrue(th.check_final(pstr = report), \
            msg = failed)

# End of test_mosaic_mtmfs

#-------------------------------------------------#
    @stats_dict(test_dict)
    # @unittest.skip("")
    def test_mosaic_cube_eph(self):
        ''' Mosaic ephemeris cube imaging - field Venus, spw 45 '''

        file_name = 'mosaic_cube_eph.iter'
        img = os.getcwd()+'/'+file_name+'1'
        self.prepData(data_path+'2018.1.00879.S_tclean.ms')

        print("\nSTARTING: iter0 routine")

        # iter0 routine
        tclean(vis=self.msfile, field='Venus', spw=['1'], antenna=['0,1,2,3,'
            '4,5,6,7,8,9,10,11,12,13,14,15,16,17,18,19,20,21,22,23,24,25,26,'
            '27,28,29,30,31,32,33,34,35,36,37,38,39,40,41,42,43,44,45,46'], \
            scan=['7,11'], intent='OBSERVE_TARGET#ON_SOURCE', \
            datacolumn='corrected', imagename=file_name+'0', \
            imsize=[480, 420], cell=['0.14arcsec'], phasecenter='TRACKFIELD',\
            stokes='I', specmode='cubesource', nchan=948, start=5, width=1, \
            perchanweightdensity=False, gridder='mosaic', chanchunks=-1, \
            mosweight=True, usepointing=False, pblimit=0.2, \
            deconvolver='hogbom', restoration=False, restoringbeam='common', \
            pbcor=False, weighting='briggs', robust=0.5, npixels=0, niter=0, \
            threshold='0.0mJy', nsigma=0.0, interactive=0, usemask='auto'
            '-multithresh', sidelobethreshold=2.0, noisethreshold=4.25, \
            lownoisethreshold=1.5, negativethreshold=15.0, minbeamfrac=0.3, \
            growiterations=50, dogrowprune=True, minpercentchange=1.0, \
            fastnoise=False, savemodel='none', parallel=self.parallel, verbose=True)

        # move files to iter1
        print('Copying iter0 files to iter1')
        self.copy_products(file_name+'0', file_name+'1')

        print("STARTING: iter1 routine")

        # iter1 (restart)
        tclean(vis=self.msfile, field='Venus', spw=['1'], antenna=['0,1,2,3,'
            '4,5,6,7,8,9,10,11,12,13,14,15,16,17,18,19,20,21,22,23,24,25,26,'
            '27,28,29,30,31,32,33,34,35,36,37,38,39,40,41,42,43,44,45,46'], \
            scan=['7,11'], intent='OBSERVE_TARGET#ON_SOURCE', \
            datacolumn='corrected', imagename=file_name+'1', \
            imsize=[480, 420], cell=['0.14arcsec'], phasecenter='TRACKFIELD',\
            stokes='I', specmode='cubesource', nchan=948, start=5, width=1, \
            perchanweightdensity=False, gridder='mosaic', chanchunks=-1, \
            mosweight=True, usepointing=False, pblimit=0.2, \
            deconvolver='hogbom', restoration=True, restoringbeam='common', \
            pbcor=True, weighting='briggs', robust=0.5, npixels=0, \
            niter=700000, threshold='0.0106Jy', nsigma=0.0, interactive=0, \
            usemask='auto-multithresh', sidelobethreshold=2.0, \
            noisethreshold=4.25, lownoisethreshold=1.5, \
            negativethreshold=15.0, minbeamfrac=0.3, growiterations=50, \
            dogrowprune=True, minpercentchange=1.0, fastnoise=False, \
            restart=True, savemodel='none', calcres=False, calcpsf=False, \
            parallel=self.parallel, verbose=True)

        report0 = th.checkall(imgexist = self.image_list(img, 'mosaic'))
  
        # test_mosaic_cube_eph
        # .image report
        im_stats_dict = self.image_stats(img+'.image', fit_region = \
            'ellipse[[239.36796846deg, -16.96307757deg], [5.3756arcsec, 3.3987arcsec], 0.00000000deg]', \
            field_regions = \
            ['circle[[15:57:28.454567, -16.57.49.11051], 11.5arcsec]',
             'circle[[15:57:28.112222, -16.57.59.87434], 11.5arcsec]',
             'circle[[15:57:29.051302, -16.58.00.17973], 11.5arcsec]',
             'circle[[15:57:27.877217, -16.57.49.98258], 11.5arcsec]',
             'circle[[15:57:29.755349, -16.57.50.59334], 11.5arcsec]',
             'circle[[15:57:28.581274, -16.57.40.39634], 11.5arcsec]',
             'circle[[15:57:29.520326, -16.57.40.70171], 11.5arcsec]'])

        # test_mosaic_cube_eph
        exp_im_stats = {'com_bmaj': [False, 0.9347811147697555],
            'com_bmin': [False, 0.7185930247591006],
            'com_pa': [False, -88.16793752979638],
            'npts': [True, 191116800],
            'npts_unmasked': [False, 104998085.0],
            'freq_bin': [False, 244151.1796875],
            'start': [True, 2.617644e+11],
            'end': [True, 2.619956e+11],
            'start_delta': [False, 2.617644e+11],
            'end_delta': [False, 2.619956e+11],
            'nchan': [True, 948],
            'max_val': [False, 0.086364768445491791],
            'max_val_pos': [True, [318, 243, 0, 511]],
            'min_val': [False, -0.070862673223018646,],
            'min_val_pos': [True, [222, 212, 0, 674]],
            'im_rms': [False, 0.012281882598118963],
            'rms_per_chan': [False, [0.01566755765592744, 0.012499771976912814, 0.011123979147164407, 0.011561886220609966, 0.012292568630946268, 0.013503738082575103, 0.013895709096621548, 0.015371602081183504, 0.012571966053954607, 0.012110657886905454, 0.010681959860783033, 0.011448528933751815, 0.013363157615506101, 0.01177851095735433, 0.011819999220451467, 0.011063128145379053, 0.011211424009495315, 0.012675826502373685, 0.00964365231187898, 0.01230416428699256, 0.011816948425841614, 0.012524610132431753, 0.012091583554529339, 0.01415517292636185, 0.013038519870781123, 0.010927180475068366, 0.011348376416636784, 0.011452376144559037, 0.013880464215687604, 0.01271421858369905, 0.012365348078626935, 0.011134439502267753, 0.01173999969262898, 0.010275262798856601, 0.012024637616711497, 0.011827779313317115, 0.012005719677964755, 0.01126998085149768, 0.01263100142352357, 0.010919404120788623, 0.01230292923375664, 0.013824000423944424, 0.012030441249337255, 0.01471235121764837, 0.012690250219699167, 0.012264732434797237, 0.010338113974845756, 0.010588074612506274, 0.010658916275604544, 0.01192531675206317, 0.011963523090655131, 0.011739554348224612, 0.010864559965038227, 0.01135082917289156, 0.011495290472285927, 0.011805507617290682, 0.010933831622378246, 0.014576785073645402, 0.01297711633387727, 0.010222489107261269, 0.0110984415724654, 0.011692109085082973, 0.011605118458967478, 0.011686408270450569, 0.010719138244995948, 0.011490010832745277, 0.012016309876685964, 0.012905508417480243, 0.010424679511378012, 0.010476580776329382, 0.013555509132609708, 0.01168612606268359, 0.01089950574737809, 0.009744535896916217, 0.011655046195014002, 0.012674198608575759, 0.014310946665162668, 0.014293294641270153, 0.012638247297143402, 0.011225312863067707, 0.010533579687603354, 0.010619978615716235, 0.01130230533155928, 0.012504854882493843, 0.011302020261357171, 0.012161798863089938, 0.010608102908705218, 0.011122188031292404, 0.010132879137328434, 0.011293949972102117, 0.012010374392817949, 0.013191568018758376, 0.01233135069689494, 0.010769746462901904, 0.01153549017814873, 0.011979399621333483, 0.011111746944971652, 0.011843988636800718, 0.011876601129763641, 0.00985833760297452, 0.012805113173417818, 0.012001866506178401, 0.012972732329926176, 0.012947046238817135, 0.01169227386437645, 0.013660834492575508, 0.015240297428641192, 0.012045506099515298, 0.014349189506965473, 0.011753680556779432, 0.011011732485486841, 0.011048193549742145, 0.012814236743542255, 0.011674542313321304, 0.010770073501250303, 0.012405362003451131, 0.011262904273749614, 0.010016645329827439, 0.012059229625014212, 0.01128781720269892, 0.011844913248897927, 0.012245345012809291, 0.009952101453716862, 0.012237226805610778, 0.010830186561964461, 0.012038505819334888, 0.010469212178041205, 0.012712147168754424, 0.009858813880899741, 0.009618511420097878, 0.011251630406509621, 0.01094736018021904, 0.009938750246980809, 0.011806500650862979, 0.013746618610294636, 0.011890591602572501, 0.011285353902870112, 0.010746148131018936, 0.010780721254182541, 0.010400367901096838, 0.010548644745226116, 0.011701519719661485, 0.011515444299289019, 0.01137979009080972, 0.009897580126157974, 0.012679387512909252, 0.012393749358995263, 0.010126541811740334, 0.012078757530494299, 0.010422834662425521, 0.011491611179879445, 0.011350002754119041, 0.010786499538647526, 0.01241069099315559, 0.01287288681929542, 0.012544796642462093, 0.012486480230120337, 0.012027122098965512, 0.011436187647136224, 0.014507824634016918, 0.012781326055012877, 0.010971035372093395, 0.011222652982616295, 0.010381402164033299, 0.011789211848634065, 0.010467460759016958, 0.010519913231344411, 0.009804241543959213, 0.009826802489597598, 0.011168128286266319, 0.009898755834256175, 0.010638546697493598, 0.01075904603518445, 0.01186190395476391, 0.012698873200736769, 0.012275066865331018, 0.010120998522019762, 0.011856430473088262, 0.01187640156331042, 0.012858360146453808, 0.010458450314412523, 0.011686631685348224, 0.012324510594898344, 0.013706507117441952, 0.010507073125858515, 0.009727999262257602, 0.010749737212657888, 0.010496316622257333, 0.012266025310015635, 0.009968887987260507, 0.010656267754294232, 0.01137826346655607, 0.013691020253483116, 0.009712315969605423, 0.0116765832200688, 0.01204200794054857, 0.011085824144059132, 0.012319945895455337, 0.010766015294335025, 0.012434827540397717, 0.012730633406142734, 0.014922472720576237, 0.013340994079356561, 0.012184668987628627, 0.011860251479407752, 0.010611453465531486, 0.010927075341466757, 0.010737943994644793, 0.011284903658799174, 0.012101560213749602, 0.01253847688484235, 0.011820390980633899, 0.01141402994073023, 0.01060976878040442, 0.010983370981323954, 0.013427371951491312, 0.012374725410784092, 0.011400378106504076, 0.011527234422091191, 0.01340962759016125, 0.013570332253931302, 0.011804029668992844, 0.012197974733541946, 0.013983623168953468, 0.012725763762714332, 0.011354745750571254, 0.012145679916283425, 0.01126874546535086, 0.012261492463656863, 0.011178855897759667, 0.010264367951585555, 0.013345043592089396, 0.012409363114615287, 0.011495934975609993, 0.009277679225470462, 0.011720945646776957, 0.012561715975156802, 0.012325900140530158, 0.011173759164206036, 0.01444252189374611, 0.013235686426999993, 0.009545194033680014, 0.00989282465604266, 0.011317913505981915, 0.011172814496764794, 0.011097429969483154, 0.011431240017029451, 0.010546755637817182, 0.011214435474509551, 0.011763583664075946, 0.014689109193649632, 0.011251056734311256, 0.009776300805049154, 0.012860933158710076, 0.012509654758086465, 0.013307995464813777, 0.012069070120183812, 0.011422201031864795, 0.011512246169509426, 0.011243380202117025, 0.011621384685604818, 0.011008804779668683, 0.013029468912847373, 0.011484166233438071, 0.01154715840745958, 0.012030983875891486, 0.012644418892294014, 0.010840072063581964, 0.01217667528470696, 0.012348270662399291, 0.011295167588599378, 0.011131983820484052, 0.011525183914729311, 0.01245079346986009, 0.010668667918574357, 0.011110716151104136, 0.012536736404100099, 0.013297691638473148, 0.013088181650764244, 0.011822130327201136, 0.010774771031200035, 0.010775807119122434, 0.01105586988033813, 0.009420738313971375, 0.012013742695805617, 0.011326747652322514, 0.012096904239732881, 0.01150806457510923, 0.011675274227450103, 0.0135991855834598, 0.01044590308467654, 0.01066146998192241, 0.010712518291299183, 0.01193296299641928, 0.012947758061995076, 0.010130158406514036, 0.011855179848796187, 0.011440889779476115, 0.012458460329640899, 0.011076297729893039, 0.012814778866789587, 0.011811606075871006, 0.012867705357363268, 0.01621962105427537, 0.016465436698466954, 0.016201295070531984, 0.01058752407190847, 0.011716930684685505, 0.011008111220908223, 0.01309686038666478, 0.011249739924392245, 0.011298808361717275, 0.01286619495044334, 0.012457597012475598, 0.011357408247558936, 0.011635136666110633, 0.01147265786957545, 0.01411270947674405, 0.012138457217748517, 0.012013161207475307, 0.012399897890804487, 0.017261754698869394, 0.011751036356983229, 0.01220773352984818, 0.01169628539620397, 0.013572907681349047, 0.014279084224693019, 0.013350071117589353, 0.01119955478052971, 0.011678178134442125, 0.01143788295713284, 0.01338236323998995, 0.013148991760974126, 0.012261293827211488, 0.012230033568364952, 0.011982727185002299, 0.014628741472584738, 0.013936276355000195, 0.011606244163871274, 0.013217927391198507, 0.011877296698841999, 0.013751323956061321, 0.010502431019977986, 0.011623558011397342, 0.013225657353801752, 0.013687394057886515, 0.012047896602847821, 0.01247678361440421, 0.010956367674752512, 0.011928249343126845, 0.012456739592702704, 0.014412803794511948, 0.013091054766212506, 0.012391320075065916, 0.012041284843754036, 0.011175660150719864, 0.012796161329318703, 0.012376600001200107, 0.013213434092613835, 0.011391999754128477, 0.011735911173241135, 0.011338817659054366, 0.013685494524633305, 0.01405734652024605, 0.011873232352346962, 0.011492726398798213, 0.011357899840429751, 0.011924626623408293, 0.01292314975466112, 0.011568890237960018, 0.012450768675985815, 0.01615561678574021, 0.014389883701947508, 0.012020341777831386, 0.011691722848726802, 0.012565949873863497, 0.011694804496294954, 0.011846565903593035, 0.011247492738346963, 0.010809808599760048, 0.011330103597179153, 0.012046098499893751, 0.012792309821515609, 0.012055452071571462, 0.012529809308170823, 0.01166776384371269, 0.01271547225436619, 0.014155919212706156, 0.011590774944224877, 0.013272175555436434, 0.01230731481769422, 0.01134847189287814, 0.011467954772903752, 0.01184115575454566, 0.011988620387346051, 0.010501901957914332, 0.011616509715974813, 0.011471135705227897, 0.012451191281457752, 0.015319504006822212, 0.012649022813805498, 0.011475752166486771, 0.012390712505079823, 0.013092398166506612, 0.0108425779557803, 0.010850393792933026, 0.011858723037825333, 0.014367570168849372, 0.016151613939500507, 0.010857278233794036, 0.012348584717685072, 0.013369893472750983, 0.013520298224929771, 0.012490511233733568, 0.011838067139252433, 0.01379337132839034, 0.013615981503194808, 0.01213329972068078, 0.011926986383721444, 0.011989638160863852, 0.011459946102237622, 0.00998617556766575, 0.011909475646001892, 0.01144107317570622, 0.012796872801637271, 0.011812967842105799, 0.01226189488300729, 0.013800981007306753, 0.011403886599520798, 0.011873516666846865, 0.012409987676322875, 0.012188938970018453, 0.011353880208547378, 0.013058666569184637, 0.011338981854502068, 0.01409796019586988, 0.012231139093670572, 0.015107895235161905, 0.012326810087808738, 0.012946694516644243, 0.012447550801307723, 0.014909071523596254, 0.01397117897114995, 0.013954030858987044, 0.012642975889461814, 0.012387518693283873, 0.011610200546359207, 0.011526268526938685, 0.011758827798373622, 0.011908680699262349, 0.015003488394504251, 0.014659137370125483, 0.01303276571543743, 0.013752408592063675, 0.013708881194186243, 0.01147231577101178, 0.011546435459926428, 0.011541811993355754, 0.013315481649931753, 0.012924077797838931, 0.013861771686590075, 0.012908741618203564, 0.012185556034842455, 0.0123901699294395, 0.011089612618787055, 0.012565991045585109, 0.011172521028748187, 0.011930136297848918, 0.012217995900935783, 0.012567934765036304, 0.013402949630010139, 0.012677891119972322, 0.012831082643587562, 0.012077587392213665, 0.01192202179044923, 0.012437303467243326, 0.012739158128205348, 0.013229922671982922, 0.011707021012177004, 0.013242901791918983, 0.012429029653969133, 0.011897651409429517, 0.012333981656159804, 0.01652056933731621, 0.012803033285199423, 0.013291710033149702, 0.013915563269442936, 0.013293192094911472, 0.012809923485290182, 0.012329480430228985, 0.012327561250559955, 0.011635712112230329, 0.013309364248632287, 0.01298532449779078, 0.011141245068791102, 0.0123662111290416, 0.012952937497979091, 0.012652571307871136, 0.015633401429410065, 0.014029079448528728, 0.013085527098929505, 0.013671367699869673, 0.011449641495798529, 0.013870108540867539, 0.013267219241966837, 0.013009671745599366, 0.012061924878367703, 0.013344180204315093, 0.012472386713589599, 0.012819448624406097, 0.013468487050066785, 0.015061287987425221, 0.013101479251036413, 0.011695612693457496, 0.014215627129265261, 0.014030414081014604, 0.013144534677081394, 0.013769631498326561, 0.013665079857862566, 0.01278869825702419, 0.011758045653360501, 0.013379677594574436, 0.013176320438872265, 0.013726863311133137, 0.014093922857692474, 0.011978594418837533, 0.012688741742419463, 0.014213190054434053, 0.012778188415525355, 0.012893566603547115, 0.011031522915526809, 0.012099967208788644, 0.01197488835353761, 0.011886891227553936, 0.012806477665845199, 0.013276830507854871, 0.013241164133079063, 0.012154967597401761, 0.011697698448488806, 0.0138159512574303, 0.012144528154314117, 0.011982896302520097, 0.012088015079846063, 0.01258443418498413, 0.012417041503252886, 0.013316302302718812, 0.013253698599679495, 0.014875163789523499, 0.013611399587966033, 0.01270670566020336, 0.012428452848201328, 0.013258866017540937, 0.012735738693151316, 0.014906643094604965, 0.014207002883168778, 0.01351154568809692, 0.012428703834641097, 0.012531695617773475, 0.014339355016753071, 0.011835752014891681, 0.015198065031029119, 0.01430821328282015, 0.013257734215508951, 0.012994339259791049, 0.013865856665286771, 0.012158304848082375, 0.014198843802734912, 0.01419354016501019, 0.013678418586819103, 0.012056908737372238, 0.012088134020138442, 0.012708550023920906, 0.012056042831971507, 0.012944165533598666, 0.012998439619323971, 0.011738401817877483, 0.013534728428647752, 0.012933197018222002, 0.011888680423975263, 0.012833718856536632, 0.013026329306504825, 0.01389771764379911, 0.013170374270730664, 0.01394810209074441, 0.013726597650998646, 0.012620621703300312, 0.012195206631413907, 0.013644885542175174, 0.01339675796598244, 0.015953133266745596, 0.015572165751410377, 0.013918610648959726, 0.012539523963263447, 0.014863648164363799, 0.013557760935362215, 0.013767615205969776, 0.012387780847253898, 0.013111551187613596, 0.012178574316034968, 0.012804589291833082, 0.013764797217935443, 0.014682794411092211, 0.011923563140996867, 0.012457566642369073, 0.012577155733152602, 0.012268408936443286, 0.013433767866486363, 0.011254144886535153, 0.012239416835082412, 0.012719204139179307, 0.014153628502136058, 0.013714206504685713, 0.01555664321990409, 0.012482696827891392, 0.012798094219294787, 0.013725222959993684, 0.011297342405230785, 0.013866245776811888, 0.013948944319164524, 0.014752096346863636, 0.012392843752160694, 0.014416608533154353, 0.013416960727895713, 0.013014075062578258, 0.012457948814251782, 0.01214561019554649, 0.014573596703768801, 0.013355931500995009, 0.010935442745219525, 0.013474856369494768, 0.014093982151433494, 0.011282427815945854, 0.013022998498462857, 0.011932228038133832, 0.011193973084211214, 0.013372017260001274, 0.013994297538831645, 0.011742113041326014, 0.012987909251690535, 0.012569010525416004, 0.011966315747010852, 0.013958876937310783, 0.013110867016705616, 0.015176327530987377, 0.013271913419261386, 0.014815021510858065, 0.013019719016438232, 0.012593706022601611, 0.013636464785719227, 0.013024015052417843, 0.011867287358548854, 0.014432494354300884, 0.011513467360750092, 0.013751315885178503, 0.011944914326008424, 0.011579770223979212, 0.013104138863451702, 0.012572035675858769, 0.013719589991898679, 0.011799423913740791, 0.014222826331815612, 0.013130190236718657, 0.015687333785054065, 0.013977869745415655, 0.013856666637965972, 0.0119206019645679, 0.01340210329202167, 0.01236780694175228, 0.013548894032861069, 0.012186169719114176, 0.01048406598287907, 0.010655269577945959, 0.011891505227937497, 0.012232046724993523, 0.016338504257622802, 0.011951257476223706, 0.012787444872754723, 0.011710212821400005, 0.011695865895061741, 0.015838707904307876, 0.012939755683705046, 0.012477587036156625, 0.013330358565129482, 0.01082528855224014, 0.013773287643131382, 0.012570171555245143, 0.013162359160576995, 0.011218965550597317, 0.01342890868237659, 0.01202182099406552, 0.010697138162887927, 0.015232948941257044, 0.012711001004850505, 0.011506289930999608, 0.012369850055536856, 0.01233361532935207, 0.012360627932656498, 0.013326575850585057, 0.012934710498929827, 0.013248039695274097, 0.012226203594835677, 0.012818113815664448, 0.01341051851094283, 0.013541762993268074, 0.013056711886632514, 0.012115662158377625, 0.013357590759015063, 0.012032645498305006, 0.016207947768265084, 0.01389311652405909, 0.013847679128406589, 0.013886386730554553, 0.012067502182802831, 0.011753272427404053, 0.013279048057631762, 0.011214754296383541, 0.011683816996863522, 0.010609551860508486, 0.012357120345452005, 0.013050369382881564, 0.01174704009897493, 0.011743154945937362, 0.012531199758011487, 0.011798725028591634, 0.012419735337445137, 0.013975728513221264, 0.011781109647231187, 0.014598054146810256, 0.011754504071338916, 0.011305854302102692, 0.013318945027316854, 0.013042196249451354, 0.011052738741563284, 0.010558225013410463, 0.011020779774382213, 0.011340319330782552, 0.012033592610864789, 0.012455257536242884, 0.01110139391512171, 0.01046562816674095, 0.015266557792594495, 0.011918313536064278, 0.011360562910751727, 0.010365874108060247, 0.011737890229192168, 0.012793643279848948, 0.013256120317317155, 0.012383560012815365, 0.013301087661143126, 0.01531080427533124, 0.010224017979386747, 0.011257686276499953, 0.009965303526327884, 0.011481057685759922, 0.01274428412077991, 0.01237779048897638, 0.011054791139194602, 0.012765273103949742, 0.012472945953336118, 0.012608159036016397, 0.011204550231481033, 0.013905107233033231, 0.010773937005630393, 0.013310027013851727, 0.017420680889573912, 0.011673620547153839, 0.010614208861963346, 0.012253262631090077, 0.012560836225969919, 0.012560372974566972, 0.013315953743992456, 0.01250495576610427, 0.010300621736575054, 0.0126743669068127, 0.012497189500451297, 0.01058986672748917, 0.0140554647719132, 0.011586323266949704, 0.01051084444510618, 0.010723172131198219, 0.013670881790176151, 0.01294181100319149, 0.01329464895892603, 0.011257304758166548, 0.011406076857722271, 0.01192400994821658, 0.01090031653434306, 0.011516503202529208, 0.01164722421363161, 0.011278034900260045, 0.013101497734367626, 0.010571820551740189, 0.01258494483689583, 0.010690018512359867, 0.012288203401799393, 0.011394189183191222, 0.010661795126849621, 0.014600444436046287, 0.012545075612095091, 0.011433423838627848, 0.0108797962059277, 0.01179905039017321, 0.011201593386431653, 0.012398023234344002, 0.011585602038687984, 0.012105760854189395, 0.01012363568557298, 0.010608758997456596, 0.013055946950589595, 0.01115366731042303, 0.011356175896159434, 0.010664413285359914, 0.011095187626260742, 0.01055909008819056, 0.01199264964050027, 0.01198885985504728, 0.011856295143569895, 0.011865458906234921, 0.012803395900220201, 0.011576869098809376, 0.010189936253659717, 0.010195412935336356, 0.012280457502570626, 0.011418747542118402, 0.011054267711398783, 0.010663172535730193, 0.010788394178560413, 0.012825843175935922, 0.014830488452138243, 0.012284354036472657, 0.012694714212578187, 0.013724353996911465, 0.012851827129972288, 0.010592820880735418, 0.012302591864876384, 0.012065809850599015, 0.011956358889472574, 0.010872197413464683, 0.012323221424305216, 0.012123107304017921, 0.010815605182278264, 0.012638711922615793, 0.011655868729735695, 0.013318117884136317, 0.011374335257623935, 0.011336547412403876, 0.013538061509343441, 0.010884298085465788, 0.00983147858074236, 0.010395424381769653, 0.010546991873577608, 0.012797725536117008, 0.011287668516950705, 0.010972896319568352, 0.011817914808157692, 0.010995529479193617, 0.01009639486723553, 0.01141833937111661, 0.011690435639595306, 0.010061766319288705, 0.011971105561760871, 0.012700043131615801, 0.011318883390568383, 0.010909315349852766, 0.00955009744793359, 0.010498572864691814, 0.013751363636934978, 0.012414462975548525, 0.013914888435336918, 0.014227696895603312, 0.012244996318125041, 0.01179968071369893, 0.01269311294414022, 0.011707870106088975, 0.010958813990455807, 0.011651043993684336, 0.01030137511322718, 0.011034955595029074, 0.011010590344592711, 0.012071622334637981, 0.012156945636578436, 0.01207776327788143, 0.012467860244637925, 0.011202073492240526, 0.013522425017327757, 0.013101403096011953, 0.011576541797128533, 0.010161447675978133, 0.010808172743640786, 0.01053092595610692, 0.011264161352788734, 0.01233589290036475, 0.010814458779802489, 0.012333845855799757, 0.009642890958343297, 0.012173492497045947, 0.013243881943014759, 0.011496651178443193, 0.01015960484422759, 0.01181458373889043, 0.009783393881506904, 0.00995620066577112, 0.011522308540852155, 0.010744486398458035, 0.010880760248384722, 0.0103126533049451, 0.010249354156011579, 0.011065664705266258, 0.01142653024289266, 0.01119440735004512, 0.01097503503562323, 0.014023046074535458, 0.010432042532047749, 0.010194842729529698, 0.010817754756984273, 0.011134926202450978, 0.011429007186568798, 0.010583381706566801, 0.015263726359132578, 0.011921804488613408, 0.009753228291247933, 0.012196147705148373, 0.009316733907216289, 0.01146380450784002, 0.010523188985348219, 0.012950242966562036, 0.010905274766360632, 0.009936978616187102, 0.011966920815569286, 0.010385478642918732, 0.010089607608523066, 0.01317787233691099, 0.01482152961916169, 0.011166319039339316, 0.01158412070404005, 0.010686371837829486, 0.011619838402650143, 0.010062419209719961, 0.010294116467679117, 0.01054194871478958, 0.011768968106377857, 0.012003013751281379, 0.011635692550686211, 0.012427950542111656, 0.012436753739762036, 0.010597044719259695, 0.01047844931079727, 0.01300316381280212]],
            # CAS-9386 update build100 serial
            #'im_sum': [False, 4241.3850895847481],
            'im_sum': [False, 4107.755953973777],
            'regn_sum': [False, 34.376076006740732],
            'npts_real': [True, 191116800],
            'rms_per_field': [False, [0.013727427598497976, 0.01265603739684268, 0.012647516154896329, 0.013363016802334838, 0.012374606023989609, 0.013129803882930785, 0.01267018256172788]],
            'profile': [False, 0.025674302295194625]}

        report1 = th.checkall( \
            # checks for image and pb mask movement
            imgmask = [(img+'.image', True, [240, 393, 0, 0]), \
                      # CAS-9386 update build100 serial
                      #(img+'.image', False, [240, 394, 0, 0]), \
                      (img+'.image', True, [240, 394, 0, 0]), \
                      (img+'.image', True, [49, 209, 0, 0]), \
                      (img+'.image', False, [48, 209, 0, 0])])

        report2 = self.stats_compare(exp_im_stats, im_stats_dict, '.image')

        # .mask report (test_mosaic_cube_eph)
        mask_stats_dict = self.image_stats(img+'.mask')

        exp_mask_stats = {'npts': [True, 191116800],
            'freq_bin': [False, 244151.1796875],
            'start': [True, 2.617644e+11],
            'end': [True, 2.619956e+11],
            'start_delta': [False, 2.617644e+11],
            'end_delta': [False, 2.619956e+11],
            'nchan': [True, 948],
            # CAS-9386 update build100 serial
            #'mask_pix': [False, 8519],
            'mask_pix': [False, 8194],
            'mask_regns': [True, 31],
            'npts_real': [True, 191116800]}

        report3 = self.stats_compare(exp_mask_stats, mask_stats_dict, '.mask')

        # .pb report
        pb_stats_dict = self.image_stats(img+'.pb', fit_region = \
            'ellipse [[239.37091637deg, -16.96407526deg], [28.1142arcsec, 27.0960arcsec], 90.00000000deg]')

        exp_pb_stats = {'npts': [True, 191116800],
            'npts_unmasked': [False, 104998085.0],
            'freq_bin': [False, 244151.1796875],
            'start': [True, 2.617644e+11],
            'end': [True, 2.619956e+11],
            'start_delta': [False, 2.617644e+11],
            'end_delta': [False, 2.619956e+11],
            'nchan': [True, 948],
            'max_val': [False, 1.0],
            'max_val_pos': [True, [240, 210, 0, 0]],
            'min_val': [False, 0.200000017881],
            'im_rms': [False, 0.638163448188254],
            'npts_0.2': [False, [110768, 110768, 110768, 110767, 110766, 110766, 110765, 110765, 110765, 110765, 110766, 110769, 110769, 110769, 110769, 110769, 110769, 110769, 110769, 110769, 110769, 110769, 110768, 110768, 110768, 110768, 110766, 110766, 110768, 110767, 110768, 110768, 110767, 110767, 110768, 110769, 110769, 110769, 110769, 110769, 110769, 110768, 110766, 110770, 110770, 110768, 110768, 110770, 110771, 110771, 110771, 110770, 110770, 110770, 110768, 110767, 110767, 110767, 110767, 110767, 110767, 110767, 110767, 110767, 110767, 110768, 110768, 110768, 110768, 110768, 110768, 110768, 110768, 110769, 110769, 110769, 110768, 110768, 110768, 110769, 110771, 110771, 110771, 110770, 110770, 110770, 110770, 110770, 110770, 110769, 110767, 110769, 110768, 110769, 110770, 110772, 110772, 110772, 110772, 110772, 110772, 110773, 110773, 110773, 110774, 110774, 110773, 110771, 110772, 110771, 110770, 110770, 110770, 110769, 110771, 110771, 110769, 110770, 110769, 110768, 110769, 110769, 110769, 110769, 110769, 110769, 110769, 110770, 110770, 110770, 110770, 110770, 110770, 110771, 110771, 110771, 110771, 110770, 110771, 110771, 110771, 110771, 110772, 110772, 110771, 110771, 110771, 110771, 110771, 110771, 110771, 110771, 110771, 110771, 110772, 110772, 110771, 110771, 110769, 110769, 110769, 110769, 110770, 110770, 110769, 110769, 110769, 110769, 110770, 110770, 110770, 110770, 110770, 110771, 110771, 110770, 110770, 110770, 110769, 110769, 110768, 110768, 110768, 110769, 110768, 110767, 110767, 110768, 110767, 110768, 110767, 110767, 110767, 110768, 110769, 110769, 110768, 110768, 110767, 110767, 110767, 110767, 110767, 110767, 110767, 110767, 110767, 110767, 110767, 110767, 110766, 110766, 110766, 110767, 110769, 110769, 110770, 110771, 110770, 110769, 110770, 110770, 110769, 110768, 110768, 110769, 110769, 110769, 110770, 110770, 110770, 110771, 110771, 110770, 110770, 110771, 110771, 110770, 110771, 110771, 110771, 110771, 110770, 110770, 110771, 110771, 110771, 110771, 110771, 110771, 110771, 110771, 110771, 110771, 110771, 110771, 110771, 110771, 110771, 110771, 110771, 110771, 110772, 110771, 110771, 110771, 110773, 110774, 110773, 110774, 110776, 110775, 110775, 110773, 110773, 110774, 110774, 110774, 110775, 110774, 110774, 110776, 110776, 110776, 110777, 110776, 110776, 110776, 110776, 110776, 110776, 110775, 110773, 110773, 110773, 110774, 110774, 110774, 110774, 110774, 110774, 110774, 110774, 110775, 110774, 110774, 110775, 110775, 110775, 110776, 110777, 110777, 110777, 110777, 110778, 110778, 110779, 110778, 110780, 110781, 110781, 110781, 110779, 110780, 110780, 110781, 110779, 110779, 110779, 110779, 110779, 110782, 110782, 110781, 110781, 110782, 110782, 110782, 110782, 110782, 110782, 110781, 110783, 110782, 110782, 110782, 110783, 110782, 110782, 110783, 110780, 110781, 110782, 110781, 110782, 110782, 110782, 110781, 110782, 110782, 110782, 110782, 110781, 110781, 110781, 110781, 110781, 110781, 110781, 110782, 110781, 110781, 110784, 110782, 110782, 110784, 110782, 110782, 110782, 110782, 110781, 110782, 110781, 110782, 110782, 110782, 110781, 110782, 110782, 110783, 110783, 110782, 110783, 110783, 110784, 110784, 110784, 110786, 110786, 110785, 110786, 110786, 110786, 110786, 110785, 110785, 110784, 110785, 110785, 110785, 110785, 110785, 110785, 110786, 110787, 110787, 110787, 110787, 110786, 110786, 110786, 110786, 110786, 110787, 110787, 110787, 110787, 110787, 110786, 110787, 110787, 110786, 110786, 110785, 110785, 110786, 110786, 110786, 110786, 110786, 110784, 110786, 110786, 110786, 110786, 110785, 110786, 110786, 110785, 110785, 110782, 110783, 110785, 110785, 110786, 110785, 110785, 110784, 110784, 110784, 110784, 110784, 110784, 110784, 110784, 110784, 110783, 110784, 110783, 110783, 110783, 110784, 110784, 110784, 110747, 110747, 110747, 110747, 110747, 110747, 110746, 110746, 110746, 110746, 110745, 110746, 110747, 110747, 110747, 110747, 110747, 110747, 110747, 110748, 110748, 110748, 110748, 110747, 110747, 110747, 110747, 110747, 110747, 110746, 110747, 110747, 110748, 110748, 110748, 110748, 110748, 110748, 110748, 110748, 110748, 110747, 110745, 110745, 110747, 110747, 110747, 110747, 110747, 110747, 110747, 110747, 110747, 110747, 110747, 110747, 110747, 110747, 110747, 110747, 110747, 110747, 110747, 110747, 110746, 110747, 110745, 110745, 110744, 110745, 110744, 110744, 110744, 110745, 110745, 110744, 110744, 110744, 110744, 110744, 110744, 110744, 110744, 110744, 110744, 110744, 110744, 110745, 110745, 110745, 110745, 110745, 110745, 110745, 110745, 110745, 110745, 110745, 110745, 110745, 110743, 110743, 110743, 110743, 110744, 110741, 110743, 110743, 110743, 110740, 110741, 110740, 110741, 110743, 110743, 110743, 110741, 110741, 110741, 110741, 110741, 110740, 110741, 110740, 110740, 110741, 110741, 110740, 110741, 110741, 110742, 110742, 110742, 110742, 110741, 110742, 110742, 110741, 110741, 110741, 110741, 110741, 110741, 110741, 110741, 110742, 110742, 110742, 110742, 110742, 110742, 110742, 110742, 110741, 110741, 110741, 110742, 110742, 110741, 110742, 110743, 110742, 110743, 110743, 110743, 110743, 110742, 110742, 110742, 110742, 110743, 110742, 110743, 110743, 110743, 110743, 110743, 110743, 110743, 110742, 110743, 110743, 110744, 110743, 110743, 110743, 110743, 110743, 110743, 110743, 110744, 110743, 110743, 110743, 110743, 110743, 110744, 110744, 110744, 110742, 110741, 110741, 110742, 110742, 110740, 110740, 110741, 110741, 110741, 110740, 110740, 110740, 110739, 110740, 110739, 110738, 110739, 110739, 110740, 110739, 110739, 110739, 110740, 110740, 110740, 110740, 110740, 110739, 110740, 110740, 110739, 110739, 110739, 110739, 110739, 110740, 110740, 110738, 110738, 110738, 110738, 110738, 110738, 110738, 110738, 110738, 110738, 110738, 110738, 110739, 110739, 110739, 110740, 110740, 110740, 110740, 110740, 110740, 110740, 110740, 110740, 110740, 110740, 110739, 110739, 110739, 110739, 110739, 110738, 110738, 110738, 110738, 110738, 110738, 110738, 110736, 110738, 110736, 110738, 110737, 110738, 110738, 110738, 110738, 110739, 110739, 110736, 110736, 110739, 110739, 110739, 110739, 110739, 110739, 110739, 110739, 110739, 110739, 110739, 110739, 110739, 110739, 110739, 110739, 110739, 110739, 110739, 110739, 110739, 110738, 110739, 110739, 110739, 110739, 110739, 110739, 110739, 110740, 110739, 110739, 110739, 110739, 110740, 110740, 110740, 110740, 110740, 110740, 110738, 110737, 110737, 110739, 110739, 110740, 110740, 110738, 110738, 110738, 110738, 110738, 110738, 110738, 110738, 110738, 110738, 110738, 110738, 110738, 110738, 110738, 110738, 110738, 110738, 110738, 110738, 110738, 110738, 110738, 110739, 110739, 110740, 110739, 110739, 110739, 110739, 110739, 110740, 110738, 110737, 110737, 110738, 110738, 110738, 110738, 110738, 110738, 110738, 110738, 110738, 110738, 110738, 110738, 110738, 110739, 110739, 110739, 110738, 110739, 110739, 110739, 110738, 110738, 110738, 110738, 110738, 110739, 110739, 110738, 110739, 110739, 110739, 110740, 110740, 110740, 110740, 110739, 110739, 110738, 110738, 110738, 110736, 110736, 110734, 110734, 110734, 110734, 110734, 110733, 110734, 110733, 110734, 110733, 110734, 110733, 110735, 110735, 110735, 110735, 110736, 110737, 110736, 110736, 110736, 110736, 110735, 110736, 110736, 110733, 110734, 110734, 110734, 110734, 110734, 110733, 110734, 110733, 110733, 110734, 110734, 110734, 110733, 110733, 110734, 110734, 110734, 110732, 110734, 110733, 110733, 110731, 110732, 110731, 110732, 110733, 110733, 110733, 110731, 110731, 110732, 110730, 110731, 110733, 110732, 110732]],
            'npts_0.5': [False, [63987, 63987, 63986, 63986, 63986, 63986, 63986, 63986, 63986, 63986, 63986, 63989, 63989, 63989, 63989, 63989, 63989, 63989, 63986, 63989, 63989, 63989, 63989, 63989, 63989, 63989, 63989, 63989, 63989, 63989, 63988, 63988, 63988, 63988, 63988, 63988, 63989, 63989, 63990, 63990, 63990, 63989, 63989, 63990, 63990, 63991, 63990, 63990, 63991, 63991, 63991, 63991, 63990, 63991, 63990, 63989, 63989, 63989, 63989, 63989, 63989, 63990, 63990, 63989, 63989, 63989, 63989, 63989, 63989, 63989, 63989, 63990, 63989, 63990, 63990, 63990, 63989, 63989, 63988, 63988, 63990, 63990, 63990, 63990, 63990, 63990, 63990, 63990, 63989, 63989, 63988, 63989, 63989, 63989, 63990, 63990, 63991, 63991, 63991, 63991, 63994, 63995, 63996, 63993, 63993, 63994, 63994, 63993, 63993, 63993, 63993, 63994, 63994, 63994, 63994, 63994, 63994, 63994, 63994, 63994, 63994, 63993, 63992, 63992, 63992, 63993, 63994, 63994, 63994, 63991, 63990, 63990, 63990, 63990, 63990, 63991, 63991, 63991, 63991, 63991, 63989, 63990, 63992, 63992, 63992, 63992, 63992, 63992, 63991, 63991, 63991, 63991, 63992, 63992, 63992, 63992, 63992, 63992, 63992, 63991, 63990, 63990, 63990, 63990, 63989, 63988, 63988, 63988, 63988, 63988, 63988, 63987, 63989, 63989, 63989, 63988, 63989, 63989, 63988, 63987, 63986, 63986, 63985, 63985, 63986, 63985, 63985, 63986, 63985, 63984, 63985, 63984, 63984, 63986, 63986, 63985, 63986, 63986, 63986, 63986, 63984, 63985, 63986, 63985, 63986, 63985, 63985, 63985, 63985, 63984, 63982, 63983, 63984, 63985, 63986, 63986, 63987, 63988, 63986, 63984, 63984, 63984, 63984, 63983, 63983, 63985, 63984, 63984, 63983, 63984, 63983, 63983, 63984, 63984, 63984, 63984, 63984, 63983, 63981, 63981, 63981, 63981, 63982, 63982, 63983, 63983, 63983, 63981, 63982, 63983, 63982, 63984, 63984, 63984, 63984, 63983, 63983, 63983, 63983, 63983, 63984, 63985, 63984, 63985, 63984, 63984, 63984, 63984, 63984, 63984, 63983, 63983, 63983, 63983, 63983, 63983, 63983, 63983, 63983, 63983, 63983, 63983, 63983, 63983, 63983, 63981, 63981, 63980, 63980, 63980, 63980, 63980, 63980, 63980, 63980, 63981, 63981, 63980, 63980, 63979, 63980, 63979, 63979, 63980, 63980, 63980, 63980, 63980, 63981, 63981, 63982, 63982, 63982, 63983, 63982, 63983, 63983, 63983, 63984, 63985, 63985, 63985, 63985, 63985, 63984, 63984, 63983, 63984, 63984, 63983, 63983, 63985, 63985, 63985, 63985, 63985, 63985, 63985, 63985, 63985, 63985, 63985, 63985, 63985, 63985, 63985, 63985, 63985, 63984, 63983, 63983, 63983, 63983, 63983, 63983, 63983, 63983, 63983, 63983, 63983, 63983, 63983, 63983, 63983, 63983, 63983, 63983, 63983, 63983, 63984, 63984, 63984, 63985, 63986, 63986, 63986, 63986, 63986, 63986, 63986, 63986, 63985, 63984, 63984, 63984, 63984, 63984, 63984, 63983, 63984, 63983, 63983, 63983, 63985, 63985, 63984, 63984, 63987, 63985, 63985, 63986, 63985, 63985, 63985, 63985, 63984, 63984, 63987, 63988, 63987, 63987, 63987, 63987, 63987, 63986, 63987, 63987, 63988, 63987, 63987, 63986, 63989, 63989, 63989, 63989, 63989, 63989, 63989, 63989, 63989, 63989, 63989, 63989, 63985, 63984, 63988, 63988, 63988, 63988, 63986, 63985, 63986, 63986, 63986, 63986, 63987, 63986, 63985, 63985, 63985, 63986, 63986, 63987, 63987, 63987, 63986, 63985, 63985, 63986, 63985, 63986, 63985, 63986, 63985, 63985, 63985, 63985, 63985, 63985, 63984, 63985, 63985, 63984, 63985, 63976, 63976, 63974, 63974, 63974, 63974, 63975, 63974, 63974, 63974, 63973, 63973, 63972, 63973, 63973, 63974, 63972, 63971, 63971, 63971, 63971, 63971, 63971, 63971, 63971, 63971, 63972, 63972, 63972, 63971, 63971, 63972, 63972, 63972, 63972, 63972, 63972, 63972, 63973, 63973, 63972, 63972, 63972, 63972, 63972, 63972, 63972, 63972, 63971, 63971, 63971, 63971, 63971, 63971, 63971, 63971, 63971, 63969, 63970, 63971, 63969, 63970, 63972, 63972, 63975, 63975, 63974, 63974, 63974, 63975, 63975, 63975, 63974, 63973, 63973, 63973, 63973, 63972, 63973, 63973, 63972, 63972, 63971, 63969, 63971, 63970, 63970, 63971, 63971, 63971, 63971, 63972, 63972, 63973, 63972, 63972, 63972, 63972, 63972, 63972, 63971, 63970, 63970, 63971, 63971, 63971, 63971, 63970, 63969, 63969, 63969, 63969, 63970, 63970, 63971, 63971, 63971, 63970, 63971, 63970, 63970, 63968, 63970, 63970, 63970, 63971, 63973, 63972, 63972, 63973, 63973, 63974, 63974, 63974, 63973, 63974, 63974, 63974, 63974, 63968, 63969, 63968, 63968, 63970, 63971, 63971, 63971, 63971, 63971, 63971, 63970, 63970, 63970, 63968, 63969, 63969, 63970, 63971, 63971, 63971, 63971, 63971, 63971, 63971, 63972, 63970, 63971, 63969, 63969, 63968, 63968, 63968, 63968, 63968, 63968, 63967, 63967, 63967, 63967, 63967, 63967, 63967, 63967, 63967, 63967, 63967, 63966, 63966, 63967, 63966, 63966, 63966, 63966, 63968, 63968, 63968, 63968, 63968, 63968, 63967, 63965, 63965, 63966, 63965, 63965, 63966, 63965, 63966, 63965, 63966, 63962, 63963, 63962, 63963, 63962, 63962, 63962, 63962, 63962, 63962, 63962, 63963, 63963, 63963, 63963, 63963, 63963, 63962, 63964, 63964, 63964, 63963, 63963, 63962, 63963, 63962, 63962, 63962, 63962, 63962, 63962, 63961, 63961, 63961, 63962, 63961, 63960, 63961, 63961, 63963, 63963, 63961, 63961, 63962, 63962, 63961, 63961, 63961, 63961, 63961, 63961, 63962, 63961, 63961, 63961, 63961, 63960, 63959, 63959, 63958, 63958, 63958, 63958, 63959, 63959, 63958, 63959, 63960, 63959, 63958, 63958, 63959, 63959, 63959, 63960, 63960, 63959, 63960, 63959, 63960, 63960, 63960, 63959, 63959, 63960, 63961, 63961, 63961, 63961, 63962, 63962, 63962, 63963, 63963, 63962, 63962, 63962, 63962, 63962, 63962, 63963, 63963, 63963, 63962, 63961, 63962, 63961, 63962, 63961, 63961, 63961, 63962, 63962, 63962, 63962, 63962, 63962, 63961, 63963, 63963, 63961, 63963, 63963, 63962, 63963, 63962, 63962, 63963, 63962, 63964, 63963, 63963, 63963, 63963, 63962, 63962, 63962, 63961, 63960, 63959, 63956, 63956, 63958, 63958, 63958, 63958, 63958, 63961, 63961, 63961, 63962, 63962, 63961, 63960, 63960, 63960, 63958, 63958, 63958, 63958, 63958, 63958, 63958, 63960, 63961, 63961, 63961, 63961, 63960, 63959, 63960, 63960, 63960, 63963, 63962, 63963, 63961, 63961, 63961, 63961, 63959, 63958, 63960, 63960, 63960, 63958, 63958, 63958, 63959, 63960, 63960, 63958, 63958, 63959, 63959, 63959, 63958, 63958, 63958, 63958, 63958, 63958, 63957, 63957, 63957, 63957, 63954, 63953, 63953, 63953, 63952, 63954, 63954, 63954, 63955, 63955, 63955, 63955, 63955, 63955, 63955, 63955, 63955, 63955, 63953, 63953, 63953, 63952, 63952, 63952, 63952, 63953, 63952, 63951, 63951, 63951, 63951, 63952, 63952, 63952, 63951, 63953, 63952, 63951, 63951, 63950, 63949, 63949, 63949, 63949, 63947, 63947, 63947, 63948, 63948, 63948, 63948, 63949, 63946, 63946, 63946, 63948, 63948, 63948]],
            'npts_real': [True, 191116800],
            'fit': [False, [1.1057529783407027, 36.994958712675974, \
                    36.71800149173757]],
            'fit_loc_chan': [True, 474],
            'fit_loc_freq': [False, 261.8801035135706],
            'fit_pix': [False, [240.80157119155351, 209.98069221787847]]}

        report4 = self.stats_compare(exp_pb_stats, pb_stats_dict, '.pb')

        # .psf report (test_mosaic_cube_eph)
        psf_stats_dict = self.image_stats(img+'.psf', fit_region = \
            'ellipse[[239.36977532deg, -16.96391179deg], [1.0415arcsec, 0.9313arcsec], 90.00000000deg]')

        exp_psf_stats = {'npts': [True, 191116800],
            'npts_unmasked': [True, 191116800.0],
            'freq_bin': [False, 244151.1796875],
            'start': [True, 2.617644e+11],
            'end': [True, 2.619956e+11],
            'start_delta': [False, 2.617644e+11],
            'end_delta': [False, 2.619956e+11],
            'nchan': [True, 948],
            'max_val': [False, 1.0],
            'max_val_pos': [True, [240, 210, 0, 0]],
            'min_val': [False, -0.044496592134237289],
            'min_val_pos': [True, [250, 204, 0, 13]],
            'im_rms': [False, 0.012118826675730165],
            # CAS-9386 update build100 serial
            #'im_sum': [False, 203.0061296436524],
            'im_sum': [False, 193.48533807980857],
            'npts_real': [True, 191116800],
            'fit_0': [False, [0.8853663419051631, 1.0831964982105018, \
                      0.8486568935446293]],
            'fit_loc_chan_0': [True, 1],
            'fit_loc_freq_0': [False, 261.76462000557837],
            'fit_pix_0': [False, [239.96619358406645, 209.9923811349359]],
            'fit_1': [False, [0.8855601515490675, 1.0833246653826742, \
                      0.8510940656955308]],
            'fit_loc_chan_1': [True, 474],
            'fit_loc_freq_1': [False, 261.8801035135706],
            'fit_pix_1': [False, [239.96614158332466, 209.99207827032774]],
            'fit_2': [False, [0.8851418403402185, 1.0806791592573344, \
                      0.8488399641404538]],
            'fit_loc_chan_2': [True, 947],
            'fit_loc_freq_2': [False, 261.99558702156276],
            'fit_pix_2': [False, [239.96629893524417, 209.9920584854601]]}

        report5 = self.stats_compare(exp_psf_stats, psf_stats_dict, '.psf')

        # .residual report (test_mosaic_cube_eph)
        resid_stats_dict = self.image_stats(img+'.residual', fit_region = \
            'ellipse[[239.36796846deg, -16.96307757deg], [5.3756arcsec, 3.3987arcsec], 0.00000000deg]')

        exp_resid_stats = {'npts': [True, 191116800],
            'npts_unmasked': [False, 104998085.0],
            'freq_bin': [False, 244151.1796875],
            'start': [True, 2.617644e+11],
            'end': [True, 2.619956e+11],
            'start_delta': [False, 2.617644e+11],
            'end_delta': [False, 2.619956e+11],
            'nchan': [True, 948],
            'max_val': [False, 0.070553310215473175],
            'max_val_pos': [True, [304, 256, 0, 321]],
            'min_val': [False, -0.07086267322301865],
            'min_val_pos': [True, [222, 212, 0, 674]],
            'im_rms': [False, 0.012274356404197695],
            # CAS-9386 update build100 serial
            #'im_sum': [False, 3864.4951676249366],
            'im_sum': [False, 3744.7025652566444],
            'regn_sum': [False, 37.53474615866071],
            'npts_real': [True, 191116800]}

        report6 = self.stats_compare(exp_resid_stats, resid_stats_dict, \
            '.residual')

        # .model report (test_mosaic_cube_eph)
        model_stats_dict = self.image_stats(img+'.model', fit_region = \
            'ellipse[[239.36796846deg, -16.96307757deg], [5.3756arcsec, 3.3987arcsec], 0.00000000deg]', masks=mask_stats_dict['mask'])

        exp_model_stats = {'npts': [True, 191116800],
            'npts_unmasked': [True, 191116800.0],
            'freq_bin': [False, 244151.1796875],
            'start': [True, 2.617644e+11],
            'end': [True, 2.619956e+11],
            'start_delta': [False, 2.617644e+11],
            'end_delta': [False, 2.619956e+11],
            'nchan': [True, 948],
            'max_val': [False, 0.03622784838080406],
            'max_val_pos': [True, [315, 229, 0, 511]],
            'min_val': [False, 0.0],
            'min_val_pos': [True, [0, 0, 0, 0]],
            #CAS-9386 update build100 serial
            #'im_rms': [False, 2.4667777528231367e-05],
            #'im_sum': [False, 9.705396932782605],
            #'regn_sum': [False, 0.8115214343415573],
            'im_rms': [False, 2.413243705039696e-05],
            'im_sum': [False, 9.349006329197437], 
            'regn_sum': [False, 0.7349461655830964],
            'mask_non0': [True, 0],
            'npts_real': [True, 191116800]}

        report7 = self.stats_compare(exp_model_stats, model_stats_dict, 
            '.model')

        # .sumwt report
        sumwt_stats_dict = self.image_stats(img+'.sumwt')

        exp_sumwt_stats = {'npts': [True, 948],
            'npts_unmasked': [True, 948.0],
            'freq_bin': [False, 244151.1796875],
            'start': [True, 2.617644e+11],
            'end': [True, 2.619956e+11],
            'start_delta': [False, 2.617644e+11],
            'end_delta': [False, 2.619956e+11],
            'nchan': [True, 948],
            'max_val': [False, 45509.8398438],
            'max_val_pos': [True, [0, 0, 0, 0]],
            'min_val': [False, 45195.1835938],
            'min_val_pos': [True, [0, 0, 0, 593]],
            'im_rms': [False, 45284.18444383],
            'npts_real': [True, 948]}

        report8 = self.stats_compare(exp_sumwt_stats, sumwt_stats_dict, \
            '.sumwt')

        # .weight report (test_mosaic_cube_eph)
        wt_stats_dict = self.image_stats(img+'.weight', masks=[ \
            pb_stats_dict['pb_mask_0.2'], pb_stats_dict['pb_mask_0.5']])

        exp_wt_stats = {'npts': [True, 191116800],
            'npts_unmasked': [True, 191116800.0],
            'freq_bin': [False, 244151.1796875],
            'start': [True, 2.617644e+11],
            'end': [True, 2.619956e+11],
            'start_delta': [False, 2.617644e+11],
            'end_delta': [False, 2.619956e+11],
            'nchan': [True, 948],
            'max_val': [False, 0.3178490698337555],
            # CAS-9386 update build100 serial
            #'max_val_pos': [True, [240, 210, 0, 9]],
            #'min_val': [False, 6.582064816029742e-05],
            'max_val_pos': [True, [240, 209, 0, 944]],
            'min_val': [False, 7.376736175501719e-05],
            'im_rms': [False, 0.119822765111],
            'im_sum': [False, 13818688.5072],
            'npts_0.2': [False, [110768, 110768, 110768, 110767, 110766, 110766, 110765, 110765, 110765, 110765, 110766, 110769, 110769, 110769, 110769, 110769, 110769, 110769, 110769, 110769, 110769, 110769, 110768, 110768, 110768, 110768, 110766, 110766, 110768, 110767, 110768, 110768, 110767, 110767, 110768, 110769, 110769, 110769, 110769, 110769, 110769, 110768, 110766, 110770, 110770, 110768, 110768, 110770, 110771, 110771, 110771, 110770, 110770, 110770, 110768, 110767, 110767, 110767, 110767, 110767, 110767, 110767, 110767, 110767, 110767, 110768, 110768, 110768, 110768, 110768, 110768, 110768, 110768, 110769, 110769, 110769, 110768, 110768, 110768, 110769, 110771, 110771, 110771, 110770, 110770, 110770, 110770, 110770, 110770, 110769, 110767, 110769, 110768, 110769, 110770, 110772, 110772, 110772, 110772, 110772, 110772, 110773, 110773, 110773, 110774, 110774, 110773, 110771, 110772, 110771, 110770, 110770, 110770, 110769, 110771, 110771, 110769, 110770, 110769, 110768, 110769, 110769, 110769, 110769, 110769, 110769, 110769, 110770, 110770, 110770, 110770, 110770, 110770, 110771, 110771, 110771, 110771, 110770, 110771, 110771, 110771, 110771, 110772, 110772, 110771, 110771, 110771, 110771, 110771, 110771, 110771, 110771, 110771, 110771, 110772, 110772, 110771, 110771, 110769, 110769, 110769, 110769, 110770, 110770, 110769, 110769, 110769, 110769, 110770, 110770, 110770, 110770, 110770, 110771, 110771, 110770, 110770, 110770, 110769, 110769, 110768, 110768, 110768, 110769, 110768, 110767, 110767, 110768, 110767, 110768, 110767, 110767, 110767, 110768, 110769, 110769, 110768, 110768, 110767, 110767, 110767, 110767, 110767, 110767, 110767, 110767, 110767, 110767, 110767, 110767, 110766, 110766, 110766, 110767, 110769, 110769, 110770, 110771, 110770, 110769, 110770, 110770, 110769, 110768, 110768, 110769, 110769, 110769, 110770, 110770, 110770, 110771, 110771, 110770, 110770, 110771, 110771, 110770, 110771, 110771, 110771, 110771, 110770, 110770, 110771, 110771, 110771, 110771, 110771, 110771, 110771, 110771, 110771, 110771, 110771, 110771, 110771, 110771, 110771, 110771, 110771, 110771, 110772, 110771, 110771, 110771, 110773, 110774, 110773, 110774, 110776, 110775, 110775, 110773, 110773, 110774, 110774, 110774, 110775, 110774, 110774, 110776, 110776, 110776, 110777, 110776, 110776, 110776, 110776, 110776, 110776, 110775, 110773, 110773, 110773, 110774, 110774, 110774, 110774, 110774, 110774, 110774, 110774, 110775, 110774, 110774, 110775, 110775, 110775, 110776, 110777, 110777, 110777, 110777, 110778, 110778, 110779, 110778, 110780, 110781, 110781, 110781, 110779, 110780, 110780, 110781, 110779, 110779, 110779, 110779, 110779, 110782, 110782, 110781, 110781, 110782, 110782, 110782, 110782, 110782, 110782, 110781, 110783, 110782, 110782, 110782, 110783, 110782, 110782, 110783, 110780, 110781, 110782, 110781, 110782, 110782, 110782, 110781, 110782, 110782, 110782, 110782, 110781, 110781, 110781, 110781, 110781, 110781, 110781, 110782, 110781, 110781, 110784, 110782, 110782, 110784, 110782, 110782, 110782, 110782, 110781, 110782, 110781, 110782, 110782, 110782, 110781, 110782, 110782, 110783, 110783, 110782, 110783, 110783, 110784, 110784, 110784, 110786, 110786, 110785, 110786, 110786, 110786, 110786, 110785, 110785, 110784, 110785, 110785, 110785, 110785, 110785, 110785, 110786, 110787, 110787, 110787, 110787, 110786, 110786, 110786, 110786, 110786, 110787, 110787, 110787, 110787, 110787, 110786, 110787, 110787, 110786, 110786, 110785, 110785, 110786, 110786, 110786, 110786, 110786, 110784, 110786, 110786, 110786, 110786, 110785, 110786, 110786, 110785, 110785, 110782, 110783, 110785, 110785, 110786, 110785, 110785, 110784, 110784, 110784, 110784, 110784, 110784, 110784, 110784, 110784, 110783, 110784, 110783, 110783, 110783, 110784, 110784, 110784, 110747, 110747, 110747, 110747, 110747, 110747, 110746, 110746, 110746, 110746, 110745, 110746, 110747, 110747, 110747, 110747, 110747, 110747, 110747, 110748, 110748, 110748, 110748, 110747, 110747, 110747, 110747, 110747, 110747, 110746, 110747, 110747, 110748, 110748, 110748, 110748, 110748, 110748, 110748, 110748, 110748, 110747, 110745, 110745, 110747, 110747, 110747, 110747, 110747, 110747, 110747, 110747, 110747, 110747, 110747, 110747, 110747, 110747, 110747, 110747, 110747, 110747, 110747, 110747, 110746, 110747, 110745, 110745, 110744, 110745, 110744, 110744, 110744, 110745, 110745, 110744, 110744, 110744, 110744, 110744, 110744, 110744, 110744, 110744, 110744, 110744, 110744, 110745, 110745, 110745, 110745, 110745, 110745, 110745, 110745, 110745, 110745, 110745, 110745, 110745, 110743, 110743, 110743, 110743, 110744, 110741, 110743, 110743, 110743, 110740, 110741, 110740, 110741, 110743, 110743, 110743, 110741, 110741, 110741, 110741, 110741, 110740, 110741, 110740, 110740, 110741, 110741, 110740, 110741, 110741, 110742, 110742, 110742, 110742, 110741, 110742, 110742, 110741, 110741, 110741, 110741, 110741, 110741, 110741, 110741, 110742, 110742, 110742, 110742, 110742, 110742, 110742, 110742, 110741, 110741, 110741, 110742, 110742, 110741, 110742, 110743, 110742, 110743, 110743, 110743, 110743, 110742, 110742, 110742, 110742, 110743, 110742, 110743, 110743, 110743, 110743, 110743, 110743, 110743, 110742, 110743, 110743, 110744, 110743, 110743, 110743, 110743, 110743, 110743, 110743, 110744, 110743, 110743, 110743, 110743, 110743, 110744, 110744, 110744, 110742, 110741, 110741, 110742, 110742, 110740, 110740, 110741, 110741, 110741, 110740, 110740, 110740, 110739, 110740, 110739, 110738, 110739, 110739, 110740, 110739, 110739, 110739, 110740, 110740, 110740, 110740, 110740, 110739, 110740, 110740, 110739, 110739, 110739, 110739, 110739, 110740, 110740, 110738, 110738, 110738, 110738, 110738, 110738, 110738, 110738, 110738, 110738, 110738, 110738, 110739, 110739, 110739, 110740, 110740, 110740, 110740, 110740, 110740, 110740, 110740, 110740, 110740, 110740, 110739, 110739, 110739, 110739, 110739, 110738, 110738, 110738, 110738, 110738, 110738, 110738, 110736, 110738, 110736, 110738, 110737, 110738, 110738, 110738, 110738, 110739, 110739, 110736, 110736, 110739, 110739, 110739, 110739, 110739, 110739, 110739, 110739, 110739, 110739, 110739, 110739, 110739, 110739, 110739, 110739, 110739, 110739, 110739, 110739, 110739, 110738, 110739, 110739, 110739, 110739, 110739, 110739, 110739, 110740, 110739, 110739, 110739, 110739, 110740, 110740, 110740, 110740, 110740, 110740, 110738, 110737, 110737, 110739, 110739, 110740, 110740, 110738, 110738, 110738, 110738, 110738, 110738, 110738, 110738, 110738, 110738, 110738, 110738, 110738, 110738, 110738, 110738, 110738, 110738, 110738, 110738, 110738, 110738, 110738, 110739, 110739, 110740, 110739, 110739, 110739, 110739, 110739, 110740, 110738, 110737, 110737, 110738, 110738, 110738, 110738, 110738, 110738, 110738, 110738, 110738, 110738, 110738, 110738, 110738, 110739, 110739, 110739, 110738, 110739, 110739, 110739, 110738, 110738, 110738, 110738, 110738, 110739, 110739, 110738, 110739, 110739, 110739, 110740, 110740, 110740, 110740, 110739, 110739, 110738, 110738, 110738, 110736, 110736, 110734, 110734, 110734, 110734, 110734, 110733, 110734, 110733, 110734, 110733, 110734, 110733, 110735, 110735, 110735, 110735, 110736, 110737, 110736, 110736, 110736, 110736, 110735, 110736, 110736, 110733, 110734, 110734, 110734, 110734, 110734, 110733, 110734, 110733, 110733, 110734, 110734, 110734, 110733, 110733, 110734, 110734, 110734, 110732, 110734, 110733, 110733, 110731, 110732, 110731, 110732, 110733, 110733, 110733, 110731, 110731, 110732, 110730, 110731, 110733, 110732, 110732]],
            'npts_0.5': [False, [63987, 63987, 63986, 63986, 63986, 63986, 63986, 63986, 63986, 63986, 63986, 63989, 63989, 63989, 63989, 63989, 63989, 63989, 63986, 63989, 63989, 63989, 63989, 63989, 63989, 63989, 63989, 63989, 63989, 63989, 63988, 63988, 63988, 63988, 63988, 63988, 63989, 63989, 63990, 63990, 63990, 63989, 63989, 63990, 63990, 63991, 63990, 63990, 63991, 63991, 63991, 63991, 63990, 63991, 63990, 63989, 63989, 63989, 63989, 63989, 63989, 63990, 63990, 63989, 63989, 63989, 63989, 63989, 63989, 63989, 63989, 63990, 63989, 63990, 63990, 63990, 63989, 63989, 63988, 63988, 63990, 63990, 63990, 63990, 63990, 63990, 63990, 63990, 63989, 63989, 63988, 63989, 63989, 63989, 63990, 63990, 63991, 63991, 63991, 63991, 63994, 63995, 63996, 63993, 63993, 63994, 63994, 63993, 63993, 63993, 63993, 63994, 63994, 63994, 63994, 63994, 63994, 63994, 63994, 63994, 63994, 63993, 63992, 63992, 63992, 63993, 63994, 63994, 63994, 63991, 63990, 63990, 63990, 63990, 63990, 63991, 63991, 63991, 63991, 63991, 63989, 63990, 63992, 63992, 63992, 63992, 63992, 63992, 63991, 63991, 63991, 63991, 63992, 63992, 63992, 63992, 63992, 63992, 63992, 63991, 63990, 63990, 63990, 63990, 63989, 63988, 63988, 63988, 63988, 63988, 63988, 63987, 63989, 63989, 63989, 63988, 63989, 63989, 63988, 63987, 63986, 63986, 63985, 63985, 63986, 63985, 63985, 63986, 63985, 63984, 63985, 63984, 63984, 63986, 63986, 63985, 63986, 63986, 63986, 63986, 63984, 63985, 63986, 63985, 63986, 63985, 63985, 63985, 63985, 63984, 63982, 63983, 63984, 63985, 63986, 63986, 63987, 63988, 63986, 63984, 63984, 63984, 63984, 63983, 63983, 63985, 63984, 63984, 63983, 63984, 63983, 63983, 63984, 63984, 63984, 63984, 63984, 63983, 63981, 63981, 63981, 63981, 63982, 63982, 63983, 63983, 63983, 63981, 63982, 63983, 63982, 63984, 63984, 63984, 63984, 63983, 63983, 63983, 63983, 63983, 63984, 63985, 63984, 63985, 63984, 63984, 63984, 63984, 63984, 63984, 63983, 63983, 63983, 63983, 63983, 63983, 63983, 63983, 63983, 63983, 63983, 63983, 63983, 63983, 63983, 63981, 63981, 63980, 63980, 63980, 63980, 63980, 63980, 63980, 63980, 63981, 63981, 63980, 63980, 63979, 63980, 63979, 63979, 63980, 63980, 63980, 63980, 63980, 63981, 63981, 63982, 63982, 63982, 63983, 63982, 63983, 63983, 63983, 63984, 63985, 63985, 63985, 63985, 63985, 63984, 63984, 63983, 63984, 63984, 63983, 63983, 63985, 63985, 63985, 63985, 63985, 63985, 63985, 63985, 63985, 63985, 63985, 63985, 63985, 63985, 63985, 63985, 63985, 63984, 63983, 63983, 63983, 63983, 63983, 63983, 63983, 63983, 63983, 63983, 63983, 63983, 63983, 63983, 63983, 63983, 63983, 63983, 63983, 63983, 63984, 63984, 63984, 63985, 63986, 63986, 63986, 63986, 63986, 63986, 63986, 63986, 63985, 63984, 63984, 63984, 63984, 63984, 63984, 63983, 63984, 63983, 63983, 63983, 63985, 63985, 63984, 63984, 63987, 63985, 63985, 63986, 63985, 63985, 63985, 63985, 63984, 63984, 63987, 63988, 63987, 63987, 63987, 63987, 63987, 63986, 63987, 63987, 63988, 63987, 63987, 63986, 63989, 63989, 63989, 63989, 63989, 63989, 63989, 63989, 63989, 63989, 63989, 63989, 63985, 63984, 63988, 63988, 63988, 63988, 63986, 63985, 63986, 63986, 63986, 63986, 63987, 63986, 63985, 63985, 63985, 63986, 63986, 63987, 63987, 63987, 63986, 63985, 63985, 63986, 63985, 63986, 63985, 63986, 63985, 63985, 63985, 63985, 63985, 63985, 63984, 63985, 63985, 63984, 63985, 63976, 63976, 63974, 63974, 63974, 63974, 63975, 63974, 63974, 63974, 63973, 63973, 63972, 63973, 63973, 63974, 63972, 63971, 63971, 63971, 63971, 63971, 63971, 63971, 63971, 63971, 63972, 63972, 63972, 63971, 63971, 63972, 63972, 63972, 63972, 63972, 63972, 63972, 63973, 63973, 63972, 63972, 63972, 63972, 63972, 63972, 63972, 63972, 63971, 63971, 63971, 63971, 63971, 63971, 63971, 63971, 63971, 63969, 63970, 63971, 63969, 63970, 63972, 63972, 63975, 63975, 63974, 63974, 63974, 63975, 63975, 63975, 63974, 63973, 63973, 63973, 63973, 63972, 63973, 63973, 63972, 63972, 63971, 63969, 63971, 63970, 63970, 63971, 63971, 63971, 63971, 63972, 63972, 63973, 63972, 63972, 63972, 63972, 63972, 63972, 63971, 63970, 63970, 63971, 63971, 63971, 63971, 63970, 63969, 63969, 63969, 63969, 63970, 63970, 63971, 63971, 63971, 63970, 63971, 63970, 63970, 63968, 63970, 63970, 63970, 63971, 63973, 63972, 63972, 63973, 63973, 63974, 63974, 63974, 63973, 63974, 63974, 63974, 63974, 63968, 63969, 63968, 63968, 63970, 63971, 63971, 63971, 63971, 63971, 63971, 63970, 63970, 63970, 63968, 63969, 63969, 63970, 63971, 63971, 63971, 63971, 63971, 63971, 63971, 63972, 63970, 63971, 63969, 63969, 63968, 63968, 63968, 63968, 63968, 63968, 63967, 63967, 63967, 63967, 63967, 63967, 63967, 63967, 63967, 63967, 63967, 63966, 63966, 63967, 63966, 63966, 63966, 63966, 63968, 63968, 63968, 63968, 63968, 63968, 63967, 63965, 63965, 63966, 63965, 63965, 63966, 63965, 63966, 63965, 63966, 63962, 63963, 63962, 63963, 63962, 63962, 63962, 63962, 63962, 63962, 63962, 63963, 63963, 63963, 63963, 63963, 63963, 63962, 63964, 63964, 63964, 63963, 63963, 63962, 63963, 63962, 63962, 63962, 63962, 63962, 63962, 63961, 63961, 63961, 63962, 63961, 63960, 63961, 63961, 63963, 63963, 63961, 63961, 63962, 63962, 63961, 63961, 63961, 63961, 63961, 63961, 63962, 63961, 63961, 63961, 63961, 63960, 63959, 63959, 63958, 63958, 63958, 63958, 63959, 63959, 63958, 63959, 63960, 63959, 63958, 63958, 63959, 63959, 63959, 63960, 63960, 63959, 63960, 63959, 63960, 63960, 63960, 63959, 63959, 63960, 63961, 63961, 63961, 63961, 63962, 63962, 63962, 63963, 63963, 63962, 63962, 63962, 63962, 63962, 63962, 63963, 63963, 63963, 63962, 63961, 63962, 63961, 63962, 63961, 63961, 63961, 63962, 63962, 63962, 63962, 63962, 63962, 63961, 63963, 63963, 63961, 63963, 63963, 63962, 63963, 63962, 63962, 63963, 63962, 63964, 63963, 63963, 63963, 63963, 63962, 63962, 63962, 63961, 63960, 63959, 63956, 63956, 63958, 63958, 63958, 63958, 63958, 63961, 63961, 63961, 63962, 63962, 63961, 63960, 63960, 63960, 63958, 63958, 63958, 63958, 63958, 63958, 63958, 63960, 63961, 63961, 63961, 63961, 63960, 63959, 63960, 63960, 63960, 63963, 63962, 63963, 63961, 63961, 63961, 63961, 63959, 63958, 63960, 63960, 63960, 63958, 63958, 63958, 63959, 63960, 63960, 63958, 63958, 63959, 63959, 63959, 63958, 63958, 63958, 63958, 63958, 63958, 63957, 63957, 63957, 63957, 63954, 63953, 63953, 63953, 63952, 63954, 63954, 63954, 63955, 63955, 63955, 63955, 63955, 63955, 63955, 63955, 63955, 63955, 63953, 63953, 63953, 63952, 63952, 63952, 63952, 63953, 63952, 63951, 63951, 63951, 63951, 63952, 63952, 63952, 63951, 63953, 63952, 63951, 63951, 63950, 63949, 63949, 63949, 63949, 63947, 63947, 63947, 63948, 63948, 63948, 63948, 63949, 63946, 63946, 63946, 63948, 63948, 63948]],
            'npts_real': [True, 191116800]}

        report9 = self.stats_compare(exp_wt_stats, wt_stats_dict, '.weight')

        # report combination
        report = report0 + report1 + report2 + report3 + report4 + report5 + \
            report6 + report7 + report8 + report9

        failed = self.filter_report(report)

        add_to_dict(self, output = test_dict, dataset = \
            ["2017.1.00750.T_tclean_exe1.ms", \
             "2017.1.00750.T_tclean_exe2.ms"])

        test_dict['test_mosaic_cube_eph']['self.parallel'] = self.parallel
        test_dict['test_mosaic_cube_eph']['report'] = report
        test_dict['test_mosaic_cube_eph']['images'] = []

        img = shutil._basename(img)
        self.mom8_creator(img+'.image', range_list=[-0.01, 0.1])
        self.mom8_creator(img+'.residual', range_list=[-0.01, 0.1])
        test_dict['test_mosaic_cube_eph']['images'].extend( \
            (img+'.image.moment8.png',img+'.residual.moment8.png'))

        test_dict['test_mosaic_cube_eph']['images'].append(img+'.image.profile.png')

        self.assertTrue(th.check_final(pstr = report), \
            msg = failed)

# End of est_mosaic_cube_eph
#-------------------------------------------------#
    @stats_dict(test_dict)
    # @unittest.skip("")
    def test_mosaic_mfs_eph(self):
        ''' Mosaic ephemeris mfs imaging - field Venus, spw 25 & 45 '''

        file_name = 'mosaic_mfs_eph.iter'
        img = os.getcwd()+'/'+file_name+'1'
        self.prepData(data_path+'2018.1.00879.S_tclean.ms')

        print("\nSTARTING: iter0 routine")

        # iter0 routine
        tclean(vis=self.msfile, field='Venus', spw=['0:245.220516619'
            '~245.273983416GHz,1:261.752937691~261.774177925GHz;261.783699409'
            '~261.837898628GHz;261.958504097~261.984871284GHz'], \
            antenna=['0,1,2,3,4,5,6,7,8,9,10,11,12,13,14,15,16,17,18,19,20,'
            '21,22,23,24,25,26,27,28,29,30,31,32,33,34,35,36,37,38,39,40,41,'
            '42,43,44,45,46'], scan=['7,11'], \
            intent='OBSERVE_TARGET#ON_SOURCE', datacolumn='data', \
            imagename=file_name+'0', imsize=[480, 420], cell=['0.14arcsec'], \
            phasecenter='TRACKFIELD', stokes='I', specmode='mfs', nchan=-1, \
            perchanweightdensity=False, gridder='mosaic', chanchunks=-1, \
            mosweight=True, usepointing=False, pblimit=0.2, \
            deconvolver='hogbom', restoration=False, restoringbeam='common', \
            pbcor=False, weighting='briggs', robust=0.5, npixels=0, niter=0, \
            threshold='0.0mJy', nsigma=0.0, interactive=0, usemask='auto' \
            '-multithresh', sidelobethreshold=2.0, noisethreshold=4.25, \
            lownoisethreshold=1.5, negativethreshold=0.0, minbeamfrac=0.3, \
            growiterations=75, dogrowprune=True, minpercentchange=1.0, \
            fastnoise=False, savemodel='none', parallel=False, verbose=True)

        # move files to iter1
        print('Copying iter0 files to iter1')
        self.copy_products(file_name+'0', file_name+'1')

        print("STARTING: iter1 routine")

        # iter1 (restart)
        tclean(vis=self.msfile, field='Venus', spw=['0:245.220516619'
            '~245.273983416GHz,1:261.752937691~261.774177925GHz;261.783699409'
            '~261.837898628GHz;261.958504097~261.984871284GHz'], \
            antenna=['0,1,2,3,4,5,6,7,8,9,10,11,12,13,14,15,16,17,18,19,20,'
            '21,22,23,24,25,26,27,28,29,30,31,32,33,34,35,36,37,38,39,40,41,'
            '42,43,44,45,46'], scan=['7,11'], \
            intent='OBSERVE_TARGET#ON_SOURCE', datacolumn='data', \
            imagename=file_name+'1', imsize=[480, 420], cell=['0.14arcsec'], \
            phasecenter='TRACKFIELD', specmode='mfs', nchan=-1, \
            perchanweightdensity=False, gridder='mosaic', chanchunks=-1, \
            mosweight=True, usepointing=False, pblimit=0.2, \
            deconvolver='hogbom', restoration=True, restoringbeam='common', \
            pbcor=True, weighting='briggs', robust=0.5, npixels=0, \
            niter=7000000, threshold='0.0316Jy', nsigma=0.0, interactive=0, \
            usemask='auto-multithresh', sidelobethreshold=2.0, \
            noisethreshold=4.25, lownoisethreshold=1.5, \
            negativethreshold=0.0, minbeamfrac=0.3, growiterations=75, \
            dogrowprune=True, minpercentchange=1.0, fastnoise=False, \
            restart=True, calcres=False, calcpsf=False, \
            parallel=False, verbose=True)

        report0 = th.checkall(imgexist = self.image_list(img, 'mosaic'))

        # .image report (test_mosaic_mfs_eph)
        im_stats_dict = self.image_stats(img+'.image', fit_region = \
            'ellipse[[239.37089670deg, -16.96420698deg], [13.2095arcsec, 13.1423arcsec], 0.00000000deg]', \
            field_regions = \
            ['circle[[15:57:28.454567, -16.57.49.11051], 11.5arcsec]',
             'circle[[15:57:28.112222, -16.57.59.87434], 11.5arcsec]',
             'circle[[15:57:29.051302, -16.58.00.17973], 11.5arcsec]',
             'circle[[15:57:27.877217, -16.57.49.98258], 11.5arcsec]',
             'circle[[15:57:29.755349, -16.57.50.59334], 11.5arcsec]',
             'circle[[15:57:28.581274, -16.57.40.39634], 11.5arcsec]',
             'circle[[15:57:29.520326, -16.57.40.70171], 11.5arcsec]'])

        exp_im_stats = {'com_bmaj': [False, 0.914250373840332],
            'com_bmin': [False, 0.708504319190979],
            'com_pa': [False, -89.3270263671875],
            'npts': [True, 201600],
            # CAS-9386 update build100 serial
            #'npts_unmasked': [True, 113589.0],
            'npts_unmasked': [True, 114034.0],
            'freq_bin': [False, 16762504556.453674],
            'start': [True, 2.53574e+11],
            'end': [True, 2.53574e+11],
            'start_delta': [False, 2.53574e+11],
            'end_delta': [False, 2.53574e+11],
            'nchan': [True, 1],
            'max_val': [False, 2.057927370071411],
            'max_val_pos': [True, [320, 219, 0, 0]],
            'min_val': [False, -2.188678741455078],
            'min_val_pos': [True, [319, 159, 0, 0]],
            'im_rms': [False, 0.676557465791],
            'im_sum': [False, 5498.32523989],
            # CAS-9386 update build100 serial
            #'regn_sum': [False, 1404.0369635481302],
            'regn_sum': [False, 1381.8595210092262],
            'npts_real': [True, 201600],
            'rms_per_field': [False, [0.956495428743, 0.812393759263, 0.850127531746, 0.857228981072, 0.826569686485, 0.855403274215, 0.791376139627]]}

        report1 = th.checkall( \
            # checks for image and pb mask movement
            imgmask = [(img+'.image', True, [239, 396, 0, 0]), \
                      # CAS-9386 update build100 serial
                      #(img+'.image', False, [239, 397, 0, 0]), \
                      (img+'.image', True, [239, 397, 0, 0]), \
                      (img+'.image', True, [47, 210, 0, 0]), \
                      (img+'.image', False, [46, 210, 0, 0])])

        report2 = self.stats_compare(exp_im_stats, im_stats_dict, '.image')

        # .mask report (test_mosaic_mfs_eph)
        mask_stats_dict = self.image_stats(img+'.mask')

        exp_mask_stats = {'npts': [True, 201600],
            'freq_bin': [False, 16762504556.453674],
            'start': [True, 2.53574e+11],
            'end': [True, 2.53574e+11],
            'start_delta': [False, 2.53574e+11],
            'end_delta': [False, 2.53574e+11],
            'nchan': [True, 1],
            'mask_pix': [True, 0],
            'mask_regns': [True, 0],
            'npts_real': [True, 201600]}

        report3 = self.stats_compare(exp_mask_stats, mask_stats_dict, '.mask')

        # .pb report (test_mosaic_mfs_eph)
        pb_stats_dict = self.image_stats(img+'.pb', fit_region = \
            'ellipse[[239.37095571deg, -16.96411290deg], [28.1142arcsec, 27.7734arcsec], 90.00000000deg]')

        exp_pb_stats = {'npts': [True, 201600],
            # CAS-9386 update build100 serial
            #'npts_unmasked': [True, 113589.0],
            'npts_unmasked': [True, 114034.0],
            'freq_bin': [False, 16762504556.453674],
            'start': [True, 2.53574e+11],
            'end': [True, 2.53574e+11],
            'start_delta': [False, 2.53574e+11],
            'end_delta': [False, 2.53574e+11],
            'nchan': [True, 1],
            'max_val': [False, 1.0],
            'max_val_pos': [True, [240, 210, 0, 0]],
            'min_val': [False, 0.20000052452087402],
            'im_rms': [False, 0.6312907916397755],
            # CAS-9386 update build100 serial
            #'npts_0.2': [True, 113589],
            #'npts_0.5': [True, 64574],
            'npts_0.2': [True, 114034],
            'npts_0.5': [True, 64662],
            'npts_real': [True, 201600],
            'fit': [False, [1.0977556311256869, 37.34956230416832, \
                    36.99775156676905]],
            'fit_loc_chan': [True, 0],
            'fit_loc_freq': [False, 253.57442262646273],
            'fit_pix': [False, [240.86482317132828, 210.08148532276593]]}

        report4 = self.stats_compare(exp_pb_stats, pb_stats_dict, '.pb')

        # .psf report (test_mosaic_mfs_eph)
        psf_stats_dict = self.image_stats(img+'.psf', fit_region = \
            'ellipse[[239.36978024deg, -16.96392002deg], [1.1516arcsec, 0.9492arcsec], 90.00000000deg]')

        exp_psf_stats = {'npts': [True, 201600],
            'npts_unmasked': [True, 201600.0],
            'freq_bin': [False, 16762504556.453674],
            'start': [True, 2.53574e+11],
            'end': [True, 2.53574e+11],
            'start_delta': [False, 2.53574e+11],
            'end_delta': [False, 2.53574e+11],
            'nchan': [True, 1],
            'max_val': [False, 1.0],
            'max_val_pos': [True, [240, 210, 0, 0]],
            'min_val': [False, -0.05114944279193878],
            'min_val_pos': [True, [250, 204, 0, 0]],
            'im_rms': [False, 0.011101956781551448],
            # CAS-9386 update build100 serial
            #'im_sum': [False, 0.17176903218875061],
            'im_sum': [False, 0.16332336102429368],
            'npts_real': [True, 201600],
            'fit': [False, [0.8980171961947707, 1.0457922779210116, \
                    0.8221985921765811]],
            'fit_loc_chan': [True, 0],
            'fit_loc_freq': [False, 253.57442262646273],
            'fit_pix': [False, [239.99681799687036, 209.99815643954449]]}

        report5 = self.stats_compare(exp_psf_stats, psf_stats_dict, '.psf')

        # .residual report (test_mosaic_mfs_eph)
        resid_stats_dict = self.image_stats(img+'.residual', fit_region = \
            'ellipse[[239.37089670deg, -16.96420698deg], [13.2095arcsec, 13.1423arcsec], 0.00000000deg]')

        exp_resid_stats = {'npts': [True, 201600],
            # CAS-9386  update build100 serial
            #'npts_unmasked': [True, 113589.0],
            'npts_unmasked': [True, 114034.0],
            'freq_bin': [False, 16762504556.453674],
            'start': [True, 2.53574e+11],
            'end': [True, 2.53574e+11],
            'start_delta': [False, 2.53574e+11],
            'end_delta': [False, 2.53574e+11],
            'nchan': [True, 1],
            'max_val': [False, 2.057927370071411],
            'max_val_pos': [True, [320, 219, 0, 0]],
            'min_val': [False, -2.188678741455078],
            'min_val_pos': [True, [319, 159, 0, 0]],
            'im_rms': [False, 0.6765198782434925],
            'im_sum': [False, 5498.612235217561],
            # CAS-9386 update build100 serial
            #'regn_sum': [False, 1404.0369635481302],
            'regn_sum': [False, 1381.8595210092262],
            'npts_real': [True, 201600]}

        report6 = self.stats_compare(exp_resid_stats, resid_stats_dict, \
            '.residual')

        # .model report (test_mosaic_mfs_eph)
        model_stats_dict = self.image_stats(img+'.model', fit_region = \
            'ellipse[[239.37089670deg, -16.96420698deg], [13.2095arcsec, 13.1423arcsec], 0.00000000deg]', masks=mask_stats_dict['mask'])

        exp_model_stats = {'npts': [True, 201600],
            'npts_unmasked': [True, 201600.0],
            'freq_bin': [False, 16762504556.453674],
            'start': [True, 2.53574e+11],
            'end': [True, 2.53574e+11],
            'start_delta': [False, 2.53574e+11],
            'end_delta': [False, 2.53574e+11],
            'nchan': [True, 1],
            'max_val': [False, 0.0],
            'max_val_pos': [True, [0, 0, 0, 0]],
            'min_val': [False, 0.0],
            'min_val_pos': [True, [0, 0, 0, 0]],
            'im_rms': [False, 0.0],
            'im_sum': [False, 0.0],
            'regn_sum': [False, 0.0],
            'mask_non0': [True, 0],
            'npts_real': [True, 201600]}

        report7 = self.stats_compare(exp_model_stats, model_stats_dict, \
            '.model')

        # .sumwt report (test_mosaic_mfs_eph)
        sumwt_stats_dict = self.image_stats(img+'.sumwt')

        exp_sumwt_stats = {'npts': [True, 1],
            'npts_unmasked': [True, 1.0],
            'freq_bin': [False, 16762504556.453674],
            'start': [True, 2.53574e+11],
            'end': [True, 2.53574e+11],
            'start_delta': [False, 2.53574e+11],
            'end_delta': [False, 2.53574e+11],
            'nchan': [True, 1],
            'max_val': [False, 30068706.0],
            'max_val_pos': [True, [0, 0, 0, 0]],
            'min_val': [False, 30068706.0],
            'min_val_pos': [True, [0, 0, 0, 0]],
            'im_rms': [False, 30068705.591],
            'npts_real': [True, 1]}

        report8 = self.stats_compare(exp_sumwt_stats, sumwt_stats_dict, \
            '.sumwt')

        # .weight report (test_mosaic_mfs_eph)
        wt_stats_dict = self.image_stats(img+'.weight', masks=[ \
            pb_stats_dict['pb_mask_0.2'], pb_stats_dict['pb_mask_0.5']])

        exp_wt_stats = {'npts': [True, 201600],
            'npts_unmasked': [True, 201600.0],
            'freq_bin': [False, 16762504556.453674],
            'start': [True, 2.53574e+11],
            'end': [True, 2.53574e+11],
            'start_delta': [False, 2.53574e+11],
            'end_delta': [False, 2.53574e+11],
            'nchan': [True, 1],
            'max_val': [False, 0.3335382044315338],
            'max_val_pos': [True, [240, 210, 0, 0]],
            # CAS-9386 update build100 serial
            #'min_val': [False, 9.392295760335401e-05],
            'min_val': [False, 9.849096386460587e-05],
            'im_rms': [False, 0.12506836881],
            'im_sum': [False, 15366.9703442],
            # CAS-9386 update build100 serial
            #'npts_0.2': [True, 113589],
            #'npts_0.5': [True, 64574],
            'npts_0.2': [True, 114034],
            'npts_0.5': [True, 64662],
            'npts_real': [True, 201600]}

        report9 = self.stats_compare(exp_wt_stats, wt_stats_dict, '.weight')

        # report combination
        report = report0 + report1 + report2 + report3 + report4 + report5 + \
            report6 + report7 + report8 + report9

        failed = self.filter_report(report)

        add_to_dict(self, output = test_dict, dataset = \
            "2018.1.00879.S_tclean.ms")

        test_dict['test_mosaic_mfs_eph']['self.parallel'] = self.parallel
        test_dict['test_mosaic_mfs_eph']['report'] = report
        test_dict['test_mosaic_mfs_eph']['images'] = []

        img = shutil._basename(img)
        self.mom8_creator(img+'.image', range_list=[-2.2, 2.1])
        self.mom8_creator(img+'.residual', range_list=[-2.2, 2.1])
        test_dict['test_mosaic_mfs_eph']['images'].extend( \
                (img+'.image.moment8.png',img+'.residual.moment8.png'))

        self.assertTrue(th.check_final(pstr = report), \
            msg = failed)

# End of test_mosaic_mfs_eph
#-------------------------------------------------#
    @stats_dict(test_dict)
    # @unittest.skip("")
    def test_mosaic_mtmfs_eph(self):
        ''' Mosaic ephemeris mtmfs imaging - field Venus, spw 25 & 45 '''

        file_name = 'mosaic_mtmfs_eph.iter'
        img = os.getcwd()+'/'+file_name+'1'
        self.prepData(data_path+'2018.1.00879.S_tclean.ms')

        print("\nSTARTING: iter0 routine")

        # iter0 routine
        tclean(vis=self.msfile, field='Venus', spw=['0:245.220516619'
            '~245.273983416GHz,1:261.752937691~261.774177925GHz;261.783699409'
            '~261.837898628GHz;261.958504097~261.984871284GHz'], \
            antenna=['0,1,2,3,4,5,6,7,8,9,10,11,12,13,14,15,16,17,18,19,20,'
            '21,22,23,24,25,26,27,28,29,30,31,32,33,34,35,36,37,38,39,40,'
            '41,42,43,44,45,46'], scan=['7,11'], \
            intent='OBSERVE_TARGET#ON_SOURCE', datacolumn='data', \
            imagename=file_name+'0', imsize=[480, 420], nterms=2, \
            cell=['0.14arcsec'], phasecenter='TRACKFIELD', stokes='I', \
            specmode='mfs', nchan=-1, perchanweightdensity=False, \
            gridder='mosaic', chanchunks=-1, mosweight=True, \
            usepointing=False, pblimit=0.2, deconvolver='mtmfs', \
            restoration=False, restoringbeam='common', pbcor=False, \
            weighting='briggs', robust=0.5, npixels=0, niter=0, \
            threshold='0.0mJy', nsigma=0.0, interactive=0, usemask='auto' \
            '-multithresh', sidelobethreshold=2.0, noisethreshold=4.25, \
            lownoisethreshold=1.5, negativethreshold=0.0, minbeamfrac=0.3, \
            growiterations=75, dogrowprune=True, minpercentchange=1.0, \
            fastnoise=False, savemodel='none', parallel=False, verbose=True)

        # move files to iter1
        print('Copying iter0 files to iter1')
        self.copy_products(file_name+'0', file_name+'1')

        print("STARTING: iter1 routine")

        # iter1 (restart)
        tclean(vis=self.msfile, field='Venus', spw=['0:245.220516619'
            '~245.273983416GHz,1:261.752937691~261.774177925GHz;261.783699409'
            '~261.837898628GHz;261.958504097~261.984871284GHz'], \
            antenna=['0,1,2,3,4,5,6,7,8,9,10,11,12,13,14,15,16,17,18,19,20,'
            '21,22,23,24,25,26,27,28,29,30,31,32,33,34,35,36,37,38,39,40,'
            '41,42,43,44,45,46'], scan=['7,11'], \
            intent='OBSERVE_TARGET#ON_SOURCE', datacolumn='data', \
            imagename=file_name+'1', imsize=[480, 420], nterms=2, \
            cell=['0.14arcsec'], phasecenter='TRACKFIELD', specmode='mfs', \
            nchan=-1, perchanweightdensity=False, gridder='mosaic', \
            chanchunks=-1, mosweight=True, usepointing=False, pblimit=0.2, \
            deconvolver='mtmfs', restoration=True, restoringbeam='common', \
            pbcor=True, weighting='briggs', robust=0.5, npixels=0, \
            niter=7000000, threshold='0.0316Jy', nsigma=0.0, interactive=0, \
            usemask='auto-multithresh', sidelobethreshold=2.0, \
            noisethreshold=4.25, lownoisethreshold=1.5, \
            negativethreshold=0.0, minbeamfrac=0.3, growiterations=75, \
            dogrowprune=True, minpercentchange=1.0, fastnoise=False, \
            restart=True, calcres=False, calcpsf=False, \
            parallel=False, verbose=True)

        report0 = th.checkall(imgexist = self.image_list(img, 'mos_mtmfs'))

        # .image report (test_mosaic_mtmfs_eph)
        im_stats_dict = self.image_stats(img+'.image.tt0', fit_region = \
            'ellipse[[239.37089670deg, -16.96420698deg], [13.2095arcsec, 13.1423arcsec], 0.00000000deg]', \
            field_regions = \
            ['circle[[15:57:28.454567, -16.57.49.11051], 11.5arcsec]',
             'circle[[15:57:28.112222, -16.57.59.87434], 11.5arcsec]',
             'circle[[15:57:29.051302, -16.58.00.17973], 11.5arcsec]',
             'circle[[15:57:27.877217, -16.57.49.98258], 11.5arcsec]',
             'circle[[15:57:29.755349, -16.57.50.59334], 11.5arcsec]',
             'circle[[15:57:28.581274, -16.57.40.39634], 11.5arcsec]',
             'circle[[15:57:29.520326, -16.57.40.70171], 11.5arcsec]'])

        exp_im_stats = {'com_bmaj': [False, 0.914226949215],
            'com_bmin': [False, 0.708592534065],
            'com_pa': [False, -89.3612976074],
            'npts': [True, 201600],
            # CAS-9386 update build100 serial
            #'npts_unmasked': [True, 113589.0],
            'npts_unmasked': [True, 114034.0],
            'freq_bin': [False, 16762504556.453674],
            'start': [True, 2.53574e+11],
            'end': [True, 2.53574e+11],
            'start_delta': [False, 2.53574e+11],
            'end_delta': [False, 2.53574e+11],
            'nchan': [True, 1],
            'max_val': [False, 2.054377794265747],
            'max_val_pos': [True, [320, 218, 0, 0]],
            'min_val': [False, -2.195145845413208],
            'min_val_pos': [True, [319, 159, 0, 0]],
            'im_rms': [False, 0.6725999217209672],
            # CAS-9386 update build100 serial
            #'im_sum': [False, 5402.754884014255],
            #'regn_sum': [False, 1406.6249240019824],
            'im_sum': [False, 5458.724023531031],
            'regn_sum': [False, 1383.755136466585],
            'npts_real': [True, 201600],
            'rms_per_field': [False, [0.948501720585, 0.806080633033, 0.843574363826, 0.852078553708, 0.821227271327, 0.850437711204, 0.784834956688]]}

        report1 = th.checkall( \
            # checks for image and pb mask movement
            imgmask = [(img+'.image.tt0', True, [239, 396, 0, 0]), \
                      # CAS-9386 update build100 serial
                      #(img+'.image.tt0', False, [239, 397, 0, 0]), \
                      (img+'.image.tt0', True, [239, 397, 0, 0]), \
                      (img+'.image.tt0', True, [47, 210, 0, 0]), \
                      (img+'.image.tt0', False, [46, 210, 0, 0])])

        report2 = self.stats_compare(exp_im_stats, im_stats_dict, '.image.tt0')

        # .mask report (test_mosaic_mtmfs_eph)
        mask_stats_dict = self.image_stats(img+'.mask')

        exp_mask_stats = {'npts': [True, 201600],
            'freq_bin': [False, 16762504556.453674],
            'start': [True, 2.53574e+11],
            'end': [True, 2.53574e+11],
            'start_delta': [False, 2.53574e+11],
            'end_delta': [False, 2.53574e+11],
            'nchan': [True, 1],
            'mask_pix': [True, 0],
            'mask_regns': [True, 0],
            'npts_real': [True, 201600]}

        report3 = self.stats_compare(exp_mask_stats, mask_stats_dict, '.mask')

        # .pb report (test_mosaic_mtmfs_eph)
        pb_stats_dict = self.image_stats(img+'.pb.tt0', fit_region = \
            'ellipse[[239.37095571deg, -16.96411290deg], [28.1142arcsec, 27.7734arcsec], 90.00000000deg]')

        exp_pb_stats = {'npts': [True, 201600],
            # CAS-9386 update build100 serial
            #'npts_unmasked': [True, 113589.0],
            'npts_unmasked': [True, 114034.0],
            'freq_bin': [False, 16762504556.453674],
            'start': [True, 2.53574e+11],
            'end': [True, 2.53574e+11],
            'start_delta': [False, 2.53574e+11],
            'end_delta': [False, 2.53574e+11],
            'nchan': [True, 1],
            'max_val': [False, 1.0],
            'max_val_pos': [True, [240, 210, 0, 0]],
            'min_val': [False, 0.20000052452087402],
            'im_rms': [False, 0.6312907916397755],
            # CAS-9386 update build100 serial
            #'npts_0.2': [True, 113589],
            #'npts_0.5': [True, 64574],
            'npts_0.2': [True, 114034],
            'npts_0.5': [True, 64662],
            'npts_real': [True, 201600],
            'fit': [False, [1.0977556311256869, 37.34956230416832, \
                    36.99775156676905]],
            'fit_loc_chan': [True, 0],
            'fit_loc_freq': [False, 253.57442262646273],
            'fit_pix': [False, [240.86482317132828, 210.08148532276593]]}

        report4 = self.stats_compare(exp_pb_stats, pb_stats_dict, '.pb.tt0')

        # .psf report (test_mosaic_mtmfs_eph)
        psf_stats_dict = self.image_stats(img+'.psf.tt0', fit_region = \
            'ellipse[[239.36978024deg, -16.96392002deg], [1.1516arcsec, 0.9492arcsec], 90.00000000deg]')

        exp_psf_stats = {'npts': [True, 201600],
            'npts_unmasked': [True, 201600.0],
            'freq_bin': [False, 16762504556.453674],
            'start': [True, 2.53574e+11],
            'end': [True, 2.53574e+11],
            'start_delta': [False, 2.53574e+11],
            'end_delta': [False, 2.53574e+11],
            'nchan': [True, 1],
            'max_val': [False, 1.0],
            'max_val_pos': [True, [240, 210, 0, 0]],
            'min_val': [False, -0.05114944279193878],
            'min_val_pos': [True, [250, 204, 0, 0]],
            'im_rms': [False, 0.011101956781551448],
            # CAS-9386 update build100 serial
            #'im_sum': [False, 0.17176903218875061],
            'im_sum': [False, 0.16332336102429368],
            'npts_real': [True, 201600],
            'fit': [False, [0.8980212570855989, 1.0458854777504984, \
                        0.8222593788495552]],
            'fit_loc_chan': [True, 0],
            'fit_loc_freq': [False, 253.57442262646273],
            'fit_pix': [False, [239.96621779301014, 209.99390876796625]]}

        report5 = self.stats_compare(exp_psf_stats, psf_stats_dict, '.psf.tt0')

        # .residual report (test_mosaic_mtmfs_eph)
        resid_stats_dict = self.image_stats(img+'.residual.tt0', fit_region = \
            'ellipse[[239.37089670deg, -16.96420698deg], [13.2095arcsec, 13.1423arcsec], 0.00000000deg]')

        exp_resid_stats = {'npts': [True, 201600],
            # CAS-9386 update build100 serial
            #'npts_unmasked': [True, 113589.0],
            'npts_unmasked': [True, 114034.0],
            'freq_bin': [False, 16762504556.453674],
            'start': [True, 2.53574e+11],
            'end': [True, 2.53574e+11],
            'start_delta': [False, 2.53574e+11],
            'end_delta': [False, 2.53574e+11],
            'nchan': [True, 1],
            'max_val': [False, 2.057927370071411],
            'max_val_pos': [True, [320, 219, 0, 0]],
            'min_val': [False, -2.188678741455078],
            'min_val_pos': [True, [319, 159, 0, 0]],
            'im_rms': [False, 0.6765198782434925],
            'im_sum': [False, 5498.612235217561],
            # CAS-9386 update build100 serial
            #'regn_sum': [False, 1404.0369635481302],
            'regn_sum': [False, 1381.8595210092262],
            'npts_real': [True, 201600]}

        report6 = self.stats_compare(exp_resid_stats, resid_stats_dict, \
            '.residual.tt0')

        # .model report (test_mosaic_mtmfs_eph)
        model_stats_dict = self.image_stats(img+'.model.tt0', fit_region = \
            'ellipse[[239.37089670deg, -16.96420698deg], [13.2095arcsec, 13.1423arcsec], 0.00000000deg]', masks=mask_stats_dict['mask'])

        exp_model_stats = {'npts': [True, 201600],
            'npts_unmasked': [True, 201600.0],
            'freq_bin': [False, 16762504556.453674],
            'start': [True, 2.53574e+11],
            'end': [True, 2.53574e+11],
            'start_delta': [False, 2.53574e+11],
            'end_delta': [False, 2.53574e+11],
            'nchan': [True, 1],
            'max_val': [False, 0.0],
            'max_val_pos': [True, [0, 0, 0, 0]],
            'min_val': [False, 0.0],
            'min_val_pos': [True, [0, 0, 0, 0]],
            'im_rms': [False, 0.0],
            'im_sum': [False, 0.0],
            'regn_sum': [False, 0.0],
            'mask_non0': [True, 0],
            'npts_real': [True, 201600]}

        report7 = self.stats_compare(exp_model_stats, model_stats_dict, \
            '.model.tt0')

        # .sumwt report (test_mosaic_mtmfs_eph)
        sumwt_stats_dict = self.image_stats(img+'.sumwt.tt0')

        exp_sumwt_stats = {'npts': [True, 1],
            'npts_unmasked': [True, 1.0],
            'freq_bin': [False, 16762504556.453674],
            'start': [True, 2.53574e+11],
            'end': [True, 2.53574e+11],
            'start_delta': [False, 2.53574e+11],
            'end_delta': [False, 2.53574e+11],
            'nchan': [True, 1],
            'max_val': [False, 30068706.0],
            'max_val_pos': [True, [0, 0, 0, 0]],
            'min_val': [False, 30068706.0],
            'min_val_pos': [True, [0, 0, 0, 0]],
            'im_rms': [False, 30068705.591],
            'npts_real': [True, 1]}

        report8 = self.stats_compare(exp_sumwt_stats, sumwt_stats_dict, \
            '.sumwt.tt0')

        # .weight report (test_mosaic_mtmfs_eph)
        wt_stats_dict = self.image_stats(img+'.weight.tt0', masks=[ \
            pb_stats_dict['pb_mask_0.2'], pb_stats_dict['pb_mask_0.5']])

        exp_wt_stats = {'npts': [True, 201600],
            'npts_unmasked': [True, 201600.0],
            'freq_bin': [False, 16762504556.453674],
            'start': [True, 2.53574e+11],
            'end': [True, 2.53574e+11],
            'start_delta': [False, 2.53574e+11],
            'end_delta': [False, 2.53574e+11],
            'nchan': [True, 1],
            'max_val': [False, 0.3335382044315338],
            'max_val_pos': [True, [240, 210, 0, 0]],
            # CAS-9386 update build100 serial
            #'min_val': [False, 9.392295760335401e-05],
            'min_val': [False, 9.849096386460587e-05],
            'im_rms': [False, 0.12506831619046738],
            'im_sum': [False, 15366.970359400737],
            # CAS-9386 update build100 serial
            #'npts_0.2': [True, 113589],
            #'npts_0.5': [True, 64574],
            'npts_0.2': [True, 114034],
            'npts_0.5': [True, 64662],
            'npts_real': [True, 201600]}

        report9 = self.stats_compare(exp_wt_stats, wt_stats_dict, \
            '.weight.tt0')

        # .image.tt1 report (test_mosaic_mtmfs_eph)
        im1_stats_dict = self.image_stats(img+'.image.tt1', fit_region = \
            'ellipse[[239.37089670deg, -16.96420698deg], [13.2095arcsec, 13.1423arcsec], 0.00000000deg]', \
            field_regions = \
            ['circle[[15:57:28.454567, -16.57.49.11051], 11.5arcsec]',
             'circle[[15:57:28.112222, -16.57.59.87434], 11.5arcsec]',
             'circle[[15:57:29.051302, -16.58.00.17973], 11.5arcsec]',
             'circle[[15:57:27.877217, -16.57.49.98258], 11.5arcsec]',
             'circle[[15:57:29.755349, -16.57.50.59334], 11.5arcsec]',
             'circle[[15:57:28.581274, -16.57.40.39634], 11.5arcsec]',
             'circle[[15:57:29.520326, -16.57.40.70171], 11.5arcsec]'])

        exp_im1_stats = {'com_bmaj': [False, 0.914250373840332],
            'com_bmin': [False, 0.708504319190979],
            'com_pa': [False, -89.3270263671875],
            'npts': [True, 201600],
            # CAS-9386 update build100 serial
            #'npts_unmasked': [True, 113589.0],
            'npts_unmasked': [True, 114034.0],
            'freq_bin': [False, 16762504556.453674],
            'start': [True, 2.53574e+11],
            'end': [True, 2.53574e+11],
            'start_delta': [False, 2.53574e+11],
            'end_delta': [False, 2.53574e+11],
            'nchan': [True, 1],
            'max_val': [False, 14.496827125549316],
            'max_val_pos': [True, [202, 238, 0, 0]],
            'min_val': [False, -15.082664489746094],
            'min_val_pos': [True, [225, 203, 0, 0]],
            'im_rms': [False, 3.6352690257406723],
            # CAS-9386 update build100 serial
            #'im_sum': [False, 14670.480392508209],
            #'regn_sum': [False, -437.08825725317],
            'im_sum': [False, 13760.151578558609],
            'regn_sum': [False, -320.53889639303],
            'npts_real': [True, 201600],
            'rms_per_field': [False, [4.8419718773, 3.97862920107, 3.92391811, 4.1641374813, 3.58102697509, 3.96398521308, 3.53341315536]]}

        report10 = self.stats_compare(exp_im1_stats, im1_stats_dict, '.image.tt1')

        # .residual.tt1 report (test_mosaic_mtmfs_eph)
        resid1_stats_dict = self.image_stats(img+'.residual.tt1', \
            'ellipse[[239.37089670deg, -16.96420698deg], [13.2095arcsec, 13.1423arcsec], 0.00000000deg]')

        exp_resid1_stats = {'npts': [True, 201600],
            # CAS-9386 update build100 serial
            #'npts_unmasked': [True, 113589.0],
            'npts_unmasked': [True, 114034.0],
            'freq_bin': [False, 16762504556.453674],
            'start': [True, 2.53574e+11],
            'end': [True, 2.53574e+11],
            'start_delta': [False, 2.53574e+11],
            'end_delta': [False, 2.53574e+11],
            'nchan': [True, 1],
            'max_val': [False, 0.018855653703212738],
            'max_val_pos': [True, [302, 155, 0, 0]],
            'min_val': [False, -0.023053178563714027],
            'min_val_pos': [True, [225, 203, 0, 0]],
            'im_rms': [False, 0.006006708967196801],
            # CAS-9386 update build100 serial
            #'im_sum': [False, 47.65366425671894],
            'im_sum': [False, 46.97670805919702],
            'regn_sum': [False, 7.861296703074515],
            'npts_real': [True, 201600]}

        report11 = self.stats_compare(exp_resid1_stats, resid1_stats_dict, \
            '.residual.tt1')

        # .model.tt1 report (test_mosaic_mtmfs_eph)
        model1_stats_dict = self.image_stats(img+'.model.tt1', fit_region = \
            'ellipse[[239.37089670deg, -16.96420698deg], [13.2095arcsec, 13.1423arcsec], 0.00000000deg]', masks=mask_stats_dict['mask'])

        exp_model1_stats = {'npts': [True, 201600],
            'npts_unmasked': [True, 201600.0],
            'freq_bin': [False, 16762504556.453674],
            'start': [True, 2.53574e+11],
            'end': [True, 2.53574e+11],
            'start_delta': [False, 2.53574e+11],
            'end_delta': [False, 2.53574e+11],
            'nchan': [True, 1],
            'max_val': [False, 0.0],
            'max_val_pos': [True, [0, 0, 0, 0]],
            'min_val': [False, 0.0],
            'min_val_pos': [True, [0, 0, 0, 0]],
            'im_rms': [False, 0.0],
            'im_sum': [False, 0.0],
            'regn_sum': [False, 0.0],
            'mask_non0': [True, 0],
            'npts_real': [True, 201600]}

        report12 = self.stats_compare(exp_model1_stats, model1_stats_dict, \
            '.model.tt0')

        # .sumwt.tt1 report (test_mosaic_mtmfs_eph)
        sumwt1_stats_dict = self.image_stats(img+'.sumwt.tt1')

        exp_sumwt1_stats = {'npts': [True, 1],
            'npts_unmasked': [True, 1.0],
            'freq_bin': [False, 16762504556.453674],
            'start': [True, 2.53574e+11],
            'end': [True, 2.53574e+11],
            'start_delta': [False, 2.53574e+11],
            'end_delta': [False, 2.53574e+11],
            'nchan': [True, 1],
            'max_val': [False, 213949.859375],
            'max_val_pos': [True, [0, 0, 0, 0]],
            'min_val': [False, 213949.859375],
            'min_val_pos': [True, [0, 0, 0, 0]],
            'im_rms': [False, 213949.85580738305],
            'npts_real': [True, 1]}

        report13 = self.stats_compare(exp_sumwt1_stats, sumwt1_stats_dict, \
            '.sumwt.tt1')

        # report combination
        report = report0 + report1 + report2 + report3 + report4 + report5 + \
            report6 + report7 + report8 + report9 + report10 + report11 + report12 + report13

        failed = self.filter_report(report)

        add_to_dict(self, output=test_dict, dataset = \
            "2018.1.00879.S_tclean.ms")

        img = shutil._basename(img)
        test_dict['test_mosaic_mtmfs_eph']['self.parallel'] = self.parallel
        test_dict['test_mosaic_mtmfs_eph']['report'] = report
        test_dict['test_mosaic_mtmfs_eph']['images'] = []

        self.mom8_creator(img+'.image.tt0', range_list=[-2.2, 2.1])
        self.mom8_creator(img+'.residual.tt0', range_list=[-2.2, 2.1])
        test_dict['test_mosaic_mtmfs_eph']['images'].extend( \
            (img+'.image.tt0.moment8.png',img+'.residual.tt0.moment8.png'))

        self.assertTrue(th.check_final(pstr = report), \
            msg = failed)

# End of test_mosaic_mtmfs_eph


def suite():
     return [Test_standard, Test_mosaic]

# Main #
if __name__ == '__main__':
    unittest.main()<|MERGE_RESOLUTION|>--- conflicted
+++ resolved
@@ -3277,12 +3277,7 @@
             'npts_real': [True, 15876]}
 
         report9 = self.stats_compare(exp_wt_stats, wt_stats_dict, '.weight')
-        print("REPORT9 = ", report9 )
-
-<<<<<<< HEAD
-
-=======
->>>>>>> 5377af4a
+
         # report combination (test_mosaic_mfs)
         report = report0 + report1 + report2 + report3 + report4 + report5 + \
             report6 + report7 + report8 + report9
