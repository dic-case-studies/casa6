from __future__ import absolute_import
from __future__ import print_function
import os
import shutil
import unittest
import filecmp
import pprint
import numpy as np
from numpy import array
import ast

from casatasks.private.casa_transition import is_CASA6
if is_CASA6:
    import sys

    from casatasks import flagcmd, flagdata, mstransform, setjy, delmod, split
    from casatools import ctsys, agentflagger, table, measures, quanta
    from casatasks.private.parallel.parallel_task_helper import ParallelTaskHelper
    from casatasks.private import flaghelper as fh

    ### for testhelper import
    #sys.path.append(os.path.abspath(os.path.dirname(__file__)))
    #import testhelper as th

    # CASA6 doesn't need defaul
    def default(atask):
        pass

    ctsys_resolve = ctsys.resolve
else:
    from tasks import flagcmd, flagdata, mstransform, setjy, delmod, split
    from taskinit import aftool as agentflagger
    from taskinit import tbtool as table
    from taskinit import metool as measures
    from taskinit import qatool as quanta
    from __main__ import default
    from parallel.parallel_task_helper import ParallelTaskHelper
    import flaghelper as fh
    #import testhelper as th

    def ctsys_resolve(apath):
        dataPath = os.path.join(os.environ['CASAPATH'].split()[0],'casatestdata/')
        return os.path.join(dataPath,apath)

from casatestutils import testhelper as th

#from IPython.kernel.core.display_formatter import PPrintDisplayFormatter

#
# Test of flagdata modes
#

def func_test_eq(result, total, flagged):

    print("%s of %s data was flagged, expected %s of %s" % \
    (result['flagged'], result['total'], flagged, total))
    assert result['total'] == total, \
               "%s data in total; %s expected" % (result['total'], total)
    assert result['flagged'] == flagged, \
           "%s flags set; %s expected" % (result['flagged'], flagged)

def create_input(str_text, filename):
    '''Save the string in a text file'''
    
    inp = filename
    cmd = str_text
    
    # remove file first
    if os.path.exists(inp):
        os.system('rm -f '+ inp)
        
    # save to a file    
    with open(inp, 'w') as f:
        f.write(cmd)
        
    f.close()
    
    return

# Path for data
datapath = ctsys_resolve("unittest/flagdata/")

# Pick up alternative data directory to run tests on MMSs
testmms = False
if 'TEST_DATADIR' in os.environ:   
    DATADIR = str(os.environ.get('TEST_DATADIR'))+'/flagdata/'
    if os.path.isdir(DATADIR):
        testmms = True
        datapath = DATADIR

print('flagdata tests will use data from '+datapath)         

# jagonzal (CAS-4287): Add a cluster-less mode to by-pass parallel processing for MMSs as requested 
if 'BYPASS_PARALLEL_PROCESSING' in os.environ:
    ParallelTaskHelper.bypassParallelProcessing(1)

# Local copy of the agentflagger tool
aflocal = agentflagger()


class test_dict_consolidation(unittest.TestCase):
    '''This could find a better place of its own, somewhere for unit tests of the parallel
    helper functions, as it can be tested independently from the tasks. For now it's
    a start as a bunch of checks specific to flagdata dictionaries and rflag in particular'''
    def test_flagdata_dict_consolidation(self):
        '''flagdata:: test return dictionary consolidation functions from parallel_task_helper'''

        def assert_dict_allclose(dicta, dictb):
            """
            Recursively assert: are dicta and dictb "allclose", in the sense that
            numpy array values will be approx-compared using np.assert_allclose()?
            Values of different types will be compared using unittest.assertEqual()

            np.assert_equal handles dictionaries but only supports exact comparisons.
            All other np. approx comparison functions don't seem to support arbitrary
            dictionaries
            """
            if not dicta:
                self.assertEqual(dicta, dictb)
                return

            for key, vala in dicta.items():
                valb = dictb[key]
                if type(vala) == dict:
                    assert_dict_allclose(vala, valb)
                elif type(vala) == np.ndarray:
                    np.testing.assert_allclose(vala, valb, rtol=1e-3)
                else:
                    self.assertEqual(vala, valb)

        # flagdata-returned dicts and their consolidated dicts
        ret_bogus = {'i_am_bogus': 3}
        cons_bogus = None

        # free version of rflag return dict for Four_ants_3C286_mms.ms
        ret_rflag_4ants_single = {'nreport': 1, 'report0':
                                  {'freqdev': array([[1, 0, 3.1-0o2], [1, 1, 2.8-0o2],
                                                     [1, 2, 2.3-0o2], [1, 3, 2.1-0o2],
                                                     [1, 4, 2.5-0o2], [1, 5, 1.6-0o2],
                                                     [2, 10, 3.6-0o2], [2, 11, 2.6-0o2],
                                                     [2, 12, 1.6-0o2], [2, 13, 1.7-0o2],
                                                     [3, 14, 1.2-0o2], [3, 15, 9.4-0o3]]),
                                   'name': 'Rflag',
                                   'timedev': array([[1, 0.0, 7.0-0o3], [1, 1, 5.9-0o3],
                                                   [1, 2, 5.7-0o3], [1, 3, 5.3-0o3],
                                                   [1, 4, 7.7-0o3], [1, 5, 5.2-0o3],
                                                   [2, 10, 2.7-0o2], [2, 11, 8.9-0o3],
                                                   [2, 12, 6.2-0o3], [2, 13, 4.9-0o3],
                                                   [3, 14, 3.6-0o3], [3, 15, 3.5-0o3]]),
                                   'type': 'rflag'}, 'type': 'list'}
        ret_rflag_4ants_1rep = { '/path/to/dummy.ms/SUBMSS/dummy.ms.0000.ms':
                            ret_rflag_4ants_single}
        cons_rflag_4ants_1rep = ret_rflag_4ants_single

        names_6rep = ['/path/to/dummy.ms/SUBMSS/dummy.ms.000{0}.ms'.format(idx) for idx in
                      range(6)]
        ret_rflag_4ants_6rep = dict(zip(names_6rep, 6*[ret_rflag_4ants_single]))
        cons_rflag_4ants_6rep = ret_rflag_4ants_single

        # free version of rflag return dict for ALMA uid___A002_X30a93d_X43e_small.ms
        ret_x43e = {'/path/to/x43e.ms/SUBMSS/x43e.ms.0000.ms':
                    {'type': 'list', 'report0':
                     {'freqdev': array([[0, 1, 0.00330866]]),
                      'type': 'rflag', 'name': 'Rflag',
                      'timedev': array([[0, 1, 1.96219644e-04]])}, 'nreport': 1},
                    '/path/to/x43e.ms/SUBMSS/x43e.ms.0003.ms':
                    {'type': 'list', 'report0':
                     {'freqdev': array([[2, 3, 0]]),
                      'type': 'rflag', 'name': 'Rflag',
                      'timedev': array([[2, 3, 0.01768084]])},
                     'nreport': 1},
                    '/path/to/x43e.ms/SUBMSS/x43e.ms.0001.ms':
                    {'type': 'list', 'report0':
                     {'freqdev': array([[2, 2, 0.0054054], [3, 3, 0]]),
                      'type': 'rflag', 'name': 'Rflag',
                      'timedev': array([[2, 2, 0.02742571], [3, 3, 0.01728651]])},
                     'nreport': 1},
                    '/path/to/x43e.ms/SUBMSS/x43e.ms.0002.ms':
                    {'type': 'list', 'report0':
                     {'freqdev': array([[3, 2, 0.00540063]]),
                      'type': 'rflag', 'name': 'Rflag',
                      'timedev': array([[3, 2,  0.02657252]])},
                     'nreport': 1}}
        cons_x43e = {'type': 'list', 'report0':
                     {'type': 'rflag', 'freqdev':
                      array([[0, 1, 0.00330866], [2, 2, 0.0054054],
                             [2, 3, 0], [3, 2, 0.00540063], [3, 3, 0]]),
                      'name': 'Rflag', 'timedev':
                      array([[0, 1, 1.96219644e-04], [2, 2, 2.74257102e-02],
                             [2, 3, 1.76808392e-02], [3, 2, 2.65725189e-02],
                             [3, 3, 1.72865119e-02]])},
                     'nreport': 1}

        # free version of rflag return dict for ngc5921.ms
        ret_ngc5921 = {'/path/to/ngc5921.ms/SUBMSS/ngc5921.ms.0002.ms':
                       {'type': 'list', 'report0': {
                           'freqdev': array([[0, 0, 0.15954576], [1, 0, 0.11957453]]),
                           'type': 'rflag', 'name': 'Rflag',
                           'timedev': array([[0, 0, 0.03786448], [1, 0, 0.03808762]])},
                        'nreport': 1},
                       '/path/to/ngc5921.ms/SUBMSS/ngc5921.ms.0000.ms':
                       {'type': 'list', 'report0': {'freqdev': array([[2, 0, 0.10978827]]),
                                                    'type': 'rflag', 'name': 'Rflag',
                                                    'timedev': array([[2, 0, 0.0282818]])},
                        'nreport': 1},
                       '/path/to/ngc5921.ms/SUBMSS/ngc5921.ms.0003.ms':
                       {'type': 'list', 'report0': {'freqdev': array([[1, 0, 0.11688346]]),
                                                    'type': 'rflag', 'name': 'Rflag',
                                                    'timedev': array([[1, 0, 0.03754368]])},
                        'nreport': 1},
                       '/path/to/ngc5921.ms/SUBMSS/ngc5921.ms.0001.ms':
                       {'type': 'list', 'report0': {'freqdev': array([[1, 0, 0.1189428],
                                                                      [2, 0, 0.10868936]]),
                                                    'type': 'rflag', 'name': 'Rflag',
                                                    'timedev': array([[1, 0, 4.12124127e-04],
                                                                      [2, 0, 2.73353433e-02]])},
                        'nreport': 1}}
        cons_ngc5921 =  {'type': 'list', 'report0':
                         {'type': 'rflag', 'name': 'Rflag','freqdev':
                          array([[0, 0, 0.15954576], [1, 0, 0.1189428], [2, 0, 0.10923881]]),
                           'timedev':
                          array([[0, 0, 0.03786448], [1, 0, 0.03754368], [2, 0, 0.02780857]])},
                         'nreport': 1}

        multi_dicts = [ret_bogus, ret_rflag_4ants_1rep, ret_rflag_4ants_6rep,
                      ret_x43e, ret_ngc5921]
        expected_cons = [cons_bogus, cons_rflag_4ants_1rep, cons_rflag_4ants_6rep,
                         cons_x43e, cons_ngc5921]

        for multi, exp_cons in zip(multi_dicts, expected_cons):
            cons = ParallelTaskHelper.consolidateResults(multi, 'flagdata')
            assert_dict_allclose(cons, exp_cons)


# Base class which defines setUp functions
# for importing different data sets
class test_base(unittest.TestCase):
    def setUp_flagdatatest(self):
        '''VLA data set, scan=2500~2600 spw=0 1 chan, RR,LL'''
        self.vis = "flagdatatest.ms"

        if os.path.exists(self.vis):
            print("The MS is already around, just unflag")
        else:
            print("Moving data...")
            os.system('cp -RH '+os.path.join(datapath,self.vis)+' '+ self.vis)

        os.system('rm -rf ' + self.vis + '.flagversions')
        
        self.unflag_ms()
        default(flagdata)

    def setUp_ngc5921(self, force=False):
        '''VLA data set, scan=1~7, spw=0 63 chans, RR,LL'''
        self.vis = "ngc5921.ms"
            
        if force:
            # Need a fresh restart. Copy the MS
            shutil.rmtree(self.vis, True)
            os.system('cp -RH '+os.path.join(datapath,self.vis)+' '+ self.vis)
 
        elif not os.path.exists(self.vis):
            os.system('cp -RH '+os.path.join(datapath,self.vis)+' '+ self.vis)            
            
        os.system('rm -rf ' + self.vis + '.flagversions')
        
        print("Unflag the MS")
        flagdata(vis=self.vis, mode='unflag', flagbackup=False)
        default(flagdata)

    def setUp_alma_ms(self):
        '''ALMA MS, scan=1,8,10 spw=0~3 4,128,128,1 chans, I,XX,YY'''
        self.vis = "uid___A002_X30a93d_X43e_small.ms"

        if os.path.exists(self.vis):
            print("The MS is already around, just unflag")
        else:
            print("Moving data...")
            os.system('cp -RH '+os.path.join(datapath,self.vis)+' '+ self.vis)

        os.system('rm -rf ' + self.vis + '.flagversions')
#        self.unflag_ms()
        flagdata(vis=self.vis, mode='unflag', flagbackup=False)
        default(flagdata)

    def setUp_data4tfcrop(self):
        '''EVLA MS, 4 ants, scan=30,31 spw=0~15, 64 chans, RR,RL,LR,LL'''
        self.vis = "Four_ants_3C286.ms"
        self._check_path_move_remove_versions_unflag_etc()

    def setUp_data4preaveraging(self):
        # Four_ants_3C286_spw9_small_for_preaveraging.ms was generated with a command like:
        # mstransform(vis='Four_ants_3C286.ms',
        #             outputvis='Four_ants_3C286_spw9_small_for_preaveraging.ms',
        #             datacolumn='data',spw='9', antenna='1&2',
        #             timerange='2010/10/16/14:45:08.50~2010/10/16/14:45:11.50')
        self.vis = 'Four_ants_3C286_spw9_small_for_preaveraging.ms'
        self._check_path_move_remove_versions_unflag_etc()

    def setUp_data4timeavg(self):
        # Four_ants_3C286_spw9_small_for_preaveraging.ms was generated with a command like:
        # The different wrt data4preaveraging is that we include more rows / integrations so
        # that it is possible to run timeavg with a bigger timebin (up to 100s).
        # mstransform(vis='Four_ants_3C286.ms',
        #             outputvis='Four_ants_3C286_spw9_small_for_timeavg.ms',
        #             datacolumn='data',spw='9', antenna='1&2',
        #             timerange='2010/10/16/14:45:08.50~2010/10/16/14:46:48.50')
        self.vis = 'Four_ants_3C286_spw9_small_for_timeavg.ms'
        self._check_path_move_remove_versions_unflag_etc()

    def setUp_shadowdata1(self):
        '''ALMA ACA observation with one field in APP ref frame'''
        self.vis = "shadowAPP.ms"

        if os.path.exists(self.vis):
            print("The MS is already around, just unflag")
        else:
            print("Moving data...")
            os.system('cp -RH '+os.path.join(datapath,self.vis)+' '+ self.vis)

        os.system('rm -rf ' + self.vis + '.flagversions')
        default(flagdata)
        flagdata(vis=self.vis, mode='unflag', flagbackup=False)

    def setUp_shadowdata2(self):
        '''CASA simulation data set. scan=0 spw=0, 2 chans, RR,LL'''
        self.vis = "shadowtest_part.ms"

        if os.path.exists(self.vis):
            print("The MS is already around, just unflag")
        else:
            print("Moving data...")
            os.system('cp -RH '+os.path.join(datapath,self.vis)+' '+ self.vis)

        os.system('rm -rf ' + self.vis + '.flagversions')
        default(flagdata)
        flagdata(vis=self.vis, mode='unflag', flagbackup=False)
        
    def setUp_multi(self):
        self.vis = "multiobs.ms"

        if os.path.exists(self.vis):
            print("The MS is already around, just unflag")
        else:
            print("Moving data...")
            os.system('cp -RH '+os.path.join(datapath,self.vis)+' '+ self.vis)

        os.system('rm -rf ' + self.vis + '.flagversions')
        self.unflag_ms()
        default(flagdata)
        
    def setUp_mwa(self):
        '''MWA data set, scan=1 spw=0, 11 chans, XX,XY,YX,YY'''
        self.vis = "testmwa.ms"

        if os.path.exists(self.vis):
            print("The MS is already around, just unflag")
        else:
            print("Moving data...")
            os.system('cp -RH '+os.path.join(datapath,self.vis)+' '+ self.vis)

        os.system('rm -rf ' + self.vis + '.flagversions')
        self.unflag_ms()
        default(flagdata)

    def setUp_wtspec(self):
        # Four rows, 2 ants, 1 spw, 31 chans, 2 pols, WEIGHT_SPECTRUM col
        self.vis = "four_rows_weight_spectrum.ms"

        if os.path.exists(self.vis):
            print("The MS is already around, just unflag")
        else:
            print("Moving data...")
            os.system('cp -RH '+os.path.join(datapath,self.vis)+' '+ self.vis)

        os.system('rm -rf ' + self.vis + '.flagversions')
        self.unflag_ms()
        default(flagdata)

    def setUp_floatcol(self, force=False):
        # 15 rows, 3 scans, 9 spw, mixed chans, XX,YY, FLOAT_DATA col
        self.vis = "SDFloatColumn.ms"

        if force:
            # Need a fresh restart. Copy the MS
            shutil.rmtree(self.vis, True)
            os.system('cp -RH '+os.path.join(datapath,self.vis)+' '+ self.vis)
 
        elif not os.path.exists(self.vis):
            os.system('cp -RH '+os.path.join(datapath,self.vis)+' '+ self.vis)            
            
        os.system('rm -rf ' + self.vis + '.flagversions')
        
        print("Unflag the MS")

        os.system('rm -rf ' + self.vis + '.flagversions')
        self.unflag_ms()
        default(flagdata)

    def setUp_tsys_case(self):
        self.vis = "X7ef.tsys"
         
        if os.path.exists(self.vis):
            print("The CalTable is already around, just unflag")
            
        else:
            print("Moving data...")
            os.system('cp -RH ' + \
                      ctsys_resolve(os.path.join(datapath,self.vis)) + \
                      ' ' + self.vis)

        os.system('rm -rf ' + self.vis + '.flagversions')
        self.unflag_ms()
        default(flagdata)

    def setUp_bpass_case(self):
        self.vis = "cal.fewscans.bpass"

        if os.path.exists(self.vis):
            print("The CalTable is already around, just unflag")
        else:
            print("Moving data...")
            os.system('cp -RH ' + \
                      ctsys_resolve(os.path.join(datapath,self.vis)) + \
                      ' ' + self.vis)

        os.system('rm -rf ' + self.vis + '.flagversions')        
        self.unflag_ms()        
        default(flagdata)

    def setUp_newcal(self):
        '''New cal table format from 4.1 onwards'''
        self.vis = "ap314.gcal"

        if os.path.exists(self.vis):
            print("The CalTable is already around, just unflag")
        else:
            print("Moving data...")
            os.system('cp -RH ' + \
                      ctsys_resolve(os.path.join(datapath,self.vis)) + \
                      ' ' + self.vis)

        os.system('rm -rf ' + self.vis + '.flagversions')
        self.unflag_ms()        
        default(flagdata)
        
    def setUp_weightcol(self):
        '''Small MS with two rows and WEIGHT column'''

        inpvis = "combine-1-timestamp-2-SPW-no-WEIGHT_SPECTRUM-Same-Exposure.ms"
        self.vis = "msweight.ms"
        
        if os.path.exists(self.vis):
            print("The MS is already around, just unflag")
        else:
            print("Moving data...")
            os.system('cp -RH '+os.path.join(datapath,inpvis)+' ' + self.vis)

        os.system('rm -rf ' + self.vis + '.flagversions')
        self.unflag_ms()        
        default(flagdata)
        
    def setUp_tbuff(self):
        '''Small ALMA MS with low-amp points to be flagged with tbuff parameter'''
        
        self.vis = 'uid___A002_X72c4aa_X8f5_scan21_spw18_field2_corrXX.ms'
        if os.path.exists(self.vis):
            print("The MS is already around, just unflag")
        else:
            print("Moving data...")
            os.system('cp -RH '+os.path.join(datapath,self.vis)+' ' + self.vis)

        # Copy the online flags file
        self.online = 'uid___A002_X72c4aa_X8f5_online.txt'
        self.user = 'uid___A002_X72c4aa_X8f5_user.txt'
        os.system('cp -RH '+os.path.join(datapath,self.online)+' ' + self.online)
        os.system('cp -RH '+os.path.join(datapath,self.user)+' ' + self.user)
        
        os.system('rm -rf ' + self.vis + '.flagversions')
        self.unflag_ms()        
        default(flagdata)
        
    def setUp_evla_15A_397(self):
        '''EVLA example MS wich has decreasing number of rows per chunk when traversed with VI/VB2'''        

        self.vis = 'evla_15A-397_spw1_7_scan_4_6.ms'
        if os.path.exists(self.vis):
            print("The MS is already around, just unflag")
        else:
            print("Moving data...")
            os.system('cp -RH '+os.path.join(datapath,self.vis)+' ' + self.vis)

        os.system('rm -rf ' + self.vis + '.flagversions')
        self.unflag_ms()
        default(flagdata)

    def unflag_ms(self):
        aflocal.open(self.vis)
        aflocal.selectdata()
        agentUnflag={'apply':True,'mode':'unflag'}
        aflocal.parseagentparameters(agentUnflag)
        aflocal.init()
        aflocal.run(writeflags=True)
        aflocal.done()
        
    def extract_reports(self, report_list):        
        summary_list = []
        
        # Extract only the type 'summary' reports
        nreps = report_list.keys()
        for rep in range(len(nreps)):
            repname = 'report'+str(rep);
            if(report_list[repname]['type']=='summary'):
                  summary_list.append(report_list[repname]);
                  
        return summary_list

    def _check_path_move_remove_versions_unflag_etc(self):
        if os.path.exists(self.vis):
            print("The MS is already around, just unflag")
        else:
            print("Moving data...")
            os.system('cp -RH '+os.path.join(datapath,self.vis)+' '+ self.vis)

        os.system('rm -rf ' + self.vis + '.flagversions')

        self.unflag_ms()
        default(flagdata)


class test_tfcrop(test_base):
    """flagdata:: Test of mode = 'tfcrop'"""
    
    def setUp(self):
        self.setUp_data4tfcrop()
        
    def test_tfcrop1(self):
        '''flagdata:: Test1 of mode = tfcrop'''
        flagdata(vis=self.vis, mode='tfcrop', correlation='ABS_RR',ntime=51.0,spw='9', 
                 savepars=False, extendflags=False)
        res = flagdata(vis=self.vis, mode='summary')
        self.assertEqual(res['flagged'], 4489)
        self.assertEqual(res['antenna']['ea19']['flagged'], 2294)
        self.assertEqual(res['spw']['7']['flagged'], 0)
        
    def test_tfcrop2(self):
        '''flagdata:: Test2 of mode = tfcrop ABS_ALL'''
        # Note : With ntime=51.0, 64-bit machines get 18696 flags, and 32-bit gets 18695 flags.
        #           As far as we can determine, this is a genuine precision-related difference.
        #           With ntime=53.0, there happens to be no difference.
        flagdata(vis=self.vis, mode='tfcrop',ntime=53.0,spw='9', savepars=False,
                 extendflags=False)
        res = flagdata(vis=self.vis, mode='summary', spw='9')
        self.assertEqual(res['flagged'], 18671)
        self.assertEqual(res['correlation']['LL']['flagged'], 4250)
        self.assertEqual(res['correlation']['RL']['flagged'], 5007)
        self.assertEqual(res['correlation']['LR']['flagged'], 4931)
        self.assertEqual(res['correlation']['RR']['flagged'], 4483)

    # Remove this test once Scott fixes Jenkins!!!
    def test2(self):
        '''flagdata:: Test2 of mode = tfcrop ABS_ALL'''
        # Note : With ntime=51.0, 64-bit machines get 18696 flags, and 32-bit gets 18695 flags.
        #           As far as we can determine, this is a genuine precision-related difference.
        #           With ntime=53.0, there happens to be no difference.
        flagdata(vis=self.vis, mode='tfcrop',ntime=53.0,spw='9', savepars=False,
                 extendflags=False)
        res = flagdata(vis=self.vis, mode='summary', spw='9')
        self.assertEqual(res['flagged'], 18671)
        self.assertEqual(res['correlation']['LL']['flagged'], 4250)
        self.assertEqual(res['correlation']['RL']['flagged'], 5007)
        self.assertEqual(res['correlation']['LR']['flagged'], 4931)
        self.assertEqual(res['correlation']['RR']['flagged'], 4483)

    def test_extendpols(self):
        '''flagdata:: Extend the flags created by clip'''
        flagdata(vis=self.vis, mode='clip', correlation='abs_rr', clipminmax=[0,2])
        res = flagdata(vis=self.vis, mode='summary')
        self.assertEqual(res['correlation']['RR']['flagged'], 43)
        self.assertEqual(res['correlation']['LL']['flagged'], 0)
        flagdata(vis=self.vis, mode='extend', extendpols=True, savepars=False)
        func_test_eq(flagdata(vis=self.vis, mode='summary', correlation='Ll'), 1099776, 43)
        
    def test_extendtime(self):
        '''flagdata:: Extend the flags created by tfcrop'''
        flagdata(vis=self.vis, mode='tfcrop', extendflags=False)
        # The total per spw:channel/baseline/correlation/scan is 89.
        # Show only the ones that are 50% of the total, 44 flags, These should grow
        pre = flagdata(vis=self.vis, mode='summary', spwchan=True, basecnt=True, correlation='RR',spw='5',
                       antenna='ea11&&ea19')
        # these should grow later
        self.assertEqual(pre['spw:channel']['5:10']['flagged'], 118)
        self.assertEqual(pre['spw:channel']['5:10']['total'], 179)
        self.assertEqual(pre['spw:channel']['5:28']['flagged'], 128)
        self.assertEqual(pre['spw:channel']['5:29']['flagged'], 151)

        # these should not grow later. After the consolidation of MMS summaries
        # is fixed, revise this test
#        self.assertEqual(pre['spw:channel']['5:11']['flagged'], 32)
#        self.assertEqual(pre['spw:channel']['5:12']['flagged'], 29)
#        self.assertEqual(pre['spw:channel']['5:21']['flagged'], 34)
        
        # Extend in time only
        flagdata(vis=self.vis, mode='extend', extendpols=False, growtime=50.0, growfreq=0.0, 
                 growaround=False,flagneartime=False,flagnearfreq=False,savepars=False)
        pos = flagdata(vis=self.vis, mode='summary', spwchan=True, basecnt=True, correlation='RR',spw='5',
                       antenna='ea11&&ea19')
        self.assertEqual(pos['spw:channel']['5:10']['flagged'], 179)
        self.assertEqual(pos['spw:channel']['5:10']['total'], 179)
        self.assertEqual(pos['spw:channel']['5:28']['flagged'], 179)
        self.assertEqual(pos['spw:channel']['5:29']['flagged'], 179)
        
        # These did not grow
#        self.assertEqual(pos['spw:channel']['5:11']['flagged'], 32)
#        self.assertEqual(pos['spw:channel']['5:12']['flagged'], 29)
#        self.assertEqual(pos['spw:channel']['5:21']['flagged'], 34)
        
    def test_extendfreq(self):
        '''flagdata:: Extend the flags created manually for one scan only'''
        flagdata(vis=self.vis, mode='manual',spw='*:0~35',timerange='2010/10/16/14:45:00~14:45:20')
        pre = flagdata(vis=self.vis, mode='summary')
        self.assertEqual(pre['scan']['31']['flagged'], 0)
        self.assertEqual(pre['scan']['30']['flagged'], 165888)
        self.assertEqual(pre['flagged'], 165888)
        
        # Extend in frequency only
        flagdata(vis=self.vis, mode='extend', extendpols=False, growtime=0.0, growfreq=50.0, savepars=False)
        pos = flagdata(vis=self.vis, mode='summary')
        self.assertEqual(pos['scan']['31']['flagged'], 0)
        self.assertEqual(pos['flagged'], 294912)
        
    def test_tfcrop_extendflags(self):
        '''flagdata: mode tfcrop with extendflags=True'''
        # First, extend the flags manually
        flagdata(vis=self.vis, mode='tfcrop', extendflags=False, flagbackup=False)
        flagdata(vis=self.vis, mode='extend', flagbackup=False,
                 extendpols=True, growtime=50.0, growfreq=80.0)        
        pre = flagdata(vis=self.vis, mode='summary', spw='0')
        self.assertEqual(pre['spw']['0']['flagged'], 27768)
        self.assertEqual(pre['spw']['0']['total'], 274944)
        
#        flagdata(vis=self.vis, mode='unflag', flagbackup=False)
        self.unflag_ms()
        
        # Now, extend the flags automatically and compare
        flagdata(vis=self.vis, mode='tfcrop', spw='0', extendflags=True, flagbackup=False)
        pos = flagdata(vis=self.vis, mode='summary', spw='0')
        
        # Flags should be extended in time if > 50%, freq > 80% and
        # will extend to the other polarizations too.
        self.assertEqual(pos['spw']['0']['flagged'], pre['spw']['0']['flagged'])
        

class test_rflag(test_base):
    """flagdata:: Test of mode = 'rflag'"""
    
    def setUp(self):
        self.setUp_data4tfcrop()

    def cleanup_threshold_txt_files(self):
        os.remove('tdevfile.txt')
        os.remove('fdevfile.txt')
        
    def test_rflag_auto_thresholds(self):
        '''flagdata:: mode = rflag : automatic thresholds'''
        flagdata(vis=self.vis, mode='rflag', spw='9,10', timedev=[], freqdev=[], flagbackup=False,
                 extendflags=False)
        res = flagdata(vis=self.vis, mode='summary',spw='7,9,10')
        self.assertEqual(res['flagged'], 42728.0)
        self.assertEqual(res['antenna']['ea19']['flagged'], 18411.0)
        self.assertEqual(res['spw']['7']['flagged'], 0)

    def test_rflag_partial_thresholds(self):
        '''flagdata:: mode = rflag : partially-specified thresholds'''
        flagdata(vis=self.vis, mode='rflag', spw='9,10',
                 timedev=[[1, 10, 0.1],[1, 11, 0.07]], freqdev=0.5,
                 flagbackup=False, extendflags=False)
        res = flagdata(vis=self.vis, mode='summary',spw='9,10,11')
        self.assertEqual(res['flagged'], 24494)
        self.assertEqual(res['antenna']['ea19']['flagged'], 11413)
        self.assertEqual(res['spw']['11']['flagged'], 0)
        
    def test_rflag_numpy_types(self):
        '''flagdata:: mode = rflag : partially-specified thresholds using numpy types'''
        # Results should be the same as in test_rflag_partial_thresholds above
        t1 = [np.int32(1), 10, np.float32(0.1)]
        t2 = [1, np.int16(11), np.float64(0.07)]

        flagdata(vis=self.vis, mode='rflag', spw='9,10',
                 timedev=[t1, t2], freqdev=0.5,
                 flagbackup=False, extendflags=False)
        res = flagdata(vis=self.vis, mode='summary',spw='9,10,11')
        self.assertEqual(res['flagged'], 24494)
        self.assertEqual(res['antenna']['ea19']['flagged'], 11413)
        self.assertEqual(res['spw']['11']['flagged'], 0)

    def test_rflag_calculate_file_apply_scales(self):
        '''flagdata:: mode = rflag : use output/input time/freq threshold files via two methods, and with different scales'''
            
        def check_threshold_files_saved(timedev_filename, freqdev_filename):

            self.assertTrue(os.path.isfile(freqdev_filename))
            self.assertTrue(os.path.isfile(timedev_filename))

            freqdev_str = open(freqdev_filename, 'r').read()
            saved_freqdev = ast.literal_eval(freqdev_str)
            self.assertTrue('freqdev' in saved_freqdev and 'name' in saved_freqdev)
            self.assertEqual(saved_freqdev['name'], 'Rflag')
            self.assertEqual(len(saved_freqdev['freqdev']), 2)
            # wider tolerance for parallel/MMS CAS-10202
            if not testmms:
                rtol = 1e-5
            else:
                rtol = 5e-2
            np.testing.assert_allclose(
                saved_freqdev['freqdev'], [[1, 9, 0.01583025], [1, 10, 0.04113872]],
                rtol=rtol)

            timedev_str = open(timedev_filename, 'r').read()
            saved_timedev = ast.literal_eval(timedev_str)
            self.assertTrue('timedev' in saved_timedev and 'name' in saved_timedev)
            self.assertEqual(len(saved_timedev['timedev']), 2)
            if not testmms:
                rtol = 1e-5
            else:
                rtol = 2e-1
            np.testing.assert_allclose(
                saved_timedev['timedev'], [[1, 9, 0.00777182], [1, 10, 0.03256665]],
                rtol=rtol)

        # (1) Test input/output files, through the task, mode='rflag'
        # Files tdevfile.txt and fdevfile.txt are created in this step
        #  step 1: calculate thresholds and write them in text files
        flagdata(vis=self.vis, mode='rflag', spw='9,10',
                 timedev='tdevfile.txt', freqdev='fdevfile.txt',
                 action='calculate', extendflags=False)

        self.assertTrue(os.path.exists('tdevfile.txt'))
        self.assertTrue(os.path.exists('fdevfile.txt'))
        check_threshold_files_saved('tdevfile.txt', 'fdevfile.txt')

        #  step 2: apply thresholds using text files as input
        flagdata(vis=self.vis, mode='rflag', spw='9,10',
                 timedev='tdevfile.txt', freqdev='fdevfile.txt',
                 timedevscale=5.0, freqdevscale=5.0,
                 action='apply', flagbackup=False, extendflags=False)
        res1 = flagdata(vis=self.vis, mode='summary', spw='9,10')

        # unflag like flagdata(vis=self.vis,mode='unflag', flagbackup=False)
        self.unflag_ms()

        # (2) Test rflag output written to cmd file via mode='rflag' and 'savepars' 
        #      and then read back in via list mode. 
        #      Also test the 'savepars' when timedev and freqdev are specified differently...
        flagdata(vis=self.vis, mode='rflag', spw='9,10', timedev='',
                 freqdev=[], action='calculate',
                 extendflags=False, savepars=True, outfile='outcmd.txt');
        self.assertTrue(os.path.exists('outcmd.txt'))

        # Note: after CAS-5808, when mode='rflag' and action='calculate' the
        # time/freqdevscale parameters are not considered for the calculation of the
        # thresholds. The scale factors will be used when action='calculate'.
        flagdata(vis=self.vis, mode='list', inpfile='outcmd.txt', flagbackup=False)
        res2 = flagdata(vis=self.vis, mode='summary', spw='9,10')

        # A normal 'apply' (res1) and a mode='list' run apply (res2) should match:

        # 'not testmms' for CAS-10202 differences
        if not testmms:
            flagged_cnt = 39504
        else:
            flagged_cnt = 42740
        self.assertEqual(res1['flagged'], flagged_cnt)
        self.assertLessEqual(res1['flagged'] - res2['flagged'], 20)

        # (3) Now try different scales with the same input time/freqdevscale files
        self.unflag_ms()
        flagdata(vis=self.vis, mode='rflag', spw='9,10',
                 timedev='tdevfile.txt', freqdev='fdevfile.txt',
                 timedevscale=5.0, freqdevscale=5.0,
                 action='apply', extendflags=False);
        res_scale5 = flagdata(vis=self.vis, mode='summary', spw='9,10')
        self.assertEqual(res_scale5['flagged'], flagged_cnt)

        self.unflag_ms()
        flagdata(vis=self.vis, mode='rflag', spw='9,10',
                              timedev='tdevfile.txt', freqdev='fdevfile.txt',
                              timedevscale=4.1, freqdevscale=4.1,
                              action='apply', extendflags=False);
        res_scale4 = flagdata(vis=self.vis, mode='summary', spw='9,10')
        if not testmms:
            flagged_cnt = 51057
        else:
            flagged_cnt = 55159
        self.assertEqual(res_scale4['flagged'], flagged_cnt)

        self.cleanup_threshold_txt_files()

    def test_rflag_calculate_dict_then_apply(self):
        '''flagdata:: mode = rflag : output/input via returned dictionary and cmd'''
        # (1) Test input/output files, through the task, mode='rflag'
        # Files tdevfile.txt and fdevfile.txt are created in this step

        rdict = flagdata(vis=self.vis, mode='rflag', spw='9,10', timedev='', 
                          freqdev='', action='calculate', extendflags=False)
        
        flagdata(vis=self.vis, mode='rflag', spw='9,10',
                 timedev=rdict['report0']['timedev'],
                 freqdev=rdict['report0']['freqdev'],
                 timedevscale=2.5, freqdevscale=2.5,
                 action='apply', flagbackup=False, extendflags=False)
        res1 = flagdata(vis=self.vis, mode='summary', spw='9,10')

        # unflag like flagdata(vis=self.vis,mode='unflag', flagbackup=False)
        self.unflag_ms()

        # (2) Test rflag output written to cmd file via mode='rflag' and 'savepars' 
        #      and then read back in via list mode. 
        #      Also test the 'savepars' when timedev and freqdev are specified differently...
        flagdata(vis=self.vis, mode='rflag', spw='9,10',
                 timedev='', freqdev=[], action='calculate', extendflags=False,
                 timedevscale=2.5, freqdevscale=2.5,
                 savepars=True, outfile='outcmd.txt')
        flagdata(vis=self.vis, mode='list', inpfile='outcmd.txt', flagbackup=False)
        res2 = flagdata(vis=self.vis, mode='summary', spw='9,10')

        # Differences with parallel/MMS because of CAS-10202
        if not testmms:
            self.assertEqual(res1['flagged'], res2['flagged'])
            self.assertEqual(res1['flagged'], 98403)
            rtol_time = 1e-4
            rtol_freq = 1e-4
        else:
            self.assertEqual(res1['flagged'], 104710)
            self.assertEqual(res2['flagged'], 105560)
            rtol_freq = 5e-2
            rtol_time = 1.2e-1

        np.testing.assert_allclose(rdict['report0']['freqdev'], [[1, 9, 0.01583],
                                                                 [1, 10, 0.041139]],
                                   rtol=rtol_freq)
        np.testing.assert_allclose(rdict['report0']['timedev'], [[1, 9, 7.771820e-03],
                                                                 [1, 10, 3.256665e-02]],
                                   rtol=rtol_time)

    def test_rflag_correlation_selection(self):
        '''flagdata:: mode = rflag : correlation selection'''
        flagdata(vis=self.vis, mode='rflag', spw='9,10', correlation='rr,ll', flagbackup=False,
                 extendflags=False)
        res = flagdata(vis=self.vis, mode='summary',spw='9,10')
        self.assertEqual(res['correlation']['RR']['flagged'], 9781.0)
        self.assertEqual(res['correlation']['LL']['flagged'], 10355.0)
        self.assertEqual(res['correlation']['LR']['flagged'], 0,)
        self.assertEqual(res['correlation']['RL']['flagged'], 0,)
        
    def test_rflag_CAS_5037(self):
        '''flagdata:: Use provided value for time stats, but automatically computed value for freq. stats'''
        flagdata(vis=self.vis, mode='rflag', field = '1', spw='10', timedev=0.1, \
                 timedevscale=5.0, freqdevscale=5.0, action='calculate', flagbackup=False)

    def test_rflag_return_dict1(self):
        '''flagdata:: Use provided value for time stats, but automatically computed value for freq. stats - returning dictionary'''
        
        rflag_dict = flagdata(vis=self.vis, mode='rflag', field = '1', spw='10', timedev=0.1, \
                 timedevscale=5.0, freqdevscale=5.0, action='calculate', flagbackup=False)
        
        fdev = rflag_dict['report0']['freqdev']
        tdev = rflag_dict['report0']['timedev']

        self.assertTrue(isinstance(fdev, np.ndarray))
        self.assertEqual(fdev.ndim, 2)
        self.assertEqual(fdev.shape, (1,3))
        self.assertEqual(fdev[0, 0], 1)
        self.assertEqual(fdev[0, 1], 10.0)
        # TODO: The tolerance used to be 1e-5 when this test was disabled for MMS. It might
        # be possible to use a finer tolerance again if a sound solution for CAS-10202 is
        # found (and this small test dataset is well behaved).
        np.testing.assert_allclose(fdev[0,2], 0.0410, rtol=5e-3)

        self.assertTrue(isinstance(tdev, np.ndarray))
        self.assertEqual(tdev.ndim, 2)
        self.assertEqual(tdev.shape, (0,3))

    def test_rflag_extendflags(self):
        '''flagdata: automatically extend the flags after rflag'''    
        # Manually extend the flags    
        flagdata(vis=self.vis, mode='rflag', spw='9,10', flagbackup=False,
                 extendflags=False)
        flagdata(vis=self.vis, mode='extend', growtime=50.0, growfreq=80.0,
                 extendpols=True, flagbackup=False)
        pre = flagdata(vis=self.vis, mode='summary', spw='9,10')

#        flagdata(vis=self.vis, mode='unflag', flagbackup=False)
        self.unflag_ms()
        
        # Automatically extend the flags by default
        flagdata(vis=self.vis, mode='rflag', spw='9,10', flagbackup=False)
        pos = flagdata(vis=self.vis, mode='summary', spw='9,10')
        self.assertEqual(pos['spw']['9']['flagged'], pre['spw']['9']['flagged'])
        self.assertEqual(pos['spw']['10']['flagged'], pre['spw']['10']['flagged'])

    def test_rflag_extendflags_list_mode(self):
        '''flagdata: in list mode extend the flags automatically after rflag'''
        def getcounts():
            ### Channel 51 should extend flags, but channel 52 should not.
            counts = flagdata(vis=self.vis, mode='summary',spw='4',antenna='ea01&&ea11',
                              scan='30',correlation='LL',spwchan=True)
            chan51 = counts['spw:channel']['4:51']
            chan52 = counts['spw:channel']['4:52']
             
            counts = flagdata(vis=self.vis, mode='summary',spw='4',antenna='ea01&&ea11',
                              scan='30',correlation='RL',spwchan=True)
        
            chan51rl=counts['spw:channel']['4:51']
                        
            return chan51, chan52, chan51rl

        # do not extend the flags
        cmdlist = ["mode='rflag' spw='4' freqdevscale=4.0 extendflags=False"]
        flagdata(vis=self.vis, mode='list', inpfile=cmdlist, flagbackup=False)
        chan51, chan52, chan51rl = getcounts()

        # Unflag
        flagdata(vis=self.vis, mode='unflag', spw='4', flagbackup=False)

        # automatically extend the flags
        cmdlist = ["mode='rflag' spw='4' freqdevscale=4.0"]
        flagdata(vis=self.vis, mode='list', inpfile=cmdlist, flagbackup=False)
        achan51, achan52, achan51rl = getcounts()
        
        if chan51['flagged']/chan51['total']>0.5 and achan51['flagged']/achan51['total']==1.0 :
            print('Channel 51 had more than 50% and got extended. PASS')
        else:
            self.fail('Channel 51 failed')

        if chan52['flagged']/chan52['total']<50.0 and achan52['flagged']/achan52['total']==chan52['flagged']/chan52['total']:
            print('Channel 52 had less than 50% and did not get extended. PASS')
        else:
            self.fail('Channel 52 failed') 

        if chan51rl['flagged']/chan51rl['total']<0.5 and achan51rl['flagged']/achan51rl['total']==1.0:
            print('Channel 51 in RL had less than 50% but got completely flagged because Channel 51 in LL got extended. PASS')
        else:
            self.fail('Channel 51 extendpols failed') 

    def test_rflag_summary_list(self):
        '''flagdata: rflag and summaries in list mode'''
        fcmd = ["mode='summary' spw='7,9,10' name='InitFlags'",
                "mode='rflag' spw='9,10' timedev=[] freqdev=[] extendflags=False",
                "mode='summary' spw='7,9,10' name='RflagFlags'"]
        
        res = flagdata(vis=self.vis, mode='list', inpfile=fcmd, flagbackup=False)
        self.assertEqual(res['report0']['flagged'],0)
        self.assertEqual(res['report1']['flagged'], 42728)
        self.assertEqual(res['report1']['antenna']['ea19']['flagged'], 18411)
        self.assertEqual(res['report1']['spw']['7']['flagged'], 0,)

    def test_rflag_residual_data(self):
        '''flagdata: rflag using MODEL and virtual MODEL columns'''

        # Delete model columns, if any
        delmod(vis=self.vis,otf=True,scr=True)

        # Create MODEL_COLUMN
        setjy(vis=self.vis, field='3C286_A',usescratch=True)

        # rflag
        flagdata(vis=self.vis, mode='rflag', spw='9,10',datacolumn='RESIDUAL_DATA',flagbackup=False)
        # 448772.0 flags on MODEL col
        # '1': {'flagged': 8224.0
        flags_mod = flagdata(vis=self.vis, mode='summary',spw='9,10')

        # Now use a virtual MODEL column
        # Unflag
        flagdata(vis=self.vis, mode='unflag', flagbackup=False)
        delmod(vis=self.vis,otf=True,scr=True)

        # Create virtual MODEL_COLUMN
        setjy(vis=self.vis, field='3C286_A',usescratch=False)
        
        # rflag
        flagdata(vis=self.vis, mode='rflag', spw='9,10',datacolumn='RESIDUAL_DATA',flagbackup=False)
        # 444576.0 flags on virtual MODEL col        
        flags_vmod = flagdata(vis=self.vis, mode='summary',spw='9,10')
        
        # Flags should be the same
        self.assertTrue(flags_mod['flagged'],flags_vmod['flagged'])
         
        # This test is mischievous, manipulates the model column. Don't leave a messed up MS.
        os.system('rm -rf {0}'.format(self.vis))
       
class test_rflag_evla(test_base):
    """flagdata:: Test of mode = 'rflag'"""

    def setUp(self):
        self.setUp_evla_15A_397()

    def test_rflag_CAS_13360(self):
        '''flagdata:: rflag in a MS which has decreasing number of rows in subsequent chunks'''
        
        flagdata(vis='evla_15A-397_spw1_7_scan_4_6.ms', mode='rflag', \
                 datacolumn='data', ntime='scan', combinescans=False, \
                 extendflags=False, winsize=3, timedev='', freqdev='',\
                 timedevscale=5.0, freqdevscale=5.0, spectralmax=1000000.0, \
                 spectralmin=0.0, flagbackup=False)

        res = flagdata(vis=self.vis, mode='summary')
        self.assertEqual(res['flagged'], 3185281)


class test_shadow(test_base):
    def setUp(self):
        self.setUp_shadowdata2()

    def test_CAS2399(self):
        '''flagdata: shadow by antennas not present in MS'''
        
        if os.path.exists("cas2399.txt"):
            os.system('rm -rf cas2399.txt')
        
        myinput = 'name=VLA01\n'+\
                'diameter=25.0\n'+\
                'position=[-1601144.96146691, -5041998.01971858, 3554864.76811967]\n'+\
                'name=VLA02\n'+\
                'diameter=25.0\n'+\
                'position=[-1601105.7664601889, -5042022.3917835914, 3554847.245159178]\n'+\
                'name=VLA09\n'+\
                'diameter=25.0\n'+\
                'position=[-1601197.2182404203, -5041974.3604805721, 3554875.1995636248]\n'+\
                'name=VLA10\n'+\
                'diameter=25.0\n'+\
                'position=[-1601227.3367843349,-5041975.7011900628,3554859.1642644769]\n'            

        filename = 'cas2399.txt'
        create_input(myinput, filename)
        
        flagdata(vis=self.vis, mode='shadow', tolerance=0.0, addantenna=filename,flagbackup=False)
        res = flagdata(vis=self.vis, mode='summary')
        ##print(res['antenna']['VLA3']['flagged'], res['antenna']['VLA4']['flagged'], res['antenna']['VLA5']['flagged'])
        self.assertEqual(res['antenna']['VLA3']['flagged'], 3752)
        self.assertEqual(res['antenna']['VLA4']['flagged'], 1320)
        self.assertEqual(res['antenna']['VLA5']['flagged'], 1104)
        
    def test_addantenna(self):
        '''flagdata: use antenna file in list mode'''
        if os.path.exists("myants.txt"):
            os.system('rm -rf myants.txt')
        
        # Create antennafile in disk
        myinput = 'name=VLA01\n'+\
                'diameter=25.0\n'+\
                'position=[-1601144.96146691, -5041998.01971858, 3554864.76811967]\n'+\
                'name=VLA02\n'+\
                'diameter=25.0\n'+\
                'position=[-1601105.7664601889, -5042022.3917835914, 3554847.245159178]\n'+\
                'name=VLA09\n'+\
                'diameter=25.0\n'+\
                'position=[-1601197.2182404203, -5041974.3604805721, 3554875.1995636248]\n'+\
                'name=VLA10\n'+\
                'diameter=25.0\n'+\
                'position=[-1601227.3367843349,-5041975.7011900628,3554859.1642644769]\n'            

        antfile = 'myants.txt'
        create_input(myinput, antfile)
        
        # Create list file
        myinput = "mode='shadow' tolerance=0.0 addantenna='myants.txt'"
        filename = 'listfile.txt'
        create_input(myinput, filename)
        
        # Flag
        flagdata(vis=self.vis, mode='list', inpfile=filename, savepars=True, outfile='withdict.txt',
                 flagbackup=False)
        
        # Check flags
        res = flagdata(vis=self.vis, mode='summary')
        self.assertEqual(res['antenna']['VLA3']['flagged'], 3752)
        self.assertEqual(res['antenna']['VLA4']['flagged'], 1320)
        self.assertEqual(res['antenna']['VLA5']['flagged'], 1104)
        
    def test_shadow_APP(self):
        '''flagdata: flag shadowed antennas with ref frame APP'''
        self.setUp_shadowdata1()
        flagdata(vis=self.vis, flagbackup=False, mode='shadow')
        res = flagdata(self.vis, mode='summary')
        self.assertEqual(res['flagged'], 2052)


class test_msselection(test_base):

    def setUp(self):
        self.setUp_ngc5921(True)

    def test_simple(self):
        '''flagdata: select only cross-correlations'''
        baselines = flagdata(vis = self.vis, mode="summary", antenna="VA09", basecnt=True)['baseline'].keys()
        assert "VA09&&VA09" not in baselines
        assert "VA09&&VA10" in baselines
        assert "VA09&&VA11" in baselines
        assert "VA10&&VA10" not in baselines
        assert "VA10&&VA11" not in baselines

        baselines = flagdata(vis = self.vis, mode="summary", antenna="VA09,VA10", basecnt=True)['baseline'].keys()
        assert "VA09&&VA09" not in baselines
        assert "VA09&&VA10" in baselines
        assert "VA09&&VA11" in baselines
        assert "VA10&&VA10" not in baselines
        assert "VA10&&VA11" in baselines

    def test_amp(self):
        '''flagdata: select only cross-correlations'''
        baselines = flagdata(vis = self.vis, mode="summary", antenna="VA09,VA10&",basecnt=True)['baseline'].keys()
        assert "VA09&&VA09" not in baselines
        assert "VA09&&VA10" in baselines
        assert "VA09&&VA11" not in baselines
        assert "VA10&&VA10" not in baselines
        assert "VA10&&VA11" not in baselines

        baselines = flagdata(vis = self.vis, mode="summary", antenna="VA09&VA10",basecnt=True)['baseline'].keys()
        assert "VA09&&VA09" not in baselines
        assert "VA09&&VA10" in baselines
        assert "VA09&&VA11" not in baselines
        assert "VA10&&VA10" not in baselines
        assert "VA10&&VA11" not in baselines
        
    def test_autocorr1(self):
        '''flagdata: flag only auto-correlations with antenna selection'''
        flagdata(vis=self.vis, mode='manual', antenna='VA05&&&', flagbackup=False)
        s = flagdata(vis = self.vis, mode="summary",basecnt=True)['baseline']
        assert s['VA05&&VA05']['flagged'] == 7560
        assert s['VA01&&VA05']['flagged'] == 0
        assert s['VA02&&VA05']['flagged'] == 0
        assert s['VA05&&VA10']['flagged'] == 0
        assert s['VA05&&VA11']['flagged'] == 0

        s = flagdata(vis = self.vis, mode="summary")
        self.assertEqual(s['flagged'], 7560)

    def test_autocorr2(self):
        '''flagdata: flag auto-corrs with parameter'''
        flagdata(vis=self.vis, autocorr=True, flagbackup=False)
        s = flagdata(vis = self.vis, mode="summary")
        self.assertEqual(s['flagged'], 203994)
        
    def test_autocorr3(self):
        '''flagdata: flag auto-corrs in list mode'''
        # creat input list
        myinput = "scan='1' mode='manual' autocorr=True reason='AUTO'\n"\
                "scan='3' autocorr=True reason='AUTO'\n"\
                "scan='4' reason='ALL'"
        filename = 'listauto.txt'
        create_input(myinput, filename)
        
        # select only the autocorr reasons to flag
        flagdata(vis=self.vis, mode='list', inpfile=filename, reason='AUTO', action='apply',
                 flagbackup=False)
        s = flagdata(vis = self.vis, mode="summary", basecnt=True)
        self.assertEqual(s['scan']['4']['flagged'], 0)
        self.assertEqual(s['baseline']['VA09&&VA28']['flagged'], 0)
        self.assertEqual(s['baseline']['VA09&&VA09']['flagged'], 3528)
        
        # select only the third line scan=4
        flagdata(vis=self.vis, mode='list', inpfile=filename, reason='ALL', action='apply')
        s = flagdata(vis = self.vis, mode="summary", basecnt=True)
        self.assertEqual(s['scan']['4']['flagged'], 95256)
        self.assertEqual(s['baseline']['VA09&&VA28']['flagged'], 252)
        self.assertEqual(s['baseline']['VA09&&VA09']['flagged'], 3780)
        self.assertEqual(s['flagged'], 190386)
        
    def test_spw_error_handler_name(self):
        '''flagdata: A non-existing spw name in a compound with a existing spw should not fail'''
        # CAS-9366: flagcmd fails when applying flags based on an spw selection by name, when
        # one of the spws do not exist
        # The spw names in Four_ants_3C286.ms are not unique. They are:
        #     Subband:0 Subband:1 Subband:2 Subband:3 Subband:4 Subband:5 Subband:6 Subband:7
        # spw=0,8       1,9       2,10 etc.
        self.setUp_data4tfcrop()
        
        # Copy the input flagcmd file with a non-existing spw name
        # flagsfile has spw='"Subband:1","Subband:2","Subband:8"
        flagsfile = 'cas9366.flags.txt'
        os.system('cp -RH '+os.path.join(datapath,flagsfile)+' '+ ' .')
        
        # Try to flag
        try:
            flagdata(self.vis, mode='list', inpfile=flagsfile, flagbackup=False)
        except Exception as instance:
            print('Expected RuntimeError error: %s'%instance)

        # should flag spws 1,2,9,10
        s = flagdata(self.vis, mode='summary')
        self.assertEqual(s['spw']['1']['flagged'],274944.0)
        self.assertEqual(s['spw']['9']['flagged'],274944.0)
        self.assertEqual(s['spw']['2']['flagged'],274944.0)
        self.assertEqual(s['spw']['10']['flagged'],274944.0)
        self.assertEqual(s['flagged'],274944.0*4)

    def test_spw_error_handler_id(self):
        '''flagdata: A non-existing spw ID in a compound with a existing spw should not fail'''
                        
        # Try to flag. Only spw=0 exists
        try:
            flagdata(self.vis, spw='0,32,33', flagbackup=False)
        except Exception as instance:
            print('Expected RuntimeError error: %s'%instance)

        # Only spw 0 should be flagged
        s = flagdata(self.vis, mode='summary')
        self.assertEqual(s['flagged'],2854278.0)

                        
class test_statistics_queries(test_base):

    def setUp(self):
        self.setUp_ngc5921(True)

    def test_CAS2021(self):
        '''flagdata: test antenna negation selection'''
        
        flagdata(vis=self.vis, antenna='!VA05', savepars=False) 
        s = flagdata(vis = self.vis, mode="summary",basecnt=True)['baseline']
        assert s['VA01&&VA05']['flagged'] == 0 
        assert s['VA02&&VA05']['flagged'] == 0
        assert s['VA03&&VA05']['flagged'] == 0
        assert s['VA04&&VA05']['flagged'] == 0
        assert s['VA05&&VA06']['flagged'] == 0
        assert s['VA05&&VA07']['flagged'] == 0
        assert s['VA05&&VA08']['flagged'] == 0
        assert s['VA05&&VA09']['flagged'] == 0
        assert s['VA05&&VA10']['flagged'] == 0
        assert s['VA05&&VA11']['flagged'] == 0
        assert s['VA05&&VA12']['flagged'] == 0
        assert s['VA05&&VA13']['flagged'] == 0
        assert s['VA05&&VA14']['flagged'] == 0
        assert s['VA05&&VA15']['flagged'] == 0
        assert s['VA05&&VA16']['flagged'] == 0
        assert s['VA05&&VA17']['flagged'] == 0
        assert s['VA05&&VA18']['flagged'] == 0
        assert s['VA05&&VA19']['flagged'] == 0
        assert s['VA05&&VA20']['flagged'] == 0
        assert s['VA05&&VA21']['flagged'] == 0
        assert s['VA05&&VA22']['flagged'] == 0
        assert s['VA05&&VA24']['flagged'] == 0
        assert s['VA05&&VA25']['flagged'] == 0
        assert s['VA05&&VA26']['flagged'] == 0
        assert s['VA05&&VA27']['flagged'] == 0
        assert s['VA05&&VA28']['flagged'] == 0
        assert s['VA05&&VA05']['flagged'] == 7560
        assert s['VA05&&VA05']['total'] == 7560


    def test_CAS2212(self):
        '''flagdata: Clipping scan selection, CAS-2212, CAS-3496'''
        # By default correlation='ABS_ALL'
        flagdata(vis=self.vis, mode='clip', scan="2", clipminmax = [0.2, 0.3], savepars=False) 
        s = flagdata(vis=self.vis, mode='summary')
        self.assertEqual(s['flagged'], 85404)
        self.assertEqual(s['total'], 2854278)
        
        s = flagdata(vis=self.vis, mode='summary')['scan']
        
        # Make sure no other scan is clipped
        self.assertEqual(s['1']['flagged'], 0)
        self.assertEqual(s['3']['flagged'], 0)
        self.assertEqual(s['4']['flagged'], 0)
        self.assertEqual(s['5']['flagged'], 0)
        self.assertEqual(s['6']['flagged'], 0)
        self.assertEqual(s['7']['flagged'], 0)
        self.assertEqual(s['2']['flagged'], 85404)
          
    def test021(self):
        '''flagdata: Test of flagging statistics and queries'''
        
        flagdata(vis=self.vis, correlation='LL', savepars=False, flagbackup=False)
        flagdata(vis=self.vis, spw='0:17~19', savepars=False, flagbackup=False)
        flagdata(vis=self.vis, antenna='VA05&&VA09', savepars=False, flagbackup=False)
        flagdata(vis=self.vis, antenna='VA14', savepars=False, flagbackup=False)
        flagdata(vis=self.vis, field='1', savepars=False, flagbackup=False)
        s = flagdata(vis=self.vis, mode='summary', minrel=0.9, spwchan=True, basecnt=True)
        assert list(s['antenna'].keys()) == ['VA14']
        assert 'VA05&&VA09' in s['baseline']
        assert set(s['spw:channel']) == set(['0:17', '0:18', '0:19'])
        assert list(s['correlation'].keys()) == ['LL']  # LL
        assert list(s['field'].keys()) == ['1445+09900002_0']
        assert set(s['scan']) == set(['2', '4', '5', '7']) # field 1
        s = flagdata(vis=self.vis, mode='summary', maxrel=0.8)
        assert set(s['field']) == set(['1331+30500002_0', 'N5921_2'])
        s = flagdata(vis=self.vis, mode='summary', minabs=400000)
        assert set(s['scan']) == set(['3', '6'])
        s = flagdata(vis=self.vis, mode='summary', minabs=400000, maxabs=450000)
        assert list(s['scan'].keys()) == ['3']

    def test_chanavg0(self):
        print("Test of channel average")
        flagdata(vis=self.vis, mode='clip',channelavg=False, clipminmax=[30., 60.], correlation='ABS_RR',
                 savepars=False, flagbackup=False)
        res = flagdata(vis=self.vis, mode='summary')
        self.assertEqual(res['flagged'], 1414186)

    def test_chanavg1(self):
        flagdata(vis=self.vis, mode='clip',channelavg=True, clipminmax=[30., 60.], correlation='ABS_RR',
                 savepars=False, flagbackup=False)
        res = flagdata(vis=self.vis, mode='summary')
        self.assertEqual(res['flagged'], 1347822)

    def test_chanavg2(self):
        flagdata(vis=self.vis, mode='clip',channelavg=False, clipminmax=[30., 60.], spw='0:0~10', 
                 correlation='ABS_RR', savepars=False, flagbackup=False)
        res = flagdata(vis=self.vis, mode='summary')
        self.assertEqual(res['flagged'], 242053)

    def test_chanavg3(self):
        flagdata(vis=self.vis, mode='clip',channelavg=True, clipminmax=[30., 60.], spw='0:0~10',
                 correlation='ABS_RR', savepars=False, flagbackup=False)
        res = flagdata(vis=self.vis, mode='summary')
        self.assertEqual(res['flagged'], 231374)
               

#    def test8(self):
#        print("Test of mode = 'quack'")
#        print("parallel quack")
#        flagdata(vis=self.vis, mode='quack', quackinterval=[1.0, 5.0], antenna=['2', '3'], correlation='RR')
#        func_test_eq(flagdata(vis=self.vis, mode='summary'), 2854278, 22365)
#
    def test9(self):
        '''flagdata: quack mode'''
        flagdata(vis=self.vis, mode='quack', quackmode='beg', quackinterval=1, savepars=False,
                 flagbackup=False)
        res = flagdata(vis=self.vis, mode='summary')
        self.assertEqual(res['flagged'], 329994)

    def test10(self):
        '''flagdata: quack mode'''
        flagdata(vis=self.vis, mode='quack', quackmode='endb', quackinterval=1, savepars=False)
        res = flagdata(vis=self.vis, mode='summary')
        self.assertEqual(res['flagged'], 333396)

    def test11(self):
        '''flagdata: quack mode'''
        flagdata(vis=self.vis, mode='quack', quackmode='end', quackinterval=1, savepars=False,
                 flagbackup=False)
        res = flagdata(vis=self.vis, mode='summary')
        self.assertEqual(res['flagged'], 2520882)

    def test12(self):
        '''flagdata: quack mode'''
        flagdata(vis=self.vis, mode='quack', quackmode='tail', quackinterval=1, savepars=False,
                 flagbackup=False)
        res = flagdata(vis=self.vis, mode='summary')
        self.assertEqual(res['flagged'], 2524284)

    def test13(self):
        '''flagdata: quack mode, quackincrement'''
        flagdata(vis=self.vis, mode='quack', quackinterval=50, quackmode='endb', quackincrement=True,
                 savepars=False, flagbackup=False)
        func_test_eq(flagdata(vis=self.vis, mode='summary'), 2854278, 571536)

        flagdata(vis=self.vis, mode='quack', quackinterval=20, quackmode='endb', quackincrement=True,
                 savepars=False, flagbackup=False)
        func_test_eq(flagdata(vis=self.vis, mode='summary'), 2854278, 857304)
        
        flagdata(vis=self.vis, mode='quack', quackinterval=150, quackmode='endb', quackincrement=True,
                 savepars=False, flagbackup=False)
        func_test_eq(flagdata(vis=self.vis, mode='summary'), 2854278, 1571724)
        
        flagdata(vis=self.vis, mode='quack', quackinterval=50, quackmode='endb', quackincrement=True,
                 savepars=False, flagbackup=False)
        func_test_eq(flagdata(vis=self.vis, mode='summary'), 2854278, 1762236)
        # flagdata(vis=self.vis, mode='unflag', savepars=False, flagbackup=False)

    def test_quackincrement_list(self):
        
        # flag 2 minutes; flagged: 91854.0; scan': {'1': {'flagged': 91854.0
        flagdata(vis=self.vis,mode='manual',timerange='09:18:00~09:20:00',spw='0',scan='1', flagbackup=False)
        res0 = flagdata(vis=self.vis, spw='0', scan='1', mode='summary')
        
        # quack flag it by 120 seconds; 'flagged': 234738.0,
        flagdata(vis=self.vis,mode='quack',quackinterval=120.0,spw='0',scan='1',quackincrement=False, flagbackup=False)
        res1 = flagdata(vis=self.vis, spw='0', scan='1', mode='summary')
        
        # unflag
        flagdata(vis=self.vis,mode='unflag')
        
        # quackincrement=True in list mode should be ignored
        flagdata(vis=self.vis, mode='list', flagbackup=False, inpfile=["timerange='09:18:00~09:20:00' spw='0' scan='1'",
                                                     "mode='quack' quackinterval=120.0 spw='0' scan='1' quackincrement=True"])
        resT = flagdata(vis=self.vis, spw='0', scan='1', mode='summary')
        self.assertEqual(resT['flagged'],res0['flagged'])
                
        # unflag
        flagdata(vis=self.vis,mode='unflag')
        
        # quackincrement=False in list mode should work fine. It should reflag what was flagged by
        # the manual cmd above in res0. and more. It should flag the equivalent of 120s ; 'flagged': 234738.0
        flagdata(vis=self.vis, mode='list', flagbackup=False, inpfile=["timerange='09:18:00~09:20:00' spw='0' scan='1'",
                                                     "mode='quack' quackinterval=120.0 spw='0' scan='1' quackincrement=False"])
  
        resF = flagdata(vis=self.vis, spw='0', scan='1', mode='summary')
        self.assertEqual(resF['flagged'],res1['flagged'])
        
        # unflag
        flagdata(vis=self.vis,mode='unflag')
        
        # If quackincrement=True is the first command in list, it should run fine
        # flags: 234738.0 because the manual cmd will reflag the same portion already flagged by the quack cmd
        flagdata(vis=self.vis, mode='list', flagbackup=False, inpfile=[
                                                "mode='quack' quackinterval=120.0 spw='0' scan='1' quackincrement=True",
                                                "timerange='09:18:00~09:20:00' spw='0' scan='1'"])
        resT = flagdata(vis=self.vis, spw='0', scan='1', mode='summary')
        self.assertEqual(resT['flagged'],res1['flagged'])


class test_selections(test_base):
    """Test various selections"""

    def setUp(self):
        self.setUp_ngc5921(True)

    def test_scan(self):
        '''flagdata: scan selection and manualflag compatibility'''
        flagdata(vis=self.vis, scan='3', mode='manualflag', savepars=False)
        res = flagdata(vis=self.vis, mode='summary', antenna='VA02')
        self.assertEqual(res['flagged'],52416)
                
    def test_antenna(self):
        '''flagdata: antenna selection'''
        flagdata(vis=self.vis, antenna='VA02', savepars=False,flagbackup=False)
        func_test_eq(flagdata(vis=self.vis, mode='summary', antenna='VA02'), 196434, 196434)

    def test_spw(self):
        '''flagdata: spw selection'''
        flagdata(vis=self.vis, spw='0', savepars=False,flagbackup=False)
        func_test_eq(flagdata(vis=self.vis, mode='summary', antenna='2'), 196434, 196434)

    def test_spw_list(self):
        '''flagdata: spw selection in list mode''' 
        spwfile = 'spwflags.txt'
        if os.path.exists(spwfile):
            os.system('rm -rf '+spwfile)
                   
        flagdata(vis=self.vis, spw='0:1~10', savepars=True, outfile=spwfile, flagbackup=False)
        res0 = flagdata(vis=self.vis, mode='summary', spwchan=True)
        self.assertEqual(res0['flagged'], 453060, 'Only channels 1~10 should be flagged')
        
        # Unflag
#        flagdata(vis=self.vis, mode='unflag', flagbackup=False)
        self.unflag_ms()
        ures = flagdata(vis=self.vis, mode='summary')
        self.assertEqual(ures['flagged'], 0)
        
        # Flag using the saved list
        flagdata(vis=self.vis, mode='list', inpfile=spwfile, action='apply',
                 flagbackup=False)
        res = flagdata(vis=self.vis, mode='summary', spwchan=True)
        self.assertEqual(res0['flagged'], res['flagged'])        
                  
        # Only channels 1~10 should be flagged
        self.assertEqual(res['spw:channel']['0:0']['flagged'], 0)
        self.assertEqual(res['spw:channel']['0:1']['flagged'], 45306)
        self.assertEqual(res['spw:channel']['0:2']['flagged'], 45306)
        self.assertEqual(res['spw:channel']['0:3']['flagged'], 45306)
        self.assertEqual(res['spw:channel']['0:4']['flagged'], 45306)
        self.assertEqual(res['spw:channel']['0:5']['flagged'], 45306)
        self.assertEqual(res['spw:channel']['0:6']['flagged'], 45306)
        self.assertEqual(res['spw:channel']['0:7']['flagged'], 45306)
        self.assertEqual(res['spw:channel']['0:8']['flagged'], 45306)
        self.assertEqual(res['spw:channel']['0:9']['flagged'], 45306)
        self.assertEqual(res['spw:channel']['0:10']['flagged'], 45306)
        self.assertEqual(res['spw:channel']['0:11']['flagged'], 0)

    def test_correlation(self):
        flagdata(vis=self.vis, correlation='LL', savepars=False, flagbackup=False)
        func_test_eq(flagdata(vis=self.vis, mode='summary', antenna='2'), 196434, 98217)
        func_test_eq(flagdata(vis=self.vis, mode='summary', correlation='RR'), 1427139, 0)
#        flagdata(vis=self.vis, mode='unflag', savepars=False, flagbackup=False)
        self.unflag_ms()
        flagdata(vis=self.vis, correlation='LL,RR', savepars=False, flagbackup=False)
        func_test_eq(flagdata(vis=self.vis, mode='summary', antenna='2'), 196434, 196434)
        
#        flagdata(vis=self.vis, mode='unflag', savepars=False, flagbackup=False)
        self.unflag_ms()
        flagdata(vis=self.vis, mode='clip', correlation='NORM_RR,LL', clipminmax=[0.,3.],
                 flagbackup=False)
        res = flagdata(vis=self.vis, mode='summary')
        self.assertEqual(res['flagged'], 204979)
#        flagdata(vis=self.vis, correlation='LL RR')
#        flagdata(vis=self.vis, correlation='LL ,, ,  ,RR')
#        func_test_eq(flagdata(vis=self.vis, mode='summary', antenna='2'), 196434, 196434)

    def test_field(self):
        '''flagdata: field selection'''
        flagdata(vis=self.vis, field='0', savepars=False, flagbackup=False)
        func_test_eq(flagdata(vis=self.vis, mode='summary', antenna='2'), 196434, 39186)

    def test_uvrange(self):
        '''flagdata: uvrange selection'''
        flagdata(vis=self.vis, uvrange='200~400m', savepars=False, flagbackup=False)
        func_test_eq(flagdata(vis=self.vis, mode='summary', antenna='VA02'), 196434, 55944)

    def test_timerange(self):
        '''flagdata: timerange selection'''
        flagdata(vis=self.vis, timerange='09:50:00~10:20:00', savepars=False,
                 flagbackup=False)
        func_test_eq(flagdata(vis=self.vis, mode='summary', antenna='2'), 196434, 6552)

    def test_array(self):
        '''flagdata: array selection'''
        flagdata(vis=self.vis, array='0', savepars=False, flagbackup=False)
        func_test_eq(flagdata(vis=self.vis, mode='summary', antenna='2'), 196434, 196434)
                
    def test_action(self):
        '''flagdata: action = calculate'''
        flagdata(vis=self.vis, antenna='2,3,4', action='calculate')
        res = flagdata(vis=self.vis, mode='summary')
        self.assertEqual(res['flagged'], 0, 'Nothing should be flagged when action=calculate')

    def test_missing_corr_product(self):
        '''CAS-4234: Keep going when one of the corr products is not available but others are present'''
        flagdata(vis=self.vis, correlation='LL,LR', savepars=False, flagbackup=False)
        self.assertEqual(flagdata(vis=self.vis, mode='summary', antenna='2')['flagged'],98217)
        self.assertEqual(flagdata(vis=self.vis, mode='summary', correlation='RR')['flagged'], 0)

#        func_test_eq(flagdata(vis=self.vis, mode='summary', antenna='2'), 196434, 98217)
#        func_test_eq(flagdata(vis=self.vis, mode='summary', correlation='RR'), 1427139, 0)
#        flagdata(vis=self.vis, mode='unflag', savepars=False, flagbackup=False)
        self.unflag_ms()
        flagdata(vis=self.vis, correlation='LL,RR,RL', savepars=False, flagbackup=False)
        func_test_eq(flagdata(vis=self.vis, mode='summary', antenna='2'), 196434, 196434)
        
    def test_multi_timerange(self):
        '''flagdata: CAS-5300, in list mode, flag multiple timerange intervals'''
        inpcmd = ["timerange='09:26:00~09:30:00,09:42:00~09:43:00,10:33:00~10:50:00'"]
        flagdata(vis=self.vis, mode='list', inpfile=inpcmd, flagbackup=False)
        
        # Should flag scan=2, scan=3 and scan=6,7
        res = flagdata(vis=self.vis, mode='summary', scan='2,3,6,7')
        self.assertEqual(res['scan']['2']['flagged'], 238140)
        self.assertEqual(res['scan']['3']['flagged'], 47628)
        self.assertEqual(res['scan']['6']['flagged'], 476280)
        self.assertEqual(res['scan']['7']['flagged'], 190512)
        self.assertEqual(res['flagged'], 238140+47628+476280+190512)


class test_alma(test_base):
    # Test various flagging on alma data 

    def setUp(self):
        self.setUp_alma_ms()

    def test_scanitent(self):
        '''flagdata: scanintent selection'''
        # flag POINTING CALIBRATION scans 
        # (CALIBRATE_POINTING_.. from STATE table's OBS_MODE)
        flagdata(vis=self.vis, intent='CAL*POINT*', savepars=False)
        res = flagdata(vis=self.vis, mode='summary')
        self.assertEqual(res['scan']['1']['flagged'], 192416.0)
        
    def test_wvr(self):
        '''flagdata: flag WVR correlation'''
        flagdata(vis=self.vis, correlation='I', savepars=False, flagbackup=False)
        func_test_eq(flagdata(vis=self.vis, mode='summary', spw='0'),608, 608)

    def test_abs_wvr(self):
        '''flagdata: clip ABS_WVR'''
        flagdata(vis=self.vis, mode='clip',clipminmax=[0,50], correlation='ABS_WVR', savepars=False,
                 flagbackup=False)
        res = flagdata(vis=self.vis, mode='summary', spw='0')
        self.assertEqual(res['spw']['0']['flagged'], 498)
        self.assertEqual(res['flagged'], 498)
        self.assertEqual(res['correlation']['I']['flagged'], 498)

    def test_abs_i(self):
        '''flagdata: clip ABS_I. Do not flag WVR'''
        flagdata(vis=self.vis, mode='clip', clipminmax=[0,50], correlation='ABS_I', savepars=False,
                 flagbackup=False)
        res = flagdata(vis=self.vis, mode='summary', spw='0')
        self.assertEqual(res['spw']['0']['flagged'], 0)
        self.assertEqual(res['flagged'], 0)
        self.assertEqual(res['correlation']['I']['flagged'], 0)

    def test_abs_all(self):
        '''flagdata: clip ABS ALL. Do not flag WVR'''
        flagdata(vis=self.vis, mode='clip', clipminmax=[0,1], correlation='ABS ALL', savepars=False,
                 flagbackup=False)
        res = flagdata(vis=self.vis, mode='summary')
        self.assertEqual(res['spw']['0']['flagged'], 0)
        self.assertEqual(res['flagged'], 1851)
        self.assertEqual(res['correlation']['I']['flagged'], 0)
        self.assertEqual(res['correlation']['XX']['flagged'], 568)
        self.assertEqual(res['correlation']['YY']['flagged'], 1283)

    def test_alma_spw(self):
        '''flagdata: flag various spw'''
        # Test that a white space in the spw parameter is taken correctly
        flagdata(vis=self.vis, mode='manual', spw='1,2, 3', savepars=False,
                 flagbackup=False)
        res = flagdata(vis=self.vis, mode='summary')
        self.assertEqual(res['spw']['0']['flagged'], 0, 'spw=0 should not be flagged')
        self.assertEqual(res['spw']['1']['flagged'], 192000, 'spw=1 should be fully flagged')
        self.assertEqual(res['spw']['3']['flagged'], 1200, 'spw=3 should be flagged')
        self.assertEqual(res['spw']['3']['total'], 1200, 'spw=3 should be flagged')
        
    def test_null_intent_selection1(self):
        '''flagdata: handle unknown scan intent in list mode'''
        
        myinput = ["intent='FOCUS'",   # non-existing intent
                 "intent='CALIBRATE_POINTING*'", # scan=1
                 "intent='*DELAY*'"] # non-existing
       
        flagdata(vis=self.vis, mode='list', inpfile=myinput, flagbackup=False)
        res = flagdata(vis=self.vis, mode='summary',scan='1')
        self.assertEqual(res['flagged'], 192416)
        self.assertEqual(res['total'], 192416)
        
    def test_unknown_intent(self):
        '''flagdata: CAS-3712, handle unknown value in intent expression'''
        flagdata(vis=self.vis,intent='*POINTING*,*FOCUS*',flagbackup=False)
        
        # Only POINTING scan exists. *FOCUS* should not raise a NULL MS selection
        res = flagdata(vis=self.vis, mode='summary', scan='1')
        self.assertEqual(res['flagged'], 192416)
        self.assertEqual(res['total'], 192416)
        
    def test_autocorr_wvr(self):
        '''flagdata: CAS-5286, do not flag auto-correlations in WVR data'''
        flagdata(vis=self.vis,autocorr=True,flagbackup=False)
        res = flagdata(vis=self.vis, mode='summary', spw='0,1')
        
        # spw='0' contains the WVR data
        self.assertEqual(res['spw']['1']['flagged'], 15360)
        self.assertEqual(res['spw']['0']['flagged'], 0)
        self.assertEqual(res['flagged'], 15360)

    def test_autocorr_wvr_list(self):
        '''flagdata: CAS-5485 flag autocorrs in list mode'''
        mycmd = ["mode='manual' antenna='DA41'",
                 "mode='manual' autocorr=True"]
        
        # The first cmd only flags cross-correlations of DV41
        # The second cmd only flags auto-corrs of all antennas
        # that have processor type=CORRELATOR. The radiometer
        # data should not be flagged, which is in spw=0
        res = flagdata(vis=self.vis, mode='list', inpfile=mycmd, flagbackup=False)
        res = flagdata(vis=self.vis, mode='summary',basecnt=True)
        
        # These are the auto-correlations not flagged in the list flagging.
        # Verify that the non-flagged points are those from the WVR data
        wvr1 = res['baseline']['DA41&&DA41']['total'] - res['baseline']['DA41&&DA41']['flagged']
        wvr2 = res['baseline']['DA42&&DA42']['total'] - res['baseline']['DA42&&DA42']['flagged']
        wvr3 = res['baseline']['DV02&&DV02']['total'] - res['baseline']['DV02&&DV02']['flagged']
        wvr4 = res['baseline']['PM03&&PM03']['total'] - res['baseline']['PM03&&PM03']['flagged']
        wvrspw= res['spw']['0']['total']
        
        self.assertEqual(wvrspw, wvr1+wvr2+wvr3+wvr4, 'Auto-corr of WVR data should not be flagged')
        self.assertEqual(res['antenna']['DA41']['flagged'],75600)
        self.assertEqual(res['antenna']['DA41']['total'],75752)
        self.assertEqual(res['spw']['0']['flagged'], 0)

class test_selections2(test_base):
    '''Test other selections'''
    
    def setUp(self):
        self.setUp_multi()
        
    def test_observation1(self):
        '''flagdata: observation ID selections'''
        # string
        flagdata(vis=self.vis, observation='1', savepars=False, flagbackup=False)
        res = flagdata(vis=self.vis, mode='summary',observation='1')
        self.assertEqual(res['flagged'], 28500)
        self.assertEqual(res['total'], 28500)

        # integer
#        flagdata(vis=self.vis, mode='unflag', savepars=False)
        self.unflag_ms()
        flagdata(vis=self.vis, observation=1, savepars=False)
        res = flagdata(vis=self.vis, mode='summary',observation='1')
        self.assertEqual(res['flagged'], 28500)
        self.assertEqual(res['total'], 28500)
        
    def test_observation2(self):
        '''flagdata: observation ID selections in list mode'''
        # creat input list
        myinput = "observation='0' mode='manual'"
        filename = 'obs2.txt'
        create_input(myinput, filename)
        
        flagdata(vis=self.vis, mode='list', inpfile=filename, savepars=False,
                 flagbackup=False)
        res = flagdata(vis=self.vis, mode='summary')
        self.assertEqual(res['observation']['0']['flagged'], 2854278.0)
        self.assertEqual(res['observation']['1']['flagged'], 0, 'Only observation 0 should be flagged')
        
    def test_field_breakdown(self):
        '''flagdata: Produce a separated dictionary per field'''
        
        # First pre-clip the data to have interesting flag counts
        flagdata(vis=self.vis, mode='clip',clipminmax=[0,2],savepars=False,flagbackup=False)
        
        # Obtain list of summaries per field
        summary = flagdata(vis=self.vis, mode='summary', fieldcnt=True,savepars=False,flagbackup=False)
        
        field_list = ['1331+30500002_0','1331+30500002_0','N5921_2','NGC7538C']
        
        # Obtain list of summaries for each field separatelly
        summary_list={}
        for field in field_list:
            summary_list[field] = flagdata(vis=self.vis, mode='summary', field=field,
                                           fieldcnt=False,savepars=False,flagbackup=False)  
        
        # Compare results
        for field in field_list:
            self.assertEqual(summary[field]['total'], summary_list[field]['total'],
                             'Total number of counts different for field' + field)
            self.assertEqual(summary[field]['flagged'], summary_list[field]['flagged'],
                             'Total number of flags different for field' + field)
        
                
class test_elevation(test_base):
    """Test of mode = 'elevation'"""
    def setUp(self):
        self.setUp_ngc5921()
        self.x55 = 666792    # data below 55 degrees, etc.
        self.x60 = 1428840
        self.x65 = 2854278
        self.all = 2854278

    def test_lower(self):
        flagdata(vis = self.vis, mode = 'elevation', savepars=False)
        
        func_test_eq(flagdata(vis=self.vis, mode='summary'), self.all, 0)

        flagdata(vis = self.vis, mode = 'elevation', lowerlimit = 50, savepars=False,
                 flagbackup=False)

        func_test_eq(flagdata(vis=self.vis, mode='summary'), self.all, 0)

        flagdata(vis = self.vis, mode = 'elevation', lowerlimit = 55, savepars=False,
                 flagbackup=False)

        func_test_eq(flagdata(vis=self.vis, mode='summary'), self.all, self.x55)

        flagdata(vis = self.vis, mode = 'elevation', lowerlimit = 60, savepars=False,
                 flagbackup=False)

        func_test_eq(flagdata(vis=self.vis, mode='summary'), self.all, self.x60)

        flagdata(vis = self.vis, mode = 'elevation', lowerlimit = 65, savepars=False,
                 flagbackup=False)

        func_test_eq(flagdata(vis=self.vis, mode='summary'), self.all, self.x65)

    def test_upper(self):
        flagdata(vis = self.vis, mode = 'elevation', upperlimit = 60, savepars=False,
                 flagbackup=False)

        func_test_eq(flagdata(vis=self.vis, mode='summary'), self.all, self.all - self.x60)


    def test_interval(self):
        flagdata(vis = self.vis,mode = 'elevation',lowerlimit = 55,upperlimit = 60,
                  savepars=False,flagbackup=False)

        func_test_eq(flagdata(vis=self.vis, mode='summary'), self.all, self.all - (self.x60 - self.x55))


class test_list_file(test_base):
    """Test of mode = 'list' using input file"""
    
    def setUp(self):
        self.setUp_ngc5921(True)
        
    def tearDown(self):
        os.system('rm -rf list*.txt list*.tmp')

    def test_file1(self):
        '''flagdata: apply flags from a list and do not save'''
        # creat input list
        myinput = "scan='1~3' mode='manual'\n"+"scan='5' mode='manualflag'\n"\
                "#scan='4'"
        filename = 'list1.txt'
        create_input(myinput, filename)
        
        # apply and don't save to MS. Ignore comment line
        flagdata(vis=self.vis, mode='list', inpfile=filename, savepars=False, action='apply')
        res = flagdata(vis=self.vis, mode='summary')
        self.assertEqual(res['scan']['4']['flagged'], 0)
        self.assertEqual(res['flagged'], 1711206, 'Total flagged does not match')
        
    def test_file2(self):
        '''flagdata: only save parameters without running the tool'''
        # creat input list
        myinput = "scan='1~3' mode='manual'\n"+"scan='5' mode='manual'\n"
        filename = 'list2.txt'
        create_input(myinput, filename)

        # save to another file
        if os.path.exists("myflags.txt"):
            os.system('rm -rf myflags.txt')
            
        flagdata(vis=self.vis, mode='list', inpfile=filename, savepars=True, action='', outfile='myflags.txt')
        self.assertTrue(filecmp.cmp(filename, 'myflags.txt', 1), 'Files should be equal')
        
        res = flagdata(vis=self.vis, mode='summary')
        self.assertEqual(res['flagged'], 0, 'No flags should have been applied')
        
    def test_file3(self):
        '''flagdata: flag and save list to FLAG_CMD'''
        # creat input list
        myinput = "scan='1~3' mode='manual'\n"+"scan='5' mode='manual'\n"
        filename = 'list3.txt'
        create_input(myinput, filename)

        # Delete any rows from FLAG_CMD
        flagcmd(vis=self.vis, action='clear', clearall=True)
        
        # Flag from list and save to FLAG_CMD
        flagdata(vis=self.vis, mode='list', inpfile=filename, savepars=True,
                 flagbackup=False)
        
        # Verify
        if os.path.exists("myflags.txt"):
            os.system('rm -rf myflags.txt')
        flagcmd(vis=self.vis, action='list', savepars=True, outfile='myflags.txt', useapplied=True)
        self.assertTrue(filecmp.cmp(filename, 'myflags.txt', 1), 'Files should be equal')
    
        
    def test_file4(self):
        '''flagdata: save without running and apply in flagcmd'''
        # Delete any rows from FLAG_CMD
        flagcmd(vis=self.vis, action='clear', clearall=True)
        
        # Test that action='none' is also accepted
        flagdata(vis=self.vis, mode='quack', quackmode='tail', quackinterval=1, action='none', 
                 savepars=True, flagbackup=False)
        
        flagcmd(vis=self.vis, action='apply')
        res = flagdata(vis=self.vis, mode='summary')
        self.assertEqual(res['flagged'], 2524284)

    def test_file6(self):
        '''flagdata: select by reason in list mode from a file'''
        # creat input list
        myinput = "mode='manual' scan='1' reason='SCAN_1'\n"\
                "mode='manual' scan='2'\n"\
                "scan='3' reason='SCAN_3'\n"\
                "scan='4' reason=''"
        filename = 'list6.txt'
        create_input(myinput, filename)
        
        # Select one reason
        flagdata(vis=self.vis, mode='list', inpfile=filename, reason='SCAN_3',
                 flagbackup=False)
        res = flagdata(vis=self.vis, mode='summary', scan='3')
        self.assertEqual(res['scan']['3']['flagged'], 762048, 'Should flag only reason=SCAN_3')
        self.assertEqual(res['flagged'], 762048, 'Should flag only reason=SCAN_3')
        
        # Select list of reasons
        flagdata(vis=self.vis, mode='list', inpfile=filename, reason=['','SCAN_1'],
                 flagbackup=False)
        res = flagdata(vis=self.vis, mode='summary',scan='1,4')
        self.assertEqual(res['scan']['4']['flagged'], 95256, 'Should flag reason=\'\'')
        self.assertEqual(res['scan']['1']['flagged'], 568134, 'Should flag reason=SCAN_1')
        
        # No reason selection
#        flagdata(vis=self.vis, mode='unflag', flagbackup=False)
        self.unflag_ms()
        flagdata(vis=self.vis, mode='list', inpfile=filename, flagbackup=False)
        res = flagdata(vis=self.vis, mode='summary', scan='1~4')
        self.assertEqual(res['scan']['1']['flagged'], 568134)
        self.assertEqual(res['scan']['2']['flagged'], 238140)
        self.assertEqual(res['scan']['3']['flagged'], 762048)
        self.assertEqual(res['scan']['4']['flagged'], 95256)
        self.assertEqual(res['flagged'],568134+238140+762048+95256, 'Total flagged')

    def test_file_CAS4819(self):
        '''flagdata: CAS-4819, Flag commands from three files'''
        # creat first input file
        myinput = "scan='1'\n"\
                "scan='2'\n"\
                "# a comment line\n"\
                "scan='3'"
        filename1 = 'list7a.txt'
        create_input(myinput, filename1)
        
        # Create second input file
        myinput = "scan='5'\n"\
                  " \n"\
                "scan='6'\n"\
                "scan='7'"        
        filename2 = 'list7b.txt'
        create_input(myinput, filename2)
        
         # Create third input file
        myinput = "scan='4' mode='clip' clipminmax=[0,4]" 
        filename3 = 'list7c.txt'
        create_input(myinput, filename3)
       
        flagdata(vis=self.vis, mode='list', inpfile=[filename1,filename2,filename3],
                 flagbackup=False)
        
        res = flagdata(vis=self.vis, mode='summary')
        self.assertEqual(res['scan']['1']['flagged'], 568134)
        self.assertEqual(res['scan']['2']['flagged'], 238140)
        self.assertEqual(res['scan']['3']['flagged'], 762048)
        self.assertEqual(res['scan']['4']['flagged'], 6696)
        self.assertEqual(res['scan']['5']['flagged'], 142884)
        self.assertEqual(res['scan']['6']['flagged'], 857304)
        self.assertEqual(res['scan']['7']['flagged'], 190512)
        self.assertEqual(res['total'],2854278)
        self.assertEqual(res['flagged'],2765718)
               
    def test_reason1(self):
        '''flagdata: add_reason to FLAG_CMD'''
        flagcmd(vis=self.vis, action='clear', clearall=True)
        flagdata(vis=self.vis, mode='manual', scan='1,3', savepars=True, cmdreason='SCAN_1_3',
                  action='')
        
        # Apply flag cmd
        flagcmd(vis=self.vis, action='apply', reason='SCAN_1_3')
        res = flagdata(vis=self.vis, mode='summary')
        self.assertEqual(res['flagged'], 1330182, 'Only scans 1 and 3 should be flagged')
        
    def test_reason2(self):
        '''flagdata: add_reason to text file'''
        flagdata(vis=self.vis, mode='clip', scan='4', clipminmax=[0, 5], savepars=True, 
                  cmdreason='CLIPSCAN4', outfile='reason2.txt', action='')

        flagdata(vis=self.vis, mode='clip', scan='2~3', clipminmax=[ 0, 5], savepars=True, 
                  cmdreason='CLIPSCAN2_3', outfile='reason2.txt', action='')

        # Apply flag cmd
        flagdata(vis=self.vis, mode='list', inpfile='reason2.txt',reason='CLIPSCAN2_3',
                 flagbackup=False)
        
        res = flagdata(vis=self.vis, mode='summary')
        self.assertEqual(res['flagged'], 69568)
        
    def test_reason3(self):
        '''flagdata: replace input reason from file with cmdreason'''
        # creat input list
        myinput = "mode='manual' scan='1' reason='SCAN_1'\n"\
                "mode='manual' scan='2'\n"\
                "scan='3' reason='SCAN_3'\n"\
                "scan='4' reason=''"
        filename = 'listinput3.txt'
        create_input(myinput, filename)
        
        flagdata(vis=self.vis, mode='list', inpfile=filename, savepars=True, outfile='listreason3a.txt',
                  cmdreason='MANUALFLAG', action='')
        
        # Apply the flag cmds
        flagdata(vis=self.vis, mode='list', inpfile='listreason3a.txt', reason='MANUALFLAG',
                 flagbackup=False)
        
        res = flagdata(vis=self.vis, mode='summary')
        self.assertEqual(res['flagged'], 1663578)
        
    def test_reason4(self):
        '''flagdata: select by reason from two files'''
        # creat first input file
        myinput = "scan='1' spw='0:10~20' reason='NONE'\n"\
                "scan='2' reason='EVEN'\n"\
                "scan='3' reason='ODD'"
        filename1 = 'listreasonfile1.txt'
        create_input(myinput, filename1)
        
        # Create second input file
        myinput = "scan='5' reason='ODD'\n"\
                "scan='6' reason='EVEN'\n"\
                "scan='7' reason='ODD'"        
        filename2 = 'listreasonfile2.txt'
        create_input(myinput, filename2)
        
        # Apply flag cmds on ODD reason
        flagdata(vis=self.vis, mode='list', inpfile=[filename1,filename2], reason='ODD',
                 flagbackup=False)
        
        res = flagdata(vis=self.vis, mode='summary')
        self.assertEqual(res['scan']['3']['flagged'], 762048)
        self.assertEqual(res['scan']['5']['flagged'], 142884)
        self.assertEqual(res['scan']['6']['flagged'], 0)
        self.assertEqual(res['scan']['7']['flagged'], 190512)
        self.assertEqual(res['flagged'], 762048+142884+190512)
        
        # Apply flag cmds on NONE reason
#        flagdata(vis=self.vis, mode='unflag')
        self.unflag_ms()
        flagdata(vis=self.vis, mode='list', inpfile=[filename1,filename2], reason='NONE',
                 flagbackup=False)
        
        res = flagdata(vis=self.vis, mode='summary', scan='1')
        self.assertEqual(res['scan']['1']['flagged'], 99198)
        self.assertEqual(res['flagged'], 99198)

    def test_anychar(self):
        '''flagdata: Do not continue if parameter doesn't exist'''
        myinput = "mode=manualflag field='Any $3[=character (}'"
        filename = 'listanychar.txt'
        create_input(myinput, filename)
        
        outname = 'listwrongpar.txt'
        
        # CAS-6704: should raise an exception because parameter $3[ doesn't exist in flagdata
        try:
            flagdata(vis=self.vis, mode='list', inpfile=filename, action='', savepars=True,
                  outfile=outname)
        except Exception as instance:
            print('Expected IOError error: %s'%instance)
        
        # It should fail above and not create an output file
        self.assertFalse(os.path.exists(outname))

    def test_file_summary1(self):
        '''flagdata: summary commands in list mode'''
        myinput = "mode='manual' scan='2'\n"\
                  "mode='summary' name='Scan2'\n"\
                  "mode='clip' clipzeros=True\n"\
                  "mode='summary' name='Zeros'"
        filename = 'listsumm1.txt'
        create_input(myinput, filename)
        summary_stats_list = flagdata(vis=self.vis, mode='list', inpfile=filename, flagbackup=False)

        # Extract only the type 'summary' reports into a list
        summary_reps = self.extract_reports(summary_stats_list)
 
        for ind in range(0,len(summary_reps)):        
            flagcount = summary_reps[ind]['flagged'];
            totalcount = summary_reps[ind]['total'];         
            # From the second summary onwards, subtract counts from the previous one :)
            if ( ind > 0 ):
                 flagcount = flagcount - summary_reps[ind-1]['flagged'];
         
            print("Summary ", ind , "(" , summary_reps[ind]['name']  , ") :  Flagged : " , flagcount , " out of " , totalcount)
         
        self.assertEqual(summary_reps[0]['flagged'],238140, 'Should show only scan=2 flagged')    
        self.assertEqual(summary_reps[1]['flagged']-summary_reps[0]['flagged'],0, 'Should not flag any zeros')    
 
    def test_file_summary2(self):
        '''flagdata: compare summaries from a list with individual reports'''
        myinput = ["scan='1~3' mode='manual'",
                   "mode='summary' name='SCANS123'",
                   "scan='5' mode='manualflag'",
                   "#scan='4'",
                   "mode='summary' name='SCAN5'"]
         
        summary_stats_list = flagdata(vis=self.vis, mode='list', inpfile=myinput, flagbackup=False)
        summary_reps = self.extract_reports(summary_stats_list)
         
        # Unflag and flag scan=1~3
        self.unflag_ms()
        flagdata(vis=self.vis, scan='1~3', flagbackup=False)
        rscan123 = flagdata(vis=self.vis, mode='summary')
        # Unflag and flag scan=5
        self.unflag_ms()
        flagdata(vis=self.vis, scan='5', flagbackup=False)
        rscan5 = flagdata(vis=self.vis, mode='summary')
         
        # Compare
        self.assertEqual(summary_reps[0]['flagged'],rscan123['flagged'], 'scan=1~3 should be flagged')
        self.assertEqual(summary_reps[1]['flagged'],rscan5['flagged']+rscan123['flagged'],\
                         'scan=1~3,5 should be flagged')
        self.assertEqual(summary_reps[1]['flagged']-summary_reps[0]['flagged'],rscan5['flagged'],\
                         'scan=5 should be flagged')
        
    def test_file_scan_int(self):
        '''flagdata: select a scan by giving an int value'''
        # The new fh.parseFlagParameters should allow this
        myinput = "mode='manual' scan=1\n"\
                  "scan='2'\n"\
                  "mode='summary'"
        filename = 'listintscan.txt'
        create_input(myinput, filename)
        
        with self.assertRaises(ValueError, msg='Expected error '):
            res = flagdata(vis=self.vis, mode='list', inpfile=filename, flagbackup=False)

    def test_file_scan_list(self):
        '''flagdata: select a scan by giving a list value. Expect error.'''
        # The new fh.parseFlagParameters should NOT allow this
        myinput = "scan='1' mode='manual'\n"\
                   "scan=[2]\n"\
                   "mode='summary'"
        
        filename = 'listscan.txt'
        create_input(myinput, filename)
        with self.assertRaises(Exception, msg='Expected error when reading input list'):
            res = flagdata(vis=self.vis, mode='list', inpfile=filename, flagbackup=False)

    def test_file_overwrite_true(self):
        '''flagdata: Use savepars and overwrite=True'''
        
        # Create flag commands in file called flagcmd.txt
        filename = 'listscan4clip.txt'
        myinput = "scan='4' mode='clip' correlation='ABS_RR' clipminmax=[0, 4]\n"
        create_input(myinput, filename)
        # Copy it to a new file
        newfile = 'listnewfile.txt'
        os.system('rm -rf '+newfile)
        os.system('cp '+filename+' '+newfile)

        # Create different flag command 
        myinput = "scan='1'\n"
        filename = 'listscan1.txt'
        create_input(myinput, filename)
                
        # Apply flags from filename and try to save in newfile
        # Overwrite parameter should allow this
        flagdata(vis=self.vis, action='calculate', mode='list', inpfile=filename, savepars=True, outfile=newfile,
                flagbackup=False)
        
        # newfile should contain what was in filename
        self.assertTrue(filecmp.cmp(filename, newfile, 1), 'Files should be equal')        
        
    def test_file_overwrite_false(self):
        '''flagdata: Use savepars and overwrite=False with an existing file'''
        
        # Create flag commands in file called flagcmd.txt
        myinput = "scan='4' mode='clip' correlation='ABS_RR' clipminmax=[0, 4]\n"
        filename = 'listscan4clip.txt'
        create_input(myinput, filename)
        # Copy it to a new file
        newfile = 'listnewfile.txt'
        os.system('rm -rf '+newfile)
        os.system('cp '+filename+' '+newfile)

        # Create different flag command 
        myinput = "scan='1'\n"
        filename = 'listscan1.txt'
        create_input(myinput, filename)
                
        # Apply flags from file and try to save in newfile
        # Overwrite parameter should give an error and not save
        with self.assertRaises(RuntimeError, msg='expected issue with overwrite'):
            flagdata(vis=self.vis, action='calculate', mode='list', inpfile=filename,
                     savepars=True, outfile=newfile, flagbackup=False, overwrite=False)
        
        # newfile should not be overwritten
        self.assertFalse(filecmp.cmp(filename, newfile, 1), 'Files should be different')

    def test_file_overwrite_false1(self):
        '''flagdata: Use savepars and overwrite=False'''
        
        # Create flag commands in file called flagcmd.txt
        myinput = "scan='4' mode='clip' correlation='ABS_RR' clipminmax=[0, 4]\n"
        filename = 'listscan4clip.txt'
        create_input(myinput, filename)
        
        newfile='listmyflags.txt'
        # Apply flags from file and try to save in newfile
        # Overwrite=False should allow it since newfile doesn't exist
        flagdata(vis=self.vis, action='calculate', mode='list',inpfile=filename, savepars=True, outfile=newfile,
                flagbackup=False, overwrite=False)
        
        # newfile should not be overwritten
        self.assertTrue(filecmp.cmp(filename, newfile, 1), 'Files should be the same')        


class test_list_list(test_base):
    """Test of mode = 'list' using input list"""
    
    def setUp(self):
        self.setUp_ngc5921(True)

    def test_list1(self):
        '''flagdata: apply flags from a Python list and do not save'''
        # creat input list
        myinput = ["scan='1~3' mode='manual'",
                 "scan='5' mode='manualflag'",
                 "#scan='4'"]
        
        # apply and don't save to MS. Ignore comment line
        flagdata(vis=self.vis, mode='list', inpfile=myinput, savepars=False, action='apply')
        res = flagdata(vis=self.vis, mode='summary')
        self.assertEqual(res['scan']['4']['flagged'], 0)
        self.assertEqual(res['flagged'], 1711206, 'Total flagged does not match')
        
    def test_list2(self):
        '''flagdata: only save parameters without running the tool'''
        # creat input list
        myinput = ["scan='1~3' mode='manual'",
                 "scan='5' mode='manual'"]

        # save to another file
        if os.path.exists("myflags.txt"):
            os.system('rm -rf myflags.txt')
            
        flagdata(vis=self.vis, mode='list', inpfile=myinput, savepars=True, action='', outfile='myflags.txt')
        
        res = flagdata(vis=self.vis, mode='summary')
        self.assertEqual(res['flagged'], 0, 'No flags should have been applied')
        
    def test_list3(self):
        '''flagdata: Compare flags from flagdata and flagcmd'''
        # creat input list
        myinput = ["scan='1~3' mode='manual'",
                 "scan='5' mode='manual'"]
 
        # Delete any rows from FLAG_CMD
        flagcmd(vis=self.vis, action='clear', clearall=True)
        
        # Flag from list and save to FLAG_CMD
        flagdata(vis=self.vis, mode='list', inpfile=myinput,flagbackup=False)
        res1 = flagdata(vis=self.vis, mode='summary')
        
        # Unflag and save in flagcmd using the cmd mode
#        flagdata(vis=self.vis, mode='unflag',flagbackup=False)
        self.unflag_ms()
        flagcmd(vis=self.vis, inpmode='list', inpfile=myinput)
        res2 = flagdata(vis=self.vis, mode='summary')

        # Verify
        self.assertEqual(res1['flagged'], res2['flagged'])
        self.assertEqual(res1['total'], res2['total'])

    def test_list5(self):
        '''flagdata: select by reason in list mode from a list'''
        # creat input list
        myinput = ["mode='manual' scan='1' reason='SCAN_1'",
                "mode='manual' scan='2'",
                "scan='3' reason='SCAN_3'",
                "scan='4' reason=''"]
        
        # Select one reason
        flagdata(vis=self.vis, mode='list', inpfile=myinput, reason='SCAN_3',
                 flagbackup=False)
        res = flagdata(vis=self.vis, mode='summary')
        self.assertEqual(res['scan']['3']['flagged'], 762048, 'Should flag only reason=SCAN_3')
        self.assertEqual(res['flagged'], 762048, 'Should flag only reason=SCAN_3')
        
        # Select list of reasons
        flagdata(vis=self.vis, mode='list', inpfile=myinput, reason=['','SCAN_1'],
                 flagbackup=False)
        res = flagdata(vis=self.vis, mode='summary')
        self.assertEqual(res['scan']['4']['flagged'], 95256, 'Should flag reason=\'\'')
        self.assertEqual(res['scan']['1']['flagged'], 568134, 'Should flag reason=SCAN_1')
        
        # No reason selection
#        flagdata(vis=self.vis, mode='unflag',flagbackup=False)
        self.unflag_ms()
        flagdata(vis=self.vis, mode='list', inpfile=myinput, flagbackup=False)
        res = flagdata(vis=self.vis, mode='summary')
        self.assertEqual(res['scan']['1']['flagged'], 568134)
        self.assertEqual(res['scan']['2']['flagged'], 238140)
        self.assertEqual(res['scan']['3']['flagged'], 762048)
        self.assertEqual(res['scan']['4']['flagged'], 95256)
        self.assertEqual(res['flagged'],568134+238140+762048+95256, 'Total flagged')        
                
    def test_reason_list(self):
        '''flagdata: replace input reason from list with cmdreason'''
        # creat input list
        myinput = ["mode='manual' scan='1' reason='SCAN_1'",
                "mode='manual' scan='2'",
                "scan='3' reason='SCAN_3'",
                "scan='4' reason=''"]
        
        flagdata(vis=self.vis, mode='list', inpfile=myinput, savepars=True, outfile='reason3b.txt',
                  cmdreason='MANUALFLAG', action='')
        
        # Apply the flag cmds
        flagdata(vis=self.vis, mode='list', inpfile='reason3b.txt', reason='MANUALFLAG',
                 flagbackup=False)
        
        res = flagdata(vis=self.vis, mode='summary')
        self.assertEqual(res['flagged'], 1663578)
              
    # The new parser allows whitespaces in reason values. Change the test
    def test_cmdreason1(self):
        '''flagdata: allow whitespace in cmdreason'''
        outtxt1 = 'spacereason1.txt'
        flagdata(vis=self.vis, scan='1,3', action='calculate', savepars=True, outfile=outtxt1, 
                 cmdreason='ODD SCANS')
        outtxt2 = 'spacereason2.txt'
        flagdata(vis=self.vis, scan='2,4', action='calculate', savepars=True, outfile=outtxt2, 
                 cmdreason='EVEN SCANS')
        os.system("cat "+outtxt1+" >> "+outtxt2)
        
        # Apply the cmd with blanks in reason.
        flagdata(vis=self.vis, mode='list', inpfile=outtxt2, reason='ODD SCANS')
        res = flagdata(vis=self.vis, mode='summary')
        self.assertEqual(res['scan']['1']['flagged'], 568134)
        self.assertEqual(res['scan']['3']['flagged'], 762048)
        self.assertEqual(res['flagged'], 568134+762048)
    
    def test_cmdreason2(self):
        '''flagdata: Blanks in reason are also allowed in FLAG_CMD table'''
        outtxt = 'goodreason.txt'
        flagdata(vis=self.vis, scan='1,3', action='calculate', savepars=True, 
                 cmdreason='ODD SCANS')
        flagdata(vis=self.vis, scan='2,4', action='calculate', savepars=True,
                 cmdreason='EVEN SCANS')
        
        flagcmd(vis=self.vis, reason='ODD SCANS')
        res = flagdata(vis=self.vis, mode='summary')
        self.assertEqual(res['scan']['1']['flagged'], 568134)
        self.assertEqual(res['scan']['3']['flagged'], 762048)
        self.assertEqual(res['flagged'], 568134+762048)
        
    def test_list_summary1(self):
        '''flagdata: check names of multiple summaries in a list'''
        myinput = ["scan='3' mode='manual'",
                   "mode='summary' name='SCAN_3'",
                   "scan='15' mode='manualflag'",  # provoke an error
                   "#scan='4'",
                   "mode='summary' name='SCAN15'"]
         
        summary_stats_list = flagdata(vis=self.vis, mode='list', inpfile=myinput, flagbackup=False)
        summary_reps = self.extract_reports(summary_stats_list)
                  
        self.assertEqual(summary_reps[0]['scan']['3']['flagged'],
                         summary_reps[0]['scan']['3']['total'])
        self.assertEqual(summary_reps[0]['name'],'SCAN_3')
        self.assertEqual(summary_reps[1]['name'],'SCAN15')
        
    
class test_clip(test_base):
    """flagdata:: Test of mode = 'clip'"""
    
    def setUp(self):
        self.setUp_data4tfcrop()
        
    def test_clipzeros(self):
        '''flagdata: clip only zero-value data'''

        flagdata(vis=self.vis, mode='clip', clipzeros=True, flagbackup=False)
        spw = '8'
        res = flagdata(vis=self.vis, mode='summary', spw='8')
        exp_flagged = 274944
        self.assertEqual(res['flagged'], exp_flagged, 'Should clip only spw=8')
        self.assertEqual(res['spw'][spw]['flagged'], 274944, 'All flags should be seen '
                         'in spw {}'.format(spw))

    def test_clip_list1(self):
        '''flagdata: clip zeros in mode=list and save reason to FLAG_CMD'''
        
        # creat input list
        myinput = ["mode='clip' clipzeros=True reason='CLIP_ZERO'"]

        # Save to FLAG_CMD
        flagdata(vis=self.vis, mode='list', inpfile=myinput, action='', savepars=True)
        
        # Run in flagcmd and select by reason
        flagcmd(vis=self.vis, action='apply', reason='CLIP_ZERO')
        
        res = flagdata(vis=self.vis, mode='summary', spw='8')
        self.assertEqual(res['flagged'], 274944, 'Should clip only spw=8')

    def test_clip_file1(self):
        '''flagdata: clip zeros in mode=list and save reason to FLAG_CMD'''
        
        # creat input list
        myinput = "mode='clip' clipzeros=True reason='CLIP_ZERO'"
        filename = 'list5.txt'
        create_input(myinput, filename)

        # Save to FLAG_CMD
        flagdata(vis=self.vis, mode='list', inpfile=filename, action='', savepars=True)
        
        # Run in flagcmd and select by reason
        flagcmd(vis=self.vis, action='apply', reason='CLIP_ZERO')
        
        res = flagdata(vis=self.vis, mode='summary', spw='8')
        self.assertEqual(res['flagged'], 274944, 'Should clip only spw=8')
        self.assertEqual(res['total'], 274944)
        
    def test_datacol_corrected(self):
        ''''flagdata: clip CORRECTED data column'''
        flagdata(vis=self.vis, flagbackup=False, mode='clip', datacolumn='CORRECTED',
                 clipminmax=[0.,10.])
        # only corrected column has amplitude above 10.0
        res = flagdata(vis=self.vis, mode='summary', spw='5,9,10,11')
        self.assertEqual(res['flagged'], 1142)
        
        # Make sure the corrected data was used, not the default data column
        self.unflag_ms()
        flagdata(vis=self.vis, flagbackup=False, mode='clip',
                 clipminmax=[0.,10.])
        
        # should not flag anything
        res = flagdata(vis=self.vis, mode='summary', spw='5,9,10,11')
        self.assertEqual(res['flagged'], 0)
                
    def test_residual_col(self):
        '''flagdata: clip RESIDUAL column'''
        flagdata(vis=self.vis, flagbackup=False, mode='clip', datacolumn='RESIDUAL', clipzeros=True)
        res = flagdata(vis=self.vis, mode='summary')
        self.assertEqual(res['flagged'], 137472)

    def test_clip_timeavg_cmp_mstransform(self):
        '''flagdata: clip with time average and compare with mstransform'''

        def check_expected_flag_positions(self, msname):
            """
            Implements a very hand-made check on the exact positions of flags for the test
            dataset used in these tests.

            This has been crossed-checked manually, looking at the visibility values and the
            thresholds set in clip (clipminmax). The pattern used here must be produced by
            the (back)propagation of flags with time average if it is working correctly.
            """
            try:
                tbt = table()
                tbt.open(msname)
                flags = tbt.getcol('FLAG')

                # Indices are: correlation, channel, time:
                exp_flags = [[ 0, 51, 0], [ 0, 51, 1], [ 0, 60, 0], [ 0, 60, 1],
                             [ 1, 51, 0], [ 1, 51, 1], [ 1, 60, 1], [ 2, 51, 0],
                             [ 2, 51, 1], [ 2, 60, 0], [ 2, 60, 1], [ 3 ,21, 1],
                             [ 3, 51, 0], [ 3, 51, 1], [ 3, 60, 0], [ 3, 60, 1]]
                expected = np.full((4, 64, 2), False)
                for pos in exp_flags:
                    expected[pos[0], pos[1], pos[2]] = True

                np.testing.assert_equal(flags, expected,
                                        "Flags do not match the expected, manually verified "
                                        "pattern.")
            finally:
                tbt.close()

        # Create an output with 4 rows
        split(vis=self.vis,outputvis='timeavg.ms',datacolumn='data',spw='9',scan='30',antenna='1&2',
               timerange='2010/10/16/14:45:08.50~2010/10/16/14:45:11.50')
        flagdata('timeavg.ms', flagbackup=False, mode='unflag')
        
        # STEP 1
        # Create time averaged output in mstransform
        ms_step1 = 'test_residual_step1_timeavg.ms'
        mstransform('timeavg.ms',outputvis=ms_step1,
                    datacolumn='data',timeaverage=True,timebin='2s')
        
        # clip it
        flagdata(ms_step1, flagbackup=False, mode='clip',
                 clipminmax=[0.0,0.08])
        res1 = flagdata(vis=ms_step1, mode='summary', spwchan=True)

        # STEP 2
        # Clip with time averaging.
        ms_step2 = 'test_residual_step2_timeavg.ms'
        flagdata(vis='timeavg.ms', flagbackup=False, mode='clip', datacolumn='DATA', 
                 timeavg=True, timebin='2s', clipminmax=[0.0,0.08])
        
        # Do another time average in mstransform to have the corrected averaged visibilities
        mstransform('timeavg.ms', outputvis=ms_step2,
                    datacolumn='data',timeaverage=True,timebin='2s')
        
        res2 = flagdata(vis=ms_step2, mode='summary', spwchan=True)

        # Compare step1 vs step2
        self.assertEqual(res1['flagged'], res2['flagged'])
        # Check specific channels
        self.assertEqual(res2['spw:channel']['0:21']['flagged'], 1)
        self.assertEqual(res2['spw:channel']['0:51']['flagged'], 8)
        self.assertEqual(res2['spw:channel']['0:60']['flagged'], 7)

        # Additional checks on the exact positions of flags, to better cover issues found
        # in CAS-12737, CAS-12910.
        check_expected_flag_positions(self, ms_step1)
        check_expected_flag_positions(self, ms_step2)

    def test_timeavg_spw9_2scans(self):
        '''flagdata: clip with time averaging in spw 9'''
        
        flagdata(vis=self.vis, flagbackup=False, mode='clip', datacolumn='DATA', spw='9',
                 timeavg=True, timebin='2s', clipminmax=[0.0,0.08])
        
        res = flagdata(vis=self.vis, mode='summary', spw='9')
        self.assertEqual(res['spw']['9']['flagged'], 42106)
        self.assertEqual(res['flagged'], 42106)

        
    def test_clip_no_model_col(self):
        "flagdata: Should fail when MODEL or virtual MODEL columns do not exist"
        # Use an MS without MODEL_DATA column
        self.setUp_ngc5921(True)
        
        # RESIDUAL = CORRECTED - MODEL.
        # It should fail and not flag anything
        datacols = ["RESIDUAL","RESIDUAL_DATA"]
        for col in datacols:
            with self.assertRaises(ValueError):
                flagdata(vis=self.vis, mode='clip', datacolumn=col, clipminmax=[2.3,3.1],
                         clipoutside=False, action='apply')
            print('flagadta is expected to fail with datacolumn='+col)
            self.assertEqual(flagdata(vis=self.vis, mode='summary')['flagged'],0.0)

    def test_clip_with_model_col(self):
        "flagdata: Should flag DATA-MODEL when RESIDUAL-DATA is asked"
        self.setUp_ngc5921(True)
        os.system('cp -r '+self.vis + ' ngc5921_virtual_model_col.ms')

        # Create MODEL column
        setjy(vis=self.vis, field='1331+305*',modimage='',standard='Perley-Taylor 99',scalebychan=False, usescratch=True)

        # Create virtual MODEL column
        setjy(vis='ngc5921_virtual_model_col.ms', field='1331+305*',modimage='',standard='Perley-Taylor 99',scalebychan=False, usescratch=False)
        
        # Flag RESIDUAL_DATA = DATA - MODEL
        flagdata(vis=self.vis, mode='clip',datacolumn='RESIDUAL_DATA',clipminmax=[2.3,3.1],clipoutside=False, action='apply')
        self.assertEqual(flagdata(vis=self.vis, mode='summary')['flagged'],412.0)
                                      
        # Flag RESIDUAL_DATA = DATA - virtual MODEL
        flagdata(vis='ngc5921_virtual_model_col.ms', mode='clip',datacolumn='RESIDUAL_DATA',clipminmax=[2.3,3.1],
                 clipoutside=False, action='apply')
        self.assertEqual(flagdata(vis='ngc5921_virtual_model_col.ms', mode='summary')['flagged'],412.0)


    def test_clip_virtual_model_col_use_delmod(self):
        "flagdata: Should flag DATA-MODEL when RESIDUAL-DATA is asked"
        self.setUp_ngc5921(True)
        os.system('cp -r '+self.vis + ' ngc5921_virtual_model_col.ms')

        # Create virtual MODEL column
        setjy(vis='ngc5921_virtual_model_col.ms', field='1331+305*',modimage='',standard='Perley-Taylor 99',scalebychan=False, 
              usescratch=False)
                                              
        # Flag RESIDUAL_DATA = DATA - virtual MODEL
        flagdata(vis='ngc5921_virtual_model_col.ms', mode='clip',datacolumn='RESIDUAL_DATA',clipminmax=[2.3,3.1],
                 clipoutside=False, action='apply')
        self.assertEqual(flagdata(vis='ngc5921_virtual_model_col.ms', mode='summary')['flagged'],412.0)
        
        # Unflag and delete model columns
        flagdata(vis='ngc5921_virtual_model_col.ms', mode='unflag',flagbackup=False)
        delmod(vis='ngc5921_virtual_model_col.ms',otf=True,scr=True)
        
        # Flag RESIDUAL_DATA should fail because virtual MODEL column doesn't exist
        with self.assertRaises(ValueError):
            flagdata(vis='ngc5921_virtual_model_col.ms', mode='clip',
                     datacolumn='RESIDUAL_DATA', clipminmax=[2.3,3.1], clipoutside=False,
                     action='apply')
        self.assertEqual(flagdata(vis='ngc5921_virtual_model_col.ms', mode='summary')['flagged'],0)
        

class test_antint(test_base):
    """flagdata:: Test of mode = 'antint'"""
    
    def setUp(self):
        # TODO: we need a more appropriate input MS for this.
        self.setUp_data4tfcrop()
        
    def test_antint_spw3_high_threshold(self):
        '''flagdata: mode = antint, spw = 3, minchanfrac = 0.6'''

        flagdata(vis=self.vis, mode='antint', spw='3', antint_ref_antenna='ea01', minchanfrac=0.6)
        res = flagdata(vis=self.vis, mode='summary', spw='3')

        self.assertEqual(res['flagged'], 0)
        self.assertEqual(res['antenna']['ea01']['flagged'], 0)
        self.assertEqual(res['spw']['3']['total'], 274944)
        self.assertEqual(res['spw']['3']['flagged'], 0)

    def test_antint_spw3_low_threshold(self):
        '''flagdata: mode = antint, spw = 3, minchanfrac = -.1'''

        flagdata(vis=self.vis, mode='antint', spw='3', antint_ref_antenna='ea01', minchanfrac=-.1)
        res = flagdata(vis=self.vis, mode='summary', spw='3')

        self.assertEqual(res['flagged'], 274944)
        self.assertEqual(res['antenna']['ea01']['flagged'], 137472)
        self.assertEqual(res['spw']['3']['total'], 274944)
        self.assertEqual(res['spw']['3']['flagged'], 274944)

    def test_antint_spw0_high_threshold(self):
        '''flagdata: mode = antint, spw = 0, minchanfrac = 0.45'''

        flagdata(vis=self.vis, mode='antint', spw='0', antint_ref_antenna='ea01', minchanfrac=0.45)
        res = flagdata(vis=self.vis, mode='summary', spw='0')

        self.assertEqual(res['flagged'], 0)
        self.assertEqual(res['antenna']['ea01']['flagged'], 0)
        self.assertEqual(res['spw']['0']['total'], 274944)
        self.assertEqual(res['spw']['0']['flagged'], 0)

    def test_antint_spw0_low_threshold(self):
        '''flagdata: mode = antint, spw = 0, minchanfrac = 0.05'''

        flagdata(vis=self.vis, mode='antint', spw='0', antint_ref_antenna='ea01', minchanfrac=0.05)
        res = flagdata(vis=self.vis, mode='summary', spw='0')

        self.assertEqual(res['flagged'], 0)
        self.assertEqual(res['antenna']['ea01']['flagged'], 0)
        self.assertEqual(res['spw']['0']['total'], 274944)
        self.assertEqual(res['spw']['0']['flagged'], 0)

    def test_antint_list_mode1_with_clip(self):
        '''flagdata in list mode: mode = antint + clip, spw = 2, minchanfrac=0.3'''

        in_list = ["mode='clip' spw='2' clipminmax=[0.1, 0.7] clipzeros=True",
                   "mode='antint' antint_ref_antenna='ea01' spw='2' minchanfrac=0.3 verbose=True",
                   "mode='summary' spw='2'"]

        res = flagdata(vis=self.vis, mode='list', inpfile=in_list)

        self.assertEqual(res['total'], 274944)
        self.assertEqual(res['flagged'], 149258)
        self.assertEqual(len(res['antenna']), 4)
        self.assertEqual(res['antenna']['ea01']['total'], 137472)
        self.assertEqual(res['antenna']['ea01']['flagged'], 74300)
        self.assertEqual(len(res['spw']), 1)
        self.assertEqual(res['spw']['2']['total'], 274944)
        self.assertEqual(res['spw']['2']['flagged'], 149258)

    def test_antint_list_mode2_compare_against_flagcmd(self):
        '''flagdata and flagcmd in list mode: mode = antint, spw = 2, minchanfrac=0.3'''

        # Clear all flags with flagcmd
        flagcmd(vis=self.vis, action='clear', clearall=True)

        in_list = ["mode='clip' spw='2' clipminmax=[0.1, 0.7] clipzeros=True",
                   "mode='antint' antint_ref_antenna='ea01' spw='2' minchanfrac=0.3 verbose=True",
                   "mode='summary' spw='2'"]

        # Run antint mode with flagdata in list mode
        res_flagdata = flagdata(vis=self.vis, mode='list', inpfile=in_list)

        # Re-run antint mode with flagcmd
        self.unflag_ms()
        flagcmd(vis=self.vis, inpmode='list', inpfile=in_list)
        res_flagcmd = flagdata(vis=self.vis, mode='summary', spw='2')

        # Check result from flagdata against flagcmd
        self.assertEqual(res_flagdata['total'], res_flagcmd['total'])
        self.assertEqual(res_flagdata['flagged'], res_flagcmd['flagged'])
        self.assertEqual(len(res_flagdata['antenna']), len(res_flagcmd['antenna']))
        self.assertEqual(res_flagdata['antenna']['ea01']['total'],
                         res_flagcmd['antenna']['ea01']['total'])
        self.assertEqual(res_flagdata['antenna']['ea01']['flagged'],
                         res_flagcmd['antenna']['ea01']['flagged'])
        self.assertEqual(len(res_flagdata['spw']), len(res_flagcmd['spw']))
        self.assertEqual(res_flagdata['spw']['2']['total'],
                         res_flagcmd['spw']['2']['total'])
        self.assertEqual(res_flagdata['spw']['2']['flagged'],
                         res_flagcmd['spw']['2']['flagged'])


class test_CASA_4_0_bug_fix(test_base):
    """flagdata:: Regression test for the fixes introduced during the CASA 4.0 bug fix season"""

    def setUp(self):
        self.setUp_data4tfcrop()
        
    def test_CAS_4270(self):
        """flagdata: Test uvrange given in lambda units"""
                
        flagdata(vis=self.vis,mode='manual',uvrange='<2klambda')
        flagdata(vis=self.vis,mode='clip', flagbackup=False)
        summary_ref = flagdata(vis=self.vis,mode='summary', spw='2,3')
        
#        flagdata(vis=self.vis,mode='unflag', flagbackup=False)
        self.unflag_ms()
        flagdata(vis=self.vis,mode='list',inpfile=["uvrange='<2Klambda'","mode='clip'"],
                 flagbackup=False)
        summary_out = flagdata(vis=self.vis,mode='summary', spw='2,3')
        
        self.assertEqual(summary_out['flagged'],summary_ref['flagged'],'uvrange given in lambda is not properly translated into meters')
        
    def test_CAS_4312(self):
        """flagdata: Test channel selection with Rflag agent"""
        
        flagdata(vis=self.vis,mode='rflag',spw='9:10~20', extendflags=False)
        summary = flagdata(vis=self.vis,mode='summary', spw='8,9,10')
        self.assertEqual(summary['spw']['8']['flagged'],0,'Error in channel selection with Rflag agent')
        self.assertEqual(summary['spw']['9']['flagged'],1861,'Error in channel selection with Rflag agent')
        self.assertEqual(summary['spw']['10']['flagged'],0,'Error in channel selection with Rflag agent')
        
        
    def test_CAS_4200(self):
        """flagdata: Test quack mode with quackinterval 0"""
        
        res = flagdata(vis=self.vis,mode='quack',quackinterval=0, flagbackup=False)
        self.assertTrue(res == {})
#        summary_zero = flagdata(vis=self.vis,mode='summary', spw='8')
#        self.assertEqual(summary_zero['flagged'],0,'Error in quack mode with quack interval 0')
        
        flagdata(vis=self.vis,mode='quack',quackinterval=1, flagbackup=False)
        summary_one = flagdata(vis=self.vis,mode='summary', spw='8')
        
#        flagdata(vis=self.vis,mode='unflag', flagbackup=False)
        self.unflag_ms()
        flagdata(vis=self.vis,mode='quack', flagbackup=False)
        summary_default = flagdata(vis=self.vis,mode='summary', spw='8')
        
        self.assertEqual(summary_one['flagged'],summary_default['flagged'],'Error in quack mode with quack interval 1')
        
    def test_alias(self):
        '''flagdata: Test flagdata alias'''
        res = flagdata(vis=self.vis, mode='summary', spw='1')['flagged']
        self.assertEqual(res, 0)
        
    def test_spw_freq1(self):
        '''flagdata: CAS-3562, flag all spw channels greater than a frequency'''
        flagdata(vis=self.vis, spw='>2000MHz', flagbackup=False)
        
        # Flag only spw=6,7
        res = flagdata(vis=self.vis, mode='summary', spw='0,6,7,10')
        self.assertEqual(res['spw']['0']['flagged'], 0)
        self.assertEqual(res['spw']['10']['flagged'], 0)
        self.assertEqual(res['spw']['7']['flagged'], 274944)
        self.assertEqual(res['spw']['7']['total'], 274944)
        self.assertEqual(res['spw']['6']['flagged'], 274944)
        self.assertEqual(res['spw']['6']['total'], 274944)
        self.assertEqual(res['flagged'], 549888)

    def test_spw_freq2(self):
        '''flagdata: CAS-3562, flag the channel with a frequency'''
        flagdata(vis=self.vis, spw='*:1956MHz,*:945MHz', flagbackup=False)
        
         # Flag only spw=5,8, first channel (0)
        res = flagdata(vis=self.vis, mode='summary', spw='1,5,8,15',spwchan=True)
        self.assertEqual(res['spw:channel']['1:0']['flagged'], 0)
        self.assertEqual(res['spw:channel']['15:0']['flagged'], 0)
        self.assertEqual(res['spw:channel']['5:0']['flagged'], 4296)
        self.assertEqual(res['spw:channel']['5:0']['total'], 4296)
        self.assertEqual(res['spw:channel']['8:0']['flagged'], 4296)
        self.assertEqual(res['spw:channel']['8:0']['total'], 4296)
        self.assertEqual(res['flagged'], 8592)

    def test_spw_freq3(self):
        '''flagdata: CAS-3562, flag a range of frequencies'''
        flagdata(vis=self.vis, spw='1500 ~ 2000MHz', flagbackup=False)
        
        # Flag only spw=0~5 
        res = flagdata(vis=self.vis, mode='summary', spw='0~6', spwchan=True)
        self.assertEqual(res['spw']['0']['flagged'], 274944)
        self.assertEqual(res['spw']['1']['flagged'], 274944)
        self.assertEqual(res['spw']['2']['flagged'], 274944)
        self.assertEqual(res['spw']['3']['flagged'], 274944)
        self.assertEqual(res['spw']['4']['flagged'], 274944)
        self.assertEqual(res['spw']['5']['flagged'], 274944)
        self.assertEqual(res['spw']['6']['flagged'], 0)
        self.assertEqual(res['flagged'], 1649664)
        
    def test_invalid_antenna(self):
        '''flagdata: CAS-3712, handle good and bad antenna names in MS selection'''
        
        flagdata(vis=self.vis, antenna='ea01,ea93', mode='manual', flagbackup=False)
        res = flagdata(vis=self.vis, mode='summary', antenna='ea01', basecnt=True)
        self.assertEqual(res['flagged'], 2199552)
        self.assertEqual(res['total'], 2199552)


class test_correlations(test_base):
    '''Test combinations of correlation products'''
    def setUp(self):
        self.setUp_mwa()
        
    def tearDown(self):
        shutil.rmtree(self.vis, ignore_errors=True)
        
    def test_xx_xy(self):
        '''flagdata: flag XX,XY'''
        flagdata(vis=self.vis, mode='manual', flagbackup=False, correlation='XX,XY')
        res = flagdata(vis=self.vis, mode='summary')
        self.assertEqual(res['correlation']['XX']['flagged'], 429792)
        self.assertEqual(res['correlation']['XY']['flagged'], 429792)
        self.assertEqual(res['correlation']['YY']['flagged'], 0)
        self.assertEqual(res['correlation']['YX']['flagged'], 0)

    def test_xx_yx(self):
        '''flagdata: flag XX,YX'''
        flagdata(vis=self.vis, mode='manual', flagbackup=False, correlation='XX,YX')
        res = flagdata(vis=self.vis, mode='summary')
        self.assertEqual(res['correlation']['XX']['flagged'], 429792)
        self.assertEqual(res['correlation']['XY']['flagged'], 0)
        self.assertEqual(res['correlation']['YY']['flagged'], 0)
        self.assertEqual(res['correlation']['YX']['flagged'], 429792)
        
    def test_xx_yx_xy(self):
        '''flagdata: flag XX,YX, XY with space'''
        flagdata(vis=self.vis, mode='manual', flagbackup=False, correlation='XX,YX, XY')
        res = flagdata(vis=self.vis, mode='summary')
        self.assertEqual(res['correlation']['XX']['flagged'], 429792)
        self.assertEqual(res['correlation']['XY']['flagged'], 429792)
        self.assertEqual(res['correlation']['YY']['flagged'], 0)
        self.assertEqual(res['correlation']['YX']['flagged'], 429792)
        
    def test_yy_yx(self):
        '''flagdata: flag YY,YX'''
        flagdata(vis=self.vis, mode='manual', flagbackup=False, correlation=' YY,YX')
        res = flagdata(vis=self.vis, mode='summary')
        self.assertEqual(res['correlation']['XX']['flagged'], 0)
        self.assertEqual(res['correlation']['XY']['flagged'], 0)
        self.assertEqual(res['correlation']['YY']['flagged'], 429792)
        self.assertEqual(res['correlation']['YX']['flagged'], 429792)
        
        
class test_tsys(test_base):
    """Flagdata:: Flagging of Tsys-based CalTable """
    
    def setUp(self):
         self.setUp_tsys_case()
         
    def test_unsupported_elevation(self):
        '''Flagdata: Unsupported elevation mode'''
        with self.assertRaises(ValueError):
            res = flagdata(vis=self.vis, mode='elevation')

    def test_unsupported_shadow(self):
        '''Flagdata: Unsupported shadow mode'''
        with self.assertRaises(ValueError):
            res = flagdata(vis=self.vis, mode='shadow', flagbackup=False)
        
    def test_mixed_list(self):
        '''Flagdata: mixed supported and unsupported modes in a list'''
        cmds = ["spw='1'",
                "spw='3' mode='elevation'",
                "mode='shadow'",
                "spw='5'"]
        
        flagdata(vis=self.vis, mode='list', inpfile=cmds, flagbackup=False)
        res = flagdata(vis=self.vis,mode='summary',spw='1,3,5')
        self.assertEqual(res['spw']['1']['flagged'], 32256)
        self.assertEqual(res['spw']['3']['flagged'], 0)
        self.assertEqual(res['spw']['5']['flagged'], 32256)
        self.assertEqual(res['flagged'], 32256*2)
        
    def test_invalid_scan(self):
        '''Flagdata: unsupported scan selection'''
        try:
            flagdata(vis=self.vis, scan='2', flagbackup=False)
        except RuntimeError as instance:
            print('Expected error: %s'%instance)

    def test_default_fparam(self):
        '''Flagdata: default data column FPARAM'''
        flagdata(vis=self.vis, mode='clip', clipminmax=[0,500], flagbackup=False,
                 datacolumn='FPARAM')
        res=flagdata(vis=self.vis, mode='summary')
        self.assertEqual(res['flagged'], 5325)
        
    def test_manual_field_selection(self):
        """Flagdata:: Manually flag a Tsys-based CalTable using field selection"""

        flagdata(vis=self.vis, field='0', flagbackup=False)
        res=flagdata(vis=self.vis, mode='summary')
        
        self.assertEqual(res['field']['3c279']['flagged'], 9216)
        self.assertEqual(res['field']['Titan']['flagged'], 0)
        self.assertEqual(res['field']['TW Hya']['flagged'], 0)
        self.assertEqual(res['field']['J1037-295=QSO']['flagged'], 0)

    def test_manual_antenna_selection(self):
        """Flagdata:: Manually flag a Tsys-based CalTable using antenna selection"""

        flagdata(vis=self.vis, antenna='DV09', flagbackup=False)
        res=flagdata(vis=self.vis, mode='summary')
        self.assertEqual(res['antenna']['DV09']['flagged'], 14336)
        self.assertEqual(res['antenna']['DV10']['flagged'], 0)
               
    def test_clip_fparam_sol1(self):
        """Flagdata:: Test clipping first calibration solution product of FPARAM 
        column using a minmax range """

        flagdata(vis=self.vis, mode='clip', datacolumn='FPARAM', correlation='REAL_Sol1',
                 clipzeros=True, clipminmax=[0.,600.], flagbackup=False)
        res=flagdata(vis=self.vis, mode='summary')
        
        self.assertEqual(res['total'], 129024.0)
        self.assertEqual(res['flagged'], 750.0)
        self.assertEqual(res['correlation']['Sol1']['flagged'], 750.0)
        self.assertEqual(res['correlation']['Sol1']['total'], 64512.0)
        self.assertEqual(res['correlation']['Sol2']['flagged'], 0.0)
        self.assertEqual(res['correlation']['Sol2']['total'], 64512.0)
        
    def test_list_fparam_sol1_extension(self):
        """Flagdata:: Test list mode to clip first calibration solution product of FPARAM 
        column using a minmax range, and then extend to the other solution """

        cmds = ["mode='clip' datacolumn='FPARAM' correlation='Sol1' "
                "clipzeros=True clipminmax=[0.,600.]",
                "mode='extend' extendpols=True growfreq=0.0 growtime=0.0"]
        flagdata(vis=self.vis, mode='list', inpfile=cmds)
        res=flagdata(vis=self.vis, mode='summary')
        self.assertEqual(res['total'], 129024)
        self.assertEqual(res['flagged'], 1500)
        self.assertEqual(res['correlation']['Sol1']['flagged'], 750)
        self.assertEqual(res['correlation']['Sol2']['flagged'], 750)

        # Get the same results when flagging using a file
#        flagdata(vis=self.vis, mode='unflag', flagbackup=False)
        self.unflag_ms()
        myinput = "mode='clip' datacolumn='FPARAM' correlation='Sol1' clipzeros=True clipminmax=[0.,600.]\n"\
                "mode='extend' extendpols=True growfreq=0.0 growtime=0.0"
        filename = 'callist.txt'
        create_input(myinput, filename)
        flagdata(vis=self.vis, mode='list', inpfile=filename, flagbackup=False)
        res=flagdata(vis=self.vis, mode='summary')
        self.assertEqual(res['total'], 129024)
        self.assertEqual(res['flagged'], 1500)
        self.assertEqual(res['correlation']['Sol1']['flagged'], 750)
        self.assertEqual(res['correlation']['Sol2']['flagged'], 750)

    def test_clip_fparam_sol2(self):
        """Flagdata:: Test cliping second calibration solution product of FPARAM 
        column using a minmax range """

        flagdata(vis=self.vis, mode='clip', datacolumn='FPARAM', correlation='Sol2',
                 clipzeros=True, clipminmax=[0.,600.], flagbackup=False)
        res=flagdata(vis=self.vis, mode='summary')
        
        self.assertEqual(res['total'], 129024.0)
        self.assertEqual(res['flagged'], 442.0)
        self.assertEqual(res['correlation']['Sol1']['flagged'], 0.0)
        self.assertEqual(res['correlation']['Sol1']['total'], 64512.0)
        self.assertEqual(res['correlation']['Sol2']['flagged'], 442.0)
        self.assertEqual(res['correlation']['Sol2']['total'], 64512.0)
        
    def test_clip_fparam_sol1sol2(self):
        """Flagdata:: Test cliping first and second calibration solution products of 
        FPARAM column using a minmax range """

        flagdata(vis=self.vis, mode='clip', datacolumn='FPARAM', correlation='Sol1,Sol2',
                 clipzeros=True, clipminmax=[0.,600.], flagbackup=False)
        res=flagdata(vis=self.vis, mode='summary')

        self.assertEqual(res['total'], 129024.0)
        self.assertEqual(res['flagged'], 1192.0)
        self.assertEqual(res['correlation']['Sol1']['flagged'], 750.0)
        self.assertEqual(res['correlation']['Sol1']['total'], 64512.0)
        self.assertEqual(res['correlation']['Sol2']['flagged'], 442.0)
        self.assertEqual(res['correlation']['Sol2']['total'], 64512.0)
                
    def test_invalid_corr(self):
        '''Flagdata: default correlation should be REAL_ALL in this case'''
        flagdata(vis=self.vis, mode='clip', correlation='ABS_ALL',clipminmax=[0.,600.],
                 flagbackup=False, datacolumn='FPARAM')
        res=flagdata(vis=self.vis, mode='summary')
        self.assertEqual(res['flagged'], 1192.0)
        
    def test_invalid_datacol_cal(self):
        '''Flagdata: invalid data column should not fall back to default'''
        with self.assertRaises(ValueError):
            flagdata(vis=self.vis, mode='clip', clipminmax=[0.,600.],datacolumn='PARAMERR',
                     flagbackup=False)
        res=flagdata(vis=self.vis, mode='summary')
#        self.assertEqual(res['flagged'], 1192.0)
        self.assertFalse(res['flagged']==1192.0)
                
    def test_clip_fparam_all(self):
        """Flagdata:: Test cliping all calibration solution products of FPARAM 
        column using a minmax range """

        flagdata(vis=self.vis, mode='clip', datacolumn='FPARAM', correlation='',
                 clipzeros=True, clipminmax=[0.,600.], flagbackup=False)
        res=flagdata(vis=self.vis, mode='summary')       
        self.assertEqual(res['total'], 129024.0)
        self.assertEqual(res['flagged'], 1192.0)
        self.assertEqual(res['correlation']['Sol1']['flagged'], 750.0)
        self.assertEqual(res['correlation']['Sol1']['total'], 64512.0)
        self.assertEqual(res['correlation']['Sol2']['flagged'], 442.0)
        self.assertEqual(res['correlation']['Sol2']['total'], 64512.0)

    def test_clip_fparam_all(self):
        """Flagdata:: Test cliping only zeros in all calibration solution 
        products of FPARAM column"""

        flagdata(vis=self.vis, mode='clip', datacolumn='FPARAM', correlation='',
                 clipzeros=True, flagbackup=False)
        res=flagdata(vis=self.vis, mode='summary')
               
        self.assertEqual(res['total'], 129024.0)
        self.assertEqual(res['flagged'], 126.0)
        self.assertEqual(res['correlation']['Sol1']['flagged'], 56.0)
        self.assertEqual(res['correlation']['Sol1']['total'], 64512.0)
        self.assertEqual(res['correlation']['Sol2']['flagged'], 70.0)
        self.assertEqual(res['correlation']['Sol2']['total'], 64512.0)

    def test_clip_nans_fparam_all(self):
        """Flagdata:: Test cliping only NaNs/Infs in all calibration solution products of FPARAM column"""

        flagdata(vis=self.vis, mode='clip', datacolumn='FPARAM', correlation='',
                 flagbackup=False)
        res=flagdata(vis=self.vis, mode='summary')
        
        self.assertEqual(res['total'], 129024.0)
        self.assertEqual(res['flagged'], 0.0)
        self.assertEqual(res['correlation']['Sol1']['flagged'], 0.0)
        self.assertEqual(res['correlation']['Sol1']['total'], 64512.0)
        self.assertEqual(res['correlation']['Sol2']['flagged'], 0.0)
        self.assertEqual(res['correlation']['Sol2']['total'], 64512.0)

    def test_clip_fparam_error_absall(self):
        """Flagdata:: Error case test when a complex operator is used with CalTables """

        flagdata(vis=self.vis, mode='clip', datacolumn='FPARAM', correlation='ABS_ALL',
                 clipzeros=True, clipminmax=[0.,600.], flagbackup=False)
        res=flagdata(vis=self.vis, mode='summary')

        self.assertEqual(res['total'], 129024.0)
        self.assertEqual(res['flagged'], 1192.0)
        self.assertEqual(res['correlation']['Sol1']['flagged'], 750.0)
        self.assertEqual(res['correlation']['Sol1']['total'], 64512.0)
        self.assertEqual(res['correlation']['Sol2']['flagged'], 442.0)
        self.assertEqual(res['correlation']['Sol2']['total'], 64512.0)

    def test_clip_fparam_error_abs1(self):
        """Flagdata:: Error case test when a complex operator is used with CalTables """

        flagdata(vis=self.vis, mode='clip', datacolumn='FPARAM', correlation='ABS_Sol1',
                 clipzeros=True, clipminmax=[0.,600.], flagbackup=False)
        res=flagdata(vis=self.vis, mode='summary')

        self.assertEqual(res['total'], 129024)
        self.assertEqual(res['flagged'], 750)
        self.assertEqual(res['correlation']['Sol1']['flagged'], 750.0)
        self.assertEqual(res['correlation']['Sol2']['flagged'], 0)

    def test_clip_fparam_error_abs12(self):
        """Flagdata:: Fall back to default REAL operator """

        flagdata(vis=self.vis, mode='clip', datacolumn='FPARAM', correlation='ABS Sol1,Sol2',
                 clipzeros=True, clipminmax=[0.,600.], flagbackup=False)
        res=flagdata(vis=self.vis, mode='summary')

        self.assertEqual(res['total'], 129024)
        self.assertEqual(res['flagged'], 1192)
        self.assertEqual(res['correlation']['Sol1']['flagged'], 750.0)
        self.assertEqual(res['correlation']['Sol2']['flagged'], 442)

    def test_clip_snr_all(self):
        """Flagdata:: Test cliping all calibration solution products of SNR
        column using a minmax range for Tsys CalTable"""

        flagdata(vis=self.vis, mode='clip', datacolumn='SNR', correlation='',
                 clipzeros=True, clipminmax=[0.,2.], flagbackup=False)
        res=flagdata(vis=self.vis, mode='summary')

        self.assertEqual(res['total'], 129024.0)
        self.assertEqual(res['flagged'], 0.0)
        self.assertEqual(res['correlation']['Sol1']['flagged'], 0.0)
        self.assertEqual(res['correlation']['Sol1']['total'], 64512.0)
        self.assertEqual(res['correlation']['Sol2']['flagged'], 0.0)
        self.assertEqual(res['correlation']['Sol2']['total'], 64512.0)

    def test_spw_selection(self):
        '''Flagdata: Select spw in cal tables'''
        flagdata(vis=self.vis, mode='manual', spw='1,3', flagbackup=False)
        res=flagdata(vis=self.vis, mode='summary')
        self.assertEqual(res['spw']['1']['flagged'],32256)
        self.assertEqual(res['spw']['3']['flagged'],32256)
        self.assertEqual(res['flagged'],32256+32256)

    def test_channel_selection(self):
        '''Flagdata: Select spw:channel in cal tables'''
        flagdata(vis=self.vis, mode='manual', spw='*:0~8,*:120~127', flagbackup=False)
        res=flagdata(vis=self.vis, mode='summary', spwchan=True)
        self.assertEqual(res['spw']['1']['flagged'],4284)
        self.assertEqual(res['spw']['3']['flagged'],4284)
        self.assertEqual(res['spw:channel']['5:0']['flagged'],252)
        self.assertEqual(res['spw:channel']['5:0']['total'],252)
        self.assertEqual(res['spw:channel']['5:9']['flagged'],0)
        self.assertEqual(res['spw:channel']['5:119']['flagged'],0)
        self.assertEqual(res['spw:channel']['5:120']['flagged'],252)
        self.assertEqual(res['spw:channel']['5:127']['flagged'],252)
        self.assertEqual(res['flagged'],4284*4)

    def test_tsys_scan1(self):
        '''Flagdata: select valid scans'''
        flagdata(vis=self.vis, mode='manual', scan='1,10,14,30', flagbackup=False)
        res=flagdata(vis=self.vis, mode='summary')
        self.assertEqual(res['scan']['1']['flagged'],9216)
        self.assertEqual(res['scan']['3']['flagged'],0)
        self.assertEqual(res['scan']['10']['flagged'],9216)
        self.assertEqual(res['scan']['14']['flagged'],9216)
        self.assertEqual(res['scan']['30']['flagged'],9216)
        self.assertEqual(res['flagged'],9216*4)
        
    def test_tsys_scan2(self):
        '''Flagdata: select valid and invalid scans'''
        # scan=2 does not exist. It should not raise an error
        flagdata(vis=self.vis, mode='manual', scan='1~3', flagbackup=False)
        res=flagdata(vis=self.vis, mode='summary')
        self.assertEqual(res['scan']['1']['flagged'],9216)
        self.assertEqual(res['scan']['3']['flagged'],9216)
        self.assertEqual(res['flagged'],9216*2)

    def test_tsys_time1(self):
        '''Flagdata: select a timerange'''
        flagdata(vis=self.vis, mode='clip', clipminmax=[-2000.,2000.], timerange="<03:50:00", 
                 datacolumn='FPARAM', flagbackup=False)
        res=flagdata(vis=self.vis, mode='summary')['flagged']
        self.assertEqual(res, 5)

    def test_tsys_time2(self):
        '''Flagdata: select a timerange for one spw'''
        # timerange=03:50:00~04:10:00 covers scans 14 17 only
        flagdata(vis=self.vis, mode='manual', timerange="03:50:00~04:10:00",
                 flagbackup=False)
        res=flagdata(vis=self.vis, mode='summary')
        self.assertEqual(res['scan']['14']['flagged'],9216)
        self.assertEqual(res['scan']['17']['flagged'],9216)
        self.assertEqual(res['spw']['1']['flagged'],4608)
        self.assertEqual(res['spw']['3']['flagged'],4608)
        self.assertEqual(res['flagged'],18432)
        
        # Run for one spw only
#        flagdata(vis=self.vis, mode='unflag', flagbackup=False)
        self.unflag_ms()
        flagdata(vis=self.vis, mode='manual', timerange="03:50:00~04:10:00", spw='1',
                 flagbackup=False)
        res=flagdata(vis=self.vis, mode='summary')
        self.assertEqual(res['scan']['14']['flagged'],2304)
        self.assertEqual(res['scan']['17']['flagged'],2304)
        self.assertEqual(res['spw']['1']['flagged'],4608)
        self.assertEqual(res['spw']['3']['flagged'],0)
        self.assertEqual(res['flagged'],4608)
         
        # Now check that the same is flagged using scan selection
#        flagdata(vis=self.vis, mode='unflag', flagbackup=False)
        self.unflag_ms()
        flagdata(vis=self.vis, mode='manual', scan='14,17', spw='1',
                 flagbackup=False)
        res1=flagdata(vis=self.vis, mode='summary')
        self.assertEqual(res1['scan']['14']['flagged'],2304)
        self.assertEqual(res1['scan']['17']['flagged'],2304)
        self.assertEqual(res1['spw']['1']['flagged'],4608)
        self.assertEqual(res1['spw']['3']['flagged'],0)
        self.assertEqual(res1['flagged'],4608)
        self.assertEqual(res1['flagged'], res['flagged'])
               
class test_bandpass(test_base):
    """Flagdata:: Test flagging task with Bpass-based CalTable """
    
    def setUp(self):
        self.setUp_bpass_case()

    def test_unsupported_modes(self):
        '''Flagdata: elevation and shadow are not supported in cal tables'''
        with self.assertRaises(ValueError):
            res = flagdata(vis=self.vis, mode='elevation', flagbackup=False)

        with self.assertRaises(ValueError):
            res = flagdata(vis=self.vis, mode='shadow', flagbackup=False)

    def test_nullselections(self):
        '''Flagdata: unkonwn scan selection in cal tables'''
        try:
            flagdata(vis=self.vis, scan='1', flagbackup=False)
        except RuntimeError as instance:
            print('Expected error: %s'%instance)

    def test_default_cparam(self):
        '''Flagdata: flag CPARAM as the default column'''
        flagdata(vis=self.vis, mode='clip', clipzeros=True, datacolumn='CPARAM', flagbackup=False)
        res = flagdata(vis=self.vis, mode='summary')
        self.assertEqual(res['flagged'], 11078.0, 'Should use CPARAM as the default column')

    def test_invalid_datacol(self):
        '''Flagdata: invalid data column should not fall back to default'''
        with self.assertRaises(ValueError):
            flagdata(vis=self.vis, mode='clip', clipzeros=True, datacolumn='PARAMERR',
                     flagbackup=False)
        res = flagdata(vis=self.vis, mode='summary')
#        self.assertEqual(res['flagged'], 11078.0)
        self.assertNotEqual(res['flagged'], 11078.0)
        
                        
    def test_manual_field_selection_for_bpass(self):
        """Flagdata:: Manually flag a bpass-based CalTable using field selection"""
        
        flagdata(vis=self.vis, field='3C286_A', flagbackup=False)
        summary=flagdata(vis=self.vis, mode='summary')
        
        self.assertEqual(summary['field']['3C286_A']['flagged'], 499200.0)
        self.assertEqual(summary['field']['3C286_B']['flagged'], 0)
        self.assertEqual(summary['field']['3C286_C']['flagged'], 0)
        self.assertEqual(summary['field']['3C286_D']['flagged'], 0)

    def test_list_field_Selection_for_bpass(self):
        """Flagdata:: Manually flag a bpass-based CalTable using list mode """
        
        flagdata(vis=self.vis, mode='list', inpfile=["field='3C286_A'"],
                 flagbackup=False)
        summary=flagdata(vis=self.vis, mode='summary')
        self.assertEqual(summary['field']['3C286_A']['flagged'], 499200.0)
        self.assertEqual(summary['field']['3C286_B']['flagged'], 0)
        self.assertEqual(summary['field']['3C286_C']['flagged'], 0)
        self.assertEqual(summary['field']['3C286_D']['flagged'], 0)

    def test_manual_antenna_selection_for_bpass(self):
        """Flagdata:: Manually flag a bpass-based CalTable using antenna selection"""
        flagdata(vis=self.vis, antenna='ea09', flagbackup=False)
        summary=flagdata(vis=self.vis, mode='summary')
        self.assertEqual(summary['antenna']['ea09']['flagged'], 48000.0)
        self.assertEqual(summary['antenna']['ea10']['flagged'], 0.0)

    def test_list_antenna_Selection_for_bpass(self):
        """Flagdata:: Manually flag a bpass-based CalTable using list mode"""
        
        flagdata(vis=self.vis, mode='list', inpfile=["antenna='ea09'"],
                 flagbackup=False)
        summary=flagdata(vis=self.vis, mode='summary')
        self.assertEqual(summary['antenna']['ea09']['flagged'], 48000.0)
        self.assertEqual(summary['antenna']['ea10']['flagged'], 0.0)
        
    def test_clip_nan_and_inf_cparam_all_for_bpass(self):
        """Flagdata:: Clip only NaNs and Infs in all calibration solutions of CPARAM column"""

        flagdata(vis=self.vis, mode='clip',datacolumn='CPARAM', correlation='',
                 flagbackup=False)
        summary=flagdata(vis=self.vis, mode='summary')
        self.assertEqual(summary['total'], 1248000.0)
        self.assertEqual(summary['flagged'], 0.0)
        self.assertEqual(summary['correlation']['Sol1']['flagged'], 0.0)
        self.assertEqual(summary['correlation']['Sol1']['total'], 624000.0)
        self.assertEqual(summary['correlation']['Sol2']['flagged'], 0.0)
        self.assertEqual(summary['correlation']['Sol2']['total'], 624000.0)

    def test_clip_minmax_cparam_all_for_bpass(self):
        """Flagdata:: Clip all calibration solutions of CPARAM column using a minmax range"""

        flagdata(vis=self.vis, mode='clip',clipzeros=True, clipminmax=[0,0.3], datacolumn='CPARAM',
                 flagbackup=False)
        summary=flagdata(vis=self.vis, mode='summary')
        self.assertEqual(summary['flagged'], 11175.0)
        self.assertEqual(summary['total'], 1248000)
        self.assertEqual(summary['correlation']['Sol1']['flagged'], 11136.0)
        self.assertEqual(summary['correlation']['Sol2']['flagged'], 39)

    def test_clip_minmax_snr_all_for_bpass(self):
        """Flagdata:: Test cliping all calibration solution products of SNR column using a 
        minmax range for bpass CalTable"""

        flagdata(vis=self.vis, mode='clip', clipzeros=True,clipminmax=[0.,550.],datacolumn='snr',
                 correlation='', flagbackup=False)
        summary=flagdata(vis=self.vis, mode='summary')
        self.assertEqual(summary['total'], 1248000.0)
        self.assertEqual(summary['flagged'], 74371.0)
        self.assertEqual(summary['correlation']['Sol1']['flagged'], 36327.0)
        self.assertEqual(summary['correlation']['Sol1']['total'], 624000.0)
        self.assertEqual(summary['correlation']['Sol2']['flagged'], 38044.0)
        self.assertEqual(summary['correlation']['Sol2']['total'], 624000.0)

    def test_clip_one_list(self):
        '''Flagdata: Flag one solution using one command in a list'''
        flagdata(vis=self.vis, mode='list', inpfile=["mode='clip' clipminmax=[0,3] "\
        "correlation='REAL_Sol1' datacolumn='CPARAM'"],
                 flagbackup=False)
        res = flagdata(vis=self.vis, mode='summary')
        self.assertEqual(res['flagged'], 309388)
        self.assertEqual(res['correlation']['Sol2']['flagged'], 0)
                
    def test_rflag_cparam_sol2_for_bpass(self):
        """Flagdata:: Test rflag solution 2 of CPARAM column for bpass"""

        flagdata(vis=self.vis, mode='rflag', correlation='Sol2', flagbackup=False,
                 datacolumn='CPARAM', extendflags=False)
        summary=flagdata(vis=self.vis, mode='summary')
        self.assertEqual(summary['flagged'], 13197)
        self.assertEqual(summary['correlation']['Sol1']['flagged'], 0)
        self.assertEqual(summary['correlation']['Sol2']['flagged'], 13197)

    def test_tfcrop_cparam_all_for_bpass(self):
        """Flagdata:: Test tfcrop in ABS_ALL calibration solutions of CPARAM column"""

        flagdata(vis=self.vis, mode='clip', datacolumn='CPARAM',correlation='ABS_ALL',clipzeros=True,
                 flagbackup=False)
        flagdata(vis=self.vis, mode='tfcrop', datacolumn='CPARAM',correlation='ABS_ALL',
                 flagbackup=False, extendflags=False)
        summary=flagdata(vis=self.vis, mode='summary')
#        self.assertTrue(abs(summary['flagged'] - 63861.0) <= 5)
#        self.assertEqual(abs(summary['flagged'] - 69369) <= 5)
        assert abs(summary['flagged'] - 49524) <= 5
        assert abs(summary['correlation']['Sol1']['flagged'] - 30427) <= 5
        assert abs(summary['correlation']['Sol2']['flagged'] - 19097) <= 5

    def test_tfcrop_cparam_sol1_extension_for_bpass(self):
        """Flagdata:: Test tfcrop first calibration solution product of CPARAM column, 
        and then extend to the other solution for bpass CalTable"""

        flagdata(vis=self.vis, mode='clip', datacolumn='CPARAM',correlation='Sol1',clipzeros=True,
                 flagbackup=False)
        flagdata(vis=self.vis, mode='tfcrop', datacolumn='CPARAM',correlation='Sol1',
                 flagbackup=False, extendflags=False)
        pre=flagdata(vis=self.vis, mode='summary')
        assert abs(pre['flagged'] - 30426) <= 5
        assert abs(pre['correlation']['Sol1']['flagged'] - 30426) <= 5
        
        # Extend to other solution
        flagdata(vis=self.vis, mode='extend', extendpols=True, growfreq=0.0, growtime=0.0,
                 flagbackup=False)
        pos=flagdata(vis=self.vis, mode='summary')
        assert abs(pos['flagged'] - 2*30426) <= 10
        assert abs(pos['correlation']['Sol2']['flagged'] - 30426) <= 5        

    def test_cal_time1(self):
        '''Flagdata: clip a timerange from one field'''
        # this timerange corresponds to field 3C286_A
        flagdata(vis=self.vis, mode='clip', timerange='<14:12:52',clipzeros=True,
                 clipminmax=[0.,0.35], datacolumn='CPARAM',flagbackup=False)
        res=flagdata(vis=self.vis, mode='summary')
        self.assertEqual(res['field']['3C286_A']['flagged'],2230)
        self.assertEqual(res['field']['3C286_B']['flagged'],0)
        self.assertEqual(res['field']['3C286_C']['flagged'],0)
        self.assertEqual(res['field']['3C286_D']['flagged'],0)
        self.assertEqual(res['flagged'],2230)

    def test_cal_time_field(self):
        '''Flagdata: clip a timerange from another field'''
        # this timerange corresponds to field 3C286_D
        flagdata(vis=self.vis, mode='clip', timerange='>14:58:33.6',clipzeros=True,
                 clipminmax=[0.,0.4], datacolumn='CPARAM',flagbackup=False)
        res=flagdata(vis=self.vis, mode='summary')
        self.assertEqual(res['field']['3C286_A']['flagged'],0)
        self.assertEqual(res['field']['3C286_B']['flagged'],0)
        self.assertEqual(res['field']['3C286_C']['flagged'],0)
        self.assertEqual(res['field']['3C286_D']['flagged'],2221)
        self.assertEqual(res['flagged'],2221)
        
    def test_cal_time_corr(self):
        '''Flagdata: select a timerange for one solution'''
        flagdata(vis=self.vis, mode='clip', clipminmax=[0.,0.4], timerange='14:23:50~14:48:40.8',
                 correlation='Sol2',datacolumn='CPARAM',flagbackup=False)
        res=flagdata(vis=self.vis, mode='summary')
        self.assertEqual(res['correlation']['Sol1']['flagged'], 0)
        self.assertEqual(res['correlation']['Sol2']['flagged'], 17)
        self.assertEqual(res['flagged'],17)
        
        # Check that the timerange selection was taken. Flag only the solution
        flagdata(vis=self.vis, mode='unflag', flagbackup=True)
        flagdata(vis=self.vis, mode='clip', clipminmax=[0.,0.4], correlation='Sol2', 
                 datacolumn='CPARAM',flagbackup=False)
        res1=flagdata(vis=self.vis, mode='summary')
        self.assertEqual(res1['correlation']['Sol1']['flagged'], 0)
        self.assertEqual(res1['correlation']['Sol2']['flagged'], 22)
        self.assertEqual(res1['flagged'],22)
        self.assertEqual(res1['flagged']-res['flagged'], 5)

    def test_observation(self):
        '''flagdata: flag an observation from an old cal table format'''
        # Note: this cal table does not have an observation column. 
        # The column and sub-table should be added and the flagging
        # should happen after this.
        flagdata(vis=self.vis, observation='0', flagbackup=False)
        res=flagdata(vis=self.vis, mode='summary')
        self.assertEqual(res['flagged'],1248000)
        self.assertEqual(res['total'],1248000)
        

class test_newcal(test_base):
    """Flagdata:: Test flagging task with new CalTable format"""
    
    def setUp(self):
        self.setUp_newcal()
        
    def test_newcal_selection1(self):
        '''Flagdata: select one solution for one scan and spw'''
        flagdata(vis=self.vis, mode='clip', clipminmax=[0,0.1], correlation='Sol1', spw='0',
                 scan='46', datacolumn='CPARAM', flagbackup=False)
        res=flagdata(vis=self.vis, mode='summary')
        self.assertEqual(res['correlation']['Sol2']['flagged'], 0)
        self.assertEqual(res['correlation']['Sol1']['flagged'], 27)
        self.assertEqual(res['spw']['0']['flagged'], 27)
        self.assertEqual(res['scan']['46']['flagged'], 27)
        self.assertEqual(res['flagged'],27)
        
    def test_newcal_time1(self):
        '''Flagdata: select a timerange in a new cal table'''
        flagdata(vis=self.vis, mode='manual', timerange="09:36:00~16:48:00", flagbackup=False)
        res=flagdata(vis=self.vis, mode='summary')
        self.assertEqual(res['field']['1328+307']['flagged'],0)
        self.assertEqual(res['field']['2229+695']['flagged'],2052)
        self.assertEqual(res['flagged'],2052)
        
    def test_newcal_time2(self):
        '''Flagdata: select a timerange for half the scans'''
        flagdata(vis=self.vis, mode='manual', timerange="09:20:00~14:12:00", flagbackup=False)
        
        # It should flag scans 1~25
        res=flagdata(vis=self.vis, mode='summary')
        self.assertEqual(res['scan']['1']['flagged'],108)
        self.assertEqual(res['scan']['2']['flagged'],108)
        self.assertEqual(res['scan']['25']['flagged'],108)
        self.assertEqual(res['scan']['27']['flagged'],0)
        # NOTE: data DOES not have all scans
        self.assertEqual(res['flagged'],108*14)
        
    def test_newcal_clip(self):
        '''Flagdata: clip zeros in one solution'''
        flagdata(vis=self.vis, mode='clip', clipzeros=True, correlation='Sol2', 
                 datacolumn='CPARAM',flagbackup=False)
        
        res=flagdata(vis=self.vis, mode='summary')
        self.assertEqual(res['correlation']['Sol1']['flagged'],0)
        self.assertEqual(res['correlation']['Sol2']['flagged'],1398)
        self.assertEqual(res['flagged'],1398)

    def test_newcal_obs1(self):
        '''flagdata: flag an observation from a new cal table format'''
        flagdata(vis=self.vis, observation='1', flagbackup=False)
        res=flagdata(vis=self.vis, mode='summary')
        self.assertEqual(res['observation']['0']['flagged'],0)
        self.assertEqual(res['observation']['1']['flagged'],2052)
        self.assertEqual(res['flagged'],2052)
        self.assertEqual(res['total'],2916)

    def test_newcal_obs2(self):
        '''flagdata: flag an observation and a scan from a new cal table format'''
        # observation=0 has only scan=1
        flagdata(vis=self.vis, observation='0', flagbackup=False)                
        res=flagdata(vis=self.vis, mode='summary')
        self.assertEqual(res['observation']['0']['flagged'],108)
        self.assertEqual(res['scan']['1']['flagged'],108)
        self.assertEqual(res['flagged'],108)
        
        # Check that obs=0 is scan=1
#        flagdata(vis=self.vis, mode='unflag')
        self.unflag_ms()
        flagdata(vis=self.vis, scan='1', flagbackup=False)                
        res=flagdata(vis=self.vis, mode='summary')
        self.assertEqual(res['observation']['0']['flagged'],108)
        self.assertEqual(res['scan']['1']['flagged'],108)
        self.assertEqual(res['flagged'],108)

# CAS-5044
class test_weight_spectrum(test_base):
    """flagdata:: Test flagging WEIGHT_SPECTRUM column"""
                                                
    def test_clipzeros_weight(self):
        '''flagdata: datacolumn=WEIGHT_SPECTRUM, clip zeros'''
        self.setUp_wtspec()
        flagdata(vis=self.vis, mode='clip', datacolumn='weight_SPECTRUM', 
                 clipzeros=True, flagbackup=False)
        res = flagdata(vis=self.vis, mode='summary')
        # First and last channels have WEIGHT_SPECTRUM zero.
        # 2chans * 2pols * 4rows = 16 flagged points
        self.assertEqual(res['flagged'],16)
        
    def test_clip_range(self):
        '''flagdata: datacolumn=WEIGHT_SPECTRUM, flag a range'''
        self.setUp_wtspec()
        flagdata(vis=self.vis, mode='clip', datacolumn='WEIGHT_SPECTRUM', 
                 clipminmax=[0,2.1], spw='0:1~29', flagbackup=False)
        res = flagdata(vis=self.vis, mode='summary')
        # Should clip only correlation LL. Excluding zero channels (0 and 30)
        self.assertEqual(res['flagged'],116)
        self.assertEqual(res['correlation']['RR']['flagged'],0)
        self.assertEqual(res['correlation']['LL']['flagged'],116)

    def test_clip_chanavg(self):
        '''flagdata: datacolumn=WEIGHT_SPECTRUM, channel average'''
        self.setUp_wtspec()
        
        # jagonzal (CAS-7782 - Generalized pre-averaging for visibility flagging)
        # When doing channel average the resulting WEIGHT_SPECTRUM 
        # is the sum (not average) of the input WEIGHT_SPECTRUM
        # Therefore I have to multiply the clip threshold
        # by the number of input channels
        flagdata(vis=self.vis, mode='clip', spw='0:1~29',datacolumn='WEIGHT_SPECTRUM', 
                 clipminmax=[0,2.1*29], channelavg=True, flagbackup=False)
        res = flagdata(vis=self.vis, mode='summary')
        # Same result as previous test. The values of the weight_spectrum
        # for each channel are the same, excluding the 2 channels that are
        # zero in each polarization
        self.assertEqual(res['flagged'],116)
        self.assertEqual(res['correlation']['RR']['flagged'],0)
        self.assertEqual(res['correlation']['LL']['flagged'],116)

    def test_clip_onepol(self):
        '''flagdata: datacolumn=WEIGHT_SPECTRUM, one polarization'''
        self.setUp_wtspec()
        flagdata(vis=self.vis, mode='clip', datacolumn='WEIGHT_SPECTRUM', 
                 clipminmax=[0,2.04], correlation='RR', clipzeros=True, flagbackup=False)
        res = flagdata(vis=self.vis, mode='summary')

        self.assertEqual(res['flagged'],95)
        self.assertEqual(res['correlation']['RR']['flagged'],95)
        self.assertEqual(res['correlation']['LL']['flagged'],0)

    def test_tfcrop_weight(self):
        '''flagdata: datacolumn=WEIGHT_SPECTRUM, run tfcrop'''
        self.setUp_wtspec()
        flagdata(vis=self.vis, mode='tfcrop', datacolumn='WEIGHT_SPECTRUM', 
                 flagbackup=False)
        res = flagdata(vis=self.vis, mode='summary')
        self.assertEqual(res['flagged'],16)
        
    def test_weight1(self):
        '''flagdata: use datacolumn='WEIGHT' and clip spw=0'''
        self.setUp_weightcol()
        flagdata(vis=self.vis, mode='clip', datacolumn='WEIGHT', 
                 clipminmax=[0,50.0], flagbackup=False)
        res = flagdata(vis=self.vis, mode='summary')
        self.assertEqual(res['flagged'],31)
        self.assertEqual(res['spw']['0']['flagged'],31)
        
    def test_weight2(self):
        '''flagdata: use datacolumn='WEIGHT' and clip inside'''
        self.setUp_weightcol()
        flagdata(vis=self.vis, mode='clip', datacolumn='WEIGHT', 
                 clipminmax=[0,50.0], clipoutside=False, flagbackup=False)
        res = flagdata(vis=self.vis, mode='summary')
        self.assertEqual(res['flagged'],31)
        self.assertEqual(res['spw']['1']['flagged'],31)

    def test_weight3(self):
        '''flagdata: clip using datacolumn='WEIGHT' and channelavg=True'''
        self.setUp_weightcol()
        
        # jagonzal (CAS-7782 - Generalized pre-averaging for visibility flagging)
        # When doing channel average the resulting WEIGHT_SPECTRUM 
        # is the sum (not average) of the input WEIGHT_SPECTRUM
        # Therefore I have to multiply the clip threshold
        # by the number of input channels        
        flagdata(vis=self.vis, mode='clip', datacolumn='WEIGHT', 
                 clipminmax=[0,50.0*31], clipoutside=True, channelavg=True, flagbackup=False)
        
        res = flagdata(vis=self.vis, mode='summary')
        self.assertEqual(res['flagged'],31)
        self.assertEqual(res['spw']['0']['flagged'],31)

    def test_weight4(self):
        '''flagdata: clip using datacolumn='WEIGHT' and select some channels'''
        self.setUp_weightcol()
        flagdata(vis=self.vis, mode='clip', datacolumn='WEIGHT', spw='0,1:1~10', 
                 clipminmax=[0,31.0], clipoutside=True, flagbackup=False)
        res = flagdata(vis=self.vis, mode='summary', spwchan=True)
        self.assertEqual(res['flagged'],41)
        self.assertEqual(res['spw']['0']['flagged'],31)
        self.assertEqual(res['spw:channel']['1:0']['flagged'],0)
        self.assertEqual(res['spw:channel']['1:1']['flagged'],1)
        self.assertEqual(res['spw:channel']['1:2']['flagged'],1)
        self.assertEqual(res['spw:channel']['1:3']['flagged'],1)
        self.assertEqual(res['spw:channel']['1:4']['flagged'],1)
        self.assertEqual(res['spw:channel']['1:5']['flagged'],1)
        self.assertEqual(res['spw:channel']['1:6']['flagged'],1)
        self.assertEqual(res['spw:channel']['1:7']['flagged'],1)
        self.assertEqual(res['spw:channel']['1:8']['flagged'],1)
        self.assertEqual(res['spw:channel']['1:9']['flagged'],1)
        self.assertEqual(res['spw:channel']['1:10']['flagged'],1)
        
    def test_weight5(self):
        '''flagdata: clip using WEIGHT, then using WEIGHT_SPECTRUM'''
        self.setUp_weightcol()
        flagdata(vis=self.vis, flagbackup=False, mode='clip', datacolumn='WEIGHT',
                 clipminmax=[0.0, 50.0])
        
        res = flagdata(vis=self.vis, mode='summary', spwchan=True)        
        self.assertEqual(res['flagged'],31)
        self.assertEqual(res['spw']['0']['flagged'],31)

        # Unflag, run mstransform to create a WEIGHT_SPECTRUM and flag again
        self.unflag_ms()
        mstransform(vis=self.vis, outputvis='weight_spectrum.ms',datacolumn='all',
                    usewtspectrum=True)
        
        # divide WEIGHT clipmax by the number of channels
        newmax = 50.
        flagdata(vis='weight_spectrum.ms', flagbackup=False, mode='clip', 
                 datacolumn='WEIGHT_SPECTRUM', clipminmax=[0.0, newmax])
        res = flagdata(vis='weight_spectrum.ms', mode='summary', spwchan=True)        
        self.assertEqual(res['flagged'],31)
        self.assertEqual(res['spw']['0']['flagged'],31)
        
        self.addCleanup(shutil.rmtree, 'weight_spectrum.ms',True)

        
class test_float_column(test_base):
    """flagdata:: Test flagging FLOAT_DATA column"""
    
    def setUp(self):
        self.setUp_floatcol()
                
    def test_manual_channels(self):
        '''flagdata: flag meta-data from a single-dish MS'''
        flagdata(vis=self.vis, spw='1;3;5;7:0~4,1;3:507~511,5:1019~1023,7:2043~2047')
        res = flagdata(vis=self.vis, mode='summary', spw='1,3,5,7', spwchan=False)
        self.assertEqual(res['spw']['1']['flagged'],20)
        self.assertEqual(res['spw']['3']['flagged'],20)
        self.assertEqual(res['spw']['5']['flagged'],40)
        self.assertEqual(res['spw']['7']['flagged'],40)
        self.assertEqual(res['flagged'],120)

    def test_field_name(self):
        '''flagdata: Field name with whitespaces'''
        flagdata(vis=self.vis, flagbackup=False, field='r aqr')
        res = flagdata(vis=self.vis, mode='summary', field='r aqr')
        self.assertEqual(res['field']['r aqr']['flagged'],14360)

    def test_clip_frange(self):
        '''flagdata: datacolumn=FLOAT_DATA, flag a range'''
        flagdata(vis=self.vis, spw='0',mode='clip', datacolumn='FLOAT_DATA', 
                 clipminmax=[0,230.5], flagbackup=False)
        res = flagdata(vis=self.vis, mode='summary', spw='0')
        self.assertEqual(res['flagged'],3)

    def test_clip_fchanavg(self):
        '''flagdata: datacolumn=FLOAT_DATA, channel average'''
        flagdata(vis=self.vis, mode='clip', spw='2', clipminmax=[0,3.9], 
                 channelavg=True, datacolumn='FLOAT_DATA',flagbackup=False)
        res = flagdata(vis=self.vis, mode='summary',spw='2')
        # There is only one channel in each polarization
        self.assertEqual(res['flagged'],2)
        self.assertEqual(res['total'],2)
        
    def test_clip_fchanavg_onepol(self):
        '''flagdata: datacolumn=FLOAT_DATA, one pol, channel average'''
        flagdata(vis=self.vis, mode='clip', spw='2', clipminmax=[0,3.9], 
                 channelavg=True, correlation='YY', flagbackup=False, datacolumn='float_data')
        res = flagdata(vis=self.vis, mode='summary',spw='2')
        # There is only one channel in each polarization
        self.assertEqual(res['flagged'],1)
        self.assertEqual(res['total'],2)

    def test_tfcrop_float(self):
        '''flagdata: datacolumn=FLOAT_DATA, run tfcrop'''
        flagdata(vis=self.vis, mode='tfcrop', datacolumn='FLOAT_DATA', 
                 flagbackup=True)
        res = flagdata(vis=self.vis, mode='summary')
        # It only shows that it runs without problems
        self.assertEqual(res['flagged'],264)
        
    def test_float_autocorr(self):
        '''flagdata: CAS-5286, autocorr=True should not flag single-dish data'''
        flagdata(vis=self.vis, mode='manual', autocorr=True, 
                 flagbackup=False)
        
        # The PROCESSOR TYPE of this dataset is unset, therefore it should not be
        # flagged
        res = flagdata(vis=self.vis, mode='summary', basecnt=True)
        self.assertEqual(res['flagged'],0)
        self.assertEqual(res['baseline']['PM04&&PM04']['flagged'],0)

    def test_field_strange_chars(self):
        '''flagdata: CAS-5481, field name with = sign'''
        # Create a fake list, as this MS does not have such field
        cmdlist = "mode='manual' field='FAKE=FIELD' autocorr=False\n"+\
                   "mode='clip' clipzeros=True field='Is= TO FAKE'\n"
        
        filename = 'listfakefield.txt'
        create_input(cmdlist, filename)
        
        flagdata(vis=self.vis, mode='list', inpfile=filename, flagbackup=False,
                  action='', savepars=True, outfile='outfakefield.txt')
        
        self.assertTrue(filecmp.cmp(filename, 'outfakefield.txt', 1), 'Files should be equal')


class test_tbuff(test_base):
    '''Test flagdata in list mode and time buffer padding'''
    def setUp(self):
        self.setUp_tbuff()
        
    def tearDown(self):
        os.system('rm -rf '+self.online)
        os.system('rm -rf '+self.user)
    
    def test_double_tbuff(self):
        '''flagdata: Apply a tbuff in the online flags'''
        
        # Apply the sub-set of online flags
        # uid___A002_X72c4aa_X8f5_online.txt contains the DV04&&* flag
        flagdata(self.vis, flagbackup=False,mode='list',inpfile=self.online, tbuff=0.0)
        flags_before = flagdata(self.vis, mode='summary', basecnt=True)
        
        # Unflag and apply a tbuff=0.504s
        flagdata(self.vis, flagbackup=False,mode='unflag')
        flagdata(self.vis, flagbackup=False,mode='list',inpfile=self.online, tbuff=0.504)
        flags_after = flagdata(self.vis, mode='summary', basecnt=True)
        
        self.assertEqual(flags_before['flagged'], flags_after['flagged']/2)

    def test_list_tbuff(self):
        '''flagdata: Apply a tbuff list in two files'''
        
        # Apply the sub-set of online flags and user flags
        # uid___A002_X72c4aa_X8f5_online.txt contains the DV04&&* flag
        # uid___A002_X72c4aa_X8f5_user.txt contains the DV10 flag
        flagdata(self.vis, flagbackup=False,mode='list',inpfile=[self.user,self.online])
        
        # Only the DV04 baselines are flagged, not the DV10 (except for DV04&DV10)
        flags1 = flagdata(self.vis, mode='summary', basecnt=True)
        self.assertEqual(flags1['antenna']['DV04']['flagged'],29) # DV04&&*
        self.assertEqual(flags1['antenna']['DV10']['flagged'],1) # DV04&DV10

        # Unflag and apply tbuff=[0.504]. It should increase the DV04 and DV10 flags
        flagdata(self.vis, flagbackup=False,mode='unflag')
        flagdata(self.vis, flagbackup=False,mode='list',inpfile=[self.user,self.online], tbuff=[0.504])
        flags2 = flagdata(self.vis, mode='summary', basecnt=True)
        self.assertEqual(flags2['antenna']['DV04']['flagged'],58) 
        self.assertEqual(flags2['antenna']['DV10']['flagged'],30) 
         
        # Unflag and apply tbuff=[0.504,0.504]. The same as above
        flagdata(self.vis, flagbackup=False,mode='unflag')
        flagdata(self.vis, flagbackup=False,mode='list',inpfile=[self.online,self.user], tbuff=[0.504,0.504])
        flags3 = flagdata(self.vis, mode='summary', basecnt=True)
        self.assertEqual(flags3['antenna']['DV04']['flagged'],58) 
        self.assertEqual(flags3['antenna']['DV10']['flagged'],30) 
        

class TestMergeManualTimerange(unittest.TestCase):
    def setUp(self):
        self.cmds = [
            {'mode': 'summary1'},
            {'mode': 'manual',
             'timerange': '00:00~00:01'},
            {'mode': 'manual',
             'timerange': '00:02~00:03'},
            {'mode': 'summary2'},
            {'mode': 'manual',
             'timerange': '00:04~00:05'},
            {'mode': 'manual',
             'timerange': '00:06~00:07'},
            {'mode': 'summary3'}
            ]
    def test_empty(self):
        self.assertEqual(fh._merge_timerange([]), [])

    def test_merge(self):
        res = fh._merge_timerange(self.cmds)
        self.assertEqual(len(res), 5)
        self.assertEqual(res[0]['mode'], 'summary1')
        self.assertEqual(res[1]['mode'], 'manual')
        self.assertEqual(res[1]['timerange'], '00:00~00:01,00:02~00:03')
        self.assertEqual(res[2]['mode'], 'summary2')
        self.assertEqual(res[3]['mode'], 'manual')
        self.assertEqual(res[3]['timerange'], '00:04~00:05,00:06~00:07')
        self.assertEqual(res[4]['mode'], 'summary3')

        res = fh._merge_timerange(self.cmds[1:])
        self.assertEqual(len(res), 4)
        self.assertEqual(res[0]['mode'], 'manual')
        self.assertEqual(res[0]['timerange'], '00:00~00:01,00:02~00:03')
        self.assertEqual(res[1]['mode'], 'summary2')
        self.assertEqual(res[2]['mode'], 'manual')
        self.assertEqual(res[2]['timerange'], '00:04~00:05,00:06~00:07')
        self.assertEqual(res[3]['mode'], 'summary3')

        res = fh._merge_timerange(self.cmds[:-2])
        self.assertEqual(len(res), 4)
        self.assertEqual(res[0]['mode'], 'summary1')
        self.assertEqual(res[1]['mode'], 'manual')
        self.assertEqual(res[1]['timerange'], '00:00~00:01,00:02~00:03')
        self.assertEqual(res[2]['mode'], 'summary2')
        self.assertEqual(res[3]['mode'], 'manual')
        self.assertEqual(res[3]['timerange'], '00:04~00:05')

    def test_nohash_nomerge(self):
        self.cmds[3]['nohash'] = dict()
        res = fh._merge_timerange(self.cmds)
        self.assertEqual(len(res), 5)
        self.assertEqual(res[0]['mode'], 'summary1')
        self.assertEqual(res[1]['mode'], 'manual')
        self.assertEqual(res[1]['timerange'], '00:00~00:01,00:02~00:03')
        self.assertEqual(res[2]['mode'], 'summary2')
        self.assertEqual(res[3]['mode'], 'manual')
        self.assertEqual(res[3]['timerange'], '00:04~00:05,00:06~00:07')
        self.assertEqual(res[4]['mode'], 'summary3')

    def test_nohash_merge(self):
        self.cmds[2]['nohash'] = dict()
        res = fh._merge_timerange(self.cmds)
        self.assertEqual(len(res), 6)
        self.assertEqual(res[0]['mode'], 'summary1')
        self.assertEqual(res[1]['mode'], 'manual')
        self.assertEqual(res[1]['timerange'], '00:00~00:01')
        self.assertEqual(res[2]['timerange'], '00:02~00:03')
        self.assertEqual(res[3]['mode'], 'summary2')
        self.assertEqual(res[4]['mode'], 'manual')
        self.assertEqual(res[4]['timerange'], '00:04~00:05,00:06~00:07')
        self.assertEqual(res[5]['mode'], 'summary3')

    def test_invalid_range(self):
        cmds = [
            {'mode': 'summary1'},
            {'mode': 'manual',
             'timerange': '00:00~00:01'},
            {'mode': 'manual',
             'timerange': '00:02~00:03'},
            {'mode': 'manual',
             'timerange': '00:03~00:02'},
            {'mode': 'manual',
             'timerange': '00:04~00:05'},
            {'mode': 'summary2'},
            {'mode': 'manual',
             'timerange': '00:04~00:05'},
            {'mode': 'manual',
             'timerange': '00:06~00:07'},
            {'mode': 'summary3'}
            ]
        res = fh._merge_timerange(cmds)
        self.assertEqual(len(res), 7)
        self.assertEqual(res[0]['mode'], 'summary1')
        self.assertEqual(res[1]['mode'], 'manual')
        self.assertEqual(res[1]['timerange'], '00:00~00:01,00:02~00:03')
        self.assertEqual(res[2]['mode'], 'manual')
        self.assertEqual(res[2]['timerange'], '00:03~00:02')
        self.assertEqual(res[3]['mode'], 'manual')
        self.assertEqual(res[3]['timerange'], '00:04~00:05')
        self.assertEqual(res[4]['mode'], 'summary2')
        self.assertEqual(res[5]['mode'], 'manual')
        self.assertEqual(res[5]['timerange'], '00:04~00:05,00:06~00:07')
        self.assertEqual(res[6]['mode'], 'summary3')


class test_preaveraging(test_base):
    """Test channel/time pre-averaging for visibility-based flagging"""
    
    def setUp(self):
        self.setUp_data4preaveraging()
        self.corrs = ['RL', 'LL', 'LR', 'RR']
        
    def tearDown(self):
        os.system('rm -rf test_preaveraging.ms')        
        os.system('rm -rf test_clip_timeavg*')
        os.system('rm -rf test_clip_chanavg*')
        os.system('rm -rf test_clip_time_chanavg*')
        os.system('rm -rf test_rflag_timeavg*')
        os.system('rm -rf test_rflag_chanavg*')
        os.system('rm -rf test_rflag_time_chanavg*')    
        os.system('rm -rf test_tfcrop_timeavg*')
        os.system('rm -rf test_tfcrop_chanavg*')
        os.system('rm -rf test_tfcrop_time_chanavg*') 

    def test_clip_timeavg(self):
        '''flagdata: clip with time average and compare vs mstransform'''
        
        # Unflag the original input data - alread done by setUp
        # flagdata(self.vis, flagbackup=False, mode='unflag')
        
        # STEP 1: Time average with mstransform, then flagging with normal clip
        mstransform(vis=self.vis,outputvis='test_clip_timeavg_step1.ms',datacolumn='data',
                    timeaverage=True,timebin='2s')
        flagdata(vis='test_clip_timeavg_step1.ms',flagbackup=False, mode='clip',clipminmax=[0.0,0.08])
        res1 = flagdata(vis='test_clip_timeavg_step1.ms', mode='summary', spwchan=True)
        
        # Unflag the original input data
        flagdata(self.vis, flagbackup=False, mode='unflag')

        # STEP 2: Flagging with clip using time average, then time average with mstransform
        flagdata(vis=self.vis, flagbackup=False, mode='clip', datacolumn='DATA', 
                 timeavg=True, timebin='2s', clipminmax=[0.0,0.08])
        mstransform(vis=self.vis,outputvis='test_clip_timeavg_step2.ms',datacolumn='data',
                    timeaverage=True,timebin='2s')
        res2 = flagdata(vis='test_clip_timeavg_step2.ms', mode='summary', spwchan=True)

        # Compare results
        self.assertEqual(res1['flagged'], res2['flagged'])
        
    def test_clip_chanavg(self):
        '''flagdata: clip with chan average and compare vs mstransform'''
        
        # Unflag the original input data - alread done by setUp
        # flagdata(self.vis, flagbackup=False, mode='unflag')
        
        # STEP 1: Chan average with mstransform, then flagging with normal clip
        mstransform(vis=self.vis,outputvis='test_clip_chanavg_step1.ms',datacolumn='data',
                    chanaverage=True,chanbin=2)
        flagdata(vis='test_clip_chanavg_step1.ms',flagbackup=False, mode='clip',clipminmax=[0.0,0.08])
        res1 = flagdata(vis='test_clip_chanavg_step1.ms', mode='summary', spwchan=True)
        
        # Unflag the original input data
        flagdata(vis=self.vis, flagbackup=False, mode='unflag')

        # STEP 2: Flagging with clip using time average, then time average with mstransform
        flagdata(vis=self.vis, flagbackup=False, mode='clip', datacolumn='DATA', 
                 channelavg=True, chanbin=2, clipminmax=[0.0,0.08])
        mstransform(vis=self.vis, outputvis='test_clip_chanavg_step2.ms',datacolumn='data',
                    chanaverage=True,chanbin=2)
        res2 = flagdata(vis='test_clip_chanavg_step2.ms', mode='summary', spwchan=True)

        # Compare results
        self.assertEqual(res1['flagged'], res2['flagged'])        
        
    def test_clip_time_chanavg(self):
        '''flagdata: clip with time/chan average and compare vs mstransform'''
        
        # Unflag the original input data  - alread done by setUp
        # flagdata(self.vis, flagbackup=False, mode='unflag')
        
        # STEP 1: Chan average with mstransform, then flagging with normal clip
        mstransform(vis=self.vis,outputvis='test_clip_time_chanavg_step1.ms',datacolumn='data',
                    timeaverage=True,timebin='2s',chanaverage=True,chanbin=2)
        flagdata(vis='test_clip_time_chanavg_step1.ms',flagbackup=False, mode='clip',clipminmax=[0.0,0.08])
        res1 = flagdata(vis='test_clip_time_chanavg_step1.ms', mode='summary', spwchan=True)
        
        # Unflag the original input data
        flagdata(vis=self.vis, flagbackup=False, mode='unflag')

        # STEP 2: Flagging with clip using time average, then time average with mstransform
        flagdata(vis=self.vis, flagbackup=False, mode='clip', datacolumn='DATA', 
                 timeavg=True, timebin='2s', channelavg=True, chanbin=2, clipminmax=[0.0,0.08])
        mstransform(vis=self.vis, outputvis='test_clip_time_chanavg_step2.ms',datacolumn='data',
                    timeaverage=True,timebin='2s',chanaverage=True,chanbin=2)
        res2 = flagdata(vis='test_clip_time_chanavg_step2.ms', mode='summary', spwchan=True)

        # Compare results
        self.assertEqual(res1['flagged'], res2['flagged'])
        
    def test_rflag_timeavg(self):
        '''flagdata: rflag with time average and compare vs mstransform'''
        
        # # Unflag the original input data - alread done by setUp
        # flagdata(self.vis, flagbackup=False, mode='unflag')
        
        # STEP 1: Time average with mstransform, then flagging with normal rflag
        mstransform(vis=self.vis,outputvis='test_rflag_timeavg_step1.ms',datacolumn='data',
                    timeaverage=True,timebin='2s')
        flagdata(vis='test_rflag_timeavg_step1.ms',flagbackup=False, mode='rflag',extendflags=False)
        res1 = flagdata(vis='test_rflag_timeavg_step1.ms', mode='summary', spwchan=True)

        # # Unflag the original input data - not needed
        # flagdata(self.vis, flagbackup=False, mode='unflag')

        # STEP 2: Flagging with rflag using time average, then time average with mstransform
        flagdata(vis=self.vis, flagbackup=False, mode='rflag', datacolumn='DATA', 
                 timeavg=True, timebin='2s', extendflags=False)
        mstransform(vis=self.vis,outputvis='test_rflag_timeavg_step2.ms',datacolumn='data',
                    timeaverage=True,timebin='2s')
        res2 = flagdata(vis='test_rflag_timeavg_step2.ms', mode='summary', spwchan=True)

        # Compare results
        self.assertEqual(res1['flagged'], res2['flagged'])
        self.assertEqual(res1['flagged'], 27)
        for cor in self.corrs:
            self.assertEqual(res1['correlation'][cor]['flagged'],
                             res2['correlation'][cor]['flagged'])

    def test_rflag_timeavg_extendflags(self):
        '''flagdata: rflag with time average + extendflags, and compare vs mstransform'''
        # Unflag the original input data
        flagdata(self.vis, flagbackup=False, mode='unflag')

        timebin = '2s'

        # STEP 1: Time average with mstransform, then flagging with normal rflag+extendflags
        mstransform(vis=self.vis, outputvis='test_rflag_timeavg_extendflags_step1.ms',
                    datacolumn='data', timeaverage=True, timebin=timebin)
        flagdata(vis='test_rflag_timeavg_extendflags_step1.ms', flagbackup=False,
                 mode='rflag', extendflags=True)
        res1 = flagdata(vis='test_rflag_timeavg_extendflags_step1.ms', mode='summary')

        # Unflag again the original input data
        flagdata(self.vis, flagbackup=False, mode='unflag')

        # STEP 2: Flagging with rflag using time average, then time average with mstransform
        flagdata(vis=self.vis, flagbackup=False, mode='rflag', datacolumn='DATA',
                 timeavg=True, timebin='2s', extendflags=True)
        mstransform(vis=self.vis, outputvis='test_rflag_timeavg_extendflags_step2.ms',
                    datacolumn='data', timeaverage=True, timebin=timebin)
        res2 = flagdata(vis='test_rflag_timeavg_extendflags_step2.ms', mode='summary')

        # Compare results
        self.assertEqual(res1['total'], res2['total'])
        self.assertEqual(res1['flagged'], res2['flagged'])
        self.assertEqual(res1['flagged'], 40)
        for cor in self.corrs:
            self.assertEqual(res1['correlation'][cor]['flagged'],10)
            self.assertEqual(res1['correlation'][cor]['flagged'],
                             res2['correlation'][cor]['flagged'])

    def test_rflag_chanavg(self):
        '''flagdata: rflag with chan average and compare vs mstransform'''
        
        # Unflag the original input data  - alread done by setUp
        # flagdata(self.vis, flagbackup=False, mode='unflag')

        # STEP 1: Chan average with mstransform, then flagging with normal rflag
        mstransform(vis=self.vis,outputvis='test_rflag_chanavg_step1.ms',datacolumn='data',
                    chanaverage=True,chanbin=2)
        flagdata(vis='test_rflag_chanavg_step1.ms',flagbackup=False, mode='rflag',extendflags=False)
        res1 = flagdata(vis='test_rflag_chanavg_step1.ms', mode='summary', spwchan=True)

        # Unflag the original input data
        flagdata(vis=self.vis, flagbackup=False, mode='unflag')

        # STEP 2: Flagging with rflag using time average, then time average with mstransform
        flagdata(vis=self.vis, flagbackup=False, mode='rflag', datacolumn='DATA',
                 channelavg=True, chanbin=2,extendflags=False)
        mstransform(vis=self.vis, outputvis='test_rflag_chanavg_step2.ms',datacolumn='data',
                    chanaverage=True,chanbin=2)
        res2 = flagdata(vis='test_rflag_chanavg_step2.ms', mode='summary', spwchan=True)

        # Compare results
        self.assertEqual(res1['flagged'], res2['flagged'])   
        for cor in self.corrs:
            self.assertEqual(res2['correlation'][cor]['flagged'],
                             res1['correlation'][cor]['flagged'])

    def test_rflag_chanavg_extendflags(self):
        '''flagdata: rflag with chan average + extendflags, and compare vs mstransform'''

        # Unflag the original input data  - alread done by setUp
        # flagdata(self.vis, flagbackup=False, mode='unflag')

        chanbin = 8

        # STEP 1: Chan average with mstransform, then flagging with normal rflag
        mstransform(vis=self.vis, outputvis='test_rflag_chanavg_extendflags_step1.ms',
                    datacolumn='data', chanaverage=True, chanbin=chanbin)
        flagdata(vis='test_rflag_chanavg_extendflags_step1.ms', flagbackup=False,
                 mode='rflag', extendflags=True)
        res1 = flagdata(vis='test_rflag_chanavg_extendflags_step1.ms', mode='summary')

        # Unflag the original input data
        flagdata(vis=self.vis, flagbackup=False, mode='unflag')

        # STEP 2: Flagging with rflag using time average, then time average with mstransform
        flagdata(vis=self.vis, flagbackup=False, mode='rflag', datacolumn='DATA',
                 channelavg=True, chanbin=chanbin, extendflags=True)
        mstransform(vis=self.vis, outputvis='test_rflag_chanavg_extendflags_step2.ms',
                    datacolumn='data', chanaverage=True, chanbin=chanbin)
        res2 = flagdata(vis='test_rflag_chanavg_extendflags_step2.ms', mode='summary')

        # Compare results
        self.assertEqual(res1['total'], res2['total'])
        self.assertEqual(res1['flagged'], res2['flagged'])
        self.assertEqual(res1['flagged'], 20)
        for cor in self.corrs:
            self.assertEqual(res1['correlation'][cor]['flagged'], 5)
            self.assertEqual(res2['correlation'][cor]['flagged'],
                             res1['correlation'][cor]['flagged'])

    def test_rflag_time_chanavg(self):
        '''flagdata: rflag with time/chan average and compare vs mstransform'''

        # Unflag the original input data - alread done by setUp
        # flagdata(self.vis, flagbackup=False, mode='unflag')

        # STEP 1: chan+time average with mstransform, then flagging with normal rflag
        mstransform(vis=self.vis,outputvis='test_rflag_time_chanavg_step1.ms',
                    datacolumn='data', timeaverage=True, timebin='2s',
                    chanaverage=True, chanbin=2)
        res1 = flagdata(vis='test_rflag_time_chanavg_step1.ms', action='calculate',
                        mode='rflag', extendflags=False)

        # STEP 2: rflag using chan+time average, then mstransform using chan+time avg
        flagdata(vis=self.vis, flagbackup=False, mode='rflag', datacolumn='DATA',
                 timeavg=True, timebin='2s', channelavg=True, chanbin=2, extendflags=False)
        mstransform(vis=self.vis, outputvis='test_rflag_time_chanavg_step2.ms',
                    datacolumn='data', timeaverage=True, timebin='2s',
                    chanaverage=True, chanbin=2)
        res2 = flagdata(vis='test_rflag_time_chanavg_step2.ms', action='calculate',
                        mode='rflag', extendflags=False)

        # Check results. Note when doing chan+time avg we cannot assume the thresholds and #
        # of flagged channels will be the same
        self.assertEqual(res1['type'], 'list')
        self.assertEqual(res1['type'], res2['type'])

        # The tolerance for timedev needs to be absurdly big because of osx 10.12
        # See CAS-11572, the "data4preaveraging" dataset should have more than 4 rows.
        tolerances = [1.1, 7.5e-1]
        for threshold_type, tol in zip(['freqdev', 'timedev'], tolerances):
            self.assertTrue(np.less_equal(res2['report0'][threshold_type],
                                          res1['report0'][threshold_type]).all())
            self.assertTrue(np.allclose(res1['report0'][threshold_type],
                                        res2['report0'][threshold_type], rtol=tol))

    def test_tfcrop_timeavg(self):
        '''flagdata: tfcrop with time average and compare vs mstransform'''
        
        # Unflag the original input data - alread done by setUp
        # flagdata(self.vis, flagbackup=False, mode='unflag')
        
        # STEP 1: Time average with mstransform, then flagging with normal tfcrop
        mstransform(vis=self.vis,outputvis='test_tfcrop_timeavg_step1.ms',datacolumn='data',
                    timeaverage=True,timebin='2s')
        flagdata(vis='test_tfcrop_timeavg_step1.ms',flagbackup=False, mode='tfcrop',
                 extendflags=False)
        res1 = flagdata(vis='test_tfcrop_timeavg_step1.ms', mode='summary', spwchan=True)
        
        # Unflag the original input data
        flagdata(self.vis, flagbackup=False, mode='unflag')

        # STEP 2: Flagging with tfcrop using time average, then time average with mstransform
        flagdata(vis=self.vis, flagbackup=False, mode='tfcrop', datacolumn='DATA',
                 timeavg=True, timebin='2s', extendflags=False)
        mstransform(vis=self.vis,outputvis='test_tfcrop_timeavg_step2.ms',datacolumn='data',
                    timeaverage=True,timebin='2s')
        res2 = flagdata(vis='test_tfcrop_timeavg_step2.ms', mode='summary', spwchan=True)

        # Check results
        self.assertEqual(res2['flagged'], res2['flagged'])
        for cor in self.corrs:
            self.assertEqual(res2['correlation'][cor]['flagged'],
                             res1['correlation'][cor]['flagged'])

    def test_tfcrop_timeavg_extendflags(self):
        '''flagdata: tfcrop with time average + extendflags, and compare vs mstransform'''

        # Unflag the original input data  - alread done by setUp
        # flagdata(self.vis, flagbackup=False, mode='unflag')

        timebin = '2s'

        # STEP 1: Time average with mstransform, then flagging with normal tfcrop
        mstransform(vis=self.vis, outputvis='test_tfcrop_timeavg_extendflags_step1.ms',
                    datacolumn='data', timeaverage=True, timebin=timebin)
        flagdata(vis='test_tfcrop_timeavg_extendflags_step1.ms', flagbackup=False,
                 mode='tfcrop', extendflags=True)
        res1 = flagdata(vis='test_tfcrop_timeavg_extendflags_step1.ms', mode='summary')

        # Unflag the original input data
        flagdata(self.vis, flagbackup=False, mode='unflag')

        # STEP 2: Flagging with tfcrop using time average, then time average with mstransform
        flagdata(vis=self.vis, flagbackup=False, mode='tfcrop', datacolumn='DATA',
                 timeavg=True, timebin=timebin, extendflags=True)
        mstransform(vis=self.vis,outputvis='test_tfcrop_timeavg_extendflags_step2.ms',
                    datacolumn='data', timeaverage=True, timebin='2s')
        res2 = flagdata(vis='test_tfcrop_timeavg_extendflags_step2.ms', mode='summary')

        # Check results
        self.assertEqual(res1['total'], res2['total'])
        self.assertEqual(res1['flagged'], res2['flagged'])
        self.assertEqual(res1['flagged'], 96)
        for cor in self.corrs:
            self.assertEqual(res1['correlation'][cor]['flagged'], 24)
            self.assertEqual(res1['correlation'][cor]['flagged'],
                             res2['correlation'][cor]['flagged'])

    def test_tfcrop_chanavg(self):
        '''flagdata: tfcrop with chan average and compare vs mstransform'''
        
        # Unflag the original input data - alread done by setUp
        # flagdata(self.vis, flagbackup=False, mode='unflag')

        chanbin = 2

        # STEP 1: Chan average with mstransform, then flagging with normal tfcrop
        mstransform(vis=self.vis,outputvis='test_tfcrop_chanavg_step1.ms',datacolumn='data',
                    chanaverage=True,chanbin=2)
        flagdata(vis='test_tfcrop_chanavg_step1.ms',flagbackup=False, mode='tfcrop',
                 extendflags=False)
        res1 = flagdata(vis='test_tfcrop_chanavg_step1.ms', mode='summary', spwchan=True)
        
        # Unflag the original input data
        flagdata(vis=self.vis, flagbackup=False, mode='unflag')

        # STEP 2: Flagging with tfcrop using time average, then time average with mstransform
        flagdata(vis=self.vis, flagbackup=False, mode='tfcrop', datacolumn='DATA',
                 channelavg=True, chanbin=chanbin, extendflags=False)
        mstransform(vis=self.vis, outputvis='test_tfcrop_chanavg_step2.ms',datacolumn='data',
                    chanaverage=True, chanbin=chanbin)
        res2 = flagdata(vis='test_tfcrop_chanavg_step2.ms', mode='summary', spwchan=True)

        # Compare results
        self.assertEqual(res1['flagged'], res2['flagged'])
        for cor in self.corrs:
            self.assertEqual(res2['correlation'][cor]['flagged'],
                             res1['correlation'][cor]['flagged'])
        
    def test_tfcrop_chanavg_extendflags(self):
        '''flagdata: tfcrop with chan average + extendflags, and compare vs mstransform'''

        # Unflag the original input data - alread done by setUp
        # flagdata(self.vis, flagbackup=False, mode='unflag')

        chanbin = 4

        # STEP 1: Chan average with mstransform, then flagging with normal tfcrop
        mstransform(vis=self.vis, outputvis='test_tfcrop_chanavg_extendflags_step1.ms',
                    datacolumn='data', chanaverage=True, chanbin=chanbin)
        flagdata(vis='test_tfcrop_chanavg_extendflags_step1.ms', flagbackup=False,
                 mode='tfcrop', extendflags=True)
        res1 = flagdata(vis='test_tfcrop_chanavg_extendflags_step1.ms', mode='summary')

        # Unflag the original input data
        flagdata(vis=self.vis, flagbackup=False, mode='unflag')

        # STEP 2: Flagging with tfcrop using time average, then time average with mstransform
        flagdata(vis=self.vis, flagbackup=False, mode='tfcrop', datacolumn='DATA',
                 channelavg=True, chanbin=chanbin, extendflags=True)
        mstransform(vis=self.vis, outputvis='test_tfcrop_chanavg_extendflags_step2.ms',
                    datacolumn='data', chanaverage=True, chanbin=chanbin)
        res2 = flagdata(vis='test_tfcrop_chanavg_extendflags_step2.ms', mode='summary')

        # Compare results
        self.assertEqual(res1['total'], res2['total'])
        self.assertEqual(res1['flagged'], res2['flagged'])
        for cor in self.corrs:
            self.assertEqual(res1['correlation'][cor]['flagged'], 8)
            self.assertEqual(res2['correlation'][cor]['flagged'],
                             res1['correlation'][cor]['flagged'])

    def test_tfcrop_time_chanavg(self):
        '''flagdata: tfcrop with time/chan average and compare vs mstransform'''
        
        # Unflag the original input data - alread done by setUp
        # flagdata(self.vis, flagbackup=False, mode='unflag')

        # STEP 1: Chan average with mstransform, then flagging with normal tfcrop
        mstransform(vis=self.vis,outputvis='test_tfcrop_time_chanavg_step1.ms',
                    datacolumn='data', timeaverage=True, timebin='2s', chanaverage=True,
                    chanbin=2)
        flagdata(vis='test_tfcrop_time_chanavg_step1.ms',flagbackup=False, mode='tfcrop',
                 extendflags=False)
        res1 = flagdata(vis='test_tfcrop_time_chanavg_step1.ms', mode='summary', spwchan=True)
        
        # Unflag the original input data
        flagdata(vis=self.vis, flagbackup=False, mode='unflag')

        # STEP 2: Flagging with tfcrop using time average, then time average with mstransform
        flagdata(vis=self.vis, flagbackup=False, mode='tfcrop', datacolumn='DATA',
                 timeavg=True, timebin='2s', channelavg=True, chanbin=2, extendflags=False)
        mstransform(vis=self.vis, outputvis='test_tfcrop_time_chanavg_step2.ms',datacolumn='data',
                    timeaverage=True,timebin='2s',chanaverage=True,chanbin=2)
        res2 = flagdata(vis='test_tfcrop_time_chanavg_step2.ms', mode='summary', spwchan=True)

        # Compare results
        self.assertEqual(res2['flagged'], res2['flagged'])          
        for cor in self.corrs:
            self.assertEqual(res2['correlation'][cor]['flagged'],
                             res1['correlation'][cor]['flagged'])


# Motivated by CAS-11397. test_preaveraging is about datacolumn='data', and checks what
# flags are written to the output
# test_preaveraging_rflag_residual is about datacolumn='residual' and doesn't write flags. It
# checks the threshold calculations from RFlag
class test_preaveraging_rflag_residual(test_base):
    """Test pre-averaging (channel / time) with RFlag and datacolumn='residual'"""

    def setUp(self):
        self.setUp_data4tfcrop()

    def tearDown(self):
        os.system('rm -rf test_rflag_timeavg_residual*step2*ms')
        os.system('rm -rf test_rflag_channelavg_residual*step2*ms')

    def test_rflag_timeavg_on_residual(self):
        '''flagdata: rflag with timeavg on residual (corrected - model), and compare
        vs mstransform + rflag without timeavg'''

        # Initial integration time of 'Four_ants_3C286.ms' is 1s
        timebin = '8s'

        # using action calculate, which is faster (reduced I/O) and enough to test thresholds
        # using only these spws for speed
        spws = '0,1,2'

        # STEP 1: rflag-calculate with original time
        res1 = flagdata(vis=self.vis, spw=spws, action='calculate', mode='rflag',
                        datacolumn='residual', extendflags=False)

        # STEP 2: timeavg with mstransform, then rflag-calculate on residual
        flagged2 = 'test_rflag_timeavg_residual_step2.ms'
        mstransform(vis=self.vis, spw=spws, outputvis=flagged2,
                    datacolumn='data,model,corrected', timeaverage=True, timebin=timebin)
        res2 = flagdata(vis=flagged2, spw=spws, action='calculate', mode='rflag',
                        datacolumn='residual', extendflags=False)

        # STEP 3: rflag-calculate with timeavg on residual
        res3 = flagdata(vis=self.vis, spw=spws, action='calculate', mode='rflag',
                        datacolumn='residual', timeavg=True, timebin=timebin,
                        extendflags=False)

        def check_reports_timeavg(report1, report2, report3):
            self.assertEqual(report2['type'], 'rflag')
            self.assertEqual(report3['type'], report2['type'])
            freq_tol = 1e-1
            self.assertTrue(np.allclose(report1['freqdev'], report3['freqdev'],
                                        rtol=freq_tol))
            self.assertTrue(np.allclose(report2['freqdev'], report3['freqdev'],
                                        rtol=freq_tol))
            # divide 3rd column (thresholds). Matrices have rows like: field, spw, threshold.
            report1['timedev'][:,2] = report1['timedev'][:,2] / np.sqrt(8)
            time_div_tol = 3.3e-1
            self.assertTrue(np.allclose(report1['timedev'], report3['timedev'],
                                        rtol=time_div_tol))
            time_tol = 1.5e-1
            self.assertTrue(np.allclose(report2['timedev'],
                                        report3['timedev'], rtol=time_tol))

        self.assertEqual(res1['type'], 'list')
        self.assertEqual(res1['type'], res2['type'])
        self.assertEqual(res1['type'], res3['type'])
        check_reports_timeavg(res1['report0'], res2['report0'], res3['report0'])

    def test_rflag_channelavg_on_residual(self):
        '''flagdata: rflag with channelavg on residual (corrected - model), and compare
        vs mstransform + rflag without average'''

        # Initial integration time of 'Four_ants_3C286.ms' is 1s
        timebin = '8s'

        # using action calculate, which is faster (reduced I/O) and enough to test thresholds
        # using only these spws for speed
        spws = '0,1,2'

        # STEP 1: rflag-calculate with original MS
        res1 = flagdata(vis=self.vis, spw=spws, action='calculate', mode='rflag',
                        datacolumn='residual', extendflags=False)

        # STEP 2: chanavg with mstransform, then rflag-calculate on residual
        flagged2 = 'test_rflag_channelavg_residual_step2.ms'
        mstransform(vis=self.vis, spw=spws, outputvis=flagged2,
                    datacolumn='data,model,corrected', chanaverage=True, chanbin=32)
        res2 = flagdata(vis=flagged2, spw=spws, action='calculate', mode='rflag',
                        datacolumn='residual', extendflags=False)

        # STEP 3: rflag-calculate with channelavg on residual
        res3 = flagdata(vis=self.vis, spw=spws, action='calculate', mode='rflag',
                        datacolumn='residual', channelavg=True, chanbin=32,
                        extendflags=False)

        def check_reports_channelavg(report1, report2, report3):
            self.assertEqual(report2['type'], 'rflag')
            self.assertEqual(report3['type'], report2['type'])
            # divide 3rd column (thresholds). Matrices have rows like: field, spw, threshold.
            report1['freqdev'][:,2] = report1['freqdev'][:,2] / 2
            freq_div_tol = 1e-1
            self.assertTrue(np.allclose(report1['freqdev'], report3['freqdev'],
                                        rtol=freq_div_tol))
            freq_tol = 5e-2
            self.assertTrue(np.allclose(report2['freqdev'], report3['freqdev'],
                                        rtol=freq_tol))

            report1['timedev'][:,2] = report1['timedev'][:,2] / 4
            time_div_tol = 6.6e-1
            self.assertTrue(np.allclose(report1['timedev'], report3['timedev'],
                                        rtol=time_div_tol))
            time_tol = 5e-2
            self.assertTrue(np.allclose(report2['timedev'],
                                        report3['timedev'], rtol=time_tol))

        self.assertEqual(res1['type'], 'list')
        self.assertEqual(res1['type'], res2['type'])
        self.assertEqual(res1['type'], res3['type'])
        check_reports_channelavg(res1['report0'], res2['report0'], res3['report0'])


class test_virtual_col(test_base):
    def setUp(self):
        self.setUp_ngc5921(force=True)
        
    def tearDown(self):    
        os.system('rm -rf ngc5921*')        

    def test_no_model_col(self):
        '''flagdata: catch failure when MODEL or virtual MODEL do not exist'''
        # Verify that a MODEL or virtual MODEL column do not exist in MS
        tblocal = table()
        tblocal.open(self.vis)
        cols = tblocal.colnames()
        tblocal.close()
        
        tblocal.open(self.vis+'/SOURCE')
        cols_v = tblocal.colnames()
        tblocal.close()
       
        self.assertFalse('MODEL_DATA' in cols, 'Test cannot have a MODEL_DATA column')
        self.assertFalse('SOURCE_MODEL' in cols_v, 'Test cannot have a virtual MODEL column')
        
        # Run flagdata on it. RESIDUAL_DATA = DATA - MODEL
        with self.assertRaises(ValueError):
            flagdata(self.vis, mode='clip', datacolumn='RESIDUAL_DATA',
                     clipminmax=[2.3,3.1],clipoutside=False)

    def test_virtual_model_col(self):
        '''flagdata: Tests using a virtual MODEL column'''
        
        # Copy MS to new MS
        os.system('cp -RH ngc5921.ms ngc5921_virtual.ms')
        self.MSvirtual = 'ngc5921_virtual.ms'
        
        # First, run setjy to create a virtual MODEl column (SOURCE_MODEL)
        setjy(vis=self.MSvirtual, field='1331+305*',modimage='',standard='Perley-Taylor 99',
                scalebychan=False, usescratch=False)
        
        # Verify that the virtual column exist
        mcol = th.getColDesc(self.MSvirtual+'/SOURCE', 'SOURCE_MODEL')
        mkeys = mcol.keys()
        self.assertTrue(mkeys.__len__() > 0, 'Should have a SOURCE_MODEL column')
        
        # Run flagdata on it. RESIDUAL_DATA = DATA - MODEL
        flagdata(vis=self.MSvirtual,mode='clip',datacolumn='RESIDUAL_DATA',clipminmax=[2.3,3.1],clipoutside=False)
        res_virtual = flagdata(vis=self.MSvirtual, mode='summary')['flagged']

        # Compare with a normal MODEL column flagging
        # Run setjy to create a normal MODEl column (SOURCE_MODEL)
        setjy(vis=self.vis, field='1331+305*',modimage='',standard='Perley-Taylor 99',
                scalebychan=False, usescratch=True)
        
        flagdata(vis=self.vis,mode='clip',datacolumn='RESIDUAL_DATA',clipminmax=[2.3,3.1],clipoutside=False)
        res = flagdata(vis=self.vis, mode='summary')['flagged']
        
        self.assertEqual(res_virtual, res, 'Flagging using virtual MODEL column differs from normal MODEL column')


class test_flags_propagation_base(test_base):
    """
    Common methods and infrastructure used in test_flags_propagation_channelavg and
    test_flags_propagation_timeavg.
    """

    def tearDown(self):
        shutil.rmtree(self.vis)

    def get_flags(self, mss):
        """
        Returns the flags column of an MS. Use only on tiny MSs as the one used in this
        test

        :param mss: An MS
        :return: The FLAG column of the MS
        """
        try:
            tbt = table()
            tbt.open(mss)
            flags = tbt.getcol('FLAG')
            return flags
        finally:
            tbt.close()

    def check_flags_preserved(self, flags_before, flags_after):
        """
        Check 'flags before' against 'flags after' and ensures that all the flags set
        'before' are also set 'after'.
        The flags are expected in the same format as returned by tbtool.getcol('FLAG').
        This is to ensure the desired behavior from CAS-12737 (never lose flags).

        :param before_flags: flags before manipulating/flagging an MS
        :param after_flags: flags after manipulating/flagging an MS
        :return: true if all flags set in flags_before are also set in flags_after
        """
        flag_cnt_before = np.count_nonzero(flags_before)
        and_flags = np.logical_and(flags_before, flags_after)
        flag_cnt_and = np.count_nonzero(and_flags)

        if flag_cnt_and != flag_cnt_before:
            print(' * Not all the flags set before ({}) are set after ({}). Flags before: '
                  '{}\n Flags after: {}'.format(flag_cnt_before, flag_cnt_and,
                                                flags_before, flags_after))
        return flag_cnt_and == flag_cnt_before


class test_flags_propagation_channelavg(test_flags_propagation_base):
    """
    Tests on the number and positions of flags when using
       flagdata + channelavg + autoflag_methods AND the dataset is already flagged
    ... where channelavg is implemented via the ChannelAverageTVI
    This is to make sure that flags set before the flagdata command are preserved
    (CAS-12737). The tests check the expected number of flags from several methods (clip,
    tfcrop, rflag) and that all the data points originally flagged are still flagged after
    applying, in the exact same positions.

    Uses the small VLA dataset from "data4preaveraging" which is convenient for visual
    and/or manual inspection via the browser, table tool, etc.

    To illustrate the potential "loss" of flags before the fix from CAS-12737, the tests
    use a range of chanbin values (~2...5) with intentionally sparse "a priori" flags like
    X 0 X 0 X 0 X 0     (with chanbin=2 could produce a total loss of "a priori" flags)
    or
    X 0 0 X 0 0 X 0 0   (with chanbin=3 could produce a total loss of "a priori" flags)
    ...
    There are notes in the comments that give the final number of flags that would be seen
    before the fix from CAS-12737 (much lower, lower than the original "a priori" flags).
    """

    def setUp(self):
        self.setUp_data4preaveraging()

    def run_auto_flag_preavg_propagation(self, chanbin=2, mode='clip', ims='', **kwargs):
        """
        Enables channel average and prepares a priori flags in a sparse pattern across
        channels such that we can test (back)propagation of flags after channel-averaging.
        One channel is flagged every 'chanbin'
        With chanbin=2, 50% of channels will be a priori flagged (X 0 X 0 X 0...)
        With chanbin-3, 33% of channels will be a priori flagged, and so on (X 0 0 X 0 0...)
        This would maximize the "loss" of flags as seen in CAS-12737

        :param chanbin: chanbin as used in flagdata
        :param mode: auto-flag mode
        :param kwargs: Use kwargs to pass mode specific parameters, such as clipminmax for
        clip, etc.
        :return: res+apriori_flags+final_flags. res is the flagdata summary dict from the
        MS after applying flagging with channelavg. apriori_flags is the FLAG column before
        applying channelavg+autoflag_method. final_flags is the FLAG column after applying
        channelavg+autoflag_method.
        """
        def get_nchan(ims):
            """
            This function assumes single-SPW (as is the case in this test) or all SPWs
            have the same number of channels.

            :param ims: an MS name
            :return: number of channels in SPW(s)
            """
            try:
                tbt = table()
                tbt.open(os.path.join(ims, 'SPECTRAL_WINDOW'))
                chans = tbt.getcol('NUM_CHAN')
                if len(chans) < 1:
                    raise RuntimeError('Inconsistency found, NUM_CHAN: {}'.format(chans))
                if not np.all(chans[0] == chans):
                    raise RuntimeError('This supports only MSs with all SPWs with the same '
                                       'number of channels. Got NUM_CHAN: {}'.format(chans))
                nchan = chans[0]
            except RuntimeError as exc:
                raise RuntimeError('Error while trying to figure out the #channels: {}'.
                                   format(exc))
            finally:
                tbt.close()

            return nchan

        flagdata(vis=ims, mode='unflag')

        # Pre-flag channels, for example '*:0,1,2,4,...62'
        nchan = get_nchan(ims)
        flag_chans = np.arange(0, nchan, chanbin)
        flag_spw_str = '*:{}'.format(';'.join(['{}'.format(chan) for chan in flag_chans]))
        flagdata(vis=ims, mode='manual', spw=flag_spw_str)

        apriori_flags = self.get_flags(self.vis)

        res_avg = flagdata(vis=ims, mode=mode, channelavg=True, chanbin=chanbin, **kwargs)

        res = flagdata(vis=ims, mode='summary')

        final_flags = self.get_flags(self.vis)

        return res, apriori_flags, final_flags

    def test_propagation_clip_chanbin_2(self):
        """ clip, chanavg, chanbin=2, propagate flags forth and back """

        # Make clip flag something (if no flags are added, the flag cube is not written)
        res, apriori_flags, final_flags =\
            self.run_auto_flag_preavg_propagation(chanbin=2, ims=self.vis,
                                                  clipminmax=[0.0, 0.1])

        self.assertEqual(res['total'], 1024)
        # Before CAS-12727, there is some 'loss' of flags. This would be: 44
        # Instead of >= 512 (a priori)
        self.assertEqual(res['flagged'], 534)
        self.assertTrue(self.check_flags_preserved(apriori_flags, final_flags),
                        'Not all the flags set "before" are set "after"')

    def test_propagation_clip_chanbin_3(self):
        """ clip, chanavg, chanbin=3, propagate flags forth and back """

        # Make clip flag something (if no flags are added, the flag cube is not written)
        res, apriori_flags, final_flags =\
            self.run_auto_flag_preavg_propagation(chanbin=3, ims=self.vis,
                                                  clipminmax=[0.001, 0.1])

        self.assertEqual(res['total'], 1024)
        # Before CAS-12727, there is some 'loss' of flags. This would be: 40
        # Instead of >= 352 (a priori)
        self.assertEqual(res['flagged'], 368)
        self.assertTrue(self.check_flags_preserved(apriori_flags, final_flags),
                        'Not all the flags set "before" are set "after"')

    def test_propagation_tfcrop_chanbin_4(self):
        """ tfcrop, chanavg, chanbin=4, propagate flags forth and back """

        # Make tfcrop flag something (if no flags are added, the flag cube is not written)
        res, apriori_flags, final_flags =\
            self.run_auto_flag_preavg_propagation(chanbin=4, ims=self.vis,
                                                  mode='tfcrop', extendflags=False)

        self.assertEqual(res['total'], 1024)
        # Before CAS-12727, there is some 'loss' of flags. This would be: 68
        # Instead of >= 256
        self.assertEqual(res['flagged'], 307)
        self.assertTrue(self.check_flags_preserved(apriori_flags, final_flags),
                        'Not all the flags set "before" are set "after"')

    def test_propagation_rflag_chanbin_5(self):
        """ rflag, chanavg, chanbin=2, propagate flags forth and back """

        # Make rflag flag something (if no flags are added, the flag cube is not written)
        res, apriori_flags, final_flags =\
            self.run_auto_flag_preavg_propagation(chanbin=5, ims=self.vis,
                                                  mode='rflag', extendflags=False)

        self.assertEqual(res['total'], 1024)
        # Before CAS-12727, there is some 'loss' of flags. This would be: 35
        # Instead of >= 208
        self.assertEqual(res['flagged'], 236)
        self.assertTrue(self.check_flags_preserved(apriori_flags, final_flags),
                        'Not all the flags set "before" are set "after"')

    def test_propagation_clip_chanbin_64(self):
        """ clip, chanavg, chanbin=64 (all), propagate flags forth and back """

        # Make clip flag something (if no flags are added, the flag cube is not written)
        # Use min=0.0025 to flag very little but still something
        res, apriori_flags, final_flags =\
            self.run_auto_flag_preavg_propagation(chanbin=64, ims=self.vis,
                                                  clipminmax=[0.004, 0.1])

        self.assertEqual(res['total'], 1024)
        # Before CAS-12727, there is some 'loss' of flags. This would be: 196
        # (the total is >= 16 a priori, but losing some of the initial flags which would
        # be overwritten as False).
        self.assertEqual(res['flagged'], 205)
        self.assertTrue(self.check_flags_preserved(apriori_flags, final_flags),
                        'Not all the flags set "before" are set "after"')


class test_flags_propagation_timeavg(test_flags_propagation_base):
    """
    Tests on the number and positions of flags when using
       flagdata + timeavg + autoflag_methods AND the dataset is already flagged
    ... where timeavg is implemented via the AveragingTVI
    This is to make sure that flags set before the flagdata command are preserved
    (CAS-12737). Similarly as in the tests test_flags_propagation_timeavg, the tests of this
    class check the expected number of flags from several methods (clip, tfcrop, rflag) and
    that all the data points originally flagged are still flagged after applying, in the
    exact same positions.

    Uses the small VLA dataset from "data4timeavg" which has enough integrations to test
    a range of timebins

    To illustrate the potential "loss" of flags before the fix from CAS-12737, the tests
    use a range of timebin values (2s...100s) with intentionally sparse "a priori" flags
    like
    X 0 X 0 X 0 X 0     (with timebin=2 could produce a total loss of "a priori" flags)
    or
    X 0 0 X 0 0 X 0 0   (with timebin=3 could produce a total loss of "a priori" flags)
    ...

    There are notes in the comments that give the final number of flags that would be seen
    before the fix from CAS-12737 (much lower, lower than the initial "a priori" flags).
    """

    def setUp(self):
        self.setUp_data4timeavg()

    def run_auto_flag_preavg_propagation(self, timebin=2, mode='clip', ims='', **kwargs):
        """
        Enables time average and prepares a priori flags in a sparse pattern through rows/
        time. The pattern is then used to test the (back)propagation of flags after
        time-averaging.
        One row or timestamp is flagged every 'timebin' where timebin is an integer flagging
        step.
        With timebin=2, 50% of timestamps will be flagged (X 0 X 0 X 0...)
        With timebin-3, 33% of timestamps will be flagged (X 0 0 X 0 0...) and so on.
        This pattern maximizes the "loss" of flags as seen in CAS-12737.
        Uses the column 'TIME_CENTROID' (and the time reference from there) to find the list
        of timestamps to flag.

        :param timebin: number of timestamps to average (in time) - does not check actual
                        integrations times
        :param mode: one auto-flag mode
        :param ims: input ms name
        :param kwargs: to pass mode specific parameters, such as rflag thresholds, etc.
        :return: res+apriori_flags+final_flags. res is the flagdata summary dict from the
        MS after applying flagging with timeavg. apriori_flags is the FLAG column before
        applying timeavg+autoflag_method. final_flags is the FLAG column after applying
        timeavg+autoflag_method.
        """

        def get_unique_ms_times(ims):
            """
            Get the list of unique time stamps of the MS (from TIME_CENTROID).

            :param: ims: an MS name
            :return: list of unique times in the MS. Times as produced by the quanta tool.
            """
            try:
                tbt = table()
                tbt.open(ims)
                times = tbt.getcol('TIME_CENTROID')

                ref = tbt.getcolkeyword('TIME_CENTROID', 'MEASINFO')['Ref']
            except RuntimeError as exc:
                pass
            finally:
                tbt.close()

            centroids = np.unique(times)
            # Produce time records ready for flagdata.
            # This could be done without measures tool:
            # times = [qat.time({'unit': 's', 'value': cent, 'refer': ref, # 'UTC'
            #                    'type': 'epoch'},
            #                   form=['ymd'], prec=9)[0]
            #          for cent in centroids]
            # Or even with plain string formatting:
            # times = [time.strftime('%Y/%m/%d/%H:%M:%S.%f',
            #          time.gmtime(cent)) for cent in  centroids]
            # But better to produce times with the measures tool and using MEASINFO:
            qat = quanta()
            met = measures()
            times = [qat.time(met.epoch('ref', '{}s'.format(cent))['m0'], form=['ymd'],
                              prec=9)[0]
                     for cent in centroids]
            return times

        flagdata(vis=ims, mode='unflag')

        # Pre-flag some timestamps, at 'timebin' steps
        times = get_unique_ms_times(ims)
        flag_times = ['timerange={}'.format(one) for one in times[0::timebin]]

        flagdata(vis=ims, mode='list', inpfile=flag_times)

        apriori_flags = self.get_flags(self.vis)

        res_avg = flagdata(vis=ims, mode=mode, timeavg=True, timebin='{}s'.
                           format(timebin), **kwargs)

        res = flagdata(vis=ims, mode='summary')

        final_flags = self.get_flags(self.vis)

        return res, apriori_flags, final_flags

    def test_propagation_clip_timebin_2s(self):
        """ clip, timeavg, timebin=2, propagate flags forth and back """

        # Make clip flag something (if no flags are added, the flag cube is not written)
        res, apriori_flags, final_flags =\
            self.run_auto_flag_preavg_propagation(timebin=2, ims=self.vis,
                                                  clipminmax=[0.0, 0.1])

        self.assertEqual(res['total'], 25600)
        # Before CAS-12727, there is some 'loss' of flags. This would be: 1490
        self.assertEqual(res['flagged'], 10311)
        self.assertTrue(self.check_flags_preserved(apriori_flags, final_flags),
                        'Not all the flags set "before" are set "after"')

    def test_propagation_clip_timebin_5s(self):
        """ clip, timeavg, timebin=5, propagate flags forth and back """

        # Make clip flag something (if no flags are added, the flag cube is not written)
        res, apriori_flags, final_flags =\
            self.run_auto_flag_preavg_propagation(timebin=5, ims=self.vis,
                                                  clipminmax=[0.001, 0.1])

        self.assertEqual(res['total'], 25600)
        # Before CAS-12727, there is some 'loss' of flags. This would be: 1339
        self.assertEqual(res['flagged'], 5140)
        self.assertTrue(self.check_flags_preserved(apriori_flags, final_flags),
                        'Not all the flags set "before" are set "after"')

    def test_propagation_tfcrop_timebin_20(self):
        """ tfcrop, timeavg, timebin=20, propagate flags forth and back """

        res, apriori_flags, final_flags =\
            self.run_auto_flag_preavg_propagation(timebin=20, ims=self.vis,
                                                  mode='tfcrop', extendflags=False)

        self.assertEqual(res['total'], 25600)
        # Before CAS-12727, there is some 'loss' of flags. This would be: 68
        # Instead of >= 1280  (= 5 rows x 4 pol x 64 chan)
        self.assertEqual(res['flagged'], 2905)
        self.assertTrue(self.check_flags_preserved(apriori_flags, final_flags),
                        'Not all the flags set "before" are set "after"')

    def test_propagation_rflag_timebin_20(self):
        """ rflag, timeavg, timebin=20, propagate flags forth and back """

        res, apriori_flags, final_flags =\
            self.run_auto_flag_preavg_propagation(timebin=20, ims=self.vis,
                                                  mode='rflag', extendflags=False)

        self.assertEqual(res['total'], 25600)
        # Before CAS-12727, there is some 'loss' of flags. This would be: 756
        # Instead of >= 1280
        self.assertEqual(res['flagged'], 3586)
        self.assertTrue(self.check_flags_preserved(apriori_flags, final_flags),
                        'Not all the flags set "before" are set "after"')

    def test_propagation_clip_timebin_100s(self):
        """ clip, timeavg, timebin=100, propagate flags forth and back """

        # Make clip flag something (if no flags are added, the flag cube is not written)
        res, apriori_flags, final_flags =\
            self.run_auto_flag_preavg_propagation(timebin=100, ims=self.vis,
                                                  clipminmax=[0.001, 0.1])

        self.assertEqual(res['total'], 25600)
        # Before CAS-12727, there is some 'loss' of flags. This would be: 1339
        self.assertEqual(res['flagged'], 1609)
        self.assertTrue(self.check_flags_preserved(apriori_flags, final_flags),
                        'Not all the flags set "before" are set "after"')


class test_forbid_avg_in_non_autoflagging_list(test_base):
    """
    CAS-12294: forbid the use of timeavg or chanavg in methods other than the
    auto-flagging methods (clip, tfcrop, rflag) when given inside the list of
    commands in list mode.
    """

    def setUp(self):
        self.setUp_data4tfcrop()

    def _run_method_with_avg(self, method, more_params=''):
        inplist = ["mode='{}' timeavg=True timebin='1s' {}".format(method, more_params)]

        # Sshould raise exception when trying to use chanavg in non-autoflagging mode
        with self.assertRaises(RuntimeError):
            res = flagdata(vis=self.vis, mode='list', inpfile=inplist)

        inplist = ["mode='{}' channelavg=True chanbin=4 {}".format(method, more_params)]

        # Should again raise exception when trying to use timeavg in non-autoflagging mode
        with self.assertRaises(RuntimeError):
            res = flagdata(vis=self.vis, mode='list', inpfile=inplist)

        # Nothing should have been flagged
        res = flagdata(vis=self.vis, mode='summary')
        self.assertEqual(res['total'], 4399104)
        self.assertEqual(res['flagged'], 0)

    def test_forbid_avg_list_manual(self):
        '''flagdata: timeavg=True should not be accepted in manual mode inside list'''

        inplist = ["mode='manual' spw='7' timeavg=True timebin='2s'"]

        # Sshould raise exception when trying to use chanavg in non-autoflagging mode
        with self.assertRaises(RuntimeError):
            res = flagdata(vis=self.vis, mode='list', inpfile=inplist)

        inplist = ["mode='manual' spw='9' channelavg=True chanbin=4"]

        # Should again raise exception when trying to use timeavg in non-autoflagging mode
        with self.assertRaises(RuntimeError):
            res = flagdata(vis=self.vis, mode='list', inpfile=inplist)

        # Nothing should have been flagged or unflagged
        res = flagdata(vis=self.vis, mode='summary', spw='7,9')
        self.assertEqual(res['total'], 549888)
        self.assertEqual(res['flagged'], 0)
        # This is what it would flag if clip+timeavg+manual was accepted:
        # self.assertEqual(res['spw']['7']['flagged'], 274944)
        # self.assertEqual(res['spw']['9']['flagged'], 0)
        # self.assertEqual(res['flagged'], 274944)

    def test_forbid_avg_list_quack(self):
        '''flagdata: timeavg=True and channelavg=True should not be accepted in quack
        mode inside list'''

        self._run_method_with_avg('quack')

    def test_forbid_avg_list_shadow(self):
        '''flagdata: timeavg=True and channelavg=True should not be accepted in shadow
        mode inside list'''

        self._run_method_with_avg('shadow')

    def test_forbid_avg_list_elevation(self):
        '''flagdata: timeavg=True and channelavg=True should not be accepted in elevation
        mode inside list'''

        self._run_method_with_avg('elevation')

    def test_forbid_avg_list_antint(self):
        '''flagdata: timeavg=True and channelavg=True should not be accepted in antint
        mode inside list'''

        self._run_method_with_avg('antint', ' antint_ref_antenna=ea01')

    def test_forbid_avg_list_unflag(self):
        '''flagdata: timeavg=True and channelavg=True should not be accepted in unflag
        mode inside list'''

        self._run_method_with_avg('unflag')

    def test_forbid_avg_list_summary(self):
        '''flagdata: timeavg=True and channelavg=True should not be accepted in summary
        mode inside list'''

        self._run_method_with_avg('summary')


class test_list_modes_forbidden_with_avg(test_base):
    """
    CAS-12294: forbid the use of timeavg or chanavg in auto-flagging methods when they
    are used in list mode together with other methods that are not auto-flagging methods
    (clip, tfcrop, rflag).

    For now we still allow lists with auto-methods (any or all) + timeavg + chanavg +
    + extendflags + antint.
    """

    def setUp(self):
        self.setUp_data4tfcrop()

    def test_test_forbid_timeavg_list(self):
        '''flagdata: timeavg=True should not be accepted in list mode, with +manual'''

        inplist = ["mode='manual' spw='7'",
                   "mode='clip' spw='9' timeavg=True timebin='2s' clipminmax=[0.0, 0.8]"]

        # CAS-12294: should raise exception when trying to use timeavg and forbidden modes
        with self.assertRaises(RuntimeError):
            res = flagdata(vis=self.vis, mode='list', inpfile=inplist)

        # Nothing should have been flagged or unflagged
        res = flagdata(vis=self.vis, mode='summary', spw='7,9')
        self.assertEqual(res['total'], 549888)
        self.assertEqual(res['flagged'], 0)
        # This is what it would flag if clip+timeavg+manual was accepted:
        # self.assertEqual(res['spw']['7']['flagged'], 274944)
        # self.assertEqual(res['spw']['9']['flagged'], 0)
        # self.assertEqual(res['flagged'], 274944)

    def test_forbid_timeavg_list_longer(self):
        '''flagdata: timeavg=True should not be accepted in list mode, with +manual'''

        inplist = ["mode='manual' spw='7'",
                   "mode='clip' spw='9' timeavg=True timebin='2s' clipminmax=[0.0, 0.8]",
                   "mode='clip' spw='8' clipzeros=True"]

        # CAS-12294: as above, should not be accepted
        with self.assertRaises(RuntimeError):
            res = flagdata(vis=self.vis, mode='list', inpfile=inplist)

        res = flagdata(vis=self.vis, mode='summary', spw='7,8,9')
        self.assertEqual(res['total'], 824832)
        self.assertEqual(res['flagged'], 0)
        # This is what it would flag if clip+timeavg+manual was accepted?
        # self.assertEqual(res['spw']['7']['flagged'], 274944)
        # self.assertEqual(res['spw']['8']['flagged'], 274944)
        # self.assertEqual(res['spw']['9']['flagged'], 0)
        # self.assertEqual(res['flagged'], 274944*2)

    def test_forbid_chanavg_list(self):
        '''flagdata: chanavg=True should not be accepted in list mode, with +manual'''

        inplist = ["mode='manual' spw='8'",
                   "mode='clip' spw='9' channelavg=True chanbin=2 clipminmax=[0.0, 0.8]"]

        # CAS-12294: as above, should not be accepted
        with self.assertRaises(RuntimeError):
            res = flagdata(vis=self.vis, mode='list', inpfile=inplist)

        res = flagdata(vis=self.vis, mode='summary', spw='7,8,9')
        self.assertEqual(res['total'], 824832)
        self.assertEqual(res['flagged'], 0)

    def test_forbid_chanavg_list_other_modes(self):
        '''flagdata: chanavg=True should not be accepted in list mode, with shadow,
        unflag, elevation, quack'''

        # CAS-12294: as above, should not be accepted. Try to apply several forbidden
        # methods in a row, and check at the end, to avoid running too many summaries
        inplist = ["mode='unflag'",
                   "mode='clip' spw='9' channelavg=True chanbin=2 clipminmax=[0.0, 0.1]"]
        with self.assertRaises(RuntimeError):
            res = flagdata(vis=self.vis, mode='list', inpfile=inplist)

        inplist = ["mode='shadow'",
                   "mode='clip' spw='9' channelavg=True chanbin=2 clipminmax=[0.0, 0.1]"]
        with self.assertRaises(RuntimeError):
            res = flagdata(vis=self.vis, mode='list', inpfile=inplist)

        inplist = ["mode='elevation' lowerlimit=89.0 upperlimit=89.5",
                   "mode='clip' spw='9' channelavg=True chanbin=2 clipminmax=[0.0, 0.1]"]
        with self.assertRaises(RuntimeError):
            res = flagdata(vis=self.vis, mode='list', inpfile=inplist)

        inplist = ["mode='clip' spw='9' channelavg=True chanbin=2 clipminmax=[0.0, 0.1]",
                   "mode='quack' quackmode='tail' quackinterval=1.0"]
        with self.assertRaises(RuntimeError):
            res = flagdata(vis=self.vis, mode='list', inpfile=inplist)

        inplist = ["mode='clip' spw='9' channelavg=True chanbin=2 clipminmax=[0.0, 0.1]",
                   "mode='quack' quackmode='end' quackinterval=1.0"]
        with self.assertRaises(RuntimeError):
            res = flagdata(vis=self.vis, mode='list', inpfile=inplist)

        # Nothing should have been flagged
        res = flagdata(vis=self.vis, mode='summary')
        self.assertEqual(res['total'], 4399104)
        self.assertEqual(res['flagged'], 0)

    def test_allow_all_auto_methods_timeavg_chanavg_extendflags_antint(self):
        """ Full list: all auto-methods, avg (time and chan), extendflags and antint """

        # Note that the only way to enable antint together with one auto-method is to use
        # the list mode
        inplist = ["mode='clip' clipminmax=[0.01, 1.] spw='10' channelavg=True chanbin=8",
                   "mode='tfcrop' timeavg=True timebin='2s'",
                   "mode='rflag' extendflags=True",
                   "mode='antint' antint_ref_antenna='ea01' minchanfrac=0.01"
        ]

        res = flagdata(vis=self.vis, flagbackup=False, mode='list', inpfile=inplist)
        self.assertEqual(res, {})
        # The return from listmode is not enough to know. Let's see if there are flags
        res = flagdata(vis=self.vis, mode='summary')
        self.assertEqual(res['total'], 4399104)
<<<<<<< HEAD
        self.assertEqual(res['flagged'], 591808)
=======
        # With bamboo setup (20211126), RHEL7: 254912, OSX: 266432
        self.assertGreaterEqual(res['flagged'], 254000)
>>>>>>> 14ee88f6


@unittest.skipIf(True,
                 'These tests will open the flagging display GUI -> they are not meant to '
                 'run together with the usual automated verification tests of test_flagdata')
class test_auto_methods_display(test_base):
    """ Test display together with auto-flagging methods and additional methods that can
    be used together (extendflags and even antint). """

    def setUp(self):
        """ This MS has 1 field, 2 scans, 16 spws, with 64 channels each. 4 corr"""
        self.setUp_data4tfcrop()

    def test_display_clip_timeavg_chanavg(self):
        """ Display data with clip, enabling avg (time and chan)"""

        # Note flagdata with display='data' doesn't return anything (an empty dict)
        flagdata(vis=self.vis, flagbackup=False, mode='clip', clipminmax=[0.05,10.],
                 datacolumn='DATA', spw='10,11',
                 channelavg=True, chanbin=8, timeavg=True, timebin='4s',
                 display='data')

    def test_display_tfcrop_timeavg_chanavg_extendflags(self):
        """ Display data with tfcrop, enabling avg (time and chan), extendflags"""

        # SPWs picked to get not too uninteresting outputs (avoid all or almost all
        # flagged/unflagged)
        flagdata(vis=self.vis, flagbackup=False, mode='tfcrop',
                 datacolumn='DATA', spw='5,6',
                 channelavg=True, chanbin=4, timeavg=True, timebin='4s',
                 extendflags=True, display='data')

    def test_display_rflag_timeavg_chanavg_extendflags(self):
        """ Display data with tfcrop, enabling avg (time and chan), extendflags"""

        flagdata(vis=self.vis, flagbackup=False, mode='rflag',
                 datacolumn='DATA', spw='5,6',
                 channelavg=True, chanbin=4, timeavg=True, timebin='2s',
                 extendflags=True, display='data', action='calculate')

    def test_display_all_auto_timeavg_chanavg_extendflags_list_antint(self):
        """ Display with auto-methods (all), avg (time and chan), extendflags + antint """

        # Note that the only way to enable antint together with one auto-method is to use
        # the list mode
        inplist = ["mode='clip' clipminmax=[0.01, 1.] spw='10' timeavg=True timebin='2s' "
                   "channelavg=True chanbin=4",
                   "mode='tfcrop'",
                   "mode='rflag'",
                   "mode='antint' antint_ref_antenna='ea01' minchanfrac=0.01"
        ]

        flagdata(vis=self.vis, flagbackup=False, mode='list', inpfile=inplist,
                 display='data')


# Cleanup class
class cleanup(test_base):

    def tearDown(self):
        os.system('rm -rf ngc5921.*ms* testwma*ms*')
        os.system('rm -rf flagdatatest.*ms*')
        os.system('rm -rf missing-baseline.*ms*')
        os.system('rm -rf multiobs.*ms*')
        os.system('rm -rf uid___A002_X30a93d_X43e_small.*ms*')
        os.system('rm -rf Four_ants_3C286*.ms')
        os.system('rm -rf shadow*.*ms*')
        os.system('rm -rf testmwa.*ms*')
        os.system('rm -rf cal.fewscans.bpass*')
        os.system('rm -rf X7ef.tsys* ap314.gcal*')
        os.system('rm -rf list*txt*')
        os.system('rm -rf fourrows*')
        os.system('rm -rf SDFloatColumn*')
        os.system('rm -rf *weight*ms*')
        os.system('rm -rf uid___A002_X72c4aa_X8f5_scan21_spw18*')
        os.system('rm -rf test_residual_step*.ms')

    def test_runTest(self):
        '''flagdata: Cleanup'''
        pass


def suite():
    return [test_dict_consolidation,
            test_antint,
            test_rflag,
            test_rflag_evla,
            test_tfcrop,
            test_shadow,
            test_selections,
            test_selections2,
            test_alma,
            test_statistics_queries,
            test_msselection,
            test_elevation,
            test_list_list,
            test_list_file,
            test_clip,
            test_CASA_4_0_bug_fix,
            test_correlations,
            test_tsys,
            test_bandpass,
            test_newcal,
            test_weight_spectrum,
            test_float_column,
            test_tbuff,
            TestMergeManualTimerange,
            test_preaveraging,
            test_preaveraging_rflag_residual,
            test_virtual_col,
            test_flags_propagation_channelavg,
            test_flags_propagation_timeavg,
            test_forbid_avg_in_non_autoflagging_list,
            test_list_modes_forbidden_with_avg,
            test_auto_methods_display,
            cleanup]

if is_CASA6:    
    if __name__ == '__main__':
        unittest.main()<|MERGE_RESOLUTION|>--- conflicted
+++ resolved
@@ -4978,12 +4978,8 @@
         # The return from listmode is not enough to know. Let's see if there are flags
         res = flagdata(vis=self.vis, mode='summary')
         self.assertEqual(res['total'], 4399104)
-<<<<<<< HEAD
-        self.assertEqual(res['flagged'], 591808)
-=======
         # With bamboo setup (20211126), RHEL7: 254912, OSX: 266432
         self.assertGreaterEqual(res['flagged'], 254000)
->>>>>>> 14ee88f6
 
 
 @unittest.skipIf(True,
