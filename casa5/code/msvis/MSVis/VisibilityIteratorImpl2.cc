--- conflicted
+++ resolved
@@ -1029,11 +1029,7 @@
         Bool writable,
         Bool useMSIter2)
 : ViImplementation2(),
-<<<<<<< HEAD
-  channelSelector_p(nullptr),
-=======
   channelSelectors_p(),
->>>>>>> e046151f
   channelSelectorCache_p(new ChannelSelectorCache()),
   columns_p(),
   floatDataFound_p(false),
@@ -1076,11 +1072,7 @@
     const SortColumns & subchunkSortColumns,
     bool isWritable)
 : ViImplementation2(),
-<<<<<<< HEAD
-  channelSelector_p(nullptr),
-=======
   channelSelectors_p(),
->>>>>>> e046151f
   channelSelectorCache_p(new ChannelSelectorCache()),
   columns_p(),
   floatDataFound_p(false),
@@ -1389,7 +1381,6 @@
         addDataSelection(measurementSets_p[k]);
         (*tileCacheIsSet_p)[k] = false;
     }
-<<<<<<< HEAD
 
     if (useMSIter2)
 
@@ -1407,40 +1398,13 @@
                 timeInterval_p,
                 sortColumns_p.shouldAddDefaultColumns(),
                 false);
-=======
-
-    if (useMSIter2)
-
-        // This version uses the MSSmartInterval for time comparisons in the
-        // Table sort/iteration
-        msIter_p = new MSIter2(measurementSets_p,
-                sortColumns_p.getColumnIds(),
-                timeInterval_p,
-                sortColumns_p.shouldAddDefaultColumns(),
-                false);
-    else
-        // The old-fashioned version
-        msIter_p = new MSIter(measurementSets_p,
-                sortColumns_p.getColumnIds(),
-                timeInterval_p,
-                sortColumns_p.shouldAddDefaultColumns(),
-                false);
 
     subtableColumns_p = new SubtableColumns(msIter_p);
->>>>>>> e046151f
-
-    subtableColumns_p = new SubtableColumns(msIter_p);
-
-<<<<<<< HEAD
+
 
     // Install default frequency selections.  This will select all
     // channels in all windows.
 
-=======
-    // Install default frequency selections.  This will select all
-    // channels in all windows.
-
->>>>>>> e046151f
     casacore::AipsrcValue<Bool>::find(
             autoTileCacheSizing_p,
             VisibilityIterator2::getAipsRcBase() + ".AutoTileCacheSizing", false);
@@ -1944,7 +1908,6 @@
 {
     ThrowIf(rowBounds_p.chunkNRows_p < 0,
         "Call to origin without first initializing chunk");
-<<<<<<< HEAD
 
     throwIfPendingChanges();
 
@@ -1953,16 +1916,6 @@
     subchunk_p.resetSubChunk();
 
 
-=======
-
-    throwIfPendingChanges();
-
-    rowBounds_p.subchunkBegin_p = 0; // begin at the beginning
-    more_p = true;
-    subchunk_p.resetSubChunk();
-
-
->>>>>>> e046151f
     if( ! (nRowBlocking_p > 0) )
         msIterSubchunk_p->origin();
 
@@ -2165,33 +2118,19 @@
     if (nRowBlocking_p > 0) {
         rowBounds_p.subchunkEnd_p =
                 rowBounds_p.subchunkBegin_p + nRowBlocking_p;
-<<<<<<< HEAD
 
         if (rowBounds_p.subchunkEnd_p >= rowBounds_p.chunkNRows_p) {
             rowBounds_p.subchunkEnd_p = rowBounds_p.chunkNRows_p - 1;
         }
-
-=======
-
-        if (rowBounds_p.subchunkEnd_p >= rowBounds_p.chunkNRows_p) {
-            rowBounds_p.subchunkEnd_p = rowBounds_p.chunkNRows_p - 1;
-        }
->>>>>>> e046151f
 
         // Scan the subchunk to see if the same channels are selected in each
         // row.  End the subchunk when a row using different channels is
         // encountered.
         Double previousRowTime =
                 rowBounds_p.times_p(rowBounds_p.subchunkBegin_p);
-<<<<<<< HEAD
-        channelSelector_p =
-                determineChannelSelection(previousRowTime, spectralWindow(),
-                        polarizationId(), msId());
-=======
         channelSelectors_p.clear();
         channelSelectors_p.push_back(determineChannelSelection(previousRowTime,
             spectralWindow(), polarizationId(), msId()));
->>>>>>> e046151f
 
         for (Int i = rowBounds_p.subchunkBegin_p + 1;
                 i <= rowBounds_p.subchunkEnd_p;
@@ -2209,11 +2148,7 @@
             const ChannelSelector * newSelector =
                     determineChannelSelection(rowTime);
 
-<<<<<<< HEAD
-            if (newSelector != channelSelector_p) {
-=======
             if (newSelector != channelSelectors_p[0]) {
->>>>>>> e046151f
 
                 // This row uses different channels than the previous row and so
                 // it cannot be included in this subchunk.  Make the previous
@@ -2241,12 +2176,8 @@
         rowBounds_p.subchunkEnd_p = msIterSubchunk_p->table().nrow() - 1;
 
         Double subchunkTime = columns_p.time_p(0);
-<<<<<<< HEAD
-        channelSelector_p = determineChannelSelection(subchunkTime);
-=======
         channelSelectors_p.clear();
         channelSelectors_p.push_back(determineChannelSelection(subchunkTime));
->>>>>>> e046151f
     }
 
     rowBounds_p.subchunkNRows_p =
@@ -2256,11 +2187,7 @@
 
     // Set flags for current subchunk
 
-<<<<<<< HEAD
-    Vector<Int> correlations = channelSelector_p->getCorrelations();
-=======
     Vector<Int> correlations = channelSelectors_p[0]->getCorrelations();
->>>>>>> e046151f
     nCorrelations_p = correlations.nelements();
 
     Vector<Stokes::StokesTypes> correlationsDefined =
@@ -2273,11 +2200,7 @@
     vb_p->configureNewSubchunk(
             msId(), msName, isNewMs(), isNewArrayId(), isNewFieldId(),
             isNewSpectralWindow(), subchunk_p, rowBounds_p.subchunkNRows_p,
-<<<<<<< HEAD
-            channelSelector_p->getNFrequencies(), nCorrelations_p,
-=======
             channelSelectors_p[0]->getNFrequencies(), nCorrelations_p,
->>>>>>> e046151f
             correlations, correlationsDefined, correlationsSelected,
             weightScaling_p);
 }
@@ -2702,7 +2625,6 @@
     rowBounds_p.chunkNRows_p = msIter_p->table().nrow();
     rowBounds_p.subchunkBegin_p = -1; // undefined value
     rowBounds_p.subchunkEnd_p = -1;   // will increment to 1st row
-<<<<<<< HEAD
 
     cache_p.chunkRowIds_p.resize(0); // flush cached row number map.
 
@@ -2721,26 +2643,6 @@
 
         timeFrameOfReference_p = msIter_p->msColumns().timeMeas()(0).getRef();
 
-=======
-
-    cache_p.chunkRowIds_p.resize(0); // flush cached row number map.
-
-    // If this is a new MeasurementSet then set up the antenna locations, etc.
-
-    if (msIter_p->newMS()) {
-
-        // Flush some cache flag values
-
-        cache_p.flush();
-
-        msd_p.setAntennas(msIter_p->msColumns().antenna());
-
-        // Grab the time frame of reference so that it can be converted to UTC
-        // for use in other frame of reference conversions.
-
-        timeFrameOfReference_p = msIter_p->msColumns().timeMeas()(0).getRef();
-
->>>>>>> e046151f
     }
 
     if (isNewMs()) { // New ms so flush pointing caches(if they exist).
