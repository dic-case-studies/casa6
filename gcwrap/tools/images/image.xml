--- conflicted
+++ resolved
@@ -7576,11 +7576,7 @@
 <description>
 
 This method puts an array into the image (which must be writable, eg it
-<<<<<<< HEAD
-will fail on FITS images).  If there is a default pixel mask, it is
-=======
 will fail on FITS images). If there is a default pixel mask, it is
->>>>>>> 1218084c
 ignored. It is the complement of the getchunk() method. The blc, trc,
 and increment (inc) may be specified. If they are unspecified, they
 default to the beginning of the image and an increment of one.
