//# CTPatchPanel.cc: Implementation of CTPatchPanel.h
//# Copyright (C) 1996,1997,1998,1999,2000,2001,2002,2003
//# Associated Universities, Inc. Washington DC, USA.
//#
//# This library is free software; you can redistribute it and/or modify it
//# under the terms of the GNU Library General Public License as published by
//# the Free Software Foundation; either version 2 of the License, or (at your
//# option) any later version.
//#
//# This library is distributed in the hope that it will be useful, but WITHOUT
//# ANY WARRANTY; without even the implied warranty of MERCHANTABILITY or
//# FITNESS FOR A PARTICULAR PURPOSE.  See the GNU Library General Public
//# License for more details.
//#
//# You should have received a copy of the GNU Library General Public License
//# along with this library; if not, write to the Free Software Foundation,
//# Inc., 675 Massachusetts Ave, Cambridge, MA 02139, USA.
//#
//# Correspondence concerning AIPS++ should be adressed as follows:
//#        Internet email: aips2-request@nrao.edu.
//#        Postal address: AIPS++ Project Office
//#                        National Radio Astronomy Observatory
//#                        520 Edgemont Road
//#                        Charlottesville, VA 22903-2475 USA
//#
//#

#include <synthesis/CalTables/CLPatchPanel.h>
#include <synthesis/CalTables/CTInterface.h>
#include <synthesis/CalTables/CTIter.h>

#include <scimath/Mathematics/InterpolateArray1D.h>
#include <casa/Utilities/GenSort.h>
#include <casa/OS/Path.h>

#include <ms/MSSel/MSSelectableTable.h>
#include <ms/MSSel/MSSelection.h>
#include <ms/MSSel/MSSelectionTools.h>

#include <casa/aips.h>

#define CTPATCHPANELVERB false

//#include <casa/BasicSL/Constants.h>
//#include <casa/OS/File.h>
#include <casa/Logging/LogMessage.h>
#include <casa/Logging/LogSink.h>
#include <casa/Logging/LogIO.h>

using namespace casacore;
namespace casa { //# NAMESPACE CASA - BEGIN

CalPatchKey::CalPatchKey(IPosition keyids) :
  cpk_(keyids.asVector())
{}

// Lexographical lessthan
Bool CalPatchKey::operator<(const CalPatchKey& other) const {

  // This method does a lexigraphical less-than, wherein negative
  //  elements in either operand behave as equal (reflexively not
  //  less than)

  // Loop over elements in precendence order
  for (Int i=0;i<5;++i) {
    if (cpk_[i]>-1 && other.cpk_[i]>-1 && cpk_[i]!=other.cpk_[i])
      // both non-negative and not equal, so evaluate element <
      return cpk_[i]<other.cpk_[i];
  }
  // All apparently equal so "<" is false
  return false;
}

MSCalPatchKey::MSCalPatchKey(Int obs,Int fld,Int ent,Int spw,Int ant) :
  CalPatchKey(IPosition(5,obs,fld,ent,spw,ant)),
  obs_(obs),fld_(fld),ent_(ent),spw_(spw),ant_(ant)
{}

// text output
String MSCalPatchKey::print() const {
  return "obs="+(obs_<0 ? "*" : String::toString(obs_))+" "
    "fld="+(fld_<0 ? "*" : String::toString(fld_))+" "
    "intent="+(ent_<0 ? "*" : String::toString(ent_))+" "
    "spw="+(spw_<0 ? "*" : String::toString(spw_))+" "
    "ant="+(ant_<0 ? "*" : String::toString(ant_));
}


CTCalPatchKey::CTCalPatchKey(Int clsl,Int obs,Int fld,Int spw,Int ant) :
  CalPatchKey(IPosition(5,clsl,obs,fld,spw,ant)),
  clsl_(clsl),obs_(obs),fld_(fld),spw_(spw),ant_(ant)
{}

// text output
String CTCalPatchKey::print() const {
  return "cl="+(clsl_<0 ? "*" : String::toString(clsl_))+" "
    "obs="+(obs_<0 ? "*" : String::toString(obs_))+" "
    "fld="+(fld_<0 ? "*" : String::toString(fld_))+" "
    "spw="+(spw_<0 ? "*" : String::toString(spw_))+" "
    "ant="+(ant_<0 ? "*" : String::toString(ant_));
}


CalMap::CalMap() :
  vcalmap_()
{}

CalMap::CalMap(const Vector<Int>& calmap) :
  vcalmap_(calmap)
{
  //  cout << "calmap addresses: " << calmap.data() << " " << vcalmap_.data()
  //       << " nrefs= " << calmap.nrefs() << " " << vcalmap_.nrefs() << endl;
}

Int CalMap::operator()(Int msid) const {
  // TBD: reconsider algorithm (maybe just return msid if over-run?)
  Int ncalmap=vcalmap_.nelements();
  return (msid<ncalmap ? vcalmap_(msid) :
	  (ncalmap>0 ? vcalmap_(ncalmap-1) : msid) ); // Avoid going off end
}

Vector<Int> CalMap::ctids(const Vector<Int>& msids) const {
  uInt ncalmap=vcalmap_.nelements();

  // If vector map unspecified, the calling context must work it out
  //  (for obs, fld, it means no specific mapping, just use all avaiable;
  //     for spw, ant, it means [probably] use the same id)
  if (ncalmap<1 ||
      (ncalmap==1 && vcalmap_[0]<0))
    return Vector<Int>(1,-1);

  Vector<Bool> calmask(ncalmap,false);
  if (msids.nelements()==1 &&
      msids[0]<0)
    // MS ids indefinite, so all are ok
    calmask.set(true);
  else {
    // just do the ones that are requested
    for (uInt i=0;i<msids.nelements();++i) {
      const uInt& thismsid=msids(i);
      calmask(thismsid<ncalmap?thismsid:ncalmap-1)=true;
    }
  }
  Vector<Int> reqids;
  reqids=vcalmap_(calmask).getCompressedArray();
  Int nsort=genSort(reqids,Sort::Ascending,(Sort::QuickSort | Sort::NoDuplicates));
  reqids.resize(nsort,true);
  return reqids;
}

Vector<Int> CalMap::msids(Int ctid,const Vector<Int>& superset) const {

  uInt ncalmap=vcalmap_.nelements();

  // If vector map unspecified, return [-1] which signals to calling
  //  context that it must figure it out on its own (all or identity)
  if (ncalmap<1 ||
      (ncalmap==1 && vcalmap_[0]<0) )
    return Vector<Int>(1,-1);

  // mask vcalmap_ by specified ctid...
  Vector<Int> msidlist(ncalmap);
  indgen(msidlist);
  Vector<Bool> msidmask(vcalmap_==ctid);
  // ...and limit to superset, if specified
  if (superset.nelements()>0 && superset[0]>-1)
    for (Int i=0;i<Int(msidmask.nelements());++i)
      if (!anyEQ(superset,i))
	msidmask[i]=false;  // exclude if not in superset

  // Return the ms id list
  return msidlist(msidmask).getCompressedArray();
}


FieldCalMap::FieldCalMap() :
  CalMap(),
  fieldcalmap_("")
{}

FieldCalMap::FieldCalMap(const Vector<Int>& calmap) :
  CalMap(calmap),
  fieldcalmap_("")
{}

FieldCalMap::FieldCalMap(const String fieldcalmap,
			 const MeasurementSet& ms, const NewCalTable& ct) :
  CalMap(),
  fieldcalmap_(fieldcalmap)
{

  if (fieldcalmap_=="nearest")
    // Calculate nearest map
    setNearestFieldMap(ms,ct);
  else
    // Attempt field selection
    setSelectedFieldMap(fieldcalmap,ms,ct);

}

FieldCalMap::FieldCalMap(const String fieldcalmap, 
			 const MeasurementSet& ms, const NewCalTable& ct,
			 String& extfldsel) :
  CalMap(),
  fieldcalmap_(fieldcalmap)
{

  if (fieldcalmap_=="nearest") 
    // Calculate nearest map
    setNearestFieldMap(ms,ct);
  else 
    // Attempt field selection
    setSelectedFieldMap(fieldcalmap,ms,ct,extfldsel);

}

void FieldCalMap::setNearestFieldMap(const MeasurementSet& ms, const NewCalTable& ct) {
  // Access MS and CT columns
  MSFieldColumns msfc(ms.field());
  ROCTColumns ctc(ct);
  setNearestFieldMap(msfc,ctc);
}
void FieldCalMap::setNearestFieldMap(const NewCalTable& ctasms, const NewCalTable& ct) {
  // Access MS and CT columns
  ROCTFieldColumns msfc(ctasms.field());
  ROCTColumns ctc(ct);
  setNearestFieldMap(msfc,ctc);
}

void FieldCalMap::setNearestFieldMap(const MSFieldColumns& msfc, const ROCTColumns& ctc) {

  // Nominally, this many field need a map
  Int nMSFlds=msfc.nrow();
  vcalmap_.resize(nMSFlds);
  vcalmap_.set(-1);  // no map

  // Discern _available_ fields in the CT
  Vector<Int> ctFlds;
  ctc.fieldId().getColumn(ctFlds);
  Int nAvFlds=genSort(ctFlds,Sort::Ascending,(Sort::QuickSort | Sort::NoDuplicates));
  ctFlds.resize(nAvFlds,true);

  // If only one CT field, just use it
  if (nAvFlds==1)
    vcalmap_.set(ctFlds(0));
  else {
    // For each MS field, find the nearest available CT field
    MDirection msdir,ctdir;
    Vector<Double> sep(nAvFlds);
    IPosition ipos(1,0);  // get the first direction stored (no poly yet)
    for (Int iMSFld=0;iMSFld<nMSFlds;++iMSFld) {
      msdir=msfc.phaseDirMeas(iMSFld); // MS fld dir
      sep.set(DBL_MAX);
      for (Int iCTFld=0;iCTFld<nAvFlds;++iCTFld) {
	// Get cal field direction, converted to ms field frame
	ctdir=ctc.field().phaseDirMeas(ctFlds(iCTFld));
	MDirection::Convert(ctdir,msdir.getRef());
	sep(iCTFld)=ctdir.getValue().separation(msdir.getValue());
      }
      // Sort separations
      Vector<uInt> ord;
      Int nsep=genSort(ord,sep,Sort::Ascending,Sort::QuickSort);

      //cout << iMSFld << ":" << endl;
      //cout << "    ord=" << ord << endl;
      //cout << "   nsep=" << nsep << endl;
      //cout << "    sep=" << sep << " " << sep*(180.0/C::pi)<< endl;

      // Trap case of duplication of nearest separation
      if (nsep>1 && sep(ord(1))==sep(ord(0)))
	throw(AipsError("Found more than one field at minimum distance, can't decide!"));

      vcalmap_(iMSFld)=ctFlds(ord(0));
    }
  }
  //  cout << "FCM::setNearestFieldMap:***************  vcalmap_ = " << vcalmap_ << endl;

}

void FieldCalMap::setSelectedFieldMap(const String& fieldsel,
				      const MeasurementSet& ms,
				      const NewCalTable& ct) {

  // Nominally, this many fields need a map
  Int nMSFlds=ms.field().nrow();
  vcalmap_.resize(nMSFlds);
  vcalmap_.set(-1);  // no map

  CTInterface cti(ct);
  MSSelection mss;
  mss.setFieldExpr(fieldsel);
  TableExprNode ten=mss.toTableExprNode(&cti);
  Vector<Int> fieldlist=mss.getFieldList();

  if (fieldlist.nelements()>1)
    throw(AipsError("Field mapping by selection can support only one field."));

  if (fieldlist.nelements()>0)
    vcalmap_.set(fieldlist[0]);

  //  cout << "FCM::setSelectedFieldMap:***************  vcalmap_ = " << vcalmap_ << endl;

}

void FieldCalMap::setSelectedFieldMap(const String& fieldsel,
				      const MeasurementSet& ms,
				      const NewCalTable& ct,
				      String& extfldsel) {

  
  try {

    CTInterface cti(ct);
    MSSelection mss;
    mss.setFieldExpr(fieldsel);
    TableExprNode ten=mss.toTableExprNode(&cti);
    Vector<Int> fieldlist=mss.getFieldList();

    // Nominally, don't apply selection externally
    extfldsel="";

    if (fieldlist.nelements()>1)
      // trigger external selection (multi-field case; see old gainfield)
      extfldsel=fieldsel;
    else if (fieldlist.nelements()==1) {
      // exactly 1 means fldmap=[f]*nfld

      // Nominally, this many fields need a map
      Int nMSFlds=ms.field().nrow();
      vcalmap_.resize(nMSFlds);
      vcalmap_.set(fieldlist[0]);
    }
    else
      // Field selection found no indices
      throw(AipsError(fieldsel+" matches no fields."));

  }
  catch ( AipsError err ) {

    throw(AipsError("Field mapping by selection failure: "+err.getMesg()));

  }


  //  cout << "FCM::setSelectedFieldMap:***************  vcalmap_ = " << vcalmap_ << endl;

  return;
}


CalLibSlice::CalLibSlice(String obs,String fld, String ent, String spw,
			 String tinterp,String finterp,
			 Vector<Int> obsmap, Vector<Int> fldmap,
			 Vector<Int> spwmap, Vector<Int> antmap) :
  obs(obs),fld(fld),ent(ent),spw(spw),
  tinterp(tinterp),finterp(finterp),
  obsmap(obsmap),fldmap(fldmap),spwmap(spwmap),antmap(antmap),extfldsel("")
{}

// Construct from a Record
CalLibSlice::CalLibSlice(const Record& clslice,
			 const MeasurementSet& ms,
			 const NewCalTable& ct) :
  obs(),fld(),ent(),spw(),
  tinterp(),finterp(),
  obsmap(),fldmap(),spwmap(),antmap(),
  extfldsel("")
{

  if (clslice.isDefined("obs")) {
    obs=clslice.asString("obs");
  }
  if (clslice.isDefined("field")) {
    fld=clslice.asString("field");
  }
  if (clslice.isDefined("intent")) {
    ent=clslice.asString("intent");
  }
  if (clslice.isDefined("spw")) {
    spw=clslice.asString("spw");
  }

  if (clslice.isDefined("tinterp")) {
    tinterp=clslice.asString("tinterp");
    if (tinterp=="") {
      tinterp="linear";
    }
  }
  if (clslice.isDefined("finterp")) {
    finterp=clslice.asString("finterp");
  }

  if (clslice.isDefined("obsmap")) {
    //cout << "obsmap.dataType() = " << clslice.dataType("obsmap") << endl;
    if (clslice.dataType("obsmap")==TpArrayInt)
      obsmap=CalMap(Vector<Int>(clslice.asArrayInt("obsmap")));
  }
  if (clslice.isDefined("fldmap")) {
    if (clslice.dataType("fldmap")==TpArrayInt)
      fldmap=FieldCalMap(clslice.asArrayInt("fldmap"));
    if (clslice.dataType("fldmap")==TpString)
      fldmap=FieldCalMap(clslice.asString("fldmap"),ms,ct,extfldsel);
  }
  if (clslice.isDefined("spwmap")) {
    //    cout << "spwmap.dataType() = " << clslice.dataType("spwmap") << endl;
    if (clslice.dataType("spwmap")==TpArrayInt)
      spwmap=CalMap(clslice.asArrayInt("spwmap"));
  }
  if (clslice.isDefined("antmap")) {
    //    cout << "antmap.dataType() = " << clslice.dataType("antmap") << endl;
    if (clslice.dataType("antmap")==TpArrayInt)
      antmap=CalMap(clslice.asArrayInt("antmap"));
  }


}

// Return contents as a Record
Record CalLibSlice::asRecord() {
  Record rec;
  rec.define("obs",obs);
  rec.define("field",fld);
  rec.define("intent",ent);
  rec.define("spw",spw);

  rec.define("tinterp",tinterp);
  rec.define("finterp",finterp);

  rec.define("obsmap",obsmap.vmap());
  rec.define("fldmap",fldmap.vmap());
  rec.define("spwmap",spwmap.vmap());
  rec.define("antmap",antmap.vmap());

  return rec;
}

Bool CalLibSlice::validateCLS(const Record& clslice) {

  String missing("");

  if (!clslice.isDefined("obs"))
    missing+="obs ";
  if (!clslice.isDefined("field"))
    missing+="field ";
  if (!clslice.isDefined("intent"))
    missing+="intent ";
  if (!clslice.isDefined("spw"))
    missing+="spw ";

  if (!clslice.isDefined("tinterp"))
    missing+="tinterp ";
  if (!clslice.isDefined("finterp"))
    missing+="finterp ";

  if (!clslice.isDefined("obsmap"))
    missing+="obsmap ";
  if (!clslice.isDefined("fldmap"))
    missing+="fldmap ";
  if (!clslice.isDefined("spwmap"))
    missing+="swmap ";
  if (!clslice.isDefined("antmap"))
    missing+="antmap";


  if (missing.length()>0)
    throw(AipsError(missing));

  // Everything is ok if we get here
  return true;
}


String CalLibSlice::state() {

  ostringstream o;

  o << "     MS: obs="+obs+" fld="+fld+" intent="+ent+" spw="+spw << endl
    << "     CT: tinterp="+tinterp << " finterp="+finterp << endl
    << "         obsmap=" << obsmap.vmap()
    << "         fldmap=";

  if (extfldsel=="")
    o << fldmap.vmap();
  else
    o << extfldsel+" (by selection)";

  o << endl
    << "         spwmap=" << spwmap.vmap()
    << "         antmap=" << antmap.vmap()
    << endl;

  return String(o);
}


CLPPResult::CLPPResult() :
  result_(),resultFlag_()
{}

CLPPResult::CLPPResult(const IPosition& shape) :
  result_(shape,0.0),
  resultFlag_(shape,true)
{}
CLPPResult::CLPPResult(uInt nPar,uInt nFPar,uInt nChan,uInt nElem) :
  result_(nFPar,nChan,nElem,0.0),
  resultFlag_(nPar,nChan,nElem,true)
{}

CLPPResult& CLPPResult::operator=(const CLPPResult& other) {
  // Avoid Array deep copies!
  result_.reference(other.result_);
  resultFlag_.reference(other.resultFlag_);
  return *this;
}
void CLPPResult::resize(uInt nPar,uInt nFPar,uInt nChan,uInt nElem) {
  result_.resize(nFPar,nChan,nElem);
  result_.set(1.0);
  resultFlag_.resize(nPar,nChan,nElem);
  resultFlag_.set(true);
}

// (caltable only, mainly for testing)
CLPatchPanel::CLPatchPanel(const String& ctname,
			   const Record& callib,
			   VisCalEnum::MatrixType mtype,
			   Int nPar,
			   const CTTIFactoryPtr cttifactoryptr) :
  ct_(NewCalTable::createCT(ctname,Table::Old,Table::Memory)),
  ctasms_(NewCalTable::createCT(ctname,Table::Old,Table::Memory)),
  ms_(),
  mtype_(mtype),
  isCmplx_(false),
  nPar_(nPar),
  nFPar_(nPar),

  nChanIn_(),
  freqIn_(),
  refFreqIn_(),

  nMSObs_(ct_.observation().nrow()),
  nMSFld_(ct_.field().nrow()),
  nMSSpw_(ct_.spectralWindow().nrow()),
  nMSAnt_(ct_.antenna().nrow()),
  nMSElem_(0),  // set non-trivially in ctor body
  nCTObs_(ct_.observation().nrow()),
  nCTFld_(ct_.field().nrow()),
  nCTSpw_(ct_.spectralWindow().nrow()),
  nCTAnt_(ct_.antenna().nrow()),
  nCTElem_(0), // set non-trivially in ctor body
  lastresadd_(nMSSpw_,NULL),
  cttifactoryptr_(cttifactoryptr)

  //  elemMap_(),
  //  conjTab_(),

{
  if (CTPATCHPANELVERB) cout << "CLPatchPanel::CLPatchPanel(<no MS>)" << endl;

  //  ia1dmethod_=ftype(freqType_);
  //  cout << "ia1dmethod_ = " << ia1dmethod_ << endl;

  switch(mtype_) {
  case VisCalEnum::GLOBAL: {

    throw(AipsError("CLPatchPanel::ctor: No non-Mueller/Jones yet."));

    nCTElem_=1;
    nMSElem_=1;
    break;
  }
  case VisCalEnum::MUELLER: {
    nCTElem_=nCTAnt_*(nCTAnt_+1)/2;
    nMSElem_=nMSAnt_*(nMSAnt_+1)/2;
    break;
  }
  case VisCalEnum::JONES: {
    nCTElem_=nCTAnt_;
    nMSElem_=nMSAnt_;
    break;
  }
  }

  // How many _Float_ parameters?
  isCmplx_=(ct_.keywordSet().asString("ParType")=="Complex");
  if (isCmplx_) // Complex input
    nFPar_*=2;  // interpolating 2X as many Float values

  // Set CT channel/freq info
  CTSpWindowColumns ctspw(ct_.spectralWindow());
  ctspw.numChan().getColumn(nChanIn_);
  freqIn_.resize(nCTSpw_);
  for (uInt iCTspw=0;iCTspw<ctspw.nrow();++iCTspw)
    ctspw.chanFreq().get(iCTspw,freqIn_(iCTspw),true);
  ctspw.refFrequency().getColumn(refFreqIn_);

  // Initialize maps
  //  (ctids, msids, result arrays)
  // TBD

  //void CLPatchPanel::unpackCLinstance(CalLibSlice cls) {

  // Loop over callib slices
  //  (a callib slice is one MS selection and interp setup for the present caltable)
  uInt nkey=callib.nfields();
  Int icls=-1;
  for (uInt ikey=0;ikey<nkey;++ikey) {

    // skip
    if (callib.type(ikey)!=TpRecord)
      continue;

    ++icls;

    // The current callib slice
    CalLibSlice cls(callib.asRecord(ikey));

    logsink_ << LogIO::NORMAL << ".   " << icls << ":" << endl
	     << cls.state() << LogIO::POST;

    // Apply callib instance MS selection to the "MS" (in this case it is a CT)
    NewCalTable clsms(ctasms_);
    this->selectOnCT(clsms,ctasms_,cls.obs,cls.fld,cls.spw,"");

    // Extract the MS indices we must calibrate
    Vector<Int> reqMSobs(1,-1),reqMSfld(1,-1);
    if (cls.obs.length()>0)
      reqMSobs.reference(this->getCLuniqueObsIds(clsms));
    if (cls.fld.length()>0)
      reqMSfld.reference(this->getCLuniqueFldIds(clsms));
    Vector<Int> reqMSspw(this->getCLuniqueSpwIds(clsms));
    Vector<Int> reqMSant(nMSAnt_);
    indgen(reqMSant);

    //    cout << "reqMSobs = " << reqMSobs << endl;
    //    cout << "reqMSfld = " << reqMSfld << endl;
    //    cout << "reqMSspw = " << reqMSspw << endl;
    //    cout << "reqMSant = " << reqMSant << endl;

    // The intent list from the callib instance, to be used to index the msci_
    Vector<Int> theseMSint(1,-1);  // Details TBD

    //    cout << "theseMSint = " << theseMSint << endl;

    // WE DO TIME-ISH (OBS,FLD) AXES IN OUTER LOOPS

    // The net CT obs required for the MS obs according to the obsmap
    //  (in principle, this may contain CT obs ids that aren't available)
    Vector<Int> reqCTobs=cls.obsmap.ctids(reqMSobs);

    //    cout << "reqCTobs = " << reqCTobs << endl;

    // For each required CT obs (and thus the MS obs ids requiring it)
    NewCalTable obsselCT(ct_);
    for (uInt iCTobs=0;iCTobs<reqCTobs.nelements();++iCTobs) {
      Int& thisCTobs=reqCTobs(iCTobs);

      // Apply thisCTobs selection to the CT
      //   (only if a meaningful obsid is specified)
      if (thisCTobs!=-1)
	this->selectOnCT(obsselCT,ct_,String::toString(thisCTobs),"","","");

      // The MS obss to be calibrated by thisCTobs (limited by the req superset)
      //  (could be [-1], which means all)
      Vector<Int> theseMSobs=cls.obsmap.msids(thisCTobs,reqMSobs);
      if (theseMSobs.nelements()==1 && theseMSobs[0]<0)
	theseMSobs.reference(reqMSobs);
      //      cout << " thisCTobs = " << thisCTobs << ": theseMSobs = " << theseMSobs << endl;

      // Apply theseMSobs selection to the MS
      // TBD:  reqMSfld = ...

      // The net CT fld required for the MS fld according to the fldmap
      //  (in principle, this may contain CT fld ids that aren't available)
      // NB: currently all [-1] or singles; "some" is TBD
      Vector<Int> reqCTfld=cls.fldmap.ctids(reqMSfld);

      //      cout << " reqCTfld = " << reqCTfld << endl;


      // For each required CT fld:
      NewCalTable fldselCT(obsselCT);
      for (uInt iCTfld=0;iCTfld<reqCTfld.nelements();++iCTfld) {
	Int& thisCTfld=reqCTfld(iCTfld);   // TBD: generalize to multiple fields?

	// Apply thisCTfld selection to the CT
	if (thisCTfld!=-1)
	  this->selectOnCT(fldselCT,obsselCT,"",String::toString(thisCTfld),"","");


	// The MS flds to be calibrated by thisCTfld
	//  (could be [-1], which means all)
	Vector<int> theseMSfld=cls.fldmap.msids(thisCTfld,reqMSfld);
	if (theseMSfld.nelements()==1 && theseMSfld[0]<0)
	  theseMSfld.reference(reqMSfld);


	//	cout << "  thisCTfld = " << thisCTfld << ": theseMSfld = " << theseMSfld << endl;

	// Apply theseMSfld selection to the MS
	// TBD: reqMSspw = ...

	//  ...AND HARDWARE AXES (SPW,ANT) IN INNER LOOPS

	// For each required _MS_ spw:
	NewCalTable spwselCT(fldselCT);
	for (uInt iMSspw=0;iMSspw<reqMSspw.nelements();++iMSspw) {
	  Int& thisMSspw=reqMSspw(iMSspw);
	  Int thisCTspw=cls.spwmap(thisMSspw);
	  if (thisCTspw<0) thisCTspw=thisMSspw; // MUST BE DEFINITE!

	  // Apply thisCTspw selection to CT
	  this->selectOnCT(spwselCT,fldselCT,"","",String::toString(thisCTspw),"");

	  // Create time-dep interp result container
	  CTCalPatchKey iclTres(icls,thisCTobs,thisCTfld,thisMSspw,-1);
	  clTres_[iclTres]=CLPPResult(nPar_,nFPar_,nChanIn_[thisCTspw],nMSElem_);

	  NewCalTable antselCT(spwselCT);
	  for (uInt iMSant=0;iMSant<reqMSant.nelements();++iMSant) {
	    Int& thisMSant=reqMSant(iMSant);
	    Int thisCTant=cls.antmap(thisMSant);
	    if (thisCTant<0) thisCTant=thisMSant;

	    // Apply thisCTant selection to CT
	    this->selectOnCT(antselCT,spwselCT,"","","",String::toString(thisCTant));

	    //  (if null, warn and continue, or throw?)

	    // Make the Cal Interpolator (icls is the CL slice index):
	    CTCalPatchKey ici0(icls,thisCTobs,thisCTfld,thisCTspw,thisCTant);  // all CT indices
	    CTCalPatchKey ici1(icls,thisCTobs,thisCTfld,thisMSspw,thisMSant);  // spw,ant are MS indices
	    //   (NB: Must use thisMSspw,thisMSant above to avoid duplication in resolved spwmap,antmap)

	    if (ci_.count(ici1)<1) {
	      ciname_[ici1]=ici0.print()+" rows="+String::toString(antselCT.nrow());
	      Array<Float> r(clTres_[iclTres].result(thisMSant));
	      Array<Bool> rf(clTres_[iclTres].resultFlag(thisMSant));
	      ci_[ici1]=(*cttifactoryptr_)(antselCT,cls.tinterp,r,rf);
	      //	      cout << "Creating: CT("<<ici1.print() << ") --> CT(" << ici0.print() << ")" << endl;


	    }
	    else
	      throw(AipsError("Attempted duplicate CTCalPatchKey!"));

	    // Now distribute this CTTimeInterp1 instance to all relevant MS indices
	    for (uInt iMSobs=0;iMSobs<theseMSobs.nelements();++iMSobs) {
	      Int& thisMSobs=theseMSobs(iMSobs);
	      for (uInt iMSfld=0;iMSfld<theseMSfld.nelements();++iMSfld) {
		Int& thisMSfld=theseMSfld(iMSfld);
		for (uInt iMSint=0;iMSint<theseMSint.nelements();++iMSint) {
		  Int& thisMSint=theseMSint(iMSint);

		  MSCalPatchKey ims(thisMSobs,thisMSfld,thisMSint,thisMSspw,thisMSant);
		  if (msci_.count(ims)<1) {
		    msciname_[ims]=ciname_[ici1];
		    msci_[ims]=ci_[ici1];
		  }
		  else
		    throw(AipsError("Attempted duplicate MSCalPatchKey!"));

		  //		  cout << " Patching: MS(" << ims.print() << ") --> CT(" << ici0.print() << ")" << endl;

		  // Link these obs,fld,ant,spw to the correct results object
		  //  (as a group over antennas; should move this out of ant loop, really)
		  if (iMSant==0) {
		    MSCalPatchKey imsgroup(thisMSobs,thisMSfld,thisMSint,thisMSspw,-1);
		    msTres_[imsgroup]=clTres_[iclTres];
		    msFres_[imsgroup]=CLPPResult(); // this will be resized on-demand
		    ctspw_[imsgroup]=thisCTspw;
		    finterp_[imsgroup]=cls.finterp;
		  }
		} // iMSint
	      } // iMSfld
	    } // iMSobs

	  } // iMSant
	} // iMSspw
      } // iCTfld
    } // iCTobs

  } // icls

} // ctor

// (MS sensitive)
CLPatchPanel::CLPatchPanel(const String& ctname,
			   const MeasurementSet& ms,
			   const Record& callib,
			   VisCalEnum::MatrixType mtype,
			   Int nPar,
			   const CTTIFactoryPtr cttifactoryptr) :
  ct_(NewCalTable::createCT(ctname,Table::Old,Table::Memory)),
  ctasms_(), // null, in this context
  ms_(ms),
  mtype_(mtype),
  isCmplx_(false),
  nPar_(nPar),
  nFPar_(nPar),

  nChanIn_(),
  freqIn_(),
  refFreqIn_(),

  nMSObs_(ms_.observation().nrow()),
  nMSFld_(ms_.field().nrow()),
  nMSSpw_(ms_.spectralWindow().nrow()),
  nMSAnt_(ms_.antenna().nrow()),
  nMSElem_(0),  // set non-trivially in ctor body
  nCTObs_(ct_.observation().nrow()),
  nCTFld_(ct_.field().nrow()),
  nCTSpw_(ct_.spectralWindow().nrow()),
  nCTAnt_(ct_.antenna().nrow()),
  nCTElem_(0), // set non-trivially in ctor body
  lastresadd_(nMSSpw_,NULL),
  cttifactoryptr_(cttifactoryptr)

  //  elemMap_(),
  //  conjTab_(),

{
  if (CTPATCHPANELVERB) cout << "CLPatchPanel::CLPatchPanel(<w/MS>)" << endl;

  //  ia1dmethod_=ftype(freqType_);
  //  cout << "ia1dmethod_ = " << ia1dmethod_ << endl;

    
  switch(mtype_) {
  case VisCalEnum::GLOBAL: {

    throw(AipsError("CLPatchPanel::ctor: No non-Mueller/Jones yet."));

    nCTElem_=1;
    nMSElem_=1;
    break;
  }
  case VisCalEnum::MUELLER: {
    nCTElem_=nCTAnt_*(nCTAnt_+1)/2;
    nMSElem_=nMSAnt_*(nMSAnt_+1)/2;
    break;
  }
  case VisCalEnum::JONES: {
    nCTElem_=nCTAnt_;
    nMSElem_=nMSAnt_;
    break;
  }
  }

  // How many _Float_ parameters?
  isCmplx_=(ct_.keywordSet().asString("ParType")=="Complex");
  if (isCmplx_) // Complex input
    nFPar_*=2;  // interpolating 2X as many Float values

  // Set CT channel/freq info
  CTSpWindowColumns ctspw(ct_.spectralWindow());
  ctspw.numChan().getColumn(nChanIn_);
  freqIn_.resize(nCTSpw_);
  for (uInt iCTspw=0;iCTspw<ctspw.nrow();++iCTspw)
    ctspw.chanFreq().get(iCTspw,freqIn_(iCTspw),true);
  ctspw.refFrequency().getColumn(refFreqIn_);

  // Initialize maps
  //  (ctids, msids, result arrays)
  // TBD

  //void CLPatchPanel::unpackCLinstance(CalLibSlice cls) {

  // Loop over callib slices
  //  (a callib slice is one MS selection and interp setup for the present caltable)
  uInt nkey=callib.nfields();
  Int icls=-1;
  for (uInt ikey=0;ikey<nkey;++ikey) {

    // CalTable name might be needed below (eg, for log messages)
    String ctname=Path(ct_.getPartNames()[0]).baseName().before(".tempMemCalTable");

    // Ignore non-Record members in the callib
    if (callib.type(ikey)!=TpRecord)
      continue;

    ++icls;

    // The current callib slice
    CalLibSlice cls(callib.asRecord(ikey),ms_,ct_);


    // Reference to the cal table that we'll use below
    NewCalTable ct0(ct_);
    if (cls.extfldsel!="") {
      // Select on the reference table
      try {
	this->selectOnCT(ct0,ct_,"",cls.extfldsel,"","");
      } catch ( MSSelectionError err ) {
	// Selection failed somehow:
	throw(AipsError("Problem selecting for multi-field field mapping ('"+cls.extfldsel+"') in caltable="+ctname+":  "+err.getMesg()));
      }

    }

    // Apply callib instance MS selection to the incoming (selected MS)
    MeasurementSet clsms(ms_);

    // Trap Null selection exceptions, as they are not needed downstream
    try {
      this->selectOnMS(clsms,ms_,cls.obs,cls.fld,cls.ent,cls.spw,"");
    }
    catch ( MSSelectionNullSelection x ) {

      // Warn in logger that this slice doesn't match anything
      //  in the selected MS
      //String msname=Path(ms_.tableName()).baseName();
      String msname=Path(ms_.getPartNames()[0]).baseName();
      logsink_ << LogIO::WARN
	       << ".   The following callib entry matches no data" << endl
	       << ".   in the selected MS ("+msname+") and will be ignored:" << endl
	       << ".   " << icls << ":" << endl
	       << cls.state() << LogIO::POST;

      // Just jump to next slice (cal maps for this MS selection unneeded)
      continue;
    }

    // Report this relevant cal lib slice to the logger
    logsink_ << LogIO::NORMAL << ".   " << icls << ":" << endl
	     << cls.state() << LogIO::POST;

    // What MS indices will be calibrated by this CL instance?

    //  TBD: we will want to calculate these within the loops below
    //  so that per-obs and per-fld subsets will be correctly resolved
    //  (and, e.g., nearest field can be obs-dep, etc.)
    //  (gmoellen 2018/02/05:  still true?  Doesn't selection above
    //    reduce requirements to the union of obs/fld/intent accounted
    //    for by the current cl?)

    // OBS Ids in selected MS to be calibrated by this cl instance
    Vector<Int> reqMSobs(1,-1); // assume all, indescriminately
    if (cls.obs.length()>0)
      // if CL is obs-specific, we must not be indescriminate
      reqMSobs.reference(this->getMSuniqueIds(clsms,"obs"));
    //cout << "reqMSobs = " << reqMSobs << endl;

    // FIELD Ids in selected MS to be calibrated by this cl instance
    Vector<Int> reqMSfld(1,-1); // assume all, indescriminately
    if (cls.fld.length()>0)  // if selected, maybe we only need a subset
      // if CL is fld-specific, we must not be indescriminate
      reqMSfld.reference(this->getMSuniqueIds(clsms,"fld"));
    //cout << "reqMSfld = " << reqMSfld << endl;

    // INTENT Ids in selected MS to be calibrated by this cl instance
    Vector<Int> reqMSint(1,-1); // assume all
    if (cls.ent.length()>0)
      reqMSint.reference(this->getMSuniqueIds(clsms,"intent"));
    //cout << "reqMSint = " << reqMSint << endl;
    Vector<Int> theseMSint(reqMSint);

    // SPW Ids in selected MS to be calibrated by this cl instance
    // We are never indescriminate about spw
    Vector<Int> reqMSspw(this->getMSuniqueIds(clsms,"spw"));
    //cout << "reqMSspw = " << reqMSspw << endl;

    // ANTENNA in selected MS to be calibrated by this cl instance
    // We are never indescriminate about ant
    //  (For now, we will do all MS ants)
    Vector<Int> reqMSant(nMSAnt_);
    indgen(reqMSant);
    //cout << "reqMSant = " << reqMSant << endl;

    // SLICE CalTable by OBS, FIELD, SPW, ANT, and map to
    //   the corresponding MS indicies

    // WE DO TIME-ISH (OBS,FLD) AXES IN OUTER LOOPS

<<<<<<< HEAD
    NewCalTable obsselCT(ct0);
=======
    // CalTable name might be needed below
    String ctname=Path(ct_.getPartNames()[0]).baseName().before(".tempMemCalTable");

    NewCalTable obsselCT(ct_);
>>>>>>> 9196d509
    // The net CT obs required for the MS obs according to the obsmap
    //   We will create separate interpolator groups for each
    Vector<Int> reqCTobs=cls.obsmap.ctids(reqMSobs);
    //cout << "reqCTobs = " << reqCTobs << endl;
    // For each required CT obs (and thus the MS obs ids requiring it)
    for (uInt iCTobs=0;iCTobs<reqCTobs.nelements();++iCTobs) {
      Int& thisCTobs=reqCTobs(iCTobs);

      // The MS OBSs (subset of reqMSobs) to be calibrated by thisCTobs
      //  (could be [-1], which means all)
      Vector<Int> theseMSobs=cls.obsmap.msids(thisCTobs,reqMSobs);
      if (theseMSobs.nelements()==1 && theseMSobs[0]<0)
	theseMSobs.reference(reqMSobs);
      //cout << " thisCTobs = " << thisCTobs << ": theseMSobs = " << theseMSobs << endl;

      // Apply thisCTobs selection to the CT
      //   (only if a meaningful obsid is specified)
      try {
<<<<<<< HEAD
	if (thisCTobs!=-1) 
	  this->selectOnCT(obsselCT,ct0,String::toString(thisCTobs),"","","");
=======
	if (thisCTobs!=-1)
	  this->selectOnCT(obsselCT,ct_,String::toString(thisCTobs),"","","");
>>>>>>> 9196d509
      }
      catch (...) {  //  MSSelectionNullSelection x ) {

	// Required CT obs does not exist in the caltable
	recordBadMSIndices(theseMSobs,reqMSfld,reqMSint,Vector<Int>(1,-1));  // all spws
	continue;  // jump to next CT obs
      }


      // The net CT fld required for the MS fld according to the fldmap
      // NB: currently all [-1] or singles; "some" is TBD
      Vector<Int> reqCTfld=cls.fldmap.ctids(reqMSfld);
      //cout << " reqCTfld = " << reqCTfld << endl;

      // For each required CT fld:
      NewCalTable fldselCT(obsselCT);
      for (uInt iCTfld=0;iCTfld<reqCTfld.nelements();++iCTfld) {
	Int& thisCTfld=reqCTfld(iCTfld);   // TBD: generalize to multiple fields?

	// The MS flds to be calibrated by thisCTfld
	//  (could be [-1], which means all)
	Vector<int> theseMSfld=cls.fldmap.msids(thisCTfld,reqMSfld);
	if (theseMSfld.nelements()==1 && theseMSfld[0]<0)
	  theseMSfld.reference(reqMSfld);

	//cout << "  thisCTfld = " << thisCTfld << ": theseMSfld = " << theseMSfld << endl;

	// Apply thisCTfld selection to the CT
	try {
	  if (thisCTfld!=-1)
	    this->selectOnCT(fldselCT,obsselCT,"",String::toString(thisCTfld),"","");
	}
	catch (...) {  //  MSSelectionNullSelection x ) {

	  // Required CT fld does not exist in the caltable (for current CT obs)
	  recordBadMSIndices(theseMSobs,theseMSfld,reqMSint,Vector<Int>(1,-1));  // all spws
	  continue;  // jump to next fld
	}

	//  ...AND HARDWARE AXES (SPW,ANT) IN INNER LOOPS

	// For each required _MS_ spw:
	NewCalTable spwselCT(fldselCT);
	for (uInt iMSspw=0;iMSspw<reqMSspw.nelements();++iMSspw) {
	  Int& thisMSspw=reqMSspw(iMSspw);
	  Int thisCTspw=cls.spwmap(thisMSspw);
	  if (thisCTspw<0) thisCTspw=thisMSspw; // MUST BE DEFINITE!

	  //cout << "   thisCTspw=" << thisCTspw << "--> thisMSspw="<<thisMSspw<<endl;

	  // Apply thisCTspw selection to CT
	  try {
	    this->selectOnCT(spwselCT,fldselCT,"","",String::toString(thisCTspw),"");
	  }
	  catch (...) {  //  MSSelectionNullSelection x ) {

	    // Required CT spw does not exist in the caltable (for current CT obs, fld)
	    recordBadMSIndices(theseMSobs,theseMSfld,reqMSint,Vector<Int>(1,thisMSspw));  // current spw
	    continue;  // jump to next spw
	  }

	  // If this selection fails (zero rows), and exception is thrown.
	  //  What is the state of antselCT?
	  //       Is it still the unselected-upon spwselCT?
	  //       Or is an empty table?



	  // Create time-dep interp result container
	  //  Indexed by CTobs, CTfld, MSspw (for all antennas)
	  CTCalPatchKey iclTres(icls,thisCTobs,thisCTfld,thisMSspw,-1);
	  clTres_[iclTres]=CLPPResult(nPar_,nFPar_,nChanIn_[thisCTspw],nMSElem_);

	  NewCalTable antselCT(spwselCT);
    Bool doLinkResults(true);  // initialize true, so it will happen if relevant code reached
	  for (uInt iMSant=0;iMSant<reqMSant.nelements();++iMSant) {
	    Int& thisMSant=reqMSant(iMSant);
	    Int thisCTant=cls.antmap(thisMSant);
	    if (thisCTant<0) thisCTant=thisMSant;

	    // Apply thisCTant selection to CT
	    try {
	      this->selectOnCT(antselCT,spwselCT,"","","",String::toString(thisCTant));
	    }
	    catch ( MSSelectionNullSelection x ) {
	      // Log a warning about the missing antenna
	      logsink_ << LogIO::WARN << "     Found no calibration for MS ant Id=" << thisMSant << " (CT ant Id=" << thisCTant << ")"
		       << " in MS spw Id=" << thisMSspw << " (CT spw Id=" << thisCTspw << ") (" << ctname << ")"
		       << LogIO::POST;
	      // Step to next antenna
	      continue;
	    }

	    // Make the Cal Interpolator (icls is the CL slice index):
	    CTCalPatchKey ici0(icls,thisCTobs,thisCTfld,thisCTspw,thisCTant);  // all CT indices
	    CTCalPatchKey ici1(icls,thisCTobs,thisCTfld,thisMSspw,thisMSant);  // spw,ant are MS indices
	    //   (NB: Must use thisMSspw,thisMSant above to avoid duplication in resolved spwmap,antmap)

	    if (ci_.count(ici1)<1) {
	      ciname_[ici1]=ici0.print()+" rows="+String::toString(antselCT.nrow());
	      Array<Float> r(clTres_[iclTres].result(thisMSant));
	      Array<Bool> rf(clTres_[iclTres].resultFlag(thisMSant));
	      ci_[ici1]=(*cttifactoryptr_)(antselCT,cls.tinterp,r,rf);
	      //if (iMSant==0) cout << "   Creating: CT("<<ici1.print() << ") --> CT(" << ici0.print() << ")  (all antennas)" << endl;
	    }
	    else
	      throw(AipsError("Attempted duplicate CTCalPatchKey!"));

	    // Now distribute this CTTimeInterp1 instance to all relevant MS indices
	    for (uInt iMSobs=0;iMSobs<theseMSobs.nelements();++iMSobs) {
	      Int& thisMSobs=theseMSobs(iMSobs);
	      for (uInt iMSfld=0;iMSfld<theseMSfld.nelements();++iMSfld) {
		Int& thisMSfld=theseMSfld(iMSfld);
		for (uInt iMSint=0;iMSint<theseMSint.nelements();++iMSint) {
		  Int& thisMSint=theseMSint(iMSint);

		  MSCalPatchKey ims(thisMSobs,thisMSfld,thisMSint,thisMSspw,thisMSant);
		  if (msci_.count(ims)<1) {
		    msciname_[ims]=ciname_[ici1];
		    msci_[ims]=ci_[ici1];
		  }
		  else
		    throw(AipsError("Attempted duplicate MSCalPatchKey!"));

		  //if (doLinkResults)
		  //  cout << " Patching: MS(" << ims.print() << ") --> CT(" << ici0.print() << ")" << endl;

		  // Link these obs,fld,ant,spw to the correct results object
		  //  (as a group over antennas; should move this out of ant loop, really)
      if (doLinkResults) {
		    MSCalPatchKey imsgroup(thisMSobs,thisMSfld,thisMSint,thisMSspw,-1);
		    msTres_[imsgroup]=clTres_[iclTres];
		    msFres_[imsgroup]=CLPPResult(); // this will be resized on-demand
		    ctspw_[imsgroup]=thisCTspw;
		    finterp_[imsgroup]=cls.finterp;
		  }
		} // iMSint
	      } // iMSfld
	    } // iMSobs
        doLinkResults = False; // Don't do it again
	  } // iMSant
	} // iMSspw
      } // iCTfld
    } // iCTobs


  } // icls



} // ctor

void CLPatchPanel::recordBadMSIndices(const Vector<Int>& obs, const Vector<Int>& fld,
				      const Vector<Int>& ent, const Vector<Int>& spw) {


  // Record bad _MS_ indices
  for (uInt iobs=0;iobs<obs.nelements();++iobs) {
    for (uInt ifld=0;ifld<fld.nelements();++ifld) {
      for (uInt ient=0;ient<ent.nelements();++ient) {
	for (uInt ispw=0;ispw<spw.nelements();++ispw) {

	  MSCalPatchKey ims(obs[iobs],fld[ifld],ent[ient],spw[ispw],-1);  // All ants
	  if (badmsciname_.count(ims)<1) {
	    badmsciname_[ims]=ims.print();
	    //cout << "   Bad MS indices: " << ims.print() << endl;
	  }
	}
      }
    }
  }
  return;
}


void CLPatchPanel::selectOnCT(NewCalTable& ctout,const NewCalTable& ctin,
			      const String& obs, const String& fld,
			      const String& spw, const String& ant1) {

  String taql("");
  if (ant1.length()>0)
    taql="ANTENNA1=="+ant1;

  //  cout << "taql = >>" << taql << "<<" << endl;

  // Forward to generic method (sans intent)
  CTInterface cti(ctin);
  this->selectOnCTorMS(ctout,cti,obs,fld,"",spw,"",taql);

}

void CLPatchPanel::selectOnMS(MeasurementSet& msout,const MeasurementSet& msin,
			      const String& obs, const String& fld,
			      const String& ent,
			      const String& spw, const String& ant) {

  // Forward to generic method
  MSInterface msi(msin);
  this->selectOnCTorMS(msout,msi,obs,fld,ent,spw,ant,"");

}
void CLPatchPanel::selectOnCTorMS(Table& ctout,MSSelectableTable& msst,
				  const String& obs, const String& fld,
				  const String& ent,
				  const String& spw, const String& ant,
				  const String& taql) {

  MSSelection mss;
  if (obs.length()>0)
    mss.setObservationExpr(obs);
  if (fld.length()>0)
    mss.setFieldExpr(fld);
  if (ent.length()>0)
    mss.setStateExpr(ent);
  if (spw.length()>0)
    mss.setSpwExpr(spw);
  if (ant.length()>0)
    mss.setAntennaExpr(ant); // this will not behave as required for Jones caltables (its bl-based selection!)
  if (taql.length()>0)
    mss.setTaQLExpr(taql);


  TableExprNode ten=mss.toTableExprNode(&msst);
  getSelectedTable(ctout,*(msst.table()),ten,"");

}

Vector<Int> CLPatchPanel::getCLuniqueIds(NewCalTable& ct, String vcol) {

  ROCTMainColumns ctmc(ct);

  // Extract the requested column as a Vector
  Vector<Int> colv;
  if (vcol=="obs")
    ctmc.obsId().getColumn(colv);
  else if (vcol=="fld")
    ctmc.fieldId().getColumn(colv);
  else if (vcol=="spw")
    ctmc.spwId().getColumn(colv);
  else
    throw(AipsError("Unsupported column in CLPatchPanel::getCLuniqueIds"));

  // Reduce to a unique list
  uInt nuniq=genSort(colv,Sort::Ascending,(Sort::QuickSort | Sort::NoDuplicates));
  colv.resize(nuniq,true);

  return colv;

}

Vector<Int> CLPatchPanel::getMSuniqueIds(MeasurementSet& ms, String which) {

  MSColumns msc(ms);

  // Extract the requested column as a Vector
  Vector<Int> colv;
  if (which=="obs")
    msc.observationId().getColumn(colv);
  else if (which=="fld")
    msc.fieldId().getColumn(colv);
  else if (which=="intent")
    msc.stateId().getColumn(colv);
  else if (which=="spw")
    msc.dataDescId().getColumn(colv);  // these are actually ddids!
  else
    throw(AipsError("Unsupported column in CLPatchPanel::getCLuniqueIds"));

  // Reduce to a unique list
  uInt nuniq=genSort(colv,Sort::Ascending,(Sort::QuickSort | Sort::NoDuplicates));
  colv.resize(nuniq,true);

  // In case of spw, translate from ddid
  if (which=="spw") {
    Vector<Int> spwids;
    msc.dataDescription().spectralWindowId().getColumn(spwids);
    for (uInt i=0;i<colv.nelements();++i)
      colv[i]=spwids[colv[i]];
  }

  // return the value
  return colv;

}



// Destructor
CLPatchPanel::~CLPatchPanel() {

  if (CTPATCHPANELVERB) cout << "CLPatchPanel::~CLPatchPanel()" << endl;

  // Delete the atomic interpolators
  for (std::map<CTCalPatchKey,CTTimeInterp1*>::iterator it=ci_.begin(); it!=ci_.end(); ++it)
    delete it->second;

}

// Is specific calibration explicitly available for a obs,fld,intent,spw,ant combination?
Bool CLPatchPanel::calAvailable(casacore::Int msobs, casacore::Int msfld, casacore::Int msent,
				casacore::Int msspw, casacore::Int msant) {

  const MSCalPatchKey key(msobs,msfld,msent,msspw,msant);

  Bool avail=msTres_.count(key)>0;

  //  if (!avail) {
  //    cout << Path(ct_.tableName()).baseName().before(".tempMem") << " stepped over: " << key.print() << endl;
  //  }

  return avail;

}

// The specified MS indices are "OK" if not recorded as expected-but-absent as per
//   the callibrary specification.  Expected-but-absent occurs when a CL entry
//   indicates (even implicitly) that the MS index combination is supported but
//   the required CalTable indices (via *map params) are not actually available
//   in the CalTable, e.g., a missing spw.
//  Such data cannot be calibrated and this CL cannot be agnostic about it...
// Note that MSIndicesOK can return true for MS index combinations for which
//  calibration is not actually available, if the CL entry does not purport
//  to support calibrating them.  In such cases, calAvailable() returns false, and
//  this CL is agnostic w.r.t. such data and lets it pass thru unchanged.
//  Returns TRUE when the specified MS indices are calibrateable or passable.
Bool CLPatchPanel::MSIndicesOK(casacore::Int msobs, casacore::Int msfld, casacore::Int msent,
			       casacore::Int msspw, casacore::Int msant) {

  const MSCalPatchKey key(msobs,msfld,msent,msspw,msant);
  Bool bad=badmsciname_.count(key)>0;
  //  if (bad) {
  //    cout << Path(ct_.tableName()).baseName().before(".tempMem") << " should but can't calibrate: " << key.print() << endl;
  // }

  // Return TRUE if NOT bad
  return !bad;

}

Bool CLPatchPanel::interpolate(Cube<Complex>& resultC, Cube<Bool>& resFlag,
			       Int msobs, Int msfld, Int msent, Int msspw,
			       Double time, Double freq) {

  Bool newcal(false);

  // resultC and resFlag will be unchanged if newcal remains false
  Cube<Float> f; // temporary to reference Float interpolation result
  newcal=interpolate(f,resFlag,msobs,msfld,msent,msspw,time,freq);
  if (newcal)
    // convert to complex and have resultC take over ownership
    resultC.reference(RIorAPArray(f).c());

  return newcal;  // If T, calling scope should act nontrivially, if necessary

}

Bool CLPatchPanel::interpolate(Cube<Complex>& resultC, Cube<Bool>& resFlag,
			       Int msobs, Int msfld, Int msent, Int msspw,
			       Double time, const Vector<Double>& freq) {

  Bool newcal(false);

  // resultC and resFlag will be unchanged if newcal remains false
  Cube<Float> f; // temporary to reference Float interpolation result
  newcal=interpolate(f,resFlag,msobs,msfld,msent,msspw,time,freq);

  if (newcal)
    // convert to complex and have resultC take over ownership
    resultC.reference(RIorAPArray(f).c());

  return newcal;  // If T, calling scope should act nontrivially, if necessary

}


Bool CLPatchPanel::interpolate(Cube<Float>& resultR, Cube<Bool>& resFlag,
			       Int msobs, Int msfld, Int msent, Int msspw,
			       Double time, Double freq) {

  if (CTPATCHPANELVERB) cout << "CLPatchPanel::interpolate(...)" << endl;

  // NB: resultR and resFlag will be unchanged if newcal remains false
  Bool newcal(false);

  // Suppled arrays reference the result (if available)
  MSCalPatchKey ires(msobs,msfld,msent,msspw,-1);

  // Trap lack of available calibration for requested obs,fld,intent,spw
  if (msTres_.count(ires)==0) {
    throw(AipsError("No calibration arranged for "+ires.print()+
		    " in callib for caltable="+
		    Path(ct_.tableName()).baseName().before(".tempMemCalTable") ));
  }

  // If result_ is at a new address (cf last time, this spw), treat as new
  //  TBD: do this is a less obscure way... (e.g., invent the CLCalGroup(nant))
  if (lastresadd_(msspw)!=msTres_[ires].result_.data())
    newcal=true;
  lastresadd_(msspw)=msTres_[ires].result_.data();

  // Loop over _output_ elements
  for (Int iMSElem=0;iMSElem<nMSElem_;++iMSElem) {
    // Call fully _patched_ time-interpolator, keeping track of 'newness'
    //  fills ctTres_ implicitly
    MSCalPatchKey ims(msobs,msfld,msent,msspw,iMSElem);
    if (msci_.count(ims)>0) {
      if (freq>0.0)
	newcal|=msci_[ims]->interpolate(time,freq);
      else
	newcal|=msci_[ims]->interpolate(time);
    }
  }

  if (newcal) {
    resultR.reference(msTres_[ires].result_);
    resFlag.reference(msTres_[ires].resultFlag_);
  }

  return newcal; // If true, calling scope should act
}


Bool CLPatchPanel::interpolate(Cube<Float>& resultR, Cube<Bool>& resFlag,
			       Int msobs, Int msfld, Int msent, Int msspw,
			       Double time, const Vector<Double>& freq) {

  if (CTPATCHPANELVERB) cout << "CLPatchPanel::interpolate(Cube<F>,...,Vector<D>)" << endl;

  // NB: resultR and resFlag will be unchanged if newcal remains false
  Bool newcal(false);

  // Suppled arrays reference the result (if available)
  MSCalPatchKey ires(msobs,msfld,msent,msspw,-1);

  // Trap lack of available calibration for requested obs,fld,intent,spw
  if (msTres_.count(ires)==0) {
    throw(AipsError("No calibration arranged for "+ires.print()+
		    " in callib for caltable="+
		    Path(ct_.tableName()).baseName().before(".tempMemCalTable") ));
  }

  // If result_ is at a new address (cf last time, this msspw), treat as new
  //  TBD: do this is a less obscure way...
  if (lastresadd_(msspw)!=msTres_[ires].result_.data())
    newcal=true;
  lastresadd_(msspw)=msTres_[ires].result_.data();

  // Sometimes we need to force the freq interp, even if the time-interp isn't new
  Bool forceFinterp=false || newcal;

  // The follow occurs unnecessarily in mosaics when newcal=false (i.e., when resampleInFreq won't be called below)
  uInt nMSChan=freq.nelements();    // The number of requested channels
  if (msFres_.count(ires)>0) {
    if (msFres_[ires].result_.nelements()==0 ||
	msFres_[ires].result(0).ncolumn()!=nMSChan) {
      msFres_[ires].resize(nPar_,nFPar_,nMSChan,nMSElem_);
    }
  }
  else
    throw(AipsError("Error finding msFres_ in CLPatchPanel::interpolate(C<F>,...,V<D>)"));

  // Loop over _output_ antennas
  for (Int iMSElem=0;iMSElem<nMSElem_;++iMSElem) {
    // Call time interpolation calculation; resample in freq if new
    //   (fills msTRes_ implicitly)

    MSCalPatchKey ims(msobs,msfld,msent,msspw,iMSElem);
    if (msci_.count(ims)>0) {
      if (msci_[ims]->interpolate(time) || forceFinterp) {

	// Resample in frequency
	Matrix<Float>   fR( msFres_[ires].result(iMSElem) );
	Matrix<Bool> fRflg( msFres_[ires].resultFlag(iMSElem) );
	Matrix<Float>   tR( msTres_[ires].result(iMSElem) );
	Matrix<Bool> tRflg( msTres_[ires].resultFlag(iMSElem) );
	resampleInFreq(fR,fRflg,freq,tR,tRflg,freqIn_(ctspw_[ires]),finterp_[ires]);

	// Calibration is new
	newcal=true;
      }
    }
  }

  if (newcal) {
    // Supplied arrays to reference the result
    resultR.reference(msFres_[ires].result_);
    resFlag.reference(msFres_[ires].resultFlag_);
  }

  return newcal;
}

Bool CLPatchPanel::getTresult(Cube<Float>& resultR, Cube<Bool>& resFlag,
			      Int obs, Int fld, Int ent, Int spw) {

  MSCalPatchKey mskey(obs,fld,ent,spw,-1);

  if (msTres_.count(mskey)==0)
    throw(AipsError("No calibration arranged for "+mskey.print()+
		    " in callib for caltable="+
		    Path(ct_.tableName()).baseName().before(".tempMemCalTable") ));

  // Reference the requested Cube
  resultR.reference(msTres_[mskey].result_);
  resFlag.reference(msTres_[mskey].resultFlag_);

  return true;

}




void CLPatchPanel::listmappings() {

  cout << "CalTable: " << ct_.tableName() << endl;
  cout << "There are " << ci_.size() << " cal interpolation engines." <<  endl;
  cout << "There are " << msci_.size() << " unique MS id combinations mapped to them:" <<  endl;
  for (std::map<MSCalPatchKey,String>::iterator it=msciname_.begin(); it!=msciname_.end(); ++it)
    cout << "MS (" << it->first.print() << ") --> CL (" << it->second << ")" << endl;

  cout << endl << "There are " << badmsciname_.size() << " expected but ABSENT MS id combinations (all ants):" << endl;
  for (std::map<MSCalPatchKey,String>::iterator it=badmsciname_.begin(); it!=badmsciname_.end(); ++it)
    cout << "MS (" << it->first.print() << ")" << endl;

  cout << endl;

}




  // Report state
void CLPatchPanel::state() {

  if (CTPATCHPANELVERB) cout << "CLPatchPanel::state()" << endl;

  cout << "-state--------" << endl;
  cout << " ct_      = " << ct_.tableName() << endl;
  cout << boolalpha;
  cout << " isCmplx_ = " << isCmplx_ << endl;
  cout << " nPar_    = " << nPar_ << endl;
  cout << " nFPar_   = " << nFPar_ << endl;
  cout << " nMSObs_  = " << nMSObs_ << endl;
  cout << " nMSFld_  = " << nMSFld_ << endl;
  cout << " nMSSpw_  = " << nMSSpw_ << endl;
  cout << " nMSAnt_  = " << nMSAnt_ << endl;
  cout << " nMSElem_ = " << nMSElem_ << endl;
  cout << " nCTObs_  = " << nCTObs_ << endl;
  cout << " nCTFld_  = " << nCTFld_ << endl;
  cout << " nCTSpw_  = " << nCTSpw_ << endl;
  cout << " nCTAnt_  = " << nCTAnt_ << endl;
  cout << " nCTElem_ = " << nCTElem_ << endl;

  //  cout << " timeType_ = " << timeType_ << endl;
  //  cout << " freqType_ = " << freqType_ << endl;
}

// Resample in frequency
void CLPatchPanel::resampleInFreq(Matrix<Float>& fres,Matrix<Bool>& fflg,const Vector<Double>& fout,
				  Matrix<Float>& tres,Matrix<Bool>& tflg,const Vector<Double>& fin,
				  String finterp) {

  if (CTPATCHPANELVERB) cout << "  CLPatchPanel::resampleInFreq(...)" << endl;

  // if no good solutions coming in, return flagged
  if (nfalse(tflg)==0) {
    fflg.set(true);
    return;
  }

  Int flparmod=nFPar_/nPar_;    // for indexing the flag Matrices on the par axis

  Bool unWrapPhase=flparmod>1;

  //  cout << "nFPar_,nPar_,flparmod = " << nFPar_ << "," << nPar_ << "," << flparmod << endl;

  fres=0.0;

  for (Int ifpar=0;ifpar<nFPar_;++ifpar) {

    // Slice by par (each Matrix row)
    Vector<Float> fresi(fres.row(ifpar)), tresi(tres.row(ifpar));
    Vector<Bool> fflgi(fflg.row(ifpar/flparmod)), tflgi(tflg.row(ifpar/flparmod));

    // Mask time result by flags
    Vector<Double> mfin=fin(!tflgi).getCompressedArray();

    if (mfin.nelements()==0) {
      //   cout << ifpar << " All chans flagged!" << endl;
      // Everything flagged this par
      //  Just flag, zero and go on to the next one
      fflgi.set(true);
      fresi.set(0.0);
      continue;
    }

    mfin/=1.0e9; // in GHz
    Vector<Float> mtresi=tresi(!tflgi).getCompressedArray();

    // Trap case of same in/out frequencies
    if (fout.nelements()==mfin.nelements() && allNear(fout,mfin,1.e-10)) {
      // Just copy
      fresi=mtresi;
      fflgi.set(false);  // none are flagged
      continue;
    }

    if (ifpar%2==1 && unWrapPhase) {
      for (uInt i=1;i<mtresi.nelements();++i) {
        while ( (mtresi(i)-mtresi(i-1))>C::pi ) mtresi(i)-=C::_2pi;
        while ( (mtresi(i)-mtresi(i-1))<-C::pi ) mtresi(i)+=C::_2pi;
      }
    }


    // TBD: ensure phases tracked on freq axis...

    // TBD: handle flags carefully!
    //      (i.e., flag gaps larger than user's "freach")
    // For now,just unset them
    fflgi.set(false);


    // Set flags carefully
    resampleFlagsInFreq(fflgi,fout,tflgi,fin,finterp);


    // Always use nearest on edges
    // TBD: trap cases where frequencies don't overlap at all
    //     (fout(hi)<mfin(0) || fout(lo)> mfin(ihi))..... already OK (lo>hi)?
    // TBD: optimize the following by forming Slices in the
    //     while loops and doing Array assignment once afterwords

    Int nfreq=fout.nelements();
    Int lo=0;
    Int hi=fresi.nelements()-1;
    Double inlo(mfin(0));
    Int ihi=mtresi.nelements()-1;
    Double inhi(mfin(ihi));

    // Handle 'nearest' extrapolation in sideband-dep way
    Bool inUSB(inhi>inlo);
    Bool outUSB(fout(hi)>fout(lo));
    if (inUSB) {
      if (outUSB) {
	while (lo<nfreq && fout(lo)<=inlo) fresi(lo++)=mtresi(0);
	while (hi>-1 && fout(hi)>=inhi) fresi(hi--)=mtresi(ihi);
      }
      else { // "outLSB"
	while (lo<nfreq && fout(lo)>=inhi) fresi(lo++)=mtresi(ihi);
	while (hi>-1 && fout(hi)<=inlo) fresi(hi--)=mtresi(0);
      }
    }
    else {  // "inLSB"
      if (outUSB) {
	while (lo<nfreq && fout(lo)<=inhi) fresi(lo++)=mtresi(ihi);
	while (hi>-1 && fout(hi)>=inlo) fresi(hi--)=mtresi(0);
      }
      else {  // "outLSB"
	while (lo<nfreq && fout(lo)>=inlo) fresi(lo++)=mtresi(0);
	while (hi>-1 && fout(hi)<=inhi) fresi(hi--)=mtresi(ihi);
      }
    }

    //    cout << "lo, hi = " << lo << ","<<hi << endl;

    if (lo>hi) continue; // Frequencies didn't overlap, nearest was used

    // Use InterpolateArray1D to fill in the middle
    IPosition blc(1,lo), trc(1,hi);
    Vector<Float> slfresi(fresi(blc,trc));
    Vector<Double> slfout(fout(blc,trc));

    InterpolateArray1D<Double,Float>::interpolate(slfresi,slfout,mfin,mtresi,this->ftype(finterp));

  }
}



void CLPatchPanel::resampleFlagsInFreq(Vector<Bool>& flgout,const Vector<Double>& fout,
				       Vector<Bool>& flgin,const Vector<Double>& fin,
				       String finterp) {

  //  cout << "resampleFlagsInFreq" << endl;

#define NEAREST InterpolateArray1D<Double,Float>::nearestNeighbour
#define LINEAR InterpolateArray1D<Double,Float>::linear
#define CUBIC InterpolateArray1D<Double,Float>::cubic
#define SPLINE InterpolateArray1D<Double,Float>::spline


  // Handle chan-dep flags
  if (finterp.contains("flag")) {

    InterpolateArray1D<Double,Float>::InterpolationMethod interpMeth=this->ftype(finterp);

    Vector<Double> finGHz=fin/1e9;

    // Determine implied mode-dep flags indexed by channel registration
    uInt nflg=flgin.nelements();
    Vector<Bool> flreg(nflg,false);
    switch (interpMeth) {
    case NEAREST: {
      // Just use input flags
      flreg.reference(flgin);
      break;
    }
    case LINEAR: {
      for (uInt i=0;i<nflg-1;++i)
        flreg[i]=(flgin[i] || flgin[i+1]);
      flreg[nflg-1]=flreg[nflg-2];
      break;
    }
    case CUBIC:
    case SPLINE: {
      for (uInt i=1;i<nflg-2;++i)
        flreg[i]=(flgin[i-1] || flgin[i] || flgin[i+1] || flgin[i+2]);
      flreg[0]=flreg[1];
      flreg[nflg-2]=flreg[nflg-3];
      flreg[nflg-1]=flreg[nflg-3];
      break;
    }
    }



    // Now step through requested chans, setting flags
    uInt ireg=0;
    uInt nflgout=flgout.nelements();
    for (uInt iflgout=0;iflgout<nflgout;++iflgout) {

      // Find nominal registration (the _index_ just left)
      Bool exact(false);
      ireg=binarySearch(exact,finGHz,fout(iflgout),nflg,0);

      // If registration is exact, assign verbatim
      // NB: the calibration value calculation occurs agnostically w.r.t. flags,
      //     so the calculated value should also match
      // TBD: Add "|| near(finGHz[ireg],fout(iflgout),1e-10) in case "exact" has
      //      precision issues?
      if (exact) {
	flgout[iflgout]=flgin[ireg];
	continue;
      }

      // Not exact, so carefully handle bracketing
      if (ireg>0)
        ireg-=1;
      ireg=min(ireg,nflg-1);

      //while (finGHz(ireg)<=fout(iflgout) && ireg<nflg-1) {
      //  ireg+=1;  // USB specific!
      //}
      //if (ireg>0 && finGHz(ireg)!=fout(iflgout)) --ireg;  // registration is one sample prior

      // refine registration by interp type
      switch (interpMeth) {
      case NEAREST: {
        // nearest might be forward sample
        if ( ireg<(nflg-1) &&
             abs(fout[iflgout]-finGHz[ireg])>abs(finGHz[ireg+1]-fout[iflgout]) )
          ireg+=1;
        break;
      }
      case LINEAR: {
        if (ireg==(nflg-1)) // need one more sample to the right
          ireg-=1;
        break;
      }
      case CUBIC:
      case SPLINE: {
        if (ireg==0) ireg+=1;  // need one more sample to the left
        if (ireg>(nflg-3)) ireg=nflg-3;  // need two more samples to the right
        break;
      }
      }

      // Assign effective flag
      flgout[iflgout]=flreg[ireg];

      /*
      cout << iflgout << " "
           << ireg << " "
           << flreg[ireg]
           << endl;
      */

    }

  }
  else
    // We are interp/extrap-olating gaps absolutely
    flgout.set(false);

}

InterpolateArray1D<Double,Float>::InterpolationMethod CLPatchPanel::ftype(String& strtype) {
  if (strtype.contains("nearest"))
    return InterpolateArray1D<Double,Float>::nearestNeighbour;
  if (strtype.contains("linear"))
    return InterpolateArray1D<Double,Float>::linear;
  if (strtype.contains("cubic"))
    return InterpolateArray1D<Double,Float>::cubic;
  if (strtype.contains("spline"))
    return InterpolateArray1D<Double,Float>::spline;

  //  cout << "Using linear for freq interpolation as last resort." << endl;
  return InterpolateArray1D<Double,Float>::linear;


}


} //# NAMESPACE CASA - END<|MERGE_RESOLUTION|>--- conflicted
+++ resolved
@@ -971,14 +971,8 @@
 
     // WE DO TIME-ISH (OBS,FLD) AXES IN OUTER LOOPS
 
-<<<<<<< HEAD
     NewCalTable obsselCT(ct0);
-=======
-    // CalTable name might be needed below
-    String ctname=Path(ct_.getPartNames()[0]).baseName().before(".tempMemCalTable");
-
-    NewCalTable obsselCT(ct_);
->>>>>>> 9196d509
+
     // The net CT obs required for the MS obs according to the obsmap
     //   We will create separate interpolator groups for each
     Vector<Int> reqCTobs=cls.obsmap.ctids(reqMSobs);
@@ -997,13 +991,8 @@
       // Apply thisCTobs selection to the CT
       //   (only if a meaningful obsid is specified)
       try {
-<<<<<<< HEAD
 	if (thisCTobs!=-1) 
 	  this->selectOnCT(obsselCT,ct0,String::toString(thisCTobs),"","","");
-=======
-	if (thisCTobs!=-1)
-	  this->selectOnCT(obsselCT,ct_,String::toString(thisCTobs),"","","");
->>>>>>> 9196d509
       }
       catch (...) {  //  MSSelectionNullSelection x ) {
 
