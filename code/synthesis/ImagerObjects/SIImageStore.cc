//# SIImageStore.cc: Implementation of Imager.h
//# Copyright (C) 1997-2008
//# Associated Universities, Inc. Washington DC, USA.
//#
//# This program is free software; you can redistribute it and/or modify it
//# under the terms of the GNU General Public License as published by the Free
//# Software Foundation; either version 2 of the License, or (at your option)
//# any later version.
//#
//# This program is distributed in the hope that it will be useful, but WITHOUT
//# ANY WARRANTY; without even the implied warranty of MERCHANTABILITY or
//# FITNESS FOR A PARTICULAR PURPOSE.  See the GNU General Public License for
//# more details.
//#
//# You should have received a copy of the GNU General Public License along
//# with this program; if not, write to the Free Software Foundation, Inc.,
//# 675 Massachusetts Ave, Cambridge, MA 02139, USA.
//#
//# Correspondence concerning AIPS++ should be addressed as follows:
//#        Internet email: aips2-request@nrao.edu.
//#        Postal address: AIPS++ Project Office
//#                        National Radio Astronomy Observatory
//#                        520 Edgemont Road
//#                        Charlottesville, VA 22903-2475 USA
//#
//# $Id$

#include <casa/Exceptions/Error.h>
#include <casa/iostream.h>
#include <casa/sstream.h>

#include <casa/Arrays/Matrix.h>
#include <casa/Arrays/ArrayMath.h>
#include <casa/Arrays/ArrayLogical.h>

#include <casa/Logging.h>
#include <casa/Logging/LogIO.h>
#include <casa/Logging/LogMessage.h>
#include <casa/Logging/LogSink.h>
#include <casa/Logging/LogMessage.h>
#include <casa/OS/DirectoryIterator.h>
#include <casa/OS/File.h>
#include <casa/OS/Path.h>

#include <casa/OS/HostInfo.h>
#include <components/ComponentModels/GaussianDeconvolver.h>
#include <images/Images/TempImage.h>
#include <images/Images/PagedImage.h>
#include <imageanalysis/ImageAnalysis/CasaImageBeamSet.h>
#include <lattices/LatticeMath/LatticeMathUtil.h>
#include <ms/MeasurementSets/MSHistoryHandler.h>
#include <ms/MeasurementSets/MeasurementSet.h>

#include <synthesis/ImagerObjects/SIImageStore.h>
#include <synthesis/ImagerObjects/SDMaskHandler.h>
#include <synthesis/TransformMachines/StokesImageUtil.h>
#include <synthesis/TransformMachines/Utils.h>
#include <synthesis/ImagerObjects/SynthesisUtilMethods.h>
#include <images/Images/ImageRegrid.h>
#include <imageanalysis/ImageAnalysis/ImageStatsCalculator.h>

//#include <imageanalysis/ImageAnalysis/ImageMaskedPixelReplacer.h>

#include <sys/types.h>
#include <unistd.h>
using namespace std;

using namespace casacore;

namespace casa { //# NAMESPACE CASA - BEGIN

  //
  //===========================================================================
  // Global method that I (SB) could make work in SynthesisUtilsMethods.
  //
  template <class T>
  void openImage(const String& imagenamefull,std::shared_ptr<ImageInterface<T> >& imPtr )
  {
    LogIO logIO ( LogOrigin("SynthesisImager","openImage(name)") );
    try
      {
	if (Table::isReadable(imagenamefull))
	  imPtr.reset( new PagedImage<T>( imagenamefull ) );
      }
    catch (AipsError &x)
      {
	logIO << "Error in reading image \"" << imagenamefull << "\"" << LogIO::EXCEPTION;
      }
  }
  //
  //--------------------------------------------------------------
  //
  template 
  void openImage(const String& imagenamefull, std::shared_ptr<ImageInterface<Float> >& img );
  template 
  void openImage(const String& imagenamefull, std::shared_ptr<ImageInterface<Complex> >& img );
  //
  //===========================================================================


  //////////////////////////////////////////////////////////////////////////////////////////////////////
  //////////////////////////////////////////////////////////////////////////////////////////////////////
  /////       START of SIIMAGESTORE implementation
  //////////////////////////////////////////////////////////////////////////////////////////////////////

  //////////////////////////////////////////////////////////////////////////////////////////////////////
  
  SIImageStore::SIImageStore() 
  {
    itsPsf.reset( );
    itsModel.reset( );
    itsResidual.reset( );
    itsWeight.reset( );
    itsImage.reset( );
    itsMask.reset( );
    itsGridWt.reset( );
    itsPB.reset( );
    itsImagePBcor.reset();

    itsSumWt.reset( );
    itsOverWrite=False;
    itsUseWeight=False;
    itsPBScaleFactor=1.0;

    itsNFacets=1;
    itsFacetId=0;
    itsNChanChunks = 1;
    itsChanId = 0;
    itsNPolChunks = 1;
    itsPolId = 0;

    itsImageShape=IPosition(4,0,0,0,0);
    itsImageName=String("");
    itsCoordSys=CoordinateSystem();
    itsMiscInfo=Record();
    init();
    
    //    validate();

  }

  // Used from SynthesisNormalizer::makeImageStore()
  SIImageStore::SIImageStore(const String &imagename,
			     const CoordinateSystem &imcoordsys,
			     const IPosition &imshape,
                             const String &objectname,
                             const Record &miscinfo,
			     //	const Int nfacets,
			     const Bool /*overwrite*/,
			     const Bool useweightimage)
  // TODO : Add parameter to indicate weight image shape. 
  {
    LogIO os( LogOrigin("SIImageStore","Open new Images",WHERE) );

    itsPsf.reset( );
    itsModel.reset( );
    itsResidual.reset( );
    itsWeight.reset( );
    itsImage.reset( );
    itsMask.reset( );
    itsGridWt.reset( );
    itsPB.reset( );
    itsImagePBcor.reset( );

    itsSumWt.reset( );
    itsOverWrite=False; // Hard Coding this. See CAS-6937. overwrite;
    itsUseWeight=useweightimage;
    itsPBScaleFactor=1.0;

    itsNFacets=1;
    itsFacetId=0;
    itsNChanChunks = 1;
    itsChanId = 0;
    itsNPolChunks = 1;
    itsPolId = 0;

    itsImageName = imagename;
    itsCoordSys = imcoordsys;
    itsImageShape = imshape;
    itsObjectName = objectname;
    itsMiscInfo = miscinfo;

    init();

    validate();
  }

  // Used from SynthesisNormalizer::makeImageStore()
  SIImageStore::SIImageStore(const String &imagename, const Bool ignorefacets)
  {
    LogIO os( LogOrigin("SIImageStore","Open existing Images",WHERE) );

    itsPsf.reset( );
    itsModel.reset( );
    itsResidual.reset( );
    itsWeight.reset( );   
    itsImage.reset( );
    itsMask.reset( );
    itsGridWt.reset( );
    itsPB.reset( );
    itsImagePBcor.reset( );
    itsMiscInfo=Record();

    itsSumWt.reset( );
    itsNFacets=1;
    itsFacetId=0;
    itsNChanChunks = 1;
    itsChanId = 0;
    itsNPolChunks = 1;
    itsPolId = 0;
    
    itsOverWrite=False;

    itsImageName = imagename;

    // The PSF or Residual images must exist. ( TODO : and weight )
    if( doesImageExist(itsImageName+String(".residual")) || 
	doesImageExist(itsImageName+String(".psf")) ||
	doesImageExist(itsImageName+String(".gridwt"))  )
      {
	std::shared_ptr<ImageInterface<Float> > imptr;
	if( doesImageExist(itsImageName+String(".psf")) )
	  {
	    //	    imptr.reset( new PagedImage<Float> (itsImageName+String(".psf")) );
	    buildImage( imptr, (itsImageName+String(".psf")) );
            itsObjectName=imptr->imageInfo().objectName();
	    itsMiscInfo=imptr->miscInfo();
	  }
	else if ( doesImageExist(itsImageName+String(".residual")) ){
	  //imptr.reset( new PagedImage<Float> (itsImageName+String(".residual")) );
	  buildImage( imptr, (itsImageName+String(".residual")) );
          itsObjectName=imptr->imageInfo().objectName();
	  itsMiscInfo=imptr->miscInfo();
	}
	else
	  { 
	  //imptr.reset( new PagedImage<Float> (itsImageName+String(".gridwt")) );
	    buildImage( imptr, (itsImageName+String(".gridwt")) );
	  }
	  
	itsImageShape = imptr->shape();
	itsCoordSys = imptr->coordinates();
      }
    else
      {
	throw( AipsError( "PSF or Residual Image (or sumwt) do not exist. Please create one of them." ) );
      }
    
    if( doesImageExist(itsImageName+String(".residual")) || 
	doesImageExist(itsImageName+String(".psf")) )
      {

	
    if( doesImageExist(itsImageName+String(".sumwt"))  )
      {
	std::shared_ptr<ImageInterface<Float> > imptr;
	//imptr.reset( new PagedImage<Float> (itsImageName+String(".sumwt")) );
	buildImage( imptr, (itsImageName+String(".sumwt")) );
	itsNFacets = imptr->shape()[0];
	itsFacetId = 0;
	itsUseWeight = getUseWeightImage( *imptr );
	itsPBScaleFactor=1.0; ///// No need to set properly here as it will be calc'd in ()
	/////redo this here as psf may have different coordinates
	itsCoordSys = imptr->coordinates();
	itsMiscInfo=imptr->miscInfo();
	if( itsUseWeight && ! doesImageExist(itsImageName+String(".weight")) )
	  {
	    throw(AipsError("Internal error : Sumwt has a useweightimage=True but the weight image does not exist."));
	  }
      }
    else
      {
	throw( AipsError( "SumWt information does not exist. Please create either a PSF or Residual" ) );
      }

      }// if psf or residual exist...

    if( ignorefacets==True ) itsNFacets= 1;

    init();
    
    validate();
  }

  // used from getSubImageStore(), for example when creating the facets list
  // this would be safer if it was refactored as a copy constructor of the generic stuff +
  // initialization of the facet related parameters
  SIImageStore::SIImageStore(const std::shared_ptr<ImageInterface<Float> > &modelim,
			     const std::shared_ptr<ImageInterface<Float> > &residim,
			     const std::shared_ptr<ImageInterface<Float> > &psfim,
			     const std::shared_ptr<ImageInterface<Float> > &weightim,
			     const std::shared_ptr<ImageInterface<Float> > &restoredim,
			     const std::shared_ptr<ImageInterface<Float> > &maskim,
			     const std::shared_ptr<ImageInterface<Float> > &sumwtim,
			     const std::shared_ptr<ImageInterface<Float> > &gridwtim,
			     const std::shared_ptr<ImageInterface<Float> > &pbim,
			     const std::shared_ptr<ImageInterface<Float> > &restoredpbcorim,
			     const CoordinateSystem &csys,
			     const IPosition &imshape,
			     const String &imagename,
			     const String &objectname,
			     const Record &miscinfo,
			     const Int facet, const Int nfacets,
			     const Int chan, const Int nchanchunks,
			     const Int pol, const Int npolchunks,
			     const Bool useweightimage)
  {

    itsPsf=psfim;
    itsModel=modelim;
    itsResidual=residim;
    itsWeight=weightim;
    itsImage=restoredim;
    itsMask=maskim;

    itsSumWt=sumwtim;

    itsGridWt=gridwtim;
    itsPB=pbim;
    itsImagePBcor=restoredpbcorim;

    itsPBScaleFactor=1.0;// No need to set properly here as it will be computed in makePSF.

    itsObjectName = objectname;
    itsMiscInfo = miscinfo;

    itsNFacets = nfacets;
    itsFacetId = facet;
    itsNChanChunks = nchanchunks;
    itsChanId = chan;
    itsNPolChunks = npolchunks;
    itsPolId = pol;

    itsOverWrite=False;
    itsUseWeight=useweightimage;

    itsParentImageShape = imshape; 
    itsImageShape = imshape;

    itsParentCoordSys = csys;
    itsCoordSys = csys; // Hopefully this doesn't change for a reference image
    itsImageName = imagename;

    //-----------------------
    init(); // Connect parent pointers to the images.
    //-----------------------

    // Set these to null, to be set later upon first access.
    itsPsf.reset( );
    itsModel.reset( );
    itsResidual.reset( );
    itsWeight.reset( );
    itsImage.reset( );
    itsMask.reset( );
    itsSumWt.reset( );
    itsPB.reset( );

    validate();
  }
  
   void SIImageStore::validate()
  {
    /// There are two valid states. Check for at least one of them. 
    Bool state = False;
    
    stringstream oss;
    oss << "shape:" << itsImageShape << " parentimageshape:" << itsParentImageShape 
	<< " nfacets:" << itsNFacets << "x" << itsNFacets << " facetid:" << itsFacetId 
	<< " nchanchunks:" << itsNChanChunks << " chanid:" << itsChanId 
	<< " npolchunks:" << itsNPolChunks << " polid:" << itsPolId 
	<< " coord-dim:" << itsCoordSys.nPixelAxes() 
	<< " psf/res:" << (hasPsf() || hasResidual()) ;
    if( hasSumWt() ) oss << " sumwtshape : " << sumwt()->shape() ; 
	oss << endl;


    try {

    if( itsCoordSys.nPixelAxes() != 4 ) state=False;
    
    /// (1) Regular imagestore 
    if( itsNFacets==1 && itsFacetId==0 
	&& itsNChanChunks==1 && itsChanId==0
	&& itsNPolChunks==1 && itsPolId==0 )  {
      Bool check1 = hasSumWt() && sumwt()->shape()[0]==1;
      if(  (itsImageShape.isEqual(itsParentImageShape) ) && ( check1 || !hasSumWt() )
	   && itsParentImageShape.product() > 0 ) state=True;
      }
    /// (2) Reference Sub Imagestore 
    else if ( ( itsNFacets>1 && itsFacetId >=0 )
	      || ( itsNChanChunks>1 && itsChanId >=0 ) 
	      || ( itsNPolChunks>1 && itsPolId >=0 )   ) {
      // If shape is still unset, even when the first image has been made....
      Bool check1 = ( itsImageShape.product() > 0 && ( hasPsf() || hasResidual() ) );
      Bool check2 = ( itsImageShape.isEqual(IPosition(4,0,0,0,0)) && ( !hasPsf() && !hasResidual() ) );
      Bool check3 = hasSumWt() && sumwt()->shape()[0]==1; // One facet only.

      if( ( check1 || check2 ) && ( itsParentImageShape.product()>0 ) 
	  && ( itsFacetId < itsNFacets*itsNFacets ) 
	  //	  && ( itsChanId <= itsNChanChunks )   // chanchunks can be larger...
	  && ( itsPolId < itsNPolChunks ) 
	  && ( check3 || !hasSumWt() ) )  state = True;
    }

    } catch( AipsError &x )  {
      state = False;
      oss << "  |||||  " << x.getMesg() << endl;
    }

    //      cout << " SIIM:validate : " << oss.str() << endl;

    if( state == False )  throw(AipsError("Internal Error : Invalid ImageStore state : "+ oss.str()) );
    
    return;
  }


  //////////////////////////////////////////////////////////////////////////////////////////////////////////////////////////

  std::shared_ptr<SIImageStore> SIImageStore::getSubImageStore(const Int facet, const Int nfacets, 
							  const Int chan, const Int nchanchunks, 
							  const Int pol, const Int npolchunks)
  {
    return std::make_shared<SIImageStore>(itsModel, itsResidual, itsPsf, itsWeight, itsImage, itsMask, itsSumWt, itsGridWt, itsPB, itsImagePBcor, itsCoordSys, itsImageShape, itsImageName, itsObjectName, itsMiscInfo, facet, nfacets, chan, nchanchunks, pol, npolchunks, itsUseWeight);
  }

  /////////////////////////////////////////////////////////////////////////////////////////////////////////////////////////
  //// Either read an image from disk, or construct one. 

  std::shared_ptr<ImageInterface<Float> > SIImageStore::openImage(const String imagenamefull, 
							     const Bool overwrite, 
							     const Bool dosumwt, const Int nfacetsperside, const Bool checkCoordSys)
  {

<<<<<<< HEAD
    SHARED_PTR<ImageInterface<Float> > imPtr;
=======
    std::shared_ptr<ImageInterface<Float> > imPtr;

>>>>>>> 8cfc1aef
    IPosition useShape( itsParentImageShape );

    if( dosumwt ) // change shape to sumwt image shape.
      {
	useShape[0] = nfacetsperside;
	useShape[1] = nfacetsperside;
	//	cout << "openImage : Making sumwt grid : using shape : " << useShape << endl;
      }

    //    overwrite=False; /// HARD CODING THIS. See CAS-6937.

    //    cout << "Open image : " << imagenamefull << "    useShape : " << useShape << endl;

    // if image exists
    //      if overwrite=T
    //           try to make new image
    //           if not, try to open existing image
    //                     if cannot, complain.
    //       if overwrite=F
    //           try to open existing image
    //           if cannot, complain
    // if image does not exist
    //       try to make new image
    //       if cannot, complain
    Bool dbg=False;
    if( doesImageExist( imagenamefull ) )
      {
	///// not used since itsOverWrite is hardcoded to FALSE (CAS-6937)
	if (overwrite) //overwrite and make new image
	  {
	    if(dbg) cout << "Trying to overwrite and open new image named : " << imagenamefull << " ow:"<< overwrite << endl;
	    try{
	      buildImage(imPtr, useShape, itsParentCoordSys, imagenamefull) ;
	      // initialize to zeros...
	      imPtr->set(0.0);
	    }
	    catch (AipsError &x){
	      if(dbg)cout << "Cannot overwrite : " << x.getMesg() << endl;
	      if(dbg)cout << "Open already ? : " << Table::isOpened( imagenamefull ) << "  Writable ? : " << Table::isWritable( imagenamefull ) << endl;
	    if(Table::isWritable( imagenamefull ))
	      {
		if(dbg) cout << "--- Trying to open existing image : "<< imagenamefull << endl;
		try{
		  buildImage( imPtr, imagenamefull );
		}
		catch (AipsError &x){
		  throw( AipsError("Writable table exists, but cannot open : " + x.getMesg() ) );
		}
	      }// is table writable
	    else
	      {
		throw( AipsError("Cannot overwrite existing image. : " + x.getMesg() ) );
	      }
	    }
	  }// overwrite existing image
	else // open existing image ( Always tries this )
	  {
	    if(1) //Table::isWritable( imagenamefull ))
	      {
		if(dbg) cout << "Trying to open existing image : "<< imagenamefull << endl;
		try{
		  buildImage( imPtr, imagenamefull ) ;

		  if( !dosumwt)
		    {
		      //cout << useShape << "  and " << imPtr->shape() << " ---- " << useShape.product() << " : " << itsCoordSys.nCoordinates() << endl;
		      // Check if coordsys and shape of this image are consistent with current ones (if filled)

		      if( useShape.product()>0 &&  ! useShape.isEqual( imPtr->shape() ) )
			{
			  ostringstream oo1,oo2;
			  oo1 << useShape; oo2 << imPtr->shape();
			  throw( AipsError( "There is a shape mismatch between existing images ("+oo2.str()+") and current parameters ("+oo1.str()+"). If you are attempting to restart a run with a new image shape, please change imagename and supply the old model or mask as inputs (via the startmodel or mask parameters) so that they can be regridded to the new shape before continuing." ) );
			}
		     
		      if( itsParentCoordSys.nCoordinates()>0 &&  checkCoordSys && ! itsParentCoordSys.near( imPtr->coordinates() ) )
			{
			  throw( AipsError( "There is a coordinate system mismatch between existing images on disk and current parameters ("+itsParentCoordSys.errorMessage()+"). If you are attempting to restart a run, please change imagename and supply the old model or mask as inputs (via the startmodel or mask parameters) so that they can be regridded to the new coordinate system before continuing. " ) );
			}
		    }// not dosumwt
		}
		catch (AipsError &x){
		  throw( AipsError("Cannot open existing image : "+imagenamefull+" : " + x.getMesg() ) );
		}
	      }// is table writable
	    else // table exists but not writeable
	      {
		if(dbg)cout << "Table exists but not writeable : " << imagenamefull << "  --- Open : " << Table::isOpened( imagenamefull ) << endl;
		throw( AipsError("Image exists but not able to open for writes :"+imagenamefull+ ". Opened elsewhere : " + String::toString(Table::isOpened(imagenamefull))) );
	      }
	  }// open existing image
      }// if image exists
      else // image doesn't exist. make new one
	{
	  if(dbg) cout << "Trying to open new image named : " << imagenamefull <<  endl;
	  try{
	    buildImage(imPtr, useShape, itsParentCoordSys, imagenamefull) ;
	    // initialize to zeros...
	    imPtr->set(0.0);
	  }
	  catch (AipsError &x){
	    throw( AipsError("Cannot make new image. : " + x.getMesg() ) );
	  }
	}


      //////////////////////////////////////
    /*      
    if( overwrite || !Table::isWritable( imagenamefull ) )
      {
	cout << "Trying to open new image named : " << imagenamefull << " ow:"<< overwrite << endl;
	imPtr.reset( new PagedImage<Float> (useShape, itsCoordSys, imagenamefull) );
	// initialize to zeros...
	imPtr->set(0.0);
      }
    else
      {
	if(Table::isWritable( imagenamefull ))
	  {
	    cout << "Trying to open existing image : "<< imagenamefull << endl;
	    try{
	      imPtr.reset( new PagedImage<Float>( imagenamefull ) );
	    }
	    catch (AipsError &x){
	      cerr << "Writable table exists, but cannot open. Creating temp image. : " << x.getMesg() << endl;
	      imPtr.reset( new TempImage<Float> (useShape, itsCoordSys) );
	      //  imPtr=new PagedImage<Float> (useShape, itsCoordSys, imagenamefull);
	      imPtr->set(0.0);
	    }
	  }
	else
	  {
	    cerr << "Table " << imagenamefull << " is not writeable. Creating temp image." << endl;
	    imPtr.reset( new TempImage<Float> (useShape, itsCoordSys) );
	    imPtr->set(0.0);
	  }
      }
    */
    return imPtr;
  }

  void SIImageStore::buildImage(std::shared_ptr<ImageInterface<Float> > &imptr, IPosition shape,
                                CoordinateSystem csys, const String name)
  {
    LogIO os( LogOrigin("SIImageStore", "Open non-existing image", WHERE) );
    os  <<"Opening image, name: " << name << LogIO::DEBUG1;

    itsOpened++;
    imptr.reset( new PagedImage<Float> (shape, csys, name) );
    initMetaInfo(imptr, name);

    /*
    Int MEMFACTOR = 18;
    Double memoryMB=HostInfo::memoryTotal(True)/1024/(MEMFACTOR*itsOpened);


    TempImage<Float> *tptr = new TempImage( TiledShape(shape, tileShape()), csys, memoryBeforeLattice() ) ;

    tptr->setMaximumCacheSize(shape.product());
    tptr->cleanCache();

    imptr.reset( tptr );
    
    */
  }

  void SIImageStore::buildImage(std::shared_ptr<ImageInterface<Float> > &imptr, const String name)
  {
    LogIO os(LogOrigin("SIImageStore", "Open existing Images", WHERE));
    os  <<"Opening image, name: " << name << LogIO::DEBUG1;

    itsOpened++;
    //imptr.reset( new PagedImage<Float>( name ) );

        LatticeBase* latt =ImageOpener::openImage(name);
    if(!latt)
      {
	throw(AipsError("Error in opening Image : "+name));
      }
    DataType dtype=latt->dataType();
    if(dtype==TpFloat)
      {
	imptr.reset(dynamic_cast<ImageInterface<Float>* >(latt));
      }
    else
      {
	throw AipsError( "Need image to have float values :  "+name);
      }

    /*    
    std::shared_ptr<casacore::ImageInterface<Float> > fim;
    std::shared_ptr<casacore::ImageInterface<Complex> > cim;

    std::tie(fim , cim)=ImageFactory::fromFile(name);
    if(fim)
      {
	imptr.reset( dynamic_cast<std::shared_ptr<casacore::ImageInterface<Float> > >(*fim) );
      }
    else
      {
	throw( AipsError("Cannot open with ImageFactory : "+name));
      }
    */




    /*
    IPosition cimageShape;
    CoordinateSystem cimageCoord = StokesImageUtil::CStokesCoord( itsCoordSys,
								  whichStokes, itsDataPolRep);
    */

  }

  /**
   * Sets ImageInfo and MiscInfo on an image
   *
   * @param imptr image to initialize
   */
  void SIImageStore::initMetaInfo(std::shared_ptr<ImageInterface<Float> > &imptr,
                                  const String name)
  {
      // Check objectname, as one of the mandatory fields. What this is meant to check is -
      // has the metainfo been initialized? If not, grab info from associated PSF
      if (not itsObjectName.empty()) {
          ImageInfo info = imptr->imageInfo();
          info.setObjectName(itsObjectName);
          imptr->setImageInfo(info);
          imptr->setMiscInfo(itsMiscInfo);
      } else if (std::string::npos == name.find(imageExts(PSF))) {
          auto srcImg = psf(0);
          if (nullptr != srcImg) {
              imptr->setImageInfo(srcImg->imageInfo());
              imptr->setMiscInfo(srcImg->miscInfo());
          }
      }
  }


  /////////////////////////////////////////////////////////////////////////////////////////////////////////////////////////
  void SIImageStore::setMiscInfo(const Record miscinfo)
  {
    itsMiscInfo = miscinfo;
  }

  void SIImageStore::setObjectName(const String name)
  {
    itsObjectName = name;
  }

  /////////////////////////////////////////////////////////////////////////////////////////////////////////////////////////

  std::shared_ptr<ImageInterface<Float> > SIImageStore::makeSubImage(const Int facet, const Int nfacets,
								const Int chan, const Int nchanchunks,
								const Int pol, const Int npolchunks,
								ImageInterface<Float>& image)
  {
    //assuming n x n facets
    Int nx_facets=Int(sqrt(Double(nfacets)));
    LogIO os( LogOrigin("SynthesisImager","makeFacet") );
     // Make the output image
    Slicer imageSlicer;

    // Add checks for all dimensions..
    if((facet>(nfacets-1))||(facet<0)) {
      os << LogIO::SEVERE << "Illegal facet " << facet << LogIO::POST;
      return std::shared_ptr<ImageInterface<Float> >();
    }
    IPosition imshp=image.shape();
    IPosition blc(imshp.nelements(), 0);
    IPosition trc=imshp-1;
    IPosition inc(imshp.nelements(), 1);

    /// Facets
    Int facetx = facet % nx_facets; 
    Int facety = (facet - facetx) / nx_facets;
    Int sizex = imshp(0) / nx_facets;
    Int sizey = imshp(1) / nx_facets;
    blc(1) = facety * sizey; 
    trc(1) = blc(1) + sizey - 1;
    blc(0) = facetx * sizex; 
    trc(0) = blc(0) + sizex - 1;

    /// Pol Chunks
    Int sizepol = imshp(2) / npolchunks;
    blc(2) = pol * sizepol;
    trc(2) = blc(2) + sizepol - 1;

    /// Chan Chunks
    Int sizechan = imshp(3) / nchanchunks;
    blc(3) = chan * sizechan;
    trc(3) = blc(3) + sizechan - 1;

    LCBox::verify(blc, trc, inc, imshp);
    Slicer imslice(blc, trc, inc, Slicer::endIsLast);

    // Now create the sub image
    std::shared_ptr<ImageInterface<Float> >  referenceImage( new SubImage<Float>(image, imslice, True) );
    referenceImage->setMiscInfo(image.miscInfo());
    referenceImage->setUnits(image.units());

    // cout << "Made Ref subimage of shape : " << referenceImage->shape() << endl;

    return referenceImage;
    
  }



  //////////////////////////////////////////////////////////////////////////////////////////////////////

  SIImageStore::~SIImageStore() 
  {
  }

  //////////////////////////////////////////////////////////////////////////////////////////////////////
  //////////////////////////////////////////////////////////////////////////////////////////////////////

  Bool SIImageStore::releaseLocks() 
  {
    //LogIO os( LogOrigin("SIImageStore","releaseLocks",WHERE) );

    //    String fname( itsImageName+String(".info") );
    //    makePersistent( fname );

    if( itsPsf ) releaseImage( itsPsf );
    if( itsModel ) { releaseImage( itsModel ); }
    if( itsResidual ) releaseImage( itsResidual );
    if( itsImage ) releaseImage( itsImage );
    if( itsWeight ) releaseImage( itsWeight );
    if( itsMask ) releaseImage( itsMask );
    if( itsSumWt ) releaseImage( itsSumWt );
    if( itsGridWt ) releaseImage( itsGridWt );
    if( itsPB ) releaseImage( itsPB );
    if( itsImagePBcor ) releaseImage( itsImagePBcor );

    return True; // do something more intelligent here.
  }

  Bool SIImageStore::releaseComplexGrids() 
  {
    //LogIO os( LogOrigin("SIImageStore","releaseComplexGrids",WHERE) );

    if( itsForwardGrid ) releaseImage( itsForwardGrid );
    if( itsBackwardGrid ) releaseImage( itsBackwardGrid );

    return True; // do something more intelligent here.
  }

  void SIImageStore::releaseImage( std::shared_ptr<ImageInterface<Float> > &im )
  {
    //LogIO os( LogOrigin("SIImageStore","releaseLocks",WHERE) );
    im->flush();
    //os << LogIO::WARN << "clear cache" << LogIO::POST;
    im->clearCache();
    //os << LogIO::WARN << "unlock" << LogIO::POST;
    im->unlock();
    //os << LogIO::WARN << "tempClose" << LogIO::POST;
    im->tempClose();
    //os << LogIO::WARN << "NULL" << LogIO::POST;
    im = NULL;  // This was added to allow modification by modules independently
  }
  
  void SIImageStore::releaseImage( std::shared_ptr<ImageInterface<Complex> > &im )
  {
    im->tempClose();
  }

  //////////////////////////////////////////////////////////////////////////////////////////////////////
  //////////////////////////////////////////////////////////////////////////////////////////////////////
  Vector<String> SIImageStore::getModelImageName()
  {
    Vector<String> mods(1);
    mods[0]=itsImageName + imageExts(MODEL);
    return mods;
  }

  void SIImageStore::setModelImage( Vector<String> modelnames)
  {
    LogIO os( LogOrigin("SIImageStore","setModelImage",WHERE) );

    if( modelnames.nelements() > 1 ) 
      {throw( AipsError("Multiple starting model images are currently not supported. Please merge them before supplying as input to startmodel"));
	/// If needed, THIS is the place to add code to support lists of model images... perhaps regrid separately and add them up or some such thing.
      }

    if( modelnames.nelements()==1 ) { setModelImageOne( modelnames[0] ); }
  }



  void SIImageStore::setModelImageOne( String modelname , Int nterm)
  {
    LogIO os( LogOrigin("SIImageStore","setModelImageOne",WHERE) );

    if(modelname==String("")) return;

    Bool multiterm=False;
    if(nterm>-1)multiterm=True;
    if(nterm==-1)nterm=0;

    Directory immodel( modelname ); //  +String(".model") );
    if( !immodel.exists() ) 
      {
	os << "Starting model image " << modelname <<  " does not exist. No initial prediction will be done" << ((multiterm)?String(" for term")+String::toString(nterm) :"") << LogIO::POST;
	return;
      }

    std::shared_ptr<PagedImage<Float> > newmodel( new PagedImage<Float>( modelname ) ); //+String(".model") ) );

    Bool hasMask = newmodel->isMasked(); /// || newmodel->hasPixelMask() ;
    
    if( hasMask )
      {
	
	os << "Input startmodel has an internal mask. Setting masked pixels to zero" << LogIO::POST;
	
	try {

	  ////// Neat function to replace masked pixels, but it will do it in-place.
          ////// We need to not modify the input model on disk, but apply the mask only OTF before
          //////  regridding to the target image,.
	  //	  ImageMaskedPixelReplacer<Float> impr( newmodel, 0, "" );
	  //	  impr.replace("0", False, False );

	  
	  TempImage<Float> maskmodel( newmodel->shape(), newmodel->coordinates() );
	  IPosition inshape = newmodel->shape();
	  for(Int pol=0; pol<inshape[2]; pol++)
	    {
	      for(Int chan=0; chan<inshape[3]; chan++)
		{
		  IPosition pos(4,0,0,pol,chan);
		  std::shared_ptr<ImageInterface<Float> > subim=makeSubImage(0,1, 
									chan, inshape[3],
									pol, inshape[2], 
									(*newmodel) );
		  
		  std::shared_ptr<ImageInterface<Float> > submaskmodel=makeSubImage(0,1, 
									       chan, inshape[3],
									       pol, inshape[2], 
									       maskmodel );
		  
		  ArrayLattice<Bool> pixmask( subim->getMask() );
		  LatticeExpr<Float> masked( (*subim) * iif(pixmask,1.0,0.0) );
		  submaskmodel->copyData( masked );
		}
	    }
	  
	  

	  // Check shapes, coordsys with those of other images.  If different, try to re-grid here.
	  if( (newmodel->shape() != model(nterm)->shape()) ||  (! itsCoordSys.near(newmodel->coordinates() )) )
	    {
	      os << "Regridding input model " << modelname << " to target coordinate system for " << itsImageName << ".model" << ((multiterm)?".tt"+String::toString(nterm) :"") << LogIO::POST;
	      regridToModelImage( maskmodel, nterm );
	    }
	  else
	    {
	      os << "Copying input model " << modelname << " to " << itsImageName << ".model" << ((multiterm)?".tt"+String::toString(nterm) :"")  << LogIO::POST;
	      model(nterm)->copyData( LatticeExpr<Float> (maskmodel) );
	    }
	  
	  
	} catch (AipsError &x) {
	  throw(AipsError("Setting masked pixels to zero for input startmodel : "+ x.getMesg()));
	}
	
      }// hasMask
    else // nomask
      {
	
	// Check shapes, coordsys with those of other images.  If different, try to re-grid here.
	if( (newmodel->shape() != model(nterm)->shape()) ||  (! itsCoordSys.near(newmodel->coordinates() )) )
	  {
	    os << "Regridding input model " << modelname << " to target coordinate system for " << itsImageName << ".model" << ((multiterm)?".tt"+String::toString(nterm) :"") << LogIO::POST;
	    regridToModelImage( *newmodel, nterm );
	  }
	else
	  {
	    os << "Copying input model " << modelname << " to " << itsImageName << ".model" << ((multiterm)?".tt"+String::toString(nterm) :"")  << LogIO::POST;
	    model(nterm)->copyData( LatticeExpr<Float> (*newmodel) );
	  }
      }//nomask
  }

  //////////////////////////////////////////////////////////////////////////////////////////////////////
  //////////////////////////////////////////////////////////////////////////////////////////////////////

  IPosition SIImageStore::getShape()
  {
    return itsImageShape;
  }

  String SIImageStore::getName()
  {
    return itsImageName;
  }

  uInt SIImageStore::getNTaylorTerms(Bool /*dopsf*/)
  {
    return 1;
  }

  /*
  void SIImageStore::checkRef( std::shared_ptr<ImageInterface<Float> > ptr, const String label )
  {
    if( ! ptr && itsImageName==String("reference") ) 
      {throw(AipsError("Internal Error : Attempt to access null subImageStore "+label + " by reference."));}
  }
  */

  void SIImageStore::accessImage( std::shared_ptr<ImageInterface<Float> > &ptr, 
		    std::shared_ptr<ImageInterface<Float> > &parentptr, 
		    const String label )
  {
    // if ptr is not null, assume it's OK. Perhaps add more checks.

    Bool sw=False;
    if( label.contains(imageExts(SUMWT)) ) sw=True;
    
    if( !ptr )
      {
	//cout << itsNFacets << " " << itsNChanChunks << " " << itsNPolChunks << endl;
	if( itsNFacets>1 || itsNChanChunks>1 || itsNPolChunks>1 )
	  {
	    if( ! parentptr ) 
	      {
		//cout << "Making parent : " << itsImageName+label << "    sw : " << sw << endl; 
		parentptr = openImage(itsImageName+label , itsOverWrite, sw, itsNFacets );  
		if( sw) {setUseWeightImage( *parentptr, itsUseWeight ); }
	      }
	    //	    cout << "Making facet " << itsFacetId << " out of " << itsNFacets << endl;
	    //cout << "Making chunk " << itsChanId << " out of " << itsNChanChunks << endl;
	    //ptr = makeFacet( itsFacetId, itsNFacets*itsNFacets, *parentptr );
	    ptr = makeSubImage( itsFacetId, itsNFacets*itsNFacets, 
				itsChanId, itsNChanChunks, 
				itsPolId, itsNPolChunks, 
				*parentptr );
	    if( ! sw )
	      {
		itsImageShape = ptr->shape(); // over and over again.... FIX.
		itsCoordSys = ptr->coordinates();
		itsMiscInfo = ptr->miscInfo();
	      }

	    //cout << "accessImage : " << label << " : sumwt : " << sw << " : shape : " << itsImageShape << endl;
    
	  }
	else
	  {
	    ///coordsys for psf can be different ...shape should be the same.
	    ptr = openImage(itsImageName+label , itsOverWrite, sw, 1, !(label.contains(imageExts(PSF)))); 
	    //cout << "Opening image : " << itsImageName+label << " of shape " << ptr->shape() << endl;
	  }
      }
    
  }


  std::shared_ptr<ImageInterface<Float> > SIImageStore::psf(uInt /*nterm*/)
  {
    accessImage( itsPsf, itsParentPsf, imageExts(PSF) );
    return itsPsf;
  }
  std::shared_ptr<ImageInterface<Float> > SIImageStore::residual(uInt /*nterm*/)
  {
    accessImage( itsResidual, itsParentResidual, imageExts(RESIDUAL) );
    //    cout << "read residual : " << itsResidual << endl;
    return itsResidual;
  }
  std::shared_ptr<ImageInterface<Float> > SIImageStore::weight(uInt /*nterm*/)
  {
    accessImage( itsWeight, itsParentWeight, imageExts(WEIGHT) );
    return itsWeight;
  }

  std::shared_ptr<ImageInterface<Float> > SIImageStore::sumwt(uInt /*nterm*/)
  {

    accessImage( itsSumWt, itsParentSumWt, imageExts(SUMWT) );
    
    if( itsNFacets>1 || itsNChanChunks>1 || itsNPolChunks>1 ) 
      { itsUseWeight = getUseWeightImage( *itsParentSumWt );}
    setUseWeightImage( *itsSumWt , itsUseWeight); // Sets a flag in the SumWt image. 
    
    return itsSumWt;
  }

  std::shared_ptr<ImageInterface<Float> > SIImageStore::model(uInt /*nterm*/)
  {
    accessImage( itsModel, itsParentModel, imageExts(MODEL) );

    // Set up header info the first time. 
    itsModel->setUnits("Jy/pixel");

    return itsModel;
  }
  std::shared_ptr<ImageInterface<Float> > SIImageStore::image(uInt /*nterm*/)
  {
    accessImage( itsImage, itsParentImage, imageExts(IMAGE) );

    itsImage->setUnits("Jy/beam");
    return itsImage;
  }

  std::shared_ptr<ImageInterface<Float> > SIImageStore::mask(uInt /*nterm*/)
  {
    accessImage( itsMask, itsParentMask, imageExts(MASK) );
    return itsMask;
  }
  std::shared_ptr<ImageInterface<Float> > SIImageStore::gridwt(uInt /*nterm*/)
  {
    accessImage( itsGridWt, itsParentGridWt, imageExts(GRIDWT) );
    /// change the coordinate system here, to uv.
    return itsGridWt;
  }
  std::shared_ptr<ImageInterface<Float> > SIImageStore::pb(uInt /*nterm*/)
  {
    accessImage( itsPB, itsParentPB, imageExts(PB) );
    return itsPB;
  }
  std::shared_ptr<ImageInterface<Float> > SIImageStore::imagepbcor(uInt /*nterm*/)
  {
    accessImage( itsImagePBcor, itsParentImagePBcor, imageExts(IMAGEPBCOR) );
    itsImagePBcor->setUnits("Jy/beam");
    return itsImagePBcor;
  }

  std::shared_ptr<ImageInterface<Complex> > SIImageStore::forwardGrid(uInt /*nterm*/){
    if( itsForwardGrid ) // && (itsForwardGrid->shape() == itsImageShape))
      {
	//	cout << "Forward grid has shape : " << itsForwardGrid->shape() << endl;
	return itsForwardGrid;
      }
    Vector<Int> whichStokes(0);
    IPosition cimageShape;
    cimageShape=itsImageShape;
    MFrequency::Types freqframe = itsCoordSys.spectralCoordinate(itsCoordSys.findCoordinate(Coordinate::SPECTRAL)).frequencySystem(True);
    // No need to set a conversion layer if image is in LSRK already or it is 'Undefined'
    if(freqframe != MFrequency::LSRK && freqframe!=MFrequency::Undefined && freqframe!=MFrequency::REST) 
      { itsCoordSys.setSpectralConversion("LSRK"); }
    CoordinateSystem cimageCoord = StokesImageUtil::CStokesCoord( itsCoordSys,
								  whichStokes, itsDataPolRep);
    cimageShape(2)=whichStokes.nelements();
      
    //cout << "Making forward grid of shape : " << cimageShape << " for imshape : " << itsImageShape << endl;
    itsForwardGrid.reset( new TempImage<Complex>(TiledShape(cimageShape, tileShape()), cimageCoord, memoryBeforeLattice()) );
    //if(image())
    if(hasRestored())
      itsForwardGrid->setImageInfo((image())->imageInfo());
    return itsForwardGrid;
  }

  std::shared_ptr<ImageInterface<Complex> > SIImageStore::backwardGrid(uInt /*nterm*/){
    if( itsBackwardGrid ) //&& (itsBackwardGrid->shape() == itsImageShape))
      {
	//	cout << "Backward grid has shape : " << itsBackwardGrid->shape() << endl;
	return itsBackwardGrid;
      }
    Vector<Int> whichStokes(0);
    IPosition cimageShape;
    cimageShape=itsImageShape;
    MFrequency::Types freqframe = itsCoordSys.spectralCoordinate(itsCoordSys.findCoordinate(Coordinate::SPECTRAL)).frequencySystem(True);
    // No need to set a conversion layer if image is in LSRK already or it is 'Undefined'
    if(freqframe != MFrequency::LSRK && freqframe!=MFrequency::Undefined && freqframe!=MFrequency::REST ) 
      { itsCoordSys.setSpectralConversion("LSRK"); }
    CoordinateSystem cimageCoord = StokesImageUtil::CStokesCoord( itsCoordSys,
								  whichStokes, itsDataPolRep);
    cimageShape(2)=whichStokes.nelements();
    //cout << "Making backward grid of shape : " << cimageShape << " for imshape : " << itsImageShape << endl;
    itsBackwardGrid.reset( new TempImage<Complex>(TiledShape(cimageShape, tileShape()), cimageCoord, memoryBeforeLattice()) );
    //if(image())
    if(hasRestored())
      itsBackwardGrid->setImageInfo((image())->imageInfo());
    return itsBackwardGrid;
    }
  Double SIImageStore::memoryBeforeLattice(){
	  //Calculate how much memory to use per temporary images before disking
    return 1.0;  /// in MB
  }
  IPosition SIImageStore::tileShape(){
	  //Need to have settable stuff here or algorith to determine this
	  return IPosition(4, min(itsImageShape[0],1000), min(itsImageShape[1],1000), 1, 1);
  }

  // TODO : Move to an image-wrapper class ? Same function exists in SynthesisDeconvolver.
  Bool SIImageStore::doesImageExist(String imagename)
  {
    LogIO os( LogOrigin("SIImageStore","doesImageExist",WHERE) );
    Directory image( imagename );
    return image.exists();
  }


  void SIImageStore::resetImages( Bool resetpsf, Bool resetresidual, Bool resetweight )
  {
    if( resetpsf ) psf()->set(0.0);
    if( resetresidual ) {
      //      removeMask( residual() );
      residual()->set(0.0);
    }
    if( resetweight && itsWeight ) weight()->set(0.0);
    if( resetweight ) sumwt()->set(0.0);
  }

  void SIImageStore::addImages( std::shared_ptr<SIImageStore> imagestoadd,
				Bool addpsf, Bool addresidual, Bool addweight, Bool adddensity)
  {

    if(addpsf)
      {
	LatticeExpr<Float> adderPsf( *(psf()) + *(imagestoadd->psf()) ); 
	psf()->copyData(adderPsf);
      }
    if(addresidual)
      {
	LatticeExpr<Float> adderRes( *(residual()) + *(imagestoadd->residual()) ); 
	residual()->copyData(adderRes);
      }
    if(addweight)
      {
	if( getUseWeightImage( *(imagestoadd->sumwt()) ) ) // Access and add weight only if it is needed.
	  {
	    LatticeExpr<Float> adderWeight( *(weight()) + *(imagestoadd->weight()) ); 
	    weight()->copyData(adderWeight);
	  }

	/*
	Array<Float> qqq, www;
	imagestoadd->sumwt()->get(qqq,True);
	sumwt()->get(www,True);
	cout << "SUMWT : Adding : " << qqq << " to " << www << endl;
	*/

	LatticeExpr<Float> adderSumWt( *(sumwt()) + *(imagestoadd->sumwt()) ); 
	sumwt()->copyData(adderSumWt);
	setUseWeightImage( *sumwt(),  getUseWeightImage(*(imagestoadd->sumwt()) ) );

      }
    if(adddensity)
      {
	LatticeExpr<Float> adderDensity( *(gridwt()) + *(imagestoadd->gridwt()) ); 
	gridwt()->copyData(adderDensity);
      }

  }

void SIImageStore::setWeightDensity( std::shared_ptr<SIImageStore> imagetoset )
  {
    LogIO os( LogOrigin("SIImageStore","setWeightDensity",WHERE) );

    gridwt()->copyData( LatticeExpr<Float> ( *(imagetoset->gridwt()) ) );

  }

  // TODO
  //    cout << "WARN :   get getPbMax right for cube.... weight is indexed on chan and pol." << endl;
  Double SIImageStore::getPbMax()
  {

    //// Don't do any extra norm. Minor cycle will operate with native PB.
    //return 1.0;

    //// Normalize PB to 1 at the center of the image OF CHANNEL ZERO
    
    //        IPosition shp = weight(0)->shape();
    //     IPosition center(4, shp[0]/2, shp[1]/2,0,0);
    //    return sqrt(   weight(0)->getAt( center )   );
    

    //// Normalize PB to 1 at the location of the maximum (across all chans..)
    
    LatticeExprNode le( sqrt(max( *(weight(0)) )) );
    return le.getFloat();
    
  }


  Double SIImageStore::getPbMax(Int pol,Int chan)
  {

    //// Normalize PB to 1 at the location of the maximum (per pol,chan)
    
    CountedPtr<ImageInterface<Float> > subim=makeSubImage(0,1, 
							  chan, itsImageShape[3],
							  pol, itsImageShape[2], 
							  *weight(0) );

    LatticeExprNode le( sqrt(max( *subim )) );
    return le.getFloat();
  }

  void  SIImageStore::makePBFromWeight(const Float pblimit)
  {
   LogIO os( LogOrigin("SIImageStore","makePBFromWeight",WHERE) );

    	for(Int pol=0; pol<itsImageShape[2]; pol++)
	  {
	       for(Int chan=0; chan<itsImageShape[3]; chan++)
	      {

		itsPBScaleFactor = getPbMax(pol,chan);
		
		if(itsPBScaleFactor<=0){os << LogIO::NORMAL1 << "Skipping normalization for C:" << chan << " P:" << pol << " because pb max is zero " << LogIO::POST;}
		else {

		  CountedPtr<ImageInterface<Float> > wtsubim=makeSubImage(0,1, 
									  chan, itsImageShape[3],
									  pol, itsImageShape[2], 
									  *weight() );
		  CountedPtr<ImageInterface<Float> > pbsubim=makeSubImage(0,1, 
									  chan, itsImageShape[3],
									  pol, itsImageShape[2], 
									  *pb() );
		  
		  
		  LatticeExpr<Float> normed( sqrt(abs(*wtsubim)) / itsPBScaleFactor  );
		  LatticeExpr<Float> limited( iif( normed > fabs(pblimit) , normed, 0.0 ) );
		  pbsubim->copyData( limited );
		}// if not zero
	      }
	  }

        if((pb()->getDefaultMask()==""))
	  {
	    //Remove the old mask as it is no longer valid
	    //removeMask( pb() );

	    //	    if( pblimit >= 0.0 )
	      {
		//MSK//	
		LatticeExpr<Bool> pbmask( iif( *pb() > fabs(pblimit) , True , False ) );
		//MSK// 
		createMask( pbmask, pb() );
	      }

	  }
  }

  void  SIImageStore::makePBImage(const Float pblimit)
  {
   LogIO os( LogOrigin("SIImageStore","makePBImage",WHERE) );

   if( hasPB() )
     {

    	for(Int pol=0; pol<itsImageShape[2]; pol++)
	  {
	       for(Int chan=0; chan<itsImageShape[3]; chan++)
	      {

		  CountedPtr<ImageInterface<Float> > pbsubim=makeSubImage(0,1, 
									  chan, itsImageShape[3],
									  pol, itsImageShape[2], 
									  *pb() );

		  // Norm by the max
		  LatticeExprNode elmax= max( *pbsubim );
		  Float fmax = abs(elmax.getFloat());
		  //If there are multiple overlap of beam such that the peak is larger than 1 then normalize
		  //otherwise leave as is
		  if(fmax>1.0)
		    {
		      LatticeExpr<Float> normed( (*pbsubim) / fmax  );
		      LatticeExpr<Float> limited( iif( normed > fabs(pblimit) , normed, 0.0 ) );
		      pbsubim->copyData( limited );
		    }
		  else
		    {
		      LatticeExpr<Float> limited( iif((*pbsubim) > fabs(pblimit) , (*pbsubim), 0.0 ) );
		      pbsubim->copyData( limited );
		    }
	      }
	  }

	if((pb()->getDefaultMask()==""))// && pblimit >= 0.0)
	  {
	    //	    removeMask( pb() );
	    //MSK//		
	    LatticeExpr<Bool> pbmask( iif( *pb() > fabs(pblimit) , True , False ) );
	    //MSK// 
	    createMask( pbmask, pb() );
	  }

     }// if hasPB

  }

  Bool SIImageStore::createMask(LatticeExpr<Bool> &lemask, 
				CountedPtr<ImageInterface<Float> > outimage)
  {
    //cout << "Calling makeMask for mask0 for " << outimage->name() << endl;
    try
      {
	ImageRegion outreg = outimage->makeMask("mask0",False,True);
	LCRegion& outmask=outreg.asMask();
	outmask.copyData(lemask);
	outimage->defineRegion("mask0",outreg, RegionHandler::Masks, True);
	outimage->setDefaultMask("mask0");
	
	outimage->unlock();
	outimage->tempClose();
	
	//    outimage->table().unmarkForDelete();      
      }
    catch (const AipsError& x) {
      throw(AipsError("Error in creating internal T/F mask : " + x.getMesg() ));
    }

    return True;
  }

  Bool SIImageStore::copyMask(CountedPtr<ImageInterface<Float> > inimage,
				CountedPtr<ImageInterface<Float> > outimage)
  {
    //    cout << "In copyMask for " << outimage->name() << endl;

    try
      {
	if( (inimage->getDefaultMask()).matches("mask0") ) // input mask exists.
	  {
	    removeMask(outimage);
	    
	    // // clear output image mask
	    // if( (outimage->getDefaultMask()).matches("mask0") ) 
	    //   {outimage->setDefaultMask(""); 
	    // 	outimage->removeRegion("mask0");}
	    // get mask from input image
	    
	    ImageRegion outreg=outimage->makeMask("mask0", False, True);
	    LCRegion& outmask=outreg.asMask();
	    outmask.copyData(inimage->getRegion("mask0").asLCRegion());
	    outimage->defineRegion("mask0",outreg, RegionHandler::Masks,True);
	    outimage->setDefaultMask("mask0");
	  }
      }
    catch (const AipsError& x) {
      throw(AipsError("Error in copying internal T/F mask : " + x.getMesg() ));
    }
    return True;
  }
  
  void SIImageStore::removeMask(CountedPtr<ImageInterface<Float> > im)
  {
    try
      {
	// // clear output image mask
	// if( (im->getDefaultMask()).matches("mask0") ) 
	//   {im->setDefaultMask(""); 
	// 	im->removeRegion("mask0");}
	///Remove the old mask as it is no longer valid
	if (im-> getDefaultMask() != String(""))
	  {
	    String strung=im->getDefaultMask();
	    im->setDefaultMask("");
	    im->removeRegion(strung);
	  } 
	if( im->hasRegion("mask0") )
	  {
	    im->removeRegion("mask0");
	  }
      }
    catch (const AipsError& x)
      {
	throw(AipsError("Error in deleting internal T/F mask : " + x.getMesg() ));
      }
  } 
  void SIImageStore:: rescaleResolution(Int chan, 
					ImageInterface<Float>& image, 
					const GaussianBeam& newbeam, 
					const GaussianBeam& oldbeam){

    LogIO os( LogOrigin("SIImageStore","rescaleResolution",WHERE) );
    GaussianBeam toBeUsed(Quantity(0.0, "arcsec"),Quantity(0.0, "arcsec"), 
			  Quantity(0.0, "deg")) ;
    try {
      Bool samesize = GaussianDeconvolver::deconvolve(toBeUsed, newbeam, oldbeam);

      /*
      os << LogIO::NORMAL2 << "Chan : " << chan << " : Input beam : : " << oldbeam.getMajor(Unit("arcsec")) << " arcsec, " << oldbeam.getMinor(Unit("arcsec"))<< " arcsec, " << oldbeam.getPA(Unit("deg")) << " deg" << LogIO::POST; 
      os << LogIO::NORMAL2 << "Target beam : " << newbeam.getMajor(Unit("arcsec")) << " arcsec, " << newbeam.getMinor(Unit("arcsec"))<< " arcsec, " << newbeam.getPA(Unit("deg")) << " deg" << LogIO::POST; 
      os << LogIO::NORMAL2 << "Beam to be used : " << toBeUsed.getMajor(Unit("arcsec")) << " arcsec, " << toBeUsed.getMinor(Unit("arcsec"))<< " arcsec, " << toBeUsed.getPA(Unit("deg")) << " deg" << LogIO::POST; 
      os << LogIO::NORMAL2 << "SameSize ? " << samesize << endl;
      */
      
      if( samesize )
	{
	  os << LogIO::NORMAL2 << "Input and output beam sizes are the same for Channel : " << chan << ". Not convolving residuals." << LogIO::POST;
	}
	else 
	{
	  Double pixwidth=sqrt(image.coordinates().increment()(0)*image.coordinates().increment()(0)+image.coordinates().increment()(1)*image.coordinates().increment()(1));
	  
	  if(toBeUsed.getMinor(image.coordinates().worldAxisUnits()[0]) > pixwidth)
	    {
	      StokesImageUtil::Convolve(image, toBeUsed, True);
	    }
	}
    }
    catch (const AipsError& x) {
      //throw(AipsError("Cannot convolve to new beam: may be smaller than old beam : " + x.getMesg() ));
      os << LogIO::WARN << "Cannot convolve to new beam for Channel : " << chan <<  " : " << x.getMesg() << LogIO::POST;
    }
    

  }


  

  void SIImageStore::dividePSFByWeight(const Float /* pblimit*/)
  {
    LogIO os( LogOrigin("SIImageStore","dividePSFByWeight",WHERE) );

    normPSF();

    if( itsUseWeight )
    { 
	
	divideImageByWeightVal( *weight() ); 
    }

  }

  void SIImageStore::normalizePrimaryBeam(const Float pblimit)
  {
    LogIO os( LogOrigin("SIImageStore","normalizePrimaryBeam",WHERE) );

    //    cout << "In dividePSFByWeight : itsUseWeight : " << itsUseWeight << endl;
    if( itsUseWeight )
    { 
	
	for(Int pol=0; pol<itsImageShape[2]; pol++)
	  {
	    for(Int chan=0; chan<itsImageShape[3]; chan++)
	      {
		os << LogIO::NORMAL1 << "Scale factor for [C" +String::toString(chan) + ":P" + String::toString(pol) + "] to keep the model image w.r.to a PB of max=1 is " << getPbMax(pol,chan) << LogIO::POST;
	      }//chan
	  }//pol

	makePBFromWeight(pblimit);
	
    }//if itsUseWeight
    else { makePBImage(pblimit); } // OR... just check that it exists already.
    
   }

  // Make another for the PSF too.
  void SIImageStore::divideResidualByWeight(Float pblimit,String normtype)
  {
    LogIO os( LogOrigin("SIImageStore","divideResidualByWeight",WHERE) );
    

    

    // Normalize by the sumwt, per plane. 
    Bool didNorm = divideImageByWeightVal( *residual() );

    
    
   
    if( itsUseWeight )
      {
	
	for(Int pol=0; pol<itsImageShape[2]; pol++)
	  {
	    for(Int chan=0; chan<itsImageShape[3]; chan++)
	      {
		
		itsPBScaleFactor = getPbMax(pol,chan);
		//	cout << " pbscale : " << itsPBScaleFactor << endl;
		if(itsPBScaleFactor<=0){os << LogIO::NORMAL1 << "Skipping normalization for C:" << chan << " P:" << pol << " because pb max is zero " << LogIO::POST;}
		else {

		CountedPtr<ImageInterface<Float> > wtsubim=makeSubImage(0,1, 
								      chan, itsImageShape[3],
								      pol, itsImageShape[2], 
								      *weight() );
		CountedPtr<ImageInterface<Float> > ressubim=makeSubImage(0,1, 
								      chan, itsImageShape[3],
								      pol, itsImageShape[2], 
								      *residual() );

		
		LatticeExpr<Float> ratio;
		Float scalepb=1.0;
		if( normtype=="flatnoise"){
		  LatticeExpr<Float>deno = LatticeExpr<Float> ( sqrt( abs(*(wtsubim)) ) * itsPBScaleFactor );
		  os << LogIO::NORMAL1 ;
		  os <<  "[C" +String::toString(chan) + ":P" + String::toString(pol) + "] ";
		  os << "Dividing " << itsImageName+String(".residual") ;
		  os << " by [ sqrt(weightimage) * " << itsPBScaleFactor ;
		  os << " ] to get flat noise with unit pb peak."<< LogIO::POST;

           
          scalepb=fabs(pblimit)*itsPBScaleFactor*itsPBScaleFactor;
		  LatticeExpr<Float> mask( iif( (deno) > scalepb , 1.0, 0.0 ) );
		  LatticeExpr<Float> maskinv( iif( (deno) > scalepb , 0.0, 1.0 ) );
		  ratio=( ( (*(ressubim)) * mask ) / ( deno + maskinv ) );
		}
		else if(normtype=="pbsquare"){
		  Float deno =  itsPBScaleFactor*itsPBScaleFactor ;
		  os << LogIO::NORMAL1 ;
		  os <<  "[C" +String::toString(chan) + ":P" + String::toString(pol) + "] ";
		  os << "Dividing " << itsImageName+String(".residual") ;
		  os << itsPBScaleFactor ;
		  os << " ] to get optimal noise with unit pb peak."<< LogIO::POST;
		  scalepb=fabs(pblimit)*itsPBScaleFactor*itsPBScaleFactor;
		  //LatticeExpr<Float> mask( iif( (deno) > scalepb , 1.0, 0.0 ) );
		  //LatticeExpr<Float> maskinv( iif( (deno) > scalepb , 0.0, 1.0 ) );
		  ratio=(  (*(ressubim)) / ( deno ) );
		}
		else if( normtype=="flatsky") {

		  LatticeExpr<Float> deno = LatticeExpr<Float> ( *(wtsubim) );
		  os << LogIO::NORMAL1 ;
		  os <<  "[C" +String::toString(chan) + ":P" + String::toString(pol) + "] ";
		  os << "Dividing " << itsImageName+String(".residual") ;
		  os << " by [ weight ] to get flat sky"<< LogIO::POST;
		  scalepb=fabs(pblimit*pblimit)*itsPBScaleFactor*itsPBScaleFactor;
		  LatticeExpr<Float> mask( iif( (deno) > scalepb , 1.0, 0.0 ) );
		  LatticeExpr<Float> maskinv( iif( (deno) > scalepb , 0.0, 1.0 ) );
		  ratio=( ( (*(ressubim)) * mask ) / ( deno + maskinv ) );
		}

		//		IPosition ip(4,itsImageShape[0]/2,itsImageShape[1]/2,0,0);
		//Float resval = ressubim->getAt(ip);

		//LatticeExpr<Float> mask( iif( (deno) > scalepb , 1.0, 0.0 ) );
		//LatticeExpr<Float> maskinv( iif( (deno) > scalepb , 0.0, 1.0 ) );
		//LatticeExpr<Float> ratio( ( (*(ressubim)) * mask ) / ( deno + maskinv ) );
		
		//above blocks all sources outside minpb but visible with weight coverage
		//which could be cleaned out...one could use below for that
		//LatticeExpr<Float> ratio(iif( deno > scalepb, (*(ressubim))/ deno, *ressubim ) );

		ressubim->copyData(ratio);
		//cout << "Val of residual before|after normalizing at center for pol " << pol << " chan " << chan << " : " << resval << "|" << ressubim->getAt(ip) << " weight : " << wtsubim->getAt(ip) << endl;
		}// if not zero
	      }//chan
	  }//pol
	
      }
    
    // If no normalization happened, print a warning. The user must check if it's right or not.
    // Or... later if we get a gridder that does pre-norms, this warning can go. 
    if( (didNorm | itsUseWeight) != True ) 
      os << LogIO::WARN << "No normalization done to residual" << LogIO::POST;
    
    ///// A T/F mask in the residual will confuse users looking at the interactive clean
    ///// window
        if((residual()->getDefaultMask()=="") && hasPB()  &&  pblimit >=0.0 )
       {copyMask(pb(),residual());}

	if( pblimit <0.0 && (residual()->getDefaultMask()).matches("mask0") ) removeMask( residual() );




  }
  

  void SIImageStore::divideModelByWeight(Float pblimit, const String normtype)
  {
    LogIO os( LogOrigin("SIImageStore","divideModelByWeight",WHERE) );

    
        if(itsUseWeight // only when needed
	   && weight() )// i.e. only when possible. For an initial starting model, don't need wt anyway.
      {

	if( normtype=="flatsky") {
	 
	  LatticeExprNode LEN = max( *model());
	  os << LogIO::NORMAL1 << "Model is already flat sky with peak flux : " << LEN.getFloat();
	  os << ". No need to divide before prediction" << LogIO::POST;
	  
	  return;
	  }
	else if( normtype=="flatnoise"){

	  for(Int pol=0; pol<itsImageShape[2]; pol++)
	    {
	      for(Int chan=0; chan<itsImageShape[3]; chan++)
		{
		  
		  itsPBScaleFactor = getPbMax(pol,chan);
		  //	cout << " pbscale : " << itsPBScaleFactor << endl;
		if(itsPBScaleFactor<=0){os << LogIO::NORMAL1 << "Skipping normalization for C:" << chan << " P:" << pol << " because pb max is zero " << LogIO::POST;}
		else {
		  
		  CountedPtr<ImageInterface<Float> > wtsubim=makeSubImage(0,1, 
									  chan, itsImageShape[3],
									  pol, itsImageShape[2], 
									  *weight() );
		  CountedPtr<ImageInterface<Float> > modsubim=makeSubImage(0,1, 
									   chan, itsImageShape[3],
									   pol, itsImageShape[2], 
									   *model() );
		  os << LogIO::NORMAL1 ;
		  os <<  "[C" +String::toString(chan) + ":P" + String::toString(pol) + "] ";
		  os << "Dividing " << itsImageName+String(".model") ;
		  os << " by [ sqrt(weight) / " << itsPBScaleFactor ;
		  os <<" ] to get to flat sky model before prediction" << LogIO::POST;
		  
		 
		  LatticeExpr<Float> deno( sqrt( abs(*(wtsubim)) ) / itsPBScaleFactor );
		  
		  LatticeExpr<Float> mask( iif( (deno) > fabs(pblimit) , 1.0, 0.0 ) );
		  LatticeExpr<Float> maskinv( iif( (deno) > fabs(pblimit) , 0.0, 1.0 ) );
		  LatticeExpr<Float> ratio( ( (*(modsubim)) * mask ) / ( deno + maskinv ) );
		  
		  // 
		  //The above has a problem...mask is cutting out clean components found 
		  // outside pblimit ...use below if this is what is wanted
        //LatticeExpr<Float> ratio(iif(sqrt(abs(*(wtsubim))) < (fabs(pblimit)*itsPBScaleFactor), 0.0,  (*(modsubim))/(sqrt( abs(*(wtsubim)))  / itsPBScaleFactor))); 
		  // LatticeExpr<Float> ratio(iif((sqrt(abs(*(wtsubim))) ==0.0), 0.0,  ((*(modsubim))*itsPBScaleFactor)/sqrt( abs(*(wtsubim))) ));
		  
		  IPosition ip(4,itsImageShape[0]/2,itsImageShape[1]/2,0,0);
		  ///		  Float modval = modsubim->getAt(ip);
		  //LatticeExprNode aminval( min(*modsubim) );
		  //LatticeExprNode amaxval( max(*modsubim) );
		  //cout << "Before ---- min : " << aminval.getFloat() << " max : " << amaxval.getFloat() << endl;

		  modsubim->copyData(ratio);
		  //		  cout << "Val of model before|after flattening at center for pol " << pol << " chan " << chan << " : " << modval << "|" << modsubim->getAt(ip) << " weight : " << wtsubim->getAt(ip) << endl;
		  //LatticeExprNode minval( min(*modsubim) );
		  //LatticeExprNode maxval( max(*modsubim) );
		  //cout << "After ---- min : " << minval.getFloat() << " max : " << maxval.getFloat() << endl;
		}// if not zero
		}//chan
	    }//pol

	}
	else if( normtype=="pbsquare"){

	  for(Int pol=0; pol<itsImageShape[2]; pol++)
	    {
	      for(Int chan=0; chan<itsImageShape[3]; chan++)
		{
		  
		  itsPBScaleFactor = getPbMax(pol,chan);
		  //	cout << " pbscale : " << itsPBScaleFactor << endl;
		if(itsPBScaleFactor<=0){os << LogIO::NORMAL1 << "Skipping normalization for C:" << chan << " P:" << pol << " because pb max is zero " << LogIO::POST;}
		else {
		  
		  CountedPtr<ImageInterface<Float> > wtsubim=makeSubImage(0,1, 
									  chan, itsImageShape[3],
									  pol, itsImageShape[2], 
									  *weight() );
		  CountedPtr<ImageInterface<Float> > modsubim=makeSubImage(0,1, 
									   chan, itsImageShape[3],
									   pol, itsImageShape[2], 
									   *model() );
		  os << LogIO::NORMAL1 ;
		  os <<  "[C" +String::toString(chan) + ":P" + String::toString(pol) + "] ";
		  os << "Dividing " << itsImageName+String(".model") ;
		  os << " by [ (weight) / " << itsPBScaleFactor ;
		  os <<" ] to restore to optimal sky model before prediction" << LogIO::POST;
		  
		   
		  LatticeExpr<Float> deno(  abs(*(wtsubim))  / (itsPBScaleFactor*itsPBScaleFactor) );
		  
		  LatticeExpr<Float> mask( iif( (deno) > fabs(pblimit) , 1.0, 0.0 ) );
		  LatticeExpr<Float> maskinv( iif( (deno) > fabs(pblimit) , 0.0, 1.0 ) );
		  LatticeExpr<Float> ratio( ( (*(modsubim)) * mask ) / ( deno + maskinv ) );
		  
		  // 
		  //The above has a problem...mask is cutting out clean components found 
		  // outside pblimit ...use below if this is what is wanted
		  // LatticeExpr<Float> ratio(iif(abs(*(wtsubim)) == 0.0, *modsubim,  (*(modsubim))/( abs(*(wtsubim))  / (itsPBScaleFactor*itsPBScaleFactor)))); 
		  
		  IPosition ip(4,itsImageShape[0]/2,itsImageShape[1]/2,0,0);
		  ///		  Float modval = modsubim->getAt(ip);
		  //LatticeExprNode aminval( min(*modsubim) );
		  //LatticeExprNode amaxval( max(*modsubim) );
		  //cout << "Before ---- min : " << aminval.getFloat() << " max : " << amaxval.getFloat() << endl;

		  modsubim->copyData(ratio);
		  
		  //		  cout << "Val of model before|after flattening at center for pol " << pol << " chan " << chan << " : " << modval << "|" << modsubim->getAt(ip) << " weight : " << wtsubim->getAt(ip) << endl;
		  //LatticeExprNode minval( min(*modsubim) );
		  //LatticeExprNode maxval( max(*modsubim) );
		  //cout << "After ---- min : " << minval.getFloat() << " max : " << maxval.getFloat() << endl;
		}// if not zero
		}//chan
	    }//pol

	}

	//	storeImg(String("flatmodel.im"), *model());
	
      }
    }
  
  void SIImageStore::multiplyModelByWeight(Float pblimit, const String normtype)
  {
   LogIO os( LogOrigin("SIImageStore","multiplyModelByWeight",WHERE) );

        if(itsUseWeight // only when needed
	   && weight() )// i.e. only when possible. For an initial starting model, don't need wt anyway.
      {
	if( normtype=="flatsky") {
	  os << "Model is already flat sky. No need to multiply back after prediction" << LogIO::POST;
	  return;
	  }
	else if( normtype=="flatnoise"){

	  for(Int pol=0; pol<itsImageShape[2]; pol++)
	    {
	      for(Int chan=0; chan<itsImageShape[3]; chan++)
		{
		  
		  itsPBScaleFactor = getPbMax(pol,chan);
		  //	cout << " pbscale : " << itsPBScaleFactor << endl;
		if(itsPBScaleFactor<=0){os << LogIO::NORMAL1 << "Skipping normalization for C:" << chan << " P:" << pol << " because pb max is zero " << LogIO::POST;}
		else {
		  
		  CountedPtr<ImageInterface<Float> > wtsubim=makeSubImage(0,1, 
									  chan, itsImageShape[3],
									  pol, itsImageShape[2], 
									  *weight() );
		  CountedPtr<ImageInterface<Float> > modsubim=makeSubImage(0,1, 
									   chan, itsImageShape[3],
									   pol, itsImageShape[2], 
									   *model() );

		 

		  os << LogIO::NORMAL1 ;
		  os <<  "[C" +String::toString(chan) + ":P" + String::toString(pol) + "] ";
		  os << "Multiplying " << itsImageName+String(".model") ;
		  os << " by [ sqrt(weight) / " << itsPBScaleFactor;
		  os <<  " ] to take model back to flat noise with unit pb peak." << LogIO::POST;

		  LatticeExpr<Float> deno( sqrt( abs(*(wtsubim)) ) / itsPBScaleFactor );
		  
		  LatticeExpr<Float> mask( iif( (deno) > fabs(pblimit) , 1.0, 0.0 ) );
		  LatticeExpr<Float> maskinv( iif( (deno) > fabs(pblimit) , 0.0, 1.0 ) );
		  LatticeExpr<Float> ratio( ( (*(modsubim)) * mask ) * ( deno + maskinv ) );
		 
		  /////See comment in divmodel and divresidual for below usage 
		  //LatticeExpr<Float> ratio ( (*(modsubim)) * sqrt( abs(*(wtsubim)))  / itsPBScaleFactor );
		  modsubim->copyData(ratio);
      
		}// if not zero
		}//chan
	    }//pol
	}
	else if( normtype=="pbsquare"){

	  for(Int pol=0; pol<itsImageShape[2]; pol++)
	    {
	      for(Int chan=0; chan<itsImageShape[3]; chan++)
		{
		  
		  itsPBScaleFactor = getPbMax(pol,chan);
		  //	cout << " pbscale : " << itsPBScaleFactor << endl;
		if(itsPBScaleFactor<=0){os << LogIO::NORMAL1 << "Skipping normalization for C:" << chan << " P:" << pol << " because pb max is zero " << LogIO::POST;}
		else {
		  
		  CountedPtr<ImageInterface<Float> > wtsubim=makeSubImage(0,1, 
									  chan, itsImageShape[3],
									  pol, itsImageShape[2], 
									  *weight() );
		  CountedPtr<ImageInterface<Float> > modsubim=makeSubImage(0,1, 
									   chan, itsImageShape[3],
									   pol, itsImageShape[2], 
									   *model() );

		 

		  os << LogIO::NORMAL1 ;
		  os <<  "[C" +String::toString(chan) + ":P" + String::toString(pol) + "] ";
		  os << "Multiplying " << itsImageName+String(".model") ;
		  os << " by [ weight / " << itsPBScaleFactor*itsPBScaleFactor;
		  os <<  " ] to take model back to flat noise with unit pb peak." << LogIO::POST;
		  	  
		  LatticeExpr<Float> deno(  abs(*(wtsubim))  / (itsPBScaleFactor*itsPBScaleFactor) );
		  
		  LatticeExpr<Float> mask( iif( (deno) > fabs(pblimit) , 1.0, 0.0 ) );
		  LatticeExpr<Float> maskinv( iif( (deno) > fabs(pblimit) , 0.0, 1.0 ) );
		  LatticeExpr<Float> ratio( ( (*(modsubim)) * mask ) * ( deno + maskinv ) );
		 
		  /////See comment in divmodel and divresidual for below usage 
		  //LatticeExpr<Float> ratio ( (*(modsubim)) * sqrt( abs(*(wtsubim))  / itsPBScaleFactor) );
		  modsubim->copyData(ratio);
		}// if not zero
		}//chan
	    }//pol
	}	
      }
  }
  
  GaussianBeam SIImageStore::getPSFGaussian()
  {

    GaussianBeam beam;
    try
      {
	if( psf()->ndim() > 0 )
	  {
	    StokesImageUtil::FitGaussianPSF( *(psf()), beam );
	  }
      }
    catch(AipsError &x)
      {
	//	LogIO os( LogOrigin("SIImageStore","getPSFGaussian",WHERE) );
	//	os << "Error in fitting a Gaussian to the PSF : " << x.getMesg() << LogIO::POST;
	throw( AipsError("Error in fitting a Gaussian to the PSF : " + x.getMesg()) );
      }

    return beam;
  }

  void SIImageStore::makeImageBeamSet()
  {
    LogIO os( LogOrigin("SIImageStore","getPSFGaussian",WHERE) );
    // For all chans/pols, call getPSFGaussian() and put it into ImageBeamSet(chan,pol).
    AlwaysAssert( itsImageShape.nelements() == 4, AipsError );
    Int nx = itsImageShape[0];
    Int ny = itsImageShape[1];
    Int npol = itsImageShape[2];
    Int nchan = itsImageShape[3];
    itsPSFBeams.resize( nchan, npol );
    itsRestoredBeams.resize(nchan, npol);
    //    cout << "makeImBeamSet : imshape : " << itsImageShape << endl;

    String blankpsfs="";

    for( Int chanid=0; chanid<nchan;chanid++) {
      for( Int polid=0; polid<npol; polid++ ) {

	IPosition substart(4,0,0,polid,chanid);
	IPosition substop(4,nx-1,ny-1,polid,chanid);
	Slicer psfslice(substart, substop,Slicer::endIsLast);
	SubImage<Float> subPsf( *psf() , psfslice, True );
	GaussianBeam beam;

	Bool tryfit=True;
	LatticeExprNode le( max(subPsf) );
	tryfit = le.getFloat()>0.0;

	if(tryfit)
	  {
	    try
	      {
		StokesImageUtil::FitGaussianPSF( subPsf, beam );
		itsPSFBeams.setBeam( chanid, polid, beam );
		itsRestoredBeams.setBeam(chanid, polid, beam);
	      }
	    catch(AipsError &x)
	      {
	    	os << LogIO::WARN << "[Chan" << chanid << ":Pol" << polid << "] Error Gaussian fit to PSF : " << x.getMesg() ;
		//		os << LogIO::POST;
		os << " :  Setting restoring beam to largest valid beam." << LogIO::POST;
	      }
	  }
	else
	  {
	    //	    os << LogIO::WARN << "[Chan" << chanid << ":Pol" << polid << "] PSF is blank. Setting null restoring beam." << LogIO::POST ;
	    blankpsfs += "[C" +String::toString(chanid) + ":P" + String::toString(polid) + "] ";
	  }

      }// end of pol loop
    }// end of chan loop

    if( blankpsfs.length() >0 )
      os << LogIO::WARN << "PSF is blank for" << blankpsfs << LogIO::POST;

    //// Replace null (and bad) beams with the good one. 
    ////GaussianBeam maxbeam = findGoodBeam(True);

    //// Replace null beams by a tiny tiny beam, just to get past the ImageInfo restriction that
    //// all planes must have non-null beams.
    Quantity majax(1e-06,"arcsec"),minax(1e-06,"arcsec"),pa(0.0,"deg");
    GaussianBeam defaultbeam;
    defaultbeam.setMajorMinor(majax,minax);
    defaultbeam.setPA(pa);
    for( Int chanid=0; chanid<nchan;chanid++) {
      for( Int polid=0; polid<npol; polid++ ) {
	if( (itsPSFBeams.getBeam(chanid, polid)).isNull() ) 
	  { itsPSFBeams.setBeam( chanid, polid, defaultbeam );
	    itsRestoredBeams.setBeam( chanid, polid, defaultbeam );
	  }
      }// end of pol loop
    }// end of chan loop
    
    /*        
    //// Fill in gaps if there are any --- with the MAX Area beam. 
    /////    GaussianBeam maxbeam = itsPSFBeams.getMaxAreaBeam();
    if( maxbeam.isNull() ) {
	os << LogIO::WARN << "No planes have non-zero restoring beams. Forcing artificial 1.0arcsec beam." << LogIO::POST;
	Quantity majax(1.0,"arcsec"),minax(1.0,"arcsec"),pa(0.0,"deg");
	maxbeam.setMajorMinor(majax,minax);
	maxbeam.setPA(pa);
      }
    else  {
	for( Int chanid=0; chanid<nchan;chanid++) {
	  for( Int polid=0; polid<npol; polid++ ) {
	    if( (itsPSFBeams.getBeam(chanid, polid)).isNull() ) 
	      { itsPSFBeams.setBeam( chanid, polid, maxbeam ); }
	  }// end of pol loop
	}// end of chan loop
      }
    */


    /// For lack of a better place, store this inside the PSF image. To be read later and used to restore
    ImageInfo ii = psf()->imageInfo();
    ii.setBeams( itsPSFBeams );
    psf()->setImageInfo(ii);
    
  }// end of make beam set



  ImageBeamSet SIImageStore::getBeamSet()
  { 
    IPosition beamshp = itsPSFBeams.shape();
    AlwaysAssert( beamshp.nelements()==2 , AipsError );
    if( beamshp[0]==0 || beamshp[1]==0 ) {makeImageBeamSet();}
    return itsPSFBeams; 
  }

  void SIImageStore::printBeamSet(Bool verbose)
  {
    LogIO os( LogOrigin("SIImageStore","printBeamSet",WHERE) );
    AlwaysAssert( itsImageShape.nelements() == 4, AipsError );
    if( itsImageShape[3] == 1 && itsImageShape[2]==1 )
      {
	GaussianBeam beam = itsPSFBeams.getBeam();
	os << "Beam : " << beam.getMajor(Unit("arcsec")) << " arcsec, " << beam.getMinor(Unit("arcsec"))<< " arcsec, " << beam.getPA(Unit("deg")) << " deg" << LogIO::POST; 
 }
    else
      {
        // per CAS-11415, verbose=True when restoringbeam='common'
        if( verbose ) 
          {
            ostringstream oss;
            oss<<"Beam";
	    Int nchan = itsImageShape[3];
	    for( Int chanid=0; chanid<nchan;chanid++) {
	      Int polid=0;
	      //	  for( Int polid=0; polid<npol; polid++ ) {
	      GaussianBeam beam = itsPSFBeams.getBeam( chanid, polid );
	      oss << " [C" << chanid << "]: " << beam.getMajor(Unit("arcsec")) << " arcsec, " << beam.getMinor(Unit("arcsec"))<< " arcsec, " << beam.getPA(Unit("deg")) << " deg";
	    }//for chanid
            os << oss.str() << LogIO::POST;
          }
        else 
          { 
	// TODO : Enable this, when this function doesn't complain about 0 rest freq.
	//                                 or when rest freq is never zero !
	try{
		itsPSFBeams.summarize( os, False, itsCoordSys );
                // per CAS-11415 request, not turn on this one (it prints out per-channel beam in each line in the logger)
		//itsPSFBeams.summarize( os, verbose, itsCoordSys );
	}
	catch(AipsError &x)
	  {
	    os << LogIO::WARN << "Error while printing (compact) restoring beam summary : " <<  x.getMesg() << LogIO::POST;
	    os << "Printing long summary" << LogIO::POST;
	    
	    AlwaysAssert( itsImageShape.nelements() == 4, AipsError );
	    //Int npol = itsImageShape[2];
	    Int nchan = itsImageShape[3];
	    for( Int chanid=0; chanid<nchan;chanid++) {
	      Int polid=0;
	      //	  for( Int polid=0; polid<npol; polid++ ) {
	      GaussianBeam beam = itsPSFBeams.getBeam( chanid, polid );
	      os << "Beam [C" << chanid << "]: " << beam.getMajor(Unit("arcsec")) << " arcsec, " << beam.getMinor(Unit("arcsec"))<< " arcsec, " << beam.getPA(Unit("deg")) << " deg" << LogIO::POST; 
	      //}//for polid
	    }//for chanid
	  }// catch
        }
      }
  }
  
  /////////////////////////////// Restore all planes.

  void SIImageStore::restore(GaussianBeam& rbeam, String& usebeam, uInt term)
  {

    LogIO os( LogOrigin("SIImageStore","restore",WHERE) );
    //     << ". Optionally, PB-correct too." << LogIO::POST;

    AlwaysAssert( itsImageShape.nelements() == 4, AipsError );
    Int nx = itsImageShape[0];
    Int ny = itsImageShape[1];
    Int npol = itsImageShape[2];
    Int nchan = itsImageShape[3];

    /*    if( !hasResidualImage() )
      {
	// Cannot restore without residual/dirty image.
	os << "Cannot restore without residual image" << LogIO::POST;
	return;
      }
    */

    //// Get/fill the beamset
    IPosition beamset = itsPSFBeams.shape();
    AlwaysAssert( beamset.nelements()==2 , AipsError );
    if( beamset[0] != nchan || beamset[1] != npol )
      {
	
	// Get PSF Beams....
	ImageInfo ii = psf()->imageInfo();
	itsPSFBeams = ii.getBeamSet();
	itsRestoredBeams=itsPSFBeams;
	IPosition beamset2 = itsPSFBeams.shape();

	AlwaysAssert( beamset2.nelements()==2 , AipsError );
	if( beamset2[0] != nchan || beamset2[1] != npol )
	  {
	    // Make new beams.
	    os << LogIO::WARN << "Couldn't find pre-computed restoring beams. Re-fitting." << LogIO::POST;
	    makeImageBeamSet();
	  }
      }

    // toggle for printing common beam to the log 
    Bool printcommonbeam(False);
    //// Modify the beamset if needed
    //// if ( rbeam is Null and usebeam=="" ) Don't do anything.
    //// If rbeam is Null but usebeam=='common', calculate a common beam and set 'rbeam'
    //// If rbeam is given (or exists due to 'common'), just use it.
    if( rbeam.isNull() && usebeam=="common") {
      os << "Getting common beam" << LogIO::POST;
      rbeam = CasaImageBeamSet(itsPSFBeams).getCommonBeam();
      os << "Common Beam : " << rbeam.getMajor(Unit("arcsec")) << " arcsec, " << rbeam.getMinor(Unit("arcsec"))<< " arcsec, " << rbeam.getPA(Unit("deg")) << " deg" << LogIO::POST; 
      printcommonbeam=True;
    }
    if( !rbeam.isNull() ) {
      /*for( Int chanid=0; chanid<nchan;chanid++) {
	for( Int polid=0; polid<npol; polid++ ) {
	  itsPSFBeams.setBeam( chanid, polid, rbeam );
	  /// Still need to add the 'common beam' option.
	}//for chanid
      }//for polid
      */
      itsRestoredBeams=ImageBeamSet(rbeam);
      GaussianBeam beam = itsRestoredBeams.getBeam();
     
      //if commonbeam has not printed in the log
      if (!printcommonbeam) {
        os << "Common Beam : " << beam.getMajor(Unit("arcsec")) << " arcsec, " << beam.getMinor(Unit("arcsec"))<< " arcsec, " << beam.getPA(Unit("deg")) << " deg" << LogIO::POST; 
      printcommonbeam=True; // to avoid duplicate the info is printed to th elog
      }
    }// if rbeam not NULL
    //// Done modifying beamset if needed


    /// Before restoring, check for an empty model image and don't convolve (but still smooth residuals)
    /// (for CAS-8271 : make output restored image even if .model is zero... )
    Bool emptymodel = isModelEmpty();
    if(emptymodel) os << LogIO::WARN << "Restoring with an empty model image. Only residuals will be processed to form the output restored image." << LogIO::POST;
    
    //// Use beamset to restore
    for( Int chanid=0; chanid<nchan;chanid++) {
      for( Int polid=0; polid<npol; polid++ ) {
	
	IPosition substart(4,0,0,polid,chanid);
	IPosition substop(4,nx-1,ny-1,polid,chanid);
	Slicer imslice(substart, substop,Slicer::endIsLast);
	SubImage<Float> subRestored( *image(term) , imslice, True );
	SubImage<Float> subModel( *model(term) , imslice, True );
	SubImage<Float> subResidual( *residual(term) , imslice, True );


	GaussianBeam beam = itsRestoredBeams.getBeam( chanid, polid );;

	//os << "Common Beam for chan : " << chanid << " : " << beam.getMajor(Unit("arcsec")) << " arcsec, " << beam.getMinor(Unit("arcsec"))<< " arcsec, " << beam.getPA(Unit("deg")) << " deg" << LogIO::POST; 
        // only print per-chan beam if the common beam is not used for restoring beam
        if(!printcommonbeam) { 
	  os << "Beam for chan : " << chanid << " : " << beam.getMajor(Unit("arcsec")) << " arcsec, " << beam.getMinor(Unit("arcsec"))<< " arcsec, " << beam.getPA(Unit("deg")) << " deg" << LogIO::POST; 
        }

	try
	  {
	    // Initialize restored image
	    subRestored.set(0.0);
	    // Copy model into it
	    subRestored.copyData( LatticeExpr<Float>( subModel )  );
	    // Smooth model by beam
	    if( !emptymodel ) { StokesImageUtil::Convolve( subRestored, beam); }
	    // Add residual image
	    if( !rbeam.isNull() || usebeam == "common") // If need to rescale residuals, make a copy and do it.
	      {
		//		rescaleResolution(chanid, subResidual, beam, itsPSFBeams.getBeam(chanid, polid));
		TempImage<Float> tmpSubResidualCopy( IPosition(4,nx,ny,1,1), subResidual.coordinates());
		tmpSubResidualCopy.copyData( subResidual );
		rescaleResolution(chanid, tmpSubResidualCopy, beam, itsPSFBeams.getBeam(chanid, polid));
		subRestored.copyData( LatticeExpr<Float>( subRestored + tmpSubResidualCopy  ) );
	      }
	    else// if no need to rescale residuals, just add the residuals.
	      {
		subRestored.copyData( LatticeExpr<Float>( subRestored + subResidual  ) );
	      }
	    
	  }
	catch(AipsError &x)
	  {
	    throw( AipsError("Restoration Error in chan" + String::toString(chanid) + ":pol" + String::toString(polid) + " : " + x.getMesg() ) );
	  }
	
      }// end of pol loop
    }// end of chan loop
    
    try
      {
	//MSK//	
	if( hasPB() )
	  {
	    if( (image(term)->getDefaultMask()).matches("mask0") ) removeMask( image(term) );
	    copyMask(residual(term),image(term));
	  }

	//	if(hasPB()){copyMask(residual(term),image(term));}
	ImageInfo iminf = image(term)->imageInfo();
        //iminf.setBeams( itsRestoredBeams);

	os << "Beam Set : Single beam : " << itsRestoredBeams.hasSingleBeam() << "  Multi-beam : " << itsRestoredBeams.hasMultiBeam() << LogIO::DEBUG2;

	iminf.removeRestoringBeam();

	if( itsRestoredBeams.hasSingleBeam() )
	  { iminf.setRestoringBeam( itsRestoredBeams.getBeam() );}
	else
	  {iminf.setBeams( itsRestoredBeams);}

	image(term)->setImageInfo(iminf);
 
      }
    catch(AipsError &x)
      {
	throw( AipsError("Restoration Error  : "  + x.getMesg() ) );
      }
	
  }// end of restore()

  GaussianBeam SIImageStore::findGoodBeam()
  {
    LogIO os( LogOrigin("SIImageStore","findGoodBeam",WHERE) );
    IPosition beamshp = itsPSFBeams.shape();
    AlwaysAssert( beamshp.nelements()==2 , AipsError );

    /*
    if( beamshp[0] != nchan || beamshp[1] != npol )
      {
	// Make new beams.
	os << LogIO::WARN << "Couldn't find pre-computed restoring beams. Re-fitting." << LogIO::POST;
	makeImageBeamSet();
      }
    */

    Vector<Float> areas(beamshp[0]*beamshp[1]);
    Vector<Float> axrat(beamshp[0]*beamshp[1]);
    areas=0.0; axrat=1.0;
    Vector<Bool> flags( areas.nelements() );
    flags=False;
    
    Int cnt=0;
    for( Int chanid=0; chanid<beamshp[0];chanid++) {
      for( Int polid=0; polid<beamshp[1]; polid++ ) {
	GaussianBeam beam = itsPSFBeams(chanid, polid);
	if( !beam.isNull() && beam.getMajor(Unit("arcsec"))>1.1e-06  )  // larger than default filler beam.
	  {
	    areas[cnt] = beam.getArea( Unit("arcsec2") );
	    axrat[cnt] = beam.getMajor( Unit("arcsec") ) / beam.getMinor( Unit("arcsec") );
	  }
	else {
	  flags[cnt] = True;
	}
	cnt++;
      }//for chanid
    }//for polid
    
    Vector<Float> fit( areas.nelements() );
    Vector<Float> fitaxr( areas.nelements() );
    for (Int loop=0;loop<5;loop++)  {
      /// Filter on outliers in PSF beam area
      lineFit( areas, flags, fit, 0, areas.nelements()-1 );
      Float sd = calcStd( areas , flags, fit );
      for (uInt  i=0;i<areas.nelements();i++) {
	if( fabs( areas[i] - fit[i] ) > 3*sd ) flags[i]=True;
      }
      /// Filter on outliers in PSF axial ratio
      lineFit( axrat, flags, fitaxr, 0, areas.nelements()-1 );
      Float sdaxr = calcStd( axrat , flags, fitaxr );
      for (uInt  i=0;i<areas.nelements();i++) {
	if( fabs( axrat[i] - fitaxr[i] ) > 3*sdaxr ) flags[i]=True;
      }
    }
    //    cout << "Original areas : " << areas << endl;
    //    cout << "Original axrats : " << axrat << endl;
    //    cout << "Flags : " << flags << endl;

    // Find max area good beam.
    GaussianBeam goodbeam;
    Int cid=0,pid=0;
    Float maxval=0.0;
    cnt=0;
    for( Int chanid=0; chanid<beamshp[0];chanid++) {
      for( Int polid=0; polid<beamshp[1]; polid++ ) {
	if( flags[cnt] == False ){ 
	  if( areas[cnt] > maxval ) {maxval = areas[cnt]; goodbeam = itsPSFBeams.getBeam(chanid,polid);cid=chanid;pid=polid;}
	}
	cnt++;
      }//polid
    }//chanid

    os << "Picking common beam from C"<<cid<<":P"<<pid<<" : " << goodbeam.getMajor(Unit("arcsec")) << " arcsec, " << goodbeam.getMinor(Unit("arcsec"))<< " arcsec, " << goodbeam.getPA(Unit("deg")) << " deg" << LogIO::POST; 

    Bool badbeam=False;
    for(uInt i=0;i<flags.nelements();i++){if(flags[i]==True) badbeam=True;}

    if( badbeam == True ) 
      { 
	os << "(Ignored beams from :";
	cnt=0;
	for( Int chanid=0; chanid<beamshp[0];chanid++) {
	  for( Int polid=0; polid<beamshp[1]; polid++ ) {
	    if( flags[cnt] == True ){ 
	      os << " C"<<chanid<<":P"<<polid;
	    }
	    cnt++;
	  }//polid
	}//chanid
	os << " as outliers either by area or by axial ratio)" << LogIO::POST;
      } 


    /*
    // Replace 'bad' psfs with the chosen one.
    if( goodbeam.isNull() ) {
      os << LogIO::WARN << "No planes have non-zero restoring beams. Forcing artificial 1.0arcsec beam." << LogIO::POST;
      Quantity majax(1.0,"arcsec"),minax(1.0,"arcsec"),pa(0.0,"deg");
      goodbeam.setMajorMinor(majax,minax);
      goodbeam.setPA(pa);
    }
    else  {
      cnt=0;
      for( Int chanid=0; chanid<nchan;chanid++) {
	for( Int polid=0; polid<npol; polid++ ) {
	  if( flags[cnt]==True ) 
	    { itsPSFBeams.setBeam( chanid, polid, goodbeam ); }
	  cnt++;
	}// end of pol loop
      }// end of chan loop
    }
    */

    return goodbeam;
  }// end of findGoodBeam

  ///////////////////////// Funcs to calculate robust mean and fit, taking into account 'flagged' points.
void SIImageStore :: lineFit(Vector<Float> &data, Vector<Bool> &flag, Vector<Float> &fit, uInt lim1, uInt lim2)
{
  float Sx = 0, Sy = 0, Sxx = 0, Sxy = 0, S = 0, a, b, sd, mn;
  
  mn = calcMean(data, flag);
  sd = calcStd (data, flag, mn);
  
  for (uInt i = lim1; i <= lim2; i++)
    {
      if (flag[i] == False) // if unflagged
	{
	  S += 1 / (sd * sd);
	  Sx += i / (sd * sd);
	  Sy += data[i] / (sd * sd);
	  Sxx += (i * i) / (sd * sd);
	  Sxy += (i * data[i]) / (sd * sd);
	}
    }
  a = (Sxx * Sy - Sx * Sxy) / (S * Sxx - Sx * Sx);
  b = (S * Sxy - Sx * Sy) / (S * Sxx - Sx * Sx);
  
  for (uInt i = lim1; i <= lim2; i++)
    fit[i] = a + b * i;
  
}
/* Calculate the MEAN of 'vect' ignoring values flagged in 'flag' */
Float SIImageStore :: calcMean(Vector<Float> &vect, Vector<Bool> &flag)
{
  Float mean=0;
  Int cnt=0;
  for(uInt i=0;i<vect.nelements();i++)
    if(flag[i]==False)
      {
	mean += vect[i];
	cnt++;
      }
  if(cnt==0) cnt=1;
  return mean/cnt;
}
Float SIImageStore :: calcStd(Vector<Float> &vect, Vector<Bool> &flag, Vector<Float> &fit)
{
  Float std=0;
  uInt n=0,cnt=0;
  n = vect.nelements() < fit.nelements() ? vect.nelements() : fit.nelements();
  for(uInt i=0;i<n;i++)
    if(flag[i]==False)
      {
	cnt++;
	std += (vect[i]-fit[i])*(vect[i]-fit[i]);
      }
  if(cnt==0) cnt=1;
  return sqrt(std/cnt);

}
Float SIImageStore :: calcStd(Vector<Float> &vect, Vector<Bool> &flag, Float mean)
{
  Float std=0;
  uInt cnt=0;
  for(uInt i=0;i<vect.nelements();i++)
    if(flag[i]==False)
      {
	cnt++;
	std += (vect[i]-mean)*(vect[i]-mean);
      }
  return sqrt(std/cnt);
}

  ///////////////////////// End of Funcs to calculate robust mean and fit.



/*
  GaussianBeam SIImageStore::restorePlane()
  {

    LogIO os( LogOrigin("SIImageStore","restorePlane",WHERE) );
    //     << ". Optionally, PB-correct too." << LogIO::POST;

    Bool validbeam=False;
    GaussianBeam beam;
    try
      {
	// Fit a Gaussian to the PSF.
	beam = getPSFGaussian();
	validbeam = True;
      }
    catch(AipsError &x)
      {
	os << LogIO::WARN << "Beam fit error : " + x.getMesg() << LogIO::POST;
      }
    
    try
      {
	if( validbeam==True )
	  {
	    //os << "[" << itsImageName << "] " ;  // Add when parent image name is available.
	    //os << "Restore with beam : " << beam.getMajor(Unit("arcmin")) << " arcmin, " << beam.getMinor(Unit("arcmin"))<< " arcmin, " << beam.getPA(Unit("deg")) << " deg" << LogIO::POST; 
	    
	    // Initialize restored image
	    image()->set(0.0);
	    // Copy model into it
	    image()->copyData( LatticeExpr<Float>( *(model()) )  );
	    // Smooth model by beam
	    StokesImageUtil::Convolve( *(image()), beam);
	    // Add residual image
	    image()->copyData( LatticeExpr<Float>( *(image()) + *(residual())  ) );
	    
	    // Set restoring beam into the image
	    ImageInfo ii = image()->imageInfo();
	    //ii.setRestoringBeam(beam);
	    ii.setBeams(beam);
	    image()->setImageInfo(ii);
	  }
      }
    catch(AipsError &x)
      {
	throw( AipsError("Restoration Error : " + x.getMesg() ) );
      }
	
    return beam;

  }
*/

  void SIImageStore::pbcor(uInt term)
  {

    LogIO os( LogOrigin("SIImageStore","pbcor",WHERE) );

    if( !hasRestored() || !hasPB() )
      {
	// Cannot pbcor without restored image and pb
	os << LogIO::WARN << "Cannot pbcor without restored image and pb" << LogIO::POST;
	return;
      }

	for(Int pol=0; pol<itsImageShape[2]; pol++)
	  {
	    for(Int chan=0; chan<itsImageShape[3]; chan++)
	      {
		
		CountedPtr<ImageInterface<Float> > restoredsubim=makeSubImage(0,1, 
								      chan, itsImageShape[3],
								      pol, itsImageShape[2], 
								      *image(term) );
		CountedPtr<ImageInterface<Float> > pbsubim=makeSubImage(0,1, 
								      chan, itsImageShape[3],
								      pol, itsImageShape[2], 
								      *pb() );

		CountedPtr<ImageInterface<Float> > pbcorsubim=makeSubImage(0,1, 
								      chan, itsImageShape[3],
								      pol, itsImageShape[2], 
								      *imagepbcor(term) );


		LatticeExprNode pbmax( max( *pbsubim ) );
		Float pbmaxval = pbmax.getFloat();

		if( pbmaxval<=0.0 )
		  {
		    os << LogIO::WARN << "Skipping PBCOR for C:" << chan << " P:" << pol << " because pb max is zero " << LogIO::POST;
		    pbcorsubim->set(0.0);
		  }
		else
		  {

		    LatticeExpr<Float> thepbcor( iif( *(pbsubim) > 0.0 , (*(restoredsubim))/(*(pbsubim)) , 0.0 ) );
		    pbcorsubim->copyData( thepbcor );

		}// if not zero
	      }//chan
	  }//pol

	// Copy over the PB mask.
        if((imagepbcor(term)->getDefaultMask()=="") && hasPB())
	  {copyMask(pb(),imagepbcor(term));}

	// Set restoring beam info
	ImageInfo iminf = image(term)->imageInfo();
        //iminf.setBeams( itsRestoredBeams );
	imagepbcor(term)->setImageInfo(iminf);

  }// end pbcor

  Matrix<Float> SIImageStore::getSumWt(ImageInterface<Float>& target)
  {
    Record miscinfo = target.miscInfo();
    
    Matrix<Float> sumwt;
    sumwt.resize();
    if( miscinfo.isDefined("sumwt") 
	&& (miscinfo.dataType("sumwt")==TpArrayFloat || miscinfo.dataType("sumwt")==TpArrayDouble  )  ) 
      { miscinfo.get( "sumwt" , sumwt ); } 
    else   { sumwt.resize( IPosition(2, target.shape()[2], target.shape()[3] ) ); sumwt = 1.0;  }
    
    return sumwt;
  }
  
  void SIImageStore::setSumWt(ImageInterface<Float>& target, Matrix<Float>& sumwt)
  {
    Record miscinfo = target.miscInfo();
    miscinfo.define("sumwt", sumwt);
    target.setMiscInfo( miscinfo );
  }
  

  Bool SIImageStore::getUseWeightImage(ImageInterface<Float>& target)
  {
    Record miscinfo = target.miscInfo();
    Bool useweightimage;
    if( miscinfo.isDefined("useweightimage") && miscinfo.dataType("useweightimage")==TpBool )
      { miscinfo.get( "useweightimage", useweightimage );  }
    else { useweightimage = False; }

    return useweightimage;
  }
  /*
  Bool SIImageStore::getUseWeightImage()
  {
    if( ! itsParentSumWt )
      return False;
    else 
     return  getUseWeightImage( *itsParentSumWt );
  }
  */
  void SIImageStore::setUseWeightImage(ImageInterface<Float>& target, Bool useweightimage)
  {
    Record miscinfo = target.miscInfo();
    miscinfo.define("useweightimage", useweightimage);
    target.setMiscInfo( miscinfo );
  }
  


  Bool SIImageStore::divideImageByWeightVal( ImageInterface<Float>& target )
  {

    Array<Float> lsumwt;
    sumwt()->get( lsumwt , False ); // For MT, this will always pick the zeroth sumwt, which it should.

    IPosition imshape = target.shape();

    //cout << " SumWt  : " << lsumwt << " sumwtshape : " << lsumwt.shape() << " image shape : " << imshape << endl;

    AlwaysAssert( lsumwt.shape()[2] == imshape[2] , AipsError ); // polplanes
    AlwaysAssert( lsumwt.shape()[3] == imshape[3] , AipsError ); // chanplanes

    Bool div=False; // flag to signal if division actually happened, or weights are all 1.0

    for(Int pol=0; pol<lsumwt.shape()[2]; pol++)
      {
	for(Int chan=0; chan<lsumwt.shape()[3]; chan++)
	  {
	    IPosition pos(4,0,0,pol,chan);
	    if( lsumwt(pos) != 1.0 )
	      { 
		//		SubImage<Float>* subim=makePlane(  chan, True ,pol, True, target );
		std::shared_ptr<ImageInterface<Float> > subim=makeSubImage(0,1, 
								      chan, lsumwt.shape()[3],
								      pol, lsumwt.shape()[2], 
								      target );
		if ( lsumwt(pos) > 1e-07 ) {
		    LatticeExpr<Float> le( (*subim)/lsumwt(pos) );
		    subim->copyData( le );
		  }
		else  {
		    subim->set(0.0);
		  }
		div=True;
	      }
	  }
      }

    //    if( div==True ) cout << "Div image by sumwt : " << lsumwt << endl;
    //    else cout << "Already normalized" << endl;

    //    lsumwt = 1.0; setSumWt( target , lsumwt );

    return div;
  }

  void  SIImageStore::normPSF(Int term)
  {

    for(Int pol=0; pol<itsImageShape[2]; pol++)
      {
	for(Int chan=0; chan<itsImageShape[3]; chan++)
	  {
	    ///	    IPosition center(4,itsImageShape[0]/2,itsImageShape[1]/2,pol,chan);
	    
	    std::shared_ptr<ImageInterface<Float> > subim=makeSubImage(0,1, 
								  chan, itsImageShape[3],
								  pol, itsImageShape[2], 
								  (*psf(term)) );

	    std::shared_ptr<ImageInterface<Float> > subim0=makeSubImage(0,1, 
								  chan, itsImageShape[3],
								  pol, itsImageShape[2], 
								  (*psf(0)) );


	    LatticeExprNode themax( max(*(subim0)) );
	    Float maxim = themax.getFloat();
	    
	    if ( maxim > 1e-07 )
	      {
		LatticeExpr<Float> normed( (*(subim)) / maxim );
		subim->copyData( normed );
	      }
	    else
	      {
		subim->set(0.0);
	      }
	  }//chan
      }//pol

  }

  void SIImageStore::calcSensitivity()
  {
    LogIO os( LogOrigin("SIImageStore","calcSensitivity",WHERE) );

    Array<Float> lsumwt;
    sumwt()->get( lsumwt , False ); // For MT, this will always pick the zeroth sumwt, which it should.

    IPosition shp( lsumwt.shape() );
    //cout << "Sumwt shape : " << shp << " : " << lsumwt << endl;
    //AlwaysAssert( shp.nelements()==4 , AipsError );
    
    os << "[" << itsImageName << "] Theoretical sensitivity (Jy/bm):" ;
    
    IPosition it(4,0,0,0,0);
    for ( it[0]=0; it[0]<shp[0]; it[0]++)
      for ( it[1]=0; it[1]<shp[1]; it[1]++)
	for ( it[2]=0; it[2]<shp[2]; it[2]++)
	  for ( it[3]=0; it[3]<shp[3]; it[3]++)
	    {
	      if( shp[0]>1 ){os << "f"<< it[0]+(it[1]*shp[0]) << ":" ;}
	      if( shp[3]>1 ) { os << "c"<< it[3] << ":"; }
	      if( shp[2]>1 ) { os << "p"<< it[2]<< ":" ; }
	      if( lsumwt( it )  > 1e-07 ) 
		{ 
		  os << 1.0/(sqrt(lsumwt(it))) << " " ;
		}
	      else
		{
		  os << "none" << " ";
		}
	    }
    
    os << LogIO::POST;

    //    Array<Float> sens = 1.0/sqrtsumwt;


  }

//////////////////////////////////////////////////////////////////////////////////////////////////////////////////////////////////
//////////////////////////////////////////////////////////////////////////////////////////////////////////////////////////////////
//////////////////////////////////////////////////////////////////////////////////////////////////////////////////////////////////
///////////////////   Utility Functions to gather statistics on the imagestore.

Float SIImageStore::getPeakResidual()
{
    LogIO os( LogOrigin("SIImageStore","getPeakResidual",WHERE) );

    LatticeExprNode pres( max(abs( *residual() ) ));
    Float maxresidual = pres.getFloat();

    //    Float maxresidual = max( residual()->get() );

    return maxresidual;
  }

Float SIImageStore::getPeakResidualWithinMask()
  {
    LogIO os( LogOrigin("SIImageStore","getPeakResidualWithinMask",WHERE) );
        Float minresmask, maxresmask, minres, maxres;
    //findMinMax( residual()->get(), mask()->get(), minres, maxres, minresmask, maxresmask );

    findMinMaxLattice(*residual(), *mask() , maxres,maxresmask, minres, minresmask);
    
    //return maxresmask;
    return max( abs(maxresmask), abs(minresmask) );
  }

  // Calculate the total model flux
Float SIImageStore::getModelFlux(uInt term)
  {
    //    LogIO os( LogOrigin("SIImageStore","getModelFlux",WHERE) );

    LatticeExprNode mflux( sum( *model(term) ) );
    Float modelflux = mflux.getFloat();
    //    Float modelflux = sum( model(term)->get() );

    return modelflux;
  }

  // Check for non-zero model (this is different from getting model flux, for derived SIIMMT)
Bool SIImageStore::isModelEmpty()
  {
    if( ! doesImageExist(itsImageName+imageExts(MODEL)) ) return True;
    else return  ( fabs( getModelFlux(0) ) < 1e-08 );
  }

  // Calculate the PSF sidelobe level...
  Float SIImageStore::getPSFSidelobeLevel()
  {
    LogIO os( LogOrigin("SIImageStore","getPSFSidelobeLevel",WHERE) );

    /// Calculate only once, store and return for all subsequent calls.
    if( itsPSFSideLobeLevel == 0.0 )
      {

	ImageBeamSet thebeams = getBeamSet();

	//------------------------------------------------------------
	IPosition oneplaneshape( itsImageShape );
	AlwaysAssert( oneplaneshape.nelements()==4, AipsError );
	oneplaneshape[2]=1; oneplaneshape[3]=1;
	TempImage<Float> psfbeam( oneplaneshape, itsCoordSys );
	
	// In a loop through channels, subtract out or mask out the main lobe
	Float allmin=0.0, allmax=0.0;
	for(Int pol=0; pol<itsImageShape[2]; pol++)
	  {
	    for(Int chan=0; chan<itsImageShape[3]; chan++)
	      {
		std::shared_ptr<ImageInterface<Float> > onepsf=makeSubImage(0,1, 
								       chan, itsImageShape[3],
								       pol, itsImageShape[2], 
								       (*psf()) );
		
		
		GaussianBeam beam = thebeams.getBeam( chan, pol );
		Vector<Float> abeam(3); // Holds bmaj, bmin, pa  in asec, asec, deg 
		abeam[0] = beam.getMajor().get("arcsec").getValue() * C::arcsec;
		abeam[1] = beam.getMinor().get("arcsec").getValue() * C::arcsec;
		abeam[2] = (beam.getPA().get("deg").getValue() + 90.0)* C::degree;

		//cout << "Beam : " << abeam << endl;

		StokesImageUtil::MakeGaussianPSF( psfbeam,  abeam, False);

		//		storeImg( String("psfbeam.im"), psfbeam );
	
		//Subtract from PSF plane
		LatticeExpr<Float> delobed(  (*onepsf) - psfbeam  );
		
		// For debugging
		//onepsf->copyData( delobed );
		
		//Calc max and min and accumulate across channels. 
		
		LatticeExprNode minval_le( min( *onepsf ) );
		LatticeExprNode maxval_le( max( delobed ) );

		Float minval = minval_le.getFloat();
		Float maxval = maxval_le.getFloat();

		if( minval < allmin ) allmin = minval;
		if( maxval > allmax ) allmax = maxval;
		
	      }//chan
	  }//pol
	
	//------------------------------------------------------------

	itsPSFSideLobeLevel = max( fabs(allmin), fabs(allmax) );

	//os << "PSF min : " << allmin << " max : " << allmax << " psfsidelobelevel : " << itsPSFSideLobeLevel << LogIO::POST;

      }// if changed.
    
    //    LatticeExprNode psfside( min( *psf() ) );
    //    itsPSFSideLobeLevel = fabs( psfside.getFloat() );

    //cout << "PSF sidelobe level : " << itsPSFSideLobeLevel << endl;
    return itsPSFSideLobeLevel;
  }

  void SIImageStore::findMinMax(const Array<Float>& lattice,
					const Array<Float>& mask,
					Float& minVal, Float& maxVal,
					Float& minValMask, Float& maxValMask)
  {
    IPosition posmin(lattice.shape().nelements(), 0);
    IPosition posmax(lattice.shape().nelements(), 0);

    if( sum(mask) <1e-06 ) {minValMask=0.0; maxValMask=0.0;}
    else { minMaxMasked(minValMask, maxValMask, posmin, posmax, lattice,mask); }

    minMax( minVal, maxVal, posmin, posmax, lattice );
  }

Array<Double> SIImageStore::calcRobustRMS(const Float pbmasklevel)
{    
  LogIO os( LogOrigin("SIImageStore","calcRobustRMS",WHERE) );
  Record*  regionPtr=0;
  String LELmask("");
  ArrayLattice<Bool> pbmasklat(residual()->shape());
  pbmasklat.set(False);
  LatticeExpr<Bool> pbmask(pbmasklat);
  if (hasPB()) {
    // set bool mask: False = masked
    pbmask = LatticeExpr<Bool> (iif(*pb() > pbmasklevel, True, False));
  }
  
   
  Record thestats = SDMaskHandler::calcImageStatistics(*residual(), LELmask, regionPtr, True);
  // Turned off the new noise calc (CAS-11705) 
  //Record thestats = SDMaskHandler::calcRobustImageStatistics(*residual(), *mask(), pbmask,  LELmask, regionPtr, True);

  /***
  ImageStatsCalculator imcalc( residual(), regionPtr, LELmask, False); 

  Vector<Int> axes(2);
  axes[0] = 0;
  axes[1] = 1;
  imcalc.setAxes(axes);
  imcalc.setRobust(True);
  Record thestats = imcalc.statistics();
  //cout<<"thestats="<<thestats<<endl;
  ***/

  //Array<Double> maxs, rmss, mads, mdns;
  Array<Double>rmss, mads, mdns;
  //thestats.get(RecordFieldId("max"), maxs);
  thestats.get(RecordFieldId("rms"), rmss);
  thestats.get(RecordFieldId("medabsdevmed"), mads);
  thestats.get(RecordFieldId("median"), mdns);
  
  //os << LogIO::DEBUG1 << "Max : " << maxs << LogIO::POST;
  os << LogIO::DEBUG1 << "RMS : " << rmss << LogIO::POST;
  os << LogIO::DEBUG1 << "MAD : " << mads << LogIO::POST;
  
  // this for the new noise calc
  //return mdns+mads*1.4826;
  // this is the old noise calc
  return mads*1.4826;
}

  void SIImageStore::printImageStats()
  {
    LogIO os( LogOrigin("SIImageStore","printImageStats",WHERE) );
    Float minresmask=0, maxresmask=0, minres=0, maxres=0;
    //    findMinMax( residual()->get(), mask()->get(), minres, maxres, minresmask, maxresmask );
    if(hasMask())
      {
	findMinMaxLattice(*residual(), *mask() , maxres,maxresmask, minres, minresmask);
      }
    else
      {
	LatticeExprNode pres( max( *residual() ) );
	maxres = pres.getFloat();
	LatticeExprNode pres2( min( *residual() ) );
	minres = pres2.getFloat();
      }

    os << "[" << itsImageName << "]" ;
    os << " Peak residual (max,min) " ;
    if( minresmask!=0.0 || maxresmask!=0.0 )
      { os << "within mask : (" << maxresmask << "," << minresmask << ") "; }
    os << "over full image : (" << maxres << "," << minres << ")" << LogIO::POST;

    os << "[" << itsImageName << "] Total Model Flux : " << getModelFlux() << LogIO::POST; 

    
  }

  // Calculate the total model flux
  Float SIImageStore::getMaskSum()
  {
    LogIO os( LogOrigin("SIImageStore","getMaskSum",WHERE) );

    LatticeExprNode msum( sum( *mask() ) );
    Float masksum = msum.getFloat();

    //    Float masksum = sum( mask()->get() );

    return masksum;
  }

Bool SIImageStore::findMinMaxLattice(const Lattice<Float>& lattice, 
				     const Lattice<Float>& mask,
				     Float& maxAbs, Float& maxAbsMask, 
				     Float& minAbs, Float& minAbsMask )
{

  maxAbs=0.0;maxAbsMask=0.0;
  minAbs=1e+10;minAbsMask=1e+10;

  const IPosition tileShape = lattice.niceCursorShape();
  TiledLineStepper ls(lattice.shape(), tileShape, 0);
  {
    RO_LatticeIterator<Float> li(lattice, ls);
    RO_LatticeIterator<Float> mi(mask, ls);
    for(li.reset(),mi.reset();!li.atEnd();li++, mi++) {
      IPosition posMax=li.position();
      IPosition posMin=li.position();
      IPosition posMaxMask=li.position();
      IPosition posMinMask=li.position();
      Float maxVal=0.0;
      Float minVal=0.0;
      Float maxValMask=0.0;
      Float minValMask=0.0;
      
      minMaxMasked(minValMask, maxValMask, posMin, posMax, li.cursor(), mi.cursor());

      minMax( minVal, maxVal, posMin, posMax, li.cursor() );
    
      if( (maxVal) > (maxAbs) ) maxAbs = maxVal;
      if( (maxValMask) > (maxAbsMask) ) maxAbsMask = maxValMask;

      if( (minVal) < (minAbs) ) minAbs = minVal;
      if( (minValMask) < (minAbsMask) ) minAbsMask = minValMask;

    }
  }

  return True;


}

//////////////////////////////////////////////////////////////////////////////////////////////////////////////////////////////////
//////////////////////////////////////////////////////////////////////////////////////////////////////////////////////////////////
//////////////////////////////////////////////////////////////////////////////////////////////////////////////////////////////////
//////////////////////////////////////////////////////////////////////////////////////////////////////////////////////////////////
//////////////////////////////////////////////////////////////////////////////////////////////////////////////////////////////////

  //
  //-------------------------------------------------------------
  // Initialize the internals of the object.  Perhaps other such
  // initializations in the constructors can be moved here too.
  //
  void SIImageStore::init()
  {
    imageExts.resize(MAX_IMAGE_IDS);
    
    imageExts(MASK)=".mask";
    imageExts(PSF)=".psf";
    imageExts(MODEL)=".model";
    imageExts(RESIDUAL)=".residual";
    imageExts(WEIGHT)=".weight";
    imageExts(IMAGE)=".image";
    imageExts(SUMWT)=".sumwt";
    imageExts(GRIDWT)=".gridwt";
    imageExts(PB)=".pb";
    imageExts(FORWARDGRID)=".forward";
    imageExts(BACKWARDGRID)=".backward";
    imageExts(IMAGEPBCOR)=".image.pbcor";

    itsParentPsf = itsPsf;
    itsParentModel=itsModel;
    itsParentResidual=itsResidual;
    itsParentWeight=itsWeight;
    itsParentImage=itsImage;
    itsParentSumWt=itsSumWt;
    itsParentMask=itsMask;
    itsParentImagePBcor=itsImagePBcor;

    //    cout << "parent shape : " << itsParentImageShape << "   shape : " << itsImageShape << endl;
    itsParentImageShape = itsImageShape;
    itsParentCoordSys = itsCoordSys;

    if( itsNFacets>1 || itsNChanChunks>1 || itsNPolChunks>1 ) { itsImageShape=IPosition(4,0,0,0,0); }

    itsOpened=0;

    itsPSFSideLobeLevel=0.0;

  }


void SIImageStore::regridToModelImage( ImageInterface<Float> &inputimage, Int term )
  {
    try 
      {

    //output coords
	IPosition outshape = itsImageShape;
	CoordinateSystem outcsys = itsCoordSys;
	DirectionCoordinate outDirCsys = outcsys.directionCoordinate();
	SpectralCoordinate outSpecCsys = outcsys.spectralCoordinate();
     
	// do regrid   
	IPosition axes(3,0, 1, 2);
	IPosition inshape = inputimage.shape();
	CoordinateSystem incsys = inputimage.coordinates(); 
	DirectionCoordinate inDirCsys = incsys.directionCoordinate();
	SpectralCoordinate inSpecCsys = incsys.spectralCoordinate();

	Vector<Int> dirAxes = CoordinateUtil::findDirectionAxes(incsys);
	axes(0) = dirAxes(0); 
	axes(1) = dirAxes(1);
	axes(2) = CoordinateUtil::findSpectralAxis(incsys);
	
	try {
	  ImageRegrid<Float> imregrid;
	  imregrid.regrid( *(model(term)), Interpolate2D::LINEAR, axes, inputimage ); 
	} catch (AipsError &x) {
	  throw(AipsError("ImageRegrid error : "+ x.getMesg()));
	}
	
      }catch(AipsError &x)
      {
	throw(AipsError("Error in regridding input model image to target coordsys : " + x.getMesg()));
      }
  }

  //
  //---------------------------------------------------------------
  //
  void SIImageStore::makePersistent(String& fileName)
  {
    LogIO logIO(LogOrigin("SIImageStore", "makePersistent"));
    ofstream outFile; outFile.open(fileName.c_str(),std::ofstream::out);
    if (!outFile) logIO << "Failed to open filed \"" << fileName << "\"" << LogIO::EXCEPTION;
    //  String itsImageName;
    outFile << "itsImageNameBase: " << itsImageName << endl;

    //IPosition itsImageShape;
    outFile << "itsImageShape: " << itsImageShape.nelements() << " ";
    for (uInt i=0;i<itsImageShape.nelements(); i++) outFile << itsImageShape(i) << " "; outFile << endl;

    // Don't know what to do with this.  Looks like this gets
    // filled-in from one of the images.  So load this from one of the
    // images if they exist?
    //CoordinateSystem itsCoordSys; 

    // Int itsNFacets;
    outFile << "itsNFacets: " << itsNFacets << endl;
    outFile << "itsUseWeight: " << itsUseWeight << endl;
    

    // Misc Information to go into the header. 
    //    Record itsMiscInfo; 
    itsMiscInfo.print(outFile);
    
    // std::shared_ptr<ImageInterface<Float> > itsMask, itsPsf, itsModel, itsResidual, itsWeight, itsImage, itsSumWt;
    // std::shared_ptr<ImageInterface<Complex> > itsForwardGrid, itsBackwardGrid;

    Vector<Bool> ImageExists(MAX_IMAGE_IDS);
    if ( ! itsMask )     ImageExists(MASK)=False;
    if ( ! itsPsf )      ImageExists(PSF)=False;
    if ( ! itsModel )    ImageExists(MODEL)=False;
    if ( ! itsResidual ) ImageExists(RESIDUAL)=False;
    if ( ! itsWeight )   ImageExists(WEIGHT)=False;
    if ( ! itsImage )    ImageExists(IMAGE)=False;
    if ( ! itsSumWt )    ImageExists(SUMWT)=False;
    if ( ! itsGridWt )   ImageExists(GRIDWT)=False;
    if ( ! itsPB )       ImageExists(PB)=False;

    if ( ! itsForwardGrid )    ImageExists(FORWARDGRID)=False;
    if ( ! itsBackwardGrid )   ImageExists(BACKWARDGRID)=False;
    
    outFile << "ImagesExist: " << ImageExists << endl;
  }
  //
  //---------------------------------------------------------------
  //
  void SIImageStore::recreate(String& fileName)
  {
    LogIO logIO(LogOrigin("SIImageStore", "recreate"));
    ifstream inFile; inFile.open(fileName.c_str(),std::ofstream::out);
    if (!inFile) logIO << "Failed to open filed \"" << fileName << "\"" << LogIO::EXCEPTION;
      
    String token;
    inFile >> token; if (token == "itsImageNameBase:") inFile >> itsImageName;

    inFile >> token; 
    if (token=="itsImageShape:")
      {
	Int n;
	inFile >> n;
	itsImageShape.resize(n);
	for (Int i=0;i<n; i++) inFile >> itsImageShape(i);
      }

    // Int itsNFacets;
    inFile >> token; if (token=="itsNFacets:") inFile >> itsNFacets;
    inFile >> token; if (token=="itsUseWeight:") inFile >> itsUseWeight;

    Bool coordSysLoaded=False;
    String itsName;      
    try 
      {
	itsName=itsImageName+imageExts(MASK);casa::openImage(itsName,     itsMask);
	if (coordSysLoaded==False) {itsCoordSys=itsMask->coordinates(); itsMiscInfo=itsImage->miscInfo();coordSysLoaded=True;}
      } catch (AipsIO& x) {logIO << "\"" << itsName << "\" not found." << LogIO::WARN;};
    try 
      {
	itsName=itsImageName+imageExts(MODEL);casa::openImage(itsName,    itsModel);
	if (coordSysLoaded==False) {itsCoordSys=itsModel->coordinates(); itsMiscInfo=itsModel->miscInfo();coordSysLoaded=True;}
      } catch (AipsIO& x) {logIO << "\"" << itsName << "\" not found." << LogIO::WARN;};
    try 
      {
	itsName=itsImageName+imageExts(RESIDUAL);casa::openImage(itsName, itsResidual);
	if (coordSysLoaded==False) {itsCoordSys=itsResidual->coordinates(); itsMiscInfo=itsResidual->miscInfo();coordSysLoaded=True;}
      } catch (AipsIO& x) {logIO << "\"" << itsName << "\" not found." << LogIO::WARN;};
    try 
      {
	itsName=itsImageName+imageExts(WEIGHT);casa::openImage(itsName,   itsWeight);
	if (coordSysLoaded==False) {itsCoordSys=itsWeight->coordinates(); itsMiscInfo=itsWeight->miscInfo();coordSysLoaded=True;}
      } catch (AipsIO& x) {logIO << "\"" << itsName << "\" not found." << LogIO::WARN;};
    try 
      {
	itsName=itsImageName+imageExts(IMAGE);casa::openImage(itsName,    itsImage);
	if (coordSysLoaded==False) {itsCoordSys=itsImage->coordinates(); itsMiscInfo=itsImage->miscInfo();coordSysLoaded=True;}
      } catch (AipsIO& x) {logIO << "\"" << itsName << "\" not found." << LogIO::WARN;};
    try 
      {
	itsName=itsImageName+imageExts(SUMWT);casa::openImage(itsName,    itsSumWt);
	if (coordSysLoaded==False) {itsCoordSys=itsSumWt->coordinates(); itsMiscInfo=itsSumWt->miscInfo();coordSysLoaded=True;}
      } catch (AipsIO& x) {logIO << "\"" << itsName << "\" not found." << LogIO::WARN;};
    try
      {
	itsName=itsImageName+imageExts(PSF);casa::openImage(itsName,      itsPsf);
	if (coordSysLoaded==False) {itsCoordSys=itsPsf->coordinates(); itsMiscInfo=itsPsf->miscInfo();coordSysLoaded=True;}
      } catch (AipsIO& x) {logIO << "\"" << itsName << "\" not found." << LogIO::WARN;};
    try
      {
	casa::openImage(itsImageName+imageExts(FORWARDGRID),  itsForwardGrid);
	casa::openImage(itsImageName+imageExts(BACKWARDGRID), itsBackwardGrid);
      }
    catch (AipsError& x)
      {
	logIO << "Did not find forward and/or backward grid.  Just say'n..." << LogIO::POST;
      }

  }


  //////////////////////////////////////////////////////////////////////////////////////////////////////
  //////////////////////////////////////////////////////////////////////////////////////////////////////

} //# NAMESPACE CASA - END
<|MERGE_RESOLUTION|>--- conflicted
+++ resolved
@@ -432,12 +432,8 @@
 							     const Bool dosumwt, const Int nfacetsperside, const Bool checkCoordSys)
   {
 
-<<<<<<< HEAD
-    SHARED_PTR<ImageInterface<Float> > imPtr;
-=======
+
     std::shared_ptr<ImageInterface<Float> > imPtr;
-
->>>>>>> 8cfc1aef
     IPosition useShape( itsParentImageShape );
 
     if( dosumwt ) // change shape to sumwt image shape.
