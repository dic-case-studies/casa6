#!/usr/bin/env python3
# Copyright (C) 2018
# Associated Universities, Inc. Washington DC, USA.
#
# This library is free software; you can redistribute it and/or modify it
# under the terms of the GNU Library General Public License as published by
# the Free Software Foundation; either version 2 of the License, or (at your
# option) any later version.
#
# This library is distributed in the hope that it will be useful, but WITHOUT
# ANY WARRANTY; without even the implied warranty of MERCHANTABILITY or
# FITNESS FOR A PARTICULAR PURPOSE.  See the GNU Library General Public
# License for more details.
#
# You should have received a copy of the GNU Library General Public License
# along with this library; if not, write to the Free Software Foundation,
# Inc., 675 Massachusetts Ave, Cambridge, MA 02139, USA.
#
# Correspondence concerning AIPS++ should be addressed as follows:
#        Internet email: aips2-request@nrao.edu.
#        Postal address: AIPS++ Project Office
#                        National Radio Astronomy Observatory
#                        520 Edgemont Road
#                        Charlottesville, VA 22903-2475 USA


"""CASAtasks Python Module

This is a standard python module that provides CASA tools and tasks
without regular CASA's bespoke CLI.
"""
from __future__ import division, print_function

classifiers = """\
Development Status :: 3 - Alpha
Intended Audience :: Developers
License :: OSI Approved :: GNU Library or Lesser General Public License (LGPL)
Programming Language :: Python :: 2.7
Programming Language :: C++
Topic :: Software Development
Topic :: Scientific/Engineering :: Astronomy
Topic :: Software Development :: Libraries :: Python Modules
Operating System :: MacOS :: MacOS X
Operating System :: POSIX
"""
##
##  Without this zlib import at the beginning, building the casataks
##  wheel on RHEL7 (w/ rh-python36-python-3.6.3-3.el7.x86_64) dies
##  with a segmentation violation at:
##
##    #0  0x00007f1d192ecf89 in fill_window () from /lib64/libz.so.1
##    #1  0x00007f1d192ed590 in deflate_slow () from /lib64/libz.so.1
##    #2  0x00007f1d192ee624 in deflate () from /lib64/libz.so.1
##    #3  0x00007f1d0851a195 in zlib_Compress_compress () from /opt/rh/rh-python36/root/usr/lib64/python3.6/lib-dynload/zlib.cpython-36m-x86_64-linux-gnu.so
##
import zlib
import sys
import os

try:
    import casatools
    from casatools.config import build as tools_config
except:
    print("cannot find CASAtools (https://open-bitbucket.nrao.edu/projects/CASA/repos/casatools/browse) in PYTHONPATH")
    os._exit(1)

from setuptools import setup, find_packages
from distutils.dir_util import copy_tree, remove_tree
from distutils.util import get_platform
from distutils.cmd import Command
from distutils.command.build import build
from subprocess import Popen, PIPE
from subprocess import call as Proc
from datetime import datetime
from textwrap import dedent
from shutil import copy2
import subprocess
import sysconfig
import pickle
import errno
import time
import re

from os import listdir
from os.path import isfile, join, islink
from itertools import chain
import argparse

parser=argparse.ArgumentParser()
parser.add_argument('--version', help='version')
parser.add_argument('bdist_wheel', help='bdist_wheel')
args=parser.parse_args()

print (args.version)

module_name = 'casatasks'

pyversion = float(sys.version_info[0]) + float(sys.version_info[1]) / 10.0

if pyversion < 3:
    str_encode = str
    str_decode = str
    def pipe_decode(output):
        return output
else:
    def str_encode(s):
        return bytes(s,sys.getdefaultencoding())
    def str_decode(bs):
        return bs.decode(sys.getdefaultencoding(),"strict")
    def pipe_decode(output):
        if isinstance(output,bytes) or isinstance(output,bytearray):
            return str_decode(output)
        elif isinstance(output,tuple):
            return (str_decode(output[0]),str_decode(output[1]))
        else:
            return ("","")

def compute_version( ):
    if (args.version != None ):
        print (args.version.split("."))
        (major, minor, patch, feature) = args.version.split(".")
        return(int(major), int(minor), int(patch), int(feature),"","","")
    else:
        proc = Popen( [ "./version" ], stdout=PIPE, stderr=PIPE )
        out,err = pipe_decode(proc.communicate( ))
        print(out)
        devbranchtag = out.split(" ")[0].strip()
        print(devbranchtag)
        releasetag = out.split(" ")[1].strip()
        dirty=""
        if (len(out.split(" ")) == 3):
            print("Latest commit doesn't have a tag. Adding -dirty flag to version string.")
            dirty="+" + out.split(" ")[2].strip() # "+" denotes local version identifier as described in PEP440
        print(releasetag)
        devbranchversion = ""
        devbranchrevision = ""
        if (devbranchtag != releasetag):
            devbranchrevision = devbranchtag.split("-")[-1]
            if (devbranchtag.startswith("CAS-")):
                devbranchversion=devbranchtag.split("-")[1]
            else:
                devbranchversion=100
            devbranchrevision = devbranchtag.split("-")[-1]
        else:
            isDevBranch = False
        (major, minor, patch, feature) = releasetag.split(".")
        return(int(major), int(minor), int(patch), int(feature), devbranchversion, devbranchrevision, dirty)


(casatasks_major,casatasks_minor,casatasks_patch,casatasks_feature, devbranchversion, devbranchrevision, dirty) = compute_version( )
casatasks_version = '%d.%d.%d.%d%s' % (casatasks_major,casatasks_minor,casatasks_patch,casatasks_feature, dirty)
if devbranchversion !="":
    casatasks_version = '%d.%d.%d.%da%s.dev%s%s' % (casatasks_major,casatasks_minor,casatasks_patch,casatasks_feature,devbranchversion,devbranchrevision,dirty)

public_scripts = [ 'src/scripts/config.py' ]

private_scripts = [ 'src/scripts/userconfig.py',
                    'src/scripts/casa_transition.py',
                    'src/scripts/ialib.py',
                    'src/scripts/cvt.py',
                    'src/scripts/callibrary.py',
                    'src/scripts/flaghelper.py',
                    'src/scripts/partitionhelper.py',
                    'src/tasks/task_imhead.py',
                    'src/tasks/task_immoments.py',
                    'src/tasks/task_imhistory.py',
                    'src/tasks/task_applycal.py',
                    'src/tasks/task_bandpass.py',
                    'src/tasks/task_blcal.py',
                    'src/tasks/task_calstat.py',
                    'src/tasks/task_concat.py',
                    'src/scripts/concatephem.py',
                    'src/tasks/task_split.py',
                    'src/tasks/task_listobs.py',
                    'src/tasks/task_flagdata.py',
                    'src/tasks/task_flagcmd.py',
                    'src/tasks/task_setjy.py',
                    'src/scripts/setjy_helper.py',
                    'src/scripts/solar_system_setjy.py',
                    'src/scripts/mstools.py',
                    'src/scripts/update_spw.py',
                    'src/tasks/task_cvel.py',
                    'src/tasks/task_cvel2.py',
                    'src/tasks/task_importuvfits.py',
                    'src/tasks/task_importfits.py',
                    'src/tasks/task_exportfits.py',
                    'src/tasks/task_exportuvfits.py',
                    'src/tasks/task_partition.py',
                    'src/tasks/task_listpartition.py',
                    'src/tasks/task_flagmanager.py',
                    'src/tasks/task_mstransform.py',
                    'src/tasks/task_tclean.py',
                    'src/tasks/task_immath.py',
                    'src/tasks/task_vishead.py',
                    'src/scripts/vishead_util.py',
                    'src/tasks/task_uvsub.py',
                    'src/tasks/task_spxfit.py',
                    'src/tasks/task_splattotable.py',
                    'src/tasks/task_specsmooth.py',
                    'src/tasks/task_specflux.py',
                    'src/tasks/task_smoothcal.py',
                    'src/tasks/task_specfit.py',
                    'src/tasks/task_imstat.py',
                    'src/tasks/task_slsearch.py',
                    'src/tasks/task_delmod.py',
                    'src/tasks/task_imsubimage.py',
                    'src/tasks/task_accor.py',
                    'src/tasks/task_accum.py',
                    'src/tasks/task_asdmsummary.py',
                    'src/tasks/task_clearcal.py',
                    'src/tasks/task_conjugatevis.py',
                    'src/tasks/task_exportasdm.py',
                    'src/tasks/task_importasdm.py',
                    'src/scripts/convertephem.py',
                    'src/tasks/task_clearstat.py',
                    'src/tasks/task_fixplanets.py',
                    'src/scripts/JPLephem_reader2.py',
                    'src/tasks/task_fixvis.py',
                    'src/tasks/task_fluxscale.py',
                    'src/tasks/task_ft.py',
                    'src/tasks/task_gaincal.py',
                    'src/tasks/task_gencal.py',
                    'src/scripts/correct_ant_posns.py',
                    'src/scripts/correct_ant_posns_alma.py',
                    'src/scripts/correct_ant_posns_evla.py',
                    'src/tasks/task_hanningsmooth.py',
                    'src/tasks/task_imcollapse.py',
                    'src/tasks/task_imcontsub.py',
                    'src/tasks/task_imdev.py',
                    'src/tasks/task_imfit.py',
                    'src/tasks/task_impbcor.py',
                    'src/tasks/task_importasap.py',
                    'src/tasks/task_importatca.py',
                    'src/tasks/task_importfitsidi.py',
                    'src/tasks/task_importgmrt.py',
                    'src/tasks/task_importnro.py',
                    'src/tasks/task_importvla.py',
                    'src/tasks/task_impv.py',
                    'src/tasks/task_imrebin.py',
                    'src/tasks/task_imreframe.py',
                    'src/tasks/task_imregrid.py',
                    'src/tasks/task_imsmooth.py',
                    'src/tasks/task_imtrans.py',
                    'src/tasks/task_imval.py',
                    'src/tasks/task_initweights.py',
                    'src/tasks/task_listcal.py',
                    'src/tasks/task_listfits.py',
                    'src/tasks/task_listhistory.py',
                    'src/tasks/task_listsdm.py',
                    'src/tasks/task_listvis.py',
                    'src/tasks/task_makemask.py',
                    'src/scripts/imtools.py',
                    'src/tasks/task_polcal.py',
                    'src/tasks/task_polfromgain.py',
                    'src/tasks/task_predictcomp.py',
                    'src/tasks/task_rerefant.py',
                    'src/scripts/restfreqtool.py',
                    'src/tasks/task_rmfit.py',
                    'src/tasks/task_rmtables.py',
                    'src/scripts/sdutil.py',
                    'src/tasks/task_sdbaseline.py',
                    'src/tasks/task_sdcal.py',
                    'src/tasks/task_sdfit.py',
                    'src/tasks/task_sdfixscan.py',
                    'src/tasks/task_sdgaincal.py',
                    'src/tasks/task_sdimaging.py',
                    'src/scripts/sdbeamutil.py',
                    'src/scripts/cleanhelper.py',
                    'src/tasks/task_sdimaging.py',
                    'src/tasks/task_sdsmooth.py',
                    'src/tasks/task_tsdimaging.py',
                    'src/tasks/task_nrobeamaverage.py',
                    'src/tasks/task_sdpolaverage.py',
                    'src/tasks/task_sdsidebandsplit.py',
                    'src/tasks/task_plotprofilemap.py',
                    'src/scripts/simutil.py',
                    'src/tasks/task_simalma.py',
                    'src/tasks/task_simobserve.py',
                    'src/tasks/task_simanalyze.py',
                    'src/tasks/task_feather.py',
                    'src/tasks/task_statwt.py',
                    'src/tasks/task_virtualconcat.py',
                    'src/tasks/task_uvcontsub.py',
                    'src/tasks/task_uvmodelfit.py',
                    'src/tasks/task_visstat.py',
                    'src/tasks/task_widebandpbcor.py',
                    'src/tasks/task_importmiriad.py',
                    'src/tasks/task_plotweather.py',
                    'src/tasks/task_plotants.py',
                    'src/tasks/task_fringefit.py',
                    'src/tasks/task_plotbandpass.py',
                    'src/scripts/predictcomp_helper.py',
                    'src/scripts/task_logging.py',
                    'src/tasks/task_sdintimaging.py',
                    'src/scripts/sdint_helper.py',
]

private_modules = [ 'src/modules/parallel', 'src/modules/imagerhelpers' ]

xml_xlate = { 'casa-source/gcwrap/tasks/imhead.xml': 'xml/imhead.xml',
              'casa-source/gcwrap/tasks/immoments.xml': 'xml/immoments.xml',
              'casa-source/gcwrap/tasks/imhistory.xml': 'xml/imhistory.xml',
              'casa-source/gcwrap/tasks/applycal.xml': 'xml/applycal.xml',
              'casa-source/gcwrap/tasks/bandpass.xml': 'xml/bandpass.xml',
              'casa-source/gcwrap/tasks/blcal.xml': 'xml/blcal.xml',
              'casa-source/gcwrap/tasks/calstat.xml': 'xml/calstat.xml',
              'casa-source/gcwrap/tasks/concat.xml': 'xml/concat.xml',
              'casa-source/gcwrap/tasks/split.xml': 'xml/split.xml',
              'casa-source/gcwrap/tasks/listobs.xml': 'xml/listobs.xml',
              'casa-source/gcwrap/tasks/flagdata.xml': 'xml/flagdata.xml',
              'casa-source/gcwrap/tasks/flagcmd.xml': 'xml/flagcmd.xml',
              'casa-source/gcwrap/tasks/setjy.xml': 'xml/setjy.xml',
              'casa-source/gcwrap/tasks/cvel.xml': 'xml/cvel.xml',
              'casa-source/gcwrap/tasks/cvel2.xml': 'xml/cvel2.xml',
              'casa-source/gcwrap/tasks/importuvfits.xml': 'xml/importuvfits.xml',
              'casa-source/gcwrap/tasks/importfits.xml': 'xml/importfits.xml',
              'casa-source/gcwrap/tasks/exportfits.xml': 'xml/exportfits.xml',
              'casa-source/gcwrap/tasks/exportuvfits.xml': 'xml/exportuvfits.xml',
              'casa-source/gcwrap/tasks/partition.xml': 'xml/partition.xml',
              'casa-source/gcwrap/tasks/listpartition.xml': 'xml/listpartition.xml',
              'casa-source/gcwrap/tasks/flagmanager.xml': 'xml/flagmanager.xml',
              'casa-source/gcwrap/tasks/mstransform.xml': 'xml/mstransform.xml',
              'casa-source/gcwrap/tasks/tclean.xml': 'xml/tclean.xml',
              'casa-source/gcwrap/tasks/immath.xml': 'xml/immath.xml',
              'casa-source/gcwrap/tasks/vishead.xml': 'xml/vishead.xml',
              'casa-source/gcwrap/tasks/uvsub.xml': 'xml/uvsub.xml',
              'casa-source/gcwrap/tasks/spxfit.xml': 'xml/spxfit.xml',
              'casa-source/gcwrap/tasks/splattotable.xml': 'xml/splattotable.xml',
              'casa-source/gcwrap/tasks/specsmooth.xml': 'xml/specsmooth.xml',
              'casa-source/gcwrap/tasks/specflux.xml': 'xml/specflux.xml',
              'casa-source/gcwrap/tasks/smoothcal.xml': 'xml/smoothcal.xml',
              'casa-source/gcwrap/tasks/specfit.xml': 'xml/specfit.xml',
              'casa-source/gcwrap/tasks/imstat.xml': 'xml/imstat.xml',
              'casa-source/gcwrap/tasks/slsearch.xml': 'xml/slsearch.xml',
              'casa-source/gcwrap/tasks/delmod.xml': 'xml/delmod.xml',
              'casa-source/gcwrap/tasks/imsubimage.xml': 'xml/imsubimage.xml',
              'casa-source/gcwrap/tasks/accor.xml': 'xml/accor.xml',
              'casa-source/gcwrap/tasks/accum.xml': 'xml/accum.xml',
              'casa-source/gcwrap/tasks/asdmsummary.xml': 'xml/asdmsummary.xml',
              'casa-source/gcwrap/tasks/clearcal.xml': 'xml/clearcal.xml',
              'casa-source/gcwrap/tasks/conjugatevis.xml': 'xml/conjugatevis.xml',
              'casa-source/gcwrap/tasks/exportasdm.xml': 'xml/exportasdm.xml',
              'casa-source/gcwrap/tasks/importasdm.xml': 'xml/importasdm.xml',
              'casa-source/gcwrap/tasks/clearstat.xml': 'xml/clearstat.xml',
              'casa-source/gcwrap/tasks/fixplanets.xml': 'xml/fixplanets.xml',
              'casa-source/gcwrap/tasks/fixvis.xml': 'xml/fixvis.xml',
              'casa-source/gcwrap/tasks/fluxscale.xml': 'xml/fluxscale.xml',
              'casa-source/gcwrap/tasks/ft.xml': 'xml/ft.xml',
              'casa-source/gcwrap/tasks/gaincal.xml': 'xml/gaincal.xml',
              'casa-source/gcwrap/tasks/gencal.xml': 'xml/gencal.xml',
              'casa-source/gcwrap/tasks/hanningsmooth.xml': 'xml/hanningsmooth.xml',
              'casa-source/gcwrap/tasks/imcollapse.xml': 'xml/imcollapse.xml',
              'casa-source/gcwrap/tasks/imcontsub.xml': 'xml/imcontsub.xml',
              'casa-source/gcwrap/tasks/imdev.xml': 'xml/imdev.xml',
              'casa-source/gcwrap/tasks/imfit.xml': 'xml/imfit.xml',
              'casa-source/gcwrap/tasks/impbcor.xml': 'xml/impbcor.xml',
              'casa-source/gcwrap/tasks/importasap.xml': 'xml/importasap.xml',
              'casa-source/gcwrap/tasks/importatca.xml': 'xml/importatca.xml',
              'casa-source/gcwrap/tasks/importfitsidi.xml': 'xml/importfitsidi.xml',
              'casa-source/gcwrap/tasks/importgmrt.xml': 'xml/importgmrt.xml',
              'casa-source/gcwrap/tasks/importnro.xml': 'xml/importnro.xml',
              'casa-source/gcwrap/tasks/importvla.xml': 'xml/importvla.xml',
              'casa-source/gcwrap/tasks/impv.xml': 'xml/impv.xml',
              'casa-source/gcwrap/tasks/imrebin.xml': 'xml/imrebin.xml',
              'casa-source/gcwrap/tasks/imreframe.xml': 'xml/imreframe.xml',
              'casa-source/gcwrap/tasks/imregrid.xml': 'xml/imregrid.xml',
              'casa-source/gcwrap/tasks/imsmooth.xml': 'xml/imsmooth.xml',
              'casa-source/gcwrap/tasks/imtrans.xml': 'xml/imtrans.xml',
              'casa-source/gcwrap/tasks/imval.xml': 'xml/imval.xml',
              'casa-source/gcwrap/tasks/initweights.xml': 'xml/initweights.xml',
              'casa-source/gcwrap/tasks/listcal.xml': 'xml/listcal.xml',
              'casa-source/gcwrap/tasks/listfits.xml': 'xml/listfits.xml',
              'casa-source/gcwrap/tasks/listhistory.xml': 'xml/listhistory.xml',
              'casa-source/gcwrap/tasks/listsdm.xml': 'xml/listsdm.xml',
              'casa-source/gcwrap/tasks/listvis.xml': 'xml/listvis.xml',
              'casa-source/gcwrap/tasks/makemask.xml': 'xml/makemask.xml',
              'casa-source/gcwrap/tasks/polcal.xml': 'xml/polcal.xml',
              'casa-source/gcwrap/tasks/polfromgain.xml': 'xml/polfromgain.xml',
              'casa-source/gcwrap/tasks/predictcomp.xml': 'xml/predictcomp.xml',
              'casa-source/gcwrap/tasks/rerefant.xml': 'xml/rerefant.xml',
              'casa-source/gcwrap/tasks/rmfit.xml': 'xml/rmfit.xml',
              'casa-source/gcwrap/tasks/rmtables.xml': 'xml/rmtables.xml',
              'casa-source/gcwrap/tasks/sdbaseline.xml': 'xml/sdbaseline.xml',
              'casa-source/gcwrap/tasks/sdcal.xml': 'xml/sdcal.xml',
              'casa-source/gcwrap/tasks/sdfit.xml': 'xml/sdfit.xml',
              'casa-source/gcwrap/tasks/sdfixscan.xml': 'xml/sdfixscan.xml',
              'casa-source/gcwrap/tasks/sdgaincal.xml': 'xml/sdgaincal.xml',
              'casa-source/gcwrap/tasks/sdimaging.xml': 'xml/sdimaging.xml',
              'casa-source/gcwrap/tasks/sdsmooth.xml': 'xml/sdsmooth.xml',
              'casa-source/gcwrap/tasks/tsdimaging.xml': 'xml/tsdimaging.xml',
              'casa-source/gcwrap/tasks/nrobeamaverage.xml': 'xml/nrobeamaverage.xml',
              'casa-source/gcwrap/tasks/simalma.xml': 'xml/simalma.xml',
              'casa-source/gcwrap/tasks/simobserve.xml': 'xml/simobserve.xml',
              'casa-source/gcwrap/tasks/simanalyze.xml': 'xml/simanalyze.xml',
              'casa-source/gcwrap/tasks/feather.xml': 'xml/feather.xml',
              'casa-source/gcwrap/tasks/statwt.xml': 'xml/statwt.xml',
              'casa-source/gcwrap/tasks/virtualconcat.xml': 'xml/virtualconcat.xml',
              'casa-source/gcwrap/tasks/uvcontsub.xml': 'xml/uvcontsub.xml',
              'casa-source/gcwrap/tasks/uvmodelfit.xml': 'xml/uvmodelfit.xml',
              'casa-source/gcwrap/tasks/visstat.xml': 'xml/visstat.xml',
              'casa-source/gcwrap/tasks/widebandpbcor.xml': 'xml/widebandpbcor.xml',
              'casa-source/gcwrap/tasks/importmiriad.xml': 'xml/importmiriad.xml',
              'casa-source/gcwrap/tasks/plotweather.xml': 'xml/plotweather.xml',
              'casa-source/gcwrap/tasks/plotants.xml': 'xml/plotants.xml',
              'casa-source/gcwrap/tasks/fringefit.xml': 'xml/fringefit.xml',
              'casa-source/gcwrap/tasks/plotbandpass.xml': 'xml/plotbandpass.xml',
<<<<<<< HEAD
              'casa-source/gcwrap/tasks/sdintimaging.xml': 'xml/sdintimaging.xml',
=======
              'casa-source/gcwrap/tasks/sdpolaverage.xml': 'xml/sdpolaverage.xml',
              'casa-source/gcwrap/tasks/sdsidebandsplit.xml': 'xml/sdsidebandsplit.xml',
              'casa-source/gcwrap/tasks/plotprofilemap.xml': 'xml/plotprofilemap.xml',
>>>>>>> 7fb4328f
}

xml_files = [ 'xml/imhead.xml',
              'xml/immoments.xml',
              'xml/imhistory.xml',
              'xml/applycal.xml',
              'xml/bandpass.xml',
              'xml/blcal.xml',
              'xml/calstat.xml',
              'xml/concat.xml',
              'xml/split.xml',
              'xml/listobs.xml',
              'xml/flagdata.xml',
              'xml/flagcmd.xml',
              'xml/setjy.xml',
              'xml/cvel.xml',
              'xml/cvel2.xml',
              'xml/importuvfits.xml',
              'xml/importfits.xml',
              'xml/exportfits.xml',
              'xml/exportuvfits.xml',
              'xml/partition.xml',
              'xml/listpartition.xml',
              'xml/flagmanager.xml',
              'xml/mstransform.xml',
              'xml/tclean.xml',
              'xml/immath.xml',
              'xml/vishead.xml',
              'xml/uvsub.xml',
              'xml/spxfit.xml',
              'xml/splattotable.xml',
              'xml/specsmooth.xml',
              'xml/specflux.xml',
              'xml/smoothcal.xml',
              'xml/specfit.xml',
              'xml/imstat.xml',
              'xml/slsearch.xml',
              'xml/delmod.xml',
              'xml/imsubimage.xml',
              'xml/accor.xml',
              'xml/accum.xml',
              'xml/asdmsummary.xml',
              'xml/clearcal.xml',
              'xml/conjugatevis.xml',
              'xml/exportasdm.xml',
              'xml/importasdm.xml',
              'xml/clearstat.xml',
              'xml/fixplanets.xml',
              'xml/fixvis.xml',
              'xml/fluxscale.xml',
              'xml/ft.xml',
              'xml/gaincal.xml',
              'xml/gencal.xml',
              'xml/hanningsmooth.xml',
              'xml/imcollapse.xml',
              'xml/imcontsub.xml',
              'xml/imdev.xml',
              'xml/imfit.xml',
              'xml/impbcor.xml',
              'xml/importasap.xml',
              'xml/importatca.xml',
              'xml/importfitsidi.xml',
              'xml/importgmrt.xml',
              'xml/importnro.xml',
              'xml/importvla.xml',
              'xml/impv.xml',
              'xml/imrebin.xml',
              'xml/imreframe.xml',
              'xml/imregrid.xml',
              'xml/imsmooth.xml',
              'xml/imtrans.xml',
              'xml/imval.xml',
              'xml/initweights.xml',
              'xml/listcal.xml',
              'xml/listfits.xml',
              'xml/listhistory.xml',
              'xml/listsdm.xml',
              'xml/listvis.xml',
              'xml/makemask.xml',
              'xml/polcal.xml',
              'xml/polfromgain.xml',
              'xml/predictcomp.xml',
              'xml/rerefant.xml',
              'xml/rmfit.xml',
              'xml/rmtables.xml',
              'xml/sdbaseline.xml',
              'xml/sdcal.xml',
              'xml/sdfit.xml',
              'xml/sdfixscan.xml',
              'xml/sdgaincal.xml',
              'xml/sdimaging.xml',
              'xml/sdsmooth.xml',
              'xml/tsdimaging.xml',
              'xml/nrobeamaverage.xml',
              'xml/simalma.xml',
              'xml/simobserve.xml',
              'xml/simanalyze.xml',
              'xml/feather.xml',
              'xml/statwt.xml',
              'xml/virtualconcat.xml',
              'xml/uvcontsub.xml',
              'xml/uvmodelfit.xml',
              'xml/visstat.xml',
              'xml/widebandpbcor.xml',
              'xml/importmiriad.xml',
              'xml/plotweather.xml',
              'xml/plotants.xml',
              'xml/fringefit.xml',
              'xml/plotbandpass.xml',
<<<<<<< HEAD
              'xml/sdintimaging.xml',
=======
              'xml/sdpolaverage.xml',
              'xml/sdsidebandsplit.xml',
              'xml/plotprofilemap.xml',
>>>>>>> 7fb4328f
]

if pyversion < 3:
    str_encode = str
    str_decode = str
    def pipe_decode(output):
        return output
else:
    def str_encode(s):
        return bytes(s,sys.getdefaultencoding())
    def str_decode(bs):
        return bs.decode(sys.getdefaultencoding(),"strict")
    def pipe_decode(output):
        if isinstance(output,bytes) or isinstance(output,bytearray):
            return str_decode(output)
        elif isinstance(output,tuple):
            return ( None if output[0] is None else str_decode(output[0]), None if output[1] is None else str_decode(output[1]) )
        else:
            return ("","")

if sys.platform == 'darwin':
    def islib(l):
        return l.endswith('.dylib')
elif sys.platform == 'linux2' or sys.platform == 'linux':
    def islib(l):
        # 'lib_....so
        return l.find('.so') > 3
else:
    sys.exit("oops, had not planned on building on %s" % sys.platform)

def distutils_dir_name(dname):
    """Returns the name of a distutils build directory"""
    f = "{dirname}.{platform}-{version[0]}.{version[1]}"
    return f.format(dirname=dname,platform=get_platform(),version=sys.version_info)

def mkpath(path):
    try:
        os.makedirs(path)
    except OSError as exc:
        if exc.errno == errno.EEXIST and os.path.isdir(path):
            pass
        else:
            raise

def upgrade_xml( conversions ):
    mkpath("xml")
    for k in conversions.keys( ):
        if not os.path.exists(conversions[k]) or os.path.getmtime(conversions[k]) < os.path.getmtime(k):

            print("upgrading %s" % k)

            proc = Popen( [tools_config['build.compiler.xml-casa'], "-upgrade", k],
                          stdout=subprocess.PIPE )

            (output, error) = pipe_decode(proc.communicate( ))

            exit_code = proc.wait( )
            if exit_code != 0:
                sys.exit('upgrading %s failed' % conversions[k])

            if k.endswith("/imval.xml"):
                print("fixing %s" % k)
                ## one test case test_imval.py is fundamentally broken, and fixing this through
                ## a commit causes the test case to proceed past the broken spot... so here
                ## we revert to patching at build time...
                output = output.replace('<output>','<bogus_output>')
                output = output.replace('</output>','</bogus_output>')

            xmlfd = open(conversions[k], 'w')
            xmlfd.write(output)
            xmlfd.close( )

def generate_pyinit(moduledir,tasks):
    """Generate __init__.py for the module
    """
    outfile = os.path.join(moduledir,'__init__.py')

    task_files_dict = list(map(lambda p: "'%s': %s" % p, zip(tasks,map(lambda x: "__os.path.join(__cwd,'%s')" % x.replace('xml','__xml__',1),xml_files))))

    with open(outfile, "w") as fd:
        fd.write("""###########################################################################\n""")
        fd.write("""########################## generated by setup.py ##########################\n""")
        fd.write("""###########################################################################\n""")
        fd.write("from __future__ import absolute_import\n")
        fd.write("from casatools import logsink as _logsink\n")
        fd.write("import os as __os\n")
        fd.write("__cwd = __os.path.dirname(__os.path.abspath(__file__))\n")
        fd.write("__name__ = '%s'\n" % module_name)
        fd.write("__all__ = [ \"casalog\", \"version\", \"version_string\",\n")
        for task in tasks:
            fd.write("            '%s',\n" % task)
        fd.write("          ]\n\n")
        fd.write("""from . import config\n""")
        fd.write("""casalog = _logsink( config.logfile )\n\n""")
        for task in tasks:
            fd.write("from .%s import %s\n" % (task,task))

        fd.write("\n")
        fd.write("def version( ): return [ %d, %d, %d, %d ]\n" % (casatasks_major,casatasks_minor,casatasks_patch,casatasks_feature))
        fd.write("def version_string( ): return \"%s\"\n" % casatasks_version)
        fd.write("casalog.setglobal(True)\n")
        fd.write("\n")
        fd.write("def xml_interface_defs( ): return { %s }\n" % ", ".join(task_files_dict))
        fd.write("\n")
        # Check if MPIEnvironment can be imported at all
        fd.write('mpi_env_found=False\n')
        fd.write('try:\n')
        fd.write('    from casampi.MPIEnvironment import MPIEnvironment\n')
        fd.write('    mpi_env_found=True\n')
        fd.write('except:\n')
        fd.write('    mpi_env_found=False\n')
        # Only the mpi "client" should write the version information (otherwise the logsink will crash)
        fd.write('if mpi_env_found and MPIEnvironment.is_mpi_enabled:\n')
        fd.write('    if MPIEnvironment.is_mpi_client:\n')
        fd.write('        try:\n')
        fd.write('            casalog.post("CASA Version %s")\n' % casatasks_version)
        fd.write('            casalog.post("MPI Enabled")\n')
        fd.write('        except:\n')
        fd.write('            print("Error: the logfile is not writable")\n')
        fd.write('else:\n')
        fd.write('    try:\n')
        fd.write('        casalog.post("CASA Version %s")\n' % casatasks_version)
        fd.write('    except:\n')
        fd.write('        print("Error: the logfile is not writable")\n')  
        fd.write("\n")
        mpi_import_str = '\n'.join((
            "# When in MPI mode, this will put servers into their serve() loop.",
            "# From this point on user scripts can use tclean parallelization, Tier0 parallelization,",
            "# and MMS-parallel tasks",
            "try:",
            "    import importlib",
            "    _clith_spec = importlib.util.find_spec('casalith')",
            "    # Defer to later if in casalith",
            "    if _clith_spec is None:",
            "        import casampi.private.start_mpi",
            "except ImportError:",
            "    pass\n"))
        fd.write(mpi_import_str)
        fd.write("from datetime import datetime as _time\n")
        fd.write("telemetry_starttime = str(_time.now())\n")
        fd.write("import platform\n")
        fd.write("import os\n")
        fd.write("serial_run = mpi_env_found and not MPIEnvironment.is_mpi_enabled\n")
        fd.write("mpi_run_client = mpi_env_found and MPIEnvironment.is_mpi_enabled and MPIEnvironment.is_mpi_client\n")
        fd.write("nompi_or_serial_or_client = not mpi_env_found or serial_run or mpi_run_client\n")
        fd.write("if nompi_or_serial_or_client:\n")
        fd.write("  try:\n")
        fd.write("    import casatelemetry\n")
        fd.write("  except:\n")
        fd.write('    casalog.post("Can\'t import casatelemetry module.")\n')
        fd.write("    config.telemetry_enabled=False\n")
        fd.write("if config.telemetry_enabled and nompi_or_serial_or_client:\n") 
        fd.write("  telemetrylogger = casatelemetry.casatelemetry.telemetry()\n")
        fd.write("  package_variant='wheel'\n")
        fd.write("  try:\n")
        fd.write("    if _clith_spec is not None:\n")
        fd.write("      package_variant='casalith'\n")
        fd.write("  except:\n")
        fd.write("    pass\n")
        fd.write("  try:\n")
        fd.write("    _pipe_spec = importlib.util.find_spec('pipeline')\n")
        fd.write("    if _pipe_spec is not None:\n")
        fd.write("      package_variant='pipeline'\n")
        fd.write("  except:\n")
        fd.write("    pass\n")
        fd.write("  def logstop():\n")
        # Telemetry may be stopped during runtime so check if it is still enabled
        fd.write('    if telemetrylogger.telemetry_enabled:\n')
        fd.write("      telemetry_stoptime = str(_time.now())\n")            
        fd.write('      telemetrylogger.logger.info(telemetry_stoptime + " :: " + str(os.getpid()) + " :: CASAStop :: Stopping CASA at: " + telemetry_stoptime + \n') 
        fd.write('      " Version " + version_string() + " Platform: " + platform.platform() +  " Start time: " + telemetry_starttime + " Variant: " + package_variant)\n')
        #fd.write('   print("mpi_env " + str(mpi_env_found))\n')
        fd.write('  if not mpi_env_found or (mpi_env_found and MPIEnvironment.is_mpi_client):\n')
        fd.write('    telemetrylogger.submitStatistics()\n')
        fd.write('    if telemetrylogger.telemetry_enabled:\n')
        fd.write('      telemetrylogger.logger.info(telemetry_starttime + " :: " + str(os.getpid()) + " :: CASAStart :: Starting CASA at: " + telemetry_starttime + \n') 
        fd.write('      " Version " + version_string() + " Platform: " + platform.platform() + " Variant: " + package_variant)\n')
        fd.write('    if config.crashreporter_enabled:\n')
        fd.write("      casatelemetry.CrashReporter.init(config.logfile)\n")
        fd.write("    import atexit\n")
        fd.write("    atexit.register(logstop)\n")
        

class BuildCasa(build):
    description = "Description of the command"
    user_options = []

    # This method must be implemented
    def initialize_options(self):
        print("initializing options...")
        build.initialize_options(self)

    # This method must be implemented
    def finalize_options(self):
        #self.plat_name = get_platform( )
        print("finalizing options...")
        build.finalize_options(self)

    def run(self):
        upgrade_xml(xml_xlate)
        #scripts/xml-casa output-task=/tmp/debug/task -task taskxml/imhead.xml > /Users/drs/develop/casa/casatools/build/lib.macosx-10.12-x86_64-3.6/casatasks/imhead.py
        libdir = os.path.join("build",distutils_dir_name('lib'))
        moduledir = os.path.join(libdir,"casatasks")
        privatedir = os.path.join(moduledir,"private")
        xmldir = os.path.join(moduledir,"__xml__")

        mkpath(privatedir)
        print("generating task python files...")
        proc = Popen( [tools_config['build.compiler.xml-casa'], "output-task=%s" % moduledir, "-task"] + xml_files,
                      stdout=subprocess.PIPE )

        (output, error) = pipe_decode(proc.communicate( ))

        exit_code = proc.wait( )

        if exit_code != 0:
            sys.exit('python file generation failed')

        tasks = output.split( )
        generate_pyinit(moduledir,tasks)

        for f in public_scripts:
            copy2(f,moduledir)

        for f in private_scripts:
            copy2(f,privatedir)

        for m in private_modules:
            tgt = os.path.join(privatedir,os.path.basename(m))
            copy_tree(m,tgt)

        mkpath(xmldir)
        for x in xml_files:
            copy2(x,xmldir)

class TestCasa(Command):
    user_options = []

    def initialize_options(self):
        self.__test_dir = "build/%s" % distutils_dir_name('testing')
        self.__lib_dir = os.path.abspath("build/%s" % distutils_dir_name('lib'))
        self.__env = os.environ.copy( )
        if 'PYTHONPATH' in self.__env:
            existing_paths = ":".join(list(map(os.path.abspath,self.__env['PYTHONPATH'].split(':'))))
            self.__env['PYTHONPATH'] = "%s:%s" % (self.__lib_dir,existing_paths)
        else:
            self.__env['PYTHONPATH'] = self.__lib_dir
        self.__regression_dir = "build/%s" % distutils_dir_name('regression')
        #self.__regression_ref_dir = "tests/output-regression/reference-%d.%d" % (sys.version_info[0],sys.version_info[1])
        self.__regression_ref_dir = "tests/output-regression/reference"
        self.__regression_sample_gen = "scripts/output-snapshot"
        self.__regression_sample_dir = "%s/%s" % (self.__regression_dir,"output")


    def finalize_options(self):
        pass

    def __dump_output(self, working_dir, bname, out, err):
        stdout_path = "%s/%s-stdout.txt" % (working_dir,bname)
        stdout_fd = open(stdout_path, 'w')
        stdout_fd.write(out)
        stdout_fd.close( )
        stderr_path = "%s/%s-stderr.txt" % (working_dir,bname)
        stderr_fd = open(stderr_path, 'w')
        stderr_fd.write(err)
        stderr_fd.close( )
        return (stdout_path,stderr_path)

    def __run_test(self,tabwidth,test_path,working_dir):
        label = '.'.join(os.path.basename(test_path).split('.')[:-1])
        sys.stdout.write(label + '.' * (tabwidth - len(label)))
        sys.stdout.flush( )
        proc = Popen( [sys.executable,test_path], cwd=working_dir, env=self.__env,
                      stdout=subprocess.PIPE, stderr=subprocess.PIPE )
        (output, error) = pipe_decode(proc.communicate( ))
        exit_code = proc.wait( )
        (stdout_path,stderr_path) = self.__dump_output(working_dir,"log",output,error)
        print(" ok" if exit_code == 0 else " fail")
        return (exit_code, label, stdout_path, stderr_path)

    def __generate_sample(self):
        if os.path.exists(self.__regression_dir):
            remove_tree(self.__regression_dir)
        mkpath(self.__regression_sample_dir)
        proc = Popen( [self.__regression_sample_gen,"out=%s" % self.__regression_sample_dir],
                      env=self.__env, stdout=subprocess.PIPE, stderr=subprocess.PIPE )
        (output, error) = pipe_decode(proc.communicate( ))
        exit_code = proc.wait( )
        self.__dump_output(self.__regression_dir,"sample-generation",output,error)
        return exit_code

    def __compare_reg(self, tabwidth, label, refpath, samplepath):
        sys.stdout.write(label + '.' * (tabwidth - len(label)))
        sys.stdout.flush( )
        proc = Popen( ["/usr/bin/diff",refpath,samplepath], env=self.__env,
                      stdout=subprocess.PIPE, stderr=subprocess.PIPE )
        (output, error) = pipe_decode(proc.communicate( ))
        exit_code = proc.wait( )
        print(" ok" if exit_code == 0 else " fail")
        (op,ep) = self.__dump_output(os.path.dirname(samplepath),label,output,error)
        return (exit_code, label, op, ep)

    def __collect_tests(self, testdir):
        tests = [ ]
        for dir, subdirs, files in os.walk(testdir):
            for f in files:
                if f.endswith(".py") and f.startswith("test_"):
                    workingdir = "%s/%s" % (self.__test_dir,f[:-3])
                    mkpath(workingdir)
                    tests.append((os.path.abspath("%s/%s" % (dir,f)),workingdir))
        return tests

    def __collect_regression_files(self, regdir):
        regression = { }
        for dir, subdirs, files in os.walk(regdir):
            for f in files:
                if f != "log.txt":
                    regression[f] = "%s/%s" % (dir,f)
        return regression

    def __collect_regression(self):
        regression_ref = { }
        regression_sample = { }
        if os.path.isdir(self.__regression_ref_dir):
            if isexe(self.__regression_sample_gen):
                if self.__generate_sample( ) == 0:
                    regression_ref = self.__collect_regression_files(self.__regression_ref_dir)
                    regression_sample = self.__collect_regression_files(self.__regression_sample_dir)
                else:
                    print("warning, generation of regression sample failed; skipping regression test")
            else:
                print( "warning, regression sample generator (%s) does not exist; skipping regression test" %
                       self.__regression_sample_gen)
        else:
            print("warning, regression reference (%s) does not exist; skipping regression test" % self.__regression_ref_dir)
        return (regression_ref, regression_sample)

    def run(self):
        if os.path.exists(self.__test_dir):
            remove_tree(self.__test_dir)
        mkpath(self.__test_dir)
        tests = self.__collect_tests("tests/tasks")

        (regression_ref, regression_sample) = self.__collect_regression( )

        testwidth = 0 if len(tests) == 0 else max(map(lambda x: len(os.path.basename(x[0]))+3,tests))
        regressionwidth = 0 if len(regression_ref) == 0 else max(map(lambda x: len(x)+3,regression_ref.keys( )))
        tabwidth = max(testwidth,regressionwidth,45)

        testresults = list(map(lambda params: self.__run_test(tabwidth,*params),tests))

        len_message = "regression file count"
        print( len_message + '.' * (tabwidth - len(len_message)) +
               (" ok" if len(regression_ref) == len(regression_sample) else " fail") )

        regression_keys = filter(lambda k: k in regression_sample, regression_ref.keys( ))
        regressionresults = list(map(lambda k: self.__compare_reg(tabwidth,k,regression_ref[k],regression_sample[k]), regression_keys))

        results = testresults + regressionresults
        print('-' * (tabwidth + 8))
        passed = list(filter(lambda v: v[0] == 0,results))
        failed = list(filter(lambda v: v[0] != 0,results))
        print("test summary %d passed, %d failed" % (len(passed),len(failed)))
        print("OK" if len(failed) == 0 else "FAIL")
        sys.exit(0 if len(failed) == 0 else 1)

cmd_setup = { 'build': BuildCasa, 'test': TestCasa }
try:
    from wheel.bdist_wheel import bdist_wheel
    class casa_binary_wheel(bdist_wheel):
        user_options = bdist_wheel.user_options + [
            # The format is (long option, short option, description).
            ('debug', None, 'build a debugging version'),
            ('version=', None, 'Silence distutils when passing version for bdist_wheel from the command line'),
        ]

        def initialize_options(self):
            self.version = None
            bdist_wheel.initialize_options(self)
            if '--debug' in sys.argv:
                global _debug_build_
                _debug_build_ = True
                self.debug = 1
            else:
                self.debug = 0

        def run(self):
            global doing_wheel_build
            doing_wheel_build = True
            bdist_wheel.run(self)
            doing_wheel_build = False

    wheel_build = casa_binary_wheel

    cmd_setup['bdist_wheel'] = casa_binary_wheel
except ImportError:
    pass  # custom command not needed if wheel is not installed

setup( name=module_name,version=casatasks_version,
       maintainer="Darrell Schiebel",
       maintainer_email="drs@nrao.edu",
       author="CASA development team",
       author_email="aips2-request@nrao.edu",
       url="https://open-bitbucket.nrao.edu/projects/CASA/repos/casatools/browse",
       download_url="https://casa.nrao.edu/download/",
       license="GNU Library or Lesser General Public License (LGPL)",
       packages=[ module_name,
                  "%s.__xml__" % module_name,
                  "%s.private" % module_name,
                  "%s.private.parallel" % module_name,
                  "%s.private.imagerhelpers" % module_name ],
       classifiers=[ 'Programming Language :: Python :: %s' % pyversion ],
       description="the CASA tasks",
       long_description="The CASAtasks are a collection of (mostly) stateless functions for\nthe analysis of radio astronomy observations.",
       cmdclass=cmd_setup,
       package_dir={module_name: os.path.join('build',distutils_dir_name('lib'), module_name)},
       package_data={'': ['*.xml']},
       install_requires=[ 'casatools==%s' % casatools.version_string( ), 'matplotlib', 'scipy' ]
)<|MERGE_RESOLUTION|>--- conflicted
+++ resolved
@@ -404,13 +404,10 @@
               'casa-source/gcwrap/tasks/plotants.xml': 'xml/plotants.xml',
               'casa-source/gcwrap/tasks/fringefit.xml': 'xml/fringefit.xml',
               'casa-source/gcwrap/tasks/plotbandpass.xml': 'xml/plotbandpass.xml',
-<<<<<<< HEAD
               'casa-source/gcwrap/tasks/sdintimaging.xml': 'xml/sdintimaging.xml',
-=======
               'casa-source/gcwrap/tasks/sdpolaverage.xml': 'xml/sdpolaverage.xml',
               'casa-source/gcwrap/tasks/sdsidebandsplit.xml': 'xml/sdsidebandsplit.xml',
               'casa-source/gcwrap/tasks/plotprofilemap.xml': 'xml/plotprofilemap.xml',
->>>>>>> 7fb4328f
 }
 
 xml_files = [ 'xml/imhead.xml',
@@ -520,13 +517,10 @@
               'xml/plotants.xml',
               'xml/fringefit.xml',
               'xml/plotbandpass.xml',
-<<<<<<< HEAD
               'xml/sdintimaging.xml',
-=======
               'xml/sdpolaverage.xml',
               'xml/sdsidebandsplit.xml',
               'xml/plotprofilemap.xml',
->>>>>>> 7fb4328f
 ]
 
 if pyversion < 3:
