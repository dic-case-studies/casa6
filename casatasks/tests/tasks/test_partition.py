--- conflicted
+++ resolved
@@ -9,14 +9,6 @@
 if is_CASA6:
     from casatasks import listobs, listpartition, flagdata, flagmanager, partition, setjy, split
     from casatools import ctsys, msmetadata, ms, agentflagger, table
-<<<<<<< HEAD
-
-=======
-    ### for testhelper import
-    import sys
-    #sys.path.append(os.path.abspath(os.path.dirname(__file__)))
-    #import testhelper as th
->>>>>>> 2c8f033c
     from casatasks.private import partitionhelper as ph   ##### <----<<< this dependency should be removed
 
     msmdt_local = msmetadata()
@@ -31,10 +23,6 @@
     from taskinit import msmdtool, mstool, aftool, tbtool
 
     from parallel.parallel_task_helper import ParallelTaskHelper
-<<<<<<< HEAD
-=======
-    #import testhelper as th
->>>>>>> 2c8f033c
     import partitionhelper as ph
 
     msmdt_local = msmdtool()
