from __future__ import absolute_import
from __future__ import print_function
import os
import math
import shutil
import string
import time
import re
import copy

from casatasks.private.casa_transition import is_CASA6
if is_CASA6:
    from casatools import synthesisutils
    from casatasks import casalog
else:
    from taskinit import *

    synthesisutils = casac.synthesisutils

'''
A set of helper functions for the tasks  tclean

Summary...
    
'''


######################################################
######################################################
######################################################
######################################################

class ImagerParameters():
    def __init__(self, 

                 ## Data Selection
                 msname='',
                 field='',
                 spw='',
                 timestr='',
                 uvdist='',
                 antenna='',
                 scan='',
                 obs='',
                 state='',
                 datacolumn='corrected',

                 ## Image Definition
                 imagename='', 
                 imsize=[1,1], 
                 cell=[10.0,10.0],
                 phasecenter='',
                 stokes='I',
                 projection='SIN',
                 startmodel='', 

                 ## Spectral Parameters
                 specmode='mfs', 
                 reffreq='',
                 nchan=1, 
                 start='', 
                 width='',
                 outframe='LSRK', 
                 veltype='radio', 
                 restfreq=[''],
                 sysvel='', 
                 sysvelframe='',
                 interpolation='nearest',
                 perchanweightdensity=False,

                 gridder="standard",
#                 ftmachine='gridft', 
                 facets=1, 
                 chanchunks=1,

                 wprojplanes=1,

                 vptable="",
                 usepointing=False,
                 mosweight=False,
                 aterm=True,
                 psterm=True,
                 mterm=True,
                 wbawp = True,
                 cfcache = "",
                 dopointing = False,
                 dopbcorr = True,
                 conjbeams = True,
                 computepastep =360.0,
                 rotatepastep =360.0,
                 
                 pblimit=0.01,
                 normtype='flatnoise',

                 outlierfile='',
                 restart=True,

                 weighting='natural', 
                 robust=0.5,
                 noise='0.0Jy',
                 npixels=0,
                 uvtaper=[],

                 niter=0, 
                 cycleniter=0, 
                 loopgain=0.1,
                 threshold='0.0Jy',
                 nsigma=0.0,
                 cyclefactor=1.0,
                 minpsffraction=0.1,
                 maxpsffraction=0.8,
                 interactive=False,

                 deconvolver='hogbom',
                 scales=[],
                 nterms=1,
                 scalebias=0.6,
                 restoringbeam=[],
#                 mtype='default',

                 usemask='user',
                 mask='',
                 pbmask=0.0,
                 maskthreshold='',
                 maskresolution='',
                 nmask=0,
#                 autoadjust=False,

                 sidelobethreshold=5.0,
                 noisethreshold=3.0,
                 lownoisethreshold=3.0,
                 negativethreshold=0.0,
                 smoothfactor=1.0,
                 minbeamfrac=0.3,
                 cutthreshold=0.01,
                 growiterations=100,
                 dogrowprune=True,
                 minpercentchange=0.0,
                 verbose=False,
                 fastnoise=False,

#                 usescratch=True,
#                 readonly=True,
                 savemodel="none",
                 parallel=False,

                 workdir='',

                 ## CFCache params
                 cflist=[],
                 
                 ## single-dish imaging params
                 gridfunction='SF',
                 convsupport=-1,
                 truncate="-1",
                 gwidth="-1",
                 jwidth="-1",
                 pointingcolumntouse='direction',
                 minweight=0.0,
                 clipminmax=False
                 ):
        self.allparameters=dict(locals())
        del self.allparameters['self']
        self.defaultKey="0";
        ## Selection params. For multiple MSs, all are lists.
        ## For multiple nodes, the selection parameters are modified inside PySynthesisImager
        self.allselpars = {'msname':msname, 'field':field, 'spw':spw, 'scan':scan,
                           'timestr':timestr, 'uvdist':uvdist, 'antenna':antenna, 'obs':obs,'state':state,
                           'datacolumn':datacolumn,
                           'savemodel':savemodel }
#                           'usescratch':usescratch, 'readonly':readonly}

        ## Imaging/deconvolution parameters
        ## The outermost dictionary index is image field. 
        ## The '0' or main field's parameters come from the task parameters
        ## The outlier '1', '2', ....  parameters come from the outlier file
        self.outlierfile = outlierfile
        ## Initialize the parameter lists with the 'main' or '0' field's parameters
        ######### Image definition
        self.allimpars = { self.defaultKey :{'imagename':imagename, 'nchan':nchan, 'imsize':imsize, 
                                 'cell':cell, 'phasecenter':phasecenter, 'stokes': stokes,
                                 'specmode':specmode, 'start':start, 'width':width, 'veltype':veltype,
                                 'nterms':nterms,'restfreq':restfreq, 
                                 'outframe':outframe, 'reffreq':reffreq, 'sysvel':sysvel, 'sysvelframe':sysvelframe,
                                 'projection':projection,
                                 'restart':restart, 'startmodel':startmodel,'deconvolver':deconvolver}    }
        ######### Gridding
        self.allgridpars = { self.defaultKey :{'gridder':gridder,
                                   'aterm': aterm, 'psterm':psterm, 'mterm': mterm, 'wbawp': wbawp, 
                                   'cfcache': cfcache,'dopointing':dopointing, 'dopbcorr':dopbcorr, 
                                   'conjbeams':conjbeams, 'computepastep':computepastep,
                                   'rotatepastep':rotatepastep, #'mtype':mtype, # 'weightlimit':weightlimit,
                                   'facets':facets,'chanchunks':chanchunks,
                                   'interpolation':interpolation, 'wprojplanes':wprojplanes,
                                   'deconvolver':deconvolver, 'vptable':vptable, 'usepointing':usepointing,
                                   ## single-dish specific
                                   'convfunc': gridfunction, 'convsupport': convsupport,
                                   'truncate': truncate, 'gwidth': gwidth, 'jwidth': jwidth,
                                   'minweight': minweight, 'clipminmax': clipminmax, 'imagename':imagename}     }
        ######### weighting
<<<<<<< HEAD

        self.weightpars = {'type':weighting,'robust':robust, 'npixels':npixels,'uvtaper':uvtaper, 'multifield':mosweight}
=======
        rmode='none'
        if(weighting=='briggsabs'):
            rmode='abs'
            weighting='briggs'
        elif(weighting=='briggs'):
            rmode='norm'
        self.weightpars = fixedDict({'type':weighting,'rmode':rmode,'robust':robust, 'noise': noise, 'npixels':npixels,'uvtaper':uvtaper, 'multifield':mosweight, 'usecubebriggs': perchanweightdensity})
>>>>>>> 9b1fadcf

        ######### Normalizers ( this is where flat noise, flat sky rules will go... )
        self.allnormpars = { self.defaultKey : {#'mtype': mtype,
                                 'pblimit': pblimit,'nterms':nterms,'facets':facets,
                                 'normtype':normtype, 'workdir':workdir,
                                 'deconvolver':deconvolver, 'imagename': imagename, 'restoringbeam':restoringbeam}   }


        ######### Deconvolution
        self.alldecpars = { self.defaultKey:{ 'id':0, 'deconvolver':deconvolver, 'nterms':nterms, 
                                    'scales':scales, 'scalebias':scalebias, 'restoringbeam':restoringbeam, 'usemask':usemask, 
                                    'mask':mask, 'pbmask':pbmask, 'maskthreshold':maskthreshold,
                                    'maskresolution':maskresolution, 'nmask':nmask,
                                    #'maskresolution':maskresolution, 'nmask':nmask,'autoadjust':autoadjust,
                                    'sidelobethreshold':sidelobethreshold, 'noisethreshold':noisethreshold,
                                    'lownoisethreshold':lownoisethreshold, 'negativethreshold':negativethreshold,'smoothfactor':smoothfactor,

                                    'minbeamfrac':minbeamfrac, 'cutthreshold':cutthreshold, 'growiterations':growiterations, 
                                     'dogrowprune':dogrowprune, 'minpercentchange':minpercentchange, 'verbose':verbose, 'fastnoise':fastnoise,
                                    'interactive':interactive, 'startmodel':startmodel, 'nsigma':nsigma,  'imagename':imagename} }

        ######### Iteration control. 
        self.iterpars = { 'niter':niter, 'cycleniter':cycleniter, 'threshold':threshold, 
                          'loopgain':loopgain, 'interactive':interactive,
                          'cyclefactor':cyclefactor, 'minpsffraction':minpsffraction, 
                          'maxpsffraction':maxpsffraction,
                          'savemodel':savemodel,'nsigma':nsigma}

        ######### CFCache params. 
        self.cfcachepars = {'cflist': cflist}


        #self.reusename=reuse

        ## List of supported parameters in outlier files.
        ## All other parameters will default to the global values.
        self.outimparlist = ['imagename','nchan','imsize','cell','phasecenter','startmodel',
                             'start','width',
                             'nterms','reffreq','specmode']
        self.outgridparlist = ['gridder','deconvolver','wprojplanes']
        self.outweightparlist=[]
        self.outdecparlist=['deconvolver','startmodel','nterms','usemask','mask']
        self.outnormparlist=['deconvolver','weightlimit','nterms']
#        self.outnormparlist=['imagename','mtype','weightlimit','nterms']

        ret = self.checkParameters(parallel)
        if ret==False:
            casalog.post('Found errors in input parameters. Please check.', 'WARN')

        self.printParameters()

    def getAllPars(self):
        """Return the state of all parameters"""
        return self.allparameters
    def getSelPars(self):
        return self.allselpars
    def getImagePars(self):
        return self.allimpars
    def getGridPars(self):
        return self.allgridpars
    def getWeightPars(self):
        return self.weightpars
    def getDecPars(self):
        return self.alldecpars
    def getIterPars(self):
        return self.iterpars
    def getNormPars(self):
        return self.allnormpars
    def getCFCachePars(self):
        return self.cfcachepars;

    def setSelPars(self,selpars):
        for key in selpars.keys():
            self.allselpars[key] = selpars[key]
    def setImagePars(self,impars):
        for key in impars.keys():
            self.allimpars[key] = impars[key]
    def setGridPars(self,gridpars):
        for key in gridpars.keys():
            self.allgridpars[key] = gridpars[key]
    def setWeightPars(self,weightpars):
        for key in weightpars.keys():
            self.weightpars[key] = weightpars[key]
    def setDecPars(self,decpars):
        for key in decpars.keys():
            self.alldecpars[key] = decpars[key]
    def setIterPars(self,iterpars):
        for key in iterpars.keys():
            self.iterpars[key] = iterpars[key]
    def setNormPars(self,normpars):
        for key in normpars.keys():
            self.allnormpars[key] = normpars[key]



    def checkParameters(self, parallel=False):
        #casalog.origin('refimagerhelper.checkParameters')
        casalog.post('Verifying Input Parameters')
        # Init the error-string
        errs = "" 
        errs += self.checkAndFixSelectionPars()
        errs += self.makeImagingParamLists(parallel)
        errs += self.checkAndFixIterationPars()
        errs += self.checkAndFixNormPars()

        for mss in sorted( self.allselpars.keys() ):
            if(self.allimpars['0']['specmode']=='cubedata'):
                self.allselpars[mss]['outframe']='Undefined'
            if(self.allimpars['0']['specmode']=='cubesource'):
                 self.allselpars[mss]['outframe']='REST'
        ### MOVE this segment of code to the constructor so that it's clear which parameters go where ! 
        ### Copy them from 'impars' to 'normpars' and 'decpars'
        self.iterpars['allimages']={}
        for immod in self.allimpars.keys() :
            self.allnormpars[immod]['imagename'] = self.allimpars[immod]['imagename']
            self.alldecpars[immod]['imagename'] = self.allimpars[immod]['imagename']
            self.allgridpars[immod]['imagename'] = self.allimpars[immod]['imagename']
            self.iterpars['allimages'][immod] = { 'imagename':self.allimpars[immod]['imagename'] , 'multiterm': (self.alldecpars[immod]['deconvolver']=='mtmfs') }

        ## Integers need to be NOT numpy versions.
        self.fixIntParam(self.allimpars, 'imsize')
        self.fixIntParam(self.allimpars, 'nchan')
        self.fixIntParam(self.allimpars,'nterms')
        self.fixIntParam(self.allnormpars,'nterms')
        self.fixIntParam(self.alldecpars,'nterms')
        self.fixIntParam(self.allgridpars,'facets')
        self.fixIntParam(self.allgridpars,'chanchunks')
 
        ## If there are errors, print a message and exit.
        if len(errs) > 0:
#            casalog.post('Parameter Errors : \n' + errs,'WARN')
            raise Exception("Parameter Errors : \n" + errs)
 #           return False
        return True

    ###### Start : Parameter-checking functions ##################


    def checkAndFixSelectionPars(self):
        errs=""

        # If it's already a dict with ms0,ms1,etc...leave it be.
        ok=True
        for kk in self.allselpars.keys():
            if kk.find('ms')!=0:
                ok=False

        if ok==True:
            #print("Already in correct format")
            return errs

        # msname, field, spw, etc must all be equal-length lists of strings, or all except msname must be of length 1.
        if not 'msname'in self.allselpars:
            errs = errs + 'MS name(s) not specified'
        else:

            selkeys = self.allselpars.keys()

            # Convert all non-list parameters into lists.
            for par in selkeys:
                if type( self.allselpars[par] ) != list:
                    self.allselpars[par] = [ self.allselpars[par]  ]
                    
            # Check that all are the same length as nvis
            # If not, and if they're single, replicate them nvis times
            nvis = len(self.allselpars['msname'])
            for par in selkeys:
                if len( self.allselpars[par] ) > 1 and len( self.allselpars[par] ) != nvis:
                    errs = errs + str(par) + ' must have a single entry, or ' + str(nvis) + ' entries to match vis list \n'
                    return errs
                else: # Replicate them nvis times if needed.
                    if len( self.allselpars[par] ) == 1:
                        for ms in range(1,nvis):
                            self.allselpars[par].append( self.allselpars[par][0] )
                    

            # Now, all parameters are lists of strings each of length 'nvis'.
            # Put them into separate dicts per MS.
            selparlist={}
            for ms in range(0,nvis):
                selparlist[ 'ms'+str(ms) ] = {}
                for par in selkeys:
                    selparlist[ 'ms'+str(ms) ][ par ] = self.allselpars[par][ms]

                synu = synthesisutils()
                selparlist[ 'ms'+str(ms) ] = synu.checkselectionparams( selparlist[ 'ms'+str(ms)] )
                synu.done()

#            print(selparlist)

            self.allselpars = selparlist

        return errs


    def makeImagingParamLists(self, parallel ):
        errs=""
        #print "specmode=",self.allimpars['0']['specmode'], " parallel=",parallel
        ## Multiple images have been specified. 
        ## (1) Parse the outlier file and fill a list of imagedefinitions
        ## OR (2) Parse lists per input parameter into a list of parameter-sets (imagedefinitions)
        ### The code below implements (1)
        outlierpars=[]
        parseerrors=""
        if len(self.outlierfile)>0:
            outlierpars,parseerrors = self.parseOutlierFile(self.outlierfile) 
            if parallel:
                print("CALLING checkParallelMFMixModes...")
                errs = self.checkParallelMFMixedModes(self.allimpars,outlierpars)
                if len(errs): 
                    return errs 

        if len(parseerrors)>0:
            errs = errs + "Errors in parsing outlier file : " + parseerrors
            return errs

        # Initialize outlier parameters with defaults
        # Update outlier parameters with modifications from outlier files
        for immod in range(0, len(outlierpars)):
            modelid = str(immod+1)
            self.allimpars[ modelid ] = copy.deepcopy(self.allimpars[ '0' ])
            self.allimpars[ modelid ].update(outlierpars[immod]['impars'])
            self.allgridpars[ modelid ] = copy.deepcopy(self.allgridpars[ '0' ])
            self.allgridpars[ modelid ].update(outlierpars[immod]['gridpars'])
            self.alldecpars[ modelid ] = copy.deepcopy(self.alldecpars[ '0' ])
            self.alldecpars[ modelid ].update(outlierpars[immod]['decpars'])
            self.allnormpars[ modelid ] = copy.deepcopy(self.allnormpars[ '0' ])
            self.allnormpars[ modelid ].update(outlierpars[immod]['normpars'])
            self.alldecpars[ modelid ][ 'id' ] = immod+1  ## Try to eliminate.


        #print(self.allimpars)

#
#        print("REMOVING CHECKS to check...")
#### This does not handle the conversions of the csys correctly.....
####
#        for immod in self.allimpars.keys() :
#            tempcsys = {}
#            if 'csys' in self.allimpars[immod]:
#                tempcsys = self.allimpars[immod]['csys']
#
#            synu = synthesisutils()
#            self.allimpars[immod] = synu.checkimageparams( self.allimpars[immod] )
#            synu.done()
#
#            if len(tempcsys.keys())==0:
#                self.allimpars[immod]['csys'] = tempcsys

        ## Check for name increments, and copy from impars to decpars and normpars.
        self.handleImageNames()

        return errs

    def handleImageNames(self):

            for immod in self.allimpars.keys() :
                inpname = self.allimpars[immod]['imagename']

                ### If a directory name is embedded in the image name, check that the dir exists.
                if inpname.count('/'):
                    splitname = inpname.split('/')
                    prefix = splitname[ len(splitname)-1 ]
                    dirname = inpname[0: len(inpname)-len(prefix)]   # has '/' at end
                    if not os.path.exists( dirname ):
                        casalog.post('Making directory : ' + dirname, 'INFO')
                        os.mkdir( dirname )
                    
            ### Check for name increments 
            #if self.reusename == False:

            if self.allimpars['0']['restart'] == False:   # Later, can change this to be field dependent too.
                ## Get a list of image names for all fields (to sync name increment ids across fields)
                inpnamelist={}
                for immod in self.allimpars.keys() :
                    inpnamelist[immod] = self.allimpars[immod]['imagename'] 

                newnamelist = self.incrementImageNameList( inpnamelist )

                if len(newnamelist) != len(self.allimpars.keys()) :
                    casalog.post('Internal Error : Non matching list lengths in refimagerhelper::handleImageNames. Not updating image names','WARN')
                else : 
                    for immod in self.allimpars.keys() :
                        self.allimpars[immod]['imagename'] = newnamelist[immod]
                
    def checkAndFixIterationPars(self ):
        errs=""

        # Bother checking only if deconvolution iterations are requested
        if self.iterpars['niter']>0:
            # Make sure cycleniter is less than or equal to niter. 
            if self.iterpars['cycleniter']<=0 or self.iterpars['cycleniter'] > self.iterpars['niter']:
                if self.iterpars['interactive']==False:
                    self.iterpars['cycleniter'] = self.iterpars['niter']
                else:
                    self.iterpars['cycleniter'] = min(self.iterpars['niter'] , 100)

        return errs

    def checkAndFixNormPars(self):  
        errs=""

#        for modelid in self.allnormpars.keys():
#            if len(self.allnormpars[modelid]['workdir'])==0:
#                self.allnormpars[modelid]['workdir'] = self.allnormpars['0']['imagename'] + '.workdir'

        return errs

    ###### End : Parameter-checking functions ##################

    ## Parse outlier file and construct a list of imagedefinitions (dictionaries).
    def parseOutlierFile(self, outlierfilename="" ):
        returnlist = []
        errs=""  #  must be empty for no error

        if len(outlierfilename)>0 and not os.path.exists( outlierfilename ):
             errs +=  'Cannot find outlier file : ' +  outlierfilename + '\n'
             return returnlist, errs

        fp = open( outlierfilename, 'r' )
        thelines = fp.readlines()
        tempimpar={}
        tempgridpar={}
        tempweightpar={}
        tempdecpar={}
        tempnormpar={}
        for oneline in thelines:
            aline = oneline.replace('\n','')
#            aline = oneline.replace(' ','').replace('\n','')
            if len(aline)>0 and aline.find('#')!=0:
                parpair = aline.split("=")  
                parpair[0] = parpair[0].replace(' ','')
                #print(parpair)
                if len(parpair) != 2:
                    errs += 'Error in line containing : ' + oneline + '\n'
                if parpair[0] == 'imagename' and tempimpar != {}:
                    #returnlist.append({'impars':tempimpar, 'gridpars':tempgridpar, 'weightpars':tempweightpar, 'decpars':tempdecpar} )
                    returnlist.append({'impars':tempimpar, 'gridpars':tempgridpar, 'weightpars':tempweightpar, 'decpars':tempdecpar, 'normpars':tempnormpar} )
                    tempimpar={}
                    tempgridpar={}
                    tempweightpar={}
                    tempdecpar={}
                    tempnormpar={}
                usepar=False
                if parpair[0] in self.outimparlist:
                    tempimpar[ parpair[0] ] = parpair[1]
                    usepar=True
                if parpair[0] in self.outgridparlist:
                    tempgridpar[ parpair[0] ] = parpair[1]
                    usepar=True
                if parpair[0] in self.outweightparlist:
                    tempweightpar[ parpair[0] ] = parpair[1]
                    usepar=True
                if parpair[0] in self.outdecparlist:
                    tempdecpar[ parpair[0] ] = parpair[1]
                    usepar=True
                if parpair[0] in self.outnormparlist:
                    tempnormpar[ parpair[0] ] = parpair[1]
                    usepar=True
                if usepar==False:
                    print('Ignoring unknown parameter pair : ' + oneline)

        if len(errs)==0:
            returnlist.append( {'impars':tempimpar,'gridpars':tempgridpar, 'weightpars':tempweightpar, 'decpars':tempdecpar, 'normpars':tempnormpar} )

        ## Extra parsing for a few parameters.
        returnlist = self.evalToTarget( returnlist, 'impars', 'imsize', 'intvec' )
        returnlist = self.evalToTarget( returnlist, 'impars', 'nchan', 'int' )
        returnlist = self.evalToTarget( returnlist, 'impars', 'cell', 'strvec' )
        returnlist = self.evalToTarget( returnlist, 'impars', 'nterms', 'int' )
        returnlist = self.evalToTarget( returnlist, 'decpars', 'nterms', 'int' )
        returnlist = self.evalToTarget( returnlist, 'normpars', 'nterms', 'int' )
        returnlist = self.evalToTarget( returnlist, 'gridpars', 'wprojplanes', 'int' )
#        returnlist = self.evalToTarget( returnlist, 'impars', 'reffreq', 'strvec' )


        #print(returnlist)
        return returnlist, errs


    def evalToTarget(self, globalpars, subparkey, parname, dtype='int' ):
        try:
            for fld in range(0, len( globalpars ) ):
                if parname in globalpars[ fld ][subparkey]:
                    if dtype=='int' or dtype=='intvec':
                        val_e = eval( globalpars[ fld ][subparkey][parname] )
                    if dtype=='strvec':
                        tcell =  globalpars[ fld ][subparkey][parname]
                        tcell = tcell.replace(' ','').replace('[','').replace(']','').replace("'","")
                        tcells = tcell.split(',')
                        val_e = []
                        for cell in tcells:
                            val_e.append( cell )

                    globalpars[ fld ][subparkey][parname] = val_e
        except:
            print('Cannot evaluate outlier field parameter "' + parname + '"')

        return globalpars


    def printParameters(self):
        casalog.post('SelPars : ' + str(self.allselpars), 'INFO2')
        casalog.post('ImagePars : ' + str(self.allimpars), 'INFO2')
        casalog.post('GridPars : ' + str(self.allgridpars), 'INFO2')
        casalog.post('NormPars : ' + str(self.allnormpars), 'INFO2')
        casalog.post('Weightpars : ' + str(self.weightpars), 'INFO2')
        casalog.post('DecPars : ' + str(self.alldecpars), 'INFO2')
        casalog.post('IterPars : ' + str(self.iterpars), 'INFO2')


    def incrementImageName(self,imagename):
        dirname = '.'
        prefix = imagename

        if imagename.count('/'):
            splitname = imagename.split('/')
            prefix = splitname[ len(splitname)-1 ]
            ### if it has a leading / then absolute path is assumed
            dirname = (imagename[0: len(imagename)-len(prefix)])  if (imagename[0] == '/') else    ('./' + imagename[0: len(imagename)-len(prefix)]) # has '/' at end

        inamelist = [fn for fn in os.listdir(dirname) if any([fn.startswith(prefix)])];

        if len(inamelist)==0:
            newimagename = dirname[2:] + prefix
        else:
            nlen = len(prefix)
            maxid=1
            for iname in inamelist:
                startind = iname.find( prefix+'_' )
                if startind==0:
                    idstr = ( iname[nlen+1:len(iname)] ).split('.')[0]
                    if idstr.isdigit() :
                        val = eval(idstr)
                        if val > maxid : 
                            maxid = val
            newimagename = dirname[2:] + prefix + '_' + str(maxid+1)

        print('Using : ',  newimagename)
        return newimagename

    def incrementImageNameList(self, inpnamelist ):

        dirnames={}
        prefixes={}

        for immod in inpnamelist.keys() : 
            imagename = inpnamelist[immod]
            dirname = '.'
            prefix = imagename

            if imagename.count('/'):
                splitname = imagename.split('/')
                prefix = splitname[ len(splitname)-1 ]
                dirname = (imagename[0: len(imagename)-len(prefix)])  if (imagename[0] == '/') else    ('./' + imagename[0: len(imagename)-len(prefix)]) # has '/' at end
                

            dirnames[immod] = dirname
            prefixes[immod] = prefix


        maxid=0
        for immod in inpnamelist.keys() : 
            prefix = prefixes[immod]
            inamelist = [fn for fn in os.listdir(dirnames[immod]) if any([fn.startswith(prefix)])];
            nlen = len(prefix)

            if len(inamelist)==0 : 
                locmax=0
            else: 
                locmax=1

            cleanext = ['.image','.residual','.model','.psf','.sumwt','.tt0']
            incremented=False
            for iname in inamelist:
                rootname,ext = os.path.splitext(iname)
                if ext in cleanext:
                    startind = iname.find( prefix+'_' )
                    if startind==0:
                        idstr = ( iname[nlen+1:len(iname)] ).split('.')[0]
                        if idstr.isdigit() :
                            val = eval(idstr)
                            incremented=True
                            if val > locmax : 
                                locmax = val
                    elif startind==-1:
                        if ext=='.tt0':
                           # need one more pass to extract rootname 
                           rootname,ext = os.path.splitext(rootname)
                        if rootname==prefix:
                            # the file name with root file name only
                            incremented=True
                             
            if not incremented: 
                locmax = 0; 
            if locmax > maxid:
                maxid = locmax

        
        newimagenamelist={}
        for immod in inpnamelist.keys() : 
            if maxid==0 : 
                newimagenamelist[immod] = inpnamelist[immod]
            else:
                newimagenamelist[immod] = dirnames[immod][2:] + prefixes[immod] + '_' + str(maxid+1) 

#        print('Input : ',  inpnamelist)
#        print('Dirs : ', dirnames)
#        print('Pre : ', prefixes)
#        print('Max id : ', maxid)
#        print('Using : ',  newimagenamelist)
        return newimagenamelist

    ## Guard against numpy int32,int64 types which don't convert well across tool boundary.
    ## For CAS-8250. Remove when CAS-6682 is done.
    def fixIntParam(self, allpars, parname ):
        for immod in allpars.keys() :
            if parname in allpars[immod]:
                ims = allpars[immod][parname]
                if type(ims) != list:
                    ims = int(ims)
                else:
                    for el in range(0,len(ims)):
                        ims[el] = int(ims[el])
                allpars[immod][parname] = ims


    # check for non-supported multifield in mixed modes in parallel
    #  (e.g. combination cube and continuum for main and outlier fields)
    def checkParallelMFMixedModes(self,allimpars,outlierpars):
        errmsg=''
        print("outlierpars==",outlierpars)
        mainspecmode= allimpars['0']['specmode']
        mainnchan = allimpars['0']['nchan'] 
        print("mainspecmode=",mainspecmode, "mainnchan=",mainnchan)
        cubeoutlier = False
        contoutlier = False
        isnchanmatch = True
        for immod in range(0, len(outlierpars)):
            if 'impars' in outlierpars[immod]:
                if 'nchan' in outlierpars[immod]['impars']:
                    if outlierpars[immod]['impars']['nchan']>1:
                        cubeoutlier=True
                        if outlierpars[immod]['impars']['nchan'] != mainnchan:
                            isnchanmatch=False
                    else:
                        contoutlier=True
                else:
                    if 'specmode' in outlierpars[immod]['impars']:
                        if outlierpars[immod]['impars']['specmode']=='mfs':
                           contoutlier=True
        if mainspecmode.find('cube')==0:
            if contoutlier:
                errmsg="Mixed cube and continuum mode for multifields is currently not supported for parallel mode"
            else: # all cube modes, but need to check if the nchans are the same            
                if not isnchanmatch:
                    errmsg="Cubes for multifields with different nchans are currently not supported for parallel mode "
        else: # mfs 
            if cubeoutlier:
                errmsg="Mixed continuum and cube mode for multifields is currently not supported for parallel mode"
        errs = errmsg
        return errs
      ############################<|MERGE_RESOLUTION|>--- conflicted
+++ resolved
@@ -198,18 +198,14 @@
                                    'truncate': truncate, 'gwidth': gwidth, 'jwidth': jwidth,
                                    'minweight': minweight, 'clipminmax': clipminmax, 'imagename':imagename}     }
         ######### weighting
-<<<<<<< HEAD
-
-        self.weightpars = {'type':weighting,'robust':robust, 'npixels':npixels,'uvtaper':uvtaper, 'multifield':mosweight}
-=======
         rmode='none'
         if(weighting=='briggsabs'):
             rmode='abs'
             weighting='briggs'
         elif(weighting=='briggs'):
             rmode='norm'
-        self.weightpars = fixedDict({'type':weighting,'rmode':rmode,'robust':robust, 'noise': noise, 'npixels':npixels,'uvtaper':uvtaper, 'multifield':mosweight, 'usecubebriggs': perchanweightdensity})
->>>>>>> 9b1fadcf
+        self.weightpars = {'type':weighting,'rmode':rmode,'robust':robust, 'noise': noise, 'npixels':npixels,'uvtaper':uvtaper, 'multifield':mosweight, 'usecubebriggs': perchanweightdensity}
+
 
         ######### Normalizers ( this is where flat noise, flat sky rules will go... )
         self.allnormpars = { self.defaultKey : {#'mtype': mtype,
