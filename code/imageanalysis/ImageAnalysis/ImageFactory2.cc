--- conflicted
+++ resolved
@@ -282,48 +282,6 @@
     return csys.release();
 }
 
-<<<<<<< HEAD
-SPIIC ImageFactory::makeComplex(
-	SPCIIF realPart, SPCIIF imagPart, const String& outfile,
-	const Record& region, Bool overwrite
-) {
-	_checkOutfile(outfile, overwrite);
-	const IPosition realShape = realPart->shape();
-	const IPosition imagShape = imagPart->shape();
-	ThrowIf(
-		!realShape.isEqual(imagShape),
-		"Image shapes are not identical"
-	);
-	const auto& cSysReal = realPart->coordinates();
-	const auto& cSysImag = imagPart->coordinates();
-	ThrowIf(
-		!cSysReal.near(cSysImag),
-		"Image Coordinate systems are not conformant"
-	);
-
-	String mask;
-	auto subRealImage = SubImageFactory<Float>::createSubImageRO(
-		*realPart, region, mask, nullptr
-	);
-	auto subImagImage = SubImageFactory<Float>::createSubImageRO(
-		*imagPart, region, mask, nullptr
-	);
-	auto complexImage = makeComplexImage(
-	    DYNAMIC_POINTER_CAST<const casacore::ImageInterface<casacore::Float>>(
-	        subRealImage
-	    ),
-	    DYNAMIC_POINTER_CAST<const casacore::ImageInterface<casacore::Float>>(
-	        subImagImage
-	    )
-	);
-	return SubImageFactory<Complex>::createImage(
-		*complexImage, outfile, Record(), "", AxesSpecifier(),
-		overwrite, false, false
-	);
-}
-
-=======
->>>>>>> b306a6c4
 ITUPLE ImageFactory::fromFile(const String& infile, Bool cache) {
     _checkInfile(infile);
     ComponentListImage::registerOpenFunction();
