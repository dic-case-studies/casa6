--- conflicted
+++ resolved
@@ -68,11 +68,7 @@
 template<typename T>
 struct rowsInAScanbyTimeIntervalFunctor {
 private:
-<<<<<<< HEAD
   const std::vector<asdm::ScanRow *>&	scans;
-=======
-  const std::vector<ScanRow *>&	scans;
->>>>>>> 6fd0881b
   std::vector<T *>			result;
   
   /**
@@ -121,11 +117,7 @@
 template<typename T>
 struct rowsInAScanbyTimeFunctor {
 private:
-<<<<<<< HEAD
   const std::vector<asdm::ScanRow *>&	scans;
-=======
-  const std::vector<ScanRow *>&	scans;
->>>>>>> 6fd0881b
   std::vector<T *>			result;
 
   /**
@@ -133,21 +125,13 @@
    * the time  contained by returned by row->getTime() is embedded in the time range defined in scan. 
    * Returns true there is such a scan.
    */
-<<<<<<< HEAD
     bool timeIsInAScan(T* row, const std::vector<asdm::ScanRow *>& scans) {
-=======
-  bool timeIsInAScan(T* row, const std::vector<ScanRow *>& scans) {
->>>>>>> 6fd0881b
     bool result = false;
     
     int64_t currentScanStartTime, currentScanEndTime;
     int64_t rowTime;
     rowTime = row->getTime().get();
-<<<<<<< HEAD
     for (std::vector<asdm::ScanRow *>::const_iterator iter = scans.begin(); iter != scans.end(); iter++) {
-=======
-    for (std::vector<ScanRow *>::const_iterator iter = scans.begin(); iter != scans.end(); iter++) {
->>>>>>> 6fd0881b
       currentScanStartTime = (*iter)->getStartTime().get();
       currentScanEndTime = (*iter)->getEndTime().get();
       if ((currentScanStartTime <= rowTime) && (rowTime < currentScanEndTime))
@@ -157,11 +141,7 @@
   }
   
 public:
-<<<<<<< HEAD
   rowsInAScanbyTimeFunctor(const std::vector<asdm::ScanRow *>& scans): scans(scans) {};
-=======
-  rowsInAScanbyTimeFunctor(const std::vector<ScanRow *>& scans): scans(scans) {};
->>>>>>> 6fd0881b
   const std::vector<T *> & operator() (const std::vector<T *>& rows, bool ignoreTime=false) {
     if (ignoreTime) return rows;
 
@@ -235,7 +215,7 @@
 #include <alma/ASDM/ConversionException.h>
 #include <alma/Enumerations/CAtmPhaseCorrection.h>
 #include <alma/ASDM/ASDM.h>
-#include "ASDM2MSFiller.h"
+#include <alma/apps/asdm2MS/ASDM2MSFiller.h>
 
 #define CONTEXT_P ((ParserContext<T, R, RFilter> *)myContext_p)
 #define V2CTX_P(v_p) ((ParserContext<T, R, RFilter> *) v_p)
