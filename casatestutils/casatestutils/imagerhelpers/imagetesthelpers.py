
##################################       Imports        ##################################
############################################################################################

import os
import sys
import time
from functools import wraps
import fnmatch
import logging
import filecmp
import unittest
import pickle
import numbers
import operator
import subprocess
import numpy
import six

casa5 = False
casa6 = False

from casatasks.private.casa_transition import is_CASA6
if is_CASA6:

    # CASA 6
    logging.debug("Importing CASAtools")
    import casatools
    logging.debug("Importing CASAtasks")
    import casatasks
    _cb = casatools.calibrater()
    _tb = casatools.table()
    _tbt = casatools.table()
    _ia  = casatools.image()
    _cb = casatools.calibrater()
    from casatasks import casalog

<<<<<<< HEAD
    casampi_imported = False
    import importlib
    _casampi_spec = importlib.util.find_spec('casampi')
    if _casampi_spec:
        # don't catch import error from casampi if it is found in the system modules
        from casampi.MPIEnvironment import MPIEnvironment
        casampi_imported = True
    else:
        casalog.post('casampi not available - not testing MPIEnvironment stuff', 'WARN')
=======
    def tclean_param_names():
        from casatasks.tclean import _tclean_t
        return _tclean_t.__code__.co_varnames[:_tclean_t.__code__.co_argcount]
>>>>>>> 435a62df

    casa6 = True

else:

    # CASA 5
    logging.debug("Import casa6 errors. Trying CASA5...")
    from __main__ import default
    from taskinit import tbtool, mstool, iatool, cbtool
    from taskinit import *
    from casa_stack_manip import stack_find, find_casa
    from mpi4casa.MPIEnvironment import MPIEnvironment
    casampi_imported = True

    _tb = tbtool()
    _tbt = tbtool()
    _ia = iatool()
    _cb = cbtool()
    casa = find_casa()
    if casa.has_key('state') and casa['state'].has_key('init_version') and casa['state']['init_version'] > 0:
        casaglobals=True
        casac = stack_find("casac")
        casalog = stack_find("casalog")

    def tclean_param_names():
        # alternatively could use from tasks import tclean; tclean.parameters
        from task_tclean import tclean
        return tclean.__code__.co_varnames[:tclean.__code__.co_argcount]

    casa5 = True

############################################################################################
##################################       imagerhelpers       ###############################
############################################################################################
class TestHelpers:

    # For comparison with keywords added by tclean in its output images
    if casampi_imported:
        num_mpi_procs = 1 + len(MPIEnvironment.mpi_server_rank_list())
    else:
        num_mpi_procs = 1

    def delmodels(self,msname="",modcol='nochange'):
       TestHelpers().delmodkeywords(msname) ## Get rid of extra OTF model keywords that sometimes persist...
       if modcol=='delete':
           TestHelpers().delmodelcol(msname) ## Delete model column
       if modcol=='reset0':
           TestHelpers().resetmodelcol(msname,0.0)  ## Set model column to zero
       if modcol=='reset1':
           TestHelpers().resetmodelcol(msname,1.0)  ## Set model column to one

    def delmodkeywords(self,msname=""):
        #delmod(msname)
        _tb.open( msname+'/SOURCE', nomodify=False )
        keys = _tb.getkeywords()
        for key in keys:
            _tb.removekeyword( key )
        _tb.close()

    def resetmodelcol(self,msname="",val=0.0):
        _tb.open( msname, nomodify=False )
        hasmodcol = (  (_tb.colnames()).count('MODEL_DATA')>0 )
        if not hasmodcol:
            _cb.open(msname)
            _cb.close()
        hasmodcol = (  (_tb.colnames()).count('MODEL_DATA')>0 )
        if hasmodcol:
            dat = _tb.getcol('MODEL_DATA')
            dat.fill( complex(val,0.0) )
            _tb.putcol('MODEL_DATA', dat)
        _tb.close();



    def delmodelcol(self,msname=""):
        _tb.open( msname, nomodify=False )
        hasmodcol = (  (_tb.colnames()).count('MODEL_DATA')>0 )
        if hasmodcol:
            _tb.removecols('MODEL_DATA')
        _tb.close()

    def get_coordsys(self,imname):
        try:
            _ia.open(imname)
            csys = _ia.coordsys()
            csys_rec = csys.torecord()
            csys.done()
        finally:
            _ia.close()

        return csys_rec
        
    def check_spec_frame(self,imname,frame, crval=0.0, cdelt=0.0):
        testname = "check_spec_frame"
        pstr = ""
        if os.path.exists(imname):
           res = True
           expcrval=""
           expcdelt=""
           thecval=""
           thecdelt=""
           coordsys = TestHelpers().get_coordsys(imname)
           baseframe = coordsys['spectral2']['system']
           basecrval = coordsys['spectral2']['wcs']['crval']
           basecdelt = coordsys['spectral2']['wcs']['cdelt']
           if baseframe != frame:
                res = False
           else:
                res = True
                if crval!=0.0:
                     if abs(basecrval - crval)/abs(crval) > 1.0e-6:
                          res = False
                     thecrval = " with crval " + str(basecrval)
                     expcrval = " with expected crval " + str(crval)
                else:
                     # skip the crval test
                     thecrval = ""
                     expcrval = ""
                if cdelt!=0.0:
                     if abs(basecdelt - cdelt)/abs(cdelt) > 1.0e-6:
                          res = False
                     thecdelt = " with cdelt " + str(basecdelt)
                     expcdelt = " with expected cdelt " + str(cdelt)
                else:
                     # skip the crval test
                     thecdelt = ""
           thecorrectans = frame +  expcrval + expcdelt
           pstr =  "[" + testname + "] " + imname + ": Spec frame is " +\
           str(baseframe) + thecrval + thecdelt + " (" +\
           TestHelpers().verdict(res) +" : should be " + thecorrectans +" )"
           print(pstr)
           pstr=pstr+"\n"
           
        #self.checkfinal(pstr)
        return pstr

    def check_model(self, msname=""):
        """Check hasmodcol, modsum, hasvirmod"""
        logging.debug("Executing: check_model(msname={})".format(msname))
        hasmodcol = False
        modsum=0.0
        hasvirmod = False
        _tb.open( msname )
        hasmodcol = (  (_tb.colnames()).count('MODEL_DATA')>0 )
        if hasmodcol:
            model_data = _tb.getcol('MODEL_DATA')
            modsum = model_data.sum()
        _tb.close()
        _tb.open( msname+'/SOURCE' )
        keys = _tb.getkeywords()
        if len(keys)>0:
            hasvirmod=True
        _tb.close()
        _tb.open( msname )
        keys = _tb.getkeywords()
        for key in keys:
            if key.count("model_")>0:
                hasvirmod=True
        _tb.close()
        logging.info("MS Name: {}, modelcol= {},  modsum = {}, virmod = {}".format( msname, hasmodcol, modsum, hasvirmod ))
        return hasmodcol, modsum, hasvirmod

    def get_max(self, imname):
        """Get Image max"""
        logging.debug("Executing: get_max(imname={})".format(imname))
        _ia.open(imname)
        stat = _ia.statistics()
        _ia.close()
        logging.debug("stat['max'] = {}".format(stat['max']))
        logging.debug("stat['maxpos'] = {}".format(stat['maxpos']))
        return stat['max'],stat['maxpos']

    def get_pix(self, imname,pos):
        """Get Image val"""
        _ia.open(imname)
        apos = _ia.pixelvalue(pos)
        _ia.close()
        if apos == {}:
            return None
        else:
            return apos['value']['value']

    def get_pixmask(self, imname,pos):
        """Get Image Mask val"""
        _ia.open(imname)
        apos = _ia.pixelvalue(pos)
        _ia.close()
        if apos == {}:
            return None
        else:
            return apos['mask']

    def check_beam_compare(self, image1, image2, op=operator.le):
        """Compare all plane of cube beam image1 operator op than image1"""
        _ia.open(image1)
        nchan = _ia.shape()[3]
        beam1 = numpy.zeros(nchan)
        for k in range(nchan):
            beam1[k]= _ia.beamarea(k,0)['arcsec2']
        _ia.close()
        _ia.open(image2)
        if(nchan != _ia.shape()[3]):
            return False
        beam2 = numpy.zeros(nchan)
        for k in range(nchan):
            beam2[k] = _ia.beamarea(k,0)['arcsec2']
        _ia.close()
        return numpy.alltrue(op(beam1, beam2))

    def image_exists(self, imname):
        """ Image exists """
        return os.path.exists(imname)

    def exists(self, imname):
        # AW: This is a duplicate function, but it helps maintain uniformity to test_tclean.py
        """ Exists """
        return os.path.exists(imname)

    def get_peak_res(self, summ):
        """Get Peak Res"""
        # AW:  This can be reduced down for readability but putting in a fix for CAS-13182
        peakres = None
        if is_CASA6:
            if 'summaryminor' in summ:
                reslist = summ['summaryminor'][1,:]
                peakres = reslist[ len(reslist)-1 ]

        else:
            if summ.has_key('summaryminor'):
                reslist = summ['summaryminor'][1,:]
                peakres = reslist[ len(reslist)-1 ]
                
        return peakres

    def check_peak_res(self, summ,correctres, epsilon=0.05):
        """Check Peak Res"""
        peakres = TestHelpers().get_peak_res(summ)
        out = True
        if correctres == None and peakres != None:
            out = False
            return out,peakres
        if correctres != None and peakres == None:
            out = False
            return out,peakres
        if out==True and peakres != None:
            if abs(correctres - peakres)/abs(correctres) > epsilon:
                out=False
                return out,peakres
        return out,peakres

    def get_mod_flux(self, summ):
        """Get Mod Flux"""
        # AW: This can be reduced down for readability but putting in a fix for CAS-13182
        modflux = None
        if is_CASA6:
            if 'summaryminor' in summ:
                modlist = summ['summaryminor'][2,:]
                modflux = modlist[ len(modlist)-1 ]
        else:
            if summ.has_key('summaryminor'):
                modlist = summ['summaryminor'][2,:]
                modflux = modlist[ len(modlist)-1 ]
        return modflux

    def check_mod_flux(self, summ,correctmod, epsilon=0.05):
        """Check Mod Flux"""
        modflux = TestHelpers().get_mod_flux(summ)
        out = True
        if correctmod == None and modflux != None:
            out = False
            return out,modflux
        if correctmod != None and modflux == None:
            out = False
            return out,modflux
        if out==True and modflux != None:
            if abs(correctmod - modflux)/abs(correctmod) > epsilon:
                out=False
                return out,modflux
        return out,modflux

    def check_chanvals(self,msname,vallist, epsilon = 0.05): # list of tuples of (channumber, relation, value) e.g. (10,">",1.0)
        testname = "check_chanvals"
        pstr = ""
        for val in vallist:
            if len(val)==3:
                thisval = TestHelpers().check_modelchan(msname,val[0])
                if val[1]==">":
                    ok = thisval > val[2]
                elif val[1]=="==":     
                    ok = abs( (thisval - val[2])/val[2] ) < epsilon
                elif val[1]=="<":     
                    ok = thisval < val[2]
                else:
                    ok=False
        pstr = pstr + "[" + testname + "] Chan "+ str(val[0]) + "  is " + str(thisval) + " ("+self.verdict(ok)+" : should be " + str(val[1]) + str(val[2]) + ")\n"

        print(pstr)
        return pstr

    def check_modelchan(self,msname="",chan=0):
        _tb.open( msname )
        hasmodcol = (  (_tb.colnames()).count('MODEL_DATA')>0 )
        modsum=0.0
        if hasmodcol:
            dat = _tb.getcol('MODEL_DATA')[:,chan,:]
            modsum=dat.mean()
        _tb.close()
        ##print(modsum)
        return modsum

    def get_iter_done(self, summ):
        """Get Iterdone"""
        # AW:  This can be reduced down for readability but putting in a fix for CAS-13182
        iters = None
        if is_CASA6:
            if 'iterdone' in summ:
                iters = summ['iterdone']
        else:
            if summ.has_key('iterdone'):
                iters = summ['iterdone']
        return iters

    def delmodkeywords(self,msname=""):
        """get rid of extra model keywords that sometimes persist"""

        _tb.open( msname+'/SOURCE', nomodify=False )
        keys = _tb.getkeywords()
        for key in keys:
            _tb.removekeyword( key )
        _tb.close()

    def resetmodelcol(self,msname="",val=0.0):
        """ set model column to val"""
        _tb.open( msname, nomodify=False )
        hasmodcol = (  (_tb.colnames()).count('MODEL_DATA')>0 )
        if not hasmodcol:
            _cb.open(msname)
            _cb.close()
        hasmodcol = (  (_tb.colnames()).count('MODEL_DATA')>0 )
        if hasmodcol:
            dat = _tb.getcol('MODEL_DATA')
            dat.fill( complex(val,0.0) )
            _tb.putcol('MODEL_DATA', dat)
        _tb.close();

    def delmodels(self,msname="",modcol='nochange'):
        """Get rid of OTF model and model column"""
         
        self.delmodkeywords(msname) ## Get rid of extra OTF model keywords that sometimes persist...

        if modcol=='delete':
            self.delmodelcol(msname) ## Delete model column
        if modcol=='reset0':
            self.resetmodelcol(msname,0.0)  ## Set model column to zero
        if modcol=='reset1':
            self.resetmodelcol(msname,1.0)  ## Set model column to one

    def verdict(self, boolval):
        """Return the string 'Pass' if boolean is True, Else return string 'Fail'"""
        return "Pass" if boolval else "Fail"

    ############################################################################################
    ##############################       imagerhelpers: Checks       ###########################
    ############################################################################################

    def check_ret(self, summ,correctres,correctmod,epsilon = 0.05, testname ="check_ret"):
        pstr = ''
        retres, peakres = TestHelpers().check_peak_res(summ, correctres, epsilon)
        retmod, modflux = TestHelpers().check_mod_flux(summ, correctmod, epsilon)
        pstr_peak =  "[ {} ] PeakRes is  {}  ( {} : should be  {}, Epsilon: {} + )\n".format(testname, str(peakres), TestHelpers().verdict(retres) , str(correctres), str(epsilon))
        pstr_mod  =  "[ {} ] Modflux is  {}  ( {} : should be  {}, Epsilon: {} + )\n".format(testname, str(modflux), TestHelpers().verdict(retmod) , str(correctmod), str(epsilon))
        pstr =  pstr_peak + pstr_mod
        logging.info(pstr)
        if retres == False or retmod == False:
            return False, pstr
        else:
            return True, pstr

    def check_val(self, val, correctval, valname='Value', exact=False, epsilon=0.05, testname = "check_val"):
        pstr = ''
        out = True
        if numpy.isnan(val) or numpy.isinf(val):
            out = False
        if correctval == None and val != None:
            out = False
        if correctval != None and val == None:
            out = False
        if out==True and val != None:
            if exact==True:
                if correctval != val:
                    out = False
            else:
                if abs(correctval - val)/abs(correctval) > epsilon:
                    out=False
        if exact == True:
            pstr = "[ {} ] {} is {} ( {} : should be {}, Exact: True )\n".format(testname, valname, str(val), TestHelpers().verdict(out), str(correctval) )
        else:
            pstr = "[ {} ] {} is {} ( {} : should be {}, Epsilon: {})\n".format(testname, valname, str(val), TestHelpers().verdict(out), str(correctval), str(epsilon) )
        logging.info(pstr)
        return out, pstr

    def check_val_less_than(self, val, bound, valname='Value',testname ="check_val_less_than"):
        pstr = ''
        out = True
        if numpy.isnan(val) or numpy.isinf(val):
            out = False
        if bound == None and val != None:
            out = False
        if bound != None and val == None:
            out = False
        if out == True and val != None:
            if val > bound:
                out = False
        pstr = "[ {} ] {} is {} ( {} : should be less than {} )\n".format(testname, valname, str(val), TestHelpers().verdict(out), str(bound))
        logging.info(pstr)
        return out, pstr

    def check_val_greater_than(self, val, bound, valname='Value',testname ="check_val_greater_than"):
        pstr = ''
        out = True
        if numpy.isnan(val) or numpy.isinf(val):
            out = False
        if bound == None and val != None:
            out = False
        if bound != None and val == None:
            out = False
        if out==True and val != None:
            if val < bound:
                out = False
        pstr = "[ {} ] {} is {} ( {} : should be greater than {} )\n".format(testname, valname, str(val), TestHelpers().verdict(out), str(bound))
        logging.info(pstr)
        return out, pstr

    def check_list_vals(self, list1, list2, test, epsilon=None):
        """ compares 2 lists and returns if they are equivalent (within error) 
        """
        report = ''
        if len(list1) == len(list2):
            exact = (epsilon is None)
            i = 0
            while i < len(list1):
                result, pstr = self.check_val(list1[i], list2[i], \
                    valname=test+' index '+str(i), exact=exact, epsilon=epsilon)
                if result == False:
                    report = pstr
                    break
                i += 1
        else:
            result = False

        return result, report

    def check_dict_vals(self, exp_dict, act_dict, suffix, epsilon=0.01):
        """ Compares expected dictionary with actual dictionary.

            Parameters
            ----------
            exp_dict: dictionary
                Expected values, as key:value pairs.
                Values must be lists, where
                val[0] is "True" for an exact match, or a float for a non-exact
                epsilon for check_val(). Default is input epsilon.
                val[1] is either a value to check_val() against or a list to
                check_list_vals() against.
            act_dict: dictionary
                Actual values to compare to exp_dict (and just the values).
                Keys must match between exp_dict and act_dict.
            suffix: string
                For use with summary print statements.

            Notes
            -----
            Each exp_dict key:value pair does not need to match in
            exactness or listedness. One value could be exact, and
            the next relative to epsilon. One value could be a list,
            and the next an integer.

            Notes
            -----
            Example exp_dict
            {
                'end': [True, 2203765e5],
                'start': [False, 220257e5], # uses default epsilon value
                'start_delta': [0.01, 2202527e5],
            }
        """
        report = ''
        passed = True
        chans = 0
        for key in exp_dict:

            # convert the expected value in exp_dict[key] to its own dictionary
            exp_val = exp_dict[key]
            v = {
                'val': exp_val[1],
                'exact': False,
                'epsilon': epsilon,
            }
            if type(exp_val[0]) == bool:
                v['exact'] = exp_val[0]
            else:
                v['epsilon'] = exp_val[0]
            if v['val'] == 0.0: # special case for "0"
                v['exact'] = True
            if v['exact'] == True:
                v['epsilon'] = None

            # evaluate the expected value against the actual value
            if type(v['val']) == list:
                result, pstr = self.check_list_vals(act_dict[key], 
                    v['val'], test=suffix+' '+key, epsilon=v['epsilon'])
                report += self.check_val(result, True, \
                    valname=suffix+' '+key, exact=True)[1]
                report += pstr
            else:
                report += self.check_val(act_dict[key], \
                    v['val'], exact=v['exact'], epsilon=v['epsilon'],
                    valname=suffix+' '+key)[1]

        return report

    def check_ims(self, imlist, truth, testname="check_ims"):
        pstr = ''
        imex = []
        out = True
        for imname in imlist:
            ondisk = TestHelpers().image_exists(imname)
            imex.append(ondisk)
            if ondisk != truth:
                out = False
        pstr = "[ {} ] Image made : {} =  {} ( {} : should all be {} )\n".format(testname, str(imlist), str(imex), TestHelpers().verdict(out), str(truth))
        logging.info(pstr)
        return pstr

    def check_keywords(self, imlist, testname="check_keywords"):
        """
        Keyword related checks (presence/absence of records and entries in these records,
        in the keywords of the image table).
        :param imlist: names of the images produced by a test execution.
        :returns: the usual (test_imager_helper) string with success/error messages.
        """
        # Keeping the general approach. This is fragile!
        # accumulator of error strings
        pstr = ''
        for imname in imlist:
            if os.path.exists(imname):
                issues = TestHelpers().check_im_keywords(imname, check_misc=True, check_extended=True)
                if issues:
                    pstr += '[{0}] {1}: {2}'.format(testname, imname, issues)
        if not pstr:
            pstr += ('All expected keywords in imageinfo, miscinfo, and coords found. '
                     '({})\n'.format(testname, TestHelpers().verdict(False)))
        return pstr

    def check_im_keywords(self, imname, check_misc=True, check_extended=True):
        """
        Checks several lists of expected and forbidden keywords and entries of these
        keywords.
        Forbidden keywords lists introduced with CAS-9231 (prevent duplication of
        TELESCOP and OBJECT).
        Note that if imname is the top level of a refconcat image, there's no table to open
        to look for its keywords. In these cases nothing is checked. We would not have the
        'imageinfo' keywords, only the MiscInfo that goes in imageconcat.json and I'm not
        sure yet how that one is supposed to behave.
        Tests should check the 'getNParts() from imname' to make sure the components of
        the refconcat image exist, have the expected keywords, etc.
        :param imname: image name (output image from tclean)
        :param check_misc: whether to check miscinfo in addition to imageinfo'
        :param check_extended: can leave enabled for images other than .tt?, .alpha, etc.
        :returns: the usual (test_imager_helper) string with success/error messages.
        Errors marked with '(Fail' as per self.verdict().
        """
        try:
            _tbt.open(imname)
            keys = _tbt.getkeywords()
        except RuntimeError as exc:
            if os.path.isfile(os.path.join(os.path.abspath(imname), 'imageconcat.json')):
                # Looks like a refconcat image, nothing to check
                #return ''
                # make a bit more informative
                pstr = 'Looks like it is a refconcat image. Skipping the imageinfo keywords check.\n'
                return pstr
            else:
                pstr = 'Cannot open image table to check keywords: {0}\n'.format(imname)
                return pstr
        finally:
            _tbt.close()
        pstr = ''
        if len(keys) <= 0:
            pstr += ('No keywords found ({0})\n'.format(TestHelpers().verdict(False)))
            return pstr
        # Records that need to be present
        imageinfo = 'imageinfo'
        miscinfo = 'miscinfo'
        coords = 'coords'
        mandatory_recs = [imageinfo, coords]
        if check_misc:
            mandatory_recs.append(miscinfo)
        for rec in mandatory_recs:
            if rec not in keys:
                pstr += ('{0} record not found ({1})\n'.format(rec, TestHelpers().verdict(False)))
        if len(pstr) > 0:
            return pstr
        mandatory_imageinfo = ['objectname', 'imagetype']
        pstr += TestHelpers().check_expected_entries(mandatory_imageinfo, imageinfo, keys)
        if check_misc:
            if check_extended:
                # basic miscinfo and 'TcleanProcessingInfo' as per CAS-12204
                mandatory_miscinfo = ['INSTRUME', 'distance',
                                      'mpiprocs', 'chnchnks', 'memreq', 'memavail']
                pstr += TestHelpers().check_expected_entries(mandatory_miscinfo, miscinfo, keys)
            forbidden_miscinfo = ['OBJECT', 'TELESCOP']
            pstr += TestHelpers().check_forbidden_entries(forbidden_miscinfo, miscinfo, keys)
        mandatory_coords = ['telescope']
        pstr += TestHelpers().check_expected_entries(mandatory_coords, coords, keys)
        return pstr

    def check_expected_entries(self, entries, record, keys):
        pstr = ''
        for entry in entries:
            if entry not in keys[record]:
                pstr += ('entry {0} not found in record {1} ({2})\n'.format(entry, record, TestHelpers().verdict(False)))
            else:
                # TODO: many tests leave 'distance' empty. Assume that's acceptable...
                if entry != 'distance' and not keys[record][entry]:
                    pstr += ('entry {0} is found in record {1} but it is empty ({2})\n'.format(entry, record, TestHelpers().verdict(False)))

                # ensure mpiprocs is correct. Other keywords added in CAS-12204 have more
                # variable values (memavail, memreq, etc.) and cannot be compared here.
                if entry == 'mpiprocs':
                    if keys[record][entry] != self.num_mpi_procs:
                        pstr += ('mpiprocs is not as expected. It is {} but it should be {}, ({})'.
                                 format(keys[record][entry], self.num_mpi_procs, TestHelpers().verdict(False)))
        return pstr

    def check_forbidden_entries(self, entries, record, keys):
        pstr = ''
        for entry in entries:
            if entry in keys[record]:
                pstr += ('entry {0} should not be in record {1} ({2})\n'.format(entry, record, TestHelpers().verdict(False)))
        return pstr

    def check_history(self, imlist, testname="check_history"):
        """
        Checks presence of the logtable and rows with history information (task name,
        CASA version, all task parameters, etc.).

        :param imlist: names of the images produced by a test execution.
        :param testname: name to use in the checks report string
        :returns: the usual (test_imager_helper) string with success/error messages.
        """
        pstr = ''
        for imname in imlist:
            if os.path.exists(imname):
                issues = TestHelpers().check_im_history(imname)
                if issues:
                    pstr += '[{0}] {1}: {2}'.format(testname, imname, issues)
        if not pstr:
            pstr += ('[{}] All expected history entries found. ({})\n'.
                     format(testname, TestHelpers().verdict(True)))
        return pstr

    def check_im_history(self, imname):
        """
        Check the history records in an image, ensuring the taskname, CASA version, and
        full list of parameters is found (all the same number of times).

        :param imname: image name (output image from tclean)
        :returns: the usual (test_imager_helper) string with success/error messages.
        Errors are marked with the tag '(Fail' as per self.verdict().
        """
        ia_open = False
        try:
            _ia.open(imname)
            ia_open = True
            history = _ia.history(list=False)
        except RuntimeError as exc:
            pstr = ('Cannot retrieve history subtable from image: {}. Error: {}'.
                    format(imname, exc))
            return pstr
        finally:
            if ia_open:
                _ia.close()

        pstr = ''
        ncalls = sum(line.startswith('taskname=tclean') for line in history)
        nversions = sum(line.startswith('version:') for line in history)
        if ncalls < 1:
            pstr += ('No calls to tclean were found in history. ({})\n'.
                     format(TestHelpers().verdict(False)))
        if nversions < 1:
            pstr += ('No CASA version was found in history. ({})\n'.
                     format(TestHelpers().verdict(False)))
        # allow for impbcor history which puts one version line in some tests
        if ncalls != nversions and not nversions == ncalls+1:
            pstr += ('The number of taskname entries ({}) and CASA version entries ({}) do '
                     'not match. ({})\n'.format(ncalls, nversions,
                                                TestHelpers().verdict(False)))
        for param in tclean_param_names():
            nparval = sum('=' in line and line.split('=')[0].strip() == param for
                          line in history)
            if nparval < 1:
                pstr += ('No entries for tclean parameter {} found in history. ({})'
                         '.'.format(param, TestHelpers().verdict(False)))
            if nparval != ncalls:
                pstr += ("The number of history entries for parameter '{}' ({}) and task "
                         "calls ({}) do not match ({}).".
                         format(param, nparval, ncalls, TestHelpers().verdict(False)))
        return pstr

    def check_pix_val(self, imname, theval=0, thepos=[0, 0, 0, 0], exact=False, epsilon=0.05, testname="check_pix_val"):
        pstr = ''
        readval = TestHelpers().get_pix(imname, thepos)
        res = True
        if readval == None:
            res = False
        elif numpy.isnan(readval) or numpy.isinf(readval):
            res = False
        else:
            if abs(theval) > epsilon:
                if exact == False:
                    if abs(readval - theval)/abs(theval) > epsilon:
                        res = False
                    else:
                        res = True
                else:
                    if abs(readval - theval) > 0.0:
                        res = False
                    else:
                        res = True
            else:  ## this is to guard against exact zero... sort of.
                if abs(readval - theval) > epsilon:
                    res = False
                else:
                    res = True
        pstr = "[ {} ] {} : Value is {} at {} ( {} : should be {} , Epsilon: {})\n".format(testname, imname, str(readval), str(thepos), TestHelpers().verdict(res), str(theval), str(epsilon))
        logging.info(pstr)
        return pstr

    def check_pixmask(self, imname, theval=True, thepos=[0, 0, 0, 0], testname="check_pixmask"):
        pstr = ''
        readval = TestHelpers().get_pixmask(imname, thepos)
        res = True
        if readval == None:
            res = False
        elif numpy.isnan(readval) or numpy.isinf(readval) or type(readval) != bool:
            res = False
        else:
            if readval == theval:
                res = True
            else:
                res = False
        pstr = "[ {} ] {} : Mask is {} at {} ( {} : should be {} )\n".format(testname, imname, str(readval), str(thepos), TestHelpers().verdict(res), str(theval))
        logging.info(pstr)
        return pstr

    def check_ref_freq(self, imname, theval=0, epsilon=0.05, testname="check_ref_freq"):
        pstr = ''
        retres = True
        _ia.open(imname)
        csys = _ia.coordsys()
        _ia.done()
        reffreq = csys.referencevalue()['numeric'][3]
        csys.done()
        if  abs(reffreq - theval)/theval > epsilon:
            retres = False
        else:
            retres = True
        pstr = "[ {} ] Ref-Freq is {} ( {} : should be {} )\n".format(testname, str(reffreq), TestHelpers().verdict(retres), str(theval))
        logging.info(pstr)
        return pstr

    def check_imexist(self, imgexist):
        pstr = ''
        if imgexist != None:
            if type(imgexist) == list:
                pstr += TestHelpers().check_ims(imgexist, True)
                print("pstr after checkims = {}".format(pstr))
                pstr += TestHelpers().check_keywords(imgexist)
                print("pstr after check_keywords = {}".format(pstr))
                pstr += TestHelpers().check_history(imgexist)
                print("pstr after check_history = {}".format(pstr))
        return pstr

    def check_imexistnot(self, imgexistnot):
        pstr = ''
        if imgexistnot != None:
            if type(imgexistnot) == list:
                pstr += TestHelpers().check_ims(imgexistnot, False)
        return pstr

    def check_imval(self, imgval, epsilon=0.05):
        pstr = ''
        if imgval != None:
            if type(imgval) == list:
                for ii in imgval:
                    if type(ii) == tuple and len(ii) == 3:
                        pstr += TestHelpers().check_pix_val(ii[0], ii[1], ii[2], epsilon=epsilon)
        return pstr

    def check_imvalexact(self, imgvalexact, epsilon=0.05):
        pstr = ''
        if imgvalexact != None:
            if type(imgvalexact) == list:
                for ii in imgvalexact:
                    if type(ii) == tuple and len(ii) == 3:
                        pstr += TestHelpers().check_pix_val(ii[0], ii[1], ii[2], exact=True, epsilon=epsilon)
        return pstr

    def check_immask(self, imgmask):
        pstr = ''
        if imgmask != None:
            if type(imgmask) == list:
                for ii in imgmask:
                    if type(ii) == tuple and len(ii) == 3:
                        pstr += TestHelpers().check_pixmask(ii[0], ii[1], ii[2])
        return pstr

    def check_tabcache(self, tabcache, testname="check_tabcache"):
        pstr = ''
        if tabcache == True:
            opentabs = _tb.showcache()
            if len(opentabs) > 0:
                pstr += "["+ testname +"] " + TestHelpers().verdict(False) + ": Found open tables after run \n"
        return pstr

    def check_stopcode(self, stopcode, ret, testname="check_stopcode"):
        pstr = ''
        if stopcode != None:
            if type(stopcode) == int:
                stopstr = "["+ testname +"] Stopcode is " + str(ret['stopcode']) + " (" + TestHelpers().verdict(ret['stopcode'] == stopcode)  +  " : should be " + str(stopcode) + ")\n"
                print(stopstr)
                pstr += stopstr
        return pstr

    def check_reffreq(self, reffreq, epsilon=0.05):
        pstr = ''
        if reffreq != None:
            if type(reffreq) == list:
                for ii in reffreq:
                    if type(ii) == tuple and len(ii) == 2:
                        pstr += TestHelpers().check_ref_freq(ii[0], ii[1], epsilon=epsilon)
        return pstr

    def checkall(self, ret=None, peakres=None, modflux=None, iterdone=None, nmajordone=None, imgexist=None, imgexistnot=None, imgval=None, imgvalexact=None, imgmask=None, tabcache=True, stopcode=None, reffreq=None, epsilon=0.05):
        """
            ret=None,
            peakres=None, # a float
            modflux=None, # a float
            iterdone=None, # an int
            nmajordone=None, # an int
            imgexist=None,  # list of image names
            imgexistnot=None, # list of image names
            imgval=None,  # list of tuples of (imagename,val,pos)
            imgvalexact=None, # list of tuples of (imagename,val,pos)
            imgmask=None,  #list of tuples to check mask value
            tabcache=True,
            stopcode=None,
            reffreq=None # list of tuples of (imagename, reffreq)
        """
        pstr = "[ checkall ] \n"
        if ret != None and type(ret) == dict:
            try:
                if peakres != None:
                    out, message = TestHelpers().check_val(val=TestHelpers().get_peak_res(ret), correctval=peakres, valname="peak res", epsilon=epsilon)
                    pstr = pstr + message
                if modflux != None:
                    out, message = TestHelpers().check_val(val=TestHelpers().get_mod_flux(ret), correctval=modflux, valname="mod flux", epsilon=epsilon)
                    pstr = pstr + message
                if iterdone != None:
                    out, message = TestHelpers().check_val(val=ret['iterdone'], correctval=iterdone, valname="iterdone", exact=True)
                    pstr = pstr + message
                if nmajordone != None:
                    out, message = TestHelpers().check_val(val=ret['nmajordone'], correctval=nmajordone, valname="nmajordone", exact=True)
                    pstr = pstr + message
            except Exception as e:
                logging.info(ret)
                raise
        logging.info("Epsilon: {}".format(epsilon))
        pstr += TestHelpers().check_imexist(imgexist)
        pstr += TestHelpers().check_imexistnot(imgexistnot)
        pstr += TestHelpers().check_imval(imgval, epsilon=epsilon)
        pstr += TestHelpers().check_imvalexact(imgvalexact, epsilon=epsilon)
        pstr += TestHelpers().check_immask(imgmask)
        pstr += TestHelpers().check_tabcache(tabcache)
        pstr += TestHelpers().check_stopcode(stopcode, ret)
        pstr += TestHelpers().check_reffreq(reffreq, epsilon=epsilon)
        return pstr

    def check_final(self, pstr=""):

        if not isinstance(pstr, six.string_types):
            return False
        casalog.post(pstr, 'INFO')
        if pstr.count("Fail") > 0:
            return False
        return True
        
    def write_file(self,filename,str_text):
        """Save the string in a text file"""
        inp = filename
        cmd = str_text
        # remove file first
        if os.path.exists(inp):
            os.remove(inp)
        # save to a file
        with open(inp, 'w') as f:
            f.write(cmd)
        f.close()
        return

    def mergeParaCubeResults(self,
                     ret=None,
                     parlist=[]
                     #peakres=None, # a float
                     #modflux=None, # a float
                     #iterdone=None, # an int
                     #nmajordone=None, # an int
                     #imexist=None,  # list of image names
                     #imexistnot=None, # list of image names
                     #imval=None,  # list of tuples of (imagename,val,pos)
                     #imvalexact=None, # list of tuples of (imagename,val,pos)
                     #immask=None,  #list of tuples to check mask value
                     #tabcache=True,
                     #stopcode=None,
                     #reffreq=None # list of tuples of (imagename, reffreq)
                     ):
        if ret!=None and isinstance(ret,dict):
            if list(ret.keys())[0].count('node'):
                mergedret={}
                nodenames = list(ret.keys())
                # must be parallel cube results
                if parlist.count('iterdone'):
                    retIterdone = 0
                    for inode in nodenames:
                        #print("ret[",inode,"]=",ret[inode])
                        #print("inode.strip = ", int(inode.strip('node')))
                        retIterdone+=ret[inode][int(inode.strip('node'))]['iterdone']
                    mergedret['iterdone']=retIterdone
                if parlist.count('nmajordone'):
                    retNmajordone = 0
                    for inode in nodenames:
                        retNmajordone = max(ret[inode][int(inode.strip('node'))]['nmajordone'],retNmajordone)
                    mergedret['nmajordone']=retNmajordone
                if parlist.count('peakres'):
                    #retPeakres = 0
                    #for inode in nodenames:
                        #tempreslist = ret[inode][int(inode.strip('node'))]['summaryminor'][1,:]
                        #if len(tempreslist)>0:
                        #    tempresval = tempreslist[len(tempreslist)-1]
                        #else:
                        #    tempresval=0.0
                        #retPeakres = max(tempresval,retPeakres)
                    #mergedret['summaryminor']=ret['node1'][1]['summaryminor']
                    if 'summaryminor' not in mergedret:
                        for inode in nodenames:
                            nodeid = int(inode.strip('node'))
                            if ret[inode][nodeid]['summaryminor'].size!=0:
                                lastnode = inode
                                lastid = nodeid
                           
                        mergedret['summaryminor']=ret[lastnode][lastid]['summaryminor']
                if parlist.count('modflux'):
                    #retModflux = 0
                    #for inode in nodenames:
                    #    tempmodlist = ret[inode][int(inode.strip('node'))]['summaryminor'][2,:]
                    #    print "tempmodlist for ",inode,"=",tempmodlist
                    #    if len(tempmodlist)>0:
                    #         tempmodval=tempmodlist[len(tempmodlist)-1]
                    #    else:
                    #         tempmodval=0.0
                    #    retModflux += tempmodval
                    #mergedret['modflux']=retModflux
                    if 'summaryminor' not in mergedret:
                        for inode in nodenames:
                            nodeid = int(inode.strip('node'))
                            if ret[inode][nodeid]['summaryminor'].size!=0:
                                lastnode = inode
                                lastid = nodeid
                           
                        mergedret['summaryminor']=ret[lastnode][lastid]['summaryminor']
                if parlist.count('stopcode'):
                    mergedret['stopcode']=ret['node1'][1]['stopcode']
            else:
                mergedret=ret

        return mergedret<|MERGE_RESOLUTION|>--- conflicted
+++ resolved
@@ -35,7 +35,6 @@
     _cb = casatools.calibrater()
     from casatasks import casalog
 
-<<<<<<< HEAD
     casampi_imported = False
     import importlib
     _casampi_spec = importlib.util.find_spec('casampi')
@@ -45,11 +44,10 @@
         casampi_imported = True
     else:
         casalog.post('casampi not available - not testing MPIEnvironment stuff', 'WARN')
-=======
+
     def tclean_param_names():
         from casatasks.tclean import _tclean_t
         return _tclean_t.__code__.co_varnames[:_tclean_t.__code__.co_argcount]
->>>>>>> 435a62df
 
     casa6 = True
 
