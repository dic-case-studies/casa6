--- conflicted
+++ resolved
@@ -286,18 +286,6 @@
   // used from getSubImageStore(), for example when creating the facets list
   // this would be safer if it was refactored as a copy constructor of the generic stuff +
   // initialization of the facet related parameters
-<<<<<<< HEAD
-  SIImageStore::SIImageStore(const SHARED_PTR<ImageInterface<Float> > &modelim,
-			     const SHARED_PTR<ImageInterface<Float> > &residim,
-			     const SHARED_PTR<ImageInterface<Float> > &psfim,
-			     const SHARED_PTR<ImageInterface<Float> > &weightim,
-			     const SHARED_PTR<ImageInterface<Float> > &restoredim,
-			     const SHARED_PTR<ImageInterface<Float> > &maskim,
-			     const SHARED_PTR<ImageInterface<Float> > &sumwtim,
-			     const SHARED_PTR<ImageInterface<Float> > &gridwtim,
-			     const SHARED_PTR<ImageInterface<Float> > &pbim,
-			     const SHARED_PTR<ImageInterface<Float> > &restoredpbcorim,
-=======
   SIImageStore::SIImageStore(const std::shared_ptr<ImageInterface<Float> > &modelim,
 			     const std::shared_ptr<ImageInterface<Float> > &residim,
 			     const std::shared_ptr<ImageInterface<Float> > &psfim,
@@ -308,7 +296,6 @@
 			     const std::shared_ptr<ImageInterface<Float> > &gridwtim,
 			     const std::shared_ptr<ImageInterface<Float> > &pbim,
 			     const std::shared_ptr<ImageInterface<Float> > &restoredpbcorim,
->>>>>>> b306a6c4
 			     const CoordinateSystem &csys,
 			     const IPosition &imshape,
 			     const String &imagename,
@@ -868,13 +855,7 @@
 	return;
       }
 
-<<<<<<< HEAD
-    //SHARED_PTR<PagedImage<Float> > newmodel( new PagedImage<Float>( modelname ) ); //+String(".model") ) );
-    SHARED_PTR<ImageInterface<Float> > newmodel;
-    buildImage(newmodel, modelname);
-=======
     std::shared_ptr<PagedImage<Float> > newmodel( new PagedImage<Float>( modelname ) ); //+String(".model") ) );
->>>>>>> b306a6c4
 
     Bool hasMask = newmodel->isMasked(); /// || newmodel->hasPixelMask() ;
     
