--- conflicted
+++ resolved
@@ -246,11 +246,7 @@
   </param>
   
     <param type="string" name="xdatacolumn" subparam="true" >
-<<<<<<< HEAD
-      <description>Data column to use for x-axis (blank for default/current).</description>
-=======
       <description>Data column to use for x-axis (blank for default/current).  Note that unspecified residuals are complex (vector) differences or ratios.</description>
->>>>>>> bbcf96c6
       <value />
       <allowed kind="enum">
         <value />
@@ -441,11 +437,7 @@
     </param>
     
     <param type="any" name="ydatacolumn" subparam="true" >
-<<<<<<< HEAD
-      <description>Data column to use for y-axis (blank for default/current).</description>
-=======
       <description>Data column to use for y-axis (blank for default/current). Note that unspecified residuals are complex (vector) differences or ratios.</description>
->>>>>>> bbcf96c6
       <any type="variant" limittype='string stringArray'/>
       <value type="string"/>
       <allowed kind="enum" type="string">
