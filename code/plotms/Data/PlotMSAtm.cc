--- conflicted
+++ resolved
@@ -126,14 +126,10 @@
     // apply user-selection to ms_
     if (!userSel.isEmpty()) { 
         applyMSSelection(userSel, *ms_);
-<<<<<<< HEAD
+    }
+
+    // get telescope for defaults
     MSColumns msCol(*ms_);
-=======
-    }
-
-    // get telescope for defaults
-    ROMSColumns msCol(*ms_);
->>>>>>> b9bb70c8
     telescopeName_ = msCol.observation().telescopeName().get(0);
     //getMSTimes(*ms_); // for weather and pwv
 }
@@ -162,12 +158,7 @@
 
 void PlotMSAtm::getMSTimes(MeasurementSet& ms) {
     // unique times in TIME column of ms
-<<<<<<< HEAD
-    // ms could be original or selected ms
-    MSMainColumns msmc(*ms_);
-=======
-    ROMSMainColumns msmc(ms);
->>>>>>> b9bb70c8
+    MSMainColumns msmc(ms);
     casacore::Vector<casacore::Double> times = msmc.time().getColumn();
     getUniqueTimes(times, mstimes_);
 }
@@ -208,11 +199,7 @@
 void PlotMSAtm::getMSFields(MeasurementSet& ms) {
     // unique fields in FIELD_ID column of ms
     // needed later for elevation calculation for airmass
-<<<<<<< HEAD
-    MSMainColumns ctmc(*selms_);
-=======
-    ROMSMainColumns ctmc(ms);
->>>>>>> b9bb70c8
+    MSMainColumns ctmc(ms);
     casacore::Vector<casacore::Int> fields = ctmc.fieldId().getColumn();
     getUniqueFields(fields);
 }
