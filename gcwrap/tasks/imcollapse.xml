--- conflicted
+++ resolved
@@ -21,11 +21,7 @@
         <example>imagename='ngc5921.im'</example>
     </param>
     <param type="string" name="function">
-<<<<<<< HEAD
-        <description>Aggregate function to apply. This can be set one of flux, madm, max, mean, median, min, rms, stdev, sum, variance. Must be specified.</description>
-=======
-        <description>Aggregate function to apply. This can be set one of flux, max, mean, median, min, rms, stddev, sum, variance. Must be specified.</description>
->>>>>>> e3acb43d
+        <description>Aggregate function to apply. This can be set one of flux, madm, max, mean, median, min, rms, stddev, sum, variance. Must be specified.</description>
         <value/>
         <example>function="max"</example>
         <example>function="rms</example>
@@ -123,7 +119,6 @@
 mask             Mask to use. Default is none.
 stretch          Stretch the input mask if necessary and possible. Only used if a mask is specified.
                  
-
 This task collapses an image along a specified axis or set of axes of N pixels to a single pixel on each
 specified axis. Both float valued and complex valued images are supported. It computes the specified
 aggregate function for pixel values along the specified axes
