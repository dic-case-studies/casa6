--- conflicted
+++ resolved
@@ -64,20 +64,11 @@
 import numpy as np
 import shutil
 import unittest
-<<<<<<< HEAD
 
 from casatools import image 
 from casatools import regionmanager
 from casatools import table, ctsys
 datapath = ctsys.resolve('unittest/ia_fft/')
-=======
-import os
-from casatools import image as iatool
-from casatools import regionmanager as rgtool
-from casatools import table, ctsys
-ctsys_resolve = ctsys.resolve
->>>>>>> cb671f84
-
 
 class ia_fft_test(unittest.TestCase):
     
