--- conflicted
+++ resolved
@@ -727,29 +727,20 @@
      <value>true</value>
      </param>
 
-<<<<<<< HEAD
      <param type="int" direction="in" name="weightfactor">
      <description>[FRINGE-FIT SPECIFIC] Exponent for weights in least-squares routine</description>
      <value>2</value>
      </param>
 
      <param type="doubleArray" direction="in" name="delaywindow">
-     <description>[FRINGE-FIT SPECIFIC] Constrain FFT delay search to a window</description>
-=======
-     <param type="doubleArray" direction="in" name="delaywindow">
      <description>[FRINGE-FIT SPECIFIC] Constrain FFT delay search to a
      window; a two-element list, units of nanoseconds</description>
->>>>>>> d3bb581d
      <value></value>
      </param>
 
      <param type="doubleArray" direction="in" name="ratewindow">
-<<<<<<< HEAD
-     <description>[FRINGE-FIT SPECIFIC] Constrain FFT rate search to a window</description>
-=======
      <description>[FRINGE-FIT SPECIFIC] Constrain FFT rate search to a
      window; a two-element list, units of seconds per second</description>
->>>>>>> d3bb581d
      <value></value>
      </param>
 
