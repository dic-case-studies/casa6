--- conflicted
+++ resolved
@@ -1,20 +1,30 @@
-<<<<<<< HEAD
-tree fd9fa90364d181a93a6acbd5f4feb2c068fe54ea
-parent 14a2b6126d6762b78ed1dcc809053e0b7ea733ee
-parent 709a0db97f2c8d21b26d596f806dfbb3d35e3617
-author Bob Garwood <bgarwood@nrao.edu> 1547662073 -0500
-committer Bob Garwood <bgarwood@nrao.edu> 1547662073 -0500
+tree 561ece037c8e6d84dc1d78909a4d26b1a7904714
+parent 5e55707db68acfa1a9ea7a01f596e80d92a4be37
+parent 0ae9f91891fa5beb311d705c0eec2b960de8d87a
+author Ville Suoranta <vsuorant@nrao.edu> 1548180562 -0500
+committer Ville Suoranta <vsuorant@nrao.edu> 1548180562 -0500
 
-Merge branch 'master' into CAS-12175
-=======
-tree 82725021715ce57f9a156731b71395dc1ff43422
-parent dc2c5fa7d193ef63576fd82b2b0ef9e55f735c1e
-parent 719c42cb4ec0fbeb278482214a46866b96873d19
-author Ville Suoranta <vsuorant@nrao.edu> 1547826138 -0500
-committer Ville Suoranta <vsuorant@nrao.edu> 1547826138 -0500
+Merge pull request #826 in CASA/casa from feature/CAS-9679 to master
 
-Merge pull request #831 in CASA/casa from CAS-12194 to master
-
-* commit '719c42cb4ec0fbeb278482214a46866b96873d19':
-  CAS-12194 squash compiler warnings
->>>>>>> 5c68d6fa
+* commit '0ae9f91891fa5beb311d705c0eec2b960de8d87a': (56 commits)
+  The quack is done after the full iterator has been created.
+  Refactor SubtableChangerTest to derive from MsFactoryTVITester
+  Fixed typo
+  Fixed the unit tests to use the new API for setFrequencySelections
+  Port to the new setFrequencySelections API
+  Port to the new setFrequencySelections API
+  Workaround issue with CAS-11734: getChannels() throws if phantom SPWs are present
+  Use the new methods in the disk layer VI to set the channel selection.
+  Changed the API for VisIterImpl2LayerFactory::setFrequencySelection to allow FrequencySelections.
+  Removed comparison of polarizationId that was mistakenly copied
+  Use the last API of compareVector
+  Move block away from if/else, since it is repeated in both clauses
+  Do not pass the spw parameter to the ChannelAverageTVI configuration
+  Fix typo
+  Add support for layered factory
+  New tests to check that SPW selection works with stacked PhaseShiftingTVI
+  Add layered factory support for PhaseShiftingTVI
+  Remove unused configuration parameter in base class FreqAxisTVI
+  Reduce the test loops to improve running time of test
+  New tests to check that SPW selection works with stacked HanningSmooth
+  ...