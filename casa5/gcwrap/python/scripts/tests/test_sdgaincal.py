from __future__ import absolute_import
from __future__ import print_function
import os
import sys
import shutil
import re
import numpy
import math
import unittest

from casatasks.private.casa_transition import is_CASA6
if is_CASA6:
    from casatools import ctsys
    from casatools import table as tbtool
    from casatools import ms as mstool
    from casatasks import sdgaincal, mstransform, sdcal
    from casatasks.private import sdutil

    ### for testhelper import
    sys.path.append(os.path.abspath(os.path.dirname(__file__)))

    # this distinction doesn't exist in casatasks
    mstransform_cli = mstransform
    sdcal_cli = sdcal
else:
    from __main__ import default
    from taskinit import tbtool, mstool
    from sdgaincal import sdgaincal
    from mstransform_cli import mstransform_cli
    from sdcal_cli import sdcal_cli
    import sdutil


class sdgaincal_test_base(unittest.TestCase):
    """
    Base class for sdgainal unit tests.

    This class defines attributes and methods common to test cases
    """
    if is_CASA6:
        datapath=ctsys.resolve('unittest/sdgaincal/')
    else:
<<<<<<< HEAD
        datapath=os.path.join(os.environ.get('CASAPATH').split()[0],'casatestdata/unittest/sdgaincal/')
    
=======
        datapath=os.path.join(os.environ.get('CASAPATH').split()[0],'data/regression/unittest/sdgaincal')

>>>>>>> eb1fbe4a
    def __copy_from_datapath(self, filename):
        if os.path.exists(filename):
            shutil.rmtree(filename)
        shutil.copytree(os.path.join(self.datapath, filename), filename)

    def setUp(self):
        self.__copy_from_datapath(self.infile)

        if hasattr(self, 'reffile'):
            self.__copy_from_datapath(self.reffile)

        if not is_CASA6:
            default(sdgaincal)

    def tearDown(self):
        to_be_removed = [self.infile, self.outfile]
        if hasattr(self, 'reffile'):
            to_be_removed.append(self.reffile)
        for f in to_be_removed:
            if os.path.exists(f):
                shutil.rmtree(f)

    def generate_params(self, **params):
        default_params = {'infile': self.infile,
                          'outfile': self.outfile,
                          'overwrite': False,
                          'calmode': 'doublecircle',
                          'radius': '',
                          'smooth': True,
                          'antenna': '',
                          'spw': '',
                          'field': '',
                          'spw': '',
                          'scan': '',
                          'applytable': '',
                          'interp': '',
                          'spwmap': []}
        retval = {}
        for (k,v) in default_params.items():
            if k in params:
                retval[k] = params[k]
            else:
                retval[k] = v
        return retval

    def run_task(self, **params):
        result = sdgaincal(**params)
        return result

    def _verify_caltable(self, custom_check_func, **params):
        caltable = params['outfile']

        # basic check
        self.inspect_caltable(caltable)

        custom_check_func(**params)

    def inspect_caltable(self, caltable):
        # caltable must exist
        self.assertTrue(os.path.exists(caltable))

        # caltable must be a directory
        self.assertTrue(os.path.isdir(caltable))

        # caltable must be opened by table tool
        tb = tbtool()
        is_open_successful = tb.open(caltable)
        self.assertTrue(is_open_successful)

        try:
            # caltype must be "G Jones"
            caltype = tb.getkeyword('VisCal')
            self.assertEqual(caltype, "SDGAIN_OTFD")
            # paramter must be Complex
            partype = tb.getkeyword('ParType')
            self.assertEqual(partype, 'Complex')
            self.assertIn('CPARAM', tb.colnames())
        finally:
            tb.close()

    def _generic_verify(self, **params):
        tb = tbtool()
        ms = mstool()

        nrow_per_spw = 102

        spwsel = params['spw']
        if spwsel == '':
            nspw = 2
        else:
            infile = params['infile']
            ms.open(infile)
            try:
                ms.msselect({'spw': spwsel})
                mssel = ms.msselectedindices()
                nspw = len(mssel['spw'])
            finally:
                ms.close()

        caltable = params['outfile']
        tb.open(caltable)
        try:
            nrow = tb.nrows()
            self.assertEqual(nrow, nspw * nrow_per_spw)

            spwids = tb.getcol('SPECTRAL_WINDOW_ID')
            spwid_list = set(spwids)
            for spwid in spwid_list:
                self.assertEqual(len(spwids[spwids == spwid]), nrow_per_spw)


            # by definition, mean of gain factor becomes almost 1.0
            for spwid in spwid_list:
                t = tb.query('SPECTRAL_WINDOW_ID == %s'%(spwid))
                try:
                    fparam = t.getcol('CPARAM').real
                    flag = t.getcol('FLAG')
                finally:
                    t.close()
                ma = numpy.ma.masked_array(fparam, flag)
                mean_gain = ma.mean(axis=2)
                print(mean_gain)
                npol = fparam.shape[0]
                for ipol in range(npol):
                    if numpy.any(flag[ipol] == False):
                        self.assertTrue(abs(mean_gain[ipol] - 1.0) < 0.01)


            self._verify_param_and_flag(tb)

        finally:
            tb.close()

    def _verify_param_and_flag(self, table):
        self.fail('_verify_param_and_flag not implemented')

class sdgaincal_fail_test(sdgaincal_test_base):
    """
    Unit tests for task sdgaincal.

    The list of tests:
    Test Name       | Reason
    ==========================================================================
    test_fail01     | infile not exist
    test_fail02     | not overwrite existing outfile
    test_fail03     | wrong calibration mode
    test_fail04     | negative radius
    """
    infile = 'doublecircletest_const.ms'
    outfile = 'sdgaincal_fail_test.sdgain.caltable'
    def _test_fail(self, **params):
        result = self.run_task(**params)
        self.assertEqual(result, False)

    def _test_except_regex(self, exception_type, pattern, **params):
        with self.assertRaisesRegexp(exception_type, pattern) as cm:
            self.run_task(**params)

    def test_fail01(self):
        """test_fail01: infile not exist"""
        params = self.generate_params(infile=self.infile+'.notexist')
        # casatasks throw exceptions to indicate failure
        if is_CASA6:
            self.assertRaises(Exception, self.run_task, **params)
        else:
            self._test_fail(**params)

    def test_fail02(self):
        """test_fail02: not overwrite existing outfile"""
        params = self.generate_params()

        # outfile exists
        shutil.copytree(params['infile'], params['outfile'])
        # these may be equivalent
        if is_CASA6:
            self.assertRaises(Exception, self.run_task, **params)
        else:
            self._test_except_regex(RuntimeError, '.* exists\.$', **params)

    def test_fail03(self):
        """test_fail03: wrong calibration mode"""
        params = self.generate_params(calmode='otf')
        # casatasks throw exceptions to indicate failure
        if is_CASA6:
            self.assertRaises(Exception, self.run_task, **params)
        else:
            self._test_fail(**params)

    def test_fail04(self):
        """test_fail04: negative radius"""
        params = self.generate_params(radius='-30arcsec')
        # these may be equivalent
        if is_CASA6:
            self.assertRaises(Exception, self.run_task, **params)
        else:
            self._test_except_regex(RuntimeError,
                                    '^Error in Calibrater::setsolve\.$',
                                    **params)

class sdgaincal_const_test(sdgaincal_test_base):
    """
    Unit tests for task sdgaincal.
    Test data contains the data constant over time and direction, which
    means that gain factor is always 1.0.

    The list of tests:
    Test Name        | Radius      | Expectation
    ==========================================================================
    test_const01     | ''          | too narrow central region, empty caltable is created
    test_const02     | '65arcsec'  | valid caltable is created. gain factor is all 1.0.
    test_const03     | ''          | overwrite existing file
    test_const04     | ''          | test if data selection works
    """
    infile = 'doublecircletest_const.ms'
    outfile = 'sdgaincal_const_test.sdgain.caltable'

    def _is_empty_caltable(self, **params):
        tb = tbtool()
        tb.open(params['outfile'])
        try:
            nrow = tb.nrows()
        finally:
            tb.close()
        self.assertEqual(nrow, 0)

    def _verify_param_and_flag(self, table):
        for irow in range(table.nrows()):
            fparam = table.getcell('CPARAM', irow).real
            self.assertTrue(numpy.all(fparam == 1.0))

            flag = table.getcell('FLAG', irow)
            self.assertTrue(numpy.all(flag == False))

    def test_const01(self):
        """test_const01: too narrow central region, empty caltable is created"""
        params = self.generate_params()
        self.run_task(**params)

        self._verify_caltable(self._is_empty_caltable, **params)

    def test_const02(self):
        """test_const02: valid caltable is created. gain factor is all 1.0"""
        params = self.generate_params(radius='65arcsec')
        self.run_task(**params)

        self._verify_caltable(self._generic_verify, **params)

    def test_const03(self):
        """test_const03: overwrite existing file"""
        params = self.generate_params(overwrite=True, radius='65arcsec')

        # outfile exists
        shutil.copytree(params['infile'], params['outfile'])

        self.run_task(**params)

        self._verify_caltable(self._generic_verify, **params)

class sdgaincal_variable_test(sdgaincal_test_base):
    """
    Unit tests for task sdgaincal.
    Gain calibration for variable data.

    The list of tests:
    Test Name           | Radius      | Expectation
    ==========================================================================
    test_variable01     | '65arcsec'  | valid caltable is created
    """
    infile = 'doublecircletest_autoscale.ms'
    outfile = 'sdgaincal_variable_test.sdgain.caltable'
    reffile = 'doublecircletest_autoscale.sdgain.caltable'

    def _verify_param_and_flag(self, table):
        reftable = tbtool()
        reftable.open(self.reffile)

        try:
            nrow = table.nrows()
            ref_nrow = reftable.nrows()
            self.assertEqual(nrow, ref_nrow)

            for irow in range(nrow):
                ref_fparam = reftable.getcell('CPARAM', irow).real
                fparam = table.getcell('CPARAM', irow).real
                self.assertTrue(numpy.all(ref_fparam == fparam))

                ref_flag = reftable.getcell('FLAG', irow)
                flag = table.getcell('FLAG', irow)
                self.assertTrue(numpy.all(ref_flag == flag))
        finally:
            reftable.close()


    def test_variable01(self):
        """test_variable01: valid caltable is created"""
        params = self.generate_params(radius='65arcsec')
        self.run_task(**params)

        self._verify_caltable(self._generic_verify, **params)

class sdgaincal_preapply_test(sdgaincal_test_base):
    """
    Unit tests for task sdgaincal.
    This class is intended to verify preapplication capability (CAS-8879).
    Test data contains the data constant over time and direction, which
    means that gain factor is always 1.0.

    The list of tests:
    Test Name        | Radius      | Expectation
    ==========================================================================
    test_preapply01  | '65arcsec'  | only sky caltable is applied (resulting const factor)
    test_preapply02  | '65arcsec'  | only tsys caltable is applied (resulting variable factor)
    test_preapply03  | '65arcsec'  | both tsys and sky caltables are applied (resulting variable factor)
    test_preapply04  | '65arcsec'  | transfer Tsys from [2,3] to [0,1]
    """
    infile = 'doublecircletest_const.ms'
    outfile = 'sdgaincal_const_test.sdgain.caltable'
    tsystable = infile + '.tsys'
    skytable = infile + '.sky'

    def setUp(self):
        super(sdgaincal_preapply_test, self).setUp()

        # generate tsys and sky table
        self.generate()

    def tearDown(self):
        super(sdgaincal_preapply_test, self).tearDown()

        # remove tsys and sky table
        if os.path.exists(self.tsystable):
            shutil.rmtree(self.tsystable)

        if os.path.exists(self.skytable):
            shutil.rmtree(self.skytable)

    def _verify_param_and_flag_const(self, table):
        for irow in range(table.nrows()):
            param = table.getcell('CPARAM', irow).real
            self.assertTrue(numpy.all(param == 1.0))

            flag = table.getcell('FLAG', irow)
            self.assertTrue(numpy.all(flag == False))

    def _verify_param_and_flag_variable(self, table):
        nrow = table.nrows()
        nrow_per_spw = nrow // 2
        ref_min = 0.90240508
        ref_max = 1.08644176
        delta = (ref_max - ref_min) / nrow_per_spw
        ref = numpy.array(
            [ 0.90240508,  0.90413946,  0.90609813,  0.90798497,  0.90980464,
              0.91156137,  0.91352099,  0.91541398,  0.91724426,  0.91901565,
              0.92073143,  0.9226175 ,  0.92444533,  0.92621815,  0.92793888,
              0.92961025,  0.93143708,  0.93321222,  0.93493825,  0.93661767,
              0.93825269,  0.94003046,  0.94176179,  0.94344884,  0.94509363,
              0.94669813,  0.94843435,  0.95012838,  0.95178211,  0.95339727,
              0.95497549,  0.95667583,  0.95833755,  0.95996231,  0.96155155,
              0.96310669,  0.96477556,  0.96640879,  0.96800792,  0.96957415,
              0.97110873,  0.97275752,  0.9743731 ,  0.9759568 ,  0.97924149,
              0.98238301,  0.98564625,  0.98889875,  0.99214059,  0.99537188,
              0.99845505,  1.00166595,  1.0048666 ,  1.00805712,  1.0111016 ,
              1.01427245,  1.0174334 ,  1.02058458,  1.02372611,  1.0252763 ,
              1.02685285,  1.02845693,  1.03008926,  1.03160965,  1.03315723,
              1.0347333 ,  1.03633857,  1.03782654,  1.03934276,  1.04088831,
              1.04246414,  1.04391682,  1.04539847,  1.04691041,  1.04845381,
              1.04986715,  1.05131042,  1.0527848 ,  1.05429184,  1.05566108,
              1.05706096,  1.05849302,  1.05995858,  1.06145918,  1.06282246,
              1.06421888,  1.06565022,  1.06711829,  1.06862497,  1.06997252,
              1.07135618,  1.07277775,  1.07423937,  1.07552946,  1.07685661,
              1.07822275,  1.07963037,  1.08108199,  1.08235824,  1.08367515,
              1.08503532,  1.08644176], dtype=numpy.float64)
        for irow in range(nrow):
            ref_param = ref[irow % nrow_per_spw]
            param = table.getcell('CPARAM', irow).real
            diff = numpy.abs((param - ref_param) / ref_param)
            self.assertTrue(numpy.all(diff < 1e-8),
                            msg='row {0} actual {1} expected {2}'.format(irow, param[0,0], ref_param))
            #self.assertTrue(numpy.all(ref_param == param),
            #                msg='row {0} actual {1} expected {2}'.format(irow, param[0,0], ref_param))

            ref_flag = False
            flag = table.getcell('FLAG', irow)
            self.assertTrue(numpy.all(flag == ref_flag))

            #print irow, param, flag

    def generate(self):
        # generate Tsys table
        # in casatasks, sdcal_cli IS sdcal
        sdcal_cli(infile=self.infile, outfile=self.tsystable,
                  calmode='tsys', overwrite=True)

        self.assertTrue(os.path.exists(self.tsystable))

        # get information from MS
        tb = tbtool()
        tb.open(self.infile)
        s = tb.getcol('FLOAT_DATA', 0, 2)
        w = tb.getcol('WEIGHT', 0, 2).reshape((2, 1, 2))
        t = tb.getcol('TIME')
        tmax = t.max()
        tmin = t.min()
        tb.close()

        # generate sky table based on Tsys table
        tb.open(self.tsystable)
        t = tb.copy(self.skytable, deep=True)
        tb.close()
        t.close()
        tb.open(self.skytable, nomodify=False)
        tb.putkeyword('VisCal', 'SDSKY_PS')
        s[:] = w
        tb.putcol('WEIGHT', s, 0, 2)
        s[:] = 1.0
        tb.putcol('FPARAM', s, 0, 2)
        tb.close()
        with open(self.skytable+'/table.info', 'r') as f:
            l = f.read()
        #print l
        l = l.replace('B TSYS', 'SDSKY_PS')
        #print l
        with open(self.skytable+'/table.info', 'w') as f:
            f.write(l)

        self.assertTrue(os.path.exists(self.skytable))

        # edit Tsys table
        tb.open(self.tsystable, nomodify=False)
        spw_id = tb.getcol('SPECTRAL_WINDOW_ID')
        spw_id[2:] = spw_id[:2]
        tb.putcol('SPECTRAL_WINDOW_ID', spw_id)
        time = tb.getcol('TIME')
        time[:2] = tmin
        time[2:] = tmax
        tb.putcol('TIME', time)
        param = tb.getcol('FPARAM')
        param[:,:,:2] = 100.0
        param[:,:,2:] = 200.0
        tb.putcol('FPARAM', param)
        param[:] = 1.0
        tb.putcol('WEIGHT', param)
        tb.close()

    def _edit_tsys_spw(self, spwmap):
        tb = tbtool()
        tb.open(self.tsystable, nomodify=False)
        spw_id = tb.getcol('SPECTRAL_WINDOW_ID')
        print('before ', spw_id)
        for i in range(len(spw_id)):
            spw_id[i] = spwmap[spw_id[i]]
        print('after', spw_id)
        tb.putcol('SPECTRAL_WINDOW_ID', spw_id)
        tb.close()

    def test_preapply01(self):
        """test_preapply01: only sky caltable is applied (resulting const factor)"""
        params = self.generate_params(radius='65arcsec', applytable=self.skytable)
        self.run_task(**params)

        setattr(self, '_verify_param_and_flag', self._verify_param_and_flag_const)
        self._verify_caltable(self._generic_verify, **params)

    def test_preapply02(self):
        """test_preapply02: only tsys caltable is applied (resulting variable factor)"""
        params = self.generate_params(radius='65arcsec', applytable=self.tsystable)
        self.run_task(**params)

        setattr(self, '_verify_param_and_flag', self._verify_param_and_flag_variable)
        self._verify_caltable(self._generic_verify, **params)

    def test_preapply03(self):
        """test_preapply03: both tsys and sky caltables are applied (resulting variable factor)"""
        params = self.generate_params(radius='65arcsec',
                                      applytable=[self.tsystable, self.skytable])
        self.run_task(**params)

        setattr(self, '_verify_param_and_flag', self._verify_param_and_flag_variable)
        self._verify_caltable(self._generic_verify, **params)

    def test_preapply04(self):
        """test_preapply04: transfer Tsys from [2,3] to [0,1]"""
        # edit spwid [0,1] to [2,3]
        spwmap = [2,3,2,3]
        self._edit_tsys_spw(spwmap=spwmap)
        params = self.generate_params(radius='65arcsec',
                                      applytable=[self.tsystable, self.skytable],
                                      interp='', spwmap=[spwmap,[-1]])
        self.run_task(**params)

        setattr(self, '_verify_param_and_flag', self._verify_param_and_flag_variable)
        self._verify_caltable(self._generic_verify, **params)

class sdgaincal_single_polarization_test(sdgaincal_test_base):
    """
    Unit tests for task sdgaincal.

    The list of tests:
    Test Name        | Radius      | Expectation
    ==========================================================================
    test_single_pol  | '65arcsec'  | test single-polarization calibration (YY)
    """
    infile = 'doublecircletest_const.ms'
    outfile = 'sdgaincal_const_test.sdgain.caltable'

    # for single-polarization test
    infile_YY = 'doublecircletest_const.YY.ms'

    def tearDown(self):
        super(sdgaincal_single_polarization_test, self).tearDown()

        if os.path.exists(self.infile_YY):
            shutil.rmtree(self.infile_YY)

    def _verify_param_and_flag(self, table):
        """
        Only first polarization is effective.
        Second polarization should be all flagged.
        """
        print('sdgaincal_single_polarization_test._verify_param_and_flag')
        for irow in range(table.nrows()):
            fparam = table.getcell('CPARAM', irow).real
            self.assertTrue(numpy.all(fparam[0] == 1.0))
            self.assertTrue(numpy.all(fparam[1] == 0.0))

            flag = table.getcell('FLAG', irow)
            self.assertTrue(numpy.all(flag[0] == False))
            self.assertTrue(numpy.all(flag[1] == True))

    def test_single_pol(self):
        """test_single_pol: test single-polarization calibration (YY)"""
        # generate single-polarization MS
        # for casatasks, mstransform_cli IS mstransform
        mstransform_cli(vis=self.infile, outputvis=self.infile_YY, correlation='YY',
                        datacolumn='float_data')

        self.assertTrue(os.path.exists(self.infile_YY))
        with sdutil.tbmanager(self.infile_YY) as tb:
            try:
                for irow in range(tb.nrows()):
                    flag = tb.getcell('FLAG', irow)
                    self.assertEqual(flag.shape[0], 1)
            finally:
                tb.close()

        params = self.generate_params(radius='65arcsec')
        params['infile'] = self.infile_YY
        self.run_task(**params)

        self._verify_caltable(self._generic_verify, **params)

def suite():
    return [sdgaincal_fail_test,
            sdgaincal_const_test,
            sdgaincal_variable_test,
            sdgaincal_preapply_test,
            sdgaincal_single_polarization_test]

if is_CASA6:
    if __name__ == '__main__':
        unittest.main()<|MERGE_RESOLUTION|>--- conflicted
+++ resolved
@@ -40,13 +40,8 @@
     if is_CASA6:
         datapath=ctsys.resolve('unittest/sdgaincal/')
     else:
-<<<<<<< HEAD
         datapath=os.path.join(os.environ.get('CASAPATH').split()[0],'casatestdata/unittest/sdgaincal/')
     
-=======
-        datapath=os.path.join(os.environ.get('CASAPATH').split()[0],'data/regression/unittest/sdgaincal')
-
->>>>>>> eb1fbe4a
     def __copy_from_datapath(self, filename):
         if os.path.exists(filename):
             shutil.rmtree(filename)
