--- conflicted
+++ resolved
@@ -166,18 +166,11 @@
     inpparams['scalebias']=inpparams.pop('smallscalebias')
     if specmode=='cont':
         specmode='mfs'
-<<<<<<< HEAD
-
 #    if specmode=='mfs' and nterms==1 and deconvolver == "mtmfs":
 #        casalog.post( "The MTMFS deconvolution algorithm (deconvolver='mtmfs') needs nterms>1.Please set nterms=2 (or more). ", "WARN", "task_tclean" )
 #        return
-=======
         inpparams['specmode']='mfs'
-    if specmode=='mfs' and nterms==1 and deconvolver == "mtmfs":
-        casalog.post( "The MTMFS deconvolution algorithm (deconvolver='mtmfs') needs nterms>1.Please set nterms=2 (or more). ", "WARN", "task_tclean" )
-        return
->>>>>>> b41e0371
-
+   
     if specmode!='mfs' and deconvolver=="mtmfs":
         casalog.post( "The MSMFS algorithm (deconvolver='mtmfs') applies only to specmode='mfs'.", "WARN", "task_tclean" )
         return
