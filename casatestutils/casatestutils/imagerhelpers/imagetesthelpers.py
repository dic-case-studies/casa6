
##################################       Imports        ##################################
############################################################################################

import os
import sys
import time
from functools import wraps
import fnmatch
import logging
import filecmp
import unittest
import pickle
import numbers
import operator
import subprocess
import numpy
import six

casa5 = False
casa6 = False

from casatasks.private.casa_transition import is_CASA6
if is_CASA6:

    # CASA 6
    logging.debug("Importing CASAtools")
    import casatools
    logging.debug("Importing CASAtasks")
    import casatasks
    _cb = casatools.calibrater()
    _tb = casatools.table()
    _tbt = casatools.table()
    _ia  = casatools.image()
    _cb = casatools.calibrater()
    from casatasks import casalog

    casampi_imported = False
    import importlib
    _casampi_spec = importlib.util.find_spec('casampi')
    if _casampi_spec:
        # don't catch import error from casampi if it is found in the system modules
        from casampi.MPIEnvironment import MPIEnvironment
        casampi_imported = True
    else:
        casalog.post('casampi not available - not testing MPIEnvironment stuff', 'WARN')

    def tclean_param_names():
        from casatasks.tclean import _tclean_t
        return _tclean_t.__code__.co_varnames[:_tclean_t.__code__.co_argcount]

    casa6 = True

else:

    # CASA 5
    logging.debug("Import casa6 errors. Trying CASA5...")
    from __main__ import default
    from taskinit import tbtool, mstool, iatool, cbtool
    from taskinit import *
    from casa_stack_manip import stack_find, find_casa
    from mpi4casa.MPIEnvironment import MPIEnvironment
    casampi_imported = True

    _tb = tbtool()
    _tbt = tbtool()
    _ia = iatool()
    _cb = cbtool()
    casa = find_casa()
    if casa.has_key('state') and casa['state'].has_key('init_version') and casa['state']['init_version'] > 0:
        casaglobals=True
        casac = stack_find("casac")
        casalog = stack_find("casalog")

    def tclean_param_names():
        # alternatively could use from tasks import tclean; tclean.parameters
        from task_tclean import tclean
        return tclean.__code__.co_varnames[:tclean.__code__.co_argcount]

    casa5 = True

############################################################################################
##################################       imagerhelpers       ###############################
############################################################################################
class TestHelpers:

    # For comparison with keywords added by tclean in its output images
    if casampi_imported:
        num_mpi_procs = 1 + len(MPIEnvironment.mpi_server_rank_list())
    else:
        num_mpi_procs = 1

    def delmodels(self,msname="",modcol='nochange'):
       TestHelpers().delmodkeywords(msname) ## Get rid of extra OTF model keywords that sometimes persist...
       if modcol=='delete':
           TestHelpers().delmodelcol(msname) ## Delete model column
       if modcol=='reset0':
           TestHelpers().resetmodelcol(msname,0.0)  ## Set model column to zero
       if modcol=='reset1':
           TestHelpers().resetmodelcol(msname,1.0)  ## Set model column to one

    def delmodkeywords(self,msname=""):
        #delmod(msname)
        _tb.open( msname+'/SOURCE', nomodify=False )
        keys = _tb.getkeywords()
        for key in keys:
            _tb.removekeyword( key )
        _tb.close()

    def resetmodelcol(self,msname="",val=0.0):
        _tb.open( msname, nomodify=False )
        hasmodcol = (  (_tb.colnames()).count('MODEL_DATA')>0 )
        if not hasmodcol:
            _cb.open(msname)
            _cb.close()
        hasmodcol = (  (_tb.colnames()).count('MODEL_DATA')>0 )
        if hasmodcol:
            dat = _tb.getcol('MODEL_DATA')
            dat.fill( complex(val,0.0) )
            _tb.putcol('MODEL_DATA', dat)
        _tb.close();



    def delmodelcol(self,msname=""):
        _tb.open( msname, nomodify=False )
        hasmodcol = (  (_tb.colnames()).count('MODEL_DATA')>0 )
        if hasmodcol:
            _tb.removecols('MODEL_DATA')
        _tb.close()

    def get_coordsys(self,imname):
        try:
            _ia.open(imname)
            csys = _ia.coordsys()
            csys_rec = csys.torecord()
            csys.done()
        finally:
            _ia.close()

        return csys_rec
        
    def check_spec_frame(self,imname,frame, crval=0.0, cdelt=0.0):
        testname = "check_spec_frame"
        pstr = ""
        if os.path.exists(imname):
           res = True
           expcrval=""
           expcdelt=""
           thecval=""
           thecdelt=""
           coordsys = TestHelpers().get_coordsys(imname)
           baseframe = coordsys['spectral2']['system']
           basecrval = coordsys['spectral2']['wcs']['crval']
           basecdelt = coordsys['spectral2']['wcs']['cdelt']
           if baseframe != frame:
                res = False
           else:
                res = True
                if crval!=0.0:
                     if abs(basecrval - crval)/abs(crval) > 1.0e-6:
                          res = False
                     thecrval = " with crval " + str(basecrval)
                     expcrval = " with expected crval " + str(crval)
                else:
                     # skip the crval test
                     thecrval = ""
                     expcrval = ""
                if cdelt!=0.0:
                     if abs(basecdelt - cdelt)/abs(cdelt) > 1.0e-6:
                          res = False
                     thecdelt = " with cdelt " + str(basecdelt)
                     expcdelt = " with expected cdelt " + str(cdelt)
                else:
                     # skip the crval test
                     thecdelt = ""
           thecorrectans = frame +  expcrval + expcdelt
           pstr =  "[" + testname + "] " + imname + ": Spec frame is " +\
           str(baseframe) + thecrval + thecdelt + " (" +\
           TestHelpers().verdict(res) +" : should be " + thecorrectans +" )"
           print(pstr)
           pstr=pstr+"\n"
           
        #self.checkfinal(pstr)
        return pstr

    def check_model(self, msname=""):
        """Check hasmodcol, modsum, hasvirmod"""
        logging.debug("Executing: check_model(msname={})".format(msname))
        hasmodcol = False
        modsum=0.0
        hasvirmod = False
        _tb.open( msname )
        hasmodcol = (  (_tb.colnames()).count('MODEL_DATA')>0 )
        if hasmodcol:
            model_data = _tb.getcol('MODEL_DATA')
            modsum = model_data.sum()
        _tb.close()
        _tb.open( msname+'/SOURCE' )
        keys = _tb.getkeywords()
        if len(keys)>0:
            hasvirmod=True
        _tb.close()
        _tb.open( msname )
        keys = _tb.getkeywords()
        for key in keys:
            if key.count("model_")>0:
                hasvirmod=True
        _tb.close()
        logging.info("MS Name: {}, modelcol= {},  modsum = {}, virmod = {}".format( msname, hasmodcol, modsum, hasvirmod ))
        return hasmodcol, modsum, hasvirmod

    def get_max(self, imname):
        """Get Image max"""
        logging.debug("Executing: get_max(imname={})".format(imname))
        _ia.open(imname)
        stat = _ia.statistics()
        _ia.close()
        logging.debug("stat['max'] = {}".format(stat['max']))
        logging.debug("stat['maxpos'] = {}".format(stat['maxpos']))
        return stat['max'],stat['maxpos']

    def get_pix(self, imname,pos):
        """Get Image val"""
        _ia.open(imname)
        apos = _ia.pixelvalue(pos)
        _ia.close()
        if apos == {}:
            return None
        else:
            return apos['value']['value']

    def get_pixmask(self, imname,pos):
        """Get Image Mask val"""
        _ia.open(imname)
        apos = _ia.pixelvalue(pos)
        _ia.close()
        if apos == {}:
            return None
        else:
            return apos['mask']

    def check_beam_compare(self, image1, image2, op=operator.le):
        """Compare all plane of cube beam image1 operator op than image1"""
        _ia.open(image1)
        nchan = _ia.shape()[3]
        beam1 = numpy.zeros(nchan)
        for k in range(nchan):
            beam1[k]= _ia.beamarea(k,0)['arcsec2']
        _ia.close()
        _ia.open(image2)
        if(nchan != _ia.shape()[3]):
            return False
        beam2 = numpy.zeros(nchan)
        for k in range(nchan):
            beam2[k] = _ia.beamarea(k,0)['arcsec2']
        _ia.close()
        return numpy.alltrue(op(beam1, beam2))

    def image_exists(self, imname):
        """ Image exists """
        return os.path.exists(imname)

    def exists(self, imname):
        # AW: This is a duplicate function, but it helps maintain uniformity to test_tclean.py
        """ Exists """
        return os.path.exists(imname)

    def get_peak_res(self, summ):
        """Get Peak Res"""
        # AW:  This can be reduced down for readability but putting in a fix for CAS-13182
        peakres = None
        if is_CASA6:
            if 'summaryminor' in summ:
                reslist = summ['summaryminor'][1,:]
                peakres = reslist[ len(reslist)-1 ]

        else:
            if summ.has_key('summaryminor'):
                reslist = summ['summaryminor'][1,:]
                peakres = reslist[ len(reslist)-1 ]
                
        return peakres

    def check_peak_res(self, summ,correctres, epsilon=0.05):
        """Check Peak Res"""
        peakres = TestHelpers().get_peak_res(summ)
        out = True
        if correctres == None and peakres != None:
            out = False
            return out,peakres
        if correctres != None and peakres == None:
            out = False
            return out,peakres
        if out==True and peakres != None:
            if abs(correctres - peakres)/abs(correctres) > epsilon:
                out=False
                return out,peakres
        return out,peakres

    def get_mod_flux(self, summ):
        """Get Mod Flux"""
        # AW: This can be reduced down for readability but putting in a fix for CAS-13182
        modflux = None
        if is_CASA6:
            if 'summaryminor' in summ:
                modlist = summ['summaryminor'][2,:]
                modflux = modlist[ len(modlist)-1 ]
        else:
            if summ.has_key('summaryminor'):
                modlist = summ['summaryminor'][2,:]
                modflux = modlist[ len(modlist)-1 ]
        return modflux

    def check_mod_flux(self, summ,correctmod, epsilon=0.05):
        """Check Mod Flux"""
        modflux = TestHelpers().get_mod_flux(summ)
        out = True
        if correctmod == None and modflux != None:
            out = False
            return out,modflux
        if correctmod != None and modflux == None:
            out = False
            return out,modflux
        if out==True and modflux != None:
            if abs(correctmod - modflux)/abs(correctmod) > epsilon:
                out=False
                return out,modflux
        return out,modflux

    def check_chanvals(self,msname,vallist, epsilon = 0.05): # list of tuples of (channumber, relation, value) e.g. (10,">",1.0)
        testname = "check_chanvals"
        pstr = ""
        for val in vallist:
            if len(val)==3:
                thisval = TestHelpers().check_modelchan(msname,val[0])
                if val[1]==">":
                    ok = thisval > val[2]
                elif val[1]=="==":     
                    ok = abs( (thisval - val[2])/val[2] ) < epsilon
                elif val[1]=="<":     
                    ok = thisval < val[2]
                else:
                    ok=False
        pstr = pstr + "[" + testname + "] Chan "+ str(val[0]) + "  is " + str(thisval) + " ("+self.verdict(ok)+" : should be " + str(val[1]) + str(val[2]) + ")\n"

        print(pstr)
        return pstr

    def check_modelchan(self,msname="",chan=0):
        _tb.open( msname )
        hasmodcol = (  (_tb.colnames()).count('MODEL_DATA')>0 )
        modsum=0.0
        if hasmodcol:
            dat = _tb.getcol('MODEL_DATA')[:,chan,:]
            modsum=dat.mean()
        _tb.close()
        ##print(modsum)
        return modsum

    def get_iter_done(self, summ):
        """Get Iterdone"""
        # AW:  This can be reduced down for readability but putting in a fix for CAS-13182
        iters = None
        if is_CASA6:
            if 'iterdone' in summ:
                iters = summ['iterdone']
        else:
            if summ.has_key('iterdone'):
                iters = summ['iterdone']
        return iters

    def delmodkeywords(self,msname=""):
        """get rid of extra model keywords that sometimes persist"""

        _tb.open( msname+'/SOURCE', nomodify=False )
        keys = _tb.getkeywords()
        for key in keys:
            _tb.removekeyword( key )
        _tb.close()

    def resetmodelcol(self,msname="",val=0.0):
        """ set model column to val"""
        _tb.open( msname, nomodify=False )
        hasmodcol = (  (_tb.colnames()).count('MODEL_DATA')>0 )
        if not hasmodcol:
            _cb.open(msname)
            _cb.close()
        hasmodcol = (  (_tb.colnames()).count('MODEL_DATA')>0 )
        if hasmodcol:
            dat = _tb.getcol('MODEL_DATA')
            dat.fill( complex(val,0.0) )
            _tb.putcol('MODEL_DATA', dat)
        _tb.close();

    def delmodels(self,msname="",modcol='nochange'):
        """Get rid of OTF model and model column"""
         
        self.delmodkeywords(msname) ## Get rid of extra OTF model keywords that sometimes persist...

        if modcol=='delete':
            self.delmodelcol(msname) ## Delete model column
        if modcol=='reset0':
            self.resetmodelcol(msname,0.0)  ## Set model column to zero
        if modcol=='reset1':
            self.resetmodelcol(msname,1.0)  ## Set model column to one

    def verdict(self, boolval):
        """Return the string 'Pass' if boolean is True, Else return string 'Fail'"""
        return "Pass" if boolval else "Fail"

    ############################################################################################
    ##############################       imagerhelpers: Checks       ###########################
    ############################################################################################

    def check_ret(self, summ,correctres,correctmod,epsilon = 0.05, testname ="check_ret"):
        pstr = ''
        retres, peakres = TestHelpers().check_peak_res(summ, correctres, epsilon)
        retmod, modflux = TestHelpers().check_mod_flux(summ, correctmod, epsilon)
        pstr_peak =  "[ {} ] PeakRes is  {}  ( {} : should be  {}, Epsilon: {} + )\n".format(testname, str(peakres), TestHelpers().verdict(retres) , str(correctres), str(epsilon))
        pstr_mod  =  "[ {} ] Modflux is  {}  ( {} : should be  {}, Epsilon: {} + )\n".format(testname, str(modflux), TestHelpers().verdict(retmod) , str(correctmod), str(epsilon))
        pstr =  pstr_peak + pstr_mod
        logging.info(pstr)
        if retres == False or retmod == False:
            return False, pstr
        else:
            return True, pstr

    def check_val(self, val, correctval, valname='Value', exact=False, epsilon=0.05, testname = "check_val"):
        pstr = ''
        out = True
        if numpy.isnan(val) or numpy.isinf(val):
            out = False
        if correctval == None and val != None:
            out = False
        if correctval != None and val == None:
            out = False
        if out==True and val != None:
            if exact==True:
                if correctval != val:
                    out = False
            else:
                if abs(correctval - val)/abs(correctval) > epsilon:
                    out=False
        if exact == True:
            pstr = "[ {} ] {} is {} ( {} : should be {}, Exact: True )\n".format(testname, valname, str(val), TestHelpers().verdict(out), str(correctval) )
        else:
            pstr = "[ {} ] {} is {} ( {} : should be {}, Epsilon: {})\n".format(testname, valname, str(val), TestHelpers().verdict(out), str(correctval), str(epsilon) )
        logging.info(pstr)
        return out, pstr

    def check_val_less_than(self, val, bound, valname='Value',testname ="check_val_less_than"):
        pstr = ''
        out = True
        if numpy.isnan(val) or numpy.isinf(val):
            out = False
        if bound == None and val != None:
            out = False
        if bound != None and val == None:
            out = False
        if out == True and val != None:
            if val > bound:
                out = False
        pstr = "[ {} ] {} is {} ( {} : should be less than {} )\n".format(testname, valname, str(val), TestHelpers().verdict(out), str(bound))
        logging.info(pstr)
        return out, pstr

    def check_val_greater_than(self, val, bound, valname='Value',testname ="check_val_greater_than"):
        pstr = ''
        out = True
        if numpy.isnan(val) or numpy.isinf(val):
            out = False
        if bound == None and val != None:
            out = False
        if bound != None and val == None:
            out = False
        if out==True and val != None:
            if val < bound:
                out = False
        pstr = "[ {} ] {} is {} ( {} : should be greater than {} )\n".format(testname, valname, str(val), TestHelpers().verdict(out), str(bound))
        logging.info(pstr)
        return out, pstr

    def check_list_vals(self, list1, list2, test, epsilon=None):
        """ compares 2 lists and returns if they are equivalent (within error) 
        """
        report = ''
        if len(list1) == len(list2):
            exact = (epsilon is None)
            i = 0
            while i < len(list1):
                result, pstr = self.check_val(list1[i], list2[i], \
                    valname=test+' index '+str(i), exact=exact, epsilon=epsilon)
                if result == False:
                    report += pstr
                    #report = pstr
                    #break
                i += 1
        else:
            result = False

        return result, report

    def check_dict_vals(self, exp_dict, act_dict, suffix, epsilon=0.01):
        """ Compares expected dictionary with actual dictionary.

            Parameters
            ----------
            exp_dict: dictionary
                Expected values, as key:value pairs.
                Values must be lists, where
                val[0] is "True" for an exact match, or a float for a non-exact
                epsilon for check_val(). Default is input epsilon.
                val[1] is either a value to check_val() against or a list to
                check_list_vals() against.
            act_dict: dictionary
                Actual values to compare to exp_dict (and just the values).
                Keys must match between exp_dict and act_dict.
            suffix: string
                For use with summary print statements.

            Notes
            -----
            Each exp_dict key:value pair does not need to match in
            exactness or listedness. One value could be exact, and
            the next relative to epsilon. One value could be a list,
            and the next an integer.

            Notes
            -----
            Example exp_dict
            {
                'end': [True, 2203765e5],
                'start': [False, 220257e5], # uses default epsilon value
                'start_delta': [0.01, 2202527e5],
            }
        """
        report = ''
        passed = True
        chans = 0
        for key in exp_dict:

            # convert the expected value in exp_dict[key] to its own dictionary
            exp_val = exp_dict[key]
            v = {
                'val': exp_val[1],
                'exact': False,
                'epsilon': epsilon,
            }
            if type(exp_val[0]) == bool:
                v['exact'] = exp_val[0]
            else:
                v['epsilon'] = exp_val[0]
            if v['val'] == 0.0: # special case for "0"
                v['exact'] = True
            if v['exact'] == True:
                v['epsilon'] = None

            # evaluate the expected value against the actual value
            if type(v['val']) == list:
                result, pstr = self.check_list_vals(act_dict[key], 
                    v['val'], test=suffix+' '+key, epsilon=v['epsilon'])
                report += self.check_val(result, True, \
                    valname=suffix+' '+key, exact=True)[1]
                report += pstr
            else:
                report += self.check_val(act_dict[key], \
                    v['val'], exact=v['exact'], epsilon=v['epsilon'],
                    valname=suffix+' '+key)[1]

        return report

    def check_ims(self, imlist, truth, testname="check_ims"):
        pstr = ''
        imex = []
        out = True
        for imname in imlist:
            ondisk = TestHelpers().image_exists(imname)
            imex.append(ondisk)
            if ondisk != truth:
                out = False
        pstr = "[ {} ] Image made : {} =  {} ( {} : should all be {} )\n".format(testname, str(imlist), str(imex), TestHelpers().verdict(out), str(truth))
        logging.info(pstr)
        return pstr

    def check_keywords(self, imlist, testname="check_keywords"):
        """
        Keyword related checks (presence/absence of records and entries in these records,
        in the keywords of the image table).
        :param imlist: names of the images produced by a test execution.
        :returns: the usual (test_imager_helper) string with success/error messages.
        """
        # Keeping the general approach. This is fragile!
        # accumulator of error strings
        pstr = ''
        for imname in imlist:
            if os.path.exists(imname):
                issues = TestHelpers().check_im_keywords(imname, check_misc=True, check_extended=True)
                if issues:
                    pstr += '[{0}] {1}: {2}'.format(testname, imname, issues)
        if not pstr:
            pstr += ('All expected keywords in imageinfo, miscinfo, and coords found. '
                     '({})\n'.format(testname, TestHelpers().verdict(False)))
        return pstr

    def check_im_keywords(self, imname, check_misc=True, check_extended=True):
        """
        Checks several lists of expected and forbidden keywords and entries of these
        keywords.
        Forbidden keywords lists introduced with CAS-9231 (prevent duplication of
        TELESCOP and OBJECT).
        Note that if imname is the top level of a refconcat image, there's no table to open
        to look for its keywords. In these cases nothing is checked. We would not have the
        'imageinfo' keywords, only the MiscInfo that goes in imageconcat.json and I'm not
        sure yet how that one is supposed to behave.
        Tests should check the 'getNParts() from imname' to make sure the components of
        the refconcat image exist, have the expected keywords, etc.
        :param imname: image name (output image from tclean)
        :param check_misc: whether to check miscinfo in addition to imageinfo'
        :param check_extended: can leave enabled for images other than .tt?, .alpha, etc.
        :returns: the usual (test_imager_helper) string with success/error messages.
        Errors marked with '(Fail' as per self.verdict().
        """
        try:
            _tbt.open(imname)
            keys = _tbt.getkeywords()
        except RuntimeError as exc:
            if os.path.isfile(os.path.join(os.path.abspath(imname), 'imageconcat.json')):
                # Looks like a refconcat image, nothing to check
                #return ''
                # make a bit more informative
                pstr = 'Looks like it is a refconcat image. Skipping the imageinfo keywords check.\n'
                return pstr
            else:
                pstr = 'Cannot open image table to check keywords: {0}\n'.format(imname)
                return pstr
        finally:
            _tbt.close()
        pstr = ''
        if len(keys) <= 0:
            pstr += ('No keywords found ({0})\n'.format(TestHelpers().verdict(False)))
            return pstr
        # Records that need to be present
        imageinfo = 'imageinfo'
        miscinfo = 'miscinfo'
        coords = 'coords'
        mandatory_recs = [imageinfo, coords]
        if check_misc:
            mandatory_recs.append(miscinfo)
        for rec in mandatory_recs:
            if rec not in keys:
                pstr += ('{0} record not found ({1})\n'.format(rec, TestHelpers().verdict(False)))
        if len(pstr) > 0:
            return pstr
        mandatory_imageinfo = ['objectname', 'imagetype']
        pstr += TestHelpers().check_expected_entries(mandatory_imageinfo, imageinfo, keys)
        if check_misc:
            if check_extended:
                # basic miscinfo and 'TcleanProcessingInfo' as per CAS-12204
                mandatory_miscinfo = ['INSTRUME', 'distance',
                                      'mpiprocs', 'chnchnks', 'memreq', 'memavail']
                pstr += TestHelpers().check_expected_entries(mandatory_miscinfo, miscinfo, keys)
            forbidden_miscinfo = ['OBJECT', 'TELESCOP']
            pstr += TestHelpers().check_forbidden_entries(forbidden_miscinfo, miscinfo, keys)
        mandatory_coords = ['telescope']
        pstr += TestHelpers().check_expected_entries(mandatory_coords, coords, keys)
        return pstr

    def check_expected_entries(self, entries, record, keys):
        pstr = ''
        for entry in entries:
            if entry not in keys[record]:
                pstr += ('entry {0} not found in record {1} ({2})\n'.format(entry, record, TestHelpers().verdict(False)))
            else:
                # TODO: many tests leave 'distance' empty. Assume that's acceptable...
                if entry != 'distance' and not keys[record][entry]:
                    pstr += ('entry {0} is found in record {1} but it is empty ({2})\n'.format(entry, record, TestHelpers().verdict(False)))

                # ensure mpiprocs is correct. Other keywords added in CAS-12204 have more
                # variable values (memavail, memreq, etc.) and cannot be compared here.
                if entry == 'mpiprocs':
                    if keys[record][entry] != self.num_mpi_procs:
                        pstr += ('mpiprocs is not as expected. It is {} but it should be {}, ({})'.
                                 format(keys[record][entry], self.num_mpi_procs, TestHelpers().verdict(False)))
        return pstr

    def check_forbidden_entries(self, entries, record, keys):
        pstr = ''
        for entry in entries:
            if entry in keys[record]:
                pstr += ('entry {0} should not be in record {1} ({2})\n'.format(entry, record, TestHelpers().verdict(False)))
        return pstr

    def check_history(self, imlist, testname="check_history"):
        """
        Checks presence of the logtable and rows with history information (task name,
        CASA version, all task parameters, etc.).

        :param imlist: names of the images produced by a test execution.
        :param testname: name to use in the checks report string
        :returns: the usual (test_imager_helper) string with success/error messages.
        """
        pstr = ''
        for imname in imlist:
            if os.path.exists(imname):
                issues = TestHelpers().check_im_history(imname)
                if issues:
                    pstr += '[{0}] {1}: {2}'.format(testname, imname, issues)
        if not pstr:
            pstr += ('[{}] All expected history entries found. ({})\n'.
                     format(testname, TestHelpers().verdict(True)))
        return pstr

    def check_im_history(self, imname):
        """
        Check the history records in an image, ensuring the taskname, CASA version, and
        full list of parameters is found (all the same number of times).

        :param imname: image name (output image from tclean)
        :returns: the usual (test_imager_helper) string with success/error messages.
        Errors are marked with the tag '(Fail' as per self.verdict().
        """
        ia_open = False
        try:
            _ia.open(imname)
            ia_open = True
            history = _ia.history(list=False)
        except RuntimeError as exc:
            pstr = ('Cannot retrieve history subtable from image: {}. Error: {}'.
                    format(imname, exc))
            return pstr
        finally:
            if ia_open:
                _ia.close()

        pstr = ''
        ncalls = sum(line.startswith('taskname=tclean') for line in history)
        nversions = sum(line.startswith('version:') for line in history)
        if ncalls < 1:
            pstr += ('No calls to tclean were found in history. ({})\n'.
                     format(TestHelpers().verdict(False)))
        if nversions < 1:
            pstr += ('No CASA version was found in history. ({})\n'.
                     format(TestHelpers().verdict(False)))
        # allow for impbcor history which puts one version line in some tests
        if ncalls != nversions and not nversions == ncalls+1:
            pstr += ('The number of taskname entries ({}) and CASA version entries ({}) do '
                     'not match. ({})\n'.format(ncalls, nversions,
                                                TestHelpers().verdict(False)))
        for param in tclean_param_names():
            nparval = sum('=' in line and line.split('=')[0].strip() == param for
                          line in history)
            if nparval < 1:
                pstr += ('No entries for tclean parameter {} found in history. ({})'
                         '.'.format(param, TestHelpers().verdict(False)))
            if nparval != ncalls:
                pstr += ("The number of history entries for parameter '{}' ({}) and task "
                         "calls ({}) do not match ({}).".
                         format(param, nparval, ncalls, TestHelpers().verdict(False)))
        return pstr

    def check_pix_val(self, imname, theval=0, thepos=[0, 0, 0, 0], exact=False, epsilon=0.05, testname="check_pix_val"):
        pstr = ''
        readval = TestHelpers().get_pix(imname, thepos)
        res = True
        if readval == None:
            res = False
        elif numpy.isnan(readval) or numpy.isinf(readval):
            res = False
        else:
            if abs(theval) > epsilon:
                if exact == False:
                    if abs(readval - theval)/abs(theval) > epsilon:
                        res = False
                    else:
                        res = True
                else:
                    if abs(readval - theval) > 0.0:
                        res = False
                    else:
                        res = True
            else:  ## this is to guard against exact zero... sort of.
                if abs(readval - theval) > epsilon:
                    res = False
                else:
                    res = True
        pstr = "[ {} ] {} : Value is {} at {} ( {} : should be {} , Epsilon: {})\n".format(testname, imname, str(readval), str(thepos), TestHelpers().verdict(res), str(theval), str(epsilon))
        logging.info(pstr)
        return pstr

    def check_pixmask(self, imname, theval=True, thepos=[0, 0, 0, 0], testname="check_pixmask"):
        pstr = ''
        readval = TestHelpers().get_pixmask(imname, thepos)
        res = True
        if readval == None:
            res = False
        elif numpy.isnan(readval) or numpy.isinf(readval) or type(readval) != bool:
            res = False
        else:
            if readval == theval:
                res = True
            else:
                res = False
        pstr = "[ {} ] {} : Mask is {} at {} ( {} : should be {} )\n".format(testname, imname, str(readval), str(thepos), TestHelpers().verdict(res), str(theval))
        logging.info(pstr)
        return pstr

    def check_ref_freq(self, imname, theval=0, epsilon=0.05, testname="check_ref_freq"):
        pstr = ''
        retres = True
        _ia.open(imname)
        csys = _ia.coordsys()
        _ia.done()
        reffreq = csys.referencevalue()['numeric'][3]
        csys.done()
        if  abs(reffreq - theval)/theval > epsilon:
            retres = False
        else:
            retres = True
        pstr = "[ {} ] Ref-Freq is {} ( {} : should be {} )\n".format(testname, str(reffreq), TestHelpers().verdict(retres), str(theval))
        logging.info(pstr)
        return pstr

    def check_imexist(self, imgexist):
        pstr = ''
        if imgexist != None:
            if type(imgexist) == list:
                pstr += TestHelpers().check_ims(imgexist, True)
                print("pstr after checkims = {}".format(pstr))
                pstr += TestHelpers().check_keywords(imgexist)
                print("pstr after check_keywords = {}".format(pstr))
                pstr += TestHelpers().check_history(imgexist)
                print("pstr after check_history = {}".format(pstr))
        return pstr

    def check_imexistnot(self, imgexistnot):
        pstr = ''
        if imgexistnot != None:
            if type(imgexistnot) == list:
                pstr += TestHelpers().check_ims(imgexistnot, False)
        return pstr

    def check_imval(self, imgval, epsilon=0.05):
        pstr = ''
        if imgval != None:
            if type(imgval) == list:
                for ii in imgval:
                    if type(ii) == tuple and len(ii) == 3:
                        pstr += TestHelpers().check_pix_val(ii[0], ii[1], ii[2], epsilon=epsilon)
        return pstr

    def check_imvalexact(self, imgvalexact, epsilon=0.05):
        pstr = ''
        if imgvalexact != None:
            if type(imgvalexact) == list:
                for ii in imgvalexact:
                    if type(ii) == tuple and len(ii) == 3:
                        pstr += TestHelpers().check_pix_val(ii[0], ii[1], ii[2], exact=True, epsilon=epsilon)
        return pstr

    def check_immask(self, imgmask):
        pstr = ''
        if imgmask != None:
            if type(imgmask) == list:
                for ii in imgmask:
                    if type(ii) == tuple and len(ii) == 3:
                        pstr += TestHelpers().check_pixmask(ii[0], ii[1], ii[2])
        return pstr

    def check_tabcache(self, tabcache, testname="check_tabcache"):
        pstr = ''
        if tabcache == True:
            opentabs = _tb.showcache()
            if len(opentabs) > 0:
                pstr += "["+ testname +"] " + TestHelpers().verdict(False) + ": Found open tables after run \n"
        return pstr

    def check_stopcode(self, stopcode, ret, testname="check_stopcode"):
        pstr = ''
        if stopcode != None:
            if type(stopcode) == int:
                stopstr = "["+ testname +"] Stopcode is " + str(ret['stopcode']) + " (" + TestHelpers().verdict(ret['stopcode'] == stopcode)  +  " : should be " + str(stopcode) + ")\n"
                print(stopstr)
                pstr += stopstr
        return pstr

    def check_reffreq(self, reffreq, epsilon=0.05):
        pstr = ''
        if reffreq != None:
            if type(reffreq) == list:
                for ii in reffreq:
                    if type(ii) == tuple and len(ii) == 2:
                        pstr += TestHelpers().check_ref_freq(ii[0], ii[1], epsilon=epsilon)
        return pstr

<<<<<<< HEAD
    def check_tfmask(self, tfmask, testname="check_tfmask"):
        pstr = ''
        if tfmask != None:
            if type(tfmask) == list:
                for ii in tfmask:
                    if type(ii) == tuple and len(ii) == 2:
                        _ia.open(ii[0])
                        mname = _ia.maskhandler('get')
                        mreport = "[" + testname + "]  T/F mask name for " + ii[0] +  " is : " + str(mname)
                        if mname==ii[1]:
                            mreport = mreport + " ("+TestHelpers().verdict(True) +" : should be " + str(ii[1]) + ") \n"
                        else:
                            mreport = mreport + " ("+TestHelpers().verdict(False) +" : should be " + str(ii[1]) + ") \n"
                        _ia.close()
                        pstr += mreport
            print(pstr)
        return pstr

    def checkall(self, ret=None, peakres=None, modflux=None, iterdone=None, nmajordone=None, imgexist=None, imgexistnot=None, imgval=None, imgvalexact=None, imgmask=None, tabcache=True, stopcode=None, reffreq=None, epsilon=0.05,tfmask=None):
=======
    def get_log_length(self):
        return os.path.getsize(casalog.logfile())

    def check_logs(self, start, expected, testname="check_logs"):
        """ Test that there are log lines that match the expected regex strings (one line per expected string). """
        # Example usage:
        # logstart = test_helper.get_log_length()
        # tclean(...)
        # report = test_helper.check_logs(logstart, expected=[ r"-+ Run Minor Cycle Iterations  -+" ])
        import re

        # read all lines from the logfile that are relevant to this test
        lines = []
        with open(casalog.logfile(), 'r') as f:
            f.seek(start)
            lines = f.readlines()
        # casalog.post("Searching through " + str(len(lines)) + " log lines", "SEVERE") # debugging

        # find expected matches
        unmet = []
        for i in range(len(expected)):
            expectation = re.compile(expected[i])
            # casalog.post("expected["+str(i)+"]: "+expected[i], "SEVERE") # debugging
            found = -1
            for j in range(len(lines)):
                if (expectation.search(lines[j]) != None):
                    found = j
                    break
                else:
                    pass
                    # casalog.post("  X: " + lines[j].rstrip(), "SEVERE") # debugging
            if (found == -1):
                unmet.append(expected[i])
                # casalog.post("  expectation not met", "SEVERE") # debugging
            else:
                del lines[found]
                # casalog.post("  expectation met by line: " + lines[found].rstrip(), "SEVERE") # debugging

        # check that all expectations were met
        if (len(unmet) == 0):
            return "[ {} ]: found {} matching log lines (Pass)\n".format(testname, len(expected))
        else:
            return "[ {} ]: found {} out of {} matching log lines (Fail, unmet expectations: {})\n".format(testname, len(expected)-len(unmet), len(expected), ", ".join(unmet))

    def checkall(self, ret=None, peakres=None, modflux=None, iterdone=None, nmajordone=None, imgexist=None, imgexistnot=None, imgval=None, imgvalexact=None, imgmask=None, tabcache=True, stopcode=None, reffreq=None, epsilon=0.05):
>>>>>>> cd750354
        """
            ret=None,
            peakres=None, # a float
            modflux=None, # a float
            iterdone=None, # an int
            nmajordone=None, # an int
            imgexist=None,  # list of image names
            imgexistnot=None, # list of image names
            imgval=None,  # list of tuples of (imagename,val,pos)
            imgvalexact=None, # list of tuples of (imagename,val,pos)
            imgmask=None,  #list of tuples to check mask value
            tabcache=True,
            stopcode=None,
            reffreq=None # list of tuples of (imagename, reffreq)
            tfmask=None # list of tuples of (imagename, maskname). 
        """
        pstr = "[ checkall ] \n"
        if ret != None and type(ret) == dict:
            try:
                if peakres != None:
                    out, message = TestHelpers().check_val(val=TestHelpers().get_peak_res(ret), correctval=peakres, valname="peak res", epsilon=epsilon)
                    pstr = pstr + message
                if modflux != None:
                    out, message = TestHelpers().check_val(val=TestHelpers().get_mod_flux(ret), correctval=modflux, valname="mod flux", epsilon=epsilon)
                    pstr = pstr + message
                if iterdone != None:
                    out, message = TestHelpers().check_val(val=ret['iterdone'], correctval=iterdone, valname="iterdone", exact=True)
                    pstr = pstr + message
                if nmajordone != None:
                    out, message = TestHelpers().check_val(val=ret['nmajordone'], correctval=nmajordone, valname="nmajordone", exact=True)
                    pstr = pstr + message
            except Exception as e:
                logging.info(ret)
                raise
        logging.info("Epsilon: {}".format(epsilon))
        pstr += TestHelpers().check_imexist(imgexist)
        pstr += TestHelpers().check_imexistnot(imgexistnot)
        pstr += TestHelpers().check_imval(imgval, epsilon=epsilon)
        pstr += TestHelpers().check_imvalexact(imgvalexact, epsilon=epsilon)
        pstr += TestHelpers().check_immask(imgmask)
        pstr += TestHelpers().check_tabcache(tabcache)
        pstr += TestHelpers().check_stopcode(stopcode, ret)
        pstr += TestHelpers().check_reffreq(reffreq, epsilon=epsilon)
        pstr += TestHelpers().check_tfmask(tfmask)
        return pstr

    def check_final(self, pstr=""):

        import re
        casalog.post(pstr, 'INFO')
        if len(re.findall(r"\(.?Fail",pstr)) > 0:
            return False
        return True
        
    def write_file(self,filename,str_text):
        """Save the string in a text file"""
        inp = filename
        cmd = str_text
        # remove file first
        if os.path.exists(inp):
            os.remove(inp)
        # save to a file
        with open(inp, 'w') as f:
            f.write(cmd)
        f.close()
        return

    def mergeParaCubeResults(self,
                     ret=None,
                     parlist=[]
                     #peakres=None, # a float
                     #modflux=None, # a float
                     #iterdone=None, # an int
                     #nmajordone=None, # an int
                     #imexist=None,  # list of image names
                     #imexistnot=None, # list of image names
                     #imval=None,  # list of tuples of (imagename,val,pos)
                     #imvalexact=None, # list of tuples of (imagename,val,pos)
                     #immask=None,  #list of tuples to check mask value
                     #tabcache=True,
                     #stopcode=None,
                     #reffreq=None # list of tuples of (imagename, reffreq)
                     ):
        if ret!=None and isinstance(ret,dict):
            if list(ret.keys())[0].count('node'):
                mergedret={}
                nodenames = list(ret.keys())
                # must be parallel cube results
                if parlist.count('iterdone'):
                    retIterdone = 0
                    for inode in nodenames:
                        #print("ret[",inode,"]=",ret[inode])
                        #print("inode.strip = ", int(inode.strip('node')))
                        retIterdone+=ret[inode][int(inode.strip('node'))]['iterdone']
                    mergedret['iterdone']=retIterdone
                if parlist.count('nmajordone'):
                    retNmajordone = 0
                    for inode in nodenames:
                        retNmajordone = max(ret[inode][int(inode.strip('node'))]['nmajordone'],retNmajordone)
                    mergedret['nmajordone']=retNmajordone
                if parlist.count('peakres'):
                    #retPeakres = 0
                    #for inode in nodenames:
                        #tempreslist = ret[inode][int(inode.strip('node'))]['summaryminor'][1,:]
                        #if len(tempreslist)>0:
                        #    tempresval = tempreslist[len(tempreslist)-1]
                        #else:
                        #    tempresval=0.0
                        #retPeakres = max(tempresval,retPeakres)
                    #mergedret['summaryminor']=ret['node1'][1]['summaryminor']
                    if 'summaryminor' not in mergedret:
                        for inode in nodenames:
                            nodeid = int(inode.strip('node'))
                            if ret[inode][nodeid]['summaryminor'].size!=0:
                                lastnode = inode
                                lastid = nodeid
                           
                        mergedret['summaryminor']=ret[lastnode][lastid]['summaryminor']
                if parlist.count('modflux'):
                    #retModflux = 0
                    #for inode in nodenames:
                    #    tempmodlist = ret[inode][int(inode.strip('node'))]['summaryminor'][2,:]
                    #    print "tempmodlist for ",inode,"=",tempmodlist
                    #    if len(tempmodlist)>0:
                    #         tempmodval=tempmodlist[len(tempmodlist)-1]
                    #    else:
                    #         tempmodval=0.0
                    #    retModflux += tempmodval
                    #mergedret['modflux']=retModflux
                    if 'summaryminor' not in mergedret:
                        for inode in nodenames:
                            nodeid = int(inode.strip('node'))
                            if ret[inode][nodeid]['summaryminor'].size!=0:
                                lastnode = inode
                                lastid = nodeid
                           
                        mergedret['summaryminor']=ret[lastnode][lastid]['summaryminor']
                if parlist.count('stopcode'):
                    mergedret['stopcode']=ret['node1'][1]['stopcode']
            else:
                mergedret=ret

        return mergedret<|MERGE_RESOLUTION|>--- conflicted
+++ resolved
@@ -893,7 +893,6 @@
                         pstr += TestHelpers().check_ref_freq(ii[0], ii[1], epsilon=epsilon)
         return pstr
 
-<<<<<<< HEAD
     def check_tfmask(self, tfmask, testname="check_tfmask"):
         pstr = ''
         if tfmask != None:
@@ -912,8 +911,7 @@
             print(pstr)
         return pstr
 
-    def checkall(self, ret=None, peakres=None, modflux=None, iterdone=None, nmajordone=None, imgexist=None, imgexistnot=None, imgval=None, imgvalexact=None, imgmask=None, tabcache=True, stopcode=None, reffreq=None, epsilon=0.05,tfmask=None):
-=======
+
     def get_log_length(self):
         return os.path.getsize(casalog.logfile())
 
@@ -958,8 +956,7 @@
         else:
             return "[ {} ]: found {} out of {} matching log lines (Fail, unmet expectations: {})\n".format(testname, len(expected)-len(unmet), len(expected), ", ".join(unmet))
 
-    def checkall(self, ret=None, peakres=None, modflux=None, iterdone=None, nmajordone=None, imgexist=None, imgexistnot=None, imgval=None, imgvalexact=None, imgmask=None, tabcache=True, stopcode=None, reffreq=None, epsilon=0.05):
->>>>>>> cd750354
+    def checkall(self, ret=None, peakres=None, modflux=None, iterdone=None, nmajordone=None, imgexist=None, imgexistnot=None, imgval=None, imgvalexact=None, imgmask=None, tabcache=True, stopcode=None, reffreq=None, epsilon=0.05,tfmask=None):
         """
             ret=None,
             peakres=None, # a float
