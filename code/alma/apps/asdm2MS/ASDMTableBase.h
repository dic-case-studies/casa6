--- conflicted
+++ resolved
@@ -20,7 +20,6 @@
 #include <casa/Exceptions/Error.h>
 #include <casa/Utilities/Assert.h>
 
-<<<<<<< HEAD
 #include <alma/ASDM/ASDM.h>
 #include <alma/ASDM/ArrayTime.h>
 #include <alma/ASDM/ArrayTimeInterval.h>
@@ -300,293 +299,5 @@
 
 } // end namespace asdm
 
-=======
-#include "ASDM.h"
-#include "ArrayTime.h"
-#include "ArrayTimeInterval.h"
-using namespace asdm;
-
-template<typename T>
-class ASDM_TABLE_SINGLETON {
- protected:
-  ASDM_TABLE_SINGLETON() {;}
-  ~ASDM_TABLE_SINGLETON() {;}
-
- public:
-  static T *instance() {
-    if ( NULL == instance_)
-      instance_ = new T;
-    return (static_cast<T*>(instance_));
-  }
-
-  private:
-    static T *instance_;
-};
-
-template<typename T>
-T *ASDM_TABLE_SINGLETON<T>::instance_ = NULL;
-
-class ASDM_TABLE_BASE {
- protected:
-  ASDM_TABLE_BASE();
-  virtual~ASDM_TABLE_BASE();
-  string name_;
-  casacore::Table* table_p_;
-
- public:
-  casacore::Table* table_p();
-  const string& name() const;
-  virtual const casacore::TableDesc& tableDesc() const = 0;
-  void buildAndAttachTable(casacore::MS* attachMS);
-  virtual void fill(const ASDM& asdm) = 0;
-
-  template<typename T, typename U>  casacore::Vector<U> basic2CASA1D(const std::vector<T>& v) {
-    casacore::Vector<U> result;
-    if (v.size() == 0)
-      return result;
-
-    result.resize(v.size());
-    for (unsigned int i = 0; i < v.size(); i++)
-      result(i) = v.at(i);
-    return result;
-  }
-
-  template<typename T, typename U>  casacore::Matrix<U> basic2CASA2D(const std::vector<vector <T> >& v) {
-    casacore::Matrix<U> result;
-    if (v.size() == 0 || v.at(0).size() == 0)
-      return result;
-
-    result.resize(v.size(), v.at(0).size());
-    for (unsigned int i = 0; i < v.size(); i++)
-      for (unsigned int j = 0; j < v.at(0).size(); j++)
-	result(i,j) = v.at(i).at(j);
-    return result;
-  }
-
-
-  template<typename T, typename U>  casacore::Cube<U> basic2CASA3D(const std::vector<vector <vector <T> > >& v) {
-    casacore::Cube<U> result;
-    if (v.size() == 0 || v.at(0).size() == 0 || v.at(0).at(0).size() == 0)
-      return result;
-
-
-    result.resize(v.size(), v.at(0).size(), v.at(0).at(0).size());
-    for (unsigned int i = 0; i < v.size(); i++)
-      for (unsigned int j = 0; j < v.at(0).size(); j++)
-	for (unsigned int k = 0; k < v.at(0).at(0).size(); k++)
-	  result(i,j,k) = v.at(i).at(j).at(k);
-    return result;
-  }
-
-  template<typename T, typename U>  casacore::Vector<U> ext2CASA1D(const std::vector<T>& v) {
-    casacore::Vector<U> result;
-    if (v.size() == 0)
-      return result;
-
-    result.resize(v.size());
-    for (unsigned int i = 0; i < v.size(); i++)
-      result(i) = v.at(i).get();
-    return result;
-  }
-
-  template<typename T, typename U>  casacore::Matrix<U> ext2CASA2D(const std::vector<vector <T> >& v) {
-    casacore::Matrix<U> result;
-    if (v.size() == 0 || v.at(0).size() == 0)
-      return result;
-
-    result.resize(v.size(), v.at(0).size());
-    for (unsigned int i = 0; i < v.size(); i++)
-      for (unsigned int j = 0; j < v.at(0).size(); j++)
-	result(i,j) = v.at(i).at(j).get();
-    return result;
-  }
-
-
-  template<typename T, typename U>  casacore::Cube<U> ext2CASA3D(const std::vector<vector <vector <T> > >& v) {
-    casacore::Cube<U> result;
-    if (v.size() == 0 || v.at(0).size() == 0 || v.at(0).at(0).size() == 0)
-      return result;
-
-
-    result.resize(v.size(), v.at(0).size(), v.at(0).at(0).size());
-    for (unsigned int i = 0; i < v.size(); i++)
-      for (unsigned int j = 0; j < v.at(0).size(); j++)
-	for (unsigned int k = 0; k < v.at(0).at(0).size(); k++)
-	  result(i,j,k) = v.at(i).at(j).at(k).get();
-    return result;
-  }
-
-  template<typename T, typename U>  casacore::Vector<U> _2CASAString1D(const std::vector<T>& v) {
-    casacore::Vector<U> result;
-    if (v.size() == 0)
-      return result;
-
-    result.resize(v.size());
-    for (unsigned int i = 0; i < v.size(); i++)
-      result(i) = v.at(i).toString();
-    return result;
-  }
-
-  template<typename T, typename U>  casacore::Matrix<U> _2CASAString2D(const std::vector<vector <T> >& v) {
-    casacore::Matrix<U> result;
-    if (v.size() == 0 || v.at(0).size() == 0)
-      return result;
-
-    result.resize(v.size(), v.at(0).size());
-    for (unsigned int i = 0; i < v.size(); i++)
-      for (unsigned int j = 0; j < v.at(0).size(); j++)
-	result(i,j) = v.at(i).at(j).toString();
-    return result;
-  }
-
-
-  template<typename T, typename U>  casacore::Cube<U> _2CASAString3D(const std::vector<vector <vector <T> > >& v) {
-    casacore::Cube<U> result;
-    if (v.size() == 0 || v.at(0).size() == 0 || v.at(0).at(0).size() == 0)
-      return result;
-
-
-    result.resize(v.size(), v.at(0).size(), v.at(0).at(0).size());
-    for (unsigned int i = 0; i < v.size(); i++)
-      for (unsigned int j = 0; j < v.at(0).size(); j++)
-	for (unsigned int k = 0; k < v.at(0).at(0).size(); k++)
-	  result(i,j,k) = v.at(i).at(j).at(k).toString();
-    return result;
-  }
-
-
-  template<typename enumT, typename CenumT>  casacore::Vector<casacore::String> enum2CASA1D (const std::vector<enumT>& v) {
-    casacore::Vector<casacore::String> result;
-    if (v.size() == 0) return result;
-
-    result.resize(v.size());
-    for (unsigned int i = 0; i < v.size(); i++)
-      result(i) = CenumT::name(v.at(i));
-    return result;
-  }
-
-  template<typename enumT, typename CenumT>  casacore::Matrix<casacore::String> enum2CASA2D (const std::vector<std::vector<enumT> >& v) {
-    casacore::Matrix<casacore::String> result;
-    if (v.size() == 0 || v.at(0).size() == 0) return result;
-
-    result.resize(v.size(), v.at(0).size());
-    for (unsigned int i = 0; i < v.size(); i++)
-      for (unsigned int j = 0 ; j < v.at(0).size(); j++)
-	result(i,j) = CenumT::name(v.at(i).at(j));
-    return result;
-  }
-
-  template<typename enumT, typename CenumT>  casacore::Cube<casacore::String> enum2CASA3D (const std::vector<std::vector<vector<enumT> > >& v) {
-    casacore::Cube<casacore::String> result;
-    if (v.size() == 0 || v.at(0).size() == 0 || v.at(0).at(0) == 0) return result;
-
-    result.resize(v.size(), v.at(0).size(), v.at(0).at(0).size());
-    for (unsigned int i = 0; i < v.size(); i++)
-      for (unsigned int j = 0 ; j < v.at(0).size(); j++)
-	for (unsigned int k = 0 ; k < v.at(0).at(0).size(); k++)
-	  result(i,j,k) = CenumT::name(v.at(i).at(j).at(k));
-    return result;
-  }
-
-  template<typename T, typename U> casacore::Vector<U> interval2CASA1D(const std::vector<T>& v) {
-    casacore::Vector<U> result;
-    if (v.size()==0) return result;
-
-    result.resize(v.size());
-    for (unsigned int i = 0; i < v.size(); i++)
-      result(i) = v.at(i).get()/1e09;
-    return result;
-  }
-
-  template<typename T, typename U> casacore::Matrix<U> interval2CASA2D(const std::vector<std::vector<T> >& v) {
-    casacore::Matrix<U> result;
-    if (v.size()==0 || v.at(0).size()) return result;
-
-    result.resize(v.size(), v.at(0).size());
-    for (unsigned int i = 0; i < v.size(); i++)
-      for (unsigned int j = 0; j < v.at(0).size(); j++)
-	result(i,j) = v.at(i).at(j).get()/1.e09;
-    return result;
-  }
-
-  template<typename T, typename U> casacore::Cube<U> interval2CASA3D(const std::vector<std::vector< std::vector<T> > >& v) {
-    casacore::Cube<U> result;
-    if (v.size() == 0 || v.at(0).size() == 0 || v.at(0).at(0).size() == 0) return result;
-
-    result.resize(v.size(), v.at(0).size(), v.at(0).at(0).size());
-    for (unsigned int i = 0; i < v.size(); i++)
-      for (unsigned int j = 0; j < v.at(0).size(); j++)
-	for (unsigned int k = 0; k < v.at(0).at(0).size(); k++)
-	  result(i,j,k) = v.at(i).at(j).at(k).get()/1.e09;
-    return result;
-  }
-
-  template<typename U>  casacore::Vector<U> at2CASA1D(const std::vector<ArrayTime>& v) {
-    casacore::Vector<U> result;
-    if (v.size()==0) return result;
-
-    result.resize(v.size());
-    for (unsigned int i = 0; i < v.size(); i++)
-      result(i) = v.at(i).get()/1e09;
-    return result;
-  }
-
-  template<typename U> casacore::Matrix<U> at2CASA2D(const std::vector<std::vector<ArrayTime> >& v) {
-    casacore::Matrix<U> result;
-    if (v.size()==0 || v.at(0).size()) return result;
-
-    result.resize(v.size(), v.at(0).size());
-    for (unsigned int i = 0; i < v.size(); i++)
-      for (unsigned int j = 0; j < v.at(0).size(); j++)
-	result(i,j) = v.at(i).at(j).get()/1.e09;
-    return result;
-  }
-
-  template<typename U>  casacore::Cube<U> at2CASA3D(const std::vector<std::vector< std::vector<ArrayTime> > >& v) {
-    casacore::Cube<U> result;
-    if (v.size() == 0 || v.at(0).size() == 0 || v.at(0).at(0).size() == 0) return result;
-
-    result.resize(v.size(), v.at(0).size(), v.at(0).at(0).size());
-    for (unsigned int i = 0; i < v.size(); i++)
-      for (unsigned int j = 0; j < v.at(0).size(); j++)
-	for (unsigned int k = 0; k < v.at(0).at(0).size(); k++)
-	  result(i,j,k) = v.at(i).at(j).at(k).get()/1.e09;
-    return result;
-  }
-
-  template<typename U> casacore::Vector<U> ati2CASA1D(const ArrayTimeInterval& ati) {
-    casacore::Vector<U> result(2);
-    result(0) = ((double) ati.getStart().get()) / ArrayTime::unitsInASecond;
-    result(1) = ((double) ati.getDuration().get()) / ArrayTime::unitsInASecond;
-    return result;
-  }
-
-  template<typename U> casacore::Matrix<U> ati2CASA2D(const std::vector<ArrayTimeInterval>& v) {
-    casacore::Matrix<U> result;
-    if (v.size() == 0) return result;
-
-    result.resize(v.size(), 2);
-    for (std::vector<ArrayTimeInterval>::size_type i = 0; i < v.size(); i++) {
-      result(i, 0) = ((double) v[i].getStart().get()) / ArrayTime::unitsInASecond;
-      result(i, 1) = ((double) v[i].getDuration().get()) / ArrayTime::unitsInASecond;
-    }
-    return result;
-  }
-
-  template<typename U> casacore::Cube<U> ati2CASA3D(const std::vector<std::vector<ArrayTimeInterval> >& v) {
-    casacore::Cube<U> result;
-    if (v.size() == 0 || v.at(0).size() == 0) return result;
-
-    result.resize(v.size(), v.at(0).size(), 2);
-    for (std::vector<std::vector<ArrayTimeInterval> >::size_type i = 0; i < v.size(); i++) {
-      for (std::vector<ArrayTimeInterval>::size_type j = 0; j < v.at(0).size(); j++) {
-	result(i, j, 0) = ((double) v[i][j].getStart().get()) / ArrayTime::unitsInASecond;
-	result(i, j, 1) = ((double) v[i][j].getDuration().get()) / ArrayTime::unitsInASecond;
-      }
-    }
-    return result;
-  }
-
-};
->>>>>>> 6fd0881b
+
 #endif // _ASDMTABLEBASE_H_