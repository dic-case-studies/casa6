--- conflicted
+++ resolved
@@ -22,10 +22,7 @@
 #
 ##########################################################################
 import contextlib
-<<<<<<< HEAD
 import copy
-=======
->>>>>>> f7b24907
 import csv
 import filecmp
 import glob
@@ -43,10 +40,7 @@
 tb = table()
 ctsys_resolve = ctsys.resolve
 
-<<<<<<< HEAD
-=======
-
->>>>>>> f7b24907
+
 # Utilities for reading blparam file
 class FileReader(object):
     def __init__(self, filename):
@@ -595,7 +589,6 @@
     Basic unit tests for task sdbaseline. No interactive testing.
 
     List of tests:
-<<<<<<< HEAD
     test000 : default values for all parameters
     test001 : polynominal baselining with no mask (maskmode = 'list'). spw and pol specified.
     test002 : Chebyshev baselining with no mask (maskmode = 'list'). spw and pol specified.
@@ -609,21 +602,6 @@
     test070 : no output MS when dosubtract=False
     test071 : dosubtract=False and blformat is empty (raises an exception)
     test080 : existent outfile is not overwritten if dosubtract=False
-=======
-    test000 --- default values for all parameters
-    test001 --- polynominal baselining with no mask (maskmode = 'list'). spw and pol specified.
-    test002 --- Chebyshev baselining with no mask (maskmode = 'list'). spw and pol specified.
-    test003 --- cubic spline baselining with no mask (maskmode = 'list'). spw and pol specified.
-    test004 --- sinusoidal baselining with no mask (maskmode = 'list'). spw and pol specified.
-    test050 --- existing file as outfile with overwrite=False (raises an exception)
-    test051 --- no data after selection (raises an exception)
-    test060 --- blparam files should be overwritten when overwrite=True in fit mode
-    test061 --- blparam files should not exist when overwrite=False in fit mode
-    test062 --- blparam files should not be removed in apply mode
-    test070 --- no output MS when dosubtract=False
-    test071 --- dosubtract=False and blformat is empty (raises an exception)
-    test080 --- existent outfile is not overwritten if dosubtract=False
->>>>>>> f7b24907
 
     Note: The input data 'OrionS_rawACSmod_calave.ms' is generated
           from a single dish regression data 'OrionS_rawACSmod' as follows:
@@ -1159,7 +1137,6 @@
     Tests for sinusoidal baseline fitting. No interactive testing.
 
     List of tests:
-<<<<<<< HEAD
     test000 : addwn as integer
     test001 : addwn as list of an integer
     test002 : addwn as list of integers
@@ -1226,74 +1203,6 @@
     test133 : wrong fftthresh (as float 0.0)
     test134 : wrong fftthresh (as int -3)
     test135 : wrong fftthresh (as int 0)
-=======
-    test000 --- addwn as integer
-    test001 --- addwn as list of an integer
-    test002 --- addwn as list of integers
-    test003 --- addwn as tuple of an integer
-    test004 --- addwn as tuple of integers
-    test005 --- addwn as string (single wave number)
-    test006 --- addwn as string (comma-separated wave numbers)
-    test007 --- addwn as string (wave number range specified with '-')
-    test008 --- addwn as string (wave number range specified with '~')
-    test009 --- addwn as string (less or equal pattern 1)
-    test010 --- addwn as string (less or equal pattern 2)
-    test011 --- addwn as string (less or equal pattern 3)
-    test012 --- addwn as string (less or equal pattern 4)
-    test013 --- addwn as string (less pattern 1)
-    test014 --- addwn as string (less pattern 2)
-    test015 --- addwn as string (greater or equal pattern 1)
-    test016 --- addwn as string (greater or equal pattern 2)
-    test017 --- addwn as string (greater or equal pattern 3)
-    test018 --- addwn as string (greater or equal pattern 4)
-    test019 --- addwn as string (greater pattern 1)
-    test020 --- addwn as string (greater pattern 2)
-    test021 --- specify fftthresh by 'sigma' + checking residual rms
-    test022 --- specify fftthresh by 'top' + checking residual rms
-    test023 --- sinusoid-related parameters with default values
-    test024 --- addwn has too large value but rejwn removes it
-
-    test021_uppercase_params --- specify fftthresh by 'SIGMA' + checking residual rms
-    test022_uppercase_params --- specify fftthresh by 'TOP' + checking residual rms
-    test025_uppercase_params --- specify fftmethod by 'FFT'
-
-    test100 --- no effective wave number set (addwn empty list, applyfft=False)
-    test101 --- no effective wave number set (addwn empty list, applyfft=True)
-    test102 --- no effective wave number set (addwn empty tuple, applyfft=False)
-    test103 --- no effective wave number set (addwn empty tuple, applyfft=True)
-    test104 --- no effective wave number set (addwn empty string, applyfft=False)
-    test105 --- no effective wave number set (addwn empty string, applyfft=True)
-    test106 --- no effective wave number set (addwn and rejwn identical, applyfft=False)
-    test107 --- no effective wave number set (addwn and rejwn identical, applyfft=True)
-    test108 --- no effective case (rejwn covers wider range than that of addwn, applyfft=False)
-    test109 --- no effective case (rejwn covers wider range than that of addwn, applyfft=True)
-    test110 --- wn range greater than upper limit
-    test111 --- explicitly specify wn (greater than upper limit)
-    test112 --- explicitly specify wn (negative)
-    test113 --- explicitly specify wn (addwn has negative and greater than upper limit)
-    test114 --- explicitly specify wn (both addwn/rejwn have negative and greater than upper limit)
-    test115 --- wrong fftthresh (as list)
-    test116 --- wrong fftthresh (as string 'asigma')
-    test117 --- wrong fftthresh (as string 'topa')
-    test118 --- wrong fftthresh (as string 'top3sigma')
-    test119 --- wrong fftthresh (as string 'a123')
-    test120 --- wrong fftthresh (as string '')
-    test121 --- wrong fftthresh (as string '-3.0')
-    test122 --- wrong fftthresh (as string '0.0')
-    test123 --- wrong fftthresh (as string '-3')
-    test124 --- wrong fftthresh (as string '0')
-    test125 --- wrong fftthresh (as string '-3.0sigma')
-    test126 --- wrong fftthresh (as string '0.0sigma')
-    test127 --- wrong fftthresh (as string '-3sigma')
-    test128 --- wrong fftthresh (as string '0sigma')
-    test129 --- wrong fftthresh (as string 'top-3')
-    test130 --- wrong fftthresh (as string 'top0')
-    test131 --- wrong fftthresh (as string 'top1.5')
-    test132 --- wrong fftthresh (as float -3.0)
-    test133 --- wrong fftthresh (as float 0.0)
-    test134 --- wrong fftthresh (as int -3)
-    test135 --- wrong fftthresh (as int 0)
->>>>>>> f7b24907
 
     Note: The input data 'sinusoidal.ms' has just two spectral data,
           which are actually identical and described as
@@ -2478,7 +2387,6 @@
                 if os.path.exists(infile):
                     shutil.rmtree(infile)
                 shutil.copytree(os.path.join(self.datapath, self.infile), infile)
-<<<<<<< HEAD
 
                 with table_manager(infile, nomodify=False) as tb:
                     r2msk = tb.getcell('FLAG', 2)
@@ -2486,18 +2394,6 @@
                     tb.putcell('FLAG', 2, r2msk)
 
                 pol = polval[j]
-=======
-
-                tb.open(tablename=infile, nomodify=False)
-                r2msk = tb.getcell('FLAG', 2)
-                for ipol in prange[j]:
-                    for ichan in range(len(r2msk[0])):
-                        r2msk[ipol][ichan] = True
-                tb.putcell('FLAG', 2, r2msk)
-                tb.close()
-                pol = polval[j]
-
->>>>>>> f7b24907
                 outfile = self.outroot + self.tid + blfunc[i] + testmode[j] + '.ms'
                 bloutput = self.outroot + self.tid + blfunc[i] + testmode[j] + '.bltable'
                 result = sdbaseline(infile=infile, datacolumn=datacolumn,
@@ -2569,17 +2465,10 @@
     (blmode='apply' mode)
 
     List of tests
-<<<<<<< HEAD
     test400 : MS with no all-channel-flagged, bltable with apply=True for all spectra
     test401 : MS with one spectrum with all channels flagged, while apply=True throughout bltable
     test402 : MS with no all-channel-flagged, while apply=False for one spectrum in bltable
     test403 : MS with no all-channel-flagger, while bltable lacks one row (irow=2)
-=======
-    test400 --- MS with no all-channel-flagged, bltable with apply=True for all spectra
-    test401 --- MS with one spectrum with all channels flagged, while apply=True throughout bltable
-    test402 --- MS with no all-channel-flagged, while apply=False for one spectrum in bltable
-    test403 --- MS with no all-channel-flagger, while bltable lacks one row (irow=2)
->>>>>>> f7b24907
 
     Note: for tests401-403, the spectrum with all channels flagged, or the corresponding
     data in baseline table has apply=False or is inexist, should not be subtracted baseline.
@@ -2857,14 +2746,9 @@
             shutil.rmtree(self.infile + '_blparam.btable')
 
     def testVariable02(self):
-<<<<<<< HEAD
         """Test blfunc='variable' with non-existent lines in blparam file
         (rows should be flagged)
         """
-=======
-        # Test blfunc='variable' with non-existent lines in blparam file
-        # (rows should be flagged)
->>>>>>> f7b24907
         infile = 'analytic_variable.ms'
         self.paramfile = 'analytic_variable_blparam_2lines.txt'
         self._refetch_files([infile, self.paramfile], self.datapath)
@@ -2950,7 +2834,6 @@
 
     List of tests:
 
-<<<<<<< HEAD
     test000 : no bloutput cases
 
     test010 : single bloutput cases
@@ -2963,20 +2846,6 @@
 
     test100 : sinusoid test for finite wavenumber patterns
     test101 : sinusoid test for infinite wavenumber pattern
-=======
-    test000 --- no bloutput cases
-
-    test010 --- single bloutput cases
-    test011 --- single bloutput cases (blformat with extra empty elements)
-
-    test020 --- double bloutput cases
-    test021 --- double bloutput cases (blformat with an extra empty element)
-
-    test030 --- triple bloutput cases
-
-    test100 --- sinusoid test for finite wavenumber patterns
-    test101 --- sinusoid test for infinite wavenumber pattern
->>>>>>> f7b24907
     """
 
     infile = 'OrionS_rawACSmod_calave.ms'
@@ -3019,17 +2888,10 @@
 
     def setUp(self):
         self._clear_working_directory()
-<<<<<<< HEAD
 
         self._copy_data(self.infile)
         self._copy_data(self.blparam)
 
-=======
-
-        self._copy_data(self.infile)
-        self._copy_data(self.blparam)
-
->>>>>>> f7b24907
         for fmt in self.blout_fmts_short:
             for fn in self.blfuncs:
                 self._copy_data(self.ref_blout[fmt][fn])
@@ -3094,7 +2956,6 @@
             res['name'] = self.blout_defaults[blfmt] if blout == '' else blout
             res['default'] = (blout == '')
             res['format'] = blfmt
-<<<<<<< HEAD
 
         return res
 
@@ -3348,279 +3209,15 @@
         with table_manager(infile, nomodify=False) as tb:
             if rowidx is None:
                 rowidx = range(tb.nrows())
-=======
-
-        return res
-
-    def _create_test_cases(self, blformat):
-        # generate a full list of possible bloutput for given blformat.
-        # for example, when blformat=['csv', 'text'], the returned value will be:
-        # [ ['',''],['foo.csv',''],['','foo.txt'],['foo.csv','foo.txt'] ]
-        # in case blformat has only one element (or a string) like ['csv'],
-        # string values '' and 'foo.csv' are added to the returned value.
-
-        bloutputs = []
-
-        if isinstance(blformat, str):
-            blformat = [blformat]
-
-        if not isinstance(blformat, list):
-            raise Exception('blformat must be list or string!')
-
-        if len(blformat) == 0:
-            raise Exception('blformat must have one element at least!')
-
-        for i in range(2 ** len(blformat)):
-            bloutput = []
-            idxs = [int(v) for v in str(bin(i))[2:].zfill(len(blformat))]
-            for j in range(len(idxs)):
-                elem = '' if idxs[j] == 0 else self.blout_nondefaults[blformat[j]]
-                bloutput.append(elem)
-            bloutputs.append(bloutput)
-
-        if len(blformat) == 1:
-            bloutputs.append('')
-            bloutputs.append(self.blout_nondefaults[blformat[0]])
-
-        return bloutputs
-
-    def _do_run_test(self, blformat, bloutput):
-        # print(f'testing blformat={blformat}, bloutput={bloutput}')
-
-        for blfunc in self.blfuncs:
-            result = self.exec_sdbaseline(blfunc=blfunc, blformat=blformat, bloutput=bloutput)
-            self.assertIsNone(result, msg=f'invalid return value ({result})')
-
-            actual_bloutput = []
-            if isinstance(blformat, str) and isinstance(bloutput, str):
-                actual_bloutput.append(self._set_actual_bloutput(blformat, bloutput))
-            elif isinstance(blformat, list) and isinstance(bloutput, list):
-                self.assertEqual(len(blformat), len(bloutput),
-                                 msg=f'{blformat} and {bloutput} have different length!')
-                for i in range(len(bloutput)):
-                    actual_bloutput.append(self._set_actual_bloutput(blformat[i], bloutput[i]))
-
-            for f in actual_bloutput:
-                the_blout = f['name']
-                blfmt = f['format']
-                if the_blout is None:
-                    continue
-                self.assertTrue(os.path.exists(the_blout), msg=f'{the_blout} does not exist!')
-                if not f['default']:
-                    fdef = self.blout_defaults[blfmt]
-                    self.assertFalse(os.path.exists(fdef), msg=f'{fdef} exists!')
-                if blfmt != 'table':
-                    res = filecmp.cmp(the_blout, self.ref_blout[blfmt][blfunc])
-                    self.assertTrue(res, msg=f'{the_blout} is not identical with the reference!')
-
-            remove_single_file_dir(self.outfile)
-            remove_files_dirs(self.blout_default_root)
-            remove_files_dirs(self.blout_nondefault_root)
-
-    def _get_blformat_inclusive(self, blformats):
-        for i in range(len(blformats)):
-            if isinstance(blformats[i], str):
-                blformats[i] = [blformats[i]]
-
-        res = [''] * len(blformats[0])
-        for blformat in blformats:
-            for i in range(len(blformat)):
-                if blformat[i] != '':
-                    res[i] = blformat[i]
-
-        if res == ['']:
-            res = ['text']
-        elif res == ['', '']:
-            res = ['text', 'csv']
-        elif res == ['', '', '']:
-            res = ['text', 'csv', 'table']
-
-        return res
-
-    def _run_test(self, blformats):
-        blfmt_incl = self._get_blformat_inclusive(blformats)
-        bloutputs = self._create_test_cases(blfmt_incl)
-        lst = [(blformat, bloutput) for blformat in blformats for bloutput in bloutputs]
-        for blformat, bloutput in lst:
-            self._do_run_test(blformat=blformat, bloutput=bloutput)
-
-    def test000(self):
-        # no bloutput cases
-        self._run_test(['', ['']])
-        self._run_test([['', '']])
-        self._run_test([['', '', '']])
-
-    def test010(self):
-        # single bloutput cases
-        self._run_test(['text', ['text']])
-        self._run_test(['csv', ['csv']])
-        self._run_test(['table', ['table']])
-
-    def test011(self):
-        # single bloutput cases (blformat with empty elements)
-        self._run_test([['', 'csv'], ['text', '']])
-        self._run_test([['', '', 'table'], ['', 'text', ''], ['csv', '', '']])
-
-    def test020(self):
-        # double bloutput cases
-        self._run_test([['table', 'text']])
-        self._run_test([['text', 'table']])
-        self._run_test([['table', 'csv']])
-        self._run_test([['csv', 'table']])
-        self._run_test([['text', 'csv']])
-        self._run_test([['csv', 'text']])
-
-    def test021(self):
-        # double bloutput cases (blformat with an empty element)
-        self._run_test([['table', 'text', ''], ['table', '', 'csv'], ['', 'text', 'csv']])
-
-    def test030(self):
-        # triple bloutput cases
-        self._run_test([['table', 'text', 'csv']])
-        self._run_test([['text', 'table', 'csv']])
-        self._run_test([['csv', 'text', 'table']])
-
-    def _run_sinusoid_test(self, rejwn):
-        # print(f'testing {rejwn}...')
-
-        blformat = self.blout_fmts_short  # ['text', 'csv']
-        result = self.exec_sdbaseline(blfunc='sinusoid', addwn=[0, 1, 2], rejwn=rejwn,
-                                      blformat=blformat, bloutput=['', ''])
-        self.assertIsNone(result, msg=f'invalid return value ({result})')
-
-        for fmt in blformat:
-            the_blout = self.blout_defaults[fmt]
-            ref_blout = self.ref_blout_s[fmt][''.join([str(v) for v in rejwn])]
-            res = filecmp.cmp(the_blout, ref_blout)
-            self.assertTrue(res, msg=f'{the_blout} is not identical with the reference!')
-
-        remove_single_file_dir(self.outfile)
-        remove_files_dirs(self.blout_default_root)
-        remove_files_dirs(self.blout_nondefault_root)
-
-    def test100(self):
-        # confirm if bloutput is correctly output for various wavenumber sets
-        rejwns = [[0], [0, 2], [1]]
-        for rejwn in rejwns:
-            self._run_sinusoid_test(rejwn)
-
-    def test101(self):
-        """Basic Test 0127: addwn>4000, rejwn4005 test"""
-
-        blfunc = 'sinusoid'
-        blformat = ['text', 'csv']
-        bloutput = ['', '']
-        addwn = '>4000'
-        rejwn = [4005]
-        spw = '0'
-        applyfft = False
-
-        result = self.exec_sdbaseline(blfunc=blfunc, addwn=addwn, rejwn=rejwn, applyfft=applyfft,
-                                      blformat=blformat, bloutput=bloutput, spw=spw)
-        self.assertIsNone(result, msg=f'invalid return value ({result})')
-
-        the_blout = self.blout_defaults['text']
-        res = filecmp.cmp(the_blout, self.ref_blout101)
-        self.assertTrue(res, msg=f'{the_blout} is not identical with the reference!')
-
-        remove_single_file_dir(self.outfile)
-        remove_files_dirs(self.blout_default_root)
-        remove_files_dirs(self.blout_nondefault_root)
-
-
-class sdbaseline_autoTest(sdbaseline_unittest_base):
-    """
-    A class that tests maskmode='auto'.
-
-    testAutoPolyNoMask : polynomial fitting using all channels but edge=(500, 500)
-    testAutoChebNoMask : Chebyshev polynomial fitting using all channels but edge=(500, 500)
-    testAutoCsplNoMask : cspline fitting using all channels but edge=(500, 500)
-    testAutoSinuNoMask : sinusoidal fitting using all channels but edge=(500, 500)
-    testAutoPolyMaskChan : polynomial fitting using 500~7691 channels (no edge mask)
-    testAutoChebMaskChan : Chebyshev polynomial fitting using 500~7691 channels (no edge mask)
-    testAutoCsplMaskChan : cspline fitting using 500~7691 channels (no edge mask)
-    testAutoSinuMaskChan : sinusoidal fitting using 500~7691 channels (no edge mask)
-    testAutoPolyMaskFreq : polynomial fitting using 500~7691 (no edge mask)
-    testAutoChebMaskFreq : Chebyshev polynomial fitting using 500~7691 (no edge mask)
-    testAutoCsplMaskFreq : cspline fitting using 500~7691 (no edge mask)
-    testAutoSinuMaskFreq : sinusoidal fitting using 500~7691 (no edge mask)
-    testAutoPolyChanFlag : polynomial fitting of all channels with channel flag in both edge
-    testAutoChebChanFlag : Chebyshev fitting of all channels with channel flag in both edge
-    testAutoCsplChanFlag : cspline fitting of all channels with channel flag in both edge
-    testAutoSinuChanFlag : sinusoidal fitting of all channels with channel flag in both edge
-    """
-    infile = 'OrionS_rawACSmod_calave.ms'
-    outroot = sdbaseline_unittest_base.taskname + '_lftest'
-    outfile = outroot + ".ms"
-    bloutput = outroot + "_blout"
-    base_param = dict(infile=infile,
-                      datacolumn='float_data',
-                      pol='RR',
-                      maskmode='auto',
-                      thresh=5.0,
-                      avg_limit=16,
-                      minwidth=16,
-                      outfile=outfile,
-                      blformat='csv',
-                      bloutput=bloutput)
-    edge = [500, 500]
-    spw = '2'
-    spwchan = '2:500~7691'
-    spwfreq = '2:44052975469.940445~44096877113.524124Hz'  # 44052978522~44096874062Hz'
-    # in either tests,
-    statrange = [[1000, 7191]]
-    polystat = {'rms': 0.20170082215673005, 'min': -0.42453908920288086,
-                'max': 2.0263485908508301, 'median': 0.0034337043762207031,
-                'stddev': 0.20170082215673005}
-    chebstat = {'rms': 0.20170082215673005, 'min': -0.42453908920288086,
-                'max': 2.0263485908508301, 'median': 0.0034337043762207031,
-                'stddev': 0.20170082215673005}
-    csplstat = {'rms': 0.20181625130943376, 'min': -0.42370939254760742,
-                'max': 2.0274257659912109, 'median': 0.0038695335388183594,
-                'stddev': 0.20181625130943376}
-    # sinustat = {'max': , 'min': , 'median': , 'rms': , 'stddev': }
-
-    def setUp(self):
-        for prevout in glob.glob(self.outroot + '*'):
-            if os.path.isdir(prevout):
-                shutil.rmtree(prevout)
-            else:
-                os.remove(prevout)
-        if os.path.exists(self.infile):
-            shutil.rmtree(self.infile)
-        shutil.copytree(os.path.join(self.datapath, self.infile), self.infile)
-
-    def tearDown(self):
-        remove_single_file_dir(self.infile)
-        remove_files_dirs(self.outroot)
-
-    def flag(self, infile, edge=None, rowidx=None):
-        rowflag = True if edge is None else False
-        if type(rowidx) == int:
-            rowidx = [rowidx]
-        tb.open(infile, nomodify=False)
-        if rowidx is None:
-            rowidx = range(tb.nrows())
-        try:
->>>>>>> f7b24907
             for idx in rowidx:
                 specs = tb.getcell("FLAG", idx)
                 if rowflag:
                     specs = True
                 else:
-<<<<<<< HEAD
                     specs[:, :edge[0]] = True
                     if edge[1] > 0:
                         specs[:, -edge[1]:] = True
                 tb.putcell('FLAG', idx, specs)
-=======
-                    for ipol in range(len(specs)):
-                        specs[ipol][0:edge[0]] = True
-                        specs[ipol][-edge[1]:] = True
-                tb.putcell('FLAG', idx, specs)
-        finally:
-            tb.close()
->>>>>>> f7b24907
 
     def run_test(self, refstat, **kwargs):
         task_param = self.base_param.copy()
@@ -3986,7 +3583,6 @@
     """
     Tests for updateweight=True cases
 
-<<<<<<< HEAD
     test000 : updateweight=False - WEIGHT column must not be updated
     test010 : updateweight=True, sigmavalue=default('stddev')
     test011 : updateweight=True, sigmavalue=default('stddev'), channels 4500~6500 flagged
@@ -4005,24 +3601,6 @@
     test052 : blmode='apply', spw to flag channels 4500-6499
     test060 : confirm if clipping result is used to compute weights in fit mode
     test061 : confirm if clipping result is used to compute weights in apply mode
-=======
-    test000 --- updateweight=False - WEIGHT column must not be updated
-    test010 --- updateweight=True, sigmavalue=default('stddev')
-    test011 --- updateweight=True, sigmavalue=default('stddev'), channels 4500~6500 flagged
-    test012 --- updateweight=True, sigmavalue=default('stddev'), spw to flag channels 4500-6499
-    test020 --- updateweight=True, sigmavalue='stddev'
-    test021 --- updateweight=True, sigmavalue='stddev', channels 4500~6500 flagged in input data
-    test022 --- updateweight=True, sigmavalue='stddev', spw to flag channels 4500-6499
-    test030 --- updateweight=True, sigmavalue='rms'
-    test031 --- updateweight=True, sigmavalue='rms', channels 4500~6500 flagged in input data
-    test032 --- updateweight=True, sigmavalue='rms', spw to flag channels 4500-6499
-    test040 --- blfunc='variable'
-    test041 --- blfunc='variable', channels 4500~6500 flagged in input data
-    test042 --- blfunc='variable', spw to flag channels 4500-6499
-    test050 --- blmode='apply'
-    test051 --- blmode='apply', channels 4500~6500 flagged in input data
-    test052 --- blmode='apply', spw to flag channels 4500-6499
->>>>>>> f7b24907
     """
 
     datapath = ctsys_resolve('unittest/sdbaseline/')
@@ -4030,7 +3608,6 @@
     outroot = sdbaseline_unittest_base.taskname + '_updateweighttest'
     outfile = outroot + '.ms'
     spw = '*:0~4499;6500~8191'
-<<<<<<< HEAD
     params_base = {'infile': infile,
                    'outfile': outfile,
                    'intent': 'OBSERVE_TARGET#ON_SOURCE',
@@ -4044,31 +3621,10 @@
         remove_files_dirs(self.infile)
         shutil.copytree(os.path.join(self.datapath, self.infile), self.infile)
         self.params = copy.deepcopy(self.params_base)
-=======
-    params = {'infile': infile, 'outfile': outfile,
-              'intent': 'OBSERVE_TARGET#ON_SOURCE',
-              'datacolumn': 'float_data'}
-
-    def setUp(self):
-        self.init_params()
-        remove_files_dirs(self.infile)
-        shutil.copytree(os.path.join(self.datapath, self.infile), self.infile)
->>>>>>> f7b24907
 
     def tearDown(self):
         remove_files_dirs(self.infile)
         remove_files_dirs(self.outroot)
-<<<<<<< HEAD
-=======
-
-    def init_params(self):
-        self.params['updateweight'] = True
-        for key in ['sigmavalue', 'spw',
-                    'blmode', 'blformat', 'bloutput',
-                    'bltable', 'blfunc', 'blparam']:
-            if key in self.params:
-                del self.params[key]
->>>>>>> f7b24907
 
     def _check_weight_identical(self):
         with table_manager(self.infile) as tb:
@@ -4496,204 +4052,6 @@
 
     def test021(self):
         """clipping does run but actually no data clipped (no spike)"""
-        self._run_test(thres=3.0, spikes=[], ifclipped=False)
-
-
-class sdbaseline_clippingTest(sdbaseline_unittest_base):
-    """
-    Tests for iterative sigma clipping
-
-    test000 : to confirm if clipping works regardless of blformat when blfunc='poly'
-    test001 : to confirm if clipping works regardless of blformat blfunc='cspline'
-    test002 : to confirm if clipping works regardless of blformat blfunc='sinusoid'
-    test003 : to confirm if clipping works regardless of blformat blfunc='variable'
-
-    test010 : clipping runs multiple times (positive spikes only, threshold=3sigma)
-    test011 : clipping runs multiple times (positive spikes only, threshold=10sigma)
-    test012 : clipping runs multiple times (negative spikes only)
-    test013 : clipping runs multiple times (both positive/negative spikes)
-
-    test020 : clipping does run but actually no data clipped (huge threshold)
-    test021 : clipping does run but actually no data clipped (no spike)
-    """
-
-    datapath = ctsys_resolve('unittest/sdbaseline/')
-    infile = 'analytic_order3_withoffset.ms'
-    outroot = sdbaseline_unittest_base.taskname + '_clippingtest'
-    outfile = outroot + '.ms'
-    csvfile = infile + '_blparam.csv'
-    blparamfile = outroot + '.blparam'
-    params = {'infile': infile, 'outfile': outfile,
-              'overwrite': True,
-              'intent': 'OBSERVE_TARGET#ON_SOURCE',
-              'datacolumn': 'float_data',
-              'blmode': 'fit',
-              'order': 0, 'npiece': 1, 'addwn': 0,
-              'blparam': blparamfile}
-    outdata = {}
-    outmask = {}
-
-    def setUp(self):
-        remove_files_dirs(self.infile)
-        shutil.copytree(os.path.join(self.datapath, self.infile), self.infile)
-        self.outdata = {}
-        self.outmask = {}
-
-    def tearDown(self):
-        remove_files_dirs(self.infile)
-        remove_files_dirs(self.outroot)
-
-    def _setup_input_data(self, spikes):
-        with table_manager(self.infile, nomodify=False) as tb:
-            data = tb.getcell('FLOAT_DATA', 0)
-            # flat spectrum with (mean, sigma) = (5, 1)
-            data[:, 0::2] = 6.0
-            data[:, 1::2] = 4.0
-            # outliers
-            for chan, value in spikes:
-                data[:, chan] = value
-            tb.putcell('FLOAT_DATA', 0, data)
-
-    def _set_params(self, blfunc, outbl, clipniter, thres):
-        self.params['blfunc'] = blfunc
-        self.params['blformat'] = 'csv' if outbl else ''
-        self.params['clipniter'] = clipniter
-        self.params['clipthresh'] = thres
-
-    def _get_data_name(self, outbl, clipniter):
-        name_bl = 'bl' if outbl else 'nobl'
-        name_cl = str(clipniter)
-
-        return name_bl + '-' + name_cl
-
-    def _exec_sdbaseline(self, blfunc, outbl, clipniter, thres):
-        self._set_params(blfunc, outbl, clipniter, thres)
-
-        if blfunc == 'variable':
-            self._create_blparam_file(clipniter, thres)
-
-        sdbaseline(**self.params)
-
-        with table_manager(self.outfile) as tb:
-            data_name = self._get_data_name(outbl, clipniter)
-            self.outdata[data_name] = tb.getcell('FLOAT_DATA', 0)[0]  # row(spw)=0, pol=0
-        if outbl:
-            with open(self.csvfile) as f:
-                for line in csv.reader(f):
-                    if (line[2] == '0') and (line[3] == '0'):  # row(spw)=0, pol=0
-                        data_name = self._get_data_name(outbl, clipniter)
-                        self.outmask[data_name] = line[5]
-
-            remove_single_file_dir(self.csvfile)
-
-        remove_files_dirs(self.outroot)
-
-    def _result(self, outbl, clipniter):
-        return self.outdata[self._get_data_name(outbl, clipniter)]
-
-    def _resmask(self, clipniter):
-        return self.outmask[self._get_data_name(True, clipniter)]
-
-    def _create_blparam_file(self, clipniter, thres):
-        with open(self.blparamfile, 'w') as f:
-            f.write(f'0,0,,{clipniter},{thres},false,,,,,poly,0,,[]')
-            f.write(f'0,1,,{clipniter},{thres},false,,,,,chebyshev,0,,[]')
-            f.write(f'1,0,,{clipniter},{thres},false,,,,,cspline,,1,[]')
-            f.write(f'1,1,,{clipniter},{thres},false,,,,,cspline,,1,[]')
-
-    def _run_test(self, blfunc='poly', spikes=[(4000, 100000.0)], thres=3.0, ifclipped=True):
-        self._setup_input_data(spikes=spikes)
-
-        bools = [False, True]
-        lst = [(outbl, clipniter) for outbl in bools for clipniter in [0, 1]]
-        for outbl, clipniter in lst:
-            self._exec_sdbaseline(blfunc, outbl, clipniter, thres)
-
-        # when clipping is turned on, output of sdbaseline must be identical
-        # regardless of whether blformat is empty or not
-        self.assertTrue(np.allclose(self._result(False, 1), self._result(True, 1)),
-                        msg='unexpected result; result differs with different blformat.')
-        # when clipping is turned off, output of sdbaseline must be identical
-        # regardless of whether blformat is empty or not
-        self.assertTrue(np.allclose(self._result(False, 0), self._result(True, 0)),
-                        msg='unexpected result; result differs with different blformat.')
-        # when clipping is turned on, output of sdbaseline must be different from that
-        # without clipping, regardless of whether blformat is empty or not
-        if ifclipped:
-            for blout in bools:
-                self.assertFalse(np.allclose(self._result(blout, 1), self._result(blout, 0)),
-                                 msg='unexpected result; clipping is not working.')
-        else:
-            for blout in bools:
-                self.assertTrue(np.allclose(self._result(blout, 1), self._result(blout, 0)),
-                                msg='unexpected result; clipping is done.')
-
-    def _run_test_multiple_clipping(self, spikes, thres=3.0):
-        # using a data with two spikes with different values.
-        # this test is to confirm if the larger spike is clipped in the first turn
-        # and if the smaller spike is clipped in the second turn
-        # and if no more data is clipped afterwards.
-
-        self._setup_input_data(spikes=[(2000, 1000.0), (4000, 100000.0)])
-        maxiter = 5
-
-        bools = [False, True]
-        for niter in range(maxiter):
-            for outbl in bools:
-                self._exec_sdbaseline(blfunc='poly', outbl=outbl, clipniter=niter, thres=thres)
-
-            # checking for every iteration if output spectrum is identical
-            # regardless of whether bloutput is empty or not
-            self.assertTrue(np.allclose(self._result(False, niter), self._result(True, niter)),
-                            msg='unexpected result; result differs with different blformat.')
-
-        # checking for every iteration if output mask is correct
-        answer_mask_before = '[[0;8191]]'
-        self.assertEqual(self._resmask(0), answer_mask_before)
-        answer_mask_after_1clip = '[[0;3999];[4001;8191]]'  # channel 4000 is clipped
-        self.assertEqual(self._resmask(1), answer_mask_after_1clip)
-        answer_mask_after_2clip = '[[0;1999];[2001;3999];[4001;8191]]'  # channel 2000 is clipped
-        for i in range(2, maxiter):
-            self.assertEqual(self._resmask(i), answer_mask_after_2clip)
-
-    def test000(self):
-        # test000 : to confirm if clipping works regardless of blformat when blfunc='poly'
-        self._run_test(blfunc='poly')
-
-    def test001(self):
-        # test001 : to confirm if clipping works regardless of blformat blfunc='cspline'
-        self._run_test(blfunc='cspline')
-
-    def test002(self):
-        # test002 : to confirm if clipping works regardless of blformat blfunc='sinusoid'
-        self._run_test(blfunc='sinusoid')
-
-    def test003(self):
-        # test003 : to confirm if clipping works regardless of blformat blfunc='variable'
-        self._run_test(blfunc='variable')
-
-    def test010(self):
-        # test010 : clipping runs multiple times (positive spikes only, threshold=3sigma)
-        self._run_test_multiple_clipping(spikes=[(2000, 1000.0), (4000, 100000.0)])
-
-    def test011(self):
-        # test011 : clipping runs multiple times (positive spikes only, threshold=10sigma)
-        self._run_test_multiple_clipping(spikes=[(2000, 1000.0), (4000, 100000.0)], thres=10.0)
-
-    def test012(self):
-        # test012 : clipping runs multiple times (negative spikes only)
-        self._run_test_multiple_clipping(spikes=[(2000, -1000.0), (4000, -100000.0)])
-
-    def test013(self):
-        # test013 : clipping runs multiple times (both positive/negative spikes)
-        self._run_test_multiple_clipping(spikes=[(2000, -1000.0), (4000, 100000.0)])
-
-    def test020(self):
-        # test020 : clipping does run but actually no data clipped (huge threshold)
-        self._run_test(thres=100.0, ifclipped=False)
-
-    def test021(self):
-        # test021 : clipping does run but actually no data clipped (no spike)
         self._run_test(thres=3.0, spikes=[], ifclipped=False)
 
 
