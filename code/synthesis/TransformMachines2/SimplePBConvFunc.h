--- conflicted
+++ resolved
@@ -175,6 +175,7 @@
       casacore::CountedPtr<casacore::TempImage<casacore::Float> > convWeightImage_p;
       casacore::String bandName_p;
       casacore::CountedPtr<VisBufferUtil> vbutil_p;
+      casacore::Bool usePointingTable_p;
     private:
       casacore::Bool checkPBOfField(const vi::VisBuffer2& vb);
       void addPBToFlux(const vi::VisBuffer2& vb);
@@ -195,12 +196,7 @@
       casacore::Block<casacore::CountedPtr<casacore::Vector<casacore::Int> > > convSizes_p;
       casacore::Block <casacore::CountedPtr<casacore::Vector<casacore::Int> > > convSupportBlock_p;
       casacore::Matrix<casacore::Bool> pointingPix_p;
-<<<<<<< HEAD
       
-=======
-      VisBufferUtil vbUtil_p;
-      casacore::Bool usePointingTable_p;
->>>>>>> ba775129
     };
   }; //end of refim namespace
 };// end of namespace
