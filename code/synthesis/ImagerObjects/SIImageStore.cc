--- conflicted
+++ resolved
@@ -175,16 +175,10 @@
     itsPolId = 0;
 
     itsImageName = imagename;
-<<<<<<< HEAD
-    itsImageShape = imshape;
-    itsCoordSys = imcoordsys; 
-    itsMiscInfo=Record();
-=======
     itsCoordSys = imcoordsys;
     itsImageShape = imshape;
     itsObjectName = objectname;
     itsMiscInfo = miscinfo;
->>>>>>> 6699207e
 
     init();
 
