--- conflicted
+++ resolved
@@ -529,7 +529,6 @@
 
   itsMS->flush();
 
-<<<<<<< HEAD
   // get the SPECTRAL_WINDOW::SDM_WINDOW_FUNCTION column here so it doesn't need to be
   // constructed each time a value is written to it
   itsWinFuncCol = new ScalarColumn<String>(itsMS->spectralWindow(), "SDM_WINDOW_FUNCTION");
@@ -538,8 +537,6 @@
   // constructed each time a value is written to it
   itsNumBinCol = new ScalarColumn<Int>(itsMS->spectralWindow(), "SDM_NUM_BIN");
 
-=======
->>>>>>> 1448ee42
   //cout << "\n";
   {
     Path tmpPath(aName);
