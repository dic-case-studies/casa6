//#  CASA - Common Astronomy Software Applications (http://casa.nrao.edu/)
//#  Copyright (C) Associated Universities, Inc. Washington DC, USA 2011, All rights reserved.
//#  Copyright (C) European Southern Observatory, 2011, All rights reserved.
//#
//#  This library is free software; you can redistribute it and/or
//#  modify it under the terms of the GNU Lesser General Public
//#  License as published by the Free software Foundation; either
//#  version 2.1 of the License, or (at your option) any later version.
//#
//#  This library is distributed in the hope that it will be useful,
//#  but WITHOUT ANY WARRANTY, without even the implied warranty of
//#  MERCHANTABILITY or FITNESS FOR A PARTICULAR PURPOSE.  See the GNU
//#  Lesser General Public License for more details.
//#
//#  You should have received a copy of the GNU Lesser General Public
//#  License along with this library; if not, write to the Free Software
//#  Foundation, Inc., 59 Temple Place, Suite 330, Boston,
//#  MA 02111-1307  USA

#ifndef STATWTFLOATINGWINDOWDATAAGGREGATOR_H_
#define STATWTFLOATINGWINDOWDATAAGGREGATOR_H_

#include <mstransform/TVI/StatWtDataAggregator.h>

#include <casacore/casa/Arrays/Cube.h>

#include <map>

namespace casa {

namespace vi {

// Used by StatWt. Developers should not directly use this API.
// Aggregates data allowing a sliding window inside the chunk, which allows
// aggregating data that span subchunks. This algorithm is used when timebin is
// an int and or when slidetimewindow is true.

class StatWtFloatingWindowDataAggregator: public StatWtDataAggregator {

public:
    
    StatWtFloatingWindowDataAggregator() = delete;

    // out of necessity, the passed in pointer-like variables are shared with
    // the caller.
    StatWtFloatingWindowDataAggregator(
        ViImplementation2 *const vii,
        const std::map<
            casacore::Int, std::vector<StatWtTypes::ChanBin>
        >& chanBins,
        std::shared_ptr<
            std::map<casacore::uInt, std::pair<casacore::uInt, casacore::uInt>>
        >& samples,
        StatWtTypes::Column column, casacore::Bool noModel,
        const std::map<casacore::uInt, casacore::Cube<casacore::Bool>>&
            chanSelFlags,
        casacore::Bool combineCorr,
        std::shared_ptr<
            casacore::ClassicalStatistics<casacore::Double,
            casacore::Array<casacore::Float>::const_iterator,
            casacore::Array<casacore::Bool>::const_iterator>
        >& wtStats,
        std::shared_ptr<
            const std::pair<casacore::Double, casacore::Double>
        > wtrange,
        std::shared_ptr<const casacore::Double> binWidthInSeconds,
        std::shared_ptr<const casacore::Int> nTimeStampsInBin,
        const casacore::Bool timeBlockProcessing,
        std::shared_ptr<
            casacore::StatisticsAlgorithm<
                casacore::Double,
                casacore::Array<casacore::Float>::const_iterator,
                casacore::Array<casacore::Bool>::const_iterator,
                casacore::Array<casacore::Double>::const_iterator
            >
        >& statAlg, casacore::Int minSamp
    );

    ~StatWtFloatingWindowDataAggregator();

    // aggregates the data and computes the weights
    void aggregate();

    void weightSingleChanBin(
        casacore::Matrix<casacore::Float>& wtmat, casacore::Int nrows
    ) const;

    void weightSpectrumFlags(
        casacore::Cube<casacore::Float>& wtsp,
        casacore::Cube<casacore::Bool>& flagCube, casacore::Bool& checkFlags,
        const casacore::Vector<casacore::Int>& ant1,
        const casacore::Vector<casacore::Int>& ant2,
        const casacore::Vector<casacore::Int>& spws,
        const casacore::Vector<casacore::Double>& exposures,
<<<<<<< HEAD
        const casacore::RowNumbers& rowIDs
=======
        const casacore::Vector<casacore::rownr_t>& rowIDs
>>>>>>> 52ae56e6
     ) const;

private:

    std::shared_ptr<const casacore::Double> _binWidthInSeconds {};

    mutable casacore::Cube<casacore::Double> _weights {};

    std::shared_ptr<const casacore::Int> _nTimeStampsInBin {};

    // TODO can probably get rid of this in StatWtTVI
    // for running time window, for each subchunk, map the rowID (in the MS)
    // to the row index in the chunk
    mutable std::map<casacore::uInt, casacore::uInt>
        _rowIDInMSToRowIndexInChunk {};

    const casacore::Bool _timeBlockProcessing;

    // TODO can probably get rid of this in StatWtTVI
    void _computeWeights(
        const casacore::Cube<casacore::Complex>& data,
        const casacore::Cube<casacore::Bool>& flags,
        const casacore::Vector<casacore::Double>& exposures,
        const std::vector<std::set<casacore::uInt>>& rowMap, casacore::uInt spw
    ) const;

    // idToChunksNeededByIDMap maps subchunkIDs to the range of subchunk IDs
    // they need. chunkNeededToIDsThatNeedChunkIDMap maps subchunk IDs that are
    // needed to the subchunkIDs that need them. min/max IDs (.first/.second)
    // in both cases
    void _limits(
        std::vector<
            std::pair<casacore::uInt, casacore::uInt>
        >& idToChunksNeededByIDMap,
        std::vector<
            std::pair<casacore::uInt, casacore::uInt>
        >& chunkNeededToIDsThatNeedChunkIDMap
    ) const;

};

}

}

#endif <|MERGE_RESOLUTION|>--- conflicted
+++ resolved
@@ -92,11 +92,7 @@
         const casacore::Vector<casacore::Int>& ant2,
         const casacore::Vector<casacore::Int>& spws,
         const casacore::Vector<casacore::Double>& exposures,
-<<<<<<< HEAD
-        const casacore::RowNumbers& rowIDs
-=======
         const casacore::Vector<casacore::rownr_t>& rowIDs
->>>>>>> 52ae56e6
      ) const;
 
 private:
