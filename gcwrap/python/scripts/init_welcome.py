import os
import sys
import traceback

from init_welcome_helpers import redirect_argv, immediate_exit_with_handlers

if casa['flags'].execute:
    import os.path

    if '/' in casa['flags'].execute[0]:
        ## qualified path
        __paths_to_check = [ '' ]
    else:
        ## non-qualified path
        __paths_to_check = [ "./", casa['dirs']['python'] + '/' ]

    __candidates = filter( os.path.isfile, map(lambda dir: dir + casa['flags'].execute[0], __paths_to_check) )

    if len(__candidates) > 0:
        # Run file with filename given in the command line
        _err = 0
        try:
            with redirect_argv(casa['flags'].execute):
                execfile(__candidates[0])

        except NameError, err:
            _err = 1
            if str(err) == "name 'T' is not defined" or \
               str(err) == "name 'F' is not defined" or \
               str(err) == "name 'true' is not defined" or \
               str(err) == "name 'false' is not defined" :
                print "------------------------------------------------------------------------------"
                print "Warning: CASA no longer defines T/true and F/false as synonyms for True/False"
                print "------------------------------------------------------------------------------"
                traceback.print_exc()
            else:
                traceback.print_exc()

        except Exception, err:
            _err = 1
            traceback.print_exc()

        sys.stdout.flush()
        sys.stderr.flush()
<<<<<<< HEAD
        immediate_exit_with_handlers()
=======
        immediate_exit_with_handlers(_err)
>>>>>>> e0f5d480

    else:
        # python command provided on the command line...
        _err = 0
        try:
            exec(casa['flags'].execute[0])
        except Exception, err:
            _err = 1
            traceback.print_exc()

        immediate_exit_with_handlers(_err)

else:

    ###
    ### Revisit if we ever get rid of plotcal al a matplotlib...
    ###
    ### ----------------------------------------------------------------------
    ### without this we get errors when our customized TkInter backend
    ### is being used in an open matplotlib window like:
    ### ----------------------------------------------------------------------
    ### Error in sys.exitfunc:
    ### Traceback (most recent call last):
    ###  File "/opt/casa/02/lib/python2.7/atexit.py", line 24, in _run_exitfuncs
    ###    func(*targs, **kargs)
    ###  File "/opt/casa/02/lib/python2.7/site-packages/matplotlib/_pylab_helpers.py", line 82, in destroy_all
    ###    manager.destroy()
    ###  File "/opt/casa/02/lib/python2.7/site-packages/matplotlib/backends/backend_tkagg.py", line 453, in destroy
    ###    self.window.destroy()
    ###  File "/opt/casa/02/lib/python2.7/lib-tk/Tkinter.py", line 1860, in destroy
    ###    self.tk.call('destroy', self._w)
    ###_tkinter.TclError: can't invoke "destroy" command:  application has been destroyed
    class ___protect_exit(object):
        "direct shutdown errors to /dev/null"
        def __init__( self, handler ):
            self.__handler = handler

        def __call__( self ):
            try:
                self.handler( )
            except:
                pass

    sys.exitfunc = ___protect_exit(sys.exitfunc)

    from casa_builtin import enable_builtin_protection, register_builtin

    ###
    ### backward compatibility at the command line...
    ### removed because we now create casa specific error messages about T/F removal...
    ###
    #T = True
    #F = False
    #true = True
    #false = False
    #register_builtin("T")
    #register_builtin("F")
    #register_builtin("true")
    #register_builtin("false")

    register_builtin("casa")
    register_builtin("cu")
    register_builtin(["viewer", "imview", "msview"])

    enable_builtin_protection()
    _blue = '\033[94m'
    _end = '\033[0m'
    print "Enter " + _blue + "doc('start')" + _end + " for help getting started with CASA..."
    #print "CASA Version " + casa['build']['version'] + "\n  Compiled on: " + casa['build']['time']<|MERGE_RESOLUTION|>--- conflicted
+++ resolved
@@ -42,11 +42,7 @@
 
         sys.stdout.flush()
         sys.stderr.flush()
-<<<<<<< HEAD
-        immediate_exit_with_handlers()
-=======
         immediate_exit_with_handlers(_err)
->>>>>>> e0f5d480
 
     else:
         # python command provided on the command line...
