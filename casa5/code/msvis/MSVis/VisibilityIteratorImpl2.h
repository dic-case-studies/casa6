// -*- mode: c++ -*-
//# VisibilityIterator.h: Step through the MeasurementEquation by visibility
//# Copyright (C) 1996,1997,1998,1999,2000,2001,2002,2003
//# Associated Universities, Inc. Washington DC, USA.
//#
//# This library is free software; you can redistribute it and/or modify it
//# under the terms of the GNU Library General Public License as published by
//# the Free Software Foundation; either version 2 of the License, or (at your
//# option) any later version.
//#
//# This library is distributed in the hope that it will be useful, but WITHOUT
//# ANY WARRANTY; without even the Implied warranty of MERCHANTABILITY or
//# FITNESS FOR A PARTICULAR PURPOSE.  See the GNU Library General Public
//# License for more details.
//#
//# You should have received a copy of the GNU Library General Public License
//# along with this library; if not, write to the Free Software Foundation,
//# Inc., 675 Massachusetts Ave, Cambridge, MA 02139, USA.
//#
//# Correspondence concerning AIPS++ should be addressed as follows:
//#        Internet email: aips2-request@nrao.edu.
//#        Postal address: AIPS++ Project Office
//#                        National Radio Astronomy Observatory
//#                        520 Edgemont Road
//#                        Charlottesville, VA 22903-2475 USA
//#
//# $Id: VisibilityIterator2.h,v 19.14 2006/02/28 04:48:58 mvoronko Exp $

#ifndef MSVIS_VISIBILITYITERATORIMPL2_H
#define MSVIS_VISIBILITYITERATORIMPL2_H

#include <casa/aips.h>
#include <ms/MSOper/MSDerivedValues.h>
#include <msvis/MSVis/ViImplementation2.h>
#include <msvis/MSVis/ViColumns2.h>
#include <tables/Tables/ArrayColumn.h>
#include <tables/Tables/ScalarColumn.h>
#include <msvis/MSVis/VisImagingWeight.h>
#include <msvis/MSVis/VisBuffer2.h>

#include <tuple>
#include <map>
#include <vector>
#include <mutex>
#include <memory>

namespace casacore{

template <typename T> class ArrayColumn;
template <typename T> class CountedPtr;
class VisModelDataI;
template <typename T> class ArrayColumn;
template <typename T, Int N> class RigidVector;
template <typename T, Int N> class SquareMatrix;
}

namespace casa { //# NAMESPACE CASA - BEGIN

class MsIter;
class VisModelDataI;

namespace vi {

//# forward decl

class VisBuffer2;

class ChannelSelector;
class ChannelSelectorCache;
class PointingDirectionCache;
class PointingSource;
class SpectralWindowChannelsCache;
class SpectralWindowChannels;
class SubtableColumns;

class VisibilityIteratorImpl2 : public ViImplementation2 {

	friend class AsyncEnabler;
	friend class ViImplAsync2;
	friend class VisibilityIterator2;
	friend class VLAT; // allow VI lookahead thread class to access protected functions
	friend class VisBuffer2Adapter;
	// VLAT should not access private parts, especially variables

public:

	typedef VisibilityIterator2::DataColumn DataColumn;
	typedef std::tuple <casacore::Vector<casacore::Int>, casacore::Vector<casacore::Int>, casacore::Vector<casacore::Int>, casacore::Vector<casacore::Int> > ChannelInfo;

	// Default constructor - useful only to assign another iterator later
	////VisibilityIteratorImpl2 ();

	// Construct from an casacore::MS and a casacore::Block of casacore::MS
	// column enums specifying the iteration order.  If no order is specified,
	// it uses the default sort order of MSIter, which is not necessarily the
	// raw order of ms!  The default ordering is ARRAY_ID, FIELD_ID,
	// DATA_DESC_ID, and TIME, but check MSIter.h to be sure.  These columns
	// will be added first if they are not specified.
	//
	// An optional timeInterval (in seconds) can be given to iterate through
	// chunks of time.  The default interval of 0 groups all times together.
	// Every 'chunk' of data contains all data within a certain time interval
	// and with identical values of the other iteration columns (e.g.
	// DATA_DESC_ID and FIELD_ID).  Using selectChannel (), a number of groups
	// of channels can be requested.  At present the channel group iteration
	// will always occur before the interval iteration.
//    VisibilityIteratorImpl (const casacore::MeasurementSet & ms,
//                                const casacore::Block<casacore::Int> & sortColumns,
//                                casacore::Double timeInterval = 0);

	// Same as above, but with the option of using the raw order of ms
	// (addDefaultSortCols=false).
//    VisibilityIteratorImpl (const casacore::MeasurementSet & ms,
//                                const casacore::Block<casacore::Int> & sortColumns, const casacore::Bool addDefaultSortCols,
//                                casacore::Double timeInterval = 0);

	// Same as previous constructors, but with multiple MSs to iterate over.
//    VisibilityIteratorImpl (const casacore::Block<casacore::MeasurementSet> & mss,
//                                const casacore::Block<casacore::Int> & sortColumns,
//                                casacore::Double timeInterval = 0);

    VisibilityIteratorImpl2(
        const casacore::Block<const casacore::MeasurementSet *> & mss,
        const SortColumns & sortColumns,
        casacore::Double timeInterval,
        casacore::Bool isWritable,
        casacore::Bool useMSIter2=false);

    // This constructor is imilar to previous one but it allows to explicitely
    // define the sorting criteria used for chunk iteration and for subchunk
    // iteration.
    VisibilityIteratorImpl2(
        const casacore::Block<const casacore::MeasurementSet *> & mss,
        const SortColumns & chunkSortColumns,
        const SortColumns & subchunkSortColumns,
        bool isWritable);

	VisibilityIteratorImpl2(const VisibilityIteratorImpl2& vii);

	VisibilityIteratorImpl2 & operator=(const VisibilityIteratorImpl2& vii);

	VisibilityIteratorImpl2(VisibilityIteratorImpl2&& vii);

	VisibilityIteratorImpl2 & operator=(VisibilityIteratorImpl2&& vii);

	// Destructor

	virtual ~VisibilityIteratorImpl2();

	// Members

	std::unique_ptr<VisibilityIteratorImpl2> clone() const;

	// Report the the ViImplementation type
	//  TBD:  indicate writable?
	virtual casacore::String
	ViiType() const  override {
		return casacore::String("DiskIO()");
	};

	virtual casacore::Bool
	isWritable() const override;

	// Reset iterator to origin/start of data (of current chunk)
	virtual void
	origin() override;

	// Reset iterator to true start of data (first chunk)
	virtual void
	originChunks();

	// Return the time interval (in seconds) used for iteration.  This is not
	// the same as the INTERVAL column.

	virtual casacore::Double
	getInterval() const override;

	// Set or reset the time interval (in seconds) to use for iteration.  You
	// should call originChunks() to reset the iteration after calling this.
	virtual void
	setInterval(casacore::Double timeInterval) override;

    // Set the 'blocking' size for returning data. If set to 0 (the default),
    // the chunk will be grouped in subchunks using the subchunk sorting functions
    // (which default to group by unique timestamp.
    // With blocking set, up to nRows can be returned in one go.
    // The chunk size determines the actual maximum.
    virtual void
    setRowBlocking(casacore::Int nRows = 0) override;

	virtual casacore::Bool
	existsColumn(VisBufferComponent2 id) const override;

	// Return false if no more data (in current chunk)
	virtual casacore::Bool
	more() const override;

	virtual Subchunk
	getSubchunkId() const override;

	virtual const SortColumns &
	getSortColumns() const override;

	virtual void
	setFrequencySelections(const FrequencySelections & selection) override;

	// Return false if no more 'Chunks' of data left
	virtual casacore::Bool
	moreChunks() const override;

	// Check if ms has change since last iteration

	virtual casacore::Bool
	isNewArrayId() const override;

	virtual casacore::Bool
	isNewFieldId() const override;

	virtual casacore::Bool
	isNewMs() const override;

	virtual casacore::Bool
	isNewSpectralWindow() const override;

	virtual casacore::Int
	msId() const override;

	virtual casacore::Int
	getNMs() const override;

	virtual VisBuffer2 *
	getVisBuffer() const override;

	//reference to actual ms in interator
	virtual const casacore::MeasurementSet &
	ms() const override;

	// Name of the MS in the interator
	virtual casacore::String
	msName() const override;

	// advance the iteration
	virtual void
	next() override;

	// Advance to the next Chunk of data
	virtual void
	nextChunk() override;

	// Report Name of slowest column that changes at end of current iteration
	virtual casacore::String
	keyChange() const  override {
		return msIter_p->keyChange();
	};

	// Return antenna1
	virtual void
	antenna1(casacore::Vector<casacore::Int> & ant1) const override;

	// Return antenna2
	virtual void
	antenna2(casacore::Vector<casacore::Int> & ant2) const override;

	// Return feed1
	virtual void
	feed1(casacore::Vector<casacore::Int> & fd1) const override;

	// Return feed2
	virtual void
	feed2(casacore::Vector<casacore::Int> & fd2) const override;

	// Return feed configuration matrix for specified antenna
	void
	jonesC(
		casacore::Vector<casacore::SquareMatrix<casacore::Complex, 2> > & cjones) const override;

	// Return receptor angles for all antennae and feeds First axis of the cube
	// is a receptor number, 2nd is antennaId, 3rd is feedId Note: the method is
	// intended to provide an access to MSIter::receptorAngles for VisBuffer in
	// the multi-feed case. It may be worth to change the interface of feed_pa
	// to return the information for all feeds.
	virtual const casacore::Cube<casacore::Double> &
	receptorAngles() const override;

	// return a string mount identifier for each antenna
	virtual const casacore::Vector<casacore::String> &
	antennaMounts() const override;

	// Return a cube containing pairs of coordinate offsets for each
	// receptor of each feed (values are in radians, coordinate system is fixed
	// with antenna and is the same one as used to define the BEAM_OFFSET
	// parameter in the feed table). The cube axes are receptor, antenna, feed.
	virtual const casacore::Cube<casacore::RigidVector<casacore::Double, 2> > &
	getBeamOffsets() const override;

	virtual std::pair<bool, casacore::MDirection>
	getPointingAngle(int antenna, double time) const override;

	// true if all elements of the cube returned by getBeamOffsets are zero
	virtual casacore::Bool
	allBeamOffsetsZero() const override;

	// Return feed parallactic angles casacore::Vector (nant) (1 feed/ant)
	virtual const casacore::Vector<casacore::Float> &
	feed_pa(casacore::Double time) const override;

	// Return nominal parallactic angle at specified time
	// (does not include feed position angle offset--see feed_pa)
	// A global value for all antennas (e.g., small array)
	virtual const casacore::Float &
	parang0(casacore::Double time) const override;

	// Per antenna:
	virtual const casacore::Vector<casacore::Float> &
	parang(casacore::Double time) const override;

	// Return the antenna AZ/EL casacore::Vector(nant)
	virtual casacore::MDirection
	azel0(casacore::Double time) const override;

	virtual const casacore::Vector<casacore::MDirection> &
	azel(casacore::Double time) const override;

	// Return the hour angle for the specified time
	virtual casacore::Double
	hourang(casacore::Double time) const override;

	// Return the current FieldId
	virtual void
	fieldIds(casacore::Vector<casacore::Int>&) const override;

	// Return the current ArrayId
	virtual void
	arrayIds(casacore::Vector<casacore::Int>&) const override;

	// Return the current Field Name
	virtual casacore::String
	fieldName() const override;

	// Return the current Source Name
	virtual casacore::String
	sourceName() const override;

	// Return flag for each polarization, channel and row
	virtual void
	flag(casacore::Cube<casacore::Bool> & flags) const override;

	// Return flag for each channel & row
	virtual void
	flag(casacore::Matrix<casacore::Bool> & flags) const override;

	// Determine whether FLAG_CATEGORY is valid.
	casacore::Bool
	flagCategoryExists() const override;

	// Return flags for each polarization, channel, category, and row.
	virtual void
	flagCategory(casacore::Array<casacore::Bool> & flagCategories) const override;

	// Return row flag
	virtual void
	flagRow(casacore::Vector<casacore::Bool> & rowflags) const override;

	// Return scan number
	virtual void
	scan(casacore::Vector<casacore::Int> & scans) const override;

	// Return the OBSERVATION_IDs
	virtual void
	observationId(casacore::Vector<casacore::Int> & obsids) const override;

	// Return the PROCESSOR_IDs
	virtual void
	processorId(casacore::Vector<casacore::Int> & procids) const override;

	// Return the STATE_IDs
	virtual void
	stateId(casacore::Vector<casacore::Int> & stateids) const override;

	// Return the current phase center as an MDirection
	virtual const casacore::MDirection &
	phaseCenter() const override;

	// Return frame for polarization(returns PolFrame enum)
	virtual casacore::Int
	polFrame() const override;

	// Return the correlation type (returns casacore::Stokes enums)
	virtual void
	corrType(casacore::Vector<casacore::Int> & corrTypes) const override;

	// Return sigma
	virtual void
	sigma(casacore::Matrix<casacore::Float> & sig) const override;

	// Return current SpectralWindow
	virtual casacore::Int
	spectralWindow() const override;

	virtual void
	spectralWindows(casacore::Vector<casacore::Int> & spws) const override;

	// Return current Polarization Id
	virtual casacore::Int
	polarizationId() const override;

	// Return current DataDescription Id
	virtual casacore::Int
	dataDescriptionId() const override;

	virtual void
	dataDescriptionIds(casacore::Vector<casacore::Int> & ddis) const override;

	// Return MJD midpoint of interval.
	virtual void
	time(casacore::Vector<casacore::Double> & t) const override;

	// Return MJD centroid of interval.
	virtual void
	timeCentroid(casacore::Vector<casacore::Double> & t) const override;

	// Return nominal time interval
	virtual void
	timeInterval(casacore::Vector<casacore::Double> & ti) const override;

	// Return actual time interval
	virtual void
	exposure(casacore::Vector<casacore::Double> & expo) const override;

	// Return the visibilities as found in the casacore::MS,
	// casacore::Cube(npol,nchan,nrow).
	virtual void
	visibilityCorrected(casacore::Cube<casacore::Complex> & vis) const override;

	virtual void
	visibilityModel(casacore::Cube<casacore::Complex> & vis) const override;

	virtual void
	visibilityObserved(casacore::Cube<casacore::Complex> & vis) const override;

	// This will return all selected spwids for each ms attached with this iterator
	virtual casacore::Vector<casacore::Vector<casacore::Int> > getAllSelectedSpws() const;

	// Return FLOAT_DATA as a casacore::Cube(npol, nchan, nrow) if found in the
	// MS.
	virtual void
	floatData(casacore::Cube<casacore::Float> & fcube) const override;

	// Return the visibility 4-vector of polarizations for each channel.  If the
	// casacore::MS doesn't contain all polarizations, it is assumed it contains
	// one or two parallel hand polarizations.

//    virtual void visibilityCorrected(casacore::Matrix<CStokesVector> & vis) const;
//    virtual void visibilityModel(casacore::Matrix<CStokesVector> & vis) const;
//    virtual void visibilityObserved(casacore::Matrix<CStokesVector> & vis) const;

	// Return the shape of the visibility Cube
	virtual casacore::IPosition
	visibilityShape() const override;

	// Return u,v and w (in meters)
	virtual void
	uvw(casacore::Matrix<casacore::Double> & uvwmat) const override;

	// Return weight
	virtual void
	weight(casacore::Matrix<casacore::Float> & wt) const override;

	// Determine whether WEIGHT_SPECTRUM exists.
	casacore::Bool
	weightSpectrumExists() const override;

	// Determine whether SIGMA_SPECTRUM exists.
	casacore::Bool
	sigmaSpectrumExists() const override;

	// Return weightspectrum(a weight for each channel)
	virtual void
	weightSpectrum(casacore::Cube<casacore::Float> & wtsp) const override;

	// Return sigmaspectrum(a sigma for each channel)
	virtual void
	sigmaSpectrum(casacore::Cube<casacore::Float> & sigsp) const override;


	virtual void
	setWeightScaling(casacore::CountedPtr<WeightScaling> weightscaling) override;

	virtual casacore::CountedPtr<WeightScaling>
	getWeightScaling() const override;

	virtual casacore::Bool
	hasWeightScaling() const override;

	// Return imaging weight (a weight for each channel)
	//virtual casacore::Matrix<casacore::Float> & imagingWeight(casacore::Matrix<casacore::Float> & wt) const;
	const VisImagingWeight &
	getImagingWeightGenerator() const override;

	// Return true if FieldId/Source has changed since last iteration
	virtual casacore::Bool
	newFieldId() const;

	// Return true if arrayID has changed since last iteration
	virtual casacore::Bool
	newArrayId() const;

	// Return true if SpectralWindow has changed since last iteration
	virtual casacore::Bool
	newSpectralWindow() const;

	// Return the number of rows in the current iteration
	virtual casacore::Int
	nRows() const override;

	// Return the row ids as from the original root table. This is useful
	// to find correspondance between a given row in this iteration to the
	// original ms row
	virtual void
	getRowIds(casacore::Vector<casacore::uInt> & rowids) const override;

	// Return the numbers of rows in the current chunk
	virtual casacore::Int
	nRowsInChunk() const override;

	// Return the number of sub-intervals in the current chunk

	//virtual casacore::Int nSubInterval() const;

	// Call to use the slurp i/o method for all scalar columns. This will set
	// the casacore::BucketCache cache size to the full column length and cause
	// the full column to be cached in memory, if any value of the column is
	// used. In case of out-of-memory, it will automatically fall-back on the
	// smaller cache size.  Slurping the column is to be considered as a
	// work-around for the casacore::Table i/o code, which uses
	// casacore::BucketCache and performs extremely bad for random
	// access. Slurping is useful when iterating non-sequentially an
	// casacore::MS or parts of an casacore::MS, it is not tested with multiple
	// MSs.
	virtual void
	slurp() const override;

	// Get the spw, start and nchan for all the ms's is this Visiter that match
	// the frequecy "freqstart-freqStep" and "freqEnd+freqStep" range Can help
	// in doing channel selection above..  freqFrame is the frame the caller
	// frequency values are in(freqStart and freqEnd) These will be converted to
	// the frame of the selected spw to match

//    virtual void getSpwInFreqRange(casacore::Block<casacore::Vector<casacore::Int> > & spw,
//                                    casacore::Block<casacore::Vector<casacore::Int> > & start,
//                                    casacore::Block<casacore::Vector<casacore::Int> > & nchan,
//                                    casacore::Double freqStart, casacore::Double freqEnd,
//                                    casacore::Double freqStep, casacore::MFrequency::Types freqFrame = casacore::MFrequency::LSRK) const;

	// Get the range of frequency convered by the selected data in the frame
	// requested

//    virtual void getFreqInSpwRange(casacore::Double& freqStart, casacore::Double& freqEnd, casacore::MFrequency::Types freqframe = casacore::MFrequency::LSRK) const;

	// Access the current casacore::MSColumns object in MSIter
	virtual const vi::SubtableColumns &
	subtableColumns() const override;

	// get back the selected spectral windows and spectral channels for
	// current ms

	virtual const SpectralWindowChannels &
	getSpectralWindowChannels(
		casacore::Int msId,
		casacore::Int spectralWindowId) const override;

	//assign a VisImagingWeight object to this iterator
	virtual void
	useImagingWeight(const VisImagingWeight & imWgt) override;

	//return number  of Ant
	virtual casacore::Int
	nAntennas() const override;

	//Return number of rows in all selected ms's
	virtual casacore::Int
	nRowsViWillSweep() const override;

	// Return number of spws, polids, ddids
	virtual casacore::Int
	nSpectralWindows() const override;

	virtual casacore::Int
	nPolarizationIds() const override;

	virtual casacore::Int
	nDataDescriptionIds() const override;

	virtual casacore::MEpoch
	getEpoch() const override;

	casacore::MFrequency::Types
	getObservatoryFrequencyType() const override; //???

	casacore::MPosition
	getObservatoryPosition() const override;

	casacore::Vector<casacore::Float>
	getReceptor0Angle() override;

	// Write/modify the flags in the data.  This will flag all channels in the
	// original data that contributed to the output channel in the case of
	// channel averaging.  All polarizations have the same flag value.

//    virtual void writeFlag(const casacore::Matrix<casacore::Bool> & flag);

	// Write/modify the flags in the data.

	// This writes the flags as found in the casacore::MS,
	// casacore::Cube(npol,nchan,nrow), where nrow is the number of rows in the
	// current iteration(given by nRow()).

	virtual void
	writeFlag(const casacore::Cube<casacore::Bool> & flag) override;

	// Write/modify the flag row column; dimension casacore::Vector(nrow)
	virtual void
	writeFlagRow(const casacore::Vector<casacore::Bool> & rowflags) override;

	void
	writeFlagCategory(const casacore::Array<casacore::Bool>& fc) override;

	// Write/modify the visibilities.  This is possibly only for a 'reference'
	// casacore::MS which has a new DATA column.  The first axis of the matrix
	// should equal the selected number of channels in the original MS.  If the
	// casacore::MS does not contain all polarizations, only the parallel hand
	// polarizations are used.

//    void writeVisCorrected(const casacore::Matrix<CStokesVector> & visibilityStokes);
//    void writeVisModel(const casacore::Matrix<CStokesVector> & visibilityStokes);
//    void writeVisObserved(const casacore::Matrix<CStokesVector> & visibilityStokes);

	// Write/modify the visibilities

	// This writes the data as found in the casacore::MS,
	// casacore::Cube(npol,nchan,nrow).
	virtual void
	writeVisCorrected(const casacore::Cube<casacore::Complex> & vis) override;

	virtual void
	writeVisModel(const casacore::Cube<casacore::Complex> & vis) override;

	virtual void
	writeVisObserved(const casacore::Cube<casacore::Complex> & vis) override;

	// Write/modify the weights
	virtual void
	writeWeight(const casacore::Matrix<casacore::Float> & wt) override;

	// Write/modify the weightMat
	//virtual void writeWeightMat(const casacore::Matrix<casacore::Float> & wtmat);

	// Write/modify the weightSpectrum
	virtual void
	writeWeightSpectrum(const casacore::Cube<casacore::Float> & wtsp) override;

	// Initialize the weightSpectrum column
	virtual void
	initWeightSpectrum(const casacore::Cube<casacore::Float> & weightSpectrum) override;

	// Write/modify the sigmaSpectrum
	virtual void
	writeSigmaSpectrum(const casacore::Cube<casacore::Float> & sigsp) override;

	// Initialize the sigmaSpectrum column
	virtual void
	initSigmaSpectrum(const casacore::Cube<casacore::Float> & sigmaSpectrum) override;

	// Write/modify the Sigma
	virtual void
	writeSigma(const casacore::Matrix<casacore::Float> & sig) override;

	// Write/modify the ncorr x nrow SigmaMat.
	//virtual void writeSigmaMat(const casacore::Matrix<casacore::Float> & sigmat);

	virtual void
	writeModel(
		const casacore::RecordInterface& rec,
		casacore::Bool iscomponentlist=true,
		casacore::Bool incremental=false) override;

	virtual void
	writeBackChanges(VisBuffer2 *) override;

    //**********************************************************************
    // Methods to access the subtables.
    //**********************************************************************

    // Access to antenna subtable
    const casacore::MSAntennaColumns& antennaSubtablecols() const override;

    // Access to dataDescription subtable
    const casacore::MSDataDescColumns& dataDescriptionSubtablecols() const override;

    // Access to feed subtable
    const casacore::MSFeedColumns& feedSubtablecols() const override;

    // Access to field subtable
    const casacore::MSFieldColumns& fieldSubtablecols() const override;

    // Access to flagCmd subtable
    const casacore::MSFlagCmdColumns& flagCmdSubtablecols() const override;

    // Access to history subtable
    const casacore::MSHistoryColumns& historySubtablecols() const override;

    // Access to observation subtable
    const casacore::MSObservationColumns& observationSubtablecols() const override;

    // Access to pointing subtable
    const casacore::MSPointingColumns& pointingSubtablecols() const override;

    // Access to polarization subtable
    const casacore::MSPolarizationColumns& polarizationSubtablecols() const override;

    // Access to processor subtable
    const casacore::MSProcessorColumns& processorSubtablecols() const override;

    // Access to spectralWindow subtable
    const casacore::MSSpWindowColumns& spectralWindowSubtablecols() const override;

    // Access to state subtable
    const casacore::MSStateColumns& stateSubtablecols() const override;

    // Access to doppler subtable
    const casacore::MSDopplerColumns& dopplerSubtablecols() const override;

    // Access to freqOffset subtable
    const casacore::MSFreqOffsetColumns& freqOffsetSubtablecols() const override;

    // Access to source subtable
    const casacore::MSSourceColumns& sourceSubtablecols() const override;

    // Access to sysCal subtable
    const casacore::MSSysCalColumns& sysCalSubtablecols() const override;

    // Access to weather subtable
    const casacore::MSWeatherColumns& weatherSubtablecols() const override;

protected:


	virtual void
	attachColumns(const casacore::Table & t);

	// returns the table, to which columns are attached,
	// can be overridden in derived classes

	virtual const casacore::Table
	attachTable() const;

	virtual void
	applyPendingChanges();

	virtual void
	allSpectralWindowsSelected(
		casacore::Vector<casacore::Int> & selectedWindows,
		casacore::Vector<casacore::Int> & nChannels) const;

	// set the iteration state

	virtual void
	configureNewChunk();

	// set the currently selected table

	virtual void
	configureNewSubchunk();

	const ChannelSelector *
	createDefaultChannelSelector(
		casacore::Double time,
		casacore::Int msId,
		casacore::Int spectralWindowId);

	virtual const vi::ChannelSelector *
	determineChannelSelection(
		casacore::Double time,
		casacore::Int spectralWindowId = -1,
		casacore::Int polarizationId = -1,
		casacore::Int msId = -1) const;

	bool
	fillFromVirtualModel(casacore::Cube <casacore::Complex> & value) const;

	casacore::Slice
	findChannelsInRange(
		casacore::Double lowerFrequency,
		casacore::Double upperFrequency,
		const vi::SpectralWindowChannels & spectralWindowChannels) const;

	ChannelInfo
	getChannelInformation(casacore::Bool now) const;

	ChannelInfo
	getChannelInformationUsingFrequency(casacore::Bool now) const;

	// Methods to get the data out of a table column according to whatever
	// selection criteria (e.g., slicing) is in effect.

	template <typename T>
	void
	getColumnRows(
		const casacore::ScalarColumn<T> & column,
		casacore::Vector<T> & array) const;

	template <typename T>
	void
	getColumnRowsMatrix(const casacore::ArrayColumn<T> & column,
	                    casacore::Matrix<T> & array,
	                    casacore::Bool correlationSlicing) const;

	template <typename T>
	void
	getColumnRows(const casacore::ArrayColumn<T> & column,
	              casacore::Array<T> & array) const;

	casacore::Vector<casacore::Double>
	getFrequencies(
		casacore::Double time,
		casacore::Int frameOfReference,
		casacore::Int spectralWindowId,
		casacore::Int msId) const override; // helper method

	casacore::Vector<casacore::Int>
	getChannels(
		casacore::Double time,
		casacore::Int frameOfReference,
		casacore::Int spectralWindowId,
		casacore::Int msId) const override;

	casacore::Vector<casacore::Int>
	getCorrelations() const override;

	casacore::Vector<casacore::Stokes::StokesTypes>
	getCorrelationTypesDefined() const override;

	casacore::Vector<casacore::Stokes::StokesTypes>
	getCorrelationTypesSelected() const override;

	int getMeasurementFrame(int spectralWindowId) const;

	casacore::Int
	getPolarizationId(
		casacore::Int spectralWindowId,
		casacore::Int msId) const;

	casacore::Int
	getReportingFrameOfReference() const override;

	// Returns the casacore::MS objects that this VI is iterating over.

	casacore::Block
	<casacore::MeasurementSet> getMeasurementSets() const;

	// Provides access to the casacore::MS-derived values object

	const casacore::MSDerivedValues &
	getMsd() const; // for use by Async I/O *ONLY*

	// Get privileged (non-const) access to the containing ROVI

	VisibilityIterator2 *
	getViP() const;

//    void getVisibilityAsStokes(casacore::Matrix<CStokesVector> & visibilityStokes,
//                                const casacore::ArrayColumn<casacore::Complex> & column) const;

	VisBuffer2 *
	getVisBuffer(const VisibilityIterator2 *) const;

	// Ctor auxiliary method

	virtual void
	addDataSelection(const casacore::MeasurementSet & ms);

	virtual void
	initialize(
		const casacore::Block<const casacore::MeasurementSet *> & mss,
		casacore::Bool useMSIter2=false);

	// Returns true if casacore::MS Iterator is currently pointing to a selected
	// spectral window

	casacore::Bool
	isInASelectedSpectralWindow() const;

	// Creates a channel selection for the current subchunk based on the channel
	// or frequency selection made by the user.

	vi::ChannelSelector *
	makeChannelSelectorC(
		const FrequencySelection & selection,
		casacore::Double time,
		casacore::Int msId,
		casacore::Int spectralWindowId,
		casacore::Int polarizationId) const;

	vi::ChannelSelector *
	makeChannelSelectorF(
		const FrequencySelection & selection,
		casacore::Double time,
		casacore::Int msId,
		casacore::Int spectralWindowId,
		casacore::Int polarizationId) const;

	casacore::MFrequency::Convert
	makeFrequencyConverter(
		casacore::Double time,
		int spectralWindowId,
		casacore::Int otherFrameOfReference,
		casacore::Bool toObservedFrame,
		casacore::Unit) const;

	// Allow access to the casacore::MSColumns object; for use by
	// VisBuffer2Adapter *KLUGE*

	const casacore::MSColumns *
	msColumnsKluge() const;

	// Method to reset the VI back to the start.  Unlike the public version
	// there is a parameter to allow forcing the rewind even if the
	// casacore::MS Iter is already at the origin.

	virtual void
	originChunks(casacore::Bool forceRewind) override;

	// Advances the casacore::MS Iterator until it points at a spectral window
	// that is part of the frequency selection.

	void
	positionMsIterToASelectedSpectralWindow();

	// Sets the default frequency reporting frame of reference.  This
	// affects the default frame for obtaining the frequencies in a
	// VisBuffer.

	void
	setReportingFrameOfReference(casacore::Int) override;

	// Adjusts the tile cache for some columns so that the cache size is
	// optimized for the current input state (e.g., a new data description).

	virtual void
	setTileCache();

	void
	setMsCacheSizes(
		const casacore::MeasurementSet & ms,
		std::vector<casacore::MSMainEnums::PredefinedColumns> columnIds);

	void
	setMsColumnCacheSizes(const casacore::MeasurementSet&, const string &);

	// Throws exception if there is a pending (i.e., unapplied) change to
	// the VI's properties.  Called when the VI is advanced since the user
	// probably forgot to apply the changes.

	virtual void
	throwIfPendingChanges();

	// Returns true if the named column uses a tiled data manager in the
	// specified MS

	casacore::Bool
	usesTiledDataManager(
		const casacore::String & columnName,
		const casacore::MeasurementSet & ms) const;


//    +========================|
//    |                        |
//    | Output Related Methods |
//    |                        |
//    +========================|

	// A BackWriter is a functor that will extract a piece of information out of
	// its VisBuffer argument and write it out using a "set" method on the
	// supplied VisibilityIterator2.
	class BackWriter {

	public:

		virtual ~BackWriter() {}

		virtual void operator()(VisibilityIteratorImpl2 * vi, VisBuffer2 * vb) = 0;

	};

	// A simple BackWriterImpl2 uses a nullary accessor on a VisBuffer.
	template <typename Setter, typename Getter>
	class BackWriterImpl : public BackWriter {
	public:

		BackWriterImpl(Setter setter, Getter getter)
			: getter_p(getter), setter_p(setter) {}

		void
		operator() (VisibilityIteratorImpl2 * vi, VisBuffer2 * vb) {
			(vi ->* setter_p)((vb ->* getter_p)());
		}

	private:

		Getter getter_p;
		Setter setter_p;
	};

	// BackWriterImpl2 is slightly more complicated in that it uses a unary
	// accessor.  The argument to the unary accessor is a member of the
	// VisibilityIterator2 DataColumn enumeration which specifies which
	// visibilty or visCube type is wanted (e.g., observed, model or corrected).
	template <typename Setter, typename Getter>
	class BackWriterImpl2 : public BackWriter {
	public:

		typedef VisibilityIteratorImpl2::DataColumn DataColumn;

		BackWriterImpl2(Setter setter, Getter getter, DataColumn dc)
			: dataColumn_p(dc), getter_p(getter), setter_p(setter)
			{}

		void
		operator() (VisibilityIteratorImpl2 * vi, VisBuffer2 * vb) {
			(vi ->* setter_p)((vb ->* getter_p)(), dataColumn_p);
		}

	private:

		DataColumn dataColumn_p;
		Getter getter_p;
		Setter setter_p;
	};

	// Backwriter(2) creation methods.  These methods make it fairly
	// straightforward to create a BackWriter object.

	template <typename Ret>
	static
	BackWriter *
	makeBackWriter(
		void (VisibilityIteratorImpl2::* setter)(Ret),
		Ret (VisBuffer2::* getter)() const) {
		return new BackWriterImpl<void(VisibilityIteratorImpl2:: *)(Ret),
		                          Ret(VisBuffer2:: *)() const >(
			                          setter, getter);
	}

	template <typename Ret>
	static
	BackWriter *
	makeBackWriter2(
		void (VisibilityIteratorImpl2::* setter)(Ret, VisibilityIteratorImpl2::DataColumn),
		Ret (VisBuffer2::* getter)() const,
		VisibilityIterator2::DataColumn dc) {

		// Define the Getter and Setter types

		typedef void (VisibilityIteratorImpl2::* Setter)(Ret, VisibilityIteratorImpl2::DataColumn);
		typedef Ret (VisBuffer2::* Getter)() const;

		return new BackWriterImpl2 < Setter, Getter>(setter, getter, dc);
	}

	void
	initializeBackWriters();

	template <typename T>
	void
	putColumnRows(
		casacore::ArrayColumn<T> & column,
		const casacore::Array<T> & array);

	template <typename T>
	void
	putColumnRows(
		casacore::ArrayColumn<T> & column,
		const casacore::Matrix<T> & array);

	template <typename T>
	void
	putColumnRows(
		casacore::ScalarColumn<T> & column,
		const casacore::Vector <T> & array);

//    void convertVisFromStokes(const casacore::Matrix<CStokesVector> & visibilityStokes,
//                               casacore::Cube<casacore::Complex> & visCube);

	class Cache {

	public:

		Cache();

		void flush();

		casacore::MDirection azel0_p;
		casacore::Double azel0Time_p;
		casacore::Vector<casacore::MDirection> azel_p;
		casacore::Double azelTime_p;
		// Row numbers of underlying casacore::MS; used to map form chunk rows
		// to casacore::MS rows.  See rowIds method.
		casacore::Vector<casacore::uInt> chunkRowIds_p;
		casacore::Vector<casacore::Float> feedpa_p;
		casacore::Double feedpaTime_p;
		casacore::Double hourang_p;
		casacore::Double hourangTime_p;
		casacore::Matrix<casacore::Float> imagingWeight_p;
		// Does the current casacore::MS have a valid FLAG_CATEGORY?
		casacore::Bool msHasFlagCategory_p;
		// Does the current casacore::MS have a valid WEIGHT_SPECTRUM?
		casacore::Bool msHasWeightSpectrum_p;
		// Does the current casacore::MS have a valid SIGMA_SPECTRUM?
		casacore::Bool msHasSigmaSpectrum_p;
		casacore::Float parang0_p;
		casacore::Double parang0Time_p;
		casacore::Vector<casacore::Float> parang_p;
		casacore::Double parangTime_p;
	};

	class PendingChanges {

	public:

		PendingChanges();
		~PendingChanges();

		PendingChanges *
		clone() const;

		casacore::Bool
		empty() const;

		// yields ownership
		std::pair<casacore::Bool, FrequencySelections *>
		popFrequencySelections();

		std::pair<casacore::Bool, casacore::Double>
		popInterval();

		std::pair<casacore::Bool, casacore::Int>
		popNRowBlocking();

		// takes ownership
		void
		setFrequencySelections(FrequencySelections *);

		void
		setInterval(casacore::Double);

		void
		setNRowBlocking(casacore::Int);

	private:

		enum {Empty = -1};

		FrequencySelections * frequencySelections_p;
		casacore::Bool frequencySelectionsPending_p;
		casacore::Double interval_p;
		casacore::Int nRowBlocking_p;
	};

	typedef casacore::Block <casacore::MeasurementSet> MeasurementSets;

    class RowBounds
    {
    public:

        RowBounds() :
            chunkNRows_p(-1), subchunkBegin_p(-1), subchunkEnd_p(-1),
            subchunkNRows_p(-1), subchunkRows_p(0, 0)
        {}

        // last row in current chunk
        casacore::Int chunkNRows_p;
        // first row in current subchunk
        casacore::Int subchunkBegin_p;
        // last row in current subchunk
        casacore::Int subchunkEnd_p;
        // # rows in subchunk
        casacore::Int subchunkNRows_p;
        // subchunk's table row numbers
        casacore::RefRows subchunkRows_p;
        // times for each row in the chunk
        casacore::Vector<casacore::Double> times_p;
    };

<<<<<<< HEAD
	casacore::Bool autoTileCacheSizing_p;
	std::map <VisBufferComponent2, BackWriter *> backWriters_p;
	// general collection of cached values
	mutable Cache cache_p;
	// [use] current channel selector for this casacore::MS & Spw
	const ChannelSelector * channelSelector_p;
	// [own] cache of recently used channel selectors
	ChannelSelectorCache * channelSelectorCache_p;
	// The main columns for the current MS
	ViColumns2 columns_p;
	// true if a float data column was found
	casacore::Bool floatDataFound_p;
	// [own] Current frequency selection
	FrequencySelections * frequencySelections_p;
	// object to calculate imaging weight
	VisImagingWeight imwgt_p;
	// cached value of observatory type
	mutable casacore::Int measurementFrame_p;
	MeasurementSets measurementSets_p; // [use]
	VisModelDataI * modelDataGenerator_p; // [own]
	// true if more data in this chunk
	casacore::Bool more_p;
	// array index of current MS
	casacore::Int msIndex_p;
	// true if casacore::MS Iter is a start of first MS
	casacore::Bool msIterAtOrigin_p;
	// casacore::MS Iter that underlies the VI (sweeps in chunks)
	casacore::CountedPtr<casacore::MSIter> msIter_p;
	// Helper class holding casacore::MS derived values.
	mutable casacore::MSDerivedValues msd_p;
	casacore::Int nCorrelations_p;
	// suggested # of rows in a subchunk
	casacore::Int nRowBlocking_p;
	// holds pending changes to VI properties
	std::unique_ptr<PendingChanges> pendingChanges_p;
	mutable std::unique_ptr<PointingDirectionCache>  pointingDirectionCache_p;
	mutable std::unique_ptr<PointingSource>  pointingSource_p;
	// default frequency reporting (not selecting) frame of reference
	casacore::Int reportingFrame_p;
	// Subchunk row management object (see above)
	RowBounds rowBounds_p;
	// sort columns specified when creating VI
	SortColumns sortColumns_p;
	// [own] Info about spectral windows
	mutable SpectralWindowChannelsCache * spectralWindowChannelsCache_p;
	// (chunkN #, subchunk #) pair
	Subchunk subchunk_p;
	// [own] Allows const access to casacore::MS's subtable columns
	SubtableColumns * subtableColumns_p;
	casacore::MeasRef<casacore::MEpoch> timeFrameOfReference_p;
	std::shared_ptr<std::mutex> tileCacheModMtx_p;
	std::shared_ptr<std::vector<bool> > tileCacheIsSet_p;
	casacore::Double timeInterval_p;
	VisBufferType vbType;
	// [own] VisBuffer attached to this VI
	VisBuffer2 * vb_p;
	casacore::CountedPtr<WeightScaling> weightScaling_p;
	casacore::Bool writable_p;
=======
    casacore::Bool autoTileCacheSizing_p;
    std::map <VisBufferComponent2, BackWriter *> backWriters_p;
    // general collection of cached values
    mutable Cache cache_p;
    // [use] current channel selectors for this chunk 
    std::vector<const ChannelSelector *>  channelSelectors_p;
    // [own] cache of recently used channel selectors
    ChannelSelectorCache * channelSelectorCache_p;
    // The main columns for the current MS
    ViColumns2 columns_p;
    // true if a float data column was found
    casacore::Bool floatDataFound_p;
    // [own] Current frequency selection
    FrequencySelections * frequencySelections_p;
    // object to calculate imaging weight
    VisImagingWeight imwgt_p;
    // cached value of observatory type
    mutable casacore::Int measurementFrame_p;
    MeasurementSets measurementSets_p; // [use]
    VisModelDataI * modelDataGenerator_p; // [own]
    // true if more data in this chunk
    casacore::Bool more_p;
    // array index of current MS
    casacore::Int msIndex_p;
    // true if casacore::MS Iter is a start of first MS
    casacore::Bool msIterAtOrigin_p;
    // casacore::MS Iter that underlies the VI (sweeps in chunks)
    casacore::CountedPtr<casacore::MSIter> msIter_p;
    // Helper class holding casacore::MS derived values.
    mutable casacore::MSDerivedValues msd_p;
    casacore::Int nCorrelations_p;
    // suggested # of rows in a subchunk
    casacore::Int nRowBlocking_p;
    // holds pending changes to VI properties
    std::unique_ptr<PendingChanges> pendingChanges_p;
    mutable std::unique_ptr<PointingDirectionCache>  pointingDirectionCache_p;
    mutable std::unique_ptr<PointingSource>  pointingSource_p;
    // default frequency reporting (not selecting) frame of reference
    casacore::Int reportingFrame_p;
    // Subchunk row management object (see above)
    RowBounds rowBounds_p;
    // sort columns specified when creating VI
    SortColumns sortColumns_p;
    // [own] Info about spectral windows
    mutable SpectralWindowChannelsCache * spectralWindowChannelsCache_p;
    // (chunkN #, subchunk #) pair
    Subchunk subchunk_p;
    // [own] Allows const access to casacore::MS's subtable columns
    SubtableColumns * subtableColumns_p;
    casacore::MeasRef<casacore::MEpoch> timeFrameOfReference_p;
    std::shared_ptr<std::mutex> tileCacheModMtx_p;
    std::shared_ptr<std::vector<bool> > tileCacheIsSet_p;
    casacore::Double timeInterval_p;
    VisBufferType vbType;
    // [own] VisBuffer attached to this VI
    VisBuffer2 * vb_p;
    casacore::CountedPtr<WeightScaling> weightScaling_p;
    casacore::Bool writable_p;
>>>>>>> e046151f

    // Variables for the handling of the subchunk  loop
    std::shared_ptr<casacore::MeasurementSet> msSubchunk_p;
    std::shared_ptr<casacore::MSIter> msIterSubchunk_p;
    SortColumns subchunkSortColumns_p;
};

} // end namespace vi

} //# NAMESPACE CASA - END

#endif<|MERGE_RESOLUTION|>--- conflicted
+++ resolved
@@ -1191,66 +1191,6 @@
         casacore::Vector<casacore::Double> times_p;
     };
 
-<<<<<<< HEAD
-	casacore::Bool autoTileCacheSizing_p;
-	std::map <VisBufferComponent2, BackWriter *> backWriters_p;
-	// general collection of cached values
-	mutable Cache cache_p;
-	// [use] current channel selector for this casacore::MS & Spw
-	const ChannelSelector * channelSelector_p;
-	// [own] cache of recently used channel selectors
-	ChannelSelectorCache * channelSelectorCache_p;
-	// The main columns for the current MS
-	ViColumns2 columns_p;
-	// true if a float data column was found
-	casacore::Bool floatDataFound_p;
-	// [own] Current frequency selection
-	FrequencySelections * frequencySelections_p;
-	// object to calculate imaging weight
-	VisImagingWeight imwgt_p;
-	// cached value of observatory type
-	mutable casacore::Int measurementFrame_p;
-	MeasurementSets measurementSets_p; // [use]
-	VisModelDataI * modelDataGenerator_p; // [own]
-	// true if more data in this chunk
-	casacore::Bool more_p;
-	// array index of current MS
-	casacore::Int msIndex_p;
-	// true if casacore::MS Iter is a start of first MS
-	casacore::Bool msIterAtOrigin_p;
-	// casacore::MS Iter that underlies the VI (sweeps in chunks)
-	casacore::CountedPtr<casacore::MSIter> msIter_p;
-	// Helper class holding casacore::MS derived values.
-	mutable casacore::MSDerivedValues msd_p;
-	casacore::Int nCorrelations_p;
-	// suggested # of rows in a subchunk
-	casacore::Int nRowBlocking_p;
-	// holds pending changes to VI properties
-	std::unique_ptr<PendingChanges> pendingChanges_p;
-	mutable std::unique_ptr<PointingDirectionCache>  pointingDirectionCache_p;
-	mutable std::unique_ptr<PointingSource>  pointingSource_p;
-	// default frequency reporting (not selecting) frame of reference
-	casacore::Int reportingFrame_p;
-	// Subchunk row management object (see above)
-	RowBounds rowBounds_p;
-	// sort columns specified when creating VI
-	SortColumns sortColumns_p;
-	// [own] Info about spectral windows
-	mutable SpectralWindowChannelsCache * spectralWindowChannelsCache_p;
-	// (chunkN #, subchunk #) pair
-	Subchunk subchunk_p;
-	// [own] Allows const access to casacore::MS's subtable columns
-	SubtableColumns * subtableColumns_p;
-	casacore::MeasRef<casacore::MEpoch> timeFrameOfReference_p;
-	std::shared_ptr<std::mutex> tileCacheModMtx_p;
-	std::shared_ptr<std::vector<bool> > tileCacheIsSet_p;
-	casacore::Double timeInterval_p;
-	VisBufferType vbType;
-	// [own] VisBuffer attached to this VI
-	VisBuffer2 * vb_p;
-	casacore::CountedPtr<WeightScaling> weightScaling_p;
-	casacore::Bool writable_p;
-=======
     casacore::Bool autoTileCacheSizing_p;
     std::map <VisBufferComponent2, BackWriter *> backWriters_p;
     // general collection of cached values
@@ -1309,7 +1249,6 @@
     VisBuffer2 * vb_p;
     casacore::CountedPtr<WeightScaling> weightScaling_p;
     casacore::Bool writable_p;
->>>>>>> e046151f
 
     // Variables for the handling of the subchunk  loop
     std::shared_ptr<casacore::MeasurementSet> msSubchunk_p;
