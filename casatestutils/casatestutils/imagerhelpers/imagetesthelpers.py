
##################################       Imports        ##################################
############################################################################################

import os
import sys
import time
from functools import wraps
import fnmatch
import logging
import filecmp
import unittest
import pickle
import numbers
import operator
import subprocess
import numpy
import six

casa5 = False
casa6 = False

from casatasks.private.casa_transition import is_CASA6
if is_CASA6:

    # CASA 6
    logging.debug("Importing CASAtools")
    import casatools
    logging.debug("Importing CASAtasks")
    import casatasks
    _cb = casatools.calibrater()
    _tb = casatools.table()
    _tbt = casatools.table()
    _ia  = casatools.image()
    _cb = casatools.calibrater()
    from casatasks import casalog

    casampi_imported = False
    import importlib
    _casampi_spec = importlib.util.find_spec('casampi')
    if _casampi_spec:
        # don't catch import error from casampi if it is found in the system modules
        from casampi.MPIEnvironment import MPIEnvironment
        casampi_imported = True
    else:
        casalog.post('casampi not available - not testing MPIEnvironment stuff', 'WARN')

    def tclean_param_names():
        from casatasks.tclean import _tclean_t
        return _tclean_t.__code__.co_varnames[:_tclean_t.__code__.co_argcount]
    def decon_param_names():
        from casatasks.deconvolve import _deconvolve_t
        return _deconvolve_t.__code__.co_varnames[:_deconvolve_t.__code__.co_argcount]
<<<<<<< HEAD
=======
    def sdint_param_names():
        from casatasks.sdintimaging import _sdintimaging_t
        return _sdintimaging_t.__code__.co_varnames[:_sdintimaging_t.__code__.co_argcount]
>>>>>>> f1203977

    casa6 = True

else:

    # CASA 5
    logging.debug("Import casa6 errors. Trying CASA5...")
    from __main__ import default
    from taskinit import tbtool, mstool, iatool, cbtool
    from taskinit import *
    from casa_stack_manip import stack_find, find_casa
    from mpi4casa.MPIEnvironment import MPIEnvironment
    casampi_imported = True

    _tb = tbtool()
    _tbt = tbtool()
    _ia = iatool()
    _cb = cbtool()
    casa = find_casa()
    if casa.has_key('state') and casa['state'].has_key('init_version') and casa['state']['init_version'] > 0:
        casaglobals=True
        casac = stack_find("casac")
        casalog = stack_find("casalog")

    def tclean_param_names():
        # alternatively could use from tasks import tclean; tclean.parameters
        from task_tclean import tclean
        return tclean.__code__.co_varnames[:tclean.__code__.co_argcount]
    def decon_param_names():
        from tasks import deconvolve
        return deconvolve.parameters.keys()
<<<<<<< HEAD
=======
    def sdint_param_names():
        from tasks import sdintimaging
        return sdintimaging.parameters.keys()
>>>>>>> f1203977

    casa5 = True

############################################################################################
##################################       imagerhelpers       ###############################
############################################################################################
class TestHelpers:

    # For comparison with keywords added by tclean in its output images
    if casampi_imported:
        num_mpi_procs = 1 + len(MPIEnvironment.mpi_server_rank_list())
    else:
        num_mpi_procs = 1

    def delmodels(self,msname="",modcol='nochange'):
       TestHelpers().delmodkeywords(msname) ## Get rid of extra OTF model keywords that sometimes persist...
       if modcol=='delete':
           TestHelpers().delmodelcol(msname) ## Delete model column
       if modcol=='reset0':
           TestHelpers().resetmodelcol(msname,0.0)  ## Set model column to zero
       if modcol=='reset1':
           TestHelpers().resetmodelcol(msname,1.0)  ## Set model column to one

    def delmodkeywords(self,msname=""):
        #delmod(msname)
        _tb.open( msname+'/SOURCE', nomodify=False )
        keys = _tb.getkeywords()
        for key in keys:
            _tb.removekeyword( key )
        _tb.close()

    def resetmodelcol(self,msname="",val=0.0):
        _tb.open( msname, nomodify=False )
        hasmodcol = (  (_tb.colnames()).count('MODEL_DATA')>0 )
        if not hasmodcol:
            _cb.open(msname)
            _cb.close()
        hasmodcol = (  (_tb.colnames()).count('MODEL_DATA')>0 )
        if hasmodcol:
            dat = _tb.getcol('MODEL_DATA')
            dat.fill( complex(val,0.0) )
            _tb.putcol('MODEL_DATA', dat)
        _tb.close();



    def delmodelcol(self,msname=""):
        _tb.open( msname, nomodify=False )
        hasmodcol = (  (_tb.colnames()).count('MODEL_DATA')>0 )
        if hasmodcol:
            _tb.removecols('MODEL_DATA')
        _tb.close()

    def get_coordsys(self,imname):
        try:
            _ia.open(imname)
            csys = _ia.coordsys()
            csys_rec = csys.torecord()
            csys.done()
        finally:
            _ia.close()

        return csys_rec
        
    def check_spec_frame(self,imname,frame, crval=0.0, cdelt=0.0):
        testname = "check_spec_frame"
        pstr = ""
        if os.path.exists(imname):
           res = True
           expcrval=""
           expcdelt=""
           thecval=""
           thecdelt=""
           coordsys = TestHelpers().get_coordsys(imname)
           baseframe = coordsys['spectral2']['system']
           basecrval = coordsys['spectral2']['wcs']['crval']
           basecdelt = coordsys['spectral2']['wcs']['cdelt']
           if baseframe != frame:
                res = False
           else:
                res = True
                if crval!=0.0:
                     if abs(basecrval - crval)/abs(crval) > 1.0e-6:
                          res = False
                     thecrval = " with crval " + str(basecrval)
                     expcrval = " with expected crval " + str(crval)
                else:
                     # skip the crval test
                     thecrval = ""
                     expcrval = ""
                if cdelt!=0.0:
                     if abs(basecdelt - cdelt)/abs(cdelt) > 1.0e-6:
                          res = False
                     thecdelt = " with cdelt " + str(basecdelt)
                     expcdelt = " with expected cdelt " + str(cdelt)
                else:
                     # skip the crval test
                     thecdelt = ""
           thecorrectans = frame +  expcrval + expcdelt
           pstr =  "[" + testname + "] " + imname + ": Spec frame is " +\
           str(baseframe) + thecrval + thecdelt + " (" +\
           TestHelpers().verdict(res) +" : should be " + thecorrectans +" )"
           print(pstr)
           pstr=pstr+"\n"
           
        #self.checkfinal(pstr)
        return pstr

    def check_model(self, msname=""):
        """Check hasmodcol, modsum, hasvirmod"""
        logging.debug("Executing: check_model(msname={})".format(msname))
        hasmodcol = False
        modsum=0.0
        hasvirmod = False
        _tb.open( msname )
        hasmodcol = (  (_tb.colnames()).count('MODEL_DATA')>0 )
        if hasmodcol:
            model_data = _tb.getcol('MODEL_DATA')
            modsum = model_data.sum()
        _tb.close()
        _tb.open( msname+'/SOURCE' )
        keys = _tb.getkeywords()
        if len(keys)>0:
            hasvirmod=True
        _tb.close()
        _tb.open( msname )
        keys = _tb.getkeywords()
        for key in keys:
            if key.count("model_")>0:
                hasvirmod=True
        _tb.close()
        logging.info("MS Name: {}, modelcol= {},  modsum = {}, virmod = {}".format( msname, hasmodcol, modsum, hasvirmod ))
        return hasmodcol, modsum, hasvirmod

    def get_max(self, imname):
        """Get Image max"""
        logging.debug("Executing: get_max(imname={})".format(imname))
        _ia.open(imname)
        stat = _ia.statistics()
        _ia.close()
        logging.debug("stat['max'] = {}".format(stat['max']))
        logging.debug("stat['maxpos'] = {}".format(stat['maxpos']))
        return stat['max'],stat['maxpos']

    def get_pix(self, imname,pos):
        """Get Image val"""
        _ia.open(imname)
        apos = _ia.pixelvalue(pos)
        _ia.close()
        if apos == {}:
            return None
        else:
            return apos['value']['value']

    def get_pixmask(self, imname,pos):
        """Get Image Mask val"""
        _ia.open(imname)
        apos = _ia.pixelvalue(pos)
        _ia.close()
        if apos == {}:
            return None
        else:
            return apos['mask']

    def check_beam_compare(self, image1, image2, op=operator.le):
        """Compare all plane of cube beam image1 operator op than image1"""
        _ia.open(image1)
        nchan = _ia.shape()[3]
        beam1 = numpy.zeros(nchan)
        for k in range(nchan):
            beam1[k]= _ia.beamarea(k,0)['arcsec2']
        _ia.close()
        _ia.open(image2)
        if(nchan != _ia.shape()[3]):
            return False
        beam2 = numpy.zeros(nchan)
        for k in range(nchan):
            beam2[k] = _ia.beamarea(k,0)['arcsec2']
        _ia.close()
        return numpy.alltrue(op(beam1, beam2))

    def image_exists(self, imname):
        """ Image exists """
        return os.path.exists(imname)

    def exists(self, imname):
        # AW: This is a duplicate function, but it helps maintain uniformity to test_tclean.py
        """ Exists """
        return os.path.exists(imname)

    def get_peak_res(self, summ):
        """Get Peak Res"""
        # AW:  This can be reduced down for readability but putting in a fix for CAS-13182
        peakres = None
        if is_CASA6:
            if 'summaryminor' in summ:
                reslist = summ['summaryminor'][1,:]
                peakres = reslist[ len(reslist)-1 ]

        else:
            if summ.has_key('summaryminor'):
                reslist = summ['summaryminor'][1,:]
                peakres = reslist[ len(reslist)-1 ]
                
        return peakres

    def check_peak_res(self, summ,correctres, epsilon=0.05):
        """Check Peak Res"""
        peakres = TestHelpers().get_peak_res(summ)
        out = True
        if correctres == None and peakres != None:
            out = False
            return out,peakres
        if correctres != None and peakres == None:
            out = False
            return out,peakres
        if out==True and peakres != None:
            if abs(correctres - peakres)/abs(correctres) > epsilon:
                out=False
                return out,peakres
        return out,peakres

    def get_mod_flux(self, summ):
        """Get Mod Flux"""
        # AW: This can be reduced down for readability but putting in a fix for CAS-13182
        modflux = None
        if is_CASA6:
            if 'summaryminor' in summ:
                modlist = summ['summaryminor'][2,:]
                modflux = modlist[ len(modlist)-1 ]
        else:
            if summ.has_key('summaryminor'):
                modlist = summ['summaryminor'][2,:]
                modflux = modlist[ len(modlist)-1 ]
        return modflux

    def check_mod_flux(self, summ,correctmod, epsilon=0.05):
        """Check Mod Flux"""
        modflux = TestHelpers().get_mod_flux(summ)
        out = True
        if correctmod == None and modflux != None:
            out = False
            return out,modflux
        if correctmod != None and modflux == None:
            out = False
            return out,modflux
        if out==True and modflux != None:
            if abs(correctmod - modflux)/abs(correctmod) > epsilon:
                out=False
                return out,modflux
        return out,modflux

    def check_chanvals(self,msname,vallist, epsilon = 0.05): # list of tuples of (channumber, relation, value) e.g. (10,">",1.0)
        testname = "check_chanvals"
        pstr = ""
        for val in vallist:
            if len(val)==3:
                thisval = TestHelpers().check_modelchan(msname,val[0])
                if val[1]==">":
                    ok = thisval > val[2]
                elif val[1]=="==":     
                    ok = abs( (thisval - val[2])/val[2] ) < epsilon
                elif val[1]=="<":     
                    ok = thisval < val[2]
                else:
                    ok=False
        pstr = pstr + "[" + testname + "] Chan "+ str(val[0]) + "  is " + str(thisval) + " ("+self.verdict(ok)+" : should be " + str(val[1]) + str(val[2]) + ")\n"

        print(pstr)
        return pstr

    def check_modelchan(self,msname="",chan=0):
        _tb.open( msname )
        hasmodcol = (  (_tb.colnames()).count('MODEL_DATA')>0 )
        modsum=0.0
        if hasmodcol:
            dat = _tb.getcol('MODEL_DATA')[:,chan,:]
            modsum=dat.mean()
        _tb.close()
        ##print(modsum)
        return modsum

    def get_iter_done(self, summ):
        """Get Iterdone"""
        # AW:  This can be reduced down for readability but putting in a fix for CAS-13182
        iters = None
        if is_CASA6:
            if 'iterdone' in summ:
                iters = summ['iterdone']
        else:
            if summ.has_key('iterdone'):
                iters = summ['iterdone']
        return iters

    def delmodkeywords(self,msname=""):
        """get rid of extra model keywords that sometimes persist"""

        _tb.open( msname+'/SOURCE', nomodify=False )
        keys = _tb.getkeywords()
        for key in keys:
            _tb.removekeyword( key )
        _tb.close()

    def resetmodelcol(self,msname="",val=0.0):
        """ set model column to val"""
        _tb.open( msname, nomodify=False )
        hasmodcol = (  (_tb.colnames()).count('MODEL_DATA')>0 )
        if not hasmodcol:
            _cb.open(msname)
            _cb.close()
        hasmodcol = (  (_tb.colnames()).count('MODEL_DATA')>0 )
        if hasmodcol:
            dat = _tb.getcol('MODEL_DATA')
            dat.fill( complex(val,0.0) )
            _tb.putcol('MODEL_DATA', dat)
        _tb.close();

    def delmodels(self,msname="",modcol='nochange'):
        """Get rid of OTF model and model column"""
         
        self.delmodkeywords(msname) ## Get rid of extra OTF model keywords that sometimes persist...

        if modcol=='delete':
            self.delmodelcol(msname) ## Delete model column
        if modcol=='reset0':
            self.resetmodelcol(msname,0.0)  ## Set model column to zero
        if modcol=='reset1':
            self.resetmodelcol(msname,1.0)  ## Set model column to one

    def verdict(self, boolval):
        """Return the string 'Pass' if boolean is True, Else return string 'Fail'"""
        return "Pass" if boolval else "Fail"

    ############################################################################################
    ##############################       imagerhelpers: Checks       ###########################
    ############################################################################################

    def check_ret(self, summ,correctres,correctmod,epsilon = 0.05, testname ="check_ret"):
        pstr = ''
        retres, peakres = TestHelpers().check_peak_res(summ, correctres, epsilon)
        retmod, modflux = TestHelpers().check_mod_flux(summ, correctmod, epsilon)
        pstr_peak =  "[ {} ] PeakRes is  {}  ( {} : should be  {}, Epsilon: {} + )\n".format(testname, str(peakres), TestHelpers().verdict(retres) , str(correctres), str(epsilon))
        pstr_mod  =  "[ {} ] Modflux is  {}  ( {} : should be  {}, Epsilon: {} + )\n".format(testname, str(modflux), TestHelpers().verdict(retmod) , str(correctmod), str(epsilon))
        pstr =  pstr_peak + pstr_mod
        logging.info(pstr)
        if retres == False or retmod == False:
            return False, pstr
        else:
            return True, pstr

    def check_val(self, val, correctval, valname='Value', exact=False, epsilon=0.05, testname = "check_val"):
        pstr = ''
        out = True
        if numpy.isnan(val) or numpy.isinf(val):
            out = False
        if correctval == None and val != None:
            out = False
        if correctval != None and val == None:
            out = False
        if out==True and val != None:
            if exact==True:
                if correctval != val:
                    out = False
            else:
                if abs(correctval - val)/abs(correctval) > epsilon:
                    out=False
        if exact == True:
            pstr = "[ {} ] {} is {} ( {} : should be {}, Exact: True )\n".format(testname, valname, str(val), TestHelpers().verdict(out), str(correctval) )
        else:
            pstr = "[ {} ] {} is {} ( {} : should be {}, Epsilon: {})\n".format(testname, valname, str(val), TestHelpers().verdict(out), str(correctval), str(epsilon) )
        logging.info(pstr)
        return out, pstr

    def check_val_less_than(self, val, bound, valname='Value',testname ="check_val_less_than"):
        pstr = ''
        out = True
        if numpy.isnan(val) or numpy.isinf(val):
            out = False
        if bound == None and val != None:
            out = False
        if bound != None and val == None:
            out = False
        if out == True and val != None:
            if val > bound:
                out = False
        pstr = "[ {} ] {} is {} ( {} : should be less than {} )\n".format(testname, valname, str(val), TestHelpers().verdict(out), str(bound))
        logging.info(pstr)
        return out, pstr

    def check_val_greater_than(self, val, bound, valname='Value',testname ="check_val_greater_than"):
        pstr = ''
        out = True
        if numpy.isnan(val) or numpy.isinf(val):
            out = False
        if bound == None and val != None:
            out = False
        if bound != None and val == None:
            out = False
        if out==True and val != None:
            if val < bound:
                out = False
        pstr = "[ {} ] {} is {} ( {} : should be greater than {} )\n".format(testname, valname, str(val), TestHelpers().verdict(out), str(bound))
        logging.info(pstr)
        return out, pstr

    def check_list_vals(self, list1, list2, test, epsilon=None):
        """ compares 2 lists and returns if they are equivalent (within error) 
        """
        report = ''
        if len(list1) == len(list2):
            exact = (epsilon is None)
            i = 0
            while i < len(list1):
                result, pstr = self.check_val(list1[i], list2[i], \
                    valname=test+' index '+str(i), exact=exact, epsilon=epsilon)
                if result == False:
                    report += pstr
                    #report = pstr
                    #break
                i += 1
        else:
            result = False

        return result, report

    def check_dict_vals(self, exp_dict, act_dict, suffix, epsilon=0.01):
        """ Compares expected dictionary with actual dictionary.

            Parameters
            ----------
            exp_dict: dictionary
                Expected values, as key:value pairs.
                Values must be lists, where
                val[0] is "True" for an exact match, or a float for a non-exact
                epsilon for check_val(). Default is input epsilon.
                val[1] is either a value to check_val() against or a list to
                check_list_vals() against.
            act_dict: dictionary
                Actual values to compare to exp_dict (and just the values).
                Keys must match between exp_dict and act_dict.
            suffix: string
                For use with summary print statements.

            Notes
            -----
            Each exp_dict key:value pair does not need to match in
            exactness or listedness. One value could be exact, and
            the next relative to epsilon. One value could be a list,
            and the next an integer.

            Notes
            -----
            Example exp_dict
            {
                'end': [True, 2203765e5],
                'start': [False, 220257e5], # uses default epsilon value
                'start_delta': [0.01, 2202527e5],
            }
        """
        report = ''
        passed = True
        chans = 0
        for key in exp_dict:

            # convert the expected value in exp_dict[key] to its own dictionary
            exp_val = exp_dict[key]
            v = {
                'val': exp_val[1],
                'exact': False,
                'epsilon': epsilon,
            }
            if type(exp_val[0]) == bool:
                v['exact'] = exp_val[0]
            else:
                v['epsilon'] = exp_val[0]
            if v['val'] == 0.0: # special case for "0"
                v['exact'] = True
            if v['exact'] == True:
                v['epsilon'] = None

            # evaluate the expected value against the actual value
            if type(v['val']) == list:
                result, pstr = self.check_list_vals(act_dict[key], 
                    v['val'], test=suffix+' '+key, epsilon=v['epsilon'])
                report += self.check_val(result, True, \
                    valname=suffix+' '+key, exact=True)[1]
                report += pstr
            else:
                report += self.check_val(act_dict[key], \
                    v['val'], exact=v['exact'], epsilon=v['epsilon'],
                    valname=suffix+' '+key)[1]

        return report

    def check_ims(self, imlist, truth, testname="check_ims"):
        pstr = ''
        imex = []
        out = True
        for imname in imlist:
            ondisk = TestHelpers().image_exists(imname)
            imex.append(ondisk)
            if ondisk != truth:
                out = False
        pstr = "[ {} ] Image made : {} =  {} ( {} : should all be {} )\n".format(testname, str(imlist), str(imex), TestHelpers().verdict(out), str(truth))
        logging.info(pstr)
        return pstr

    def check_keywords(self, imlist, testname="check_keywords", check_misc=True):
        """
        Keyword related checks (presence/absence of records and entries in these records,
        in the keywords of the image table).
        :param imlist: names of the images produced by a test execution.
        :returns: the usual (test_imager_helper) string with success/error messages.
        """
        # Keeping the general approach. This is fragile!
        # accumulator of error strings
        pstr = ''
        for imname in imlist:
            if os.path.exists(imname):
                issues = TestHelpers().check_im_keywords(imname, check_misc=check_misc)
                if issues:
                    pstr += '[{0}] {1}: {2}'.format(testname, imname, issues)
        if not pstr:
            pstr += ('All expected keywords in imageinfo, miscinfo, and coords found. '
                     '({})\n'.format(testname, TestHelpers().verdict(False)))
        return pstr

    def check_im_keywords(self, imname, check_misc=True, check_extended=True):
        """
        Checks several lists of expected and forbidden keywords and entries of these
        keywords.
        Forbidden keywords lists introduced with CAS-9231 (prevent duplication of
        TELESCOP and OBJECT).
        Note that if imname is the top level of a refconcat image, there's no table to open
        to look for its keywords. In these cases nothing is checked. We would not have the
        'imageinfo' keywords, only the MiscInfo that goes in imageconcat.json and I'm not
        sure yet how that one is supposed to behave.
        Tests should check the 'getNParts() from imname' to make sure the components of
        the refconcat image exist, have the expected keywords, etc.
        :param imname: image name (output image from tclean)
        :param check_misc: whether to check miscinfo in addition to imageinfo'
        :param check_extended: can leave enabled for images other than .tt?, .alpha, etc.
        :returns: the usual (test_imager_helper) string with success/error messages.
        Errors marked with '(Fail' as per self.verdict().
        """
        try:
            _tbt.open(imname)
            keys = _tbt.getkeywords()
        except RuntimeError as exc:
            if os.path.isfile(os.path.join(os.path.abspath(imname), 'imageconcat.json')):
                # Looks like a refconcat image, nothing to check
                #return ''
                # make a bit more informative
                pstr = 'Looks like it is a refconcat image. Skipping the imageinfo keywords check.\n'
                return pstr
            else:
                pstr = 'Cannot open image table to check keywords: {0}\n'.format(imname)
                return pstr
        finally:
            _tbt.close()
        pstr = ''
        if len(keys) <= 0:
            pstr += ('No keywords found ({0})\n'.format(TestHelpers().verdict(False)))
            return pstr
        # Records that need to be present
        imageinfo = 'imageinfo'
        miscinfo = 'miscinfo'
        coords = 'coords'
        mandatory_recs = [imageinfo, coords]
        if check_misc:
            mandatory_recs.append(miscinfo)
        for rec in mandatory_recs:
            if rec not in keys:
                pstr += ('{0} record not found ({1})\n'.format(rec, TestHelpers().verdict(False)))
        if len(pstr) > 0:
            return pstr
        mandatory_imageinfo = ['objectname', 'imagetype']
        pstr += TestHelpers().check_expected_entries(mandatory_imageinfo, imageinfo, keys)
        if check_misc:
            if check_extended:
                # basic miscinfo and 'TcleanProcessingInfo' as per CAS-12204
                mandatory_miscinfo = ['INSTRUME', 'distance',
                                      'mpiprocs', 'chnchnks', 'memreq', 'memavail']
                pstr += TestHelpers().check_expected_entries(mandatory_miscinfo, miscinfo, keys)
            forbidden_miscinfo = ['OBJECT', 'TELESCOP']
            pstr += TestHelpers().check_forbidden_entries(forbidden_miscinfo, miscinfo, keys)
        mandatory_coords = ['telescope']
        pstr += TestHelpers().check_expected_entries(mandatory_coords, coords, keys)
        return pstr

    def check_expected_entries(self, entries, record, keys):
        pstr = ''
        for entry in entries:
            if entry not in keys[record]:
                pstr += ('entry {0} not found in record {1} ({2})\n'.format(entry, record, TestHelpers().verdict(False)))
            else:
                # TODO: many tests leave 'distance' empty. Assume that's acceptable...
                if entry != 'distance' and not keys[record][entry]:
                    pstr += ('entry {0} is found in record {1} but it is empty ({2})\n'.format(entry, record, TestHelpers().verdict(False)))

                # ensure mpiprocs is correct. Other keywords added in CAS-12204 have more
                # variable values (memavail, memreq, etc.) and cannot be compared here.
                if entry == 'mpiprocs':
                    if keys[record][entry] != self.num_mpi_procs:
                        pstr += ('mpiprocs is not as expected. It is {} but it should be {}, ({})'.
                                 format(keys[record][entry], self.num_mpi_procs, TestHelpers().verdict(False)))
        return pstr

    def check_forbidden_entries(self, entries, record, keys):
        pstr = ''
        for entry in entries:
            if entry in keys[record]:
                pstr += ('entry {0} should not be in record {1} ({2})\n'.format(entry, record, TestHelpers().verdict(False)))
        return pstr

    def check_history(self, imlist, testname="check_history"):
        """
        Checks presence of the logtable and rows with history information (task name,
        CASA version, all task parameters, etc.).

        :param imlist: names of the images produced by a test execution.
        :param testname: name to use in the checks report string
        :returns: the usual (test_imager_helper) string with success/error messages.
        """
        pstr = ''
        for imname in imlist:
            if os.path.exists(imname):
                issues = TestHelpers().check_im_history(imname)
                if issues:
                    pstr += '[{0}] {1}: {2}'.format(testname, imname, issues)
        if not pstr:
            pstr += ('[{}] All expected history entries found. ({})\n'.
                     format(testname, TestHelpers().verdict(True)))
        return pstr

    def check_im_history(self, imname):
        """
        Check the history records in an image, ensuring the taskname, CASA version, and
        full list of parameters is found (all the same number of times).

        :param imname: image name (output image from tclean)
        :returns: the usual (test_imager_helper) string with success/error messages.
        Errors are marked with the tag '(Fail' as per self.verdict().
        """
        import itertools

        ia_open = False
        try:
            _ia.open(imname)
            ia_open = True
            history = _ia.history(list=False)
        except RuntimeError as exc:
            pstr = ('Cannot retrieve history subtable from image: {}. Error: {}'.
                    format(imname, exc))
            return pstr
        finally:
            if ia_open:
                _ia.close()

        # build up a list of parameter names (to be evaluated as necessary)
        task_param_names = {
            "tclean": tclean_param_names,
            "deconvolve": decon_param_names,
            "sdintimaging": sdint_param_names
        }

        pstr = ''
        ncallsdict = {}
<<<<<<< HEAD
        ncallsdict['tclean']     = sum(line.startswith('taskname=tclean') for line in history)
        ncallsdict['deconvolve'] = sum(line == 'taskname=deconvolve' for line in history)
        ncalls                   = ncallsdict['tclean'] + ncallsdict['deconvolve']
=======
        ncallsdict['tclean']       = sum(line.startswith('taskname=tclean') for line in history)
        ncallsdict['deconvolve']   = sum(line == 'taskname=deconvolve' for line in history)
        ncallsdict['sdintimaging'] = sum(line == 'taskname=sdintimaging' for line in history)
        ncalls                     = ncallsdict['tclean'] + ncallsdict['deconvolve'] + ncallsdict['sdintimaging']
>>>>>>> f1203977
        nversions = sum(line.startswith('version:') for line in history)
        if ncalls < 1:
            pstr += ('No calls to cleaning tasks were found in history. ({})\n'.
                     format(TestHelpers().verdict(False)))
        if nversions < 1:
            pstr += ('No CASA version was found in history. ({})\n'.
                     format(TestHelpers().verdict(False)))
        # allow for impbcor history which puts one version line in some tests
        if ncalls != nversions and not nversions == ncalls+1:
            pstr += ('The number of taskname entries ({}) and CASA version entries ({}) do '
                     'not match. ({})\n'.format(ncalls, nversions,
                                                TestHelpers().verdict(False)))

        # check parameter names for cleaning tasks
        histories = TestHelpers().split_histories_by_task(history)
<<<<<<< HEAD
        for tname in ['tclean', 'deconvolve']:
=======
        for tname in ['tclean', 'deconvolve', 'sdintimaging']:
>>>>>>> f1203977
            ntcalls = ncallsdict[tname]
            if ntcalls == 0:
                continue

            # get task parameters and history to be checked
            if tname == 'tclean':
                tclean_keys = list(filter(lambda line: line.startswith("taskname=tclean"), histories.keys()))
                hist = list(itertools.chain.from_iterable([histories[k] for k in tclean_keys])) # concat all tclean* histories into one long list of lines
                pnames = tclean_param_names()
            else:
                hist = histories['taskname='+tname]
<<<<<<< HEAD
                pnames = decon_param_names() # TODO generify
=======
                if callable(task_param_names[tname]): # lazy evaluation of parameter names, since deconvolve doesn't exist in my branch yet
                    task_param_names[tname] = task_param_names[tname]()
                pnames = task_param_names[tname]
>>>>>>> f1203977

            # check parameters
            for param in pnames:
                nparval = sum('=' in line and line.split('=')[0].strip() == param for
                              line in hist)
                if nparval < 1:
                    pstr += ('No entries for {} parameter {} found in history. ({})'
                             '.'.format(tname, param, TestHelpers().verdict(False)))
                if nparval != ntcalls:
                    pstr += ("The number of history entries for parameter '{}' ({}) and task "
                             "calls ({}) do not match ({}).".
                             format(param, nparval, ntcalls, TestHelpers().verdict(False)))
        return pstr

    def split_histories_by_task(self, history):
        """
        Given the list of strings in history, split it wherever there is a "taskname=*" line.
        Return a dictionary where the keys are the "taskname=*" lines, and the values are all lines
        for that taskname.
        """
        ret = {}
        task_line = ""
        for line in history:
            if line.startswith("taskname="):
                task_line = line
            if task_line not in ret:
                ret[task_line] = []
            ret[task_line].append(line)
        return ret

    def check_pix_val(self, imname, theval=0, thepos=[0, 0, 0, 0], exact=False, epsilon=0.05, testname="check_pix_val"):
        pstr = ''
        readval = TestHelpers().get_pix(imname, thepos)
        res = True
        if readval == None:
            res = False
        elif numpy.isnan(readval) or numpy.isinf(readval):
            res = False
        else:
            if abs(theval) > epsilon:
                if exact == False:
                    if abs(readval - theval)/abs(theval) > epsilon:
                        res = False
                    else:
                        res = True
                else:
                    if abs(readval - theval) > 0.0:
                        res = False
                    else:
                        res = True
            else:  ## this is to guard against exact zero... sort of.
                if abs(readval - theval) > epsilon:
                    res = False
                else:
                    res = True
        pstr = "[ {} ] {} : Value is {} at {} ( {} : should be {} , Epsilon: {})\n".format(testname, imname, str(readval), str(thepos), TestHelpers().verdict(res), str(theval), str(epsilon))
        logging.info(pstr)
        return pstr

    def check_pixmask(self, imname, theval=True, thepos=[0, 0, 0, 0], testname="check_pixmask"):
        pstr = ''
        readval = TestHelpers().get_pixmask(imname, thepos)
        res = True
        if readval == None:
            res = False
        elif numpy.isnan(readval) or numpy.isinf(readval) or type(readval) != bool:
            res = False
        else:
            if readval == theval:
                res = True
            else:
                res = False
        pstr = "[ {} ] {} : Mask is {} at {} ( {} : should be {} )\n".format(testname, imname, str(readval), str(thepos), TestHelpers().verdict(res), str(theval))
        logging.info(pstr)
        return pstr

    def check_ref_freq(self, imname, theval=0, epsilon=0.05, testname="check_ref_freq"):
        pstr = ''
        retres = True
        _ia.open(imname)
        csys = _ia.coordsys()
        _ia.done()
        reffreq = csys.referencevalue()['numeric'][3]
        csys.done()
        if  abs(reffreq - theval)/theval > epsilon:
            retres = False
        else:
            retres = True
        pstr = "[ {} ] Ref-Freq is {} ( {} : should be {} )\n".format(testname, str(reffreq), TestHelpers().verdict(retres), str(theval))
        logging.info(pstr)
        return pstr

    def check_imexist(self, imgexist, check_keywords_misc=True):
        pstr = ''
        if imgexist != None:
            if type(imgexist) == list:
                pstr += TestHelpers().check_ims(imgexist, True)
                print("pstr after checkims = {}".format(pstr))
                pstr += TestHelpers().check_keywords(imgexist, check_misc=check_keywords_misc)
                print("pstr after check_keywords = {}".format(pstr))
                pstr += TestHelpers().check_history(imgexist)
                print("pstr after check_history = {}".format(pstr))
        return pstr

    def check_imexistnot(self, imgexistnot):
        pstr = ''
        if imgexistnot != None:
            if type(imgexistnot) == list:
                pstr += TestHelpers().check_ims(imgexistnot, False)
        return pstr

    def check_imval(self, imgval, epsilon=0.05):
        pstr = ''
        if imgval != None:
            if type(imgval) == list:
                for ii in imgval:
                    if type(ii) == tuple and len(ii) == 3:
                        pstr += TestHelpers().check_pix_val(ii[0], ii[1], ii[2], epsilon=epsilon)
        return pstr

    def check_imvalexact(self, imgvalexact, epsilon=0.05):
        pstr = ''
        if imgvalexact != None:
            if type(imgvalexact) == list:
                for ii in imgvalexact:
                    if type(ii) == tuple and len(ii) == 3:
                        pstr += TestHelpers().check_pix_val(ii[0], ii[1], ii[2], exact=True, epsilon=epsilon)
        return pstr

    def check_immask(self, imgmask):
        pstr = ''
        if imgmask != None:
            if type(imgmask) == list:
                for ii in imgmask:
                    if type(ii) == tuple and len(ii) == 3:
                        pstr += TestHelpers().check_pixmask(ii[0], ii[1], ii[2])
        return pstr

    def check_tabcache(self, tabcache, testname="check_tabcache"):
        pstr = ''
        if tabcache == True:
            opentabs = _tb.showcache()
            if len(opentabs) > 0:
                pstr += "["+ testname +"] " + TestHelpers().verdict(False) + ": Found open tables after run \n"
        return pstr

    def check_stopcode(self, stopcode, ret, testname="check_stopcode"):
        pstr = ''
        if stopcode != None:
            if type(stopcode) == int:
                stopstr = "["+ testname +"] Stopcode is " + str(ret['stopcode']) + " (" + TestHelpers().verdict(ret['stopcode'] == stopcode)  +  " : should be " + str(stopcode) + ")\n"
                print(stopstr)
                pstr += stopstr
        return pstr

    def check_reffreq(self, reffreq, epsilon=0.05):
        pstr = ''
        if reffreq != None:
            if type(reffreq) == list:
                for ii in reffreq:
                    if type(ii) == tuple and len(ii) == 2:
                        pstr += TestHelpers().check_ref_freq(ii[0], ii[1], epsilon=epsilon)
        return pstr

    def check_tfmask(self, tfmask, testname="check_tfmask"):
        pstr = ''
        if tfmask != None:
            if type(tfmask) == list:
                for ii in tfmask:
                    if type(ii) == tuple and len(ii) == 2:
                        _ia.open(ii[0])
                        mname = _ia.maskhandler('get')
                        mreport = "[" + testname + "]  T/F mask name for " + ii[0] +  " is : " + str(mname)
                        if mname==ii[1]:
                            mreport = mreport + " ("+TestHelpers().verdict(True) +" : should be " + str(ii[1]) + ") \n"
                        else:
                            mreport = mreport + " ("+TestHelpers().verdict(False) +" : should be " + str(ii[1]) + ") \n"
                        _ia.close()
                        pstr += mreport
            print(pstr)
        return pstr


    def get_log_length(self):
        return os.path.getsize(casalog.logfile())

    def check_logs(self, start, expected, testname="check_logs"):
        """ Test that there are log lines that match the expected regex strings (one line per expected string). """
        # Example usage:
        # logstart = test_helper.get_log_length()
        # tclean(...)
        # report = test_helper.check_logs(logstart, expected=[ r"-+ Run Minor Cycle Iterations  -+" ])
        import re

        # read all lines from the logfile that are relevant to this test
        lines = []
        with open(casalog.logfile(), 'r') as f:
            f.seek(start)
            lines = f.readlines()
        # casalog.post("Searching through " + str(len(lines)) + " log lines", "SEVERE") # debugging

        # find expected matches
        unmet = []
        for i in range(len(expected)):
            expectation = re.compile(expected[i])
            # casalog.post("expected["+str(i)+"]: "+expected[i], "SEVERE") # debugging
            found = -1
            for j in range(len(lines)):
                if (expectation.search(lines[j]) != None):
                    found = j
                    break
                else:
                    pass
                    # casalog.post("  X: " + lines[j].rstrip(), "SEVERE") # debugging
            if (found == -1):
                unmet.append(expected[i])
                # casalog.post("  expectation not met", "SEVERE") # debugging
            else:
                del lines[found]
                # casalog.post("  expectation met by line: " + lines[found].rstrip(), "SEVERE") # debugging

        # check that all expectations were met
        if (len(unmet) == 0):
            return "[ {} ]: found {} matching log lines (Pass)\n".format(testname, len(expected))
        else:
            return "[ {} ]: found {} out of {} matching log lines (Fail, unmet expectations: {})\n".format(testname, len(expected)-len(unmet), len(expected), ", ".join(unmet))

    def checkall(self, ret=None, peakres=None, modflux=None, iterdone=None, nmajordone=None, imgexist=None, imgexistnot=None, imgval=None, imgvalexact=None, imgmask=None, tabcache=True, stopcode=None, reffreq=None, epsilon=0.05, tfmask=None, check_keywords_misc=True):
        """
            ret=None,
            peakres=None, # a float
            modflux=None, # a float
            iterdone=None, # an int
            nmajordone=None, # an int
            imgexist=None,  # list of image names
            imgexistnot=None, # list of image names
            imgval=None,  # list of tuples of (imagename,val,pos)
            imgvalexact=None, # list of tuples of (imagename,val,pos)
            imgmask=None,  #list of tuples to check mask value
            tabcache=True,
            stopcode=None,
            reffreq=None # list of tuples of (imagename, reffreq)
            tfmask=None # list of tuples of (imagename, maskname). 
        """
        pstr = "[ checkall ] \n"
        if ret != None and type(ret) == dict:
            try:
                if peakres != None:
                    out, message = TestHelpers().check_val(val=TestHelpers().get_peak_res(ret), correctval=peakres, valname="peak res", epsilon=epsilon)
                    pstr = pstr + message
                if modflux != None:
                    out, message = TestHelpers().check_val(val=TestHelpers().get_mod_flux(ret), correctval=modflux, valname="mod flux", epsilon=epsilon)
                    pstr = pstr + message
                if iterdone != None:
                    out, message = TestHelpers().check_val(val=ret['iterdone'], correctval=iterdone, valname="iterdone", exact=True)
                    pstr = pstr + message
                if nmajordone != None:
                    out, message = TestHelpers().check_val(val=ret['nmajordone'], correctval=nmajordone, valname="nmajordone", exact=True)
                    pstr = pstr + message
            except Exception as e:
                logging.info(ret)
                raise
        logging.info("Epsilon: {}".format(epsilon))
        pstr += TestHelpers().check_imexist(imgexist, check_keywords_misc=check_keywords_misc)
        pstr += TestHelpers().check_imexistnot(imgexistnot)
        pstr += TestHelpers().check_imval(imgval, epsilon=epsilon)
        pstr += TestHelpers().check_imvalexact(imgvalexact, epsilon=epsilon)
        pstr += TestHelpers().check_immask(imgmask)
        pstr += TestHelpers().check_tabcache(tabcache)
        pstr += TestHelpers().check_stopcode(stopcode, ret)
        pstr += TestHelpers().check_reffreq(reffreq, epsilon=epsilon)
        pstr += TestHelpers().check_tfmask(tfmask)
        return pstr

    def check_final(self, pstr=""):

        import re
        casalog.post(pstr, 'INFO')
        if len(re.findall(r"\(.?Fail",pstr)) > 0:
            return False
        return True
        
    def write_file(self,filename,str_text):
        """Save the string in a text file"""
        inp = filename
        cmd = str_text
        # remove file first
        if os.path.exists(inp):
            os.remove(inp)
        # save to a file
        with open(inp, 'w') as f:
            f.write(cmd)
        f.close()
        return

    def mergeParaCubeResults(self,
                     ret=None,
                     parlist=[]
                     #peakres=None, # a float
                     #modflux=None, # a float
                     #iterdone=None, # an int
                     #nmajordone=None, # an int
                     #imexist=None,  # list of image names
                     #imexistnot=None, # list of image names
                     #imval=None,  # list of tuples of (imagename,val,pos)
                     #imvalexact=None, # list of tuples of (imagename,val,pos)
                     #immask=None,  #list of tuples to check mask value
                     #tabcache=True,
                     #stopcode=None,
                     #reffreq=None # list of tuples of (imagename, reffreq)
                     ):
        if ret!=None and isinstance(ret,dict):
            if list(ret.keys())[0].count('node'):
                mergedret={}
                nodenames = list(ret.keys())
                # must be parallel cube results
                if parlist.count('iterdone'):
                    retIterdone = 0
                    for inode in nodenames:
                        #print("ret[",inode,"]=",ret[inode])
                        #print("inode.strip = ", int(inode.strip('node')))
                        retIterdone+=ret[inode][int(inode.strip('node'))]['iterdone']
                    mergedret['iterdone']=retIterdone
                if parlist.count('nmajordone'):
                    retNmajordone = 0
                    for inode in nodenames:
                        retNmajordone = max(ret[inode][int(inode.strip('node'))]['nmajordone'],retNmajordone)
                    mergedret['nmajordone']=retNmajordone
                if parlist.count('peakres'):
                    #retPeakres = 0
                    #for inode in nodenames:
                        #tempreslist = ret[inode][int(inode.strip('node'))]['summaryminor'][1,:]
                        #if len(tempreslist)>0:
                        #    tempresval = tempreslist[len(tempreslist)-1]
                        #else:
                        #    tempresval=0.0
                        #retPeakres = max(tempresval,retPeakres)
                    #mergedret['summaryminor']=ret['node1'][1]['summaryminor']
                    if 'summaryminor' not in mergedret:
                        for inode in nodenames:
                            nodeid = int(inode.strip('node'))
                            if ret[inode][nodeid]['summaryminor'].size!=0:
                                lastnode = inode
                                lastid = nodeid
                           
                        mergedret['summaryminor']=ret[lastnode][lastid]['summaryminor']
                if parlist.count('modflux'):
                    #retModflux = 0
                    #for inode in nodenames:
                    #    tempmodlist = ret[inode][int(inode.strip('node'))]['summaryminor'][2,:]
                    #    print "tempmodlist for ",inode,"=",tempmodlist
                    #    if len(tempmodlist)>0:
                    #         tempmodval=tempmodlist[len(tempmodlist)-1]
                    #    else:
                    #         tempmodval=0.0
                    #    retModflux += tempmodval
                    #mergedret['modflux']=retModflux
                    if 'summaryminor' not in mergedret:
                        for inode in nodenames:
                            nodeid = int(inode.strip('node'))
                            if ret[inode][nodeid]['summaryminor'].size!=0:
                                lastnode = inode
                                lastid = nodeid
                           
                        mergedret['summaryminor']=ret[lastnode][lastid]['summaryminor']
                if parlist.count('stopcode'):
                    mergedret['stopcode']=ret['node1'][1]['stopcode']
            else:
                mergedret=ret

        return mergedret
<|MERGE_RESOLUTION|>--- conflicted
+++ resolved
@@ -51,12 +51,9 @@
     def decon_param_names():
         from casatasks.deconvolve import _deconvolve_t
         return _deconvolve_t.__code__.co_varnames[:_deconvolve_t.__code__.co_argcount]
-<<<<<<< HEAD
-=======
     def sdint_param_names():
         from casatasks.sdintimaging import _sdintimaging_t
         return _sdintimaging_t.__code__.co_varnames[:_sdintimaging_t.__code__.co_argcount]
->>>>>>> f1203977
 
     casa6 = True
 
@@ -88,12 +85,9 @@
     def decon_param_names():
         from tasks import deconvolve
         return deconvolve.parameters.keys()
-<<<<<<< HEAD
-=======
     def sdint_param_names():
         from tasks import sdintimaging
         return sdintimaging.parameters.keys()
->>>>>>> f1203977
 
     casa5 = True
 
@@ -762,16 +756,10 @@
 
         pstr = ''
         ncallsdict = {}
-<<<<<<< HEAD
-        ncallsdict['tclean']     = sum(line.startswith('taskname=tclean') for line in history)
-        ncallsdict['deconvolve'] = sum(line == 'taskname=deconvolve' for line in history)
-        ncalls                   = ncallsdict['tclean'] + ncallsdict['deconvolve']
-=======
         ncallsdict['tclean']       = sum(line.startswith('taskname=tclean') for line in history)
         ncallsdict['deconvolve']   = sum(line == 'taskname=deconvolve' for line in history)
         ncallsdict['sdintimaging'] = sum(line == 'taskname=sdintimaging' for line in history)
         ncalls                     = ncallsdict['tclean'] + ncallsdict['deconvolve'] + ncallsdict['sdintimaging']
->>>>>>> f1203977
         nversions = sum(line.startswith('version:') for line in history)
         if ncalls < 1:
             pstr += ('No calls to cleaning tasks were found in history. ({})\n'.
@@ -787,11 +775,7 @@
 
         # check parameter names for cleaning tasks
         histories = TestHelpers().split_histories_by_task(history)
-<<<<<<< HEAD
-        for tname in ['tclean', 'deconvolve']:
-=======
         for tname in ['tclean', 'deconvolve', 'sdintimaging']:
->>>>>>> f1203977
             ntcalls = ncallsdict[tname]
             if ntcalls == 0:
                 continue
@@ -803,13 +787,9 @@
                 pnames = tclean_param_names()
             else:
                 hist = histories['taskname='+tname]
-<<<<<<< HEAD
-                pnames = decon_param_names() # TODO generify
-=======
                 if callable(task_param_names[tname]): # lazy evaluation of parameter names, since deconvolve doesn't exist in my branch yet
                     task_param_names[tname] = task_param_names[tname]()
                 pnames = task_param_names[tname]
->>>>>>> f1203977
 
             # check parameters
             for param in pnames:
