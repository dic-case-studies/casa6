<<<<<<< HEAD
#include <utility>
=======
// used to access rows of table
friend class tablerow;
>>>>>>> 414390e4

//Privates for table_cmpt
//
//  These are internal variables the connect us to the objects
//
casacore::LogIO      *itsLog;

// shared with casac::tablerow
std::shared_ptr<casacore::TableProxy> itsTable;

// rows created by this table
std::list<tablerow*> created_rows;
void remove_tablerow( tablerow *tr ) { created_rows.remove( tr ); }
void remove_all_tablerows( ) {
    // clear all outstanding tablerow objects
    for ( auto *tr : created_rows ) tr->reset( );
    created_rows.clear( );
}

//
// Private constructor so we can make components on the fly
//
table(casacore::TableProxy *myTable);
//
casacore::TableLock *getLockOptions(casac::record &lockoptions);

void _checkCorner(
    const std::vector<long>& corner, const casacore::String& name,
    const casacore::IPosition& shape,
    const std::pair<std::vector<long>, std::vector<long>> *const &blctrc=nullptr
);
<|MERGE_RESOLUTION|>--- conflicted
+++ resolved
@@ -1,9 +1,5 @@
-<<<<<<< HEAD
 #include <utility>
-=======
-// used to access rows of table
 friend class tablerow;
->>>>>>> 414390e4
 
 //Privates for table_cmpt
 //
