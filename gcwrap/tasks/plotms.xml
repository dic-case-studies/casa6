<?xml version="1.0" encoding="UTF-8"?>
<?xml-stylesheet type="text/xsl" ?>
<casaxml xmlns="http://casa.nrao.edu/schema/psetTypes.html"
      xmlns:xsi="http://www.w3.org/2001/XMLSchema-instance"
      xsi:schemaLocation="http://casa.nrao.edu/schema/casa.xsd">

<task type="function" name="plotms" category="visualization, information,editing, manipulation, utility" async="never">
<shortdescription>A plotter/interactive flagger for visibility data.</shortdescription>

<returns type="void" />

<description>

		Task for plotting and interacting with visibility data and
		calibration tables.

		Plotms provides a variety of axis choices (including data column)
		along with selection, averaging, and transformation options for
		MeasurementSets.  Flag extension parameters are also available for
		interactive flagging operations in the plotter.
        
		All of the provided parameters can also be set using the GUI once
		the application has been launched or through the plotms tool (pm).

		Most of the basic plotms functions will work for calibration tables.
		The correlation selection string may be used to select polarization
		in a cal table, including ratio plots ("/").  The antenna selection
		string is used to select antenna1 only, rather than baselines as in
		an MS. When plotting parameterized CalTables, such as delays, antpos,
		gaincurve, or opacity, plotms will currently just plot the simple
		parameters contained in the table, not the effective amplitudes or
		phases sampled at observing times, frequencies etc.  BPOLY and
		GSPLINE tables are supported but interactive flagging is not allowed.
		Features currently unsupported for CalTables include averaging,
		transformations (velocity conversions, etc.), and some axis and
		selection options which do not exist in these tables. In the plotms
		GUI, many options irrelevant for CalTables are not hidden when
		interacting with a CalTable, and such settings will be ignored (when
		benign) or cause an error message.
        
</description>

<input>

<!--
###############################################################################
MS Parameters
###############################################################################
-->
  <param type="string" name="vis" kind="ms">
    <description>Input MS or CalTable (blank for none)</description>
    <value />
  </param>
  
  
  
  <param type="int" name="gridrows">
    <description>Number of subplot rows</description>
    <value>1</value>
  </param>
  
  <param type="int" name="gridcols">
    <description>Number of subplot columns</description>
    <value>1</value>
  </param>
  
   <param type="int" name="rowindex">
       <description>Row location of the plot (0-based)</description>
       <value>0</value>
   </param>

   <param type="int" name="colindex">
       <description>Column location of the plot (0-based)</description>
       <value>0</value>
   </param>
  
   <param type="int" name="plotindex">
       <description>Index to address a subplot (0-based)</description>
       <value>0</value>
   </param>
 

  <param type="string" name="xaxis">
    <description>Plot x-axis (blank for default/current)</description>
    <value />
    <allowed kind="enum">
      <value />
      <value>scan</value>
      <value>Scan</value>
      <value>field</value>
      <value>Field</value>
      <value>time</value>
      <value>Time</value>
      <value>interval</value>
      <value>time_interval</value>
      <value>timeinterval</value>
      <value>timeint</value>
      <value>Interval</value>
      <value>spw</value>
      <value>Spw</value>
      <value>channel</value>
      <value>chan</value>
      <value>Channel</value>
      <value>frequency</value>
      <value>freq</value>
      <value>Frequency</value>
      <value>correlation</value>
      <value>corr</value>
      <value>Corr</value>
      <value>antenna1</value>
      <value>ant1</value>
      <value>Antenna1</value>
      <value>antenna2</value>
      <value>ant2</value>
      <value>Antenna2</value>
      <value>baseline</value>
      <value>Baseline</value>
      <value>row</value>
      <value>Row</value>
      <value>observation</value>
      <value>Observation</value>
      <value>intent</value>
      <value>Intent</value>
      <value>feed1</value>
      <value>Feed1</value>
      <value>feed2</value>
      <value>Feed2</value>
      <value>uvdist</value>
      <value>UVdist</value>
      <value>uvwave</value>
      <value>uvdist_l</value>
      <value>uvdistl</value>
      <value>UVwave</value>
      <value>u</value>
      <value>U</value>
      <value>v</value>
      <value>V</value>
      <value>w</value>
      <value>W</value>
      <value>uwave</value>
      <value>Uwave</value>
      <value>vwave</value>
      <value>Vwave</value>
      <value>wwave</value>
      <value>Wwave</value>
      <value>velocity</value>
      <value>vel</value>
      <value>Velocity</value>
      <value>amp</value>
      <value>amplitude</value>
      <value>Amp</value>
      <value>phase</value>
      <value>Phase</value>
      <value>real</value>
      <value>Real</value>
      <value>imag</value>
      <value>imaginary</value>
      <value>Imag</value>
      <value>wt</value>
      <value>Wt</value>
      <value>weight</value>
      <value>wt*amp</value>
      <value>Wt*Amp</value>
      <value>wtsp</value>
      <value>WtSp</value>
      <value>weightspectrum</value>
      <value>WeightSpectrum</value>
      <value>sigma</value>
      <value>Sigma</value>
      <value>sigmasp</value>
      <value>SigmaSp</value>
      <value>sigmaspectrum</value>
      <value>SigmaSpectrum</value>
      <value>flag</value>
      <value>Flag</value>
      <value>azimuth</value>
      <value>Azimuth</value>
      <value>elevation</value>
      <value>Elevation</value>
      <value>hourang</value>
      <value>hourangle</value>
      <value>HourAngle</value>
      <value>parang</value>
      <value>parangle</value>
      <value>parallacticangle</value>
      <value>ParAngle</value>
      <value>antenna</value>
      <value>ant</value>
      <value>Antenna</value>
      <value>ant-azimuth</value>
      <value>Ant-Azimuth</value>
      <value>ant-elevation</value>
      <value>Ant-Elevation</value>
      <value>ant-parang</value>
      <value>ant-parangle</value>
      <value>ant-parallacticangle</value>
      <value>Ant-Parangle</value>
      <value>flagrow</value>
      <value>FlagRow</value>
      <value>gainamp</value>
      <value>gamp</value>
      <value>GainAmp</value>
      <value>gainphase</value>
      <value>gphase</value>
      <value>GainPhase</value>
      <value>gainreal</value>
      <value>greal</value>
      <value>GainReal</value>
      <value>gainimag</value>
      <value>gimag</value>
      <value>GainImag</value>
      <value>delay</value>
      <value>del</value>
      <value>Delay</value>
      <value>swp</value>
      <value>swpower</value>
      <value>switchedpower</value>
      <value>SwPower</value>
      <value>spgain</value>
      <value>tsys</value>
      <value>Tsys</value>
      <value>opac</value>
      <value>opacity</value>
      <value>Opac</value>
      <value>snr</value>
      <value>SNR</value>
      <value>tec</value>
      <value>TEC</value>
      <value>antpos</value>
      <value>Antenna Positions</value>
      <value>antenna positions</value>
      <value>radialvelocity</value>
      <value>Radial Velocity</value>
      <value>rho</value>
      <value>Distance</value>
    </allowed>
  </param>
  
    <param type="string" name="xdatacolumn" subparam="true" >
      <description>Data column to use for x-axis (blank for default/current).  Note that unspecified residuals are complex (vector) differences or ratios.</description>
      <value />
      <allowed kind="enum">
        <value />
        <value>data</value>
        <value>corrected</value>
        <value>model</value>
        <value>float</value>
        <value>residual</value>
        <value>corrected-model</value>
        <value>corrected-model_vector</value>
        <value>corrected-model_scalar</value>
        <value>data-model</value>
        <value>data-model_vector</value>
        <value>data-model_scalar</value>
        <value>corrected/model</value>
        <value>corrected/model_vector</value>
        <value>corrected/model_scalar</value>
        <value>data/model</value>
        <value>data/model_vector</value>
        <value>data/model_scalar</value>
      </allowed>
    </param>    
    
  <param type="any" name="yaxis">    
  <description>Plot y-axis (blank for default/current)</description>
  <any type="variant" limittype="string stringArray"/>
   <value type="string" />
   <value type="stringArray" ><value></value></value>
   <allowed kind="enum">
      <value />
      <value>scan</value>
      <value>Scan</value>
      <value>field</value>
      <value>Field</value>
      <value>time</value>
      <value>Time</value>
      <value>interval</value>
      <value>time_interval</value>
      <value>timeinterval</value>
      <value>timeint</value>
      <value>Interval</value>
      <value>spw</value>
      <value>Spw</value>
      <value>channel</value>
      <value>chan</value>
      <value>Channel</value>
      <value>frequency</value>
      <value>freq</value>
      <value>Frequency</value>
      <value>correlation</value>
      <value>corr</value>
      <value>Corr</value>
      <value>antenna1</value>
      <value>ant1</value>
      <value>Antenna1</value>
      <value>antenna2</value>
      <value>ant2</value>
      <value>Antenna2</value>
      <value>baseline</value>
      <value>Baseline</value>
      <value>row</value>
      <value>Row</value>
      <value>observation</value>
      <value>Observation</value>
      <value>intent</value>
      <value>Intent</value>
      <value>feed1</value>
      <value>Feed1</value>
      <value>feed2</value>
      <value>Feed2</value>
      <value>uvdist</value>
      <value>UVdist</value>
      <value>uvwave</value>
      <value>uvdist_l</value>
      <value>uvdistl</value>
      <value>UVwave</value>
      <value>u</value>
      <value>U</value>
      <value>v</value>
      <value>V</value>
      <value>w</value>
      <value>W</value>
      <value>uwave</value>
      <value>Uwave</value>
      <value>vwave</value>
      <value>Vwave</value>
      <value>wwave</value>
      <value>Wwave</value>
      <value>velocity</value>
      <value>vel</value>
      <value>Velocity</value>
      <value>amp</value>
      <value>amplitude</value>
      <value>Amp</value>
      <value>phase</value>
      <value>Phase</value>
      <value>real</value>
      <value>Real</value>
      <value>imag</value>
      <value>imaginary</value>
      <value>Imag</value>
      <value>wt</value>
      <value>Wt</value>
      <value>weight</value>
      <value>wt*amp</value>
      <value>Wt*Amp</value>
      <value>wtsp</value>
      <value>WtSp</value>
      <value>weightspectrum</value>
      <value>WeightSpectrum</value>
      <value>sigma</value>
      <value>Sigma</value>
      <value>sigmasp</value>
      <value>SigmaSp</value>
      <value>sigmaspectrum</value>
      <value>SigmaSpectrum</value>
      <value>flag</value>
      <value>Flag</value>
      <value>azimuth</value>
      <value>Azimuth</value>
      <value>elevation</value>
      <value>Elevation</value>
      <value>hourang</value>
      <value>hourangle</value>
      <value>HourAngle</value>
      <value>parang</value>
      <value>parangle</value>
      <value>parallacticangle</value>
      <value>ParAngle</value>
      <value>antenna</value>
      <value>ant</value>
      <value>Antenna</value>
      <value>ant-azimuth</value>
      <value>Ant-Azimuth</value>
      <value>ant-elevation</value>
      <value>Ant-Elevation</value>
      <value>ant-parang</value>
      <value>ant-parangle</value>
      <value>ant-parallacticangle</value>
      <value>Ant-Parangle</value>
      <value>flagrow</value>
      <value>FlagRow</value>
      <value>gainamp</value>
      <value>gamp</value>
      <value>GainAmp</value>
      <value>gainphase</value>
      <value>gphase</value>
      <value>GainPhase</value>
      <value>gainreal</value>
      <value>greal</value>
      <value>GainReal</value>
      <value>gainimag</value>
      <value>gimag</value>
      <value>GainImag</value>
      <value>delay</value>
      <value>del</value>
      <value>Delay</value>
      <value>swp</value>
      <value>swpower</value>
      <value>switchedpower</value>
      <value>SwPower</value>
      <value>spgain</value>
      <value>tsys</value>
      <value>Tsys</value>
      <value>opac</value>
      <value>opacity</value>
      <value>Opac</value>
      <value>snr</value>
      <value>SNR</value>
      <value>tec</value>
      <value>TEC</value>
      <value>antpos</value>
      <value>Antenna Positions</value>
      <value>antenna positions</value>
      <value>radialvelocity</value>
      <value>Radial Velocity</value>
      <value>rho</value>
      <value>Distance</value>
    </allowed>
    </param>
    
    <param type="any" name="ydatacolumn" subparam="true" >
      <description>Data column to use for y-axis (blank for default/current). Note that unspecified residuals are complex (vector) differences or ratios.</description>
      <any type="variant" limittype='string stringArray'/>
      <value type="string"/>
      <allowed kind="enum" type="string">
        <value/>
        <value>data</value>
        <value>corrected</value>
        <value>model</value>
        <value>float</value>
        <value>residual</value>
        <value>corrected-model</value>
        <value>corrected-model_vector</value>
        <value>corrected-model_scalar</value>
        <value>data-model</value>
        <value>data-model_vector</value>
        <value>data-model_scalar</value>
        <value>corrected/model</value>
        <value>corrected/model_vector</value>
        <value>corrected/model_scalar</value>
        <value>data/model</value>
        <value>data/model_vector</value>
        <value>data/model_scalar</value>
      </allowed>
    </param>
    
    <param type="any" name="yaxislocation" subparam="true">
      <description>Location of the y-axis (blank for default: left)</description>
      <any type="variant" limittype='string stringArray'/>
      <value type="string" />
      <allowed kind="enum" type="string">
        <value />
        <value>left</value>
        <value>right</value>
      </allowed>
    </param>
    
  
<!--
###############################################################################
MS Selection parameters
###############################################################################
-->

  <param type="bool" name="selectdata">
    <description>Enable data selection parameters</description>
    <value>True</value>
  </param>
  
    <param type="string" name="field" subparam="true">
      <description>Field names or ids (blank for all)</description>
      <value />
    </param>
    
    <param type="string" name="spw" subparam="true">
      <description>Spectral windows:channels (blank for all)</description>
      <value />
    </param>
    
    <param type="string" name="timerange" subparam="true">
      <description>Time range (blank for all)</description>
      <value />
    </param>
    
    <param type="string" name="uvrange" subparam="true">
      <description>UV range (blank for all)</description>
      <value />
    </param>
    
    <param type="string" name="antenna" subparam="true">
      <description>Baseline/antenna names or ids (blank for all)</description>
      <value />
    </param>
    
    <param type="string" name="scan" subparam="true">
      <description>Scan numbers (blank for all)</description>
      <value />
    </param>
    
    <param type="string" name="correlation" subparam="true">
      <description>Correlations/polarizations (blank for all)</description>
      <value />
    </param>
    
    <param type="string" name="array" subparam="true">
      <description>(Sub)array numbers (blank for all)</description>
      <value />
    </param>
    
    <param type="any" name="observation" subparam="true">
      <description>Observation IDs (blank for all)</description>
      <any type="variant" limittypes="string int"/>
      <value type="string"></value>
    </param>

    <param type="string" name="intent" subparam="true">
      <description>Observing intent (blank for all)</description>
      <value />
    </param>

    <param type="string" name="feed" subparam="true">
      <description>Feed numbers (blank for all)</description>
      <value />
    </param>

    <param type="string" name="msselect" subparam="true">
      <description>MSSelection TaQL string (blank for none)</description>
      <value />
    </param>


<!--
###############################################################################
MS Averaging Parameters
###############################################################################
-->

  <param type="bool" name="averagedata">
    <description>Enable data averaging parameters</description>
    <value>True</value>
  </param>
  
    <param type="string" name="avgchannel" subparam="true">
      <description>Average over channel (blank = False, otherwise value in channels)</description>
      <value />
    </param>
    
    <param type="string" name="avgtime" subparam="true">
      <description>Average over time (blank = False, otherwise value in seconds)</description>
      <value />
    </param>
    
    <param type="bool" name="avgscan" subparam="true">
      <description>Average over scans. Only valid with time averaging</description>
      <value>False</value>
    </param>
    
    <param type="bool" name="avgfield" subparam="true">
      <description>Average over fields. Only valid with time averaging</description>
      <value>False</value>
    </param>
    
    <param type="bool" name="avgbaseline" subparam="true">
      <description>Average over all baselines (mutually exclusive with avgantenna)</description>
      <value>False</value>
    </param>
    
    <param type="bool" name="avgantenna" subparam="true">
      <description>Average per antenna (mutually exclusive with avgbaseline)</description>
      <value>False</value>
    </param>
    
    <param type="bool" name="avgspw" subparam="true">
      <description>Average over all spectral windows</description>
      <value>False</value>
    </param>

    <param type="bool" name="scalar" subparam="true">
      <description>Scalar averaging (False=vector averaging)</description>
      <value>False</value>
    </param>


<!--
###############################################################################
MS Data Transformation Parameters
###############################################################################
-->

  <param type="bool" name="transform">
    <description>Enable data transformations</description>
    <value>True</value>
  </param>

    <param type="string" name="freqframe" subparam="true">
      <description>The frame in which to render frequency and velocity axes</description>
      <value />
      <allowed kind="enum">
        <value />
        <value>LSRK</value>
        <value>LSRD</value>
        <value>BARY</value>
        <value>GEO</value>
        <value>TOPO</value>
        <value>GALACTO</value>
        <value>LGROUP</value>
        <value>CMB</value>
      </allowed>
    </param>

   <param type="string" name="restfreq" subparam="true">
       <description>Rest frequency to use for velocity conversions </description>
       <value></value>
    </param>

    <param type="string" name="veldef" subparam="true">
      <description>The definition in which to render velocity </description>
      <value>RADIO</value>
      <allowed kind="enum">
        <value>RADIO</value>
        <value>OPTICAL</value>
        <value>TRUE</value>
      </allowed>
    </param>

   <param type="doubleArray" name="shift" subparam="true">
       <description>Adjust phases by this approximate phase center shift [dx,dy] (arcsec)</description>
       <value type="doubleArray">
           <value>0.0</value>
           <value>0.0</value>
       </value>
    </param>




<!--
###############################################################################
Flag Extension Parameters
###############################################################################
-->

  <param type="bool" name="extendflag">
    <description>Extend flagging to other data points not plotted</description>
    <value>False</value>
  </param>
    
    <param type="bool" name="extcorr" subparam="true">
      <description>Extend flags based on correlation </description>
      <value>False</value>
    </param>
<!--
  ### eventually, we'll permit pol-dep extension on corr, but not yet

      <value />
      <allowed kind="enum">
        <value />
        <value>all</value>
        <value>poln-dep</value>
      </allowed>
-->
    
    <param type="bool" name="extchannel" subparam="true">
      <description>Extend flags based on channel</description>
      <value>False</value>
    </param>

<!--

####  the following flag extend options are not available yet
    
    <param type="bool" name="extspw" subparam="true">
      <description>extend flags based on spw?</description>
      <value>False</value>
    </param>
    
    <param type="string" name="extantenna" subparam="true">
      <description>extend flags based on antenna? (blank = none, \'all\' = all baselines, otherwise antenna-based value)</description>
      <value />
    </param>
    
    <param type="bool" name="exttime" subparam="true">
      <description>extend flags based on time (within scans)?</description>
      <value>False</value>
    </param>
    
    <param type="bool" name="extscans" subparam="true">
      <description>only valid if exttime is true.  extend flags based on scans?</description>
      <value>False</value>
    </param>
    
    <param type="bool" name="extfield" subparam="true">
      <description>only valid if exttime is true.  extend flags based on field?</description>
      <value>False</value>
    </param>
-->

<!--
###############################################################################
Iteration Parameters
###############################################################################
-->

   <param type="string" name="iteraxis">
      <description>The axis over which to iterate</description>
      <value />
      <allowed kind="enum">
        <value />
        <value>scan</value>
        <value>Scan</value>
        <value>field</value>
        <value>Field</value>
        <value>spw</value>
        <value>Spw</value>
        <value>baseline</value>
        <value>Baseline</value>
        <value>antenna</value>
        <value>Antenna</value>
        <value>time</value>
        <value>Time</value>
        <value>corr</value>
        <value>Corr</value>
      </allowed>
   </param>

   <param type="bool" name="xselfscale" subparam="true">
       <description>When True, iterated plots have a common x-axis range (scale).</description>
       <value>False</value>
   </param>

   <param type="bool" name="yselfscale" subparam="true">
       <description>When True, iterated plots have a common y-axis range (scale).</description>
       <value>False</value>
   </param>
   
   <param type="bool" name="xsharedaxis" subparam="true">
<<<<<<< HEAD
	   <description>Iterated plots on a grid share a common external x-axis per column. Must also set xselfscale=True and gridrows>1.</description>
=======
       <description>Iterated plots on a grid share a common external x-axis per column. Must also set xselfscale=True and gridrows>1.</description>
>>>>>>> b306a6c4
       <value>False</value>
   </param>

   <param type="bool" name="ysharedaxis" subparam="true">
<<<<<<< HEAD
	   <description>Iterated plots on a grid share a common external y-axis per row. Must also set yselfscale=True and gridcols>1.</description>
=======
       <description>Iterated plots on a grid share a common external y-axis per row. Must also set yselfscale=True and gridcols>1.</description>
>>>>>>> b306a6c4
       <value>False</value>
   </param>

 
<!--
###############################################################################
Display Parameters
###############################################################################
-->
   
    
    <param type="any" name="customsymbol">
        <description>Enable custom symbol(s) for unflagged points</description>
         <any type="variant" limittype="bool boolArray"/>
        <value>False</value>
    </param>

    <param type="any" name="symbolshape" subparam="true">
        <description>Shape of plotted unflagged symbols</description>
        <any type="variant" limittype="string stringArray"/>
        <value type="string">autoscaling</value>
        <allowed kind="enum" type="string">
            <value>nosymbol</value>
            <value>autoscaling</value>
            <value>circle</value>
            <value>square</value>
            <value>diamond</value>
            <value>pixel</value>
        </allowed>
    </param>

    <param type="any" name="symbolsize" subparam="true">
        <description>Size of plotted unflagged symbols</description>
         <any type="variant" limittype="int intArray"/>
        <value type="int">2</value>
    </param>

    <param type="any" name="symbolcolor" subparam="true">
        <description>Color (name or hex code) of plotted unflagged symbols</description>
         <any type="variant" limittype="string stringArray"/>
        <value type="string">0000ff</value>
    </param>

    <param type="any" name="symbolfill" subparam="true">
        <description>Fill type of plotted unflagged symbols</description>
        <any type="variant" limittype="string stringArray"/>
        <value type="string">fill</value>
        <allowed kind="enum" type="string">
            <value>fill</value>
            <value>mesh1</value>
            <value>mesh2</value>
            <value>mesh3</value>
            <value>nofill</value>
        </allowed>
    </param>

    <param type="any" name="symboloutline" subparam="true">
        <description>Outline plotted unflagged symbols</description>
         <any type="variant" limittype="bool boolArray"/>
        <value type="bool">False</value>
    </param>

    <param type="any" name="coloraxis">
        <description>Selects data axis for colorizing</description>
        <any type="variant" limittype="string stringArray"/>
        <value type="string" />
        <allowed kind="enum" type="string">
            <value />
            <value>scan</value>
            <value>Scan</value>
            <value>field</value>
            <value>Field</value>
            <value>spw</value>
            <value>Spw</value>
            <value>antenna1</value>
            <value>ant1</value>
            <value>Antenna1</value>
            <value>antenna2</value>
            <value>ant2</value>
            <value>Antenna2</value>
            <value>baseline</value>
            <value>Baseline</value>
            <value>channel</value>
            <value>chan</value>
            <value>Channel</value>
            <value>corr</value>
            <value>Corr</value>
            <value>time</value>
            <value>Time</value>
            <value>observation</value>
            <value>Observation</value>
            <value>intent</value>
            <value>Intent</value>
        </allowed>
    </param>

    <param type="any" name="customflaggedsymbol">
        <description>Enable custom symbol(s) for flagged points</description>
        <any type="variant" limittype="bool boolArray"/>
        <value type="bool">False</value>
    </param>

    <param type="any" name="flaggedsymbolshape" subparam="true">
        <description>Shape of plotted flagged symbols</description>
        <any type="variant" limittype="string stringArray"/>
        <value type="string">circle</value>
        <allowed kind="enum" type="string">
            <value>nosymbol</value>
            <value>autoscaling</value>
            <value>circle</value>
            <value>square</value>
            <value>diamond</value>
            <value>pixel</value>
        </allowed>
    </param>

    <param type="any" name="flaggedsymbolsize" subparam="true">
        <description>Size of plotted flagged symbols</description>
        <any type="variant" limittype="int intArray"/>
        <value type="int">2</value>
    </param>

    <param type="any" name="flaggedsymbolcolor" subparam="true">
        <description>Color (name or hex code) of plotted flagged symbols</description>
        <any type="variant" limittype="string stringArray"/>
        <value type="string">ff0000</value>
    </param>

    <param type="any" name="flaggedsymbolfill" subparam="true">
        <description>Fill type of plotted flagged symbols</description>
        <any type="variant" limittype="string stringArray"/>
        <value type="string">fill</value>
        <allowed kind="enum" type="string">
            <value>fill</value>
            <value>mesh1</value>
            <value>mesh2</value>
            <value>mesh3</value>
            <value>nofill</value>
        </allowed>
    </param>

    <param type="any" name="flaggedsymboloutline" subparam="true">
        <description>Outline plotted flagged symbols</description>
        <any type="variant" limittype="bool boolArray"/>
        <value type="bool">False</value>
    </param>


<!--
###############################################################################
Plot range Parameter
###############################################################################
-->

    <param type="doubleArray" name="plotrange">
        <description>Plot axes ranges: [xmin,xmax,ymin,ymax]</description>
        <value />
    </param>

<!--
###############################################################################
Label Parameters
###############################################################################
-->

  <param type="string" name="title">    
    <description>Title at top of plot</description>
    <value />
  </param>
  
  <param type="int" name="titlefont">
    <description>Font size for plot title</description>
    <value>0</value>
  </param>

  <param type="string" name="xlabel">    
    <description>Text for horizontal x-axis. Blank for default.</description>
    <value />
  </param>
  
  <param type="int" name="xaxisfont">
    <description>Font size for x-axis label</description>
    <value>0</value>
  </param>

  <param type="string" name="ylabel">    
    <description>Text for vertical y-axis. Blank for default.</description>
    <value />
  </param>

  <param type="int" name="yaxisfont">
    <description>Font size for y-axis label</description>
    <value>0</value>
  </param>


<!--
###############################################################################
Canvas Parameters
###############################################################################
-->


<param type="bool" name="showmajorgrid" subparam="false">
    <description>Show major grid lines</description>
    <value>False</value>
</param>

<param type="int" name="majorwidth" subparam="true">
    <description>Line width in pixels of major grid lines</description>
    <value>1</value>
</param>

<param type="string" name="majorstyle" subparam="true">
    <description>Major grid line style</description>
    <allowed kind="enum">
        <value />
        <value>solid</value>
        <value>dash</value>
        <value>dot</value>
        <value>none</value>
    </allowed>
</param>

<param type="string" name="majorcolor" subparam="true">
    <description>Color (name or hex code) of major grid lines</description>
    <value>B0B0B0</value>
</param>



<param type="bool" name="showminorgrid" subparam="false">
    <description>Show minor grid lines</description>
    <value>False</value>
</param>

<param type="int" name="minorwidth" subparam="true">
    <description>Line width in pixels of minor grid lines</description>
    <value>1</value>
</param>

<param type="string" name="minorstyle" subparam="true">
    <description>Minor grid line style</description>
    <allowed kind="enum">
        <value />
        <value>solid</value>
        <value>dash</value>
        <value>dot</value>
        <value>none</value>
    </allowed>
</param>

<param type="string" name="minorcolor" subparam="true">
    <description>Color (name or hex code) of minor grid lines</description>
    <value>D0D0D0</value>
</param>


<param type="bool" name="showlegend" subparam="false">
    <description>Show a legend on the plot.</description>
    <value>False</value>
</param>

<param type="string" name="legendposition" subparam="true">
    <description>Legend position, default upperRight.</description>
    <value></value>
    <allowed kind="enum">
        <value />
        <value>upperRight</value>
        <value>upperLeft</value>
        <value>lowerRight</value>
        <value>lowerLeft</value>
        <value>exteriorRight</value>
        <value>exteriorLeft</value>
        <value>exteriorTop</value>
        <value>exteriorBottom</value>
    </allowed>
</param>

<!--
###############################################################################
Export plot as image Parameters
###############################################################################
-->



    <param type="string" name="plotfile">
      <description>Name of plot file to save automatically</description>
    </param>

    <param type="string" name="expformat" subparam="true">
        <description>Export format type. If not provided, plotfile extension will be used to determine type.</description>
        <allowed kind="enum">
            <value />
            <value>jpg</value>
            <value>png</value>
            <value>pdf</value>
            <value>ps</value>
            <value>txt</value>
        </allowed>
    </param>

     <param type="bool" name="verbose" subparam="true">
         <description>Include metadata in text export</description>
         <value>True</value>
     </param>

    <param type="string" name="exprange" subparam="true">
        <description>Range of iteration plots to export, one plotfile per page.  Multipage pdf exports are not supported.</description>
        <allowed kind="enum">
            <value />
            <value>current</value>
            <value>all</value>
        </allowed>
    </param>

     <param type="bool" name="highres" subparam="true">
         <description>Use high resolution</description>
         <value>False</value>
     </param>
     <param type="int" name="dpi" subparam="true">
         <description>DPI of exported plot</description>
         <value>-1</value>
     </param>
     <param type="int" name="width" subparam="true">
         <description>Width in pixels of exported plot</description>
         <value>-1</value>
     </param>
     <param type="int" name="height" subparam="true">
         <description>Height in pixels of exported plot</description>
         <value>-1</value>
     </param>
     <param type="bool" name="overwrite" subparam="true">
         <description>Overwrite plot file if it already exists</description>
         <value>False</value>
     </param>
<!--
###############################################################################
    Misc Parameters
###############################################################################
-->
     <param type="bool" name="showgui">
        <description>Show GUI</description>
        <value>True</value>
     </param>
     
     <param type="bool" name="clearplots" subparam="true">
        <description>Remove any existing plots so new ones can replace them.</description>
        <value>True</value>
     </param>
     
     <param type="stringArray" name="callib">
        <description>Calibration library string or filename for on-the-fly calibration.</description>
        <value></value>
     </param>
     
     <param type="string" name="headeritems" >
        <description>Comma-separated list of pre-defined page header items.</description>
        <value></value>
     </param>

     <param type="bool" name="showatm">
        <description>Compute and overlay the atmospheric transmission curve</description>
        <value>False</value>
     </param>
     
     <param type="bool" name="showtsky">
        <description>Compute and overlay the sky temperature curve</description>
        <value>False</value>
     </param>
     
<!--
###############################################################################
Plotxy Compliance Parameters
###############################################################################
-->


<!--

  ### we really don't want these around

  <param type="bool" name="plotxycomp">
    <description>use plotxy compliance parameters?</description>
    <value>False</value>
  </param>
  
    <param type="string" name="datacolumn" subparam="true">
      <description>PLOTXY COMPLIANCE PARAMETER; use xdatacolumn and ydatacolumn instead</description>
      <value>data</value>
      <allowed kind="enum">
        <value>data</value>
        <value>corrected</value>
        <value>model</value>
        <value>residual</value>
      </allowed>
    </param>
    
    <param type="string" name="timebin" subparam="true">
      <description>PLOTXY COMPLIANCE PARAMETER; use avgtime instead</description>
      <value>0</value>
    </param>
    
    <param type="bool" name="crossscans" subparam="true">
      <description>PLOTXY COMPLIANCE PARAMETER; use avgscan instead</description>
      <value>False</value>
    </param>
    
    <param type="bool" name="crossbls" subparam="true">
      <description>PLOTXY COMPLIANCE PARAMETER; use avgbaseline instead</description>
      <value>False</value>
    </param>
    
    <param type="string" name="width" subparam="true">
      <description>PLOTXY COMPLIANCE PARAMETER; use avgchannel or avgspw instead</description>
      <value>1</value>
    </param>
    
    <param type="string" name="extendcorr" subparam="true">
      <description>PLOTXY COMPLIANCE PARAMETER; use extcorrelation instead</description>
      <value />
      <allowed kind="enum">
        <value />
        <value>all</value>
        <value>half</value>
      </allowed>
    </param>
    
    <param type="string" name="extendchan" subparam="true">
      <description>PLOYXY COMPLIANCE PARAMETER; use extchanngel instead</description>
      <value />
      <allowed kind="enum">
        <value />
        <value>all</value>
      </allowed>
    </param>
    
    <param type="string" name="extendspw" subparam="true">
      <description>PLOTXY COMPLIANCE PARAMETER; use extspw instead</description>
      <value />
      <allowed kind="enum">
        <value />
        <value>all</value>
      </allowed>
    </param>
    
    <param type="string" name="extendant" subparam="true">
      <description>PLOTXY COMPLIANCE PARAMETER; use extantenna instead</description>
      <value />
      <allowed kind="enum">
        <value />
        <value>all</value>
      </allowed>
    </param>
    
    <param type="string" name="extendtime" subparam="true">
      <description>PLOTXY COMPLIANCE PARAMETER; use exttime, extscans, and extfield instead</description>
      <value />
      <allowed kind="enum">
        <value />
        <value>all</value>
        <value>scan</value>
        <value>field</value>
      </allowed>
    </param>

-->

<!--
###############################################################################
Constraints
###############################################################################
-->

  <constraints>
  
    <when param="xaxis">
      <equals type="string" value="" />
      <equals type="string" value="amp">
        <default param="xdatacolumn"><value type="string" /></default>
      </equals>
      <equals type="string" value="amplitude">
        <default param="xdatacolumn"><value type="string" /></default>
      </equals>
      <equals type="string" value="phase">
        <default param="xdatacolumn"><value type="string" /></default>
      </equals>
      <equals type="string" value="real">
        <default param="xdatacolumn"><value type="string" /></default>
      </equals>
      <equals type="string" value="imag">
        <default param="xdatacolumn"><value type="string" /></default>
      </equals>
      <equals type="string" value="imaginary">
        <default param="xdatacolumn"><value type="string" /></default>
      </equals>
      <equals value="scan"/>
       <equals value="Scan"/>
      <equals value="field"/>
      <equals value="time"/>
      <equals value="time_interval"/>
       <equals value="timeinterval"/>
       <equals value="timeint"/>
      <equals value="spw"/>
      <equals value="channel"/>
       <equals value="chan"/>
      <equals value="frequency"/>
       <equals value="freq"/>
      <equals value="correlation"/>
      <equals value="corr"/>
      <equals value="antenna1"/>
       <equals value="ant1"/>
      <equals value="antenna2"/>
       <equals value="ant2"/>
      <equals value="baseline"/>
      <equals value="uvdist"/>
      <equals value="uvwave"/>
       <equals value="uvdist_l"/>
       <equals value="uvdistl"/>
      <equals value="u"/>
      <equals value="v"/>
      <equals value="w"/>
      <equals value="uwave"/>
      <equals value="vwave"/>
      <equals value="wwave"/>
      <equals value="velocity"/>
       <equals value="vel"/>
      <equals value="wt"/>
      <equals value="wtsp"/>
       <equals value="weight"/>
       <equals value="weightspectrum"/>
       <equals value="sigma"/>
       <equals value="sigmasp"/>
       <equals value="sigmaspectrum"/>
      <equals value="imwt"/>
      <equals value="flag"/>
      <equals value="azimuth"/>
      <equals value="elevation"/>
      <equals value="hourang"/>
       <equals value="hourangle"/>
      <equals value="parang"/>
       <equals value="parangle"/>
       <equals value="parallacticangle"/>
      <equals value="antenna"/>
       <equals value="ant"/>
      <equals value="ant-azimuth"/>
      <equals value="ant-elevation"/>
      <equals value="ant-hourang"/>
       <equals value="ant-hourangle"/>
      <equals value="ant-parang"/>
       <equals value="ant-parangle"/>
       <equals value="ant-parallacticangle"/>
      <equals value="row"/>
      <equals value="flagrow"/>
      <equals value="observation"/>
      <equals value="intent"/>
      <equals value="feed"/>
    </when>

    
    <when param="yaxis">
      <equals type="string" value="" />
      <equals type="string" value="amp">
        <default param="ydatacolumn"><value type="string" /></default>
      </equals>
      <equals type="string" value="amplitude">
        <default param="ydatacolumn"><value type="string" /></default>
      </equals>
      <equals type="string" value="phase">
        <default param="ydatacolumn"><value type="string" /></default>
      </equals>
      <equals type="string" value="real">
        <default param="ydatacolumn"><value type="string" /></default>
      </equals>
      <equals type="string" value="imag">
        <default param="ydatacolumn"><value type="string" /></default>
      </equals>
      <equals type="string" value="imaginary">
        <default param="ydatacolumn"><value type="string" /></default>
      </equals>
      <equals value="scan"/>
       <equals value="Scan"/>
      <equals value="field"/>
      <equals value="time"/>
      <equals value="time_interval"/>
       <equals value="timeinterval"/>
       <equals value="timeint"/>
      <equals value="spw"/>
      <equals value="channel"/>
       <equals value="chan"/>
      <equals value="frequency"/>
       <equals value="freq"/>
      <equals value="correlation"/>
      <equals value="corr"/>
      <equals value="antenna1"/>
       <equals value="ant1"/>
      <equals value="antenna2"/>
       <equals value="ant2"/>
      <equals value="baseline"/>
      <equals value="uvdist"/>
      <equals value="uvwave"/>
       <equals value="uvdist_l"/>
       <equals value="uvdistl"/>
      <equals value="u"/>
      <equals value="v"/>
      <equals value="w"/>
      <equals value="uwave"/>
      <equals value="vwave"/>
      <equals value="wwave"/>
      <equals value="velocity"/>
       <equals value="vel"/>
      <equals value="wt"/>
      <equals value="wtsp"/>
       <equals value="weight"/>
       <equals value="weightspectrum"/>
       <equals value="sigma"/>
       <equals value="sigmasp"/>
       <equals value="sigmaspectrum"/>
      <equals value="imwt"/>
      <equals value="flag"/>
      <equals value="azimuth"/>
      <equals value="elevation"/>
      <equals value="hourang"/>
       <equals value="hourangle"/>
      <equals value="parang"/>
       <equals value="parangle"/>
       <equals value="parallacticangle"/>
      <equals value="antenna"/>
       <equals value="ant"/>
      <equals value="ant-azimuth"/>
      <equals value="ant-elevation"/>
      <equals value="ant-hourang"/>
       <equals value="ant-hourangle"/>
      <equals value="ant-parang"/>
       <equals value="ant-parangle"/>
       <equals value="ant-parallacticangle"/>
      <equals value="row"/>
      <equals value="flagrow"/>
      <equals value="observation"/>
      <equals value="intent"/>
      <equals value="feed"/>
    </when>
    
    <when param="selectdata">
      <equals type="bool" value="True">
        <default param="field"><value type="string" /></default>
        <default param="spw"><value type="string" /></default>
        <default param="timerange"><value type="string" /></default>
        <default param="uvrange"><value type="string" /></default>
        <default param="antenna"><value type="string" /></default>
        <default param="scan"><value type="string" /></default>
        <default param="correlation"><value type="string" /></default>
        <default param="array"><value type="string" /></default>
        <default param="observation"><value type="string"/></default>
        <default param="intent"><value type="string"/></default>
        <default param="feed"><value type="string"/></default>
        <default param="msselect"><value type="string" /></default>
      </equals>
      <equals type="bool" value="False" />
    </when>
    
    <when param="averagedata">
      <equals type="bool" value="True">
        <default param="avgchannel"><value type="string" /></default>
        <default param="avgtime"><value type="string" /></default>
        <default param="avgscan"><value type="bool">False</value></default>
        <default param="avgfield"><value type="bool">False</value></default>
        <default param="avgbaseline"><value type="bool">False</value></default>
        <default param="avgantenna"><value type="bool">False</value></default>
        <default param="avgspw"><value type="bool">False</value></default>
        <default param="scalar"><value type="bool">False</value></default>
      </equals>
      <equals type="bool" value="False" />
    </when>
    <when param="transform">
      <equals type="bool" value="False" />
      <equals type="bool" value="True">
        <default param="freqframe"><value type="string" /></default>
        <default param="restfreq"><value type="string"></value></default>
        <default param="veldef"><value type="string">RADIO</value></default>
        <default param="shift"><value type="doubleArray"><value>0.0</value><value>0.0</value></value></default>
      </equals>
    </when>
    <when param="extendflag">
      <equals type="bool" value="False" />
      <equals type="bool" value="True">
        <default param="extcorr"><value type="bool">False</value></default>
        <default param="extchannel"><value type="bool">False</value></default>
<!--
        <default param="extspw"><value type="bool">False</value></default>
        <default param="extantenna"><value type="string" /></default>
        <default param="exttime"><value type="bool">False</value></default>
        <default param="extscans"><value type="bool">False</value></default>
        <default param="extfield"><value type="bool">False</value></default>
-->
      </equals>
    </when>
    <when param="iteraxis">
        <notequals type="string" value="">
            <default param="xselfscale"><value>False</value></default>
            <default param="yselfscale"><value>False</value></default>
            <default param="xsharedaxis"><value>False</value></default>
            <default param="ysharedaxis"><value>False</value></default>
        </notequals>
    </when>
    <!--<when param="exprange">
        <notequals type="string" value="">
        </notequals>
    </when> -->
    <when param="customsymbol">
        <equals type="bool" value="False" />
        <equals type="bool" value="True">
            <default param="symbolshape">
                <value type="string">autoscaling</value>
            </default>
            <default param="symbolsize">
                <value type="int">2</value>
            </default>
            <default param="symbolcolor">
                <value type="string">0000ff</value>
            </default>
            <default param="symbolfill">
                <value type="string">fill</value>
            </default>
            <default param="symboloutline">
                <value type="bool">False</value>
            </default>
        </equals>    
    </when>

    <when param="customflaggedsymbol">
        <equals type="bool" value="False" />
        <equals type="bool" value="True">
            <default param="flaggedsymbolshape">
                <value type="string">nosymbol</value>
            </default>
            <default param="flaggedsymbolsize">
                <value type="int">2</value>
            </default>
            <default param="flaggedsymbolcolor">
                <value type="string">ff0000</value>
            </default>
            <default param="flaggedsymbolfill">
                <value type="string">fill</value>
            </default>
            <default param="flaggedsymboloutline">
                <value type="bool">False</value>
            </default>
        </equals>
    </when>

    <when param="plotfile">
        <notequals type="string" value="">
            <default param="expformat"><value type="string"/></default>
            <default param="verbose"><value type="bool">True</value></default>
            <default param="exprange"><value type="string"/></default>
            <default param="highres"><value type="bool">False</value></default>
            <default param="dpi"><value type="int">-1</value></default>
            <default param="width"><value type="int">-1</value></default>
            <default param="height"><value type="int">-1</value></default>
            <default param="overwrite"><value type="bool">False</value></default>
        </notequals>
    </when>
    
    <when param="showgui">
        <equals type="bool" value="True">
            <default param="clearplots"><value type="bool">True</value></default>
        </equals>
        <equals type="bool" value="False">
            <default param="clearplots"><value type="bool">True</value></default>
        </equals>
    </when>    

    <when param="showmajorgrid">
      <equals type="bool" value="False" />
      <equals type="bool" value="True">
        <default param="majorwidth"><value type="int" >0</value></default>
        <default param="majorstyle"><value type="string" /></default>
        <default param="majorcolor"><value type="string"></value></default>
      </equals>
    </when>

    <when param="showminorgrid">
      <equals type="bool" value="False" />
      <equals type="bool" value="True">
        <default param="minorwidth"><value type="int">0</value></default>
        <default param="minorstyle"><value type="string" /></default>
        <default param="minorcolor"><value type="string"></value></default>
      </equals>
    </when>

<!--    
    <when param="plotxycomp">
      <equals type="bool" value="False" />
      <equals type="bool" value="True">
        <default param="datacolumn"><value type="string">data</value></default>
        <default param="timebin"><value type="string">0</value></default>
        <default param="crossscans"><value type="bool">False</value></default>
        <default param="crossbls"><value type="bool">False</value></default>
        <default param="width"><value type="string">0</value></default>
        <default param="extendcorr"><value type="string" /></default>
        <default param="extendchan"><value type="string" /></default>
        <default param="extendspw"><value type="string" /></default>
        <default param="extendant"><value type="string" /></default>
        <default param="extendtime"><value type="string" /></default>
      </equals>
    </when>
-->    


  </constraints>
</input>

<example>

        Task for plotting and interacting with visibility
        data.  Limited support for caltable plotting is also
        included as of CASA v4.1.

        A variety of axes choices (including data column) along 
        with MS selection and averaging options are provided for data 
        selection.  Flag extension parameters are also available for
        flagging operations in the plotter.
        
        All of the provided parameters can also be set using the GUI once
        the application has been launched.  Additional and more specific
        operations are available through the GUI and/or through the plotms
        tool (pm).

        Most basic functions (plotting, iteration, locate, flagging)
        will work for most CalTables. Parameterized CalTables
        (delays, antpos, gaincurve, opacity), will, at best, currently 
        just plot the simple parameters contained in the
        table, not the effective amplitudes or phases sampled at
        observing times, frequencies etc.  BPOLY and GSPLINE tables
        are not yet supported.   Features currently unsupported for
        CalTables include Averaging, Transformations (velocity 
        conversions, etc.), and some details of selection (channel and 
        polarization selection are not yet enabled) and axes choices 
        (geometry options are not yet enabled).  In the plotms gui,
        many options irrelevant for CalTables are not yet hidden when
        interacting with a CalTable, and such settings will be ignored
        (when benign) or cause an error message.

    Keyword arguments:
    vis -- input MS or CalTable
           default: ''  (will merely launch the gui)
    gridrows -- Number of subplot rows
                    default: 1 
    gridcols -- Number of subplot columns
                    default: 1
    rowindex -- Row location of the subplot (0-based).
                    default: 0
    colindex -- Column location of the subplot (0-based).
                    default: 0
    plotindex -- Index to address a subplot (0-based). 
                    default: 0                         
    xaxis, yaxis -- what to plot on the two axes
                    default: '' (defaults are xaxis='time',
                                 yaxis='amp' on first execution;
                                 thereafter the most recent
                                 settings are used)
              valid options (=indicates valid synonyms): 
               MS Ids and other meta info:
                 'scan'   (number)
                 'field'  (index)
                 'time',  
                 'interval'='timeint'='timeinterval'='time_interval'
                 'spw'    (index)
                 'chan'='channel'    (index)  
                 'freq'='frequency'  (GHz)
                 'vel'='velocity'   (km/s)
                 'corr'='correlation'  (index)
                 'ant1'='antenna1'   (index)
                 'ant2'='antenna2'   (index)
                 'baseline'  (a baseline index) 
                 'row'   (absoute row Id from the MS)
                 'observation' (index)
                 'intent'      (index)
                 'feed1'       (index)
                 'feed2'       (index)
               Visibility values, flags:
                 'amp'='amplitude'
                 'phase'  (deg)
                 'real'  
                 'imag'='imaginary'
                 'wt'='weight'  (unchannelized)
                 'wtsp'='weightspectrum'
                 'flag'
                 'flagrow'
               Observational geometry:
                 'uvdist'  (meters)
                 'uvwave'='uvdistl'='uvdist_l'  (wavelengths, per channel)
                 'u'  (meters)
                 'v'  (meters)
                 'w'  (meters)
                 'uwave'  ('u' in wavelengths, per channel)
                 'vwave'  ('v' in wavelengths, per channel)
                 'wwave'  ('w' in wavelengths, per channel)
                 'azimuth'  (at array reference; degrees)
                 'elevation'  (at array reference; degrees)
                 'hourang'='hourangle'  (at array reference; hours)
                 'parang'='parangle'='parallacticangle'  (at array reference; degrees)
               Antenna-based (only works vs. data Ids):
                 'ant'='antenna'
                 'ant-azimuth' 
                 'ant-elevation'
                 'ant-parang'='ant-parangle'
               Calibration:
                 'gainamp'='gamp'
                 'gainphase'='gphase'
                 'gainreal'='greal'
                 'gainimag'='gimag'
                 'delay'='del'
                 'opacity'='opac'
                 'swpower'='swp'='switchedpower'='spgain'


      &gt;&gt;&gt; xaxis, yaxis expandable parameters
        xdatacolumn, 
        ydatacolumn  -- data column to use for Visibility values:
                        default: '' ('data' on first execution;
                                     thereafter the most recent
                                     setting is used)
                        valid options:  'data'      (observed)
                                        'corrected'='corr'
                                        'model'
                                        'residual'  (aliases 'corrected-model')
                                        'corrected-model'
                                        'data-model'
                                        'data/model'
                                        'corected/model'
                                        'float'
                        Note that residuals are complex (vector) differences or ratios.
    
    selectdata -- data selection parameters flag
                  default: True  (reveals data selection parameters
                                  described below)
                  Consult listobs output for data selection values,
                  and see help par.selectdata for more detailed 
                  information on syntax; also, visit
                  http://casa.nrao.edu/other_doc.shtml and click
                  on "Measurement Set selection syntax" for more
                  tips on using data selection parameters in CASA)

      &gt;&gt;&gt; selectdata expandable parameters:

      field -- Select field using field id(s) or field name(s).
              default: ''=all fields
              If field string is a non-negative integer, it is assumed a
                field index,  otherwise, it is assumed a field name
              field='0~2'; field ids 0,1,2
              field='0,4,5~7'; field ids 0,4,5,6,7
              field='3C286,3C295'; field named 3C286 and 3C295
              field = '3,4C*'; field id 3, all names starting with 4C
      spw -- Select spectral window/channels
               type 'help par.selection' for more examples.
             spw='0~2,4'; spectral windows 0,1,2,4 (all channels)
             spw='&lt;2';  spectral windows less than 2 (i.e. 0,1)
             spw='0:5~61'; spw 0, channels 5 to 61, INCLUSIVE
             spw='*:5~61'; all spw with channels 5 to 61
             spw='0,10,3:3~45'; spw 0,10 all channels, spw 3, channels 3 to 45.
             spw='0~2:2~6'; spw 0,1,2 with channels 2 through 6 in each.
             spw='0:0~10;15~60'; spectral window 0 with channels 0-10,15-60
                       NOTE ';' to separate channel selections

      timerange  -- Select data based on time range:
              default = '' (all); examples,
              timerange = 'YYYY/MM/DD/hh:mm:ss~YYYY/MM/DD/hh:mm:ss'
              Note: if YYYY/MM/DD is missing date defaults to first day in data set
              timerange='09:14:0~09:54:0' picks 40 min on first day
              timerange= '25:00:00~27:30:00' picks 1 hr to 3 hr 30min on NEXT day
              timerange='09:44:00' pick data within one integration of time
              timerange='&gt;10:24:00' data after this time
      uvrange -- Select data within uvrange (default units meters)
              default: '' (all); example:
              uvrange='0~1000klambda'; uvrange from 0-1000 kilo-lambda
              uvrange='&gt;4klambda';uvranges greater than 4 kilo lambda

      antenna -- Select data based on antenna/baseline
              default: '' (all, including auto-correlations, if present)
              If antenna string is a non-negative integer, it is assumed an
                antenna index, otherwise, it is assumed as an antenna name
              antenna='5&amp;6'; baseline between antenna index 5 and index 6.
              antenna='!ea02'; exclude EVLA antenna 2.
              antenna='ea13;!ea22'; EVLA antenna 13, excluding antenna 22.
              antenna='VA05&amp;VA06'; baseline between VLA antenna 5 and 6.
              antenna='5&amp;6;7&amp;8'; baselines with indices 5-6 and 7-8
              antenna='5'; all baselines with antenna index 5
              antenna='05'; all baselines with antenna number 05 (VLA old name)
              antenna='5,6,10'; all baselines with antennas 5,6,10 index numbers
              NB: For explicit selections, use a single ampersand (&amp;) to
              select only cross-correlations among the specified antennas, 
              double ampersands (&amp;&amp;) to select cross- and
              auto-correlations among the specified antennas, and
              triple ampersands (&amp;&amp;&amp;) to select only
              auto-correlations.  E.g.:
              antenna='*&amp;'; selects all cross-correlation baseline
                            (excludes all auto-correlations)
              antenna='*&amp;&amp;&amp;'; selects all auto-correlation baselines
                              (excludes all cross-correlations)
              antenna='1&amp;&amp;1,2,3'; selects baselines 1-1 (auto), 1-2,1-3 (cross)
              antenna='VA05&amp;&amp;&amp;'; selects the VA05 autocorrelation
              See the link noted above for more information.
      scan -- Scan numbers or ranges.
              default: ''  (all scans)
              scan='1,2,6,43'; scans 1, 2, 6, and 43
              scan='3~14'; scans 3 through 14, inclusive
      correlation -- Select by correlation (polarization when plotting cal tables)
                default: ''  (all correlations/polarizations)
                For measurement sets: 'RR','RL','LR','LL','XX','XY','YX','YY'
                For cal tables: 'R','L','RL','X','Y','XY','/' (for ratio plots)
                or any comma-separated combination;
                use basis (R/L or X/Y) appropriate to the table
      array -- Select the array id
               default: ''  (all array ids)
      observation -- Select by observation ID(s).
                     default: ''-->all;
                     observation='0' (select obsID 0)
      intent -- Select observing intent  
                default: ''  (no selection by intent)  
                intent='*BANDPASS*'  (selects data labelled with  
                    BANDPASS intent)
      feed -- Select by feed IDs
              default: '' (all feeds)
              feed='1~2'
      msselect -- Optional TaQL data selection

    averagedata -- data averaging parameters flag
                   default: True   (reveals expandable parameters
                                    described below)
      &gt;&gt;&gt; averagedata expandable parameters
        avgchannel -- average over channel?  either blank for none, or a value
                      in channels.
                      default: '' (no channel averaging).
        avgtime -- average over time?  either blank for none, or a value in
                   seconds.
                   default: '' (no time averaging).
        avgscan -- average over scans?  only valid if time averaging is turned
                   on.
                   default: False.
        avgfield -- average over fields?  only valid if time averaging is
                    turned on.
                    default: False.
        avgbaseline -- average over selected baselines; mutually 
                       exclusive with avgantenna.
                       default: False.  (no averaging over baseline)
        avgantenna -- form per-antenna averages; mutually exclusive with
                      avgbaseline.
                      default: False.   (no per-antenna averaging)
        avgspw -- average over selected spectral windows?
                  default: False.  (no average of spectral windows)
        scalar -- scalar averaging?
                  default: False  (i.e., do vector averaging)
    
    transform -- apply various transformations on data for plotting
                 default: True
      &gt;&gt;&gt; transform expandable parameters
        freqframe -- the coordinate frame in which to render frequency and velocity axes
                 default: ''  (unspecified: will use frame in which data were taken)
                 options: LSRK, LSRD, BARY, GEO, TOPO, GALACTO, LGROUP, CMB
        restfreq -- the rest frequency to use in velocity conversions (MHz)
                 default: '' (use spw central frequency and show relative velocity)
                 example: '22235.08MHz'
        veldef -- the velocity definition to use
                 default: 'RADIO'
                 options: 'RADIO','OPT','TRUE'
        shift -- adjust phase according to a phase center shift [dx,dy] (arcsec)
                 NB: the phase shift in plotms is an approximate transformation
                 default: [0,0]  (no shift)

    extendflag -- have flagging extend to other data points?
                  default: False.
      &gt;&gt;&gt; extendflag expandable parameters
        extcorr -- extend flags based on correlation? 
                   default: False.
        extchannel -- extend flags based on channel?

    iteraxis -- axis upon which iterate plots (one plot per page, for now)
                default: '' (no iteration)
                options: 'scan','field','spw','baseline','antenna','time','corr',''
      &gt;&gt;&gt; iteraxis expandable parameters
        xselfscale -- When True, iterated plots have a common x-axis range (scale).
        yselfscale -- When True, iterated plots have a common y-axis range (scale).
                      default: false, which will scale all plots individually
        xsharedaxis -- Iterated plots on a grid share a common external x-axis per column (must also set xselfscale=True and gridcols>1) 
                      default: false, each plot will have its own x-axis.
        ysharedaxis -- Iterated plots on a grid share a common external y-axis per row (must also set yselfscale=True and gridrows>1)
                      default: false, each plot will have its own y-axis.              

    customsymbol -- If true, use a custom symbol for drawing unflagged points
                    default: False
      &gt;&gt;&gt; customsymbol expandable parameters
        symbolshape -- If true, use a custom shape to draw unflagged symbols
                       default: 'autoscaling' (ignores symbolsize)
                       options: 'autoscaling', 'circle', 'square', 'diamond', 'pixel', 'nosymbol'
        symbolsize -- size of the unflagged symbols in pixels
                      default: 2
        symbolcolor -- color to use for unflagged symbols; can be a RGB hex code or a color name
                       default: '0000ff'
                       example: 'purple'
        symbolfill -- type of fill to use for unflagged symbols
                      default: 'fill'
                      options: 'fill', 'mesh1', 'mesh2', 'mesh3', 'nofill'
        symboloutline -- If true, outline unflagged symbols in black

    coloraxis -- axis upon which to colorize the plotted points
                options (= indicates synonyms):
                    'scan',  'field',  'spw',  'antenna1'='ant1',  'antenna2'='ant2',
                    'baseline',  'channel'='chan',  'corr'='correlation', 'time', 
                    'observation', 'intent'
                default: ''  (use a single color for all points)

    customflaggedsymbol -- If true, use a custom symbol for drawing flagged points
                           default: False
      &gt;&gt;&gt; customflaggedsymbol expandable parameters
        symbolshape -- If true, use a custom shape to draw flagged symbols
                       default: 'nosymbol'
                       options: 'autoscaling', 'circle', 'square', 'diamond', 'pixel', 'nosymbol'
        symbolsize -- size of the flagged symbols in pixels
                      default: 2
        symbolcolor -- color to use for flagged symbols; can be a RGB hex code or a color name
                       default: '0000ff'
                       example: 'purple'
        symbolfill -- type of fill to use for flagged symbols
                      default: 'fill'
                      options: 'fill', 'mesh1', 'mesh2', 'mesh3', 'nofill'
        symboloutline -- If true, outline flagged symbols in black

    plotrange -- manual plot axis ranges: [xmin,xmax,ymin,ymax]
                 Does not affect data selection.
                 default: []; both axes will be autoscaled according
                 to the ranges found in the selected data
                 If xmin=xmax (or ymin=ymax) then that axis will
                 be autoscaled, e.g.:
                 [0,0,-2.0,14.0]; autoscale the xaxis, and use 
                                  ymin=-2.0, ymax=14.0

    title  -- title along top of plot (called "canvas" in some places)
    titlefont -- plot title font size
                 default: 0 (autosize depending on grid)
    xlabel -- text to label horizontal axis, with formatting using '%%'
    xaxisfont -- x-axis font size
                 default: 0 (autosize)
    ylabel -- text to label horizontal axis, with formatting using '%%' 
    yaxisfont -- y-axis font size
                 default: 0 (autosize)
    
    
    showmajorgrid  -- show major grid lines 
                  default: False
      &gt;&gt;&gt;  showmajorgrid expandable parameters
        majorwidth  -- line width in pixels of major grid lines
        majorstyle  -- major grid line style: solid dash dot none
        majorcolor  -- color in hex code of major grid lines

    showminorgrid  -- show minor grid lines
                  default: False
      &gt;&gt;&gt;  showminorgrid expandable parameters
        minorwidth  --  line width in pixels of minor grid lines
        minorstyle  --  minor grid line style: solid dash dot none
        minorcolor  --  color in hex code of minor grid lines

    plotfile -- name of plot file to save automatically
                default: ''  (i.e., draw an interactive plot in the gui)
      &gt;&gt;&gt; plotfile expandable parameters
        expformat -- export format type; if 'txt' is used an ASCII dump of the plotted points is generated (also available in the export tab)
                     default:  ''   (plotfile extension will be used)
                     options: 'jpg', 'png', 'ps', 'pdf', 'txt'
        verbose -- when export format is 'txt', print metadata for x and y values
                   default: True 
        exprange -- pages to export for iteration plots
                    default:   ''
                    options: 'current', 'all'             
        highres -- use high resolution in exported plot 
                   default: False (use screen resolution)
        dpi -- DPI of exported plot
               default: -1 (not set)
        width -- width of exported plot
                 default: -1 (not set)
        height -- height of exported plot
                  default: -1 (not set)
        overwrite -- overwrite plot file if it already exists
                     default: False
      
    callib -- calibration library string, list of strings, or filename
              default: '' 
    
    showgui - Whether or not to display the plotting GUI
              default: True
              
    headeritems -- append header items specific to this plot to the current list
                of page header items.
                Comma-separated string of header item selection keywords.
                Allowed keywords: 'obsdate','obstime','filename','projid',
                                  'targname','targdir','telescope','observer',
                                  'ycolumn'
                default: ''
                example: 'filename,projid,targname'

<!--

        extspw - extend flags based on spw?
                  default: False.
        extantenna - extend flags based on antenna?  should be either blank,
                      'all' for all baselines, or an antenna-based value.
                      default: ''.
        exttime - extend flags based on time (within scans)?
                   default: False.
        extscans - extend flags based on scans?  only valid if time extension
                    is turned on.
                    default: False.
        extfield - extend flags based on field?  only valid if time extension
                    is turned on.
                    default: False.
    

    plotxycomp - use plotxy compliance parameters?  WARNING: if used,
                  subparameters will override their corresponding plotms
                  parameter values.
                  default: False.
      &gt;&gt;&gt; plotxycomp expandable parameters
        datacolumn - maps to xdatacolumn and ydatacolumn.
                      default: 'data'.
        timebin - maps to avgtime.
                   default: '0'.
        crossscans - maps to avgscan.
                      default: False.
        crossbls - maps to avgbaseline.
                    default: False.
        width - maps to avgchannel and/or avgspw.  'all' is ignored, 'allspw'
                 sets avgspw to true, any other value is set for avgchannel.
                 default: '1'.
        extendcorr - maps to extcorr.  'half' is mapped to 'poln-dep'.
                      default: ''.
        extendchan - maps to extchannel.  '' means False, 'all' means True.
                      default: ''.
        extendspw - maps to extspw.  '' means False, 'all' means True.
                     default: ''.
        extendant - maps to extantenna.  '' means False, 'all' means True.
                     default: ''.
        extendtime - maps to exttime and/or extscans and/or extfield.  ''
                      means False for all, 'all' means True for exttime, 'scan'
                      means True for exttime and extscans, 'field' means True
                      for exttime and extfield.
                      default: ''.
-->

</example>

</task>

<!--
###############################################################################
Unimplemented parameters from plotxy in plotms
* iteration
* feed
* averagemode
* crossarrays
* stackspw
* restfreq
* frame
* doppler
* subplot
* plotsymbol
* plotcolor
* markersize
* linewidth
* plotrange
* multicolor
* selectplot
* overplot
* newplot
* clearpanel
* skipnrows
* title
* xlabels
* ylabels
* fontsize
* windowsize
* showflags
* interactive
* figfile
###############################################################################
-->

</casaxml><|MERGE_RESOLUTION|>--- conflicted
+++ resolved
@@ -735,20 +735,12 @@
    </param>
    
    <param type="bool" name="xsharedaxis" subparam="true">
-<<<<<<< HEAD
-	   <description>Iterated plots on a grid share a common external x-axis per column. Must also set xselfscale=True and gridrows>1.</description>
-=======
        <description>Iterated plots on a grid share a common external x-axis per column. Must also set xselfscale=True and gridrows>1.</description>
->>>>>>> b306a6c4
        <value>False</value>
    </param>
 
    <param type="bool" name="ysharedaxis" subparam="true">
-<<<<<<< HEAD
-	   <description>Iterated plots on a grid share a common external y-axis per row. Must also set yselfscale=True and gridcols>1.</description>
-=======
        <description>Iterated plots on a grid share a common external y-axis per row. Must also set yselfscale=True and gridcols>1.</description>
->>>>>>> b306a6c4
        <value>False</value>
    </param>
 
