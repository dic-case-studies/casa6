--- conflicted
+++ resolved
@@ -4323,19 +4323,13 @@
     	rownr_t nrowsToDelete = ddiCols.nrow()-nspws_p;
     	if (nrowsToDelete > 0)
     	{
-<<<<<<< HEAD
-        	uInt rownr = ddiCols.nrow()-1;
+            rownr_t rownr = ddiCols.nrow()-1;
             Vector<rownr_t> rowsToDelete(nrowsToDelete);
-        	for(uInt idx=0; idx<nrowsToDelete; idx++)
-=======
-        	rownr_t rownr = ddiCols.nrow()-1;
-            Vector<casacore::rownr_t> rowsToDelete(nrowsToDelete);
-        	for(rownr_t idx=0; idx<nrowsToDelete; idx++)
->>>>>>> b5fabe83
-        	{
-        		rowsToDelete(idx) = rownr;
-        		rownr -= 1;
-        	}
+            for(rownr_t idx=0; idx<nrowsToDelete; idx++)
+            {
+                rowsToDelete(idx) = rownr;
+                rownr -= 1;
+            }
 
         	ddiTable.removeRow(rowsToDelete);
     	}
