//# MsAverager.cc: Implementation of MsAverager.h
//# Copyright (C) 1996,1997,1998,1999,2000,2002,2003
//# Associated Universities, Inc. Washington DC, USA.
//#
//# This library is free software; you can redistribute it and/or modify it
//# under the terms of the GNU Library General Public License as published by
//# the Free Software Foundation; either version 2 of the License, or (at your
//# option) any later version.
//#
//# This library is distributed in the hope that it will be useful, but WITHOUT
//# ANY WARRANTY; without even the implied warranty of MERCHANTABILITY or
//# FITNESS FOR A PARTICULAR PURPOSE.  See the GNU Library General Public
//# License for more details.
//#
//# You should have received a copy of the GNU Library General Public License
//# along with this library; if not, write to the Free Software Foundation,
//# Inc., 675 Massachusetts Ave, Cambridge, MA 02139, USA.
//#
//# Correspondence concerning AIPS++ should be addressed as follows:
//#        Internet email: aips2-request@nrao.edu.
//#        Postal address: AIPS++ Project Office
//#                        National Radio Astronomy Observatory
//#                        520 Edgemont Road
//#                        Charlottesville, VA 22903-2475 USA
//#
//# $Id$
//----------------------------------------------------------------------------


#include <msvis/MSVis/SelectAverageSpw.h>
#include <msvis/MSVis/MsAverager.h>
#include <casa/Exceptions/Error.h>
#include <casa/Arrays/ArrayMath.h>
#include <casa/Arrays/Slice.h>
#include <casa/OS/Timer.h>
#include <casa/iomanip.h>

#include <graphics/X11/X_enter.h>
#include <stdio.h>
#include <stdlib.h>
#include <errno.h>
#include <iostream>
#include <iomanip>
#include <cmath>
#include <graphics/X11/X_exit.h>

#define LOG2 0

#if LOG2
#define IfLog2(x) x
#else
#define IfLog2(x) /*x*/
#endif

using namespace casacore;
namespace casa { 

const String MsAverager::clname = "MsAverager";

const String MsAverager::DataColumn[] = {"DATA", "CORRECTEDDATA", 
                                         "MODELDATA", "RESIDUAL"};

MsAverager::MsAverager(MS* ms, OutputMode mode) {
   aveOK = false;

   //log = SLog::slog();
   reset(ms, mode);
}

void MsAverager::reset(MS* ms, OutputMode mode) {
   //cout << "MS=" << *ms << endl;
   aveOK = false;
   outputMode = mode;

   if (!ms) {
	   LogIO os(LogOrigin("MsAverager", "reset"));
	   os << LogIO::WARN << "Could not reset MsAverager: input MS is NULL" << LogIO::POST;
      //SLog::slog()->out("Could not reset MsAverager: input MS is NULL",
                //"MsAverager", clname, LogMessage::WARN, true);    
      return;
   }

   //SLog::slog()->out(String("Number of selected rows is ") + 
    //             String::toString(ms->nrow()),
     //           "MsAverager", clname, LogMessage::DEBUG1);    

   pMS = ms;
   vs = 0;
   pAveBuff = 0;

   spw.resize(0);

   //Block<int> sort(4);
   //sort[0] = MS::DATA_DESC_ID;
   //sort[1] = MS::FIELD_ID;
   //sort[2] = MS::TIME;
   //sort[3] = MS::ARRAY_ID;

   //Matrix<Int> allChannels;
   //Double intrvl = 2;
   //vs = new VisSet(*pMS, sort, allChannels, intrvl);

   TableDesc td = pMS->tableDesc();
   String aveTable=String("casapy.scratch-0.table");
   if (!Table::isOpened(aveTable)) {
      SetupNewTable aveSetup(aveTable, td, Table::Scratch);
      StManAipsIO stm;
      aveSetup.bindAll(stm);

      //if (mspointer!=NULL) delete mspointer;
      //mspointer=0;
      //MS* mspointer= SubMS::setupMS(aveTable, 10, 4, "VLA");
      //aMS=*mspointer;

   aMS = MS();
      aMS = MS(aveSetup, 0, false);
      msc = new MSColumns(aMS);
      //cout << "---aMS=" << aMS << endl;
   }

   msName = pMS->tableName(); 
   //msdv = new MSDerivedValues;
   //msdv->setMeasurementSet(*pMS);
   //msdv->setVelocityReference(MDoppler::RADIO);
   //msdv->setFrequencyReference(MFrequency::LSRK);
}

MsAverager::~MsAverager() {
   cleanup();
}

void MsAverager::cleanup() {
   if (pMS) {
      //delete pMS;
      pMS = 0;
   }
   if (vs) {
      //delete vs;
      vs = 0;
   }
   if (msc) {
      //delete msc;
      msc = 0;
   }
   if (pAveBuff) {
      //delete pAveBuff;
      pAveBuff = 0;
   }  
}


void MsAverager::setAverager(
                   const Matrix<Int>& cList,
                   const Matrix<Int>& bls,
                   Double aveT, Int aveC, 
                   const String& col,
                   const String& aveM,
                   const Bool& aveF,
                   const Bool& crossscan,
                   const Bool& crossbline,
                   const Bool& crossarray,
                   const Bool& aveVelo,
                   const String& restfre,
                   const String& fram,
                   const String& doppl) {
    String fnname = "average";
    //static uInt loop = 0;

    for (Int i = aMS.nrow() - 1; i >= 0; i--) {
       aMS.removeRow(i);
    }
    //cout << "aMS rows=" << aMS.nrow() << endl;
    //showColumnNames();
    LogIO os(LogOrigin("MsAverager", "setAverager"));
    if (upcase(col)=="MODEL")
    if (!hasColumn("MODEL_DATA")) {
       os << LogIO::WARN << "The MS does not have MODEL_DATA column" << LogIO::POST;
       return;
    }
    if (upcase(col)=="CORRECTED")
    if (!hasColumn("CORRECTED_DATA")) {
       os << LogIO::WARN << "The MS does not have CORRECTED_DATA column" << LogIO::POST;
       return;
    }
    if (upcase(col)=="RESIDUAL") {
    if (!hasColumn("CORRECTED_DATA")) {
       os << LogIO::WARN << "The MS does not have CORRECTED_DATA column" << LogIO::POST;
       return;
    }
    if (!hasColumn("MODEL_DATA")) {
       os << LogIO::WARN << "The MS does not have MODEL_DATA column" << LogIO::POST;
       return;
    }
    }
       
    column = col;
    if (column == "CORRECTED") {
       column = "CORRECTEDDATA";
    }
    if (column == "MODEL") {
       column = "MODELDATA";
    }
    if (column == "RESIDUAL") {
       column = "RESIDUAL";
    }

    crossSpws = false;
    if (aveC==1234567) {
        crossSpws = true;
    }

    Matrix<Int> allChannels;
    Double intrvl = 2;
    if (crossSpws) {
       //cout << "crossSpws=true sort by time" << endl;
       Block<int> sort(2);
       sort[0] = MS::TIME;
       //sort[1] = MS::FIELD_ID;
       sort[1] = MS::DATA_DESC_ID;
       //sort[3] = MS::ARRAY_ID;
       vs = new VisSet(*pMS, sort, allChannels, intrvl);
    }
    else {    
       //cout << "crossSpws=false sort by spw" << endl;
       Block<int> sort(4);
       sort[0] = MS::DATA_DESC_ID;
       sort[1] = MS::FIELD_ID;
       sort[2] = MS::TIME;
       sort[3] = MS::ARRAY_ID;
       vs = new VisSet(*pMS, sort, allChannels, intrvl);
    }
    
    aveFlag = aveF;
    aveMode = aveM;
    aveChan = aveC;
    aveTime = aveT;
    crossScans = crossscan;
    crossBlines = crossbline;
    crossArrays = crossarray;
    aveVel = aveVelo;
    sorryVel = true;

    baselines.resize(bls.shape()[0], bls.shape()[1]);
    baselines = bls;

    restfreq = restfre;
    frame = fram;
    doppler = doppl;

    //cout 
    //     << "aveFlag=" << aveFlag << " aveMode=" << aveMode
    //     << " aveChan=" << aveChan << " aveTime=" << aveTime 
    //     << " aveC=" << aveC << " crossScans=" << crossscan 
    //     << " crossBlines=" << crossbline
    //     << " crossArrays=" << crossarray 
    //     << " crossSpws=" << crossSpws
    //     << " aveVel=" << aveVel 
    //     << " baselines=" << baselines 
    //     << " restfreq=" << restfreq 
    //     << " frame=" << frame
    //     << " doppler=" << doppler
    //     << endl;

    nAvePol = -1;
    if (aveChan < 1)
       aveChan = 1;
    if (aveTime < 0)
       aveTime = 0;

    msRow = 0;

    //showColumnNames();
    //if (!hasColumn(upcase(col))) {
    //   cout << "The MS does not have '" + col + "' column" << endl;
    //   return;
    //}

    //if (aveMode == "SCALAR" &&
    //    !((isDataColumn(xcol) && xval == "AMP") || 
    //      (isDataColumn(ycol) && yval == "AMP"))) {
    // SLog::slog()->out("Scalar everage is for amplitude of visibility only",
    //                 fnname, clname, LogMessage::WARN); 
    //    return;
    //}

    if (aveTime == 0 && aveChan == 1) {
        //SLog::slog()->out("No averaging", 
                          //fnname, clname, LogMessage::NORMAL5); 
        aveOK = false;
        return;
    }

    try {
       VisIter& vi(vs->iter());
       VisBuffer vb(vi);

       //aveRow = 0;

       Int iChunk = 0;  //count the total number of chunks
       Int iIter = 0;   //count the total number of iterations
       Int iRow = 0;    //count the total number of input rows

       Int corrs = -1;
       Int chans = -1;
       Int corrChange = 0;
       Int chanChange = 0;
       //cout << "before checking the shape" << endl;
       vi.origin();
       for (vi.originChunks(); vi.moreChunks(); vi.nextChunk()) {
         for (vi.origin(); vi.more(); vi++) {
            //cout << "corrs=" <<  vi.nCorr()
            //   << " chans=" << vb.nChannel() << endl;
            if (corrs != vi.nCorr()) {
               corrs = vi.nCorr();
               corrChange++;
            }
            if (chans != vb.nChannel()) {
               chans = vb.nChannel();
               chanChange++; 
               //cout << "chanChange=" << chanChange << endl;
            }
         }
       }
       //cout << "after checking the shape" << endl;
       if (chanChange > 1 || corrChange > 1) {
	  LogIO os(LogOrigin("MsAverager", "setAverager"));
	  os << LogIO::WARN << "Average over variable shape of "
             << "channel/polarization is not supported" 
	     << LogIO::POST;
          aveOK = false;
          return;
       }

       Int nChan = vb.nChannel();
       aveChan = max(1, aveChan);
       aveChan = min(aveChan, nChan);

       nAveChan = 
           SAS::selectAverageChan(pMS, cList, spw, aveChan);
       //SAS::showSASC(spw);
       //cout << "nAveChan=" << nAveChan << endl;

       SAS::chanMap(aveChanMap, spw);
       //cout << "aveChanMap=" << aveChanMap ;
      
       aveRowMap.resize(pMS->nrow(), 3);
       //pMS->antenna().nrow() = vs->numberAnt()
       //due to the baseline/antenna selection, not all the 
       //antenna present in the pMS 
       //Int nAnt = (pMS->antenna().nrow());//vs->numberAnt();
       //cout << "nAnt=" << nAnt << endl;

       Int nAnt = baselines.shape()[0];
       nAntenna = nAnt;
       //cout << "nAnt=" << nAnt << endl;

       aveTime = max(0.01, aveTime);
       //cout << "aveTime=" << aveTime << endl;
       vi.setInterval(aveTime);

       nAveTime = 0;    //number of bins of time averaged buffer
       Int nTime = 0;   //number of integrations in the current cumulating bin 
       nAveRow = 0;

       Vector<Double> curTime;
       //Vector<Int> ant1;
       //Vector<Int> ant2;

       Double bufTime = -1;
       Bool newTime = true;

       Double sumTime = 0.;
       Double nextTime = -1;
       Int nTotalTime = 0;
      
       Int bufField = -1;
       Bool newField = true;

       Int bufScan = -1;
       Bool newScan = true;
 
       Int bufArray = -1;
       Bool newArray = true;

       Int bufDesc = -1;
       Bool newDesc = true;

       //timer for profile - cumulate time for patAveTable 
       //double usr = 0.;
       //double rea = 0.;
       //double sys = 0.;
       //Timer tmr2;
       //

       //timer for the total averaging time
       Timer tmr3;
       vi.origin();
       for (vi.originChunks(); vi.moreChunks(); vi.nextChunk()) {
#if LOG2
         cout << ">>>>>>>>>chunk=" << iChunk << endl;
#endif

         for (vi.origin(); vi.more(); vi++) {
            if (nAvePol == -1)
               nAvePol = vi.nCorr();

            if (nAvePol != vi.nCorr())
               cout << "nAvePol=" << nAvePol << endl;

            vi.time(curTime);
            //vi.antenna1(ant1);
            //vi.antenna2(ant2);

            Int nRow = curTime.nelements();
            //Int nRow = vi.nRow();
       	    //Int nRow = vb.nRow();

#if LOG2 
            cout << ">>>>>>iIter=" << iIter << " nRow=" << nRow << endl;
            cout << std::setprecision(12);
#endif

            Cube<Complex>& vc = vb.visCube();
            if (!upcase(column).compare("CORRECTEDDATA") ||
                !upcase(column).compare("CORRECTED_DATA")) {
               vc = vb.correctedVisCube();
            }
            if (!upcase(column).compare("MODELDATA") ||
                !upcase(column).compare("MODEL_DATA")) {
               vc = vb.modelVisCube(); 
            }
            if (!upcase(column).compare("RESIDUAL") ||
                !upcase(column).compare("CORRECTEDMODEL_DATA")) {
               vc = vb.correctedVisCube() - vb.modelVisCube();
            }
            Int i1, i2, i3;
            vc.shape(i1, i2, i3);
            //cout << "i1=" << i1 << " i2=" << i2 << " i3=" << i3 << endl;
            Cube<Complex> aveV(i1, nAveChan, 1); 
            Cube<Bool> aveF(i1, nAveChan, 1); 
            
            Int field = vb.fieldId();
            Int arry = vb.arrayId();

<<<<<<< HEAD
            auto rowNumber = vb.rowIds();
=======
            Vector<casacore::rownr_t> rowNumber = vb.rowIds();
>>>>>>> 52ae56e6
            //cout << "rowIds=" << rowNumber << endl;
            for (int row = 0; row < nRow; row++) {
               //skip flagged rows when selecting good data
               //this is done to make sure for good data average
               //each timebin start with good data
               while(row < nRow && vb.flagRow()(row) && aveFlag == 0) { 
                  row++;
               };
               if (row == nRow) 
                  break;

               //skip rows that are not in the selected spw
               Int dId = vi.dataDescriptionId();
               Int spwSelected = SAS::spwByDesc(dId, spw);
               while (row < nRow && spwSelected == -1) {
                     row++;
               } 
               //cout << "row=" << row 
               //     << " spwSelected=" << spwSelected << endl;
               if (row == nRow) 
                  break;

               //should not be, but careful
               if (spwSelected == -1)
                  spwSelected = 0;

               //cout << "row=" << row << " nRow=" << vb.nRow()
               //     << " dId=" << dId << endl;  

               //Double thisTime = curTime(row);
               Double thisTime = vb.time()(row);
               newTime = (thisTime - bufTime > aveTime - 0.005);
               //cout << "thisTime=" << std::setprecision(20) << thisTime 
               //     << " bufTime=" << bufTime << endl;


               newField = field - bufField;
               newArray = arry - bufArray;

               Int scan = vb.scan()(row);
               newScan = (scan - bufScan);

               newDesc = (dId - bufDesc); 

               //if (newDesc)
               //   cout << "newDesc=" << dId << endl;

               if (newField || (!crossScans && newScan) || 
                   newTime || (!crossArrays && newArray) || 
                              (!crossSpws && newDesc)) {

                     if (nTotalTime > 0)
                         sumTime /= nTotalTime;
                     //cout << "-nTotalTime=" << nTotalTime 
                     //     << " sumTime=" << sumTime << endl;

                     //tmr2.mark();
                     if (outputMode == MsAverager::TableMS)
                        putAveTable(bufTime, bufField, bufScan, bufArray, 
                                    bufDesc, *pAveBuff, nTime, sumTime);
                     else
                        putAveBuffer(bufTime, bufField, bufScan, bufArray,
                                     *pAveBuff, nTime); 
                     //usr += tmr2.user();
                     //rea += tmr2.real();
                     //sys += tmr2.system();
   
                     if (pAveBuff) {
                        delete pAveBuff;
                        pAveBuff = 0;
                     }
   
                     bufTime = thisTime;
                     bufField = field;
                     bufScan = scan;
                     bufArray = arry;
                     bufDesc = dId;
                     
                     pAveBuff = new VisBuffer;
                     initAveBuffer(bufTime, *pAveBuff, nAnt, nAveChan);
                     nAveTime++;
                     nTime = 0;
                     sumTime = 0;
                     nTotalTime = 0;
               }

               if (nextTime != thisTime) {
                  sumTime += (thisTime - bufTime);
                  nTotalTime++;
               }

               //cout << "row=" << row << " thisTime=" 
               //     << std::setprecision(12) << thisTime
               //     << " bufTime=" << bufTime 
               //     << " sumTime=" << sumTime 
               //     << " nTime=" << nTime << endl;
               
               Int ant1 = vb.antenna1()(row);
               Int ant2 = vb.antenna2()(row);

               Int orow = baselineRow(ant1, ant2);
               if (orow < 0)
                  continue;

               //Int orow = baselineRow(nAnt, ant1, ant2);
               //cout << "row=" << row << " orow=" << orow 
               //     << " nAnt=" << nAnt   
               //     << " ant1=" << ant1 << " ant2=" << ant2 << endl;
               //aveBuff.antenna1()(orow) = ant1;
               //aveBuff.antenna2()(orow) = ant2;

               pAveBuff->time()(orow) = bufTime;
               pAveBuff->feed1()(orow) = vb.feed1()(row);
               //pAveBuff->feed2()(orow) = vb.feed2()(row);

               Complex xxx = 0.;
               
               //cout << "flagrow=" << vb.flagRow()(row) << endl; 
               //showVisRow(vc, row);
               //cout << vb.flagCube();

               Int sw = SAS::spwIndexByDesc(dId, spw);
               if (sw < 0) sw = 0;
               pAveBuff->sigma()(orow) = spw(sw).rFreq;

               if (aveFlag) {
                  //select flagged

                  //init every cell unflagged
                  for (Int pol = 0; pol < nAvePol; pol++) {
                     for (Int chn = 0; chn < nAveChan; chn++) {
                        aveV(pol, chn, 0) = 0.;
                        aveF(pol, chn, 0) = 0;               
                     }
                  }

                  if (vb.flagRow()(row)) {
                     //row flagged = everyone is flagged, should select
                     //cout << "flagged row" << endl;
                   
                     for (Int pol = 0; pol < nAvePol; pol++) {

                        xxx = 0.;
                        Int p = 0;
                        Int chn = 0;
                           
                        Int sChan = 0; 
                        for (chn = 0; chn < Int(spw(sw).chans.size()); chn++) {

                           Int chNum = spw(sw).chans(chn);
                           p++;
                           if (aveMode == "SCALAR") {
                              xxx += Complex(fabs(vc(pol, chNum, row)),0.0);
                           }
                           else {
                              xxx += vc(pol, chNum, row);
                           }
                           if (p == aveChan) {
                              aveV(pol, sChan, 0) = xxx / p;
                              aveF(pol, sChan, 0) = 1;
                              xxx = 0;
                              p = 0;
                              sChan++;   
                           }
                        }
                        if (p > 0) {
                           aveV(pol, sChan, 0) = xxx / p;
                           aveF(pol, sChan, 0) = 1;
                        }
                        sChan++;
                     }
                  }
                  else {
                     //only select flagged ; 
                     //cout << " not row flagged" << endl;
                     for (Int pol = 0; pol < nAvePol; pol++) {

                        xxx = 0.;
                        Int p = 0;
                        Int sx = 0; 
                        Int chn = 0;

                        Int sChan = 0;
                        for (chn = 0; chn < Int(spw(sw).chans.size()); chn++) {
   
                           Int chNum = spw(sw).chans(chn);
                           p++;
                           if (vb.flagCube()(pol, chNum, row)) {
                              if (aveMode == "SCALAR") {
                                 xxx += Complex(fabs(vc(pol, chNum, row)),0.0);
                              }
                              else {
                                 xxx += vc(pol, chNum, row);
                              }
                              sx++;
                           }
                           if (p == aveChan) {
                              if (sx > 0) {
                                 aveV(pol, sChan, 0) = xxx / sx;
                                 aveF(pol, sChan, 0) = 1;
                              }
                              xxx = 0;
                              p = 0;
                              sx = 0;
                              sChan++;   
                           }
                        }
                        if (p > 0) {
                           if (sx > 0) {
                              aveV(pol, sChan, 0) = xxx / sx;
                              aveF(pol, sChan, 0) = 1;
                           }
                           sChan++;
                        }
                     }
                  }
                  //showVisRow(aveV, row);
                  //cout << aveF.xyPlane(0) << endl;
               }
               else {
                  //select non-flagged=good data
                  // cout << "row=" << rowNumber(row) 
                  //      << " flagrow=" << vb.flagRow()(row)
                  //      << " " << vb.flagCube();

                  //init every cell flagged
                  for (Int pol = 0; pol < nAvePol; pol++) {
                     for (Int chn = 0; chn < nAveChan; chn++) {
                        aveV(pol, chn, 0) = 0.;
                        aveF(pol, chn, 0) = 1;               
                     }
                  }

                  if (!vb.flagRow()(row)) {
                     //only select non-flagged
                     for (Int pol = 0; pol < nAvePol; pol++) {

                        xxx = 0.;
                        Int p = 0;
                        Int sx = 0; 

                        Int sChan = 0;
                        Int chn;
                        for (chn = 0; chn < Int(spw(sw).chans.size()); chn++){
   
                           Int chNum = spw(sw).chans(chn);
                           p++;
                           if (!(vb.flagCube()(pol, chNum, row))) {
                              if (aveMode == "SCALAR") {
                                 xxx += Complex(fabs(vc(pol, chNum, row)),0.0);
                              }
                              else {
                                 xxx += vc(pol, chNum, row);
                              }
                              sx++;
                           }
                           if (p == aveChan) {
                              if (sx > 0) {
                                 aveV(pol, sChan, 0) = xxx / sx;
                                 aveF(pol, sChan, 0) = 0;
                              }
                              xxx = 0;
                              p = 0;
                              sx = 0;
                              sChan++;   
                           }
                        }
                        if (p > 0) {
                           if (sx > 0) {
                              aveV(pol, sChan, 0) = xxx / sx;
                              aveF(pol, sChan, 0) = 0;
                           }
                           sChan++;
                        }
                     }
                  }
               }

               //cout << "orow=" << orow << endl;
               //weight is on polarization, should be a vector, but
               //defined in visBuffer as a scalar, good enugh for averaging
               Float wt = vb.weight()(row);
       
               pAveBuff->timeInterval()(orow) += 
                                            vb.timeInterval()(row) * wt;
               RigidVector<Double, 3> wtuvw = vb.uvw()(row) * Double(wt);
               pAveBuff->uvw()(orow) += wtuvw;
               pAveBuff->weight()(orow) += wt;

               for (Int pol = 0; pol < nAvePol; pol++) {
                  for (Int chn = 0; chn < nAveChan; chn++) {
                     //cout << "pol=" << pol << " chn=" << chn 
                     //     << " wt=" << wt
                     //     << " cellFlag=" << aveF(pol, chn, 0) 
                     //     << " aveFlag=" << aveFlag
                     //     << " Buff=" 
                     //     << pAveBuff->visCube()(pol, chn, orow);
                     if (aveF(pol, chn, 0) == aveFlag) {
                        pAveBuff->flagCube()(pol, chn, orow) = aveFlag;
                        // DComplex wtvis = 
                        //                   aveV(pol, chn, 0) * Double(wt);
                        //cout << " aveV=" << wt * aveV(pol, chn, 0) ;
                        pAveBuff->visCube()(pol, chn, orow) += 
                                          wt * aveV(pol, chn, 0);
                        pAveBuff->weightCube()(pol, chn, orow) += wt;
                     }
		     //cout << " ==>" 
		     //	     << pAveBuff->visCube()(pol, chn, orow);
                
                  }
               }
               //showVisRow(pAveBuff->visCube(), orow);
               //showVisRow(aveV, 0);
               //cout << pAveBuff->flagCube().xyPlane(orow); 

               if (crossBlines) 
                  aveRowMap(iRow, 0) = msRow;
               else
                  aveRowMap(iRow, 0) = msRow + orow;
               aveRowMap(iRow, 1) = rowNumber(row);
               aveRowMap(iRow, 2) = spwSelected;
               
               //cout << "row=" << row << " "
               //     << aveRowMap(iRow, 0) << " " 
               //     << aveRowMap(iRow, 1) << " " 
               //     << aveRowMap(iRow, 2) << endl;

               iRow++;
               //cout << "iRow=" << iRow << endl;
            }
            nTime++;
            //showVisRow(vc, 0);
            iIter++;  
            //cout << "nTime=" << nTime << " iIter=" << iIter << endl; 
         }
         iChunk++;  
      }
      tmr3.show("  Averaging:");

      if (nTotalTime > 0)
         sumTime /= nTotalTime;
      //cout << "nTotalTime=" << nTotalTime 
      //    << " sumTime=" << sumTime << endl;

      //tmr2.mark();
      if (outputMode == MsAverager::TableMS)
         putAveTable(bufTime, bufField, bufScan, bufArray, bufDesc, 
                     *pAveBuff, nTime, sumTime);
      else
         putAveBuffer(bufTime, bufField, bufScan, bufArray,
                     *pAveBuff, nTime);
      //usr += tmr2.user();
      //rea += tmr2.real();
      //sys += tmr2.system();

      if (pAveBuff) {
         delete pAveBuff;
         pAveBuff = 0;
      }
      //showAveMap(aveRowMap, aveChanMap); 

      {
         ostringstream os;
         os << "TOTAL " 
            << "Chunks=" << iChunk << " Iters=" << iIter 
            << " Rows=" << iRow << " nAveTime=" << nAveTime 
            << " nAveChan=" << nAveChan << " nAveRow=" << nAveRow 
            << " nAvePol=" << nAvePol
            << endl;
         //SLog::slog()->out(os, fnname, clname, LogMessage::NORMAL5);
      }

      //cout << "iRow=" << iRow << endl;
      //cout << "pMS->nrow()=" << pMS->nrow() << endl;
      aveRowMap.resize(iRow, 3, true);
      //showAveMap(aveRowMap, aveChanMap); 

      {
         ostringstream os;
         os << aveRowMap;
         //SLog::slog()->out(os, fnname, clname, LogMessage::DEBUG1);
      }

      //cout << "putAveTable:" << setw(11) << rea << " real "
      //   << setw(11) << usr << " user "
      //   << setw(11) << sys << " system" << endl;

   } 
   catch (const AipsError &x) {
      //SLog::slog()->out(String("Error: ") + x.getMesg(),
             //fnname, clname, LogMessage::WARN);
      LogIO os(LogOrigin("MsAverager", "setAverager"));
      os << LogIO::WARN << "Error: "
		   << x.getMesg()
		   << LogIO::POST;
      aveOK = false;
      return ;
   }
   //catch (...) {cout << "problem------" << endl;}
   aveOK = true;
   return;
}

void MsAverager::putAveTable(Double bufTime, Int bufField, Int bufScan,
                             Int bufArray, Int bufDesc, VisBuffer& aveBuff, 
                             Int nTime, Double timeShift) {
   if (nTime < 1)
      return;

   if (bufTime == -1 && bufField == -1 && bufScan == -1 && bufArray == -1)
      return;


#if LOG2
   cout << " putAveTable: bufTime=" << bufTime
        << " bufField=" << bufField
        << " bufScan=" << bufScan
        << " bufArray=" << bufArray
        << " bufDesc=" << bufDesc
        << " nRow=" << aveBuff.nRow()
        << " nTime=" << nTime
        << " nChannel=" << aveBuff.nChannel() 
        << endl;
#endif
   if (nAveRow < 1)
      nAveRow = aveBuff.nRow();
   //cout << "nAveRow=" << nAveRow << endl;
   //ScalarColumn<Double> timeCol(aMS, "TIME");
   
   //sigma stores refFreq, verify it containing only one nozero value
   Float sigVal = 0;
   Int sigValChange = 0;
   for (Int row = 0; row < nAveRow; row++) {
      Float sig = aveBuff.sigma()(row);  
      if (sig && sig != sigVal) {
         sigVal = sig;
         sigValChange++;
      }
      //cout << "sigma=" << aveBuff.sigma()(row) 
      //     << " row=" << row << endl;
   }
   //cout << "sigValChange=" << sigValChange << endl;
   //
   Vector<Float> refVal(1);
   refVal= sigVal;


   Vector<Complex> frqvel(nAveChan);
   Vector<Complex> sxsave(nAveChan);
   sxsave = 0;
   frqvel = 0;

   Int idx = SAS::spwIndexByDesc(bufDesc, spw);
   if (idx < 0) return;

   //calculate averaged velocities, store into velo 
   Vector<Double> velo(nAveChan);
   
   if (aveVel)
   SAS::averageVelocity(sorryVel, pMS, spw, velo, idx, bufField,
                        restfreq, frame, doppler);
   //cout << "velo=" << velo << " freq=" << spw(idx).aveFreqs << endl;

   for (uInt j = 0; j < spw(idx).aveFreqs.size(); j++) {
      frqvel(j) = Complex(velo(j), spw(idx).aveFreqs(j));
      sxsave(j) = Complex(spw(idx).aveChans(j), spw(idx).sxsChans(j));
   }


   if (crossBlines) { 
      //cout << " crossBlines=true" << endl; 
      aMS.addRow();

      Int tRow = msRow;
      msc->time().put(tRow, bufTime);
      msc->antenna1().put(tRow, aveBuff.antenna1()(0)); 
      msc->antenna2().put(tRow, aveBuff.antenna2()(0)); 

      msc->fieldId().put(tRow, bufField); 
      msc->scanNumber().put(tRow, bufScan); 
      msc->arrayId().put(tRow, bufArray);
      msc->feed1().put(tRow, aveBuff.feed1()(0)); 
      msc->dataDescId().put(tRow, bufDesc);
      //msc->feed2().put(tRow, aveBuff.feed2()(0)); 
      msc->sigma().put(tRow, refVal); 


      Vector<Float> w(nAvePol < 1 ? 1 : nAvePol);
      for (Int row = 0; row < nAveRow; row++) {
         for (Int pol = 0; pol < nAvePol; pol++) {
            for (Int chn = 0; chn < nAveChan; chn++) {
               Float wc  = aveBuff.weightCube()(pol, chn, row);
               if (wc > 0.) {
                  aveBuff.visCube()(pol, chn, row) /= wc;
               } 
               else {
                  aveBuff.visCube()(pol, chn, row) = 0.;
               }
            }
         }

         Float wt = aveBuff.weight()(row);
         if (wt == 0.0f) { 
            w = wt;
            wt = 1;
         }
         else {
            w = wt / nTime;
         }
         aveBuff.weight()(row) = wt;
         aveBuff.uvw()(row) = aveBuff.uvw()(row) * Double(1. / wt);
         aveBuff.timeInterval()(row) /= wt;
      }

      Cube<Complex> blV(nAvePol, nAveChan, 1);
      Cube<Complex> blU(nAvePol, nAveChan, 1);
      Cube<Bool> blF(nAvePol, nAveChan, 1);
      for (Int pol = 0; pol < nAvePol; pol++) {
         for (Int chn = 0; chn < nAveChan; chn++) {
            blV(pol, chn, 0) = 0.;
            blF(pol, chn, 0) = !aveFlag;
         }
      }

      for (Int pol = 0; pol < nAvePol; pol++) {
         for (Int chn = 0; chn < nAveChan; chn++) {
            Int blW = 0;
            for (Int row = 0; row < nAveRow; row++) {
               if (aveBuff.flagCube()(pol, chn, row) == aveFlag) {
                  blV(pol, chn, 0) += 
                     aveBuff.visCube()(pol, chn, row);
                  blW++;
               } 
            }
            if (blW > 0) {
               blV(pol, chn, 0) /= blW;
               blF(pol, chn, 0) = aveFlag;
            }
         }
      }
   
      Int nFlags = 0;
      for (Int pol = 0; pol < nAvePol; pol++) {
         for (Int chn = 0; chn < nAveChan; chn++) {
            if (!blF(pol, chn, 0)) {
               nFlags++;
            }
         }
      }
      if (nFlags)
         msc->flagRow().put(tRow, 0);
      else 
         msc->flagRow().put(tRow, 1);
         
      msc->data().put(tRow, blV.xyPlane(0));
      msc->flag().put(tRow, blF.xyPlane(0));  
      RigidVector<Double, 3> bluvw = aveBuff.uvw()(0) * Double(1.);
      msc->uvw().put(tRow, bluvw.vector());
   
      //showVisRow(blV, 0);
      //showMsRow(msc, tRow);
   
      msc->weight().put(tRow, w);

      for (Int pol = 0; pol < nAvePol; pol++) {
         for (Int chn = 0; chn < nAveChan; chn++) {
            blV(pol, chn, 0) = frqvel(chn);
            blU(pol, chn, 0) = sxsave(chn);
         }
      }
      //msc->modelData().put(tRow, blV.xyPlane(0));
      //msc->correctedData().put(tRow, blU.xyPlane(0));
   
      if (timeShift > 0.) {
         //cout << " bufTime=" << std::setprecision(12) 
         //     << bufTime << " timeShift=" << timeShift << endl;
         msc->time().put(tRow, bufTime + timeShift);
      }
      else {
         msc->time().put(tRow, 
            bufTime + 0.5 * aveBuff.timeInterval()(0) * (nTime - 1));
      }
   }
   else {
   
      //cout << " crossBlines=false" << endl; 
   
      for (Int row = 0; row < nAveRow; row++) {
         for (Int pol = 0; pol < nAvePol; pol++) {
            for (Int chn = 0; chn < nAveChan; chn++) {
               aveBuff.modelVisCube()(pol, chn, row) = frqvel(chn);
               aveBuff.correctedVisCube()(pol, chn, row) = sxsave(chn);
            }
         }
      }
   
      for (Int row = 0; row < nAveRow; row++) {
         
         Int nFlags = 0;
         //Int tFlags = nAvePol * nAveChan;
         for (Int pol = 0; pol < nAvePol; pol++) {
            for (Int chn = 0; chn < nAveChan; chn++) {
               Float wc  = aveBuff.weightCube()(pol, chn, row);
               //flags should be correct, no need to fiddle
               if (wc > 0.) {
                  aveBuff.visCube()(pol, chn, row) /= wc;
               } 
               else {
                  aveBuff.visCube()(pol, chn, row) = 0.;
               }
               if (!aveBuff.flagCube()(pol, chn, row))
                  nFlags++;
               //if (wc > 0)
               //   cout << " wc=" << wc << " row=" << row << " >>>" 
               //   << aveBuff.visCube()(pol, chn, row);
            }
         }

         Int tRow = msRow + row;
         aMS.addRow();
         
         msc->time().put(tRow, bufTime);
         msc->antenna1().put(tRow, aveBuff.antenna1()(row)); 
         msc->antenna2().put(tRow, aveBuff.antenna2()(row)); 
         //cout << "sigma=" << aveBuff.sigma()(row) << " row=" << row << endl;
         msc->sigma().put(tRow, refVal); 
     
   
         if (nFlags)
            msc->flagRow().put(tRow, 0);
         else 
            msc->flagRow().put(tRow, 1);
         
         
         Vector<Float> w(nAvePol < 1 ? 1 : nAvePol);
         Float wt = aveBuff.weight()(row);
         if (wt == 0.0f) { 
            w = wt;
            wt = 1;
         }
         else {
            w = wt / nTime;
         }
         
         msc->flag().put(tRow, aveBuff.flagCube().xyPlane(row));  
         msc->weight().put(tRow, w);
         msc->uvw().put(tRow, (aveBuff.uvw()(row) * Double(1. / wt)).vector());

         //msc->data().put(tRow, aveBuff.visCube().xyPlane(row) / wt);
         msc->data().put(tRow, aveBuff.visCube().xyPlane(row));
         msc->fieldId().put(tRow, bufField); 
         msc->scanNumber().put(tRow, bufScan); 
         msc->arrayId().put(tRow, bufArray);
         msc->feed1().put(tRow, aveBuff.feed1()(row)); 
         msc->dataDescId().put(tRow, bufDesc);
         //msc->feed2().put(tRow, aveBuff.feed2()(row)); 
         //msc->modelData().put(tRow, aveBuff.visCube().xyPlane(row));
   
         if (timeShift > 0.) {
            //cout << " bufTime=" << std::setprecision(12) 
            //     << bufTime << " timeShift=" << timeShift << endl;
            msc->time().put(tRow, bufTime + timeShift);
         }
         else {
            Float itvl = aveBuff.timeInterval()(row) / wt;
            msc->interval().put(tRow, itvl);
            //cout << "interval=" << itvl << endl;
            msc->time().put(tRow, bufTime + 0.5 * itvl * (nTime - 1));
         }
   
         //showVisRow(aveBuff.visCube(), row);
         //showMsRow(msc, tRow);
   
         // the flag and vis for the resulting row  
         //   cout << "row=" << row 
         //        << " flagCube=" << aveBuff.flagCube().xyPlane(row) 
         //        << " visCube=" << aveBuff.visCube().xyPlane(row)
         //        << endl; 
         //msc->modelData().put(tRow, aveBuff.modelVisCube().xyPlane(row));
         //msc->correctedData().put(tRow, aveBuff.correctedVisCube().xyPlane(row));
      }
      
   }

   //MSSpWindowColumns spwColumn(aMS.spectralWindow());
   //ScalarColumn<Int> numCol = spwColumn.numChan();
   //spwColumn.numChan().put(idx, nAveChan); 

   msRow = aMS.nrow();
   //cout << "msRow=" << msRow << endl;
   
   return;
}

void MsAverager::putAveBuffer(Double IfLog2 (bufTime), Int IfLog2 (bufField), Int IfLog2 (bufScan),
                              Int IfLog2 (bufArray), VisBuffer& aveBuff, Int nTime) {
#if LOG2
   cout << " putAveBuffer: bufTime=" << bufTime
        << " bufField=" << bufField
        << " bufScan=" << bufScan
        << " bufArray=" << bufArray
        << " nRow=" << aveBuff.nRow()
        << " nTime=" << nTime
        << " nChannel=" << aveBuff.nChannel() 
        << endl;
#endif

   if (nTime < 1)
      return;

   if (nAveRow < 1)
      nAveRow = aveBuff.nRow();

   for (Int row = 0; row < nAveRow; row++) {

      //aveBuff.time()(row) = bufTime;

      Float wt = aveBuff.weight()(row);
      if (wt == 0.0f) { 
         wt = 1.;
      }

      aveBuff.timeInterval()(row) /= wt;
      aveBuff.uvw()(row) *= 1.0f / wt;
      for (Int pol = 0; pol < nAvePol; pol++) {
         for (Int chn = 0; chn < nAveChan; chn++) {
            aveBuff.visCube()(pol, chn, row) *= 1.0f / wt;
         }
      }
   }


   aveList.push_back(pAveBuff); 

   return;
}

Int MsAverager::baselineRow(const Int& nAnt, const Int& a1, const Int& a2)
{
  Int index;
  index = nAnt * a1 - (a1 * (a1 - 1)) / 2 + a2 - a1;
  if (a1 > a2)
     index = nAnt * a2 - (a2 * (a2 - 1)) / 2 + a1 - a2;
  return index;
}

Int MsAverager::baselineRow(const Int& a1, const Int& a2)
{
  //cout << "bls=" << bls << " bls.shape=" << bls.shape()
  //     << " a1=" << a1 << " a2=" << a2 << endl;
  if (a1 < 0 && a2 < 0)
     return baselines.shape()[0];
  Int index = -1;
  for (Int i = 0; i < baselines.shape()[0]; i++) { 
     if (a1 == baselines(i, 0) && a2 == baselines(i, 1))
       index = i;
  }
  return index;
}

void MsAverager::showMsRow(MSMainColumns* msc, Int row) {
   cout << "row=" << row 
        << "\ntime=" << std::setprecision(12) << msc->time()(row) 
        << " rowflag=" << msc->flagRow()(row) 
        << std::setprecision(5)
        << "\nant1=" << msc->antenna1()(row)
        << " ant2=" << msc->antenna2()(row)
        << "\ndata=" << msc->data()(row) 
        << "\nflag=" << msc->flag()(row) 
        << "\nsigma=" << msc->sigma()(row) 
        << "\ndesc=" << msc->dataDescId()(row) 
        << endl; 
}

void MsAverager::showVisRow(Cube<Complex>& vc, Int row) {
   IPosition ipos = vc.shape();
   Int nPol = ipos(0);
   Int nChan = ipos(1); 
   cout << std::setprecision(8) 
        << " vis (" << nPol << " pol x " << nChan << " chan):\n";
   for (Int chn = 0; chn < nChan; chn++) {
      for (Int pol = 0; pol < nPol; pol++) {
         cout << " " << vc(pol, chn, row);
      }
      cout << endl;
   }
}

void MsAverager::showColumnNames() {
   cout << pMS->tableDesc().columnNames() << endl; 
   //UVW, FLAG, FLAG_CATEGORY, WEIGHT, SIGMA, ANTENNA1, ANTENNA2, 
   //ARRAY_ID, DATA_DESC_ID, EXPOSURE, FEED1, FEED2, FIELD_ID, 
   //FLAG_ROW, INTERVAL, OBSERVATION_ID, PROCESSOR_ID, SCAN_NUMBER, 
   //STATE_ID, TIME, TIME_CENTROID, DATA, WEIGHT_SPECTRUM, 
   //MODEL_DATA, CORRECTED_DATA
}

void MsAverager::showAveMap(Matrix<Int> &/*rMap*/, Matrix<Int> &/*cMap*/) {
   //cout << "aveRowMap=" << std::setprecision(8) << rMap;
   //cout << "aveChanMap=" << std::setprecision(12) << cMap;
}

Bool MsAverager::hasColumn(casacore::String const& col) {
    Vector<String> cols = pMS->tableDesc().columnNames();
    for (uInt i = 0; i < cols.nelements(); i++) {
       if (cols(i) == col)
          return true;
    } 
    LogIO os(LogOrigin("MsAverager", "hasColumn"));
    os << LogIO::WARN << String("No column '") + col + "' in the MS"
       << LogIO::POST;

    return false;
}

Bool MsAverager::isDataColumn(casacore::String const& col) {
    return col == "DATA" 
        || col == "CORRECTEDDATA"
        || col == "MODELDATA"
        ;
}

void MsAverager::getMap(Matrix<Int>& rowMap, Matrix<Int>& chanMap) {
    rowMap.resize(0, 0);
    rowMap = aveRowMap;

    chanMap.resize(0, 0);
    chanMap = aveChanMap;
} 

void MsAverager::getMS(MS& ms) {
    //cout << "getMS  aMS=" << aMS << endl;
    if (outputMode != MsAverager::TableMS) {
       //SLog::slog()->out(String("MS is not available in 'ListBuffer' mode"),
             //"getMS", clname, LogMessage::WARN);
       LogIO os(LogOrigin("MsAverager", "getMS"));
       os << LogIO::WARN << String("MS is not available in 'ListBuffer' mode")
		   << LogIO::POST;
       return;
    }
    //ms = aMS; 
    ms = MS(aMS);
} 

void MsAverager::getXY(Vector<Double>& x, casacore::Vector<Double>& y,
                       Vector<Int>& f, Int pol) {

  if (outputMode != MsAverager::ListBuffer) {
     //SLog::slog()->out(String("MS is not available in 'TableMS' mode"),
             //"getXY", clname, LogMessage::WARN);
     LogIO os(LogOrigin("MsAverager", "getXY"));
     os << LogIO::WARN << String("MS is not available in 'TableMS' mode")
		   << LogIO::POST;
     return;
  }

  VisBuffer* pAveBuff = aveList.front( );
  IPosition ip = pAveBuff->visCube().shape();

  Int nBuff = aveList.size( ); // nAveTime
  Int nRow = ip(2);
#if LOG2
  Int nChan = ip(1); // nAveChan
  Int nPol = ip(0); // nAvePol
 
  cout << "getXY nBuff=" << nBuff << " nPol=" << nPol 
       << " nChan=" << nChan << " nRow=" << nRow
       << " len=" << nChan * nRow << endl;
#endif
  Int len = nBuff * nRow * nAveChan;

  x.resize(len);
  y.resize(len);
  f.resize(len);

  int i = 0;
  for ( auto pb : aveList ) {
     if (pb != 0) {
        for (int row = 0; row < nRow; row++) {
           for (Int chn = 0; chn < nAveChan; chn++) {
              Complex xxx = pb->visCube()(pol, chn, row);  
              y(i) = xxx.real();
              x(i) = pb->time()(row);  
              f(i) = pb->flagCube()(pol, chn, row);
              i++;
           }
           //showVisRow(aveV, 0);
        }
     }
  }

}

void MsAverager::initAveBuffer(Double bufTime, 
                               VisBuffer& aveBuff, Int /*nAnt*/, Int nChan)
{

  
  Int nRowAdd = baselineRow ();
  //Int nRowAdd = baselineRow (nAnt, nAnt - 1, nAnt - 1) + 1;
  aveBuff.nRow();
  aveBuff.nRow() = nRowAdd;
  aveBuff.nChannel() = nChan;
  //cout << "nRowAdd=" << nRowAdd << endl;
#if LOG2
  cout << "initAveBuffer: bufTime=" << std::setprecision(12) << bufTime 
       << " nRow=" << aveBuff.nRow() 
       << " nChan=" << aveBuff.nChannel() 
       << endl;
#endif

  Int nRow = aveBuff.nRow();
  aveBuff.antenna1().resize(nRow);
  aveBuff.antenna2().resize(nRow);
  aveBuff.time().resize(nRow);
  aveBuff.timeInterval().resize(nRow);
  aveBuff.uvw().resize(nRow);
  //aveBuff.visibility().resize(nChan, nRow);
  //aveBuff.flag().resize(nChan, nRow);
  aveBuff.visCube().resize(nAvePol, nChan, nRow); 
  aveBuff.flagCube().resize(nAvePol, nChan, nRow);
  aveBuff.weightCube().resize(nAvePol, nChan, nRow);
  aveBuff.modelVisCube().resize(nAvePol, nChan, nRow);
  aveBuff.correctedVisCube().resize(nAvePol, nChan, nRow);
  aveBuff.weight().resize(nRow);
  aveBuff.flagRow().resize(nRow);
  aveBuff.feed1().resize(nRow);
  //aveBuff.feed2().resize(nRow);
  aveBuff.sigma().resize(nRow);

  Int row = 0;
  //for (Int ant1 = 0; ant1 < nAnt; ant1++) {
  //  for (Int ant2 = ant1; ant2 < nAnt; ant2++) {
  //    aveBuff.antenna1()(row) = ant1;
  //    aveBuff.antenna2()(row) = ant2;
  //    row++;
  //  }
  //}

  for (row = 0; row < nRow; row++) {
    aveBuff.antenna1()(row) = baselines(row, 0);
    aveBuff.antenna2()(row) = baselines(row, 1);
    aveBuff.time()(row) = bufTime;
    aveBuff.timeInterval()(row) = 0.0;
    aveBuff.uvw()(row) = 0.0;
    aveBuff.feed1()(row) = 0;
    aveBuff.sigma()(row) = 0;
    //aveBuff.feed2()(row) = 0;
    //for (Int chn = 0; chn < nChan; chn++) {
    //  aveBuff.visibility()(chn, row) = CStokesVector();
    //  aveBuff.flag()(chn, row) = true;
    //};
    for (Int pol = 0; pol < nAvePol; pol++) {
       for (Int chn = 0; chn < nChan; chn++) {
         aveBuff.flagCube()(pol, chn, row) = !aveFlag;
         aveBuff.visCube()(pol, chn, row) = 0;
         aveBuff.weightCube()(pol, chn, row) = 0.;
         aveBuff.modelVisCube()(pol, chn, row) = 0.;
         aveBuff.correctedVisCube()(pol, chn, row) = 0.;
       }
    };
    aveBuff.weight()(row) = 0.0f;
    aveBuff.flagRow()(row) = !aveFlag;
  };
  //cout << "initAve: nRow=" << aveBuff.nRow() 
  //     << " nChannel=" << aveBuff->nChannel() << endl;
  


}


}
<|MERGE_RESOLUTION|>--- conflicted
+++ resolved
@@ -442,11 +442,7 @@
             Int field = vb.fieldId();
             Int arry = vb.arrayId();
 
-<<<<<<< HEAD
-            auto rowNumber = vb.rowIds();
-=======
-            Vector<casacore::rownr_t> rowNumber = vb.rowIds();
->>>>>>> 52ae56e6
+            Vector<rownr_t> rowNumber = vb.rowIds();
             //cout << "rowIds=" << rowNumber << endl;
             for (int row = 0; row < nRow; row++) {
                //skip flagged rows when selecting good data
