--- conflicted
+++ resolved
@@ -37,13 +37,9 @@
 #include <msvis/MSVis/VisBufferComponents2.h>
 //#include <msvis/MSVis/VisibilityIterator2.h>
 #include <casacore/measures/Measures/Stokes.h>
-<<<<<<< HEAD
 #include <casacore/casa/Arrays/ArrayFwd.h>
 #include <casacore/casa/Exceptions/Error.h>
 #include <casacore/tables/Tables/RowNumbers.h>
-=======
-#include <casacore/casa/aips.h>
->>>>>>> 52ae56e6
 
 using casa::vi::VisBufferComponent2;
 using casa::vi::VisBufferComponents2;
@@ -557,11 +553,7 @@
     // the VisBuffer and the row IDs in the underlying casacore::MS main
     // virtual table:  mainTableID [i] = rowIds () [ i] = 0;
 
-<<<<<<< HEAD
-    virtual const casacore::RowNumbers& rowIds () const = 0; // [nR]
-=======
     virtual const casacore::Vector<casacore::rownr_t> & rowIds () const = 0; // [nR]
->>>>>>> 52ae56e6
 
     // Returns the spectral window ID for the specified row.
 
