--- conflicted
+++ resolved
@@ -1,9 +1,5 @@
-<<<<<<< HEAD
-from taskinit import mstool, tbtool, casalog, write_history
-=======
 from taskinit import mstool, tbtool, casalog
 from mstools import write_history
->>>>>>> b306a6c4
 import flaghelper
 
 def statwt(
@@ -52,13 +48,9 @@
         #sel['feed'] = feed
         # Select the data. Only-parse is set to false.
         myms.msselect(sel, False)
-<<<<<<< HEAD
-        return myms.statwt(
-=======
         
         rval = None
         rval = myms.statwt(
->>>>>>> b306a6c4
             combine=combine, timebin=timebin,
             slidetimebin=slidetimebin, chanbin=chanbin,
             minsamp=minsamp, statalg=statalg, fence=fence,
@@ -66,8 +58,6 @@
             maxiter=maxiter, excludechans=excludechans,
             wtrange=wtrange, preview=preview, datacolumn=datacolumn
         )
-<<<<<<< HEAD
-=======
         
         # Write to HISTORY of MS
         if rval != None and preview == False:
@@ -82,7 +72,6 @@
                              'WARN')            
             
         return rval
->>>>>>> b306a6c4
     except Exception, instance:
         casalog.post( '*** Error ***'+str(instance), 'SEVERE' )
         raise
