--- conflicted
+++ resolved
@@ -237,7 +237,6 @@
     throw(AipsError("Please sort by spw."));
 }
 
-<<<<<<< HEAD
 casacore::MDirection ROCTIter::azel0(casacore::Double time) const {
   if (thisfield_ == -1) {
     throw(AipsError("Cannot calculate azel with no field ID."));
@@ -356,11 +355,10 @@
       antennaUVW_[i] = uvwOutFrame.getValue();
     }
   }
-=======
+
 int ROCTIter::freqFrame(int spwId) const {
   int frame = calCol_.spectralWindow().measFreqRef()(spwId);
   return frame;
->>>>>>> bfdbadcc
 }
 
 void ROCTIter::attach() {
