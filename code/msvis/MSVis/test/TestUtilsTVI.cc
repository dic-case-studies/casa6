//# TestUtilsTVI.cc:  This file contains the implementation of the ChannelAverageTVI class.
//#
//#  CASA - Common Astronomy Software Applications (http://casa.nrao.edu/)
//#  Copyright (C) Associated Universities, Inc. Washington DC, USA 2011, All rights reserved.
//#  Copyright (C) European Southern Observatory, 2011, All rights reserved.
//#
//#  This library is free software; you can redistribute it and/or
//#  modify it under the terms of the GNU Lesser General Public
//#  License as published by the Free software Foundation; either
//#  version 2.1 of the License, or (at your option) any later version.
//#
//#  This library is distributed in the hope that it will be useful,
//#  but WITHOUT ANY WARRANTY, without even the implied warranty of
//#  MERCHANTABILITY or FITNESS FOR A PARTICULAR PURPOSE.  See the GNU
//#  Lesser General Public License for more details.
//#
//#  You should have received a copy of the GNU Lesser General Public
//#  License along with this library; if not, write to the Free Software
//#  Foundation, Inc., 59 Temple Place, Suite 330, Boston,
//#  MA 02111-1307  USA
//# $Id: $

#define _XOPEN_SOURCE 700 //For nftw(), stpcpy(), mkdtemp()
#define _DARWIN_C_SOURCE //im macOS mkdtemp() is not available if _POSIX_C_SOURCE=200809L (Apple bug report #35851865)

#include <ftw.h>
#include <string.h>
#include <limits.h>
#include <unistd.h> //im macOS mkdtemp() is not defined in stdlib.h as POSIX dictates (Apple bug report #35830645)
#include <msvis/MSVis/test/TestUtilsTVI.h>
#include <msvis/MSVis/VisBuffer.h>
#include <msvis/MSVis/TransformingVi2.h>

using namespace casacore;
namespace casa { //# NAMESPACE CASA - BEGIN

namespace vi { //# NAMESPACE VI - BEGIN

int removeFile(const char *fpath, const struct stat *sb, int typeflag, 
               struct FTW* ftwbuf);

int removeFile(const char *fpath, const struct stat *sb, int typeflag, 
               struct FTW* ftwbuf)
{
  (void)sb;  //Unused vars
  (void)typeflag;
  (void)ftwbuf;
    
  int rv = remove(fpath);
  if(rv)
    perror(fpath);
  return rv;
}


//////////////////////////////////////////////////////////////////////////
// FreqAxisTVITest class
//////////////////////////////////////////////////////////////////////////

// -----------------------------------------------------------------------
//
// -----------------------------------------------------------------------
FreqAxisTVITest::FreqAxisTVITest():
		autoMode_p(true), testResult_p(true)
{

}

// -----------------------------------------------------------------------
//
// -----------------------------------------------------------------------
FreqAxisTVITest::FreqAxisTVITest(Record configuration):
		autoMode_p(false), testResult_p(true)
{
    configuration.get (configuration.fieldNumber ("inputms"), inpFile_p);
    testFile_p = inpFile_p + String(".test");
    referenceFile_p = inpFile_p + String(".ref");
}

// -----------------------------------------------------------------------
//
// -----------------------------------------------------------------------
FreqAxisTVITest::~FreqAxisTVITest()
{
    TearDown();

    return;
}

// -----------------------------------------------------------------------
//
// -----------------------------------------------------------------------
void FreqAxisTVITest::init(Record &configuration)
{
    initTestConfiguration(configuration);
    initReferenceConfiguration(configuration);
}

// -----------------------------------------------------------------------
//
// -----------------------------------------------------------------------
void FreqAxisTVITest::SetUp()
{
    // Generate test file
    generateTestFile();

    // Generate reference file
    generateReferenceFile();

    return;
}

// -----------------------------------------------------------------------
//
// -----------------------------------------------------------------------
void FreqAxisTVITest::TearDown()
{
    //Recursively remove the test and reference files
    nftw(testFile_p.c_str(), removeFile, 64, FTW_DEPTH | FTW_PHYS);
    nftw(referenceFile_p.c_str(), removeFile, 64, FTW_DEPTH | FTW_PHYS);

    if (autoMode_p)
        nftw(inpFile_p.c_str(), removeFile, 64, FTW_DEPTH | FTW_PHYS);

    return;
}

MsFactoryTVITester::MsFactoryTVITester(const std::string& testSubdir, 
                                       const std::string& msName) :
    msName_p(msName)
{
    //Use the system temp dir, if not defined or too long resort to /tmp
    char * sys_tmpdir = getenv("TMPDIR");
    if(sys_tmpdir != NULL &&
       strlen(sys_tmpdir) < _POSIX_PATH_MAX - 1 - testSubdir.size() + 8)
        strncpy(tmpdir_p, sys_tmpdir, strlen(sys_tmpdir)+1);
    else
        strncpy(tmpdir_p, "/tmp", 5);
    stpcpy (tmpdir_p+strlen(tmpdir_p), (std::string("/")+testSubdir+"_XXXXXX").c_str());
    
}

void MsFactoryTVITester::SetUp()
{
    mkdtemp(tmpdir_p);
    msf_p.reset(new casa::vi::test::MsFactory(String::format
        ("%s/%s.ms", tmpdir_p,msName_p.c_str())));
}
  
void MsFactoryTVITester::createMS()
{
    //Create MS using the simulator MsFactory
    std::pair<MeasurementSet *, Int> p = msf_p->createMs();
    ms_p.reset(p.first); //MsFactory has given up ownership
}

void MsFactoryTVITester::instantiateVI(std::vector<ViiLayerFactory*>& factories)
{
    //Create the top VI using the factories provided
    vi_p.reset(new VisibilityIterator2(factories));

    vb_p = vi_p->getVisBuffer();
}

void MsFactoryTVITester::visitIterator(std::function<void(void)> visitor)
{
    for (vi_p->originChunks (); vi_p->moreChunks(); vi_p->nextChunk())
    {
        for (vi_p->origin(); vi_p->more (); vi_p->next())
        {
            visitor();
        }
    }
}

casa::vi::test::MsFactory& MsFactoryTVITester::getMsFactory()
{
    return *msf_p;
}
  
void MsFactoryTVITester::TearDown()
{
    //The MS destructor will update the file system, so deleting it before removing the directory 
    msf_p.reset();
    ms_p.reset();
    vi_p.reset();
    //This will recursively remove everything in the directory
    nftw(tmpdir_p, removeFile, 64, FTW_DEPTH | FTW_PHYS);
}

MsFactoryTVITester::~MsFactoryTVITester()
{
}


//////////////////////////////////////////////////////////////////////////
// Convenience methods
//////////////////////////////////////////////////////////////////////////

// -----------------------------------------------------------------------
//
// -----------------------------------------------------------------------
template <class T> void compareVector(	const Char* column,
										const Vector<T> &inp,
										const Vector<T> &ref,
										Float tolerance)
{
	// Check matching shape
    ASSERT_EQ(inp.size(), ref.size()) 
        << " test and reference vectors don't have the same size";

	// Compare values
	for (uInt index=0;index < inp.size(); index++)
	{
	    ASSERT_NEAR(abs(inp(index) - ref(index)), 0, tolerance)
            << column << " does not match in position ="
            << index
            << " test=" << inp(index)
            << " reference=" << ref(index);
	}
}

// -----------------------------------------------------------------------
//
// -----------------------------------------------------------------------
template <class T> void compareMatrix(	const Char* column,
										const Matrix<T> &inp,
										const Matrix<T> &ref,
										Float tolerance)
{
	// Check matching shape
    ASSERT_EQ(inp.shape(), ref.shape()) 
        << " test and reference matrices don't have the same shape";

	// Compare values
	const IPosition &shape = inp.shape();
	for (uInt row=0;row < shape(1); row++)
	{
		for (uInt col=0;col < shape(0); col++)
		{
		    ASSERT_NEAR(abs(inp(col,row) - ref(col,row)), 0, tolerance)
                << column << " does not match in position (row,col)="
                << "("<< row << "," << col << ")"
                << " test=" << inp(col,row)
                << " reference=" << ref(col,row);
		}
	}
}

// -----------------------------------------------------------------------
//
// -----------------------------------------------------------------------
template <class T> void compareCube(const Char* column,
                                    const Cube<T> &inp,
                                    const Cube<T> &ref,
                                    Float tolerance)
{
    // Check matching shape
    ASSERT_EQ(inp.shape(), ref.shape()) 
         << " test and reference cubes don't have the same shape";

    // Compare values
    const IPosition &shape = inp.shape();
    for (uInt row=0;row < shape(2); row++)
    {
        for (uInt chan=0;chan < shape(1); chan++)
        {
            for (uInt corr=0;corr < shape(0); corr++)
            {
                ASSERT_NEAR(abs(inp(corr,chan,row) - ref(corr,chan,row)), 0, tolerance)
	                << column << " does not match in position (corr,chan,row)="
			        << "("<< corr << "," << chan << "," << row << ")"
                    << " test=" << inp(corr,chan,row)
                    << " reference=" << ref(corr,chan,row);
            }
        }
    }
}

// -----------------------------------------------------------------------
//
// -----------------------------------------------------------------------
void compareVisibilityIterators(VisibilityIterator2 &testTVI,
                                VisibilityIterator2 &refTVI,
                                VisBufferComponents2 &columns,
                                Float tolerance,
                                std::map<casacore::MS::PredefinedColumns,casacore::MS::PredefinedColumns> *datacolmap)
{
    // Declare working variables
    String columnName;
    Int chunk = 0,buffer = 0;

    // Get VisBuffers
    VisBuffer2 *refVb = refTVI.getImpl()->getVisBuffer();
    VisBuffer2 *testVb = testTVI.getImpl()->getVisBuffer();

    // Compare selected columns
    try
    {
        refTVI.originChunks();
        testTVI.originChunks();
        while (refTVI.moreChunks() and testTVI.moreChunks())
        {
            chunk += 1;
            buffer = 0;

            refTVI.origin();
            testTVI.origin();

            while (refTVI.more() and testTVI.more())
            {
                buffer += 1;
                SCOPED_TRACE(string("Comparing chunk ") + std::to_string(chunk) + 
                             " buffer " + std::to_string(buffer) +
                             " Spw " + std::to_string(refVb->spectralWindows()[0]) + 
                             " scan " + std::to_string(refVb->scan()[0]));

                if (columns.contains(VisBufferComponent2::NRows))
                {
                    SCOPED_TRACE("Comparing NRows component ");
                    ASSERT_EQ(testVb->nRows() , refVb->nRows());
                }

                if (columns.contains(VisBufferComponent2::NChannels))
                {
                    SCOPED_TRACE("Comparing NChannels component ");
                    ASSERT_EQ(testVb->nChannels(), refVb->nChannels());
                }

                if (columns.contains(VisBufferComponent2::NCorrelations))
<<<<<<< HEAD
                    ASSERT_EQ(testVb->nCorrelations(), testVb->nCorrelations());
=======
                {
                    SCOPED_TRACE("Comparing NCorrelations component ");
                    ASSERT_EQ(testVb->nCorrelations(), refVb->nCorrelations());
                }

                if (columns.contains(VisBufferComponent2::NAntennas))
                {
                    SCOPED_TRACE("Comparing NAntennas component ");
                    ASSERT_EQ(testVb->nAntennas(), refVb->nAntennas());
                }

                if (columns.contains(VisBufferComponent2::Time))
                {
                    SCOPED_TRACE("Comparing Time component ");
                    columnName = VisBufferComponents2::name(VisBufferComponent2::Time);
                    compareVector(columnName.c_str(),testVb->time(),refVb->time(),
                                  refVb->rowIds(),tolerance);
                }

                if (columns.contains(VisBufferComponent2::TimeCentroid))
                {
                    SCOPED_TRACE("Comparing TimeCentroid component ");
                    columnName = VisBufferComponents2::name(VisBufferComponent2::TimeCentroid);
                    compareVector(columnName.c_str(),testVb->timeCentroid(),refVb->timeCentroid(),
                                  refVb->rowIds(),tolerance);
                }

                if (columns.contains(VisBufferComponent2::TimeInterval))
                {
                    SCOPED_TRACE("Comparing TimeInterval component ");
                    columnName = VisBufferComponents2::name(VisBufferComponent2::TimeInterval);
                    compareVector(columnName.c_str(),testVb->timeInterval(),refVb->timeInterval(),
                                  refVb->rowIds(),tolerance);
                }

                if (columns.contains(VisBufferComponent2::Exposure))
                {
                    SCOPED_TRACE("Comparing Exposure component ");
                    columnName = VisBufferComponents2::name(VisBufferComponent2::Exposure);
                    compareVector(columnName.c_str(),testVb->exposure(),refVb->exposure(),
                                  refVb->rowIds(),tolerance);
                }
>>>>>>> 2e79c88d

                if (columns.contains(VisBufferComponent2::FlagRow))
                {
                    SCOPED_TRACE("Comparing FlagRow component ");
                    columnName = VisBufferComponents2::name(VisBufferComponent2::FlagRow);
                    compareVector(columnName.c_str(),testVb->flagRow(),refVb->flagRow(),
                                  tolerance);
                }

                if (columns.contains(VisBufferComponent2::FlagCube))
                {
                    SCOPED_TRACE("Comparing FlagCube component ");
                    columnName = VisBufferComponents2::name(VisBufferComponent2::FlagCube);
                    compareCube(columnName.c_str(),testVb->flagCube(),refVb->flagCube(),
                                tolerance);
                }

                if (columns.contains(VisBufferComponent2::VisibilityCubeObserved))
                {
                    SCOPED_TRACE("Comparing VisibilityCubeObserved component ");
                    columnName = VisBufferComponents2::name(VisBufferComponent2::VisibilityCubeObserved);
                    compareCube(columnName.c_str(),testVb->visCube(),getViscube(refVb,MS::DATA,datacolmap),
                                tolerance);
                }

                if (columns.contains(VisBufferComponent2::VisibilityCubeCorrected))
                {
                    SCOPED_TRACE("Comparing VisibilityCubeCorrected component ");
                    columnName = VisBufferComponents2::name(VisBufferComponent2::VisibilityCubeCorrected);
                    compareCube(columnName.c_str(),testVb->visCubeCorrected(),getViscube(refVb,MS::CORRECTED_DATA,datacolmap),
                                tolerance);
                }

                if (columns.contains(VisBufferComponent2::VisibilityCubeModel))
                {
                    SCOPED_TRACE("Comparing VisibilityCubeModel component ");
                    columnName = VisBufferComponents2::name(VisBufferComponent2::VisibilityCubeModel);
                    compareCube(columnName.c_str(),testVb->visCubeModel(),getViscube(refVb,MS::MODEL_DATA,datacolmap),
                                tolerance);
                }

                if (columns.contains(VisBufferComponent2::VisibilityCubeFloat))
                {
                    SCOPED_TRACE("Comparing VisibilityCubeFloat component ");
                    columnName = VisBufferComponents2::name(VisBufferComponent2::VisibilityCubeFloat);
                    compareCube(columnName.c_str(),testVb->visCubeFloat(),refVb->visCubeFloat(),
                                tolerance);
                }

                if (columns.contains(VisBufferComponent2::WeightSpectrum))
                {
                    SCOPED_TRACE("Comparing WeightSpectrum component ");
                    columnName = VisBufferComponents2::name(VisBufferComponent2::WeightSpectrum);
                    compareCube(columnName.c_str(),testVb->weightSpectrum(),refVb->weightSpectrum(),
                                tolerance);
                }

                if (columns.contains(VisBufferComponent2::SigmaSpectrum))
                {
                    SCOPED_TRACE("Comparing SigmaSpectrum component ");
                    columnName = VisBufferComponents2::name(VisBufferComponent2::SigmaSpectrum);
                    compareCube(columnName.c_str(),testVb->sigmaSpectrum(),refVb->sigmaSpectrum(),
                                tolerance);
                }

                if (columns.contains(VisBufferComponent2::Weight))
                {
                    SCOPED_TRACE("Comparing Weight component ");
                    columnName = VisBufferComponents2::name(VisBufferComponent2::Weight);
                    compareMatrix(columnName.c_str(),testVb->weight(),refVb->weight(),
                                  tolerance);
                }

                if (columns.contains(VisBufferComponent2::Sigma))
                {
                    SCOPED_TRACE("Comparing Sigma component ");
                    columnName = VisBufferComponents2::name(VisBufferComponent2::Sigma);
                    compareMatrix(columnName.c_str(),testVb->sigma(),refVb->sigma(),
                                  tolerance);
                }

                if (columns.contains(VisBufferComponent2::Frequencies))
                {
                    SCOPED_TRACE("Comparing Frequencies component ");
                    columnName = VisBufferComponents2::name(VisBufferComponent2::Frequencies);
                    compareVector(columnName.c_str(),testVb->getFrequencies(0),refVb->getFrequencies(0),
                                  tolerance);
                }

                refTVI.next();
                testTVI.next();
            }

            refTVI.nextChunk();
            testTVI.nextChunk();
        }
    }
    catch (AipsError &ex)
    {
        FAIL()<< "Exception comparing visibility iterators: " << ex.getMesg() 
                      << endl << "Stack Trace: " << ex.getStackTrace();
    }
}

// -----------------------------------------------------------------------
//
// -----------------------------------------------------------------------
void copyTestFile(String &path,String &filename,String &outfilename)
{
    if (path.size() > 0)
    {
        char* pathChar = getenv ("CASAPATH");
        if (pathChar != NULL)
        {
            // Get base path
            String pathStr(pathChar);
            String res[2];
            casacore::split(pathChar,res,2,String(" "));

            // Generate full qualified filename
            String fullfilename(res[0]);
            fullfilename += path + "/" + filename;

            // Remove any previously existing copy
            String rm_command = String ("rm -rf ") + outfilename;
            ASSERT_TRUE(system(rm_command.c_str()) == 0)
                << "Failed to remove " <<outfilename;

            // Make a copy of the file in the working directory
            String cp_command = String ("cp -r ") + fullfilename + String(" ") + outfilename;
            ASSERT_TRUE(system(cp_command.c_str()) == 0)
                << "Failed to copy " <<fullfilename<<" to "<<outfilename;
        }
        else
        {
            FAIL() << "CASAPATH environmental variable not defined ";
        }
    }
    else
    {
        // Remove any previously existing copy
        String rm_command = String ("rm -rf ") + outfilename;
        ASSERT_TRUE(system(rm_command.c_str()) == 0)
            << "Failed to remove " <<outfilename;

        // Make a copy of the file in the working directory
        String cp_command = String ("cp -r ") + filename + String(" ") + outfilename;
        ASSERT_TRUE(system(cp_command.c_str()) != 0)
            << "Failed to copy " << filename << " to "<<outfilename;
    }
}

// -----------------------------------------------------------------------
//
// -----------------------------------------------------------------------
const Cube<Complex> & getViscube(	VisBuffer2 *vb,
									MS::PredefinedColumns datacol,
									std::map<casacore::MS::PredefinedColumns,casacore::MS::PredefinedColumns> *datacolmap)
{
    MS::PredefinedColumns mappeddatacol;
    if (datacolmap == NULL)
    {
        mappeddatacol = datacol;
    }
    else
    {
        if (datacolmap->find(datacol) != datacolmap->end())
        {
            mappeddatacol = datacolmap->at(datacol);
        }
        else
        {
            mappeddatacol = datacol;
        }
    }


	switch (mappeddatacol)
	{
		case MS::DATA:
		{
			return vb->visCube();
			break;
		}
		case MS::CORRECTED_DATA:
		{
			return vb->visCubeCorrected();
			break;
		}
		case MS::MODEL_DATA:
		{
			return vb->visCubeModel();
			break;
		}
		default:
		{
			return vb->visCube();
			break;
		}
	}
}

// -----------------------------------------------------------------------
//
// -----------------------------------------------------------------------
void flagEachOtherChannel(VisibilityIterator2 &vi, bool unfoldChanbin, int chanbin)
{
    // Declare working variables
    Int chunk = 0,buffer = 0;

    // Get VisBuffer
    VisBuffer2 *vb = vi.getVisBuffer();

    // Propagate flags
    vi.originChunks();
    while (vi.moreChunks())
    {
        chunk += 1;
        buffer = 0;

        vi.origin();
        vi.origin();

        while (vi.more())
        {
            buffer += 1;

            // Initialize flag cube
            IPosition shape = vb->getShape();
            Cube<Bool> flagCube(shape,false);

            // Switch each other buffer the sign of the flag of the first block of channels
            Bool firstChanBlockFlag = buffer % 2? true:false;

            // Fill flag cube alternating flags per blocks channels
            size_t nCorr = shape(0);
            size_t nChan = shape(1);
            size_t nRows = shape(2);
            for (size_t row_i =0;row_i<nRows;row_i++)
            {
                // Row completely flagged
                if (row_i % 2)
                {
                    flagCube.xyPlane(row_i) = true;
                }
                else
                {
                    for (size_t chan_i =0;chan_i<nChan;chan_i++)
                    {
                        // Set the flags in each other block of channels
                        Bool chanBlockFlag;
                        if(unfoldChanbin)
                            chanBlockFlag = ((chan_i / chanbin) % 2 )? firstChanBlockFlag:!firstChanBlockFlag;
                        else
                            chanBlockFlag = chan_i % 2? firstChanBlockFlag:!firstChanBlockFlag;

                        for (size_t corr_i =0;corr_i<nCorr;corr_i++)
                        {
                            flagCube(corr_i,chan_i,row_i) = chanBlockFlag;
                        }
                    }
                }
            }

            vi.writeFlag(flagCube);
            vi.next();
        }

        vi.nextChunk();
    }

    return;
}

} //# NAMESPACE VI - END

} //# NAMESPACE CASA - END<|MERGE_RESOLUTION|>--- conflicted
+++ resolved
@@ -328,9 +328,6 @@
                 }
 
                 if (columns.contains(VisBufferComponent2::NCorrelations))
-<<<<<<< HEAD
-                    ASSERT_EQ(testVb->nCorrelations(), testVb->nCorrelations());
-=======
                 {
                     SCOPED_TRACE("Comparing NCorrelations component ");
                     ASSERT_EQ(testVb->nCorrelations(), refVb->nCorrelations());
@@ -373,7 +370,6 @@
                     compareVector(columnName.c_str(),testVb->exposure(),refVb->exposure(),
                                   refVb->rowIds(),tolerance);
                 }
->>>>>>> 2e79c88d
 
                 if (columns.contains(VisBufferComponent2::FlagRow))
                 {
