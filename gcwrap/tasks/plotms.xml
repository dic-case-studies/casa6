<?xml version="1.0" encoding="UTF-8"?>
<?xml-stylesheet type="text/xsl" ?>
<casaxml xmlns="http://casa.nrao.edu/schema/psetTypes.html"
      xmlns:xsi="http://www.w3.org/2001/XMLSchema-instance"
      xsi:schemaLocation="http://casa.nrao.edu/schema/casa.xsd">

<task type="function" name="plotms" category="visualization, information,editing, manipulation, utility" async="never">
<shortdescription>A plotter/interactive flagger for visibility data.</shortdescription>

<returns type="void" />

<description>

		Task for plotting and interacting with visibility data and
		calibration tables.

		Plotms provides a variety of axis choices (including data column)
		along with selection, averaging, and transformation options for
		MeasurementSets.  Flag extension parameters are also available for
		interactive flagging operations in the plotter.
        
		All of the provided parameters can also be set using the GUI once
		the application has been launched or through the plotms tool (pm).

		Most of the basic plotms functions will work for calibration tables.
		The correlation selection string may be used to select polarization
		in a cal table, including ratio plots ("/").  The antenna selection
		string is used to select antenna1 only, rather than baselines as in
		an MS. When plotting parameterized CalTables, such as delays, antpos,
		gaincurve, or opacity, plotms will currently just plot the simple
		parameters contained in the table, not the effective amplitudes or
		phases sampled at observing times, frequencies etc.  BPOLY and
		GSPLINE tables are supported but interactive flagging is not allowed.
		Features currently unsupported for CalTables include averaging,
		transformations (velocity conversions, etc.), and some axis and
		selection options which do not exist in these tables. In the plotms
		GUI, many options irrelevant for CalTables are not hidden when
		interacting with a CalTable, and such settings will be ignored (when
		benign) or cause an error message.
        
</description>

<input>

<!--
###############################################################################
MS Parameters
###############################################################################
-->
  <param type="string" name="vis" kind="ms">
    <description>Input MS or CalTable (blank for none)</description>
    <value />
  </param>
  
  
  
  <param type="int" name="gridrows">
    <description>Number of subplot rows</description>
    <value>1</value>
  </param>
  
  <param type="int" name="gridcols">
    <description>Number of subplot columns</description>
    <value>1</value>
  </param>
  
   <param type="int" name="rowindex">
       <description>Row location of the plot (0-based)</description>
       <value>0</value>
   </param>

   <param type="int" name="colindex">
       <description>Column location of the plot (0-based)</description>
       <value>0</value>
   </param>
  
   <param type="int" name="plotindex">
       <description>Index to address a subplot (0-based)</description>
       <value>0</value>
   </param>


  <param type="string" name="xaxis">
    <description>Plot x-axis (blank for default/current)</description>
    <value />
    <allowed kind="enum">
      <value />
      <value>scan</value>
      <value>Scan</value>
      <value>field</value>
      <value>Field</value>
      <value>time</value>
      <value>Time</value>
      <value>interval</value>
      <value>time_interval</value>
      <value>timeinterval</value>
      <value>timeint</value>
      <value>Interval</value>
      <value>spw</value>
      <value>Spw</value>
      <value>channel</value>
      <value>chan</value>
      <value>Channel</value>
      <value>frequency</value>
      <value>freq</value>
      <value>Frequency</value>
      <value>correlation</value>
      <value>corr</value>
      <value>Corr</value>
      <value>antenna1</value>
      <value>ant1</value>
      <value>Antenna1</value>
      <value>antenna2</value>
      <value>ant2</value>
      <value>Antenna2</value>
      <value>baseline</value>
      <value>Baseline</value>
      <value>row</value>
      <value>Row</value>
      <value>observation</value>
      <value>Observation</value>
      <value>intent</value>
      <value>Intent</value>
      <value>feed1</value>
      <value>Feed1</value>
      <value>feed2</value>
      <value>Feed2</value>
      <value>uvdist</value>
      <value>UVdist</value>
      <value>uvwave</value>
      <value>uvdist_l</value>
      <value>uvdistl</value>
      <value>UVwave</value>
      <value>u</value>
      <value>U</value>
      <value>v</value>
      <value>V</value>
      <value>w</value>
      <value>W</value>
      <value>uwave</value>
      <value>Uwave</value>
      <value>vwave</value>
      <value>Vwave</value>
      <value>wwave</value>
      <value>Wwave</value>
      <value>velocity</value>
      <value>vel</value>
      <value>Velocity</value>
      <value>amp</value>
      <value>amplitude</value>
      <value>Amp</value>
      <value>phase</value>
      <value>Phase</value>
      <value>real</value>
      <value>Real</value>
      <value>imag</value>
      <value>imaginary</value>
      <value>Imag</value>
      <value>wt</value>
      <value>Wt</value>
      <value>weight</value>
      <value>wt*amp</value>
      <value>Wt*Amp</value>
      <value>wtsp</value>
      <value>WtSp</value>
      <value>weightspectrum</value>
      <value>WeightSpectrum</value>
      <value>sigma</value>
      <value>Sigma</value>
      <value>sigmasp</value>
      <value>SigmaSp</value>
      <value>sigmaspectrum</value>
      <value>SigmaSpectrum</value>
      <value>flag</value>
      <value>Flag</value>
      <value>azimuth</value>
      <value>Azimuth</value>
      <value>elevation</value>
      <value>Elevation</value>
      <value>hourang</value>
      <value>hourangle</value>
      <value>HourAngle</value>
      <value>parang</value>
      <value>parangle</value>
      <value>parallacticangle</value>
      <value>ParAngle</value>
      <value>antenna</value>
      <value>ant</value>
      <value>Antenna</value>
      <value>ant-azimuth</value>
      <value>Ant-Azimuth</value>
      <value>ant-elevation</value>
      <value>Ant-Elevation</value>
      <value>ant-ra</value>
      <value>Ant-RA</value>
      <value>ant-dec</value>
      <value>Ant-DEC</value>
      <value>ant-parang</value>
      <value>ant-parangle</value>
      <value>ant-parallacticangle</value>
      <value>Ant-Parangle</value>
      <value>flagrow</value>
      <value>FlagRow</value>
      <value>gainamp</value>
      <value>gamp</value>
      <value>GainAmp</value>
      <value>gainphase</value>
      <value>gphase</value>
      <value>GainPhase</value>
      <value>gainreal</value>
      <value>greal</value>
      <value>GainReal</value>
      <value>gainimag</value>
      <value>gimag</value>
      <value>GainImag</value>
      <value>delay</value>
      <value>del</value>
      <value>Delay</value>
      <value>swp</value>
      <value>swpower</value>
      <value>switchedpower</value>
      <value>SwPower</value>
      <value>spgain</value>
      <value>tsys</value>
      <value>Tsys</value>
      <value>opac</value>
      <value>opacity</value>
      <value>Opac</value>
      <value>snr</value>
      <value>SNR</value>
      <value>tec</value>
      <value>TEC</value>
      <value>antpos</value>
      <value>Antenna Positions</value>
      <value>antenna positions</value>
      <value>radialvelocity</value>
      <value>Radial Velocity</value>
      <value>rho</value>
      <value>Distance</value>
    </allowed>
  </param>
  
    <param type="string" name="xdatacolumn" subparam="true" >
      <description>Data column to use for x-axis (blank for default/current).  Note that unspecified residuals are complex (vector) differences or ratios.</description>
      <value />
      <allowed kind="enum">
        <value />
        <value>data</value>
        <value>corrected</value>
        <value>model</value>
        <value>float</value>
        <value>residual</value>
        <value>corrected-model</value>
        <value>corrected-model_vector</value>
        <value>corrected-model_scalar</value>
        <value>data-model</value>
        <value>data-model_vector</value>
        <value>data-model_scalar</value>
        <value>corrected/model</value>
        <value>corrected/model_vector</value>
        <value>corrected/model_scalar</value>
        <value>data/model</value>
        <value>data/model_vector</value>
        <value>data/model_scalar</value>
      </allowed>
    </param>
    
    <param type="string" name="xframe" subparam="true">
      <description>Coordinate frame to use for x-axis</description>
      <value />
      <allowed kind="enum">
        <value />
        <value>icrs</value>
        <value>j2000</value>
        <value>azelgeo</value>
      </allowed>
    </param>
    
    <param type="string" name="xinterp" subparam="true">
      <description>Interpolation method for x-axis</description>
      <value />
      <allowed kind="enum">
        <value />
        <value>nearest</value>
        <value>linear</value>
        <value>cubic</value>
      </allowed>
    </param>
    
    
  <param type="any" name="yaxis">
  <description>Plot y-axis (blank for default/current)</description>
  <any type="variant" limittype="string stringArray"/>
   <value type="string" />
   <value type="stringArray" ><value></value></value>
   <allowed kind="enum">
      <value />
      <value>scan</value>
      <value>Scan</value>
      <value>field</value>
      <value>Field</value>
      <value>time</value>
      <value>Time</value>
      <value>interval</value>
      <value>time_interval</value>
      <value>timeinterval</value>
      <value>timeint</value>
      <value>Interval</value>
      <value>spw</value>
      <value>Spw</value>
      <value>channel</value>
      <value>chan</value>
      <value>Channel</value>
      <value>frequency</value>
      <value>freq</value>
      <value>Frequency</value>
      <value>correlation</value>
      <value>corr</value>
      <value>Corr</value>
      <value>antenna1</value>
      <value>ant1</value>
      <value>Antenna1</value>
      <value>antenna2</value>
      <value>ant2</value>
      <value>Antenna2</value>
      <value>baseline</value>
      <value>Baseline</value>
      <value>row</value>
      <value>Row</value>
      <value>observation</value>
      <value>Observation</value>
      <value>intent</value>
      <value>Intent</value>
      <value>feed1</value>
      <value>Feed1</value>
      <value>feed2</value>
      <value>Feed2</value>
      <value>uvdist</value>
      <value>UVdist</value>
      <value>uvwave</value>
      <value>uvdist_l</value>
      <value>uvdistl</value>
      <value>UVwave</value>
      <value>u</value>
      <value>U</value>
      <value>v</value>
      <value>V</value>
      <value>w</value>
      <value>W</value>
      <value>uwave</value>
      <value>Uwave</value>
      <value>vwave</value>
      <value>Vwave</value>
      <value>wwave</value>
      <value>Wwave</value>
      <value>velocity</value>
      <value>vel</value>
      <value>Velocity</value>
      <value>amp</value>
      <value>amplitude</value>
      <value>Amp</value>
      <value>phase</value>
      <value>Phase</value>
      <value>real</value>
      <value>Real</value>
      <value>imag</value>
      <value>imaginary</value>
      <value>Imag</value>
      <value>wt</value>
      <value>Wt</value>
      <value>weight</value>
      <value>wt*amp</value>
      <value>Wt*Amp</value>
      <value>wtsp</value>
      <value>WtSp</value>
      <value>weightspectrum</value>
      <value>WeightSpectrum</value>
      <value>sigma</value>
      <value>Sigma</value>
      <value>sigmasp</value>
      <value>SigmaSp</value>
      <value>sigmaspectrum</value>
      <value>SigmaSpectrum</value>
      <value>flag</value>
      <value>Flag</value>
      <value>azimuth</value>
      <value>Azimuth</value>
      <value>elevation</value>
      <value>Elevation</value>
      <value>hourang</value>
      <value>hourangle</value>
      <value>HourAngle</value>
      <value>parang</value>
      <value>parangle</value>
      <value>parallacticangle</value>
      <value>ParAngle</value>
      <value>antenna</value>
      <value>ant</value>
      <value>Antenna</value>
      <value>ant-azimuth</value>
      <value>Ant-Azimuth</value>
      <value>ant-elevation</value>
      <value>Ant-Elevation</value>
      <value>ant-ra</value>
      <value>Ant-RA</value>
      <value>ant-dec</value>
      <value>Ant-DEC</value>
      <value>ant-parang</value>
      <value>ant-parangle</value>
      <value>ant-parallacticangle</value>
      <value>Ant-Parangle</value>
      <value>flagrow</value>
      <value>FlagRow</value>
      <value>gainamp</value>
      <value>gamp</value>
      <value>GainAmp</value>
      <value>gainphase</value>
      <value>gphase</value>
      <value>GainPhase</value>
      <value>gainreal</value>
      <value>greal</value>
      <value>GainReal</value>
      <value>gainimag</value>
      <value>gimag</value>
      <value>GainImag</value>
      <value>delay</value>
      <value>del</value>
      <value>Delay</value>
      <value>swp</value>
      <value>swpower</value>
      <value>switchedpower</value>
      <value>SwPower</value>
      <value>spgain</value>
      <value>tsys</value>
      <value>Tsys</value>
      <value>opac</value>
      <value>opacity</value>
      <value>Opac</value>
      <value>snr</value>
      <value>SNR</value>
      <value>tec</value>
      <value>TEC</value>
      <value>antpos</value>
      <value>Antenna Positions</value>
      <value>antenna positions</value>
      <value>radialvelocity</value>
      <value>Radial Velocity</value>
      <value>rho</value>
      <value>Distance</value>
      <value>ra</value>
      <value>RA</value>
      <value>Right Ascension</value>
    </allowed>
    </param>
    
    <param type="any" name="ydatacolumn" subparam="true" >
      <description>Data column to use for y-axis (blank for default/current). Note that unspecified residuals are complex (vector) differences or ratios.</description>
      <any type="variant" limittype='string stringArray'/>
      <value type="string"/>
      <allowed kind="enum" type="string">
        <value/>
        <value>data</value>
        <value>corrected</value>
        <value>model</value>
        <value>float</value>
        <value>residual</value>
        <value>corrected-model</value>
        <value>corrected-model_vector</value>
        <value>corrected-model_scalar</value>
        <value>data-model</value>
        <value>data-model_vector</value>
        <value>data-model_scalar</value>
        <value>corrected/model</value>
        <value>corrected/model_vector</value>
        <value>corrected/model_scalar</value>
        <value>data/model</value>
        <value>data/model_vector</value>
        <value>data/model_scalar</value>
      </allowed>
    </param>
    
<<<<<<< HEAD
    <param type="any" name="yframe" subparam="true">
      <description>Coordinate frame to use for y-axis</description>
      <any type="variant" limittype='string stringArray'/>
      <value type="string"/>
      <allowed kind="enum" type="string">
        <value />
        <value>icrs</value>
        <value>j2000</value>
        <value>azelgeo</value>
      </allowed>
    </param>
    
    <param type="any" name="yinterp" subparam="true">
      <description>Interpolation method for y-axis</description>
      <any type="variant" limittype='string stringArray'/>
      <value type="string"/>
      <allowed kind="enum" type="string">
        <value />
        <value>nearest</value>
        <value>linear</value>
        <value>cubic</value>
      </allowed>
    </param>
    
    
    <param type="any" name="yaxislocation" subparam="false">
      <description>Left or right y-axis for the data (blank for default)</description>
=======
    <param type="any" name="yaxislocation" subparam="true">
      <description>Location of the y-axis (blank for default: left)</description>
>>>>>>> 22c4eb06
      <any type="variant" limittype='string stringArray'/>
      <value type="string" />
      <allowed kind="enum" type="string">
        <value />
        <value>left</value>
        <value>right</value>
      </allowed>
    </param>
    
  
<!--
###############################################################################
MS Selection parameters
###############################################################################
-->

  <param type="bool" name="selectdata">
    <description>Enable data selection parameters</description>
    <value>True</value>
  </param>
  
    <param type="string" name="field" subparam="true">
      <description>Field names or ids (blank for all)</description>
      <value />
    </param>
    
    <param type="string" name="spw" subparam="true">
      <description>Spectral windows:channels (blank for all)</description>
      <value />
    </param>
    
    <param type="string" name="timerange" subparam="true">
      <description>Time range (blank for all)</description>
      <value />
    </param>
    
    <param type="string" name="uvrange" subparam="true">
      <description>UV range (blank for all)</description>
      <value />
    </param>
    
    <param type="string" name="antenna" subparam="true">
      <description>Baseline/antenna names or ids (blank for all)</description>
      <value />
    </param>
    
    <param type="string" name="scan" subparam="true">
      <description>Scan numbers (blank for all)</description>
      <value />
    </param>
    
    <param type="string" name="correlation" subparam="true">
      <description>Correlations/polarizations (blank for all)</description>
      <value />
    </param>
    
    <param type="string" name="array" subparam="true">
      <description>(Sub)array numbers (blank for all)</description>
      <value />
    </param>
    
    <param type="any" name="observation" subparam="true">
      <description>Observation IDs (blank for all)</description>
      <any type="variant" limittypes="string int"/>
      <value type="string"></value>
    </param>

    <param type="string" name="intent" subparam="true">
      <description>Observing intent (blank for all)</description>
      <value />
    </param>

    <param type="string" name="feed" subparam="true">
      <description>Feed numbers (blank for all)</description>
      <value />
    </param>

    <param type="string" name="msselect" subparam="true">
      <description>MSSelection TaQL string (blank for none)</description>
      <value />
    </param>


<!--
###############################################################################
MS Averaging Parameters
###############################################################################
-->

  <param type="bool" name="averagedata">
    <description>Enable data averaging parameters</description>
    <value>True</value>
  </param>
  
    <param type="string" name="avgchannel" subparam="true">
      <description>Average over channel (blank = False, otherwise value in channels)</description>
      <value />
    </param>
    
    <param type="string" name="avgtime" subparam="true">
      <description>Average over time (blank = False, otherwise value in seconds)</description>
      <value />
    </param>
    
    <param type="bool" name="avgscan" subparam="true">
      <description>Average over scans. Only valid with time averaging</description>
      <value>False</value>
    </param>
    
    <param type="bool" name="avgfield" subparam="true">
      <description>Average over fields. Only valid with time averaging</description>
      <value>False</value>
    </param>
    
    <param type="bool" name="avgbaseline" subparam="true">
      <description>Average over all baselines (mutually exclusive with avgantenna)</description>
      <value>False</value>
    </param>
    
    <param type="bool" name="avgantenna" subparam="true">
      <description>Average per antenna (mutually exclusive with avgbaseline)</description>
      <value>False</value>
    </param>
    
    <param type="bool" name="avgspw" subparam="true">
      <description>Average over all spectral windows</description>
      <value>False</value>
    </param>

    <param type="bool" name="scalar" subparam="true">
      <description>Scalar averaging (False=vector averaging)</description>
      <value>False</value>
    </param>


<!--
###############################################################################
MS Data Transformation Parameters
###############################################################################
-->

  <param type="bool" name="transform">
    <description>Enable data transformations</description>
    <value>True</value>
  </param>

    <param type="string" name="freqframe" subparam="true">
      <description>The frame in which to render frequency and velocity axes</description>
      <value />
      <allowed kind="enum">
        <value />
        <value>LSRK</value>
        <value>LSRD</value>
        <value>BARY</value>
        <value>GEO</value>
        <value>TOPO</value>
        <value>GALACTO</value>
        <value>LGROUP</value>
        <value>CMB</value>
      </allowed>
    </param>

   <param type="string" name="restfreq" subparam="true">
       <description>Rest frequency to use for velocity conversions </description>
       <value></value>
    </param>

    <param type="string" name="veldef" subparam="true">
      <description>The definition in which to render velocity </description>
      <value>RADIO</value>
      <allowed kind="enum">
        <value>RADIO</value>
        <value>OPTICAL</value>
        <value>TRUE</value>
      </allowed>
    </param>

   <param type="doubleArray" name="shift" subparam="true">
       <description>Adjust phases by this approximate phase center shift [dx,dy] (arcsec)</description>
       <value type="doubleArray">
           <value>0.0</value>
           <value>0.0</value>
       </value>
    </param>




<!--
###############################################################################
Flag Extension Parameters
###############################################################################
-->

  <param type="bool" name="extendflag">
    <description>Extend flagging to other data points not plotted</description>
    <value>False</value>
  </param>
    
    <param type="bool" name="extcorr" subparam="true">
      <description>Extend flags based on correlation </description>
      <value>False</value>
    </param>
<!--
  ### eventually, we'll permit pol-dep extension on corr, but not yet

      <value />
      <allowed kind="enum">
        <value />
        <value>all</value>
        <value>poln-dep</value>
      </allowed>
-->
    
    <param type="bool" name="extchannel" subparam="true">
      <description>Extend flags based on channel</description>
      <value>False</value>
    </param>

<!--

####  the following flag extend options are not available yet
    
    <param type="bool" name="extspw" subparam="true">
      <description>extend flags based on spw?</description>
      <value>False</value>
    </param>
    
    <param type="string" name="extantenna" subparam="true">
      <description>extend flags based on antenna? (blank = none, \'all\' = all baselines, otherwise antenna-based value)</description>
      <value />
    </param>
    
    <param type="bool" name="exttime" subparam="true">
      <description>extend flags based on time (within scans)?</description>
      <value>False</value>
    </param>
    
    <param type="bool" name="extscans" subparam="true">
      <description>only valid if exttime is true.  extend flags based on scans?</description>
      <value>False</value>
    </param>
    
    <param type="bool" name="extfield" subparam="true">
      <description>only valid if exttime is true.  extend flags based on field?</description>
      <value>False</value>
    </param>
-->

<!--
###############################################################################
Iteration Parameters
###############################################################################
-->

   <param type="string" name="iteraxis">
      <description>The axis over which to iterate</description>
      <value />
      <allowed kind="enum">
        <value />
        <value>scan</value>
        <value>Scan</value>
        <value>field</value>
        <value>Field</value>
        <value>spw</value>
        <value>Spw</value>
        <value>baseline</value>
        <value>Baseline</value>
        <value>antenna</value>
        <value>Antenna</value>
        <value>time</value>
        <value>Time</value>
        <value>corr</value>
        <value>Corr</value>
      </allowed>
   </param>

   <param type="bool" name="xselfscale" subparam="true">
       <description>When True, iterated plots have a common x-axis range (scale).</description>
       <value>False</value>
   </param>

   <param type="bool" name="yselfscale" subparam="true">
       <description>When True, iterated plots have a common y-axis range (scale).</description>
       <value>False</value>
   </param>
   
   <param type="bool" name="xsharedaxis" subparam="true">
<<<<<<< HEAD
       <description>Iterated plots share a common x-axis. Must also set xselfscale=True.</description>
=======
       <description>Iterated plots on a grid share a common external x-axis per column. Must also set xselfscale=True and gridrows>1.</description>
>>>>>>> 22c4eb06
       <value>False</value>
   </param>

   <param type="bool" name="ysharedaxis" subparam="true">
<<<<<<< HEAD
       <description>Iterated plots share a common y-axis. Must also set yselfscale=True.</description>
=======
       <description>Iterated plots on a grid share a common external y-axis per row. Must also set yselfscale=True and gridcols>1.</description>
>>>>>>> 22c4eb06
       <value>False</value>
   </param>

 
<!--
###############################################################################
Display Parameters
###############################################################################
-->
   
    
    <param type="any" name="customsymbol">
        <description>Enable custom symbol(s) for unflagged points</description>
         <any type="variant" limittype="bool boolArray"/>
        <value>False</value>
    </param>

    <param type="any" name="symbolshape" subparam="true">
        <description>Shape of plotted unflagged symbols</description>
        <any type="variant" limittype="string stringArray"/>
        <value type="string">autoscaling</value>
        <allowed kind="enum" type="string">
            <value>nosymbol</value>
            <value>autoscaling</value>
            <value>circle</value>
            <value>square</value>
            <value>diamond</value>
            <value>pixel</value>
        </allowed>
    </param>

    <param type="any" name="symbolsize" subparam="true">
        <description>Size of plotted unflagged symbols</description>
         <any type="variant" limittype="int intArray"/>
        <value type="int">2</value>
    </param>

    <param type="any" name="symbolcolor" subparam="true">
        <description>Color (name or hex code) of plotted unflagged symbols</description>
         <any type="variant" limittype="string stringArray"/>
        <value type="string">0000ff</value>
    </param>

    <param type="any" name="symbolfill" subparam="true">
        <description>Fill type of plotted unflagged symbols</description>
        <any type="variant" limittype="string stringArray"/>
        <value type="string">fill</value>
        <allowed kind="enum" type="string">
            <value>fill</value>
            <value>mesh1</value>
            <value>mesh2</value>
            <value>mesh3</value>
            <value>nofill</value>
        </allowed>
    </param>

    <param type="any" name="symboloutline" subparam="true">
        <description>Outline plotted unflagged symbols</description>
         <any type="variant" limittype="bool boolArray"/>
        <value type="bool">False</value>
    </param>

    <param type="any" name="coloraxis">
        <description>Selects data axis for colorizing</description>
        <any type="variant" limittype="string stringArray"/>
        <value type="string" />
        <allowed kind="enum" type="string">
            <value />
            <value>scan</value>
            <value>Scan</value>
            <value>field</value>
            <value>Field</value>
            <value>spw</value>
            <value>Spw</value>
            <value>antenna1</value>
            <value>ant1</value>
            <value>Antenna1</value>
            <value>antenna2</value>
            <value>ant2</value>
            <value>Antenna2</value>
            <value>baseline</value>
            <value>Baseline</value>
            <value>channel</value>
            <value>chan</value>
            <value>Channel</value>
            <value>corr</value>
            <value>Corr</value>
            <value>time</value>
            <value>Time</value>
            <value>observation</value>
            <value>Observation</value>
            <value>intent</value>
            <value>Intent</value>
        </allowed>
    </param>

    <param type="any" name="customflaggedsymbol">
        <description>Enable custom symbol(s) for flagged points</description>
        <any type="variant" limittype="bool boolArray"/>
        <value type="bool">False</value>
    </param>

    <param type="any" name="flaggedsymbolshape" subparam="true">
        <description>Shape of plotted flagged symbols</description>
        <any type="variant" limittype="string stringArray"/>
        <value type="string">circle</value>
        <allowed kind="enum" type="string">
            <value>nosymbol</value>
            <value>autoscaling</value>
            <value>circle</value>
            <value>square</value>
            <value>diamond</value>
            <value>pixel</value>
        </allowed>
    </param>

    <param type="any" name="flaggedsymbolsize" subparam="true">
        <description>Size of plotted flagged symbols</description>
        <any type="variant" limittype="int intArray"/>
        <value type="int">2</value>
    </param>

    <param type="any" name="flaggedsymbolcolor" subparam="true">
        <description>Color (name or hex code) of plotted flagged symbols</description>
        <any type="variant" limittype="string stringArray"/>
        <value type="string">ff0000</value>
    </param>

    <param type="any" name="flaggedsymbolfill" subparam="true">
        <description>Fill type of plotted flagged symbols</description>
        <any type="variant" limittype="string stringArray"/>
        <value type="string">fill</value>
        <allowed kind="enum" type="string">
            <value>fill</value>
            <value>mesh1</value>
            <value>mesh2</value>
            <value>mesh3</value>
            <value>nofill</value>
        </allowed>
    </param>

    <param type="any" name="flaggedsymboloutline" subparam="true">
        <description>Outline plotted flagged symbols</description>
        <any type="variant" limittype="bool boolArray"/>
        <value type="bool">False</value>
    </param>


<!--
###############################################################################
Plot range Parameter
###############################################################################
-->

    <param type="doubleArray" name="plotrange">
        <description>Plot axes ranges: [xmin,xmax,ymin,ymax]</description>
        <value />
    </param>

<!--
###############################################################################
Label Parameters
###############################################################################
-->

  <param type="string" name="title">    
    <description>Title at top of plot</description>
    <value />
  </param>
  
  <param type="int" name="titlefont">
    <description>Font size for plot title</description>
    <value>0</value>
  </param>

  <param type="string" name="xlabel">    
    <description>Text for horizontal x-axis. Blank for default.</description>
    <value />
  </param>
  
  <param type="int" name="xaxisfont">
    <description>Font size for x-axis label</description>
    <value>0</value>
  </param>

  <param type="string" name="ylabel">    
    <description>Text for vertical y-axis. Blank for default.</description>
    <value />
  </param>

  <param type="int" name="yaxisfont">
    <description>Font size for y-axis label</description>
    <value>0</value>
  </param>


<!--
###############################################################################
Canvas Parameters
###############################################################################
-->


<param type="bool" name="showmajorgrid" subparam="false">
    <description>Show major grid lines</description>
    <value>False</value>
</param>

<param type="int" name="majorwidth" subparam="true">
    <description>Line width in pixels of major grid lines</description>
    <value>1</value>
</param>

<param type="string" name="majorstyle" subparam="true">
    <description>Major grid line style</description>
    <allowed kind="enum">
        <value />
        <value>solid</value>
        <value>dash</value>
        <value>dot</value>
        <value>none</value>
    </allowed>
</param>

<param type="string" name="majorcolor" subparam="true">
    <description>Color (name or hex code) of major grid lines</description>
    <value>B0B0B0</value>
</param>



<param type="bool" name="showminorgrid" subparam="false">
    <description>Show minor grid lines</description>
    <value>False</value>
</param>

<param type="int" name="minorwidth" subparam="true">
    <description>Line width in pixels of minor grid lines</description>
    <value>1</value>
</param>

<param type="string" name="minorstyle" subparam="true">
    <description>Minor grid line style</description>
    <allowed kind="enum">
        <value />
        <value>solid</value>
        <value>dash</value>
        <value>dot</value>
        <value>none</value>
    </allowed>
</param>

<param type="string" name="minorcolor" subparam="true">
    <description>Color (name or hex code) of minor grid lines</description>
    <value>D0D0D0</value>
</param>


<param type="bool" name="showlegend" subparam="false">
    <description>Show a legend on the plot.</description>
    <value>False</value>
</param>

<param type="string" name="legendposition" subparam="true">
    <description>Legend position, default upperRight.</description>
    <value></value>
    <allowed kind="enum">
        <value />
        <value>upperRight</value>
        <value>upperLeft</value>
        <value>lowerRight</value>
        <value>lowerLeft</value>
        <value>exteriorRight</value>
        <value>exteriorLeft</value>
        <value>exteriorTop</value>
        <value>exteriorBottom</value>
    </allowed>
</param>

<!--
###############################################################################
Export plot as image Parameters
###############################################################################
-->



    <param type="string" name="plotfile">
      <description>Name of plot file to save automatically</description>
    </param>

    <param type="string" name="expformat" subparam="true">
        <description>Export format type. If not provided, plotfile extension will be used to determine type.</description>
        <allowed kind="enum">
            <value />
            <value>jpg</value>
            <value>png</value>
            <value>pdf</value>
            <value>ps</value>
            <value>txt</value>
        </allowed>
    </param>

     <param type="bool" name="verbose" subparam="true">
         <description>Include metadata in text export</description>
         <value>True</value>
     </param>

    <param type="string" name="exprange" subparam="true">
        <description>Range of iteration plots to export, one plotfile per page.  Multipage pdf exports are not supported.</description>
        <allowed kind="enum">
            <value />
            <value>current</value>
            <value>all</value>
        </allowed>
    </param>

     <param type="bool" name="highres" subparam="true">
         <description>Use high resolution</description>
         <value>False</value>
     </param>
     <param type="int" name="dpi" subparam="true">
         <description>DPI of exported plot</description>
         <value>-1</value>
     </param>
     <param type="int" name="width" subparam="true">
         <description>Width in pixels of exported plot</description>
         <value>-1</value>
     </param>
     <param type="int" name="height" subparam="true">
         <description>Height in pixels of exported plot</description>
         <value>-1</value>
     </param>
     <param type="bool" name="overwrite" subparam="true">
         <description>Overwrite plot file if it already exists</description>
         <value>False</value>
     </param>
<!--
###############################################################################
    Misc Parameters
###############################################################################
-->
     <param type="bool" name="showgui">
        <description>Show GUI</description>
        <value>True</value>
     </param>
     
     <param type="bool" name="clearplots" subparam="true">
        <description>Remove any existing plots so new ones can replace them.</description>
        <value>True</value>
     </param>
     
     <param type="stringArray" name="callib">
        <description>Calibration library string or filename for on-the-fly calibration.</description>
        <value></value>
     </param>
     
     <param type="string" name="headeritems" >
        <description>Comma-separated list of pre-defined page header items.</description>
        <value></value>
     </param>

     <param type="bool" name="showatm">
        <description>Compute and overlay the atmospheric transmission curve</description>
        <value>False</value>
     </param>
     
     <param type="bool" name="showtsky">
        <description>Compute and overlay the sky temperature curve</description>
        <value>False</value>
     </param>
     
<!--
###############################################################################
Plotxy Compliance Parameters
###############################################################################
-->


<!--

  ### we really don't want these around

  <param type="bool" name="plotxycomp">
    <description>use plotxy compliance parameters?</description>
    <value>False</value>
  </param>
  
    <param type="string" name="datacolumn" subparam="true">
      <description>PLOTXY COMPLIANCE PARAMETER; use xdatacolumn and ydatacolumn instead</description>
      <value>data</value>
      <allowed kind="enum">
        <value>data</value>
        <value>corrected</value>
        <value>model</value>
        <value>residual</value>
      </allowed>
    </param>
    
    <param type="string" name="timebin" subparam="true">
      <description>PLOTXY COMPLIANCE PARAMETER; use avgtime instead</description>
      <value>0</value>
    </param>
    
    <param type="bool" name="crossscans" subparam="true">
      <description>PLOTXY COMPLIANCE PARAMETER; use avgscan instead</description>
      <value>False</value>
    </param>
    
    <param type="bool" name="crossbls" subparam="true">
      <description>PLOTXY COMPLIANCE PARAMETER; use avgbaseline instead</description>
      <value>False</value>
    </param>
    
    <param type="string" name="width" subparam="true">
      <description>PLOTXY COMPLIANCE PARAMETER; use avgchannel or avgspw instead</description>
      <value>1</value>
    </param>
    
    <param type="string" name="extendcorr" subparam="true">
      <description>PLOTXY COMPLIANCE PARAMETER; use extcorrelation instead</description>
      <value />
      <allowed kind="enum">
        <value />
        <value>all</value>
        <value>half</value>
      </allowed>
    </param>
    
    <param type="string" name="extendchan" subparam="true">
      <description>PLOYXY COMPLIANCE PARAMETER; use extchanngel instead</description>
      <value />
      <allowed kind="enum">
        <value />
        <value>all</value>
      </allowed>
    </param>
    
    <param type="string" name="extendspw" subparam="true">
      <description>PLOTXY COMPLIANCE PARAMETER; use extspw instead</description>
      <value />
      <allowed kind="enum">
        <value />
        <value>all</value>
      </allowed>
    </param>
    
    <param type="string" name="extendant" subparam="true">
      <description>PLOTXY COMPLIANCE PARAMETER; use extantenna instead</description>
      <value />
      <allowed kind="enum">
        <value />
        <value>all</value>
      </allowed>
    </param>
    
    <param type="string" name="extendtime" subparam="true">
      <description>PLOTXY COMPLIANCE PARAMETER; use exttime, extscans, and extfield instead</description>
      <value />
      <allowed kind="enum">
        <value />
        <value>all</value>
        <value>scan</value>
        <value>field</value>
      </allowed>
    </param>

-->

<!--
###############################################################################
Constraints
###############################################################################
-->

  <constraints>
  
    <when param="xaxis">
      <equals type="string" value="" />
      <equals type="string" value="amp">
        <default param="xdatacolumn"><value type="string" /></default>
      </equals>
      <equals type="string" value="amplitude">
        <default param="xdatacolumn"><value type="string" /></default>
      </equals>
      <equals type="string" value="phase">
        <default param="xdatacolumn"><value type="string" /></default>
      </equals>
      <equals type="string" value="real">
        <default param="xdatacolumn"><value type="string" /></default>
      </equals>
      <equals type="string" value="imag">
        <default param="xdatacolumn"><value type="string" /></default>
      </equals>
      <equals type="string" value="imaginary">
        <default param="xdatacolumn"><value type="string" /></default>
      </equals>
      <equals type="string" value="ant-ra">
        <default param="xframe"><value type="string" /></default>
        <default param="xinterp"><value type="string" /></default>
      </equals>
      <equals type="string" value="ant-dec">
        <default param="xframe"><value type="string" /></default>
        <default param="xinterp"><value type="string" /></default>
      </equals>
      <equals value="scan"/>
       <equals value="Scan"/>
      <equals value="field"/>
      <equals value="time"/>
      <equals value="time_interval"/>
       <equals value="timeinterval"/>
       <equals value="timeint"/>
      <equals value="spw"/>
      <equals value="channel"/>
       <equals value="chan"/>
      <equals value="frequency"/>
       <equals value="freq"/>
      <equals value="correlation"/>
      <equals value="corr"/>
      <equals value="antenna1"/>
       <equals value="ant1"/>
      <equals value="antenna2"/>
       <equals value="ant2"/>
      <equals value="baseline"/>
      <equals value="uvdist"/>
      <equals value="uvwave"/>
       <equals value="uvdist_l"/>
       <equals value="uvdistl"/>
      <equals value="u"/>
      <equals value="v"/>
      <equals value="w"/>
      <equals value="uwave"/>
      <equals value="vwave"/>
      <equals value="wwave"/>
      <equals value="velocity"/>
       <equals value="vel"/>
      <equals value="wt"/>
      <equals value="wtsp"/>
       <equals value="weight"/>
       <equals value="weightspectrum"/>
       <equals value="sigma"/>
       <equals value="sigmasp"/>
       <equals value="sigmaspectrum"/>
      <equals value="imwt"/>
      <equals value="flag"/>
      <equals value="azimuth"/>
      <equals value="elevation"/>
      <equals value="hourang"/>
       <equals value="hourangle"/>
      <equals value="parang"/>
       <equals value="parangle"/>
       <equals value="parallacticangle"/>
      <equals value="antenna"/>
       <equals value="ant"/>
      <equals value="ant-azimuth"/>
      <equals value="ant-elevation"/>
      <equals value="ant-hourang"/>
       <equals value="ant-hourangle"/>
      <equals value="ant-parang"/>
       <equals value="ant-parangle"/>
       <equals value="ant-parallacticangle"/>
      <equals value="row"/>
      <equals value="flagrow"/>
      <equals value="observation"/>
      <equals value="intent"/>
      <equals value="feed"/>
      <equals value="ra"/>
    </when>

    
    <when param="yaxis">
      <equals type="string" value="" />
      <equals type="string" value="amp">
        <default param="ydatacolumn"><value type="string" /></default>
      </equals>
      <equals type="string" value="amplitude">
        <default param="ydatacolumn"><value type="string" /></default>
      </equals>
      <equals type="string" value="phase">
        <default param="ydatacolumn"><value type="string" /></default>
      </equals>
      <equals type="string" value="real">
        <default param="ydatacolumn"><value type="string" /></default>
      </equals>
      <equals type="string" value="imag">
        <default param="ydatacolumn"><value type="string" /></default>
      </equals>
      <equals type="string" value="imaginary">
        <default param="ydatacolumn"><value type="string" /></default>
      </equals>
      <equals type="string" value="ant-ra">
        <default param="yframe"><value type="string" /></default>
        <default param="yinterp"><value type="string" /></default>
      </equals>
      <equals type="string" value="ant-dec">
        <default param="yframe"><value type="string" /></default>
        <default param="yinterp"><value type="string" /></default>
      </equals>
      <equals value="scan"/>
       <equals value="Scan"/>
      <equals value="field"/>
      <equals value="time"/>
      <equals value="time_interval"/>
       <equals value="timeinterval"/>
       <equals value="timeint"/>
      <equals value="spw"/>
      <equals value="channel"/>
       <equals value="chan"/>
      <equals value="frequency"/>
       <equals value="freq"/>
      <equals value="correlation"/>
      <equals value="corr"/>
      <equals value="antenna1"/>
       <equals value="ant1"/>
      <equals value="antenna2"/>
       <equals value="ant2"/>
      <equals value="baseline"/>
      <equals value="uvdist"/>
      <equals value="uvwave"/>
       <equals value="uvdist_l"/>
       <equals value="uvdistl"/>
      <equals value="u"/>
      <equals value="v"/>
      <equals value="w"/>
      <equals value="uwave"/>
      <equals value="vwave"/>
      <equals value="wwave"/>
      <equals value="velocity"/>
       <equals value="vel"/>
      <equals value="wt"/>
      <equals value="wtsp"/>
       <equals value="weight"/>
       <equals value="weightspectrum"/>
       <equals value="sigma"/>
       <equals value="sigmasp"/>
       <equals value="sigmaspectrum"/>
      <equals value="imwt"/>
      <equals value="flag"/>
      <equals value="azimuth"/>
      <equals value="elevation"/>
      <equals value="hourang"/>
       <equals value="hourangle"/>
      <equals value="parang"/>
       <equals value="parangle"/>
       <equals value="parallacticangle"/>
      <equals value="antenna"/>
       <equals value="ant"/>
      <equals value="ant-azimuth"/>
      <equals value="ant-elevation"/>
      <equals value="ant-hourang"/>
       <equals value="ant-hourangle"/>
      <equals value="ant-parang"/>
       <equals value="ant-parangle"/>
       <equals value="ant-parallacticangle"/>
      <equals value="row"/>
      <equals value="flagrow"/>
      <equals value="observation"/>
      <equals value="intent"/>
      <equals value="feed"/>
    </when>
    
    <when param="selectdata">
      <equals type="bool" value="True">
        <default param="field"><value type="string" /></default>
        <default param="spw"><value type="string" /></default>
        <default param="timerange"><value type="string" /></default>
        <default param="uvrange"><value type="string" /></default>
        <default param="antenna"><value type="string" /></default>
        <default param="scan"><value type="string" /></default>
        <default param="correlation"><value type="string" /></default>
        <default param="array"><value type="string" /></default>
        <default param="observation"><value type="string"/></default>
        <default param="intent"><value type="string"/></default>
        <default param="feed"><value type="string"/></default>
        <default param="msselect"><value type="string" /></default>
      </equals>
      <equals type="bool" value="False" />
    </when>
    
    <when param="averagedata">
      <equals type="bool" value="True">
        <default param="avgchannel"><value type="string" /></default>
        <default param="avgtime"><value type="string" /></default>
        <default param="avgscan"><value type="bool">False</value></default>
        <default param="avgfield"><value type="bool">False</value></default>
        <default param="avgbaseline"><value type="bool">False</value></default>
        <default param="avgantenna"><value type="bool">False</value></default>
        <default param="avgspw"><value type="bool">False</value></default>
        <default param="scalar"><value type="bool">False</value></default>
      </equals>
      <equals type="bool" value="False" />
    </when>
    <when param="transform">
      <equals type="bool" value="False" />
      <equals type="bool" value="True">
        <default param="freqframe"><value type="string" /></default>
        <default param="restfreq"><value type="string"></value></default>
        <default param="veldef"><value type="string">RADIO</value></default>
        <default param="shift"><value type="doubleArray"><value>0.0</value><value>0.0</value></value></default>
      </equals>
    </when>
    <when param="extendflag">
      <equals type="bool" value="False" />
      <equals type="bool" value="True">
        <default param="extcorr"><value type="bool">False</value></default>
        <default param="extchannel"><value type="bool">False</value></default>
<!--
        <default param="extspw"><value type="bool">False</value></default>
        <default param="extantenna"><value type="string" /></default>
        <default param="exttime"><value type="bool">False</value></default>
        <default param="extscans"><value type="bool">False</value></default>
        <default param="extfield"><value type="bool">False</value></default>
-->
      </equals>
    </when>
    <when param="iteraxis">
        <notequals type="string" value="">
            <default param="xselfscale"><value>False</value></default>
            <default param="yselfscale"><value>False</value></default>
            <default param="xsharedaxis"><value>False</value></default>
            <default param="ysharedaxis"><value>False</value></default>
        </notequals>
    </when>
 	<!--<when param="exprange">
        <notequals type="string" value="">
        </notequals>
    </when> -->
    <when param="customsymbol">
        <equals type="bool" value="False" />
        <equals type="bool" value="True">
            <default param="symbolshape">
                <value type="string">autoscaling</value>
            </default>
            <default param="symbolsize">
                <value type="int">2</value>
            </default>
            <default param="symbolcolor">
                <value type="string">0000ff</value>
            </default>
            <default param="symbolfill">
                <value type="string">fill</value>
            </default>
            <default param="symboloutline">
                <value type="bool">False</value>
            </default>
        </equals>    
    </when>

    <when param="customflaggedsymbol">
        <equals type="bool" value="False" />
        <equals type="bool" value="True">
            <default param="flaggedsymbolshape">
                <value type="string">nosymbol</value>
            </default>
            <default param="flaggedsymbolsize">
                <value type="int">2</value>
            </default>
            <default param="flaggedsymbolcolor">
                <value type="string">ff0000</value>
            </default>
            <default param="flaggedsymbolfill">
                <value type="string">fill</value>
            </default>
            <default param="flaggedsymboloutline">
                <value type="bool">False</value>
            </default>
        </equals>
    </when>

    <when param="plotfile">
        <notequals type="string" value="">
            <default param="expformat"><value type="string"/></default>
            <default param="verbose"><value type="bool">True</value></default>
            <default param="exprange"><value type="string"/></default>
            <default param="highres"><value type="bool">False</value></default>
            <default param="dpi"><value type="int">-1</value></default>
            <default param="width"><value type="int">-1</value></default>
            <default param="height"><value type="int">-1</value></default>
            <default param="overwrite"><value type="bool">False</value></default>
        </notequals>
    </when>
    
    <when param="showgui">
        <equals type="bool" value="True">
            <default param="clearplots"><value type="bool">True</value></default>
        </equals>
        <equals type="bool" value="False">
            <default param="clearplots"><value type="bool">True</value></default>
        </equals>
    </when>    

    <when param="showmajorgrid">
      <equals type="bool" value="False" />
      <equals type="bool" value="True">
        <default param="majorwidth"><value type="int" >0</value></default>
        <default param="majorstyle"><value type="string" /></default>
        <default param="majorcolor"><value type="string"></value></default>
      </equals>
    </when>

    <when param="showminorgrid">
      <equals type="bool" value="False" />
      <equals type="bool" value="True">
        <default param="minorwidth"><value type="int">0</value></default>
        <default param="minorstyle"><value type="string" /></default>
        <default param="minorcolor"><value type="string"></value></default>
      </equals>
    </when>

<!--    
    <when param="plotxycomp">
      <equals type="bool" value="False" />
      <equals type="bool" value="True">
        <default param="datacolumn"><value type="string">data</value></default>
        <default param="timebin"><value type="string">0</value></default>
        <default param="crossscans"><value type="bool">False</value></default>
        <default param="crossbls"><value type="bool">False</value></default>
        <default param="width"><value type="string">0</value></default>
        <default param="extendcorr"><value type="string" /></default>
        <default param="extendchan"><value type="string" /></default>
        <default param="extendspw"><value type="string" /></default>
        <default param="extendant"><value type="string" /></default>
        <default param="extendtime"><value type="string" /></default>
      </equals>
    </when>
-->    


  </constraints>
</input>

<example>

        Task for plotting and interacting with visibility
        data.  Limited support for caltable plotting is also
        included as of CASA v4.1.

        A variety of axes choices (including data column) along 
        with MS selection and averaging options are provided for data 
        selection.  Flag extension parameters are also available for
        flagging operations in the plotter.
        
        All of the provided parameters can also be set using the GUI once
        the application has been launched.  Additional and more specific
        operations are available through the GUI and/or through the plotms
        tool (pm).

        Most basic functions (plotting, iteration, locate, flagging)
        will work for most CalTables. Parameterized CalTables
        (delays, antpos, gaincurve, opacity), will, at best, currently 
        just plot the simple parameters contained in the
        table, not the effective amplitudes or phases sampled at
        observing times, frequencies etc.  BPOLY and GSPLINE tables
        are not yet supported.   Features currently unsupported for
        CalTables include Averaging, Transformations (velocity 
        conversions, etc.), and some details of selection (channel and 
        polarization selection are not yet enabled) and axes choices 
        (geometry options are not yet enabled).  In the plotms gui,
        many options irrelevant for CalTables are not yet hidden when
        interacting with a CalTable, and such settings will be ignored
        (when benign) or cause an error message.

    Keyword arguments:
    vis -- input MS or CalTable
           default: ''  (will merely launch the gui)
    gridrows -- Number of subplot rows
                    default: 1 
    gridcols -- Number of subplot columns
                    default: 1
    rowindex -- Row location of the subplot (0-based).
                    default: 0
    colindex -- Column location of the subplot (0-based).
                    default: 0
    plotindex -- Index to address a subplot (0-based). 
                    default: 0                         
    xaxis, yaxis -- what to plot on the two axes
                    default: '' (defaults are xaxis='time',
                                 yaxis='amp' on first execution;
                                 thereafter the most recent
                                 settings are used)
              valid options (=indicates valid synonyms): 
               MS Ids and other meta info:
                 'scan'   (number)
                 'field'  (index)
                 'time',  
                 'interval'='timeint'='timeinterval'='time_interval'
                 'spw'    (index)
                 'chan'='channel'    (index)  
                 'freq'='frequency'  (GHz)
                 'vel'='velocity'   (km/s)
                 'corr'='correlation'  (index)
                 'ant1'='antenna1'   (index)
                 'ant2'='antenna2'   (index)
                 'baseline'  (a baseline index) 
                 'row'   (absoute row Id from the MS)
                 'observation' (index)
                 'intent'      (index)
                 'feed1'       (index)
                 'feed2'       (index)
               Visibility values, flags:
                 'amp'='amplitude'
                 'phase'  (deg)
                 'real'  
                 'imag'='imaginary'
                 'wt'='weight'  (unchannelized)
                 'wtsp'='weightspectrum'
                 'flag'
                 'flagrow'
               Observational geometry:
                 'uvdist'  (meters)
                 'uvwave'='uvdistl'='uvdist_l'  (wavelengths, per channel)
                 'u'  (meters)
                 'v'  (meters)
                 'w'  (meters)
                 'uwave'  ('u' in wavelengths, per channel)
                 'vwave'  ('v' in wavelengths, per channel)
                 'wwave'  ('w' in wavelengths, per channel)
                 'azimuth'  (at array reference; degrees)
                 'elevation'  (at array reference; degrees)
                 'hourang'='hourangle'  (at array reference; hours)
                 'parang'='parangle'='parallacticangle'  (at array reference; degrees)
               Antenna-based (only works vs. data Ids):
                 'ant'='antenna'
                 'ant-azimuth' 
                 'ant-elevation'
                 'ant-ra'
                 'ant-dec'
                 'ant-parang'='ant-parangle'
               Calibration:
                 'gainamp'='gamp'
                 'gainphase'='gphase'
                 'gainreal'='greal'
                 'gainimag'='gimag'
                 'delay'='del'
                 'opacity'='opac'
                 'swpower'='swp'='switchedpower'='spgain'


      &gt;&gt;&gt; xaxis, yaxis expandable parameters
        xdatacolumn, 
        ydatacolumn  -- data column to use for Visibility values:
                        default: '' ('data' on first execution;
                                     thereafter the most recent
                                     setting is used)
                        valid options:  'data'      (observed)
                                        'corrected'='corr'
                                        'model'
                                        'residual'  (aliases 'corrected-model')
                                        'corrected-model'
                                        'data-model'
                                        'data/model'
                                        'corected/model'
                                        'float'
                        Note that residuals are complex (vector) differences or ratios.
    
    selectdata -- data selection parameters flag
                  default: True  (reveals data selection parameters
                                  described below)
                  Consult listobs output for data selection values,
                  and see help par.selectdata for more detailed 
                  information on syntax; also, visit
                  http://casa.nrao.edu/other_doc.shtml and click
                  on "Measurement Set selection syntax" for more
                  tips on using data selection parameters in CASA)

      &gt;&gt;&gt; selectdata expandable parameters:

      field -- Select field using field id(s) or field name(s).
              default: ''=all fields
              If field string is a non-negative integer, it is assumed a
                field index,  otherwise, it is assumed a field name
              field='0~2'; field ids 0,1,2
              field='0,4,5~7'; field ids 0,4,5,6,7
              field='3C286,3C295'; field named 3C286 and 3C295
              field = '3,4C*'; field id 3, all names starting with 4C
      spw -- Select spectral window/channels
               type 'help par.selection' for more examples.
             spw='0~2,4'; spectral windows 0,1,2,4 (all channels)
             spw='&lt;2';  spectral windows less than 2 (i.e. 0,1)
             spw='0:5~61'; spw 0, channels 5 to 61, INCLUSIVE
             spw='*:5~61'; all spw with channels 5 to 61
             spw='0,10,3:3~45'; spw 0,10 all channels, spw 3, channels 3 to 45.
             spw='0~2:2~6'; spw 0,1,2 with channels 2 through 6 in each.
             spw='0:0~10;15~60'; spectral window 0 with channels 0-10,15-60
                       NOTE ';' to separate channel selections

      timerange  -- Select data based on time range:
              default = '' (all); examples,
              timerange = 'YYYY/MM/DD/hh:mm:ss~YYYY/MM/DD/hh:mm:ss'
              Note: if YYYY/MM/DD is missing date defaults to first day in data set
              timerange='09:14:0~09:54:0' picks 40 min on first day
              timerange= '25:00:00~27:30:00' picks 1 hr to 3 hr 30min on NEXT day
              timerange='09:44:00' pick data within one integration of time
              timerange='&gt;10:24:00' data after this time
      uvrange -- Select data within uvrange (default units meters)
              default: '' (all); example:
              uvrange='0~1000klambda'; uvrange from 0-1000 kilo-lambda
              uvrange='&gt;4klambda';uvranges greater than 4 kilo lambda

      antenna -- Select data based on antenna/baseline
              default: '' (all, including auto-correlations, if present)
              If antenna string is a non-negative integer, it is assumed an
                antenna index, otherwise, it is assumed as an antenna name
              antenna='5&amp;6'; baseline between antenna index 5 and index 6.
              antenna='!ea02'; exclude EVLA antenna 2.
              antenna='ea13;!ea22'; EVLA antenna 13, excluding antenna 22.
              antenna='VA05&amp;VA06'; baseline between VLA antenna 5 and 6.
              antenna='5&amp;6;7&amp;8'; baselines with indices 5-6 and 7-8
              antenna='5'; all baselines with antenna index 5
              antenna='05'; all baselines with antenna number 05 (VLA old name)
              antenna='5,6,10'; all baselines with antennas 5,6,10 index numbers
              NB: For explicit selections, use a single ampersand (&amp;) to
              select only cross-correlations among the specified antennas, 
              double ampersands (&amp;&amp;) to select cross- and
              auto-correlations among the specified antennas, and
              triple ampersands (&amp;&amp;&amp;) to select only
              auto-correlations.  E.g.:
              antenna='*&amp;'; selects all cross-correlation baseline
                            (excludes all auto-correlations)
              antenna='*&amp;&amp;&amp;'; selects all auto-correlation baselines
                              (excludes all cross-correlations)
              antenna='1&amp;&amp;1,2,3'; selects baselines 1-1 (auto), 1-2,1-3 (cross)
              antenna='VA05&amp;&amp;&amp;'; selects the VA05 autocorrelation
              See the link noted above for more information.
      scan -- Scan numbers or ranges.
              default: ''  (all scans)
              scan='1,2,6,43'; scans 1, 2, 6, and 43
              scan='3~14'; scans 3 through 14, inclusive
      correlation -- Select by correlation (polarization when plotting cal tables)
                default: ''  (all correlations/polarizations)
                For measurement sets: 'RR','RL','LR','LL','XX','XY','YX','YY'
                For cal tables: 'R','L','RL','X','Y','XY','/' (for ratio plots)
                or any comma-separated combination;
                use basis (R/L or X/Y) appropriate to the table
      array -- Select the array id
               default: ''  (all array ids)
      observation -- Select by observation ID(s).
                     default: ''-->all;
                     observation='0' (select obsID 0)
      intent -- Select observing intent  
                default: ''  (no selection by intent)  
                intent='*BANDPASS*'  (selects data labelled with  
                    BANDPASS intent)
      feed -- Select by feed IDs
              default: '' (all feeds)
              feed='1~2'
      msselect -- Optional TaQL data selection

    averagedata -- data averaging parameters flag
                   default: True   (reveals expandable parameters
                                    described below)
      &gt;&gt;&gt; averagedata expandable parameters
        avgchannel -- average over channel?  either blank for none, or a value
                      in channels.
                      default: '' (no channel averaging).
        avgtime -- average over time?  either blank for none, or a value in
                   seconds.
                   default: '' (no time averaging).
        avgscan -- average over scans?  only valid if time averaging is turned
                   on.
                   default: False.
        avgfield -- average over fields?  only valid if time averaging is
                    turned on.
                    default: False.
        avgbaseline -- average over selected baselines; mutually 
                       exclusive with avgantenna.
                       default: False.  (no averaging over baseline)
        avgantenna -- form per-antenna averages; mutually exclusive with
                      avgbaseline.
                      default: False.   (no per-antenna averaging)
        avgspw -- average over selected spectral windows?
                  default: False.  (no average of spectral windows)
        scalar -- scalar averaging?
                  default: False  (i.e., do vector averaging)
    
    transform -- apply various transformations on data for plotting
                 default: True
      &gt;&gt;&gt; transform expandable parameters
        freqframe -- the coordinate frame in which to render frequency and velocity axes
                 default: ''  (unspecified: will use frame in which data were taken)
                 options: LSRK, LSRD, BARY, GEO, TOPO, GALACTO, LGROUP, CMB
        restfreq -- the rest frequency to use in velocity conversions (MHz)
                 default: '' (use spw central frequency and show relative velocity)
                 example: '22235.08MHz'
        veldef -- the velocity definition to use
                 default: 'RADIO'
                 options: 'RADIO','OPT','TRUE'
        shift -- adjust phase according to a phase center shift [dx,dy] (arcsec)
                 NB: the phase shift in plotms is an approximate transformation
                 default: [0,0]  (no shift)

    extendflag -- have flagging extend to other data points?
                  default: False.
      &gt;&gt;&gt; extendflag expandable parameters
        extcorr -- extend flags based on correlation? 
                   default: False.
        extchannel -- extend flags based on channel?

    iteraxis -- axis upon which iterate plots (one plot per page, for now)
                default: '' (no iteration)
                options: 'scan','field','spw','baseline','antenna','time','corr',''
      &gt;&gt;&gt; iteraxis expandable parameters
        xselfscale -- When True, iterated plots have a common x-axis range (scale).
        yselfscale -- When True, iterated plots have a common y-axis range (scale).
                      default: false, which will scale all plots individually
        xsharedaxis -- Iterated plots on a grid share a common external x-axis per column (must also set xselfscale=True and gridcols>1) 
                      default: false, each plot will have its own x-axis.
        ysharedaxis -- Iterated plots on a grid share a common external y-axis per row (must also set yselfscale=True and gridrows>1)
                      default: false, each plot will have its own y-axis.              

    customsymbol -- If true, use a custom symbol for drawing unflagged points
                    default: False
      &gt;&gt;&gt; customsymbol expandable parameters
        symbolshape -- If true, use a custom shape to draw unflagged symbols
                       default: 'autoscaling' (ignores symbolsize)
                       options: 'autoscaling', 'circle', 'square', 'diamond', 'pixel', 'nosymbol'
        symbolsize -- size of the unflagged symbols in pixels
                      default: 2
        symbolcolor -- color to use for unflagged symbols; can be a RGB hex code or a color name
                       default: '0000ff'
                       example: 'purple'
        symbolfill -- type of fill to use for unflagged symbols
                      default: 'fill'
                      options: 'fill', 'mesh1', 'mesh2', 'mesh3', 'nofill'
        symboloutline -- If true, outline unflagged symbols in black

    coloraxis -- axis upon which to colorize the plotted points
                options (= indicates synonyms):
                    'scan',  'field',  'spw',  'antenna1'='ant1',  'antenna2'='ant2',
                    'baseline',  'channel'='chan',  'corr'='correlation', 'time', 
                    'observation', 'intent'
                default: ''  (use a single color for all points)

    customflaggedsymbol -- If true, use a custom symbol for drawing flagged points
                           default: False
      &gt;&gt;&gt; customflaggedsymbol expandable parameters
        symbolshape -- If true, use a custom shape to draw flagged symbols
                       default: 'nosymbol'
                       options: 'autoscaling', 'circle', 'square', 'diamond', 'pixel', 'nosymbol'
        symbolsize -- size of the flagged symbols in pixels
                      default: 2
        symbolcolor -- color to use for flagged symbols; can be a RGB hex code or a color name
                       default: '0000ff'
                       example: 'purple'
        symbolfill -- type of fill to use for flagged symbols
                      default: 'fill'
                      options: 'fill', 'mesh1', 'mesh2', 'mesh3', 'nofill'
        symboloutline -- If true, outline flagged symbols in black

    plotrange -- manual plot axis ranges: [xmin,xmax,ymin,ymax]
                 Does not affect data selection.
                 default: []; both axes will be autoscaled according
                 to the ranges found in the selected data
                 If xmin=xmax (or ymin=ymax) then that axis will
                 be autoscaled, e.g.:
                 [0,0,-2.0,14.0]; autoscale the xaxis, and use 
                                  ymin=-2.0, ymax=14.0

    title  -- title along top of plot (called "canvas" in some places)
    titlefont -- plot title font size
                 default: 0 (autosize depending on grid)
    xlabel -- text to label horizontal axis, with formatting using '%%'
    xaxisfont -- x-axis font size
                 default: 0 (autosize)
    ylabel -- text to label horizontal axis, with formatting using '%%' 
    yaxisfont -- y-axis font size
                 default: 0 (autosize)
    
    
    showmajorgrid  -- show major grid lines 
                  default: False
      &gt;&gt;&gt;  showmajorgrid expandable parameters
        majorwidth  -- line width in pixels of major grid lines
        majorstyle  -- major grid line style: solid dash dot none
        majorcolor  -- color in hex code of major grid lines

    showminorgrid  -- show minor grid lines
                  default: False
      &gt;&gt;&gt;  showminorgrid expandable parameters
        minorwidth  --  line width in pixels of minor grid lines
        minorstyle  --  minor grid line style: solid dash dot none
        minorcolor  --  color in hex code of minor grid lines

    plotfile -- name of plot file to save automatically
                default: ''  (i.e., draw an interactive plot in the gui)
      &gt;&gt;&gt; plotfile expandable parameters
        expformat -- export format type; if 'txt' is used an ASCII dump of the plotted points is generated (also available in the export tab)
                     default:  ''   (plotfile extension will be used)
                     options: 'jpg', 'png', 'ps', 'pdf', 'txt'
        verbose -- when export format is 'txt', print metadata for x and y values
                   default: True 
        exprange -- pages to export for iteration plots
                    default:   ''
                    options: 'current', 'all'             
        highres -- use high resolution in exported plot 
                   default: False (use screen resolution)
        dpi -- DPI of exported plot
               default: -1 (not set)
        width -- width of exported plot
                 default: -1 (not set)
        height -- height of exported plot
                  default: -1 (not set)
        overwrite -- overwrite plot file if it already exists
                     default: False
      
    callib -- calibration library string, list of strings, or filename
              default: '' 
    
    showgui - Whether or not to display the plotting GUI
              default: True
              
    headeritems -- append header items specific to this plot to the current list
                of page header items.
                Comma-separated string of header item selection keywords.
                Allowed keywords: 'obsdate','obstime','filename','projid',
                                  'targname','targdir','telescope','observer',
                                  'ycolumn'
                default: ''
                example: 'filename,projid,targname'

<!--

        extspw - extend flags based on spw?
                  default: False.
        extantenna - extend flags based on antenna?  should be either blank,
                      'all' for all baselines, or an antenna-based value.
                      default: ''.
        exttime - extend flags based on time (within scans)?
                   default: False.
        extscans - extend flags based on scans?  only valid if time extension
                    is turned on.
                    default: False.
        extfield - extend flags based on field?  only valid if time extension
                    is turned on.
                    default: False.
    

    plotxycomp - use plotxy compliance parameters?  WARNING: if used,
                  subparameters will override their corresponding plotms
                  parameter values.
                  default: False.
      &gt;&gt;&gt; plotxycomp expandable parameters
        datacolumn - maps to xdatacolumn and ydatacolumn.
                      default: 'data'.
        timebin - maps to avgtime.
                   default: '0'.
        crossscans - maps to avgscan.
                      default: False.
        crossbls - maps to avgbaseline.
                    default: False.
        width - maps to avgchannel and/or avgspw.  'all' is ignored, 'allspw'
                 sets avgspw to true, any other value is set for avgchannel.
                 default: '1'.
        extendcorr - maps to extcorr.  'half' is mapped to 'poln-dep'.
                      default: ''.
        extendchan - maps to extchannel.  '' means False, 'all' means True.
                      default: ''.
        extendspw - maps to extspw.  '' means False, 'all' means True.
                     default: ''.
        extendant - maps to extantenna.  '' means False, 'all' means True.
                     default: ''.
        extendtime - maps to exttime and/or extscans and/or extfield.  ''
                      means False for all, 'all' means True for exttime, 'scan'
                      means True for exttime and extscans, 'field' means True
                      for exttime and extfield.
                      default: ''.
-->

</example>

</task>

<!--
###############################################################################
Unimplemented parameters from plotxy in plotms
* iteration
* feed
* averagemode
* crossarrays
* stackspw
* restfreq
* frame
* doppler
* subplot
* plotsymbol
* plotcolor
* markersize
* linewidth
* plotrange
* multicolor
* selectplot
* overplot
* newplot
* clearpanel
* skipnrows
* title
* xlabels
* ylabels
* fontsize
* windowsize
* showflags
* interactive
* figfile
###############################################################################
-->

</casaxml><|MERGE_RESOLUTION|>--- conflicted
+++ resolved
@@ -479,7 +479,6 @@
       </allowed>
     </param>
     
-<<<<<<< HEAD
     <param type="any" name="yframe" subparam="true">
       <description>Coordinate frame to use for y-axis</description>
       <any type="variant" limittype='string stringArray'/>
@@ -505,12 +504,8 @@
     </param>
     
     
-    <param type="any" name="yaxislocation" subparam="false">
-      <description>Left or right y-axis for the data (blank for default)</description>
-=======
     <param type="any" name="yaxislocation" subparam="true">
       <description>Location of the y-axis (blank for default: left)</description>
->>>>>>> 22c4eb06
       <any type="variant" limittype='string stringArray'/>
       <value type="string" />
       <allowed kind="enum" type="string">
@@ -799,20 +794,12 @@
    </param>
    
    <param type="bool" name="xsharedaxis" subparam="true">
-<<<<<<< HEAD
-       <description>Iterated plots share a common x-axis. Must also set xselfscale=True.</description>
-=======
        <description>Iterated plots on a grid share a common external x-axis per column. Must also set xselfscale=True and gridrows>1.</description>
->>>>>>> 22c4eb06
        <value>False</value>
    </param>
 
    <param type="bool" name="ysharedaxis" subparam="true">
-<<<<<<< HEAD
-       <description>Iterated plots share a common y-axis. Must also set yselfscale=True.</description>
-=======
        <description>Iterated plots on a grid share a common external y-axis per row. Must also set yselfscale=True and gridcols>1.</description>
->>>>>>> 22c4eb06
        <value>False</value>
    </param>
 
@@ -1536,7 +1523,7 @@
             <default param="ysharedaxis"><value>False</value></default>
         </notequals>
     </when>
- 	<!--<when param="exprange">
+    <!--<when param="exprange">
         <notequals type="string" value="">
         </notequals>
     </when> -->
