//# TestUtilsTVI.cc:  This file contains the implementation of the ChannelAverageTVI class.
//#
//#  CASA - Common Astronomy Software Applications (http://casa.nrao.edu/)
//#  Copyright (C) Associated Universities, Inc. Washington DC, USA 2011, All rights reserved.
//#  Copyright (C) European Southern Observatory, 2011, All rights reserved.
//#
//#  This library is free software; you can redistribute it and/or
//#  modify it under the terms of the GNU Lesser General Public
//#  License as published by the Free software Foundation; either
//#  version 2.1 of the License, or (at your option) any later version.
//#
//#  This library is distributed in the hope that it will be useful,
//#  but WITHOUT ANY WARRANTY, without even the implied warranty of
//#  MERCHANTABILITY or FITNESS FOR A PARTICULAR PURPOSE.  See the GNU
//#  Lesser General Public License for more details.
//#
//#  You should have received a copy of the GNU Lesser General Public
//#  License along with this library; if not, write to the Free Software
//#  Foundation, Inc., 59 Temple Place, Suite 330, Boston,
//#  MA 02111-1307  USA
//# $Id: $

#define _XOPEN_SOURCE 700 //For nftw(), stpcpy(), mkdtemp()
#define _DARWIN_C_SOURCE //im macOS mkdtemp() is not available if _POSIX_C_SOURCE=200809L (Apple bug report #35851865)

#include <ftw.h>
#include <string.h>
#include <limits.h>
#include <unistd.h> //im macOS mkdtemp() is not defined in stdlib.h as POSIX dictates (Apple bug report #35830645)
#include <msvis/MSVis/test/TestUtilsTVI.h>
#include <msvis/MSVis/VisBuffer.h>
#include <msvis/MSVis/TransformingVi2.h>

using namespace casacore;
namespace casa { //# NAMESPACE CASA - BEGIN

namespace vi { //# NAMESPACE VI - BEGIN

int removeFile(const char *fpath, const struct stat *sb, int typeflag, 
               struct FTW* ftwbuf);

int removeFile(const char *fpath, const struct stat *sb, int typeflag, 
               struct FTW* ftwbuf)
{
  (void)sb;  //Unused vars
  (void)typeflag;
  (void)ftwbuf;
    
  int rv = remove(fpath);
  if(rv)
    perror(fpath);
  return rv;
}


//////////////////////////////////////////////////////////////////////////
// FreqAxisTVITest class
//////////////////////////////////////////////////////////////////////////

// -----------------------------------------------------------------------
//
// -----------------------------------------------------------------------
FreqAxisTVITest::FreqAxisTVITest():
		autoMode_p(true), testResult_p(true)
{

}

// -----------------------------------------------------------------------
//
// -----------------------------------------------------------------------
FreqAxisTVITest::FreqAxisTVITest(Record configuration):
		autoMode_p(false), testResult_p(true)
{
    configuration.get (configuration.fieldNumber ("inputms"), inpFile_p);
    testFile_p = inpFile_p + String(".test");
    referenceFile_p = inpFile_p + String(".ref");
}

// -----------------------------------------------------------------------
//
// -----------------------------------------------------------------------
FreqAxisTVITest::~FreqAxisTVITest()
{
    TearDown();

    return;
}

// -----------------------------------------------------------------------
//
// -----------------------------------------------------------------------
void FreqAxisTVITest::init(Record &configuration)
{
    initTestConfiguration(configuration);
    initReferenceConfiguration(configuration);
}

// -----------------------------------------------------------------------
//
// -----------------------------------------------------------------------
void FreqAxisTVITest::SetUp()
{
    // Generate test file
    generateTestFile();

    // Generate reference file
    generateReferenceFile();

    return;
}

// -----------------------------------------------------------------------
//
// -----------------------------------------------------------------------
void FreqAxisTVITest::TearDown()
{
    //Recursively remove the test and reference files
    nftw(testFile_p.c_str(), removeFile, 64, FTW_DEPTH | FTW_PHYS);
    nftw(referenceFile_p.c_str(), removeFile, 64, FTW_DEPTH | FTW_PHYS);

    if (autoMode_p)
        nftw(inpFile_p.c_str(), removeFile, 64, FTW_DEPTH | FTW_PHYS);

    return;
}

MsFactoryTVITester::MsFactoryTVITester(const std::string& testSubdir, 
                                       const std::string& msName) :
    msName_p(msName)
{
    //Use the system temp dir, if not defined or too long resort to /tmp
    char * sys_tmpdir = getenv("TMPDIR");
    if(sys_tmpdir != NULL &&
       strlen(sys_tmpdir) < _POSIX_PATH_MAX - 1 - testSubdir.size() + 8)
        strncpy(tmpdir_p, sys_tmpdir, strlen(sys_tmpdir)+1);
    else
        strncpy(tmpdir_p, "/tmp", 5);
    stpcpy (tmpdir_p+strlen(tmpdir_p), (std::string("/")+testSubdir+"_XXXXXX").c_str());
    
}

void MsFactoryTVITester::SetUp()
{
    mkdtemp(tmpdir_p);
    msf_p.reset(new casa::vi::test::MsFactory(String::format
        ("%s/%s.ms", tmpdir_p,msName_p.c_str())));
}
  
void MsFactoryTVITester::createMS()
{
    //Create MS using the simulator MsFactory
    std::pair<MeasurementSet *, Int> p = msf_p->createMs();
    ms_p.reset(p.first); //MsFactory has given up ownership
}

void MsFactoryTVITester::instantiateVI(std::vector<ViiLayerFactory*>& factories)
{
    //Create the top VI using the factories provided
    vi_p.reset(new VisibilityIterator2(factories));

    vb_p = vi_p->getVisBuffer();
}

void MsFactoryTVITester::visitIterator(std::function<void(void)> visitor)
{
    for (vi_p->originChunks (); vi_p->moreChunks(); vi_p->nextChunk())
    {
        for (vi_p->origin(); vi_p->more (); vi_p->next())
        {
            visitor();
        }
    }
}

casa::vi::test::MsFactory& MsFactoryTVITester::getMsFactory()
{
    return *msf_p;
}
  
void MsFactoryTVITester::TearDown()
{
    //The MS destructor will update the file system, so deleting it before removing the directory 
    msf_p.reset();
    ms_p.reset();
    vi_p.reset();
    //This will recursively remove everything in the directory
    nftw(tmpdir_p, removeFile, 64, FTW_DEPTH | FTW_PHYS);
}

MsFactoryTVITester::~MsFactoryTVITester()
{
}


//////////////////////////////////////////////////////////////////////////
// Convenience methods
//////////////////////////////////////////////////////////////////////////

// -----------------------------------------------------------------------
//
// -----------------------------------------------------------------------
template <class T> void compareVector(	const Char* column,
										const Vector<T> &inp,
										const Vector<T> &ref,
										Float tolerance)
{
	// Check matching shape
    ASSERT_EQ(inp.size(), ref.size()) 
        << " test and reference vectors don't have the same size";

	// Compare values
	for (uInt index=0;index < inp.size(); index++)
	{
	    ASSERT_NEAR(abs(inp(index) - ref(index)), 0, tolerance)
            << column << " does not match in position ="
            << index
            << " test=" << inp(index)
            << " reference=" << ref(index);
	}
}

// -----------------------------------------------------------------------
//
// -----------------------------------------------------------------------
template <class T> void compareMatrix(	const Char* column,
										const Matrix<T> &inp,
										const Matrix<T> &ref,
										Float tolerance)
{
	// Check matching shape
    ASSERT_EQ(inp.shape(), ref.shape()) 
        << " test and reference matrices don't have the same shape";

	// Compare values
	const IPosition &shape = inp.shape();
	for (uInt row=0;row < shape(1); row++)
	{
		for (uInt col=0;col < shape(0); col++)
		{
		    ASSERT_NEAR(abs(inp(col,row) - ref(col,row)), 0, tolerance)
                << column << " does not match in position (row,col)="
                << "("<< row << "," << col << ")"
                << " test=" << inp(col,row)
                << " reference=" << ref(col,row);
		}
	}
}

// -----------------------------------------------------------------------
//
// -----------------------------------------------------------------------
template <class T> void compareCube(const Char* column,
                                    const Cube<T> &inp,
                                    const Cube<T> &ref,
                                    Float tolerance)
{
    // Check matching shape
    ASSERT_EQ(inp.shape(), ref.shape()) 
         << " test and reference cubes don't have the same shape";

    // Compare values
    const IPosition &shape = inp.shape();
    for (uInt row=0;row < shape(2); row++)
    {
        for (uInt chan=0;chan < shape(1); chan++)
        {
            for (uInt corr=0;corr < shape(0); corr++)
            {
                ASSERT_NEAR(abs(inp(corr,chan,row) - ref(corr,chan,row)), 0, tolerance)
	                << column << " does not match in position (corr,chan,row)="
			        << "("<< corr << "," << chan << "," << row << ")"
                    << " test=" << inp(corr,chan,row)
                    << " reference=" << ref(corr,chan,row);
            }
        }
    }
}

// -----------------------------------------------------------------------
//
// -----------------------------------------------------------------------
void compareVisibilityIterators(VisibilityIterator2 &testTVI,
                                VisibilityIterator2 &refTVI,
                                VisBufferComponents2 &columns,
                                Float tolerance,
                                std::map<casacore::MS::PredefinedColumns,casacore::MS::PredefinedColumns> *datacolmap)
{
    // Declare working variables
    String columnName;
    Int chunk = 0,buffer = 0;

    // Get VisBuffers
    VisBuffer2 *refVb = refTVI.getImpl()->getVisBuffer();
    VisBuffer2 *testVb = testTVI.getImpl()->getVisBuffer();

    // Compare selected columns
    refTVI.originChunks();
    testTVI.originChunks();
    while (refTVI.moreChunks() and testTVI.moreChunks())
    {
        chunk += 1;
        buffer = 0;

<<<<<<< HEAD
            while (refTVI.more() and testTVI.more())
            {
                buffer += 1;
                SCOPED_TRACE(string("Comparing chunk ") + std::to_string(chunk) + 
                             " buffer " + std::to_string(buffer) +
                             " Spw " + std::to_string(refVb->spectralWindows()[0]) + 
                             " scan " + std::to_string(refVb->scan()[0]));
=======
        refTVI.origin();
        testTVI.origin();
>>>>>>> 68c37c75

        while (refTVI.more() and testTVI.more())
        {
            buffer += 1;
            SCOPED_TRACE(string("Comparing chunk ") + to_string(chunk) + 
                         " buffer " + to_string(buffer) +
                         " Spw " + to_string(refVb->spectralWindows()[0]) + 
                         " scan " + to_string(refVb->scan()[0]));

            if (columns.contains(VisBufferComponent2::NRows))
            {
                SCOPED_TRACE("Comparing NRows component ");
                ASSERT_EQ(testVb->nRows() , refVb->nRows());
            }

            if (columns.contains(VisBufferComponent2::NChannels))
            {
                SCOPED_TRACE("Comparing NChannels component ");
                ASSERT_EQ(testVb->nChannels(), refVb->nChannels());
            }

            if (columns.contains(VisBufferComponent2::NCorrelations))
            {
                SCOPED_TRACE("Comparing NCorrelations component ");
                ASSERT_EQ(testVb->nCorrelations(), refVb->nCorrelations());
            }

            if (columns.contains(VisBufferComponent2::NAntennas))
            {
                SCOPED_TRACE("Comparing NAntennas component ");
                ASSERT_EQ(testVb->nAntennas(), refVb->nAntennas());
            }

            if (columns.contains(VisBufferComponent2::Time))
            {
                SCOPED_TRACE("Comparing Time component ");
                columnName = VisBufferComponents2::name(VisBufferComponent2::Time);
                compareVector(columnName.c_str(),testVb->time(),refVb->time(),
                              refVb->rowIds(),tolerance);
            }

            if (columns.contains(VisBufferComponent2::TimeCentroid))
            {
                SCOPED_TRACE("Comparing TimeCentroid component ");
                columnName = VisBufferComponents2::name(VisBufferComponent2::TimeCentroid);
                compareVector(columnName.c_str(),testVb->timeCentroid(),refVb->timeCentroid(),
                              refVb->rowIds(),tolerance);
            }

            if (columns.contains(VisBufferComponent2::TimeInterval))
            {
                SCOPED_TRACE("Comparing TimeInterval component ");
                columnName = VisBufferComponents2::name(VisBufferComponent2::TimeInterval);
                compareVector(columnName.c_str(),testVb->timeInterval(),refVb->timeInterval(),
                              refVb->rowIds(),tolerance);
            }

            if (columns.contains(VisBufferComponent2::Exposure))
            {
                SCOPED_TRACE("Comparing Exposure component ");
                columnName = VisBufferComponents2::name(VisBufferComponent2::Exposure);
                compareVector(columnName.c_str(),testVb->exposure(),refVb->exposure(),
                              refVb->rowIds(),tolerance);
            }

            if (columns.contains(VisBufferComponent2::SpectralWindows))
            {
                SCOPED_TRACE("Comparing SpectralWindows component ");
                columnName = VisBufferComponents2::name(VisBufferComponent2::SpectralWindows);
                compareVector(columnName.c_str(),testVb->spectralWindows(),refVb->spectralWindows(),
                              refVb->rowIds(),0);
            }

            if (columns.contains(VisBufferComponent2::Antenna1))
            {
                SCOPED_TRACE("Comparing Antenna1 component ");
                columnName = VisBufferComponents2::name(VisBufferComponent2::Antenna1);
                compareVector(columnName.c_str(),testVb->antenna1(),refVb->antenna1(),
                              refVb->rowIds(),0);
            }

            if (columns.contains(VisBufferComponent2::Antenna2))
            {
                SCOPED_TRACE("Comparing Antenna2 component ");
                columnName = VisBufferComponents2::name(VisBufferComponent2::Antenna2);
                compareVector(columnName.c_str(),testVb->antenna2(),refVb->antenna2(),
                              refVb->rowIds(),0);
            }

            if (columns.contains(VisBufferComponent2::DataDescriptionIds))
            {
                SCOPED_TRACE("Comparing DataDescriptionIds component ");
                columnName = VisBufferComponents2::name(VisBufferComponent2::DataDescriptionIds);
                compareVector(columnName.c_str(),testVb->dataDescriptionIds(),refVb->dataDescriptionIds(),
                              refVb->rowIds(),0);
            }

            if (columns.contains(VisBufferComponent2::PolarizationId))
            {
                SCOPED_TRACE("Comparing PolarizationId component ");
                columnName = VisBufferComponents2::name(VisBufferComponent2::PolarizationId);
                ASSERT_EQ(testVb->polarizationId(), refVb->polarizationId());
            }

            if (columns.contains(VisBufferComponent2::RowIds))
            {
                SCOPED_TRACE("Comparing RowIds component ");
                columnName = VisBufferComponents2::name(VisBufferComponent2::RowIds);
                compareVector(columnName.c_str(),testVb->rowIds(), refVb->rowIds(),
                              refVb->rowIds(),0);
            }

<<<<<<< HEAD
                if (columns.contains(VisBufferComponent2::FlagRow))
                {
                    SCOPED_TRACE("Comparing FlagRow component ");
                    columnName = VisBufferComponents2::name(VisBufferComponent2::FlagRow);
                    compareVector(columnName.c_str(),testVb->flagRow(),refVb->flagRow(),
                                  tolerance);
                }

                if (columns.contains(VisBufferComponent2::FlagCube))
                {
                    SCOPED_TRACE("Comparing FlagCube component ");
                    columnName = VisBufferComponents2::name(VisBufferComponent2::FlagCube);
                    compareCube(columnName.c_str(),testVb->flagCube(),refVb->flagCube(),
                                tolerance);
                }

                if (columns.contains(VisBufferComponent2::VisibilityCubeObserved))
                {
                    SCOPED_TRACE("Comparing VisibilityCubeObserved component ");
                    columnName = VisBufferComponents2::name(VisBufferComponent2::VisibilityCubeObserved);
                    compareCube(columnName.c_str(),testVb->visCube(),getViscube(refVb,MS::DATA,datacolmap),
                                tolerance);
                }

                if (columns.contains(VisBufferComponent2::VisibilityCubeCorrected))
                {
                    SCOPED_TRACE("Comparing VisibilityCubeCorrected component ");
                    columnName = VisBufferComponents2::name(VisBufferComponent2::VisibilityCubeCorrected);
                    compareCube(columnName.c_str(),testVb->visCubeCorrected(),getViscube(refVb,MS::CORRECTED_DATA,datacolmap),
                                tolerance);
                }

                if (columns.contains(VisBufferComponent2::VisibilityCubeModel))
                {
                    SCOPED_TRACE("Comparing VisibilityCubeModel component ");
                    columnName = VisBufferComponents2::name(VisBufferComponent2::VisibilityCubeModel);
                    compareCube(columnName.c_str(),testVb->visCubeModel(),getViscube(refVb,MS::MODEL_DATA,datacolmap),
                                tolerance);
                }

                if (columns.contains(VisBufferComponent2::VisibilityCubeFloat))
                {
                    SCOPED_TRACE("Comparing VisibilityCubeFloat component ");
                    columnName = VisBufferComponents2::name(VisBufferComponent2::VisibilityCubeFloat);
                    compareCube(columnName.c_str(),testVb->visCubeFloat(),refVb->visCubeFloat(),
                                tolerance);
                }

                if (columns.contains(VisBufferComponent2::WeightSpectrum))
                {
                    SCOPED_TRACE("Comparing WeightSpectrum component ");
                    columnName = VisBufferComponents2::name(VisBufferComponent2::WeightSpectrum);
                    compareCube(columnName.c_str(),testVb->weightSpectrum(),refVb->weightSpectrum(),
                                tolerance);
                }

                if (columns.contains(VisBufferComponent2::SigmaSpectrum))
                {
                    SCOPED_TRACE("Comparing SigmaSpectrum component ");
                    columnName = VisBufferComponents2::name(VisBufferComponent2::SigmaSpectrum);
                    compareCube(columnName.c_str(),testVb->sigmaSpectrum(),refVb->sigmaSpectrum(),
                                tolerance);
                }

                if (columns.contains(VisBufferComponent2::Weight))
                {
                    SCOPED_TRACE("Comparing Weight component ");
                    columnName = VisBufferComponents2::name(VisBufferComponent2::Weight);
                    compareMatrix(columnName.c_str(),testVb->weight(),refVb->weight(),
                                  tolerance);
                }

                if (columns.contains(VisBufferComponent2::Sigma))
                {
                    SCOPED_TRACE("Comparing Sigma component ");
                    columnName = VisBufferComponents2::name(VisBufferComponent2::Sigma);
                    compareMatrix(columnName.c_str(),testVb->sigma(),refVb->sigma(),
                                  tolerance);
                }

                if (columns.contains(VisBufferComponent2::Frequencies))
                {
                    SCOPED_TRACE("Comparing Frequencies component ");
                    columnName = VisBufferComponents2::name(VisBufferComponent2::Frequencies);
                    compareVector(columnName.c_str(),testVb->getFrequencies(0),refVb->getFrequencies(0),
                                  tolerance);
                }
=======
            if (columns.contains(VisBufferComponent2::Uvw))
            {
                SCOPED_TRACE("Comparing Uvw component ");
                columnName = VisBufferComponents2::name(VisBufferComponent2::Uvw);
                compareMatrix(columnName.c_str(),testVb->uvw(),refVb->uvw(),
                              refVb->rowIds(),0);
            }

            if (columns.contains(VisBufferComponent2::FlagRow))
            {
                SCOPED_TRACE("Comparing FlagRow component ");
                columnName = VisBufferComponents2::name(VisBufferComponent2::FlagRow);
                compareVector(columnName.c_str(),testVb->flagRow(),refVb->flagRow(),
                              refVb->rowIds(),tolerance);
            }

            if (columns.contains(VisBufferComponent2::FlagCube))
            {
                SCOPED_TRACE("Comparing FlagCube component ");
                columnName = VisBufferComponents2::name(VisBufferComponent2::FlagCube);
                compareCube(columnName.c_str(),testVb->flagCube(),refVb->flagCube(),
                            refVb->rowIds(),tolerance);
            }

            if (columns.contains(VisBufferComponent2::VisibilityCubeObserved))
            {
                SCOPED_TRACE("Comparing VisibilityCubeObserved component ");
                columnName = VisBufferComponents2::name(VisBufferComponent2::VisibilityCubeObserved);
                compareCube(columnName.c_str(),testVb->visCube(),getViscube(refVb,MS::DATA,datacolmap),
                            refVb->rowIds(),tolerance);
                ASSERT_EQ(testVb->polarizationId(), refVb->polarizationId());
            }

            if (columns.contains(VisBufferComponent2::VisibilityCubeCorrected))
            {
                SCOPED_TRACE("Comparing VisibilityCubeCorrected component ");
                columnName = VisBufferComponents2::name(VisBufferComponent2::VisibilityCubeCorrected);
                compareCube(columnName.c_str(),testVb->visCubeCorrected(),getViscube(refVb,MS::CORRECTED_DATA,datacolmap),
                            refVb->rowIds(),tolerance);
            }

            if (columns.contains(VisBufferComponent2::VisibilityCubeModel))
            {
                SCOPED_TRACE("Comparing VisibilityCubeModel component ");
                columnName = VisBufferComponents2::name(VisBufferComponent2::VisibilityCubeModel);
                compareCube(columnName.c_str(),testVb->visCubeModel(),getViscube(refVb,MS::MODEL_DATA,datacolmap),
                            refVb->rowIds(),tolerance);
            }

            if (columns.contains(VisBufferComponent2::VisibilityCubeFloat))
            {
                SCOPED_TRACE("Comparing VisibilityCubeFloat component ");
                columnName = VisBufferComponents2::name(VisBufferComponent2::VisibilityCubeFloat);
                compareCube(columnName.c_str(),testVb->visCubeFloat(),refVb->visCubeFloat(),
                            refVb->rowIds(),tolerance);
            }

            if (columns.contains(VisBufferComponent2::WeightSpectrum))
            {
                SCOPED_TRACE("Comparing WeightSpectrum component ");
                columnName = VisBufferComponents2::name(VisBufferComponent2::WeightSpectrum);
                compareCube(columnName.c_str(),testVb->weightSpectrum(),refVb->weightSpectrum(),
                            refVb->rowIds(),tolerance);
            }

            if (columns.contains(VisBufferComponent2::SigmaSpectrum))
            {
                SCOPED_TRACE("Comparing SigmaSpectrum component ");
                columnName = VisBufferComponents2::name(VisBufferComponent2::SigmaSpectrum);
                compareCube(columnName.c_str(),testVb->sigmaSpectrum(),refVb->sigmaSpectrum(),
                            refVb->rowIds(),tolerance);
            }

            if (columns.contains(VisBufferComponent2::Weight))
            {
                SCOPED_TRACE("Comparing Weight component ");
                columnName = VisBufferComponents2::name(VisBufferComponent2::Weight);
                compareMatrix(columnName.c_str(),testVb->weight(),refVb->weight(),
                              refVb->rowIds(),tolerance);
            }

            if (columns.contains(VisBufferComponent2::Sigma))
            {
                SCOPED_TRACE("Comparing Sigma component ");
                columnName = VisBufferComponents2::name(VisBufferComponent2::Sigma);
                compareMatrix(columnName.c_str(),testVb->sigma(),refVb->sigma(),
                              refVb->rowIds(),tolerance);
            }
>>>>>>> 68c37c75

            if (columns.contains(VisBufferComponent2::Frequencies))
            {
                SCOPED_TRACE("Comparing Frequencies component ");
                columnName = VisBufferComponents2::name(VisBufferComponent2::Frequencies);
                compareVector(columnName.c_str(),testVb->getFrequencies(0),refVb->getFrequencies(0),
                              refVb->rowIds(),tolerance);
            }

            refTVI.next();
            testTVI.next();
        }

        refTVI.nextChunk();
        testTVI.nextChunk();
    }
}

// -----------------------------------------------------------------------
//
// -----------------------------------------------------------------------
void copyTestFile(String &path,String &filename,String &outfilename)
{
    if (path.size() > 0)
    {
        char* pathChar = getenv ("CASAPATH");
        if (pathChar != NULL)
        {
            // Get base path
            String pathStr(pathChar);
            String res[2];
            casacore::split(pathChar,res,2,String(" "));

            // Generate full qualified filename
            String fullfilename(res[0]);
            fullfilename += path + "/" + filename;

            // Remove any previously existing copy
            String rm_command = String ("rm -rf ") + outfilename;
            ASSERT_TRUE(system(rm_command.c_str()) == 0)
                << "Failed to remove " <<outfilename;

            // Make a copy of the file in the working directory
            String cp_command = String ("cp -r ") + fullfilename + String(" ") + outfilename;
            ASSERT_TRUE(system(cp_command.c_str()) == 0)
                << "Failed to copy " <<fullfilename<<" to "<<outfilename;
        }
        else
        {
            FAIL() << "CASAPATH environmental variable not defined ";
        }
    }
    else
    {
        // Remove any previously existing copy
        String rm_command = String ("rm -rf ") + outfilename;
        ASSERT_TRUE(system(rm_command.c_str()) == 0)
            << "Failed to remove " <<outfilename;

        // Make a copy of the file in the working directory
        String cp_command = String ("cp -r ") + filename + String(" ") + outfilename;
        ASSERT_TRUE(system(cp_command.c_str()) != 0)
            << "Failed to copy " << filename << " to "<<outfilename;
    }
}

// -----------------------------------------------------------------------
//
// -----------------------------------------------------------------------
const Cube<Complex> & getViscube(	VisBuffer2 *vb,
									MS::PredefinedColumns datacol,
									std::map<casacore::MS::PredefinedColumns,casacore::MS::PredefinedColumns> *datacolmap)
{
    MS::PredefinedColumns mappeddatacol;
    if (datacolmap == NULL)
    {
        mappeddatacol = datacol;
    }
    else
    {
        if (datacolmap->find(datacol) != datacolmap->end())
        {
            mappeddatacol = datacolmap->at(datacol);
        }
        else
        {
            mappeddatacol = datacol;
        }
    }


	switch (mappeddatacol)
	{
		case MS::DATA:
		{
			return vb->visCube();
			break;
		}
		case MS::CORRECTED_DATA:
		{
			return vb->visCubeCorrected();
			break;
		}
		case MS::MODEL_DATA:
		{
			return vb->visCubeModel();
			break;
		}
		default:
		{
			return vb->visCube();
			break;
		}
	}
}

// -----------------------------------------------------------------------
//
// -----------------------------------------------------------------------
void flagEachOtherChannel(VisibilityIterator2 &vi, bool unfoldChanbin, int chanbin)
{
    // Declare working variables
    Int chunk = 0,buffer = 0;

    // Get VisBuffer
    VisBuffer2 *vb = vi.getVisBuffer();

    // Propagate flags
    vi.originChunks();
    while (vi.moreChunks())
    {
        chunk += 1;
        buffer = 0;

        vi.origin();
        vi.origin();

        while (vi.more())
        {
            buffer += 1;

            // Initialize flag cube
            IPosition shape = vb->getShape();
            Cube<Bool> flagCube(shape,false);

            // Switch each other buffer the sign of the flag of the first block of channels
            Bool firstChanBlockFlag = buffer % 2? true:false;

            // Fill flag cube alternating flags per blocks channels
            size_t nCorr = shape(0);
            size_t nChan = shape(1);
            size_t nRows = shape(2);
            for (size_t row_i =0;row_i<nRows;row_i++)
            {
                // Row completely flagged
                if (row_i % 2)
                {
                    flagCube.xyPlane(row_i) = true;
                }
                else
                {
                    for (size_t chan_i =0;chan_i<nChan;chan_i++)
                    {
                        // Set the flags in each other block of channels
                        Bool chanBlockFlag;
                        if(unfoldChanbin)
                            chanBlockFlag = ((chan_i / chanbin) % 2 )? firstChanBlockFlag:!firstChanBlockFlag;
                        else
                            chanBlockFlag = chan_i % 2? firstChanBlockFlag:!firstChanBlockFlag;

                        for (size_t corr_i =0;corr_i<nCorr;corr_i++)
                        {
                            flagCube(corr_i,chan_i,row_i) = chanBlockFlag;
                        }
                    }
                }
            }

            vi.writeFlag(flagCube);
            vi.next();
        }

        vi.nextChunk();
    }

    return;
}

} //# NAMESPACE VI - END

} //# NAMESPACE CASA - END<|MERGE_RESOLUTION|>--- conflicted
+++ resolved
@@ -302,26 +302,16 @@
         chunk += 1;
         buffer = 0;
 
-<<<<<<< HEAD
-            while (refTVI.more() and testTVI.more())
-            {
-                buffer += 1;
-                SCOPED_TRACE(string("Comparing chunk ") + std::to_string(chunk) + 
-                             " buffer " + std::to_string(buffer) +
-                             " Spw " + std::to_string(refVb->spectralWindows()[0]) + 
-                             " scan " + std::to_string(refVb->scan()[0]));
-=======
         refTVI.origin();
         testTVI.origin();
->>>>>>> 68c37c75
 
         while (refTVI.more() and testTVI.more())
         {
             buffer += 1;
-            SCOPED_TRACE(string("Comparing chunk ") + to_string(chunk) + 
-                         " buffer " + to_string(buffer) +
-                         " Spw " + to_string(refVb->spectralWindows()[0]) + 
-                         " scan " + to_string(refVb->scan()[0]));
+            SCOPED_TRACE(string("Comparing chunk ") + std::to_string(chunk) + 
+                         " buffer " + std::to_string(buffer) +
+                         " Spw " + std::to_string(refVb->spectralWindows()[0]) + 
+                         " scan " + std::to_string(refVb->scan()[0]));
 
             if (columns.contains(VisBufferComponent2::NRows))
             {
@@ -426,101 +416,11 @@
                               refVb->rowIds(),0);
             }
 
-<<<<<<< HEAD
-                if (columns.contains(VisBufferComponent2::FlagRow))
-                {
-                    SCOPED_TRACE("Comparing FlagRow component ");
-                    columnName = VisBufferComponents2::name(VisBufferComponent2::FlagRow);
-                    compareVector(columnName.c_str(),testVb->flagRow(),refVb->flagRow(),
-                                  tolerance);
-                }
-
-                if (columns.contains(VisBufferComponent2::FlagCube))
-                {
-                    SCOPED_TRACE("Comparing FlagCube component ");
-                    columnName = VisBufferComponents2::name(VisBufferComponent2::FlagCube);
-                    compareCube(columnName.c_str(),testVb->flagCube(),refVb->flagCube(),
-                                tolerance);
-                }
-
-                if (columns.contains(VisBufferComponent2::VisibilityCubeObserved))
-                {
-                    SCOPED_TRACE("Comparing VisibilityCubeObserved component ");
-                    columnName = VisBufferComponents2::name(VisBufferComponent2::VisibilityCubeObserved);
-                    compareCube(columnName.c_str(),testVb->visCube(),getViscube(refVb,MS::DATA,datacolmap),
-                                tolerance);
-                }
-
-                if (columns.contains(VisBufferComponent2::VisibilityCubeCorrected))
-                {
-                    SCOPED_TRACE("Comparing VisibilityCubeCorrected component ");
-                    columnName = VisBufferComponents2::name(VisBufferComponent2::VisibilityCubeCorrected);
-                    compareCube(columnName.c_str(),testVb->visCubeCorrected(),getViscube(refVb,MS::CORRECTED_DATA,datacolmap),
-                                tolerance);
-                }
-
-                if (columns.contains(VisBufferComponent2::VisibilityCubeModel))
-                {
-                    SCOPED_TRACE("Comparing VisibilityCubeModel component ");
-                    columnName = VisBufferComponents2::name(VisBufferComponent2::VisibilityCubeModel);
-                    compareCube(columnName.c_str(),testVb->visCubeModel(),getViscube(refVb,MS::MODEL_DATA,datacolmap),
-                                tolerance);
-                }
-
-                if (columns.contains(VisBufferComponent2::VisibilityCubeFloat))
-                {
-                    SCOPED_TRACE("Comparing VisibilityCubeFloat component ");
-                    columnName = VisBufferComponents2::name(VisBufferComponent2::VisibilityCubeFloat);
-                    compareCube(columnName.c_str(),testVb->visCubeFloat(),refVb->visCubeFloat(),
-                                tolerance);
-                }
-
-                if (columns.contains(VisBufferComponent2::WeightSpectrum))
-                {
-                    SCOPED_TRACE("Comparing WeightSpectrum component ");
-                    columnName = VisBufferComponents2::name(VisBufferComponent2::WeightSpectrum);
-                    compareCube(columnName.c_str(),testVb->weightSpectrum(),refVb->weightSpectrum(),
-                                tolerance);
-                }
-
-                if (columns.contains(VisBufferComponent2::SigmaSpectrum))
-                {
-                    SCOPED_TRACE("Comparing SigmaSpectrum component ");
-                    columnName = VisBufferComponents2::name(VisBufferComponent2::SigmaSpectrum);
-                    compareCube(columnName.c_str(),testVb->sigmaSpectrum(),refVb->sigmaSpectrum(),
-                                tolerance);
-                }
-
-                if (columns.contains(VisBufferComponent2::Weight))
-                {
-                    SCOPED_TRACE("Comparing Weight component ");
-                    columnName = VisBufferComponents2::name(VisBufferComponent2::Weight);
-                    compareMatrix(columnName.c_str(),testVb->weight(),refVb->weight(),
-                                  tolerance);
-                }
-
-                if (columns.contains(VisBufferComponent2::Sigma))
-                {
-                    SCOPED_TRACE("Comparing Sigma component ");
-                    columnName = VisBufferComponents2::name(VisBufferComponent2::Sigma);
-                    compareMatrix(columnName.c_str(),testVb->sigma(),refVb->sigma(),
-                                  tolerance);
-                }
-
-                if (columns.contains(VisBufferComponent2::Frequencies))
-                {
-                    SCOPED_TRACE("Comparing Frequencies component ");
-                    columnName = VisBufferComponents2::name(VisBufferComponent2::Frequencies);
-                    compareVector(columnName.c_str(),testVb->getFrequencies(0),refVb->getFrequencies(0),
-                                  tolerance);
-                }
-=======
             if (columns.contains(VisBufferComponent2::Uvw))
             {
                 SCOPED_TRACE("Comparing Uvw component ");
                 columnName = VisBufferComponents2::name(VisBufferComponent2::Uvw);
-                compareMatrix(columnName.c_str(),testVb->uvw(),refVb->uvw(),
-                              refVb->rowIds(),0);
+                compareMatrix(columnName.c_str(),testVb->uvw(),refVb->uvw(), 0);
             }
 
             if (columns.contains(VisBufferComponent2::FlagRow))
@@ -528,7 +428,7 @@
                 SCOPED_TRACE("Comparing FlagRow component ");
                 columnName = VisBufferComponents2::name(VisBufferComponent2::FlagRow);
                 compareVector(columnName.c_str(),testVb->flagRow(),refVb->flagRow(),
-                              refVb->rowIds(),tolerance);
+                              tolerance);
             }
 
             if (columns.contains(VisBufferComponent2::FlagCube))
@@ -536,7 +436,7 @@
                 SCOPED_TRACE("Comparing FlagCube component ");
                 columnName = VisBufferComponents2::name(VisBufferComponent2::FlagCube);
                 compareCube(columnName.c_str(),testVb->flagCube(),refVb->flagCube(),
-                            refVb->rowIds(),tolerance);
+                            tolerance);
             }
 
             if (columns.contains(VisBufferComponent2::VisibilityCubeObserved))
@@ -544,7 +444,7 @@
                 SCOPED_TRACE("Comparing VisibilityCubeObserved component ");
                 columnName = VisBufferComponents2::name(VisBufferComponent2::VisibilityCubeObserved);
                 compareCube(columnName.c_str(),testVb->visCube(),getViscube(refVb,MS::DATA,datacolmap),
-                            refVb->rowIds(),tolerance);
+                            tolerance);
                 ASSERT_EQ(testVb->polarizationId(), refVb->polarizationId());
             }
 
@@ -553,7 +453,7 @@
                 SCOPED_TRACE("Comparing VisibilityCubeCorrected component ");
                 columnName = VisBufferComponents2::name(VisBufferComponent2::VisibilityCubeCorrected);
                 compareCube(columnName.c_str(),testVb->visCubeCorrected(),getViscube(refVb,MS::CORRECTED_DATA,datacolmap),
-                            refVb->rowIds(),tolerance);
+                            tolerance);
             }
 
             if (columns.contains(VisBufferComponent2::VisibilityCubeModel))
@@ -561,7 +461,7 @@
                 SCOPED_TRACE("Comparing VisibilityCubeModel component ");
                 columnName = VisBufferComponents2::name(VisBufferComponent2::VisibilityCubeModel);
                 compareCube(columnName.c_str(),testVb->visCubeModel(),getViscube(refVb,MS::MODEL_DATA,datacolmap),
-                            refVb->rowIds(),tolerance);
+                            tolerance);
             }
 
             if (columns.contains(VisBufferComponent2::VisibilityCubeFloat))
@@ -569,7 +469,7 @@
                 SCOPED_TRACE("Comparing VisibilityCubeFloat component ");
                 columnName = VisBufferComponents2::name(VisBufferComponent2::VisibilityCubeFloat);
                 compareCube(columnName.c_str(),testVb->visCubeFloat(),refVb->visCubeFloat(),
-                            refVb->rowIds(),tolerance);
+                            tolerance);
             }
 
             if (columns.contains(VisBufferComponent2::WeightSpectrum))
@@ -577,7 +477,7 @@
                 SCOPED_TRACE("Comparing WeightSpectrum component ");
                 columnName = VisBufferComponents2::name(VisBufferComponent2::WeightSpectrum);
                 compareCube(columnName.c_str(),testVb->weightSpectrum(),refVb->weightSpectrum(),
-                            refVb->rowIds(),tolerance);
+                            tolerance);
             }
 
             if (columns.contains(VisBufferComponent2::SigmaSpectrum))
@@ -585,7 +485,7 @@
                 SCOPED_TRACE("Comparing SigmaSpectrum component ");
                 columnName = VisBufferComponents2::name(VisBufferComponent2::SigmaSpectrum);
                 compareCube(columnName.c_str(),testVb->sigmaSpectrum(),refVb->sigmaSpectrum(),
-                            refVb->rowIds(),tolerance);
+                            tolerance);
             }
 
             if (columns.contains(VisBufferComponent2::Weight))
@@ -593,7 +493,7 @@
                 SCOPED_TRACE("Comparing Weight component ");
                 columnName = VisBufferComponents2::name(VisBufferComponent2::Weight);
                 compareMatrix(columnName.c_str(),testVb->weight(),refVb->weight(),
-                              refVb->rowIds(),tolerance);
+                              tolerance);
             }
 
             if (columns.contains(VisBufferComponent2::Sigma))
@@ -601,16 +501,15 @@
                 SCOPED_TRACE("Comparing Sigma component ");
                 columnName = VisBufferComponents2::name(VisBufferComponent2::Sigma);
                 compareMatrix(columnName.c_str(),testVb->sigma(),refVb->sigma(),
-                              refVb->rowIds(),tolerance);
-            }
->>>>>>> 68c37c75
+                              tolerance);
+            }
 
             if (columns.contains(VisBufferComponent2::Frequencies))
             {
                 SCOPED_TRACE("Comparing Frequencies component ");
                 columnName = VisBufferComponents2::name(VisBufferComponent2::Frequencies);
                 compareVector(columnName.c_str(),testVb->getFrequencies(0),refVb->getFrequencies(0),
-                              refVb->rowIds(),tolerance);
+                              tolerance);
             }
 
             refTVI.next();
