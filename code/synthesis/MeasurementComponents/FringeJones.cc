//# FringeJones.cc: Implementation of FringeJones
//# Copyright (C) 1996,1997,1998,1999,2000,2001,2002,2003,2011
//# Associated Universities, Inc. Washington DC, USA.
//#
//# This library is free software; you can redistribute it and/or modify it
//# under the terms of the GNU Library General Public License as published by
//# the Free Software Foundation; either version 2 of the License, or (at your
//# option) any later version.
//#
//# This library is distributed in the hope that it will be useful, but WITHOUT
//# ANY WARRANTY; without even the implied warranty of MERCHANTABILITY or
//# FITNESS FOR A PARTICULAR PURPOSE.  See the GNU Library General Public
//# License for more details.
//#
//# You should have received a copy of the GNU Library General Public License
//# along with this library; if not, write to the Free Software Foundation,
//# Inc., 675 Massachusetts Ave, Cambridge, MA 02139, USA.
//#
//# Correspondence concerning AIPS++ should be addressed as follows:
//#        Internet email: aips2-request@nrao.edu.
//#        Postal address: AIPS++ Project Office
//#                        National Radio Astronomy Observatory
//#                        520 Edgemont Road
//#                        Charlottesville, VA 22903-2475 USA
//#

#include <synthesis/MeasurementComponents/FringeJones.h>

#include <msvis/MSVis/VisBuffer.h>
#include <msvis/MSVis/VisBuffAccumulator.h>
#include <ms/MeasurementSets/MSColumns.h>
#include <synthesis/CalTables/CTIter.h>
#include <synthesis/MeasurementEquations/VisEquation.h>  // *
#include <synthesis/MeasurementComponents/SolveDataBuffer.h>
#include <synthesis/MeasurementComponents/MSMetaInfoForCal.h>
#include <lattices/Lattices/ArrayLattice.h>
#include <lattices/LatticeMath/LatticeFFT.h>
#include <scimath/Mathematics/FFTServer.h>

#include <casa/Arrays/ArrayMath.h>
#include <casa/Arrays/MatrixMath.h>
#include <casa/Arrays/ArrayLogical.h>
#include <casa/BasicSL/String.h>
#include <casa/Utilities/Assert.h>
#include <casa/Exceptions/Error.h>
#include <casa/System/Aipsrc.h>

#include <casa/sstream.h>

#include <measures/Measures/MCBaseline.h>
#include <measures/Measures/MDirection.h>
#include <measures/Measures/MEpoch.h>
#include <measures/Measures/MeasTable.h>

#include <casa/Logging/LogMessage.h>
#include <casa/Logging/LogSink.h>

#include <casa/Arrays/MaskedArray.h>
#include <casa/Arrays/MaskArrMath.h>

#include <gsl/gsl_rng.h>
#include <gsl/gsl_randist.h>
#include <gsl/gsl_vector.h>
#include <gsl/gsl_blas.h>
#include <gsl/gsl_spblas.h>
#include <gsl/gsl_multilarge_nlinear.h>
#include <gsl/gsl_linalg.h>

<<<<<<< HEAD
#include <gsl/gsl_multifit_nlin.h>
=======
>>>>>>> 6542761d

// DEVDEBUG gates the development debugging information to standard
// error; it should be set to 0 for production.
#define DEVDEBUG 0

using namespace casa::vi;
using namespace casacore;

namespace casa { //# NAMESPACE CASA - BEGIN
    
static void unitize(Array<Complex>& vC) 
{
    Array<Float> vCa(amplitude(vC));
    // Divide by non-zero amps
    vCa(vCa<FLT_EPSILON)=1.0;
    vC /= vCa;
}

SDBListGridManager::SDBListGridManager(SDBList& sdbs_) :
    sdbs(sdbs_)
{
    std::set<Double> fmaxes;
    std::set<Double> fmins;
    Float dfn(0.0);
    Int totalChans0(0) ;
    Int nchan(0);

    if (sdbs.nSDB()==0) {
        // The for loop is fine with an empty list, but code below it
        // isn't and there's nothing to lose by bailing early!
        return;
    }
        
    
    for (Int i=0; i != sdbs.nSDB(); i++) {
        SolveDataBuffer& sdb = sdbs(i);
        Int spw = sdb.spectralWindow()(0);
        Double t = sdbs(i).time()(0);
        times.insert(t); 
        if (spwins.find(spw) == spwins.end()) {
            spwins.insert(spw);
            const Vector<Double>& fs = sdb.freqs();
            spwIdToFreqMap[spw] = &(sdb.freqs());
            nchan = sdb.nChannels();
            fmaxes.insert(fs(nchan-1));
            fmins.insert(fs(0));
            // We assume they're all at the same time.

            totalChans0 += nchan;
            Float df0 = fs(1) - fs(0);
            dfn = (fs(nchan-1) - fs(0))/(nchan-1);
            if (DEVDEBUG) {
                cerr << "Spectral window " << spw << " has " << nchan << " channels" << endl;
                cerr << "df0 "<< df0 << "; " << "dfn " << dfn << endl;
            }
        } else {
            continue;
        }
    }
    nt = sdbs.nSDB()/spwins.size();
    tmin = *(times.begin());
    tmax = *(times.rbegin());
    dt = (tmax - tmin)/(nt - 1);
    nSPWChan = nchan;
    fmin = *(fmins.begin());
    fmax = *(fmaxes.rbegin());
    totalChans = round((fmax - fmin)/dfn + 1);
    df = (fmax - fmin)/(totalChans-1);
    if (DEVDEBUG) {
        cerr << "Global fmin " << fmin << " global max " << fmax << endl;
        cerr << "nt " << nt << " dt " << dt << endl;
        cerr << "tmin " << tmin << " tmax " << tmax << endl;
        cerr << "Global dt " << tmax - tmin << endl;
        cerr << "Global df " << df << endl;
        cerr << "I guess we'll need " << totalChans << " freq points in total." << endl;
        cerr << "Compared to " << totalChans0 << " with simple-minded concatenation." << endl;
    }
}

// checkAllGridPoints is a diagnostic funtion that should not be called
// in production releases, but it doesn't do any harm to have it
// latent.
void
SDBListGridManager::checkAllGridpoints() {
    map<Int, Vector<Double> const *>::iterator it;
    for (it = spwIdToFreqMap.begin(); it != spwIdToFreqMap.end(); it++) {
        Int spwid = it->first;
        Vector<Double> const* fs = it->second;
        Int length;
        fs->shape(length);
        for (Int i=0; i!=length; i++) {
            Double f = (*fs)(i);
            Int j = bigFreqGridIndex(f);
            cerr << "spwid, i = (" << spwid << ", " << i << ") => " << j << " (" << f << ")" << endl;
        }
    }
    cerr << "[1] spwins.size() " << nSPW() << endl;
    cerr << "[2] spwins.size() " << spwins.size() << endl;
}

Int
SDBListGridManager::swStartIndex(Int spw) {
    Vector<Double> const* fs = spwIdToFreqMap[spw];
    Double f0 = (*fs)(0);
    return bigFreqGridIndex(f0);
}


   
// DelayRateFFT is modeled on DelayFFT in KJones.{cc|h}
<<<<<<< HEAD
DelayRateFFT::DelayRateFFT(SDBList& sdbs, Int refant, Array<Double>& delayWindow, Array<Double>& rateWindow) :
=======
DelayRateFFT::DelayRateFFT(SDBList& sdbs, Int refant) :
>>>>>>> 6542761d
    refant_(refant),
    gm_(sdbs),
    nPadFactor_(max(2, 8  / gm_.nSPW())), 
    nt_(gm_.nt),
    nPadT_(nPadFactor_ * nt_),
    nChan_(gm_.nChannels()),
    nPadChan_(nPadFactor_*nChan_),
    dt_(gm_.dt),
<<<<<<< HEAD
    f0_(gm_.fmin / 1.e9),      // GHz
=======
    //f0_(gm_.fmin / 1.e9),      // GHz
    f0_(sdbs.centroidFreq() / 1.e9),      // GHz, for delayrate calc
>>>>>>> 6542761d
    df_(gm_.df / 1.e9),
    df_all_(gm_.fmax - gm_.fmin),
    Vpad_(),
    xcount_(),
    sumw_(),
<<<<<<< HEAD
    sumww_(),
    delayWindow_(delayWindow),
    rateWindow_(rateWindow) {
    // This check should be commented out in production:
    // gm_.checkAllGridpoints();

    if (nt_ < 2) {
        throw(AipsError("Can't do a 2-dimensional FFT on a single timestep! Please consider changing solint to avoid orphan timesteps."));
    }
    IPosition ds = delayWindow_.shape();
    if (ds.size()!=1 || ds.nelements() != 1) {
        throw AipsError("delaywindow must be a list of length 2.");
    }
    IPosition rs = rateWindow_.shape();
    if (rs.size()!=1 || rs.nelements() != 1) {
        throw AipsError("ratewindow must be a list of length 2.");
    }
=======
    sumww_() {
    // This check should be commented out in production:
    // gm_.checkAllGridpoints();
    if (nt_ < 2) {
        throw(AipsError("Can't do a 2-dimensional FFT on a single timestep! Please consider changing solint to avoid orphan timesteps."));
    }
    
>>>>>>> 6542761d
    Int nCorrOrig(sdbs(0).nCorrelations());
    nCorr_ = (nCorrOrig> 1 ? 2 : 1); // number of p-hands

    for (Int i=0; i<nCorr_; i++) {
        activeAntennas_[i].insert(refant_);
    }
    
    // when we get the visCubecorrected it is already
    // reduced to parallel hands, but there isn't a
    // corresponding method for flags.
    Int corrStep = (nCorrOrig > 2 ? 3 : 1); // step for p-hands

    for (Int ibuf=0; ibuf != sdbs.nSDB(); ibuf++) {
        SolveDataBuffer& s(sdbs(ibuf));
        for (Int irow=0; irow!=s.nRows(); irow++) {
            Int a1(s.antenna1()(irow)), a2(s.antenna2()(irow));
            allActiveAntennas_.insert(a1);
            allActiveAntennas_.insert(a2);
        }
    }

    nElem_ =  1 + *(allActiveAntennas_.rbegin()) ;

    IPosition aggregateDim(2, nCorr_, nElem_);
    xcount_.resize(aggregateDim);
    sumw_.resize(aggregateDim);
    sumww_.resize(aggregateDim);

    xcount_ = 0;
    sumw_ = 0.0;
    sumww_ = 0.0;
    
    if (DEVDEBUG) {
        cerr << "Filling FFT grid with " << sdbs.nSDB() << " data buffers." << endl;
    }

    // Don't try to check there are multiple times here; let DelayRateFFT check that.
    IPosition paddedDataSize(4, nCorr_, nElem_, nPadT_, nPadChan_);
    Vpad_.resize(paddedDataSize);

    for (Int ibuf=0; ibuf != sdbs.nSDB(); ibuf++) {
        SolveDataBuffer& s(sdbs(ibuf));
        if (!s.Ok())
            continue;

        Int nr = 0;
        for (Int irow=0; irow!=s.nRows(); irow++) {
            if (s.flagRow()(irow))
                continue;
            Int iant;
            Int a1(s.antenna1()(irow)), a2(s.antenna2()(irow));
            if (a1 == a2) {
                continue;
            }
            else if (a1 == refant_) {
                iant = a2;
            }
            else if (a2 == refant_) {
                iant = a1;
            }
            else {
                continue;
            }
            // OK, we're not skipping this one so we have to do something.

            // v has shape (nelems, ?, nrows, nchannels)
            Cube<Complex> v = s.visCubeCorrected();
            Cube<Float> w = s.weightSpectrum();
            Cube<Bool> fl = s.flagCube();
            Int spw = s.spectralWindow()(0);
            Int f_index = gm_.swStartIndex(spw);    // ditto!
            Int t_index = gm_.getTimeIndex(s.time()(0));
            Int spwchans = gm_.nSPWChan;
            IPosition start(4,      0,      iant, t_index, f_index);
            IPosition stop(4,      nCorr_,    1,       1, spwchans);
            IPosition stride(4,      1,         1,       1, 1);
            Slicer sl1(start,     stop, stride, Slicer::endIsLength);
            Slicer sl2(IPosition(3, 0,         0, irow),
                       IPosition(3, nCorr_, spwchans, 1),
                       IPosition(3, corrStep,        1,  1), Slicer::endIsLength);
                
            Slicer flagSlice(IPosition(3, 0,         0, irow),
                             IPosition(3, nCorr_, spwchans, 1),
                             IPosition(3, corrStep,        1, 1), Slicer::endIsLength);
            nr++;
            if (DEVDEBUG && 0) {
                cerr << "nr " << nr
                     << " irow " << endl
                     << "Vpad shape " << Vpad_.shape() << endl
                     << "v shape " << v.shape() << endl
                     << "sl2 " << sl2 << endl
                     << "sl1 " << sl1 << endl
                     << "flagSlice " << flagSlice << endl;
            }
            Array<Complex> rhs = v(sl2).nonDegenerate();
            Array<Float> weights = w(sl2).nonDegenerate();
                
            unitize(rhs);
            Vpad_(sl1).nonDegenerate() = rhs * weights;

            Array<Bool> flagged(fl(flagSlice).nonDegenerate());
            // Zero flagged entries.
            Vpad_(sl1).nonDegenerate()(flagged) = Complex(0.0);

            if (!allTrue(flagged)) {
                for (Int icorr=0; icorr<nCorr_; ++icorr) {
                    IPosition p(2, icorr, iant);
                    activeAntennas_[icorr].insert(iant);
                    for (Int ichan=0; ichan != (Int) spwchans+1; ichan++) {
                        IPosition pchan(2, ichan, irow);
                        if (!flagged(pchan)) {
                            Float w = weights(pchan);
                            xcount_(p)++;
                            sumw_(p) += w;
                            sumww_(p) += w*w;
                        }
                    }
                }
            }                
            if (DEVDEBUG && 0) {
                cerr << "flagSlice " << flagSlice << endl
                     << "fl.shape() " << fl.shape() << endl
                     << "Vpad_.shape() " << Vpad_.shape() << endl
                     << "flagged.shape() " << flagged.shape() << endl
                     << "sl1 " << sl1 << endl;
            }
        }
    }
    if (DEVDEBUG) {
        cerr << "Constructed a DelayRateFFT object." << endl;
    }
}

<<<<<<< HEAD
DelayRateFFT::DelayRateFFT(Array<Complex>& data, Int nPadFactor, Float f0, Float df, Float dt, SDBList& s,
                           Array<Double>& delayWindow, Array<Double>& rateWindow) :
=======
DelayRateFFT::DelayRateFFT(Array<Complex>& data, Int nPadFactor, Float f0, Float df, Float dt, SDBList& s) :
>>>>>>> 6542761d
    gm_(s),
    refant_(0),
    nPadFactor_(nPadFactor),
    f0_(f0),
    df_(df),
    dt_(dt),
    Vpad_(),
    sumw_(),
    sumww_(),
    param_(),
<<<<<<< HEAD
    flag_(),
    delayWindow_(delayWindow),
    rateWindow_(rateWindow) 
=======
    flag_()
>>>>>>> 6542761d
{
    IPosition shape = data.shape();
    nCorr_ = shape(0);
    nElem_ = shape(1);
    nt_ = shape(2);
    nChan_ = shape(3);
    nPadT_ = nPadFactor_*nt_;
    nPadChan_ = nPadFactor_*nChan_;
    IPosition paddedDataSize(4, nCorr_, nElem_, nPadT_, nPadChan_);
    Vpad_.resize(paddedDataSize);
    
    IPosition start(4, 0, 0, 0, 0);
    IPosition stop(4, nCorr_,  nElem_, nt_, nChan_);
    IPosition stride(4, 1, 1, 1, 1);
    Slicer sl1(start, stop, stride, Slicer::endIsLength);
    Vpad_(sl1) = data;

    unitize(Vpad_);

}

Matrix<Float>
DelayRateFFT::delay() const {
    IPosition start(2, 1, 0);
    IPosition stop(2, 3*nCorr_-1, nElem_-1);
    IPosition stride(2, 3, 1);
    Slicer sl1(start,  stop, stride, Slicer::endIsLast);
    return param_(sl1);
}

Matrix<Float>
DelayRateFFT::rate() const {
    IPosition start(2, 2, 0);
    IPosition stop(2, 3*nCorr_-1, nElem_-1);
    IPosition stride(2, 3, 1);
    Slicer sl1(start,  stop, stride, Slicer::endIsLast);
    return param_(sl1);
}

void
DelayRateFFT::printActive() {
    for (Int icorr=0; icorr != nCorr_; icorr++) {
        cerr << "Antennas found for correlation " << icorr << ": ";
        for (std::set<Int>::iterator it = activeAntennas_[icorr].begin(); it != activeAntennas_[icorr].end(); it++) {
            cerr << *it << ", ";
        }
        cerr << endl;
    }
    cerr << endl;
}    

void
DelayRateFFT::FFT() {
    // Axes are 0: correlation (i.e., hand of polarization), 1: antenna, 2: time, 3: channel
    Vector<Bool> ax(4, false);
    ax(2) = true;
    ax(3) = true;
    // Also copied from DelayFFT in KJones.
    // we make a copy to FFT in place.
    if (DEVDEBUG) {
        cerr << "Vpad_.shape() " << Vpad_.shape() << endl;
    }
    ArrayLattice<Complex> c(Vpad_);
    LatticeFFT::cfft0(c, ax, true);
    if (DEVDEBUG) {
        cerr << "FFT transformed" << endl;
    }
}

std::pair<Bool, Float>
DelayRateFFT::xinterp(Float alo, Float amax, Float ahi) {
    Float denom(alo-2.0*amax+ahi);
    Bool cond = amax>0.0 && abs(denom)>0.0 ;
    Float fpk = cond ? 0.5-(ahi-amax)/denom : 0.0;
    return std::make_pair(cond, fpk);
}
    
void
DelayRateFFT::searchPeak() {
    // Recall param_ -> [phase, delay, rate] for each correlation
    param_.resize(3*nCorr_, nElem_); // This might be better done elsewhere.
    param_.set(0.0);
    flag_.resize(3*nCorr_, nElem_);
    flag_.set(true);  // all flagged initially
    if (DEVDEBUG) {
        cerr << "nt_ " << nt_ << " nPadChan_ " << nPadChan_ << endl;
        cerr << "Vpad_.shape() " << Vpad_.shape() << endl;
<<<<<<< HEAD
        cerr << "delayWindow_ " << delayWindow_ << endl;

    }
    
=======
    }
>>>>>>> 6542761d
    for (Int icorr=0; icorr<nCorr_; ++icorr) {
        flag_(icorr*3 + 0, refant()) = false; 
        flag_(icorr*3 + 1, refant()) = false;
        flag_(icorr*3 + 2, refant()) = false;
        for (Int ielem=0; ielem<nElem_; ++ielem) {
            if (ielem==refant()) {
                continue;
            }
            // NB: Time, Channel
            // And once again we fail at slicing
            IPosition start(4, icorr, ielem,      0,         0);
            IPosition stop(4,     1,     1, nPadT_, nPadChan_);
            IPosition step(4,     1,     1,       1,        1);
            Slicer sl(start, stop, step, Slicer::endIsLength);
            Matrix<Complex> aS = Vpad_(sl).nonDegenerate();
<<<<<<< HEAD
            Int sgn = (ielem < refant()) ? 1 : -1;

            // Below is the gory details for turning delay window into index range
            Double bw = Float(nPadChan_)*df_;
            Double d0 = sgn*delayWindow_(IPosition(1, 0));
            Double d1 = sgn*delayWindow_(IPosition(1, 1));
            if (d0 > d1) std::swap(d0, d1);
            d0 = max(d0, -0.5/df_);
            d1 = min(d1, (0.5-1/nPadChan_)/df_);

            // It's simpler to keep the ranges as signed integers and
            // handle the wrapping of the FFT in the loop over
            // indices. Recall that the FFT result returned has indices
            // that run from 0 to nPadChan_/2 -1 and then from
            // -nPadChan/2 to -1, so far as our delay is concerned.
            Int i0 = bw*d0;
            Int i1 = bw*d1;
            // Now for the gory details for turning rate window into index range
            Double width = nPadT_*dt_*1e9*f0_;
            Double r0 = sgn*rateWindow_(IPosition(1,0));
            Double r1 = sgn*rateWindow_(IPosition(1,1));
            if (r0 > r1) std::swap(r0, r1);
            r0 = max(r0, -0.5/(dt_*1e9*f0_));
            r1 = min(r1, (0.5 - 1/nPadT_)/(dt_*1e9*f0_));
            
            Int j0 = width*r0;
            Int j1 = width*r1;
            if (DEVDEBUG) {
                cerr << "Checking the windows for delay and rate search.";
                cerr << "bw " << bw << endl;
                cerr << "d0 " << d0 << " i0 " << i0 << endl;
                cerr << "d1 " << d1 << " i1 " << i1 << endl; 
                cerr << "r0 " << r0 << " j0 " << j0 << endl;
                cerr << "r1 " << r1 << " j1 " << j1 << endl; 
            }
=======
            // cerr << "aS.shape()=" <<aS.shape() << endl;

>>>>>>> 6542761d
            Matrix<Float> amp(amplitude(aS));
            Int ipkch(0);
            Int ipkt(0);
            Float amax(-1.0);
            // Unlike KJones we have to iterate in time too
<<<<<<< HEAD
            for (Int itime0=j0; itime0 != j1; itime0++) {
                Int itime = (itime0 < 0) ? itime0 + nPadT_ : itime0;
                for (Int ich0=i0; ich0 != i1; ich0++) {
                    Int ich = (ich0 < 0) ? ich0 + nPadChan_ : ich0;
=======
            for (Int itime=0; itime != nPadT_; itime++) {
                for (Int ich=0; ich != nPadChan_; ich++) {
>>>>>>> 6542761d
                    if (amp(itime, ich) > amax) {
                        ipkch = ich;
                        ipkt  = itime;
                        amax=amp(itime, ich);
                    }
                }
            }
            // Finished grovelling. Now we have the location of the
            // maximum amplitude.
            Float alo_ch = amp(ipkt, (ipkch > 0) ? ipkch-1 : nPadChan_-1);
            Float ahi_ch = amp(ipkt, ipkch<(nPadChan_-1) ? ipkch+1 : 0);
            std::pair<Bool, Float> maybeFpkch = xinterp(alo_ch, amax, ahi_ch);
            // We handle wrapping while looking for neighbours
            Float alo_t = amp(ipkt > 0 ? ipkt-1 : nPadT_ -1,     ipkch);
            Float ahi_t = amp(ipkt < (nPadT_ -1) ? ipkt+1 : 0,   ipkch);
            if (DEVDEBUG) {
                cerr << "In channel dimension ipkch " << ipkch << " alo " << alo_ch
                     << " amax " << amax << " ahi " << ahi_ch << endl;
                cerr << "In time dimension ipkt " << ipkt << " alo " << alo_t
                     << " amax " << amax << " ahi " << ahi_t << endl;
            }
            std::pair<Bool, Float> maybeFpkt = xinterp(alo_t, amax, ahi_t);

<<<<<<< HEAD
=======
            Int sgn = (ielem < refant()) ? 1 : -1;
>>>>>>> 6542761d
            if (maybeFpkch.first and maybeFpkt.first) {
                // Phase
                Complex c = aS(ipkt, ipkch);
                Float phase = arg(c);
                param_(icorr*3 + 0, ielem) = sgn*phase;
                Float delay = (ipkch)/Float(nPadChan_);
                if (delay > 0.5) delay -= 1.0;           // fold
                delay /= df_;                           // nsec
                param_(icorr*3 + 1, ielem) = sgn*delay; //
                Double rate = (ipkt)/Float(nPadT_);
                if (rate > 0.5) rate -= 1.0;
                Double rate0 = rate/dt_;
                Double rate1 = rate0/(1e9 * f0_); 

                param_(icorr*3 + 2, ielem) = Float(sgn*rate1); 
                if (DEVDEBUG) {
                    cerr << "maybeFpkch.second=" << maybeFpkch.second
                         << ", df_ " << df_ 
                         << " fpkch " << (ipkch + maybeFpkch.second) << endl;
                    cerr << " maybeFpkt.second=" << maybeFpkt.second
                         << " rate0 " << rate
                         << " 1e9 * f0_ " << 1e9 * f0_ 
                         << ", dt_ " << dt_
                         << " fpkt " << (ipkt + maybeFpkt.second) << endl;
                        
                }
                if (DEVDEBUG) {
                    cerr << "Found peak for element " << ielem << " correlation " << icorr
                         << " ipkt=" << ipkt << "/" << nPadT_ << ", ipkch=" << ipkch << "/" << nPadChan_
                         << " peak=" << amax 
                         << "; delay " << delay << ", rate " << rate
                         << ", phase " << arg(c) << " sign= " << sgn << endl;
                }
                // Set 3 flags.
                flag_(icorr*3 + 0, ielem)=false; 
                flag_(icorr*3 + 1, ielem)=false;
                flag_(icorr*3 + 2, ielem)=false;
            }
            else {
                if (DEVDEBUG) {
                    cerr << "No peak in 2D FFT for element " << ielem << " correlation " << icorr << endl;
                }
            }
        }
    }
}


Float
DelayRateFFT::snr(Int icorr, Int ielem, Float delay, Float rate) {
    // We calculate a signal-to-noise ration for the 2D FFT fringefit
    // using a formula transcribed from AIPS FRING.
    //
    // Have to convert delay and rate back into indices on the padded 2D grid.
    Int sgn = (ielem < refant()) ? 1 : -1;
    delay *= sgn*df_;
    if (delay < 0.0) delay += 1;
    Int ichan = Int(delay*nPadChan_ + 0.5); 
    if (ichan == nPadChan_) ichan = 0;
        
    rate *= sgn*1e9 * f0_;
    rate *= dt_;
    if (rate < 0.0) rate += 1;
    Int itime = Int(rate*nPadT_ + 0.5);
    if (itime == nPadT_) itime = 0;
    // What about flags? If the datapoint closest to the computed
    // delay and rate values is flagged we probably shouldn't use
    // it, but what *should* we use?
    IPosition ipos(4, icorr, ielem, itime, ichan);
    IPosition p(2, icorr, ielem);
    Complex v = Vpad_(ipos);
    Float peak = abs(v);
    if (peak > 0.999*sumw_(p)) peak=0.999*sumw_(p);
    // xcount is number of data points for baseline to ielem
    // sumw is sum of weights,
    // sumww is sum of squares of weights

    Float x = C::pi/2*peak/sumw_(p);
    // The magic numbers in the following formula are from AIPS FRING
    Float cwt = (pow(tan(x), 1.163) * sqrt(sumw_(p)/sqrt(sumww_(p)/xcount_(p))));

    if (DEVDEBUG) {
        cerr << "Correlation " << icorr << " antenna " << ielem << " ipos " << ipos
             << " peak=" << peak << "; xang=" << x << "; xcount=" << xcount_(p) << "; sumw=" << sumw_(p) << "; sumww=" << sumww_(p) 
             << " snr " << cwt << endl;
    }
    return cwt;
}
    

void DelayRateFFT::removeAntennasCorrelation(Int icor, std::set< Int > s) {
    std::set< Int > & as = activeAntennas_.find(icor)->second;
    for (std::set< Int >::iterator it=s.begin(); it!=s.end(); it++) {
        as.erase(*it);
    }
}


// Start of GSL compliant solver
// This function is supposed to evaluate the vector for xi-squared vector

class AuxParamBundle {
public:
    SDBList &sdbs;    
    size_t nCalls;
private:
    // We make sure there are no copy or default constructors to
    // preserve the integrity of our reference member.
    AuxParamBundle();
    AuxParamBundle(AuxParamBundle const&);
    AuxParamBundle const& operator=(AuxParamBundle const&);

    size_t refant;
    size_t nCorrelations;
    size_t corrStep;
    Double t0;
    Double reftime;
    std::map< Int, std::set< Int > > activeAntennas;
    std::map< Int, Int > antennaIndexMap;
    Int activeCorr;
<<<<<<< HEAD
    Int weightfactor;
public:
    AuxParamBundle(SDBList& sdbs_, size_t refant, const std::map< Int, std::set<Int> >& activeAntennas_, Int weightfactor_) :
=======
public:
    AuxParamBundle(SDBList& sdbs_, size_t refant, const std::map< Int, std::set<Int> >& activeAntennas_) :
>>>>>>> 6542761d
        sdbs(sdbs_),
        nCalls(0),
        refant(refant),
        nCorrelations(sdbs.nCorrelations() > 1 ? 2 : 1),
        corrStep(sdbs.nCorrelations() > 2 ? 3 : 1),
        activeAntennas(activeAntennas_),
<<<<<<< HEAD
        activeCorr(-1),
        weightfactor(weightfactor_)
=======
        activeCorr(-1)
>>>>>>> 6542761d
        // corrStep(3)
        {
            Int last_index = sdbs.nSDB() - 1 ;
            t0 = sdbs(0).time()(0);
            Double tlast = sdbs(last_index).time()(0);
            reftime = 0.5*(t0 + tlast);
            // cerr << "AuxParamBundle reftime " << reftime << " t0 " << t0 <<" dt " << tlast - t0 << endl;
        }

    Double get_t0() {
        return t0;
    }
    Double
<<<<<<< HEAD
    get_weightExponent() {
        Double weightExponent;
        if (weightfactor == 0) {
            weightExponent = 0;
        } else if (weightfactor == 1) {
            weightExponent = 0.25;
        } else if (weightfactor == 2) {
            weightExponent = 0.5;
        } else {
            throw(AipsError("Invalid weightfactor - must be 0, 1 or 2."));
        }
        return weightExponent;
    }
    Double
=======
>>>>>>> 6542761d
    get_ref_time() {
        return reftime;
    }
    size_t
    get_num_corrs() {
        //return sdbs.nCorrelations() > 1 ? 2 : 1;
        return nCorrelations;
    }
    size_t
    get_num_antennas() {
        if (activeCorr < 0) {
            throw(AipsError("Correlation out of range."));
        }
        std::set< Int > ants = activeAntennas.find(activeCorr)->second;
        return (size_t) ants.size();
    }
    size_t
    get_max_antenna_index() {
        if (activeCorr < 0) {
            throw(AipsError("Correlation out of range."));
        }
        return *(activeAntennas.find(activeCorr)->second.rbegin());
    }
    // Sometimes there is Int, sometimes size_t; the following ones are casacore::Int.
    Int
    get_num_data_points() {
        Int nTotalRows = 0;
        for (Int i = 0; i != sdbs.nSDB(); i++) {
            nTotalRows += sdbs(i).nRows();
        }
        return 2 * nTotalRows * nCorrelations * sdbs.nChannels();
    }
    size_t 
    get_data_corr_index(size_t icorr) {
        if (icorr > nCorrelations) {
            throw(AipsError("Correlation out of range."));
        }
        size_t dcorr = icorr * corrStep;
        return dcorr;
    }
    bool
    isActive(size_t iant) {
        std::set<Int> ants = activeAntennas.find(activeCorr)->second;
        if (iant == refant) return true;
        else return (ants.find(iant) != ants.end());
    }
    Int
    get_param_index(size_t iant, size_t icor) {
        // here we use parallel correlation indices, because parameters
        // by definition only have one hand.
        if (iant == refant) return -1;
        int ipar = antennaIndexMap[iant];
        if (iant > refant) ipar -= 1;
        return 3*(ipar*nCorrelations + icor);
    }
    Int
    get_param_corr_index(size_t iant) {
        if (iant == refant) return -1;
        int ipar = antennaIndexMap[iant];
        if (iant > refant) ipar -= 1;
        return 3*ipar;        
    }
    size_t
    get_active_corr() {
        return activeCorr;
    }
    void
    set_active_corr(size_t icorr) {
        activeCorr = icorr;
        antennaIndexMap.clear();
        Int i = 0;
        std::set<Int>::iterator it;
        std::set<Int> ants = activeAntennas.find(activeCorr)->second;
        for (it = ants.begin(); it != ants.end(); it++) {
            antennaIndexMap[*it] = i++;
        }
    }
};



void
print_baselines(std::set<std::pair< Int, Int > > baselines) {
    cerr << "Baselines encountered ";
    std::set<std::pair< Int, Int > >::iterator it;
    for (it=baselines.begin(); it != baselines.end(); ++it) {
        cerr << "(" << it->first << ", " << it->second << ") ";
    }
    cerr << endl;
}


int
expb_f(const gsl_vector *param, void *d, gsl_vector *f)
{
    AuxParamBundle *bundle = (AuxParamBundle *)d;
    SDBList& sdbs = bundle->sdbs;
    Double refTime = bundle->get_t0();
<<<<<<< HEAD
    Double weightExponent = bundle->get_weightExponent();
    
    gsl_vector_set_zero(f);
    Vector<Double> freqs = sdbs.freqs();
=======

    gsl_vector_set_zero(f);
    //    Vector<Double> freqs = sdbs.freqs();

    const Double reffreq0=sdbs(0).freqs()(0);  // First freq in first SDB
>>>>>>> 6542761d
    
    size_t count = 0; // This is the master index.

    Double sumwt = 0.0;
    Double xi_squared = 0.0;

    for (Int ibuf=0; ibuf < sdbs.nSDB(); ibuf++) {
        SolveDataBuffer& s (sdbs(ibuf));
        if (!s.Ok()) continue;

<<<<<<< HEAD
=======
	const Vector<Double> freqs(s.freqs()); // This ibuf's freqs

>>>>>>> 6542761d
        Cube<Complex> v = s.visCubeCorrected();
        Cube<Bool> fl = s.flagCube();
        Cube<Float> weights = s.weightSpectrum();
           
        for (Int irow=0; irow!=s.nRows(); irow++) {
            if (s.flagRow()(irow)) continue;

            Int ant1(s.antenna1()(irow));
            Int ant2(s.antenna2()(irow));
            if (!bundle->isActive(ant1) || !bundle->isActive(ant2))
                continue;            
            if (ant1==ant2) continue;

            // VisBuffer.h seems to suggest that a vb.visCube may have shape
            // (nCorr(), nChannel(), nRow())
            size_t icorr0 = bundle->get_active_corr();
            size_t dcorr = bundle->get_data_corr_index(icorr0);
            // We also need to get the right parameters for this,
            // polarization (icorr is an encoding of the
            // polarization of the correlation products).
            Int iparam1 = bundle->get_param_corr_index(ant1);
            Double phi0_1, tau1, r1;
            if (iparam1 >= 0) {
                phi0_1 = gsl_vector_get(param, iparam1+0);
                tau1 =   gsl_vector_get(param, iparam1+1);
                r1 =     gsl_vector_get(param, iparam1+2);
            } else {
                phi0_1 = 0.0;
                tau1 = 0.0;
                r1 = 0.0;
            }
            Int iparam2 = bundle->get_param_corr_index(ant2);
            Double phi0_2, tau2, r2;
            if (iparam2 >= 0) {
                phi0_2 = gsl_vector_get(param, iparam2+0);
                tau2 =   gsl_vector_get(param, iparam2+1);
                r2 =     gsl_vector_get(param, iparam2+2);
            } else {
                phi0_2 = 0.0;
                tau2 = 0.0;
                r2 = 0.0;
            }
            
            Float phi0 = phi0_2 - phi0_1;
            Float tau  = tau2 - tau1;
            Float r    = r2 - r1;
            for (size_t ichan = 0; ichan != v.ncolumn(); ichan++) {
                if (fl(dcorr, ichan, irow)) continue;
                Complex vis = v(dcorr, ichan, irow);
                Double w0 = weights(dcorr, ichan, irow);
<<<<<<< HEAD
                Double w = pow(w0, weightExponent);
=======
                // FIXME: what should we use to scale the weights?
                // Double weightScale = norm(vis);
                // Double weightScale = abs(vis);
                // Double weightScale = 1;
                // Double weightScale = 1/sqrt(w0); // Actually AIPS 0, not AIPS 1!
                // Double weightScale = pow(w0, -0.75); // AIPS 2
                //  Double weightScale = 1/w0; // AIPS 3
                // Double weightScale = norm(vis); // Casa 1, I guess
                Double w = sqrt(w0);
>>>>>>> 6542761d
                sumwt += w*w;
                if (fabs(w) < FLT_EPSILON) continue;
                // We have to turn the delay back into seconds from nanoseconds.
                // Freq difference is in Hz, which comes out typically as 1e6 bands
<<<<<<< HEAD
                Double wDf = C::_2pi*(freqs(ichan) - freqs(0))*1e-9;
=======
                //Double wDf = C::_2pi*(freqs(ichan) - freqs(0))*1e-9;
                Double wDf = C::_2pi*(freqs(ichan) - reffreq0)*1e-9;
>>>>>>> 6542761d
                //
                Double t1 = s.time()(0);
                // FIXME: Remind me why we *do* scale wDf with 1e-9
                // but do *not* do that with ref_freq?
                // I have a theory which is mine:
                // this is because tau is in nanoseconds.
<<<<<<< HEAD
                Double ref_freq = freqs(0);
                Double wDt = C::_2pi*(t1 - refTime) * ref_freq; 
=======
                //Double ref_freq = freqs(0);
                //Double wDt = C::_2pi*(t1 - refTime) * ref_freq; 
                Double wDt = C::_2pi*(t1 - refTime) * reffreq0; 
>>>>>>> 6542761d

                Double mtheta = -(phi0 + tau*wDf + r*wDt); 
                Double vtheta = arg(vis);

                Double c_r = w*(cos(mtheta) - cos(vtheta));
                Double c_i = w*(sin(mtheta)  - sin(vtheta));
                gsl_vector_set(f, count, c_r);
                gsl_vector_set(f, count+1, c_i);

                count += 2;
                xi_squared += c_r*c_r + c_i*c_i;
            }
        }
    }
    // cerr << "Residual xi-squared = " << xi_squared << endl;
    return GSL_SUCCESS;
}

    
int
expb_df(CBLAS_TRANSPOSE_t TransJ, const gsl_vector* x, const gsl_vector *u, void *bundle_, gsl_vector *v, gsl_matrix *JTJ)
{

    // x is the current vector for which we're finding the jacobian.
    // if TransJ is true, evaluate J^T u and store in v.
    // Also store J^T . J in lower half of JTJ.
    std::set <std::pair < Int, Int> > baselines;
    AuxParamBundle *bundle = (AuxParamBundle *)bundle_;

    SDBList& sdbs = bundle->sdbs;
<<<<<<< HEAD
    Double weightExponent = bundle->get_weightExponent();
    
    Vector<Double> freqs = sdbs.freqs();
=======
    //Vector<Double> freqs = sdbs.freqs();

    const Double reffreq0=sdbs(0).freqs()(0);  // First freq in first SDB
>>>>>>> 6542761d

    size_t count = 0; // This is the master index.

    gsl_vector_set_zero(v);
    gsl_matrix_set_zero(JTJ);
    
    Double refTime = bundle->get_t0();
    std::set< Int > params;
    for (Int ibuf=0; ibuf < sdbs.nSDB(); ibuf++) {
        // cerr << "OK so count = " << count << endl;
        SolveDataBuffer& s (sdbs(ibuf));
        if (!s.Ok()) continue;

<<<<<<< HEAD
=======
	const Vector<Double> freqs(s.freqs()); // This ibuf's freqs

>>>>>>> 6542761d
        Cube<Complex> vis = s.visCubeCorrected();
        Cube<Bool> fl = s.flagCube();
        Cube<Float> weights = s.weightSpectrum();

        Double t1 = s.time()(0);
        // cerr << "ibuf " << ibuf << " t1 - t0 = " << t1 - t0 << endl;
        for (Int irow=0; irow!=s.nRows(); irow++) {
            if (s.flagRow()(irow)) continue;

            Int ant1(s.antenna1()(irow));
            Int ant2(s.antenna2()(irow));

            if (ant1==ant2) continue;
            if (!bundle->isActive(ant1) || !bundle->isActive(ant2)) {
                // cerr << "Skipping " << ant1 << ", " << ant2 << endl;                   
                continue;
            }

            // VisBuffer.h seems to suggest that a vb.visCube may have shape
            // (nCorr(), nChannel(), nRow()) 

            size_t icorr0 = bundle->get_active_corr();
            size_t dcorr = bundle->get_data_corr_index(icorr0);
            // We also need to get the right parameters for this
            // polarization (icorr is an encoding of the
            // polarization of the correlation products).

            Int iparam1 = bundle->get_param_corr_index(ant1);
            Double phi0_1, tau1, r1;
            if (iparam1 >= 0) {
                phi0_1 = gsl_vector_get(x, iparam1+0);
                tau1 =   gsl_vector_get(x, iparam1+1);
                r1 =     gsl_vector_get(x, iparam1+2);
            } else {
                phi0_1 = 0.0;
                tau1 = 0.0;
                r1 = 0.0;
            }
            Int iparam2 = bundle->get_param_corr_index(ant2);
            Double phi0_2, tau2, r2;
            if (iparam2 >= 0) {
                phi0_2 = gsl_vector_get(x, iparam2+0);
                tau2 =   gsl_vector_get(x, iparam2+1);
                r2 =     gsl_vector_get(x, iparam2+2);
            } else {
                phi0_2 = 0.0;
                tau2 = 0.0;
                r2 = 0.0;
            }
            Double phi0 = phi0_2 - phi0_1;
            Double tau = tau2 - tau1;
            Double r = r2-r1;

<<<<<<< HEAD
            Double ref_freq = freqs(0); 
            Double wDt = C::_2pi*(t1 - refTime) * ref_freq; 
=======
            //Double ref_freq = freqs(0); 
            //Double wDt = C::_2pi*(t1 - refTime) * ref_freq; 
            Double wDt = C::_2pi*(t1 - refTime) * reffreq0; 
>>>>>>> 6542761d
            // cerr << "Dt " << t1 - refTime << " ref_freq " << ref_freq << " wDt " << wDt << endl;
            bool found_data = false;
            
            for (size_t ichan = 0; ichan != vis.ncolumn(); ichan++) {
                if (fl(dcorr, ichan, irow)) continue;
                Double w0 = weights(dcorr, ichan, irow);
<<<<<<< HEAD
                Double w = pow(w0, weightExponent);
                if (fabs(w) < FLT_EPSILON) continue;
                found_data = true;
                // Add a 1e-9 factor because tau parameter is in nanoseconds.
                Double wDf = C::_2pi*(freqs(ichan) - freqs(0))*1e-9;
=======
                Double w = sqrt(w0);
                if (fabs(w) < FLT_EPSILON) continue;
                found_data = true;
                // Add a 1e-9 factor because tau parameter is in nanoseconds.
                //Double wDf = C::_2pi*(freqs(ichan) - freqs(0))*1e-9;
                Double wDf = C::_2pi*(freqs(ichan) - reffreq0)*1e-9;
>>>>>>> 6542761d
                //
                Double mtheta = -(phi0 + tau*wDf + r*wDt);
                Double ws = sin(mtheta);
                Double wc = cos(mtheta);

                if (iparam2 >= 0) {
                    params.insert(iparam2);
                    /* 
                       What we want to express is just:
                       J[count + 0, iparam2 + 0] = w*-ws*-1.0; 
                       J[count + 1, iparam2 + 0] = w*+wc*-1.0;
                       J[count + 0, iparam2 + 1] = w*-ws*-wDf;
                       J[count + 1, iparam2 + 1] = w*+wc*-wDf;
                       J[count + 0, iparam2 + 2] = w*-ws*-wDt;
                       J[count + 1, iparam2 + 2] = w*+wc*-wDt;

                       But in the GSL multilarge framework we have to
                       be ready to calculate either J*u for a given u
                       or J^T*u, depending on the flag TransJ, and we also have to fill in the 
                       
                       v[iparam + ...] = J[count + ..., iparam + ...] * u[iparam + ...]

                       or
                       
                       v[iparam + ...] = J^T[iparam + ..., count + ...] * u[count + ...]

                       <https://www.gnu.org/software/gsl/doc/html/nls.html#c.gsl_multifit_nlinear_default_parameters>

                       "Additionally, the normal equations matrix J^T J should be stored in the lower half of JTJ."

                       So we should also use
                       JTJ[iparam + ..., iparam + ...] += J^T[iparam + ..., count + ...] J[count + ..., iparam + ...] 

                    */
                    if (TransJ==CblasNoTrans) {
                        // v = J u expressed here as v[count + 0] += J[count + 0, iparam2+0] *u[iparam2 + 0] etc.
                        // where we have to use gsl syntax and 
                        // Jacobians listed here 
                        // J[count + 0, iparam2 + 0]:
                        (*gsl_vector_ptr(v, count + 0)) += (w*-ws*-1.0) * gsl_vector_get(u, iparam2 + 0);
                        // J[count + 0, iparam2 + 1]:
                        (*gsl_vector_ptr(v, count + 0)) += (w*-ws*-wDf) * gsl_vector_get(u, iparam2 + 1);
                        // J[count + 0, iparam2 + 2]:
                        (*gsl_vector_ptr(v, count + 0)) += (w*-ws*-wDt) * gsl_vector_get(u, iparam2 + 2);
                        
                        // J[count + 1, iparam2 + 0]:
                        (*gsl_vector_ptr(v, count + 1)) += (w*+wc*-1.0) * gsl_vector_get(u, iparam2 + 0);
                        // J[count + 1, iparam2 + 1]:
                        (*gsl_vector_ptr(v, count + 1)) += (w*+wc*-wDf) * gsl_vector_get(u, iparam2 + 1);
                        // J[count + 1, iparam2 + 2]:
                        (*gsl_vector_ptr(v, count + 1)) += (w*+wc*-wDt) * gsl_vector_get(u, iparam2 + 2);
                    } else {
                        (*gsl_vector_ptr(v, iparam2 + 0)) += (w*-ws*-1.0) * gsl_vector_get(u, count + 0);
                        (*gsl_vector_ptr(v, iparam2 + 0)) += (w*+wc*-1.0) * gsl_vector_get(u, count + 1);
                        (*gsl_vector_ptr(v, iparam2 + 1)) += (w*-ws*-wDf) * gsl_vector_get(u, count + 0);
                        (*gsl_vector_ptr(v, iparam2 + 1)) += (w*+wc*-wDf) * gsl_vector_get(u, count + 1);
                        (*gsl_vector_ptr(v, iparam2 + 2)) += (w*-ws*-wDt) * gsl_vector_get(u, count + 0);
                        (*gsl_vector_ptr(v, iparam2 + 2)) += (w*+wc*-wDt) * gsl_vector_get(u, count + 1);
                    }
                    // JTJ part. I'm calculating these from the CblasNoTrans version.
                    // JTJ[i, k] = sum_j JT[i, j] * J[j, k] , which is to say
                    // JTJ[i, k] = sum_j J[j, i] * J[j, k].
                    // We're summing over the count + i vectors.
                    //
                    // Note that terms like (-ws*-1.0) * (-ws*-1.0) + (+wc*-1.0) * (+wc*-1.0)
                    // can be simplified to (ws*ws) + (wc*wc) and that that reduces to 1.
                    // But I'd like to have regression tests for some of that I guess.
                    if (JTJ) {
                        // J[count + 0, iparam2 + 0] * J[count + 0, iparam2 + 0]
                        // J[count + 1, iparam2 + 0] * J[count + 1, iparam2 + 0]
                        (*gsl_matrix_ptr(JTJ, iparam2 + 0, iparam2 + 0)) +=
                            w0*-1.0*-1.0*((-ws) * (-ws) + (+wc) * (+wc));
                        // J[count + 0, iparam2 + 1] * J[count + 0, iparam2 + 0]
                        // J[count + 1, iparam2 + 1] * J[count + 1, iparam2 + 0]                        
                        (*gsl_matrix_ptr(JTJ, iparam2 + 1, iparam2 + 0)) +=
                            w0*-wDf*-1.0*((-ws) * (-ws) + (+wc) * (+wc));  
                        // J[count + 0, iparam2 + 1]^2
                        // J[count + 1, iparam2 + 1]^2 
                        (*gsl_matrix_ptr(JTJ, iparam2 + 1, iparam2 + 1)) +=
                            w0*-wDf*-wDf*((-ws) * (-ws) + (+wc) * (+wc));
                        // J[count + 0, iparam2 + 2] * J[count + 0, iparam2 + 0]
                        // J[count + 1, iparam2 + 2] * J[count + 1, iparam2 + 0] 
                        (*gsl_matrix_ptr(JTJ, iparam2 + 2, iparam2 + 0)) +=
                            w0*-wDt*-1.0*((-ws) * (-ws) + (+wc) * (+wc));
                        // J[count + 0, iparam2 + 2] * J[count + 0, iparam2 + 1]
                        // J[count + 1, iparam2 + 2] * J[count + 1, iparam2 + 1]
                        (*gsl_matrix_ptr(JTJ, iparam2 + 2, iparam2 + 1)) +=
                            w0*-wDt*-wDf*((-ws) * (-ws) + (+wc) * (+wc));
                        // J[count + 0, iparam2 + 2]^2 and J[count + 1, iparam2 + 2]^2
                        (*gsl_matrix_ptr(JTJ, iparam2 + 2, iparam2 + 2)) +=
                            w0*-wDt*-wDt*((-ws) * (-ws) + (+wc) * (+wc));  
                    }

                }
                if (iparam1 >= 0) {
                    params.insert(iparam1);
                    if (TransJ==CblasNoTrans) {
                        (*gsl_vector_ptr(v, count + 0)) += gsl_vector_get(u, iparam1 + 0) * (w*-ws*+1.0);
                        (*gsl_vector_ptr(v, count + 0)) += gsl_vector_get(u, iparam1 + 1) * (w*-ws*+wDf); 
                        (*gsl_vector_ptr(v, count + 0)) += gsl_vector_get(u, iparam1 + 2) * (w*-ws*+wDt);
                        // 
                        (*gsl_vector_ptr(v, count + 1)) += gsl_vector_get(u, iparam1 + 0) * (w*+wc*+1.0);
                        (*gsl_vector_ptr(v, count + 1)) += gsl_vector_get(u, iparam1 + 1) * (w*+wc*+wDf);
                        (*gsl_vector_ptr(v, count + 1)) += gsl_vector_get(u, iparam1 + 2) * (w*+wc*+wDt);
                    } else {
                        // Transpose
                        (*gsl_vector_ptr(v, iparam1 + 0)) += gsl_vector_get(u, count + 0) * (w*-ws*+1.0);
                        (*gsl_vector_ptr(v, iparam1 + 0)) += gsl_vector_get(u, count + 1) * (w*+wc*+1.0);
                        (*gsl_vector_ptr(v, iparam1 + 1)) += gsl_vector_get(u, count + 0) * (w*-ws*+wDf);
                        (*gsl_vector_ptr(v, iparam1 + 1)) += gsl_vector_get(u, count + 1) * (w*+wc*+wDf);
                        (*gsl_vector_ptr(v, iparam1 + 2)) += gsl_vector_get(u, count + 0) * (w*-ws*+wDt);
                        (*gsl_vector_ptr(v, iparam1 + 2)) += gsl_vector_get(u, count + 1) * (w*+wc*+wDt);
                    } 
                    if (JTJ) {
                        // J[count + 0, iparam1 + 0]^2 and J[count + 1, iparam1 + 0]^2
                        (*gsl_matrix_ptr(JTJ, iparam1 + 0, iparam1 + 0)) +=
                            w0*1.0*1.0*((-ws) * (-ws) + (+wc) * (+wc));
                        // J[count + 0, iparam1 + 1] * J[count + 0, iparam1 + 0]
                        // and J[count + 1, iparam1 + 1] * J[count + 1, iparam1 + 0]
                        (*gsl_matrix_ptr(JTJ, iparam1 + 1, iparam1 + 0)) +=
                            w0*wDf*1.0*((-ws) * (-ws) + (+wc) * (+wc));
                        // J[count + 0, iparam1 + 1]^2 and J[count + 1, iparam1 + 1]^2 
                        (*gsl_matrix_ptr(JTJ, iparam1 + 1, iparam1 + 1)) +=
                            w0*wDf*wDf*((-ws) * (-ws) + (+wc) * (+wc));
                        // J[count + 0, iparam1 + 2] * J[count + 0, iparam1 + 0]
                        // J[count + 1, iparam1 + 2] * J[count + 1, iparam1 + 0] 
                        (*gsl_matrix_ptr(JTJ, iparam1 + 2, iparam1 + 0)) +=
                            w0*wDt*1.0*((-ws) * (-ws) + (+wc) * (+wc));
                        // J[count + 0, iparam1 + 2] * J[count + 0, iparam1 + 1]
                        // J[count + 1, iparam1 + 2] * J[count + 1, iparam1 + 1]
                        (*gsl_matrix_ptr(JTJ, iparam1 + 2, iparam1 + 1)) +=
                            w0*wDt*wDf*((-ws) * (-ws) + (+wc) * (+wc));
                        // J[count + 0, iparam1 + 2]^2 and  J[count + 1, iparam1 + 2]^2
                        (*gsl_matrix_ptr(JTJ, iparam1 + 2, iparam1 + 2)) +=
                            w0*wDt*wDt*((-ws) * (-ws) + (+wc) * (+wc));  
                    }
                }
                count += 2;
            } // loop over rows
            if (found_data) {
                std::pair<Int, Int> antpair = std::make_pair(ant1, ant2);
                bool newBaseline = (baselines.find(antpair) == baselines.end());
                if (newBaseline) {
                    // print_baselines(baselines);
                    // cerr << "Adding (" << ant1 << ", " << ant2 << ")" << endl;
                    baselines.insert(antpair);
                }
                // only print weights to ref ant.
                if (0 && newBaseline && ((iparam1 == -1) || (iparam2 == -1))) {
                    cerr << "baseline (" << ant1 << ", " << ant2 << ") "
                         << "weight " << weights(dcorr, vis.ncolumn()/2, irow) << endl;
                }
            }
        }
    }
    if (DEVDEBUG && 0) {
        cerr << "Param indices ";
        std::copy(
            params.begin(),
            params.end(),
            std::ostream_iterator<Int>(std::cerr, " ")
<<<<<<< HEAD
            );
=======
);
>>>>>>> 6542761d
        cerr << endl;
        print_baselines(baselines);
        cerr << "count " << count << endl;
        cerr <<"JTJ " << std::scientific << endl;
        for (size_t i=0; i!=JTJ->size1; i++) {
            for (size_t j=0; j!=JTJ->size2; j++) {
                cerr << gsl_matrix_get(JTJ, i, j) << " ";
            }
            cerr << endl;
        }
        cerr << endl;
    }
    return GSL_SUCCESS;
}
    


int
expb_hess(gsl_vector *param, AuxParamBundle *bundle, gsl_matrix *hess, Double xi_squared, gsl_vector *snr_vector, LogIO& logSink)
{
    // We calculate the diagonal for the hessian as used by AIPS for
    // the signal to noise. The AIPS formulation, by Fred Schwab, is a
    // hand-rolled routine that solves a different problem to ours: by
    // using a triangular matrix for the Jacobian (requiring antenna i<
    // antenna j) the J^T * J term vanishes throughout and the Hessian
    // of the Xi^2 functional *only* includes the second-order
    // derivative terms, which are usually neglected.
    //
    // This is very clever, but it also means different covariance and
    // information matrices, and therefore a different SNR.  Here we
    // use a generic least squares solver but we cheat slightly and use
    // the AIPS form for the Hessian and SNR calculations.
    //
    // FIXME: Is there any compelling reason to use gsl_vectors for
    // this, given that we're not really hooked in to the gsl
    // least squares framework by the time we do this?
    
    SDBList& sdbs = bundle->sdbs;
    Double refTime = bundle->get_t0();

    // Dimensions of (num_antennas); is the same dimension as
    // param vector here.
    gsl_matrix_set_zero(hess);
<<<<<<< HEAD
    Vector<Double> freqs = sdbs.freqs();
=======
    //Vector<Double> freqs = sdbs.freqs();

    const Double reffreq0=sdbs(0).freqs()(0);  // First freq in first SDB
>>>>>>> 6542761d

    size_t nobs = 0;
    Double sumwt = 0;
    size_t numant3 = param->size;
    
    for (Int ibuf=0; ibuf < sdbs.nSDB(); ibuf++) {
        SolveDataBuffer& s (sdbs(ibuf));
        if (!s.Ok()) continue;

<<<<<<< HEAD
=======
	const Vector<Double> freqs(s.freqs()); // This ibuf's freqs

>>>>>>> 6542761d
        Cube<Complex> v = s.visCubeCorrected();
        Cube<Bool> fl = s.flagCube();
        Cube<Float> weights = s.weightSpectrum();
           
        for (Int irow=0; irow!=s.nRows(); irow++) {
            if (s.flagRow()(irow)) continue;

            Int ant1(s.antenna1()(irow));
            Int ant2(s.antenna2()(irow));
            if (!bundle->isActive(ant1) || !bundle->isActive(ant2))
                continue;            
            if (ant1==ant2) continue;

            // VisBuffer.h seems to suggest that a vb.visCube may have shape
            // (nCorr(), nChannel(), nRow())
            size_t icorr0 = bundle->get_active_corr();
            size_t dcorr = bundle->get_data_corr_index(icorr0);
            // We also need to get the right parameters for this,
            // polarization (icorr is an encoding of the
            // polarization of the correlation products).
            Int iparam1 = bundle->get_param_corr_index(ant1);
            Double phi0_1, tau1, r1;
            if (iparam1 >= 0) {
                phi0_1 = gsl_vector_get(param, iparam1+0);
                tau1 =   gsl_vector_get(param, iparam1+1);
                r1 =     gsl_vector_get(param, iparam1+2);
            } else {
                phi0_1 = 0.0;
                tau1 = 0.0;
                r1 = 0.0;
            }
            Int iparam2 = bundle->get_param_corr_index(ant2);
            Double phi0_2, tau2, r2;
            if (iparam2 >= 0) {
                phi0_2 = gsl_vector_get(param, iparam2+0);
                tau2 =   gsl_vector_get(param, iparam2+1);
                r2 =     gsl_vector_get(param, iparam2+2);
                // cerr << "phi0_2 " << phi0_2 << " tau2 " << tau2 << " r2 " << r2 << endl;
            } else {
                phi0_2 = 0.0;
                tau2 = 0.0;
                r2 = 0.0;
            }

            Float phi0 = phi0_2 - phi0_1;
            Float tau  = tau2 - tau1;
            Float r    = r2 - r1;
            for (size_t ichan = 0; ichan != v.ncolumn(); ichan++) {
                if (fl(dcorr, ichan, irow)) continue;
                Complex vis = v(dcorr, ichan, irow);
                // Fixme: this isn't a square root.
                Double w0 = weights(dcorr, ichan, irow);
                sumwt += w0;
                Double w = w0;
                nobs++;
                if (fabs(w) < FLT_EPSILON) continue;
                
                // We have to turn the delay back into seconds from nanoseconds.
                // Freq difference is in Hz, which comes out typically as 1e6 bands
<<<<<<< HEAD
                Double wDf = C::_2pi*(freqs(ichan) - freqs(0))*1e-9;
                //
                Double t1 = s.time()(0);

                Double ref_freq = freqs(0);
                Double wDt = C::_2pi*(t1 - refTime) * ref_freq; 
=======
                //Double wDf = C::_2pi*(freqs(ichan) - freqs(0))*1e-9;
                Double wDf = C::_2pi*(freqs(ichan) - reffreq0)*1e-9;
                //
                Double t1 = s.time()(0);

                //Double ref_freq = freqs(0);
                //Double wDt = C::_2pi*(t1 - refTime) * ref_freq; 
                Double wDt = C::_2pi*(t1 - refTime) * reffreq0; 
>>>>>>> 6542761d

                Double mtheta = -(phi0 + tau*wDf + r*wDt); 
                Double vtheta = arg(vis);

                // Hold on a minute though! 
                Double cx = w*cos(vtheta - mtheta);
                Double d00 = cx;
                Double d01 = wDf*cx;
                Double d02 = wDt*cx;
                Double d11 = wDf*d01;
                Double d12 = wDt*d01;
                Double d22 = wDt*d12;
                
                if (iparam1 >= 0) {
                    // Diagonal terms.
                    *gsl_matrix_ptr(hess, iparam1 + 0, iparam1 + 0) += d00;
                    *gsl_matrix_ptr(hess, iparam1 + 1, iparam1 + 1) += d11;
                    *gsl_matrix_ptr(hess, iparam1 + 2, iparam1 + 2) += d22;
                    // Off-diagonals
                    *gsl_matrix_ptr(hess, iparam1 + 0, iparam1 + 1) += d01;
                    *gsl_matrix_ptr(hess, iparam1 + 0, iparam1 + 2) += d02;
                    *gsl_matrix_ptr(hess, iparam1 + 1, iparam1 + 2) += d12;
                    // FIXME: Let's don't forget to symmetrize this stuff somewhere!
                    // FIXME: Also, is this right?
                    *gsl_matrix_ptr(hess, iparam1 + 1, iparam1 + 0) += d01;
                    *gsl_matrix_ptr(hess, iparam1 + 2, iparam1 + 0) += d02;
                    *gsl_matrix_ptr(hess, iparam1 + 2, iparam1 + 1) += d12;
                }
                if (iparam2 >= 0) {
                    // Diagonals
                    *gsl_matrix_ptr(hess, iparam2 + 0, iparam2 + 0) += d00;
                    *gsl_matrix_ptr(hess, iparam2 + 1, iparam2 + 1) += d11;
                    *gsl_matrix_ptr(hess, iparam2 + 2, iparam2 + 2) += d22;
                    // Off diagonals
                    *gsl_matrix_ptr(hess, iparam2 + 0, iparam2 + 1) += d01;
                    *gsl_matrix_ptr(hess, iparam2 + 0, iparam2 + 2) += d02;
                    *gsl_matrix_ptr(hess, iparam2 + 1, iparam2 + 2) += d12;
                    // Symmetry:
                    *gsl_matrix_ptr(hess, iparam2 + 1, iparam2 + 0) += d01;
                    *gsl_matrix_ptr(hess, iparam2 + 2, iparam2 + 0) += d02;
                    *gsl_matrix_ptr(hess, iparam2 + 2, iparam2 + 1) += d12;
                }
                // FIXME: Not just diagonal terms any more!
                if ((iparam1 >= 0) && (iparam2 >= 0)) {
                    // Note that some of these are not in the lower
                   // triangular part, even though they are copied
                    // faithfully from AIPS which thinks it is filling
                    // a triangular matrix and handles symmetry
                    // later. Unless I've missed something (again).
                    // 
                    *gsl_matrix_ptr(hess, iparam1 + 0, iparam2 + 0) -= d00;
                    *gsl_matrix_ptr(hess, iparam1 + 0, iparam2 + 1) -= d01;
                    *gsl_matrix_ptr(hess, iparam1 + 0, iparam2 + 2) -= d02;
                    *gsl_matrix_ptr(hess, iparam2 + 0, iparam1 + 1) -= d01;
                    *gsl_matrix_ptr(hess, iparam2 + 0, iparam1 + 2) -= d02;
                    *gsl_matrix_ptr(hess, iparam1 + 1, iparam2 + 1) -= d11;
                    *gsl_matrix_ptr(hess, iparam1 + 1, iparam2 + 2) -= d12;
                    *gsl_matrix_ptr(hess, iparam2 + 1, iparam1 + 2) -= d12;
                    *gsl_matrix_ptr(hess, iparam1 + 2, iparam2 + 2) -= d22;
                    // And symmetry:
                    *gsl_matrix_ptr(hess, iparam2 + 0, iparam1 + 0) -= d00;
                    *gsl_matrix_ptr(hess, iparam2 + 1, iparam1 + 0) -= d01;
                    *gsl_matrix_ptr(hess, iparam2 + 2, iparam1 + 0) -= d02;
                    *gsl_matrix_ptr(hess, iparam1 + 1, iparam2 + 0) -= d01;
                    *gsl_matrix_ptr(hess, iparam1 + 2, iparam2 + 0) -= d02;
                    *gsl_matrix_ptr(hess, iparam2 + 1, iparam1 + 1) -= d11;
                    *gsl_matrix_ptr(hess, iparam2 + 2, iparam1 + 1) -= d12;
                    *gsl_matrix_ptr(hess, iparam1 + 2, iparam2 + 1) -= d12;
                    *gsl_matrix_ptr(hess, iparam2 + 2, iparam1 + 2) -= d22;

                }
            }
        }
    }
    // s is more tricky: it is the xi^2 term from exp_f
    
    xi_squared = max(xi_squared, 1e-25);

    if (DEVDEBUG && 0) {
        cerr << "The matrix is" << endl;
        cerr << setprecision(3) << scientific;
        for (size_t i = 0; i != hess->size1; i++) {
            for (size_t j = 0; j < hess->size2; j++) {
                cerr << gsl_matrix_get(hess,i,j) << " ";
            }
            cerr << endl;
        }
        cerr << endl;
        // str.unsetf(cerr:floatfield);
        cerr << defaultfloat;
    }
    //
    size_t hsize = hess->size1;
    int signum;
    gsl_permutation *perm = gsl_permutation_alloc (hsize);
    gsl_matrix *lu = gsl_matrix_alloc(hsize, hsize);
    gsl_matrix *inv_hess = gsl_matrix_alloc(hsize, hsize);

    gsl_linalg_LU_decomp(hess, perm, &signum);
    Double det = gsl_linalg_LU_det(hess, signum);
    if (fabs(det) < GSL_DBL_EPSILON) {
        logSink << "Hessian matrix singular; setting signal-to-noise ratio to zero." << LogIO::POST;
        // Singular matrix; fill snrs with zero.
        for (size_t i=0; i < hess->size1; i+=3) {
            Double snr = 0;
            gsl_vector_set(snr_vector, i, snr);
        }
    }
    else {
        // cerr << "Determinant of hessian =" << det << endl;
        gsl_linalg_LU_invert(hess, perm, inv_hess);
    
        Double sigma2 = xi_squared / (nobs - numant3) * nobs / sumwt;
        // cerr << "xi_squared " << xi_squared << " Nobs " << nobs << " sumwt " << sumwt << " sigma2 " << sigma2 << endl;
        for (size_t i=0; i < hess->size1; i+=3) {
            Double h = gsl_matrix_get(inv_hess, i, i);
            Double snr0 = sqrt(sigma2*h*0.5);
            snr0 = min(snr0, 9999.999);
            Double snr = (snr0 > 1e-20) ? snr = 1.0/snr0 : snr0;
            // cerr << "Antenna " << i/3 << " h " << h << " SNR0 " << snr0 << " SNR  = " << snr << endl;
            gsl_vector_set(snr_vector, i, snr);
        }
    }
    gsl_matrix_free(lu);
    gsl_matrix_free(inv_hess);
    // SNR[i], according to aips, is 1/sqrt(sigma2*hess(i1,i1)*0.5);
    // Note that in AIPS i1 ranges over 1..NANT
    // We use 1 as a success code.
    return 1;
}

// Stolen from SolveDataBuffer
void
aggregateTimeCentroid(SDBList& sdbs, Int refAnt, std::map<Int, Double>& aggregateTime) {
    // Weighted average of SDBs' timeCentroids
    std::map<Int, Double> aggregateWeight;
    for (Int i=0; i < sdbs.nSDB(); ++i) {
        SolveDataBuffer& s = sdbs(i);
        Vector<Double> wtvD;
        // Sum over correlations and channels to get a vector of weights for each row
        Vector<Float> wtv(partialSums(s.weightSpectrum(), IPosition(2, 0, 1)));
        wtvD.resize(wtv.nelements());
        convertArray(wtvD, wtv);
        for (Int j=0; j<s.nRows(); j++) {
            Int a1 = s.antenna1()(j);
            Int a2 = s.antenna2()(j);
            Int ant;
            if (a1 == refAnt) { ant = a2; }
            else if (a2 == refAnt) { ant = a1; }
            else continue;
            Double w = wtv(j);
            aggregateTime[ant] += w*s.timeCentroid()(j);
            aggregateWeight[ant] += w;
        }
    }
    for (auto it=aggregateTime.begin(); it!=aggregateTime.end(); ++it) {
        Int a = it->first;
        it->second /= aggregateWeight[a];
    }

}


<<<<<<< HEAD
void
print_gsl_vector(gsl_vector *v)
{
    const size_t n = v->size;
    for (int i=0; i!=n; i++) {
        cerr << gsl_vector_get(v, i) << " ";
        if (i>0 && (i % 4)==0) cerr << endl;
    }
    cerr << endl;
}

void
print_max_gsl3(gsl_vector *v)
{
    double phi_max = 0.0;
    double del_max = 0.0;
    double rat_max = 0.0;
        
    const size_t n = v->size;
    for (int i=0; i!=n/3; i++) {
        if (fabs(gsl_vector_get(v, 3*i+0)) > fabs(phi_max)) phi_max = gsl_vector_get(v, 3*i+0);
        if (fabs(gsl_vector_get(v, 3*i+1)) > fabs(del_max)) del_max = gsl_vector_get(v, 3*i+1);
        if (fabs(gsl_vector_get(v, 3*i+2)) > fabs(rat_max)) rat_max = gsl_vector_get(v, 3*i+2);
    }
    cerr << "phi_max " << phi_max << " del_max " << del_max << " rat_max " << rat_max << endl;
}



/*
gsl-2.4/multilarge_nlinear/fdf.c defines gsl_multilarge_nlinear_driver,
which I have butchered for my purposes here into
not_gsl_multilarge_nlinear_driver(). We still iterate the nonlinear
least squares solver until completion, but we adopt a convergence
criterion copied from AIPS.

Inputs: maxiter  - maximum iterations to allow
        w        - workspace

Additionally I've removed the info parameter, and I may yet regret it.

Originally:
        info     - (output) info flag on why iteration terminated
                   1 = stopped due to small step size ||dx|
                   2 = stopped due to small gradient
                   3 = stopped due to small change in f
                   GSL_ETOLX = ||dx|| has converged to within machine
                               precision (and xtol is too small)
                   GSL_ETOLG = ||g||_inf is smaller than machine
                               precision (gtol is too small)
                   GSL_ETOLF = change in ||f|| is smaller than machine
                               precision (ftol is too small)

Return:
GSL_SUCCESS if converged
GSL_MAXITER if maxiter exceeded without converging
GSL_ENOPROG if no accepted step found on first iteration
*/

int
least_squares_inner_driver (const size_t maxiter,
                                   gsl_multilarge_nlinear_workspace * w)
{
  int status;
  size_t iter = 0;
  /* call user callback function prior to any iterations
   * with initial system state */
  Double s;
  Double last_s = 1.0e30;
  Bool converged = false;
  do  {
      status = gsl_multilarge_nlinear_iterate (w);
      /*
       * If the solver reports no progress on the first iteration,
       * then it didn't find a single step to reduce the
       * cost function and more iterations won't help so return.
       *
       * If we get a no progress flag on subsequent iterations,
       * it means we did find a good step in a previous iteration,
       * so continue iterating since the solver has now reset
       * mu to its initial value.
       */
      if (status == GSL_ENOPROG && iter == 0) {
          return GSL_EMAXITER;
      }

      Double fnorm = gsl_blas_dnrm2(w->f);      
      s = 0.5 * fnorm * fnorm;
      if ((iter > 0) && DEVDEBUG) {
          // cerr << "Parameters: " << endl;
          // print_gsl_vector(w->x);
          cerr << "Iter: " << iter << " ";
          print_max_gsl3(w->dx);
          cerr << "1 - s/last_s=" << 1 - s/last_s << endl;
      }
      ++iter;
      if ((1 - s/last_s < 5e-6) && (iter > 1)) converged = true;
      last_s = s;
      /* old test for convergence:
         status = not_gsl_multilarge_nlinear_test(xtol, gtol, ftol, info, w); */
  } while (!converged && iter < maxiter);
  /*
   * the following error codes mean that the solution has converged
   * to within machine precision, so record the error code in info
   * and return success
   */
  if (status == GSL_ETOLF || status == GSL_ETOLX || status == GSL_ETOLG)
  {
      status = GSL_SUCCESS;
  }
  /* check if max iterations reached */
  if (iter >= maxiter && status != GSL_SUCCESS)
      status = GSL_EMAXITER;
  return status;
} /* gsl_multilarge_nlinear_driver() */




void
least_squares_driver(SDBList& sdbs, Matrix<Float>& casa_param, Matrix<Float>& casa_snr, Int refant,
                     const std::map< Int, std::set<Int> >& activeAntennas, Int weightFactor, LogIO& logSink) {
=======

void
least_squares_driver(SDBList& sdbs, Matrix<Float>& casa_param, Matrix<Float>& casa_snr, Int refant,
                     const std::map< Int, std::set<Int> >& activeAntennas, LogIO& logSink) {
>>>>>>> 6542761d
    // The variable casa_param is the Casa calibration framework's RParam matrix; we transcribe our results into it only at the end.
    // n below is number of variables,
    // p is number of parameters

<<<<<<< HEAD
    AuxParamBundle bundle(sdbs, refant, activeAntennas, weightFactor);
    
=======
    AuxParamBundle bundle(sdbs, refant, activeAntennas);
>>>>>>> 6542761d
    for (size_t icor=0; icor != bundle.get_num_corrs(); icor++) {
        bundle.set_active_corr(icor);
        if (bundle.get_num_antennas() == 0) {
            logSink << "No antennas for correlation " << icor << "; not running least-squares solver." << LogIO::POST;
            continue;
        }
        if (bundle.get_num_antennas() == 1) {
            logSink << "No baselines for correlation " << icor << "; not running least-squares solver." << LogIO::POST;
            continue;
        }
        // Three parameters for every antenna.
        size_t p = 3 * (bundle.get_num_antennas() - 1);
        // We need to store complex visibilities in a real matrix so we
        // just store real and imaginary components separately.
        size_t n = 2 * bundle.get_num_data_points();

        if (DEVDEBUG) {
            cerr << "p " << p << " n " << n << endl;
        }
        // Parameters for the least-squares solver.
        // param_tol sets roughly the number of decimal places accuracy you want in the answer;
        // I feel that 3 is probably plenty for fringe fitting.
        const double param_tol = 1.0e-3;
        const double gtol = pow(GSL_DBL_EPSILON, 1.0/3.0);
        const double ftol = 1.0e-20;   
        const size_t max_iter = 100;

        const gsl_multilarge_nlinear_type *T = gsl_multilarge_nlinear_trust;
        gsl_multilarge_nlinear_parameters params = gsl_multilarge_nlinear_default_parameters();
        params.scale = gsl_multilarge_nlinear_scale_more;
        params.trs = gsl_multilarge_nlinear_trs_lm;
        params.solver = gsl_multilarge_nlinear_solver_cholesky;
        gsl_multilarge_nlinear_workspace *w = gsl_multilarge_nlinear_alloc(T, &params, n, p);
        gsl_multilarge_nlinear_fdf f;

        f.f = &expb_f;
        /* Can't set to NULL for finite-difference Jacobian in multilarge case. */
        f.df =  &expb_df;   
        f.n = n;    /* number of data points */
        f.p = p;    /* number of parameters */
        f.params = &bundle;

        
        // Our original param is a matrix of (3*nCorr, nElem).
        // We have to transcribe it to a vector.

        gsl_vector *gp = gsl_vector_alloc(p);
        gsl_vector_set_zero(gp);

        // We transcribe Casa parameters into gsl vector format, as required by the solver.
        for (size_t iant=0; iant != bundle.get_max_antenna_index()+1; iant++) {
            if (!bundle.isActive(iant)) {
                // logSink << "Skipping antenna " << iant << " for correlation " << icor << "." << LogIO::POST;
                continue;
            }
            Int ind = bundle.get_param_corr_index(iant);
            if (ind < 0) continue;
            gsl_vector_set(gp, ind+0, casa_param(3*icor + 0, iant));
            gsl_vector_set(gp, ind+1, casa_param(3*icor + 1, iant));
            gsl_vector_set(gp, ind+2, casa_param(3*icor + 2, iant));
        }
        gsl_vector *gp_orig = gsl_vector_alloc(p);
        // Keep a copy of original parameters
        gsl_vector_memcpy (gp_orig, gp);
        // initialise workspace
        gsl_multilarge_nlinear_init(gp, &f, w);
    
        // compute initial residual norm */
        gsl_vector *res_f = gsl_multilarge_nlinear_residual(w);

        int info;
<<<<<<< HEAD
        int status = least_squares_inner_driver(max_iter, w);
=======
        int status = gsl_multilarge_nlinear_driver(max_iter, param_tol, gtol, ftol,
                                                   NULL, NULL, &info, w);
>>>>>>> 6542761d
        double chi1 = gsl_blas_dnrm2(res_f);
        
        gsl_vector_sub(gp_orig, w->x);
        gsl_vector *diff = gp_orig;
        double diffsize = gsl_blas_dnrm2(diff);
    
        gsl_vector *res = gsl_multilarge_nlinear_position(w);
        
        // We transcribe values back from gsl_vector to the param matrix
        
        gsl_matrix *hess = gsl_matrix_alloc(p,p);
        gsl_vector *snr_vector = gsl_vector_alloc(p);
        gsl_matrix_set_zero(hess);
        gsl_vector_set_zero(snr_vector);
        expb_hess(gp, &bundle, hess, chi1*chi1, snr_vector, logSink);
        
        Double log_det = 0;
        // cerr << "Hessian diagonal: [" ;
        // for (size_t i=0; i<p; i+=1)
        // {
        //     Double d = gsl_matrix_get(hess, i, i);
        //     cerr << d;
        //     if (i != p-1) cerr << ", ";
        //     log_det += log10(fabs(d));
        // }
        // cerr << "]" << endl;
        for (size_t iant=0; iant != bundle.get_max_antenna_index()+1; iant++) {
            if (!bundle.isActive(iant)) continue;
            Int iparam = bundle.get_param_corr_index(iant);
            if (iparam<0) continue;
            if (0) {
                bool flag = false;
                if (fabs(gsl_vector_get(diff, iparam + 0) > FLT_EPSILON)) {
                    flag = true;
                }
                if (fabs(gsl_vector_get(diff, iparam + 1) > FLT_EPSILON)) {
                    flag = true;
                }
                if (fabs(gsl_vector_get(diff, iparam + 2) > 1e-30)) {
                    flag = true;
                }
                if (DEVDEBUG) {
                    logSink << "Old values for ant " << iant << " correlation " << icor 
                            << ": Angle " << casa_param(3*icor + 0, iant)
                            << " delay " << casa_param(3*icor + 1, iant) << " ns "
                            << " rate " << casa_param(3*icor + 2, iant) << "."
                            << endl
                            << "New values for ant " << iant << " correlation " << icor 
                            << ": Angle " << gsl_vector_get(res, iparam+0)
                            << " delay " << gsl_vector_get(res, iparam+1) << " ns "
                            << " rate " << gsl_vector_get(res, iparam+2) << "."
                            << LogIO::POST;
                }
            }
            casa_param(3*icor + 0, iant) = gsl_vector_get(res, iparam+0);
            casa_param(3*icor + 1, iant) = gsl_vector_get(res, iparam+1);
            casa_param(3*icor + 2, iant) = gsl_vector_get(res, iparam+2);

            for (size_t i=0; i!=3; i++) {
                casa_snr(3*icor + i, iant) = gsl_vector_get(snr_vector, iparam+0);
            }
        }

        logSink <<  "Least squares complete for correlation " << icor
                << " after " <<  gsl_multilarge_nlinear_niter(w) << " iterations." << LogIO::POST;

            // << "reason for stopping: " << ((info == 1) ? "small step size" : "small gradient") << endl
            // << "initial |f(x)| = " << chi0 << endl
            // << "final   |f(x)| = " << chi1 << endl
            // << "final step taken = " << diffsize 

        if (DEVDEBUG) {
            switch (info) {
            case 1:
                logSink << "Small step size." << endl;
                break;
            case 2:
                logSink << "Flatness." << endl;
            }
            logSink << LogIO::POST;
        }
        gsl_vector_free(gp);
        gsl_matrix_free(hess);
        gsl_multilarge_nlinear_free(w);
    }    
}

<<<<<<< HEAD


=======
    
>>>>>>> 6542761d


// **********************************************************
//  CTRateAwareTimeInterp1 Implementations
//

CTRateAwareTimeInterp1::CTRateAwareTimeInterp1(NewCalTable& ct,
					       const casacore::String& timetype,
					       casacore::Array<Float>& result,
					       casacore::Array<Bool>& rflag) :
  CTTimeInterp1(ct,timetype,result,rflag)
{}

// Destructor (nothing to do locally)
CTRateAwareTimeInterp1::~CTRateAwareTimeInterp1() {}

Bool CTRateAwareTimeInterp1::interpolate(Double newtime) {
  // Call generic first
  if (CTTimeInterp1::interpolate(newtime)) {
    // Only if generic yields new calibration
    // NB: lastWasExact_=exact in generic
    applyPhaseRate(timeType().contains("nearest") || lastWasExact_);
    return true;
  }
  else
    // No change
    return false;

}

// Do the phase rate math
void CTRateAwareTimeInterp1::applyPhaseRate(Bool single)
{

  Int ispw=mcols_p->spwId()(0);  // should only be one (sliced ct_)!
  MSSpectralWindow msSpw(ct_.spectralWindow());
  ROMSSpWindowColumns msCol(msSpw);
  //Vector<Double> refFreqs;
  //msCol.refFrequency().getColumn(refFreqs,True);

<<<<<<< HEAD
=======
  Vector<Double> freqs;
  msCol.chanFreq().get(ispw,freqs,True);  // should only be 1
  Double centroidFreq=freqs(0);

>>>>>>> 6542761d
  // cout << "time = " << (currTime_ - timeRef_) << endl;

  if (single) {
    for (Int ipol=0;ipol<2;ipol++) {
      Double dtime=(currTime_-timeRef_)-timelist_(currIdx_);
      Double phase=result_(IPosition(2,ipol*3,0));
      Double rate=result_(IPosition(2,ipol*3+2,0));
      //phase+=2.0*C::pi*rate*refFreqs(ispw)*dtime;
      phase+=2.0*C::pi*rate*centroidFreq*dtime;
      result_(IPosition(2,ipol*3,0))=phase;
    }
  } else {
    Vector<uInt> rows(2); indgen(rows); rows+=uInt(currIdx_);
    Cube<Float> r(mcols_p->fparamArray("",rows));

    Vector<Double> dtime(2);
    dtime(0)=(currTime_-timeRef_)-timelist_(currIdx_);
    dtime(1)=(currTime_-timeRef_)-timelist_(currIdx_+1);
    Double wt=dtime(1) / (dtime(1)-dtime(0));


    for (Int ipol=0;ipol<2;ipol++) {
      Vector<Double> phase(2), rate(2);
      phase(0)=r.xyPlane(0)(IPosition(2,ipol*3,0));
      phase(1)=r.xyPlane(1)(IPosition(2,ipol*3,0));
      rate(0)=r.xyPlane(0)(IPosition(2,ipol*3+2,0));
      rate(1)=r.xyPlane(1)(IPosition(2,ipol*3+2,0));

      //phase(0)+=2.0*C::pi*rate(0)*refFreqs(ispw)*dtime(0);
      //phase(1)+=2.0*C::pi*rate(1)*refFreqs(ispw)*dtime(1);
      phase(0)+=2.0*C::pi*rate(0)*centroidFreq*dtime(0);
      phase(1)+=2.0*C::pi*rate(1)*centroidFreq*dtime(1);

      Vector<Complex> ph(2);
      ph(0)=Complex(cos(phase(0)),sin(phase(0)));
      ph(1)=Complex(cos(phase(1)),sin(phase(1)));
      ph(0)=Float(wt)*ph(0) + Float(1.0-wt)*ph(1);
      result_(IPosition(2,ipol*3,0))=arg(ph(0));
    }
  }
}




// **********************************************************
//  FringeJones Implementations
//
FringeJones::FringeJones(VisSet& vs) :
    VisCal(vs),             // virtual base
    VisMueller(vs),         // virtual base
    GJones(vs)       // immediate parent
{
    if (prtlev()>2) cout << "FringeJones::FringeJones(vs)" << endl;
}

FringeJones::FringeJones(String msname,Int MSnAnt,Int MSnSpw) :
    VisCal(msname,MSnAnt,MSnSpw),             // virtual base
    VisMueller(msname,MSnAnt,MSnSpw),         // virtual base
    GJones(msname,MSnAnt,MSnSpw)    // immediate parent
{
    if (prtlev()>2) cout << "FringeJones::FringeJones(msname,MSnAnt,MSnSpw)" << endl;
}

FringeJones::FringeJones(const MSMetaInfoForCal& msmc) :
    VisCal(msmc),             // virtual base
    VisMueller(msmc),         // virtual base
    GJones(msmc)    // immediate parent
{
    if (prtlev()>2) cout << "FringeJones::FringeJones(msmc)" << endl;
}

FringeJones::FringeJones(Int nAnt) :
    VisCal(nAnt), 
    VisMueller(nAnt),
    GJones(nAnt)
{
    if (prtlev()>2) cout << "FringeJones::FringeJones(nAnt)" << endl;
}

FringeJones::~FringeJones() {
    if (prtlev()>2) cout << "FringeJones::~FringeJones()" << endl;
}

void FringeJones::setApply(const Record& apply) {
    // Call parent to do conventional things
    GJones::setApply(apply);

    if (calWt()) 
        logSink() << " (" << this->typeName() << ": Enforcing calWt()=false for phase/delay-like terms)" << LogIO::POST;

    // Enforce calWt() = false for delays
    calWt()=false;

<<<<<<< HEAD
=======
    /*
>>>>>>> 6542761d
    // Extract per-spw ref Freq for phase(delay) calculation
    //  from the CalTable
    // TBD:  revise as per refFreq decisions
    MSSpectralWindow msSpw(ct_->spectralWindow());
    ROMSSpWindowColumns msCol(msSpw);
    msCol.refFrequency().getColumn(KrefFreqs_,true);
    KrefFreqs_/=1.0e9;  // in GHz

    /// Re-assign KrefFreq_ according spwmap (if any)
    if (spwMap().nelements()>0) {
        Vector<Double> tmpfreqs;
        tmpfreqs.assign(KrefFreqs_);
        for (uInt ispw=0;ispw<spwMap().nelements();++ispw)
            if (spwMap()(ispw)>-1)
                KrefFreqs_(ispw)=tmpfreqs(spwMap()(ispw));
    }
<<<<<<< HEAD
}

=======
    */

    // Use the "physical" (centroid) frequency, per spw 
    MSSpectralWindow msSpw(ct_->spectralWindow());
    ROMSSpWindowColumns msCol(msSpw);
    Vector<Double> chanfreq;
    KrefFreqs_.resize(nSpw()); KrefFreqs_.set(0.0);
    for (Int ispw=0;ispw<nSpw();++ispw) {
      msCol.chanFreq().get(ispw,chanfreq,true);  // reshape, if nec.
      Int nch=chanfreq.nelements();
      KrefFreqs_(ispw)=chanfreq(nch/2);
    }
    KrefFreqs_/=1.0e9;  // in GHz

    /// Re-assign KrefFreq_ according spwmap (if any)
    if (spwMap().nelements()>0) {
      Vector<Double> tmpfreqs;
      tmpfreqs.assign(KrefFreqs_);
      for (uInt ispw=0;ispw<spwMap().nelements();++ispw)
	if (spwMap()(ispw)>-1)
	  KrefFreqs_(ispw)=tmpfreqs(spwMap()(ispw));
    }

}

>>>>>>> 6542761d
void FringeJones::setApply() {
  // This was omitted in copying KJones. It shouldn't have been.
    
  // Call parent to do conventional things
  GJones::setApply();

  // Enforce calWt() = false for delays
  calWt()=false;

  // Set the ref freqs to something usable
  KrefFreqs_.resize(nSpw());
  KrefFreqs_.set(5.0);

}

<<<<<<< HEAD

void FringeJones::setCallib(const Record& callib,
                            const MeasurementSet& selms) {

    // Call parent to do conventional things
    SolvableVisCal::setCallib(callib,selms);

    /*
    if (calWt()) 
        logSink() << " (" << this->typeName() << ": Enforcing calWt()=false for phase/delay-like terms)" << LogIO::POST;
    */
    // Enforce calWt() = false for delays
    calWt()=false;

    // Extract per-spw ref Freq for phase(delay) calculation
    //  from the CalTable 
   KrefFreqs_.assign(cpp_->refFreqIn());
    KrefFreqs_/=1.0e9;  // in GHz

    // Re-assign KrefFreq_ according spwmap (if any)
    if (spwMap().nelements()>0) {
        Vector<Double> tmpfreqs;
        tmpfreqs.assign(KrefFreqs_);
        for (uInt ispw=0;ispw<spwMap().nelements();++ispw)
            if (spwMap()(ispw)>-1)
                KrefFreqs_(ispw)=tmpfreqs(spwMap()(ispw));
    }
}

void FringeJones::setSolve(const Record& solve) {

    // Call parent to do conventional things
    GJones::setSolve(solve);

    // if (!ct_)
    //    throw(AipsError("No calibration table specified"));
    // cerr << "setSolve here, ct_: "<< ct_ << endl;

=======

void FringeJones::setCallib(const Record& callib,
                            const MeasurementSet& selms) {

    // Call parent to do conventional things
    SolvableVisCal::setCallib(callib,selms);

    /*
    if (calWt()) 
        logSink() << " (" << this->typeName() << ": Enforcing calWt()=false for phase/delay-like terms)" << LogIO::POST;
    */
    // Enforce calWt() = false for delays
    calWt()=false;

    /*
    // Extract per-spw ref Freq for phase(delay) calculation
    //  from the CalTable 
   KrefFreqs_.assign(cpp_->refFreqIn());
    KrefFreqs_/=1.0e9;  // in GHz

    // Re-assign KrefFreq_ according spwmap (if any)
    if (spwMap().nelements()>0) {
        Vector<Double> tmpfreqs;
        tmpfreqs.assign(KrefFreqs_);
        for (uInt ispw=0;ispw<spwMap().nelements();++ispw)
            if (spwMap()(ispw)>-1)
                KrefFreqs_(ispw)=tmpfreqs(spwMap()(ispw));
    }
    */

    // Use the "physical" (centroid) frequency, per spw 
    KrefFreqs_.resize(nSpw());
    for (Int ispw=0;ispw<nSpw();++ispw) {
      const Vector<Double>& f(cpp_->freqIn(ispw));
      Int nf=f.nelements();
      KrefFreqs_[ispw]=f[nf/2];  // center (usually this will be same as [0])
    }
    KrefFreqs_/=1.0e9;  // In GHz

    // Re-assign KrefFreq_ according spwmap (if any)
    if (spwMap().nelements()>0) {
      Vector<Double> tmpfreqs;
      tmpfreqs.assign(KrefFreqs_);
      for (uInt ispw=0;ispw<spwMap().nelements();++ispw)
	if (spwMap()(ispw)>-1)
	  KrefFreqs_(ispw)=tmpfreqs(spwMap()(ispw));
    }
    
}

void FringeJones::setSolve(const Record& solve) {

    // Call parent to do conventional things
    GJones::setSolve(solve);

    // if (!ct_)
    //    throw(AipsError("No calibration table specified"));
    // cerr << "setSolve here, ct_: "<< ct_ << endl;

>>>>>>> 6542761d
   // Trap unspecified refant:
    if (refant()<0)
        throw(AipsError("Please specify a good reference antenna (refant) explicitly."));
    if (solve.isDefined("zerorates")) {
        zeroRates() = solve.asBool("zerorates");
    }
<<<<<<< HEAD
    if (solve.isDefined("globalsolve")) {
        globalSolve() = solve.asBool("globalsolve");
    }
    if (solve.isDefined("delaywindow")) {
        Array<Double> dw = solve.asArrayDouble("delaywindow");
        delayWindow() = dw;
    } else {
        cerr << "No delay window!" << endl;
    }
    if (solve.isDefined("ratewindow")) {
        rateWindow() = solve.asArrayDouble("ratewindow");
    } else {
        cerr << "No rate window!" << endl;
    }
    if (solve.isDefined("weightfactor")) {
        weightFactor() = solve.asInt("weightfactor");
    } 
=======
>>>>>>> 6542761d
}

// Note: this was previously omitted
void FringeJones::specify(const Record& specify) {

  return SolvableVisCal::specify(specify);

}

void FringeJones::calcAllJones() {

  if (prtlev()>6) cout << "       FringeJones::calcAllJones()" << endl;

  // Should handle OK flags in this method, and only
  //  do Jones calc if OK

  Vector<Complex> oneJones;
  Vector<Bool> oneJOK;
  Vector<Float> onePar;
  Vector<Bool> onePOK;

  ArrayIterator<Complex> Jiter(currJElem(),1);
  ArrayIterator<Bool>    JOKiter(currJElemOK(),1);
  ArrayIterator<Float>   Piter(currRPar(),1);
  ArrayIterator<Bool>    POKiter(currParOK(),1);

  if (DEVDEBUG) {
      cerr << "       calcAllJones() => KrefFreqs_(currSpw()) " << KrefFreqs_(currSpw()) << endl;
      cerr << "       currTime() " << currTime() << endl;
  }
  Double phase;

  for (Int iant=0; iant<nAnt(); iant++) {
<<<<<<< HEAD
=======
    onePar.reference(Piter.array());
    onePOK.reference(POKiter.array());

>>>>>>> 6542761d
    for (Int ich=0; ich<nChanMat(); ich++) {
      
      oneJones.reference(Jiter.array());
      oneJOK.reference(JOKiter.array());

      for (Int ipar=0;ipar<nPar();ipar+=3) {
	if (onePOK(ipar)) {
	  phase=onePar(ipar);
	  phase+=2.0*C::pi*onePar(ipar+1)*
	    (currFreq()(ich)-KrefFreqs_(currSpw()));
	  phase+=2.0*C::pi*onePar(ipar+2)*KrefFreqs_(currSpw())*1e9*
	    (currTime() - refTime());
	  oneJones(ipar/3)=Complex(cos(phase),sin(phase));
	  oneJOK(ipar/3)=True;
	} else {
	  oneJOK(ipar/3)=False;
	}
      }
      // Advance iterators
      Jiter.next();
      JOKiter.next();
    }
    // Step to next antenns's pars
    Piter.next();
    POKiter.next();
  }
}

<<<<<<< HEAD

void
FringeJones::calculateSNR(Int nCorr, DelayRateFFT drf) {
    Matrix<Float> sRP(solveRPar().nonDegenerate(1));
    Matrix<Bool> sPok(solveParOK().nonDegenerate(1));
    Matrix<Float> sSNR(solveParSNR().nonDegenerate(1));
    
    for (size_t icor=0; icor != (size_t) nCorr; icor++) {
        const set<Int>& activeAntennas = drf.getActiveAntennasCorrelation(icor);
        for (Int iant=0; iant != nAnt(); iant++) {
            if (iant == refant()) {
                Double maxsnr = 999.0;
                sSNR(3*icor + 0, iant) = maxsnr;
                sSNR(3*icor + 1, iant) = maxsnr;
                sSNR(3*icor + 2, iant) = maxsnr;
            }
            else if (activeAntennas.find(iant) != activeAntennas.end()) {
                Double delay = sRP(3*icor + 1, iant);
                Double rate = sRP(3*icor + 2, iant);
                // Note that DelayRateFFT::snr is also used to calculate SNRs for the least square values!
                Float snrval = drf.snr(icor, iant, delay, rate);
                sSNR(3*icor + 0, iant) = snrval;
                sSNR(3*icor + 1, iant) = snrval;
                sSNR(3*icor + 2, iant) = snrval;
            }
        }
    }
}



// void FringeJones::solveLotsOfSDBs(SDBList& sdbs)

void
FringeJones::selfSolveOne(SDBList& sdbs) {
    solveRPar()=0.0;
    solveParOK()=true; // We should do nothing by default, not flag.
    solveParErr()=1.0; // Does nothing?
    // Maybe we put refFreq, refTime stuff in here?
    Vector<Double> myRefFreqs;
    // Cannot assume we have a calibration table (ct_) in this method.
    // MSSpectralWindow msSpw(ct_->spectralWindow());
    /// ROMSSpWindowColumns spwCol(msSpw);
    // spwCol.refFrequency().getColumn(myRefFreqs, true);
    //Double ref_freq = myRefFreqs(currSpw());
    Double ref_freq = sdbs.freqs()(0);
    Double t0 = sdbs(0).time()(0);
    Double dt0 = refTime() - t0;
    //Double df0 = ref_freq - sdbs.freqs()(0);
    Double df0 = 0; 

    logSink() << "Solving for fringes for spw=" << currSpw() << " at t="
              << MVTime(refTime()/C::day).string(MVTime::YMD,7)  << LogIO::POST;

    std::map<Int, Double> aggregateTime;
    aggregateTimeCentroid(sdbs, refant(), aggregateTime);

    if (DEVDEBUG) {
        std::cerr << "Weighted time centroids" << endl; 
        for (auto it=aggregateTime.begin(); it!=aggregateTime.end(); ++it)
            std::cerr << it->first << " => " << it->second - t0 << std::endl;
    }

    DelayRateFFT drf(sdbs, refant(), delayWindow(), rateWindow());
    drf.FFT();
    drf.searchPeak();
    Matrix<Float> sRP(solveRPar().nonDegenerate(1));
    Matrix<Bool> sPok(solveParOK().nonDegenerate(1));
    Matrix<Float> sSNR(solveParSNR().nonDegenerate(1));

    
    // Map from MS antenna number to index
    // transcribe fft results to sRP
    Int ncol = drf.param().ncolumn();

    for (Int i=0; i!=ncol; i++) {
        IPosition start(2, 0,                  i);
        IPosition stop(2, drf.param().nrow(), 1);
        IPosition step(2, 1,                  1);
        Slicer sl(start, stop, step, Slicer::endIsLength);
        sRP(sl) = drf.param()(sl);
        sPok(sl) = !(drf.flag()(sl));
    }
    
    size_t nCorrOrig(sdbs(0).nCorrelations());
    size_t nCorr = (nCorrOrig> 1 ? 2 : 1); // number of p-hands

    calculateSNR(nCorr, drf);

    set<Int> belowThreshold;

    Float threshold = minSNR();
    
    for (size_t icor=0; icor != nCorr; icor++) {
        const set<Int>& activeAntennas = drf.getActiveAntennasCorrelation(icor);
        for (Int iant=0; iant != nAnt(); iant++) {
            if (iant != refant() && (activeAntennas.find(iant) != activeAntennas.end())) {
                Float s = sSNR(3*icor + 0, iant);
		// Start the log message; finished below
		logSink() << "Antenna " << iant << " correlation has (FFT) SNR of " << s;
                if (s < threshold) {
                    belowThreshold.insert(iant);
                    logSink() << " below threshold (" << threshold << ")";
                    // Don't assume these will be flagged later; do it right away.
                    // (The least squares routine will eventually become optional.)
                    sPok(3*icor + 0, iant) = false;
                    sPok(3*icor + 1, iant) = false;
                    sPok(3*icor + 2, iant) = false;
                }
		// Finish the log message
		logSink() << "." << LogIO::POST;
            }
        }
        // We currently remove the antennas below SNR threshold from
        // the object used to handle the FFT fringe search.
        drf.removeAntennasCorrelation(icor, belowThreshold);
        if (DEVDEBUG) {
            drf.printActive();
        }
    }
    if (globalSolve()) {
        logSink() << "Starting least squares optimization." << LogIO::POST;
        // Note that least_squares_driver is *not* a method of
        // FringeJones so we pass everything in, including the logSink
        // reference.  Note also that sRP is passed by reference and
        // altered in place.
        least_squares_driver(sdbs, sRP, sSNR, refant(), drf.getActiveAntennas(), weightFactor(), logSink());
    }
    else {
        logSink() << "Skipping least squares optimisation." << LogIO::POST;
    }

    if (DEVDEBUG) {
        cerr << "Ref time " << MVTime(refTime()/C::day).string(MVTime::YMD,7) << endl;
        cerr << "df0 " << df0 << " dt0 " << dt0 << " ref_freq*dt0 " << ref_freq*dt0 << endl;
        cerr << "ref_freq " << ref_freq << endl;
        cerr << "df0 " << df0 << " dt0 " << dt0 << " ref_freq*dt0 " << ref_freq*dt0 << endl;
    }

    for (Int iant=0; iant != nAnt(); iant++) {
        for (size_t icor=0; icor != nCorr; icor++) {
            Double df_bootleg = drf.get_df_all();
            Double phi0 = sRP(3*icor + 0, iant);
            Double delay = sRP(3*icor + 1, iant);
            Double rate = sRP(3*icor + 2, iant);
            // Double delta1 = df0*delay;
            // Double delta1 = 0.5*df_bootleg*delay/1e9;
            auto it = aggregateTime.find(iant);
            // We assume the reference frequency for fringe fitting
            // (which is NOT the one stored in the SPECTRAL_WINDOW
            // table) is the left-hand edge of the frequency grid.
            Double delta1 = 0.0; 
            Double delta2 = ref_freq*dt0*rate;
            Double delta3 = C::_2pi*(delta1+delta2);
            Double dt;
            auto p = aggregateTime.find(iant);
            if (zeroRates() && p != aggregateTime.end()) {
                dt = p->second - t0;
            } else {
                dt = refTime() - t0;
            }
            if (DEVDEBUG) {
                cerr << "Antenna " << iant << ": phi0 " << phi0 << " delay " << delay << " rate " << rate << " dt " << dt << endl
                     << "dt " << dt << endl
                     << "Ref freq. "<< ref_freq << " Adding corrections for frequency (" << 360*delta1 << ")" 
                     << " and time (" << 360*delta2 << ") degrees." << endl;
            }
            sRP(3*icor + 0, iant) += delta3;
         }
    }
    
    // We can zero the rates here (if needed) whether we did least squares or not.
    if (zeroRates()) {
        logSink() << "Zeroing delay rates in calibration table." << LogIO::POST;
        
        for (size_t icor=0; icor != nCorr; icor++) {
            for (Int iant=0; iant != nAnt(); iant++) {
                sRP(3*icor + 2, iant) = 0.0;
            }
        }
    }
}

void
FringeJones::solveOneVB(const VisBuffer&) {
    throw(AipsError("VisBuffer interface not supported!"));
}


void FringeJones::globalPostSolveTinker() {

  // Re-reference the phase, if requested
  if (refantlist()(0)>-1) applyRefAnt();
=======

void
FringeJones::calculateSNR(Int nCorr, DelayRateFFT drf) {
    Matrix<Float> sRP(solveRPar().nonDegenerate(1));
    Matrix<Bool> sPok(solveParOK().nonDegenerate(1));
    Matrix<Float> sSNR(solveParSNR().nonDegenerate(1));
    
    for (size_t icor=0; icor != (size_t) nCorr; icor++) {
        const set<Int>& activeAntennas = drf.getActiveAntennasCorrelation(icor);
        for (Int iant=0; iant != nAnt(); iant++) {
            if (iant == refant()) {
                Double maxsnr = 999.0;
                sSNR(3*icor + 0, iant) = maxsnr;
                sSNR(3*icor + 1, iant) = maxsnr;
                sSNR(3*icor + 2, iant) = maxsnr;
            }
            else if (activeAntennas.find(iant) != activeAntennas.end()) {
                Double delay = sRP(3*icor + 1, iant);
                Double rate = sRP(3*icor + 2, iant);
                // Note that DelayRateFFT::snr is also used to calculate SNRs for the least square values!
                Float snrval = drf.snr(icor, iant, delay, rate);
                sSNR(3*icor + 0, iant) = snrval;
                sSNR(3*icor + 1, iant) = snrval;
                sSNR(3*icor + 2, iant) = snrval;
            } else {
                sPok(3*icor + 0, iant) = false;
                sPok(3*icor + 1, iant) = false;
                sPok(3*icor + 2, iant) = false;
            }
        }
    }
>>>>>>> 6542761d
}

void FringeJones::applyRefAnt() {

  // TBD:
  // 1. Synchronize refant changes on par axis
  // 2. Implement minimum mean deviation algorithm

  if (refantlist()(0)<0) 
    throw(AipsError("No refant specified."));

  Int nUserRefant=refantlist().nelements();

  // Get the preferred refant names from the MS
  String refantName(msmc().antennaName(refantlist()(0)));
  if (nUserRefant>1) {
    refantName+=" (";
    for (Int i=1;i<nUserRefant;++i) {
      refantName+=msmc().antennaName(refantlist()(i));
      if (i<nUserRefant-1) refantName+=",";
    }
    refantName+=")";
  }

  logSink() << "Applying refant: " << refantName
	    << " refantmode = " << refantmode();
  if (refantmode()=="flex")
    logSink() << " (hold alternate refants' phase constant) when refant flagged";
  if (refantmode()=="strict")
    logSink() << " (flag all antennas when refant flagged)";
  logSink() << LogIO::POST;

  // Generate a prioritized refant choice list
  //  The first entry in this list is the user's primary refant,
  //   the second entry is the refant used on the previous interval,
  //   and the rest is a prioritized list of alternate refants,
  //   starting with the user's secondary (if provided) refants,
  //   followed by the rest of the array, in distance order.   This
  //   makes the priorities correct all the time, and prevents
  //   a semi-stochastic alternation (by preferring the last-used
  //   alternate, even if nominally higher-priority refants become
  //   available)


  // Extract antenna positions
  Matrix<Double> xyz;
  if (msName()!="<noms>") {
    MeasurementSet ms(msName());
    ROMSAntennaColumns msant(ms.antenna());
    msant.position().getColumn(xyz);
  }
  else {
    // TBD RO*
    CTColumns ctcol(*ct_);
    CTAntennaColumns& antcol(ctcol.antenna());
    antcol.position().getColumn(xyz);
  }

  // Calculate (squared) antenna distances, relative
  //  to last preferred antenna
  Vector<Double> dist2(xyz.ncolumn(),0.0);
  for (Int i=0;i<3;++i) {
    Vector<Double> row=xyz.row(i);
    row-=row(refantlist()(nUserRefant-1));
    dist2+=square(row);
  }
  // Move preferred antennas to a large distance
  for (Int i=0;i<nUserRefant;++i)
    dist2(refantlist()(i))=DBL_MAX;

  // Generated sorted index
  Vector<uInt> ord;
  genSort(ord,dist2);

  // Assemble the whole choices list
  Int nchoices=nUserRefant+1+ord.nelements();
  Vector<Int> refantchoices(nchoices,0);
  Vector<Int> r(refantchoices(IPosition(1,nUserRefant+1),IPosition(1,refantchoices.nelements()-1)));
  convertArray(r,ord);

  // set first two to primary preferred refant
  refantchoices(0)=refantchoices(1)=refantlist()(0);

  // set user's secondary refants (if any)
  if (nUserRefant>1) 
    refantchoices(IPosition(1,2),IPosition(1,nUserRefant))=
      refantlist()(IPosition(1,1),IPosition(1,nUserRefant-1));

  //cout << "refantchoices = " << refantchoices << endl;


  if (refantmode()=="strict") {
    nchoices=1;
    refantchoices.resize(1,True);
  }

<<<<<<< HEAD
  Vector<Int> nPol(nSpw(),nPar());  // TBD:or 1, if data was single pol

  if (nPar()==6) {
    // Verify that 2nd poln has unflagged solutions, PER SPW
    ROCTMainColumns ctmc(*ct_);

    Block<String> cols(1);
    cols[0]="SPECTRAL_WINDOW_ID";
    CTIter ctiter(*ct_,cols);
    Cube<Bool> fl;

    while (!ctiter.pastEnd()) {

      Int ispw=ctiter.thisSpw();
      fl.assign(ctiter.flag());

      IPosition blc(3,0,0,0), trc(fl.shape());
      trc-=1; trc(0)=blc(0)=1;
      
      //      cout << "ispw = " << ispw << " nfalse(fl(1,:,:)) = " << nfalse(fl(blc,trc)) << endl;
      
      // If there are no unflagged solutions in 2nd pol, 
      //   avoid it in refant calculations
      if (nfalse(fl(blc,trc))==0)
	nPol(ispw)=1;

      ctiter.next();      
    }
  }
  //  cout << "nPol = " << nPol << endl;

  Bool usedaltrefant(false);
  Int currrefant(refantchoices(0)), lastrefant(-1);

  MSSpectralWindow msSpw(ct_->spectralWindow());
  ROMSSpWindowColumns msCol(msSpw);
  Vector<Double> refFreqs;
  msCol.refFrequency().getColumn(refFreqs,True);

  Block<String> cols(2);
  cols[0]="SPECTRAL_WINDOW_ID";
  cols[1]="TIME";
  CTIter ctiter(*ct_,cols);

  // Arrays to hold per-timestamp solutions
  Double timeA, timeB;
  Cube<Float> solA, solB;
  Cube<Bool> flA, flB;
  Vector<Int> ant1A, ant1B, ant2B;
  Matrix<Complex> refPhsr;  // the reference phasor [npol,nchan] 
  Int lastspw(-1);
  Bool first(true);
  while (!ctiter.pastEnd()) {
    Int ispw=ctiter.thisSpw();
    if (ispw!=lastspw) first=true;  // spw changed, start over

    // Read in the current sol, fl, ant1:
    timeB = ctiter.thisTime();
    solB.assign(ctiter.fparam());
    flB.assign(ctiter.flag());
    ant1B.assign(ctiter.antenna1());
    ant2B.assign(ctiter.antenna2()); 

    // First time thru, 'previous' solution same as 'current'
    if (first) {
      timeA = timeB;
      solA.reference(solB);
      flA.reference(flB);
      ant1A.reference(ant1B);
    }
    IPosition shB(solB.shape());
    IPosition shA(solA.shape());

    // Find a good refant at this time
    //  A good refant is one that is unflagged in all polarizations
    //     in the current(B) and previous(A) intervals (so they can be connected)
    Int irefA(0),irefB(0);  // index on 3rd axis of solution arrays
    Int ichoice(0);  // index in refantchoicelist
    Bool found(false);
    IPosition blcA(3,0,0,0),trcA(shA),blcB(3,0,0,0),trcB(shB);
    trcA-=1; trcA(0)=trcA(2)=0;
    trcB-=1; trcB(0)=trcB(2)=0;
    ichoice=0;
    while (!found && ichoice<nchoices) { 
      // Find index of current refant choice
      irefA=irefB=0;
      while (ant1A(irefA)!=refantchoices(ichoice) && irefA<shA(2)) ++irefA;
      while (ant1B(irefB)!=refantchoices(ichoice) && irefB<shB(2)) ++irefB;

      if (irefA<shA(2) && irefB<shB(2)) {

	//	cout << " Trial irefA,irefB: " << irefA << "," << irefB 
	//	     << "   Ants=" << ant1A(irefA) << "," << ant1B(irefB) << endl;

	blcA(2)=trcA(2)=irefA;
	blcB(2)=trcB(2)=irefB;
	found=true;  // maybe
	for (Int ipol=0;ipol<nPol(ispw);++ipol) {
	  blcA(0)=trcA(0)=blcB(0)=trcB(0)=ipol;
	  found &= (nfalse(flA(blcA,trcA))>0);  // previous interval
	  found &= (nfalse(flB(blcB,trcB))>0);  // current interval
	} 
      }
      else
	// irefA or irefB out-of-range
	found=false;  // Just to be sure

      if (!found) ++ichoice;  // try next choice next round

    }

    if (found) {
      // at this point, irefA/irefB point to a good refant
      
      // Keep track
      usedaltrefant|=(ichoice>0);
      currrefant=refantchoices(ichoice);
      refantchoices(1)=currrefant;  // 2nd priorty next time

      //      cout << " currrefant = " << currrefant << " (" << ichoice << ")" << endl;

      //      cout << " Final irefA,irefB: " << irefA << "," << irefB 
      //	   << "   Ants=" << ant1A(irefA) << "," << ant1B(irefB) << endl;


      // Only report if using an alternate refant
      if (currrefant!=lastrefant && ichoice>0) {
	logSink() 
	  << "At " 
	  << MVTime(ctiter.thisTime()/C::day).string(MVTime::YMD,7) 
	  << " ("
	  << "Spw=" << ctiter.thisSpw()
	  << ", Fld=" << ctiter.thisField()
	  << ")"
	  << ", using refant " << msmc().antennaName(currrefant)
	  << " (id=" << currrefant 
	  << ")" << " (alternate)"
	  << LogIO::POST;
      }  

      // Form reference phasor [nPar,nChan]
      Matrix<Float> rA,rB;
      Matrix<Bool> rflA,rflB;
      rB.assign(solB.xyPlane(irefB));
      rflB.assign(flB.xyPlane(irefB));
      
      if (!first) {
	// Get and condition previous phasor for the current refant
	rA.assign(solA.xyPlane(irefA));
	rflA.assign(flA.xyPlane(irefA));
	rB-=rA;
	for (Int ipar=0;ipar<nPar();ipar+=3) {
	  rB(IPosition(2,ipar,0))-=2.0*C::pi*rA(IPosition(2,ipar+2,0))*
	    refFreqs(ispw)*(timeB-timeA);
	}

	// Accumulate flags
	rflB&=rflA;
      }
      
      //      cout << " rB = " << rB << endl;
      //      cout << boolalpha << " rflB = " << rflB << endl;
      // TBD: fillChanGaps?
      
      // Now apply reference phasor to all antennas
      Matrix<Float> thissol;
      for (Int iant=0;iant<shB(2);++iant) {
	thissol.reference(solB.xyPlane(iant));
	thissol-=rB;
      }
      
      // Set refant, so we can put it back
      ant2B=currrefant;
      
      // put back referenced solutions
      ctiter.setfparam(solB);
      ctiter.setantenna2(ant2B);

      // Next time thru, solB is previous
      timeA = timeB;
      solA.reference(solB);
      flA.reference(flB);
      ant1A.reference(ant1B);
      solB.resize();  // (break references)
      flB.resize();
      ant1B.resize();
	
      lastrefant=currrefant;
      first=false;  // avoid first-pass stuff from now on
      
    } // found
    else {
      logSink() 
	<< "At " 
	<< MVTime(ctiter.thisTime()/C::day).string(MVTime::YMD,7) 
	<< " ("
	<< "Spw=" << ctiter.thisSpw()
	<< ", Fld=" << ctiter.thisField()
	<< ")"
	<< ", refant (id=" << currrefant 
	<< ") was flagged; flagging all antennas strictly." 
	<< LogIO::POST;
      // Flag all solutions in this interval
      flB.set(True);
      ctiter.setflag(flB);
    }

    // advance to the next interval
    lastspw=ispw;
    ctiter.next();
  }

  if (usedaltrefant)
    logSink() << LogIO::NORMAL
	      << " NB: An alternate refant was used at least once to maintain" << endl
	      << "  phase continuity where the user's preferred refant drops out." << endl
	      << "  Alternate refants are held constant in phase (_not_ zeroed)" << endl
	      << "  during these periods, and the preferred refant may return at" << endl
	      << "  a non-zero phase.  This is generally harmless."
	      << LogIO::POST;

  return;
=======

// void FringeJones::solveLotsOfSDBs(SDBList& sdbs)

void
FringeJones::selfSolveOne(SDBList& sdbs) {
    solveRPar()=0.0;
    solveParOK()=false; 
    solveParErr()=1.0; // Does nothing?
    // Maybe we put refFreq, refTime stuff in here?
    Vector<Double> myRefFreqs;
    // Cannot assume we have a calibration table (ct_) in this method.
    // MSSpectralWindow msSpw(ct_->spectralWindow());
    /// ROMSSpWindowColumns spwCol(msSpw);
    // spwCol.refFrequency().getColumn(myRefFreqs, true);
    //Double ref_freq = myRefFreqs(currSpw());
    //Double ref_freq = sdbs.freqs()(0);
    Double centroidFreq = sdbs.centroidFreq();
    Double t0 = sdbs(0).time()(0);
    Double dt0 = refTime() - t0;
    //Double df0 = ref_freq - sdbs.freqs()(0);
    //Double df0 = 0; 
    Double df0 = centroidFreq - sdbs(0).freqs()(0);  // global center to global edge

    logSink() << "Solving for fringes for spw=" << currSpw() << " at t="
              << MVTime(refTime()/C::day).string(MVTime::YMD,7)  << LogIO::POST;

    std::map<Int, Double> aggregateTime;
    aggregateTimeCentroid(sdbs, refant(), aggregateTime);

    if (DEVDEBUG) {
        std::cerr << "Weighted time centroids" << endl; 
        for (auto it=aggregateTime.begin(); it!=aggregateTime.end(); ++it)
            std::cerr << it->first << " => " << it->second - t0 << std::endl;
    }
    
    DelayRateFFT drf(sdbs, refant());
    drf.FFT(); 
    drf.searchPeak();
    Matrix<Float> sRP(solveRPar().nonDegenerate(1));
    Matrix<Bool> sPok(solveParOK().nonDegenerate(1));
    Matrix<Float> sSNR(solveParSNR().nonDegenerate(1));

    
    // Map from MS antenna number to index
    // transcribe fft results to sRP
    Int ncol = drf.param().ncolumn();

    for (Int i=0; i!=ncol; i++) {
        IPosition start(2, 0,                  i);
        IPosition stop(2, drf.param().nrow(), 1);
        IPosition step(2, 1,                  1);
        Slicer sl(start, stop, step, Slicer::endIsLength);
        sRP(sl) = drf.param()(sl);
        sPok(sl) = !(drf.flag()(sl));
    }

    size_t nCorrOrig(sdbs(0).nCorrelations());
    size_t nCorr = (nCorrOrig> 1 ? 2 : 1); // number of p-hands

    calculateSNR(nCorr, drf);

    set<Int> belowThreshold;

    Float threshold = minSNR();
    
    for (size_t icor=0; icor != nCorr; icor++) {
        const set<Int>& activeAntennas = drf.getActiveAntennasCorrelation(icor);
        for (Int iant=0; iant != nAnt(); iant++) {
            if (iant != refant() && (activeAntennas.find(iant) != activeAntennas.end())) {
                Float s = sSNR(3*icor + 0, iant);
		// Start the log message; finished below
		logSink() << "Antenna " << iant << " correlation has (FFT) SNR of " << s;
                if (s < threshold) {
                    belowThreshold.insert(iant);
                    logSink() << " below threshold (" << threshold << ")";
                    // Don't assume these will be flagged later; do it right away.
                    // (The least squares routine will eventually become optional.)
                    sPok(3*icor + 0, iant) = false;
                    sPok(3*icor + 1, iant) = false;
                    sPok(3*icor + 2, iant) = false;
                }
		// Finish the log message
		logSink() << "." << LogIO::POST;
            }
        }
        // We currently remove the antennas below SNR threshold from
        // the object used to handle the FFT fringe search.
        drf.removeAntennasCorrelation(icor, belowThreshold);
        if (DEVDEBUG) {
            drf.printActive();
        }
    }
    // It should probably be possible for users to choose to turn off the least squares optimization.
    if (1) {
        logSink() << "Starting least squares optimization." << LogIO::POST;
        // Note that least_squares_driver is *not* a method of
        // FringeJones so we pass everything in, including the logSink
        // reference.  Note also that sRP is passed by reference and
        // altered in place.
        least_squares_driver(sdbs, sRP, sSNR, refant(), drf.getActiveAntennas(), logSink());
    }
>>>>>>> 6542761d


    if (DEVDEBUG) {
        cerr << "Ref time " << MVTime(refTime()/C::day).string(MVTime::YMD,7) << endl;
        //cerr << "df0 " << df0 << " dt0 " << dt0 << " ref_freq*dt0 " << ref_freq*dt0 << endl;
        cerr << "df0 " << df0 << " dt0 " << dt0 << " centroidFreq*dt0 " << centroidFreq*dt0 << endl;
        //cerr << "ref_freq " << ref_freq << endl;
        cerr << "centroidFreq " << centroidFreq << endl;
        //cerr << "df0 " << df0 << " dt0 " << dt0 << " ref_freq*dt0 " << ref_freq*dt0 << endl;
        cerr << "df0 " << df0 << " dt0 " << dt0 << " centroidFreq*dt0 " << centroidFreq*dt0 << endl;
    }

    for (Int iant=0; iant != nAnt(); iant++) {
        for (size_t icor=0; icor != nCorr; icor++) {
            Double df_bootleg = drf.get_df_all();
            Double phi0 = sRP(3*icor + 0, iant);
            Double delay = sRP(3*icor + 1, iant);
            Double rate = sRP(3*icor + 2, iant);
            // Double delta1 = df0*delay;
            // Double delta1 = 0.5*df_bootleg*delay/1e9;
            auto it = aggregateTime.find(iant);
            // We assume the reference frequency for fringe fitting
            // (which is NOT the one stored in the SPECTRAL_WINDOW
            // table) is the left-hand edge of the frequency grid.
            //Double delta1 = 0.0; 
            Double delta1 = df0*delay/1e9;
            //Double delta2 = ref_freq*dt0*rate;
            Double delta2 = centroidFreq*dt0*rate;
            Double delta3 = C::_2pi*(delta1+delta2);
            Double dt;
            auto p = aggregateTime.find(iant);
            if (zeroRates() && p != aggregateTime.end()) {
                dt = p->second - t0;
            } else {
                dt = refTime() - t0;
            }
            if (DEVDEBUG) {
                cerr << "Antenna " << iant << ": phi0 " << phi0 << " delay " << delay << " rate " << rate << " dt " << dt << endl
                     << "dt " << dt << endl
		  //<< "Ref freq. "<< ref_freq << " Adding corrections for frequency (" << 360*delta1 << ")" 
                     << "centroidFreq "<< centroidFreq << " Adding corrections for frequency (" << 360*delta1 << ")" 
                     << " and time (" << 360*delta2 << ") degrees." << endl;
            }
            sRP(3*icor + 0, iant) += delta3;
         }
    }
    
    // We can zero the rates here (if needed) whether we did least squares or not.
    if (zeroRates()) {
        logSink() << "Zeroing delay rates in calibration table." << LogIO::POST;
        
        for (size_t icor=0; icor != nCorr; icor++) {
            for (Int iant=0; iant != nAnt(); iant++) {
                sRP(3*icor + 2, iant) = 0.0;
            }
        }
    }
}

<<<<<<< HEAD
=======
void
FringeJones::solveOneVB(const VisBuffer&) {
    throw(AipsError("VisBuffer interface not supported!"));
}


>>>>>>> 6542761d
} //# NAMESPACE CASA - END


/*
Example of use in at Python level:

fringefit(vis="n14c2.ms", caltable="fail.fj", field="",spw="1",intent="",
          selectdata=True, timerange="", antenna="", scan="5", observation="",
          msselect="", solint="inf", refant="EF", minsnr=3.0, append=False,
          gaintable=['n14c2.gcal'], parang=False)
*/
<|MERGE_RESOLUTION|>--- conflicted
+++ resolved
@@ -66,10 +66,7 @@
 #include <gsl/gsl_multilarge_nlinear.h>
 #include <gsl/gsl_linalg.h>
 
-<<<<<<< HEAD
 #include <gsl/gsl_multifit_nlin.h>
-=======
->>>>>>> 6542761d
 
 // DEVDEBUG gates the development debugging information to standard
 // error; it should be set to 0 for production.
@@ -180,11 +177,7 @@
 
    
 // DelayRateFFT is modeled on DelayFFT in KJones.{cc|h}
-<<<<<<< HEAD
 DelayRateFFT::DelayRateFFT(SDBList& sdbs, Int refant, Array<Double>& delayWindow, Array<Double>& rateWindow) :
-=======
-DelayRateFFT::DelayRateFFT(SDBList& sdbs, Int refant) :
->>>>>>> 6542761d
     refant_(refant),
     gm_(sdbs),
     nPadFactor_(max(2, 8  / gm_.nSPW())), 
@@ -193,18 +186,13 @@
     nChan_(gm_.nChannels()),
     nPadChan_(nPadFactor_*nChan_),
     dt_(gm_.dt),
-<<<<<<< HEAD
-    f0_(gm_.fmin / 1.e9),      // GHz
-=======
     //f0_(gm_.fmin / 1.e9),      // GHz
     f0_(sdbs.centroidFreq() / 1.e9),      // GHz, for delayrate calc
->>>>>>> 6542761d
     df_(gm_.df / 1.e9),
     df_all_(gm_.fmax - gm_.fmin),
     Vpad_(),
     xcount_(),
     sumw_(),
-<<<<<<< HEAD
     sumww_(),
     delayWindow_(delayWindow),
     rateWindow_(rateWindow) {
@@ -222,15 +210,6 @@
     if (rs.size()!=1 || rs.nelements() != 1) {
         throw AipsError("ratewindow must be a list of length 2.");
     }
-=======
-    sumww_() {
-    // This check should be commented out in production:
-    // gm_.checkAllGridpoints();
-    if (nt_ < 2) {
-        throw(AipsError("Can't do a 2-dimensional FFT on a single timestep! Please consider changing solint to avoid orphan timesteps."));
-    }
-    
->>>>>>> 6542761d
     Int nCorrOrig(sdbs(0).nCorrelations());
     nCorr_ = (nCorrOrig> 1 ? 2 : 1); // number of p-hands
 
@@ -364,12 +343,8 @@
     }
 }
 
-<<<<<<< HEAD
 DelayRateFFT::DelayRateFFT(Array<Complex>& data, Int nPadFactor, Float f0, Float df, Float dt, SDBList& s,
                            Array<Double>& delayWindow, Array<Double>& rateWindow) :
-=======
-DelayRateFFT::DelayRateFFT(Array<Complex>& data, Int nPadFactor, Float f0, Float df, Float dt, SDBList& s) :
->>>>>>> 6542761d
     gm_(s),
     refant_(0),
     nPadFactor_(nPadFactor),
@@ -380,13 +355,9 @@
     sumw_(),
     sumww_(),
     param_(),
-<<<<<<< HEAD
     flag_(),
     delayWindow_(delayWindow),
     rateWindow_(rateWindow) 
-=======
-    flag_()
->>>>>>> 6542761d
 {
     IPosition shape = data.shape();
     nCorr_ = shape(0);
@@ -474,14 +445,10 @@
     if (DEVDEBUG) {
         cerr << "nt_ " << nt_ << " nPadChan_ " << nPadChan_ << endl;
         cerr << "Vpad_.shape() " << Vpad_.shape() << endl;
-<<<<<<< HEAD
         cerr << "delayWindow_ " << delayWindow_ << endl;
 
     }
     
-=======
-    }
->>>>>>> 6542761d
     for (Int icorr=0; icorr<nCorr_; ++icorr) {
         flag_(icorr*3 + 0, refant()) = false; 
         flag_(icorr*3 + 1, refant()) = false;
@@ -497,7 +464,6 @@
             IPosition step(4,     1,     1,       1,        1);
             Slicer sl(start, stop, step, Slicer::endIsLength);
             Matrix<Complex> aS = Vpad_(sl).nonDegenerate();
-<<<<<<< HEAD
             Int sgn = (ielem < refant()) ? 1 : -1;
 
             // Below is the gory details for turning delay window into index range
@@ -533,24 +499,15 @@
                 cerr << "r0 " << r0 << " j0 " << j0 << endl;
                 cerr << "r1 " << r1 << " j1 " << j1 << endl; 
             }
-=======
-            // cerr << "aS.shape()=" <<aS.shape() << endl;
-
->>>>>>> 6542761d
             Matrix<Float> amp(amplitude(aS));
             Int ipkch(0);
             Int ipkt(0);
             Float amax(-1.0);
             // Unlike KJones we have to iterate in time too
-<<<<<<< HEAD
             for (Int itime0=j0; itime0 != j1; itime0++) {
                 Int itime = (itime0 < 0) ? itime0 + nPadT_ : itime0;
                 for (Int ich0=i0; ich0 != i1; ich0++) {
                     Int ich = (ich0 < 0) ? ich0 + nPadChan_ : ich0;
-=======
-            for (Int itime=0; itime != nPadT_; itime++) {
-                for (Int ich=0; ich != nPadChan_; ich++) {
->>>>>>> 6542761d
                     if (amp(itime, ich) > amax) {
                         ipkch = ich;
                         ipkt  = itime;
@@ -574,10 +531,6 @@
             }
             std::pair<Bool, Float> maybeFpkt = xinterp(alo_t, amax, ahi_t);
 
-<<<<<<< HEAD
-=======
-            Int sgn = (ielem < refant()) ? 1 : -1;
->>>>>>> 6542761d
             if (maybeFpkch.first and maybeFpkt.first) {
                 // Phase
                 Complex c = aS(ipkt, ipkch);
@@ -698,26 +651,17 @@
     std::map< Int, std::set< Int > > activeAntennas;
     std::map< Int, Int > antennaIndexMap;
     Int activeCorr;
-<<<<<<< HEAD
     Int weightfactor;
 public:
     AuxParamBundle(SDBList& sdbs_, size_t refant, const std::map< Int, std::set<Int> >& activeAntennas_, Int weightfactor_) :
-=======
-public:
-    AuxParamBundle(SDBList& sdbs_, size_t refant, const std::map< Int, std::set<Int> >& activeAntennas_) :
->>>>>>> 6542761d
         sdbs(sdbs_),
         nCalls(0),
         refant(refant),
         nCorrelations(sdbs.nCorrelations() > 1 ? 2 : 1),
         corrStep(sdbs.nCorrelations() > 2 ? 3 : 1),
         activeAntennas(activeAntennas_),
-<<<<<<< HEAD
         activeCorr(-1),
         weightfactor(weightfactor_)
-=======
-        activeCorr(-1)
->>>>>>> 6542761d
         // corrStep(3)
         {
             Int last_index = sdbs.nSDB() - 1 ;
@@ -731,7 +675,6 @@
         return t0;
     }
     Double
-<<<<<<< HEAD
     get_weightExponent() {
         Double weightExponent;
         if (weightfactor == 0) {
@@ -746,8 +689,6 @@
         return weightExponent;
     }
     Double
-=======
->>>>>>> 6542761d
     get_ref_time() {
         return reftime;
     }
@@ -846,18 +787,12 @@
     AuxParamBundle *bundle = (AuxParamBundle *)d;
     SDBList& sdbs = bundle->sdbs;
     Double refTime = bundle->get_t0();
-<<<<<<< HEAD
     Double weightExponent = bundle->get_weightExponent();
     
-    gsl_vector_set_zero(f);
-    Vector<Double> freqs = sdbs.freqs();
-=======
-
     gsl_vector_set_zero(f);
     //    Vector<Double> freqs = sdbs.freqs();
 
     const Double reffreq0=sdbs(0).freqs()(0);  // First freq in first SDB
->>>>>>> 6542761d
     
     size_t count = 0; // This is the master index.
 
@@ -868,11 +803,8 @@
         SolveDataBuffer& s (sdbs(ibuf));
         if (!s.Ok()) continue;
 
-<<<<<<< HEAD
-=======
 	const Vector<Double> freqs(s.freqs()); // This ibuf's freqs
 
->>>>>>> 6542761d
         Cube<Complex> v = s.visCubeCorrected();
         Cube<Bool> fl = s.flagCube();
         Cube<Float> weights = s.weightSpectrum();
@@ -923,43 +855,22 @@
                 if (fl(dcorr, ichan, irow)) continue;
                 Complex vis = v(dcorr, ichan, irow);
                 Double w0 = weights(dcorr, ichan, irow);
-<<<<<<< HEAD
                 Double w = pow(w0, weightExponent);
-=======
-                // FIXME: what should we use to scale the weights?
-                // Double weightScale = norm(vis);
-                // Double weightScale = abs(vis);
-                // Double weightScale = 1;
-                // Double weightScale = 1/sqrt(w0); // Actually AIPS 0, not AIPS 1!
-                // Double weightScale = pow(w0, -0.75); // AIPS 2
-                //  Double weightScale = 1/w0; // AIPS 3
-                // Double weightScale = norm(vis); // Casa 1, I guess
-                Double w = sqrt(w0);
->>>>>>> 6542761d
                 sumwt += w*w;
                 if (fabs(w) < FLT_EPSILON) continue;
                 // We have to turn the delay back into seconds from nanoseconds.
                 // Freq difference is in Hz, which comes out typically as 1e6 bands
-<<<<<<< HEAD
-                Double wDf = C::_2pi*(freqs(ichan) - freqs(0))*1e-9;
-=======
                 //Double wDf = C::_2pi*(freqs(ichan) - freqs(0))*1e-9;
                 Double wDf = C::_2pi*(freqs(ichan) - reffreq0)*1e-9;
->>>>>>> 6542761d
                 //
                 Double t1 = s.time()(0);
                 // FIXME: Remind me why we *do* scale wDf with 1e-9
                 // but do *not* do that with ref_freq?
                 // I have a theory which is mine:
                 // this is because tau is in nanoseconds.
-<<<<<<< HEAD
-                Double ref_freq = freqs(0);
-                Double wDt = C::_2pi*(t1 - refTime) * ref_freq; 
-=======
                 //Double ref_freq = freqs(0);
                 //Double wDt = C::_2pi*(t1 - refTime) * ref_freq; 
                 Double wDt = C::_2pi*(t1 - refTime) * reffreq0; 
->>>>>>> 6542761d
 
                 Double mtheta = -(phi0 + tau*wDf + r*wDt); 
                 Double vtheta = arg(vis);
@@ -990,15 +901,11 @@
     AuxParamBundle *bundle = (AuxParamBundle *)bundle_;
 
     SDBList& sdbs = bundle->sdbs;
-<<<<<<< HEAD
     Double weightExponent = bundle->get_weightExponent();
     
-    Vector<Double> freqs = sdbs.freqs();
-=======
     //Vector<Double> freqs = sdbs.freqs();
 
     const Double reffreq0=sdbs(0).freqs()(0);  // First freq in first SDB
->>>>>>> 6542761d
 
     size_t count = 0; // This is the master index.
 
@@ -1012,11 +919,8 @@
         SolveDataBuffer& s (sdbs(ibuf));
         if (!s.Ok()) continue;
 
-<<<<<<< HEAD
-=======
 	const Vector<Double> freqs(s.freqs()); // This ibuf's freqs
 
->>>>>>> 6542761d
         Cube<Complex> vis = s.visCubeCorrected();
         Cube<Bool> fl = s.flagCube();
         Cube<Float> weights = s.weightSpectrum();
@@ -1070,34 +974,21 @@
             Double tau = tau2 - tau1;
             Double r = r2-r1;
 
-<<<<<<< HEAD
-            Double ref_freq = freqs(0); 
-            Double wDt = C::_2pi*(t1 - refTime) * ref_freq; 
-=======
             //Double ref_freq = freqs(0); 
             //Double wDt = C::_2pi*(t1 - refTime) * ref_freq; 
             Double wDt = C::_2pi*(t1 - refTime) * reffreq0; 
->>>>>>> 6542761d
             // cerr << "Dt " << t1 - refTime << " ref_freq " << ref_freq << " wDt " << wDt << endl;
             bool found_data = false;
             
             for (size_t ichan = 0; ichan != vis.ncolumn(); ichan++) {
                 if (fl(dcorr, ichan, irow)) continue;
                 Double w0 = weights(dcorr, ichan, irow);
-<<<<<<< HEAD
                 Double w = pow(w0, weightExponent);
-                if (fabs(w) < FLT_EPSILON) continue;
-                found_data = true;
-                // Add a 1e-9 factor because tau parameter is in nanoseconds.
-                Double wDf = C::_2pi*(freqs(ichan) - freqs(0))*1e-9;
-=======
-                Double w = sqrt(w0);
                 if (fabs(w) < FLT_EPSILON) continue;
                 found_data = true;
                 // Add a 1e-9 factor because tau parameter is in nanoseconds.
                 //Double wDf = C::_2pi*(freqs(ichan) - freqs(0))*1e-9;
                 Double wDf = C::_2pi*(freqs(ichan) - reffreq0)*1e-9;
->>>>>>> 6542761d
                 //
                 Double mtheta = -(phi0 + tau*wDf + r*wDt);
                 Double ws = sin(mtheta);
@@ -1259,11 +1150,7 @@
             params.begin(),
             params.end(),
             std::ostream_iterator<Int>(std::cerr, " ")
-<<<<<<< HEAD
             );
-=======
-);
->>>>>>> 6542761d
         cerr << endl;
         print_baselines(baselines);
         cerr << "count " << count << endl;
@@ -1307,13 +1194,9 @@
     // Dimensions of (num_antennas); is the same dimension as
     // param vector here.
     gsl_matrix_set_zero(hess);
-<<<<<<< HEAD
-    Vector<Double> freqs = sdbs.freqs();
-=======
     //Vector<Double> freqs = sdbs.freqs();
 
     const Double reffreq0=sdbs(0).freqs()(0);  // First freq in first SDB
->>>>>>> 6542761d
 
     size_t nobs = 0;
     Double sumwt = 0;
@@ -1323,11 +1206,8 @@
         SolveDataBuffer& s (sdbs(ibuf));
         if (!s.Ok()) continue;
 
-<<<<<<< HEAD
-=======
 	const Vector<Double> freqs(s.freqs()); // This ibuf's freqs
 
->>>>>>> 6542761d
         Cube<Complex> v = s.visCubeCorrected();
         Cube<Bool> fl = s.flagCube();
         Cube<Float> weights = s.weightSpectrum();
@@ -1387,14 +1267,6 @@
                 
                 // We have to turn the delay back into seconds from nanoseconds.
                 // Freq difference is in Hz, which comes out typically as 1e6 bands
-<<<<<<< HEAD
-                Double wDf = C::_2pi*(freqs(ichan) - freqs(0))*1e-9;
-                //
-                Double t1 = s.time()(0);
-
-                Double ref_freq = freqs(0);
-                Double wDt = C::_2pi*(t1 - refTime) * ref_freq; 
-=======
                 //Double wDf = C::_2pi*(freqs(ichan) - freqs(0))*1e-9;
                 Double wDf = C::_2pi*(freqs(ichan) - reffreq0)*1e-9;
                 //
@@ -1403,7 +1275,6 @@
                 //Double ref_freq = freqs(0);
                 //Double wDt = C::_2pi*(t1 - refTime) * ref_freq; 
                 Double wDt = C::_2pi*(t1 - refTime) * reffreq0; 
->>>>>>> 6542761d
 
                 Double mtheta = -(phi0 + tau*wDf + r*wDt); 
                 Double vtheta = arg(vis);
@@ -1567,7 +1438,6 @@
 }
 
 
-<<<<<<< HEAD
 void
 print_gsl_vector(gsl_vector *v)
 {
@@ -1690,22 +1560,12 @@
 void
 least_squares_driver(SDBList& sdbs, Matrix<Float>& casa_param, Matrix<Float>& casa_snr, Int refant,
                      const std::map< Int, std::set<Int> >& activeAntennas, Int weightFactor, LogIO& logSink) {
-=======
-
-void
-least_squares_driver(SDBList& sdbs, Matrix<Float>& casa_param, Matrix<Float>& casa_snr, Int refant,
-                     const std::map< Int, std::set<Int> >& activeAntennas, LogIO& logSink) {
->>>>>>> 6542761d
     // The variable casa_param is the Casa calibration framework's RParam matrix; we transcribe our results into it only at the end.
     // n below is number of variables,
     // p is number of parameters
 
-<<<<<<< HEAD
     AuxParamBundle bundle(sdbs, refant, activeAntennas, weightFactor);
     
-=======
-    AuxParamBundle bundle(sdbs, refant, activeAntennas);
->>>>>>> 6542761d
     for (size_t icor=0; icor != bundle.get_num_corrs(); icor++) {
         bundle.set_active_corr(icor);
         if (bundle.get_num_antennas() == 0) {
@@ -1777,12 +1637,7 @@
         gsl_vector *res_f = gsl_multilarge_nlinear_residual(w);
 
         int info;
-<<<<<<< HEAD
         int status = least_squares_inner_driver(max_iter, w);
-=======
-        int status = gsl_multilarge_nlinear_driver(max_iter, param_tol, gtol, ftol,
-                                                   NULL, NULL, &info, w);
->>>>>>> 6542761d
         double chi1 = gsl_blas_dnrm2(res_f);
         
         gsl_vector_sub(gp_orig, w->x);
@@ -1870,12 +1725,8 @@
     }    
 }
 
-<<<<<<< HEAD
-
-
-=======
-    
->>>>>>> 6542761d
+
+
 
 
 // **********************************************************
@@ -1916,13 +1767,10 @@
   //Vector<Double> refFreqs;
   //msCol.refFrequency().getColumn(refFreqs,True);
 
-<<<<<<< HEAD
-=======
   Vector<Double> freqs;
   msCol.chanFreq().get(ispw,freqs,True);  // should only be 1
   Double centroidFreq=freqs(0);
 
->>>>>>> 6542761d
   // cout << "time = " << (currTime_ - timeRef_) << endl;
 
   if (single) {
@@ -2017,10 +1865,7 @@
     // Enforce calWt() = false for delays
     calWt()=false;
 
-<<<<<<< HEAD
-=======
     /*
->>>>>>> 6542761d
     // Extract per-spw ref Freq for phase(delay) calculation
     //  from the CalTable
     // TBD:  revise as per refFreq decisions
@@ -2037,10 +1882,6 @@
             if (spwMap()(ispw)>-1)
                 KrefFreqs_(ispw)=tmpfreqs(spwMap()(ispw));
     }
-<<<<<<< HEAD
-}
-
-=======
     */
 
     // Use the "physical" (centroid) frequency, per spw 
@@ -2066,7 +1907,6 @@
 
 }
 
->>>>>>> 6542761d
 void FringeJones::setApply() {
   // This was omitted in copying KJones. It shouldn't have been.
     
@@ -2082,7 +1922,6 @@
 
 }
 
-<<<<<<< HEAD
 
 void FringeJones::setCallib(const Record& callib,
                             const MeasurementSet& selms) {
@@ -2097,6 +1936,7 @@
     // Enforce calWt() = false for delays
     calWt()=false;
 
+    /*
     // Extract per-spw ref Freq for phase(delay) calculation
     //  from the CalTable 
    KrefFreqs_.assign(cpp_->refFreqIn());
@@ -2110,46 +1950,6 @@
             if (spwMap()(ispw)>-1)
                 KrefFreqs_(ispw)=tmpfreqs(spwMap()(ispw));
     }
-}
-
-void FringeJones::setSolve(const Record& solve) {
-
-    // Call parent to do conventional things
-    GJones::setSolve(solve);
-
-    // if (!ct_)
-    //    throw(AipsError("No calibration table specified"));
-    // cerr << "setSolve here, ct_: "<< ct_ << endl;
-
-=======
-
-void FringeJones::setCallib(const Record& callib,
-                            const MeasurementSet& selms) {
-
-    // Call parent to do conventional things
-    SolvableVisCal::setCallib(callib,selms);
-
-    /*
-    if (calWt()) 
-        logSink() << " (" << this->typeName() << ": Enforcing calWt()=false for phase/delay-like terms)" << LogIO::POST;
-    */
-    // Enforce calWt() = false for delays
-    calWt()=false;
-
-    /*
-    // Extract per-spw ref Freq for phase(delay) calculation
-    //  from the CalTable 
-   KrefFreqs_.assign(cpp_->refFreqIn());
-    KrefFreqs_/=1.0e9;  // in GHz
-
-    // Re-assign KrefFreq_ according spwmap (if any)
-    if (spwMap().nelements()>0) {
-        Vector<Double> tmpfreqs;
-        tmpfreqs.assign(KrefFreqs_);
-        for (uInt ispw=0;ispw<spwMap().nelements();++ispw)
-            if (spwMap()(ispw)>-1)
-                KrefFreqs_(ispw)=tmpfreqs(spwMap()(ispw));
-    }
     */
 
     // Use the "physical" (centroid) frequency, per spw 
@@ -2181,14 +1981,12 @@
     //    throw(AipsError("No calibration table specified"));
     // cerr << "setSolve here, ct_: "<< ct_ << endl;
 
->>>>>>> 6542761d
    // Trap unspecified refant:
     if (refant()<0)
         throw(AipsError("Please specify a good reference antenna (refant) explicitly."));
     if (solve.isDefined("zerorates")) {
         zeroRates() = solve.asBool("zerorates");
     }
-<<<<<<< HEAD
     if (solve.isDefined("globalsolve")) {
         globalSolve() = solve.asBool("globalsolve");
     }
@@ -2206,8 +2004,6 @@
     if (solve.isDefined("weightfactor")) {
         weightFactor() = solve.asInt("weightfactor");
     } 
-=======
->>>>>>> 6542761d
 }
 
 // Note: this was previously omitted
@@ -2241,12 +2037,9 @@
   Double phase;
 
   for (Int iant=0; iant<nAnt(); iant++) {
-<<<<<<< HEAD
-=======
     onePar.reference(Piter.array());
     onePOK.reference(POKiter.array());
 
->>>>>>> 6542761d
     for (Int ich=0; ich<nChanMat(); ich++) {
       
       oneJones.reference(Jiter.array());
@@ -2275,7 +2068,6 @@
   }
 }
 
-<<<<<<< HEAD
 
 void
 FringeJones::calculateSNR(Int nCorr, DelayRateFFT drf) {
@@ -2321,11 +2113,13 @@
     /// ROMSSpWindowColumns spwCol(msSpw);
     // spwCol.refFrequency().getColumn(myRefFreqs, true);
     //Double ref_freq = myRefFreqs(currSpw());
-    Double ref_freq = sdbs.freqs()(0);
+    //Double ref_freq = sdbs.freqs()(0);
+    Double centroidFreq = sdbs.centroidFreq();
     Double t0 = sdbs(0).time()(0);
     Double dt0 = refTime() - t0;
     //Double df0 = ref_freq - sdbs.freqs()(0);
-    Double df0 = 0; 
+    //Double df0 = 0; 
+    Double df0 = centroidFreq - sdbs(0).freqs()(0);  // global center to global edge
 
     logSink() << "Solving for fringes for spw=" << currSpw() << " at t="
               << MVTime(refTime()/C::day).string(MVTime::YMD,7)  << LogIO::POST;
@@ -2410,9 +2204,12 @@
 
     if (DEVDEBUG) {
         cerr << "Ref time " << MVTime(refTime()/C::day).string(MVTime::YMD,7) << endl;
-        cerr << "df0 " << df0 << " dt0 " << dt0 << " ref_freq*dt0 " << ref_freq*dt0 << endl;
-        cerr << "ref_freq " << ref_freq << endl;
-        cerr << "df0 " << df0 << " dt0 " << dt0 << " ref_freq*dt0 " << ref_freq*dt0 << endl;
+        //cerr << "df0 " << df0 << " dt0 " << dt0 << " ref_freq*dt0 " << ref_freq*dt0 << endl;
+        cerr << "df0 " << df0 << " dt0 " << dt0 << " centroidFreq*dt0 " << centroidFreq*dt0 << endl;
+        //cerr << "ref_freq " << ref_freq << endl;
+        cerr << "centroidFreq " << centroidFreq << endl;
+        //cerr << "df0 " << df0 << " dt0 " << dt0 << " ref_freq*dt0 " << ref_freq*dt0 << endl;
+        cerr << "df0 " << df0 << " dt0 " << dt0 << " centroidFreq*dt0 " << centroidFreq*dt0 << endl;
     }
 
     for (Int iant=0; iant != nAnt(); iant++) {
@@ -2427,8 +2224,10 @@
             // We assume the reference frequency for fringe fitting
             // (which is NOT the one stored in the SPECTRAL_WINDOW
             // table) is the left-hand edge of the frequency grid.
-            Double delta1 = 0.0; 
-            Double delta2 = ref_freq*dt0*rate;
+            //Double delta1 = 0.0; 
+            Double delta1 = df0*delay/1e9;
+            //Double delta2 = ref_freq*dt0*rate;
+            Double delta2 = centroidFreq*dt0*rate;
             Double delta3 = C::_2pi*(delta1+delta2);
             Double dt;
             auto p = aggregateTime.find(iant);
@@ -2440,7 +2239,8 @@
             if (DEVDEBUG) {
                 cerr << "Antenna " << iant << ": phi0 " << phi0 << " delay " << delay << " rate " << rate << " dt " << dt << endl
                      << "dt " << dt << endl
-                     << "Ref freq. "<< ref_freq << " Adding corrections for frequency (" << 360*delta1 << ")" 
+		  //<< "Ref freq. "<< ref_freq << " Adding corrections for frequency (" << 360*delta1 << ")" 
+                     << "centroidFreq "<< centroidFreq << " Adding corrections for frequency (" << 360*delta1 << ")" 
                      << " and time (" << 360*delta2 << ") degrees." << endl;
             }
             sRP(3*icor + 0, iant) += delta3;
@@ -2469,39 +2269,6 @@
 
   // Re-reference the phase, if requested
   if (refantlist()(0)>-1) applyRefAnt();
-=======
-
-void
-FringeJones::calculateSNR(Int nCorr, DelayRateFFT drf) {
-    Matrix<Float> sRP(solveRPar().nonDegenerate(1));
-    Matrix<Bool> sPok(solveParOK().nonDegenerate(1));
-    Matrix<Float> sSNR(solveParSNR().nonDegenerate(1));
-    
-    for (size_t icor=0; icor != (size_t) nCorr; icor++) {
-        const set<Int>& activeAntennas = drf.getActiveAntennasCorrelation(icor);
-        for (Int iant=0; iant != nAnt(); iant++) {
-            if (iant == refant()) {
-                Double maxsnr = 999.0;
-                sSNR(3*icor + 0, iant) = maxsnr;
-                sSNR(3*icor + 1, iant) = maxsnr;
-                sSNR(3*icor + 2, iant) = maxsnr;
-            }
-            else if (activeAntennas.find(iant) != activeAntennas.end()) {
-                Double delay = sRP(3*icor + 1, iant);
-                Double rate = sRP(3*icor + 2, iant);
-                // Note that DelayRateFFT::snr is also used to calculate SNRs for the least square values!
-                Float snrval = drf.snr(icor, iant, delay, rate);
-                sSNR(3*icor + 0, iant) = snrval;
-                sSNR(3*icor + 1, iant) = snrval;
-                sSNR(3*icor + 2, iant) = snrval;
-            } else {
-                sPok(3*icor + 0, iant) = false;
-                sPok(3*icor + 1, iant) = false;
-                sPok(3*icor + 2, iant) = false;
-            }
-        }
-    }
->>>>>>> 6542761d
 }
 
 void FringeJones::applyRefAnt() {
@@ -2598,7 +2365,6 @@
     refantchoices.resize(1,True);
   }
 
-<<<<<<< HEAD
   Vector<Int> nPol(nSpw(),nPar());  // TBD:or 1, if data was single pol
 
   if (nPar()==6) {
@@ -2821,177 +2587,9 @@
 	      << LogIO::POST;
 
   return;
-=======
-
-// void FringeJones::solveLotsOfSDBs(SDBList& sdbs)
-
-void
-FringeJones::selfSolveOne(SDBList& sdbs) {
-    solveRPar()=0.0;
-    solveParOK()=false; 
-    solveParErr()=1.0; // Does nothing?
-    // Maybe we put refFreq, refTime stuff in here?
-    Vector<Double> myRefFreqs;
-    // Cannot assume we have a calibration table (ct_) in this method.
-    // MSSpectralWindow msSpw(ct_->spectralWindow());
-    /// ROMSSpWindowColumns spwCol(msSpw);
-    // spwCol.refFrequency().getColumn(myRefFreqs, true);
-    //Double ref_freq = myRefFreqs(currSpw());
-    //Double ref_freq = sdbs.freqs()(0);
-    Double centroidFreq = sdbs.centroidFreq();
-    Double t0 = sdbs(0).time()(0);
-    Double dt0 = refTime() - t0;
-    //Double df0 = ref_freq - sdbs.freqs()(0);
-    //Double df0 = 0; 
-    Double df0 = centroidFreq - sdbs(0).freqs()(0);  // global center to global edge
-
-    logSink() << "Solving for fringes for spw=" << currSpw() << " at t="
-              << MVTime(refTime()/C::day).string(MVTime::YMD,7)  << LogIO::POST;
-
-    std::map<Int, Double> aggregateTime;
-    aggregateTimeCentroid(sdbs, refant(), aggregateTime);
-
-    if (DEVDEBUG) {
-        std::cerr << "Weighted time centroids" << endl; 
-        for (auto it=aggregateTime.begin(); it!=aggregateTime.end(); ++it)
-            std::cerr << it->first << " => " << it->second - t0 << std::endl;
-    }
-    
-    DelayRateFFT drf(sdbs, refant());
-    drf.FFT(); 
-    drf.searchPeak();
-    Matrix<Float> sRP(solveRPar().nonDegenerate(1));
-    Matrix<Bool> sPok(solveParOK().nonDegenerate(1));
-    Matrix<Float> sSNR(solveParSNR().nonDegenerate(1));
-
-    
-    // Map from MS antenna number to index
-    // transcribe fft results to sRP
-    Int ncol = drf.param().ncolumn();
-
-    for (Int i=0; i!=ncol; i++) {
-        IPosition start(2, 0,                  i);
-        IPosition stop(2, drf.param().nrow(), 1);
-        IPosition step(2, 1,                  1);
-        Slicer sl(start, stop, step, Slicer::endIsLength);
-        sRP(sl) = drf.param()(sl);
-        sPok(sl) = !(drf.flag()(sl));
-    }
-
-    size_t nCorrOrig(sdbs(0).nCorrelations());
-    size_t nCorr = (nCorrOrig> 1 ? 2 : 1); // number of p-hands
-
-    calculateSNR(nCorr, drf);
-
-    set<Int> belowThreshold;
-
-    Float threshold = minSNR();
-    
-    for (size_t icor=0; icor != nCorr; icor++) {
-        const set<Int>& activeAntennas = drf.getActiveAntennasCorrelation(icor);
-        for (Int iant=0; iant != nAnt(); iant++) {
-            if (iant != refant() && (activeAntennas.find(iant) != activeAntennas.end())) {
-                Float s = sSNR(3*icor + 0, iant);
-		// Start the log message; finished below
-		logSink() << "Antenna " << iant << " correlation has (FFT) SNR of " << s;
-                if (s < threshold) {
-                    belowThreshold.insert(iant);
-                    logSink() << " below threshold (" << threshold << ")";
-                    // Don't assume these will be flagged later; do it right away.
-                    // (The least squares routine will eventually become optional.)
-                    sPok(3*icor + 0, iant) = false;
-                    sPok(3*icor + 1, iant) = false;
-                    sPok(3*icor + 2, iant) = false;
-                }
-		// Finish the log message
-		logSink() << "." << LogIO::POST;
-            }
-        }
-        // We currently remove the antennas below SNR threshold from
-        // the object used to handle the FFT fringe search.
-        drf.removeAntennasCorrelation(icor, belowThreshold);
-        if (DEVDEBUG) {
-            drf.printActive();
-        }
-    }
-    // It should probably be possible for users to choose to turn off the least squares optimization.
-    if (1) {
-        logSink() << "Starting least squares optimization." << LogIO::POST;
-        // Note that least_squares_driver is *not* a method of
-        // FringeJones so we pass everything in, including the logSink
-        // reference.  Note also that sRP is passed by reference and
-        // altered in place.
-        least_squares_driver(sdbs, sRP, sSNR, refant(), drf.getActiveAntennas(), logSink());
-    }
->>>>>>> 6542761d
-
-
-    if (DEVDEBUG) {
-        cerr << "Ref time " << MVTime(refTime()/C::day).string(MVTime::YMD,7) << endl;
-        //cerr << "df0 " << df0 << " dt0 " << dt0 << " ref_freq*dt0 " << ref_freq*dt0 << endl;
-        cerr << "df0 " << df0 << " dt0 " << dt0 << " centroidFreq*dt0 " << centroidFreq*dt0 << endl;
-        //cerr << "ref_freq " << ref_freq << endl;
-        cerr << "centroidFreq " << centroidFreq << endl;
-        //cerr << "df0 " << df0 << " dt0 " << dt0 << " ref_freq*dt0 " << ref_freq*dt0 << endl;
-        cerr << "df0 " << df0 << " dt0 " << dt0 << " centroidFreq*dt0 " << centroidFreq*dt0 << endl;
-    }
-
-    for (Int iant=0; iant != nAnt(); iant++) {
-        for (size_t icor=0; icor != nCorr; icor++) {
-            Double df_bootleg = drf.get_df_all();
-            Double phi0 = sRP(3*icor + 0, iant);
-            Double delay = sRP(3*icor + 1, iant);
-            Double rate = sRP(3*icor + 2, iant);
-            // Double delta1 = df0*delay;
-            // Double delta1 = 0.5*df_bootleg*delay/1e9;
-            auto it = aggregateTime.find(iant);
-            // We assume the reference frequency for fringe fitting
-            // (which is NOT the one stored in the SPECTRAL_WINDOW
-            // table) is the left-hand edge of the frequency grid.
-            //Double delta1 = 0.0; 
-            Double delta1 = df0*delay/1e9;
-            //Double delta2 = ref_freq*dt0*rate;
-            Double delta2 = centroidFreq*dt0*rate;
-            Double delta3 = C::_2pi*(delta1+delta2);
-            Double dt;
-            auto p = aggregateTime.find(iant);
-            if (zeroRates() && p != aggregateTime.end()) {
-                dt = p->second - t0;
-            } else {
-                dt = refTime() - t0;
-            }
-            if (DEVDEBUG) {
-                cerr << "Antenna " << iant << ": phi0 " << phi0 << " delay " << delay << " rate " << rate << " dt " << dt << endl
-                     << "dt " << dt << endl
-		  //<< "Ref freq. "<< ref_freq << " Adding corrections for frequency (" << 360*delta1 << ")" 
-                     << "centroidFreq "<< centroidFreq << " Adding corrections for frequency (" << 360*delta1 << ")" 
-                     << " and time (" << 360*delta2 << ") degrees." << endl;
-            }
-            sRP(3*icor + 0, iant) += delta3;
-         }
-    }
-    
-    // We can zero the rates here (if needed) whether we did least squares or not.
-    if (zeroRates()) {
-        logSink() << "Zeroing delay rates in calibration table." << LogIO::POST;
-        
-        for (size_t icor=0; icor != nCorr; icor++) {
-            for (Int iant=0; iant != nAnt(); iant++) {
-                sRP(3*icor + 2, iant) = 0.0;
-            }
-        }
-    }
-}
-
-<<<<<<< HEAD
-=======
-void
-FringeJones::solveOneVB(const VisBuffer&) {
-    throw(AipsError("VisBuffer interface not supported!"));
-}
-
-
->>>>>>> 6542761d
+
+}
+
 } //# NAMESPACE CASA - END
 
 
