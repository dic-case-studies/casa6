//# UVContSubTVI.h: This file contains the implementation of the UVContSubTVI class.
//#
//#  CASA - Common Astronomy Software Applications (http://casa.nrao.edu/)
//#  Copyright (C) Associated Universities, Inc. Washington DC, USA 2011, All rights reserved.
//#  Copyright (C) European Southern Observatory, 2011, All rights reserved.
//#
//#  This library is free software; you can redistribute it and/or
//#  modify it under the terms of the GNU Lesser General Public
//#  License as published by the Free software Foundation; either
//#  version 2.1 of the License, or (at your option) any later version.
//#
//#  This library is distributed in the hope that it will be useful,
//#  but WITHOUT ANY WARRANTY, without even the implied warranty of
//#  MERCHANTABILITY or FITNESS FOR A PARTICULAR PURPOSE.  See the GNU
//#  Lesser General Public License for more details.
//#
//#  You should have received a copy of the GNU Lesser General Public
//#  License along with this library; if not, write to the Free Software
//#  Foundation, Inc., 59 Temple Place, Suite 330, Boston,
//#  MA 02111-1307  USA
//# $Id: $

#include <mstransform/TVI/UVContSubTVI.h>
#include <casacore/ms/MeasurementSets/MSFieldColumns.h>

// OpenMP
#ifdef _OPENMP
#include <omp.h>
#endif

using namespace casacore;

namespace casa { //# NAMESPACE CASA - BEGIN

namespace vi { //# NAMESPACE VI - BEGIN

FitSpec:: FitSpec(Vector<bool> mask, unsigned int order){
    lineFreeChannelMask = mask;
    fitOrder = order;
};

//////////////////////////////////////////////////////////////////////////
// UVContSubTVI class
//////////////////////////////////////////////////////////////////////////

// -----------------------------------------------------------------------
//
// -----------------------------------------------------------------------
UVContSubTVI::UVContSubTVI(	ViImplementation2 * inputVii,
								const Record &configuration):
								FreqAxisTVI (inputVii)
{
	fitOrder_p = 0;
	want_cont_p = False;
	withDenoisingLib_p = true;
	nThreads_p = 1;
	niter_p = 1;

	inputFrequencyMap_p.clear();

	// Parse and check configuration parameters
	// Note: if a constructor finishes by throwing an exception, the memory
	// associated with the object itself is cleaned up — there is no memory leak.
	const auto fitspec = parseConfiguration(configuration);

	initialize(fitspec);
}

UVContSubTVI::~UVContSubTVI()
{
    inputFrequencyMap_p.clear();
}


/**
 * Check if this is a valid field index
 *
 * @param str string from a (multi)field spec string
 *
 * @return whether this is a valid field index
 */
bool isFieldIndex(const std::string &str) {
    return !str.empty() && std::all_of(str.begin(), str.end(), ::isdigit);
}

/**
 * For a field string (example: '3', '0,1,4') get the integer indices
 * specified in the string.
 * Tokenizes the string by ',' separator and trims spaces.
 *
 * @param a string with field indices as used in uvcontsub/fitspec parameter
 *
 * @return vector of field indices
 */
std::vector<int> stringToFieldIdxs(const std::string &str)
{
    stringstream stream(str);
    vector<int> result;
    while(stream.good()) {
        string token;
        getline(stream, token, ',' );
        token.erase(std::remove(token.begin(), token.end(), ' '), token.end());
        if (!isFieldIndex(token)) {
            throw AipsError("Invalid field index: " + token + " (in " + str + ").");

        }
        try {
            auto idx = std::stoi(token);
            result.push_back(idx);
        } catch (const std::exception &exc) {
            throw AipsError("Error trying to parse field ID: " + token + ", " + exc.what());
        }
    }
    return result;
}

InFitSpecMap UVContSubTVI::parseFitSpec(const Record &configuration) const
{
    InFitSpecMap fitspec;

    const auto exists = configuration.fieldNumber ("fitspec");
    if (exists < 0) {
        return fitspec;
    }

    try {
        // fitspec is a simple string (spw:chan MSSelection syntax)
        String specStr;
        configuration.get(exists, specStr);

        std::vector <InFitSpec> specs = { InFitSpec(specStr, fitOrder_p) };
        // -1 (all fields): global fit spw:chan string and global fitOrder
        fitspec.insert({-1, specs});
    } catch(AipsError &exc) {
        // alternatively, fitspec must be a record with field/spw specs
        fitspec = parseDictFitSpec(configuration);
    }
    return fitspec;
}

/**
 * For an spw string given in a fitspec per-field subdictionary
 * (example: '0', '1,2') get the integer indices specified in the
 * string. Tokenizes the string by ',' separator and trims
 * spaces. Similar to stringToFieldIDxs but with spw-specific checks.
 *
 * @param a string with SPW indices as used in uvcontsub/fitspec parameter
 * @param allowSemicolon whether to accept the ':' spw:chan separator
 *
 * @return vector of SPW indices
 */
std::vector<unsigned int> stringToSPWIdxs(const std::string &spwStr,
                                          bool allowSemicolon=false) {
    if (0 == spwStr.length()) {
        throw AipsError("Unexpected empty SPW IDs string");
    }
    if (!allowSemicolon && spwStr.find(':') != std::string::npos) {
        throw AipsError("Unexpected spw:chan separator character ':' found in SPW: " +
                        spwStr + ". Not allowed in fitspec dictionaries");
    }

    vector<unsigned int> result;
    stringstream stream(spwStr);
    while(stream.good()) {
        string token;
        getline(stream, token, ',' );
        token.erase(std::remove(token.begin(), token.end(), ' '), token.end());
        if (!allowSemicolon && !isFieldIndex(token)) {
            throw AipsError("Invalid SPW index: " + token + " (in " + spwStr + ")");
        }
        try {
            auto idx = std::stoi(token);
            result.push_back(idx);
        } catch (const std::exception &exc) {
            throw AipsError("Error trying to parse SPW: " + token + ", " + exc.what());
        }
    }
    return result;
}

/**
 * Get max valid FIELD IDs for this iterator. MSv2 uses the FIELD
 * table row index as FIELD ID.
 */
rownr_t UVContSubTVI::getMaxMSFieldID() const
{
    const auto &fieldsTable = getVii()->fieldSubtablecols();
    return fieldsTable.nrow() - 1;
}

void UVContSubTVI::insertToFieldSpecMap(const std::vector<int> &fieldIdxs,
                                        const InFitSpec &spec,
                                        InFitSpecMap &fitspec) const
{
    for (const auto fid: fieldIdxs) {
        const auto fieldFound = fitspec.find(fid);
        if (fieldFound == fitspec.end()) {
            std::vector<InFitSpec> firstSpw = { spec };
            fitspec[fid] = firstSpw;
        } else {
            fitspec[fid].emplace_back(spec);
        }

    }
}

/**
 * Takes one per-field subdict, parses it and populates a map field IDs->fit specs.
 *
 * @param fieldRec subdict from the configuration dict/record passed from the task/tool
 *        interface, with uvcontsub task parameters
 * @param fieldIdx IDs of the fields this spec applies to
 * @param fitspec spec map to populate for this(ese) field(s)
 */
void UVContSubTVI::parseFieldSubDict(const Record &fieldRec,
                                     const std::vector<int> &fieldIdxs,
                                     InFitSpecMap &fitspec) const
{
    std::set<unsigned int> spwsSeen;
    for (unsigned int spw=0; spw < fieldRec.nfields(); ++spw) {
        const auto spwRec = fieldRec.subRecord(RecordFieldId(spw));
        std::string spwStr  = fieldRec.name(RecordFieldId(spw));
        const auto spwIdxs = stringToSPWIdxs(spwStr, false);
        for (const auto sid : spwIdxs) {
            if (spwsSeen.insert(sid).second == false) {
                throw AipsError("Error in fitspec. SPW " + to_string(sid) + " is given "
                                "multiple times. Found for SPW subdict '" + spwStr +
                                "' and other subdicts(s).");
            }
        }
        try {
            const std::string chanStr = spwRec.asString(RecordFieldId("chan"));
            if (!chanStr.empty()) {
                spwStr = "";
                for (const auto sid : spwIdxs) {
                    const auto spw_chan = to_string(sid) + ":" + chanStr;
                    if (spwStr.empty()) {
                        spwStr = spw_chan;
                    } else {
                        spwStr += "," + spw_chan;
                    }
                }
            }
        } catch (const AipsError &exc) {
            throw AipsError("Error trying to get chan value in subdict for spw "
                            + spwStr + ", " + exc.what());
        }

        int polOrder = fitOrder_p;
        try {
            polOrder  = spwRec.asInt(RecordFieldId("fitorder"));
        } catch (const AipsError &exc) {
            throw AipsError("Error trying to get fitorder value in subdict for spw "
                            + spwStr + ", " + exc.what());
        }
        if (polOrder < 0) {
            throw AipsError("Fit order cannot be negative. Value given: " +
                            to_string(polOrder));
        }

        const auto spec = std::make_pair(spwStr, polOrder);
        insertToFieldSpecMap(fieldIdxs, spec, fitspec);
    }
}

/**
 * Takes the input dict of fieldID: SPW: {chan/fitorder}, parses it
 * and populates a map that is returned.
 *
 * @param configuration dictionary/record passed from the task/tool interface, with
 *        uvcontsub task parameters
 *
 * @return InFitSpecMap map populated from an input dict
 */
InFitSpecMap UVContSubTVI::parseDictFitSpec(const Record &configuration) const
{
    const Record rawFieldFitspec = configuration.asRecord("fitspec");
    if (rawFieldFitspec.empty()) {
        throw AipsError("The dictionary 'fitspec' of fit specifications is empty!");
    }

    const auto maxMSField = getMaxMSFieldID();
    InFitSpecMap fitspec;
    std::set<unsigned int> fieldsSeen;
    // iterate through fields given in fitspec
    for (unsigned int rid=0; rid < rawFieldFitspec.nfields(); ++rid) {
        const std::string fieldsStr = rawFieldFitspec.name(RecordFieldId(rid));
        const auto fieldIdxs = stringToFieldIdxs(fieldsStr);
        for (const auto fid: fieldIdxs) {
            // check that the field is in the MS
            if (fid < 0 || static_cast<unsigned int>(fid) > maxMSField) {
                throw AipsError("Wrong field ID given: " +
                                std::to_string(fid) +
                                ". This MeasurementSet has field IDs between"
                                " 0 and " + std::to_string(maxMSField));
            }
            if (fieldsSeen.insert(fid).second == false) {
                throw AipsError("Error in fitspec. Field " + to_string(fid) + " is given "
                                "multiple times. Found for field subdict '" + fieldsStr +
                                "' and other subdict(s).");
            }
        }

        std::string noneStr;
        bool subRecordIsString = true;
        try {
            noneStr = rawFieldFitspec.asString(RecordFieldId(rid));
        } catch (const AipsError &exc) {
            subRecordIsString = false;
        }
        if (subRecordIsString){
            if (noneStr != "NONE") {
                throw AipsError("Wrong value found in fitspec, field subdict for field: '"
                                + fieldsStr + "', value: '" +
                                noneStr + "'. Only 'NONE' is accepted (= do not fit for " +
                                "any SPW).");
            }
        } else {
            const Record fieldRec = rawFieldFitspec.subRecord(RecordFieldId(rid));
            parseFieldSubDict(fieldRec, fieldIdxs, fitspec);
        }
    }

    return fitspec;
}

std::string fieldTextFromId(int idx)
{
    std::string name;
    if (idx >= 0) {
        name = std::to_string(idx);
    } else {
        name = "all fields";
    }
    return name;
}

void UVContSubTVI::printInputFitSpec(const InFitSpecMap &fitspec) const
{
    if (fitspec.size() > 0) {
        logger_p << LogIO::NORMAL << LogOrigin("UVContSubTVI", __FUNCTION__)
                 << "Fitspec (order and spw:line-free channel) specification is: "
                 << LogIO::POST;

        for (const auto &elem: fitspec) {
            const auto &specs = elem.second;
            for (const auto &oneSpw : specs) {
                logger_p << LogIO::NORMAL << LogOrigin("UVContSubTVI", __FUNCTION__)
                         << "   field: " << fieldTextFromId(elem.first)
                         << ". " << oneSpw.second << ", '" << oneSpw.first << "'"
                         << LogIO::POST;
            }
        }
    } else {
        logger_p << LogIO::NORMAL << LogOrigin("UVContSubTVI", __FUNCTION__)
                 << "Line-free channel selection: not given" << LogIO::POST;
    }
}

// -----------------------------------------------------------------------
//
// -----------------------------------------------------------------------
InFitSpecMap UVContSubTVI::parseConfiguration(const Record &configuration)
{
	auto exists = configuration.fieldNumber ("fitorder");
	if (exists >= 0)
	{
		configuration.get (exists, fitOrder_p);

		if (fitOrder_p > 0)
		{
			logger_p 	<< LogIO::NORMAL << LogOrigin("UVContSubTVI", __FUNCTION__)
						<< "Global/default fit order is " << fitOrder_p << LogIO::POST;
		}
	}

	exists = configuration.fieldNumber ("want_cont");
	if (exists >= 0)
	{
		configuration.get (exists, want_cont_p);

		if (want_cont_p)
		{
			logger_p 	<< LogIO::NORMAL << LogOrigin("UVContSubTVI", __FUNCTION__)
						<< "Producing continuum estimate instead of continuum subtracted data "
						<< LogIO::POST;
		}
	}

        const auto fitspec = parseFitSpec(configuration);
        printInputFitSpec(fitspec);

	exists = configuration.fieldNumber ("writemodel");
	if (exists >= 0)
	{
            configuration.get(exists, precalcModel_p);
            if (precalcModel_p)
            {
                logger_p 	<< LogIO::NORMAL << LogOrigin("UVContSubTVI", __FUNCTION__)
                                << "Producing continuum estimate in the MODEL_DATA column"
                                << LogIO::POST;
            }
	}

	exists = configuration.fieldNumber ("denoising_lib");
	if (exists >= 0)
	{
		configuration.get (exists, withDenoisingLib_p);

		if (withDenoisingLib_p)
		{
			logger_p << LogIO::NORMAL << LogOrigin("UVContSubTVI", __FUNCTION__)
                                 << "Using GSL based multiparameter regression with linear "
                                 << "least-squares fitting" << LogIO::POST;
		}
	}

	exists = configuration.fieldNumber ("nthreads");
	if (exists >= 0)
	{
		configuration.get (exists, nThreads_p);

		if (nThreads_p > 1)
		{
#ifdef _OPENMP
			if (omp_get_max_threads() < (int)nThreads_p)
			{
                            logger_p << LogIO::WARN << LogOrigin("UVContSubTVI", __FUNCTION__)
                                     << "Requested " <<  nThreads_p
                                     << " OMP threads but maximum possible is " << omp_get_max_threads()<< endl
                                     << "Setting number of OMP threads to " << omp_get_max_threads() << endl
                                     << "Check OMP_NUM_THREADS environmental variable and number of cores in your system"
                                     << LogIO::POST;
                            nThreads_p = omp_get_max_threads();
			}
			else
			{
                            logger_p << LogIO::NORMAL << LogOrigin("UVContSubTVI", __FUNCTION__)
                                     << "Numer of OMP threads set to " << nThreads_p << LogIO::POST;
			}
#else
			logger_p << LogIO::WARN << LogOrigin("UVContSubTVI", __FUNCTION__)
					<< "Requested " <<  nThreads_p << " threads but OMP is not available in your system"
					<< LogIO::POST;
			nThreads_p = 1;
#endif
		}
	}

	exists = configuration.fieldNumber ("niter");
	if (exists >= 0)
	{
		configuration.get (exists, niter_p);

		if (niter_p > 1)
		{
			logger_p 	<< LogIO::NORMAL << LogOrigin("UVContSubTVI", __FUNCTION__)
						<< "Number of iterations for re-weighted linear fit: " << niter_p << LogIO::POST;
		}
	}

<<<<<<< HEAD
        return fitspec;
}

/**
 * Produces a map spw -> vector of selected channels, to be used as an
 * intermediate step to produce a channel mask for the fitting
 * routines.
 *
 * @param spwChanStr An SPW:chan selection string (MSSelection syntax)
 *
 * @return Map from spw (int ID) -> vector of channel indices
 */
unordered_map<int, vector<int>> UVContSubTVI::makeLineFreeChannelSelMap(std::string
                                                                        spwChanStr) const
=======

	// If the user gives SPWs in fitspw that are not in this list, give a warning
	exists = configuration.fieldNumber ("allowed_spws");
	if (exists >= 0)
	{
		String allowed;
		configuration.get (exists, allowed);
		allowedSpws_p = allowed;
	}

	return ret;
}

/*
 * Check consistency of spw related parameters (spw and
 * fitspw). Prints a warning if there is an spw selection and fitspw
 * uses SPWs not included in the selection. This condition was found
 * to be confusing for users trying to set parameters as in the old
 * uvcontsub with combine='spw'.
 *
 * @param msVii MS object attached to the Vi (remember - not the right
 *              thing to use in a TVI)
 * @param fieldFitspw MSSelection with the fitspw selection set
 *
 * @return vector of field indices
 */
void UVContSubTVI::spwInputChecks(const MeasurementSet *msVii,
                                  MSSelection &fieldFitspw) const {
    // note: fieldFitspw should be consst (if getSpwList() were const)
    if (!allowedSpws_p.empty()) {
        const auto usedSpws = fieldFitspw.getSpwList(msVii).tovector();
        MSSelection checker;
        checker.setSpwExpr(allowedSpws_p);
        const auto allowed = checker.getSpwList(msVii).tovector();
        for (const auto spw : usedSpws ) {
            if (std::find(allowed.begin(), allowed.end(), spw) == allowed.end()) {
                logger_p << LogIO::WARN << LogOrigin("UVContSubTVI", __FUNCTION__)
                         << "SPW " << spw << " is used in fitspw but is not included in the "
                         << "SPW selection ('" << allowedSpws_p <<  "'), please "
                         << "double-check the spw and fitspw parameters." << LogIO::POST;
            }
        }
    }
}

// -----------------------------------------------------------------------
//
// -----------------------------------------------------------------------
void UVContSubTVI::populatePerFieldLineFreeChannelMask(int fieldID,
                                                       const std::string& fieldFitspw)
>>>>>>> ba55cb1a
{
    MSSelection mssel;
<<<<<<< HEAD
    mssel.setSpwExpr(spwChanStr);
    // This access the MS directly: far from ideal (CAS-11638) but no easy solution
    const auto spwchan = mssel.getChanList(&(inputVii_p->ms()));
=======
    mssel.setSpwExpr(fieldFitspw);
    // This will access the MS directly: far from ideal (CAS-11638) but no easy solution
    const auto msVii = &(inputVii_p->ms());
    const auto spwchan = mssel.getChanList(msVii);

    spwInputChecks(msVii, mssel);
>>>>>>> ba55cb1a

    // Create line-free channel map based on MSSelection channel ranges
    const auto nSelections = spwchan.shape()[0];
    unordered_map<int,vector<int>>  lineFreeChannelSelMap;
    for (uInt selection_i=0; selection_i<nSelections; ++selection_i)
    {
        auto spw = spwchan(selection_i, 0);
        if (lineFreeChannelSelMap.find(spw) == lineFreeChannelSelMap.end())
        {
            lineFreeChannelSelMap[spw].clear(); // Accessing the vector creates it
        }

        const auto channelStart = spwchan(selection_i, 1);
        const auto channelStop = spwchan(selection_i, 2);
        const auto channelStep = spwchan(selection_i, 3);
        for (auto inpChan=channelStart; inpChan<=channelStop; inpChan += channelStep)
        {
            lineFreeChannelSelMap[spw].push_back(inpChan);
        }
    }

    return lineFreeChannelSelMap;
}

// -----------------------------------------------------------------------
//
// -----------------------------------------------------------------------
void UVContSubTVI::populatePerFieldSpec(int fieldID,
                                        const std::vector<InFitSpec> &fitSpecs)
{
    std::unordered_map<int, int> perSpwFitOrder;
    std::string fullSpwStr = "";
    for (const auto &spec : fitSpecs) {
        if (fullSpwStr == "NONE") {
            break;
        } else if (fullSpwStr.length() == 0) {
            fullSpwStr = spec.first;
        } else {
            // MSSelection syntax spw:chan, SPWs separated by commas
            fullSpwStr += "," + spec.first;
        }
        auto spws = stringToSPWIdxs(spec.first, true);
        for (const auto sid : spws) {
            perSpwFitOrder[sid] = spec.second;
        }
    }

    auto lineFreeChannelSelMap = makeLineFreeChannelSelMap(fullSpwStr);

    // Create line-free channel mask, spw->(channel_mask, fit_order)
    unordered_map<int, FitSpec> lineFreeChannelMaskMap;   // rename: fitSpecMap
    for (auto const spwInp: spwInpChanIdxMap_p)
    {
        const auto spw = spwInp.first;
        if (lineFreeChannelMaskMap.find(spw) == lineFreeChannelMaskMap.end())
        {
            if (lineFreeChannelSelMap.size() > 0 && 0 == lineFreeChannelSelMap[spw].size()) {
                // Some SPWs have been selected, but this SPW doesn't have any selection
                //   => a 0-elements mask says there is nothing to mask or fit here, or
                // otherwise we'd make the effort to prepare and call the fit routine for an
                // "all masked/True" channel mask which will not even start minimizing
                lineFreeChannelMaskMap[spw].lineFreeChannelMask = Vector<bool>();
            } else {
                auto &mask = lineFreeChannelMaskMap[spw].lineFreeChannelMask;
                mask = Vector<bool>(spwInp.second.size(), true);
                for (uInt selChanIdx=0; selChanIdx<lineFreeChannelSelMap[spw].size();
                     ++selChanIdx)
                {
                    const auto selChan = lineFreeChannelSelMap[spw][selChanIdx];
                    mask(selChan) = False;
                }
            }

            unsigned int fitOrder = fitOrder_p;
            const auto find = perSpwFitOrder.find(spw);
            if (find != perSpwFitOrder.end()) {
                fitOrder = find->second;
            }
            lineFreeChannelMaskMap[spw].fitOrder = fitOrder;
        }
    }

    // Poppulate per field map: field -> spw -> fit spec
    // emplace struct (linefreechannelmaskmap, + fitorder)
    perFieldSpecMap_p.emplace(fieldID, lineFreeChannelMaskMap);
}

/**
 * Takes the map from fitspec and produces the per field map to be
 * used in the iteration, with channel masks and fitorder per field
 * per SPW.
 */
void UVContSubTVI::fitSpecToPerFieldMap(const InFitSpecMap &fitspec)
{
     // Process line-free channel specifications
    for (const auto item: fitspec) {
        unordered_map<int, FitSpec> fieldSpecMap;
        // Parse line-free channel selection using MSSelection syntax
        const auto fieldID = item.first;
        const auto &specs = item.second;
        bool noneFound = false;
        for (const auto spwSpec : specs) {
            const auto spwStr = spwSpec.first;
            const auto order = spwSpec.second;
            const auto fieldName = fieldTextFromId(fieldID);
            logger_p << LogIO::NORMAL << LogOrigin("UVContSubTVI", __FUNCTION__)
                     << "Parsing fit spw:chan string and order for field: " << fieldName
                     << ", spw/chan: '" << spwStr << "', order: " << order << LogIO::POST;
            if (spwStr == "NONE") {
                noneFound = true;
                if (specs.size() != 1) {
                throw AipsError("For field '" + fieldName + "' A \"NONE\" fit specification "
                                "has been given but additional fit specs have been given");
                }
            }
        }

        if (noneFound) {
            // Not inserting any entries in perFieldSpecMap_p[fieldID]
            // implies no transformation for that field (inputVis -> outputVis)
            continue;
        }

        if (1 == specs.size() && specs[0].first.empty()) {
            // -1 is the "all-fields-included" field pseudo-index
            // empty fieldSpecMap string -> all SPW, channels, leave all SPW masks unset
            if (-1 == fieldID) {
                perFieldSpecMap_p.emplace(fieldID, fieldSpecMap);
            }
            continue;
        }

        populatePerFieldSpec(fieldID, specs);
    }
}

// -----------------------------------------------------------------------
//
// -----------------------------------------------------------------------
void UVContSubTVI::initialize(const InFitSpecMap &fitspec)
{
    // Populate nchan input-output maps
    for (auto spwInp: spwInpChanIdxMap_p)
    {
        auto spw = spwInp.first;
        spwOutChanNumMap_p[spw] = spwInp.second.size();
    }

    fitSpecToPerFieldMap(fitspec);
}

// -----------------------------------------------------------------------
//
// -----------------------------------------------------------------------
void UVContSubTVI::floatData (Cube<Float> & vis) const
{
	// Get input VisBuffer
	VisBuffer2 *vb = getVii()->getVisBuffer();

	// Transform data
	transformDataCube(vb->visCubeFloat(),vb->weightSpectrum(),vis);

	return;
}

/**
 * To save the original_data - continumm_subtracted_data as model data
 * for visibilityModel.
 *
 * @param origVis visibilities before continuum subtraction
 * @param contSubvis visibilities after being cont-subtracted
 */
void UVContSubTVI::savePrecalcModel(const Cube<Complex> & origVis,
                                    const Cube<Complex> & contSubVis) const
{
    // save it for visibilityModel
    if (precalcModel_p) {
        // Or otherwise the next assignment would fail a conform check
        if (precalcModelVis_p.shape() != contSubVis.shape()) {
            precalcModelVis_p.resize(contSubVis.shape());
        }

        precalcModelVis_p = origVis - contSubVis;
    }
}

// -----------------------------------------------------------------------
//
// -----------------------------------------------------------------------
void UVContSubTVI::visibilityObserved (Cube<Complex> & vis) const
{
    // Get input VisBuffer
    VisBuffer2 *vb = getVii()->getVisBuffer();

    // Get weightSpectrum from sigmaSpectrum
    Cube<Float> weightSpFromSigmaSp;
    weightSpFromSigmaSp.resize(vb->sigmaSpectrum().shape(),False);
    weightSpFromSigmaSp = vb->sigmaSpectrum(); // = Operator makes a copy
    arrayTransformInPlace (weightSpFromSigmaSp,sigmaToWeight);

    // Transform data
    transformDataCube(vb->visCube(),weightSpFromSigmaSp,vis);

    savePrecalcModel(vb->visCube(), vis);
}

// -----------------------------------------------------------------------
//
// -----------------------------------------------------------------------
void UVContSubTVI::visibilityCorrected (Cube<Complex> & vis) const
{
    // Get input VisBuffer
    VisBuffer2 *vb = getVii()->getVisBuffer();

    // Transform data
    transformDataCube(vb->visCubeCorrected(),vb->weightSpectrum(),vis);

    savePrecalcModel(vb->visCubeCorrected(), vis);
}

// -----------------------------------------------------------------------
//
// -----------------------------------------------------------------------
void UVContSubTVI::visibilityModel (Cube<Complex> & vis) const
{
	// Get input VisBuffer
	VisBuffer2 *vb = getVii()->getVisBuffer();

        // from visiblityObserved we have calculated the polynomial subtraction
        if (precalcModel_p && precalcModelVis_p.shape() == vb->visCubeModel().shape()) {
            vis = precalcModelVis_p;
            return;
        }

	// Transform data
	transformDataCube(vb->visCubeModel(),vb->weightSpectrum(),vis);

	return;
}

// -----------------------------------------------------------------------
//
// -----------------------------------------------------------------------
void UVContSubTVI::result(Record &res) const
{
    auto acc = result_p.getAccumulatedResult();
    res.defineRecord("uvcontsub", acc);
}

// -----------------------------------------------------------------------
//
// -----------------------------------------------------------------------
template<class T> void UVContSubTVI::transformDataCube(	const Cube<T> &inputVis,
														const Cube<Float> &inputWeight,
														Cube<T> &outputVis) const
{
    // Get input VisBuffer
    VisBuffer2 *vb = getVii()->getVisBuffer();

    auto fieldID = vb->fieldId()[0];
    // First check the "all fields" (no per-individual field list in fitspec)
    auto fieldMapIt = perFieldSpecMap_p.find(-1);
    if (fieldMapIt == perFieldSpecMap_p.end()) {
        // otherwise, check for individual fields (coming from a fitspec list)
        fieldMapIt = perFieldSpecMap_p.find(fieldID);
        if (fieldMapIt == perFieldSpecMap_p.end()) {
            // This was a "NONE" = no-subtraction for this field ==> no-op
            outputVis = inputVis;
            return;
        }
    }

    Int spwId = vb->spectralWindows()(0);

    // Get input line-free channel mask and fitorder
    Vector<bool> *lineFreeChannelMask = nullptr;
    auto fitOrder = fitOrder_p;
    auto spwMap = fieldMapIt->second;
    auto maskLookup = spwMap.find(spwId);
    if (maskLookup != spwMap.end())
    {
        if (maskLookup->second.lineFreeChannelMask.nelements() == 0) {
            // This was a non-selected SPW in a non-empty SPW selection string ==> no-op
            outputVis = inputVis;
            return;
        } else {
            lineFreeChannelMask = &(maskLookup->second.lineFreeChannelMask);
            fitOrder = maskLookup->second.fitOrder;
        }
    }

    // Get polynomial model for this SPW (depends on number of channels and gridding)
    const auto freqIter = inputFrequencyMap_p.find(spwId);
    const Vector<Double> &inputFrequencies = vb->getFrequencies(0);
    // Could perhaps have a per field-spw pair map to avoid re-allocations - But can be big
    // (n_fields X n_spws X n_chans) for many fields, many SPWs MSs
    inputFrequencyMap_p[spwId].
        reset(new denoising::GslPolynomialModel<double>(inputFrequencies, fitOrder));

    // Reshape output data before passing it to the DataCubeHolder
    outputVis.resize(getVisBuffer()->getShape(),False);

    // Get input flag Cube
    const Cube<bool> &flagCube = vb->flagCube();

    // Transform data
    if (nThreads_p > 1)
    {
#ifdef _OPENMP

        uInt nCorrs = vb->getShape()(0);
        if (nCorrs < nThreads_p)
        {
            omp_set_num_threads(nCorrs);
        }
        else
        {
            omp_set_num_threads(nThreads_p);
        }

#pragma omp parallel for
        for (uInt corrIdx=0; corrIdx < nCorrs; corrIdx++)
        {
            transformDataCore(inputFrequencyMap_p[spwId].get(),lineFreeChannelMask,
                              inputVis,flagCube,inputWeight,outputVis,corrIdx);
        }

        omp_set_num_threads(nThreads_p);
#endif
    }
    else
    {
        auto scanID = vb->scan()[0];
        uInt nCorrs = vb->getShape()(0);
        for (uInt corrIdx=0; corrIdx < nCorrs; corrIdx++)
        {
            Complex chisq =
                transformDataCore(inputFrequencyMap_p[spwId].get(), lineFreeChannelMask,
                                  inputVis, flagCube, inputWeight, outputVis, corrIdx);
            result_p.addOneFit(fieldID, scanID, spwId, (int)corrIdx, chisq);
        }
    }
}

// -----------------------------------------------------------------------
//
// -----------------------------------------------------------------------
template<class T> Complex UVContSubTVI::transformDataCore(denoising::GslPolynomialModel<Double>* model,
                                                          Vector<bool> *lineFreeChannelMask,
                                                          const Cube<T> &inputVis,
                                                          const Cube<bool> &inputFlags,
                                                          const Cube<Float> &inputWeight,
                                                          Cube<T> &outputVis,
                                                          Int parallelCorrAxis) const
{
    // Gather input data
    DataCubeMap inputData;
    DataCubeHolder<T> inputVisCubeHolder(inputVis);
    DataCubeHolder<bool> inputFlagCubeHolder(inputFlags);
    DataCubeHolder<Float> inputWeightsCubeHolder(inputWeight);
    inputData.add(MS::DATA,inputVisCubeHolder);
    inputData.add(MS::FLAG,inputFlagCubeHolder);
    inputData.add(MS::WEIGHT_SPECTRUM,inputWeightsCubeHolder);

    // Gather output data
    DataCubeMap outputData;
    DataCubeHolder<T> outputVisCubeHolder(outputVis);
    outputData.add(MS::DATA,outputVisCubeHolder);

    Complex chisq;
    if (want_cont_p)
    {
        if (withDenoisingLib_p)
        {
            UVContEstimationDenoisingKernel<T> kernel(model,niter_p,lineFreeChannelMask);
            UVContSubTransformEngine<T> transformer(&kernel,&inputData,&outputData);
            transformFreqAxis2(inputVis.shape(),transformer,parallelCorrAxis);
            chisq = kernel.getChiSquared();
        }
        else
        {
            UVContEstimationKernel<T> kernel(model,lineFreeChannelMask);
            UVContSubTransformEngine<T> transformer(&kernel,&inputData,&outputData);
            transformFreqAxis2(inputVis.shape(),transformer,parallelCorrAxis);
            chisq = kernel.getChiSquared();
        }
    }
    else
    {
        if (withDenoisingLib_p)
        {
            UVContSubtractionDenoisingKernel<T> kernel(model,niter_p,lineFreeChannelMask);
            UVContSubTransformEngine<T> transformer(&kernel,&inputData,&outputData);
            transformFreqAxis2(inputVis.shape(),transformer,parallelCorrAxis);
            chisq = kernel.getChiSquared();
        }
        else
        {
            UVContSubtractionKernel<T> kernel(model,lineFreeChannelMask);
            UVContSubTransformEngine<T> transformer(&kernel,&inputData,&outputData);
            transformFreqAxis2(inputVis.shape(),transformer,parallelCorrAxis);
            chisq = kernel.getChiSquared();
        }
    }

    return chisq;
}

//////////////////////////////////////////////////////////////////////////
// UVContSubTVIFactory class
//////////////////////////////////////////////////////////////////////////

// -----------------------------------------------------------------------
//
// -----------------------------------------------------------------------
UVContSubTVIFactory::UVContSubTVIFactory (	Record &configuration,
											ViImplementation2 *inputVii)
{
	inputVii_p = inputVii;
	configuration_p = configuration;
}

// -----------------------------------------------------------------------
//
// -----------------------------------------------------------------------
vi::ViImplementation2 * UVContSubTVIFactory::createVi(VisibilityIterator2 *) const
{
	return new UVContSubTVI(inputVii_p,configuration_p);
}

// -----------------------------------------------------------------------
//
// -----------------------------------------------------------------------
vi::ViImplementation2 * UVContSubTVIFactory::createVi() const
{
	return new UVContSubTVI(inputVii_p,configuration_p);
}

//////////////////////////////////////////////////////////////////////////
// UVContSubTVILayerFactory class
//////////////////////////////////////////////////////////////////////////

UVContSubTVILayerFactory::UVContSubTVILayerFactory(Record &configuration) :
	ViiLayerFactory()
{
	configuration_p = configuration;
}

ViImplementation2*
UVContSubTVILayerFactory::createInstance(ViImplementation2* vii0) const
{
	// Make the UVContSubTVI, using supplied ViImplementation2, and return it
	ViImplementation2 *vii = new UVContSubTVI(vii0, configuration_p);
	return vii;
}

//////////////////////////////////////////////////////////////////////////
// UVContSubTransformEngine class
//////////////////////////////////////////////////////////////////////////

// -----------------------------------------------------------------------
//
// -----------------------------------------------------------------------
template<class T> UVContSubTransformEngine<T>::UVContSubTransformEngine(	UVContSubKernel<T> *kernel,
																			DataCubeMap *inputData,
																			DataCubeMap *outputData):
															FreqAxisTransformEngine2<T>(inputData,outputData)
{
	uvContSubKernel_p = kernel;
}

// -----------------------------------------------------------------------
//
// -----------------------------------------------------------------------
template<class T> void UVContSubTransformEngine<T>::transform(	)
{
	uvContSubKernel_p->setDebug(debug_p);
	uvContSubKernel_p->kernel(inputData_p,outputData_p);
}

//////////////////////////////////////////////////////////////////////////
// UVContSubKernel class
//////////////////////////////////////////////////////////////////////////

// -----------------------------------------------------------------------
//
// -----------------------------------------------------------------------
template<class T> UVContSubKernel<T>::UVContSubKernel(	denoising::GslPolynomialModel<Double> *model,
														Vector<bool> *lineFreeChannelMask)
{
	model_p = model;
	fitOrder_p = model_p->ncomponents()-1;
	freqPows_p.reference(model_p->getModelMatrix());
	frequencies_p.reference(model_p->getLinearComponentFloat());

	lineFreeChannelMask_p = lineFreeChannelMask ? lineFreeChannelMask : nullptr;
	debug_p = False;
}

// -----------------------------------------------------------------------
//
// -----------------------------------------------------------------------
template<class T> void UVContSubKernel<T>::kernel(DataCubeMap *inputData,
                                                  DataCubeMap *outputData)
{
	// Get input/output data
	Vector<T> &outputVector = outputData->getVector<T>(MS::DATA);
	Vector<T> &inputVector = inputData->getVector<T>(MS::DATA);

	// Apply line-free channel mask
	Vector<bool> &inputFlags = inputData->getVector<bool>(MS::FLAG);
	if (lineFreeChannelMask_p != nullptr)
            inputFlags |= *lineFreeChannelMask_p;

	// Calculate number of valid data points and adapt fit
	size_t validPoints = nfalse(inputFlags);
	if (validPoints > 0)
	{
		bool restoreDefaultPoly = False;
		uInt tmpFitOrder = fitOrder_p;

		// Reduce fit order to match number of valid points
		if (validPoints <= fitOrder_p)
		{
			changeFitOrder(validPoints-1);
			restoreDefaultPoly = true;
		}

		// Get weights
		Vector<Float> &inputWeight = inputData->getVector<Float>(MS::WEIGHT_SPECTRUM);

		// Convert flags to mask
		Vector<bool> mask = !inputFlags;

		// Calculate and subtract continuum
		chisq_p = kernelCore(inputVector,mask,inputWeight,outputVector);

		// Go back to default fit order to match number of valid points
		if (restoreDefaultPoly)
		{
			changeFitOrder(tmpFitOrder);
		}
	}
	else
	{
		defaultKernel(inputVector,outputVector);
	}
}


//////////////////////////////////////////////////////////////////////////
// UVContSubtractionKernel class
//////////////////////////////////////////////////////////////////////////

// -----------------------------------------------------------------------
//
// -----------------------------------------------------------------------
template<class T> UVContSubtractionKernel<T>::UVContSubtractionKernel(	denoising::GslPolynomialModel<Double>* model,
																		Vector<bool> *lineFreeChannelMask):
																		UVContSubKernel<T>(model,lineFreeChannelMask)
{
	changeFitOrder(fitOrder_p);
}

// -----------------------------------------------------------------------
//
// -----------------------------------------------------------------------
template<class T> void UVContSubtractionKernel<T>::changeFitOrder(size_t order)
{
	fitOrder_p = order;
	Polynomial<AutoDiff<Float> > poly(order);
	fitter_p.setFunction(poly); // poly It is cloned
	fitter_p.asWeight(true);

	return;
}


// -----------------------------------------------------------------------
//
// -----------------------------------------------------------------------
template<class T> void UVContSubtractionKernel<T>::defaultKernel(	Vector<Complex> &inputVector,
																	Vector<Complex> &outputVector)
{
	outputVector = inputVector;
	return;
}

// -----------------------------------------------------------------------
//
// -----------------------------------------------------------------------
template<class T> void UVContSubtractionKernel<T>::defaultKernel(	Vector<Float> &inputVector,
																	Vector<Float> &outputVector)
{
	outputVector = inputVector;
	return;
}

// -----------------------------------------------------------------------
//
// -----------------------------------------------------------------------
template<class T> Complex UVContSubtractionKernel<T>::kernelCore(	Vector<Complex> &inputVector,
																Vector<bool> &inputFlags,
																Vector<Float> &inputWeights,
																Vector<Complex> &outputVector)
{
	// Fit for imaginary and real components separately
	Vector<Float> realCoeff;
	Vector<Float> imagCoeff;
	realCoeff = fitter_p.fit(frequencies_p, real(inputVector), inputWeights, &inputFlags);
        double realChisq = fitter_p.chiSquare();
	imagCoeff = fitter_p.fit(frequencies_p, imag(inputVector), inputWeights, &inputFlags);
        double imagChisq = fitter_p.chiSquare();

	// Fill output data
	outputVector = inputVector;
	outputVector -= Complex(realCoeff(0),imagCoeff(0));
	for (uInt order_idx = 1; order_idx <= fitOrder_p; order_idx++)
	{
		Complex coeff(realCoeff(order_idx),imagCoeff(order_idx));
		for (uInt chan_idx=0; chan_idx < outputVector.size(); chan_idx++)
		{
			outputVector(chan_idx) -= (freqPows_p(order_idx,chan_idx))*coeff;
		}
	}

	if (debug_p)
	{
		LogIO logger;
		logger << "fit order = " << fitOrder_p << LogIO::POST;
		logger << "realCoeff =" << realCoeff << LogIO::POST;
		logger << "imagCoeff =" << imagCoeff << LogIO::POST;
		logger << "inputFlags =" << inputFlags << LogIO::POST;
		logger << "inputWeights =" << inputWeights << LogIO::POST;
		logger << "inputVector =" << inputVector << LogIO::POST;
		logger << "outputVector =" << outputVector << LogIO::POST;
	}

	return Complex(realChisq, imagChisq);
}

// -----------------------------------------------------------------------
//
// -----------------------------------------------------------------------
template<class T> Complex UVContSubtractionKernel<T>::kernelCore(	Vector<Float> &inputVector,
																Vector<bool> &inputFlags,
																Vector<Float> &inputWeights,
																Vector<Float> &outputVector)
{
	// Fit model
	Vector<Float> coeff;
	coeff = fitter_p.fit(frequencies_p, inputVector, inputWeights, &inputFlags);
        const double chisq = fitter_p.chiSquare();

	// Fill output data
	outputVector = inputVector;
	outputVector -= coeff(0);
	for (uInt order_idx = 1; order_idx <= fitOrder_p; order_idx++)
	{
		for (uInt chan_idx=0; chan_idx < outputVector.size(); chan_idx++)
		{
			outputVector(chan_idx) -= (freqPows_p(order_idx,chan_idx))*coeff(order_idx);
		}
	}

	if (debug_p)
	{
		LogIO logger;
		logger << "fit order = " << fitOrder_p << LogIO::POST;
		logger << "coeff =" << coeff << LogIO::POST;
		logger << "inputFlags =" << inputFlags << LogIO::POST;
		logger << "inputWeights =" << inputWeights << LogIO::POST;
		logger << "inputVector =" << inputVector << LogIO::POST;
		logger << "outputVector =" << outputVector << LogIO::POST;
	}

	return Complex(chisq, chisq);
}


//////////////////////////////////////////////////////////////////////////
// UVContEstimationKernel class
//////////////////////////////////////////////////////////////////////////

// -----------------------------------------------------------------------
//
// -----------------------------------------------------------------------
template<class T> UVContEstimationKernel<T>::UVContEstimationKernel(	denoising::GslPolynomialModel<Double>* model,
																		Vector<bool> *lineFreeChannelMask):
																		UVContSubKernel<T>(model,lineFreeChannelMask)
{
	changeFitOrder(fitOrder_p);
}

// -----------------------------------------------------------------------
//
// -----------------------------------------------------------------------
template<class T> void UVContEstimationKernel<T>::changeFitOrder(size_t order)
{
	fitOrder_p = order;
	Polynomial<AutoDiff<Float> > poly(order);
	fitter_p.setFunction(poly); // poly It is cloned
	fitter_p.asWeight(true);

	return;
}

// -----------------------------------------------------------------------
//
// -----------------------------------------------------------------------
template<class T> void UVContEstimationKernel<T>::defaultKernel(Vector<Complex> &,
																Vector<Complex> &outputVector)
{
	outputVector = 0;
	return;
}

// -----------------------------------------------------------------------
//
// -----------------------------------------------------------------------
template<class T> void UVContEstimationKernel<T>::defaultKernel(Vector<Float> &,
																Vector<Float> &outputVector)
{
	outputVector = 0;
	return;
}

// -----------------------------------------------------------------------
//
// -----------------------------------------------------------------------
template<class T> Complex UVContEstimationKernel<T>::kernelCore(Vector<Complex> &inputVector,
                                                                Vector<bool> &inputFlags,
                                                                Vector<Float> &inputWeights,
                                                                Vector<Complex> &outputVector
                                                                )
{
	// Fit for imaginary and real components separately
	Vector<Float> realCoeff;
	Vector<Float> imagCoeff;
	realCoeff = fitter_p.fit(frequencies_p, real(inputVector), inputWeights, &inputFlags);
        double realChisq = fitter_p.chiSquare();

	imagCoeff = fitter_p.fit(frequencies_p, imag(inputVector), inputWeights, &inputFlags);
        double imagChisq = fitter_p.chiSquare();

	// Fill output data
	outputVector = Complex(realCoeff(0),imagCoeff(0));
	for (uInt order_idx = 1; order_idx <= fitOrder_p; order_idx++)
	{
		Complex coeff(realCoeff(order_idx),imagCoeff(order_idx));
		for (uInt chan_idx=0; chan_idx < outputVector.size(); chan_idx++)
		{
			outputVector(chan_idx) += (freqPows_p(order_idx,chan_idx))*coeff;
		}
	}

	return Complex(realChisq, imagChisq);
}

// -----------------------------------------------------------------------
//
// -----------------------------------------------------------------------
template<class T> Complex UVContEstimationKernel<T>::kernelCore(	Vector<Float> &inputVector,
																Vector<bool> &inputFlags,
																Vector<Float> &inputWeights,
																Vector<Float> &outputVector)
{
	// Fit model
	Vector<Float> coeff;
	coeff = fitter_p.fit(frequencies_p, inputVector, inputWeights, &inputFlags);
	double chisq = fitter_p.chiSquare();

	// Fill output data
	outputVector = coeff(0);
	for (uInt order_idx = 1; order_idx <= fitOrder_p; order_idx++)
	{
		for (uInt chan_idx=0; chan_idx < outputVector.size(); chan_idx++)
		{
			outputVector(chan_idx) += (freqPows_p(order_idx,chan_idx))*coeff(order_idx);
		}
	}

	return Complex(chisq, chisq);
}

//////////////////////////////////////////////////////////////////////////
// UVContSubtractionDenoisingKernel class
//////////////////////////////////////////////////////////////////////////

// -----------------------------------------------------------------------
//
// -----------------------------------------------------------------------
template<class T> UVContSubtractionDenoisingKernel<T>::UVContSubtractionDenoisingKernel(denoising::GslPolynomialModel<Double>* model,
																						size_t nIter,
																						Vector<bool> *lineFreeChannelMask):
																						UVContSubKernel<T>(model,lineFreeChannelMask)
{
	fitter_p.resetModel(*model);
	fitter_p.setNIter(nIter);
}

// -----------------------------------------------------------------------
//
// -----------------------------------------------------------------------
template<class T> void UVContSubtractionDenoisingKernel<T>::changeFitOrder(size_t order)
{
	fitOrder_p = order;
	fitter_p.resetNComponents(order+1);
	return;
}


// -----------------------------------------------------------------------
//
// -----------------------------------------------------------------------
template<class T> void UVContSubtractionDenoisingKernel<T>::defaultKernel(	Vector<T> &inputVector,
																			Vector<T> &outputVector)
{
	outputVector = inputVector;
	return;
}

// -----------------------------------------------------------------------
//
// -----------------------------------------------------------------------
template<class T> Complex UVContSubtractionDenoisingKernel<T>::kernelCore(	Vector<T> &inputVector,
																		Vector<bool> &inputFlags,
																		Vector<Float> &inputWeights,
																		Vector<T> &outputVector)
{	fitter_p.setWeightsAndFlags(inputWeights,inputFlags);
    vector<T> coeff;
    Complex chisq;
    tie(coeff, chisq) = fitter_p.calcFitCoeff(inputVector);

	Vector<T> model(outputVector.size());
	fitter_p.calcFitModel(model);

	outputVector = inputVector;
	outputVector -= model;

	/*
	fitter_p.setWeightsAndFlags(inputWeights,inputFlags);
	Vector<T> coeff = fitter_p.calcFitCoeff(inputVector);

	// Fill output data
	outputVector = inputVector;
	outputVector -= coeff(0);
	for (uInt order_idx = 1; order_idx <= fitOrder_p; order_idx++)
	{
		for (uInt chan_idx=0; chan_idx < outputVector.size(); chan_idx++)
		{
			outputVector(chan_idx) -= (freqPows_p(order_idx,chan_idx))*coeff(order_idx);
		}
	}
	*/

	/*
	if (debug_p)
	{
		LogIO logger;
		logger << "freqPows_p =" << freqPows_p << LogIO::POST;
		logger << "fit order = " << fitOrder_p << LogIO::POST;
		logger << "coeff =" << coeff << LogIO::POST;
		logger << "inputFlags =" << inputFlags << LogIO::POST;
		logger << "inputWeights =" << inputWeights << LogIO::POST;
		logger << "inputVector =" << inputVector << LogIO::POST;
		logger << "outputVector =" << outputVector << LogIO::POST;
	}
	*/

	return chisq;
}

//////////////////////////////////////////////////////////////////////////
// UVContEstimationDenoisingKernel class
//////////////////////////////////////////////////////////////////////////

// -----------------------------------------------------------------------
//
// -----------------------------------------------------------------------
template<class T> UVContEstimationDenoisingKernel<T>::UVContEstimationDenoisingKernel(	denoising::GslPolynomialModel<Double>* model,
																						size_t nIter,
																						Vector<bool> *lineFreeChannelMask):
																						UVContSubKernel<T>(model,lineFreeChannelMask)
{
	fitter_p.resetModel(*model);
	fitter_p.setNIter(nIter);
}

// -----------------------------------------------------------------------
//
// -----------------------------------------------------------------------
template<class T> void UVContEstimationDenoisingKernel<T>::changeFitOrder(size_t order)
{
	fitOrder_p = order;
	fitter_p.resetNComponents(order+1);
	return;
}

// -----------------------------------------------------------------------
//
// -----------------------------------------------------------------------
template<class T> void UVContEstimationDenoisingKernel<T>::defaultKernel(	Vector<T> &,
																			Vector<T> &outputVector)
{
	outputVector = 0;
	return;
}

// -----------------------------------------------------------------------
//
// -----------------------------------------------------------------------
template<class T> Complex UVContEstimationDenoisingKernel<T>::kernelCore(	Vector<T> &inputVector,
																		Vector<bool> &inputFlags,
																		Vector<Float> &inputWeights,
																		Vector<T> &outputVector)
{
	fitter_p.setWeightsAndFlags(inputWeights,inputFlags);
    Vector<T> coeff;
    Complex chisq;
    tie(coeff, chisq) = fitter_p.calcFitCoeff(inputVector);
	fitter_p.calcFitModel(outputVector);

	/*
	fitter_p.setWeightsAndFlags(inputWeights,inputFlags);
	Vector<T> coeff = fitter_p.calcFitCoeff(inputVector);

	// Fill output data
	outputVector = coeff(0);
	for (uInt order_idx = 1; order_idx <= fitOrder_p; order_idx++)
	{
		for (uInt chan_idx=0; chan_idx < outputVector.size(); chan_idx++)
		{
			outputVector(chan_idx) += (freqPows_p(order_idx,chan_idx))*coeff(order_idx);
		}
	}
	*/

	return chisq;
}

} //# NAMESPACE VI - END

} //# NAMESPACE CASA - END

<|MERGE_RESOLUTION|>--- conflicted
+++ resolved
@@ -459,8 +459,45 @@
 		}
 	}
 
-<<<<<<< HEAD
-        return fitspec;
+	// If the user gives SPWs in fitspec that are not in this list, give a warning
+	exists = configuration.fieldNumber ("allowed_spws");
+	if (exists >= 0)
+	{
+		String allowed;
+		configuration.get (exists, allowed);
+		allowedSpws_p = allowed;
+	}
+
+	return fitspec;
+}
+
+/**
+ * Check consistency of spw related parameters (spw and fitspec). Prints a warning
+ * if there is an spw selection and fitspec uses SPWs not included in the selection.
+ * This condition was found to be confusing for users trying to set parameters as
+ * in the old uvcontsub with combine='spw'.
+ *
+ * @param msVii MS object attached to the Vi (remember - not the right
+ *              thing to use in a TVI)
+ * @param spwChan MSSelection with the spw/chan (spwExpr) selection set
+ */
+void UVContSubTVI::spwInputChecks(const MeasurementSet *msVii,
+                                  MSSelection &spwChan) const {
+    // note: spwChan should be const (if getSpwList() were const)
+    if (!allowedSpws_p.empty()) {
+        const auto usedSpws = spwChan.getSpwList(msVii).tovector();
+        MSSelection checker;
+        checker.setSpwExpr(allowedSpws_p);
+        const auto allowed = checker.getSpwList(msVii).tovector();
+        for (const auto spw : usedSpws ) {
+            if (std::find(allowed.begin(), allowed.end(), spw) == allowed.end()) {
+                logger_p << LogIO::WARN << LogOrigin("UVContSubTVI", __FUNCTION__)
+                         << "SPW " << spw << " is used in fitspec but is not included in "
+                         << "the SPW selection ('" << allowedSpws_p <<  "'), please "
+                         << "double-check the spw and fitspec parameters." << LogIO::POST;
+            }
+        }
+    }
 }
 
 /**
@@ -474,74 +511,16 @@
  */
 unordered_map<int, vector<int>> UVContSubTVI::makeLineFreeChannelSelMap(std::string
                                                                         spwChanStr) const
-=======
-
-	// If the user gives SPWs in fitspw that are not in this list, give a warning
-	exists = configuration.fieldNumber ("allowed_spws");
-	if (exists >= 0)
-	{
-		String allowed;
-		configuration.get (exists, allowed);
-		allowedSpws_p = allowed;
-	}
-
-	return ret;
-}
-
-/*
- * Check consistency of spw related parameters (spw and
- * fitspw). Prints a warning if there is an spw selection and fitspw
- * uses SPWs not included in the selection. This condition was found
- * to be confusing for users trying to set parameters as in the old
- * uvcontsub with combine='spw'.
- *
- * @param msVii MS object attached to the Vi (remember - not the right
- *              thing to use in a TVI)
- * @param fieldFitspw MSSelection with the fitspw selection set
- *
- * @return vector of field indices
- */
-void UVContSubTVI::spwInputChecks(const MeasurementSet *msVii,
-                                  MSSelection &fieldFitspw) const {
-    // note: fieldFitspw should be consst (if getSpwList() were const)
-    if (!allowedSpws_p.empty()) {
-        const auto usedSpws = fieldFitspw.getSpwList(msVii).tovector();
-        MSSelection checker;
-        checker.setSpwExpr(allowedSpws_p);
-        const auto allowed = checker.getSpwList(msVii).tovector();
-        for (const auto spw : usedSpws ) {
-            if (std::find(allowed.begin(), allowed.end(), spw) == allowed.end()) {
-                logger_p << LogIO::WARN << LogOrigin("UVContSubTVI", __FUNCTION__)
-                         << "SPW " << spw << " is used in fitspw but is not included in the "
-                         << "SPW selection ('" << allowedSpws_p <<  "'), please "
-                         << "double-check the spw and fitspw parameters." << LogIO::POST;
-            }
-        }
-    }
-}
-
-// -----------------------------------------------------------------------
-//
-// -----------------------------------------------------------------------
-void UVContSubTVI::populatePerFieldLineFreeChannelMask(int fieldID,
-                                                       const std::string& fieldFitspw)
->>>>>>> ba55cb1a
 {
     MSSelection mssel;
-<<<<<<< HEAD
     mssel.setSpwExpr(spwChanStr);
-    // This access the MS directly: far from ideal (CAS-11638) but no easy solution
-    const auto spwchan = mssel.getChanList(&(inputVii_p->ms()));
-=======
-    mssel.setSpwExpr(fieldFitspw);
     // This will access the MS directly: far from ideal (CAS-11638) but no easy solution
     const auto msVii = &(inputVii_p->ms());
+
+    spwInputChecks(msVii, mssel);
+
+    // Create line-free channel map based on MSSelection channel ranges
     const auto spwchan = mssel.getChanList(msVii);
-
-    spwInputChecks(msVii, mssel);
->>>>>>> ba55cb1a
-
-    // Create line-free channel map based on MSSelection channel ranges
     const auto nSelections = spwchan.shape()[0];
     unordered_map<int,vector<int>>  lineFreeChannelSelMap;
     for (uInt selection_i=0; selection_i<nSelections; ++selection_i)
