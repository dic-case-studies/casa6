//# PlotMSCacheBase.h: Generic casacore::Data cache for plotms.
//# Copyright (C) 2009
//# Associated Universities, Inc. Washington DC, USA.
//#
//# This library is free software; you can redistribute it and/or modify it
//# under the terms of the GNU Library General Public License as published by
//# the Free Software Foundation; either version 2 of the License, or (at your
//# option) any later version.
//#
//# This library is distributed in the hope that it will be useful, but WITHOUT
//# ANY WARRANTY; without even the implied warranty of MERCHANTABILITY or
//# FITNESS FOR A PARTICULAR PURPOSE.  See the GNU Library General Public
//# License for more details.
//#
//# You should have received a copy of the GNU Library General Public License
//# along with this library; if not, write to the Free Software Foundation,
//# Inc., 675 Massachusetts Ave, Cambridge, MA 02139, USA.
//#
//# Correspondence concerning AIPS++ should be addressed as follows:
//#        Internet email: aips2-request@nrao.edu.
//#        Postal address: AIPS++ Project Office
//#                        National Radio Astronomy Observatory
//#                        520 Edgemont Road
//#                        Charlottesville, VA 22903-2475 USA
//#
//# $Id: $
#ifndef PLOTMSCACHEBASE_H_
#define PLOTMSCACHEBASE_H_

#include <plotms/PlotMS/PlotMSAveraging.h>
#include <plotms/PlotMS/PlotMSConstants.h>
#include <plotms/PlotMS/PlotMSFlagging.h>
#include <plotms/PlotMS/PlotMSTransformations.h>
#include <plotms/PlotMS/PlotMSCalibration.h>

#include <plotms/Data/PageHeaderCache.h>

#include <casa/aips.h>
#include <casa/Arrays.h>
#include <casa/Containers/Block.h>
#include <measures/Measures/MFrequency.h>

#include <QVector>

namespace casa {

//# Forward declarations.
class PlotMSApp;
class PlotMSIndexer;
class ThreadCommunication;
class PlotMSAtm;

class PlotMSCacheBase {
  
  // Friend class declarations.
  friend class PlotMSIndexer;

  //TBD:    friend class PlotMSData;

public:    

  // Varieties of cache
  // TBD: move to PlotMSConstants?
  enum Type {MS, CAL};
  
  static const unsigned int THREAD_SEGMENT;
  static const PMS::Axis METADATA[];
  static const unsigned int N_METADATA;
    
  static bool axisIsMetaData(PMS::Axis axis);

  
  // Constructor which takes parent PlotMS.
  PlotMSCacheBase(PlotMSApp* parent);
  
  // Destructor
  virtual ~PlotMSCacheBase();

  // Identify myself
  //  pure virtual
  virtual PlotMSCacheBase::Type cacheType() const = 0;

  // Access to pol names
  virtual casacore::String polname(casacore::Int ipol)=0;

  // keep MS/CT filename (set cal type for CT)
  virtual void setFilename(casacore::String filename) = 0;
  casacore::String calType() const { return calType_; };
  bool polnRatio() const { return polnRatio_; };

  // Meta axes info
  int nmetadata() const {return N_METADATA;};
  PMS::Axis metadata(int i) {return METADATA[i];};
  
  // Reference an indexer; returns -1 if there is no indexer
  // for the given dataIndex.
  PlotMSIndexer& indexer( int dataIndex, casacore::uInt i) {
	  return (*indexer_[dataIndex][i]);
  };
  PlotMSIndexer& indexer0() {
	  return *indexer0_;
  };
  void resizeIndexer( int size );
  int getDataCount() const {
	  return currentX_.size();
  }
  casacore::Int nIter( int dataIndex ) const;

  PMS::Axis getIterAxis() const;

  // Report the number of chunks
  casacore::Int nChunk() const { return nChunk_; };

  // Returns whether cache is filled
  bool cacheReady() const { return dataLoaded_; }

  // Returns whether user canceled during loading chunks
  bool wasCanceled() const { return userCanceled_; }

  // Report the data shapes
  inline casacore::Matrix<casacore::Int>& chunkShapes() {return chshapes_;};

  // A chunk is good (T) if it contains data
  //  (when averaging, some chunks may have nrows=0)
  inline casacore::Bool goodChunk(casacore::Int ichunk) {return goodChunk_(ichunk); };

  // Is there a reference value for the specified axis?
  // TBD: actually make this axis-dep?
  inline bool hasReferenceValue(PMS::Axis axis) { return (axis==PMS::TIME && cacheReady()); };
  inline double referenceValue(PMS::Axis axis) { return (hasReferenceValue(axis) ? refTime() : 0.0); };
  
  // Report the reference time for this cache (in seconds)
  inline casacore::Double refTime() const { return refTime_p; };

  // Frequency frame in original casacore::MS or requested by user
  inline casacore::MFrequency::Types getFreqFrame() const { return freqFrame_; };

  // Returns which axes have been loaded into the cache, including metadata.
  // Also includes the size (number of points) for each axis (which will
  // eventually be used for a cache manager to let the user know the
  // relative memory use of each axis).
  std::vector<PMS::Axis> loadedAxes() const;

  // Access to averaging state in the cache:
  PlotMSAveraging& averaging() { return averaging_; }

  // Access to transformations state in the cache
  PlotMSTransformations& transformations() { return transformations_; }

  // Loads the cache for the given axes and data
  // columns.  IMPORTANT: this method assumes that any currently loaded data is
  // valid for the given VisIter; i.e., if the meta-information or either of
  // the axes are already loaded, then they don't need to be reloaded.  If this
  // is not the case, then clear() should be called BEFORE append().  If a
  // PlotMSCacheThreadHelper object is given, it will be used to report
  // progress information.
  virtual void load(const std::vector<PMS::Axis>& axes,
		    const std::vector<PMS::DataColumn>& data,
		    const casacore::String& filename,
		    const PlotMSSelection& selection,
		    const PlotMSAveraging& averaging,
		    const PlotMSTransformations& transformations,
		    const PlotMSCalibration& calibration,
		    /*PlotMSCacheThread**/ThreadCommunication* thread = NULL);
  
  // Clears the cache of all stored values.  This should be called when the
  // underlying casacore::MS or casacore::MS selection is changed, thus invalidating stored data.
  void clear();
  void clearRanges();
  
  // Releases the given axes from the cache.
  void release(const std::vector<PMS::Axis>& axes);
  
  // Set up indexing for the plot
  bool isIndexerInitialized( PMS::Axis iteraxis, casacore::Bool globalXRange,
  		casacore::Bool globalYRange, int dataIndex ) const;
  void setUpIndexer(PMS::Axis iteraxis=PMS::SCAN,
		    casacore::Bool globalXRange=false, casacore::Bool globalYRange=false, int dataIndex = 0);

  // Access to flags per chunk
  inline casacore::Array<casacore::Bool>& flag(casacore::Int chunk) { return *flag_[chunk]; };
  inline casacore::Vector<casacore::Bool>& flagrow(casacore::Int chunk) { return *flagrow_[chunk]; };

  // Axis-specific generic gets
  inline casacore::Double getScan(casacore::Int chnk,casacore::Int irel)     { return scan_(chnk);   (void)irel; };
  inline casacore::Double getField(casacore::Int chnk,casacore::Int irel)    { return field_(chnk);  (void)irel; };
  inline casacore::Double getTime(casacore::Int chnk,casacore::Int irel)     { return time_(chnk);  (void)irel; };
  inline casacore::Double getTimeIntr(casacore::Int chnk,casacore::Int irel) { return timeIntr_(chnk);  (void)irel; };
  inline casacore::Double getSpw(casacore::Int chnk,casacore::Int irel)      { return spw_(chnk);  (void)irel; };
  inline casacore::Double getFreq(casacore::Int chnk,casacore::Int irel) { return *(freq_[chnk]->data()+irel); };
  inline casacore::Double getVel(casacore::Int chnk,casacore::Int irel)  { return *(vel_[chnk]->data()+irel); };
  inline casacore::Double getChan(casacore::Int chnk,casacore::Int irel) { return *(chan_[chnk]->data()+irel); };
  inline casacore::Double getCorr(casacore::Int chnk,casacore::Int irel) { return *(corr_[chnk]->data()+irel); };
  inline casacore::Double getAnt1(casacore::Int chnk,casacore::Int irel) { return *(antenna1_[chnk]->data()+irel); };
  inline casacore::Double getAnt2(casacore::Int chnk,casacore::Int irel) { return *(antenna2_[chnk]->data()+irel); };
  inline casacore::Double getBsln(casacore::Int chnk,casacore::Int irel) { return *(baseline_[chnk]->data()+irel); };
  inline casacore::Double getRow(casacore::Int chnk,casacore::Int irel) { return *(row_[chnk]->data()+irel); };
  inline casacore::Double getObsid(casacore::Int chnk,casacore::Int irel) { return *(obsid_[chnk]->data()+irel); };
  // this metadata axis is "loaded" for cal tables so check for empty array
  inline casacore::Double getIntent(casacore::Int chnk,casacore::Int irel) { return ((*intent_[chnk]).empty() ? -1 : *(intent_[chnk]->data()+irel)); };
  inline casacore::Double getFeed1(casacore::Int chnk,casacore::Int irel) { return *(feed1_[chnk]->data()+irel); };
  inline casacore::Double getFeed2(casacore::Int chnk,casacore::Int irel) { return *(feed2_[chnk]->data()+irel); };

  inline casacore::Double getAmp(casacore::Int chnk,casacore::Int irel)  { return *(amp_[chnk]->data()+irel); };
  inline casacore::Double getAmpCorr(casacore::Int chnk,casacore::Int irel)  { return *(ampCorr_[chnk]->data()+irel); };
  inline casacore::Double getAmpModel(casacore::Int chnk,casacore::Int irel)  { return *(ampModel_[chnk]->data()+irel); };
  inline casacore::Double getAmpCorrMod(casacore::Int chnk,casacore::Int irel)  { return *(ampCorrModel_[chnk]->data()+irel); };
  inline casacore::Double getAmpDataMod(casacore::Int chnk,casacore::Int irel)  { return *(ampDataModel_[chnk]->data()+irel); };
  inline casacore::Double getAmpDataDivMod(casacore::Int chnk,casacore::Int irel)  { return *(ampDataDivModel_[chnk]->data()+irel); };
  inline casacore::Double getAmpCorrDivMod(casacore::Int chnk,casacore::Int irel)  { return *(ampCorrDivModel_[chnk]->data()+irel); };
  inline casacore::Double getAmpFloat(casacore::Int chnk,casacore::Int irel)  { return *(ampFloat_[chnk]->data()+irel); };

  inline casacore::Double getPha(casacore::Int chnk,casacore::Int irel)  { return *(pha_[chnk]->data()+irel); };
  inline casacore::Double getPhaCorr(casacore::Int chnk,casacore::Int irel)  { return *(phaCorr_[chnk]->data()+irel); };
  inline casacore::Double getPhaModel(casacore::Int chnk,casacore::Int irel)  { return *(phaModel_[chnk]->data()+irel); };
  inline casacore::Double getPhaCorrMod(casacore::Int chnk,casacore::Int irel)  { return *(phaCorrModel_[chnk]->data()+irel); };
  inline casacore::Double getPhaDataMod(casacore::Int chnk,casacore::Int irel)  { return *(phaDataModel_[chnk]->data()+irel); };
  inline casacore::Double getPhaDataDivMod(casacore::Int chnk,casacore::Int irel)  { return *(phaDataDivModel_[chnk]->data()+irel); };
  inline casacore::Double getPhaCorrDivMod(casacore::Int chnk,casacore::Int irel)  { return *(phaCorrDivModel_[chnk]->data()+irel); };

  inline casacore::Double getReal(casacore::Int chnk,casacore::Int irel) { return *(real_[chnk]->data()+irel); };
  inline casacore::Double getRealCorr(casacore::Int chnk,casacore::Int irel)  { return *(realCorr_[chnk]->data()+irel); };
  inline casacore::Double getRealModel(casacore::Int chnk,casacore::Int irel)  { return *(realModel_[chnk]->data()+irel); };
  inline casacore::Double getRealCorrMod(casacore::Int chnk,casacore::Int irel)  { return *(realCorrModel_[chnk]->data()+irel); };
  inline casacore::Double getRealDataMod(casacore::Int chnk,casacore::Int irel)  { return *(realDataModel_[chnk]->data()+irel); };
  inline casacore::Double getRealDataDivMod(casacore::Int chnk,casacore::Int irel)  { return *(realDataDivModel_[chnk]->data()+irel); };
  inline casacore::Double getRealCorrDivMod(casacore::Int chnk,casacore::Int irel)  { return *(realCorrDivModel_[chnk]->data()+irel); };

  inline casacore::Double getImag(casacore::Int chnk,casacore::Int irel) { return *(imag_[chnk]->data()+irel); };
  inline casacore::Double getImagCorr(casacore::Int chnk,casacore::Int irel)  { return *(imagCorr_[chnk]->data()+irel); };
  inline casacore::Double getImagModel(casacore::Int chnk,casacore::Int irel)  { return *(imagModel_[chnk]->data()+irel); };
  inline casacore::Double getImagCorrMod(casacore::Int chnk,casacore::Int irel)  { return *(imagCorrModel_[chnk]->data()+irel); };
  inline casacore::Double getImagDataMod(casacore::Int chnk,casacore::Int irel)  { return *(imagDataModel_[chnk]->data()+irel); };
  inline casacore::Double getImagDataDivMod(casacore::Int chnk,casacore::Int irel)  { return *(imagDataDivModel_[chnk]->data()+irel); };
  inline casacore::Double getImagCorrDivMod(casacore::Int chnk,casacore::Int irel)  { return *(imagCorrDivModel_[chnk]->data()+irel); };

  inline casacore::Double getWtxAmp(casacore::Int chnk, casacore::Int irel) { return *(wtxamp_[chnk]->data()+irel); }
  inline casacore::Double getWtxAmpCorr(casacore::Int chnk,casacore::Int irel)  { return *(wtxampCorr_[chnk]->data()+irel); };
  inline casacore::Double getWtxAmpModel(casacore::Int chnk,casacore::Int irel)  { return *(wtxampModel_[chnk]->data()+irel); };
  inline casacore::Double getWtxAmpCorrMod(casacore::Int chnk,casacore::Int irel)  { return *(wtxampCorrModel_[chnk]->data()+irel); };
  inline casacore::Double getWtxAmpDataMod(casacore::Int chnk,casacore::Int irel)  { return *(wtxampDataModel_[chnk]->data()+irel); };
  inline casacore::Double getWtxAmpDataDivMod(casacore::Int chnk,casacore::Int irel)  { return *(wtxampDataDivModel_[chnk]->data()+irel); };
  inline casacore::Double getWtxAmpCorrDivMod(casacore::Int chnk,casacore::Int irel)  { return *(wtxampCorrDivModel_[chnk]->data()+irel); };
  inline casacore::Double getWtxAmpFloat(casacore::Int chnk,casacore::Int irel)  { return *(wtxampFloat_[chnk]->data()+irel); };

  inline casacore::Double getFlag(casacore::Int chnk,casacore::Int irel) { return *(flag_[chnk]->data()+irel); };
  inline casacore::Double getFlagRow(casacore::Int chnk,casacore::Int irel) { return *(flagrow_[chnk]->data()+irel); };

  inline casacore::Double getWt(casacore::Int chnk,casacore::Int irel) { return *(wt_[chnk]->data()+irel); };
  inline casacore::Double getWtSp(casacore::Int chnk,casacore::Int irel) { return *(wtsp_[chnk]->data()+irel); };
  inline casacore::Double getSigma(casacore::Int chnk,casacore::Int irel) { return *(sigma_[chnk]->data()+irel); };
  inline casacore::Double getSigmaSp(casacore::Int chnk,casacore::Int irel) { return *(sigmasp_[chnk]->data()+irel); };

  inline casacore::Double getUVDist(casacore::Int chnk,casacore::Int irel) { return *(uvdist_[chnk]->data()+irel); };
  inline casacore::Double getUVDistL(casacore::Int chnk,casacore::Int irel) { return *(uvdistL_[chnk]->data()+irel); };
  inline casacore::Double getU(casacore::Int chnk,casacore::Int irel) { return *(u_[chnk]->data()+irel); };
  inline casacore::Double getV(casacore::Int chnk,casacore::Int irel) { return *(v_[chnk]->data()+irel); };
  inline casacore::Double getW(casacore::Int chnk,casacore::Int irel) { return *(w_[chnk]->data()+irel); };
  inline casacore::Double getUwave(casacore::Int chnk,casacore::Int irel) { return *(uwave_[chnk]->data()+irel); };
  inline casacore::Double getVwave(casacore::Int chnk,casacore::Int irel) { return *(vwave_[chnk]->data()+irel); };
  inline casacore::Double getWwave(casacore::Int chnk,casacore::Int irel) { return *(wwave_[chnk]->data()+irel); };

  // These are array-global (one value per chunk)
  inline casacore::Double getAz0(casacore::Int chnk,casacore::Int irel) { return az0_(chnk);  (void)irel; };
  inline casacore::Double getEl0(casacore::Int chnk,casacore::Int irel) { return el0_(chnk);  (void)irel; };
  inline casacore::Double getRadialVelocity0(casacore::Int chnk, casacore::Int irel){ return radialVelocity_(chnk); (void)irel;};
  inline casacore::Double getRHO0(casacore::Int chnk, casacore::Int irel){return rho_(chnk); (void)irel; };
  inline casacore::Double getHA0(casacore::Int chnk,casacore::Int irel) { return ha0_(chnk);  (void)irel; };
  inline casacore::Double getPA0(casacore::Int chnk,casacore::Int irel) { return pa0_(chnk);  (void)irel; };

  // These are antenna-based
  inline casacore::Double getAntenna(casacore::Int chnk,casacore::Int irel) { return *(antenna_[chnk]->data()+irel); };
  inline casacore::Double getAz(casacore::Int chnk,casacore::Int irel)      { return *(az_[chnk]->data()+irel); };
  inline casacore::Double getEl(casacore::Int chnk,casacore::Int irel)      { return *(el_[chnk]->data()+irel); };
  inline casacore::Double getParAng(casacore::Int chnk,casacore::Int irel)  { return *(parang_[chnk]->data()+irel); };

  // These support generic non-complex calibration
  inline casacore::Double getPar(casacore::Int chnk,casacore::Int irel)  { return *(par_[chnk]->data()+irel); };
  inline casacore::Double getSnr(casacore::Int chnk,casacore::Int irel)  { return *(snr_[chnk]->data()+irel); };
  inline casacore::Double getAtm(casacore::Int chnk,casacore::Int irel) { return *(atm_[chnk]->data()+irel); };
  inline casacore::Double getTsky(casacore::Int chnk,casacore::Int irel) { return *(tsky_[chnk]->data()+irel); };

  // Returns a list of channel numbers that were averaged together in that chunk
  inline casacore::Vector<casacore::Int> getChansPerBin(casacore::Int chnk,casacore::Int irel) { return (*chansPerBin_[chnk])[irel]; };

  casacore::Record locateInfo(int plotIterIndex, const casacore::Vector<PlotRegion>& regions,
      		bool showUnflagged, bool showFlagged, bool selectAll );

  PlotLogMessage* locateRange( int plotIterIndex, const casacore::Vector<PlotRegion> & regions,
     		bool showUnflagged, bool showFlagged);

  PlotLogMessage* flagRange( int plotIterIndex, casa::PlotMSFlagging& flagging,
     		const casacore::Vector<PlotRegion>& regions, bool showFlagged);

  //Return a formatted string for time iteration plots giving the time range.
  casacore::String getTimeBounds( int iterValue );
  // Return the time as doubles 
  pair<casacore::Double,casacore::Double> getTimeBounds() const;
  // Return the axes ranges
  pair<casacore::Double,casacore::Double> getXAxisBounds() const;
  pair<casacore::Double,casacore::Double> getYAxisBounds() const;

  inline PMS::DataColumn getXDataColumn() { return currentXData_[0]; };
  inline PMS::DataColumn getYDataColumn(int index) { return currentYData_[index]; };

protected:
    
  // Forbid copy for now
  PlotMSCacheBase(const PlotMSCacheBase&);

  // Resize storage for the number of chunks
  void setCache(casacore::Int newnChunk, const vector<PMS::Axis>& loadAxes,
    const vector<PMS::DataColumn>& loadData);
  template<typename T> void addArrays(
    casacore::PtrBlock<casacore::Array<T>*>& input);
  template<typename T> void addMatrices(
    casacore::PtrBlock<casacore::Matrix<T>*>& input);
  template<typename T> void addVectors(
    casacore::PtrBlock<casacore::Vector<T>*>& input);

  // Specialized method for loading the cache
  //  (pure virtual: implemented specifically in child classes)
  virtual void loadIt(std::vector<PMS::Axis>& loadAxes,
		      std::vector<PMS::DataColumn>& loadData,
		      /*PlotMSCacheThread**/ThreadCommunication* thread = NULL)=0;

  virtual void flagToDisk(const PlotMSFlagging& flagging,
			  casacore::Vector<casacore::Int>& chunks, 
			  casacore::Vector<casacore::Int>& relids,
			  casacore::Bool flag,
			  PlotMSIndexer* indexer, int dataIndex)=0;
  
  // Clean up the PtrBlocks
  void deleteCache();
  void deleteIndexer();

  // helpers for atm/tsky overlays
  void deleteAtm();
  void printAtmStats(casacore::Int scan);

  virtual bool isEphemeris() {return false;};
  bool isEphemerisAxis( PMS::Axis axis ) const;
  // Set the net axes mask (defines how to collapse flags for the chosen plot axes)
  void setAxesMask(PMS::Axis axis,casacore::Vector<casacore::Bool>& axismask);

  // Return the net axes mask for the currently set plot axes
  casacore::Vector<casacore::Bool> netAxesMask(PMS::Axis xaxis,PMS::Axis yaxis);

  // Derive the plot mask by appropriately collapsing the flags
  void setPlotMask( casacore::Int dataIndex);           // all chunks
  void setPlotMask(casacore::Int dataIndex, casacore::Int chunk);  // per chunk

  // Delete the whole plot mask
  void deletePlotMask();

  // Returns the number of points loaded for the given axis or 0 if not loaded.
  // Only used for PlotMSCacheTab, no longer used in plotms
  //unsigned int nPointsForAxis(PMS::Axis axis) const;
  
  // Convenience methods that call log() with the given method name and the
  // appropriate event type.
  // <group>
  void logInfo(const casacore::String& method, const casacore::String& message) {
      log(method, message, PlotLogger::MSG_INFO); }
  void logDebug(const casacore::String& method, const casacore::String& message) {
      log(method, message, PlotLogger::MSG_DEBUG); }
  void logWarn(const casacore::String& method, const casacore::String& message) {
      log(method, message, PlotLogger::MSG_WARN); }
  void logError(const casacore::String& method, const casacore::String& message) {
      log(method, message, PlotLogger::MSG_ERROR); }
  
  void logLoad(const casacore::String& message) {
      log(PMS::LOG_ORIGIN_LOAD_CACHE, message, PMS::LOG_EVENT_LOAD_CACHE); }
  void logFlag(const casacore::String& message) {
      log(PMS::LOG_ORIGIN_FLAG, message, PMS::LOG_EVENT_FLAG); }
  // </group>
  
  // Logs the given message from the given method name as the given event type
  // (see PlotLogger).
  void log(const casacore::String& method, const casacore::String& message, int eventType);

  //Return the color lookup index for the chunk.
  int findColorIndex( int chunk, bool initialize );


  // Private data
  
  // Parent plotms.
  //  (used only for access to logger, so far)
  PlotMSApp* plotms_;

  // An empty indexer (its an empty PlotData object used for initialization)
  PlotMSIndexer* indexer0_;

  // The indexer into the cache
  std::vector<casacore::PtrBlock<PlotMSIndexer*> > indexer_;
  
  // The number of chunks in the cache
  casacore::Int nChunk_;

  // The reference time for this cache, in seconds
  casacore::Double refTime_p;

  // The number of antennas
  casacore::Int nAnt_;

  // Set frame from VI if not specified by user
  // (for VI2::getFrequencies and axis label)
  casacore::MFrequency::Types freqFrame_;

  // Global min/max
  casacore::Double minX_,maxX_,minY_,maxY_;

  // The fundamental meta-data cache
  casacore::Matrix<casacore::Int> chshapes_;
  casacore::Vector<casacore::Bool> goodChunk_;
  casacore::Vector<casacore::Double> time_, timeIntr_;
  casacore::Vector<casacore::Int> field_, spw_, scan_;
  casacore::PtrBlock<casacore::Vector<casacore::uInt>*> row_;
  casacore::PtrBlock<casacore::Vector<casacore::Int>*> antenna1_, antenna2_, baseline_;
  casacore::PtrBlock<casacore::Vector<casacore::Double>*> uvdist_, u_, v_, w_;
  casacore::PtrBlock<casacore::Matrix<casacore::Double>*> uvdistL_, uwave_, vwave_, wwave_;
  casacore::PtrBlock<casacore::Vector<casacore::Double>*> freq_, vel_;
  casacore::PtrBlock<casacore::Vector<casacore::Int>*> chan_;
  casacore::PtrBlock<casacore::Array<casacore::Int>*> chansPerBin_;
  casacore::PtrBlock<casacore::Vector<casacore::Int>*> corr_;
  casacore::PtrBlock<casacore::Vector<casacore::Int>*> obsid_;
  casacore::PtrBlock<casacore::Vector<casacore::Int>*> intent_;
  casacore::PtrBlock<casacore::Vector<casacore::Int>*> feed1_, feed2_;

  // Optional parts of the cache
  casacore::PtrBlock<casacore::Vector<casacore::Float>*> pa_;

  // casacore::Data (the heavy part)
  casacore::PtrBlock<casacore::Array<casacore::Float>*> amp_, 
      ampCorr_, ampModel_, ampCorrModel_, ampDataModel_, 
      ampDataDivModel_, ampCorrDivModel_, ampFloat_;
  casacore::PtrBlock<casacore::Array<casacore::Float>*> pha_, 
      phaCorr_, phaModel_, phaCorrModel_, phaDataModel_, 
      phaDataDivModel_, phaCorrDivModel_;  // no phase for FLOAT_DATA
  casacore::PtrBlock<casacore::Array<casacore::Float>*> real_, 
      realCorr_, realModel_, realCorrModel_, realDataModel_,
      realDataDivModel_, realCorrDivModel_;  // use real_ for FLOAT_DATA
  casacore::PtrBlock<casacore::Array<casacore::Float>*> imag_,
      imagCorr_, imagModel_, imagCorrModel_, imagDataModel_,
      imagDataDivModel_, imagCorrDivModel_;  // no imag for FLOAT_DATA
  casacore::PtrBlock<casacore::Array<casacore::Float>*> wtxamp_,
      wtxampCorr_, wtxampModel_, wtxampCorrModel_, wtxampDataModel_, 
      wtxampDataDivModel_, wtxampCorrDivModel_, wtxampFloat_;

  casacore::PtrBlock<casacore::Array<casacore::Bool>*> flag_;
  casacore::PtrBlock<casacore::Vector<casacore::Bool>*> flagrow_;
  
  casacore::PtrBlock<casacore::Array<casacore::Float>*> wt_,wtsp_;
  casacore::PtrBlock<casacore::Array<casacore::Float>*> sigma_,sigmasp_;

  casacore::PtrBlock<casacore::Vector<casacore::Float>*> parang_;
  casacore::PtrBlock<casacore::Vector<casacore::Int>*> antenna_;
  casacore::PtrBlock<casacore::Vector<casacore::Double>*> az_,el_;

  casacore::Vector<casacore::Double> radialVelocity_, rho_;
  casacore::Vector<casacore::Double> az0_,el0_,ha0_,pa0_;

  casacore::PtrBlock<casacore::Vector<casacore::Double>*> atm_, tsky_;

  // for cal tables
  casacore::PtrBlock<casacore::Array<casacore::Float>*> par_, snr_;

  // Current setup/state.
  bool dataLoaded_;
  bool userCanceled_;
  std::vector<PMS::Axis> currentX_;
  std::vector<PMS::Axis> currentY_;
  std::vector<PMS::DataColumn> currentXData_;
  std::vector<PMS::DataColumn> currentYData_;
  map<PMS::Axis, bool> loadedAxes_;
  map<PMS::Axis, casacore::Record> loadedAxesData_;
  //map<PMS::Axis, std::set<PMS::DataColumn>> loadedAxesData_;
  map<PMS::Axis, bool> pendingLoadAxes_;

  // Global ranges
  casacore::Double xminG_,yminG_,xflminG_,yflminG_,xmaxG_,ymaxG_,xflmaxG_,yflmaxG_;

  // A copy of the casacore::Data parameters 
  casacore::String filename_;
  PlotMSSelection selection_;
  PlotMSAveraging averaging_;
  PlotMSTransformations transformations_;
  PlotMSCalibration calibration_;

  // Axes mask
  std::vector<casacore::Vector<casacore::Bool> > netAxesMask_;

  // collapsed flag mask for plotting
  std::vector<casacore::PtrBlock<casacore::Array<casacore::Bool>* > > plmask_;

  // meta info for locate output
  casacore::Vector<casacore::String> antnames_; 	 
  casacore::Vector<casacore::String> stanames_; 	 
  casacore::Vector<casacore::String> antstanames_; 	 
  casacore::Vector<casacore::String> fldnames_;
  casacore::Vector<casacore::String> intentnames_;
  casacore::Array<casacore::Double> positions_;

  PMS::Axis iterAxis;
  bool ephemerisInitialized;
  ::QVector<double> uniqueTimes;

  // The calibration type (casacore::Table subType)
  casacore::String calType_;
  // polarization selection is ratio ("/")
  bool polnRatio_;

<<<<<<< HEAD
  // For atm/tsky overlays
  PlotMSAtm* plotmsAtm_;
=======
  // Page header items
  PageHeaderCache pageHeaderCache_;
>>>>>>> c9e4ebb7

private:
  void _updateAntennaMask( casacore::Int a, casacore::Vector<casacore::Bool>& antMask, const casacore::Vector<casacore::Int> selectedAntennas );
  bool axisIsValid(PMS::Axis axis, const PlotMSAveraging& averaging);

};
typedef casacore::CountedPtr<PlotMSCacheBase> PlotMSCacheBasePtr;


}

#endif /* PLOTMSCACHEBASE_H_ */<|MERGE_RESOLUTION|>--- conflicted
+++ resolved
@@ -511,13 +511,12 @@
   // polarization selection is ratio ("/")
   bool polnRatio_;
 
-<<<<<<< HEAD
+  // Page header items
+  PageHeaderCache pageHeaderCache_;
+
   // For atm/tsky overlays
   PlotMSAtm* plotmsAtm_;
-=======
-  // Page header items
-  PageHeaderCache pageHeaderCache_;
->>>>>>> c9e4ebb7
+
 
 private:
   void _updateAntennaMask( casacore::Int a, casacore::Vector<casacore::Bool>& antMask, const casacore::Vector<casacore::Int> selectedAntennas );
