##########################################################################
# imfit_test.py
#
# Copyright (C) 2008, 2009
# Associated Universities, Inc. Washington DC, USA.
#
# This script is free software; you can redistribute it and/or modify it
# under the terms of the GNU Library General Public License as published by
# the Free Software Foundation; either version 2 of the License, or (at your
# option) any later version.
#
# This library is distributed in the hope that it will be useful, but WITHOUT
# ANY WARRANTY; without even the implied warranty of MERCHANTABILITY or
# FITNESS FOR A PARTICULAR PURPOSE.  See the GNU Library General Public
# License for more details.
#
# You should have received a copy of the GNU Library General Public License
# along with this library; if not, write to the Free Software Foundation,
# Inc., 675 Massachusetts Ave, Cambridge, MA 02139, USA.
#
# Correspondence concerning AIPS++ should be adressed as follows:
#        Internet email: aips2-request@nrao.edu.
#        Postal address: AIPS++ Project Office
#                        National Radio Astronomy Observatory
#                        520 Edgemont Road
#                        Charlottesville, VA 22903-2475 USA
#
# <author>
# Dave Mehringer
# </author>
#
# <summary>
# Test suite for the CASA tool method ia.subimage
# </summary>
#
# <reviewed reviwer="" date="" tests="" demos="">
# </reviewed
#
# <prerequisite>
# <ul>
#   <li> <linkto class="ia.subimage:description">ia.subimage</linkto> 
# </ul>
# </prerequisite>
#
# <etymology>
# Test for the ia subimage tool method
# </etymology>
#
# <synopsis>
# Test the ia.subimage tool method
# </synopsis> 
#
# <example>
#
# This test runs as part of the CASA python unit test suite and can be run from
# the command line via eg
# 
# `echo $CASAPATH/bin/casa | sed -e 's$ $/$'` --nologger --log2term -c `echo $CASAPATH | awk '{print $1}'`/code/xmlcasa/scripts/regressions/admin/runUnitTest.py test_ia_subimage[test1,test2,...]
#
# </example>
#
# <motivation>
# To provide a test standard for the ia.subimage tool method to ensure
# coding changes do not break the associated bits 
# </motivation>
#

###########################################################################
import shutil
import casac
from tasks import *
from taskinit import *
from __main__ import *
import unittest
import numpy

datapath = os.environ.get('CASAPATH').split()[0]+'/data/regression/unittest/imsubimage/'

class ia_subimage_test(unittest.TestCase):
    
    def setUp(self):
        self.myia = iatool()
    
    def tearDown(self):
        self.myia.done()
        # FIXME need to figure out why this table is left open when test_stretch throws
        # reasonable exception (CAS-4890)
        self.assertTrue(len(tb.showcache()) == 0)

    def test_stretch(self):
        """Test the stretch parameter"""
        myia = self.myia
        myia.fromshape("mask1.im", [20, 30, 4, 10])
        myia.fromshape("mask2.im", [20, 30, 4, 1])
        myia.fromshape("mask3.im", [20, 30, 4, 2])
        myia.done()

        imname = "xx.im"
        myia.fromshape(imname, [20,30,4,10])
        mask1 = "mask1.im > 10"
        mm = myia.subimage("", mask=mask1)
        self.assertTrue(mm)
        mm.done()
        res = imsubimage(imagename=imname, outfile="stretch1", mask=mask1)
        self.assertTrue(res)
        myia.done()
        self.assertTrue(len(tb.showcache()) == 0)
        mask2 = "mask2.im > 10"
        self.assertRaises(Exception, myia.subimage, "", mask=mask2, stretch=False)
        self.assertFalse(imsubimage(imname, "stretch4", mask=mask2, stretch=False))
        myia.open(imname)
        mm = myia.subimage("", mask=mask2, stretch=True)
        myia.done()
        mm.done()
        self.assertTrue(len(tb.showcache()) == 0)
        self.assertTrue(imsubimage(imname, outfile="stretch2", mask=mask2, stretch=True))
        mask3 = "mask3.im > 10"
        zz = None
        try:
            myia.open(imname)
            zz = myia.subimage("", mask=mask3, stretch=True)
            zz.done()
            self.asertTrue(False)
        except:
            pass
        myia.done()
        myia.done()
        self.assertFalse(imsubimage(imname, "junk", mask=mask3, stretch=True))


    def test_beams(self):
        """ Test per plane beams """
        myia = self.myia

        # simple copy
        myia.fromshape("", [10, 10, 10, 4])
        myia.setrestoringbeam(
            "4arcsec", "2arcsec", "5deg", channel=0, polarization=0
        )
        for i in range(10):
            for j in range(4):
                myia.setrestoringbeam(
                    qa.quantity(i + j + 2, "arcsec"),
                    qa.quantity(i + j + 1, "arcsec"),
                    qa.quantity("5deg"),
                    channel=i, polarization=j
                )
        box = rg.box([2, 2, 2, 2], [5, 5, 5, 3])
        subim = myia.subimage("", region=box)
        for i in range(subim.shape()[2]):
            for j in range(subim.shape()[3]):
                self.assertTrue(
                    subim.restoringbeam(channel=i, polarization=j)
                    == myia.restoringbeam(channel=i+2, polarization=j+2)
                )
        box = rg.box([2, 2, 2, 2], [5, 5, 5, 2])
        subim = myia.subimage("", region=box, dropdeg=True)
        for i in range(subim.shape()[2]):
            self.assertTrue(
                subim.restoringbeam(channel=i, polarization=-1)
                == myia.restoringbeam(channel=i+2, polarization=2)
            )
        box = rg.box([2, 2, 6, 1], [5, 5, 6, 3])
        subim = myia.subimage("", region=box, dropdeg=True)
        for i in range(subim.shape()[2]):
            self.assertTrue(
                subim.restoringbeam(channel=-1, polarization=i)
                == myia.restoringbeam(channel=6, polarization=i+1)
            )
        subim.done()
        myia.done()
        
        # CAS-5282
        
        imagename = datapath + "50beams.im"
        outfile = "test_beams1.im"
        imsubimage(
            imagename=imagename, outfile=outfile, box="",
            region="", chans="18~29",stokes="I",mask="",
            dropdeg=False,overwrite=None, verbose=True,
            stretch=False
        )
        myia.open(outfile)
        beams = myia.restoringbeam()
        self.assertTrue(len(beams['beams']) == 12)
        
    def test_complex(self):
        """Test complex valued image support"""
        myia = self.myia
        myia.fromshape("",[2,2], type='c')
        subim = myia.subimage()
        myia.done()
        self.assertTrue(type(subim.getchunk()[0,0]) == numpy.complex128)

    def test_CAS7704(self):
        """Test CAS-7704, chans can be specified with region file"""
        myia = self.myia
        imagename = "CAS-7704.im"
        myia.fromshape(imagename,[20,20,20, 4])
        outfile = 'myout.im'
        region = "box[[1pix,1pix],[19pix,19pix]])"
        imsubimage(
            imagename=imagename, outfile=outfile, overwrite=True, region=region,
            chans=""
        )
        myia.open(outfile)
        self.assertTrue((myia.shape() == numpy.array([19, 19, 20, 4])).all())
        myia.done()
        self.assertFalse(
            imsubimage(
                imagename=imagename, outfile=outfile, overwrite=True, region=region,
                chans="5~6,9~10"
            )
        )
        imsubimage(
            imagename=imagename, outfile=outfile, overwrite=True, region=region,
            chans="5~10"
        )
        myia.open(outfile)
        self.assertTrue((myia.shape() == numpy.array([19, 19, 6, 4])).all())
        myia.done()
        imsubimage(
            imagename=imagename, outfile=outfile, overwrite=True, region=region,
            stokes="IU"
        )
        myia.open(outfile)
        # includes Q although that plane should be fully masked
        self.assertTrue((myia.shape() == numpy.array([19, 19, 20, 3])).all())
        self.assertTrue(myia.getchunk(getmask=True)[:,:,:,0].all())
        self.assertTrue(myia.getchunk(getmask=True)[:,:,:,2].all())
        self.assertFalse(myia.getchunk(getmask=True)[:,:,:,1].any())
        myia.done()
        
        region = "box[[2pix,2pix],[6pix,6pix]])"
        box = "10,10,12,12"
        imsubimage(
            imagename=imagename, box=box, outfile=outfile, overwrite=True, region=region,
            chans=""
        )
        myia.open(outfile)
        self.assertTrue((myia.shape() == numpy.array([11, 11, 20, 4])).all())
        myia.done()
        
        imsubimage(
            imagename=imagename, box=box, outfile=outfile, overwrite=True, region=region,
            chans="5~10"
        )
        myia.open(outfile)
        self.assertTrue((myia.shape() == numpy.array([11, 11, 6, 4])).all())
        myia.done()

    def test_keepaxes(self):
        """Test the keepaxes parameter"""
        myia = self.myia
        myia.fromshape("", [10, 20, 30])
        zz = myia.subimage("", dropdeg=False)
        self.assertTrue((zz.shape() == [10, 20, 30]).all())
        zz = myia.subimage("", dropdeg=True)
        self.assertTrue((zz.shape() == [10, 20, 30]).all())
        zz = myia.subimage("", dropdeg=False, keepaxes=[0])
        self.assertTrue((zz.shape() == [10, 20, 30]).all())
        zz = myia.subimage("", dropdeg=True, keepaxes=[0])
        self.assertTrue((zz.shape() == [10, 20, 30]).all())
        
        imagename = "keep.im"
        myia.fromshape(imagename, [10, 20, 1, 1])
        zz = myia.subimage("", dropdeg=False)
        self.assertTrue((zz.shape() == [10, 20, 1, 1]).all())
        zz = myia.subimage("", dropdeg=True)
        self.assertTrue((zz.shape() == [10, 20]).all())
        zz = myia.subimage("", dropdeg=False, keepaxes=[0])
        self.assertTrue((zz.shape() == [10, 20, 1, 1]).all())
        zz = myia.subimage("", dropdeg=True, keepaxes=[0])
        self.assertTrue((zz.shape() == [10, 20]).all())
        zz = myia.subimage("", dropdeg=False, keepaxes=[0])
        self.assertTrue((zz.shape() == [10, 20, 1, 1]).all())
        zz = myia.subimage("", dropdeg=True, keepaxes=[3])
        self.assertTrue((zz.shape() == [10, 20, 1]).all())
        zz.done()
        myia.done()
        
        outfile = "keep_out.im"
        imsubimage(imagename, outfile=outfile, dropdeg=False, overwrite=True)
        zz.open(outfile)
        self.assertTrue((zz.shape() == [10, 20, 1, 1]).all())
        zz.done()
        imsubimage(imagename, outfile=outfile, dropdeg=True, overwrite=True)
        zz.open(outfile)
        self.assertTrue((zz.shape() == [10, 20]).all())
        zz.done()
        imsubimage(imagename, outfile=outfile, dropdeg=False, keepaxes=[0], overwrite=True)
        zz.open(outfile)
        self.assertTrue((zz.shape() == [10, 20, 1, 1]).all())
        zz.done()
        imsubimage(imagename, outfile=outfile, dropdeg=True, keepaxes=[0], overwrite=True)
        zz.open(outfile)
        self.assertTrue((zz.shape() == [10, 20]).all())
        zz.done()
        imsubimage(imagename, outfile=outfile, dropdeg=False, keepaxes=[0], overwrite=True)
        zz.open(outfile)
        self.assertTrue((zz.shape() == [10, 20, 1, 1]).all())
        zz.done()
        imsubimage(imagename, outfile=outfile, dropdeg=True, keepaxes=[3], overwrite=True)
        zz.open(outfile)
        self.assertTrue((zz.shape() == [10, 20, 1]).all())
        zz.done()

    def test_history(self):
        """verify history writing"""
        myia = iatool()
        imagename = "zz.im"
        myia.fromshape(imagename, [20, 20])
        myia = myia.subimage()
        msgs = myia.history()
<<<<<<< HEAD
        myia.done()       
        self.assertTrue("ia.subimage" in msgs[-2])
        self.assertTrue("ia.subimage" in msgs[-1])
=======
        myia.done()
        teststr = "ia.subimage"
        self.assertTrue(teststr in msgs[-2], "'" + teststr + "' not found")
        self.assertTrue(teststr in msgs[-1], "'" + teststr + "' not found")
>>>>>>> 475c7cac
        # verify no history written if dohistory set to False
        ia2 = iatool()
        ia2.dohistory(False)
        ia2.fromshape("gg",[20, 20])
<<<<<<< HEAD
        msgs = ia.history()
        ia2 = ia2.subimage()
        ia2.done()
        self.assertTrue(len(msgs) == 0, "History unexpectedly written")        
=======
        msgs = ia2.history()
        ia2 = ia2.subimage()
        ia2.done()
        for m in msgs:
            self.assertFalse(teststr in msgs, "History unexpectedly written")   
        
        outfile = "zz_out.im"
        imsubimage(imagename=imagename, outfile=outfile)
        myia.open(outfile)
        msgs = myia.history()
        myia.done()
        teststr = "version"
        self.assertTrue(teststr in msgs[-2], "'" + teststr + "' not found")
        teststr = "imsubimage"
        self.assertTrue(teststr in msgs[-1], "'" + teststr + "' not found")
>>>>>>> 475c7cac

def suite():
    return [ia_subimage_test]<|MERGE_RESOLUTION|>--- conflicted
+++ resolved
@@ -312,26 +312,14 @@
         myia.fromshape(imagename, [20, 20])
         myia = myia.subimage()
         msgs = myia.history()
-<<<<<<< HEAD
-        myia.done()       
-        self.assertTrue("ia.subimage" in msgs[-2])
-        self.assertTrue("ia.subimage" in msgs[-1])
-=======
         myia.done()
         teststr = "ia.subimage"
         self.assertTrue(teststr in msgs[-2], "'" + teststr + "' not found")
         self.assertTrue(teststr in msgs[-1], "'" + teststr + "' not found")
->>>>>>> 475c7cac
         # verify no history written if dohistory set to False
         ia2 = iatool()
         ia2.dohistory(False)
         ia2.fromshape("gg",[20, 20])
-<<<<<<< HEAD
-        msgs = ia.history()
-        ia2 = ia2.subimage()
-        ia2.done()
-        self.assertTrue(len(msgs) == 0, "History unexpectedly written")        
-=======
         msgs = ia2.history()
         ia2 = ia2.subimage()
         ia2.done()
@@ -347,7 +335,6 @@
         self.assertTrue(teststr in msgs[-2], "'" + teststr + "' not found")
         teststr = "imsubimage"
         self.assertTrue(teststr in msgs[-1], "'" + teststr + "' not found")
->>>>>>> 475c7cac
 
 def suite():
     return [ia_subimage_test]