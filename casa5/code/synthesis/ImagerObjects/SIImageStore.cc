//# SIImageStore.cc: Implementation of Imager.h
//# Copyright (C) 1997-2008
//# Associated Universities, Inc. Washington DC, USA.
//#
//# This program is free software; you can redistribute it and/or modify it
//# under the terms of the GNU General Public License as published by the Free
//# Software Foundation; either version 2 of the License, or (at your option)
//# any later version.
//#
//# This program is distributed in the hope that it will be useful, but WITHOUT
//# ANY WARRANTY; without even the implied warranty of MERCHANTABILITY or
//# FITNESS FOR A PARTICULAR PURPOSE.  See the GNU General Public License for
//# more details.
//#
//# You should have received a copy of the GNU General Public License along
//# with this program; if not, write to the Free Software Foundation, Inc.,
//# 675 Massachusetts Ave, Cambridge, MA 02139, USA.
//#
//# Correspondence concerning AIPS++ should be addressed as follows:
//#        Internet email: aips2-request@nrao.edu.
//#        Postal address: AIPS++ Project Office
//#                        National Radio Astronomy Observatory
//#                        520 Edgemont Road
//#                        Charlottesville, VA 22903-2475 USA
//#
//# $Id$

#include <casa/Exceptions/Error.h>
#include <casa/iostream.h>
#include <casa/sstream.h>

#include <casa/Arrays/Matrix.h>
#include <casa/Arrays/ArrayMath.h>
#include <casa/Arrays/ArrayLogical.h>

#include <casa/Logging.h>
#include <casa/Logging/LogIO.h>
#include <casa/Logging/LogMessage.h>
#include <casa/Logging/LogSink.h>
#include <casa/Logging/LogMessage.h>
#include <casa/OS/DirectoryIterator.h>
#include <casa/OS/File.h>
#include <casa/OS/Path.h>
#include <lattices/Lattices/LatticeLocker.h>
#include <casa/OS/HostInfo.h>
#include <components/ComponentModels/GaussianDeconvolver.h>
#include <images/Images/TempImage.h>
#include <images/Images/PagedImage.h>
#include <imageanalysis/ImageAnalysis/CasaImageBeamSet.h>
#include <lattices/LatticeMath/LatticeMathUtil.h>
#include <ms/MeasurementSets/MSHistoryHandler.h>
#include <ms/MeasurementSets/MeasurementSet.h>

#include <synthesis/ImagerObjects/SIImageStore.h>
#include <synthesis/ImagerObjects/SDMaskHandler.h>
#include <synthesis/TransformMachines/StokesImageUtil.h>
#include <synthesis/TransformMachines2/Utils.h>
#include <synthesis/ImagerObjects/SynthesisUtilMethods.h>
#include <images/Images/ImageRegrid.h>
#include <imageanalysis/ImageAnalysis/ImageStatsCalculator.h>

//#include <imageanalysis/ImageAnalysis/ImageMaskedPixelReplacer.h>

#include <sys/types.h>
#include <unistd.h>
using namespace std;

using namespace casacore;

namespace casa { //# NAMESPACE CASA - BEGIN

  //
  //===========================================================================
  // Global method that I (SB) could make work in SynthesisUtilsMethods.
  //
  template <class T>
  void openImage(const String& imagenamefull,std::shared_ptr<ImageInterface<T> >& imPtr )
  {
    LogIO logIO ( LogOrigin("SynthesisImager","openImage(name)") );
    try
      {
	if (Table::isReadable(imagenamefull))
	  imPtr.reset( new PagedImage<T>( imagenamefull ) );
      }
    catch (AipsError &x)
      {
	logIO << "Error in reading image \"" << imagenamefull << "\"" << LogIO::EXCEPTION;
      }
  }
  //
  //--------------------------------------------------------------
  //
  template 
  void openImage(const String& imagenamefull, std::shared_ptr<ImageInterface<Float> >& img );
  template 
  void openImage(const String& imagenamefull, std::shared_ptr<ImageInterface<Complex> >& img );
  //
  //===========================================================================


  //////////////////////////////////////////////////////////////////////////////////////////////////////
  //////////////////////////////////////////////////////////////////////////////////////////////////////
  /////       START of SIIMAGESTORE implementation
  //////////////////////////////////////////////////////////////////////////////////////////////////////

  //////////////////////////////////////////////////////////////////////////////////////////////////////
  
  SIImageStore::SIImageStore() 
  {
    itsPsf.reset( );
    itsModel.reset( );
    itsResidual.reset( );
    itsWeight.reset( );
    itsImage.reset( );
    itsMask.reset( );
    itsGridWt.reset( );
    itsPB.reset( );
    itsImagePBcor.reset();
    itsTempWorkIm.reset();

    itsSumWt.reset( );
    itsOverWrite=False;
    itsUseWeight=False;
    itsPBScaleFactor=1.0;

    itsNFacets=1;
    itsFacetId=0;
    itsNChanChunks = 1;
    itsChanId = 0;
    itsNPolChunks = 1;
    itsPolId = 0;

    itsImageShape=IPosition(4,0,0,0,0);
    itsImageName=String("");
    itsCoordSys=CoordinateSystem();
    itsMiscInfo=Record();
    init();
    
    //    validate();

  }

  // Used from SynthesisNormalizer::makeImageStore()
  SIImageStore::SIImageStore(const String &imagename,
			     const CoordinateSystem &imcoordsys,
			     const IPosition &imshape,
                             const String &objectname,
                             const Record &miscinfo,
			     //	const Int nfacets,
			     const Bool /*overwrite*/,
			     const Bool useweightimage)
  // TODO : Add parameter to indicate weight image shape. 
  {
    LogIO os( LogOrigin("SIImageStore","Open new Images",WHERE) );

    itsPsf.reset( );
    itsModel.reset( );
    itsResidual.reset( );
    itsWeight.reset( );
    itsImage.reset( );
    itsMask.reset( );
    itsGridWt.reset( );
    itsPB.reset( );
    itsImagePBcor.reset( );
    itsTempWorkIm.reset();

    itsSumWt.reset( );
    itsOverWrite=False; // Hard Coding this. See CAS-6937. overwrite;
    itsUseWeight=useweightimage;
    itsPBScaleFactor=1.0;

    itsNFacets=1;
    itsFacetId=0;
    itsNChanChunks = 1;
    itsChanId = 0;
    itsNPolChunks = 1;
    itsPolId = 0;

    itsImageName = imagename;
    itsCoordSys = imcoordsys;
    itsImageShape = imshape;
    itsObjectName = objectname;
    itsMiscInfo = miscinfo;

    init();

    validate();
  }

  // Used from SynthesisNormalizer::makeImageStore()
  SIImageStore::SIImageStore(const String &imagename, const Bool ignorefacets)
  {
    LogIO os( LogOrigin("SIImageStore","Open existing Images",WHERE) );

    itsPsf.reset( );
    itsModel.reset( );
    itsResidual.reset( );
    itsWeight.reset( );   
    itsImage.reset( );
    itsMask.reset( );
    itsGridWt.reset( );
    itsPB.reset( );
    itsImagePBcor.reset( );
    itsTempWorkIm.reset();
    itsMiscInfo=Record();

    itsSumWt.reset( );
    itsNFacets=1;
    itsFacetId=0;
    itsNChanChunks = 1;
    itsChanId = 0;
    itsNPolChunks = 1;
    itsPolId = 0;
    
    itsOverWrite=False;
    //need to to this init now so that imageExts is initialized
    init();

    itsImageName = imagename;

    // Since this constructor creates an ImStore from images on disk, it needs at least one of the
    // images to actually be present on disk, from which it can retrieve shape and coordsys information.

    if( doesImageExist(itsImageName+String(".residual")) || 
	doesImageExist(itsImageName+String(".psf")) ||
	doesImageExist(itsImageName+String(".model")) ||
	doesImageExist(itsImageName+String(".gridwt"))  )
      {
	std::shared_ptr<ImageInterface<Float> > imptr;
	if( doesImageExist(itsImageName+String(".psf")) )
	  {
	    buildImage( imptr, (itsImageName+String(".psf")) );
	    //            itsObjectName=imptr->imageInfo().objectName();
	    //	    itsMiscInfo=imptr->miscInfo();
	  }
	else if ( doesImageExist(itsImageName+String(".residual")) ){
	  buildImage( imptr, (itsImageName+String(".residual")) );
	  //          itsObjectName=imptr->imageInfo().objectName();
	  //	  itsMiscInfo=imptr->miscInfo();
	}
	else if ( doesImageExist(itsImageName+String(".model")) ){
	  buildImage( imptr, (itsImageName+String(".model")) );
	  //          itsObjectName=imptr->imageInfo().objectName();
	  //	  itsMiscInfo=imptr->miscInfo();
	}
	else
	  {
	    // How can this be right ? 
	    buildImage( imptr, (itsImageName+String(".gridwt")) );
	  }

	itsObjectName=imptr->imageInfo().objectName();
	itsImageShape=imptr->shape();
	itsCoordSys = imptr->coordinates();
	itsMiscInfo=imptr->miscInfo();
	
      }
    else
      {
	throw( AipsError( "PSF, Residual, Model Image (or sumwt) do not exist. Please create one of them." ) );
      }
    
    if( doesImageExist(itsImageName+String(".residual")) || 
	doesImageExist(itsImageName+String(".psf")) )
      {
	if( doesImageExist(itsImageName+String(".sumwt")) )
	  {
	    std::shared_ptr<ImageInterface<Float> > imptr;
	    //imptr.reset( new PagedImage<Float> (itsImageName+String(".sumwt")) );
	    buildImage( imptr, (itsImageName+String(".sumwt")) );
	    itsNFacets = imptr->shape()[0];
	    itsFacetId = 0;
	    itsUseWeight = getUseWeightImage( *imptr );
	    itsPBScaleFactor=1.0; ///// No need to set properly here as it will be calc'd in ()
	    /////redo this here as psf may have different coordinates
	    itsCoordSys = imptr->coordinates();
	    itsMiscInfo=imptr->miscInfo();
	    if( itsUseWeight && ! doesImageExist(itsImageName+String(".weight")) )
	      {
		throw(AipsError("Internal error : Sumwt has a useweightimage=True but the weight image does not exist."));
	      }
	  }
	else
	  {
	    throw( AipsError( "SumWt information does not exist. Please create either a PSF or Residual" ) );
	  }
	
      }// if psf or residual exist...

    if( ignorefacets==True ) itsNFacets= 1;

    init();
    
    validate();
  }

  // used from getSubImageStore(), for example when creating the facets list
  // this would be safer if it was refactored as a copy constructor of the generic stuff +
  // initialization of the facet related parameters
  SIImageStore::SIImageStore(const std::shared_ptr<ImageInterface<Float> > &modelim,
			     const std::shared_ptr<ImageInterface<Float> > &residim,
			     const std::shared_ptr<ImageInterface<Float> > &psfim,
			     const std::shared_ptr<ImageInterface<Float> > &weightim,
			     const std::shared_ptr<ImageInterface<Float> > &restoredim,
			     const std::shared_ptr<ImageInterface<Float> > &maskim,
			     const std::shared_ptr<ImageInterface<Float> > &sumwtim,
			     const std::shared_ptr<ImageInterface<Float> > &gridwtim,
			     const std::shared_ptr<ImageInterface<Float> > &pbim,
			     const std::shared_ptr<ImageInterface<Float> > &restoredpbcorim,
                             const std::shared_ptr<ImageInterface<Float> > & tempworkimage,
			     const CoordinateSystem &csys,
			     const IPosition &imshape,
			     const String &imagename,
			     const String &objectname,
			     const Record &miscinfo,
			     const Int facet, const Int nfacets,
			     const Int chan, const Int nchanchunks,
			     const Int pol, const Int npolchunks,
			     const Bool useweightimage)
  {

    itsPsf=psfim;
    itsModel=modelim;
    itsResidual=residim;
    /* if(residim){
     LatticeLocker lock1(*itsResidual, FileLocker::Read);
     cerr << "RESIDMAX " << max(itsResidual->get()) <<  "   " << max(residim->get()) << endl;
     }*/
    itsWeight=weightim;
    itsImage=restoredim;
    itsMask=maskim;

    itsSumWt=sumwtim;

    itsGridWt=gridwtim;
    itsPB=pbim;
    itsImagePBcor=restoredpbcorim;
    itsTempWorkIm=tempworkimage;

    itsPBScaleFactor=1.0;// No need to set properly here as it will be computed in makePSF.

    itsObjectName = objectname;
    itsMiscInfo = miscinfo;

    itsNFacets = nfacets;
    itsFacetId = facet;
    itsNChanChunks = nchanchunks;
    itsChanId = chan;
    itsNPolChunks = npolchunks;
    itsPolId = pol;

    itsOverWrite=False;
    itsUseWeight=useweightimage;

    itsParentImageShape = imshape; 
    itsImageShape = imshape;

    itsParentCoordSys = csys;
    itsCoordSys = csys; // Hopefully this doesn't change for a reference image
    itsImageName = imagename;

    //-----------------------
    init(); // Connect parent pointers to the images.
    //-----------------------

    // Set these to null, to be set later upon first access.
    itsPsf.reset( );
    itsModel.reset( );
    itsResidual.reset( );
    itsWeight.reset( );
    itsImage.reset( );
    itsMask.reset( );
    itsSumWt.reset( );
    itsPB.reset( );

    validate();
  }
  
   void SIImageStore::validate()
  {
    /// There are two valid states. Check for at least one of them. 
    Bool state = False;
    
    stringstream oss;
    oss << "shape:" << itsImageShape << " parentimageshape:" << itsParentImageShape 
	<< " nfacets:" << itsNFacets << "x" << itsNFacets << " facetid:" << itsFacetId 
	<< " nchanchunks:" << itsNChanChunks << " chanid:" << itsChanId 
	<< " npolchunks:" << itsNPolChunks << " polid:" << itsPolId 
	<< " coord-dim:" << itsCoordSys.nPixelAxes() 
	<< " psf/res:" << (hasPsf() || hasResidual()) ;
    if( hasSumWt() ) oss << " sumwtshape : " << sumwt()->shape() ; 
	oss << endl;


    try {

    if( itsCoordSys.nPixelAxes() != 4 ) state=False;
    
    /// (1) Regular imagestore 
    if( itsNFacets==1 && itsFacetId==0 
	&& itsNChanChunks==1 && itsChanId==0
	&& itsNPolChunks==1 && itsPolId==0 )  {
      Bool check1 = hasSumWt() && sumwt()->shape()[0]==1;
      if(  (itsImageShape.isEqual(itsParentImageShape) ) && ( check1 || !hasSumWt() )
	   && itsParentImageShape.product() > 0 ) state=True;
      }
    /// (2) Reference Sub Imagestore 
    else if ( ( itsNFacets>1 && itsFacetId >=0 )
	      || ( itsNChanChunks>1 && itsChanId >=0 ) 
	      || ( itsNPolChunks>1 && itsPolId >=0 )   ) {
      // If shape is still unset, even when the first image has been made....
      Bool check1 = ( itsImageShape.product() > 0 && ( hasPsf() || hasResidual() ) );
      Bool check2 = ( itsImageShape.isEqual(IPosition(4,0,0,0,0)) && ( !hasPsf() && !hasResidual() ) );
      Bool check3 = hasSumWt() && sumwt()->shape()[0]==1; // One facet only.

      if( ( check1 || check2 ) && ( itsParentImageShape.product()>0 ) 
	  && ( itsFacetId < itsNFacets*itsNFacets ) 
	  //	  && ( itsChanId <= itsNChanChunks )   // chanchunks can be larger...
	  && ( itsPolId < itsNPolChunks ) 
	  && ( check3 || !hasSumWt() ) )  state = True;
    }

    } catch( AipsError &x )  {
      state = False;
      oss << "  |||||  " << x.getMesg() << endl;
    }

    //      cout << " SIIM:validate : " << oss.str() << endl;

    if( state == False )  throw(AipsError("Internal Error : Invalid ImageStore state : "+ oss.str()) );
    
    return;
  }


  //////////////////////////////////////////////////////////////////////////////////////////////////////////////////////////

  std::shared_ptr<SIImageStore> SIImageStore::getSubImageStore(const Int facet, const Int nfacets, 
							  const Int chan, const Int nchanchunks, 
							  const Int pol, const Int npolchunks)
  {
   
    return std::make_shared<SIImageStore>(itsModel, itsResidual, itsPsf, itsWeight, itsImage, itsMask, itsSumWt, itsGridWt, itsPB, itsImagePBcor, itsTempWorkIm, itsCoordSys, itsImageShape, itsImageName, itsObjectName, itsMiscInfo, facet, nfacets, chan, nchanchunks, pol, npolchunks, itsUseWeight);
  }

  /////////////////////////////////////////////////////////////////////////////////////////////////////////////////////////
  //// Either read an image from disk, or construct one. 

  std::shared_ptr<ImageInterface<Float> > SIImageStore::openImage(const String imagenamefull, 
							     const Bool overwrite, 
							     const Bool dosumwt, const Int nfacetsperside, const Bool checkCoordSys)
  {


    std::shared_ptr<ImageInterface<Float> > imPtr;
    IPosition useShape( itsParentImageShape );

    if( dosumwt ) // change shape to sumwt image shape.
      {
	useShape[0] = nfacetsperside;
	useShape[1] = nfacetsperside;
	//	cout << "openImage : Making sumwt grid : using shape : " << useShape << endl;
      }

    //    overwrite=False; /// HARD CODING THIS. See CAS-6937.

    //    cout << "Open image : " << imagenamefull << "    useShape : " << useShape << endl;

    // if image exists
    //      if overwrite=T
    //           try to make new image
    //           if not, try to open existing image
    //                     if cannot, complain.
    //       if overwrite=F
    //           try to open existing image
    //           if cannot, complain
    // if image does not exist
    //       try to make new image
    //       if cannot, complain
    Bool dbg=False;
    if( doesImageExist( imagenamefull ) )
      {
	///// not used since itsOverWrite is hardcoded to FALSE (CAS-6937)
	if (overwrite) //overwrite and make new image
	  {
	    if(dbg) cout << "Trying to overwrite and open new image named : " << imagenamefull << " ow:"<< overwrite << endl;
	    try{
	      buildImage(imPtr, useShape, itsParentCoordSys, imagenamefull) ;
              LatticeLocker lock1(*imPtr, FileLocker::Write);
	      // initialize to zeros...
	      imPtr->set(0.0);
	    }
	    catch (AipsError &x){
	      if(dbg)cout << "Cannot overwrite : " << x.getMesg() << endl;
	      if(dbg)cout << "Open already ? : " << Table::isOpened( imagenamefull ) << "  Writable ? : " << Table::isWritable( imagenamefull ) << endl;
	    if(Table::isWritable( imagenamefull ))
	      {
		if(dbg) cout << "--- Trying to open existing image : "<< imagenamefull << endl;
		try{
		  buildImage( imPtr, imagenamefull );
		}
		catch (AipsError &x){
		  throw( AipsError("Writable table exists, but cannot open : " + x.getMesg() ) );
		}
	      }// is table writable
	    else
	      {
		throw( AipsError("Cannot overwrite existing image. : " + x.getMesg() ) );
	      }
	    }
	  }// overwrite existing image
	else // open existing image ( Always tries this )
	  {
	    if(1) //Table::isWritable( imagenamefull ))
	      {
		if(dbg) cout << "Trying to open existing image : "<< imagenamefull << endl;
		try{
		  buildImage( imPtr, imagenamefull ) ;

		  if( !dosumwt)
		    {
		      //cout << useShape << "  and " << imPtr->shape() << " ---- " << useShape.product() << " : " << itsCoordSys.nCoordinates() << endl;
		      // Check if coordsys and shape of this image are consistent with current ones (if filled)

		      if( useShape.product()>0 &&  ! useShape.isEqual( imPtr->shape() ) )
			{
			  ostringstream oo1,oo2;
			  oo1 << useShape; oo2 << imPtr->shape();
			  throw( AipsError( "There is a shape mismatch between existing images ("+oo2.str()+") and current parameters ("+oo1.str()+"). If you are attempting to restart a run with a new image shape, please change imagename and supply the old model or mask as inputs (via the startmodel or mask parameters) so that they can be regridded to the new shape before continuing." ) );
			}

		      
		     
		      if( itsParentCoordSys.nCoordinates()>0 &&  checkCoordSys && ! itsParentCoordSys.near( imPtr->coordinates()) )
			{
			  /// Implement an exception to get CAS-9977 to work. Modify the current coordsys to match the parent.
			  /// "The DirectionCoordinates have differing latpoles"
			  if( itsParentCoordSys.errorMessage().contains("differing latpoles") )
			    {
			      DirectionCoordinate dcord = itsParentCoordSys.directionCoordinate();
			      //cout << "Latpole from parent : " << dcord.longLatPoles() << endl;
			      
			      DirectionCoordinate dcord2 = imPtr->coordinates().directionCoordinate();
			      //cout << "Latpole from imPtr : " << dcord2.longLatPoles() << endl;
		      
			    LogIO os( LogOrigin("SIImageStore","Open existing Images",WHERE) );
			    os  << " Mismatch in Csys latpoles between existing image on disk (" << dcord2.longLatPoles() <<  ") and current imaging run (" << dcord.longLatPoles() << ") : " << itsParentCoordSys.errorMessage() << " -- Resetting to match image on disk" << LogIO::WARN << LogIO::POST;
			    //			     cout << "Set the coordinate from the Parent value" << endl;
			    //imPtr->setCoordinateInfo( itsParentCoordSys );
			    itsParentCoordSys = imPtr->coordinates();
			    }
			  
			  // Check again. 
			  if ( ! itsParentCoordSys.near( imPtr->coordinates() ) )
			    {
			      //cout << " Still different..." << endl;
			      throw( AipsError( "There is a coordinate system mismatch between existing images on disk and current parameters ("+itsParentCoordSys.errorMessage()+"). If you are attempting to restart a run, please change imagename and supply the old model or mask as inputs (via the startmodel or mask parameters) so that they can be regridded to the new coordinate system before continuing. " ) );
			    }
			      //}
			}
		    }// not dosumwt
		}
		catch (AipsError &x){
		  throw( AipsError("Cannot open existing image : "+imagenamefull+" : " + x.getMesg() ) );
		}
	      }// is table writable
	    else // table exists but not writeable
	      {
		if(dbg)cout << "Table exists but not writeable : " << imagenamefull << "  --- Open : " << Table::isOpened( imagenamefull ) << endl;
		throw( AipsError("Image exists but not able to open for writes :"+imagenamefull+ ". Opened elsewhere : " + String::toString(Table::isOpened(imagenamefull))) );
	      }
	  }// open existing image
      }// if image exists
      else // image doesn't exist. make new one
	{
	  if(dbg) cout << "Trying to open new image named : " << imagenamefull <<  endl;
	  try{
	    buildImage(imPtr, useShape, itsParentCoordSys, imagenamefull) ;
	    // initialize to zeros...
            {
            LatticeLocker lock1(*imPtr, FileLocker::Write);
	    imPtr->set(0.0);
<<<<<<< HEAD
=======
	    imPtr->flush();
>>>>>>> 5377af4a
            imPtr->unlock();
            }
	  }
	  catch (AipsError &x){
	    throw( AipsError("Cannot make new image. : " + x.getMesg() ) );
	  }
	}


      //////////////////////////////////////
    /*      
    if( overwrite || !Table::isWritable( imagenamefull ) )
      {
	cout << "Trying to open new image named : " << imagenamefull << " ow:"<< overwrite << endl;
	imPtr.reset( new PagedImage<Float> (useShape, itsCoordSys, imagenamefull) );
	// initialize to zeros...
	imPtr->set(0.0);
      }
    else
      {
	if(Table::isWritable( imagenamefull ))
	  {
	    cout << "Trying to open existing image : "<< imagenamefull << endl;
	    try{
	      imPtr.reset( new PagedImage<Float>( imagenamefull ) );
	    }
	    catch (AipsError &x){
	      cerr << "Writable table exists, but cannot open. Creating temp image. : " << x.getMesg() << endl;
	      imPtr.reset( new TempImage<Float> (useShape, itsCoordSys) );
	      //  imPtr=new PagedImage<Float> (useShape, itsCoordSys, imagenamefull);
	      imPtr->set(0.0);
	    }
	  }
	else
	  {
	    cerr << "Table " << imagenamefull << " is not writeable. Creating temp image." << endl;
	    imPtr.reset( new TempImage<Float> (useShape, itsCoordSys) );
	    imPtr->set(0.0);
	  }
      }
    */
    return imPtr;
  }

  void SIImageStore::buildImage(std::shared_ptr<ImageInterface<Float> > &imptr, IPosition shape,
                                CoordinateSystem csys, const String name)
  {
    LogIO os( LogOrigin("SIImageStore", "Open non-existing image", WHERE) );
    os  <<"Opening image, name: " << name << LogIO::DEBUG1;

    itsOpened++;
    //For some reason cannot open a new paged image with UserNoread directly
    {
      PagedImage<Float> godot(shape, csys, name);
      godot.unlock();
    }
    TableLock::LockOption locktype=TableLock::AutoNoReadLocking;
    /*if((name.contains(imageExts(PSF)) && !name.contains(imageExts(PSF)+".tt"))|| (name.contains(imageExts(RESIDUAL))&& !name.contains(imageExts(RESIDUAL)+".tt")) || (name.contains(imageExts(SUMWT)) && !name.contains(imageExts(SUMWT)+".tt"))){
      locktype=TableLock::UserNoReadLocking;
      }*/
    imptr.reset( new PagedImage<Float> (name, locktype) );
    {
      LatticeLocker lock1(*imptr, FileLocker::Write);
      initMetaInfo(imptr, name);
      imptr->unlock();
    }
    /*
    Int MEMFACTOR = 18;
    Double memoryMB=HostInfo::memoryTotal(True)/1024/(MEMFACTOR*itsOpened);


    TempImage<Float> *tptr = new TempImage( TiledShape(shape, tileShape()), csys, memoryBeforeLattice() ) ;

    tptr->setMaximumCacheSize(shape.product());
    tptr->cleanCache();

    imptr.reset( tptr );
    
    */
  }

  void SIImageStore::buildImage(std::shared_ptr<ImageInterface<Float> > &imptr, const String name)
  {
    LogIO os(LogOrigin("SIImageStore", "Open existing Images", WHERE));
    os  <<"Opening image, name: " << name << LogIO::DEBUG1;

    itsOpened++;
    if(Table::isReadable(name)){
      TableLock::LockOption locktype=TableLock::AutoNoReadLocking;
      /*if((name.contains(imageExts(PSF)) && !name.contains(imageExts(PSF)+".tt"))|| (name.contains(imageExts(RESIDUAL))&& !name.contains(imageExts(RESIDUAL)+".tt")) || (name.contains(imageExts(SUMWT)) && !name.contains(imageExts(SUMWT)+".tt"))){
        locktype=TableLock::UserNoReadLocking;
        }*/
      Table table(name, locktype);
      String type = table.tableInfo().type();
      if (type != TableInfo::type(TableInfo::PAGEDIMAGE)) {

        imptr.reset( new PagedImage<Float>( table ) );
        imptr->unlock();
        return;
      }
    }
        LatticeBase* latt =ImageOpener::openImage(name);
    if(!latt)
      {
	throw(AipsError("Error in opening Image : "+name));
      }
    DataType dtype=latt->dataType();
    if(dtype==TpFloat)
      {
	imptr.reset(dynamic_cast<ImageInterface<Float>* >(latt));
      }
    else
      {
	throw AipsError( "Need image to have float values :  "+name);
      }

    /*    
    std::shared_ptr<casacore::ImageInterface<Float> > fim;
    std::shared_ptr<casacore::ImageInterface<Complex> > cim;

    std::tie(fim , cim)=ImageFactory::fromFile(name);
    if(fim)
      {
	imptr.reset( dynamic_cast<std::shared_ptr<casacore::ImageInterface<Float> > >(*fim) );
      }
    else
      {
	throw( AipsError("Cannot open with ImageFactory : "+name));
      }
    */




    /*
    IPosition cimageShape;
    CoordinateSystem cimageCoord = StokesImageUtil::CStokesCoord( itsCoordSys,
								  whichStokes, itsDataPolRep);
    */

  }

  /**
   * Sets ImageInfo and MiscInfo on an image
   *
   * @param imptr image to initialize
   */
  void SIImageStore::initMetaInfo(std::shared_ptr<ImageInterface<Float> > &imptr,
                                  const String name)
  {
      // Check objectname, as one of the mandatory fields. What this is meant to check is -
      // has the metainfo been initialized? If not, grab info from associated PSF
    LatticeLocker lock1(*imptr, FileLocker::Write);
      if (not itsObjectName.empty()) {
          ImageInfo info = imptr->imageInfo();
          info.setObjectName(itsObjectName);
          imptr->setImageInfo(info);
          imptr->setMiscInfo(itsMiscInfo);
      } else if (std::string::npos == name.find(imageExts(PSF))) {
          auto srcImg = psf(0);
          if (nullptr != srcImg) {
              imptr->setImageInfo(srcImg->imageInfo());
              imptr->setMiscInfo(srcImg->miscInfo());
          }
      }
      imptr->unlock();
  }


  /////////////////////////////////////////////////////////////////////////////////////////////////////////////////////////
  void SIImageStore::setMiscInfo(const Record miscinfo)
  {
    itsMiscInfo = miscinfo;
  }

  void SIImageStore::setObjectName(const String name)
  {
    itsObjectName = name;
  }

  /////////////////////////////////////////////////////////////////////////////////////////////////////////////////////////

  std::shared_ptr<ImageInterface<Float> > SIImageStore::makeSubImage(const Int facet, const Int nfacets,
								const Int chan, const Int nchanchunks,
								const Int pol, const Int npolchunks,
								ImageInterface<Float>& image)
  {
    //assuming n x n facets
    Int nx_facets=Int(sqrt(Double(nfacets)));
    LogIO os( LogOrigin("SynthesisImager","makeFacet") );
     // Make the output image
    Slicer imageSlicer;

    // Add checks for all dimensions..
    if((facet>(nfacets-1))||(facet<0)) {
      os << LogIO::SEVERE << "Illegal facet " << facet << LogIO::POST;
      return std::shared_ptr<ImageInterface<Float> >();
    }
    IPosition imshp=image.shape();
    IPosition blc(imshp.nelements(), 0);
    IPosition trc=imshp-1;
    IPosition inc(imshp.nelements(), 1);

    /// Facets
    Int facetx = facet % nx_facets; 
    Int facety = (facet - facetx) / nx_facets;
    Int sizex = imshp(0) / nx_facets;
    Int sizey = imshp(1) / nx_facets;
    blc(1) = facety * sizey; 
    trc(1) = blc(1) + sizey - 1;
    blc(0) = facetx * sizex; 
    trc(0) = blc(0) + sizex - 1;

    /// Pol Chunks
    Int sizepol = imshp(2) / npolchunks;
    blc(2) = pol * sizepol;
    trc(2) = blc(2) + sizepol - 1;

    /// Chan Chunks
    Int sizechan = imshp(3) / nchanchunks;
    blc(3) = chan * sizechan;
    trc(3) = blc(3) + sizechan - 1;

    LCBox::verify(blc, trc, inc, imshp);
    Slicer imslice(blc, trc, inc, Slicer::endIsLast);

    // Now create the sub image
    std::shared_ptr<ImageInterface<Float> >  referenceImage( new SubImage<Float>(image, imslice, True) );
    {
      LatticeLocker lock1(*referenceImage, FileLocker::Write);
      referenceImage->setMiscInfo(image.miscInfo());
      referenceImage->setUnits(image.units());

    }

    // cout << "Made Ref subimage of shape : " << referenceImage->shape() << endl;

    return referenceImage;
    
  }



  //////////////////////////////////////////////////////////////////////////////////////////////////////

  SIImageStore::~SIImageStore() 
  {
  }

  //////////////////////////////////////////////////////////////////////////////////////////////////////
  //////////////////////////////////////////////////////////////////////////////////////////////////////

  Bool SIImageStore::releaseLocks() 
  {
    //LogIO os( LogOrigin("SIImageStore","releaseLocks",WHERE) );

    //    String fname( itsImageName+String(".info") );
    //    makePersistent( fname );

    if( itsPsf ) releaseImage( itsPsf );
    if( itsModel ) { releaseImage( itsModel ); }
    if( itsResidual ) releaseImage( itsResidual );
    if( itsImage ) releaseImage( itsImage );
    if( itsWeight ) releaseImage( itsWeight );
    if( itsMask ) releaseImage( itsMask );
    if( itsSumWt ) releaseImage( itsSumWt );
    if( itsGridWt ) releaseImage( itsGridWt );
    if( itsPB ) releaseImage( itsPB );
    if( itsImagePBcor ) releaseImage( itsImagePBcor );

    return True; // do something more intelligent here.
  }

  Bool SIImageStore::releaseComplexGrids() 
  {
    //LogIO os( LogOrigin("SIImageStore","releaseComplexGrids",WHERE) );

    if( itsForwardGrid ) releaseImage( itsForwardGrid );
    if( itsBackwardGrid ) releaseImage( itsBackwardGrid );

    return True; // do something more intelligent here.
  }

  void SIImageStore::releaseImage( std::shared_ptr<ImageInterface<Float> > &im )
  {
    //cerr << this << " releaseimage " << im.get() << endl;
    //LogIO os( LogOrigin("SIImageStore","releaseLocks",WHERE) );
    im->flush();
    //os << LogIO::WARN << "clear cache" << LogIO::POST;
    im->clearCache();
    //os << LogIO::WARN << "unlock" << LogIO::POST;
    im->unlock();
    //os << LogIO::WARN << "tempClose" << LogIO::POST;
    //im->tempClose();
    //os << LogIO::WARN << "NULL" << LogIO::POST;
    im.reset();  // This was added to allow modification by modules independently
  }
  
  void SIImageStore::releaseImage( std::shared_ptr<ImageInterface<Complex> > &im )
  {
    im->tempClose();
  }

  //////////////////////////////////////////////////////////////////////////////////////////////////////
  //////////////////////////////////////////////////////////////////////////////////////////////////////
  Vector<String> SIImageStore::getModelImageName()
  {
    Vector<String> mods(1);
    mods[0]=itsImageName + imageExts(MODEL);
    return mods;
  }

  Long SIImageStore::estimateRAM(){
    //right now this is estimated at 2MB for the 2 complex lattices;
    return Long(2000);
  }
  void SIImageStore::setModelImage( Vector<String> modelnames)
  {
    LogIO os( LogOrigin("SIImageStore","setModelImage",WHERE) );

    if( modelnames.nelements() > 1 ) 
      {throw( AipsError("Multiple starting model images are currently not supported. Please merge them before supplying as input to startmodel"));
	/// If needed, THIS is the place to add code to support lists of model images... perhaps regrid separately and add them up or some such thing.
      }

    if( modelnames.nelements()==1 ) { setModelImageOne( modelnames[0] ); }
  }



  void SIImageStore::setModelImageOne( String modelname , Int nterm)
  {
    LogIO os( LogOrigin("SIImageStore","setModelImageOne",WHERE) );

    if(modelname==String("")) return;

    Bool multiterm=False;
    if(nterm>-1)multiterm=True;
    if(nterm==-1)nterm=0;

    Directory immodel( modelname ); //  +String(".model") );
    if( !immodel.exists() ) 
      {
	os << "Starting model image " << modelname <<  " does not exist. No initial prediction will be done" << ((multiterm)?String(" for term")+String::toString(nterm) :"") << LogIO::POST;
	return;
      }

    // master merge 2019.01.08 - leaving in the commnets for now but clean up after it is verified 
    //SHARED_PTR<PagedImage<Float> > newmodel( new PagedImage<Float>( modelname ) ); //+String(".model") ) );
    //SHARED_PTR<ImageInterface<Float> > newmodel;
    std::shared_ptr<ImageInterface<Float> > newmodel;
    buildImage(newmodel, modelname);
    // in master
    //std::shared_ptr<PagedImage<Float> > newmodel( new PagedImage<Float>( modelname ) ); //+String(".model") ) );

    Bool hasMask = newmodel->isMasked(); /// || newmodel->hasPixelMask() ;
    
    if( hasMask )
      {
	
	os << "Input startmodel has an internal mask. Setting masked pixels to zero" << LogIO::POST;
	
	try {

	  ////// Neat function to replace masked pixels, but it will do it in-place.
          ////// We need to not modify the input model on disk, but apply the mask only OTF before
          //////  regridding to the target image,.
	  //	  ImageMaskedPixelReplacer<Float> impr( newmodel, 0, "" );
	  //	  impr.replace("0", False, False );

	  
	  TempImage<Float> maskmodel( newmodel->shape(), newmodel->coordinates() );
	  IPosition inshape = newmodel->shape();
	  for(Int pol=0; pol<inshape[2]; pol++)
	    {
	      for(Int chan=0; chan<inshape[3]; chan++)
		{
		  IPosition pos(4,0,0,pol,chan);
		  std::shared_ptr<ImageInterface<Float> > subim=makeSubImage(0,1, 
									chan, inshape[3],
									pol, inshape[2], 
									(*newmodel) );
		  
		  std::shared_ptr<ImageInterface<Float> > submaskmodel=makeSubImage(0,1, 
									       chan, inshape[3],
									       pol, inshape[2], 
									       maskmodel );
		  
		  ArrayLattice<Bool> pixmask( subim->getMask() );
		  LatticeExpr<Float> masked( (*subim) * iif(pixmask,1.0,0.0) );
		  submaskmodel->copyData( masked );
		}
	    }
	  
	  

	  // Check shapes, coordsys with those of other images.  If different, try to re-grid here.
	  if( (newmodel->shape() != model(nterm)->shape()) ||  (! itsCoordSys.near(newmodel->coordinates() )) )
	    {
	      os << "Regridding input model " << modelname << " to target coordinate system for " << itsImageName << ".model" << ((multiterm)?".tt"+String::toString(nterm) :"") << LogIO::POST;
	      regridToModelImage( maskmodel, nterm );
	    }
	  else
	    {
	      os << "Copying input model " << modelname << " to " << itsImageName << ".model" << ((multiterm)?".tt"+String::toString(nterm) :"")  << LogIO::POST;
	      model(nterm)->copyData( LatticeExpr<Float> (maskmodel) );
	    }
	  
	  
	} catch (AipsError &x) {
	  throw(AipsError("Setting masked pixels to zero for input startmodel : "+ x.getMesg()));
	}
	
      }// hasMask
    else // nomask
      {
	
	// Check shapes, coordsys with those of other images.  If different, try to re-grid here.
	if( (newmodel->shape() != model(nterm)->shape()) ||  (! itsCoordSys.near(newmodel->coordinates() )) )
	  {
	    os << "Regridding input model " << modelname << " to target coordinate system for " << itsImageName << ".model" << ((multiterm)?".tt"+String::toString(nterm) :"") << LogIO::POST;
	    regridToModelImage( *newmodel, nterm );
	  }
	else
	  {
	    os << "Copying input model " << modelname << " to " << itsImageName << ".model" << ((multiterm)?".tt"+String::toString(nterm) :"")  << LogIO::POST;
	    model(nterm)->copyData( LatticeExpr<Float> (*newmodel) );
	  }
      }//nomask
  }

  //////////////////////////////////////////////////////////////////////////////////////////////////////
  //////////////////////////////////////////////////////////////////////////////////////////////////////

  IPosition SIImageStore::getShape()
  {
    return itsImageShape;
  }

  String SIImageStore::getName()
  {
    return itsImageName;
  }

  uInt SIImageStore::getNTaylorTerms(Bool /*dopsf*/)
  {
    return 1;
  }

  /*
  void SIImageStore::checkRef( std::shared_ptr<ImageInterface<Float> > ptr, const String label )
  {
    if( ! ptr && itsImageName==String("reference") ) 
      {throw(AipsError("Internal Error : Attempt to access null subImageStore "+label + " by reference."));}
  }
  */

  void SIImageStore::accessImage( std::shared_ptr<ImageInterface<Float> > &ptr, 
		    std::shared_ptr<ImageInterface<Float> > &parentptr, 
		    const String label )
  {
    // if ptr is not null, assume it's OK. Perhaps add more checks.

    //cerr << "ACCIM itsptr" << ptr.get() << " parent " << parentptr.get() << " label " << label << endl;
    
    Bool sw=False;
    if( label.contains(imageExts(SUMWT)) ) sw=True;
    
    if( !ptr )
      {
	//cout << itsNFacets << " " << itsNChanChunks << " " << itsNPolChunks << endl;
	if( itsNFacets>1 || itsNChanChunks>1 || itsNPolChunks>1 )
	  {
	    if( ! parentptr ) 
	      {
		//cout << "Making parent : " << itsImageName+label << "    sw : " << sw << endl; 
		parentptr = openImage(itsImageName+label , itsOverWrite, sw, itsNFacets );  
		if( sw) {setUseWeightImage( *parentptr, itsUseWeight ); }
	      }
	    //	    cout << "Making facet " << itsFacetId << " out of " << itsNFacets << endl;
	    //cout << "Making chunk " << itsChanId << " out of " << itsNChanChunks << endl;
	    //ptr = makeFacet( itsFacetId, itsNFacets*itsNFacets, *parentptr );
	    ptr = makeSubImage( itsFacetId, itsNFacets*itsNFacets, 
				itsChanId, itsNChanChunks, 
				itsPolId, itsNPolChunks, 
				*parentptr );
	    if( ! sw )
	      {
		itsImageShape = ptr->shape(); // over and over again.... FIX.
		itsCoordSys = ptr->coordinates();
		itsMiscInfo = ptr->miscInfo();
	      }

	    //cout << "accessImage : " << label << " : sumwt : " << sw << " : shape : " << itsImageShape << endl;
    
	  }
	else
	  { //no facets of chanchunks
	    if(!parentptr){
	    ///coordsys for psf can be different ...shape should be the same.
	      ptr = openImage(itsImageName+label , itsOverWrite, sw, 1, !(label.contains(imageExts(PSF)))); }
	    else{
	      ptr=parentptr;
	    }
	    //cout << "Opening image : " << itsImageName+label << " of shape " << ptr->shape() << endl;
	  }
      }

    //cerr << "ACCIM2 ptr " << ptr.get() << " lock " << itsReadLock.get() << endl;
    //itsReadLock.reset(new LatticeLocker(*ptr, FileLocker::Read));
    
    //    DirectionCoordinate dcord = ptr->coordinates().directionCoordinate();
    //    cout << "Latpole from " << label << " : " << dcord.longLatPoles() << endl;

  }


  std::shared_ptr<ImageInterface<Float> > SIImageStore::psf(uInt /*nterm*/)
  {
    accessImage( itsPsf, itsParentPsf, imageExts(PSF) );
    
    return itsPsf;
  }
  std::shared_ptr<ImageInterface<Float> > SIImageStore::residual(uInt /*nterm*/)
  {
    accessImage( itsResidual, itsParentResidual, imageExts(RESIDUAL) );
    //    Record mi = itsResidual->miscInfo(); ostringstream oss;mi.print(oss);cout<<"MiscInfo(res) : " << oss.str() << endl;
    return itsResidual;
  }
  std::shared_ptr<ImageInterface<Float> > SIImageStore::weight(uInt /*nterm*/)
  {
    accessImage( itsWeight, itsParentWeight, imageExts(WEIGHT) );
    return itsWeight;
  }

  std::shared_ptr<ImageInterface<Float> > SIImageStore::sumwt(uInt /*nterm*/)
  {

    accessImage( itsSumWt, itsParentSumWt, imageExts(SUMWT) );
    
    if( itsNFacets>1 || itsNChanChunks>1 || itsNPolChunks>1 ) 
      { itsUseWeight = getUseWeightImage( *itsParentSumWt );}
    setUseWeightImage( *itsSumWt , itsUseWeight); // Sets a flag in the SumWt image. 
    
    return itsSumWt;
  }

  std::shared_ptr<ImageInterface<Float> > SIImageStore::model(uInt /*nterm*/)
  {
    accessImage( itsModel, itsParentModel, imageExts(MODEL) );
    LatticeLocker lock1(*itsModel, FileLocker::Write);
    // Set up header info the first time. 
    itsModel->setUnits("Jy/pixel");

    return itsModel;
  }
  std::shared_ptr<ImageInterface<Float> > SIImageStore::image(uInt /*nterm*/)
  {
    accessImage( itsImage, itsParentImage, imageExts(IMAGE) );
    LatticeLocker lock1(*itsImage, FileLocker::Write);
    itsImage->setUnits(Unit("Jy/beam"));
    return itsImage;
  }

  std::shared_ptr<ImageInterface<Float> > SIImageStore::mask(uInt /*nterm*/)
  {
    accessImage( itsMask, itsParentMask, imageExts(MASK) );
    return itsMask;
  }
  std::shared_ptr<ImageInterface<Float> > SIImageStore::gridwt(IPosition newshape)

  {
    if(newshape.empty()){
      accessImage( itsGridWt, itsParentGridWt, imageExts(GRIDWT) );
    }
    else{
      if(!itsGridWt  || (itsGridWt && (itsGridWt->shape() != newshape))){
	itsGridWt.reset();  // deassign previous one hopefully it'll close it
	CoordinateSystem newcoordsys=itsCoordSys;
	if(newshape.nelements() > 4){
	  Matrix<Double> pc(1,1);      pc = 1.0;
	  LinearCoordinate zc(Vector<String>(1, "FIELD_ORDER"), Vector<String>(1, ""), Vector<Double>(1, 0.0), Vector<Double>(1,1.0), pc, Vector<Double>(1,0.0));
	  newcoordsys.addCoordinate(zc);
        }
	  itsGridWt.reset(new PagedImage<Float>(newshape, newcoordsys, itsImageName+ imageExts(GRIDWT)));
	  initMetaInfo(itsGridWt, itsImageName+ imageExts(GRIDWT));

      }
    }
    /// change the coordinate system here, to uv.
    return itsGridWt;
  }

  std::shared_ptr<ImageInterface<Float> > SIImageStore::tempworkimage(uInt /*term*/){
    if(itsTempWorkIm) return itsTempWorkIm;
    itsTempWorkIm.reset(new PagedImage<Float>(itsImageShape, itsCoordSys, itsImageName+ ".work.temp"));
    static_cast<PagedImage<Float>* > (itsTempWorkIm.get())->set(0.0);
    itsTempWorkIm->flush();
    static_cast<PagedImage<Float>* > (itsTempWorkIm.get())->table().markForDelete();
    return itsTempWorkIm;
  }
  
  std::shared_ptr<ImageInterface<Float> > SIImageStore::pb(uInt /*nterm*/)
  {
    accessImage( itsPB, itsParentPB, imageExts(PB) );
    return itsPB;
  }
  std::shared_ptr<ImageInterface<Float> > SIImageStore::imagepbcor(uInt /*nterm*/)
  {
    accessImage( itsImagePBcor, itsParentImagePBcor, imageExts(IMAGEPBCOR) );
    LatticeLocker lock1(*itsImagePBcor, FileLocker::Write);
    itsImagePBcor->setUnits(Unit("Jy/beam"));
    return itsImagePBcor;
  }

  std::shared_ptr<ImageInterface<Complex> > SIImageStore::forwardGrid(uInt /*nterm*/){
    if( itsForwardGrid ) // && (itsForwardGrid->shape() == itsImageShape))
      {
	//	cout << "Forward grid has shape : " << itsForwardGrid->shape() << endl;
	return itsForwardGrid;
      }
    Vector<Int> whichStokes(0);
    IPosition cimageShape;
    cimageShape=itsImageShape;
    MFrequency::Types freqframe = itsCoordSys.spectralCoordinate(itsCoordSys.findCoordinate(Coordinate::SPECTRAL)).frequencySystem(True);
    // No need to set a conversion layer if image is in LSRK already or it is 'Undefined'
    if(freqframe != MFrequency::LSRK && freqframe!=MFrequency::Undefined && freqframe!=MFrequency::REST) 
      { itsCoordSys.setSpectralConversion("LSRK"); }
    CoordinateSystem cimageCoord = StokesImageUtil::CStokesCoord( itsCoordSys,
								  whichStokes, itsDataPolRep);
    cimageShape(2)=whichStokes.nelements();
      
    //cout << "Making forward grid of shape : " << cimageShape << " for imshape : " << itsImageShape << endl;
    itsForwardGrid.reset( new TempImage<Complex>(TiledShape(cimageShape, tileShape()), cimageCoord, memoryBeforeLattice()) );
    //if(image())
    if(hasRestored()){
      LatticeLocker lock1(*itsForwardGrid, FileLocker::Write);
      itsForwardGrid->setImageInfo((image())->imageInfo());

    }
    return itsForwardGrid;
  }

  std::shared_ptr<ImageInterface<Complex> > SIImageStore::backwardGrid(uInt /*nterm*/){
    if( itsBackwardGrid ) //&& (itsBackwardGrid->shape() == itsImageShape))
      {
	//	cout << "Backward grid has shape : " << itsBackwardGrid->shape() << endl;
	return itsBackwardGrid;
      }
    Vector<Int> whichStokes(0);
    IPosition cimageShape;
    cimageShape=itsImageShape;
    MFrequency::Types freqframe = itsCoordSys.spectralCoordinate(itsCoordSys.findCoordinate(Coordinate::SPECTRAL)).frequencySystem(True);
    // No need to set a conversion layer if image is in LSRK already or it is 'Undefined'
    if(freqframe != MFrequency::LSRK && freqframe!=MFrequency::Undefined && freqframe!=MFrequency::REST ) 
      { itsCoordSys.setSpectralConversion("LSRK"); }
    CoordinateSystem cimageCoord = StokesImageUtil::CStokesCoord( itsCoordSys,
								  whichStokes, itsDataPolRep);
    cimageShape(2)=whichStokes.nelements();
    //cout << "Making backward grid of shape : " << cimageShape << " for imshape : " << itsImageShape << endl;
    itsBackwardGrid.reset( new TempImage<Complex>(TiledShape(cimageShape, tileShape()), cimageCoord, memoryBeforeLattice()) );
    //if(image())
    if(hasRestored()){
      LatticeLocker lock1(*itsBackwardGrid, FileLocker::Write);
      itsBackwardGrid->setImageInfo((image())->imageInfo());
    }
    return itsBackwardGrid;
    }
  Double SIImageStore::memoryBeforeLattice(){
	  //Calculate how much memory to use per temporary images before disking
    return 1.0;  /// in MB
  }
  IPosition SIImageStore::tileShape(){
	  //Need to have settable stuff here or algorith to determine this
	  return IPosition(4, min(itsImageShape[0],1000), min(itsImageShape[1],1000), 1, 1);
  }

  // TODO : Move to an image-wrapper class ? Same function exists in SynthesisDeconvolver.
  Bool SIImageStore::doesImageExist(String imagename)
  {
    LogIO os( LogOrigin("SIImageStore","doesImageExist",WHERE) );
    Directory image( imagename );
    return image.exists();
  }


  void SIImageStore::resetImages( Bool resetpsf, Bool resetresidual, Bool resetweight )
  {
    if( resetpsf ){
      LatticeLocker lock1(*(psf()), FileLocker::Write);
      psf()->set(0.0);

    }
    if( resetresidual ) {
      //      removeMask( residual() );
      LatticeLocker lock1(*(residual()), FileLocker::Write);
      residual()->set(0.0);
    }
    if( resetweight && itsWeight ){
      LatticeLocker lock1(*(weight()), FileLocker::Write);
      weight()->set(0.0);
    }
    if( resetweight ){
      LatticeLocker lock1(*(sumwt()), FileLocker::Write);
      sumwt()->set(0.0);
    }
  }

  void SIImageStore::addImages( std::shared_ptr<SIImageStore> imagestoadd,
				Bool addpsf, Bool addresidual, Bool addweight, Bool adddensity)
  {

    if(addpsf)
      {
	LatticeExpr<Float> adderPsf( *(psf()) + *(imagestoadd->psf()) ); 
	psf()->copyData(adderPsf);
      }
    if(addresidual)
      {
	LatticeExpr<Float> adderRes( *(residual()) + *(imagestoadd->residual()) ); 
	residual()->copyData(adderRes);
      }
    if(addweight)
      {
	if( getUseWeightImage( *(imagestoadd->sumwt()) ) ) // Access and add weight only if it is needed.
	  {
	    LatticeExpr<Float> adderWeight( *(weight()) + *(imagestoadd->weight()) ); 
	    weight()->copyData(adderWeight);
	  }

	/*
	Array<Float> qqq, www;
	imagestoadd->sumwt()->get(qqq,True);
	sumwt()->get(www,True);
	cout << "SUMWT : Adding : " << qqq << " to " << www << endl;
	*/

	LatticeExpr<Float> adderSumWt( *(sumwt()) + *(imagestoadd->sumwt()) ); 
	sumwt()->copyData(adderSumWt);
	setUseWeightImage( *sumwt(),  getUseWeightImage(*(imagestoadd->sumwt()) ) );

      }
    if(adddensity)
      {
	LatticeExpr<Float> adderDensity( *(gridwt()) + *(imagestoadd->gridwt()) ); 
	gridwt()->copyData(adderDensity);
      }

  }

void SIImageStore::setWeightDensity( std::shared_ptr<SIImageStore> imagetoset )
  {
    LogIO os( LogOrigin("SIImageStore","setWeightDensity",WHERE) );
    //gridwt()->copyData( LatticeExpr<Float> ( *(imagetoset->gridwt()) ) );
    //looks like you have to call them before hand or it crashes in parallel sometimes
    IPosition shape=(imagetoset->gridwt())->shape();
    os << LogIO::DEBUG2 << "SHAPES " << imagetoset->gridwt()->shape() << "   " << gridwt()->shape() << endl;
    (gridwt(shape))->copyData( LatticeExpr<Float> ( *(imagetoset->gridwt()) ) );

  }

  // TODO
  //    cout << "WARN :   get getPbMax right for cube.... weight is indexed on chan and pol." << endl;
  Double SIImageStore::getPbMax()
  {

    //// Don't do any extra norm. Minor cycle will operate with native PB.
    //return 1.0;

    //// Normalize PB to 1 at the center of the image OF CHANNEL ZERO
    
    //        IPosition shp = weight(0)->shape();
    //     IPosition center(4, shp[0]/2, shp[1]/2,0,0);
    //    return sqrt(   weight(0)->getAt( center )   );
    

    //// Normalize PB to 1 at the location of the maximum (across all chans..)
    
    LatticeExprNode le( sqrt(max( *(weight(0)) )) );
    return le.getFloat();
    
  }


  Double SIImageStore::getPbMax(Int pol,Int chan)
  {

    //// Normalize PB to 1 at the location of the maximum (per pol,chan)
    
    CountedPtr<ImageInterface<Float> > subim=makeSubImage(0,1, 
							  chan, itsImageShape[3],
							  pol, itsImageShape[2], 
							  *weight(0) );

    LatticeExprNode le( sqrt(max( *subim )) );
    return le.getFloat();
  }

  void  SIImageStore::makePBFromWeight(const Float pblimit)
  {
   LogIO os( LogOrigin("SIImageStore","makePBFromWeight",WHERE) );

    	for(Int pol=0; pol<itsImageShape[2]; pol++)
	  {
	       for(Int chan=0; chan<itsImageShape[3]; chan++)
	      {

		itsPBScaleFactor = getPbMax(pol,chan);
		
		if(itsPBScaleFactor<=0){os << LogIO::NORMAL1 << "Skipping normalization for C:" << chan << " P:" << pol << " because pb max is zero " << LogIO::POST;}
		else {

		  CountedPtr<ImageInterface<Float> > wtsubim=makeSubImage(0,1, 
									  chan, itsImageShape[3],
									  pol, itsImageShape[2], 
									  *weight() );
		  CountedPtr<ImageInterface<Float> > pbsubim=makeSubImage(0,1, 
									  chan, itsImageShape[3],
									  pol, itsImageShape[2], 
									  *pb() );
		  
		  
		  LatticeExpr<Float> normed( sqrt(abs(*wtsubim)) / itsPBScaleFactor  );
		  LatticeExpr<Float> limited( iif( normed > fabs(pblimit) , normed, 0.0 ) );
		  pbsubim->copyData( limited );
		}// if not zero
	      }
	  }

        if((pb()->getDefaultMask()==""))
	  {
	    //Remove the old mask as it is no longer valid
	    //removeMask( pb() );

	    //	    if( pblimit >= 0.0 )
	      {
		//MSK//	
		LatticeExpr<Bool> pbmask( iif( *pb() > fabs(pblimit) , True , False ) );
		//MSK// 
		createMask( pbmask, pb() );
	      }

	  }
	weight()->unlock();
	pb()->unlock();
  }

  void  SIImageStore::makePBImage(const Float pblimit)
  {
   LogIO os( LogOrigin("SIImageStore","makePBImage",WHERE) );

   if( hasPB() )
     {

    	for(Int pol=0; pol<itsImageShape[2]; pol++)
	  {
	       for(Int chan=0; chan<itsImageShape[3]; chan++)
	      {

		  CountedPtr<ImageInterface<Float> > pbsubim=makeSubImage(0,1, 
									  chan, itsImageShape[3],
									  pol, itsImageShape[2], 
									  *pb() );

		  // Norm by the max
		  LatticeExprNode elmax= max( *pbsubim );
		  Float fmax = abs(elmax.getFloat());
		  //If there are multiple overlap of beam such that the peak is larger than 1 then normalize
		  //otherwise leave as is
		  if(fmax>1.0)
		    {
		      LatticeExpr<Float> normed( (*pbsubim) / fmax  );
		      LatticeExpr<Float> limited( iif( normed > fabs(pblimit) , normed, 0.0 ) );
		      pbsubim->copyData( limited );
		    }
		  else
		    {
		      LatticeExpr<Float> limited( iif((*pbsubim) > fabs(pblimit) , (*pbsubim), 0.0 ) );
		      pbsubim->copyData( limited );
		    }
	      }
	  }

	if((pb()->getDefaultMask()==""))// && pblimit >= 0.0)
	  {
	    //	    removeMask( pb() );
	    //MSK//		
	    LatticeExpr<Bool> pbmask( iif( *pb() > fabs(pblimit) , True , False ) );
	    //MSK// 
	    createMask( pbmask, pb() );
	  }

     }// if hasPB

  }

  Bool SIImageStore::createMask(LatticeExpr<Bool> &lemask, 
				CountedPtr<ImageInterface<Float> > outimage)
  {
    //cout << "Calling makeMask for mask0 for " << outimage->name() << endl;
    try
      {
        LatticeLocker lock1(*outimage, FileLocker::Write);
	ImageRegion outreg = outimage->makeMask("mask0",False,True);
	LCRegion& outmask=outreg.asMask();
	outmask.copyData(lemask);
	outimage->defineRegion("mask0",outreg, RegionHandler::Masks, True);
        
	outimage->setDefaultMask("mask0");
	
	outimage->unlock();
	outimage->tempClose();
	
	//    outimage->table().unmarkForDelete();      
      }
    catch (const AipsError& x) {
      throw(AipsError("Error in creating internal T/F mask : " + x.getMesg() ));
    }

    return True;
  }

  Bool SIImageStore::copyMask(CountedPtr<ImageInterface<Float> > inimage,
				CountedPtr<ImageInterface<Float> > outimage)
  {
    //    cout << "In copyMask for " << outimage->name() << endl;

    try
      {
	if( (inimage->getDefaultMask()).matches("mask0") ) // input mask exists.
	  {LatticeLocker lock1(*outimage, FileLocker::Write);
	    removeMask(outimage);
	    
	    // // clear output image mask
	    // if( (outimage->getDefaultMask()).matches("mask0") ) 
	    //   {outimage->setDefaultMask(""); 
	    // 	outimage->removeRegion("mask0");}
	    // get mask from input image
	    
	    ImageRegion outreg=outimage->makeMask("mask0", False, True);
	    LCRegion& outmask=outreg.asMask();
	    outmask.copyData(inimage->getRegion("mask0").asLCRegion());
	    outimage->defineRegion("mask0",outreg, RegionHandler::Masks,True);
	    outimage->setDefaultMask("mask0");
	  }
      }
    catch (const AipsError& x) {
      throw(AipsError("Error in copying internal T/F mask : " + x.getMesg() ));
    }
    return True;
  }
  
  void SIImageStore::removeMask(CountedPtr<ImageInterface<Float> > im)
  {
    try
      {
	// // clear output image mask
	// if( (im->getDefaultMask()).matches("mask0") ) 
	//   {im->setDefaultMask(""); 
	// 	im->removeRegion("mask0");}
	///Remove the old mask as it is no longer valid
        LatticeLocker lock1(*im, FileLocker::Write);
	if (im-> getDefaultMask() != String(""))
	  {
	    String strung=im->getDefaultMask();
	    im->setDefaultMask("");
	    im->removeRegion(strung);
	  } 
	if( im->hasRegion("mask0") )
	  {
	    im->removeRegion("mask0");
	  }
      }
    catch (const AipsError& x)
      {
	throw(AipsError("Error in deleting internal T/F mask : " + x.getMesg() ));
      }
  } 
  void SIImageStore:: rescaleResolution(Int chan, 
					ImageInterface<Float>& image, 
					const GaussianBeam& newbeam, 
					const GaussianBeam& oldbeam){

    LogIO os( LogOrigin("SIImageStore","rescaleResolution",WHERE) );
    GaussianBeam toBeUsed(Quantity(0.0, "arcsec"),Quantity(0.0, "arcsec"), 
			  Quantity(0.0, "deg")) ;
    try {
      Bool samesize = GaussianDeconvolver::deconvolve(toBeUsed, newbeam, oldbeam);

      /*
      os << LogIO::NORMAL2 << "Chan : " << chan << " : Input beam : : " << oldbeam.getMajor(Unit("arcsec")) << " arcsec, " << oldbeam.getMinor(Unit("arcsec"))<< " arcsec, " << oldbeam.getPA(Unit("deg")) << " deg" << LogIO::POST; 
      os << LogIO::NORMAL2 << "Target beam : " << newbeam.getMajor(Unit("arcsec")) << " arcsec, " << newbeam.getMinor(Unit("arcsec"))<< " arcsec, " << newbeam.getPA(Unit("deg")) << " deg" << LogIO::POST; 
      os << LogIO::NORMAL2 << "Beam to be used : " << toBeUsed.getMajor(Unit("arcsec")) << " arcsec, " << toBeUsed.getMinor(Unit("arcsec"))<< " arcsec, " << toBeUsed.getPA(Unit("deg")) << " deg" << LogIO::POST; 
      os << LogIO::NORMAL2 << "SameSize ? " << samesize << endl;
      */
      
      if( samesize )
	{
	  os << LogIO::NORMAL2 << "Input and output beam sizes are the same for Channel : " << chan << ". Not convolving residuals." << LogIO::POST;
	}
	else 
	{
	  Double pixwidth=sqrt(image.coordinates().increment()(0)*image.coordinates().increment()(0)+image.coordinates().increment()(1)*image.coordinates().increment()(1));
	  
	  if(toBeUsed.getMinor(image.coordinates().worldAxisUnits()[0]) > pixwidth)
	    {
	      //cerr << "old beam area " << oldbeam.getArea("rad2") << " new beam " << newbeam.getArea("rad2") << endl;
	      StokesImageUtil::Convolve(image, toBeUsed, True);
	      image.copyData(LatticeExpr<Float>(image*newbeam.getArea("rad2")/ oldbeam.getArea("rad2")));
	    }
	}
    }
    catch (const AipsError& x) {
      //throw(AipsError("Cannot convolve to new beam: may be smaller than old beam : " + x.getMesg() ));
      os << LogIO::WARN << "Cannot convolve to new beam for Channel : " << chan <<  " : " << x.getMesg() << LogIO::POST;
    }
    

  }


  

  void SIImageStore::dividePSFByWeight(const Float /* pblimit*/)
  {
    LogIO os( LogOrigin("SIImageStore","dividePSFByWeight",WHERE) );

    LatticeLocker lock1 (*(psf()), FileLocker::Write);
    normPSF();

    if( itsUseWeight )
    { 
	
	divideImageByWeightVal( *weight() ); 
    }
    (psf())->unlock();
    
  }

  void SIImageStore::normalizePrimaryBeam(const Float pblimit)
  {
    LogIO os( LogOrigin("SIImageStore","normalizePrimaryBeam",WHERE) );

    //    cout << "In dividePSFByWeight : itsUseWeight : " << itsUseWeight << endl;
    if( itsUseWeight )
    { 
	
	for(Int pol=0; pol<itsImageShape[2]; pol++)
	  {
	    for(Int chan=0; chan<itsImageShape[3]; chan++)
	      {
		os << LogIO::NORMAL1 << "Scale factor for [C" +String::toString(chan) + ":P" + String::toString(pol) + "] to keep the model image w.r.to a PB of max=1 is " << getPbMax(pol,chan) << LogIO::POST;
	      }//chan
	  }//pol

	makePBFromWeight(pblimit);
	
    }//if itsUseWeight
    else { makePBImage(pblimit); } // OR... just check that it exists already.
    
   }

  // Make another for the PSF too.
  void SIImageStore::divideResidualByWeight(Float pblimit,String normtype)
  {
    LogIO os( LogOrigin("SIImageStore","divideResidualByWeight",WHERE) );
    LatticeLocker lock1 (*(residual()), FileLocker::Write);

    // Normalize by the sumwt, per plane. 
    Bool didNorm = divideImageByWeightVal( *residual() );
    if( itsUseWeight )
      {
	
	for(Int pol=0; pol<itsImageShape[2]; pol++)
	  {
	    for(Int chan=0; chan<itsImageShape[3]; chan++)
	      {
		
		itsPBScaleFactor = getPbMax(pol,chan);
		//	cout << " pbscale : " << itsPBScaleFactor << endl;
		if(itsPBScaleFactor<=0){os << LogIO::NORMAL1 << "Skipping normalization for C:" << chan << " P:" << pol << " because pb max is zero " << LogIO::POST;}
		else {

		CountedPtr<ImageInterface<Float> > wtsubim=makeSubImage(0,1, 
								      chan, itsImageShape[3],
								      pol, itsImageShape[2], 
								      *weight() );
		CountedPtr<ImageInterface<Float> > ressubim=makeSubImage(0,1, 
								      chan, itsImageShape[3],
								      pol, itsImageShape[2], 
								      *residual() );

		
		LatticeExpr<Float> ratio;
		Float scalepb=1.0;
		if( normtype=="flatnoise"){
		  LatticeExpr<Float>deno = LatticeExpr<Float> ( sqrt( abs(*(wtsubim)) ) * itsPBScaleFactor );
		  os << LogIO::NORMAL1 ;
		  os <<  "[C" +String::toString(chan) + ":P" + String::toString(pol) + "] ";
		  os << "Dividing " << itsImageName+String(".residual") ;
		  os << " by [ sqrt(weightimage) * " << itsPBScaleFactor ;
		  os << " ] to get flat noise with unit pb peak."<< LogIO::POST;

           
          scalepb=fabs(pblimit)*itsPBScaleFactor*itsPBScaleFactor;
		  LatticeExpr<Float> mask( iif( (deno) > scalepb , 1.0, 0.0 ) );
		  LatticeExpr<Float> maskinv( iif( (deno) > scalepb , 0.0, 1.0 ) );
		  ratio=( ( (*(ressubim)) * mask ) / ( deno + maskinv ) );
		}
		else if(normtype=="pbsquare"){
		  Float deno =  itsPBScaleFactor*itsPBScaleFactor ;
		  os << LogIO::NORMAL1 ;
		  os <<  "[C" +String::toString(chan) + ":P" + String::toString(pol) + "] ";
		  os << "Dividing " << itsImageName+String(".residual") ;
		  os << itsPBScaleFactor ;
		  os << " ] to get optimal noise with unit pb peak."<< LogIO::POST;
		  scalepb=fabs(pblimit)*itsPBScaleFactor*itsPBScaleFactor;
		  //LatticeExpr<Float> mask( iif( (deno) > scalepb , 1.0, 0.0 ) );
		  //LatticeExpr<Float> maskinv( iif( (deno) > scalepb , 0.0, 1.0 ) );
		  ratio=(  (*(ressubim)) / ( deno ) );
		}
		else if( normtype=="flatsky") {

		  LatticeExpr<Float> deno = LatticeExpr<Float> ( *(wtsubim) );
		  os << LogIO::NORMAL1 ;
		  os <<  "[C" +String::toString(chan) + ":P" + String::toString(pol) + "] ";
		  os << "Dividing " << itsImageName+String(".residual") ;
		  os << " by [ weight ] to get flat sky"<< LogIO::POST;
		  scalepb=fabs(pblimit*pblimit)*itsPBScaleFactor*itsPBScaleFactor;
		  LatticeExpr<Float> mask( iif( (deno) > scalepb , 1.0, 0.0 ) );
		  LatticeExpr<Float> maskinv( iif( (deno) > scalepb , 0.0, 1.0 ) );
		  ratio=( ( (*(ressubim)) * mask ) / ( deno + maskinv ) );
		}

		//		IPosition ip(4,itsImageShape[0]/2,itsImageShape[1]/2,0,0);
		//Float resval = ressubim->getAt(ip);

		//LatticeExpr<Float> mask( iif( (deno) > scalepb , 1.0, 0.0 ) );
		//LatticeExpr<Float> maskinv( iif( (deno) > scalepb , 0.0, 1.0 ) );
		//LatticeExpr<Float> ratio( ( (*(ressubim)) * mask ) / ( deno + maskinv ) );
		
		//above blocks all sources outside minpb but visible with weight coverage
		//which could be cleaned out...one could use below for that
		//LatticeExpr<Float> ratio(iif( deno > scalepb, (*(ressubim))/ deno, *ressubim ) );

		ressubim->copyData(ratio);

		//cout << "Val of residual before|after normalizing at center for pol " << pol << " chan " << chan << " : " << resval << "|" << ressubim->getAt(ip) << " weight : " << wtsubim->getAt(ip) << endl;
		}// if not zero
	      }//chan
	  }//pol
	
      }
    
    // If no normalization happened, print a warning. The user must check if it's right or not.
    // Or... later if we get a gridder that does pre-norms, this warning can go. 
    if( (didNorm | itsUseWeight) != True ) 
      os << LogIO::WARN << "No normalization done to residual" << LogIO::POST;
    
    ///// A T/F mask in the residual will confuse users looking at the interactive clean
    ///// window
        if((residual()->getDefaultMask()=="") && hasPB()  &&  pblimit >=0.0 )
       {copyMask(pb(),residual());}

	if( pblimit <0.0 && (residual()->getDefaultMask()).matches("mask0") ) removeMask( residual() );

        residual()->unlock();


  }
  

  void SIImageStore::divideModelByWeight(Float pblimit, const String normtype)
  {
    LogIO os( LogOrigin("SIImageStore","divideModelByWeight",WHERE) );

    
        if(itsUseWeight // only when needed
	   && weight() )// i.e. only when possible. For an initial starting model, don't need wt anyway.
      {

	if( normtype=="flatsky") {
	 
	  LatticeExprNode LEN = max( *model());
	  os << LogIO::NORMAL1 << "Model is already flat sky with peak flux : " << LEN.getFloat();
	  os << ". No need to divide before prediction" << LogIO::POST;
	  
	  return;
	  }
	else if( normtype=="flatnoise"){

	  for(Int pol=0; pol<itsImageShape[2]; pol++)
	    {
	      for(Int chan=0; chan<itsImageShape[3]; chan++)
		{
		  
		  itsPBScaleFactor = getPbMax(pol,chan);
		  //	cout << " pbscale : " << itsPBScaleFactor << endl;
		if(itsPBScaleFactor<=0){os << LogIO::NORMAL1 << "Skipping normalization for C:" << chan << " P:" << pol << " because pb max is zero " << LogIO::POST;}
		else {
		  
		  CountedPtr<ImageInterface<Float> > wtsubim=makeSubImage(0,1, 
									  chan, itsImageShape[3],
									  pol, itsImageShape[2], 
									  *weight() );
		  CountedPtr<ImageInterface<Float> > modsubim=makeSubImage(0,1, 
									   chan, itsImageShape[3],
									   pol, itsImageShape[2], 
									   *model() );
		  os << LogIO::NORMAL1 ;
		  os <<  "[C" +String::toString(chan) + ":P" + String::toString(pol) + "] ";
		  os << "Dividing " << itsImageName+String(".model") ;
		  os << " by [ sqrt(weight) / " << itsPBScaleFactor ;
		  os <<" ] to get to flat sky model before prediction" << LogIO::POST;
		  
		 
		  LatticeExpr<Float> deno( sqrt( abs(*(wtsubim)) ) / itsPBScaleFactor );
		  
		  LatticeExpr<Float> mask( iif( (deno) > fabs(pblimit) , 1.0, 0.0 ) );
		  LatticeExpr<Float> maskinv( iif( (deno) > fabs(pblimit) , 0.0, 1.0 ) );
		  LatticeExpr<Float> ratio( ( (*(modsubim)) * mask ) / ( deno + maskinv ) );
		  
		  // 
		  //The above has a problem...mask is cutting out clean components found 
		  // outside pblimit ...use below if this is what is wanted
        //LatticeExpr<Float> ratio(iif(sqrt(abs(*(wtsubim))) < (fabs(pblimit)*itsPBScaleFactor), 0.0,  (*(modsubim))/(sqrt( abs(*(wtsubim)))  / itsPBScaleFactor))); 
		  // LatticeExpr<Float> ratio(iif((sqrt(abs(*(wtsubim))) ==0.0), 0.0,  ((*(modsubim))*itsPBScaleFactor)/sqrt( abs(*(wtsubim))) ));
		  
		  IPosition ip(4,itsImageShape[0]/2,itsImageShape[1]/2,0,0);
		  ///		  Float modval = modsubim->getAt(ip);
		  //LatticeExprNode aminval( min(*modsubim) );
		  //LatticeExprNode amaxval( max(*modsubim) );
		  //cout << "Before ---- min : " << aminval.getFloat() << " max : " << amaxval.getFloat() << endl;

		  modsubim->copyData(ratio);
		  //		  cout << "Val of model before|after flattening at center for pol " << pol << " chan " << chan << " : " << modval << "|" << modsubim->getAt(ip) << " weight : " << wtsubim->getAt(ip) << endl;
		  //LatticeExprNode minval( min(*modsubim) );
		  //LatticeExprNode maxval( max(*modsubim) );
		  //cout << "After ---- min : " << minval.getFloat() << " max : " << maxval.getFloat() << endl;
		}// if not zero
		}//chan
	    }//pol

	}
	else if( normtype=="pbsquare"){

	  for(Int pol=0; pol<itsImageShape[2]; pol++)
	    {
	      for(Int chan=0; chan<itsImageShape[3]; chan++)
		{
		  
		  itsPBScaleFactor = getPbMax(pol,chan);
		  //	cout << " pbscale : " << itsPBScaleFactor << endl;
		if(itsPBScaleFactor<=0){os << LogIO::NORMAL1 << "Skipping normalization for C:" << chan << " P:" << pol << " because pb max is zero " << LogIO::POST;}
		else {
		  
		  CountedPtr<ImageInterface<Float> > wtsubim=makeSubImage(0,1, 
									  chan, itsImageShape[3],
									  pol, itsImageShape[2], 
									  *weight() );
		  CountedPtr<ImageInterface<Float> > modsubim=makeSubImage(0,1, 
									   chan, itsImageShape[3],
									   pol, itsImageShape[2], 
									   *model() );
		  os << LogIO::NORMAL1 ;
		  os <<  "[C" +String::toString(chan) + ":P" + String::toString(pol) + "] ";
		  os << "Dividing " << itsImageName+String(".model") ;
		  os << " by [ (weight) / " << itsPBScaleFactor ;
		  os <<" ] to restore to optimal sky model before prediction" << LogIO::POST;
		  
		   
		  LatticeExpr<Float> deno(  abs(*(wtsubim))  / (itsPBScaleFactor*itsPBScaleFactor) );
		  
		  LatticeExpr<Float> mask( iif( (deno) > fabs(pblimit) , 1.0, 0.0 ) );
		  LatticeExpr<Float> maskinv( iif( (deno) > fabs(pblimit) , 0.0, 1.0 ) );
		  LatticeExpr<Float> ratio( ( (*(modsubim)) * mask ) / ( deno + maskinv ) );
		  
		  // 
		  //The above has a problem...mask is cutting out clean components found 
		  // outside pblimit ...use below if this is what is wanted
		  // LatticeExpr<Float> ratio(iif(abs(*(wtsubim)) == 0.0, *modsubim,  (*(modsubim))/( abs(*(wtsubim))  / (itsPBScaleFactor*itsPBScaleFactor)))); 
		  
		  IPosition ip(4,itsImageShape[0]/2,itsImageShape[1]/2,0,0);
		  ///		  Float modval = modsubim->getAt(ip);
		  //LatticeExprNode aminval( min(*modsubim) );
		  //LatticeExprNode amaxval( max(*modsubim) );
		  //cout << "Before ---- min : " << aminval.getFloat() << " max : " << amaxval.getFloat() << endl;

		  modsubim->copyData(ratio);
		  
		  //		  cout << "Val of model before|after flattening at center for pol " << pol << " chan " << chan << " : " << modval << "|" << modsubim->getAt(ip) << " weight : " << wtsubim->getAt(ip) << endl;
		  //LatticeExprNode minval( min(*modsubim) );
		  //LatticeExprNode maxval( max(*modsubim) );
		  //cout << "After ---- min : " << minval.getFloat() << " max : " << maxval.getFloat() << endl;
		}// if not zero
		}//chan
	    }//pol

	}

	//	storeImg(String("flatmodel.im"), *model());
	
      }
    }
  
  void SIImageStore::multiplyModelByWeight(Float pblimit, const String normtype)
  {
   LogIO os( LogOrigin("SIImageStore","multiplyModelByWeight",WHERE) );

        if(itsUseWeight // only when needed
	   && weight() )// i.e. only when possible. For an initial starting model, don't need wt anyway.
      {
	if( normtype=="flatsky") {
	  os << "Model is already flat sky. No need to multiply back after prediction" << LogIO::POST;
	  return;
	  }
	else if( normtype=="flatnoise"){

	  for(Int pol=0; pol<itsImageShape[2]; pol++)
	    {
	      for(Int chan=0; chan<itsImageShape[3]; chan++)
		{
		  
		  itsPBScaleFactor = getPbMax(pol,chan);
		  //	cout << " pbscale : " << itsPBScaleFactor << endl;
		if(itsPBScaleFactor<=0){os << LogIO::NORMAL1 << "Skipping normalization for C:" << chan << " P:" << pol << " because pb max is zero " << LogIO::POST;}
		else {
		  
		  CountedPtr<ImageInterface<Float> > wtsubim=makeSubImage(0,1, 
									  chan, itsImageShape[3],
									  pol, itsImageShape[2], 
									  *weight() );
		  CountedPtr<ImageInterface<Float> > modsubim=makeSubImage(0,1, 
									   chan, itsImageShape[3],
									   pol, itsImageShape[2], 
									   *model() );

		 

		  os << LogIO::NORMAL1 ;
		  os <<  "[C" +String::toString(chan) + ":P" + String::toString(pol) + "] ";
		  os << "Multiplying " << itsImageName+String(".model") ;
		  os << " by [ sqrt(weight) / " << itsPBScaleFactor;
		  os <<  " ] to take model back to flat noise with unit pb peak." << LogIO::POST;

		  LatticeExpr<Float> deno( sqrt( abs(*(wtsubim)) ) / itsPBScaleFactor );
		  
		  LatticeExpr<Float> mask( iif( (deno) > fabs(pblimit) , 1.0, 0.0 ) );
		  LatticeExpr<Float> maskinv( iif( (deno) > fabs(pblimit) , 0.0, 1.0 ) );
		  LatticeExpr<Float> ratio( ( (*(modsubim)) * mask ) * ( deno + maskinv ) );
		 
		  /////See comment in divmodel and divresidual for below usage 
		  //LatticeExpr<Float> ratio ( (*(modsubim)) * sqrt( abs(*(wtsubim)))  / itsPBScaleFactor );
		  modsubim->copyData(ratio);
      
		}// if not zero
		}//chan
	    }//pol
	}
	else if( normtype=="pbsquare"){

	  for(Int pol=0; pol<itsImageShape[2]; pol++)
	    {
	      for(Int chan=0; chan<itsImageShape[3]; chan++)
		{
		  
		  itsPBScaleFactor = getPbMax(pol,chan);
		  //	cout << " pbscale : " << itsPBScaleFactor << endl;
		if(itsPBScaleFactor<=0){os << LogIO::NORMAL1 << "Skipping normalization for C:" << chan << " P:" << pol << " because pb max is zero " << LogIO::POST;}
		else {
		  
		  CountedPtr<ImageInterface<Float> > wtsubim=makeSubImage(0,1, 
									  chan, itsImageShape[3],
									  pol, itsImageShape[2], 
									  *weight() );
		  CountedPtr<ImageInterface<Float> > modsubim=makeSubImage(0,1, 
									   chan, itsImageShape[3],
									   pol, itsImageShape[2], 
									   *model() );

		 

		  os << LogIO::NORMAL1 ;
		  os <<  "[C" +String::toString(chan) + ":P" + String::toString(pol) + "] ";
		  os << "Multiplying " << itsImageName+String(".model") ;
		  os << " by [ weight / " << itsPBScaleFactor*itsPBScaleFactor;
		  os <<  " ] to take model back to flat noise with unit pb peak." << LogIO::POST;
		  	  
		  LatticeExpr<Float> deno(  abs(*(wtsubim))  / (itsPBScaleFactor*itsPBScaleFactor) );
		  
		  LatticeExpr<Float> mask( iif( (deno) > fabs(pblimit) , 1.0, 0.0 ) );
		  LatticeExpr<Float> maskinv( iif( (deno) > fabs(pblimit) , 0.0, 1.0 ) );
		  LatticeExpr<Float> ratio( ( (*(modsubim)) * mask ) * ( deno + maskinv ) );
		 
		  /////See comment in divmodel and divresidual for below usage 
		  //LatticeExpr<Float> ratio ( (*(modsubim)) * sqrt( abs(*(wtsubim))  / itsPBScaleFactor) );
		  modsubim->copyData(ratio);
		}// if not zero
		}//chan
	    }//pol
	}	
      }
  }
  
  GaussianBeam SIImageStore::getPSFGaussian()
  {

    GaussianBeam beam;
    try
      {
	if( psf()->ndim() > 0 )
	  {
            LatticeLocker lock2 (*(psf()), FileLocker::Read);
	    StokesImageUtil::FitGaussianPSF( *(psf()), beam );
	  }
      }
    catch(AipsError &x)
      {
	//	LogIO os( LogOrigin("SIImageStore","getPSFGaussian",WHERE) );
	//	os << "Error in fitting a Gaussian to the PSF : " << x.getMesg() << LogIO::POST;
	throw( AipsError("Error in fitting a Gaussian to the PSF : " + x.getMesg()) );
      }

    return beam;
  }

  void SIImageStore::makeImageBeamSet()
  {
    LogIO os( LogOrigin("SIImageStore","getPSFGaussian",WHERE) );
    // For all chans/pols, call getPSFGaussian() and put it into ImageBeamSet(chan,pol).
    AlwaysAssert( itsImageShape.nelements() == 4, AipsError );
    uInt nx = itsImageShape[0];
    uInt ny = itsImageShape[1];
    uInt npol = itsImageShape[2];
    uInt nchan = itsImageShape[3];
    ImageInfo ii = psf()->imageInfo();
    ImageBeamSet iibeamset=ii.getBeamSet();
    if(iibeamset.nchan()==nchan && iibeamset.nstokes()==npol){
      itsPSFBeams=iibeamset;
      itsRestoredBeams=iibeamset;
      return;
    }
    itsPSFBeams.resize( nchan, npol );
    itsRestoredBeams.resize(nchan, npol);
    //    cout << "makeImBeamSet : imshape : " << itsImageShape << endl;

    String blankpsfs="";
    for( uInt chanid=0; chanid<nchan;chanid++) {
      for( uInt polid=0; polid<npol; polid++ ) {
    LatticeLocker lock2 (*(psf()), FileLocker::Read);

	IPosition substart(4,0,0,polid,chanid);
	IPosition substop(4,nx-1,ny-1,polid,chanid);
	Slicer psfslice(substart, substop,Slicer::endIsLast);
	SubImage<Float> subPsf( *psf() , psfslice, True );
	GaussianBeam beam;

	Bool tryfit=True;
        
        LatticeExprNode le( max(subPsf) );
        tryfit = le.getFloat()>0.0;
	if(tryfit)
	  {
	    try
	      {
		StokesImageUtil::FitGaussianPSF( subPsf, beam );
		itsPSFBeams.setBeam( chanid, polid, beam );
		itsRestoredBeams.setBeam(chanid, polid, beam);
	      }
	    catch(AipsError &x)
	      {
	    	os << LogIO::WARN << "[Chan" << chanid << ":Pol" << polid << "] Error Gaussian fit to PSF : " << x.getMesg() ;
		//		os << LogIO::POST;
		os << " :  Setting restoring beam to largest valid beam." << LogIO::POST;
	      }
	  }
	else
	  {
	    //	    os << LogIO::WARN << "[Chan" << chanid << ":Pol" << polid << "] PSF is blank. Setting null restoring beam." << LogIO::POST ;
	    blankpsfs += "[C" +String::toString(chanid) + ":P" + String::toString(polid) + "] ";
	  }

      }// end of pol loop
    }// end of chan loop

    if( blankpsfs.length() >0 )
      os << LogIO::WARN << "PSF is blank for" << blankpsfs << LogIO::POST;

    //// Replace null (and bad) beams with the good one. 
    ////GaussianBeam maxbeam = findGoodBeam(True);

    //// Replace null beams by a tiny tiny beam, just to get past the ImageInfo restriction that
    //// all planes must have non-null beams.
    
    GaussianBeam defaultbeam=itsPSFBeams.getMaxAreaBeam();
    ///many of the unittests in tsdimaging seem to depend on having 0 area beams
    ///which throws and exception when it is stored in the image
    ///(so setting them to some small number)!
    if(defaultbeam.getArea("rad2")==0.0){
      Quantity majax(1e-06,"arcsec"),minax(1e-06,"arcsec"),pa(0.0,"deg");
      defaultbeam.setMajorMinor(majax,minax);
      defaultbeam.setPA(pa);
    }
    for( uInt chanid=0; chanid<nchan;chanid++) {
      for( uInt polid=0; polid<npol; polid++ ) {
	if( (itsPSFBeams.getBeam(chanid, polid)).isNull() ) 
	  { itsPSFBeams.setBeam( chanid, polid, defaultbeam );
	    itsRestoredBeams.setBeam( chanid, polid, defaultbeam );
	  }
      }// end of pol loop
    }// end of chan loop
    
    /*        
    //// Fill in gaps if there are any --- with the MAX Area beam. 
    /////    GaussianBeam maxbeam = itsPSFBeams.getMaxAreaBeam();
    if( maxbeam.isNull() ) {
	os << LogIO::WARN << "No planes have non-zero restoring beams. Forcing artificial 1.0arcsec beam." << LogIO::POST;
	Quantity majax(1.0,"arcsec"),minax(1.0,"arcsec"),pa(0.0,"deg");
	maxbeam.setMajorMinor(majax,minax);
	maxbeam.setPA(pa);
      }
    else  {
	for( Int chanid=0; chanid<nchan;chanid++) {
	  for( Int polid=0; polid<npol; polid++ ) {
	    if( (itsPSFBeams.getBeam(chanid, polid)).isNull() ) 
	      { itsPSFBeams.setBeam( chanid, polid, maxbeam ); }
	  }// end of pol loop
	}// end of chan loop
      }
    */


    /// For lack of a better place, store this inside the PSF image. To be read later and used to restore
   
    ii.setBeams( itsPSFBeams );
    {
      LatticeLocker lock1(*(psf()), FileLocker::Write);
      psf()->setImageInfo(ii);
      psf()->unlock();
    }
  }// end of make beam set


  ImageBeamSet SIImageStore::getChannelBeamSet(const Int channel){
<<<<<<< HEAD

    return getChannelSliceBeamSet(channel, channel);


=======

    return getChannelSliceBeamSet(channel, channel);


>>>>>>> 5377af4a
  }

  ImageBeamSet SIImageStore::getChannelSliceBeamSet(const Int begChan, const Int endChan){
     ImageBeamSet bs=getBeamSet();
    if(bs.shape()[0]==1)
      return bs;
    if(begChan > endChan || begChan <0)
      throw(AipsError("Inconsistent slice of beam in channel requested"));
    if(bs.shape()[0] < (endChan-1))
      throw(AipsError("beam of channel "+String::toString(endChan)+" does not exist"));
    IPosition blc(2, begChan, 0);
    IPosition trc(2, endChan, bs.shape()[1]-1);
    Matrix<GaussianBeam> sliceBeam=bs.getBeams()(blc, trc);
    ImageBeamSet subBeamSet(sliceBeam);
    return subBeamSet;

  }
  void SIImageStore::setBeamSet(const ImageBeamSet& bs){

    itsPSFBeams=bs;
  }
  
  ImageBeamSet SIImageStore::getBeamSet()
  { 
    IPosition beamshp = itsPSFBeams.shape();
    AlwaysAssert( beamshp.nelements()==2 , AipsError );
    if( beamshp[0]==0 || beamshp[1]==0 ) {makeImageBeamSet();}
    return itsPSFBeams; 
  }

  void SIImageStore::printBeamSet(Bool verbose)
  {
    LogIO os( LogOrigin("SIImageStore","printBeamSet",WHERE) );
    AlwaysAssert( itsImageShape.nelements() == 4, AipsError );
    if( itsImageShape[3] == 1 && itsImageShape[2]==1 )
      {
	GaussianBeam beam = itsPSFBeams.getBeam();
	os << "Beam : " << beam.getMajor(Unit("arcsec")) << " arcsec, " << beam.getMinor(Unit("arcsec"))<< " arcsec, " << beam.getPA(Unit("deg")) << " deg" << LogIO::POST; 
 }
    else
      {
        // per CAS-11415, verbose=True when restoringbeam='common'
        if( verbose ) 
          {
            ostringstream oss;
            oss<<"Beam";
	    Int nchan = itsImageShape[3];
	    for( Int chanid=0; chanid<nchan;chanid++) {
	      Int polid=0;
	      //	  for( Int polid=0; polid<npol; polid++ ) {
	      GaussianBeam beam = itsPSFBeams.getBeam( chanid, polid );
	      oss << " [C" << chanid << "]: " << beam.getMajor(Unit("arcsec")) << " arcsec, " << beam.getMinor(Unit("arcsec"))<< " arcsec, " << beam.getPA(Unit("deg")) << " deg";
	    }//for chanid
            os << oss.str() << LogIO::POST;
          }
        else 
          { 
	// TODO : Enable this, when this function doesn't complain about 0 rest freq.
	//                                 or when rest freq is never zero !
	try{
		itsPSFBeams.summarize( os, False, itsCoordSys );
                // per CAS-11415 request, not turn on this one (it prints out per-channel beam in each line in the logger)
		//itsPSFBeams.summarize( os, verbose, itsCoordSys );
	}
	catch(AipsError &x)
	  {
	    os << LogIO::WARN << "Error while printing (compact) restoring beam summary : " <<  x.getMesg() << LogIO::POST;
	    os << "Printing long summary" << LogIO::POST;
	    
	    AlwaysAssert( itsImageShape.nelements() == 4, AipsError );
	    //Int npol = itsImageShape[2];
	    Int nchan = itsImageShape[3];
	    for( Int chanid=0; chanid<nchan;chanid++) {
	      Int polid=0;
	      //	  for( Int polid=0; polid<npol; polid++ ) {
	      GaussianBeam beam = itsPSFBeams.getBeam( chanid, polid );
	      os << "Beam [C" << chanid << "]: " << beam.getMajor(Unit("arcsec")) << " arcsec, " << beam.getMinor(Unit("arcsec"))<< " arcsec, " << beam.getPA(Unit("deg")) << " deg" << LogIO::POST; 
	      //}//for polid
	    }//for chanid
	  }// catch
        }
      }
  }
  
  /////////////////////////////// Restore all planes.

  void SIImageStore::restore(GaussianBeam& rbeam, String& usebeam, uInt term)
  {

    LogIO os( LogOrigin("SIImageStore","restore",WHERE) );
    //     << ". Optionally, PB-correct too." << LogIO::POST;

    AlwaysAssert( itsImageShape.nelements() == 4, AipsError );
    Int nx = itsImageShape[0];
    Int ny = itsImageShape[1];
    Int npol = itsImageShape[2];
    Int nchan = itsImageShape[3];

    /*    if( !hasResidualImage() )
      {
	// Cannot restore without residual/dirty image.
	os << "Cannot restore without residual image" << LogIO::POST;
	return;
      }
    */

    //// Get/fill the beamset
    IPosition beamset = itsPSFBeams.shape();
    AlwaysAssert( beamset.nelements()==2 , AipsError );
    if( beamset[0] != nchan || beamset[1] != npol )
      {
	
	// Get PSF Beams....
	ImageInfo ii = psf()->imageInfo();
	itsPSFBeams = ii.getBeamSet();
	itsRestoredBeams=itsPSFBeams;
	IPosition beamset2 = itsPSFBeams.shape();

	AlwaysAssert( beamset2.nelements()==2 , AipsError );
	if( beamset2[0] != nchan || beamset2[1] != npol )
	  {
	    // Make new beams.
	    os << LogIO::WARN << "Couldn't find pre-computed restoring beams. Re-fitting." << LogIO::POST;
	    makeImageBeamSet();
	  }
      }

    // toggle for printing common beam to the log 
    Bool printcommonbeam(False);
    //// Modify the beamset if needed
    //// if ( rbeam is Null and usebeam=="" ) Don't do anything.
    //// If rbeam is Null but usebeam=='common', calculate a common beam and set 'rbeam'
    //// If rbeam is given (or exists due to 'common'), just use it.
    if( rbeam.isNull() && usebeam=="common") {
      os << "Getting common beam" << LogIO::POST;
      rbeam = CasaImageBeamSet(itsPSFBeams).getCommonBeam();
      os << "Common Beam : " << rbeam.getMajor(Unit("arcsec")) << " arcsec, " << rbeam.getMinor(Unit("arcsec"))<< " arcsec, " << rbeam.getPA(Unit("deg")) << " deg" << LogIO::POST; 
      printcommonbeam=True;
    }
    if( !rbeam.isNull() ) {
      /*for( Int chanid=0; chanid<nchan;chanid++) {
	for( Int polid=0; polid<npol; polid++ ) {
	  itsPSFBeams.setBeam( chanid, polid, rbeam );
	  /// Still need to add the 'common beam' option.
	}//for chanid
      }//for polid
      */
      itsRestoredBeams=ImageBeamSet(rbeam);
      GaussianBeam beam = itsRestoredBeams.getBeam();
     
      //if commonbeam has not printed in the log
      if (!printcommonbeam) {
        os << "Common Beam : " << beam.getMajor(Unit("arcsec")) << " arcsec, " << beam.getMinor(Unit("arcsec"))<< " arcsec, " << beam.getPA(Unit("deg")) << " deg" << LogIO::POST; 
      printcommonbeam=True; // to avoid duplicate the info is printed to th elog
      }
    }// if rbeam not NULL
    //// Done modifying beamset if needed


    /// Before restoring, check for an empty model image and don't convolve (but still smooth residuals)
    /// (for CAS-8271 : make output restored image even if .model is zero... )
    Bool emptymodel = isModelEmpty();
    if(emptymodel) os << LogIO::WARN << "Restoring with an empty model image. Only residuals will be processed to form the output restored image." << LogIO::POST;


    LatticeLocker lock1(*(image(term)), FileLocker::Write);
    LatticeLocker lock2(*(residual(term)), FileLocker::Write);
    LatticeLocker lock3(*(model(term)), FileLocker::Read);
    //// Use beamset to restore
    for( Int chanid=0; chanid<nchan;chanid++) {
      for( Int polid=0; polid<npol; polid++ ) {
	
	IPosition substart(4,0,0,polid,chanid);
	IPosition substop(4,nx-1,ny-1,polid,chanid);
	Slicer imslice(substart, substop,Slicer::endIsLast);             
	SubImage<Float> subRestored( *image(term) , imslice, True );
	SubImage<Float> subModel( *model(term) , imslice, False );
	SubImage<Float> subResidual( *residual(term) , imslice, True );
	
	GaussianBeam beam = itsRestoredBeams.getBeam( chanid, polid );;
	//os << "Common Beam for chan : " << chanid << " : " << beam.getMajor(Unit("arcsec")) << " arcsec, " << beam.getMinor(Unit("arcsec"))<< " arcsec, " << beam.getPA(Unit("deg")) << " deg" << LogIO::POST; 
        // only print per-chan beam if the common beam is not used for restoring beam
        if(!printcommonbeam) { 
	  os << "Beam for chan : " << chanid << " : " << beam.getMajor(Unit("arcsec")) << " arcsec, " << beam.getMinor(Unit("arcsec"))<< " arcsec, " << beam.getPA(Unit("deg")) << " deg" << LogIO::POST; 
        }

	try
	  {
	    // Initialize restored image
	    subRestored.set(0.0);
	     if( !emptymodel ) { 
	       // Copy model into it
	       subRestored.copyData( LatticeExpr<Float>( subModel )  );
	       // Smooth model by beam
	       StokesImageUtil::Convolve( subRestored, beam);
	     }
	    // Add residual image
	    if( !rbeam.isNull() || usebeam == "common") // If need to rescale residuals, make a copy and do it.
	      {
		//		rescaleResolution(chanid, subResidual, beam, itsPSFBeams.getBeam(chanid, polid));
		TempImage<Float> tmpSubResidualCopy( IPosition(4,nx,ny,1,1), subResidual.coordinates());
		tmpSubResidualCopy.copyData( subResidual );
		
		rescaleResolution(chanid, tmpSubResidualCopy, beam, itsPSFBeams.getBeam(chanid, polid));
		subRestored.copyData( LatticeExpr<Float>( subRestored + tmpSubResidualCopy  ) );
	      }
	    else// if no need to rescale residuals, just add the residuals.
	      {
		
		
		subRestored.copyData( LatticeExpr<Float>( subRestored + subResidual  ) );
		
	      }
	    
	  }
	catch(AipsError &x)
	  {
	    throw( AipsError("Restoration Error in chan" + String::toString(chanid) + ":pol" + String::toString(polid) + " : " + x.getMesg() ) );
	  }
	
      }// end of pol loop
    }// end of chan loop
    
    try
      {
	//MSK//	
	if( hasPB() )
	  {
	    if( (image(term)->getDefaultMask()).matches("mask0") ) removeMask( image(term) );
	    copyMask(residual(term),image(term));
	  }

	//	if(hasPB()){copyMask(residual(term),image(term));}
	ImageInfo iminf = image(term)->imageInfo();
        //iminf.setBeams( itsRestoredBeams);

	os << "Beam Set : Single beam : " << itsRestoredBeams.hasSingleBeam() << "  Multi-beam : " << itsRestoredBeams.hasMultiBeam() << LogIO::DEBUG2;

	iminf.removeRestoringBeam();

	if( itsRestoredBeams.hasSingleBeam() )
	  { iminf.setRestoringBeam( itsRestoredBeams.getBeam() );}
	else
	  {iminf.setBeams( itsRestoredBeams);}

	image(term)->setImageInfo(iminf);
 
      }
    catch(AipsError &x)
      {
	throw( AipsError("Restoration Error  : "  + x.getMesg() ) );
      }
	
  }// end of restore()

  GaussianBeam SIImageStore::findGoodBeam()
  {
    LogIO os( LogOrigin("SIImageStore","findGoodBeam",WHERE) );
    IPosition beamshp = itsPSFBeams.shape();
    AlwaysAssert( beamshp.nelements()==2 , AipsError );

    /*
    if( beamshp[0] != nchan || beamshp[1] != npol )
      {
	// Make new beams.
	os << LogIO::WARN << "Couldn't find pre-computed restoring beams. Re-fitting." << LogIO::POST;
	makeImageBeamSet();
      }
    */

    Vector<Float> areas(beamshp[0]*beamshp[1]);
    Vector<Float> axrat(beamshp[0]*beamshp[1]);
    areas=0.0; axrat=1.0;
    Vector<Bool> flags( areas.nelements() );
    flags=False;
    
    Int cnt=0;
    for( Int chanid=0; chanid<beamshp[0];chanid++) {
      for( Int polid=0; polid<beamshp[1]; polid++ ) {
	GaussianBeam beam = itsPSFBeams(chanid, polid);
	if( !beam.isNull() && beam.getMajor(Unit("arcsec"))>1.1e-06  )  // larger than default filler beam.
	  {
	    areas[cnt] = beam.getArea( Unit("arcsec2") );
	    axrat[cnt] = beam.getMajor( Unit("arcsec") ) / beam.getMinor( Unit("arcsec") );
	  }
	else {
	  flags[cnt] = True;
	}
	cnt++;
      }//for chanid
    }//for polid
    
    Vector<Float> fit( areas.nelements() );
    Vector<Float> fitaxr( areas.nelements() );
    for (Int loop=0;loop<5;loop++)  {
      /// Filter on outliers in PSF beam area
      lineFit( areas, flags, fit, 0, areas.nelements()-1 );
      Float sd = calcStd( areas , flags, fit );
      for (uInt  i=0;i<areas.nelements();i++) {
	if( fabs( areas[i] - fit[i] ) > 3*sd ) flags[i]=True;
      }
      /// Filter on outliers in PSF axial ratio
      lineFit( axrat, flags, fitaxr, 0, areas.nelements()-1 );
      Float sdaxr = calcStd( axrat , flags, fitaxr );
      for (uInt  i=0;i<areas.nelements();i++) {
	if( fabs( axrat[i] - fitaxr[i] ) > 3*sdaxr ) flags[i]=True;
      }
    }
    //    cout << "Original areas : " << areas << endl;
    //    cout << "Original axrats : " << axrat << endl;
    //    cout << "Flags : " << flags << endl;

    // Find max area good beam.
    GaussianBeam goodbeam;
    Int cid=0,pid=0;
    Float maxval=0.0;
    cnt=0;
    for( Int chanid=0; chanid<beamshp[0];chanid++) {
      for( Int polid=0; polid<beamshp[1]; polid++ ) {
	if( flags[cnt] == False ){ 
	  if( areas[cnt] > maxval ) {maxval = areas[cnt]; goodbeam = itsPSFBeams.getBeam(chanid,polid);cid=chanid;pid=polid;}
	}
	cnt++;
      }//polid
    }//chanid

    os << "Picking common beam from C"<<cid<<":P"<<pid<<" : " << goodbeam.getMajor(Unit("arcsec")) << " arcsec, " << goodbeam.getMinor(Unit("arcsec"))<< " arcsec, " << goodbeam.getPA(Unit("deg")) << " deg" << LogIO::POST; 

    Bool badbeam=False;
    for(uInt i=0;i<flags.nelements();i++){if(flags[i]==True) badbeam=True;}

    if( badbeam == True ) 
      { 
	os << "(Ignored beams from :";
	cnt=0;
	for( Int chanid=0; chanid<beamshp[0];chanid++) {
	  for( Int polid=0; polid<beamshp[1]; polid++ ) {
	    if( flags[cnt] == True ){ 
	      os << " C"<<chanid<<":P"<<polid;
	    }
	    cnt++;
	  }//polid
	}//chanid
	os << " as outliers either by area or by axial ratio)" << LogIO::POST;
      } 


    /*
    // Replace 'bad' psfs with the chosen one.
    if( goodbeam.isNull() ) {
      os << LogIO::WARN << "No planes have non-zero restoring beams. Forcing artificial 1.0arcsec beam." << LogIO::POST;
      Quantity majax(1.0,"arcsec"),minax(1.0,"arcsec"),pa(0.0,"deg");
      goodbeam.setMajorMinor(majax,minax);
      goodbeam.setPA(pa);
    }
    else  {
      cnt=0;
      for( Int chanid=0; chanid<nchan;chanid++) {
	for( Int polid=0; polid<npol; polid++ ) {
	  if( flags[cnt]==True ) 
	    { itsPSFBeams.setBeam( chanid, polid, goodbeam ); }
	  cnt++;
	}// end of pol loop
      }// end of chan loop
    }
    */

    return goodbeam;
  }// end of findGoodBeam

  ///////////////////////// Funcs to calculate robust mean and fit, taking into account 'flagged' points.
void SIImageStore :: lineFit(Vector<Float> &data, Vector<Bool> &flag, Vector<Float> &fit, uInt lim1, uInt lim2)
{
  float Sx = 0, Sy = 0, Sxx = 0, Sxy = 0, S = 0, a, b, sd, mn;
  
  mn = calcMean(data, flag);
  sd = calcStd (data, flag, mn);
  
  for (uInt i = lim1; i <= lim2; i++)
    {
      if (flag[i] == False) // if unflagged
	{
	  S += 1 / (sd * sd);
	  Sx += i / (sd * sd);
	  Sy += data[i] / (sd * sd);
	  Sxx += (i * i) / (sd * sd);
	  Sxy += (i * data[i]) / (sd * sd);
	}
    }
  a = (Sxx * Sy - Sx * Sxy) / (S * Sxx - Sx * Sx);
  b = (S * Sxy - Sx * Sy) / (S * Sxx - Sx * Sx);
  
  for (uInt i = lim1; i <= lim2; i++)
    fit[i] = a + b * i;
  
}
/* Calculate the MEAN of 'vect' ignoring values flagged in 'flag' */
Float SIImageStore :: calcMean(Vector<Float> &vect, Vector<Bool> &flag)
{
  Float mean=0;
  Int cnt=0;
  for(uInt i=0;i<vect.nelements();i++)
    if(flag[i]==False)
      {
	mean += vect[i];
	cnt++;
      }
  if(cnt==0) cnt=1;
  return mean/cnt;
}
Float SIImageStore :: calcStd(Vector<Float> &vect, Vector<Bool> &flag, Vector<Float> &fit)
{
  Float std=0;
  uInt n=0,cnt=0;
  n = vect.nelements() < fit.nelements() ? vect.nelements() : fit.nelements();
  for(uInt i=0;i<n;i++)
    if(flag[i]==False)
      {
	cnt++;
	std += (vect[i]-fit[i])*(vect[i]-fit[i]);
      }
  if(cnt==0) cnt=1;
  return sqrt(std/cnt);

}
Float SIImageStore :: calcStd(Vector<Float> &vect, Vector<Bool> &flag, Float mean)
{
  Float std=0;
  uInt cnt=0;
  for(uInt i=0;i<vect.nelements();i++)
    if(flag[i]==False)
      {
	cnt++;
	std += (vect[i]-mean)*(vect[i]-mean);
      }
  return sqrt(std/cnt);
}

  ///////////////////////// End of Funcs to calculate robust mean and fit.



/*
  GaussianBeam SIImageStore::restorePlane()
  {

    LogIO os( LogOrigin("SIImageStore","restorePlane",WHERE) );
    //     << ". Optionally, PB-correct too." << LogIO::POST;

    Bool validbeam=False;
    GaussianBeam beam;
    try
      {
	// Fit a Gaussian to the PSF.
	beam = getPSFGaussian();
	validbeam = True;
      }
    catch(AipsError &x)
      {
	os << LogIO::WARN << "Beam fit error : " + x.getMesg() << LogIO::POST;
      }
    
    try
      {
	if( validbeam==True )
	  {
	    //os << "[" << itsImageName << "] " ;  // Add when parent image name is available.
	    //os << "Restore with beam : " << beam.getMajor(Unit("arcmin")) << " arcmin, " << beam.getMinor(Unit("arcmin"))<< " arcmin, " << beam.getPA(Unit("deg")) << " deg" << LogIO::POST; 
	    
	    // Initialize restored image
	    image()->set(0.0);
	    // Copy model into it
	    image()->copyData( LatticeExpr<Float>( *(model()) )  );
	    // Smooth model by beam
	    StokesImageUtil::Convolve( *(image()), beam);
	    // Add residual image
	    image()->copyData( LatticeExpr<Float>( *(image()) + *(residual())  ) );
	    
	    // Set restoring beam into the image
	    ImageInfo ii = image()->imageInfo();
	    //ii.setRestoringBeam(beam);
	    ii.setBeams(beam);
	    image()->setImageInfo(ii);
	  }
      }
    catch(AipsError &x)
      {
	throw( AipsError("Restoration Error : " + x.getMesg() ) );
      }
	
    return beam;

  }
*/

  void SIImageStore::pbcor(uInt term)
  {

    LogIO os( LogOrigin("SIImageStore","pbcor",WHERE) );

    if( !hasRestored() || !hasPB() )
      {
	// Cannot pbcor without restored image and pb
	os << LogIO::WARN << "Cannot pbcor without restored image and pb" << LogIO::POST;
	return;
      }
    LatticeLocker lock1(*(image(term)), FileLocker::Write);
        LatticeLocker lock2(*(pb(term)), FileLocker::Write);
        LatticeLocker lock3(*(imagepbcor(term)), FileLocker::Write);

	for(Int pol=0; pol<itsImageShape[2]; pol++)
	  {
	    for(Int chan=0; chan<itsImageShape[3]; chan++)
	      {
		
		CountedPtr<ImageInterface<Float> > restoredsubim=makeSubImage(0,1, 
								      chan, itsImageShape[3],
								      pol, itsImageShape[2], 
								      *image(term) );
		CountedPtr<ImageInterface<Float> > pbsubim=makeSubImage(0,1, 
								      chan, itsImageShape[3],
								      pol, itsImageShape[2], 
								      *pb() );

		CountedPtr<ImageInterface<Float> > pbcorsubim=makeSubImage(0,1, 
								      chan, itsImageShape[3],
								      pol, itsImageShape[2], 
								      *imagepbcor(term) );


		LatticeExprNode pbmax( max( *pbsubim ) );
		Float pbmaxval = pbmax.getFloat();

		if( pbmaxval<=0.0 )
		  {
		    os << LogIO::WARN << "Skipping PBCOR for C:" << chan << " P:" << pol << " because pb max is zero " << LogIO::POST;
		    pbcorsubim->set(0.0);
		  }
		else
		  {

		    LatticeExpr<Float> thepbcor( iif( *(pbsubim) > 0.0 , (*(restoredsubim))/(*(pbsubim)) , 0.0 ) );
		    pbcorsubim->copyData( thepbcor );

		}// if not zero
	      }//chan
	  }//pol

	// Copy over the PB mask.
        if((imagepbcor(term)->getDefaultMask()=="") && hasPB())
	  {copyMask(pb(),imagepbcor(term));}

	// Set restoring beam info
	ImageInfo iminf = image(term)->imageInfo();
        //iminf.setBeams( itsRestoredBeams );
	imagepbcor(term)->setImageInfo(iminf);

  }// end pbcor

  Matrix<Float> SIImageStore::getSumWt(ImageInterface<Float>& target)
  {
    Record miscinfo = target.miscInfo();
    
    Matrix<Float> sumwt;
    sumwt.resize();
    if( miscinfo.isDefined("sumwt") 
	&& (miscinfo.dataType("sumwt")==TpArrayFloat || miscinfo.dataType("sumwt")==TpArrayDouble  )  ) 
      { miscinfo.get( "sumwt" , sumwt ); } 
    else   { sumwt.resize( IPosition(2, target.shape()[2], target.shape()[3] ) ); sumwt = 1.0;  }
    
    return sumwt;
  }
  
  void SIImageStore::setSumWt(ImageInterface<Float>& target, Matrix<Float>& sumwt)
  {
    Record miscinfo = target.miscInfo();
    miscinfo.define("sumwt", sumwt);
    LatticeLocker lock1(target, FileLocker::Write);
    target.setMiscInfo( miscinfo );
  }
  

  Bool SIImageStore::getUseWeightImage(ImageInterface<Float>& target)
  {
    Record miscinfo = target.miscInfo();
    Bool useweightimage;
    if( miscinfo.isDefined("useweightimage") && miscinfo.dataType("useweightimage")==TpBool )
      { miscinfo.get( "useweightimage", useweightimage );  }
    else { useweightimage = False; }

    return useweightimage;
  }
  /*
  Bool SIImageStore::getUseWeightImage()
  {
    if( ! itsParentSumWt )
      return False;
    else 
     return  getUseWeightImage( *itsParentSumWt );
  }
  */
  void SIImageStore::setUseWeightImage(ImageInterface<Float>& target, Bool useweightimage)
  {
    Record miscinfo = target.miscInfo();
    miscinfo.define("useweightimage", useweightimage);
    LatticeLocker lock1(target, FileLocker::Write);
    target.setMiscInfo( miscinfo );
  }
  


  Bool SIImageStore::divideImageByWeightVal( ImageInterface<Float>& target )
  {

    Array<Float> lsumwt;
    sumwt()->get( lsumwt , False ); // For MT, this will always pick the zeroth sumwt, which it should.
    LatticeLocker lock2(target, FileLocker::Write);
    
    IPosition imshape = target.shape();

    //cerr << " SumWt  : " << lsumwt << " sumwtshape : " << lsumwt.shape() << " image shape : " << imshape << endl;

    AlwaysAssert( lsumwt.shape()[2] == imshape[2] , AipsError ); // polplanes
    AlwaysAssert( lsumwt.shape()[3] == imshape[3] , AipsError ); // chanplanes

    Bool div=False; // flag to signal if division actually happened, or weights are all 1.0

    for(Int pol=0; pol<lsumwt.shape()[2]; pol++)
      {
	for(Int chan=0; chan<lsumwt.shape()[3]; chan++)
	  {
	    IPosition pos(4,0,0,pol,chan);
	    if( lsumwt(pos) != 1.0 )
	      { 
		//		SubImage<Float>* subim=makePlane(  chan, True ,pol, True, target );
		std::shared_ptr<ImageInterface<Float> > subim=makeSubImage(0,1, 
								      chan, lsumwt.shape()[3],
								      pol, lsumwt.shape()[2], 
								      target );
		if ( lsumwt(pos) > 1e-07 ) {
		    LatticeExpr<Float> le( (*subim)/lsumwt(pos) );
		    subim->copyData( le );
		  }
		else  {
		    subim->set(0.0);
		  }
		div=True;
	      }
	  }
      }

    //    if( div==True ) cout << "Div image by sumwt : " << lsumwt << endl;
    //    else cout << "Already normalized" << endl;

    //    lsumwt = 1.0; setSumWt( target , lsumwt );

    return div;
  }

  void  SIImageStore::normPSF(Int term)
  {

    for(Int pol=0; pol<itsImageShape[2]; pol++)
      {
	for(Int chan=0; chan<itsImageShape[3]; chan++)
	  {
	    ///	    IPosition center(4,itsImageShape[0]/2,itsImageShape[1]/2,pol,chan);
	    
	    std::shared_ptr<ImageInterface<Float> > subim=makeSubImage(0,1, 
								  chan, itsImageShape[3],
								  pol, itsImageShape[2], 
								  (*psf(term)) );

	    std::shared_ptr<ImageInterface<Float> > subim0=makeSubImage(0,1, 
								  chan, itsImageShape[3],
								  pol, itsImageShape[2], 
								  (*psf(0)) );

            LatticeLocker lock1(*(subim), FileLocker::Write);

	    LatticeExprNode themax( max(*(subim0)) );
	    Float maxim = themax.getFloat();
	    
	    if ( maxim > 1e-07 )
	      {
		LatticeExpr<Float> normed( (*(subim)) / maxim );
		subim->copyData( normed );
	      }
	    else
	      {
		subim->set(0.0);
	      }
	  }//chan
      }//pol

  }

  void SIImageStore::calcSensitivity()
  {
    LogIO os( LogOrigin("SIImageStore","calcSensitivity",WHERE) );

    Array<Float> lsumwt;
    sumwt()->get( lsumwt , False ); // For MT, this will always pick the zeroth sumwt, which it should.

    IPosition shp( lsumwt.shape() );
    //cout << "Sumwt shape : " << shp << " : " << lsumwt << endl;
    //AlwaysAssert( shp.nelements()==4 , AipsError );
    
    os << "[" << itsImageName << "] Theoretical sensitivity (Jy/bm):" ;
    
    IPosition it(4,0,0,0,0);
    for ( it[0]=0; it[0]<shp[0]; it[0]++)
      for ( it[1]=0; it[1]<shp[1]; it[1]++)
	for ( it[2]=0; it[2]<shp[2]; it[2]++)
	  for ( it[3]=0; it[3]<shp[3]; it[3]++)
	    {
	      if( shp[0]>1 ){os << "f"<< it[0]+(it[1]*shp[0]) << ":" ;}
	      if( shp[3]>1 ) { os << "c"<< it[3] << ":"; }
	      if( shp[2]>1 ) { os << "p"<< it[2]<< ":" ; }
	      if( lsumwt( it )  > 1e-07 ) 
		{ 
		  os << 1.0/(sqrt(lsumwt(it))) << " " ;
		}
	      else
		{
		  os << "none" << " ";
		}
	    }
    
    os << LogIO::POST;

    //    Array<Float> sens = 1.0/sqrtsumwt;


  }

//////////////////////////////////////////////////////////////////////////////////////////////////////////////////////////////////
//////////////////////////////////////////////////////////////////////////////////////////////////////////////////////////////////
//////////////////////////////////////////////////////////////////////////////////////////////////////////////////////////////////
///////////////////   Utility Functions to gather statistics on the imagestore.

Float SIImageStore::getPeakResidual()
{
    LogIO os( LogOrigin("SIImageStore","getPeakResidual",WHERE) );
    LatticeLocker lock2 (*(residual()), FileLocker::Read);
    ArrayLattice<Bool> pixelmask(residual()->getMask());
    LatticeExpr<Float> resd(iif(pixelmask,abs(*residual()),0));
    //LatticeExprNode pres( max(abs( *residual() ) ));
    LatticeExprNode pres( max(resd) );
    Float maxresidual = pres.getFloat();
    
    return maxresidual;
  }

Float SIImageStore::getPeakResidualWithinMask()
  {
    LogIO os( LogOrigin("SIImageStore","getPeakResidualWithinMask",WHERE) );
    //Float minresmask, maxresmask, minres, maxres;
    //findMinMax( residual()->get(), mask()->get(), minres, maxres, minresmask, maxresmask );

    ArrayLattice<Bool> pixelmask(residual()->getMask());
    //findMinMaxLattice(*residual(), *mask() , pixelmask, maxres,maxresmask, minres, minresmask);
    LatticeExpr<Float> resd(iif(((*mask()) > 0) && pixelmask ,abs((*residual())),0));
    LatticeExprNode pres( max(resd) );
    Float maxresidual = pres.getFloat();
    //Float maxresidual=max( abs(maxresmask), abs(minresmask) );
    return maxresidual;
  }

  // Calculate the total model flux
Float SIImageStore::getModelFlux(uInt term)
  {
    //    LogIO os( LogOrigin("SIImageStore","getModelFlux",WHERE) );
    LatticeLocker lock2 (*(model(term)), FileLocker::Read);
    LatticeExprNode mflux( sum( *model(term) ) );
    Float modelflux = mflux.getFloat();
    //    Float modelflux = sum( model(term)->get() );

    return modelflux;
  }

  // Check for non-zero model (this is different from getting model flux, for derived SIIMMT)
Bool SIImageStore::isModelEmpty()
  {
    if( !itsModel && (! hasModel()) ) return True;
    else return  ( fabs( getModelFlux(0) ) < 1e-08 );
  }


void SIImageStore::setPSFSidelobeLevel(const Float level){

  itsPSFSideLobeLevel=level;
}
  // Calculate the PSF sidelobe level...
  Float SIImageStore::getPSFSidelobeLevel()
  {
    LogIO os( LogOrigin("SIImageStore","getPSFSidelobeLevel",WHERE) );
    //cerr << "*****PSF sidelobe "<< itsPSFSideLobeLevel << endl;
    /// Calculate only once, store and return for all subsequent calls.
    if( itsPSFSideLobeLevel == 0.0 )
      {

	ImageBeamSet thebeams = getBeamSet();
        LatticeLocker lock2 (*(psf()), FileLocker::Read);
        
	//------------------------------------------------------------
	IPosition oneplaneshape( itsImageShape );
	AlwaysAssert( oneplaneshape.nelements()==4, AipsError );
	oneplaneshape[2]=1; oneplaneshape[3]=1;
	TempImage<Float> psfbeam( oneplaneshape, itsCoordSys );
	
	// In a loop through channels, subtract out or mask out the main lobe
	Float allmin=0.0, allmax=0.0;
	for(Int pol=0; pol<itsImageShape[2]; pol++)
	  {
	    for(Int chan=0; chan<itsImageShape[3]; chan++)
	      {
		std::shared_ptr<ImageInterface<Float> > onepsf=makeSubImage(0,1, 
								       chan, itsImageShape[3],
								       pol, itsImageShape[2], 
								       (*psf()) );
		
		
		GaussianBeam beam = thebeams.getBeam( chan, pol );
		Vector<Float> abeam(3); // Holds bmaj, bmin, pa  in asec, asec, deg 
		abeam[0] = beam.getMajor().get("arcsec").getValue() * C::arcsec;
		abeam[1] = beam.getMinor().get("arcsec").getValue() * C::arcsec;
		abeam[2] = (beam.getPA().get("deg").getValue() + 90.0)* C::degree;

		//cout << "Beam : " << abeam << endl;

		StokesImageUtil::MakeGaussianPSF( psfbeam,  abeam, False);

		//		storeImg( String("psfbeam.im"), psfbeam );
	
		//Subtract from PSF plane
		LatticeExpr<Float> delobed(  (*onepsf) - psfbeam  );
		
		// For debugging
		//onepsf->copyData( delobed );
		
		//Calc max and min and accumulate across channels. 
		
		LatticeExprNode minval_le( min( *onepsf ) );
		LatticeExprNode maxval_le( max( delobed ) );

		Float minval = minval_le.getFloat();
		Float maxval = maxval_le.getFloat();

		if( minval < allmin ) allmin = minval;
		if( maxval > allmax ) allmax = maxval;
		
	      }//chan
	  }//pol
	
	//------------------------------------------------------------

	itsPSFSideLobeLevel = max( fabs(allmin), fabs(allmax) );

	//os << "PSF min : " << allmin << " max : " << allmax << " psfsidelobelevel : " << itsPSFSideLobeLevel << LogIO::POST;

      }// if changed.
    
    //    LatticeExprNode psfside( min( *psf() ) );
    //    itsPSFSideLobeLevel = fabs( psfside.getFloat() );

    //cout << "PSF sidelobe level : " << itsPSFSideLobeLevel << endl;
    return itsPSFSideLobeLevel;
  }

  void SIImageStore::findMinMax(const Array<Float>& lattice,
					const Array<Float>& mask,
					Float& minVal, Float& maxVal,
					Float& minValMask, Float& maxValMask)
  {
    IPosition posmin(lattice.shape().nelements(), 0);
    IPosition posmax(lattice.shape().nelements(), 0);

    if( sum(mask) <1e-06 ) {minValMask=0.0; maxValMask=0.0;}
    else { minMaxMasked(minValMask, maxValMask, posmin, posmax, lattice,mask); }

    minMax( minVal, maxVal, posmin, posmax, lattice );
  }

Array<Double> SIImageStore::calcRobustRMS(Array<Double>& mdns, const Float pbmasklevel, const Bool fastcalc)
{    
  LogIO os( LogOrigin("SIImageStore","calcRobustRMS",WHERE) );
  Record*  regionPtr=0;
  String LELmask("");
  LatticeLocker lockres (*(residual()), FileLocker::Read);
  ArrayLattice<Bool> pbmasklat(residual()->shape());
  pbmasklat.set(False);
  LatticeExpr<Bool> pbmask(pbmasklat);
  if (hasPB()) {
    // set bool mask: False = masked
    pbmask = LatticeExpr<Bool> (iif(*pb() > pbmasklevel, True, False));
    os << LogIO::DEBUG1 << "pbmask to be attached===> nfalse(pbmask.getMask())="<<nfalse(pbmask.getMask())<<endl; 
  }
  
   
  Record thestats;
  if (fastcalc) { // older calculation 
    // need to apply pbmask if present to be consistent between fastcalc = true and false.
    //TempImage<Float>* tempRes = new TempImage<Float>(residual()->shape(), residual()->coordinates(), SDMaskHandler::memoryToUse());
    auto tempRes = std::shared_ptr<TempImage<Float>>(new TempImage<Float>(residual()->shape(), residual()->coordinates(), SDMaskHandler::memoryToUse()));
    tempRes->copyData(*residual());
    tempRes->attachMask(pbmask);
    //thestats = SDMaskHandler::calcImageStatistics(*residual(), LELmask, regionPtr, True);
    thestats = SDMaskHandler::calcImageStatistics(*tempRes, LELmask, regionPtr, True);
  }
  else { // older way to calculate 
    // use the new statistic calculation algorithm
    Vector<Bool> dummyvec;
    // TT: 2018.08.01 using revised version (the older version of this is renameed to calcRobustImageStatisticsOld)
    thestats = SDMaskHandler::calcRobustImageStatistics(*residual(), *mask(), pbmask,  LELmask, regionPtr, True, dummyvec);
  }
    

  /***
  ImageStatsCalculator imcalc( residual(), regionPtr, LELmask, False); 

  Vector<Int> axes(2);
  axes[0] = 0;
  axes[1] = 1;
  imcalc.setAxes(axes);
  imcalc.setRobust(True);
  Record thestats = imcalc.statistics();
  //cout<<"thestats="<<thestats<<endl;
  ***/

  //Array<Double>rmss, mads, mdns;
  Array<Double>rmss, mads;
  //thestats.get(RecordFieldId("max"), maxs);
  thestats.get(RecordFieldId("rms"), rmss);
  thestats.get(RecordFieldId("medabsdevmed"), mads);
  thestats.get(RecordFieldId("median"), mdns);
  
  //os << LogIO::DEBUG1 << "Max : " << maxs << LogIO::POST;
  os << LogIO::DEBUG1 << "RMS : " << rmss << LogIO::POST;
  os << LogIO::DEBUG1 << "MAD : " << mads << LogIO::POST;
  
  // this for the new noise calc
  //return mdns+mads*1.4826;
  // this is the old noise calc
  return mads*1.4826;
}

  void SIImageStore::printImageStats()
  {
    LogIO os( LogOrigin("SIImageStore","printImageStats",WHERE) );
    Float minresmask=0, maxresmask=0, minres=0, maxres=0;
    //    findMinMax( residual()->get(), mask()->get(), minres, maxres, minresmask, maxresmask );
    LatticeLocker lock1 (*(residual()), FileLocker::Read);
    ArrayLattice<Bool> pixelmask(residual()->getMask());
    if(hasMask())
      {
        LatticeLocker lock2 (*(mask()), FileLocker::Read);
	findMinMaxLattice(*residual(), *mask() , pixelmask, maxres,maxresmask, minres, minresmask);
      }
    else
      {
	//LatticeExprNode pres( max( *residual() ) );
	LatticeExprNode pres( max( iif(pixelmask,*residual(),0) ) );
	maxres = pres.getFloat();
	//LatticeExprNode pres2( min( *residual() ) );
	LatticeExprNode pres2( min( iif(pixelmask,*residual(),0) ) );
	minres = pres2.getFloat();
      }

    os << "[" << itsImageName << "]" ;
    os << " Peak residual (max,min) " ;
    if( minresmask!=0.0 || maxresmask!=0.0 )
      { os << "within mask : (" << maxresmask << "," << minresmask << ") "; }
    os << "over full image : (" << maxres << "," << minres << ")" << LogIO::POST;

    os << "[" << itsImageName << "] Total Model Flux : " << getModelFlux() << LogIO::POST; 

    
    Record*  regionPtr=0;
    String LELmask("");
    Record thestats = SDMaskHandler::calcImageStatistics(*residual(), LELmask, regionPtr, True);
    Array<Double> maxs, mins;
    thestats.get(RecordFieldId("max"), maxs);
    thestats.get(RecordFieldId("min"), mins);
    //os << LogIO::DEBUG1 << "Max : " << maxs << LogIO::POST;
    //os << LogIO::DEBUG1 << "Min : " << mins << LogIO::POST;
    
  }

  // Calculate the total model flux
  Float SIImageStore::getMaskSum()
  {
    LogIO os( LogOrigin("SIImageStore","getMaskSum",WHERE) );
    LatticeLocker lock2 (*(mask()), FileLocker::Read);
    LatticeExprNode msum( sum( *mask() ) );
    Float masksum = msum.getFloat();

    //    Float masksum = sum( mask()->get() );

    return masksum;
  }

Bool SIImageStore::findMinMaxLattice(const Lattice<Float>& lattice, 
				     const Lattice<Float>& mask,
                                     const Lattice<Bool>& pixelmask,
				     Float& maxAbs, Float& maxAbsMask, 
				     Float& minAbs, Float& minAbsMask )
{

  //FOR DEGUG
  //LogIO os( LogOrigin("SIImageStore","findMinMaxLattice",WHERE) );

  maxAbs=0.0;maxAbsMask=0.0;
  minAbs=1e+10;minAbsMask=1e+10;
  LatticeLocker lock1 (const_cast<Lattice<Float>& > (lattice), FileLocker::Read);
  LatticeLocker lock2 (const_cast<Lattice<Float>& >(mask), FileLocker::Read);
  LatticeLocker lock3 (const_cast<Lattice<Bool>& >(pixelmask), FileLocker::Read);
  const IPosition tileShape = lattice.niceCursorShape();
  TiledLineStepper ls(lattice.shape(), tileShape, 0);
  {
    RO_LatticeIterator<Float> li(lattice, ls);
    RO_LatticeIterator<Float> mi(mask, ls);
    RO_LatticeIterator<Bool> pmi(pixelmask, ls);
    for(li.reset(),mi.reset(),pmi.reset();!li.atEnd();li++, mi++, pmi++) {
      IPosition posMax=li.position();
      IPosition posMin=li.position();
      IPosition posMaxMask=li.position();
      IPosition posMinMask=li.position();
      Float maxVal=0.0;
      Float minVal=0.0;
      Float maxValMask=0.0;
      Float minValMask=0.0;


      // skip if lattice chunk is masked entirely.
      if(ntrue(pmi.cursor()) > 0 ) {
        const MaskedArray<Float> marr(li.cursor(), pmi.cursor());
        const MaskedArray<Float> marrinmask(li.cursor() * mi.cursor(), pmi.cursor());
      //minMax( minVal, maxVal, posMin, posMax, li.cursor() );
      minMax( minVal, maxVal, posMin, posMax, marr );
      //minMaxMasked(minValMask, maxValMask, posMin, posMax, li.cursor(), mi.cursor());
      minMax(minValMask, maxValMask, posMin, posMax, marrinmask);
      
      //os<<"DONE minMax"<<LogIO::POST; 
      if( (maxVal) > (maxAbs) ) maxAbs = maxVal;
      if( (maxValMask) > (maxAbsMask) ) maxAbsMask = maxValMask;

      if( (minVal) < (minAbs) ) minAbs = minVal;
      if( (minValMask) < (minAbsMask) ) minAbsMask = minValMask;
      }

    }
  }

  return True;


}

//////////////////////////////////////////////////////////////////////////////////////////////////////////////////////////////////
//////////////////////////////////////////////////////////////////////////////////////////////////////////////////////////////////
//////////////////////////////////////////////////////////////////////////////////////////////////////////////////////////////////
//////////////////////////////////////////////////////////////////////////////////////////////////////////////////////////////////
//////////////////////////////////////////////////////////////////////////////////////////////////////////////////////////////////

  //
  //-------------------------------------------------------------
  // Initialize the internals of the object.  Perhaps other such
  // initializations in the constructors can be moved here too.
  //
  void SIImageStore::init()
  {
    imageExts.resize(MAX_IMAGE_IDS);
    
    imageExts(MASK)=".mask";
    imageExts(PSF)=".psf";
    imageExts(MODEL)=".model";
    imageExts(RESIDUAL)=".residual";
    imageExts(WEIGHT)=".weight";
    imageExts(IMAGE)=".image";
    imageExts(SUMWT)=".sumwt";
    imageExts(GRIDWT)=".gridwt";
    imageExts(PB)=".pb";
    imageExts(FORWARDGRID)=".forward";
    imageExts(BACKWARDGRID)=".backward";
    imageExts(IMAGEPBCOR)=".image.pbcor";

    itsParentPsf = itsPsf;
    itsParentModel=itsModel;
    itsParentResidual=itsResidual;
    itsParentWeight=itsWeight;
    itsParentImage=itsImage;
    itsParentSumWt=itsSumWt;
    itsParentMask=itsMask;
    itsParentImagePBcor=itsImagePBcor;

    //    cout << "parent shape : " << itsParentImageShape << "   shape : " << itsImageShape << endl;
    itsParentImageShape = itsImageShape;
    itsParentCoordSys = itsCoordSys;

    if( itsNFacets>1 || itsNChanChunks>1 || itsNPolChunks>1 ) { itsImageShape=IPosition(4,0,0,0,0); }

    itsOpened=0;

    itsPSFSideLobeLevel=0.0;
    itsReadLock=nullptr;
    itsDataPolRep=StokesImageUtil::UNKNOWN; //Should throw an exception if it is not initialized properly
  }


void SIImageStore::regridToModelImage( ImageInterface<Float> &inputimage, Int term )
  {
    try 
      {

    //output coords
	IPosition outshape = itsImageShape;
	CoordinateSystem outcsys = itsCoordSys;
	DirectionCoordinate outDirCsys = outcsys.directionCoordinate();
	SpectralCoordinate outSpecCsys = outcsys.spectralCoordinate();
     
	// do regrid   
	IPosition axes(3,0, 1, 2);
	IPosition inshape = inputimage.shape();
	CoordinateSystem incsys = inputimage.coordinates(); 
	DirectionCoordinate inDirCsys = incsys.directionCoordinate();
	SpectralCoordinate inSpecCsys = incsys.spectralCoordinate();

	Vector<Int> dirAxes = CoordinateUtil::findDirectionAxes(incsys);
	axes(0) = dirAxes(0); 
	axes(1) = dirAxes(1);
	axes(2) = CoordinateUtil::findSpectralAxis(incsys);
	
	try {
	  ImageRegrid<Float> imregrid;
	  imregrid.regrid( *(model(term)), Interpolate2D::LINEAR, axes, inputimage ); 
	} catch (AipsError &x) {
	  throw(AipsError("ImageRegrid error : "+ x.getMesg()));
	}
	
      }catch(AipsError &x)
      {
	throw(AipsError("Error in regridding input model image to target coordsys : " + x.getMesg()));
      }
  }

  //
  //---------------------------------------------------------------
  //
  void SIImageStore::makePersistent(String& fileName)
  {
    LogIO logIO(LogOrigin("SIImageStore", "makePersistent"));
    ofstream outFile; outFile.open(fileName.c_str(),std::ofstream::out);
    if (!outFile) logIO << "Failed to open filed \"" << fileName << "\"" << LogIO::EXCEPTION;
    //  String itsImageName;
    outFile << "itsImageNameBase: " << itsImageName << endl;

    //IPosition itsImageShape;
    outFile << "itsImageShape: " << itsImageShape.nelements() << " ";
    for (uInt i=0;i<itsImageShape.nelements(); i++) outFile << itsImageShape(i) << " "; outFile << endl;

    // Don't know what to do with this.  Looks like this gets
    // filled-in from one of the images.  So load this from one of the
    // images if they exist?
    //CoordinateSystem itsCoordSys; 

    // Int itsNFacets;
    outFile << "itsNFacets: " << itsNFacets << endl;
    outFile << "itsUseWeight: " << itsUseWeight << endl;
    

    // Misc Information to go into the header. 
    //    Record itsMiscInfo; 
    itsMiscInfo.print(outFile);
    
    // std::shared_ptr<ImageInterface<Float> > itsMask, itsPsf, itsModel, itsResidual, itsWeight, itsImage, itsSumWt;
    // std::shared_ptr<ImageInterface<Complex> > itsForwardGrid, itsBackwardGrid;

    Vector<Bool> ImageExists(MAX_IMAGE_IDS);
    if ( ! itsMask )     ImageExists(MASK)=False;
    if ( ! itsPsf )      ImageExists(PSF)=False;
    if ( ! itsModel )    ImageExists(MODEL)=False;
    if ( ! itsResidual ) ImageExists(RESIDUAL)=False;
    if ( ! itsWeight )   ImageExists(WEIGHT)=False;
    if ( ! itsImage )    ImageExists(IMAGE)=False;
    if ( ! itsSumWt )    ImageExists(SUMWT)=False;
    if ( ! itsGridWt )   ImageExists(GRIDWT)=False;
    if ( ! itsPB )       ImageExists(PB)=False;

    if ( ! itsForwardGrid )    ImageExists(FORWARDGRID)=False;
    if ( ! itsBackwardGrid )   ImageExists(BACKWARDGRID)=False;
    
    outFile << "ImagesExist: " << ImageExists << endl;
  }
  //
  //---------------------------------------------------------------
  //
  void SIImageStore::recreate(String& fileName)
  {
    LogIO logIO(LogOrigin("SIImageStore", "recreate"));
    ifstream inFile; inFile.open(fileName.c_str(),std::ofstream::out);
    if (!inFile) logIO << "Failed to open filed \"" << fileName << "\"" << LogIO::EXCEPTION;
      
    String token;
    inFile >> token; if (token == "itsImageNameBase:") inFile >> itsImageName;

    inFile >> token; 
    if (token=="itsImageShape:")
      {
	Int n;
	inFile >> n;
	itsImageShape.resize(n);
	for (Int i=0;i<n; i++) inFile >> itsImageShape(i);
      }

    // Int itsNFacets;
    inFile >> token; if (token=="itsNFacets:") inFile >> itsNFacets;
    inFile >> token; if (token=="itsUseWeight:") inFile >> itsUseWeight;

    Bool coordSysLoaded=False;
    String itsName;      
    try 
      {
	itsName=itsImageName+imageExts(MASK);casa::openImage(itsName,     itsMask);
	if (coordSysLoaded==False) {itsCoordSys=itsMask->coordinates(); itsMiscInfo=itsImage->miscInfo();coordSysLoaded=True;}
      } catch (AipsIO& x) {logIO << "\"" << itsName << "\" not found." << LogIO::WARN;};
    try 
      {
	itsName=itsImageName+imageExts(MODEL);casa::openImage(itsName,    itsModel);
	if (coordSysLoaded==False) {itsCoordSys=itsModel->coordinates(); itsMiscInfo=itsModel->miscInfo();coordSysLoaded=True;}
      } catch (AipsIO& x) {logIO << "\"" << itsName << "\" not found." << LogIO::WARN;};
    try 
      {
	itsName=itsImageName+imageExts(RESIDUAL);casa::openImage(itsName, itsResidual);
	if (coordSysLoaded==False) {itsCoordSys=itsResidual->coordinates(); itsMiscInfo=itsResidual->miscInfo();coordSysLoaded=True;}
      } catch (AipsIO& x) {logIO << "\"" << itsName << "\" not found." << LogIO::WARN;};
    try 
      {
	itsName=itsImageName+imageExts(WEIGHT);casa::openImage(itsName,   itsWeight);
	if (coordSysLoaded==False) {itsCoordSys=itsWeight->coordinates(); itsMiscInfo=itsWeight->miscInfo();coordSysLoaded=True;}
      } catch (AipsIO& x) {logIO << "\"" << itsName << "\" not found." << LogIO::WARN;};
    try 
      {
	itsName=itsImageName+imageExts(IMAGE);casa::openImage(itsName,    itsImage);
	if (coordSysLoaded==False) {itsCoordSys=itsImage->coordinates(); itsMiscInfo=itsImage->miscInfo();coordSysLoaded=True;}
      } catch (AipsIO& x) {logIO << "\"" << itsName << "\" not found." << LogIO::WARN;};
    try 
      {
	itsName=itsImageName+imageExts(SUMWT);casa::openImage(itsName,    itsSumWt);
	if (coordSysLoaded==False) {itsCoordSys=itsSumWt->coordinates(); itsMiscInfo=itsSumWt->miscInfo();coordSysLoaded=True;}
      } catch (AipsIO& x) {logIO << "\"" << itsName << "\" not found." << LogIO::WARN;};
    try
      {
	itsName=itsImageName+imageExts(PSF);casa::openImage(itsName,      itsPsf);
	if (coordSysLoaded==False) {itsCoordSys=itsPsf->coordinates(); itsMiscInfo=itsPsf->miscInfo();coordSysLoaded=True;}
      } catch (AipsIO& x) {logIO << "\"" << itsName << "\" not found." << LogIO::WARN;};
    try
      {
	casa::openImage(itsImageName+imageExts(FORWARDGRID),  itsForwardGrid);
	casa::openImage(itsImageName+imageExts(BACKWARDGRID), itsBackwardGrid);
      }
    catch (AipsError& x)
      {
	logIO << "Did not find forward and/or backward grid.  Just say'n..." << LogIO::POST;
      }

  }
//////////////
  Bool SIImageStore::intersectComplexImage(const String& ComplexImageName){
        Vector<Int> whichStokes(0);
	CoordinateSystem cimageCoord = StokesImageUtil::CStokesCoord( itsCoordSys,
								  whichStokes, itsDataPolRep);


        //cerr <<"itsDataPolRep " << itsDataPolRep << endl;
        
        CountedPtr<PagedImage<Complex> > compliantImage =nullptr;
        {
          PagedImage<Complex>inputImage(ComplexImageName);
          IPosition theShape=itsImageShape;
          theShape(0)=inputImage.shape()(0);
          theShape(1)=inputImage.shape()(1);
          CoordinateSystem inpcsys=inputImage.coordinates();
          Vector<Double> refpix=cimageCoord.referencePixel();
          refpix(0)+=(theShape(0)-itsImageShape(0))/2.0;
          refpix(1)+=(theShape(1)-itsImageShape(1))/2.0;
          cimageCoord.setReferencePixel(refpix);
          String tmpImage=File::newUniqueName(".", "TempImage").absoluteName();
          compliantImage=new PagedImage<Complex>(theShape, cimageCoord, tmpImage);
          compliantImage->set(0.0);
          IPosition iblc(theShape.nelements(),0);
          IPosition itrc=theShape-1;
          //cerr << "blc "  << iblc << " trc " << itrc  << " shape " << theShape << endl;
          LCBox lbox(iblc, itrc, theShape);
          ImageRegion imagreg(WCBox(lbox, cimageCoord));
		
          
          SubImage<Complex> subim(inputImage, imagreg, false);
          //cerr << "shapes " << inputImage.shape() << "  sub " << subim.shape() << " compl " << compliantImage->shape() << endl;
          compliantImage->copyData(subim);
			
        }
        Table::deleteTable(ComplexImageName);
        compliantImage->rename(ComplexImageName);
        return True;
		
  }
	

  //////////////////////////////////////////////////////////////////////////////////////////////////////
  //////////////////////////////////////////////////////////////////////////////////////////////////////

} //# NAMESPACE CASA - END
<|MERGE_RESOLUTION|>--- conflicted
+++ resolved
@@ -580,10 +580,7 @@
             {
             LatticeLocker lock1(*imPtr, FileLocker::Write);
 	    imPtr->set(0.0);
-<<<<<<< HEAD
-=======
 	    imPtr->flush();
->>>>>>> 5377af4a
             imPtr->unlock();
             }
 	  }
@@ -2128,17 +2125,10 @@
 
 
   ImageBeamSet SIImageStore::getChannelBeamSet(const Int channel){
-<<<<<<< HEAD
 
     return getChannelSliceBeamSet(channel, channel);
 
 
-=======
-
-    return getChannelSliceBeamSet(channel, channel);
-
-
->>>>>>> 5377af4a
   }
 
   ImageBeamSet SIImageStore::getChannelSliceBeamSet(const Int begChan, const Int endChan){
