--- conflicted
+++ resolved
@@ -17,14 +17,9 @@
     from casatasks.private.sdutil import tbmanager
 
     ### for selection_syntax import
+    #sys.path.append(os.path.abspath(os.path.dirname(__file__)))
     from casatestutils import selection_syntax
 
-<<<<<<< HEAD
-    #sys.path.append(os.path.abspath(os.path.dirname(__file__)))
-    from casatestutils.testhelper import copytree_ignore_subversion
-
-=======
->>>>>>> 027131f3
     tb = table()
 
     ctsys_resolve = ctsys.resolve
@@ -41,20 +36,10 @@
     from sdutil import tbmanager
 
     try:
-        from casatestutils import selection_syntax
+        from . import selection_syntax
     except:
         import tests.selection_syntax as selection_syntax
-<<<<<<< HEAD
-        
-    #try:
-    #    from . import testutils
-    #except:
-    #    import tests.testutils as testutils
-    #copytree_ignore_subversion = testutils.copytree_ignore_subversion
-=======
->>>>>>> 027131f3
-
-    from casatestutils.testhelper import copytree_ignore_subversion
+
     # the global tb tool is used here
 
     dataRoot = os.path.join(os.environ.get('CASAPATH').split()[0],'data')
