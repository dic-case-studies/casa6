from __future__ import absolute_import
from __future__ import print_function
import os
import math
import shutil
import string
import time
import re;
import copy

from casatasks.private.casa_transition import is_CASA6
if is_CASA6:
    from casatools import synthesisimager, synthesisnormalizer
    from casatasks import casalog

    from .imager_base import PySynthesisImager
    from .parallel_imager_helper import PyParallelImagerHelper
    synth_imager_name = 'synthesisimager'
    synth_imager_import = 'from casatools import synthesisimager'

else:
    from taskinit import *

    from imagerhelpers.imager_base import PySynthesisImager
    from imagerhelpers.parallel_imager_helper import PyParallelImagerHelper

    synthesisimager = casac.synthesisimager
    synthesisnormalizer = casac.synthesisnormalizer
    synth_imager_name = 'casac.synthesisimager'
    synth_imager_import = 'pass'


'''
An implementation of parallel continuum imaging, using synthesisxxxx tools

Datasets are partitioned by row and major cycles are parallelized. 
Gathers and normalization are done before passing the images to a
non-parallel minor cycle. The output model image is them scattered to
all the nodes for the next parallel major cycle.

There are N synthesisimager objects.
There is 1 instance per image field, of the normalizer and deconvolver.
There is 1 iterbot. 
    
'''

#############################################
#############################################
## Parallelize only major cycle.
#############################################
class PyParallelContSynthesisImager(PySynthesisImager):

    def __init__(self,params=None):

         PySynthesisImager.__init__(self,params)

         self.PH = PyParallelImagerHelper()
         self.NN = self.PH.NN
         self.selpars = self.allselpars;
         self.allselpars = self.PH.partitionContDataSelection(self.allselpars)
         # self.allcflist = self.PH.partitionCFCacheList(self.cfcachepars['cflist']);
         # self.allcflist = self.PH.partitionCFCacheList(self.allgridpars['0']);
         self.listOfNodes = self.PH.getNodeList();
         self.coordsyspars = {};
         self.toolsi=None

#############################################
    def initializeImagers(self):
        ### Drygridding, and Coordsys comes from a single imager on MAIN node.
        ### No startmodel confusion. It's created only once and then scattered.
        self.initializeImagers()

        ### Note : Leftover from CAS-9977 
        ### There is a coord system mismatch at scatter/gather, if the MAIN version already
        ###   exists on disk. With startmodel, it's xxx.model.  With aproject, it's xxx.residual.
        ### There is an exception in SIImageStore::openImage to handle this. 
        ### Turn on casalog.filter('DEBUG1') to see the warning message.


#############################################
    def initializeImagersBase(self,thisSelPars,partialSelPars):

        if partialSelPars==False: ## Init only on the zero'th node

            #
            # Use the already-created imager on MAIN node
            #
            ##self.toolsi = synthesisimager()

            #
            # Select data. 
            #
            for mss in sorted( self.selpars.keys() ):
                self.toolsi.selectdata( thisSelPars[mss] )

            # Defineimage. 
            # This makes the global csys. Get csys to distribute to other nodes
            # It also sets 'startmodel' if available (this is later scattered to nodes)
            for fld in range(0,self.NF):
                tmpimpars = copy.deepcopy(self.allimpars[str(fld)])
                #if tmpimpars.has_key('startmodel'):
                #    tmpimpars.pop('startmodel')
                self.toolsi.defineimage( impars=tmpimpars, gridpars = self.allgridpars[str(fld)] )
                fullcoords = self.toolsi.getcsys()
                self.coordsyspars[str(fld)] = fullcoords

            # Modify the coordsys inputs
            for fld in range(0, self.NF):
                self.allimpars[str(fld)]['csys']=self.coordsyspars[str(fld)]['coordsys'].copy()

            # Call the global defineimage again 
            #  (to get around later error of different coordsys latpoles! (CAs-9977)
            #for fld in range(0,self.NF):
            #    self.toolsi.defineimage( impars=self.allimpars[str(fld)], gridpars = self.allgridpars[str(fld)] )
            


        else: ## partialSelPars==True , The actual initialization on all nodes.

            #
            # Start the imagers on all nodes.
            #
            joblist=[]
            for node in self.listOfNodes:
                joblist.append( self.PH.runcmd('{0}; toolsi = {1}()'.format(
                    synth_imager_import, synth_imager_name),
                                               node) );
            self.PH.checkJobs(joblist);

            #
            # Select data.  If partialSelPars is True, use the thisSelPars
            # data structure as a list of partitioned selections.
            #
            joblist=[];
            nodes=self.listOfNodes;#[1];
            for node in nodes:
                for mss in sorted( self.selpars.keys() ):
                    selStr=str(thisSelPars[str(node-1)][mss]);
                    joblist.append( self.PH.runcmd("toolsi.selectdata( "+selStr+")", node) )
            self.PH.checkJobs(joblist);

            #
            # Call defineimage at each node.
            #
            joblist=[];
            for node in nodes:
                ## For each image-field, define imaging parameters
                nimpars = copy.deepcopy(self.allimpars)
                #print("nimpars = ",nimpars)
                ngridpars = copy.deepcopy(self.allgridpars)
                for fld in range(0,self.NF):
                    if self.NN>1:
                        nimpars[str(fld)]['imagename'] = self.PH.getpartimagename( nimpars[str(fld)]['imagename'], node )

                    ## Pop out the startmodel, as it would already have been created on the main node,.
                    tmpimpars = nimpars[str(fld)]
                    if 'startmodel' in tmpimpars:
                        tmpimpars.pop('startmodel')

                    joblist.append( self.PH.runcmd("toolsi.defineimage( impars=" + str( nimpars[str(fld)] ) 
                                                   + ", gridpars=" + str( ngridpars[str(fld)] )   + ")", node ) )
            self.PH.checkJobs(joblist);
        
#############################################

    def initializeImagers(self):

        #---------------------------------------
        #  Check if cfcache exists.
        #
        cfCacheName=self.allgridpars['0']['cfcache'];
        cfcExists=False;
        
        if(self.allgridpars['0']['gridder'] == 'awproject' or self.allgridpars['0']['gridder'] == 'awprojectft'):
            if (cfCacheName == ''):
                cfCacheName = self.allimpars['0']['imagename'] + '.cf'
                cfCacheName=self.allgridpars['0']['cfcache'] = cfCacheName
 
            cfcExists = (os.path.exists(cfCacheName) and os.path.isdir(cfCacheName));
            if (cfcExists):
                nCFs = len(os.listdir(cfCacheName));
                if (nCFs == 0):
                    casalog.post(cfCacheName + " exists, but is empty.  Attempt is being made to fill it now.","WARN")
                    cfcExists = False;
        # print("##########################################")
        # print("CFCACHE = ",cfCacheName,cfcExists)
        # print("##########################################")

       
        # Start one imager on MAIN node
        self.toolsi = synthesisimager()

        # Init one SI tool ( it records the csys per field in self.coordsyspars )
        self.initializeImagersBase(self.selpars,False);

        # Modify the coordsys inputs
#        for fld in range(0, self.NF):
#            self.allimpars[str(fld)]['csys']=self.coordsyspars[str(fld)]['coordsys'].copy()

        # Dry Gridding on the MAIN node ( i.e. on self.toolsi)
        if (not cfcExists):
            self.dryGridding();

        ##weighting with mosfield=True
        if( (self.weightpars['type']=='briggs')  and (self.weightpars['multifield'])):
            self.toolsi.setweighting(**self.weightpars)
            ###master create the weight density for all fields
            self.toolsi.getweightdensity()
            
        # Clean up the single imager (MAIN node)
        self.toolsi.done()
        self.toolsi = None

        # Do the second round, initializing imagers on ALL nodes
        self.initializeImagersBase(self.allselpars,True);

        # Fill CFCache - it uses all nodes.
        if (not cfcExists):
            self.fillCFCache();
        self.reloadCFCache();

######################################################################################################################################
        #---------------------------------------
        #  4. call setdata() for images on all nodes
        #
        # joblist=[];
        # for node in self.listOfNodes:
        #     ## Send in Selection parameters for all MSs in the list
        #     #### MPIInterface related changes (the -1 in the expression below)
        #     for mss in sorted( (self.allselpars[str(node-1)]).keys() ):
        #         joblist.append( self.PH.runcmd("toolsi.selectdata( "+str(self.allselpars[str(node-1)][mss])+")", node) )
        # self.PH.checkJobs(joblist);

        #---------------------------------------
        #  5. Call defineImage() on all nodes.  This sets up the FTMs.
        #
#         joblist=[];
#         for node in self.listOfNodes:
#             ## For each image-field, define imaging parameters
#             nimpars = copy.deepcopy(self.allimpars)
#             #print("nimpars = ",nimpars)
#             ngridpars = copy.deepcopy(self.allgridpars)
#             for fld in range(0,self.NF):
#                 if self.NN>1:
#                     nimpars[str(fld)]['imagename'] = self.PH.getpath(node) + '/' + nimpars[str(fld)]['imagename']+'.n'+str(node)
# ###                    nimpars[str(fld)]['imagename'] = self.allnormpars[str(fld)]['workdir'] + '/' + nimpars[str(fld)]['imagename']+'.n'+str(node)
# ###                    nimpars[str(fld)]['imagename'] = nimpars[str(fld)]['imagename']+'.n'+str(node)

# #                    ngridpars[str(fld)]['cfcache'] = ngridpars[str(fld)]['cfcache']+'.n'+str(node)
#                     # # Give the same CFCache name to all nodes
#                     ngridpars[str(fld)]['cfcache'] = ngridpars[str(fld)]['cfcache'];

#                 joblist.append( self.PH.runcmd("toolsi.defineimage( impars=" + str( nimpars[str(fld)] ) + ", gridpars=" + str( ngridpars[str(fld)] )   + ")", node ) )
#         self.PH.checkJobs(joblist);

        #---------------------------------------
        #  6. If cfcache does not exist, call fillCFCache()
        #       This will fill the "empty" CFCache in parallel
        #  7. Now call reloadCFCache() on all nodes.
        #     This reloads the latest cfcahce.



        # TRY: Start all over again!
        # self.deleteImagers();

        # joblist=[]

        # for node in self.listOfNodes:
        #     joblist.append( self.PH.runcmd("toolsi = casac.synthesisimager()", node) );
        # self.PH.checkJobs(joblist);

        # joblist=[];
        # nodes=self.listOfNodes;#[1];
        # for node in nodes:
        #     for mss in sorted( (self.allselpars[str(node-1)]).keys() ):
        #         joblist.append( self.PH.runcmd("toolsi.selectdata( "+str(self.allselpars[str(node-1)][mss])+")", node) )
        #             # for mss in sorted( self.selpars.keys() ):
        #             #     joblist.append( self.PH.runcmd("toolsi.selectdata( "+str(self.selpars[mss])+")", node) )
        # self.PH.checkJobs(joblist);

        # joblist=[];
        # for node in self.listOfNodes:
        #     nimpars = copy.deepcopy(self.allimpars)
        #     ngridpars = copy.deepcopy(self.allgridpars)
        #     for fld in range(0,self.NF):
        #         if self.NN>1:
        #             nimpars[str(fld)]['imagename'] = self.PH.getpath(node) + '/' + nimpars[str(fld)]['imagename']+'.n'+str(node)
        #             # # Give the same CFCache name to all nodes
        #             ngridpars[str(fld)]['cfcache'] = ngridpars[str(fld)]['cfcache'];

        #         joblist.append( self.PH.runcmd("toolsi.defineimage( impars=" + str( nimpars[str(fld)] ) + ", gridpars=" + str( ngridpars[str(fld)] )   + ")", node ) )
        # self.PH.checkJobs(joblist);


#############################################


#############################################

    def initializeNormalizers(self):
        for immod in range(0,self.NF):
            self.PStools.append(synthesisnormalizer())
            normpars = copy.deepcopy( self.allnormpars[str(immod)] )
            partnames = []
            if(self.NN>1):
                #### MPIInterface related changes
                #for node in range(0,self.NN):
                for node in self.listOfNodes:
                    partnames.append( self.PH.getpartimagename( self.allimpars[str(immod)]['imagename'], node ) )
                    #onename = self.allimpars[str(immod)]['imagename']+'.n'+str(node)
                    #partnames.append( self.PH.getpath(node) + '/' + onename  )
                    #self.PH.deletepartimages( self.PH.getpath(node), onename ) # To ensure restarts work properly.
                    self.PH.deletepartimages( self.allimpars[str(immod)]['imagename'] ,  node ) # To ensure restarts work properly.
                normpars['partimagenames'] = partnames
            self.PStools[immod].setupnormalizer(normpars=normpars)


#############################################
    def setWeighting(self):

        ## Set weight parameters and accumulate weight density (natural)
        joblist=[];
        if( (self.weightpars['type']=='briggs')  and (self.weightpars['multifield'])):
            ###master created the weight density for all fields
            ##Should have been in  initializeImagersBase_New but it is not being called !
            self.toolsi = synthesisimager()
            for mss in sorted( self.selpars.keys() ):
                self.toolsi.selectdata( self.selpars[mss] )
            for fld in range(0,self.NF):
                self.toolsi.defineimage( impars=self.allimpars[str(fld)], gridpars = self.allgridpars[str(fld)] )
            self.toolsi.setweighting(**self.weightpars)
            ###master create the weight density for all fields
            weightimage=self.toolsi.getweightdensity()
            self.toolsi.done()
            self.toolsi=None
            destWgtim=weightimage+'_moswt'
            shutil.move(weightimage, destWgtim)
            joblist=[];
            for node in self.listOfNodes:
                joblist.append( self.PH.runcmd("toolsi.setweightdensity('"+str(destWgtim)+"')", node ) )
            self.PH.checkJobs( joblist )
            #for node in self.listOfNodes:
            #    ## Set weighting pars
            #   joblist.append( self.PH.runcmd("toolsi.setweighting( **" + str(self.weightpars) + ")", node ) )
            #self.PH.checkJobs( joblist )
            #joblist=[];
            #for node in self.listOfNodes:
            #    joblist.append( self.PH.runcmd("toolsi.getweightdensity()", node ) )
            #self.PH.checkJobs( joblist )
            
            #for immod in range(0,self.NF):
            #    #self.PStools[immod].gatherweightdensity()
             #   self.PStools[immod].scatterweightdensity()
            ## Set weight density for each nodel
            #joblist=[];
            #for node in self.listOfNodes:
             #   joblist.append( self.PH.runcmd("toolsi.setweightdensity()", node ) )
            #self.PH.checkJobs( joblist )
       #### end of multifield or mosweight
        else:
            joblist=[];
            for node in self.listOfNodes:
                ## Set weighting pars
                joblist.append( self.PH.runcmd("toolsi.setweighting( **" + str(self.weightpars) + ")", node ) )
            self.PH.checkJobs( joblist )

            ## If only one field, do the get/gather/set of the weight density.
            if self.NF == 1 and self.allimpars['0']['stokes']=="I":   ## Remove after gridded wts appear for all fields correctly (i.e. new FTM).
<<<<<<< HEAD
                
                if not ( (self.weightpars['type'] ==  'natural') or (self.weightpars['type'] == 'radial'))   :  ## For natural and radial, this array isn't created at all.
=======
   
                if self.weightpars['type'] !=  'natural' :  ## For natural, this array isn't created at all.
>>>>>>> 91d169bf
                                                                       ## Remove when we switch to new FTM

                    casalog.post("Gathering/Merging/Scattering Weight Density for PSF generation","INFO")

                    joblist=[];
                    for node in self.listOfNodes:
                        joblist.append( self.PH.runcmd("toolsi.getweightdensity()", node ) )
                    self.PH.checkJobs( joblist )

                    ## gather weightdensity and sum and scatter
                    print("******************************************************")
                    print(" gather and scatter now ")
                    print("******************************************************")
                    for immod in range(0,self.NF):
                        self.PStools[immod].gatherweightdensity()
                        self.PStools[immod].scatterweightdensity()

                    ## Set weight density for each nodel
                    joblist=[];
                    for node in self.listOfNodes:
                        joblist.append( self.PH.runcmd("toolsi.setweightdensity()", node ) )
                    self.PH.checkJobs( joblist )



    def deleteImagers(self):
         self.PH.runcmd("toolsi.done()")

    def deleteWorkDir(self):
        ## Delete the contents of the .workdirectory 
        for immod in range(0,self.NF):
            normpars = copy.deepcopy( self.allnormpars[str(immod)] )
            if(self.NN>1):
                for node in self.listOfNodes:
                    self.PH.deletepartimages( self.allimpars[str(immod)]['imagename'],  node ,deldir=True ) 

#        ## Delete the workdirectory
#        print("Deleting workdirectory : "+self.PH.getworkdir(imagename, node))
#        shutil.rmtree( self.PH.getworkdir(imagename, node) )

    def deleteCluster(self):
        self.PH.takedownCluster()
    
# #############################################
    def dryGridding(self):
        dummy=['']
        self.toolsi.drygridding(dummy)

#    def dryGridding_Old(self):
#        nodes=[1];
#        joblist=[];
#        for node in nodes:
#            dummy=[''];
#            cmd = "toolsi.drygridding("+str(dummy)+")";
#            joblist.append(self.PH.runcmd(cmd,node));
#        self.PH.checkJobs(joblist);

#############################################
    def reloadCFCache(self):
        joblist=[];
        for node in self.listOfNodes:
            cmd = "toolsi.reloadcfcache()";
            print("CMD = ",node," ",cmd)
            joblist.append(self.PH.runcmd(cmd,node));
        self.PH.checkJobs(joblist);
#############################################
    def fillCFCache(self):
        #print("-----------------------fillCFCache------------------------------------")
        # cflist=[f for f in os.listdir(self.allgridpars['cfcache']) if re.match(r'CFS*', f)];
        # partCFList = 
        allcflist = self.PH.partitionCFCacheList(self.allgridpars['0']);
        cfcPath = "\""+str(self.allgridpars['0']['cfcache'])+"\"";
        ftmname = "\""+str(self.allgridpars['0']['gridder'])+"\"";
        psTermOn = str(self.allgridpars['0']['psterm']);
        aTermOn = str(self.allgridpars['0']['aterm']);
        conjBeams = str(self.allgridpars['0']['conjbeams']);
        #aTermOn = str(True);
        # print("@@@@@@@@@@@@@@@@@@@@@@@@@@@@@@@@@@@@@@@@@@@@@@@@@@")
        # print("AllCFList = ",allcflist)
        m = len(allcflist);
        # print("No. of nodes used: ", m,cfcPath,ftmname)
        # print("@@@@@@@@@@@@@@@@@@@@@@@@@@@@@@@@@@@@@@@@@@@@@@@@@@")

        joblist=[];
        for node in self.listOfNodes[:m]:
            #print("#!$#!%#!$#@$#@$ ",allcflist)
            cmd = "toolsi.fillcfcache("+str(allcflist[node])+","+str(ftmname)+","+str(cfcPath)+","+psTermOn+","+aTermOn+","+conjBeams+")";
            # print("CMD = ",node," ",cmd)
            joblist.append(self.PH.runcmd(cmd,node));
        self.PH.checkJobs(joblist);

        # Linear code
        # cfcName = self.allgridpars['0']['cfcache'];
        # cflist=[f for f in os.listdir(cfcName) if re.match(r'CFS*', f)];
        # self.cfcachepars['cflist']=cflist;
        # self.SItool.fillcfcache(**(self.cfcachepars)) ;
#############################################
    def makePSFCore(self):
        ### Make PSFs
        joblist=[]
        #### MPIInterface related changes
        #for node in range(0,self.PH.NN):
        for node in self.listOfNodes:
             joblist.append( self.PH.runcmd("toolsi.makepsf()",node) )
        self.PH.checkJobs( joblist ) # this call blocks until all are done.

#############################################
    def makePBCore(self):
        joblist=[]
        # Only one node needs to make the PB. It reads the freq from the image coordsys
        joblist.append( self.PH.runcmd("toolsi.makepb()",self.listOfNodes[0]) )
        self.PH.checkJobs( joblist )

#############################################

    def runMajorCycleCore(self, lastcycle):
        casalog.post("-----------------------------  Running Parallel Major Cycle ----------------------------","INFO")
        ### Run major cycle
        joblist=[]
        #### MPIInterface related changes
        #for node in range(0,self.PH.NN):
        for node in self.listOfNodes:
             joblist.append( self.PH.runcmd("toolsi.executemajorcycle(controls={'lastcycle':"+str(lastcycle)+"})",node) )
        self.PH.checkJobs( joblist ) # this call blocks until all are done.

#############################################
    def predictModelCore(self):
        joblist=[]
        #### MPIInterface related changes
        #for node in range(0,self.PH.NN):
        for node in self.listOfNodes:
             joblist.append( self.PH.runcmd("toolsi.predictmodel()",node) )
        self.PH.checkJobs( joblist ) # this call blocks until all are done.

    def estimatememory(self):
        joblist=[]
        for node in self.listOfNodes:
            joblist.append( self.PH.runcmd("toolsi.estimatememory()", node) )
        self.PH.checkJobs( joblist )<|MERGE_RESOLUTION|>--- conflicted
+++ resolved
@@ -367,14 +367,9 @@
 
             ## If only one field, do the get/gather/set of the weight density.
             if self.NF == 1 and self.allimpars['0']['stokes']=="I":   ## Remove after gridded wts appear for all fields correctly (i.e. new FTM).
-<<<<<<< HEAD
-                
                 if not ( (self.weightpars['type'] ==  'natural') or (self.weightpars['type'] == 'radial'))   :  ## For natural and radial, this array isn't created at all.
-=======
-   
-                if self.weightpars['type'] !=  'natural' :  ## For natural, this array isn't created at all.
->>>>>>> 91d169bf
-                                                                       ## Remove when we switch to new FTM
+
+                    ## Remove when we switch to new FTM
 
                     casalog.post("Gathering/Merging/Scattering Weight Density for PSF generation","INFO")
 
