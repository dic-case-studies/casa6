--- conflicted
+++ resolved
@@ -245,16 +245,11 @@
   void andChanSelection(const casacore::Int msId, const casacore::Int spwId, const casacore::Int startchan, const casacore::Int endchan);
   void tuneChunk(const casacore::Int gmap);
   //Set up tracking direction ; return False if no tracking is set.
-<<<<<<< HEAD
-  //return Direction of moving source is in the frame of vb.phaseCenter() at the time of the first row of the vb
-  casacore::Bool getMovingDirection(const vi::VisBuffer2& vb,  casacore::MDirection& movingDir);
-  std::tuple<TcleanProcessingInfo, casacore::Vector<casacore::Int>, casacore::Vector<casacore::Int> > nSubCubeFitInMemory(const casacore::Int fudge_factor, const casacore::IPosition& imshape, const casacore::Float padding=1.0);
-=======
   //return Direction of moving source is in the frame of vb.phaseCenter() at the time of the first row of the vb ..or if useImageEpoch is set at the obsTime in the image header
   casacore::Bool getMovingDirection(const vi::VisBuffer2& vb,  casacore::MDirection& movingDir, const casacore::Bool useImageEpoch=false);
-  
-  std::tuple<int, casacore::Vector<casacore::Int>, casacore::Vector<casacore::Int> > nSubCubeFitInMemory(const casacore::Int fudge_factor, const casacore::IPosition& imshape, const casacore::Float padding=1.0);
->>>>>>> 70a1a122
+
+  std::tuple<TcleanProcessingInfo, casacore::Vector<casacore::Int>, casacore::Vector<casacore::Int> > nSubCubeFitInMemory(const casacore::Int fudge_factor, const casacore::IPosition& imshape, const casacore::Float padding=1.0);
+
   void updateImageBeamSet(casacore::Record& returnRec);
 
    // Other Options
