--- conflicted
+++ resolved
@@ -272,15 +272,6 @@
 
       // Determine data axis for determining param slice for npol
       String pol = selection_.corr();
-<<<<<<< HEAD
-      String paramAxis = toVisCalAxis(PMS::AMP);
-
-      size_t nPol;
-      if (polnRatio_) {  // length is for 1 poln, pick first one
-          nPol = getParSlice(paramAxis, "R").length();
-      } else {
-          nPol = getParSlice(paramAxis, pol).length();
-=======
       if (pol=="" || pol=="RL" || pol=="XY") { // no selection
         nPol = pshape[0];
         // half the data for EVLASWP table is swp, half is tsys
@@ -312,7 +303,6 @@
           if (nChanSelectedThisSpw) {
               nChan = nChanSelectedThisSpw;
           }
->>>>>>> dec3815a
       }
 
       // Cache the data shapes
@@ -349,17 +339,10 @@
 
       chunk++;
       ci.next();
-<<<<<<< HEAD
-
-      // If a thread is given, update it.
-      if (thread != nullptr && (nChunk_ <= (int)THREAD_SEGMENT ||
-          chunk % THREAD_SEGMENT == 0)) {
-=======
       
       // If a thread is given, update it.
       if ((thread != nullptr) &&
           ((nChunk_ <= (int)THREAD_SEGMENT) || (chunk % THREAD_SEGMENT == 0))) {
->>>>>>> dec3815a
           progress = ((double)chunk+1) / nChunk_;
           thread->setProgress((unsigned int)((progress * 100) + 0.5));
       }
@@ -370,16 +353,11 @@
   }
 }
 
-<<<<<<< HEAD
-void CalCache::loadCalAxis(ROCTIter& cti, Int chunk, PMS::Axis axis, String pol) {
-    // Load axis from NewCalTable
-=======
 void CalCache::loadCalAxis(ROCTIter& cti, casacore::Int chunk, PMS::Axis axis,
       casacore::String& pol, std::vector<casacore::Slice>& chansel) {
     // for NewCalTable
 
     // Get polarization selection slice
->>>>>>> dec3815a
     Slice parSlice1 = Slice();
     Slice parSlice2 = Slice();
     if (PMS::axisNeedsCalSlice(axis)) {
@@ -507,35 +485,25 @@
                 fArray = cti.fparam();
             }
 
+            // Take each channel slice and concat into selectedAmp
             Array<Float> selectedAmp;
             for (auto& chan_slice : chansel) {
                 Array<Float> ampSlice;
                 if (polnRatio_) {
-<<<<<<< HEAD
-                    if (calType_ == "Fringe Jones") { // subtract
-                        *amp_[chunk] = fArray(parSlice1, Slice(), Slice()) -
-                            fArray(parSlice2, Slice(), Slice());
-                    } else {
-                        Array<Float> ampRatio = fArray(parSlice1, Slice(), Slice()) /
-                            fArray(parSlice2, Slice(), Slice());
-                        checkRatioArray(ampRatio, chunk);
-                        *amp_[chunk] = ampRatio;
-                    }
-                } else {        
-                    *amp_[chunk] = fArray(parSlice1, Slice(), Slice());
-                }
-                if (calType_ == "F Jones") { // TEC table
-                    (*amp_[chunk]) /= Float(1e+16);
-                }
-=======
                     if (isComplex) {
                         ampSlice = amplitude(cArray(parSlice1, chan_slice,
                             Slice()) / cArray(parSlice2, chan_slice, Slice()));
+                        checkRatioArray(ampSlice, chunk);
                     } else {
-                        ampSlice = fArray(parSlice1, chan_slice, Slice()) /
-                            fArray(parSlice2, chan_slice, Slice());
+                        if (calType_ == "Fringe Jones") { // subtract
+                            ampSlice = fArray(parSlice1, chan_slice, Slice()) -
+                                fArray(parSlice2, chan_slice, Slice());
+                        } else {
+                            ampSlice = fArray(parSlice1, chan_slice, Slice()) /
+                                fArray(parSlice2, chan_slice, Slice());
+                            checkRatioArray(ampSlice, chunk);
+                        }
                     }
-                    checkRatioArray(ampSlice, chunk);
                 } else {
                     if (isComplex) {
                         ampSlice = amplitude(
@@ -544,13 +512,11 @@
                         ampSlice = fArray(parSlice1, chan_slice, Slice());
                     }
                 }
-
                 ConcatArrays<casacore::Float>(selectedAmp, ampSlice);
             }
 
             if (calType_[0] == 'F') { // F Jones TEC table
                 selectedAmp /= Float(1e+16);
->>>>>>> dec3815a
             }
             *amp_[chunk] = selectedAmp;
             break;
@@ -573,21 +539,23 @@
 
                     ConcatArrays<casacore::Float>(selectedPhase, phaseSlice);
                 }
-<<<<<<< HEAD
-                (*pha_[chunk]) *= Float(180.0/C::pi);
+                *pha_[chunk] = selectedPhase * Float(180.0/C::pi);
             } else if (calType_ == "Fringe Jones") {
                 Cube<Float> fArray = cti.fparam();
-                if (polnRatio_) {
-                    *pha_[chunk] = fArray(parSlice1, Slice(), Slice()) -
-                        fArray(parSlice2, Slice(), Slice());
-                } else {
-                    *pha_[chunk] = fArray(parSlice1, Slice(), Slice());
+
+                Array<Float> selectedPhase;
+                for (auto& chan_slice : chansel) {
+                    Array<Float> phaseSlice;
+                    if (polnRatio_) {
+                        phaseSlice = fArray(parSlice1, chan_slice, Slice()) -
+                            fArray(parSlice2, chan_slice, Slice());
+                    } else {
+                        phaseSlice = fArray(parSlice1, chan_slice, Slice());
+                    }
+
+                    ConcatArrays<casacore::Float>(selectedPhase, phaseSlice);
                 }
-                (*pha_[chunk]) *= Float(180.0/C::pi);
-=======
-
                 *pha_[chunk] = selectedPhase * Float(180.0/C::pi);
->>>>>>> dec3815a
             } else {
                 throw(AipsError("phase has no meaning for this table"));
             }
@@ -595,22 +563,10 @@
         }
         case PMS::GREAL:   
         case PMS::REAL: {
-<<<<<<< HEAD
             if (calType_ == "Fringe Jones") { // do not use float for this axis 
                 throw(AipsError("real has no meaning for this table"));
-            } else if (parsAreComplex()) {
-                Cube<Complex> cArray = cti.cparam();
-                if (polnRatio_) {
-                    Array<Float> realRatio = real(cArray(parSlice1, Slice(),
-                        Slice()) / cArray(parSlice2, Slice(), Slice()));
-                    checkRatioArray(realRatio, chunk);
-                    *real_[chunk] = realRatio;
-                } else {        
-                    *real_[chunk] = real(cArray(parSlice1, Slice(), Slice()));
-                }
-            } else {  // allow float for single dish cal tables
-                Cube<Float> fArray = cti.fparam();
-=======
+            }
+
             Cube<Complex> cArray;
             Cube<Float> fArray;
             bool isComplex(parsAreComplex());
@@ -623,7 +579,6 @@
             Array<Float> selectedReal;
             for (auto& chan_slice : chansel) {
                 Array<Float> realSlice;
->>>>>>> dec3815a
                 if (polnRatio_) {
                     if (isComplex) {
                         realSlice = real(cArray(parSlice1, chan_slice,
@@ -665,11 +620,8 @@
 
                     ConcatArrays<casacore::Float>(selectedImag, imagSlice);
                 }
-<<<<<<< HEAD
-=======
 
                 *imag_[chunk] = selectedImag;
->>>>>>> dec3815a
             } else {
                 throw(AipsError("imag has no meaning for this table"));
             }
@@ -678,14 +630,20 @@
         case PMS::DELAY:{
             if (!parsAreComplex()) {
                 Cube<Float> fArray = cti.fparam();
-<<<<<<< HEAD
-                if (polnRatio_) {
-                    Array<Float> delayRatio = fArray(parSlice1, Slice(), Slice())
-                        - fArray(parSlice2, Slice(), Slice());
-                    *par_[chunk] = delayRatio;
-                } else {
-                    *par_[chunk] = fArray(parSlice1, Slice(), Slice());
+                Array<Float> selectedDelay;
+                for (auto& chan_slice : chansel) {
+                    Array<Float> delaySlice;
+                    if (polnRatio_) {
+                        delaySlice = fArray(parSlice1, chan_slice, Slice()) -
+                            fArray(parSlice2, chan_slice, Slice());
+                    } else {
+                        delaySlice = fArray(parSlice1, chan_slice, Slice());
+                    }
+
+                    ConcatArrays<casacore::Float>(selectedDelay, delaySlice);
                 }
+
+                *par_[chunk] = selectedDelay;
             } else {
                 throw(AipsError("delay has no meaning for this table"));
             }
@@ -694,13 +652,19 @@
         case PMS::DELAY_RATE: {
             if (calType_.startsWith("Fringe") && !parsAreComplex()) {
                 Cube<Float> fArray = cti.fparam();
-                if (polnRatio_) {
-                    Array<Float> delayRatio = fArray(parSlice1, Slice(), Slice())
-                        - fArray(parSlice2, Slice(), Slice());
-                    *par_[chunk] = delayRatio / 1.0e-12;
-                } else {
-                    *par_[chunk] = fArray(parSlice1, Slice(), Slice()) / 1.0e-12;
+                Array<Float> selectedRate;
+                for (auto& chan_slice : chansel) {
+                    Array<Float> rateSlice;
+                    if (polnRatio_) {
+                        rateSlice = fArray(parSlice1, chan_slice, Slice())
+                            - fArray(parSlice2, chan_slice, Slice());
+                    } else {
+                        rateSlice = fArray(parSlice1, chan_slice, Slice());
+                    }
+                    ConcatArrays<casacore::Float>(selectedRate, rateSlice);
                 }
+
+                *par_[chunk] = selectedRate / 1.0e-12;
             } else {
                 throw(AipsError("delay rate has no meaning for this table"));
             }
@@ -709,18 +673,6 @@
         case PMS::DISP_DELAY: {
             if (calType_.startsWith("Fringe") && !parsAreComplex()) {
                 Cube<Float> fArray = cti.fparam();
-                if (polnRatio_) {
-                    Array<Float> dispDelayRatio = fArray(parSlice1, Slice(), Slice())
-                        - fArray(parSlice2, Slice(), Slice());
-                    // Divisor from PlotCal.cc
-                    *par_[chunk] = dispDelayRatio / 1.334537;
-                } else {
-                    *par_[chunk] = fArray(parSlice1, Slice(), Slice()) / 1.334537;
-                }
-            } else {
-                throw(AipsError("dispersive delay has no meaning for this table"));
-            }
-=======
 
                 Array<Float> selectedDelay;
                 for (auto& chan_slice : chansel) {
@@ -736,21 +688,16 @@
                     ConcatArrays<casacore::Float>(selectedDelay, delaySlice);
                 }
 
-                *par_[chunk] = selectedDelay;
+                // Divisor from PlotCal.cc
+                *par_[chunk] = selectedDelay / 1.334537;
             } else {
-                throw(AipsError("delay has no meaning for this table"));
-            }
->>>>>>> dec3815a
+                throw(AipsError("dispersive delay has no meaning for this table"));
+            }
             break;
         }
         case PMS::OPAC: {
             if (!parsAreComplex() && calType_.contains("Opac")) {
                 Cube<Float> fArray = cti.fparam();
-<<<<<<< HEAD
-                *par_[chunk] = fArray(parSlice1, Slice(), Slice());
-            } else {
-                throw(AipsError("opacity has no meaning for this table"));
-=======
 
                 Array<Float> selectedOpac;
                 for (auto& chan_slice : chansel) {
@@ -761,7 +708,6 @@
                 *par_[chunk] = selectedOpac;
             } else {
                 throw(AipsError( "opacity has no meaning for this table"));
->>>>>>> dec3815a
             }
             break;
         }
@@ -805,15 +751,10 @@
 
                     ConcatArrays<casacore::Float>(selectedTsys, tsysSlice);
                 }
-<<<<<<< HEAD
-            } else {
-                throw(AipsError("Tsys has no meaning for this table"));
-=======
 
                 *par_[chunk] = selectedTsys;
             } else {
                 throw(AipsError( "Tsys has no meaning for this table"));
->>>>>>> dec3815a
             }
             break;
         }
@@ -840,24 +781,10 @@
         case PMS::TEC: {
             if (!parsAreComplex() && (calType_[0] == 'F') && (calType_ != "Fringe Jones")) {
                 Cube<Float> fArray = cti.fparam();
-<<<<<<< HEAD
-                *tec_[chunk] = fArray(parSlice1, Slice(), Slice()) / 1e16;
-            } else {
-                throw(AipsError("TEC has no meaning for this table"));
-            }
-            break;
-        }
-        case PMS::FLAG: {
-            if (polnRatio_) {
-                *flag_[chunk] = cti.flag()(parSlice1, Slice(), Slice()) |
-                    cti.flag()(parSlice2, Slice(), Slice());
-            } else {
-                *flag_[chunk] = cti.flag()(parSlice1, Slice(), Slice());
-            }
-=======
 
                 Array<Float> selectedTec;
                 for (auto& chan_slice : chansel) {
+                    // No correlation selection (e.g. poln ratio) on TEC axis
                     Array<Float> tecSlice = fArray(parSlice1, chan_slice, Slice());
                     ConcatArrays<casacore::Float>(selectedTec, tecSlice);
                 }
@@ -883,7 +810,6 @@
             }
 
             *flag_[chunk] = selectedFlag;
->>>>>>> dec3815a
             break;
         }
         /*
