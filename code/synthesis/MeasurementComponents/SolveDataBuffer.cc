--- conflicted
+++ resolved
@@ -315,7 +315,6 @@
 
 }
 
-<<<<<<< HEAD
 // Manage working weights
 void SolveDataBuffer::updateWorkingFlags()
 {
@@ -372,8 +371,6 @@
   //}
 
 }
-=======
->>>>>>> 2434b4ec
 
 void SolveDataBuffer::reportData()
 {
