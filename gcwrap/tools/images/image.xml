--- conflicted
+++ resolved
@@ -5811,7 +5811,6 @@
 the attached image. The slice is constrained to lie in a plane of two cardinal
 axes (e.g. XY or YZ). Interpolation is permitted between pixels, and a set of
 interpolation schemes is available.
-<<<<<<< HEAD
 
 The slice is specified as a polyline giving the x and y coordinates and the axes
 of the plane holding that slice.  The absolute pixel coordinates of the other
@@ -5820,16 +5819,6 @@
 
 The npts parameter allows the number of values to be returned.
 
-=======
-
-The slice is specified as a polyline giving the x and y coordinates and the axes
-of the plane holding that slice.  The absolute pixel coordinates of the other
-axes may be specified using the coord parameter. If not specified, these values
-default to pixel 0 on the relevant axes.
-
-The npts parameter allows the number of values to be returned.
-
->>>>>>> 62a0b6d0
 The method parameter allows specification of the interpolation method to be
 used. Allowed values are 'nearest', 'linear', and 'cubic'. In the case of an
 image with complex valued pixels, the interpolation is done independently on the
