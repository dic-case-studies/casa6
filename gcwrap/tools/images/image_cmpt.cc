--- conflicted
+++ resolved
@@ -5686,7 +5686,6 @@
             return _subimage<Complex>(
                 _imageC, outfile, region, vmask, dropDegenerateAxes, overwrite,
                 list, stretch, keepaxes, wantreturn
-<<<<<<< HEAD
             );
         }
         else if (_imageD) {
@@ -5701,22 +5700,6 @@
                 list, stretch, keepaxes, wantreturn
             );
         }
-=======
-            );
-        }
-        else if (_imageD) {
-            return _subimage<Double>(
-                _imageD, outfile, region, vmask, dropDegenerateAxes, overwrite,
-                list, stretch, keepaxes, wantreturn
-            );
-        }
-        else if (_imageDC) {
-            return _subimage<DComplex>(
-                _imageDC, outfile, region, vmask, dropDegenerateAxes, overwrite,
-                list, stretch, keepaxes, wantreturn
-            );
-        }
->>>>>>> cbf850e6
         else {
             ThrowCc("Logic error");
         }
