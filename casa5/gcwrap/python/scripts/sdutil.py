from __future__ import absolute_import
import os
import numpy
import traceback
import string
import functools
import re
import abc
import datetime
import contextlib

from casatasks.private.casa_transition import is_CASA6
if is_CASA6:
    from casatools import quanta, table, calibrater, imager
    from casatools import ms as mstool
    from casatools.platform import bytes2str
    from casatasks import casalog
else:
    from casac import casac
    from taskinit import casalog, gentools
    # make CASA5 tools constructors look like CASA6 tools
    from taskinit import qatool as quanta
    from taskinit import tbtool as table
    from taskinit import cbtool as calibrater
    from taskinit import imtool as imager
    from taskinit import mstool

    #import asap as sd
    #from asap import _to_list
    #from asap.scantable import is_scantable, is_ms, scantable
    #import rasterutil

@contextlib.contextmanager
def toolmanager(vis, ctor, *args, **kwargs):
    if is_CASA6:
        # this is the only syntax allowed in CASA6, code in CASA6 should be converted to
        # call this method with a tool constructor directly
        tool = ctor()
    else:
        # CASA5 code can invoke this with a tool name, shared CASA5 and CASA6 source
        # uses the CASA6 syntax - use callable to tell the difference
        if callable(ctor):
            tool = ctor()
        else:
            # assume the argument is string and use it to get the appropriate tool constructor
            # the original argument name here was 'tooltype'
            tool = gentools([ctor])[0]

    tool.open(vis, *args, **kwargs)
    try:
        yield tool
    finally:
        tool.close()

def tbmanager(vis, *args, **kwargs):
    return toolmanager(vis, table, *args, **kwargs)

def cbmanager(vis, *args, **kwargs):
    return toolmanager(vis, calibrater, *args, **kwargs)

def is_ms(filename):
    if (os.path.isdir(filename) and os.path.exists(filename+'/table.info') and os.path.exists(filename+'/table.dat')):
        f = open(filename + '/table.info')
        if is_CASA6:
            l = bytes2str(f.readline( ))
        else:
            l = f.readline()
        f.close()
        if (l.find('Measurement Set') != -1):
            return True
        else:
            return False
    else:
        return False

@contextlib.contextmanager
def table_selector(table, taql, *args, **kwargs):
    with tbmanager(table, *args, **kwargs) as tb:
        tsel = tb.query(taql)
        try:
            yield tsel
        finally:
            tsel.close()

def asaptask_decorator(func):
    """
    This is a decorator function for sd tasks.
    Currently the decorator does:

       1) set origin to the logger
       2) deprecation warning of ASAP task
       3) handle exception
    """
    @functools.wraps(func)
    def wrapper(*args, **kwargs):
        # set origin
        casalog.origin(func.__name__)
        casalog.post("### DEPRECATION WARNING: task %s will be removed from CASA 5.1. Please refer to documentation for current task information and update your script ###" % func.__name__,'WARN')

        retval = None
        # Any errors are handled outside the task.
        # however, the implementation below is effectively
        # equivalent to handling it inside the task.
        try:
            # execute task
            retval = func(*args, **kwargs)
        except Exception as e:
            traceback_info = format_trace(traceback.format_exc())
            casalog.post(traceback_info,'SEVERE')
            casalog.post(str(e),'ERROR')
            raise
        return retval
    return wrapper

def sdtask_decorator(func):
    """
    This is a decorator function for sd tasks.
    Currently the decorator does:

       1) set origin to the logger
       2) handle exception

    So, you don't need to set origin in the task any more.
    Also, you don't need to write anything about error
    handling in the task. If you have something to do
    at the end of the task execution, those should be
    written in the destructor of worker class, not in
    the 'finally' block.
    """
    @functools.wraps(func)
    def wrapper(*args, **kwargs):
        # set origin
        casalog.origin(func.__name__)

        retval = None
        # Any errors are handled outside the task.
        # however, the implementation below is effectively
        # equivalent to handling it inside the task.
        try:
            # execute task
            retval = func(*args, **kwargs)
        except Exception as e:
            traceback_info = format_trace(traceback.format_exc())
            casalog.post(traceback_info,'SEVERE')
            casalog.post(str(e),'ERROR')
            raise
        return retval
    return wrapper

def format_trace(s):
    wexists=True
    regex='.*sdutil\.py.*in wrapper.*'
    retval = s
    while wexists:
        ss = retval.split('\n')
        wexists = False
        for i in range(len(ss)):
            if re.match(regex,ss[i]):
                ss = ss[:i] + ss[i+2:]
                wexists = True
                break
        retval = '\n'.join(ss)
    return retval

class sdtask_manager(object):
    def __init__(self, cls, args):
        self.cls = cls
        self.args = args

    def __enter__(self):
        self.obj = self.cls(**self.args)
        return self.obj

    def __exit__(self, exc_type, exc_value, traceback):
        # explicitly call destructure to make sure it is called here
        self.obj.__del__()
        del self.obj
        if exc_type:
            return False
        else:
            return True

class sdtask_interface(object):
    """
    The sdtask_interface defines a common interface for sdtask_worker
    class. All worker classes can be used as follows:

       worker = sdtask_worker(**locals())
       worker.initialize()
       worker.execute()
       worker.finalize()
       del worker

    Derived classes must implement the above three methods: initialize(),
    execute(), and finalize().
    """
    __metaclass__ = abc.ABCMeta

    def __init__(self, **kwargs):
        for (k,v) in kwargs.items():
            setattr(self, k, v)
        # special treatment for selection parameters
        select_params = ['scan', 'pol','beam']
        for param in select_params:
            if hasattr(self, param):
                setattr(self, param+'no', getattr(self, param))
                #casalog.post("renaming self.%s -> self.%sno='%s'" % (param, param, getattr(self, param)))
                delattr(self, param)

    def __del__(self):
        pass

    @abc.abstractmethod
    def initialize(self):
        raise NotImplementedError('initialize is abstract method')

    @abc.abstractmethod
    def execute(self):
        raise NotImplementedError('execute is abstract method')

    @abc.abstractmethod
    def finalize(self):
        raise NotImplementedError('finalize is abstract method')

class sdtask_template(sdtask_interface):
    """
    The sdtask_template is a template class for standard worker
    class of non-imaging sdtasks. It partially implement initialize()
    and finalize() using internal methods that must be implemented
    in the derived classes. For initialize(), derived classes
    must implement initialize_scan(), which initializes scantable
    object and set it to self.scan. You can implement paramter_check()
    to do any task specific parameter check in initialize().
    For finalize(), derived classes can implement save() and cleanup().
    """
    __metaclass__ = abc.ABCMeta

    def __init__(self, **kwargs):
        super(sdtask_template,self).__init__(**kwargs)
        if not hasattr(self, 'outform'):
            self.outform = 'undefined'
        ### WORKAROUND to support old telescopeparm parameter
        if hasattr(self, 'telescopeparm'):
            self.telescopeparam = self.telescopeparm
        self.is_disk_storage = True #(sd.rcParams['scantable.storage'] == 'disk')
        # attribute for tasks that return any result
        self.result = None

    def __del__(self, base=sdtask_interface):
        self.cleanup()
        super(sdtask_template,self).__del__()

    def initialize(self):
        if hasattr(self, 'infile'):
            assert_infile_exists(self.infile)
        elif hasattr(self, 'infiles'):
            if isinstance(self.infiles,str):
                assert_infile_exists(self.infiles)
            else:
                for f in self.infiles:
                    assert_infile_exists(f)
        if hasattr(self, 'suffix'):
            if hasattr(self, 'infile'):
                self.project = get_default_outfile_name(self.infile,self.outfile,self.suffix)
            elif hasattr(self, 'infiles'):
                self.project = get_default_outfile_name(self.infiles[0],self.outfile,self.suffix)
        elif hasattr(self, 'outfile') and len(self.outfile) > 0:
            self.project = self.outfile
##         if hasattr(self, 'outfile') and len(self.outfile) > 0:
##             assert_outfile_canoverwrite_or_nonexistent(self.outfile,self.outform,self.overwrite)
        if hasattr(self, 'project'):
            assert_outfile_canoverwrite_or_nonexistent(self.project,self.outform,self.overwrite)

        # task specific parameter check
        self.parameter_check()

        # raster setting
        if hasattr(self, 'rastermode') and hasattr(self, 'raster'):
            if self.rastermode.upper() == "ROW":
                self.rasterrow = self.raster
            else:
                self.rasteriter = self.raster

        # set self.scan
        self.initialize_scan()

    def finalize(self):
        # Save result on disk if necessary
        self.save()

    @abc.abstractmethod
    def initialize_scan(self):
        # initialize scantable object to work with
        raise NotImplementedError('initialize_scan is abstract method')

    def parameter_check(self):
        # do nothing by default
        pass

    def save(self):
        # do nothing by default
        pass

    def cleanup(self):
        # do nothing by default
        pass

    """
    def get_selector(self, scantb=None):

        #Get selector instance that select scan(s), IF(s), polarization(s),
        #beam(s), field(s), and timerange set to this class.
        #This method parses attributes of string selection parameter,
        #scan(no), spw, pol(no), and beam(no), and converts to lists of
        #selected IDs, scanlist, iflist, pollist, and beamlist. The lists
        #are saved as attributes of this class.
        #Available range of IDs and time are obtained from a scantable.
        #
        #Parameter
        #    scantb : input scantable instance to get ID and time range from.
        #             The scantable defined as self.scan is used if scantb
        #             is not defined (default).
        #
        if not scantb:
            if hasattr(self,'scan') and isinstance(self.scan, scantable):
                scantb = self.scan
            else:
                raise Exception, "Internal Error. No valid scantable."

        attributes = ['scanno','spw','polno','beamno','field']
        for a in attributes:
            if not hasattr(self,a): setattr(self,a,"")


        self.scanlist = scantb.parse_idx_selection("SCAN",self.scanno)
        self.iflist = []
        if self.spw != "":
            rfreq = None if not hasattr(self, 'restfreq') else self.restfreq
            frame = None if (not hasattr(self, 'frame') or self.frame == '') else self.frame
            doppler = None if (not hasattr(self, 'doppler') or self.doppler == '') else self.doppler
            masklist = scantb.parse_spw_selection(self.spw, restfreq=rfreq,
                                                  frame=frame, doppler=doppler)
            if len(masklist) == 0:
                raise ValueError, "Invalid spectral window selection. Selection contains no data."
            self.iflist = masklist.keys()
        self.pollist = scantb.parse_idx_selection("POL",self.polno)
        self.beamlist = scantb.parse_idx_selection("BEAM",self.beamno)

        attributes = ['scanlist','iflist','pollist','beamlist',
                      'rowlist','field']
        for a in attributes:
            if not hasattr(self,a): setattr(self,a,None)
        selector = get_selector(in_scans=self.scanlist,
                                in_ifs=self.iflist,
                                in_pols=self.pollist,
                                in_beams=self.beamlist,
                                in_rows=self.rowlist,
                                in_field=self.field)

        # CAS-5496 selection by timerange
        if hasattr(self, 'timerange') and len(self.timerange) > 0:
            # base scantable
            if hasattr(self, 'infile'):
                base_table = self.infile
            elif hasattr(self, 'infiles'):
                base_table = self.infiles[0]
            else:
                base_table = None
            taql_for_timerange = select_by_timerange(base_table, self.timerange)
            query_org = selector.get_query()
            if len(query_org) > 0:
                selector.set_query(' && '.join([query_org, taql_for_timerange]))
            else:
                selector.set_query(taql_for_timerange)
            casalog.post('taql: \'%s\''%(selector.get_query()), priority='DEBUG')

        return selector
    """

    """
    def select_by_raster(self, base_selector, scantb=None):
        if not scantb:
            if hasattr(self,'scan') and isinstance(self.scan, scantable):
                scantb = self.scan
            else:
                raise Exception, "Internal Error. No valid scantable."

        if base_selector is None:
            selector = sd.selector()
        else:
            selector = sd.selector(base_selector)

        row_selection = (hasattr(self, 'rasterrow') and len(self.rasterrow) > 0)
        any_selection = row_selection or \
                        (hasattr(self, 'rasteriter') and len(self.rasteriter) > 0)

        # CAS-6702 selection by raster row
        if any_selection:
            if hasattr(self, 'infile'):
                # nominal pair of science spw and existing polarization
                sel_org = scantb.get_selection()
                sel = sd.selector(types=[0]) + selector # select pson data
                scantb.set_selection(sel)
                ifnos = scantb.getifnos()
                nominal_spw = -1
                for ifno in ifnos:
                    # ignore channel-averaged spw and WVR
                    if scantb.nchan(ifno) > 4:
                        nominal_spw = ifno
                        break
                if nominal_spw > -1:
                    sel.set_ifs(nominal_spw)
                    scantb.set_selection(sel)
                    nominal_pol = scantb.getpolnos()[0]

                    # raster row utility
                    casalog.post('nominal spw and pol = (%s,%s)'%(nominal_spw,nominal_pol))
                    r = rasterutil.Raster(scantb)
                    r.detect(spw=nominal_spw, pol=nominal_pol)
                    if row_selection:
                        casalog.post('raster row=%s (type %s)'%(self.rasterrow,type(self.rasterrow)))
                        raster_list = parse_idx_selection(self.rasterrow, 0, r.ngap-1)
                        if len(raster_list) > 0:
                            query_list = (r.astaql(i,None) for i in raster_list if i >= 0 and i < r.ngap)
                    else:
                        casalog.post('map iteration=%s (type %s)'%(self.rasteriter,type(self.rasteriter)))
                        raster_list = parse_idx_selection(self.rasteriter, 0, r.ngap_raster-1)
                        if len(raster_list) > 0:
                            query_list = (r.astaql(None,i) for i in raster_list if i >= 0 and i < r.ngap_raster)
                    #raster_list = parse_idx_selection(self.rasterrow, 0, r.ngap-1)
                    #casalog.post('raster_list=%s'%(raster_list))
                    if len(raster_list) > 0:
                        #query_list = (r.astaql(i) for i in raster_list if i >= 0 and i < r.ngap)
                        in_parenthesis = lambda x: '('+x+')'
                        taql_for_raster = ' || '.join(map(in_parenthesis, query_list))
                        casalog.post('taql_for_raster=\'%s\''%(taql_for_raster))
                        query_org = selector.get_query()
                        if len(query_org) > 0:
                            selector.set_query(' && '.join(map(in_parenthesis, [query_org, taql_for_raster])))
                        else:
                            selector.set_query(taql_for_raster)
                        casalog.post('taql: \'%s\''%(selector.get_query()), priority='INFO')

        return selector
    """
    """
    def set_selection(self, scantb=None):

        #Set selection that select scan(s), IF(s), polarization(s),
        #beam(s), field(s), and timerange set to this class.
        #This method parses attributes of string selection parameter,
        #scan(no), spw, pol(no), and beam(no), and applies the selection
        #to a scantable.
        #
        #Parameter
        #    scantb : A scantable instance to apply selection.
        #             The scantable defined as self.scan is used if scantb
        #             is not defined (default).

        if not scantb:
            if hasattr(self,'scan') and isinstance(self.scan, scantable):
                scantb = self.scan
            else:
                raise Exception, "Internal Error. No valid scantable."
        in_ifno = scantb.getifnos()
        # apply selection
        scantb.set_selection(self.get_selector(scantb))
        # filter restfreq for future use.
        if self.restfreq not in ("", []) and \
               type(self.restfreq) in (list, tuple) and \
               len(self.restfreq) == len(in_ifno):
            # Per IF rest frequency. Need to filter selected restfreqs for future use.
            sel_ifno = scantb.getifnos()
            rf = []
            for if_idx in sel_ifno:
                rf.append(self.restfreq[in_ifno.index(if_idx)])
            self.selected_restfreq = rf
    """

    def assert_no_channel_selection_in_spw(self, mode='warn'):
        """
        Assert 'spw' does not have channel selection
        Returns True if spw string does not have channel selecton
        Returns False or raises an error if spw has channel selection

        Available modes are
            'result' : just returns the result (true or false)
            'warn'   : warn user if channel selection is set
            'error'  : raise an error if channel seledtion is set
        """
        if not hasattr(self, 'spw'): return True
        # find pattern spw = 'spwID:channelRange'
        has_chan = (self.spw.find(':') > -1)
        ## TODO: also need to do something with "###Hz" and "###km/s"?
        #quantap = re.compile('[a-z]', re.IGNORECASE)
        #has_chan = has_chan or len(quantap.findall(self.spw))
        if has_chan:
            if mode.upper().startswith('E'):
                raise ValueError("spw parameter should not contain channel selection.")
            elif mode.upper().startswith('W'):
                casalog.post("Channel selection found in spw parameter. It would be ignored", priority='WARN')

        return has_chan


    def set_to_scan(self):
        if hasattr(self,'fluxunit'):
            set_fluxunit(self.scan, self.fluxunit, self.telescopeparam)
        if hasattr(self,'frame'):
            set_freqframe(self.scan, self.frame)
        if hasattr(self,'doppler'):
            set_doppler(self.scan,self.doppler)
        if hasattr(self,'specunit'):
            set_spectral_unit(self.scan,self.specunit)
            if hasattr(self,'restfreq'):
                rfset = self.restfreq not in ['',[]]
                if self.specunit == 'km/s':
                    if len(self.scan.get_restfreqs().values()[0]) == 0 and not rfset:
                        raise Exception('Restfreq must be given')
                    if rfset:
                        rf = self.restfreq if not hasattr(self, 'selected_restfreq') else self.selected_restfreq
                        fval = normalise_restfreq(rf)
                        casalog.post( 'Set rest frequency to %s Hz' % str(fval) )
                        self.scan.set_restfreqs(freqs=fval)
        elif hasattr(self, 'spw') and self.spw != '' and \
                hasattr(self,'restfreq'):
           if self.restfreq not in ['',[]]:
               rf = self.restfreq if not hasattr(self, 'selected_restfreq') else self.selected_restfreq
               fval = normalise_restfreq(rf)
               casalog.post( 'Set rest frequency to %s Hz' % str(fval) )
               self.scan.set_restfreqs(freqs=fval)

class sdtask_template_imaging(sdtask_interface):
    """
    The sdtask_template_imaging is a template class for worker
    class of imaging related sdtasks. It partially implement initialize()
    and finalize() using internal methods that must be implemented
    in the derived classes. For initialize(), derived classes
    must implement compile(), which sets up imaging parameters.
    You can implement paramter_check() to do any task specific parameter
    check in initialize().
    For finalize(), derived classes can implement cleanup().
    """
    def __init__(self, **kwargs):
        super(sdtask_template_imaging,self).__init__(**kwargs)
        self.is_table_opened = False
        self.is_imager_opened = False
        self.table = table()
        self.imager = imager()
        # workaround for sdtpimaging
        if not hasattr(self, 'infiles') and hasattr(self, 'infile'):
            self.infiles = [self.infile]

        self.__set_infiles()
        self.__set_subtable_name()

    def __del__(self, base=sdtask_interface):
        # table and imager must be closed when the instance
        # is deleted
        self.close_table()
        self.close_imager()
        self.cleanup()
        super(sdtask_template_imaging,self).__del__()

    def open_table(self, name, nomodify=True):
        if self.is_table_opened:
            casalog.post('Close table before re-open', priority='WARN')
            return
        self.table.open(name, nomodify=nomodify)
        self.is_table_opened = True

    def close_table(self):
        if self.is_table_opened:
            self.table.close()
        self.is_table_opened = False

    def open_imager(self, name=''):
        if self.is_imager_opened:
            casalog.post('Close imager before re-open', priority='WARN')
            return
        self.imager.open(name)
        self.is_imager_opened = True

    def close_imager(self):
        if self.is_imager_opened:
            self.imager.close()
        self.is_imager_opened = False

    def initialize(self):
        # infiles must be MS
        for idx in range(len(self.infiles)):
            if not is_ms(self.infiles[idx]):
                msg='input data sets must be in MS format'
                raise Exception(msg)

        self.parameter_check()
        self.compile()

    def finalize(self):
        pass

    def parameter_check(self):
        pass

    def compile(self):
        pass

    def cleanup(self):
        pass

    def __set_subtable_name(self):
        self.open_table(self.infiles[0])
        keys = self.table.getkeywords()
        self.close_table()
        self.field_table = get_subtable_name(keys['FIELD'])
        self.spw_table = get_subtable_name(keys['SPECTRAL_WINDOW'])
        self.source_table = get_subtable_name(keys['SOURCE'])
        self.antenna_table = get_subtable_name(keys['ANTENNA'])
        self.polarization_table = get_subtable_name(keys['POLARIZATION'])
        self.observation_table = get_subtable_name(keys['OBSERVATION'])
        self.pointing_table = get_subtable_name(keys['POINTING'])
        self.data_desc_table = get_subtable_name(keys['DATA_DESCRIPTION'])
        self.pointing_table = get_subtable_name(keys['POINTING'])

    def __set_infiles(self):
        if type(self.infiles) == str:
            self.infiles = [self.infiles]


class sdtask_engine(sdtask_interface):
    def __init__(self, worker):
        # set worker instance to work with
        self.worker = worker

        # copy worker attributes except scan
        # use worker.scan to access scantable
        for (k,v) in self.worker.__dict__.items():
            if k != 'scan':
                setattr(self, k, v)
        #super(sdtask_engine,self).__init__(**self.worker.__dict__)
        #if hasattr(self,'scan'): del self.scan

def get_abspath(filename):
    return os.path.abspath(expand_path(filename))

def expand_path(filename):
    return os.path.expanduser(os.path.expandvars(filename))

def assert_infile_exists(infile=None):
    if (infile == ""):
        raise Exception("infile is undefined")

    filename = get_abspath(infile)
    if not os.path.exists(filename):
        mesg = "File '%s' not found." % (infile)
        raise Exception(mesg)


def get_default_outfile_name(infile=None, outfile=None, suffix=None):
    if (outfile == ""):
        res = infile.rstrip("/") + suffix
    else:
        res = outfile.rstrip("/")
    return res


def assert_outfile_canoverwrite_or_nonexistent(outfile=None, outform=None, overwrite=None):
    if not overwrite and (outform.upper() != "ASCII"):
        filename = get_abspath(outfile)
        if os.path.exists(filename):
            mesg = "Output file '%s' exists." % (outfile)
            raise Exception(mesg)


def get_listvalue(value):
    return _to_list(value, int) or []

"""
def get_selector(in_scans=None, in_ifs=None, in_pols=None, \
                 in_field=None, in_beams=None, in_rows=None,
                 in_timerange=None):
    scans = get_listvalue(in_scans)
    ifs   = get_listvalue(in_ifs)
    pols  = get_listvalue(in_pols)
    beams = get_listvalue(in_beams)
    rows = get_listvalue(in_rows)
    selector = sd.selector(scans=scans, ifs=ifs, pols=pols, beams=beams,
                           rows=rows)

    if (in_field != ""):
        selector.set_msselection_field(in_field)

    return selector
"""

def combine_masklist(masklist1, masklist2, mode='and'):
    """
    merge two masklists into one following given mode.
    mode should be binary logical operator. currently
    implemented for 'and', 'or' and 'xor'.

    sample: masklist1 = [[10,20],[100,120]]
            masklist2 = [[15,140],[200,220]]
            the result with the available modes will be as follows:
            [[15,20],[100,120]]  for mode='and',
            [[10,140],[200,220]] for mode='or' and
            [[10,14],[21,99],[121,140],[200,220]] for mode='xor'.
    """
    max_idx = 0
    for i in range(len(masklist1)):
        max_elem = int(max(masklist1[i][0], masklist1[i][1]))
        if max_elem > max_idx: max_idx = max_elem
    for i in range(len(masklist2)):
        max_elem = int(max(masklist2[i][0], masklist2[i][1]))
        if max_elem > max_idx: max_idx = max_elem
    numblist = max_idx + 1
    blist1 = [False]*numblist
    for i in range(len(masklist1)):
        min_elem = int(min(masklist1[i][0], masklist1[i][1]))
        max_elem = int(max(masklist1[i][0], masklist1[i][1]))
        for j in range(min_elem, max_elem+1):
            blist1[j] = True
    blist2 = [False]*numblist
    for i in range(len(masklist2)):
        min_elem = int(min(masklist2[i][0], masklist2[i][1]))
        max_elem = int(max(masklist2[i][0], masklist2[i][1]))
        for j in range(min_elem, max_elem+1):
            blist2[j] = True
    blist3 = []
    if mode == 'and':
        for i in range(len(blist1)):
            blist3.append(blist1[i] and blist2[i])
    elif mode == 'or':
        for i in range(len(blist1)):
            blist3.append(blist1[i] or blist2[i])
    elif mode == 'xor':
        for i in range(len(blist1)):
            blist3.append(blist1[i] ^ blist2[i])
    heads = []
    tails = []
    for i in range(len(blist3)):
        if (i == 0):
            if blist3[i]: heads.append(0)
        else:
            if (not blist3[i-1]) and blist3[i]:
                heads.append(i)
            elif blist3[i-1] and not blist3[i]:
                tails.append(i-1)
        if (i == len(blist3)-1) and blist3[i]:
            tails.append(i)
    if len(heads) != len(tails):
        raise Exception("Internal error: heads and tails of resulting masklist have different length.")
    res = []
    for i in range(len(heads)):
        res.append([heads[i], tails[i]])

    return res

def get_restfreq_in_Hz(s_restfreq):
    qatl = quanta()
    if not qatl.isquantity(s_restfreq):
        mesg = "Input value is not a quantity: %s" % (str(s_restfreq))
        raise Exception(mesg)
    if qatl.compare(s_restfreq,'Hz'):
        return qatl.convert(s_restfreq, 'Hz')['value']
    elif qatl.quantity(s_restfreq)['unit'] == '':
        return float(s_restfreq)
    else:
        mesg = "wrong unit of restfreq."
        raise Exception(mesg)
###############################################################
# def get_restfreq_in_Hz(s_restfreq):
#     value = 0.0
#     unit = ""
#     s = s_restfreq.replace(" ","")
#
#     for i in range(len(s))[::-1]:
#         if s[i].isalpha():
#             unit = s[i] + unit
#         else:
#             value = float(s[0:i+1])
#             break
#
#     if (unit == "") or (unit.lower() == "hz"):
#         return value
#     elif (len(unit) == 3) and (unit[1:3].lower() == "hz"):
#         unitprefix = unit[0]
#         factor = 1.0
#
#         if (unitprefix == "a"):
#             factor = 1.0e-18
#         elif (unitprefix == "f"):
#             factor = 1.0e-15
#         elif (unitprefix == "p"):
#             factor = 1.0e-12
#         elif (unitprefix == "n"):
#             factor = 1.0e-9
#         elif (unitprefix == "u"):
#             factor = 1.0e-6
#         elif (unitprefix == "m"):
#             factor = 1.0e-3
#         elif (unitprefix == "k"):
#             factor = 1.0e+3
#         elif (unitprefix == "M"):
#             factor = 1.0e+6
#         elif (unitprefix == "G"):
#             factor = 1.0e+9
#         elif (unitprefix == "T"):
#             factor = 1.0e+12
#         elif (unitprefix == "P"):
#             factor = 1.0e+15
#         elif (unitprefix == "E"):
#             factor = 1.0e+18
#
#         return value*factor
#     else:
#         mesg = "wrong unit of restfreq."
#         raise Exception, mesg
###############################################################

def normalise_restfreq(in_restfreq):
    if isinstance(in_restfreq, float):
        return in_restfreq
    elif isinstance(in_restfreq, int) or isinstance(in_restfreq, long):
        return float(in_restfreq)
    elif isinstance(in_restfreq, str):
        return get_restfreq_in_Hz(in_restfreq)
    elif isinstance(in_restfreq, list) or isinstance(in_restfreq, numpy.ndarray):
        if isinstance(in_restfreq, numpy.ndarray):
            if len(in_restfreq.shape) > 1:
                mesg = "given in numpy.ndarray, in_restfreq must be 1-D."
                raise Exception(mesg)

        res = []
        for i in range(len(in_restfreq)):
            elem = in_restfreq[i]
            if isinstance(elem, float):
                res.append(elem)
            elif isinstance(elem, int) or isinstance(elem, long):
                res.append(float(elem))
            elif isinstance(elem, str):
                res.append(get_restfreq_in_Hz(elem))
            elif isinstance(elem, dict):
                if isinstance(elem["value"], float):
                    res.append(elem)
                elif isinstance(elem["value"], int):
                    dictelem = {}
                    dictelem["name"]  = elem["name"]
                    dictelem["value"] = float(elem["value"])
                    res.append(dictelem)
                elif isinstance(elem["value"], str):
                    dictelem = {}
                    dictelem["name"]  = elem["name"]
                    dictelem["value"] = get_restfreq_in_Hz(elem["value"])
                    res.append(dictelem)
            else:
                mesg = "restfreq elements must be float, int, or string."
                raise Exception(mesg)
        return res
    else:
        mesg = "wrong type of restfreq given."
        raise Exception(mesg)

def set_restfreq(s, restfreq):
    rfset = (restfreq != '') and (restfreq != [])
    if rfset:
        s.set_restfreqs(normalise_restfreq(restfreq))

def set_spectral_unit(s, specunit):
    if (specunit != ''):
        s.set_unit(specunit)

def set_doppler(s, doppler):
    if (doppler != ''):
        if (doppler in ['radio', 'optical', 'z']):
            ddoppler = doppler.upper()
        else:
            ddoppler = doppler
        s.set_doppler(ddoppler)
    else:
        casalog.post('Using current doppler conversion')

def set_freqframe(s, frame):
    if (frame != ''):
        s.set_freqframe(frame)
    else:
        casalog.post('Using current frequency frame')

def set_fluxunit(s, fluxunit, telescopeparam, insitu=True):
    ret = None

    # check current fluxunit
    # for GBT if not set, set assumed fluxunit, Kelvin
    antennaname = s.get_antennaname()
    fluxunit_now = s.get_fluxunit()
    if (antennaname == 'GBT'):
        if (fluxunit_now == ''):
            casalog.post('No fluxunit in the data. Set to Kelvin.')
            s.set_fluxunit('K')
            fluxunit_now = s.get_fluxunit()
    casalog.post('Current fluxunit = %s'%(fluxunit_now))

    # convert flux
    # set flux unit string (be more permissive than ASAP)
    if (fluxunit == 'k'):
        fluxunit_local = 'K'
    elif (fluxunit.upper() == 'JY'):
        fluxunit_local = 'Jy'
    else:
        fluxunit_local = fluxunit


    # fix the fluxunit if necessary
    if ( telescopeparam == 'FIX' or telescopeparam == 'fix' ):
        if ( fluxunit_local != '' ):
            if ( fluxunit_local == fluxunit_now ):
                #casalog.post("No need to change default fluxunits")
                casalog.post( "No need to change default fluxunits" )
            else:
                s.set_fluxunit(fluxunit_local)
                #casalog.post("Reset default fluxunit to "+fluxunit)
                casalog.post( "Reset default fluxunit to "+fluxunit_local )
                fluxunit_now = s.get_fluxunit()
        else:
            #casalog.post("Warning - no fluxunit for set_fluxunit")
            casalog.post( "no fluxunit for set_fluxunit", priority = 'WARN' )


    elif ( fluxunit_local=='' or fluxunit_local==fluxunit_now ):
        if ( fluxunit_local==fluxunit_now ):
            #casalog.post("No need to convert fluxunits")
            casalog.post( "No need to convert fluxunits" )

    elif ( type(telescopeparam) == list ):
        # User input telescope params
        if ( len(telescopeparam) > 1 ):
            D = telescopeparam[0]
            eta = telescopeparam[1]
            #casalog.post("Use phys.diam D = %5.1f m" % (D))
            #casalog.post("Use ap.eff. eta = %5.3f " % (eta))
            casalog.post( "Use phys.diam D = %5.1f m" % (D) )
            casalog.post( "Use ap.eff. eta = %5.3f " % (eta) )
            ret = s.convert_flux(eta=eta,d=D,insitu=insitu)
        elif ( len(telescopeparam) > 0 ):
            jypk = telescopeparam[0]
            #casalog.post("Use gain = %6.4f Jy/K " % (jypk))
            casalog.post( "Use gain = %6.4f Jy/K " % (jypk) )
            ret = s.convert_flux(jyperk=jypk,insitu=insitu)
        else:
            #casalog.post("Empty telescope list")
            casalog.post( "Empty telescope list" )

    elif ( telescopeparam=='' ):
        if ( antennaname == 'GBT'):
            # needs eventually to be in ASAP source code
            #casalog.post("Convert fluxunit to "+fluxunit)
            casalog.post( "Convert fluxunit to "+fluxunit_local )
            # THIS IS THE CHEESY PART
            # Calculate ap.eff eta at rest freq
            # Use Ruze law
            #   eta=eta_0*exp(-(4pi*eps/lambda)**2)
            # with
            #casalog.post("Using GBT parameters")
            casalog.post( "Using GBT parameters" )
            eps = 0.390  # mm
            eta_0 = 0.71 # at infinite wavelength
            # Ideally would use a freq in center of
            # band, but rest freq is what I have
            rf = s.get_restfreqs()[0][0]*1.0e-9 # GHz
            eta = eta_0*numpy.exp(-0.001757*(eps*rf)**2)
            #casalog.post("Calculated ap.eff. eta = %5.3f " % (eta))
            #casalog.post("At rest frequency %5.3f GHz" % (rf))
            casalog.post( "Calculated ap.eff. eta = %5.3f " % (eta) )
            casalog.post( "At rest frequency %5.3f GHz" % (rf) )
            D = 104.9 # 100m x 110m
            #casalog.post("Assume phys.diam D = %5.1f m" % (D))
            casalog.post( "Assume phys.diam D = %5.1f m" % (D) )
            ret = s.convert_flux(eta=eta,d=D,insitu=insitu)
<<<<<<< HEAD

            #print "Successfully converted fluxunit to "+fluxunit
=======
            
            #casalog.post("Successfully converted fluxunit to "+fluxunit)
>>>>>>> 027131f3
            casalog.post( "Successfully converted fluxunit to "+fluxunit_local )
        elif ( antennaname in ['AT','ATPKSMB', 'ATPKSHOH', 'ATMOPRA', 'DSS-43', 'CEDUNA', 'HOBART']):
            ret = s.convert_flux(insitu=insitu)

        else:
            # Unknown telescope type
            #casalog.post("Unknown telescope - cannot convert")
            casalog.post( "Unknown telescope - cannot convert", priority = 'WARN' )

    return ret

def save(s, outfile, outform, overwrite):
    assert_outfile_canoverwrite_or_nonexistent(outfile,
                                               outform,
                                               overwrite)
    outform_local = outform.upper()
    if outform_local == 'MS': outform_local = 'MS2'
    if outform_local not in ['ASAP','ASCII','MS2','SDFITS']:
        outform_local = 'ASAP'

    outfilename = get_abspath(outfile)
    if overwrite and os.path.exists(outfilename):
        os.system('rm -rf %s' % outfilename)

    s.save(outfile, outform_local, overwrite)

    if outform_local!='ASCII':
        casalog.post('Wrote output %s file %s'%(outform_local,outfile))

def doopacity(s, tau):
    antennaname = s.get_antennaname()
    if (tau > 0.0):
        if (antennaname != 'GBT'):
            s.recalc_azel()
        s.opacity(tau, insitu=True)

def dochannelrange(s, channelrange):
    # channel splitting
    if ( channelrange != [] ):
        if ( len(channelrange) == 1 ):
            #casalog.post("Split spectrum in the range [%d, %d]" % (0, channelrange[0]))
            casalog.post( "Split spectrum in the range [%d, %d]" % (0, channelrange[0]) )
            s._reshape( 0, int(channelrange[0]) )
        else:
            #casalog.post("Split spectrum in the range [%d, %d]" % (channelrange[0], channelrange[1]))
            casalog.post( "Split spectrum in the range [%d, %d]" % (channelrange[0], channelrange[1]) )
            s._reshape( int(channelrange[0]), int(channelrange[1]) )


def convert_antenna_spec_autocorr(antenna):
    """Convert antenna (baseline) specification(s) to include autocorr data.

    Args:
        antenna (str): antenna specification

    Returns:
        str: tweaked antenna specification
    """
    if len(antenna) == 0:
        return antenna
    elif antenna.find(';') >= 0:
        # antenna selection is semi-colon separated list of baseline
        # specifications: 'SEL1;SEL2...'
        return ';'.join(map(convert_antenna_spec_autocorr, antenna.split(';')))
    elif antenna.find('&') < 0:
        # no '&' in the selection string
        #  -> 'ANT&&&'
        return antenna + '&&&'
    elif antenna.endswith('&&'):
        # 'ANT&&' or 'ANT&&&'
        #  -> as is
        return antenna
    elif antenna.endswith('&'):
        # 'ANT&'
        #  -> 'ANT&&&'
        return antenna.strip('&') + '&&&'
    else:
        # 'ANT1&ANT2' or 'ANT1&&ANT2'
        #  -> 'ANT1&&&;ANT2&&&'
        specs = [a for a in antenna.split('&') if len(a) > 0]
        return ';'.join(map(convert_antenna_spec_autocorr, specs))


def get_antenna_selection_include_autocorr(msname, antenna):
    """Get antenna selection string that includes autocorr data.

    Args:
        msname (str): name of MS
        antenna (str): antenna selection string

    Raises:
        RuntimeError: failed to handle antenna selection string

    Returns:
        str: antenna selection string including autocorr data
    """
    if len(antenna) == 0:
        # if no selection is specified, do nothing
        return antenna

    # test if given antenna selection is valid and if contains any autocorr data
    ms = mstool()
    sel = ms.msseltoindex(msname, baseline=antenna)
    if any([b[0] == b[1] for b in sel['baselines']]):
        antenna_autocorr = antenna
    else:
        antenna_autocorr = convert_antenna_spec_autocorr(antenna)
        casalog.post(
            'Tweaked antenna selection to include autocorr data: original "{}" tweaked "{}"'.format(
                antenna, antenna_autocorr
            )
        )
        # test if tweaked selection is valid
        sel = ms.msseltoindex(msname, baseline=antenna_autocorr)
        if all([b[0] != b[1] for b in sel['baselines']]):
            raise RuntimeError('Cannot handle antenna selection properly. Abort.')
    return antenna_autocorr


"""
def doaverage(s, scanaverage, timeaverage, tweight, polaverage, pweight,
              averageall=False, docopy=False):
    # Average in time if desired
    sret = None
    if ( timeaverage ):
        if tweight=='none':
            errmsg = "Please specify weight type of time averaging"
            raise Exception,errmsg
        stave=sd.average_time(s,weight=tweight,scanav=scanaverage,compel=averageall)
        # Now average over polarizations;
        if ( polaverage ):
            if pweight=='none':
                errmsg = "Please specify weight type of polarization averaging"
                raise Exception,errmsg
            np = len(stave.getpolnos())
            if ( np > 1 ):
                sret=stave.average_pol(weight=pweight)
            else:
                # only single polarization
                casalog.post( "Single polarization data - no need to average" )
                sret = stave
        else:
            sret = stave
        #    spave=stave.copy()

    else:
        #if ( scanaverage ):
        #        # scan average if the input is a scantable
        #        spave=sd.average_time(scal,weight=pweight,scanav=True)
        #        scal=spave.copy()
        if ( polaverage ):
            if pweight=='none':
                errmsg = "Please specify weight type of polarization averaging"
                raise Exception,errmsg
            np = s.npol()
            if ( np > 1 ):
                if not scanaverage:
                    sret = sd.average_time(s,weight=pweight)
                else:
                    sret = s
                sret=sret.average_pol(weight=pweight)
            else:
                # only single polarization
                casalog.post( "Single polarization data - no need to average" )
                #spave=scal.copy()
                sret = s
        else:
            if scanaverage:
                sret=sd.average_time(s,scanav=True)
            else:
                #spave=scal.copy()
                sret = s
    if docopy and (sret == s):
        sret = s.copy()
    return sret
"""
"""
def plot_scantable(s, pltfile, plotlevel, comment=None):
    # reset plotter
    if sd.plotter._plotter:
        sd.plotter._plotter.quit()
    visible = sd.plotter._visible
    sd.plotter.__init__(visible=visible)
    # each IF is separate panel, pols stacked
    sd.plotter.set_mode(stacking='p',panelling='i',refresh=False)
    sd.plotter.set_histogram(hist=True,linewidth=1,refresh=False)
    sd.plotter.plot(s)
    if comment is not None:
        # somehow I need to put text() twice in order to the second
        # text() actually displays on the plot...
        sd.plotter.text(0.0, 1.0,'',coords='relative')
        #sd.plotter.text(0.0, 1.0,'Raw spectra', coords='relative')
        sd.plotter.text(0.0, 1.0,comment, coords='relative')
    #sd.plotter.axhline(color='r',linewidth=2)
    if ( plotlevel < 0 ):
        # Hardcopy - currently no way w/o screen display first
        #pltfile=project+'_'+suffix+'.eps'
        sd.plotter.save(pltfile)
"""
"""
def scantable_restore_factory(s, infile, fluxunit, specunit, frame, doppler, restfreq=''):
    storage = sd.rcParams['scantable.storage']
    isscantable = is_scantable(infile)
    if storage == 'memory' or isscantable == False:
        return scantable_restore_null(s, fluxunit, specunit, frame, doppler, restfreq)
    else:
        return scantable_restore_impl(s, fluxunit, specunit, frame, doppler, restfreq)
"""
"""
class scantable_restore_interface(object):
    def __init__(self, s=None, fluxunit=None, specunit=None, frame=None, doppler=None, restfreq=None):
        pass

    def restore(self):
        raise NotImplementedError('scantable_restore.restore() is not implemented')

class scantable_restore_null(scantable_restore_interface):
    def __init__(self, s, fluxunit, specunit, frame, doppler, restfreq=''):
        super(scantable_restore_null,self).__init__()

    def restore(self):
        pass


class scantable_restore_impl(scantable_restore_interface):
    def __init__(self, s, fluxunit, specunit, frame, doppler, restfreq=''):
        super(scantable_restore_impl,self).__init__()
        self.scntab = s
        self.fluxunit = s.get_fluxunit()
        self.specunit = s.get_unit()
        self.coord = s._getcoordinfo()
        self.frame = self.coord[1]
        self.doppler = self.coord[2]
        self.molids = s._getmolidcol_list()
        self.rfset = ((restfreq != '') and (restfreq != []))
        self.frameset = frame != '' or frame != self.frame
        self.dopplerset = doppler != '' or doppler != self.doppler
        self.fluxset = self.fluxunit != '' and \
                       (fluxunit != '' or fluxunit != self.fluxunit)
        self.specset = specunit != '' or specunit != self.specunit
        self.restore_not_done = True

    def __del__(self):
        # do restore when the instance is deleted
        self.restore()

    def restore(self):
        if self.restore_not_done:
            self.scntab.set_selection()

            casalog.post('Restoreing header information in input scantable')
            self._restore()

        self.restore_not_done = False

    def _restore(self):
        if self.fluxset:
            self.scntab.set_fluxunit(self.fluxunit)
        if self.specset:
            self.scntab.set_unit(self.specunit)
        if self.dopplerset:
            self.scntab.set_doppler(self.doppler)
        if self.frameset:
            self.scntab.set_freqframe(self.frame)
        if self.rfset:
            self.scntab._setmolidcol_list(self.molids)
"""
"""
def interactive_mask(s, masklist, invert=False, purpose=None):
    new_mask = init_interactive_mask(s, masklist, invert)
    msk = get_interactive_mask(new_mask, purpose)
    finalize_interactive_mask(new_mask)
    del new_mask
    return msk

def init_interactive_mask(s, masklist, invert=False):
    new_mask = sd.interactivemask(scan=s)
    if (len(masklist) > 0):
        new_mask.set_basemask(masklist=masklist,invert=invert)
    new_mask.select_mask(once=False,showmask=True)
    return new_mask

def get_interactive_mask(obj, purpose=None):
    # Wait for user to finish mask selection
    finish=raw_input("Press return %s.\n"%(purpose))
    return obj.get_mask()

def finalize_interactive_mask(obj):
    obj.finish_selection()
"""

"""
def get_plotter(plotlevel=0):
    from matplotlib import rc as rcp
    rcp('lines', linewidth=1)
    from asap.asapplotter import new_asaplot
    visible = sd.rcParams['plotter.gui']
    if plotlevel > 0 and (not visible):
        casalog.post("GUI plot not available", priority = "ERROR")
##     visible = (plotlevel > 0) if plotlevel else sd.rcParams['plotter.gui']
    plotter = new_asaplot(visible=visible)
    return plotter
"""

def get_nx_ny(n):
    nl = _to_list(n, int)
    if not nl: # check for numpy int types
        nl = _to_list(n, numpy.integer)
    if len(nl) == 1:
        nx = ny = nl[0]
    else:
        nx = nl[0]
        ny = nl[1]
    return (nx,ny)

def get_cellx_celly(c,unit='arcsec'):
    if isinstance(c, str):
        cellx = celly = c
    #elif isinstance(c, list) or isinstance(c, numpy.ndarray):
    elif type(c) in (list, tuple, numpy.ndarray):
        if len(c) == 1:
            cellx = celly = __to_quantity_string(c[0],unit)
        elif len(c) > 1:
            cellx = __to_quantity_string(c[0],unit)
            celly = __to_quantity_string(c[1],unit)
        else:
            cellx = celly = ''
    else:
        cellx = celly = __to_quantity_string(c,unit)
    return (cellx, celly)

def get_map_center(c,frame='J2000',unit='rad'):
    map_center = ''
    if isinstance(c, str):
        if len(c) > 0:
            s = c.split()
            if len(s) == 2:
                map_center = 'J2000 '+c
            elif len(s) == 3:
                if s[0].upper() != 'J2000':
                    raise ValueError('Currently only J2000 is supported')
                map_center = c
            else:
                raise ValueError('Invalid map center: %s'%(c))
    else:
        l = [frame]
        for i in range(2):
            if isinstance(c[i], str):
                l.append(c[i])
            else:
                l.append('%s%s'%(c[i],unit))
        map_center = string.join(l)
    return map_center

def __to_quantity_string(v,unit='arcsec'):
    if isinstance(v, str):
        return v
    else:
        return '%s%s'%(v,unit)

def get_subtable_name(v):
    return v.replace('Table:','').strip()

def read_factor_file(filename):
    factor_list = []
    with open(filename, 'r') as f:
        for line in f:
            split_line = line.split()
            nelem = len(split_line)
            factor = [0] * nelem
            for j in range(nelem):
                factor[j] = float(split_line[j])
            factor_list.append(factor)
    return factor_list


#
# The following functions are for timerange selection (CAS-5496)
#
def split_timerange(timerange, separator):
    return [s.strip() for s in timerange.split(separator)
            if not (s.isspace() or len(s) == 0)]

def split_date_string(date_string, full=True):
    split_by_slash = date_string.split('/')
    split_by_colon = split_by_slash[-1].split(':')
    if full:
        split_by_comma = split_by_colon[-1].split('.')
    else:
        split_by_comma = [split_by_colon[-1]]
    elements_list = [element for element in
                     split_by_slash[:-1] + split_by_colon[:-1] + split_by_comma
                     if len(element) > 0]
    if full and len(elements_list) > 1 and date_string.find('.') == -1:
        elements_list += ['0']
    return elements_list

def get_full_description(date_string, year='YYYY', month='MM', day='DD', hour='hh', minute='mm', second='ss', subsecond='ff', default=None):
    number_of_slashes = date_string.count('/')
    number_of_colons = date_string.count(':')

    elements_list = split_date_string(date_string)

    template = string.Template('$year/$month/$day/$hour:$min:$sec.$subsec')
    keys = ['year', 'month', 'day', 'hour', 'min', 'sec', 'subsec']

    if default is None:
        default_values = [year, month, day, hour, minute, second, subsecond]
    else:
        default_values = split_date_string(default)
        if len(default_values) < 7:
            default_values = default_values + ['00']

    values = default_values[:7-len(elements_list)] + elements_list

    return template.safe_substitute(**dict(zip(keys, values)))

def to_datetime(date):
    date_elements_list = split_date_string(date, full=False)
    date_list = map(int, date_elements_list[:-1]) + [float(date_elements_list[-1])]
    t = datetime.datetime(date_list[0], date_list[1], date_list[2],
                          date_list[3], date_list[4], int(date_list[5]),
                          int((date_list[5]-int(date_list[5]))*1e6))
    return t

def to_timedelta(delta):
    delta_elements_list = split_date_string(delta, full=False)
    delta_list = map(int, delta_elements_list[:-1]) + [float(delta_elements_list[-1])]
    while len(delta_list) < 3:
        delta_list.insert(0, 0)
    dummy1 = datetime.datetime(1999, 1, 1)
    dummy2 = datetime.datetime(1999, 1, 1,
                               delta_list[0], delta_list[1], int(delta_list[2]),
                               int((delta_list[2]-int(delta_list[2]))*1e6))
    dt = dummy2 - dummy1
    return dt

def add_time(date, delta):
    t = to_datetime(date)
    dt = to_timedelta(delta)
    return t+dt

def sub_time(date, delta):
    t = to_datetime(date)
    dt = to_timedelta(delta)
    return t-dt

def select_by_timerange(data, timerange):
    tb = table()
    qa = quanta()

    # first get default time and interval
    if data is not None:
        tb.open(data)
        irow = 0
        while (irow < tb.nrows() and
               (tb.getcell('FLAGROW', irow) != 0
               or all(tb.getcell('FLAGTRA', irow) != 0))):
            irow = irow + 1
        irow %= tb.nrows()
        default_mjd = tb.getcell('TIME', irow)
        default_interval = tb.getcell('INTERVAL', irow)
        tb.close()
    else:
        default_mjd = 0.0
        defalut_interval = 0.0

    qdate = qa.quantity(default_mjd, 'd')
    date_dict = qa.splitdate(qdate)
    parameters = {'year': str(date_dict['year']),
                  'month': str(date_dict['month']),
                  'day': str(date_dict['monthday']),
                  'hour': str(date_dict['hour']),
                  'minute': str(date_dict['min']),
                  'second': str(date_dict['sec']),
                  'subsecond': str(date_dict['usec'])}

    if re.match('.+~.+', timerange):
        # This is case 1: 'T0~T1'
        dates_list = split_timerange(timerange, '~')
        first_date = get_full_description(dates_list[0], **parameters)
        second_date = get_full_description(dates_list[1], default=first_date)
        taql = 'TIME >= MJD(DATETIME("%s")) && TIME <= MJD(DATETIME("%s"))'%(first_date, second_date)
    elif re.match('.+\+.+', timerange):
        # This is case 3: 'T0+dT'
        dates_list = split_timerange(timerange, '+')
        first_date = get_full_description(dates_list[0], **parameters)
        delta_time = dates_list[1]
        second_date_datetime = add_time(first_date, delta_time)
        second_date = second_date_datetime.strftime('%Y/%m/%d/%H:%M:%S')
        microsec = '%s'%(second_date_datetime.microsecond/1e6)
        second_date += microsec.lstrip('0')
        taql = 'TIME >= MJD(DATETIME("%s")) && TIME <= MJD(DATETIME("%s"))'%(first_date, second_date)
    elif re.match('^ *>.+', timerange):
        # This is case 4: '>T0'
        dates_list = split_timerange(timerange, '>')
        first_date = get_full_description(dates_list[0], **parameters)
        taql = 'TIME > MJD(DATETIME("%s"))'%(first_date)
    elif re.match('^ *<.+', timerange):
        # This is case 5: '<T0'
        dates_list = split_timerange(timerange, '<')
        first_date = get_full_description(dates_list[0], **parameters)
        taql = 'TIME < MJD(DATETIME("%s"))'%(first_date)
    elif re.match('^[0-9/:.]+$', timerange):
        # This is case 2: 'T0'
        middle_date = get_full_description(timerange, **parameters)
        hours = int(0.5 * default_interval / 3600.0)
        minutes = int((0.5 * default_interval - hours * 3600.0) / 60.0)
        seconds = (0.5 * default_interval) % 60.0
        delta_time = '%d:%d:%s'%(hours, minutes, seconds)
        first_date_datetime = sub_time(middle_date, delta_time)
        second_date_datetime = add_time(middle_date, delta_time)
        first_date = first_date_datetime.strftime('%Y/%m/%d/%H:%M:%S')
        microsec = '%s'%(first_date_datetime.microsecond/1e6)
        first_date += microsec.lstrip('0')
        second_date = second_date_datetime.strftime('%Y/%m/%d/%H:%M:%S')
        microsec = '%s'%(second_date_datetime.microsecond/1e6)
        second_date += microsec.lstrip('0')
        taql = 'TIME >= MJD(DATETIME("%s")) && TIME <= MJD(DATETIME("%s"))'%(first_date, second_date)
    else:
        # invalid format
        casalog.post('WARNING: timerange="%s" is invalid'%(timerange), priority='WARN')
        taql = ''

    casalog.post('taql for timerange: \'%s\''%(taql), priority='DEBUG')

    return taql

def parse_idx_selection(s, id_min, id_max):
    items = s.split(',')
    l = []
    for item in items:
        if item.isdigit():
            v = int(item)
            if v >= id_min and v <= id_max:
                l.append(v)
        elif item.startswith('>'):
            v = int(item[1:])
            if v <= id_max:
                l.extend(range(v,id_max+1))
        elif item.startswith('<'):
            v = int(item[1:])
            if v >= id_min:
                l.extend(range(id_min,v+1))
        elif re.match('^[0-9]+~[0-9]+$', item):
            v = map(int, item.split('~'))
            id_from = max(id_min, v[0])
            id_to = min(id_max, v[1])
            if id_from <= id_to:
                l.extend(range(id_from,id_to+1))
    return l

def get_spwids(selection, infile=None):
    # return a comma-separated string of spw IDs.
    # selection should be an output of ms.msseltoindex()

    spw_list = selection['spw']
    if len(spw_list) == 0:
        if infile is None:
            raise Exception("infile is needed when selection['spw'] is empty.")
        with tbmanager(os.path.join(infile, 'DATA_DESCRIPTION')) as tb:
            spw_list = tb.getcol('SPECTRAL_WINDOW_ID')

    l= []
    for item in spw_list:
        l.append(str(item))
    return ','.join(l)

def get_spwchs(selection, infile):
    # return a string containing spw IDs, nchans and edge
    # indices of selected regions.
    # parameters:
    #     selection: an output of ms.msseltoindex()
    # format of returned value:
    #     one or more 'IFNO:NCHAN:IDX' strings connected
    #     by comma. 'IDX' contains edge indices of selected
    #     channel regions connected by semicolon.
    # example:
    #     if two channel regions from 100 to 200 and from
    #     250 to 350 are selected for IF=3 (nchan=1024) and
    #     all channels are selected for IF=4 (nchan=2048),
    #     the returned value will be
    #     '3:1024:100;200;250;350,4:2048:0;2047'.

    with tbmanager(os.path.join(infile, 'SPECTRAL_WINDOW')) as tb:
        nchanmap = dict(((str(i),str(tb.getcell('NUM_CHAN',i))) for i in range(tb.nrows())))

    ch_info = selection['channel']
    exist_spw = selection['spw'].tolist()
    d = {}
    for item in ch_info:
        try:
            exist_spw.index(item[0])
            spwid = str(item[0])
            try:
                d.keys().index(spwid)
                d[spwid].append(str(item[1]))
            except:
                d[spwid] = [str(item[1])]
            d[spwid].append(str(item[2]))
        except:
            pass
    l = []
    for key in d.keys():
        l.append(':'.join([key, nchanmap[key], ';'.join(d[key])]))
    return ','.join(l)

##### OBSOLETE METHOD #####
"""
def get_ms_sampling_arcsec(msname, spw='', antenna='', field='',
                           intent='ON_SOURCE', scan='',#timerange='',
                           outref=''):
    if spw=='': spw='*'
    if antenna=='': antenna='*&&&'
    (ms_loc, msmd_loc, tb_loc,me_loc) = gentools(['ms','msmd','tb','me'])
    qa_loc = quanta()
    selected_idx = ms_loc.msseltoindex(vis=msname,spw=spw,baseline=antenna,
                                       field=field,scan=scan)#,time=timerange)
    tb_loc.open(msname+'/STATE')
    intents_all = tb_loc.getcol("OBS_MODE")
    selected_intent = []
    for (idx, obmode) in enumerate(intents_all):
        if obmode.find(intent)>=0: selected_intent.append(idx)
    tb_loc.close()
    ddid0 = selected_idx['spwdd'][0]
    spw0=selected_idx['spw'][0]
    ant0 = selected_idx['antenna1'][0]
    bl0 = '%d&&&' % ant0
    if len(selected_idx['spw']) > 1 or len(selected_idx['antenna1']) > 1:
        casalog.post("Using only spw=%d and antenna=%s in %s to get pointing sampling" % (spw0, bl0, msname), priority='warn')
    tb_loc.open(msname)
    nrow_org = tb_loc.nrows()
    taqlstr = 'DATA_DESC_ID==%d && ANTENNA1==%d && ANTENNA2==%d' % \
              (ddid0,ant0,ant0)
    if len(selected_idx['field'])>0:
        taqlstr += (' && FIELD_ID IN %s' % str(list(selected_idx['field'])))
    if len(selected_idx['scan']) > 0:
        taqlstr += (' && SCAN_NUMBER IN %s' % str(list(selected_idx['scan'])))
    if len(selected_intent) > 0:
        taqlstr += (' && STATE_ID IN %s' % str(list(selected_intent)))
    seltb = tb_loc.query(query=taqlstr,sortlist='TIME',columns='TIME')
    nrow_sel = seltb.nrows()
    row_idx = seltb.rownumbers()
    times = seltb.getcol("TIME")
    tb_loc.close()
    seltb.close()
    tb_loc.open(msname+'/POINTING')
    nrow_ptg = tb_loc.nrows()
    tb_loc.close()
    #initial_guess = (nrow_org==nrow_ptg) #indicates MS converted back from ASAP.
    initial_guess = (nrow_sel==nrow_ptg) #indicates MS converted back from ASAP.
    #ms_loc.open(msname)
    #ms_loc.msselect(items=dict(spw=str(spw0),baseline=bl0,field=field,
    #                       scan=scan,time=timerange,scanintent=intent))
    #ms_loc.selectinit(datadescid=ddid0)
    ## get selected rowid and time stamps (unique in time)
    #retval = ms_loc.ngetdata(['rows','time'])
    #ms_loc.close()
    #row_idx = retval['rows']
    #times = retval['time']
    # unit time stamp
    times, idx = numpy.unique(times,return_index=True)
    row_idx = row_idx[idx]
    del idx
    # sort by time
    row_gap = rasterutil._detect_gap(times)
    # reduce the number of pointings to use when there are too many
    if len(row_gap) > 100:
        casalog.post("Detected more than 100 raster rows. Using the first 100 raster rows to define separation between rows.")
        times = times[:row_gap[100]]
        row_idx = row_idx[:row_gap[100]]
        row_gap = row_gap[:101]
    casalog.post("Using %d pointings to define sampling interval" % len(row_idx))
    times = times.tolist()
    # get pointing direction of the time
    msmd_loc.open(msname)
    badtime_idx = [] # id of rows with out corresponding pointing
    direction_raw = []
    for i in range(len(row_idx)):
        try:
            pointing = msmd_loc.pointingdirection(row_idx[i],True,(row_idx[i] if initial_guess else 0))
        except:
            badtime_idx.append(i)
            casalog.post("Coud not get pointings of row %d. skipping the row" % row_idx[i], priority="DEBUG")
            continue
        direction_raw.append(pointing['antenna1']['pointingdirection'])
    msmd_loc.close()
    inframe = direction_raw[0]['refer']
    # adjust time and row_gap for rows without valid pointing
    for i in badtime_idx:
        times.pop(i)
        for j in range(len(row_gap)):
            if i <= row_gap[j]:
                row_gap[j] -=1
    #direction_raw = [ msmd_loc.pointingdirection(idx,True,(idx if initial_guess else 0))['antenna1']['pointingdirection'] for idx in row_idx ]
    if inframe==outref:
        ra_rad = [ dir['m0']['value'] for dir in direction_raw ]
        dec_rad = [ dir['m1']['value'] for dir in direction_raw ]
    else:
        msmd_loc.open(msname)
        me_loc.doframe(msmd_loc.antennaposition(ant0))
        msmd_loc.close()
        ra_rad = []
        dec_rad = []
        for idx in range(len(times)):
            me_loc.doframe(me_loc.epoch('mjd',qa_loc.quantity(times[idx]/86400.,'d')))
            dir_in = me_loc.direction(inframe, direction_raw[idx]['m0'],
                                     direction_raw[idx]['m1'])
            dir_conv = me_loc.measure(dir_in,outref)
            ra_rad.append(dir_conv['m0']['value'])
            dec_rad.append(dir_conv['m1']['value'])
    direction_rad = [ra_rad, dec_rad]
    dx_rad, dy_rad, pa = rasterutil._get_sampling(direction_rad,row_gap)
    rad_to_asec = 180./numpy.pi*3600
    return dx_rad*rad_to_asec, dy_rad*rad_to_asec, pa
"""

def parse_wavenumber_param(wn):
    if isinstance(wn, list):
        _check_positive_or_zero(wn)
        wn.sort()
        return ','.join(_get_strlist(wn))
    elif isinstance(wn, tuple):
        _check_positive_or_zero(wn)
        wn_list = list(wn)
        wn_list.sort()
        return ','.join(_get_strlist(wn_list))
    elif isinstance(wn, int):
        _check_positive_or_zero(wn)
        return str(wn)
    elif isinstance(wn, str):
        if ',' in wn:                            # cases 'a,b,c,...'
            val0 = wn.split(',')
            _check_positive_or_zero(val0)
            val = []
            for v in val0: val.append(int(v))
            val.sort()
            res = list(set(val)) # uniq
        elif '-' in wn:                          # case 'a-b' : return [a,a+1,...,b-1,b]
            val = wn.split('-')
            _check_positive_or_zero(val)
            val = [int(val[0]), int(val[1])]
            val.sort()
            res = [i for i in range(val[0], val[1]+1)]
        elif '~' in wn:                          # case 'a~b' : return [a,a+1,...,b-1,b]
            val = wn.split('~')
            _check_positive_or_zero(val)
            val = [int(val[0]), int(val[1])]
            val.sort()
            res = [i for i in range(val[0], val[1]+1)]
        elif wn[:2] == '<=' or wn[:2] == '=<':   # cases '<=a','=<a' : return [0,1,...,a-1,a]
            val = wn[2:]
            _check_positive_or_zero(val)
            res = [i for i in range(int(val)+1)]
        elif wn[-2:] == '>=' or wn[-2:] == '=>': # cases 'a>=','a=>' : return [0,1,...,a-1,a]
            val = wn[:-2]
            _check_positive_or_zero(val)
            res = [i for i in range(int(val)+1)]
        elif wn[0] == '<':                       # case '<a' :         return [0,1,...,a-2,a-1]
            val = wn[1:]
            _check_positive_or_zero(val, False)
            res = [i for i in range(int(val))]
        elif wn[-1] == '>':                      # case 'a>' :         return [0,1,...,a-2,a-1]
            val = wn[:-1]
            _check_positive_or_zero(val, False)
            res = [i for i in range(int(val))]
        elif wn[:2] == '>=' or wn[:2] == '=>':   # cases '>=a','=>a' : return [a,-999], which is
                                                 #                     then interpreted in C++
                                                 #                     side as [a,a+1,...,a_nyq]
                                                 #                     (CAS-3759)
            val = wn[2:]
            _check_positive_or_zero(val)
            res = [int(val), -999]
        elif wn[-2:] == '<=' or wn[-2:] == '=<': # cases 'a<=','a=<' : return [a,-999], which is
                                                 #                     then interpreted in C++
                                                 #                     side as [a,a+1,...,a_nyq]
                                                 #                     (CAS-3759)
            val = wn[:-2]
            _check_positive_or_zero(val)
            res = [int(val), -999]
        elif wn[0] == '>':                       # case '>a' :         return [a+1,-999], which is
                                                 #                     then interpreted in C++
                                                 #                     side as [a+1,a+2,...,a_nyq]
                                                 #                     (CAS-3759)
            val0 = wn[1:]
            val = int(val0)+1
            _check_positive_or_zero(val)
            res = [val, -999]
        elif wn[-1] == '<':                      # case 'a<' :         return [a+1,-999], which is
                                                 #                     then interpreted in C++
                                                 #                     side as [a+1,a+2,...,a_nyq]
                                                 #                     (CAS-3759)
            val0 = wn[:-1]
            val = int(val0)+1
            _check_positive_or_zero(val)
            res = [val, -999]
        else:
            _check_positive_or_zero(wn)
            res = [int(wn)]

        #return res
        return ','.join(_get_strlist(res))
    else:
        msg = 'wrong value given for addwn/rejwn'
        raise RuntimeError(msg)


def _check_positive_or_zero(param, allowzero=True):
    msg = 'wrong value given for addwn/rejwn'
    try:
        if isinstance(param, list) or isinstance(param, tuple):
            for i in range(len(param)):
                _do_check_positive_or_zero(int(param[i]), allowzero)
        elif isinstance(param, int):
            _do_check_positive_or_zero(param, allowzero)
        elif isinstance(param, str):
            _do_check_positive_or_zero(int(param), allowzero)
        else:
            raise RuntimeError(msg)
    except:
        raise RuntimeError(msg)

def _get_strlist(param):
    res = []
    for i in range(len(param)): res.append(str(param[i]))
    return res

def _do_check_positive_or_zero(param, allowzero):
    msg = 'wrong value given for addwn/rejwn'
    if (param < 0) or ((param == 0) and not allowzero):
        raise RuntimeError(msg)

def _is_sequence_or_number(param, ptype=int):
    """
    Returns true if input is an array type or a number with a give data type.
    Arguments
        param : an array or number to test
        ptype : the data type that param should be.
    """
    if hasattr(param, '__iter__'):
        out = True
        for p in param:
            out &= isinstance(p, ptype)
        return out
    else:
        return isinstance(param, ptype)

def _to_list(param, ptype=int, convert=False):
    """
    Convert a number, an array type or a string to a list.
    The function returns None if input values are not ptype and convert=False.
    When convert is True, force converting input values to a list of ptype.
    """
    if isinstance(param, ptype): # a string or a number
        if ptype is str: return param.split()
        elif convert:
            return [ ptype(param) ]
        else: return [ param ]
    if _is_sequence_or_number(param, ptype):
        return list(param)
    elif convert:
        return [ ptype(p) for p in param]
    return None<|MERGE_RESOLUTION|>--- conflicted
+++ resolved
@@ -976,13 +976,8 @@
             #casalog.post("Assume phys.diam D = %5.1f m" % (D))
             casalog.post( "Assume phys.diam D = %5.1f m" % (D) )
             ret = s.convert_flux(eta=eta,d=D,insitu=insitu)
-<<<<<<< HEAD
-
-            #print "Successfully converted fluxunit to "+fluxunit
-=======
-            
+
             #casalog.post("Successfully converted fluxunit to "+fluxunit)
->>>>>>> 027131f3
             casalog.post( "Successfully converted fluxunit to "+fluxunit_local )
         elif ( antennaname in ['AT','ATPKSMB', 'ATPKSHOH', 'ATMOPRA', 'DSS-43', 'CEDUNA', 'HOBART']):
             ret = s.convert_flux(insitu=insitu)
