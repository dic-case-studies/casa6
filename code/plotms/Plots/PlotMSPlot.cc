//# PlotMSPlot.cc: High level plot concept across potentially multiple objects.
//# Copyright (C) 2009
//# Associated Universities, Inc. Washington DC, USA.
//#
//# This library is free software; you can redistribute it and/or modify it
//# under the terms of the GNU Library General Public License as published by
//# the Free Software Foundation; either version 2 of the License, or (at your
//# option) any later version.
//#
//# This library is distributed in the hope that it will be useful, but WITHOUT
//# ANY WARRANTY; without even the implied warranty of MERCHANTABILITY or
//# FITNESS FOR A PARTICULAR PURPOSE.  See the GNU Library General Public
//# License for more details.
//#
//# You should have received a copy of the GNU Library General Public License
//# along with this library; if not, write to the Free Software Foundation,
//# Inc., 675 Massachusetts Ave, Cambridge, MA 02139, USA.
//#
//# Correspondence concerning AIPS++ should be addressed as follows:
//#        Internet email: aips2-request@nrao.edu.
//#        Postal address: AIPS++ Project Office
//#                        National Radio Astronomy Observatory
//#                        520 Edgemont Road
//#                        Charlottesville, VA 22903-2475 USA
//#
//# $Id: $
#include <plotms/Plots/PlotMSPlot.h>

#include <plotms/Plots/PlotMSPlotParameterGroups.h>
#include <plotms/Data/CacheFactory.h>
#include <plotms/Data/PlotMSCacheBase.h>
#include <plotms/Data/MSCache.h>
#include <plotms/Data/CalCache.h>
#include <QDebug>


using namespace casacore;
namespace casa {

////////////////////////////
// PLOTMSPLOT DEFINITIONS //
////////////////////////////

// Static //

PlotMSPlotParameters PlotMSPlot::makeParameters(PlotMSApp* plotms) {
	PlotMSPlotParameters p(plotms->getPlotFactory());
	makeParameters(p, plotms);
	return p;
}

void PlotMSPlot::makeParameters(PlotMSPlotParameters& params, PlotMSApp* /*plotms*/) {
	// Add data parameters if needed.
	if(params.typedGroup<PMS_PP_MSData>() == NULL)
		params.setGroup<PMS_PP_MSData>();

	// Add cache parameters if needed
	if(params.typedGroup<PMS_PP_Cache>() == NULL)
		params.setGroup<PMS_PP_Cache>();

	// Add axes parameters if needed.
	if(params.typedGroup<PMS_PP_Axes>() == NULL)
		params.setGroup<PMS_PP_Axes>();

	// Add canvas parameters if needed.
	if(params.typedGroup<PMS_PP_Canvas>() == NULL)
		params.setGroup<PMS_PP_Canvas>();

	// Add display parameters if needed.
	if(params.typedGroup<PMS_PP_Display>() == NULL)
		params.setGroup<PMS_PP_Display>();

	// Add page header parameters if needed.
	if(params.typedGroup<PMS_PP_PageHeader>() == NULL)
		params.setGroup<PMS_PP_PageHeader>();

	// Add iteration parameters if needed.
	if(params.typedGroup<PMS_PP_Iteration>() == NULL)
		params.setGroup<PMS_PP_Iteration>();
}

const uInt PlotMSPlot::PIXEL_THRESHOLD = 1000000;
const uInt PlotMSPlot::MEDIUM_THRESHOLD = 10000;
const uInt PlotMSPlot::LARGE_THRESHOLD = 1000;

// Constructors/Destructors //

PlotMSPlot::PlotMSPlot(PlotMSApp* parent) : 
	itsParent_(parent),
	itsFactory_(parent->getPlotFactory()),
	itsParams_(itsFactory_),
	itsCache_(NULL),
	iter_(0),
	iterStep_(1) {
  
	itsCache_ = new MSCache(itsParent_);
	cacheUpdating = false;
	constructorSetup();
}

PlotMSPlot::~PlotMSPlot() {
	if (itsCache_)
		delete itsCache_;
	itsCache_ = NULL;
}

void PlotMSPlot::customizeAutoSymbol( const PlotSymbolPtr& baseSymbol, uInt dataSize ){
	if( baseSymbol->symbol() == PlotSymbol::AUTOSCALING) {
		if( dataSize > PIXEL_THRESHOLD ) {
			baseSymbol->setSymbol(PlotSymbol::PIXEL);
			baseSymbol->setSize(1,1);
		}
		else if( dataSize > MEDIUM_THRESHOLD ) {
			baseSymbol->setSymbol( PlotSymbol::CIRCLE);
			baseSymbol->setSize(2,2);
		}
		else if( dataSize > LARGE_THRESHOLD ) {
			baseSymbol->setSymbol( PlotSymbol::CIRCLE );
			baseSymbol->setSize(4,4);
		}
		else {
			baseSymbol->setSymbol( PlotSymbol::CIRCLE );
			baseSymbol->setSize(6,6);
		}
	}
}

// Public Methods //

void PlotMSPlot::resize(PlotMSPages &pages, uInt rows, uInt cols) {
	// Resize canvases and plots
	int plotCanvasRowCount = 1;
	int plotCanvasColCount = 1;

	if ( isIteration()  ){
		plotCanvasRowCount = rows;
		plotCanvasColCount = cols;
	}

	//Number of canvases is based on the grid.
	itsCanvases_.resize( plotCanvasRowCount );
	for( int r = 0; r < plotCanvasRowCount; ++r) {
		itsCanvases_[r].resize(plotCanvasColCount);
	}

	//Number of plots is based on how many overplots we are supporting (dataCount)
	//and on the iteration count over the data.
	Int plotRows = 1;
	Int plotCols = 1;
	getPlotSize( plotRows, plotCols );
	resizePlots( plotRows, plotCols );


	// Resize pages
	iterStep_ = plotCanvasRowCount * plotCanvasColCount;
	int ownedCanvasStart = this->getPageIterationCount( pages[0]);
	int pageSize = static_cast<int>(ceil( (plotCols*1.0f+ownedCanvasStart) / iterStep_));
	pages.resize( pageSize );
	for(size_t i = 0; i < pages.totalPages(); ++i) {
		pages[i].resize(rows, cols);
	}
}

String PlotMSPlot::name() const {
	const PMS_PP_MSData *data = itsParams_.typedGroup<PMS_PP_MSData>();
	const PMS_PP_Cache *cache = itsParams_.typedGroup<PMS_PP_Cache>();
	const PMS_PP_Display *display = itsParams_.typedGroup<PMS_PP_Display>();

	if(data == NULL || cache == NULL || display == NULL || !data->isSet())
		return "Over Plot";
	return display->titleFormat().getLabel(cache->xAxis(), cache->yAxis());
}

vector<MaskedScatterPlotPtr> PlotMSPlot::plots() const {
	if((itsPlots_.size() == 0) || (itsPlots_[0].size() == 0))
		return vector<MaskedScatterPlotPtr>();
	int index = 0;

	int dataCount = itsPlots_.size();
	int nIter = itsPlots_[0].size();

	int plotCount = nIter * dataCount;
	vector<MaskedScatterPlotPtr> v( plotCount );
	for(unsigned int i = 0; i < itsPlots_.size(); i++) {
		for(unsigned int j = 0; j < itsPlots_[i].size(); j++) {
			if(index >= plotCount)
				break;
			v[index] = itsPlots_[i][j];
			++index;
		}
	}
	return v;
}

vector<PlotCanvasPtr> PlotMSPlot::canvases() const {

	if(( itsCanvases_.size() == 0) || (itsCanvases_[0].size() == 0))
		return vector<PlotCanvasPtr>();
	uInt index = 0;
	uInt nIter = itsCache_->nIter(0);
	int canvasCount = std::min(nIter, uInt(itsCanvases_.size() * itsCanvases_[0].size()));
	vector<PlotCanvasPtr> v( canvasCount );
	for(uInt i = 0; i < itsCanvases_.size(); i++) {
		for(uInt j = 0; j < itsCanvases_[i].size(); j++) {
			if(index >= nIter) break;
			v[index] = itsCanvases_[i][j];
			++index;
		}
	}
	return v;
}

void PlotMSPlot::attachToCanvases() {
	Int nIter = itsCache_->nIter(0);
	if ( nIter <= 0 ){
		nIter = 1;
	}
	int canvasRows = itsCanvases_.size();
	for( int r = 0; r < canvasRows; ++r) {
		int canvasCols = itsCanvases_[r].size();
		for( int c = 0; c < canvasCols; ++c) {
			if(!itsCanvases_[r][c].null()) {
				if ( ! isIteration() ){
					//There is just one canvas for this plot,
					//but we may be adding several sets of data to it.
					int dataRowCount = itsPlots_.size();
					for ( int i = 0; i < dataRowCount; i++ ){
						int dataColCount = itsPlots_[i].size();
						for ( int j = 0; j < dataColCount; j++ )
							itsCanvases_[r][c]->plotItem( itsPlots_[i][j]);
					}
				} else {
					QList<PlotMSPlot*> canvasPlots = itsParent_->getPlotManager().getCanvasPlots(r,c);
					if ( canvasPlots.contains( this )){
						//For an iteration plot, there is one canvas per iteration.
						//In the case of overplotting with an iteration, we may be 
						//adding several sets of data to each canvas.
						PlotMSPage page = itsParent_->getPlotManager().itsPages_.currentPage();
						int iterationIndex = getIterationIndex (r, c, page );
						//int iterationIndex = r * canvasCols + c + iter;
						if ( iterationIndex < nIter ){
							int dataRowCount = itsPlots_.size();
							for ( int i = 0; i < dataRowCount; i++ ){
								if(!itsPlots_[i][iterationIndex].null())
									itsCanvases_[r][c]->plotItem(itsPlots_[i][iterationIndex]);
							}
						}
					}
				}
				((&*itsCanvases_[r][c]))->show();
				((&*itsCanvases_[r][c]))->setMinimumSize(5,5);
			}
		}
	}
}

void PlotMSPlot::detachFromCanvases() {
	for(uInt r = 0; r < itsCanvases_.size(); ++r) {
		for(uInt c = 0; c < itsCanvases_[r].size(); ++c) {
			if(!itsCanvases_[r][c].null()) {
				if(itsCanvases_[r][c]->numPlotItems() > 0) {
					int dataRowCount = itsPlots_.size();
					for ( int i = 0; i < dataRowCount; i++ ){
						int dataColCount = itsPlots_[i].size();
						for ( int j = 0; j < dataColCount; j++ ){
							itsCanvases_[r][c]->removePlotItem(itsPlots_[i][j]);
						}
					}
				}
				//This is necessary in scripting mode so that we don't see detached canvases.
				if (!itsParent_->guiShown() ||
						itsCanvases_[r][c]->numPlotItems() ==0 ){
					((&*itsCanvases_[r][c]))->hide();
				}
			}
		}
	}
}

void PlotMSPlot::dataMissing(){
	cacheUpdating = false;
	detachFromCanvases();
	initializePlot();
	releaseDrawing();
	itsCache_->clear();
}

vector<PMS::DataColumn> PlotMSPlot::getCachedData(){
	PMS_PP_Cache* cache = itsParams_.typedGroup<PMS_PP_Cache>();
	int xAxisCount = cache->numXAxes();
	int yAxisCount = cache->numYAxes();
	int count = xAxisCount + yAxisCount;
	vector<PMS::DataColumn> cdata( count );
	for( int i = 0; i < xAxisCount; ++i)
		cdata[i] = cache->xDataColumn(i);
	for( int i = xAxisCount; i < count; ++i)
		cdata[i] = cache->yDataColumn(i - xAxisCount);
	return cdata;
}

vector<PMS::Axis> PlotMSPlot::getCachedAxes() {
    PMS_PP_Cache* c = itsParams_.typedGroup<PMS_PP_Cache>();
    // get default axes if not given by user
    for(uInt i=0; i<c->numXAxes(); i++){
        if (c->xAxis(i) == PMS::NONE) 
            c->setXAxis(getDefaultXAxis(), i);
    }
    for(uInt i=0; i<c->numYAxes(); i++){
        if (c->yAxis(i) == PMS::NONE) {
            if (itsCache_->calType().startsWith("Xf"))
                c->setYAxis(PMS::GPHASE, i);
            else
                c->setYAxis(PMS::DEFAULT_YAXIS, i);
        }
    }

    // add ATM/TSKY yaxis "under the hood" if valid xaxis
    if (c->showAtm() || c->showTsky()) {
        PMS::Axis xaxis = c->xAxis();
        bool validXAxis = (xaxis==PMS::CHANNEL || xaxis==PMS::FREQUENCY );
        if (!validXAxis) {
            c->setShowAtm(false);
            c->setShowTsky(false);
            itsParent_->showWarning("Overlays are valid only when xaxis is Channel or Frequency");
        } else {
            // add here for script client
            bool found(false);
            const vector<PMS::Axis> yAxes = c->yAxes();
            PMS::Axis atmAxis = (c->showAtm() ? PMS::ATM : PMS::TSKY);
            for (uInt i=0; i<yAxes.size(); ++i) {
                if (yAxes[i] == atmAxis) {
                    found=True;
                    break;
                }
            }
            if (!found) {
                // add ATM/TSKY to Cache axes
                int index = c->numXAxes();
                c->setAxes(xaxis, atmAxis, c->xDataColumn(0), 
                        PMS::DEFAULT_DATACOLUMN, index);
                // set Axes positions
                PMS_PP_Axes* a = itsParams_.typedGroup<PMS_PP_Axes>();
                a->resize(index+1, true);  // copy values
                a->setAxes(a->xAxis(index-1), Y_RIGHT, index);
                // keep same xaxis range
                a->setXRange(a->xRangeSet(index-1), a->xRange(index-1), index);
                // set Display symbol color
                PMS_PP_Display* disp = itsParams_.typedGroup<PMS_PP_Display>();
                PlotSymbolPtr atmSymbol = disp->unflaggedSymbol(index);
                atmSymbol->setSymbol("circle");
                atmSymbol->setSize(3,3);
                atmSymbol->setColor("#FF00FF");
                disp->setUnflaggedSymbol(atmSymbol, index);
                PlotSymbolPtr flaggedSymbol = disp->flaggedSymbol();
                disp->setFlaggedSymbol(flaggedSymbol, index);
            }
        }
    }
	vector<PMS::Axis> axes;
	for(uInt i=0; i<c->numXAxes(); i++)
		axes.push_back(c->xAxis(i));
	for(uInt i=0; i<c->numYAxes(); i++)
		axes.push_back(c->yAxis(i));
	return axes;
}

PMS::Axis PlotMSPlot::getDefaultXAxis() {
	PMS::Axis xaxis = PMS::TIME;
	if (itsCache_->cacheType() == PlotMSCacheBase::CAL) {
		String caltype = itsCache_->calType();
		if (caltype.contains("BPOLY"))
			xaxis = PMS::FREQUENCY;
		else if (caltype.contains("TSYS") || caltype[0]=='B' || caltype.contains("Mf") || caltype[0]=='X' )
			xaxis = PMS::CHANNEL;
		else if (caltype[0]=='D' || caltype[0]=='K')
			xaxis = PMS::ANTENNA1;
	}
	return xaxis;
}

const PlotMSPlotParameters& PlotMSPlot::parameters() const{ return itsParams_;}

PlotMSPlotParameters& PlotMSPlot::parameters() { return itsParams_; }

vector<PlotCanvasPtr> PlotMSPlot::visibleCanvases() const {
	vector<PlotCanvasPtr> v;
	vector<PlotCanvasPtr> canv = canvases();
	for(unsigned int i = 0; i < canv.size(); i++) {
		bool visible = itsParent_->isVisible( canv[i] );
		if ( visible ) v.push_back( canv[i] );
	}
	return v;
}

Record PlotMSPlot::locateInfo(int plotIterIndex, const Vector<PlotRegion>& regions, bool showUnflagged,
		bool showFlagged, bool selectAll ) const {
	Record resultRecord = itsCache_->locateInfo(plotIterIndex, regions, showUnflagged, showFlagged, selectAll);
	return resultRecord;
}

PlotLogMessage* PlotMSPlot::locateRange( int canvasIndex, const Vector<PlotRegion> & regions, bool showUnflagged,
		bool showFlagged){
	int iterIndex = iter() + canvasIndex;
	PlotLogMessage* m = itsCache_->locateRange(iterIndex, regions, showUnflagged, showFlagged);
	return m;
}

PlotLogMessage* PlotMSPlot::flagRange( int canvasIndex, casa::PlotMSFlagging& flagging,
		const Vector<PlotRegion>& regions, bool showFlagged){
	int iterIndex = iter() + canvasIndex;
	PlotLogMessage* m = itsCache_->flagRange(iterIndex, flagging, regions, showFlagged);
	return m;
}

PlotMSRegions PlotMSPlot::selectedRegions() const {
	return selectedRegions(canvases()); }

PlotMSRegions PlotMSPlot::visibleSelectedRegions() const {
	return selectedRegions(visibleCanvases()); }

bool PlotMSPlot::initializePlot(PlotMSPages& pages) {
	bool hold = allDrawingHeld();
	if(!hold)
		holdDrawing();

	// Initialize plot objects and assign canvases.
	if(!assignCanvases(pages) || !initializePlot()) {
		if(!hold) releaseDrawing();
		return false;
	}

	// Set up page.
	pages.setupCurrentPage();

	// Attach plot objects to their assigned canvases.
	attachToCanvases();
    
	// Update objects with set parameters.
	parameters().releaseNotification();
	parametersHaveChanged(parameters(),
		PlotMSWatchedParameters::ALL_UPDATE_FLAGS());
    
	// Draw if necessary.
	if(!hold) releaseDrawing();
    
	return true;
}

bool PlotMSPlot::updateCache() {
	PMS_PP_MSData* data = itsParams_.typedGroup<PMS_PP_MSData>();
	PMS_PP_Cache* cache = itsParams_.typedGroup<PMS_PP_Cache>();
	PMS_PP_Iteration* iter = itsParams_.typedGroup<PMS_PP_Iteration>();
	if(data == NULL || cache == NULL || iter == NULL){
		return false;
	}

	// Don't load if data isn't set or there was an error during data opening.
	if (!data->isSet())
		return false;

	// Trap bad averaging/iteration combo
	if (data->averaging().baseline() && iter->iterationAxis()==PMS::ANTENNA) {
		logMessage( "Cannot iterate on Antenna if averaging over baseline, so turning off iteration.");
		iter->setIterationAxis(PMS::NONE);
	}

	// Notify the plots that the data will change
	updatePlots();

	// Set up cache loading parameters
	if (cache->numXAxes() != cache->numYAxes())
		return false;

	itsParent_->getLogger()->markMeasurement(PMS::LOG_ORIGIN,
			PMS::LOG_ORIGIN_LOAD_CACHE,
			PMS::LOG_EVENT_LOAD_CACHE);
	itsTCLParams_.endCacheLog = true;

	// Delete existing cache if it doesn't match
    String filename = data->filename();
	cacheUpdating = true;
	if (CacheFactory::needNewCache(itsCache_, filename)) {
		if(itsCache_) {
            clearPlotData(); //plot has ptr to indexer about to be deleted
			delete itsCache_;
			itsCache_ = NULL;
		}
		itsCache_ = CacheFactory::getCache(filename, itsParent_);
		if(itsCache_ == NULL) {
			throw AipsError("Failed to create a new Cache object!");
		} else {
			itsCache_->setFilename(filename);
			data->setType(itsCache_->cacheType());
		}
	}

	bool result = true;
	try {
		result = itsParent_->updateCachePlot( this,
			PlotMSPlot::cacheLoaded, true );
			
	}
	catch( AipsError& error ){
		cacheUpdating = false;
		logMessage( error.getMesg().c_str() );
		result = false;
	}
	return result;
}

bool PlotMSPlot::updateCanvas() {

	PMS_PP_Axes* axes = itsParams_.typedGroup<PMS_PP_Axes>();
	PMS_PP_Cache* cache = itsParams_.typedGroup<PMS_PP_Cache>();
	PMS_PP_Canvas* canv = itsParams_.typedGroup<PMS_PP_Canvas>();
	PMS_PP_Iteration* iter = itsParams_.typedGroup<PMS_PP_Iteration>();
	PMS_PP_MSData* data = itsParams_.typedGroup<PMS_PP_MSData>();
	PMS_PP_Display* display = itsParams_.typedGroup<PMS_PP_Display>();
	if(axes==NULL || cache==NULL || canv==NULL || iter==NULL || data==NULL || display==NULL) {
		return false;
	}

	uInt nIter = itsCache_->nIter(0);
	uInt rows = itsCanvases_.size();
	for(uInt r = 0; r < rows; ++r) {
		uInt cols = itsCanvases_[r].size();
		for(uInt c = 0; c < cols; ++c) {
			PlotMSPage page = itsParent_->getPlotManager().itsPages_.currentPage();
			uInt iteration = getIterationIndex( r, c, page );
			if(iteration >= nIter) {
				clearCanvasProperties( r, c );
			} else {
				int numplots = rows*cols;
				setCanvasProperties(r, c, numplots, iteration, 
					axes, cache, canv, iter, data, display);
			}
		}
	}
	return true;
}

bool PlotMSPlot::updateDisplay() {
	try {
		PMS_PP_Cache *cache = itsParams_.typedGroup<PMS_PP_Cache>();
		PMS_PP_Axes *axes = itsParams_.typedGroup<PMS_PP_Axes>();
		PMS_PP_Display *display = itsParams_.typedGroup<PMS_PP_Display>();
		if(cache == NULL || axes == NULL || display == NULL)
			return false;

		MaskedScatterPlotPtr plot;
		int nIter = itsCache_->nIter(0);
		if ( nIter <= 0 )
			nIter = 1;
		uInt rows = itsPlots_.size();
		for(uInt row = 0; row < rows; ++row) {
			uInt cols = itsPlots_[row].size();
			for(uInt col = 0; col < cols; ++col) {
				// Set symbols.
				PlotSymbolPtr unflaggedSym = display->unflaggedSymbol(row);
				PlotSymbolPtr symbolUnmasked = itsParent_->createSymbol(unflaggedSym);
				uInt dataSize = itsCache_->indexer(row,col).sizeUnmasked();
				customizeAutoSymbol( symbolUnmasked, dataSize );

				PlotSymbolPtr flaggedSym = display->flaggedSymbol(row);
				PlotSymbolPtr symbolMasked = itsParent_->createSymbol(flaggedSym);
				dataSize = itsCache_->indexer(row,col).sizeMasked();
				customizeAutoSymbol( symbolMasked, dataSize );

				plot = itsPlots_[row][col];
				if (plot.null()) continue;

				plot->setSymbol(symbolUnmasked);
				plot->setMaskedSymbol(symbolMasked);
				// Colorize and set data changed, if redraw is needed
				bool colorizeChanged = itsCache_->indexer(row,col).colorize(display->colorizeFlag(), display->colorizeAxis());
				if (nIter > 0 && colorizeChanged )
					plot->dataChanged();

				// Set item axes
				plot->setAxes(axes->xAxis(row), axes->yAxis(row));

				// Set plot title for legend; convert axes for cal table
				PMS::Axis x = cache->xAxis(row);
				PMS::Axis y = cache->yAxis(row);
				if (itsCache_->cacheType()==PlotMSCacheBase::CAL) {
					String caltype = itsCache_->calType();
					x = getCalAxis(caltype, x);
					y = getCalAxis(caltype, y);
				}
				vector<PMS::Axis> yAxes(1, y);
				vector<bool> yRefs(1, itsCache_->hasReferenceValue(y));
				vector<double> yRefValues(1, itsCache_->referenceValue(y));
				casacore::String title(display->titleFormat().getLabel(x, yAxes,
						itsCache_->hasReferenceValue(x),
						itsCache_->referenceValue(x),
						yRefs, yRefValues ));
				if (itsCache_->cacheType()==PlotMSCacheBase::CAL)
					title.gsub("Corr", "Poln");
				plot->setTitle(title);
			}
		}
	} catch(AipsError &err) {
		String errorMsg = "Could not update plot: " + err.getMesg();
		qDebug() << errorMsg.c_str();
		itsParent_->showError( errorMsg );
		return false;
	} catch(...) {
		String errorMsg = "Could not update plot, for unknown reasons!";
		qDebug() << errorMsg.c_str();
		itsParent_->showError( errorMsg );
		return false;
	}
	return true;
}

void PlotMSPlot::setColors() {
	uInt nIter = itsCache_->nIter(0);
	uInt rows = itsPlots_.size();
	itsColoredPlots_.resize(rows);
	for(uInt row = 0; row < rows; ++row) {
		uInt cols = itsPlots_[row].size();
		itsColoredPlots_[row].resize(cols);
		for(uInt col = 0; col < cols; ++col) {
			uInt iteration = row * cols + col;
			if(iteration >= nIter) break;
			itsColoredPlots_[row][col] = ColoredPlotPtr(dynamic_cast<ColoredPlot*>(&*itsPlots_[row][col]), false);
			if (!itsColoredPlots_[row][col].null()) {
				const vector<String> &colors = PMS::COLORS_LIST();
				for(uInt i = 0; i < colors.size(); ++i) 
					itsColoredPlots_[row][col]->setColorForBin(i, itsFactory_->color(colors[i]));
			} else {
				itsParent_->showError("Could not convert a plot in a ColoredPlot");
			}
		}
	}
}

bool PlotMSPlot::updateData() {
	itsCache_->clear();
	return true;
};

void PlotMSPlot::clearCanvases() {
	int rowCount = itsCanvases_.size();
	for ( int i = 0; i < rowCount; i++ ){
		int colCount = itsCanvases_[i].size();
		for ( int j = 0; j < colCount; j++ )
			clearCanvasProperties( i, j );
	}
}

bool PlotMSPlot::isCacheUpdating() const {
	return cacheUpdating;
}

void PlotMSPlot::setCacheUpdating( bool updating ){
	cacheUpdating = updating;
}

void PlotMSPlot::updatePlots() {
	for(uInt row = 0; row < itsPlots_.size(); ++row) {
		for(uInt col = 0; col < itsPlots_[row].size(); ++col) {
			bool plottable = itsParent_->getPlotManager().isPlottable(this);
			if(!itsPlots_[row][col].null() && plottable )
				itsPlots_[row][col]->dataChanged();
		}
	}
}

void PlotMSPlot::clearPlotData() {
	for(uInt row = 0; row < itsPlots_.size(); ++row) {
		for(uInt col = 0; col < itsPlots_[row].size(); ++col) {
			bool plottable = itsParent_->getPlotManager().isPlottable(this);
			if(!itsPlots_[row][col].null() && plottable )
				itsPlots_[row][col]->clearData();
		}
	}
}
bool PlotMSPlot::updateIndexing() {
	PMS_PP_Iteration *iter = itsParams_.typedGroup<PMS_PP_Iteration>();
	PMS_PP_Axes* axes = itsParams_.typedGroup<PMS_PP_Axes>();
	bool globalX = iter->isGlobalScaleX();
	bool globalY = iter->isGlobalScaleY();
	PMS::Axis iterAxis = iter->iterationAxis();
	int dataCount = axes->numYAxes();
	//Only update if we need to.
	bool requiredUpdate = false;

	for ( int i = 0; i < dataCount; i++ ){
		bool iterationInitialized = itsCache_->isIndexerInitialized(iterAxis, globalX, globalY, i);
		if ( !iterationInitialized ){
			requiredUpdate = true;
			break;
		}
	}
	if ( requiredUpdate ){
		itsCache_->clearRanges();
		//Set up the indexer.
		for ( int i = 0; i < dataCount; i++ )
			itsCache_->setUpIndexer(iterAxis, globalX, globalY, i);
	}
	return true;
}

void PlotMSPlot::logPoints() {
	PMS_PP_Display *display = itsParams_.typedGroup<PMS_PP_Display>();
	bool showUnflagged = display->unflaggedSymbol()->symbol() != PlotSymbol::NOSYMBOL;
	bool showFlagged = display->flaggedSymbol()->symbol() != PlotSymbol::NOSYMBOL;
	bool allFlagged = false;

	stringstream ss;
	ss << "Plotting ";
	if(showUnflagged) {
		if ( itsCache_->nIter(0) > iter_ ){
			uInt nUnflaggedPoints = itsCache_->indexer(0,iter_).sizeUnmasked();
			ss << nUnflaggedPoints << " unflagged" << (showFlagged ? ", " : "");
			if (nUnflaggedPoints==0) allFlagged = true;
		} else {
			ss << "0 unflagged" <<(showFlagged ? ", " : "");
		}
	}
	if(showFlagged) {
		if ( itsCache_->nIter(0) > iter_ ){
			ss << itsCache_->indexer(0,iter_).sizeMasked() << " flagged";
		} else {
			ss << "0 flagged";
		}
	}
	ss << " points.";

	itsParent_->getLogger()->postMessage(PMS::LOG_ORIGIN,
			PMS::LOG_ORIGIN_PLOT,
			ss.str(),
			PMS::LOG_EVENT_PLOT);
	if (allFlagged) {
		itsParent_->showWarning("All selected data are flagged.");
	} else { //clear warning
		itsParent_->clearMessage();
	}
}

void PlotMSPlot::logIter(Int iter, Int nIter) {
	if(nIter > 1) {
		stringstream ss;
		ss << "Stepping to iteration = " << iter+1
				<< " (of " << nIter << "): "
				<< itsCache_->indexer(0,iter).iterLabel();
		itsParent_->getLogger()->postMessage(PMS::LOG_ORIGIN,
				PMS::LOG_ORIGIN_PLOT,
				ss.str(),
				PMS::LOG_EVENT_PLOT);
	}
}

void PlotMSPlot::parametersHaveChanged(const PlotMSWatchedParameters& p,
        int updateFlag ) {
    if ( isCacheUpdating() )
		return;
    // Make sure it's this plot's parameters.
    if( &p != &parameters() )
		return;

    //A plot not to be shown.
    bool plottable = itsParent_->getPlotManager().isPlottable( this );
    if ( ! plottable ){
        //Clear the plot
        detachFromCanvases();
        return;
	}

    vector<String> updates = PlotMSWatchedParameters::UPDATE_FLAG_NAMES(updateFlag);
    if(updates.size() == 0)
		return;
    
    // Log what we're going to be updating.
    stringstream ss;
    ss << "Updating: ";
    for(unsigned int i = 0; i < updates.size(); i++) {
        if(i > 0) ss << ", ";
        ss << updates[i];
    }
    ss << ".";
    itsParent_->getLogger()->postMessage(PMS::LOG_ORIGIN,
            PMS::LOG_ORIGIN_PARAMS_CHANGED, ss.str(),
            PMS::LOG_EVENT_PARAMS_CHANGED);
    int updateRedraw= updateFlag & PMS_PP::UPDATE_REDRAW;
    bool releaseWhenDone = !allDrawingHeld() && updateRedraw;
    if(releaseWhenDone)
        holdDrawing();
    
    // Update MS as needed.
    const PMS_PP_MSData* d = parameters().typedGroup<PMS_PP_MSData>();
    bool dataSuccess = d->isSet();
    if(dataSuccess && (updateFlag & PMS_PP::UPDATE_MSDATA)){
        bool fileExists = true;
        String fileName = d->filename();
        ifstream ifile( fileName.c_str() );
        if ( !ifile ) {
            fileExists = false;
        } else {
            ifile.close();
        }

        if ( fileExists ){
            dataSuccess = updateData();
        } else {
            String errorMessage( "Please check that the file ");
            errorMessage.append( fileName );
            errorMessage.append( " is valid.");
            itsParent_->getLogger()->postMessage(PMS::LOG_ORIGIN,
                PMS::LOG_ORIGIN_PLOT, errorMessage, PlotLogger::MSG_WARN);
            dataSuccess = false;
        }
    }

    // If something went wrong, clear the cache and plots.
    if (!dataSuccess) {
        itsCache_->clear();
        plotDataChanged();
    }
    
    // Let the child handle the rest of the parameter changes, and release
    // drawing if needed.
    bool result = parametersHaveChanged_(p,updateFlag,releaseWhenDone);
    if( result && releaseWhenDone){
		//Note::this was put in because when reload was checked from the gui
		//We were getting a segfault because the plot was redrawing before the
		//cache was loaded from a thread.  There seems to be a mechanism in
		//place to release the drawing later after the cache is loaded.
		if ( ! itsParent_->guiShown() )
			releaseDrawing();
    } 
}

void PlotMSPlot::plotDataChanged() {
    bool hold = allDrawingHeld();
    if(!hold) holdDrawing();
    
    vector<MaskedScatterPlotPtr> p = plots();
    for(unsigned int i = 0; i < p.size(); i++){
        if(!p[i].null())
            p[i]->dataChanged();
    }
    if(!hold)
        releaseDrawing();
}

bool PlotMSPlot::isIteration() const {
	const PMS_PP_Iteration *iter = itsParams_.typedGroup<PMS_PP_Iteration>();
	bool iterationPlot = false;
	if ( iter != NULL )
		iterationPlot = iter->isIteration();
	return iterationPlot;
}



bool PlotMSPlot::exportToFormat(const PlotExportFormat& format) {
    vector<PlotCanvasPtr> canv = canvases();
    bool exportSuccess = true;

    //Determine how many pages we need to print.
    int pageCount = 1;
    //Store the current page.
    Int currentIter = iter();

    PlotMSExportParam& exportParams = itsParent_->getExportParameters();
    PMS::ExportRange range = exportParams.getExportRange();
    if ( range == PMS::PAGE_ALL ){
    	int iterationCount = itsCache_->nIter( 0 );
    	float divResult = (iterationCount * 1.0f) / canv.size();
    	pageCount = static_cast<int>(ceil( divResult ));
    	//If we are an iteration plot and we don't own the first few plots on the
    	//page we may need to bump the page count up by one.
    	if ( isIteration() ){
    		PlotMSPages &pages = itsParent_->getPlotManager().itsPages_;
    		PlotMSPage firstPage = pages.getFirstPage();
    		int firstPagePlotCount = getPageIterationCount( firstPage );
    		if ( firstPagePlotCount < static_cast<int>(canv.size()) ){
    			int notOwnedCount = canv.size() - firstPagePlotCount;
    			int excessSpace = (pageCount * canv.size()) - (notOwnedCount + iterationCount );
    			if ( excessSpace < 0 )
    				pageCount = pageCount + 1;
    		}
    	}
    	firstIter();
    }

    PlotExportFormat exportFormat( format );
    String baseFileName = format.location;
    String suffix = "";
    int periodIndex = baseFileName.find_last_of( ".");
    // Remove the last '.' from the storage location.
    if ( periodIndex != static_cast<int>(String::npos) ){
        suffix = baseFileName.substr( periodIndex, baseFileName.size() - periodIndex);
        baseFileName = baseFileName.substr(0, periodIndex );
    }

    // Loop over all the iterations, exporting them
    waitOnCanvases();
    PlotMSPages &pages = itsParent_->getPlotManager().itsPages_;
    const String sep( "_");
    bool shortenName = false;
    for ( int i = 0; i < pageCount; i++ ){
        String pageStr, itersInclude;
        if ( i > 0 )
            pageStr = String::toString( i+1 );
        size_t amp;
        if (isIteration()){
            int iterStart = this->iter_;
            int iterEnd = getPageIterationCount( pages[i]);
            int lastIndex = std::min(this->nIter()-iterStart, iterEnd) + iterStart;
            int index = iterStart;

            while ( index < lastIndex ){
                String iterId;
                if ( index == iterStart ){
                    iterId = itsCache_->indexer(0,index).fileLabel();
                    amp = iterId.find(" & ");
                    if (amp != string::npos)
                        iterId.replace(amp, 3, "_with_");
                } else {
                    iterId = itsCache_->indexer(0,index).iterValue();
                    amp = iterId.find(" & ");
                    if (amp != string::npos)
                        iterId.replace(amp, 3, "_with_");
                }
                if ( index < lastIndex - 1 )
                    iterId = iterId + ",";
                itersInclude = itersInclude + iterId;
                index++;
            }
        }

        String fileId;
        if ( itersInclude.size() > 0 )
            fileId = sep + itersInclude;
        if ( pageStr.size() > 0 )
            fileId = fileId + sep + pageStr;

        std::string::size_type filepos = baseFileName.rfind('/');
        // returned by os.getcwd() in task_plotms.py
        String path = baseFileName.substr(0, filepos+1);
        // user's plotfile, minus suffix
        String filename = baseFileName.substr(filepos+1, baseFileName.size());
        // This could add iteration names, plus suffix
        String exportFileName = filename + fileId + suffix;
        // CAS-7777 - file(s) will not export if filename > 255
        // Need cushion for sep, pageStr, additional digits, etc.
        // Hopefully first filename is representative of the rest!
        if ((exportFileName.length() > 256) || shortenName) {
            if (pageStr.size() > 0) {
                // shorten to 'basename_#.ext' e.g. 'test_2.jpg'
                exportFileName = filename + sep + pageStr + suffix;
            } else {
                // no iteration, just use 'basename.ext'
                exportFileName = filename + suffix;
            }
            // if shorten one name, shorten them all
            shortenName = true;
        }

        // check if shortening filename didn't work
        if (exportFileName.length() > 255) {
            logMessage("ERROR: Export filename exceeds length limit (256).  Export failed.");
            exportSuccess = false;
        } else {
            exportFormat.location = path + exportFileName;
            exportSuccess = itsParent_->exportToFormat( exportFormat );
            if (exportSuccess) {
                // let user know exported filename (if added iteration label)
                String msg = "Exported " + exportFormat.location;
                logMessage(msg.c_str());
            }
            waitOnCanvases();
            if ( i < pageCount - 1 )
                nextIter();
            waitOnCanvases();
        }
    }

    // Warn user if shortened plotfile name
    if (exportSuccess && shortenName)
        logMessage("Export filenames do not include iteration labels so that plotfile names do not exceed length limit (256).");

    //Restore the current page
    setIter( currentIter );
    return exportSuccess;
}

void PlotMSPlot::exportToFormatCancel(){
	vector<PlotCanvasPtr> canv = canvases();
	PlotOperationPtr op;
	for(unsigned int i = 0; i < canv.size(); i++) {
		if(canv[i].null()) continue;
		op = canv[i]->operationExport();
		if(op.null()) continue;
		op->setCancelRequested(true);
	}
}

void PlotMSPlot::cacheLoaded_(bool wasCanceled) {
    // Ensure we fail gracefully if cache loading yielded nothing or was cancelled

    if ( itsCache_ == NULL ){
        return;
    }
    if (!itsCache_->cacheReady() || wasCanceled) {
        dataMissing();
        return;
    }

    // Make this more specific than canvas-triggered
    if (itsTCLParams_.updateCanvas || itsTCLParams_.updateIteration ){
        updateIndexing();
    }

    // Reset the iterator (if data are new)
    bool iterRecalculated = resetIter();

    // These are called in recalculateIteration, so don't call again unless necessary
    if (!iterRecalculated) {
        // Let the plot know that the data has been changed as needed,
        // unless the thread was canceled.
        updatePlots();

        // Update display as needed.  Put this before update canvas so
        // that the legend item keys will have the correct color.
        if(itsTCLParams_.updateDisplay)
            updateDisplay();

        // Update canvas as needed.
        if(itsTCLParams_.updateCanvas)
            updateCanvas();
    }

    // Report we are done
    if(itsTCLParams_.endCacheLog)
        itsParent_->getLogger()->releaseMeasurement();
    // Release drawing if needed.
    if(itsTCLParams_.releaseWhenDone && !isCacheUpdating() )
        releaseDrawing();
}

void PlotMSPlot::setRelease( bool b ){
    itsTCLParams_.releaseWhenDone = b;
}

void PlotMSPlot::canvasWasDisowned(PlotCanvasPtr canvas) {
    if(canvas.null()) return;

    vector<MaskedScatterPlotPtr> p = plots();
    for(unsigned int i = 0; i < p.size(); i++)
        if(!p[i].null()) canvas->removePlotItem(p[i]);
}


// Protected Methods //

bool PlotMSPlot::initializePlot() {
	Int rows = 1;
	Int cols = 1;
	getPlotSize( rows, cols );
	resizePlots( rows, cols );
	setColors();
	return true;
}

bool PlotMSPlot::parametersHaveChanged_(const PlotMSWatchedParameters &p,
		int updateFlag, bool releaseWhenDone) {

	if(&p != &itsParams_)
		return false;

	const PMS_PP_MSData *data = itsParams_.typedGroup<PMS_PP_MSData>();
	const PMS_PP_Iteration *iter = itsParams_.typedGroup<PMS_PP_Iteration>();
	const PMS_PP_Axes *axes = itsParams_.typedGroup<PMS_PP_Axes>();
	if(data == NULL || iter == NULL || axes == NULL )
		return true;

	itsTCLParams_.releaseWhenDone = releaseWhenDone;
	itsTCLParams_.updateCanvas = (updateFlag & PMS_PP::UPDATE_AXES) ||
			(updateFlag & PMS_PP::UPDATE_CACHE) ||
			(updateFlag & PMS_PP::UPDATE_CANVAS) ||
			(updateFlag & PMS_PP::UPDATE_ITERATION) ||
			(updateFlag & PMS_PP::UPDATE_MSDATA) || !data->isSet();

	itsTCLParams_.updateDisplay = updateFlag & PMS_PP::UPDATE_DISPLAY;
	itsTCLParams_.endCacheLog = false;

	// Clear selection if axes change
	// UPDATE_CACHE should be close enough for now (I hope)
	int updateCacheFlag = updateFlag & PMS_PP::UPDATE_CACHE;
	if( updateCacheFlag ) {
		for(size_t r = 0; r < itsCanvases_.size(); ++r) {
			for(size_t c = 0; c < itsCanvases_[r].size(); ++c) {
				PlotCanvasPtr plotCanvas = itsCanvases_[r][c];
				if ( ! plotCanvas.null() ){
					plotCanvas->standardMouseTools()->selectTool()->clearSelectedRects();
					plotCanvas->clearAnnotations();
					plotCanvas->clearShapes();
				}
			}
		}
	}

	//See if the iteration parameters have changed.
	bool commonAxisX = iter->isCommonAxisX();
	bool commonAxisY = iter->isCommonAxisY();
	Int rows(0), cols(0);
	getPlotSize( rows, cols );
	PlotAxis locationAxisX = axes->xAxis();
	PlotAxis locationAxisY = axes->yAxis();
	int displayRow = iter->getGridRow();
	int displayCol = iter->getGridCol();
	int plotRows = itsPlots_.size();
	int plotCols(0);
	if ( plotRows > 0 )
		plotCols = itsPlots_[0].size();
	bool locationChange(false);

	if ( (gridRow != displayRow || gridCol != displayCol) && gridRow != -1 ){
		locationChange = true;
		//This removes the title and axes from previous plot location.
		QList<PlotMSPlot*> canvasPlots = itsParent_->getPlotManager().getCanvasPlots( gridRow, gridCol);
		if ( canvasPlots.size() == 1 ){
			//We are the sole occupant of the old spot (no overplotting)
			//so we erase all evidence of there being a plot
			itsParent_->getPlotManager().clearCanvas(gridRow, gridCol);
		} else if ( canvasPlots.size() > 1 ){
			//Just erase ourselves from the canvas.
			itsParent_->getPlotManager().itsPages_.disown( gridRow, gridCol, this );
			detachFromCanvases();
			//Tell the other plots to redraw
			for ( int i = 0; i < canvasPlots.size(); i++ ){
				if ( canvasPlots[i] != this )
					canvasPlots[i]->parametersHaveChanged( canvasPlots[i]->parameters(),PMS_PP::UPDATE_REDRAW );
			}
		}
	}

	bool updateIter = updateFlag & PMS_PP::UPDATE_ITERATION;
	itsTCLParams_.updateIteration = ( updateIter ||
		((plotRows != rows) || (plotCols != cols)) ||
		(itsParent_->isCommonAxisX() != commonAxisX) ||
		(itsParent_->isCommonAxisY() != commonAxisY) ||
		(itsParent_->getAxisLocationX() != locationAxisX) ||
		(itsParent_->getAxisLocationY() != locationAxisY) ||
		locationChange );
	itsParent_->setCommonAxes( commonAxisX, commonAxisY);
	itsParent_->setAxisLocation( locationAxisX, locationAxisY);
	gridRow = displayRow;
	gridCol = displayCol;

	//We are not plotting this particular plot so just clear it and return.
	if ( displayRow == -1 || displayCol == -1 ){
		clearCanvases();
		return true;
	}

	bool dataSet = data->isSet();
	bool updateData = (updateFlag & PMS_PP::UPDATE_MSDATA) || (updateFlag & PMS_PP::UPDATE_CACHE);

	//If the iteration count has changed, ie from an iteration to a
	//non-iteration or just a change in the iteration axis, we may need
	//to clear the cache and update it.
	if ( updateIter ){
		PMS::Axis newAxis = iter->iterationAxis();
		PMS::Axis cacheIterationAxis = itsCache_->getIterAxis();
		if ( newAxis != cacheIterationAxis ){
			updateData = true;
		}
	}

	// Update cache if needed
	bool handled = true;
	if( dataSet && updateData ) {
		try {
			handled = updateCache();
		}
		catch( AipsError& error ){
			cerr << "Could not update cache: "<<error.getMesg().c_str()<<endl;
			cacheLoaded_(false);
			handled = false;
		}
	} else {
		cacheLoaded_(false);
	}
	return handled;
}

void PlotMSPlot::constructorSetup() {
	PlotMSPlotParameters& params = parameters();
	params.addWatcher(this);
	// hold notification until initializePlot is called
	params.holdNotification(this);
	gridRow = -1;
	gridCol = -1;
	makeParameters(params, itsParent_);
}

bool PlotMSPlot::allDrawingHeld() {
	vector<PlotCanvasPtr> canv = canvases();
	bool allDrawingHeld = true;
	int canvasCount = canv.size();
	for(int i = 0; i < canvasCount; i++){
		if(!canv[i].null()){
			bool canvasDrawingHeld = canv[i]->drawingIsHeld();
			if ( !canvasDrawingHeld ){
				allDrawingHeld = false;
				break;
			}
		}
	}
	return allDrawingHeld;
}

void PlotMSPlot::holdDrawing() {
	vector<PlotCanvasPtr> canv = canvases();
	for(unsigned int i = 0; i < canv.size(); i++){
		if ( !canv[i].null() ){
			bool canvasDrawing = canv[i]->isDrawing();
			if ( canvasDrawing ){
				waitOnCanvas( canv[i]);
			}
			canv[i]->holdDrawing();
		}
	}
}

void PlotMSPlot::releaseDrawing() {
	vector<PlotCanvasPtr> canv = canvases();
	for(unsigned int i = 0; i < canv.size(); i++){
		if(!canv[i].null()){
			if ( canv[i]->drawingIsHeld()){
				canv[i]->releaseDrawing();
			}
		}
	}
}

void PlotMSPlot::waitOnCanvas( const PlotCanvasPtr& canvas ){
	if ( !canvas.null()){
		int callIndex = 0;
		int maxCalls =  60;

		bool scriptClient = !itsParent_->guiShown();
		if ( scriptClient )
			return;

		bool canvasDrawing = canvas->isDrawing( );
		while(  canvasDrawing && callIndex < maxCalls ){
			usleep(1000000);
			callIndex++;
			canvasDrawing = canvas->isDrawing();
		}
	}
}

void PlotMSPlot::waitOnCanvases(){
	vector<PlotCanvasPtr> canv = canvases();
		for (unsigned int i = 0; i < canv.size(); i++ ){
			if ( !canv[i].null()){
				waitOnCanvas( canv[i]);
			}
		}
}

void PlotMSPlot::waitForDrawing( bool holdDrawing ){
	vector<PlotCanvasPtr> canv = canvases();
	for (unsigned int i = 0; i < canv.size(); i++ ){
		if ( !canv[i].null()){
			waitOnCanvas( canv[i]);
			if ( holdDrawing ){
				canv[i]->holdDrawing();
			}
		}
	}
	detachFromCanvases();
}


bool PlotMSPlot::firstIter() {
	Int nIter = itsCache_->nIter(0);
	if( (nIter > 1) && (iter_ != 0) ) {
		PlotMSPages &pages = itsParent_->getPlotManager().itsPages_;
		pages.firstPage();
		iter_ = 0;
		recalculateIteration();
		return true;
	}
	return false;
}

bool PlotMSPlot::prevIter() {
	Int nIter = itsCache_->nIter(0);
	if( nIter > 1 && iter_ > 0 ) {
		PlotMSPages &pages = itsParent_->getPlotManager().itsPages_;
		iter_ -= getPageIterationCount( pages.currentPage() );
		if (iter_ < 0) iter_=0;  // just in case
		pages.previousPage();
		recalculateIteration();
		return true;
	}
	return false;
}

bool PlotMSPlot::nextIter() {
	Int nIter = itsCache_->nIter(0);
	if( nIter > 1) {
		PlotMSPages &pages = itsParent_->getPlotManager().itsPages_;
		int pageIterCount = getPageIterationCount(pages.currentPage());
		if((iter_+pageIterCount) < nIter ) {
			iter_ += pageIterCount;
			pages.nextPage();
			recalculateIteration();
			return true;
		}
	}
	return false;
}

bool PlotMSPlot::lastIter() {
	Int nIter = itsCache_->nIter(0);
	if((nIter > 0) && (iter_ < (nIter - iterStep_))) {
		PlotMSPages &pages = itsParent_->getPlotManager().itsPages_;
		int firstPageIterCount = getPageIterationCount( pages.getFirstPage() );
		iter_ = int(double(nIter-1) / iterStep_) * iterStep_;
		if(iterStep_ == 1){
			iter_ = nIter - 1;
		} else {
			if ( firstPageIterCount < iterStep_ )
				iter_ = iter_ - (iterStep_ - firstPageIterCount );
		}
		pages.lastPage();
		recalculateIteration();
		return true;
	}
	return false;
}

bool PlotMSPlot::setIter( int index ){
	Int nIter = itsCache_->nIter(0);
	bool successful = false;
	if( nIter > 1 && index < nIter && index >= 0) {
		PlotMSPages &pages = itsParent_->getPlotManager().itsPages_;
		pages.setCurrentPageNum( index );
		iter_ = index;
		recalculateIteration();
		successful = true;
	}
	return successful;
}

bool PlotMSPlot::resetIter() {
	Int nIter = itsCache_->nIter(0);
	if(nIter > 0 ) {
		PlotMSPages &pages = itsParent_->getPlotManager().itsPages_;
		pages.firstPage();
		iter_ = 0;
		recalculateIteration();
		return true;
	}
	return false;
}

void PlotMSPlot::recalculateIteration( ) {
	bool drawingHeld = allDrawingHeld();
	if ( !drawingHeld )
		this->holdDrawing();

	int nIter = itsCache_->nIter(0);
	if ( nIter <= 0 )
		nIter = 1;

	detachFromCanvases();
	if(itsTCLParams_.updateIteration  || isIteration()) {
		PlotMSPages &pages = itsParent_->getPlotManager().itsPages_;
		assignCanvases(pages);
	}

	//Put the data into the plot
	uInt rows = itsPlots_.size();
	for(uInt r = 0; r < rows; ++r) {
		uInt cols = itsPlots_[r].size();
		for(uInt c = 0; c < cols; ++c) {
			int iterationIndex = c;
			if(iterationIndex >= nIter ) break;
			logIter(iterationIndex, nIter);
			PlotMaskedPointDataPtr data(&(itsCache_->indexer(r,c)), false);
			itsPlots_[r][c] = itsFactory_->maskedPlot(data);
		}
	}

	setColors();
	itsTCLParams_.updateDisplay = true;

	//Update display should come before update canvas so that the
	//legend items get the correct color.
	updateDisplay();
	updateCanvas();
	attachToCanvases();
	updatePlots();
	if ( !isCacheUpdating() && !drawingHeld ){
		releaseDrawing();
	}

	//Add for CAS-6928/CAS-7014.  Tools were not being reset when
	//the iteration plot page changed.
	// CAS-3125 Need to do this after plots are set for axes stack
	itsParent_->resetTools();
	logPoints();
}

Int PlotMSPlot::nIter() {
	Int iterationCount = 0;
	if ( itsCache_ != NULL )
		iterationCount = itsCache_->nIter(0);
	return iterationCount;
}

int PlotMSPlot::getPageIterationCount( const PlotMSPage& page ) {
	int rows = itsCanvases_.size();
	int cols = 0;
	if ( rows > 0 )
		cols = itsCanvases_[0].size();
	int iterationCanvasCount = getIterationIndex(rows,cols,page);
	iterationCanvasCount = iterationCanvasCount - iter_;
	return iterationCanvasCount;
}

void PlotMSPlot::updateLocation(){

	PlotMSPages &pages = itsParent_->getPlotManager().itsPages_;
	//Initializes the canvases for this plot
	assignCanvases(pages);
	//Put the plot data on the canvas.
	attachToCanvases();
	//For scripting mode, we get plots without axes if the call is not preset.
	if ( !itsParent_->guiShown()  ){
		//Put the plot axis on the canvas.
		updateCanvas();
	}
}

PlotMSRegions PlotMSPlot::selectedRegions(const vector<PlotCanvasPtr>& canvases) const {
	PlotMSRegions r;
	PMS::Axis x = (PMS::Axis)PMS_PP_RETCALL(itsParams_, PMS_PP_Cache, xAxis, 0);
	PMS::Axis y = (PMS::Axis)PMS_PP_RETCALL(itsParams_, PMS_PP_Cache, yAxis, 0);

	for(uInt i = 0; i < canvases.size(); ++i) 
		r.addRegions(x, y, canvases[i]);
	return r;
}

bool PlotMSPlot::assignCanvases(PlotMSPages &pages) {
	if(pages.totalPages() == 0) {
		pages.insertPage();
		pages.firstPage();
	}

	//Resize based on the row and column count
	PlotMSParameters params = itsParent_->getParameters();
	int rows = params.getRowCount();
	int cols = params.getColCount();
	resize( pages, rows, cols );
	int currentPage = pages.currentPageNumber();
	PlotMSPage& page = pages[currentPage];

	const PMS_PP_Iteration* iterParams = itsParams_.typedGroup<PMS_PP_Iteration>();
	int rowIndex = 0;
	int colIndex = 0;
	if ( iterParams != NULL ){
		rowIndex = iterParams->getGridRow();
		colIndex = iterParams->getGridCol();
	}

	page.disown( this );
	if ( rowIndex >= 0 && colIndex >= 0 ){
		//Find a canvas for this plot.
		for(int r = 0; r < rows; ++r) {
			bool assigned = false;
			for(int c = 0; c < cols; ++c) {
				if ( isIteration() ){
					if ( (r > rowIndex) || (r == rowIndex && c>=colIndex) || currentPage > 0 ){
						if( !page.isOwned(r, c)) {
							page.setOwner(r, c, this);
							itsCanvases_[r][c] = page.canvas(r, c);
						}
					}
				} else {
					//If it is not an iteration plot, there is just one canvas for this plot.
					if ( rowIndex == r && colIndex == c){
						page.setOwner(r, c, this);
						itsCanvases_[0][0] = page.canvas(r,c);
						assigned = true;
						break;
					}
				}
			}
			if ( assigned )
				break;
		}
	}

	page.setupPage();
	return true;
}

void PlotMSPlot::resizePlots( int rows, int cols ){
	itsPlots_.resize( rows );
	for ( int r = 0; r < rows; ++r) {
		itsPlots_[r].resize( cols );
		for ( int c = 0; c < cols; ++c) {
			//Put empty data into the plot.
			PlotMaskedPointDataPtr data(&(itsCache_->indexer0()), false);
			itsPlots_[r][c] = itsFactory_->maskedPlot(data);
		}
	}
}

void PlotMSPlot::getPlotSize( Int& rows, Int& cols ){
	rows = 1;
	cols = 1;
	//Number of plots is based on how many overplots we are supporting (dataCount)
	//and on the iteration count over the data.
	const PMS_PP_Axes *axes = itsParams_.typedGroup<PMS_PP_Axes>();
	if ( axes != NULL )
		rows = axes->numYAxes();

	int iterationCount = itsCache_->nIter(0);
	if ( iterationCount > 0 )
		cols = iterationCount;
}

int PlotMSPlot::getIterationIndex( int r, int c, const PlotMSPage& page ){
	int iterationIndex = iter_;
	bool found = false;
	int rows = page.canvasRows();
	int cols = page.canvasCols();
	for ( int i = 0; i < rows; i++ ){
		for ( int j = 0; j <= cols; j++ ){
			if ( i == r && j == c ){
				found =true;
				break;
			} else {
				bool ownsCanvas = page.isOwner(i,j, this);
				if ( ownsCanvas )
					iterationIndex++;
			}
		}
		if ( found )
			break;
	}
	return iterationIndex;
}

void PlotMSPlot::logMessage( const QString& msg ) const {
	if ( itsParent_ != NULL ){
		stringstream ss;
		ss << msg.toStdString().c_str();
		itsParent_->getLogger()->postMessage(PMS::LOG_ORIGIN,
					PMS::LOG_ORIGIN_PLOT,
					ss.str(),
					PMS::LOG_EVENT_PLOT);
	}
}

void PlotMSPlot::clearCanvasProperties( int row, int col){
	PlotCanvasPtr canvas = itsCanvases_[row][col];
	if(canvas.null())
		return;
	canvas->showAllAxes( false );
	canvas->setTitle( "" );
	canvas->setCommonAxes( false, false );
}

void PlotMSPlot::setCanvasProperties (int row, int col, int numplots, uInt iteration,
		PMS_PP_Axes* axesParams, PMS_PP_Cache* cacheParams, PMS_PP_Canvas *canvParams,
		PMS_PP_Iteration *iterParams, PMS_PP_MSData* dataParams, PMS_PP_Display* displayParams) {

	PlotCanvasPtr canvas = itsCanvases_[row][col];
	if(canvas.null())
		return;
	canvas->showAllAxes(false);
	canvas->clearAxesLabels();

	// used throughout
	int yAxisCount = axesParams->numYAxes();
	bool set = dataParams->isSet();

	// Legend
	canvas->showLegend(set && canvParams->legendShown(), canvParams->legendPosition());

	// Grid lines
	canvas->showGrid(canvParams->gridMajorShown(), canvParams->gridMinorShown(),
		canvParams->gridMajorShown(), canvParams->gridMinorShown());
	// major
	PlotLinePtr major_line = itsFactory_->line(canvParams->gridMajorLine());
	if (!canvParams->gridMajorShown()) 
		major_line->setStyle(PlotLine::NOLINE);
	canvas->setGridMajorLine(major_line);
	// minor
	PlotLinePtr minor_line = itsFactory_->line(canvParams->gridMinorLine());
	if (!canvParams->gridMinorShown()) 
		minor_line->setStyle(PlotLine::NOLINE);
	canvas->setGridMinorLine(minor_line);

	// Whether to share common axes for iterated plots on grid
	bool commonX = iterParams->isCommonAxisX();
	bool commonY = iterParams->isCommonAxisY();
	canvas->setCommonAxes( commonX, commonY );
	// showX and showY determine whether axes are visible at all.
	bool showX = set && canvParams->xAxisShown();
	bool showY = set && canvParams->yAxisShown();
	PlotAxis cx = axesParams->xAxis();
	canvas->showAxis(cx, showX);
	for ( int i = 0; i < yAxisCount; i++ ) {
		PlotAxis cy = axesParams->yAxis( i );
		canvas->showAxis(cy, showY);
	}
	// title font
	casacore::Int pointsize;
	PlotFontPtr font = canvas->titleFont();
	pointsize = (canvParams->titleFontSet()) ? canvParams->titleFont() : std::max(16.-numplots+1., 8.);
	font->setPointSize(pointsize);
	font->setBold(true);
	canvas->setTitleFont(font);
	// if shown, set axis fonts
	if (set && showX) {
		PlotFontPtr xFont = canvas->axisFont(cx);
		pointsize = (canvParams->xFontSet()) ? canvParams->xAxisFont(): std::max(12.-numplots+1., 8.);
		xFont->setPointSize(pointsize);
		canvas->setAxisFont(cx, xFont);
	}
	if (set && showY) {
		pointsize = (canvParams->yFontSet()) ? canvParams->yAxisFont(): std::max(12.-numplots+1., 8.);
		PlotFontPtr yFont = canvas->axisFont(Y_LEFT);
		yFont->setPointSize(pointsize);
		canvas->setAxisFont(Y_LEFT, yFont);
		yFont = canvas->axisFont(Y_RIGHT);
		yFont->setPointSize(pointsize);
		canvas->setAxisFont(Y_RIGHT, yFont);
	}
	// xaxis, scale (TIME/NORMAL), ref value
	PMS::Axis x = cacheParams->xAxis();
	if (x==PMS::NONE) {
		x = getDefaultXAxis();
		cacheParams->setXAxis(x);
	}
	canvas->setAxisScale(cx, PMS::axisScale(x));
	bool xref = itsCache_->hasReferenceValue(x);
	double xrefval = itsCache_->referenceValue(x);
	canvas->setAxisReferenceValue(cx, xref, xrefval);
	// yaxis/axes, scale, ref value
	for ( int i = 0; i < yAxisCount; i++ ){
		PMS::Axis y = cacheParams->yAxis( i );
		if (y==PMS::NONE) {
            if (itsCache_->calType().startsWith("Xf"))
                y = PMS::GPHASE;
            else
                y = PMS::DEFAULT_YAXIS;
			cacheParams->setYAxis(y, i);
		}
		// yaxis scale
		PlotAxis cy = axesParams->yAxis( i );
		canvas->setAxisScale(cy, PMS::axisScale(y));
		// yaxis ref value
		bool yref = itsCache_->hasReferenceValue(y);
		double yrefval = itsCache_->referenceValue(y);
		canvas->setAxisReferenceValue(cy, yref, yrefval);
	}
	// x and y axis ranges
	canvas->setAxesAutoRescale(true);
	if (set) {
		double xmin, xmax, ymin, ymax, xymax;

		bool displayUnflagged = (displayParams->unflaggedSymbol()->symbol() != PlotSymbol::NOSYMBOL);
		bool displayFlagged = (displayParams->flaggedSymbol()->symbol() != PlotSymbol::NOSYMBOL);
		if (displayUnflagged && !displayFlagged) {        // get range of unflagged data only
			itsCache_->indexer(0,iteration).unmaskedMinsMaxesRaw(xmin, xmax, ymin, ymax);
		} else if (displayFlagged && !displayUnflagged) { // get range of flagged data only
			itsCache_->indexer(0,iteration).maskedMinsMaxesRaw(xmin, xmax, ymin, ymax);
		} else {                                          // get range of all data
			itsCache_->indexer(0,iteration).minsMaxes(xmin, xmax, ymin, ymax);
		}
		bool xPtsToPlot(xmin != DBL_MAX), yPtsToPlot(ymin != DBL_MAX);

		// x range
		bool xIsUV(false), xIsUVwave(false);
		bool makeSquare(false), waveplot(false);  // true if uv/uvwave plot
		if ( axesParams->xRangeSet() ){
			// Custom axes ranges set by user
			canvas->setAxisRange(cx, axesParams->xRange());
<<<<<<< HEAD
		} else {
			setAxisRange(x, cx, xmin, xmax, canvas);
=======
		} else if (xPtsToPlot) {
			// CAS-3263 points near zero are not plotted, so add lower margin
			if ((xmin > -0.5) && (xmin < 1.0) && (xmax > 10.0)) {
				if (xmax > 100.0) xmin -= 1.0; // add larger margin for larger range
				else xmin -= 0.1;
				pair<double, double> xbounds = make_pair(xmin, xmax);
				canvas->setAxisRange(cx, xbounds);
			}
			// make range symmetrical for uv plot
>>>>>>> de2f1034
			if (PMS::axisIsUV(x)) {
				xIsUV = true;
				if (x==PMS::UWAVE || x==PMS::VWAVE)
					xIsUVwave = true;
				xymax = canvas->axisRange(cx).first;  // should be equal
			}
		}
		// y range
		for ( int i = 0; i < yAxisCount; i++ ){
			PlotAxis cy = axesParams->yAxis( i );
			if ( axesParams->yRangeSet(i) ){
				// Custom axes ranges set by user
				canvas->setAxisRange(cy, axesParams->yRange(i));
<<<<<<< HEAD
			} else {
				PMS::Axis y = cacheParams->yAxis(i);
				setAxisRange(y, cy, ymin, ymax, canvas);
=======
			} else if (yPtsToPlot) {
				PMS::Axis y = cacheParams->yAxis(i);
				// add margin if showAtm so overlay doesn't overlap plot
				if ((cacheParams->showAtm() && y!=PMS::ATM) ||
					(cacheParams->showTsky() && y!=PMS::TSKY)) {
					ymax += (ymax-ymin)*0.5;
					pair<double, double> ybounds = make_pair(ymin, ymax);
					canvas->setAxisRange(cy, ybounds);
				}
				// add margin if values close to zero
				if ((ymin > -0.5) && (ymin < 1.0) && (ymax > 10.0)) {
					if (ymax > 100.0) ymin -= 1.0; // add larger margin for larger range
					else ymin -= 0.1;
					pair<double, double> ybounds = make_pair(ymin, ymax);
					canvas->setAxisRange(cy, ybounds);
				}
>>>>>>> de2f1034
				// make range symmetrical for uvplot
				if (PMS::axisIsUV(y)) {
					if (xIsUV) {
						// set x and y ranges equally
						double ymax = canvas->axisRange(cy).first;
						xymax = max(xymax, ymax);
						pair<double, double> xybounds = make_pair(-xymax, xymax);
						canvas->setAxisRange(cx, xybounds);
						canvas->setAxisRange(cy, xybounds);
						makeSquare = true;
						if (xIsUVwave && (y==PMS::UWAVE || y==PMS::VWAVE))
							waveplot=true;
					}
                } else if (y==PMS::ATM || y==PMS::TSKY) {
                    itsCache_->indexer(1,iteration).minsMaxes(xmin, xmax, ymin, ymax);
                    pair<double,double> atmrange;
                    if (y==PMS::ATM) atmrange = make_pair(0, min(ymax+1.0, 100.0));
                    else atmrange = make_pair(0, ymax+0.1);
                    canvas->setAxisRange(cy, atmrange);
                }
			}
		}
		// make plot square or not
		itsParent_->getPlotter()->makeSquarePlot(makeSquare, waveplot);
	}

	// For title and axis labels, need all plots on this canvas
	int gridRow(iterParams->getGridRow());
	int gridCol(iterParams->getGridCol());
	QList<PlotMSPlot*> canvasPlots = itsParent_->getPlotManager().getCanvasPlots(gridRow, gridCol);
	int canvasPlotCount = canvasPlots.size();

	// determine which are MS and which are CalTable cache types
	// Needed for cal axes, axis labels, title
	casacore::Vector<casacore::Int> cacheTypes(canvasPlotCount, 0);   // default MS
	casacore::Vector<casacore::String> calTypes(canvasPlotCount, ""); // default no caltype
	casacore::Int calTableType = PlotMSCacheBase::CAL;
	for (int i=0; i<canvasPlotCount; ++i) {
		PlotMSPlotParameters plotParams = canvasPlots[i]->parameters();
		PMS_PP_MSData* dataParams = plotParams.typedGroup<PMS_PP_MSData>();
		PMS_PP_Cache* cacheParams = plotParams.typedGroup<PMS_PP_Cache>();
		if (dataParams==NULL || cacheParams==NULL)
			continue;
		cacheTypes(i) = dataParams->type();
		if (cacheTypes(i)==calTableType) {
			casacore::String filename = dataParams->filename();
			NewCalTable ct(NewCalTable::createCT(filename, Table::Old, Table::Plain));
			calTypes(i) = ct.tableInfo().subType();
		}
	}

	// needed for title and axis labels
	bool allCalTables = allEQ(cacheTypes, calTableType);
	bool polnRatio = itsCache_->polnRatio();
	PlotMSAveraging averaging = dataParams->averaging();

	// Title
	if (set) {
		PMS::DataColumn xDataColumn(itsCache_->getXDataColumn());
		vector<PMS::Axis> yAxes;
		vector<bool> yRefs;
		vector<double> yRefVals;
		vector<PMS::DataColumn> yDatas;
		// x-axis label 
		if (showX) {
			if (allCalTables && PMS::axisIsData(x)) // convert xaxis to cal axis depending on type (e.g. "Amp"->"Tsys")
				x = getCalAxis(calTypes(0), x);
			// data col may have been changed during loading if no col
			casacore::String xLabelSingle = canvParams->xLabelFormat().getLabel(x, xref, xrefval, xDataColumn, polnRatio);
			if (x==PMS::TIME && xLabelSingle.contains("1858")) // xrefval==0
				xLabelSingle.gsub("(from 1858/11/17)", "");
			if (x == PMS::FREQUENCY)
				xLabelSingle = addFreqFrame(xLabelSingle);
			if (axisIsAveraged(x, averaging) && !allCalTables)
				xLabelSingle = "Average " + xLabelSingle;
			if (allCalTables && xLabelSingle.contains("Corr")) 
				xLabelSingle.gsub("Corr", "Poln");
			canvas->setAxisLabel(cx, xLabelSingle);
		}
		// y-axis label(s)
		if(showY) {
			casacore::String yLabelLeft(""), yLabelRight("");
			for ( int i=0; i<canvasPlotCount; i++ ){
				PlotMSPlotParameters plotParams = canvasPlots[i]->parameters();
				PMS_PP_Cache *plotCacheParams = plotParams.typedGroup<PMS_PP_Cache>();
				PMS_PP_Axes * plotAxisParams = plotParams.typedGroup<PMS_PP_Axes>();
				if ( plotCacheParams == NULL || plotAxisParams == NULL )
					continue;
				PlotMSCacheBase& plotCacheBase = canvasPlots[i]->cache();
				bool isCalTable(cacheTypes(i)==calTableType);
				int plotYAxisCount = plotAxisParams->numYAxes();
				for ( int j=0; j<plotYAxisCount; j++ ){
					PMS::Axis y = plotCacheParams->yAxis( j );
					if (isCalTable && PMS::axisIsData(y))
						y = getCalAxis(calTypes(i), y);
					yAxes.push_back(y);  // save for title
					PlotAxis cy = plotAxisParams->yAxis( j );
					bool yref = plotCacheBase.hasReferenceValue(y);
					yRefs.push_back(yref); // save for title
					double yrefval = plotCacheBase.referenceValue(y);
					yRefVals.push_back(yrefval); // save for title
					// data col may have been changed during loading if no col
					PMS::DataColumn yDataColumn = plotCacheBase.getYDataColumn(j);
					yDatas.push_back(yDataColumn); // save for title
					casacore::String yLabelSingle = canvParams->yLabelFormat( ).getLabel(y, yref, yrefval, yDataColumn, polnRatio);
					if (y==PMS::TIME && yLabelSingle.contains("1858")) // yrefval==0
						yLabelSingle.gsub("(from 1858/11/17)", "");
					if (y == PMS::FREQUENCY)
						yLabelSingle = addFreqFrame(yLabelSingle);
					if (axisIsAveraged(y, averaging) && !isCalTable)
						yLabelSingle = "Average " + yLabelSingle;
					if (isCalTable && yLabelSingle.contains("Corr"))
						yLabelSingle.gsub("Corr", "Poln");
					if ( cy == Y_LEFT ){
						if ( yLabelLeft.size() > 0 )
							yLabelLeft.append( ", ");
						yLabelLeft.append( yLabelSingle );
					} else {
						if ( yLabelRight.size() > 0 )
							yLabelRight.append( ", ");
						yLabelRight.append( yLabelSingle );
					}
				}
			}
			canvas->setAxisLabel(Y_LEFT, yLabelLeft);
			canvas->setAxisLabel(Y_RIGHT, yLabelRight);
		}
		// title
		casacore::String iterTxt("");
		if((iterParams->iterationAxis()!=PMS::NONE) && itsCache_->nIter(0) > 0) 
			iterTxt = itsCache_->indexer(0,iteration).iterLabel();
		casacore::String title = canvParams->titleFormat().getLabel(x, yAxes, xref, xrefval, yRefs, yRefVals,
				xDataColumn, yDatas, polnRatio) + " " + iterTxt;
		// change "Corr" ->"Poln" for cal tables:
		if (title.contains("Corr") && anyEQ(cacheTypes, calTableType)) {
			if (allCalTables) {
				title.gsub("Corr", "Poln");
			} else {  // mixed MS/CT
				// change Corr->Pol for CT yaxis only
				if (title.startsWith("Corr") && cacheTypes(0)==calTableType)
					title.replace(0, 4, "Poln");
				else if (title.contains(", Corr") && cacheTypes(1)==calTableType)
					title.gsub(", Corr", ", Poln");
			}
		}
		canvas->setTitle(title);
	}
}

void PlotMSPlot::setAxisRange(PMS::Axis axis, PlotAxis paxis, 
		double minval, double maxval, PlotCanvasPtr& canvas) {
	pair<double, double> bounds;
	// CAS-3263 points near zero are not plotted, so add lower margin
	if ((minval > -0.5) && (minval < 1.0) && (maxval > 10.0)) {
		if (maxval > 100.0) minval -= 1.0; // add larger margin for larger range
		else minval -= 0.1;
		bounds = make_pair(minval, maxval);
		canvas->setAxisRange(paxis, bounds);
	}

	// explicitly set range so can set time scale 
	if (axis==PMS::TIME) {
	    double diff = maxval - minval;
		if (diff>120.0) {
			bounds = make_pair(minval, maxval);
	    	canvas->setAxisRange(paxis, bounds);
		} else if (diff==0.0) {
			// override autoscale which sets crazy tick marks;
			// add 2-sec margins
			bounds = make_pair(minval-2.0, maxval+2.0);
		   	canvas->setAxisRange(paxis, bounds);
		}
	}

	// make range symmetrical for uv plot
	if (PMS::axisIsUV(axis)) {
		if ((minval != DBL_MAX) && (maxval != -DBL_MAX)) {
			double maximum = round(max(abs(minval),maxval)) + 10.0;
			minval = -maximum;
			maxval = maximum;
			bounds = make_pair(minval, maxval);
			canvas->setAxisRange(paxis, bounds);
		}
	}
}

bool PlotMSPlot::axisIsAveraged(PMS::Axis axis, PlotMSAveraging averaging) {
    bool avgAxis = false;
    switch (axis) {
        case PMS::TIME:
            if (averaging.time()) avgAxis = true;
            break;
        case PMS::CHANNEL:
            if (averaging.channel()) avgAxis = true;
            break;
        case PMS::BASELINE:
            if (averaging.baseline()) avgAxis = true;
            break;
        default:
            break;
    }
    return avgAxis;
}

String PlotMSPlot::addFreqFrame(String freqLabel) {
    if (itsCache_->cacheType() == PlotMSCacheBase::MS) {
        String freqType = MFrequency::showType(itsCache_->getFreqFrame());
        return freqLabel + " " + freqType;
    } else {
        return freqLabel;
    }
}

PMS::Axis PlotMSPlot::getCalAxis(String calType, PMS::Axis axis) {
    if (axis==PMS::AMP) {
        if (calType.contains("TSYS")) return PMS::TSYS;
        if (calType.contains("SWPOW")) return PMS::SWP;
        if (calType.contains("Opac")) return PMS::OPAC;
        if (calType.contains("SD")) return PMS::GREAL;
        if (calType[0]=='F') return PMS::TEC;
		if (calType.startsWith("KAntPos")) return PMS::ANTPOS;
        if (calType[0]=='K') return PMS::DELAY;
        return PMS::GAMP;
    }
    if (axis==PMS::PHASE) return PMS::GPHASE;
    if (axis==PMS::REAL) return PMS::GREAL;
    if (axis==PMS::IMAG) return PMS::GIMAG;
    return axis;
}

}<|MERGE_RESOLUTION|>--- conflicted
+++ resolved
@@ -1692,20 +1692,8 @@
 		if ( axesParams->xRangeSet() ){
 			// Custom axes ranges set by user
 			canvas->setAxisRange(cx, axesParams->xRange());
-<<<<<<< HEAD
-		} else {
+		} else if (xPtsToPlot) {
 			setAxisRange(x, cx, xmin, xmax, canvas);
-=======
-		} else if (xPtsToPlot) {
-			// CAS-3263 points near zero are not plotted, so add lower margin
-			if ((xmin > -0.5) && (xmin < 1.0) && (xmax > 10.0)) {
-				if (xmax > 100.0) xmin -= 1.0; // add larger margin for larger range
-				else xmin -= 0.1;
-				pair<double, double> xbounds = make_pair(xmin, xmax);
-				canvas->setAxisRange(cx, xbounds);
-			}
-			// make range symmetrical for uv plot
->>>>>>> de2f1034
 			if (PMS::axisIsUV(x)) {
 				xIsUV = true;
 				if (x==PMS::UWAVE || x==PMS::VWAVE)
@@ -1719,11 +1707,6 @@
 			if ( axesParams->yRangeSet(i) ){
 				// Custom axes ranges set by user
 				canvas->setAxisRange(cy, axesParams->yRange(i));
-<<<<<<< HEAD
-			} else {
-				PMS::Axis y = cacheParams->yAxis(i);
-				setAxisRange(y, cy, ymin, ymax, canvas);
-=======
 			} else if (yPtsToPlot) {
 				PMS::Axis y = cacheParams->yAxis(i);
 				// add margin if showAtm so overlay doesn't overlap plot
@@ -1733,27 +1716,17 @@
 					pair<double, double> ybounds = make_pair(ymin, ymax);
 					canvas->setAxisRange(cy, ybounds);
 				}
-				// add margin if values close to zero
-				if ((ymin > -0.5) && (ymin < 1.0) && (ymax > 10.0)) {
-					if (ymax > 100.0) ymin -= 1.0; // add larger margin for larger range
-					else ymin -= 0.1;
-					pair<double, double> ybounds = make_pair(ymin, ymax);
-					canvas->setAxisRange(cy, ybounds);
-				}
->>>>>>> de2f1034
-				// make range symmetrical for uvplot
-				if (PMS::axisIsUV(y)) {
-					if (xIsUV) {
-						// set x and y ranges equally
-						double ymax = canvas->axisRange(cy).first;
-						xymax = max(xymax, ymax);
-						pair<double, double> xybounds = make_pair(-xymax, xymax);
-						canvas->setAxisRange(cx, xybounds);
-						canvas->setAxisRange(cy, xybounds);
-						makeSquare = true;
-						if (xIsUVwave && (y==PMS::UWAVE || y==PMS::VWAVE))
-							waveplot=true;
-					}
+				setAxisRange(y, cy, ymin, ymax, canvas);
+				if (PMS::axisIsUV(y) && xIsUV) {
+					// set x and y ranges equally
+					double ymax = canvas->axisRange(cy).first;
+					xymax = max(xymax, ymax);
+					pair<double, double> xybounds = make_pair(-xymax, xymax);
+					canvas->setAxisRange(cx, xybounds);
+					canvas->setAxisRange(cy, xybounds);
+					makeSquare = true;
+					if (xIsUVwave && (y==PMS::UWAVE || y==PMS::VWAVE))
+						waveplot=true;
                 } else if (y==PMS::ATM || y==PMS::TSKY) {
                     itsCache_->indexer(1,iteration).minsMaxes(xmin, xmax, ymin, ymax);
                     pair<double,double> atmrange;
