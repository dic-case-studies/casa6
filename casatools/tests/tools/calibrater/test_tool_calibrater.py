##########################################################################
# test_tool_calibrater.py
# Copyright (C) 2018
# Associated Universities, Inc. Washington DC, USA.
#
# This script is free software; you can redistribute it and/or modify it
# under the terms of the GNU Library General Public License as published by
# the Free Software Foundation; either version 2 of the License, or (at your
# option) any later version.
#
# This library is distributed in the hope that it will be useful, but WITHOUT
# ANY WARRANTY; without even the implied warranty of MERCHANTABILITY or
# FITNESS FOR A PARTICULAR PURPOSE.  See the GNU Library General Public
# License for more details.
#
# [CAS-13589]
#
# Based on the requirements listed in casadocs found here:
# https://casadocs.readthedocs.io/en/latest/api/tt/casatools.calibrater.html
#
#
##########################################################################


import casatools
cb = casatools.calibrater()
tb = casatools.table()

import os
import shutil
import unittest
import numpy as np

reg_unittest_datap = 'unittest/calibrater/'
datapath = casatools.ctsys.resolve(reg_unittest_datap)

# This is for tests that check what the parameter validator does when parameters are
# given wrong types - these don't exercise the task but the parameter validator!
validator_exc_type = AssertionError


class calibrater_test(unittest.TestCase):

    @classmethod
    def setUpClass(cls):
        cls._vis = 'gaincaltest2.ms'
        cls._visObs = 'Itziar.ms'
        cls._cal = 'gaincaltest2.ms.G0'
        cls._lib = os.path.join(datapath, 'refcalgainG.txt')
        cls._bandvis = 'ngc5921.ms'
        cls._bandcal = 'ngc5921.gcal'

    @classmethod
    def tearDownClass(cls):

        if os.path.exists('gainspline.AMP.pol0.log'):
            os.remove('gainspline.AMP.pol0.log')
        if os.path.exists('gainspline.AMP.pol1.log'):
            os.remove('gainspline.AMP.pol1.log')
        if os.path.exists('gainspline.PHASE.pol0.log'):
            os.remove('gainspline.PHASE.pol0.log')
        if os.path.exists('gainspline.PHASE.pol1.log'):
            os.remove('gainspline.PHASE.pol1.log')


    def setUp(self):
        shutil.copytree(os.path.join(datapath, self._vis), self._vis)
        shutil.copytree(os.path.join(datapath, self._visObs), self._visObs)
        shutil.copytree(os.path.join(datapath, self._cal), self._cal)
        shutil.copytree(os.path.join(datapath, self._bandvis), self._bandvis)
        shutil.copytree(os.path.join(datapath, self._bandcal), self._bandcal)


    def tearDown(self):
        if os.path.exists('testlog.log'):
            os.remove('testlog.log')
        if os.path.exists('testcalout.cal'):
            shutil.rmtree('testcalout.cal')
        if os.path.exists('bpoly'):
            shutil.rmtree('bpoly')
        if os.path.exists('gainspline'):
            shutil.rmtree('gainspline')
        if os.path.exists('output.ms'):
            shutil.rmtree('output.ms')

        cb.close()
        cb.setvi(old=False)
        shutil.rmtree(self._vis)
        shutil.rmtree(self._cal)
        shutil.rmtree(self._visObs)
        shutil.rmtree(self._bandvis)
        shutil.rmtree(self._bandcal)


    def test_takesMs(self):
        """ Check that the calibrater tool can open and close an MS """

        cb.open(self._vis)
        # Check the cache to see that the table is opened
        cache = tb.showcache()
        self.assertTrue(len(cache) > 0)
        # Check that the cache is empty on closing
        cb.close()
        cache = tb.showcache()
        self.assertTrue(len(cache) == 0)

    def test_activityRecord(self):
        """ Check that using the calibrater to modify the vis shows in the activity record """

        # Open the ms and corrupt with a cal table
        cb.open(self._vis)
        cb.setapply(table=self._cal)
        cb.corrupt()
        # Check that the activity has been marked in the record
        actRecord = cb.activityrec()
        self.assertTrue(len(actRecord) > 0)

    def test_standardPath(self):
        """ open setapply setsolve state solve close """

        cb.setvi(old=True)
        cb.open(self._vis)
        cb.setapply(table=self._cal)
        cb.setsolve(table='output.ms')
        cb.state()
        cb.solve()
        cb.close()

        self.assertTrue(os.path.exists('output.ms'))

    def test_createEmpty(self):
        """ Check that an empty cal table can be created"""

        cb.open(self._vis)
        cb.createcaltable(caltable='testcalout.cal', partype='', caltype='GAIN', singlechan=True)

        self.assertTrue(os.path.exists('testcalout.cal'))

    def test_writeToCorrected(self):
        """ Check that the tool writes to the CORRECTED_DATA column """

        # Check that before using the calibrater there is not table col
        tb.open(self._vis)
        columns = tb.colnames()
        tb.close()

        self.assertFalse('CORRECTED_DATA' in columns)

        cb.open(self._vis)
        cb.setapply(table=self._cal)
        cb.correct()
        cb.close()

        # Check that CORRECTED_DATA exists after calibration
        tb.open(self._vis)
        columns = tb.colnames()
        tb.close()

        self.assertTrue('CORRECTED_DATA' in columns)

    def test_done(self):
        """ Check that done closes the active calibrator tool """

        # Check that the cache is empty to begin with
        self.assertTrue(len(tb.showcache()) == 0, msg="The cache is not empty to begin with")
        cb.open(self._vis)
        self.assertTrue(len(tb.showcache()) > 0)
        cb.close()

    def test_reinitModel(self):
        """ Check that initcalset will reset the CORRECTED_DATA to unity """

        # Need to be using the old vis
        cb.setvi(old=True)


        # do a calibration so that there is a MODEL_DATA col
        cb.open(self._vis)
        cb.setapply(table=self._cal)
        cb.correct()
        cb.close()

        # Get the corrected data
        tb.open(self._vis)
        beforecol = tb.getcol('CORRECTED_DATA')
        tb.close()

        # Now to reinitialize
        cb.open(self._vis)
        cb.initcalset()
        cb.close()

        # Get the corrected data after
        tb.open(self._vis)
        aftercol = tb.getcol('CORRECTED_DATA')
        observed = tb.getcol('DATA')
        tb.close()

        self.assertFalse(np.array_equal(beforecol, aftercol))
        self.assertTrue(np.array_equal(aftercol, observed))


    def test_resetSolveApply(self):
        """ Check that the reset function can clear set apply and solves """

        # Use setapply and setsolve that will be cleared later
        cb.open(self._vis)
        cb.setapply(table=self._cal)
        cb.setsolve(table=self._cal)
        cb.reset(solve=True, apply=True)

        # Both solve and correct should now fail due to the set apply and solve being reset
        try:
            cb.solve()
            self.fail()
        except RuntimeError:
            self.assertTrue(True)
        try:
            cb.correct()
            self.fail()
        except:
            self.assertTrue(True)


    # =============== SELECTION PARAMETERS =================

    def test_selectVisSpw(self):
        """Check that spw is properly selected by selectvis"""
        # First find all of the spw indexes where spw = 0
        rowswithspw = []
        rowswithoutspw = []
        tb.open(self._vis)
        datacol = tb.getcol('DATA_DESC_ID')

        for i in range(len(datacol)):
            if datacol[i] == 0:
                rowswithspw.append(i)
            else:
                rowswithoutspw.append(i)

        # Now save the DATA column to compare later
        beforedata = tb.getcol('DATA')[0][0]
        tb.close()

        # Correct with selecting spw = 0
        cb.open(self._vis)
        cb.selectvis(spw=0)
        cb.setapply(table=self._cal)
        cb.correct()
        cb.close()

        selectedrows = []
        unselectedrows = []

        # Compare the selected and unselected rows
        tb.open(self._vis)
        datacol = tb.getcol('CORRECTED_DATA')[0][0]

        for i in rowswithspw:
            if datacol[i] != beforedata[i]:
                selectedrows.append(True)

        for i in rowswithoutspw:
            if datacol[i] == beforedata[i]:
                unselectedrows.append(True)
        tb.close()

        # The selected rows should be all different and the unselected should be untouched
        self.assertTrue(len(rowswithspw) == len(selectedrows))
        self.assertTrue(len(rowswithoutspw) == len(unselectedrows))



    def test_selectVisTime(self):
        """Check that time is properly selected by selectvis"""
        # Get the data before cal
        tb.open(self._vis)
        before = tb.getcol('DATA')
        tb.close()

        # Correct with selecting times past 04:38:23
        cb.open(self._vis)
        cb.selectvis(time='>04:38:23')
        cb.setapply(table=self._cal)
        cb.correct()
        cb.close()

        tb.open(self._vis)
        after = tb.getcol('CORRECTED_DATA')
        tb.close()

        # Find if the resulting data is different
        self.assertFalse(np.array_equal(before, after))


    def test_selectVisScan(self):
        """Check tht the scan is properly selected by selectvis"""
        rowswithscan = []
        rowswithoutscan = []
        tb.open(self._vis)
        datacol = tb.getcol('SCAN_NUMBER')

        for i in range(len(datacol)):
            if datacol[i] == 2:
                rowswithscan.append(i)
            else:
                rowswithoutscan.append(i)

        # Now save the DATA column to compare later
        beforedata = tb.getcol('DATA')[0][0]
        tb.close()

        # Correct with selecting spw = 0
        cb.open(self._vis)
        cb.selectvis(scan=2)
        cb.setapply(table=self._cal)
        cb.correct()
        cb.close()

        selectedrows = []
        unselectedrows = []

        # Compare the selected and unselected rows
        tb.open(self._vis)
        datacol = tb.getcol('CORRECTED_DATA')[0][0]

        for i in rowswithscan:
            if datacol[i] != beforedata[i]:
                selectedrows.append(True)

        for i in rowswithoutscan:
            if datacol[i] == beforedata[i]:
                unselectedrows.append(True)
        tb.close()

        # The selected rows should be all different and the unselected should be untouched
        self.assertTrue(len(rowswithscan) == len(selectedrows))
        self.assertTrue(len(rowswithoutscan) == len(unselectedrows))

    def test_selectVisField(self):
        """Check that the field is properly selected by selectvis"""
        rowswithfield = []
        rowswithoutfield = []
        tb.open(self._vis)
        datacol = tb.getcol('FIELD_ID')

        for i in range(len(datacol)):
            if datacol[i] == 0:
                rowswithfield.append(i)
            else:
                rowswithoutfield.append(i)

        # Now save the DATA column to compare later
        beforedata = tb.getcol('DATA')[0][0]
        tb.close()

        # Correct with selecting spw = 0
        cb.open(self._vis)
        cb.selectvis(field=0)
        cb.setapply(table=self._cal)
        cb.correct()
        cb.close()

        selectedrows = []
        unselectedrows = []

        # Compare the selected and unselected rows
        tb.open(self._vis)
        datacol = tb.getcol('CORRECTED_DATA')[0][0]

        for i in rowswithfield:
            if datacol[i] != beforedata[i]:
                selectedrows.append(True)

        for i in rowswithoutfield:
            if datacol[i] == beforedata[i]:
                unselectedrows.append(True)
        tb.close()

        # The selected rows should be all different and the unselected should be untouched
        self.assertTrue(len(rowswithfield) == len(selectedrows))
        self.assertTrue(len(rowswithoutfield) == len(unselectedrows))

    def test_selectVisIntent(self):
        """Check that the intent is properly selected by selectvis"""
        # Modify the ms source table to have new intents
        tb.open(self._vis + '/STATE', nomodify=False)
        tb.addrows(1)
        data = tb.getcol('OBS_MODE')
        data[1] = 'CALIBRATE_DELAY#ON_SOURCE,CALIBRATE_PHASE#ON_SOURCE,CALIBRATE_WVR#ON_SOURCE'
        tb.putcol('OBS_MODE', data)
        tb.close()

        # Modify the main table to look at the new intents in some areas
        tb.open(self._vis, nomodify=False)
        data = tb.getcol('STATE_ID')
        data[10:5000]
        tb.putcol('STATE_ID', data)
        tb.close()

        tb.open(self._vis)
        # Now save the DATA column to compare later
        beforedata = tb.getcol('DATA')[0][0]
        tb.close()

        # Correct with selecting intent on AMPLI
        cb.open(self._vis)
        cb.selectvis(intent='*AMPLI*')
        cb.setapply(table=self._cal)
        cb.correct()
        cb.close()

        # Compare the selected and unselected rows
        tb.open(self._visObs)
        datacol = tb.getcol('CORRECTED_DATA')[0][0]

        self.assertFalse(np.array_equal(datacol, beforedata))


    def test_selectVisObs(self):
        # Edit table to have multiple obs IDs
        tb.open(self._vis, nomodify=False)
        obsids = tb.getcol('OBSERVATION_ID')
        obsids[10:10000] = 1
        tb.putcol('OBSERVATION_ID', obsids)
        tb.close()

        tb.open(self._cal, nomodify=False)
        obsids = tb.getcol('OBSERVATION_ID')
        obsids[20:30] = 1
        tb.putcol('OBSERVATION_ID', obsids)
        tb.close()

        rowswithobs = []
        rowswithoutobs = []
        tb.open(self._vis)
        datacol = tb.getcol('OBSERVATION_ID')

        for i in range(len(datacol)):
            if datacol[i] == 0:
                rowswithobs.append(i)
            else:
                rowswithoutobs.append(i)

        # Now save the DATA column to compare later
        beforedata = tb.getcol('DATA')[0][0]
        tb.close()

        # Correct with selecting observation = 0
        cb.open(self._vis)
        cb.selectvis(observation=0)
        cb.setapply(table=self._cal)
        cb.correct()
        cb.close()

        # Compare the selected and unselected rows
        tb.open(self._visObs)
        datacol = tb.getcol('CORRECTED_DATA')[0][0]

        self.assertFalse(np.array_equal(datacol, beforedata))

    def test_selectVisUVrange(self):
        """Check that selectvis properly selects for uvrange"""

        # Get the old results
        tb.open(self._visObs)
        beforedata = tb.getcol('DATA')[0][0]
        tb.close()

        # Run calibration with uvrange selection
        cb.open(self._vis)
        cb.selectvis(uvrange='> 500000lambda')
        cb.setapply(table=self._cal)
        cb.correct()
        cb.close()

        # Get the new results
        tb.open(self._vis)
        afterdata = tb.getcol('DATA')[0][0]
        tb.close()

        # Make sure the data has been modified
        issame = True

        for i in range(len(beforedata)):
            if beforedata[i] != afterdata[i]:
                issame = False
                break

        self.assertFalse(issame)

    def test_selectVisBaseline(self):
        """Check that selectvis properly selects baseline/antenna"""
        rowswithant = []
        rowswithoutant = []
        tb.open(self._vis)
        datacol = tb.getcol('ANTENNA1')
        datacol2 = tb.getcol('ANTENNA2')

        for i in range(len(datacol)):
            if datacol[i] == 0 or datacol2[i] == 0:
                rowswithant.append(i)
            else:
                rowswithoutant.append(i)

        # Now save the DATA column to compare later
        beforedata = tb.getcol('DATA')[0][0]
        tb.close()

        # Correct with selecting spw = 0
        cb.open(self._vis)
        cb.selectvis(baseline=0)
        cb.setapply(table=self._cal)
        cb.correct()
        cb.close()

        selectedrows = []
        unselectedrows = []

        # Compare the selected and unselected rows
        tb.open(self._vis)
        datacol = tb.getcol('CORRECTED_DATA')[0][0]

        for i in rowswithant:
            if datacol[i] != beforedata[i]:
                selectedrows.append(True)

        for i in rowswithoutant:
            if datacol[i] == beforedata[i]:
                unselectedrows.append(True)
        tb.close()

        print(len(rowswithant), len(selectedrows))
        print(len(rowswithoutant), len(unselectedrows))

        # The selected rows should be all different and the unselected should be untouched
        self.assertTrue(len(rowswithant) == len(selectedrows))
        self.assertTrue(len(rowswithoutant) == len(unselectedrows))

    # =====================================================

    def test_setCalLib(self):
        """ Check that a provided cal table can be used to corrupt the MODEL_DATA """

        cb.open(self._vis)
        thiscallib = cb.parsecallibfile(self._lib)
        cb.setcallib(thiscallib)
        cb.corrupt()
        cb.close()

        tb.open(self._vis)
        ref = np.mean(tb.getcol('MODEL_DATA'))
        tb.close()

        self.assertTrue(np.isclose(ref, (0.3162506820017762+0.0490544367995527j)))

    def test_setCorrDepFlags(self):
        """ Check that corrdepflags will be checked """

        # Should I check the return code or log?
        cb.open(self._vis)
        result = cb.setcorrdepflags(corrdepflags=True)
        # This is simply checking the return code of the function
        self.assertTrue(result, msg="Setting of corrdepflags has failed")

    def test_solveBandpass(self):
        """ Check that solve band poly creates the output table"""

        # Use the old visibility
        cb.setvi(old=True, quiet=False)
        # Run the solve
        cb.open(self._bandvis)
        cb.setsolvebandpoly(table='bpoly', degamp=5, degphase=7)
        cb.solve()
        cb.close()
        # The bpoly table should have been created
        self.assertTrue(os.path.exists('bpoly'))

    def test_solveGainspline(self):
        """ Check that solve gain spline creates the output table """

        cb.setvi(old=True, quiet=False)
        cb.open(self._bandvis)
        cb.setsolvegainspline(table='gainspline', mode='AMP', splinetime=10800.0)
        cb.solve()
        cb.close()

        tb.open('gainspline')
        nPolyAmp = tb.getcol('N_POLY_AMP')
        nPolyPhase = tb.getcol('N_POLY_PHASE')
        tb.close()

        # Check that the table was created
        self.assertTrue(os.path.exists('gainspline'))
        self.assertTrue(np.all(nPolyAmp == 8))
        self.assertTrue(np.all(nPolyPhase == 0))

    def test_smoothedCalTables(self):
        """ Check that the smooth command creates a smoothed cal table """

        # Open the caltable and run smooth
        cb.open(self._bandvis)
        cb.smooth(tablein=self._bandcal, tableout='testcalout.cal', smoothtype='mean', smoothtime=5000.0, field=1)
        cb.close()

        tb.open(self._bandcal)
        olddata = tb.getcol('CPARAM')
        tb.close()

        tb.open('testcalout.cal')
        data = tb.getcol('CPARAM')
        tb.close()

        # Check that the smoothed data is different than the original cal
        self.assertFalse(np.array_equal(olddata, data))
        # Compare the smoothed average to reference
        self.assertTrue(np.isclose(np.mean(data), (1.4439346407141005+0.017319496272897555j)))

    def test_specifyCal(self):
        """ Check that specifycal can set values for specific spws and antennas"""

        cb.open(self._vis)
        cb.specifycal(caltable='testcalout.cal', spw='1', caltype='G', parameter=[3.0])
        cb.close()

        tb.open('testcalout.cal')
        data = tb.getcol('CPARAM')
        tb.close()

        self.assertTrue(np.all(data[0][0][10:20] == (3.+0.j)))

    def test_corruptCal(self):
        """ Check that the MS is corrupted using the cal table """

        cb.open(self._vis)
        cb.setapply(table=self._cal)
        cb.corrupt()
        cb.close()

        tb.open(self._vis)
        columns = tb.colnames()
        modelData = tb.getcol('MODEL_DATA')
        corData = tb.getcol('CORRECTED_DATA')
        data = tb.getcol('DATA')
        tb.close()

        # Check that both the CORRECTED_DATA and MODEL_DATA columns are created
        self.assertTrue('CORRECTED_DATA' in columns)
        self.assertTrue('MODEL_DATA' in columns)

        # Check that the MODEL_DATA has been modified by the caltable
        np.isclose(np.mean(modelData), (0.3162506820017762+0.0490544367995527j))
        # Check that the CORRECTED_DATA is unchanged
        np.array_equal(corData, data)

<<<<<<< HEAD
    def test_returnDict(self):
        """ Check that the returndict function gives a dictonary with the expected keys """
        cb.open(self._vis)
        expectedKeys =  ['antennas', 'apply tables', 'field', 'intents', 'observation', 'scan', 'solve table', 'spw']
        res = cb.returndict()
        beforeSpw = res['spw']
        resKeys = res.keys()

        cb.selectvis(spw='1')
        res = cb.returndict()
        afterSpw = res['spw']

        for key in resKeys:
            self.assertTrue(key in expectedKeys)
        self.assertTrue(len(resKeys) == len(expectedKeys))
        self.assertFalse(np.array_equal(beforeSpw, afterSpw))
        self.assertTrue(np.array_equal(afterSpw, [1]))


def suite():
    return [calibrater_test]

=======
>>>>>>> b2636191
if __name__ == '__main__':
    unittest.main()<|MERGE_RESOLUTION|>--- conflicted
+++ resolved
@@ -653,7 +653,6 @@
         # Check that the CORRECTED_DATA is unchanged
         np.array_equal(corData, data)
 
-<<<<<<< HEAD
     def test_returnDict(self):
         """ Check that the returndict function gives a dictonary with the expected keys """
         cb.open(self._vis)
@@ -672,11 +671,5 @@
         self.assertFalse(np.array_equal(beforeSpw, afterSpw))
         self.assertTrue(np.array_equal(afterSpw, [1]))
 
-
-def suite():
-    return [calibrater_test]
-
-=======
->>>>>>> b2636191
 if __name__ == '__main__':
     unittest.main()