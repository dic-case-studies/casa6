import os
import sys
import shutil
from __main__ import default
from tasks import *
from taskinit import *
import unittest
import sha
import time
import numpy
import math
import re
import string

_ia = iatool( )
_rg = rgtool( )

try:
    import selection_syntax
except:
    import tests.selection_syntax as selection_syntax

try:
    import testutils
except:
    import tests.testutils as testutils

from tsdimaging import tsdimaging as sdimaging
from sdutil import tbmanager, toolmanager, table_selector
from task_tsdimaging import image_suffix

#
# Unit test of sdimaging task.
# 
def construct_refstat_uniform(fluxval, blc_data, trc_data):
    """
    Return a dictionary of analytic reference statistics of uniform image
    Arguments:
        fluxval  : the uniform flux of the image
        blc_data : blc of un-masked pixel (e.g., [0,0,0,0] for whole image)
        trc_data : trc of un-masked pixel
    Returns:
    a dictionary of statistics, 'min', 'max', 'rms', 'sigma', 'mean',
    'npts', 'sum', and 'sumsq'
    """
    # the number of valid (unmasked) pixels
    ndim = len(blc_data)
    nvalid = 1
    for idim in range(ndim):
        nvalid *= abs(trc_data[idim]-blc_data[idim]+1)
    retstat = {'min': [fluxval], 'max': [fluxval], 'rms': [fluxval],
               'sigma': [0.], 'mean': [fluxval], 'npts': [nvalid],
               'sum': [fluxval*nvalid], 'sumsq': [fluxval**2*nvalid]}
    return retstat

def merge_dict(d1, d2):
    """
    Out of place merge of two dictionaries.
    If both dictionary has the same keys, value of the second
    dictionary is adopted.
    """
    if type(d1) != dict or type(d2) != dict:
        raise ValueError, "Internal error. inputs should be dictionaries."
    d12 = d1.copy()
    d12.update(d2)
    return d12


###
# Base class for sdimaging unit test
###
class sdimaging_standard_paramset(object):
    rawfile='sdimaging.ms'
    phasecenter='J2000 17:18:29 +59.31.23'
    imsize=[75,75]
    cell=['3.0arcmin','3.0arcmin']
    gridfunction='PB'
    minweight0 = 0.
    mode='channel'
    nchan=40
    start=400
    width=10    

class sdimaging_unittest_base(unittest.TestCase, sdimaging_standard_paramset):
    """
    Base class for sdimaging unit test

    Test data is originally FLS3_all_newcal_SP and created
    by the following script:

    asap_init()
    sd.rc('scantable',storage='disk')
    s=sd.scantable('FLS3_all_newcal_SP',average=False,getpt=False)
    s0=s.get_scan('FLS3a')
    s0.save('FLS3a_HI.asap')
    del s,s0
    s=sd.scantable('FLS3a_HI.asap',average=False)
    s.set_fluxunit('K')
    scannos=s.getscannos()
    res=sd.calfs(s,scannos)
    del s
    res.save('FLS3a_calfs','MS2')
    tb.open('FLS3a_calfs')
    tbsel=tb.query('SCAN_NUMBER<100')
    tbc=tbsel.copy('sdimaging.ms',deep=True,valuecopy=True)
    tbsel.close()
    tb.close()
    tbc.close()

    Furthermore, SYSCAL and POINTING tables are downsized.
    
    """
    taskname='sdimaging'
    datapath=os.environ.get('CASAPATH').split()[0] + '/data/regression/unittest/sdimaging/'
    #rawfile='sdimaging.ms'
    postfix='.im'
    ms_nchan = 1024
#     phasecenter='J2000 17:18:29 +59.31.23'
#     imsize=[75,75]
#     cell=['3.0arcmin','3.0arcmin']
#     gridfunction='PB'
#     minweight0 = 0.
    statsinteg={'blc': numpy.array([0, 0, 0, 0], dtype=numpy.int32),
                'blcf': '17:32:18.690, +57.37.28.536, I, 1.42064e+09Hz',
                'max': numpy.array([ 0.6109162]),
                'maxpos': numpy.array([4, 62,  0,  0], dtype=numpy.int32),
                'maxposf': '17:31:59.439, +60.43.52.421, I, 1.42064e+09Hz',
                'mean': numpy.array([ 0.39524983]),
                'min': numpy.array([ 0.]),
                'minpos': numpy.array([0, 0, 0, 0], dtype=numpy.int32),
                'minposf': '17:32:18.690, +57.37.28.536, I, 1.42064e+09Hz',
                'npts': numpy.array([ 5625.]),
                'rms': numpy.array([ 0.43127564]),
                'sigma': numpy.array([ 0.17257331]),
                'sum': numpy.array([ 2223.28028646]),
                'sumsq': numpy.array([ 1046.2425779]),
                'trc': numpy.array([74, 74,  0,  0], dtype=numpy.int32),
                'trcf': '17:03:03.151, +61.19.10.757, I, 1.42064e+09Hz'}
    keys=['max','mean','min','npts','rms','blc','blcf','trc','trcf','sigma','sum','sumsq']

    def run_test_common(self, task_param, refstats, shape, refbeam=None,
                        atol=1.e-8, rtol=1.e-5, compstats=None, ignoremask=True):
        """
        Run sdimaging and test results.
        A list of tests:
        (1) task completes without an error
        (2) ouput image and weight image exist
        (3) image shape
        (4) image statistics
        (5) reference beam of image (optional)
        """
        res=sdimaging(**task_param)
        outprefix = task_param['outfile']
        outfile = outprefix + image_suffix
        # Tests
        self.assertEqual(res,None,
                         msg='Any error occurred during imaging')
        self._checkfile(outfile)
        self._checkfile(outprefix+".weight")
        self._checkframe(outfile)
        self._checkshape(outfile, shape[0], shape[1],shape[2],shape[3])
        self._checkstats(outfile, refstats, compstats=compstats,
                         atol=atol, rtol=rtol, ignoremask=ignoremask)
        if refbeam is not None:
            self._check_beam(outfile, refbeam)

    def _checkfile( self, name ):
        isthere=os.path.exists(name)
        self.assertEqual(isthere,True,
                         msg='output file %s was not created because of the task failure'%(name))
        
    def _checkframe(self, name):
        _ia.open(name)
        csys = _ia.coordsys()
        _ia.close()
        spectral_frames = csys.referencecode('spectral')
        csys.done()
        self.assertEqual(1, len(spectral_frames))
        spectral_frame = spectral_frames[0]
        self.assertEqual('LSRK', spectral_frame)

    def _checkshape(self,name,nx,ny,npol,nchan):
        self._checkfile(name)
        _ia.open(name)
        imshape=_ia.shape()
        _ia.close()
        self.assertEqual(nx,imshape[0],
                    msg='nx does not match')
        self.assertEqual(ny,imshape[1],
                    msg='ny does not match')
        self.assertEqual(npol,imshape[2],
                    msg='npol does not match')
        self.assertEqual(nchan,imshape[3],
                    msg='nchan does not match')

    def _checkstats(self,name, ref, compstats=None, atol=1.e-8, rtol=1.e-5, region=None, ignoremask=False):
        """
        A test function to compare statistics of an image with reference
        values.
        Arguments:
            name  :  name of an image to test statistics
            ref   :  a record (dictionary) of the reference statistic values
            compstats : a list of names of statistis to compare. By default,
                        the list is taken from all keys in ref
            atol  : absolute tolerance (see help in numpy.allclose)
            rtol  : relative tolerance (see help in numpy.allclose)
            region : region of image to calculate statistics. a CASA region
                     record should be specified (see help of , e.g., rg.box).
                     default is whole image.
            ignoremask : when True, mask in image is ignored and statistics
                         are calculated from whole pixels in image. default
                         is False (take image mask into account).
        """
        self._checkfile(name)
        if compstats is None: compstats = ref.keys()
        if region is None: region = ""
        _ia.open(name)
        try:
            if ignoremask:
                def_mask = _ia.maskhandler('default')
                _ia.calcmask('T')
            stats=_ia.statistics(region=region, list=True, verbose=True)
            if ignoremask:
                _ia.maskhandler('set',def_mask)
        except: raise
        finally: _ia.close()
        #for key in stats.keys():
        for key in compstats:
            message='statistics \'%s\' does not match: %s (expected: %s)' % ( key, str(stats[key]), str(ref[key]) )
            if type(stats[key])==str:
                self.assertEqual(stats[key],ref[key],
                                 msg=message)
            else:
                #print stats[key]-ref[key]
                ret=numpy.allclose(stats[key],ref[key], atol=atol, rtol=rtol)
                self.assertEqual(ret,True,
                                 msg=message)

    def _checkdirax(self, imagename, center, cell, imsize):
        """ Test image center, cell size and imsize"""
        cell = self._format_dir_list(cell)
        imsize = self._format_dir_list(imsize)
        _ia.open(imagename)
        csys = _ia.coordsys()
        ret = _ia.summary()
        _ia.close()
        ra_idx = csys.findaxisbyname('ra')
        dec_idx = csys.findaxisbyname('dec')
        ra_unit = ret['axisunits'][ra_idx]
        dec_unit = ret['axisunits'][dec_idx]
        # imsize
        self.assertEqual(imsize[0], ret['shape'][ra_idx],\
                         msg="nx = %d (expected: %d)" % \
                         (imsize[0], ret['shape'][ra_idx]))
        self.assertEqual(imsize[1], ret['shape'][dec_idx],\
                         msg="nx = %d (expected: %d)" % \
                         (imsize[1], ret['shape'][dec_idx]))
        # image center
        tol = "1arcsec"
        cen_arr = center.split()
        cen_ref = me.direction(*cen_arr)
        cen_x = (qa.convert(cen_ref['m0'], 'rad')['value'] % (numpy.pi*2))
        cen_y = qa.convert(cen_ref['m1'], 'rad')['value']
        ref_x = qa.convert(qa.quantity(ret['refval'][ra_idx],ra_unit),'rad')['value']
        ref_x = (ref_x % (numpy.pi*2))
        ref_y = qa.convert(qa.quantity(ret['refval'][dec_idx],dec_unit),'rad')['value']
        tol_val = qa.convert(tol, 'rad')['value']
        self.assertTrue(abs(ref_x-cen_x) < tol_val,
                        msg="center_x = %f %s (expected: %f)" % \
                        (ref_x, ra_unit, cen_x))
        self.assertTrue(abs(ref_y-cen_y) < tol_val,
                        msg="center_y = %f %s (expected: %f)" % \
                        (ref_x, ra_unit, cen_x))
        
        # cell (imager seems to set negative incr for dx)
        dx = - qa.convert(cell[0], ra_unit)['value']
        dy = qa.convert(cell[1], dec_unit)['value']
        incx = ret['incr'][ra_idx]
        incy = ret['incr'][dec_idx]
        self.assertAlmostEqual((incx-dx)/dx, 0., places=5, \
                               msg="cellx = %f %s (expected: %f)" % \
                               (incx, ra_unit, dx))
        self.assertAlmostEqual((incy-dy)/dy, 0., places=5, \
                               msg="celly = %f %s (expected: %f)" % \
                               (incy, dec_unit, dy))

    def _format_dir_list(self, inval):
        if type(inval) == str:
            return [inval, inval]
        elif len(inval) == 1:
            return [inval[0], inval[0]]
        return inval[0:2]

    def _check_beam(self, image, ref_beam):
        """Check image beam size"""
        _ia.open(image)
        beam = _ia.restoringbeam()
        _ia.close()
        maj_asec = qa.getvalue(qa.convert(beam['major'], 'arcsec'))
        min_asec = qa.getvalue(qa.convert(beam['minor'], 'arcsec'))
        maj_asec_ref = qa.getvalue(qa.convert(ref_beam['major'], 'arcsec'))
        min_asec_ref = qa.getvalue(qa.convert(ref_beam['minor'], 'arcsec'))
        self.assertAlmostEqual(abs(maj_asec-maj_asec_ref)/max(maj_asec_ref,1.e-12), 0., places=3, msg="major axis = %f arcsec (expected: %f)" % (maj_asec, maj_asec_ref))
        self.assertAlmostEqual(abs(min_asec-min_asec_ref)/max(min_asec_ref,1.e-12), 0., places=3, msg="minor axis = %f arcsec (expected: %f)" % (min_asec, min_asec_ref))
    
    def _check_restfreq(self, imagename, restfreq):
        """ Test image rest frequency"""
        self.assertTrue(qa.compare(restfreq, 'Hz'))
        myunit = qa.getunit(restfreq)
        refval = qa.getvalue(restfreq)[0]
        _ia.open(imagename)
        csys = _ia.coordsys()
        _ia.close()
        testval = qa.getvalue(qa.convert(csys.restfrequency(), myunit))
        csys.done()
        ret=numpy.allclose(testval,refval, atol=1.e-5, rtol=1.e-5)
        self.assertTrue(ret)
        
        
###
# Test on bad parameter settings
###
class sdimaging_test0(sdimaging_unittest_base):
    """
    Test on bad parameter setting
    """
    # Input and output names
    prefix = sdimaging_unittest_base.taskname+'Test0'
    badid = '99'
    outfile = prefix+sdimaging_unittest_base.postfix

    def setUp(self):
        self.cache_validator = testutils.TableCacheValidator()
        
        if os.path.exists(self.rawfile):
            shutil.rmtree(self.rawfile)
        shutil.copytree(self.datapath+self.rawfile, self.rawfile)

        default(sdimaging)
        self.task_param = dict(infiles=self.rawfile,mode='channel',
                               outfile=self.outfile,intent='',
                               cell=self.cell,imsize=self.imsize,
                               phasecenter=self.phasecenter,
                               gridfunction=self.gridfunction,
                               nchan=40,start=400,
                               width=10,
                               minweight=self.minweight0)

    def tearDown(self):
        if (os.path.exists(self.rawfile)):
            shutil.rmtree(self.rawfile)
        os.system( 'rm -rf '+self.prefix+'*' )
        
        self.assertTrue(self.cache_validator.validate())
        
    def run_exception_case(self, task_param, expected_msg, expected_type=RuntimeError):
        with self.assertRaises(RuntimeError) as cm:
            res=sdimaging(**task_param)
        the_exception = cm.exception
        pos=str(the_exception).find(expected_msg)
        self.assertNotEqual(pos,-1,
                            msg='Unexpected exception was thrown: {0}'.format(str(the_exception)))
        
    def test000(self):
        """Test 000: Default parameters"""
        # argument verification error
        res=sdimaging()
        self.assertFalse(res)

    def test001(self):
        """Test001: Bad mode"""
        # argument verification error
        res=sdimaging(infiles=self.rawfile,mode='badmode',intent='',outfile=self.outfile)
        self.assertFalse(res)

    def test002(self):
        """Test002: Bad field id"""
        self.task_param['field'] = self.badid
        msg = 'Field Expression: Partial or no match for Field ID list [{0}]'.format(self.badid)
        self.run_exception_case(self.task_param, msg)

    def test003(self):
        """Test003: Bad spectral window id"""
        self.task_param['spw'] = self.badid
        msg = 'Spw Expression: No match found for {0}'.format(self.badid)
        self.run_exception_case(self.task_param, msg)

    def test004(self):
        """Test004: Bad antenna id"""
        self.task_param['antenna'] = self.badid
        msg = 'No match found for the antenna specificion'
        self.run_exception_case(self.task_param, msg)
        
    def test005(self):
        """Test005: Bad stokes parameter"""
        self.task_param['stokes'] = 'BAD'
        # argument verification error
        res = sdimaging(**self.task_param)
        self.assertFalse(res)
        
    def test006(self):
        """Test006: Bad gridfunction"""
        # argument verification error
        res=sdimaging(infiles=self.rawfile,gridfunction='BAD',intent='',outfile=self.outfile)
        self.assertFalse(res)

    def test007(self):
        """Test007: Bad scanlist"""
        self.task_param['scan'] = self.badid
        msg = 'Data selection ended with 0 rows'
        self.run_exception_case(self.task_param, msg)

    def test008(self):
        """Test008: Existing outfile with overwrite=False"""
        outfile = self.outfile + image_suffix
        f=open(outfile, 'w')
        print >> f, 'existing file'
        f.close()
        self.task_param['overwrite'] = False
        msg = 'Output file \'{0}\' exists.'.format(outfile)
        self.run_exception_case(self.task_param, msg)

    def test009(self):
        """Test009: Bad phasecenter string"""
        self.task_param['phasecenter'] = 'This is bad'
        msg = 'Error in converting \'{0}\' to MDirection.'.format(self.task_param['phasecenter'])
        self.run_exception_case(self.task_param, msg)

    def test010(self):
        """Test010: Bad phasecenter reference (CHANGED: raise an error)"""
        # older sdimaging was so kind that it assumed J2000 when unrecognized direction frame was given
        # in the new tsdimaging raises an error in such case
        false_phasecenter = self.phasecenter.replace('J2000', 'J3000')
        self.task_param['phasecenter'] = false_phasecenter
        msg = 'Invalid Image Parameter set : Error in converting \'{0}\' to MDirection.'.format(false_phasecenter)
        self.run_exception_case(self.task_param, msg)
#         # default for unknown direction frame is J2000 
#         refimage=self.outfile+'2'
#         sdimaging(infiles=self.rawfile,outfile=self.outfile,intent='',cell=self.cell,imsize=self.imsize,phasecenter=self.phasecenter.replace('J2000','J3000'),minweight=self.minweight0)
#         sdimaging(infiles=self.rawfile,outfile=refimage,intent='',cell=self.cell,imsize=self.imsize,phasecenter=self.phasecenter,minweight=self.minweight0)
#         tb.open(self.outfile)
#         chunk=tb.getcol('map')
#         tb.close()
#         tb.open(refimage)
#         refchunk=tb.getcol('map')
#         tb.close()
#         ret=all(chunk.flatten()==refchunk.flatten())
#         #print ret
#         self.assertTrue(ret)

    def test011(self):
        """Test011: Bad pointingcolumn name"""
        # argument verification error
        res=sdimaging(infiles=self.rawfile,outfile=self.outfile,intent='',cell=self.cell,imsize=self.imsize,phasecenter=self.phasecenter,pointingcolumn='non_exist')
        self.assertFalse(res)

    def test012(self):
        """Test012: Bad imsize"""
        self.task_param['imsize'] = [1,0]
        msg = 'Error in building Coordinate System and Image Shape : Internal Error : Image shape is invalid :'
        self.run_exception_case(self.task_param, msg)

    def test013(self):
        """Test013: Bad cell size"""
        self.task_param['cell'] = [0., 0.]
        msg = 'Error in building Coordinate System and Image Shape : wcs wcsset_error: Linear transformation matrix is singular'
        self.run_exception_case(self.task_param, msg)

    def test014(self):
        """Test014: Too fine resolution (smaller than original channel width"""
        specunit = 'GHz'
        start = '%f%s' % (1.4202, specunit)
        width = '%e%s' % (1.0e-10, specunit)
        self.task_param['mode'] = 'frequency'
        self.task_param['start'] = start
        self.task_param['width'] = width
        msg = 'calcChanFreqs failed, check input start and width parameters'
        self.run_exception_case(self.task_param, msg)

    def test015(self):
        """Test015: negative minweight"""
        res=sdimaging(infiles=self.rawfile,outfile=self.outfile,intent='',cell=self.cell,imsize=self.imsize,phasecenter=self.phasecenter,minweight=-1.)
        self.assertFalse(res)


###
# Test channel imaging
###
class sdimaging_test1(sdimaging_unittest_base):
    """
    Test channel imaging

       - integrated image
       - full channel image
       - selected channel image
       - BOX and SF imaging (default is PB)
       - two polarization imaging (XX and YY, default is Stokes I)
       - empty phasecenter
       - settting minweight = 0.2
       
    """
    # Input and output names
    prefix=sdimaging_unittest_base.taskname+'Test1'
    outfile=prefix+sdimaging_unittest_base.postfix
#     mode='channel'
#     nchan=40
#     start=400
#     width=10

    def setUp(self):
        self.cache_validator = testutils.TableCacheValidator()

        if os.path.exists(self.rawfile):
            shutil.rmtree(self.rawfile)
        shutil.copytree(self.datapath+self.rawfile, self.rawfile)
        # Common task parameters of the class
        self.task_param = dict(infiles=self.rawfile,mode=self.mode,
                               spw='0',
                               outfile=self.outfile,intent='',
                               cell=self.cell,imsize=self.imsize,
                               phasecenter=self.phasecenter,
                               gridfunction=self.gridfunction,
                               nchan=self.nchan,start=self.start,
                               width=self.width,
                               minweight=self.minweight0)

        default(sdimaging)

    def tearDown(self):
        if (os.path.exists(self.rawfile)):
            shutil.rmtree(self.rawfile)
        os.system( 'rm -rf '+self.prefix+'*' )

        self.assertTrue(self.cache_validator.validate())

    def test100(self):
        """Test 100: Integrated image"""
        self.task_param.update(dict(nchan=1,start=0,width=self.ms_nchan))
        outshape = (self.imsize[0],self.imsize[1],1,1)
        self.run_test_common(self.task_param, self.statsinteg, outshape, compstats=self.keys,
                             ignoremask=True)

    def test101(self):
        """Test 101: Full channel image (nchan = -1)"""
        self.task_param.update(dict(nchan=-1,start="",width=""))
        outshape = (self.imsize[0],self.imsize[1],1,self.ms_nchan)
        refstats={'blc': numpy.array([0, 0, 0, 0], dtype=numpy.int32),
                  'blcf': '17:32:18.690, +57.37.28.536, I, 1.419395e+09Hz',
                  'max': numpy.array([ 24.77152824]),
                  'maxpos': numpy.array([ 59,  21,   0, 605], dtype=numpy.int32),
                  'maxposf': '17:10:00.642, +58.42.19.808, I, 1.420872e+09Hz',
                  'mean': numpy.array([ 0.39542111]),
                  'min': numpy.array([-1.84636593]),
                  'minpos': numpy.array([  73,    6,    0, 1023], dtype=numpy.int32),
                  'minposf': '17:04:54.966, +57.55.36.907, I, 1.421893e+09Hz',
                  'npts': numpy.array([ 5760000.]),
                  'rms': numpy.array([ 1.01357317]),
                  'sigma': numpy.array([ 0.93325921]),
                  'sum': numpy.array([ 2277625.60731485]),
                  'sumsq': numpy.array([ 5917423.42281288]),
                  'trc': numpy.array([  74,   74,    0, 1023], dtype=numpy.int32),
                  'trcf': '17:03:03.151, +61.19.10.757, I, 1.421893e+09Hz'}
        self.run_test_common(self.task_param, refstats, outshape, compstats=self.keys,
                             ignoremask=True)

        
    def test102(self):
        """Test 102: Full channel image"""
        tb.open(self.rawfile)
        if 'FLOAT_DATA' in tb.colnames():
            nchan=tb.getcell('FLOAT_DATA').shape[1]
        else:
            nchan=tb.getcell('DATA').shape[1]
        tb.close()
        self.task_param.update(dict(nchan=nchan,start=0,width=1))
        # for testing 
        #self.task_param['gridfunction'] = 'BOX'
        for (k,v) in self.task_param.iteritems():
            casalog.post('test102: {0} = \'{1}\' (type {2})'.format(k,v,type(v)))
        outshape = (self.imsize[0],self.imsize[1],1,nchan)
        refstats={'blc': numpy.array([0, 0, 0, 0], dtype=numpy.int32),
                  'blcf': '17:32:18.690, +57.37.28.536, I, 1.419395e+09Hz',
                  'max': numpy.array([ 24.77152824]),
                  'maxpos': numpy.array([ 59,  21,   0, 605], dtype=numpy.int32),
                  'maxposf': '17:10:00.642, +58.42.19.808, I, 1.420872e+09Hz',
                  'mean': numpy.array([ 0.39542111]),
                  'min': numpy.array([-1.84636593]),
                  'minpos': numpy.array([  73,    6,    0, 1023], dtype=numpy.int32),
                  'minposf': '17:04:54.966, +57.55.36.907, I, 1.421893e+09Hz',
                  'npts': numpy.array([ 5760000.]),
                  'rms': numpy.array([ 1.01357317]),
                  'sigma': numpy.array([ 0.93325921]),
                  'sum': numpy.array([ 2277625.60731485]),
                  'sumsq': numpy.array([ 5917423.42281288]),
                  'trc': numpy.array([  74,   74,    0, 1023], dtype=numpy.int32),
                  'trcf': '17:03:03.151, +61.19.10.757, I, 1.421893e+09Hz'}
        self.run_test_common(self.task_param, refstats, outshape, compstats=self.keys,
                             ignoremask=True)

    def test103(self):
        """Test 103: Selected channel image"""
        outshape = (self.imsize[0],self.imsize[1],1,self.nchan)
        refstats={'blc': numpy.array([0, 0, 0, 0], dtype=numpy.int32),
                  'blcf': '17:32:18.690, +57.37.28.536, I, 1.42038e+09Hz',
                  'max': numpy.array([ 14.79568005]),
                  'maxpos': numpy.array([57, 20,  0, 20], dtype=numpy.int32),
                  'maxposf': '17:10:47.496, +58.39.30.813, I, 1.42087e+09Hz',
                  'mean': numpy.array([ 0.82293006]),
                  'min': numpy.array([-0.08763941]),
                  'minpos': numpy.array([61, 71,  0, 35], dtype=numpy.int32),
                  'minposf': '17:08:30.980, +61.12.02.893, I, 1.42124e+09Hz',
                  'npts': numpy.array([ 225000.]),
                  'rms': numpy.array([ 1.54734671]),
                  'sigma': numpy.array([ 1.31037237]),
                  'sum': numpy.array([ 185159.263672]),
                  'sumsq': numpy.array([ 538713.45272028]),
                  'trc': numpy.array([74, 74,  0, 39], dtype=numpy.int32),
                  'trcf': '17:03:03.151, +61.19.10.757, I, 1.42133e+09Hz'}
        # beam size from r32523
        ref_beam=dict(major='661.858412arcsec',minor='661.858412arcsec')
        self.run_test_common(self.task_param, refstats, outshape,  refbeam=ref_beam,
                             compstats=self.keys, ignoremask=True)

    def test104(self):
        """Test 104: Box-car gridding"""
        self.task_param.update(dict(gridfunction='BOX'))
        outshape = (self.imsize[0],self.imsize[1],1,self.nchan)
        refstats={'blc': numpy.array([0, 0, 0, 0], dtype=numpy.int32),
                  'blcf': '17:32:18.690, +57.37.28.536, I, 1.42038e+09Hz',
                  'max': numpy.array([ 15.64525127]),
                  'maxpos': numpy.array([58, 20,  0, 20], dtype=numpy.int32),
                  'maxposf': '17:10:24.433, +58.39.25.476, I, 1.42087e+09Hz',
                  'mean': numpy.array([ 0.66097592]),
                  'min': numpy.array([-0.42533547]),
                  'minpos': numpy.array([69, 62,  0, 38], dtype=numpy.int32),
                  'minposf': '17:05:23.086, +60.44.01.427, I, 1.42131e+09Hz',
                  'npts': numpy.array([ 225000.]),
                  'rms': numpy.array([ 1.38591599]),
                  'sigma': numpy.array([ 1.2181464]),
                  'sum': numpy.array([ 148719.58227018]),
                  'sumsq': numpy.array([ 432171.72687429]),
                  'trc': numpy.array([74, 74,  0, 39], dtype=numpy.int32),
                  'trcf': '17:03:03.151, +61.19.10.757, I, 1.42133e+09Hz'}
        # beam size from r32523
        ref_beam=dict(major='503.181345arcsec',minor='503.181345arcsec')
        self.run_test_common(self.task_param, refstats, outshape, refbeam=ref_beam,
                             compstats=self.keys, ignoremask=True)

    def test105(self):
        """Test 105: Prolate Spheroidal gridding"""
        self.task_param.update(dict(gridfunction='SF'))
        outshape = (self.imsize[0],self.imsize[1],1,self.nchan)
        refstats={'blc': numpy.array([0, 0, 0, 0], dtype=numpy.int32),
                  'blcf': '17:32:18.690, +57.37.28.536, I, 1.42038e+09Hz',
                  'max': numpy.array([ 15.13189793]),
                  'maxpos': numpy.array([58, 21,  0, 20], dtype=numpy.int32),
                  'maxposf': '17:10:23.737, +58.42.25.413, I, 1.42087e+09Hz',
                  'mean': numpy.array([ 0.773227]),
                  'min': numpy.array([-0.07284018]),
                  'minpos': numpy.array([ 5, 67,  0, 30], dtype=numpy.int32),
                  'minposf': '17:31:41.090, +60.59.00.556, I, 1.42112e+09Hz',
                  'npts': numpy.array([ 225000.]),
                  'rms': numpy.array([ 1.49926317]),
                  'sigma': numpy.array([ 1.28449107]),
                  'sum': numpy.array([ 173976.07570213]),
                  'sumsq': numpy.array([ 505752.74505987]),
                  'trc': numpy.array([74, 74,  0, 39], dtype=numpy.int32),
                  'trcf': '17:03:03.151, +61.19.10.757, I, 1.42133e+09Hz'}
        # beam size from analysisUtils.
        #aU.sfBeam(1.42038,diameter=104.9,pixelsize=180.,
        #          xSamplingArcsec=354.16985191848795,
        #          ySamplingArcsec=180.0432853343201,
        #          convsupport=3,obscuration=0.0)
        ref_beam=dict(major='618.853892arcsec',minor='618.853892arcsec')
        self.run_test_common(self.task_param, refstats, outshape,  refbeam=ref_beam,
                             compstats=self.keys, ignoremask=True)

    def test106(self):
        """Test 106: Imaging two polarization separately (XX and YY, not Stokes I)"""
        self.task_param.update(dict(stokes='XXYY',gridfunction='PB'))
        outshape = (self.imsize[0],self.imsize[1],2,self.nchan)
        refstats={'blc': numpy.array([0, 0, 0, 0], dtype=numpy.int32),
                  'blcf': '17:32:18.690, +57.37.28.536, XX, 1.42038e+09Hz',
                  'max': numpy.array([ 15.057868]),
                  'maxpos': numpy.array([57, 20,  1, 20], dtype=numpy.int32),
                  'maxposf': '17:10:47.496, +58.39.30.813, YY, 1.42087e+09Hz',
                  'mean': numpy.array([ 0.82292841]),
                  'min': numpy.array([-0.41953856]),
                  'minpos': numpy.array([10,  3,  1, 31], dtype=numpy.int32),
                  'minposf': '17:28:37.170, +57.47.49.422, YY, 1.42114e+09Hz',
                  'npts': numpy.array([ 450000.]),
                  'rms': numpy.array([ 1.55436146]),
                  'sigma': numpy.array([ 1.31864787]),
                  'sum': numpy.array([ 370317.78554221]),
                  'sumsq': numpy.array([ 1087217.77687839]),
                  'trc': numpy.array([74, 74,  1, 39], dtype=numpy.int32),
                  'trcf': '17:03:03.151, +61.19.10.757, YY, 1.42133e+09Hz'}
        self.run_test_common(self.task_param, refstats, outshape, compstats=self.keys,
                             ignoremask=True)

    def test107(self):
        """Test 107: Gaussian gridding"""
        self.task_param.update(dict(gridfunction='GAUSS'))
        outshape = (self.imsize[0],self.imsize[1],1,self.nchan)
        refstats={'blc': numpy.array([0, 0, 0, 0], dtype=numpy.int32),
                  'blcf': '17:32:18.690, +57.37.28.536, I, 1.42038e+09Hz',
                  'max': numpy.array([ 15.28046036]),
                  'maxpos': numpy.array([58, 21,  0, 20], dtype=numpy.int32),
                  'maxposf': '17:10:23.737, +58.42.25.413, I, 1.42087e+09Hz',
                  'mean': numpy.array([ 0.75082603]),
                  'min': numpy.array([-0.14009152]),
                  'minpos': numpy.array([34, 69,  0, 33], dtype=numpy.int32),
                  'minposf': '17:19:43.545, +61.07.22.487, I, 1.42119e+09Hz',
                  'npts': numpy.array([ 225000.]),
                  'rms': numpy.array([ 1.47686982]),
                  'sigma': numpy.array([ 1.2717751]),
                  'sum': numpy.array([ 168935.85698331]),
                  'sumsq': numpy.array([ 490757.49952306]),
                  'trc': numpy.array([74, 74,  0, 39], dtype=numpy.int32),
                  'trcf': '17:03:03.151, +61.19.10.757, I, 1.42133e+09Hz'}
        # beam size from r32523
        ref_beam=dict(major='510.142597arcsec',minor='510.142597arcsec')
        self.run_test_common(self.task_param, refstats, outshape, refbeam=ref_beam,
                             compstats=self.keys, ignoremask=True)

    def test108(self):
        """Test 108: Gaussian*Jinc gridding"""
        self.task_param.update(dict(gridfunction='GJINC'))
        outshape = (self.imsize[0],self.imsize[1],1,self.nchan)
        refstats={'blc':numpy.array([0, 0, 0, 0], dtype=numpy.int32),
                  'blcf': '17:32:18.690, +57.37.28.536, I, 1.42038e+09Hz',
                  'max':numpy.array([ 15.31498909]),
                  'maxpos':numpy.array([58, 21,  0, 20], dtype=numpy.int32),
                  'maxposf': '17:10:23.737, +58.42.25.413, I, 1.42087e+09Hz',
                  'mean':numpy.array([ 0.72415226]),
                  'min':numpy.array([-0.16245638]),
                  'minpos':numpy.array([68, 69,  0, 36], dtype=numpy.int32),
                  'minposf': '17:05:39.206, +61.05.09.055, I, 1.42126e+09Hz',
                  'npts':numpy.array([ 225000.]),
                  'rms':numpy.array([ 1.44985926]),
                  'sigma':numpy.array([ 1.25606618]),
                  'sum':numpy.array([ 162934.25891985]),
                  'sumsq':numpy.array([ 472970.63791706]),
                  'trc':numpy.array([74, 74,  0, 39], dtype=numpy.int32),
                  'trcf': '17:03:03.151, +61.19.10.757, I, 1.42133e+09Hz'}
        # beam size from analysisUtils.
        #aU.gjincBeam(1.42038,diameter=104.9,pixelsize=180.,geometricMean=True,
        #             xSamplingArcsec=354.16985191848795,
        #             ySamplingArcsec=180.0432853343201,
        #             obscuration=0.0,widthMultiplier=1.0)
        ref_beam=dict(major='580.094135arcsec',minor='580.094135arcsec')
        self.run_test_common(self.task_param, refstats, outshape, refbeam=ref_beam,
                             compstats=self.keys, ignoremask=True)

    def test109(self):
        """Test 109: Empty phasecenter (auto-calculation)"""
        self.task_param.update(dict(phasecenter="",gridfunction="BOX"))
        outshape = (self.imsize[0],self.imsize[1],1,self.nchan)
        refstats={'blc': numpy.array([0, 0, 0, 0], dtype=numpy.int32),
                  'blcf': '17:31:48.220, +57.36.09.784, I, 1.42038e+09Hz',
                  'max': numpy.array([ 15.64525127]),
                  'maxpos': numpy.array([57, 20,  0, 20], dtype=numpy.int32),
                  'maxposf': '17:10:17.816, +58.38.11.961, I, 1.42087e+09Hz',
                  'mean': numpy.array([ 0.66039867]),
                  'min': numpy.array([-0.42533547]),
                  'minpos': numpy.array([68, 63,  0, 38], dtype=numpy.int32),
                  'minposf': '17:05:16.976, +60.45.51.215, I, 1.42131e+09Hz',
                  'npts': numpy.array([ 225000.]),
                  'rms': numpy.array([ 1.38517249]),
                  'sigma': numpy.array([ 1.21761365]),
                  'sum': numpy.array([ 148589.70138012]),
                  'sumsq': numpy.array([ 431708.13145918]),
                  'trc': numpy.array([74, 74,  0, 39], dtype=numpy.int32),
                  'trcf': '17:02:33.828, +61.17.52.040, I, 1.42133e+09Hz'}
        self.run_test_common(self.task_param, refstats, outshape,
                             compstats=self.keys, ignoremask=True)

    def test110(self):
        """Test 110: setting minweight=70."""
        self.task_param.update(dict(gridfunction='GJINC', minweight=70.))
        outshape = (self.imsize[0],self.imsize[1],1,self.nchan)
        refstats={'blc':numpy.array([0, 0, 0, 0], dtype=numpy.int32),
                  'blcf': '17:32:18.690, +57.37.28.536, I, 1.42038e+09Hz',
                  'max':numpy.array([ 15.31498909]),
                  'maxpos':numpy.array([58, 21,  0, 20], dtype=numpy.int32),
                  'maxposf': '17:10:23.737, +58.42.25.413, I, 1.42087e+09Hz',
                  'mean': numpy.array([ 0.96643395]),
                  'min': numpy.array([-0.01385191]),
                  'minpos': numpy.array([19, 63,  0, 33], dtype=numpy.int32),
                  'minposf': '17:25:51.974, +60.48.38.410, I, 1.42119e+09Hz',
                  'npts': numpy.array([ 143920.]),
                  'rms': numpy.array([ 1.66819704]),
                  'sigma': numpy.array([ 1.35974246]),
                  'sum': numpy.array([ 139089.17359187]),
                  'sumsq': numpy.array([ 400512.27532199]),
                  'trc':numpy.array([74, 74,  0, 39], dtype=numpy.int32),
                  'trcf': '17:03:03.151, +61.19.10.757, I, 1.42133e+09Hz'}
        self.run_test_common(self.task_param, refstats, outshape,
                             compstats=self.keys, ignoremask=False)


    def test111(self):
        """imsize in float (ntegrated image)"""
        outshape = (self.imsize[0],self.imsize[1],1,1)
        imsize = [ float(v) for v in self.imsize ]
        self.task_param.update(dict(nchan=1,start=0,width=self.ms_nchan,
                                    imsize=imsize))
        self.run_test_common(self.task_param, self.statsinteg, outshape, compstats=self.keys,
                             ignoremask=True)


    def test112(self):
        """round-up imsize in float (integrated image)"""
        outshape = (self.imsize[0],self.imsize[1],1,1)
        imsize = [ float(v)-0.8 for v in self.imsize ]
        self.task_param.update(dict(nchan=1,start=0,width=self.ms_nchan,
                                    imsize=imsize))
        self.run_test_common(self.task_param, self.statsinteg, outshape, compstats=self.keys,
                             ignoremask=True)


###
# Test frequency imaging
###
class sdimaging_test2(sdimaging_unittest_base):
    """
    Test frequency imaging

       - integrated image
       - selected frequency image
       
    """
    # Input and output names
    prefix=sdimaging_unittest_base.taskname+'Test2'
    outfile=prefix+sdimaging_unittest_base.postfix
    unit='GHz'
    mode = "frequency"

    def setUp(self):
        self.cache_validator = testutils.TableCacheValidator()

        if os.path.exists(self.rawfile):
            shutil.rmtree(self.rawfile)
        shutil.copytree(self.datapath+self.rawfile, self.rawfile)
        # Common task parameters of the class
        self.task_param = dict(infiles=self.rawfile,mode=self.mode,
                               outfile=self.outfile,intent='',
                               cell=self.cell,imsize=self.imsize,
                               phasecenter=self.phasecenter,
                               gridfunction=self.gridfunction,
                               minweight=self.minweight0)

        default(sdimaging)

    def tearDown(self):
        if (os.path.exists(self.rawfile)):
            shutil.rmtree(self.rawfile)
        os.system( 'rm -rf '+self.prefix+'*' )

        self.assertTrue(self.cache_validator.validate())

    def test200(self):
        """Test 200: Integrated image"""
        nchan = 1
        ms.open(self.rawfile)
        spwinfo =  ms.getspectralwindowinfo()
        ms.close()
        spwid0 = spwinfo.keys()[0]
        start = '%fHz' % (spwinfo[spwid0]['Chan1Freq']+0.5*(spwinfo[spwid0]['TotalWidth']-spwinfo[spwid0]['ChanWidth'])) 
        width = '%fHz' % (spwinfo[spwid0]['TotalWidth'])
        self.task_param.update(dict(nchan=nchan,start=start,width=width))
        outshape = (self.imsize[0],self.imsize[1],1,nchan)
        self.run_test_common(self.task_param, self.statsinteg, outshape,
                             compstats=self.keys, ignoremask=True)
        
    def test201(self):
        """Test 201: Full channel image (mode='frequency', nchan = -1)"""
        self.task_param.update(dict(nchan = -1, start = '', width = ''))
        # workaround for new imager framework
        # New imager looks SPECTRAL_WINDOW table to get whole frequency range 
        # regardless of whether associating data exist in the MAIN table or not.
        # As a result, resulting image has 2048 channels instead of 1024.
        # To proceed this test, spw is explicitly specified here.
        spw = '0'
        self.task_param.update(dict(spw=spw))
        outshape = (self.imsize[0],self.imsize[1],1,self.ms_nchan)
        refstats={'blc': numpy.array([0, 0, 0, 0], dtype=numpy.int32),
                  'blcf': '17:32:18.690, +57.37.28.536, I, 1.419395e+09Hz',
                  'max': numpy.array([ 24.77152824]),
                  'maxpos': numpy.array([ 59,  21,   0, 605], dtype=numpy.int32),
                  'maxposf': '17:10:00.642, +58.42.19.808, I, 1.420872e+09Hz',
                  'mean': numpy.array([ 0.39542111]),
                  'min': numpy.array([-1.84636593]),
                  'minpos': numpy.array([  73,    6,    0, 1023], dtype=numpy.int32),
                  'minposf': '17:04:54.966, +57.55.36.907, I, 1.421893e+09Hz',
                  'npts': numpy.array([ 5760000.]),
                  'rms': numpy.array([ 1.01357317]),
                  'sigma': numpy.array([ 0.93325921]),
                  'sum': numpy.array([ 2277625.60731485]),
                  'sumsq': numpy.array([ 5917423.42281288]),
                  'trc': numpy.array([  74,   74,    0, 1023], dtype=numpy.int32),
                  'trcf': '17:03:03.151, +61.19.10.757, I, 1.421893e+09Hz'}
        self.run_test_common(self.task_param, refstats, outshape,
                             compstats=self.keys, ignoremask=True)

    def test202(self):
        """Test 202: Selected frequency image"""
        nchan = 100
        start = "%f%s" % (1.4202, self.unit)
        width = "%f%s" % (1.0e-5, self.unit)
        self.task_param.update(dict(nchan=nchan,start=start,width=width))
        outshape = (self.imsize[0],self.imsize[1],1,nchan)
        refstats={'blc': numpy.array([0, 0, 0, 0], dtype=numpy.int32),
                  'blcf': '17:32:18.690, +57.37.28.536, I, 1.4202e+09Hz',
                  'max': numpy.array([ 21.55560875]),
                  'maxpos': numpy.array([59, 21,  0, 67], dtype=numpy.int32),
                  'maxposf': '17:10:00.642, +58.42.19.808, I, 1.42087e+09Hz',
                  'mean': numpy.array([ 0.80467233]),
                  'min': numpy.array([-0.27736959]),
                  'minpos': numpy.array([58, 71,  0, 10], dtype=numpy.int32),
                  'minposf': '17:09:45.684, +61.12.21.875, I, 1.4203e+09Hz',
                  'npts': numpy.array([ 562500.]),
                  'rms': numpy.array([ 1.56429076]),
                  'sigma': numpy.array([ 1.3414586]),
                  'sum': numpy.array([ 452628.18628213]),
                  'sumsq': numpy.array([ 1376440.6075593]),
                  'trc': numpy.array([74, 74,  0, 99], dtype=numpy.int32),
                  'trcf': '17:03:03.151, +61.19.10.757, I, 1.42119e+09Hz'}
        self.run_test_common(self.task_param, refstats, outshape,
                             compstats=self.keys, ignoremask=True)
        
    def test203(self):
        """Test 203: Selected frequency image with other frequency unit"""
        nchan=100
        loc_unit='MHz'
        start = "%f%s" % (1420.2, loc_unit)
        width = "%f%s" % (0.01, loc_unit)
        self.task_param.update(dict(nchan=nchan,start=start,width=width))
        outshape = (self.imsize[0],self.imsize[1],1,nchan)
        refstats={'blc': numpy.array([0, 0, 0, 0], dtype=numpy.int32),
                  'blcf': '17:32:18.690, +57.37.28.536, I, 1.4202e+09Hz',
                  'max': numpy.array([ 21.55560875]),
                  'maxpos': numpy.array([59, 21,  0, 67], dtype=numpy.int32),
                  'maxposf': '17:10:00.642, +58.42.19.808, I, 1.42087e+09Hz',
                  'mean': numpy.array([ 0.80467233]),
                  'min': numpy.array([-0.27736959]),
                  'minpos': numpy.array([58, 71,  0, 10], dtype=numpy.int32),
                  'minposf': '17:09:45.684, +61.12.21.875, I, 1.4203e+09Hz',
                  'npts': numpy.array([ 562500.]),
                  'rms': numpy.array([ 1.56429076]),
                  'sigma': numpy.array([ 1.3414586]),
                  'sum': numpy.array([ 452628.18628213]),
                  'sumsq': numpy.array([ 1376440.6075593]),
                  'trc': numpy.array([74, 74,  0, 99], dtype=numpy.int32),
                  'trcf': '17:03:03.151, +61.19.10.757, I, 1.42119e+09Hz'}
        self.run_test_common(self.task_param, refstats, outshape,
                             compstats=self.keys, ignoremask=True)
        
###
# Test velocity imaging
###
class sdimaging_test3(sdimaging_unittest_base):
    """
    Test velocity imaging

       - integrated image
       - selected velocity image
       
    """
    # Input and output names
    prefix=sdimaging_unittest_base.taskname+'Test3'
    outfile=prefix+sdimaging_unittest_base.postfix
    unit='km/s'
    mode = "velocity"

    def setUp(self):
        self.cache_validator = testutils.TableCacheValidator()

        if os.path.exists(self.rawfile):
            shutil.rmtree(self.rawfile)
        shutil.copytree(self.datapath+self.rawfile, self.rawfile)
        # Common task parameters of the class
        self.task_param = dict(infiles=self.rawfile,mode=self.mode,
                               outfile=self.outfile,intent='',
                               cell=self.cell,imsize=self.imsize,
                               phasecenter=self.phasecenter,
                               gridfunction=self.gridfunction,
                               minweight=self.minweight0)

        default(sdimaging)

    def tearDown(self):
        if (os.path.exists(self.rawfile)):
            shutil.rmtree(self.rawfile)
        os.system( 'rm -rf '+self.prefix+'*' )

        self.assertTrue(self.cache_validator.validate())

    def test300(self):
        """Test 300: Integrated image"""
        spwid = '0'
        nchan = 1
        restfreq = '1420405800.0Hz'
        ms.open(self.rawfile)
        spwinfo =  ms.getspectralwindowinfo()
        ms.close()
        chan0_freq = spwinfo[spwid]['Chan1Freq']
        bandwidth = spwinfo[spwid]['TotalWidth']
        chanwidth = spwinfo[spwid]['ChanWidth']
        cent_freq = me.frequency(spwinfo[spwid]['Frame'],
                                 qa.quantity(chan0_freq+0.5*(bandwidth-chanwidth),'Hz'))
        cent_vel = me.todoppler('radio', cent_freq, restfreq)
        # band-edge frequencies
        start_freq = me.frequency(spwinfo[spwid]['Frame'],
                                  qa.quantity(chan0_freq-0.5*chanwidth,'Hz'))
        start_vel = me.todoppler('radio', start_freq, restfreq)
        end_freq = me.frequency(spwinfo[spwid]['Frame'],
                                qa.add(start_freq['m0'],
                                       qa.quantity(bandwidth,'Hz')))
        end_vel = me.todoppler('radio', end_freq, restfreq)
        start = qa.tos(cent_vel['m0'])
        width = qa.tos(qa.sub(start_vel['m0'],end_vel['m0']))
        
        self.task_param.update(dict(restfreq=restfreq,spw=spwid,
                                    nchan=nchan,start=start,width=width))
        outshape = (self.imsize[0],self.imsize[1],1,1)
        self.run_test_common(self.task_param, self.statsinteg, outshape,
                             compstats=self.keys, ignoremask=True)
        
    def test301(self):
        """Test 301: Selected velocity image"""
        nchan=100
        start = "%f%s" % (-200.0, self.unit)
        width = "%f%s" % (2.0, self.unit)
        self.task_param.update(dict(nchan=nchan,start=start,width=width))
        outshape = (self.imsize[0],self.imsize[1],1,nchan)
        refstats={'blc': numpy.array([0, 0, 0, 0], dtype=numpy.int32),
                  'blcf': '17:32:18.690, +57.37.28.536, I, 1.421353e+09Hz',
                  'max': numpy.array([ 21.97223091]),
                  'maxpos': numpy.array([ 4,  5,  0, 50], dtype=numpy.int32),
                  'maxposf': '17:30:54.243, +57.53.03.440, I, 1.42088e+09Hz',
                  'mean': numpy.array([ 0.84673187]),
                  'min': numpy.array([-0.27300295]),
                  'minpos': numpy.array([61, 71,  0, 16], dtype=numpy.int32),
                  'minposf': '17:08:30.980, +61.12.02.893, I, 1.421202e+09Hz',
                  'npts': numpy.array([ 562500.]),
                  'rms': numpy.array([ 1.6305207]),
                  'sigma': numpy.array([ 1.3934297]),
                  'sum': numpy.array([ 476286.67594505]),
                  'sumsq': numpy.array([ 1495461.22406453]),
                  'trc': numpy.array([74, 74,  0, 99], dtype=numpy.int32),
                  'trcf': '17:03:03.151, +61.19.10.757, I, 1.420415e+09Hz'}
        self.run_test_common(self.task_param, refstats, outshape,
                             compstats=self.keys, ignoremask=True)

    def test302(self):
        """Test 302: Selected velocity image (different rest frequency)"""
        nchan = 100
        start = "%f%s" % (-100.0, self.unit)
        width = "%f%s" % (2.0, self.unit)
        self.task_param.update(dict(restfreq='1.420GHz',nchan=nchan,start=start,width=width))
        outshape = (self.imsize[0],self.imsize[1],1,nchan)
        refstats={'blc': numpy.array([0, 0, 0, 0], dtype=numpy.int32),
                  'blcf': '17:32:18.690, +57.37.28.536, I, 1.420474e+09Hz',
                  'max': numpy.array([ 1.61916351]),
                  'maxpos': numpy.array([ 4, 52,  0, 33], dtype=numpy.int32),
                  'maxposf': '17:31:47.043, +60.13.54.473, I, 1.420161e+09Hz',
                  'mean': numpy.array([ 0.12395606]),
                  'min': numpy.array([-0.41655564]),
                  'minpos': numpy.array([60, 71,  0, 93], dtype=numpy.int32),
                  'minposf': '17:08:55.879, +61.12.09.501, I, 1.419593e+09Hz',
                  'npts': numpy.array([ 562500.]),
                  'rms': numpy.array([ 0.19268371]),
                  'sigma': numpy.array([ 0.14751931]),
                  'sum': numpy.array([ 69725.28195545]),
                  'sumsq': numpy.array([ 20883.94443161]),
                  'trc': numpy.array([74, 74,  0, 99], dtype=numpy.int32),
                  'trcf': '17:03:03.151, +61.19.10.757, I, 1.419536e+09Hz'}
        self.run_test_common(self.task_param, refstats, outshape,
                             compstats=self.keys, ignoremask=True)

###
# Test auto-resolution of spatial gridding parameters
###
class sdimaging_autocoord(sdimaging_unittest_base):
    """
    Test auto-resolution of spatial gridding parameters

       - manual setting
       - all
       - phasecenter
       - cell (get rest freq from table)
       - imsize
    """
    prefix=sdimaging_unittest_base.taskname+'Test4'
    outfile=prefix+sdimaging_unittest_base.postfix
    nchan=1
    start=0
    width=1024
    # auto calculation result of imsize
    cell_auto = "162.545308arcsec"
    imsize_auto = [73, 68]
    phasecenter_auto = "J2000 17:17:59.03 59.30.04.104"
    # manual setup
    imsize = [40, 35]
    cell = ["320arcsec", "350arcsec"]
    phasecenter = "J2000 17:18:05 59.30.05"

    def setUp(self):
        self.cache_validator = testutils.TableCacheValidator()

        if os.path.exists(self.rawfile):
            shutil.rmtree(self.rawfile)
        shutil.copytree(self.datapath+self.rawfile, self.rawfile)
        if os.path.exists(self.outfile):
            shutil.rmtree(self.outfile)
        # Common task parameters of the class
        self.task_param = dict(infiles=self.rawfile,outfile=self.outfile,
                               intent="",nchan=self.nchan,start=self.start,
                               width=self.width,minweight=self.minweight0)

        default(sdimaging)

    def tearDown(self):
        if (os.path.exists(self.rawfile)):
            shutil.rmtree(self.rawfile)
        os.system( 'rm -rf '+self.prefix+'*' )

        self.assertTrue(self.cache_validator.validate())

    def run_test(self, task_param, shape, dirax):
        """
        Run sdimaging and test results.
        A list of tests:
        (1) task completes without an error
        (2) ouput image and weight image exist
        (3) image shape
        (4) image direction axis
        """
        res=sdimaging(**task_param)
        #outfile = task_param['outfile']
        outprefix = task_param['outfile']
        outfile = outprefix + image_suffix
        # Tests
        self.assertEqual(res,None,
                         msg='Any error occurred during imaging')
        self._checkfile(outfile)
        self._checkfile(outprefix+".weight")
        self._checkshape(outfile,shape[0],shape[1],shape[2],shape[3])
        self._checkdirax(outfile,dirax[0], dirax[1], dirax[2])

    def test401(self):
        """test 401: Set phasecenter, cell, and imsize manually"""
        self.task_param.update(dict(cell=self.cell,imsize=self.imsize,
                                    phasecenter=self.phasecenter))
        outshape = (self.imsize[0], self.imsize[1], 1, self.nchan)
        dirax = (self.phasecenter, self.cell, self.imsize)
        self.run_test(self.task_param, outshape, dirax)

    def test402(self):
        """test 402: Automatic resolution of phasecenter, cell, and imsize"""
        self.task_param.update(dict(cell="",imsize=[],phasecenter=""))
        outshape = (self.imsize_auto[0],self.imsize_auto[1],1,self.nchan)
        dirax = (self.phasecenter_auto,self.cell_auto,self.imsize_auto)
        self.run_test(self.task_param, outshape, dirax)

    def test403(self):
        """test 403: Resolve phasecenter"""
        self.task_param.update(dict(cell=self.cell,imsize=self.imsize,phasecenter=""))
        outshape = (self.imsize[0],self.imsize[1],1,self.nchan)
        dirax = (self.phasecenter_auto,self.cell, self.imsize)
        self.run_test(self.task_param, outshape, dirax)

    def test404(self):
        """test 404: Resolve cell"""
        self.task_param.update(dict(cell="",imsize=self.imsize,
                                    phasecenter=self.phasecenter))
        outshape = (self.imsize[0],self.imsize[1],1,self.nchan)
        dirax = (self.phasecenter,self.cell_auto,self.imsize)
        self.run_test(self.task_param, outshape, dirax)

    def test405(self):
        """test 405: Resolve imsize"""
        ref_imsize = [38, 32]
        self.task_param.update(dict(cell=self.cell,imsize=[],phasecenter=self.phasecenter))
        outshape = (ref_imsize[0],ref_imsize[1],1,self.nchan)
        dirax = (self.phasecenter,self.cell,ref_imsize)
        self.run_test(self.task_param, outshape, dirax)

###
# Test data selection
###
class sdimaging_test_selection(selection_syntax.SelectionSyntaxTest,sdimaging_unittest_base):
    """
    Test selection syntax. Selection parameters to test are:
    field, spw (with selection), scan, stokes, and antenna
    """

    prefix = sdimaging_unittest_base.taskname+'TestSel'
    outfile = prefix+sdimaging_unittest_base.postfix
    # input MS names
    miscsel_ms = "selection_misc.ms"
    spwsel_ms = "selection_spw.ms"
    unifreq_ms = "selection_spw_unifreq.ms"
    intentsel_ms = "selection_intent.ms"
    rawfiles = [miscsel_ms, spwsel_ms, unifreq_ms, intentsel_ms]
    # default task parameters
    mode_def = "channel"
    kernel = "BOX"
    # 
    # auto calculation result of imsize
    cell_auto = "6.7275953729549656arcsec"
    imsize_auto = [21, 21]
    phasecenter_auto = "J2000 00:00:00.0 00.00.00.00"
    blc_auto = [0, 0, 0, 0]
    trc_auto = [20, 20, 0, 0]
    blcf_auto = '00:00:04.485, -00.01.07.276, I, 3e+11Hz'
    trcf_auto = '23:59:55.515, +00.01.07.276, I, 3e+11Hz'
    # Reference Statistics
    # blcf and trcf => qa.formxxx(+-qa.mul(cell_auto, 10.), "hms"/"dms", prec=3)
    # --- for "selection_misc.ms"
    unif_flux = 25.
    stat_common = {'blc': blc_auto,'trc': trc_auto,
                   'blcf': blcf_auto, 'trcf': trcf_auto}
    region_all = {'blc': blc_auto, 'trc': trc_auto}
    region_bottom = {'blc': [0, 0, 0, 0], 'trc': [20, 11, 0, 0]}
    region_top = {'blc': [0, 9, 0, 0], 'trc': [20, 20, 0, 0]}
    region_left = {'blc': [0, 0, 0, 0], 'trc': [11, 20, 0, 0]}
    region_right = {'blc': [9, 0, 0, 0], 'trc': [20, 20, 0, 0]}
    region_topleft = {'blc': [0, 9, 0, 0], 'trc': [11, 20, 0, 0]}
    region_topright = {'blc': [9, 9, 0, 0], 'trc': [20, 20, 0, 0]}
    region_bottomleft = {'blc': [0, 0, 0, 0], 'trc': [11, 11, 0, 0]}
    region_bottomright = {'blc': [9, 0, 0, 0], 'trc': [20, 11, 0, 0]}
    # --- for "selection_spw_unifreq.ms" and "selection_spw.ms"
    # flux taken from ms.statistics((column='CORRECTED_DATA', complex_value='amp', spw=idx)['mean']
    spw_flux_unifreq = [3.0008814930915833, 5.0014331340789795, 6.001709461212158]
    spw_flux = [5.001473307609558, 5.982952607795596, 3.011193051868015]  #NOTE spw=1 and 2 has relatively large O(10^-4) dispersion in intensity.
    spw_imsize_auto = [12, 12]
    spw_nchan = 10
    spw_blc_auto = [0, 0, 0, 0]
    spw_trc_auto = [11, 11, 0, 9]
    # blcf and trcf => qa.formxxx(+-qa.mul(cell_auto, 6.), "hms"/"dms", prec=3)
    spw_stat_common = {'blc': spw_blc_auto,'trc': spw_trc_auto}
    spw_region_all = {'blc': [1,1,0,0], 'trc': [11,11,0,9]}
    # select channels 2 - 7
    spw_region_chan1 = {'blc': [1,1,0,2], 'trc': [11,11,0,7]}

    @property
    def task(self):
        return sdimaging
    
    @property
    def spw_channel_selection(self):
        return True

    def setUp(self):
        self.cache_validator = testutils.TableCacheValidator()

        for name in self.rawfiles:
            if os.path.exists(name):
                shutil.rmtree(name)
            shutil.copytree(self.datapath+name, name)
        if os.path.exists(self.outfile):
            shutil.rmtree(self.outfile)
        # Common task parameters of the class
        self.task_param = dict(mode=self.mode_def,intent="",
                               gridfunction=self.kernel,outfile=self.outfile,
                               phasecenter=self.phasecenter_auto,
                               cell=self.cell_auto,imsize=self.imsize_auto)

        default(sdimaging)
        os.system( 'rm -rf '+self.prefix+'*' )

    def tearDown(self):
        for name in self.rawfiles:
            if (os.path.exists(name)):
                shutil.rmtree(name)
        os.system( 'rm -rf '+self.prefix+'*' )
        
        self.assertTrue(self.cache_validator.validate())

    def run_test(self, task_param, refstats, shape,
                 atol=1.e-8, rtol=1.e-5, box=None):
        self.res=self.run_task(**task_param)
        # Tests
        imsize = [shape[0], shape[1]]
        outfile = self.outfile + image_suffix
        self._checkshape(outfile,shape[0], shape[1],shape[2],shape[3])
        self._checkdirax(outfile,self.phasecenter_auto,self.cell_auto,imsize)
        self._checkstats(outfile,refstats,atol=atol,rtol=rtol)
        if box is not None:
            self._checkstats_box(outfile,refstats,box=box,
                                 atol=atol,rtol=rtol)
        

    ####################
    # Additional tests
    ####################
    #N/A Stokes & antenna selection

    ####################
    # scan
    ####################
    def test_scan_id_default(self):
        """test scan selection (scan='')"""
        scan = ''
        region =  self.region_all
        infile = self.miscsel_ms
        self.task_param.update(dict(infiles=infile,scan=scan))
        refstats = merge_dict(self.stat_common, construct_refstat_uniform(self.unif_flux, region['blc'], region['trc']) )
        out_shape = (self.imsize_auto[0],self.imsize_auto[1],1,1)
        # Tests
        self.run_test(self.task_param, refstats, out_shape,atol=1.e-5)
        outfile = self.outfile + image_suffix
        self._checkstats(outfile,refstats,atol=1.e-5)

    def test_scan_id_exact(self):
        """test scan selection (scan='16')"""
        scan = '16'
        region =  self.region_topright
        infile = self.miscsel_ms
        self.task_param.update(dict(infiles=infile,scan=scan))
        refstats = merge_dict(self.stat_common, construct_refstat_uniform(self.unif_flux, region['blc'], region['trc']) )
        out_shape = (self.imsize_auto[0],self.imsize_auto[1],1,1)
        # Tests
        self.run_test(self.task_param,refstats,out_shape,box=region,atol=1.e-5)

    def test_scan_id_lt(self):
        """test scan selection (scan='<16')"""
        scan = '<16'
        region =  self.region_left
        infile = self.miscsel_ms
        self.task_param.update(dict(infiles=infile,scan=scan))
        refstats = merge_dict(self.stat_common, construct_refstat_uniform(self.unif_flux, region['blc'], region['trc']) )
        out_shape = (self.imsize_auto[0],self.imsize_auto[1],1,1)
        # Tests
        self.run_test(self.task_param,refstats,out_shape,box=region,atol=1.e-5)

    def test_scan_id_gt(self):
        """test scan selection (scan='>16')"""
        scan = '>16'
        region =  self.region_bottomright
        infile = self.miscsel_ms
        self.task_param.update(dict(infiles=infile,scan=scan))
        refstats = merge_dict(self.stat_common, construct_refstat_uniform(self.unif_flux, region['blc'], region['trc']) )
        out_shape = (self.imsize_auto[0],self.imsize_auto[1],1,1)
        # Tests
        self.run_test(self.task_param,refstats,out_shape,box=region,atol=1.e-5)

    def test_scan_id_range(self):
        """test scan selection (scan='16~17')"""
        scan = '16~17'
        region =  self.region_right
        infile = self.miscsel_ms
        self.task_param.update(dict(infiles=infile,scan=scan))
        refstats = merge_dict(self.stat_common, construct_refstat_uniform(self.unif_flux, region['blc'], region['trc']) )
        out_shape = (self.imsize_auto[0],self.imsize_auto[1],1,1)
        # Tests
        self.run_test(self.task_param,refstats,out_shape,box=region,atol=1.e-5)

    def test_scan_id_list(self):
        """test scan selection (scan='16,17')"""
        scan = '16,17'
        region =  self.region_right
        infile = self.miscsel_ms
        self.task_param.update(dict(infiles=infile,scan=scan))
        refstats = merge_dict(self.stat_common, construct_refstat_uniform(self.unif_flux, region['blc'], region['trc']) )
        out_shape = (self.imsize_auto[0],self.imsize_auto[1],1,1)
        # Tests
        self.run_test(self.task_param,refstats,out_shape,box=region,atol=1.e-5)

    def test_scan_id_exprlist(self):
        """test scan selection (scan='16,>16')"""
        scan = '16,>16'
        region =  self.region_right
        infile = self.miscsel_ms
        self.task_param.update(dict(infiles=infile,scan=scan))
        refstats = merge_dict(self.stat_common, construct_refstat_uniform(self.unif_flux, region['blc'], region['trc']) )
        out_shape = (self.imsize_auto[0],self.imsize_auto[1],1,1)
        # Tests
        self.run_test(self.task_param,refstats,out_shape,box=region,atol=1.e-5)

    ####################
    # intent
    ####################        
    def test_intent_value_default(self):
        """test intent selection (intent='')"""
        intent = ''
        region =  self.region_all
        infile = self.intentsel_ms
        self.task_param.update(dict(infiles=infile,intent=intent))
        refstats = merge_dict(self.stat_common, construct_refstat_uniform(self.unif_flux, region['blc'], region['trc']) )
        out_shape = (self.imsize_auto[0],self.imsize_auto[1],1,1)
        # Tests
        self.run_test(self.task_param, refstats, out_shape,atol=1.e-5)
        outfile = self.outfile + image_suffix
        self._checkstats(outfile,refstats,atol=1.e-5)
        
    def test_intent_value_exact(self):
        """test intent selection (intent='OBSERVE_TARGET.ON_SOURCE')"""
        intent = 'OBSERVE_TARGET.ON_SOURCE'
        region =  self.region_bottomright
        infile = self.intentsel_ms
        self.task_param.update(dict(infiles=infile,intent=intent))
        refstats = merge_dict(self.stat_common, construct_refstat_uniform(self.unif_flux, region['blc'], region['trc']) )
        out_shape = (self.imsize_auto[0],self.imsize_auto[1],1,1)
        # Tests
        self.run_test(self.task_param, refstats, out_shape,atol=1.e-5)
        outfile = self.outfile + image_suffix
        self._checkstats(outfile,refstats,atol=1.e-5)

    def test_intent_value_pattern(self):
        """test intent selection (intent='*CALIBRATE_PHASE*')"""
        intent = '*CALIBRATE_PHASE*'
        region =  self.region_bottomleft
        infile = self.intentsel_ms
        self.task_param.update(dict(infiles=infile,intent=intent))
        refstats = merge_dict(self.stat_common, construct_refstat_uniform(self.unif_flux, region['blc'], region['trc']) )
        out_shape = (self.imsize_auto[0],self.imsize_auto[1],1,1)
        # Tests
        self.run_test(self.task_param, refstats, out_shape,atol=1.e-5)
        outfile = self.outfile + image_suffix
        self._checkstats(outfile,refstats,atol=1.e-5)

    ####################
    # field
    ####################
    def test_field_value_default(self):
        """test field selection (field='')"""
        field = ''
        region =  self.region_all
        infile = self.miscsel_ms
        self.task_param.update(dict(infiles=infile,field=field))
        refstats = merge_dict(self.stat_common, construct_refstat_uniform(self.unif_flux, region['blc'], region['trc']) )
        out_shape = (self.imsize_auto[0],self.imsize_auto[1],1,1)
        # Tests
        self.run_test(self.task_param,refstats,out_shape,atol=1.e-5)

    def test_field_id_exact(self):
        """test field selection (field='6')"""
        field = '6'
        region =  self.region_bottomleft
        infile = self.miscsel_ms
        self.task_param.update(dict(infiles=infile,field=field))
        refstats = merge_dict(self.stat_common, construct_refstat_uniform(self.unif_flux, region['blc'], region['trc']) )
        out_shape = (self.imsize_auto[0],self.imsize_auto[1],1,1)
        # Tests
        self.run_test(self.task_param,refstats,out_shape,box=region,atol=1.e-5)

    def test_field_id_lt(self):
        """test field selection (field='<7')"""
        field = '<7'
        region =  self.region_bottom
        infile = self.miscsel_ms
        self.task_param.update(dict(infiles=infile,field=field))
        refstats = merge_dict(self.stat_common, construct_refstat_uniform(self.unif_flux, region['blc'], region['trc']) )
        out_shape = (self.imsize_auto[0],self.imsize_auto[1],1,1)
        # Tests
        self.run_test(self.task_param,refstats,out_shape,box=region,atol=1.e-5)

    def test_field_id_gt(self):
        """test field selection (field='>6')"""
        field = '>6'
        region =  self.region_top
        infile = self.miscsel_ms
        self.task_param.update(dict(infiles=infile,field=field))
        refstats = merge_dict(self.stat_common, construct_refstat_uniform(self.unif_flux, region['blc'], region['trc']) )
        out_shape = (self.imsize_auto[0],self.imsize_auto[1],1,1)
        # Tests
        self.run_test(self.task_param,refstats,out_shape,box=region,atol=1.e-5)

    def test_field_id_range(self):
        """test field selection (field='7~8')"""
        field = '7~8'
        region =  self.region_top
        infile = self.miscsel_ms
        self.task_param.update(dict(infiles=infile,field=field))
        refstats = merge_dict(self.stat_common, construct_refstat_uniform(self.unif_flux, region['blc'], region['trc']) )
        out_shape = (self.imsize_auto[0],self.imsize_auto[1],1,1)
        # Tests
        self.run_test(self.task_param,refstats,out_shape,box=region,atol=1.e-5)

    def test_field_id_list(self):
        """test field selection (field='5,7')"""
        field = '5,7'
        region =  self.region_right
        infile = self.miscsel_ms
        self.task_param.update(dict(infiles=infile,field=field))
        refstats = merge_dict(self.stat_common, construct_refstat_uniform(self.unif_flux, region['blc'], region['trc']) )
        out_shape = (self.imsize_auto[0],self.imsize_auto[1],1,1)
        # Tests
        self.run_test(self.task_param,refstats,out_shape,box=region,atol=1.e-5)

    def test_field_id_exprlist(self):
        """test field selection (field='7,>7')"""
        field = '7,>7'
        region =  self.region_top
        infile = self.miscsel_ms
        self.task_param.update(dict(infiles=infile,field=field))
        refstats = merge_dict(self.stat_common, construct_refstat_uniform(self.unif_flux, region['blc'], region['trc']) )
        out_shape = (self.imsize_auto[0],self.imsize_auto[1],1,1)
        # Tests
        self.run_test(self.task_param,refstats,out_shape,box=region,atol=1.e-5)

    def test_field_value_exact(self):
        """test field selection (field='bottom')"""
        field = 'bottom'
        region =  self.region_bottom
        infile = self.miscsel_ms
        self.task_param.update(dict(infiles=infile,field=field))
        refstats = merge_dict(self.stat_common, construct_refstat_uniform(self.unif_flux, region['blc'], region['trc']) )
        out_shape = (self.imsize_auto[0],self.imsize_auto[1],1,1)
        # Tests
        self.run_test(self.task_param,refstats,out_shape,box=region,atol=1.e-5)

    def test_field_value_pattern(self):
        """test field selection (field='top*')"""
        field = 'top*'
        region =  self.region_top
        infile = self.miscsel_ms
        self.task_param.update(dict(infiles=infile,field=field))
        refstats = merge_dict(self.stat_common, construct_refstat_uniform(self.unif_flux, region['blc'], region['trc']) )
        out_shape = (self.imsize_auto[0],self.imsize_auto[1],1,1)
        # Tests
        self.run_test(self.task_param,refstats,out_shape,box=region,atol=1.e-5)

    def test_field_value_list(self):
        """test field selection (field='topright,topleft')"""
        field = 'topright,topleft'
        region =  self.region_top
        infile = self.miscsel_ms
        self.task_param.update(dict(infiles=infile,field=field))
        refstats = merge_dict(self.stat_common, construct_refstat_uniform(self.unif_flux, region['blc'], region['trc']) )
        out_shape = (self.imsize_auto[0],self.imsize_auto[1],1,1)
        # Tests
        self.run_test(self.task_param,refstats,out_shape,box=region,atol=1.e-5)

    def test_field_mix_exprlist(self):
        """test field selection (field='topr*,>7')"""
        field = 'topr*,>7'
        region =  self.region_top
        infile = self.miscsel_ms
        self.task_param.update(dict(infiles=infile,field=field))
        refstats = merge_dict(self.stat_common, construct_refstat_uniform(self.unif_flux, region['blc'], region['trc']) )
        out_shape = (self.imsize_auto[0],self.imsize_auto[1],1,1)
        # Tests
        self.run_test(self.task_param,refstats,out_shape,box=region,atol=1.e-5)

    ####################
    # spw 
    ####################
    def test_spw_id_default(self):
        """test spw selection (spw='')"""
        spw = ''
        infile = self.unifreq_ms
        flux_list = self.__get_flux_value(infile)
        selspw = range(len(flux_list))
        region =  self.spw_region_all
        self.task_param.update(dict(infiles=infile,spw=spw,imsize=self.spw_imsize_auto))
        flux = sum([flux_list[idx] for idx in selspw])/float(len(selspw))
        refstats = merge_dict(self.spw_stat_common, construct_refstat_uniform(flux, region['blc'], region['trc']) )
        out_shape = (self.spw_imsize_auto[0],self.spw_imsize_auto[1],1,self.spw_nchan)
        # Tests
        self.run_test(self.task_param,refstats,out_shape,atol=1.e-5)

    def test_spw_id_exact(self):
        """test spw selection (spw='1')"""
        spw = '1'
        selspw = [1]
        region =  self.spw_region_all
        infile = self.unifreq_ms
        flux_list = self.__get_flux_value(infile)
        self.task_param.update(dict(infiles=infile,spw=spw,imsize=self.spw_imsize_auto))
        flux = sum([flux_list[idx] for idx in selspw])/float(len(selspw))
        refstats = merge_dict(self.spw_stat_common, construct_refstat_uniform(flux, region['blc'], region['trc']) )
        out_shape = (self.spw_imsize_auto[0],self.spw_imsize_auto[1],1,self.spw_nchan)
        # Tests
        self.run_test(self.task_param,refstats,out_shape,atol=1.e-5)

    def test_spw_id_lt(self):
        """test spw selection (spw='<2')"""
        spw = '<2'
        selspw = [0,1]
        region =  self.spw_region_all
        infile = self.unifreq_ms
        flux_list = self.__get_flux_value(infile)
        self.task_param.update(dict(infiles=infile,spw=spw,imsize=self.spw_imsize_auto))
        flux = sum([flux_list[idx] for idx in selspw])/float(len(selspw))
        refstats = merge_dict(self.spw_stat_common, construct_refstat_uniform(flux, region['blc'], region['trc']) )
        out_shape = (self.spw_imsize_auto[0],self.spw_imsize_auto[1],1,self.spw_nchan)
        # Tests
        self.run_test(self.task_param,refstats,out_shape,atol=1.e-5)

    def test_spw_id_gt(self):
        """test spw selection (spw='>0')"""
        spw = '>0'
        selspw = [1,2]
        region =  self.spw_region_all
        infile = self.unifreq_ms
        flux_list = self.__get_flux_value(infile)
        self.task_param.update(dict(infiles=infile,spw=spw,imsize=self.spw_imsize_auto))
        flux = sum([flux_list[idx] for idx in selspw])/float(len(selspw))
        refstats = merge_dict(self.spw_stat_common, construct_refstat_uniform(flux, region['blc'], region['trc']) )
        out_shape = (self.spw_imsize_auto[0],self.spw_imsize_auto[1],1,self.spw_nchan)
        # Tests
        self.run_test(self.task_param,refstats,out_shape,atol=1.e-5)

    def test_spw_id_range(self):
        """test spw selection (spw='1~2')"""
        spw = '1~2'
        selspw = [1,2]
        region =  self.spw_region_all
        infile = self.unifreq_ms
        flux_list = self.__get_flux_value(infile)
        self.task_param.update(dict(infiles=infile,spw=spw,imsize=self.spw_imsize_auto))
        flux = sum([flux_list[idx] for idx in selspw])/float(len(selspw))
        refstats = merge_dict(self.spw_stat_common, construct_refstat_uniform(flux, region['blc'], region['trc']) )
        out_shape = (self.spw_imsize_auto[0],self.spw_imsize_auto[1],1,self.spw_nchan)
        # Tests
        self.run_test(self.task_param,refstats,out_shape,atol=1.e-5)

    def test_spw_id_list(self):
        """test spw selection (spw='0,2')"""
        spw = '0,2'
        selspw = [0,2]
        region =  self.spw_region_all
        infile = self.unifreq_ms
        flux_list = self.__get_flux_value(infile)
        self.task_param.update(dict(infiles=infile,spw=spw,imsize=self.spw_imsize_auto))
        flux = sum([flux_list[idx] for idx in selspw])/float(len(selspw))
        refstats = merge_dict(self.spw_stat_common, construct_refstat_uniform(flux, region['blc'], region['trc']) )
        out_shape = (self.spw_imsize_auto[0],self.spw_imsize_auto[1],1,self.spw_nchan)
        # Tests
        self.run_test(self.task_param,refstats,out_shape,atol=1.e-5)

    def test_spw_id_exprlist(self):
        """test spw selection (spw='0,>1')"""
        spw = '0,>1'
        selspw = [0,2]
        region =  self.spw_region_all
        infile = self.unifreq_ms
        flux_list = self.__get_flux_value(infile)
        self.task_param.update(dict(infiles=infile,spw=spw,imsize=self.spw_imsize_auto))
        flux = sum([flux_list[idx] for idx in selspw])/float(len(selspw))
        refstats = merge_dict(self.spw_stat_common, construct_refstat_uniform(flux, region['blc'], region['trc']) )
        out_shape = (self.spw_imsize_auto[0],self.spw_imsize_auto[1],1,self.spw_nchan)
        # Tests
        self.run_test(self.task_param,refstats,out_shape,atol=1.e-5)

    def test_spw_id_pattern(self):
        """test spw selection (spw='*')"""
        spw = '*'
        region =  self.spw_region_all
        infile = self.unifreq_ms
        flux_list = self.__get_flux_value(infile)
        selspw = range(len(flux_list))
        self.task_param.update(dict(infiles=infile,spw=spw,imsize=self.spw_imsize_auto))
        flux = sum([flux_list[idx] for idx in selspw])/float(len(selspw))
        refstats = merge_dict(self.spw_stat_common, construct_refstat_uniform(flux, region['blc'], region['trc']) )
        out_shape = (self.spw_imsize_auto[0],self.spw_imsize_auto[1],1,self.spw_nchan)
        # Tests
        self.run_test(self.task_param,refstats,out_shape,atol=1.e-5)

    @unittest.expectedFailure
    def test_spw_value_frequency(self):
        """test spw selection (spw='299.4~299.6GHz')"""
        spw = '299.4~299.6GHz'
        selspw = [0]
        infile = self.spwsel_ms
        flux_list = self.__get_flux_value(infile)
        region =  self.spw_region_all
        self.task_param.update(dict(infiles=infile,spw=spw,imsize=self.spw_imsize_auto))
        flux = sum([flux_list[idx] for idx in selspw])/float(len(selspw))
        refstats = merge_dict(self.spw_stat_common, construct_refstat_uniform(flux, region['blc'], region['trc']) )
        out_shape = (self.spw_imsize_auto[0],self.spw_imsize_auto[1],1,self.spw_nchan)
        # Tests
        self.run_test(self.task_param,refstats,out_shape,atol=1.e-5)

    @unittest.expectedFailure
    def test_spw_value_velocity(self):
        """test spw selection (spw='-550~-450km/s') NOT SUPPORTED YET"""
        self._default_test()

    @unittest.expectedFailure
    def test_spw_mix_exprlist(self):
        """test spw selection (spw='299.99~300.01GHz,0')"""
        spw = '299.99~300.01GHz,0'
        selspw = [0,1]
        region =  self.spw_region_all
        infile = self.unifreq_ms
        flux_list = self.spw_flux_unifreq
        self.task_param.update(dict(infiles=infile,spw=spw,imsize=self.spw_imsize_auto))
        flux = sum([flux_list[idx] for idx in selspw])/float(len(selspw))
        refstats = merge_dict(self.spw_stat_common, construct_refstat_uniform(flux, region['blc'], region['trc']) )
        out_shape = (self.spw_imsize_auto[0],self.spw_imsize_auto[1],1,self.spw_nchan)
        # Tests
        self.run_test(self.task_param,refstats,out_shape,atol=1.e-5)

    #########################
    # spw with channel range
    #########################
    def test_spw_id_default_channel(self):
        """test spw selection w/ channel selection (spw=':2~7')"""
        spw = ':2~7'   #chan=2-7 in all spws should be selected
        region =  self.spw_region_chan1
        infile = self.unifreq_ms
        flux_list = self.__get_flux_value(infile)
        selspw = range(len(flux_list))
        self.task_param.update(dict(infiles=infile,spw=spw,imsize=self.spw_imsize_auto))
        flux = sum([flux_list[idx] for idx in selspw])/float(len(selspw))
        refstats = merge_dict(self.spw_stat_common, construct_refstat_uniform(flux, region['blc'], region['trc']) )
        out_shape = (self.spw_imsize_auto[0],self.spw_imsize_auto[1],1,self.spw_nchan)
        # Tests
        self.run_test(self.task_param,refstats,out_shape,box=region,atol=1.e-5)
    
    def test_spw_id_default_frequency(self):
        """test spw selection w/ channel selection (spw=':300.4749~300.5251GHz')"""
#         spw = ':300.4749~300.5251GHz'   #chan=2-7 in spw=1 should be selected
#         selspw = [1]
        region =  self.spw_region_chan1
#         infile = self.spwsel_ms
#         flux_list = self.__get_flux_value(infile)
        ##### TEMPORARY CHANGING INPUT DATA due to seg fault in sdimaging caused by a bug in ms.msseltoindex() #####
        infile = self.unifreq_ms
        spw = '*:299.9749~300.0251GHz'   #chan=2-7 of spw=1 should be selected
        flux_list = self.__get_flux_value(infile)
        selspw = range(len(flux_list))
        # end of temporal change
        self.task_param.update(dict(infiles=infile,spw=spw,imsize=self.spw_imsize_auto))
        flux = sum([flux_list[idx] for idx in selspw])/float(len(selspw))
        refstats = merge_dict(self.spw_stat_common, construct_refstat_uniform(flux, region['blc'], region['trc']) )
        out_shape = (self.spw_imsize_auto[0],self.spw_imsize_auto[1],1,self.spw_nchan)
        # Tests
        self.run_test(self.task_param,refstats,out_shape,box=region,atol=1.e-3,rtol=1.e-3)
        
    @unittest.expectedFailure
    def test_spw_id_default_velocity(self):
        """test spw selection w/ channel selection (spw='X~Ykm/s') NOT SUPPORTED YET"""
        self._default_test()
        
    def test_spw_id_default_list(self):
        """test spw selection w/ channel selection (spw=':6~7;2~5')"""
        spw = ':6~7;2~5'   #chan=2-7 in all spws should be selected
        region =  self.spw_region_chan1
        infile = self.unifreq_ms
        flux_list = self.__get_flux_value(infile)
        selspw = range(len(flux_list))
        self.task_param.update(dict(infiles=infile,spw=spw,imsize=self.spw_imsize_auto))
        flux = sum([flux_list[idx] for idx in selspw])/float(len(selspw))
        refstats = merge_dict(self.spw_stat_common, construct_refstat_uniform(flux, region['blc'], region['trc']) )
        out_shape = (self.spw_imsize_auto[0],self.spw_imsize_auto[1],1,self.spw_nchan)
        # Tests
        self.run_test(self.task_param,refstats,out_shape,box=region,atol=1.e-5)
        
    def test_spw_id_exact_channel(self):
        """test spw selection w/ channel selection (spw='2:2~7')"""
        spw = '2:2~7'   #chan=2-7 of spw=2 should be selected
        selspw = [2]
        region =  self.spw_region_chan1
        infile = self.spwsel_ms
        flux_list = self.__get_flux_value(infile)
        self.task_param.update(dict(infiles=infile,spw=spw,imsize=self.spw_imsize_auto))
        flux = sum([flux_list[idx] for idx in selspw])/float(len(selspw))
        refstats = merge_dict(self.spw_stat_common, construct_refstat_uniform(flux, region['blc'], region['trc']) )
        out_shape = (self.spw_imsize_auto[0],self.spw_imsize_auto[1],1,self.spw_nchan)
        # Tests
        self.run_test(self.task_param,refstats,out_shape,box=region,atol=1.e-3,rtol=1.e-3)
        
    def test_spw_id_exact_frequency(self):
        """test spw selection w/ channel selection (spw='1:300.4749~300.5251GHz')"""
        spw = '1:300.4749~300.5251GHz'   #chan=2-7 of spw=1 should be selected
        selspw = [1]
        region =  self.spw_region_chan1
        infile = self.spwsel_ms
        flux_list = self.__get_flux_value(infile)
        self.task_param.update(dict(infiles=infile,spw=spw,imsize=self.spw_imsize_auto))
        flux = sum([flux_list[idx] for idx in selspw])/float(len(selspw))
        refstats = merge_dict(self.spw_stat_common, construct_refstat_uniform(flux, region['blc'], region['trc']) )
        out_shape = (self.spw_imsize_auto[0],self.spw_imsize_auto[1],1,self.spw_nchan)
        # Tests
        self.run_test(self.task_param,refstats,out_shape,box=region,atol=1.e-3,rtol=1.e-3)
        
    @unittest.expectedFailure
    def test_spw_id_exact_velocity(self):
        """test spw selection w/ channel selection (spw='0:X~Ykm/s') NOT SUPPORTED YET"""
        self._default_test()
        
    def test_spw_id_exact_list(self):
        """test spw selection w/ channel selection (spw='2:6~7;2~5')"""
        spw = '2:6~7;2~5'   #chan=2-7 of spw=2 should be selected
        selspw = [2]
        region =  self.spw_region_chan1
        infile = self.spwsel_ms
        flux_list = self.__get_flux_value(infile)
        self.task_param.update(dict(infiles=infile,spw=spw,imsize=self.spw_imsize_auto))
        flux = sum([flux_list[idx] for idx in selspw])/float(len(selspw))
        refstats = merge_dict(self.spw_stat_common, construct_refstat_uniform(flux, region['blc'], region['trc']) )
        out_shape = (self.spw_imsize_auto[0],self.spw_imsize_auto[1],1,self.spw_nchan)
        # Tests
        self.run_test(self.task_param,refstats,out_shape,box=region,atol=1.e-3,rtol=1.e-3)
        
    def test_spw_id_pattern_channel(self):
        """test spw selection w/ channel selection (spw='*:2~7')"""
        spw = '*:2~7'
        region =  self.spw_region_chan1
        infile = self.unifreq_ms
        flux_list = self.__get_flux_value(infile)
        selspw = range(len(flux_list))
        self.task_param.update(dict(infiles=infile,spw=spw,imsize=self.spw_imsize_auto))
        flux = sum([flux_list[idx] for idx in selspw])/float(len(selspw))
        refstats = merge_dict(self.spw_stat_common, construct_refstat_uniform(flux, region['blc'], region['trc']) )
        out_shape = (self.spw_imsize_auto[0],self.spw_imsize_auto[1],1,self.spw_nchan)
        # Tests
        self.run_test(self.task_param,refstats,out_shape,box=region,atol=1.e-5)

    def test_spw_id_pattern_frequency(self):
        """test spw selection w/ channel selection (spw='*:300.4749~300.5251GHz')"""
        #spw = '*:300.4749~300.5251GHz'   #chan=2-7 of spw=1 should be selected
        #selspw = [1]
        region =  self.spw_region_chan1
        #infile = self.spwsel_ms
        #flux_list = self.__get_flux_value(infile)
        ##### TEMPORARY CHANGING INPUT DATA due to seg fault in sdimaging caused by a bug in ms.msseltoindex() #####
        infile = self.unifreq_ms
        spw = '*:299.9749~300.0251GHz'   #chan=2-7 of spw=1 should be selected
        flux_list = self.__get_flux_value(infile)
        selspw = range(len(flux_list))
        # end of temporal change
        self.task_param.update(dict(infiles=infile,spw=spw,imsize=self.spw_imsize_auto))
        flux = sum([flux_list[idx] for idx in selspw])/float(len(selspw))
        refstats = merge_dict(self.spw_stat_common, construct_refstat_uniform(flux, region['blc'], region['trc']) )
        out_shape = (self.spw_imsize_auto[0],self.spw_imsize_auto[1],1,self.spw_nchan)
        # Tests
        self.run_test(self.task_param,refstats,out_shape,box=region,atol=1.e-3,rtol=1.e-3)
 
    @unittest.expectedFailure
    def test_spw_id_pattern_velocity(self):
        """test spw selection w/ channel selection (spw='*:X~Ykm/s') NOT SUPPORTED YET"""
        self._default_test()
        
    def test_spw_id_pattern_list(self):
        """test spw selection w/ channel selection (spw='*:6~7;2~5')"""
        spw = '*:6~7;2~5'
        region =  self.spw_region_chan1
        infile = self.unifreq_ms
        flux_list = self.__get_flux_value(infile)
        selspw = range(len(flux_list))
        self.task_param.update(dict(infiles=infile,spw=spw,imsize=self.spw_imsize_auto))
        flux = sum([flux_list[idx] for idx in selspw])/float(len(selspw))
        refstats = merge_dict(self.spw_stat_common, construct_refstat_uniform(flux, region['blc'], region['trc']) )
        out_shape = (self.spw_imsize_auto[0],self.spw_imsize_auto[1],1,self.spw_nchan)
        # Tests
        self.run_test(self.task_param,refstats,out_shape,box=region,atol=1.e-5)
        
    def test_spw_value_frequency_channel(self):
        """test spw selection w/ channel selection (spw='300.4~300.5GHz:2~7')"""
        spw = '300.4~300.5GHz:2~7'
        selspw = [1]
        region =  self.spw_region_chan1
        infile = self.spwsel_ms
        flux_list = self.__get_flux_value(infile)
        self.task_param.update(dict(infiles=infile,spw=spw,imsize=self.spw_imsize_auto))
        flux = sum([flux_list[idx] for idx in selspw])/float(len(selspw))
        refstats = merge_dict(self.spw_stat_common, construct_refstat_uniform(flux, region['blc'], region['trc']) )
        out_shape = (self.spw_imsize_auto[0],self.spw_imsize_auto[1],1,self.spw_nchan)
        # Tests
        self.run_test(self.task_param,refstats,out_shape,box=region,atol=1.e-3,rtol=1.e-3)
        
    def test_spw_value_frequency_frequency(self):
        """test spw selection w/ channel selection (spw='300.4~300.5GHz:300.4749~300.5251GHz')"""
        spw = '300.4~300.5GHz:300.4749~300.5251GHz'   #chan=2-7 of spw=1 should be selected'
        selspw = [1]
        region =  self.spw_region_chan1
        infile = self.spwsel_ms
        flux_list = self.__get_flux_value(infile)
        self.task_param.update(dict(infiles=infile,spw=spw,imsize=self.spw_imsize_auto))
        flux = sum([flux_list[idx] for idx in selspw])/float(len(selspw))
        refstats = merge_dict(self.spw_stat_common, construct_refstat_uniform(flux, region['blc'], region['trc']) )
        out_shape = (self.spw_imsize_auto[0],self.spw_imsize_auto[1],1,self.spw_nchan)
        # Tests
        self.run_test(self.task_param,refstats,out_shape,box=region,atol=1.e-3,rtol=1.e-3)
        
    @unittest.expectedFailure
    def test_spw_value_frequency_velocity(self):
        """test spw selection w/ channel selection (spw='A~BHz:X~Ykm/s') NOT SUPPORTED YET"""
        self._default_test()
        
    @unittest.expectedFailure
    def test_spw_value_frequency_list(self):
        """test spw selection w/ channel selection (spw='299.9~300.1GHz:6~7;2~5')"""
        spw = '299.9~300.1GHz:6~7;2~5'
        selspw = [0]
        region =  self.spw_region_chan1
        infile = self.spwsel_ms
        flux_list = self.__get_flux_value(infile)
        self.task_param.update(dict(infiles=infile,spw=spw,imsize=self.spw_imsize_auto))
        flux = sum([flux_list[idx] for idx in selspw])/float(len(selspw))
        refstats = merge_dict(self.spw_stat_common, construct_refstat_uniform(flux, region['blc'], region['trc']) )
        out_shape = (self.spw_imsize_auto[0],self.spw_imsize_auto[1],1,self.spw_nchan)
        # Tests
        self.run_test(self.task_param,refstats,out_shape,box=region,atol=1.e-5)
        
    @unittest.expectedFailure
    def test_spw_value_velocity_channel(self):
        """test spw selection w/ channel selection (spw='X~Ykm/s:A~B') NOT SUPPORTED YET"""
        self._default_test()
        
    @unittest.expectedFailure
    def test_spw_value_velocity_frequency(self):
        """test spw selection w/ channel selection (spw='X~Ykm/s:A~BHz') NOT SUPPORTED YET"""
        self._default_test()
        
    @unittest.expectedFailure
    def test_spw_value_velocity_velocity(self):
        """test spw selection w/ channel selection (spw='X~Ykm/s:Z~Wkm/s') NOT SUPPORTED YET"""
        self._default_test()
        
    @unittest.expectedFailure
    def test_spw_value_velocity_list(self):
        """test spw selection w/ channel selection (spw='X~Ykm/s:A~B;C~D') NOT SUPPORTED YET"""
        self._default_test()
        
    def test_spw_id_list_channel(self):
        """test spw selection w/ channel selection (spw='1:2~7,2:2~7')"""
        spw = '0:2~7,2:2~7'
        selspw = [0, 2]
        region =  self.spw_region_chan1
        infile = self.unifreq_ms
        flux_list = self.__get_flux_value(infile)
        self.task_param.update(dict(infiles=infile,spw=spw,imsize=self.spw_imsize_auto))
        flux = sum([flux_list[idx] for idx in selspw])/float(len(selspw))
        refstats = merge_dict(self.spw_stat_common, construct_refstat_uniform(flux, region['blc'], region['trc']) )
        out_shape = (self.spw_imsize_auto[0],self.spw_imsize_auto[1],1,self.spw_nchan)
        # Tests
        self.run_test(self.task_param,refstats,out_shape,box=region,atol=1.e-5)
        
    ####################
    # Helper functions
    ####################
    def _checkstats_box(self,name, ref, compstats=None, atol=1.e-8, rtol=1.e-5, box=None, ignoremask=False):
        """
        A test function to compare statistics of a box region of an image
        with reference values.
        Arguments:
            name  :  name of an image to test statistics
            ref   :  a record (dictionary) of the reference statistic values
            compstats : a list of names of statistis to compare. By default,
                        the list is taken from all keys in ref
            atol  : absolute tolerance (see help in numpy.allclose)
            rtol  : relative tolerance (see help in numpy.allclose)
            box   : a dictionary that specifies a box region of image to
                    calculate statistics. it should be a dictionary with keys,
                    'blc' and 'trc' in pixel unit.
            ignoremask : when True, mask in image is ignored and statistics
                         are calculated from whole pixels in image. default
                         is False (take image mask into account).
        """
        boxreg = _rg.box(**box) if box is not None else None
        refstats = ref.copy()
        refstats.update(box)
        for stats in ['blcf', 'trcf']:
            if refstats.has_key(stats): refstats.pop(stats)
        self._checkstats(name,refstats,region=boxreg,
                         compstats=compstats,atol=atol,rtol=rtol,
                         ignoremask=ignoremask)

    def __get_flux_value(self, infile):
        """ returns proper flux list """
        if infile == self.miscsel_ms:
            return self.unif_flux
        elif infile == self.spwsel_ms:
            return self.spw_flux
        elif infile == self.unifreq_ms:
            return self.spw_flux_unifreq
        else: raise Exception, "Internal error: invalid input file to get flux value."

###
# Test to verify if flag information is handled properly
###
class sdimaging_test_flag(sdimaging_unittest_base):
    """
    Test to verify if flag information is handled properly
       
       - If a channel is flagged, the data of the channel must not be
         added to the output CASA image.
       - If all channels of a spectrum are flagged (i.e., row-flagged
         in original Scantable), the whole data of the spectrum must
         not be added to the output CASA image.
       - Flagged channels must not be modified by sdimaging.

       The input data: sdimaging_flagtest.ms
       - this data contains 768 spectra covering 32x24 grid-like points 
         with interval of 10^-5 radian (the position of the bottom-right
         corner is (00:00:00.0, 00.00.00.0) in (RA, Dec)). Amongst the
         spectra, 32x8 spectra corresponding to the middle 1/3 of
         the survey area, all channels are flagged, and for the half of 
         the rest spectra at the smaller side in RA (16x8x2 spectra) are
         flagged at channels 2 to 6 (5 out of 10 channels are flagged).
         The rest (16x8x2 spectra) have no flagged channels (see below).

         The row index, data value (constant along spectral channel), and
         flag status of the data spectra distribute as follows. North is
         up, and east is to the left:

         Row index
         ---------
         
          767, 766, 765, ..., 752, 751, ..., 738, 737, 736,
           ...............................................
          543, 542, 541, ..., 528, 527, ..., 514, 513, 512,
          511, 510, 509, ..., 496, 495, ..., 482, 481, 480,
           ...............................................
          287, 286, 285, ..., 272, 271, ..., 258, 257, 256,
          255, 254, 253, ..., 240, 239, ..., 226, 225, 224,
           ...............................................
           31,  30,  29, ...,  16,  15, ...,   2,   1,   0
         
         Data Value
         ----------
         (A:6.00171, B, 5.00143, C:3.00088)

              -----                     ------
                   A, A, A, ..., A, A, A
                   .....................   8 points
                   A, A, A, ..., A, A, A
              -----                     ------
                   B, B, B, ..., B, B, B
                   .....................   8 points
                   B, B, B, ..., B, B, B
              -----                     ------
                   C, C, C, ..., C, C, C
                   .....................   8 points
                   C, C, C, ..., C, C, C
              -----                     ------

         Flag Status
         -----------
         (A:no flag, B:partly flagged (2-6), C:fully flagged)

     -----|                |               |-----
           A, A, A, ..., A, B, ..., B, B, B
           ................................      8 points
           A, A, A, ..., A, B, ..., B, B, B
     -----                                 ------
           C, C, C, ..., C, C, ..., C, C, C
           ................................      8 points
           C, C, C, ..., C, C, ..., C, C, C
     -----                                 ------
           A, A, A, ..., A, B, ..., B, B, B
           ................................      8 points
           A, A, A, ..., A, B, ..., B, B, B
     -----|                |               |-----
          |   16 points    |   16 points   |
          

    """
    rawfile='sdimaging_flagtest.ms'
    prefix=sdimaging_unittest_base.taskname+'TestFlag'
    outfile=prefix+sdimaging_unittest_base.postfix
    maskfile = outfile + image_suffix + '/mask0'
    weightfile = outfile + '.weight'
    
    gridfunction = "BOX"
    imsize = [32, 24]
    cellarcsec = 2.062648 #= 0.00001*180.0/3.1415926535897932384*3600.0
    cell = [str(cellarcsec)+'arcsec', str(cellarcsec)+'arcsec']
    pcra = cellarcsec*15.0/15.0
    pcdec = cellarcsec*11.8
    phasecenter = "J2000 00:00:0"+str(pcra)+" 00.00."+str(pcdec)

    def setUp(self):
        self.cache_validator = testutils.TableCacheValidator()

        if os.path.exists(self.rawfile):
            shutil.rmtree(self.rawfile)
        shutil.copytree(self.datapath+self.rawfile, self.rawfile)
        if os.path.exists(self.outfile):
            shutil.rmtree(self.outfile)
        default(sdimaging)
        with tbmanager(self.rawfile) as tb:
            self.nchan = len(tb.getcell('DATA', 0)[0])
            
        # fix timestamp issue
        self.fix_timestamp()

    def tearDown(self):
        if os.path.exists(self.rawfile):
            shutil.rmtree(self.rawfile)
        os.system( 'rm -rf '+self.prefix+'*' )

        self.assertTrue(self.cache_validator.validate())
       
    def fix_timestamp(self):
        # fix duplicated timestamp issue
        # data taken by three spws have essentially same timestamp 
        # but they are intended to be allocated to different pointing 
        # directions. to enable it, timestamps are artificially shifted 
        # by a value significantly larger than integration time.
        with tbmanager(self.rawfile, nomodify=False) as tb:
            nrow = tb.nrows()
            ddid = numpy.unique(tb.getcol('DATA_DESC_ID'))
            nchunk = len(ddid)
            nrow_chunk = nrow / nchunk
            torig = tb.getcol('TIME')
            interval = tb.getcol('INTERVAL')
            max_interval = interval.max()
            tshift = numpy.empty_like(torig)
            for ichunk in xrange(nchunk):
                ifrom = ichunk * nrow_chunk
                ito = (ichunk+1) * nrow_chunk
                tshift[ifrom:ito] = torig[ifrom:ito] + ichunk * max_interval
            tb.putcol('TIME', tshift)
            
        with tbmanager(os.path.join(self.rawfile, 'POINTING'), nomodify=False) as tb:
            tb.putcol('TIME', tshift) 

    def testFlag01(self):
        """testFlag01: """
        res=sdimaging(infiles=self.rawfile,outfile=self.outfile,intent="",gridfunction=self.gridfunction,cell=self.cell,imsize=self.imsize,phasecenter=self.phasecenter,minweight=self.minweight0)
        self.assertEqual(res,None,
                         msg='Any error occurred during imaging')
        outfile = self.outfile + image_suffix
        self._checkshape(outfile,self.imsize[0],self.imsize[1],1,self.nchan)
        self._set_data_ranges()
        self._check_data()
        self._check_mask()
        self._check_weight()

    def testFlag02(self):
        res=sdimaging(infiles=self.rawfile,outfile=self.outfile,intent="",width=10,gridfunction=self.gridfunction,cell=self.cell,imsize=self.imsize,phasecenter=self.phasecenter,minweight=self.minweight0)
        self.assertEqual(res,None,
                         msg='Any error occurred during imaging')
        outfile = self.outfile + image_suffix
        self._checkshape(outfile,self.imsize[0],self.imsize[1],1,1)
        self._set_data_ranges(True)
        self._check_data(True)
        self._check_mask(True)
        self._check_weight(True)
    
    def _set_data_ranges(self, chanmerge=False):
        xn = 2
        xw = self.imsize[0]/xn
        self.x_range = []
        for i in xrange(xn):
            self.x_range.append([xw*i, xw*(i+1)])
        yn = 3
        yw = self.imsize[1]/yn
        self.y_range = []
        for i in xrange(yn):
            self.y_range.append([yw*i, yw*(i+1)])
        self.f_range = [[0,1]] if chanmerge else [[0,2],[2,7],[7,10]]

    def _check_data(self, chanmerge=False):
        val = self._get_refvalues(self.rawfile, chanmerge)
        idx = 0
        outfile = self.outfile + image_suffix
        for i in xrange(len(self.x_range)):
            for j in xrange(len(self.y_range)):
                for k in xrange(len(self.f_range)):
                    self._checkvalue(outfile, False, self.x_range[i], self.y_range[j], self.f_range[k],  val[idx], chanmerge)
                    idx += 1

    def _check_mask(self, chanmerge=False):
        val = self._get_refmask(self.maskfile, chanmerge)
        idx = 0
        for i in xrange(len(self.x_range)):
            for j in xrange(len(self.y_range)):
                for k in xrange(len(self.f_range)):
                    self._checkvalue(self.maskfile, True, self.x_range[i], self.y_range[j], self.f_range[k],  val[idx], chanmerge)
                    idx += 1

    def _check_weight(self, chanmerge=False):
        val = self._get_refweight(self.weightfile, chanmerge)
        idx = 0
        for i in xrange(len(self.x_range)):
            for j in xrange(len(self.y_range)):
                for k in xrange(len(self.f_range)):
                    self._checkvalue(self.weightfile, False, self.x_range[i], self.y_range[j], self.f_range[k],  val[idx], chanmerge)
                    idx += 1

    def _get_refmask(self, file, chanmerge=False):
        res = []
        with tbmanager(file) as tb:
            for i in [0, self.imsize[0]/2]:
                for j in [0, self.imsize[1]/3, self.imsize[1]*2/3]:
                    k_range = [0] if chanmerge else [0, 5, 9]
                    for k in k_range:
                        res.append(tb.getcell('PagedArray', 0)[i][j][0][k].real)
        return res
            
    def _get_refweight(self, file, chanmerge=False):
        res = []
        with tbmanager(file) as tb:
            for i in [0, self.imsize[0]/2]:
                for j in [0, self.imsize[1]/3, self.imsize[1]*2/3]:
                    k_range = [0] if chanmerge else [0, 5, 9]
                    for k in k_range:
                        res.append(tb.getcell('map', 0)[i][j][0][k].real)
        return res
            
    def _get_refvalues(self, file, chanmerge=False):
        res = []
        with tbmanager(file) as tb:
            for i in [self.imsize[0]/2, 0]:
                for j in [0, self.imsize[1]/3, self.imsize[1]*2/3]:
                    irow = self.imsize[0]*j+i
                    if chanmerge:
                        if (tb.getcell('FLAG', irow)[0]==True).all():
                            res.append(0.0)
                        else:
                            res.append(tb.getcell('DATA', irow)[0][0].real)
                    else:
                        if (tb.getcell('FLAG', irow)[0]==True).all():
                            for k in xrange(3): res.append(0.0)
                        else:
                            res.append(tb.getcell('DATA', irow)[0][0].real)
                            if (tb.getcell('FLAG', irow)[0][5]):
                                res.append(0.0)
                            else:
                                res.append(tb.getcell('DATA', irow)[0][5].real)
                            res.append(tb.getcell('DATA', irow)[0][9].real)
        return res

    def _checkvalue(self, file, is_maskfile, x_range, y_range, f_range, ref_value, chanmerge=False):
        tol=1e-5
        colname = 'PagedArray' if is_maskfile else 'map'
        with tbmanager(file) as tb:
            val = tb.getcell(colname, 0)

        for i in xrange(x_range[0], x_range[1]):
            for j in xrange(y_range[0], y_range[1]):
                for k in xrange(f_range[0], f_range[1]):
                    diff_value = abs(val[i][j][0][k]-ref_value)
                    self.assertTrue(diff_value < tol)


class sdimaging_test_polflag(sdimaging_unittest_base):
    """
    Test imaging of an MS one of polarization (XX) is completely flagged.
    """
    prefix = sdimaging_unittest_base.taskname+'TestPol'
    outfile = prefix+sdimaging_unittest_base.postfix
    # input MS names
    infiles = "selection_misc.ms"
    # default task parameters
    mode = "channel"
    kernel = "BOX"
    # 
    # auto calculation result of imsize
    cell_auto = "6.7275953729549656arcsec"
    imsize_auto = [21, 21]
    phasecenter_auto = "J2000 00:00:00.0 00.00.00.00"
    blc_auto = [0, 0, 0, 0]
    trc_auto = [20, 20, 0, 0]
    blcf_auto = '00:00:04.485, -00.01.07.276, I, 3e+11Hz'
    trcf_auto = '23:59:55.515, +00.01.07.276, I, 3e+11Hz'
    # Reference Statistics
    # blcf and trcf => qa.formxxx(+-qa.mul(cell_auto, 10.), "hms"/"dms", prec=3)
    # --- for "selection_misc.ms"
    unif_flux = 32.
    stat_common = {'blc': blc_auto,'trc': trc_auto,
                   'blcf': blcf_auto, 'trcf': trcf_auto}
    region_all = {'blc': blc_auto, 'trc': trc_auto}

    def setUp(self):
        self.cache_validator = testutils.TableCacheValidator()

        if os.path.exists(self.infiles):
            shutil.rmtree(self.infiles)
        shutil.copytree(self.datapath+self.infiles, self.infiles)
        os.system( 'rm -rf '+self.prefix+'*' )

        # Common task parameters of the class
        self.task_param = dict(infiles=self.infiles,mode=self.mode,
                               gridfunction=self.kernel,
                               outfile=self.outfile,intent="")
        # flag ALL POL='XX'
        flagdata(vis=self.infiles,mode='manual',correlation='XX',action='apply')

        default(sdimaging)

    def tearDown(self):
        if os.path.exists(self.infiles):
            shutil.rmtree(self.infiles)
        # Since the data is flagged by flagdata, flagversions directory 
        # is automatically created. This must be removed
        flagversions = self.infiles + '.flagversions'
        if os.path.exists(flagversions):
            shutil.rmtree(flagversions)
        # By executing flagdata task, flagdata.last is created automatically
        # This must also be removed
        flagdata_last = 'flagdata.last'
        if os.path.exists(flagdata_last):
            os.remove(flagdata_last)
        # Remove test image and its weight image
        os.system( 'rm -rf '+self.prefix+'*' )

        self.assertTrue(self.cache_validator.validate())

    def run_test(self, task_param, refstats, shape,
                 atol=1.e-8, rtol=1.e-5, box=None):
        self.res=sdimaging(**task_param)
        # Tests
        imsize = [shape[0], shape[1]]
        outfile = self.outfile + image_suffix
        self._checkshape(outfile,shape[0], shape[1],shape[2],shape[3])
        self._checkdirax(outfile,self.phasecenter_auto,self.cell_auto,imsize)
        self._checkstats(outfile,refstats,atol=atol,rtol=rtol)

    def test_i(self):
        """test stokes='I': image constructed by unflagged YY pol (NB after imager migration: image weights all zero)"""
        self.task_param['stokes'] = 'I'
        # Tests
        # In true Stokes mode, all correlation components are flagged when any of them is flagged
        # Stokes value consistent with older imager based implementation is pseudo-Stokes
        #refstats = merge_dict(self.stat_common, construct_refstat_uniform(self.unif_flux, self.region_all['blc'], self.region_all['trc']) )
        refstats = merge_dict(self.stat_common, construct_refstat_uniform(0.0, self.region_all['blc'], self.region_all['trc']) )
        out_shape = (self.imsize_auto[0],self.imsize_auto[1],1,1)
        self.run_test(self.task_param, refstats, out_shape,atol=1.e-5)
        
    def test_pseudo_i(self):
        """test pseudo stokes I: image constructed by unflagged YY pol"""
        self.task_param['stokes'] = 'pseudoI'
        # Tests
        refstats = merge_dict(self.stat_common, construct_refstat_uniform(self.unif_flux, self.region_all['blc'], self.region_all['trc']) )
        out_shape = (self.imsize_auto[0],self.imsize_auto[1],1,1)
        self.run_test(self.task_param, refstats, out_shape,atol=1.e-5)
       

    def test_xx(self):
        """test stokes='XX' (flagged): image weights all zero"""
        stokes = 'XX'
        self.task_param['stokes'] = stokes
        # Tests
        refstats = merge_dict(self.stat_common, construct_refstat_uniform(0.0, self.region_all['blc'], self.region_all['trc']) )
        refstats['blcf'] = refstats['blcf'].replace('I', stokes)
        refstats['trcf'] = refstats['trcf'].replace('I', stokes)
        out_shape = (self.imsize_auto[0],self.imsize_auto[1],1,1)
        self.run_test(self.task_param, refstats, out_shape,atol=1.e-5)

    def test_yy(self):
        """test stokes='YY': image constructed by YY pol"""
        stokes = 'YY'
        self.task_param['stokes'] = stokes
        # Tests
        refstats = merge_dict(self.stat_common, construct_refstat_uniform(self.unif_flux, self.region_all['blc'], self.region_all['trc']) )
        refstats['blcf'] = refstats['blcf'].replace('I', stokes)
        refstats['trcf'] = refstats['trcf'].replace('I', stokes)
        out_shape = (self.imsize_auto[0],self.imsize_auto[1],1,1)
        self.run_test(self.task_param, refstats, out_shape,atol=1.e-5)

    def test_xxyy(self):
        """test stokes='XXYY': """
        self.task_param['stokes'] = 'XXYY'
        # Tests
        refstats = merge_dict(self.stat_common, construct_refstat_uniform(self.unif_flux, self.region_all['blc'], self.region_all['trc']) )
        refstats['blcf'] = refstats['blcf'].replace('I', 'XX')
        refstats['trcf'] = refstats['trcf'].replace('I', 'YY')
        refstats['trc'][2] = 1 # the image is in 2 polarization
        out_shape = (self.imsize_auto[0],self.imsize_auto[1],2,1)
        self.run_test(self.task_param, refstats, out_shape,atol=1.e-5)
        # statistics of YY only
        refstats['blc'][2] = 1
        for key in ['blcf', 'trcf']: refstats.pop(key)
        box = _rg.box(blc=refstats['blc'],trc=refstats['trc'])
        outfile = self.outfile + image_suffix
        self._checkstats(outfile,refstats,atol=1.e-5,region=box)

class sdimaging_test_mslist(sdimaging_unittest_base):
    """
    Test more than one MSes as inputs
    
    """
    prefix = sdimaging_unittest_base.taskname+'TestListMS'
    outfile = prefix+sdimaging_unittest_base.postfix
    clearup = True
    # input MS names
    org_ms = "selection_misc.ms"
    # imaging parameter
    mode = "channel"
    kernel = "BOX"
    infiles = ["multi-in1", "multi-in2"]
    outfile = prefix+".im"
    # auto calculation result of imsize
    cell = "6.7275953729549656arcsec"
    imsize = [21, 21]
    phasecenter = "J2000 00:00:00.0 00.00.00.00"
    blc = [0, 0, 0, 0]
    trc = [20, 20, 0, 0]
    blcf = '00:00:04.485, -00.01.07.276, I, 3e+11Hz'
    trcf = '23:59:55.515, +00.01.07.276, I, 3e+11Hz'
    # selection
    field_list = ['8,6', '7,5']
    scan_list = ['15', '16,17']
    spw = '0'    
    # Reference Statistics
    # blcf and trcf => qa.formxxx(+-qa.mul(cell_auto, 10.), "hms"/"dms", prec=3)
    # --- for "selection_misc.ms"
    unif_flux = 25.
    refstats = merge_dict({'blc': blc,'trc': trc, 'blcf': blcf, 'trcf': trcf},
                          construct_refstat_uniform(unif_flux, blc, trc) )
    #nvalid = imsize[0]*imsize[1] #21*21
    #{'min': [unif_flux], 'max': [unif_flux], 'rms': [unif_flux],
    # 'sigma': [0.], 'mean': [unif_flux], 'npts': [nvalid],
    # 'sum': [unif_flux*nvalid], 'sumsq': [unif_flux**2*nvalid],
    # 'blc': blc,'trc': trc, 'blcf': blcf, 'trcf': trcf}
    
    def setUp(self):
        self.cache_validator = testutils.TableCacheValidator()

        if os.path.exists(self.outfile):
            os.system('rm -rf %s*' % self.outfile)
        for name in self.infiles:
            if os.path.exists(name):
                shutil.rmtree(name)
            shutil.copytree(self.datapath+self.org_ms, name)

        default(sdimaging)
        self.default_param = dict(infiles = self.infiles,
                                  outfile = self.outfile,
                                  intent="",
                                  cell = self.cell,
                                  imsize = self.imsize,
                                  phasecenter = self.phasecenter,
                                  mode=self.mode,
                                  gridfunction=self.kernel,
                                  minweight=0.0)

    def tearDown(self):
        if self.clearup:
            outfile = self.outfile + image_suffix
            if os.path.exists(outfile):
                os.system('rm -rf %s*' % self.outfile)
            for name in self.infiles:
                if os.path.exists(name):
                    shutil.rmtree(name)
                    
        self.assertTrue(self.cache_validator.validate())

    def run_test(self, task_param=None,refstats=None):
        if task_param is None:
            task_param = self.default_param
        if refstats is None:
            refstats = self.refstats
        res=sdimaging(**task_param)
        outfile = self.outfile + image_suffix
        self._checkshape(outfile,self.imsize[0],self.imsize[1],1,1)
        self._checkdirax(outfile,self.phasecenter,self.cell,self.imsize)
        self._checkstats(outfile,refstats,atol=1.e-5)

    ###########################
    # Tests
    ###########################
    def multi_input(self):
        """Test two MSes as input"""
        self.run_test()

    def test_string_selection(self):
        """Test data selection by string (2 MS inputs)"""
        self.default_param['field'] = str(',').join(self.field_list)
        self.default_param['scan'] = str(',').join(self.scan_list)
        self.default_param['spw'] = self.spw
        self.run_test()
        
    def test_1elemlist_selection(self):
        """Test data selection by single element list (2 MS inputs)"""
        self.default_param['field'] = [str(',').join(self.field_list)]
        self.default_param['scan'] = [str(',').join(self.scan_list)]
        self.default_param['spw'] = [self.spw]
        self.run_test()
        
    def test_2elemlist_selection(self):
        """Test data selection by 2 elements list (2 MS inputs)"""
        self.default_param['field'] = self.field_list
        self.default_param['scan'] = self.scan_list
        self.default_param['spw'] = [self.spw, self.spw]
        self.run_test()

###
#
# Test ways to define image rest frequency
#
###
class sdimaging_test_restfreq(sdimaging_unittest_base):
    """
    Unit test for task sdimaging 
    
    Test 3 different ways to define image rest frequency.
    (1) defined by parameter restfreq (test_restfreq_param)
    (2) obtain a value in REST_FREQUENCY column in SOURCE subtable
        (test_restfreq_source)
    (3) define as mean frequency of representative SPW (test_restfreq_mean)
    
    The rest frequency value will affect three numbers in image:
    - the rest frequency of the image
    - the default cell size of the image
    - the beam size of the image
    """
    datapath=os.environ.get('CASAPATH').split()[0] + '/data/regression/unittest/sdimaging/'
    infiles = 'selection_spw.ms'
    outfile = 'sdimaging_restfreq.im'
    param_base = dict(infiles=infiles,outfile=outfile,intent="",
                      outframe='lsrk',stokes='I',spw='1',
                      phasecenter='J2000 00:00:00 00.00.00',
                      restfreq='',overwrite=True)
    unifval = 5.98155

    def setUp(self):
        self.cache_validator = testutils.TableCacheValidator()

        if os.path.exists(self.infiles):
            shutil.rmtree(self.infiles)
        shutil.copytree(self.datapath+self.infiles, self.infiles)
        default(sdimaging)
        self.param = self.param_base.copy()
        
    def tearDown(self):
        if os.path.exists(self.infiles):
            shutil.rmtree(self.infiles)
        os.system('rm -rf {0}*'.format(self.outfile))

        self.assertTrue(self.cache_validator.validate())

    def run_test(self, restfreq_ref, beam_ref, cell_ref, stats, **kwargs):
        self.param.update(**kwargs)
        sdimaging(**self.param)
        stats.pop('sumsq')
        outfile = self.outfile + image_suffix
        self._checkstats(outfile, stats, atol=1.e-3, rtol=1.e-3)
        self._check_beam(outfile, beam_ref)
        # check restfreq
        self._check_restfreq(outfile,restfreq_ref)
        # check cell size
        self._checkdirax(outfile, self.param['phasecenter'],
                         cell_ref, self.param['imsize'])

    def test_restfreq_param(self):
        """Rest frequency from restfreq parameter"""
        restfreq='200GHz'
        beam_ref = dict(major='30.276442arcsec',minor='30.276442arcsec')
        cell_ref = '10.091393059432447arcsec'
        stats = construct_refstat_uniform(self.unifval,[0, 0, 0, 0],
                                          [7 , 7 ,  0,  9])
        self.run_test(restfreq, beam_ref, cell_ref, stats,
                      restfreq=restfreq,imsize=[8,8])
        
    def test_restfreq_source(self):
        """Rest Frequency from SOURCE table"""
        restfreq='300GHz'
        beam_ref = dict(major='20.339973arcsec',minor='20.339973arcsec')
        cell_ref = '6.727595372954963arcsec'
        stats = construct_refstat_uniform(self.unifval,[0, 0, 0, 0],
                                          [10, 10,  0,  9])
        self.run_test(restfreq, beam_ref, cell_ref, stats,
                      restfreq='',imsize=[11,11])

    def test_restfreq_mean(self):
        """Rest frequency from mean of SPW frequencies"""
        restfreq='300.5GHz'
        beam_ref = dict(major='20.303418arcsec', minor='20.303418arcsec')
        cell_ref = '6.716401370670513arcsec'
        stats = construct_refstat_uniform(self.unifval,[0, 0, 0, 0],
                                          [10, 10,  0,  9])
        # remove REST_REQUENCY in SOURCE TABLE
        tb.open(self.infiles+'/SOURCE', nomodify=False)
        rf = tb.getcell('REST_FREQUENCY',0)
        rf.resize(0)
        for idx in xrange(tb.nrows()):
            tb.putcell('REST_FREQUENCY', idx, rf)
            self.assertTrue(len(tb.getcell('REST_FREQUENCY',idx))==0)
        tb.flush()
        tb.close()
        self.run_test(restfreq, beam_ref, cell_ref, stats,
                      restfreq='', imsize=[11,11])

###
#
# Test case for automatic phasecenter calculation
#
###
class sdimaging_test_mapextent(unittest.TestCase):
    """
    Unit test for task sdimaging 
    
    This test case defines automatic calculation of phasecenter and 
    imsize. Basic tests has already been defined in test109 and test402 
    so that some specific tests are defined here:
    
        test_azel_pointing -- Verify phasecenter in J2000 is properly calculated 
                              from AZELGEO pointing direction
        test_data_selection -- Verify phasecenter is properly calculated from 
                               only selected data
        test_ephemeris -- Verify phasecenter for ephemeris source
    """
    datapath=os.environ.get('CASAPATH').split()[0] + '/data/regression/unittest/sdimaging/'
    infiles_ephem = ['Uranus1.cal.Ant0.spw34.ms',
                     'Uranus2.cal.Ant0.spw34.ms']
    infiles_selection = 'selection_misc.ms'
    infiles_azel = 'azelpointing.ms'
    outfile = 'sdimaging_test_mapextent.im'
    
    scan = '16'
    region_topright = {'blc': [9, 9, 0, 0], 'trc': [20, 20, 0, 0]}
    
    param_base = {'mode': 'channel',
                  'start': 0,
                  'nchan': 1,
                  'width': 1, 
                  'cell': '6.7arcsec',
                  'gridfunction': 'BOX',
                  'outfile': outfile,
                  'intent': ""}
    
    def __remove_table(self, f):
        if os.path.exists(f):
            shutil.rmtree(f)
    
    def __copy_table(self, f):
        self.__remove_table(f)
        testutils.copytree_ignore_subversion(self.datapath, f)
        
    def setUp(self):
        self.cache_validator = testutils.TableCacheValidator()

        default(sdimaging)
        self.param = self.param_base.copy()
        
    def tearDown(self):
        for infile in self.infiles_ephem:
            self.__remove_table(infile)
        self.__remove_table(self.infiles_selection)
        self.__remove_table(self.infiles_azel)
        #self.__remove_table(self.outfile)
        os.system('rm -rf %s*'%(self.outfile))
        
        self.assertTrue(self.cache_validator.validate())

    def run_test(self, **kwargs):
        self.param.update(**kwargs)
        status = sdimaging(**self.param)
        self.assertIsNone(status, msg='sdimaging failed to execute')
        outfile = self.outfile + image_suffix
        self.assertTrue(os.path.exists(outfile), msg='output image is not created.')
        
    def verify_mapextent(self, npix_ref, blc_ref, trc_ref):
        outfile = self.outfile + image_suffix
        self.assertTrue(os.path.exists(outfile), msg='output image is not created.')
        stats = calc_statistics(outfile)
        map_property = calc_mapproperty(stats)
        npix = map_property['npix']
        blc = map_property['blc']
        trc = map_property['trc']
        extent = map_property['extent']
        #blc_ref = numpy.array([0.0, 0.0])
        #trc_ref = numpy.array(map(str_to_deg, ['23:59:55.515', '+00.01.07.276']))
        if trc_ref[0] > 180.0:
            trc_ref[0] -= 360.0
        if blc_ref[0] > 180.0:
            blc_ref[0] -= 360.0
        #self.verify_mapextent(npix_ref, blc_ref, trc_ref)
        # resulting map contain reference position
        print 'npix', npix, 'npix_ref', npix_ref
        print 'blc', blc, 'blc_ref', blc_ref
        print 'trc', trc, 'trc_ref', trc_ref 
        print 'extent', extent
        # check if map area covers whole pointing data
        # this is done by comparing blc and trc with their references 
        # that are usually computed from actual distribution of 
        # pointing direction (which is calculated by sdsave task) 
        self.assertTrue(all(npix == npix_ref), msg='Unexpected image pixel number')
        self.assertTrue(blc[0] >= blc_ref[0], msg='Unexpected coordinate (blc RA is too narrow)')
        self.assertTrue(blc[1] <= blc_ref[1], msg='Unexpected coordinate (blc DEC is too narrow)')
        self.assertTrue(trc[0] <= trc_ref[0], msg='Unexpected coordinate (trc RA is too narrow)')
        self.assertTrue(trc[1] >= trc_ref[1], msg='Unexpected coordinate (trc DEC is too narrow)')
        # also check if resulting map is not too wide
        # acceptable margin is 5% of the map extent
        margin = 0.05
        self.assertTrue(blc[0] < blc_ref[0] + margin * extent[0], msg='Unexpected coordinate (blc RA is too wide)')
        self.assertTrue(blc[1] > blc_ref[1] - margin * extent[1], msg='Unexpected coordinate (blc DEC is too wide)')
        self.assertTrue(trc[0] > trc_ref[0] - margin * extent[0], msg='Unexpected coordinate (trc RA is too wide)')
        self.assertTrue(trc[1] < trc_ref[1] + margin * extent[1], msg='Unexpected coordinate (trc DEC is too wide)')              
        
    def test_azel_pointing(self):
        """test_azel_pointing: Verify phasecenter in J2000 is properly calculated from AZELGEO pointing direction"""
        self.__copy_table(self.infiles_azel)
        self.run_test(infiles=self.infiles_azel)
        npix_ref = numpy.array([27,37])
        #blc_ref, trc_ref = get_mapextent(self.infiles_azel) #CAS-10301
        blc_ref = numpy.array([-85.2565977,  -13.87524395]) #CAS-10301
        trc_ref = numpy.array([-85.30504227, -13.80972133]) #CAS-10301
        self.verify_mapextent(npix_ref, blc_ref, trc_ref)
    
    def test_data_selection(self):
        self.__copy_table(self.infiles_selection)
        # here imsize is explicitly set to 13 
        # this is because that auto-calculated imsize is 12 (even number) 
        # it is known that phasecenter will not be a map center when 
        # imsize is even number so that expected map coverage is shifted 
        # by an order of 0.5 pixel 
        # this effect causes unexpected failure of the test
        self.run_test(infiles=self.infiles_selection, scan='16', imsize=13)
        npix_ref = numpy.array([13,13])
        #blc_ref, trc_ref = get_mapextent(self.infiles_selection, scan='16') #CAS-10301
        blc_ref = numpy.array([ 0.00202179, -0.00202178]) #CAS-10301
        trc_ref = numpy.array([-0.01819663,  0.01819663]) #CAS-10301
        self.verify_mapextent(npix_ref, blc_ref, trc_ref)

    def test_ephemeris(self):
        for infile in self.infiles_ephem:
            self.__copy_table(infile)
        self.run_test(infiles=self.infiles_ephem, ephemsrcname='Uranus', restfreq='230GHz')
        npix_ref = numpy.array([37,26])
        # set reference value manually since expected map area for 
        # ephemeris object is difficult to calculate 
        blcf_ref = '00:46:43.672 +04.14.51.504'
        trcf_ref = '00:46:27.547 +04.17.39.004'
        blc_ref = numpy.array(map(lambda x: qa.quantity(x)['value'], blcf_ref.split()))
        trc_ref = numpy.array(map(lambda x: qa.quantity(x)['value'], trcf_ref.split()))
        #blc_ref, trc_ref = get_mapextent_ephemeris(self.infiles_ephem)
        self.verify_mapextent(npix_ref, blc_ref, trc_ref)
    
###
#
# Test case for checking if spline interpolation works for fast scan data
#
###
class sdimaging_test_interp(unittest.TestCase):
    """
    tests:
    test_spline_interp_single_infiles: check if spline interpolation works for single MS
    test_spline_interp_multiple_infiles: check if spline interpolation works for multiple MSs

    data:
    Both 'pointing6.ms' and 'pointing6-2.ms' contain 1000 rows for TP data, while only 10 
    rows given for POINTING data. 
    The pointing data is given as corner points of a hexagon centered at (RA, Dec) = 
    (0h00m00s, 0d00m00s) and with side of 0.001 radian and 0.0008 radian for 'pointing6.ms' 
    and 'pointing6-2.ms', respectively.
    The resulting pattern of weight image should be nearly circular if spline interpolation
    does work, while it should be hexagonal if linear interpolation, the old algorithm, is
    applied.
    Also, 'pointing6-2.ms' has 5 hours lag behind 'pointing6.ms'. 
    """
    datapath = os.environ.get('CASAPATH').split()[0] + '/data/regression/unittest/sdimaging/'
    params = dict(antenna = "0",
                  intent  = "*ON_SOURCE*",
                  gridfunction = "SF",
                  convsupport = 6,
                  imsize = [512, 512],
                  cell = "2arcsec",
                  phasecenter = "J2000 0:00:00.0 00.00.00.0",
                  ephemsrcname = '',
                  pointingcolumn = "direction",
                  stokes = 'I')
    infiles = []
    outfiles = [] # have a list of outfiles as multiple task execution may occur in a test

    def __remove_table(self, f):
        if os.path.exists(f):
            shutil.rmtree(f)
    
    def __copy_table(self, f):
        self.__remove_table(f)
        testutils.copytree_ignore_subversion(self.datapath, f)
        
    def setUp(self):
<<<<<<< HEAD
=======
        self.cache_validator = testutils.TableCacheValidator()

>>>>>>> b306a6c4
        self.infiles = []
        self.outfiles = []
        default(sdimaging)
        
    def tearDown(self):
        for infile in self.infiles:
            self.__remove_table(infile)
        for outfile in self.outfiles:
            os.system('rm -rf %s*'%(outfile))
<<<<<<< HEAD
        self.assertEqual(len(get_table_cache()), 0)
=======

        self.assertTrue(self.cache_validator.validate())
>>>>>>> b306a6c4

    def run_task(self, infiles, outfile, **kwargs):
        if isinstance(infiles, str):
            infiles = [ infiles ]
        for i in range(len(infiles)):
            self.infiles.append(infiles[i])
        self.outfiles.append(outfile)

        for infile in infiles:
            self.__copy_table(infile)
        self.params.update(**kwargs)

        status = sdimaging(infiles=infiles, outfile=outfile, **self.params)
        self.assertIsNone(status, msg = 'sdimaging failed to execute')
        self.assertTrue(os.path.exists(outfile+'.image'), msg='output image is not created.')
        
    def check_spline_works(self, outfile, multiple_ms=False):
        weightfile = outfile + '.weight'
        with tbmanager(weightfile) as tb:
            mapdata = tb.getcell('map', 0)
        # for pixels with strong weight value(>14), collect their distance from the image
        # center and then compute the mean and sigma of their distribution.
        dist_answer = [0.0, 0.0]
        dist_answer[0] = 0.001*180.0/numpy.pi*3600.0/float(self.params['cell'][0])
        dist_answer[1] = dist_answer[0]*0.8
        dist_sep = (dist_answer[0] + dist_answer[1])/2.0

        dist_list = [[], []]
        for i in range(self.params['imsize'][0]):
            for j in range(self.params['imsize'][1]):
                if mapdata[i][j][0][0] > 14.0:
                    cenx = float(self.params['imsize'][0])/2.0
                    ceny = float(self.params['imsize'][1])/2.0
                    dx = float(i) - cenx
                    dy = float(j) - ceny
                    dr = numpy.sqrt(dx*dx + dy*dy)
                    idx = 0 if (dist_sep < dr) else 1
                    dist_list[idx].append(dr)
        dist_mean1 = [0.0, 0.0]
        dist_mean2 = [0.0, 0.0]
        dist_sigma = [0.0, 0.0]
        dist_llim = [0.0, 0.0]
        dist_ulim = [0.0, 0.0]
        idx2 = 2 if multiple_ms else 1
        for i in range(idx2):
            for j in range(len(dist_list[i])):
                dist_mean1[i] += dist_list[i][j]
                dist_mean2[i] += dist_list[i][j] * dist_list[i][j]
            dist_mean1[i] = dist_mean1[i] / float(len(dist_list[i]))
            dist_mean2[i] = dist_mean2[i] / float(len(dist_list[i]))
            dist_sigma[i] = numpy.sqrt(dist_mean2[i] - dist_mean1[i] * dist_mean1[i])

            dist_llim[i] = dist_mean1[i] - dist_sigma[i]
            dist_ulim[i] = dist_mean1[i] + dist_sigma[i]

            """
            if spline interpolation is done, the range [dist_llim[0], dist_ulim[0]]
            will be a narrow range (102.683 ~ 103.318) and encloses the answer
            value (103.132), while linear interpolation will result in a wider
            range (94.240 +- 4.281) and depart from the answer value at 2-sigma
            level.
            FYI, [dist_llim[1], dist_ulim[1]] and dist_answer[1] will be 
            (81.609 - 83.151) and (82.506), respectively.
            """
            self.assertTrue(((dist_llim[i] < dist_answer[i]) and (dist_answer[i] < dist_ulim[i])),
                            msg = 'spline interpolation seems not working.')
            #print '['+str(i)+'] --- ' + str(dist_llim[i]) + ' - ' + str(dist_ulim[i])


    def check_images_identical(self, image1, image2, weight_image=False):
        suffix = '.weight' if weight_image else '.image'
        img1 = image1 + suffix
        img2 = image2 + suffix

        with tbmanager(img1) as tb:
            mapdata1 = tb.getcell('map', 0)
        with tbmanager(img2) as tb:
            mapdata2 = tb.getcell('map', 0)

        self.assertTrue(numpy.allclose(mapdata1, mapdata2, rtol=1.0e-5, atol=1.0e-5),
                        msg="%s and %s are not identical" % (img1, img2))

    def test_spline_interp_single_infiles(self):
        """test_spline_interp_single_infiles: Check if spline interpolation works for single fast-scan data."""
        outfile = 'pointing6.out'
        self.run_task(infiles=['pointing6.ms'], outfile=outfile)
        self.check_spline_works(outfile)

    def test_spline_interp_multiple_infiles(self):
        """test_spline_interp_multiple_infiles: Check if spline interpolation works for multiple fast-scan data."""
        outfile12 = "1and2.out"
        self.run_task(infiles=['pointing6.ms', 'pointing6-2.ms'], outfile=outfile12)
        outfile21 = "2and1.out"
        self.run_task(infiles=['pointing6-2.ms', 'pointing6.ms'], outfile=outfile21)

        #check if spline interpolation works
        self.check_spline_works(outfile12, True)
        #check if the results (both image and weight) don't change when infiles has inversed order
        self.check_images_identical(outfile12, outfile21)
        self.check_images_identical(outfile12, outfile21, True)


class sdimaging_test_interp_old(unittest.TestCase):
    """
    The test data 'pointing6.ms' contains 1000 rows for TP data, while only 10 rows given
    for POINTING data. The pointing data is given as corner points of a hexagon centered at
    (RA, Dec) = (0h00m00s, 0d00m00s) and with side of 0.001 radian.
    The resulting pattern of weight image should be nearly circular if spline interpolation
    does work, while it should be hexagonal if linear interpolation, the old algorithm, is
    applied.
    """
    datapath = os.environ.get('CASAPATH').split()[0] + '/data/regression/unittest/sdimaging/'
    params = dict(infiles = ['pointing6.ms'],
                  outfile = "pointing6.out",
                  antenna = "0",
                  intent  = "*ON_SOURCE*",
                  gridfunction = "SF",
                  convsupport = 6,
                  imsize = [512, 512],
                  cell = "2arcsec",
                  phasecenter = "J2000 0:00:00.0 00.00.00.0",
                  ephemsrcname = "Venus",
                  pointingcolumn = "direction")
    outfile = params['outfile']

    def __remove_table(self, f):
        if os.path.exists(f):
            shutil.rmtree(f)
    
    def __copy_table(self, f):
        self.__remove_table(f)
        testutils.copytree_ignore_subversion(self.datapath, f)
        
    def setUp(self):
        self.cache_validator = testutils.TableCacheValidator()

        for infile in self.params['infiles']:
            self.__copy_table(infile)
        default(sdimaging)
        
    def tearDown(self):
        for infile in self.params['infiles']:
            self.__remove_table(infile)
        os.system('rm -rf %s*'%(self.outfile))
        
        self.assertTrue(self.cache_validator.validate())

    def run_test(self, **kwargs):
        self.params.update(**kwargs)
        status = sdimaging(**self.params)
        self.assertIsNone(status, msg = 'sdimaging failed to execute')
        outfile = self.outfile + image_suffix
        self.assertTrue(os.path.exists(outfile), msg='output image is not created.')
        
    def test_spline_interp(self):
        """test_spline_interp: Check if spline interpolation works for fast scan data."""
        
        self.run_test()

        weightfile = self.outfile + '.weight'
        with tbmanager(weightfile) as tb:
            mapdata = tb.getcell('map', 0)
        # for pixels with strong weight value(>14), collect their distance from the image
        # center and then compute the mean and sigma of their distribution.
        dist_list = []
        for i in range(self.params['imsize'][0]):
            for j in range(self.params['imsize'][1]):
                if mapdata[i][j][0][0] > 14.0:
                    cenx = float(self.params['imsize'][0])/2.0
                    ceny = float(self.params['imsize'][1])/2.0
                    dx = float(i) - cenx
                    dy = float(j) - ceny
                    dist_list.append(numpy.sqrt(dx*dx + dy*dy))
        dist_mean = 0.0
        dist_mean2 = 0.0
        for i in range(len(dist_list)):
            dist_mean += dist_list[i]
            dist_mean2 += dist_list[i] * dist_list[i]
        dist_mean = dist_mean / float(len(dist_list))
        dist_mean2 = dist_mean2 / float(len(dist_list))
        dist_sigma = numpy.sqrt(dist_mean2 - dist_mean * dist_mean)

        dist_llim = dist_mean - dist_sigma
        dist_ulim = dist_mean + dist_sigma
        dist_answer = 0.001*180.0/numpy.pi*3600.0/float(self.params['cell'][0])

        """
        if spline interpolation is done, the range [dist_llim, dist_ulim]
        will be a narrow range (102.683 ~ 103.318) and encloses the answer
        value (103.132), while linear interpolation will result in a wider
        range (94.240 +- 4.281) and depart from the answer value at 2-sigma
        level.
        """
        self.assertTrue(((dist_llim < dist_answer) and (dist_answer < dist_ulim)),
                        msg = 'spline interpolation seems not working.')
    
    
class sdimaging_test_clipping(sdimaging_unittest_base):
    """
    test_1row: check if clipping is not activated (1 spectrum)
    test_2rows: check if clipping is not activated (2 spectra)
    test_3rows: check if clipping is activated (3 spectra)
    test_multivis: check if clipping properly handles multiple ms inputs
    test_clip: check if clipping is applied to every image pixel separately
    test_clip2: check if clipping is activated on one pixel but is not on others
    test_suprious: check if clipping properly handles suprious data 
    test_multichan: check if clipping handles multi-channel data properly
    """
    data_list = ['clipping_1row.ms', 'clipping_2rows.ms', 'clipping_3rows.ms', 
                 'clipping_3rows_suprious.ms', 'clipping_3rows_2chans.ms']
    outfile = 'sdimaging_test_clipping.im'
    outfile_ref = 'sdimaging_test_clipping.ref.im'
    def setUp(self):
        self.cache_validator = testutils.TableCacheValidator()

        default(sdimaging)
        
        # clear up test data
        self.__clear_up()
    
    def tearDown(self):
        # remove test data
        self.__clear_up()
        
        self.assertTrue(self.cache_validator.validate())

    def __clear_up(self):
        for data in self.data_list:
            if os.path.exists(data):
                shutil.rmtree(data)
        outfile = self.outfile + image_suffix
        if os.path.exists(outfile):
            shutil.rmtree(outfile)
            shutil.rmtree(self.outfile + '.weight')
            shutil.rmtree(self.outfile + '.sumwt')
            shutil.rmtree(self.outfile + '.psf')
        outfile_ref = self.outfile_ref + image_suffix
        if os.path.exists(outfile_ref):
            shutil.rmtree(outfile_ref)
            shutil.rmtree(self.outfile_ref + '.weight')
            shutil.rmtree(self.outfile_ref + '.sumwt')
            shutil.rmtree(self.outfile_ref + '.psf')
    
    def _test_clipping(self, infiles, is_clip_effective=True):
        if isinstance(infiles, str):
            self._test_clipping([infiles], is_clip_effective)
            return
        
        for infile in infiles:
            self.assertTrue(infile in self.data_list)
            self.assertFalse(os.path.exists(infile))
            testutils.copytree_ignore_subversion(self.datapath, infile)
            
        # image with clipping
        outfile = self.outfile
        overwrite = False
        mode = 'channel'
        nchan = -1
        start = 0
        width = 1
        gridfunction = 'BOX'
        imsize = 3
        cell = '1arcmin'
        phasecenter = 'J2000 0h0m0s 0d0m0s'
        sdimaging(infiles=infiles, outfile=outfile, overwrite=overwrite, 
                  mode=mode, nchan=nchan, start=start, width=width, 
                  gridfunction=gridfunction, imsize=imsize, cell=cell,
                  phasecenter=phasecenter, clipminmax=True)
        _outfile = outfile + image_suffix
        self.assertTrue(os.path.exists(_outfile))
        
        if is_clip_effective == True:
            # pre-flag the data to be clipped
            myme, mymsmd, mytb = gentools(['me', 'msmd', 'tb'])
            myqa = qa
            center = myme.direction('J2000', myqa.quantity(0, 'rad'), myqa.quantity(0, 'rad'))
            offset_plus = myqa.convert(myqa.quantity('1arcmin'), 'rad')
            offset_minus = myqa.mul(offset_plus, -1)
            grid = [[[], [], []],
                    [[], [], []],
                    [[], [], []]]
            gridmeta = [[[], [], []],
                        [[], [], []],
                        [[], [], []]]
            ra_list = [offset_plus['value'], 0, offset_minus['value']]
            dec_list = [offset_minus['value'], 0, offset_plus['value']]
            for infile in infiles:
                mymsmd.open(infile)
                try:
                    for irow in xrange(int(mymsmd.nrows())):
                        pointingdirection = mymsmd.pointingdirection(irow)['antenna1']['pointingdirection']
                        ra = pointingdirection['m0']['value']
                        dec = pointingdirection['m1']['value']
                        min_separation = 1e10
                        min_ra = -1
                        min_dec = -1
                        for ira in xrange(imsize):
                            for idec in xrange(imsize):
                                gra = ra_list[ira]
                                gdec = dec_list[idec]
                                separation = math.sqrt(math.pow(ra - gra, 2) + math.pow(dec - gdec, 2))
                                if separation < min_separation:
                                    min_ra = ira
                                    min_dec = idec
                                    min_separation = separation
                        gridmeta[min_ra][min_dec].append((infile, irow))
                finally:
                    mymsmd.close()
            
            print '### gridmeta', gridmeta
            for ira in xrange(imsize):
                for idec in xrange(imsize):
                    meta = gridmeta[ira][idec]
                    for imeta in xrange(len(meta)):
                        infile, irow = meta[imeta]
                        mytb.open(infile)
                        try:
                            data = mytb.getcell('FLOAT_DATA', irow)[0]
                        finally:
                            mytb.close()
                        grid[ira][idec].append(data)
            
            for ira in xrange(imsize):
                for idec in xrange(imsize):
                    data = numpy.asarray(grid[ira][idec], dtype=numpy.float64)
                    if len(data) < 3:
                        continue
                    print '### ira', ira, 'idec', idec, 'data', data
                    for ichan in xrange(data.shape[1]):
                        slice = data[:,ichan]
                        argmin = numpy.argmin(slice)
                        argmax = numpy.argmax(slice)
                        print '### ira', ira, 'idec', idec, 'argmin', argmin, 'argmax', argmax
                        for imeta in (argmin, argmax):
                            infile, irow = gridmeta[ira][idec][imeta]
                            mytb.open(infile, nomodify=False)
                            try:
                                print '### clip', infile, 'row', irow, 'chan', ichan, 'data', mytb.getcell('FLOAT_DATA', irow)
                                #mytb.putcell('FLAG_ROW', irow, True)
                                flag = mytb.getcell('FLAG', irow)
                                print '### flag (before)', flag
                                flag[0,ichan] = True
                                print '### flag (after)', flag
                                mytb.putcell('FLAG', irow, flag)
                            finally:
                                mytb.close()
                    
        outfile = self.outfile_ref
        sdimaging(infiles=infiles, outfile=outfile, overwrite=overwrite, 
                  mode=mode, nchan=nchan, start=start, width=width, 
                  gridfunction=gridfunction, imsize=imsize, cell=cell,
                  phasecenter=phasecenter, clipminmax=False)
        _outfile_ref = outfile + image_suffix
        self.assertTrue(os.path.exists(_outfile_ref))
            
        # compare
        myia = gentools(['ia'])[0]
        myia.open(_outfile)
        result = myia.getchunk()
        result_mask = myia.getchunk(getmask=True)
        myia.close()
        
        myia.open(_outfile_ref)
        reference = myia.getchunk()
        reference_mask = myia.getchunk(getmask=True)
        myia.close()
        
        print '### result', result.flatten()
        print '### mask', result_mask.flatten()
        print '### reference', reference.flatten()
        print '### mask', reference_mask.flatten()
        
        self.assertTrue(numpy.all(result_mask == reference_mask))
        
        mresult = result[result_mask]
        mreference = reference[reference_mask]
        self.assertTrue(mresult.shape == mreference.shape)
        #self.assertTrue(numypy.all(result == reference))
        diff = lambda v, r: abs((v - r) / r) if r != 0.0 else abs(v)
        vdiff = numpy.vectorize(diff)
        err = vdiff(mresult, mreference)
        eps = 1.0e-6
        print 'err = %s (max %s min %s)'%(err, err.max(), err.min())
        self.assertTrue(numpy.all(err < eps)) 
    
    def test_1row(self):
        """test_1row: check if clipping is not activated (1 spectrum)"""
        infile = 'clipping_1row.ms'
        self._test_clipping(infile, is_clip_effective=False)
    
    def test_2rows(self):
        """test_2rows: check if clipping is not activated (2 spectra)"""
        infile = 'clipping_2rows.ms'
        self._test_clipping(infile, is_clip_effective=False)
    
    def test_3rows(self):
        """test_3rows: check if clipping is activated (3 spectra)"""
        infile = 'clipping_3rows.ms'
        self._test_clipping(infile, is_clip_effective=True)
    
    def test_multivis(self):
        """test_multivis: check if clipping properly handles multiple ms inputs"""
        infiles = ['clipping_1row.ms', 'clipping_2rows.ms']
        self._test_clipping(infiles, is_clip_effective=True)
        
    def test_clip(self):
        """test_clip: check if clipping is applied to every image pixel separately"""
        infiles = ['clipping_1row.ms', 'clipping_2rows.ms', 'clipping_3rows.ms']
        self._test_clipping(infiles, is_clip_effective=True)
        
    def test_clip2(self):
        """test_clip2: check if clipping is activated on one pixel but is not on others"""
        infiles = ['clipping_1row.ms', 'clipping_3rows.ms']
        self._test_clipping(infiles, is_clip_effective=True)
        
    def test_suprious(self):
        """test_suprious: check if clipping properly handles suprious data"""
        # This test is defined to verify new clipping algorithm
        #
        # Test data contains suprious. It is 10 orders of magnitude larger 
        # than orginary data so that ordinary data will disappear due to 
        # the loss of trailing digits when suprious data is accumulated to grid.
        # (NOTE: grid data is signle-precision)
        #
        # Old algorithm keeps track of minimum and maximum data during accumulation. 
        # However, it accumulates whole data once, then subtract minimum and maximum 
        # from accumulated result. In this procedure, suprious data must be accumulated 
        # to grid. Thus, the result is suffered from the loss of trailing digits.
        #  
        # On the other hand, new algorithm doesn't accumulate mininum and maximum. 
        # If clipping cannot apply (i.e., number of accumulated data is less than 
        # 3), these values are accumulated at the post-accumulation step.
        infile = 'clipping_3rows_suprious.ms'
        self._test_clipping(infile, is_clip_effective=True)
        
    def test_multichan(self):
        """test_multichan: check if clipping handles multi-channel data properly"""
        infile = 'clipping_3rows_2chans.ms'
        self._test_clipping(infile, is_clip_effective=True)
        

class sdimaging_test_projection(sdimaging_unittest_base):
    """
    Test projection

       - test_projection_GSL: unsupported projection type
       - test_projection_SIN: create image with SIN (Slant Orthographic) projection 
       - test_projection_TAN: create image with TAN (Gnomonic) projection
       - test_projection_CAR: create image with CAR (Plate Caree) projection
       - test_projection_SFL: create image with SFL (Sanson-Flamsteed) projection
       
    """
    # Input and output names
    prefix=sdimaging_unittest_base.taskname+'ProjectionTest'
    outfile=prefix+sdimaging_unittest_base.postfix
    mode = 'channel'
    cell = ['3.0arcmin', '3.0arcmin']
    imsize = [75, 75]
    phasecenter = 'J2000 17:18:29 +59.31.23'
    gridfunction = 'PB'
    start = 604
    nchan = 1

    keys=['max','maxpos','maxposf','mean','min','minpos','minposf',
          'npts','rms','blc','blcf','trc','trcf','sigma','sum','sumsq']
    
    def setUp(self):
        self.cache_validator = testutils.TableCacheValidator()

        if os.path.exists(self.rawfile):
            shutil.rmtree(self.rawfile)
        shutil.copytree(self.datapath+self.rawfile, self.rawfile)
        # Common task parameters of the class
        self.task_param = dict(infiles=self.rawfile,mode=self.mode,
                               outfile=self.outfile,intent='OBSERVE_TARGET_ON_SOURCE',
                               cell=self.cell,imsize=self.imsize,
                               nchan=self.nchan,start=self.start,
                               phasecenter=self.phasecenter,
                               gridfunction=self.gridfunction)

        default(sdimaging)

    def tearDown(self):
        if (os.path.exists(self.rawfile)):
            shutil.rmtree(self.rawfile)
        os.system( 'rm -rf '+self.prefix+'*' )

        self.assertTrue(self.cache_validator.validate())
        
    def run_test_common(self, task_param, refstats, shape, refbeam=None,
                        atol=1.e-8, rtol=1.e-5, compstats=None, ignoremask=True,
                        projection='SIN'):
        
        # call super class's run_test_common 
        super(sdimaging_test_projection, self).run_test_common(task_param, refstats, shape, refbeam,
                                                               atol, rtol, compstats, ignoremask)

        # check projection
        outfile = task_param['outfile'] + image_suffix
        _ia.open(outfile)
        try:
            result_projection = _ia.coordsys().projection()['type']
        finally:
            _ia.close()
        self.assertEqual(projection, result_projection)
        
    def test_projection_GSL(self):
        """test_projection_GSL: unsupported projection type"""
        projection = 'GSL'
        spw = '0'
        self.task_param.update(dict(projection=projection, spw=spw))
        res=sdimaging(**self.task_param)
        self.assertFalse(res)
        self.assertFalse(os.path.exists(self.outfile))

    def test_projection_SIN(self):
        """test_projection_SIN: create image with SIN (Slant Orthographic) projection"""
        projection = 'SIN'
        spw = '0'
        self.task_param.update(dict(projection=projection, spw=spw))
        outshape = (self.imsize[0],self.imsize[1],1,self.nchan)
        refstats = {
            'blc': numpy.array([0, 0, 0, 0], dtype=numpy.int32),
            'blcf': '17:32:18.690, +57.37.28.536, I, 1.42087e+09Hz',
            'max': numpy.array([ 21.92034912]),
            'maxpos': numpy.array([59, 21,  0,  0], dtype=numpy.int32),
            'maxposf': '17:10:00.642, +58.42.19.808, I, 1.42087e+09Hz',
            'mean': numpy.array([ 7.84297146]),
            'min': numpy.array([ 3.36271787]),
            'minpos': numpy.array([71, 50,  0,  0], dtype=numpy.int32),
            'minposf': '17:04:49.308, +60.07.45.791, I, 1.42087e+09Hz',
            'npts': numpy.array([ 4217.]),
            'rms': numpy.array([ 8.70721651]),
            'sigma': numpy.array([ 3.7824345]),
            'sum': numpy.array([ 33073.81065345]),
            'sumsq': numpy.array([ 319714.46711966]),
            'trc': numpy.array([74, 74,  0,  0], dtype=numpy.int32),
            'trcf': '17:03:03.151, +61.19.10.757, I, 1.42087e+09Hz'
        }
        self.run_test_common(self.task_param, refstats, outshape,
                             compstats=self.keys, ignoremask=False,
                             projection=projection)
        
    def test_projection_TAN(self):
        """test_projection_TAN: create image with TAN (Gnomonic) projection"""
        projection = 'TAN'
        spw = '0'
        self.task_param.update(dict(projection=projection, spw=spw))
        outshape = (self.imsize[0],self.imsize[1],1,self.nchan)
        refstats = {
            'blc': numpy.array([0, 0, 0, 0], dtype=numpy.int32),
            'blcf': '17:32:17.872, +57.37.35.824, I, 1.42087e+09Hz',
            'max': numpy.array([21.91863632]),
            'maxpos': numpy.array([59, 21,  0,  0], dtype=numpy.int32),
            'maxposf': '17:10:00.782, +58.42.20.655, I, 1.42087e+09Hz',
            'mean': numpy.array([ 7.84080757]),
            'min': numpy.array([ 3.36540604]),
            'minpos': numpy.array([71, 50,  0,  0], dtype=numpy.int32),
            'minposf': '17:04:49.729, +60.07.44.771, I, 1.42087e+09Hz',
            'npts': numpy.array([ 4222.]),
            'rms': numpy.array([ 8.7050746]),
            'sigma': numpy.array([ 3.78198999]),
            'sum': numpy.array([ 33103.88957095]),
            'sumsq': numpy.array([ 319936.08330953]),
            'trc': numpy.array([74, 74,  0,  0], dtype=numpy.int32),
            'trcf': '17:03:04.170, +61.19.04.235, I, 1.42087e+09Hz'
        }
        self.run_test_common(self.task_param, refstats, outshape,
                             compstats=self.keys, ignoremask=False,
                             projection=projection)

    def test_projection_CAR(self):
        """test_projection_CAR: create image with CAR (Plate Caree) projection"""
        projection = 'CAR'
        spw = '0'
        self.task_param.update(dict(projection=projection, spw=spw))
        outshape = (self.imsize[0],self.imsize[1],1,self.nchan)
        refstats = {
            'blc': numpy.array([0, 0, 0, 0], dtype=numpy.int32),
            'blcf': '17:32:18.122, +57.37.29.933, I, 1.42087e+09Hz',
            'max': numpy.array([21.91925812]),
            'maxpos': numpy.array([59, 21,  0,  0], dtype=numpy.int32),
            'maxposf': '17:10:00.722, +58.42.19.922, I, 1.42087e+09Hz',
            'mean': numpy.array([ 7.84154849]),
            'min': numpy.array([ 3.36489725]),
            'minpos': numpy.array([71, 50,  0,  0], dtype=numpy.int32),
            'minposf': '17:04:49.481, +60.07.45.807, I, 1.42087e+09Hz',
            'npts': numpy.array([ 4219.]),
            'rms': numpy.array([ 8.70603491]),
            'sigma': numpy.array([ 3.78266474]),
            'sum': numpy.array([ 33083.49308872]),
            'sumsq': numpy.array([ 319779.29008623]),
            'trc': numpy.array([74, 74,  0,  0], dtype=numpy.int32),
            'trcf': '17:03:03.803, +61.19.09.870, I, 1.42087e+09Hz'
        }
        self.run_test_common(self.task_param, refstats, outshape,
                             compstats=self.keys, ignoremask=False,
                             projection=projection)
        
    def test_projection_SFL(self):
        """test_projection_SFL: create image with SFL (Sanson-Flamsteed) projection"""
        projection = 'SFL'
        spw = '0'
        self.task_param.update(dict(projection=projection, spw=spw))
        outshape = (self.imsize[0],self.imsize[1],1,self.nchan)
        refstats = {
            'blc': numpy.array([0, 0, 0, 0], dtype=numpy.int32),
            'blcf': '17:32:18.553, +57.37.29.753, I, 1.42087e+09Hz',
            'max': numpy.array([21.91932678]),
            'maxpos': numpy.array([59, 21,  0,  0], dtype=numpy.int32),
            'maxposf': '17:10:00.673, +58.42.19.909, I, 1.42087e+09Hz',
            'mean': numpy.array([ 7.84234172]),
            'min': numpy.array([ 3.36329484]),
            'minpos': numpy.array([71, 50,  0,  0], dtype=numpy.int32),
            'minposf': '17:04:49.429, +60.07.45.787, I, 1.42087e+09Hz',
            'npts': numpy.array([ 4218.]),
            'rms': numpy.array([ 8.70668658]),
            'sigma': numpy.array([ 3.78252027]),
            'sum': numpy.array([ 33078.99737787]),
            'sumsq': numpy.array([ 319751.35842591]),
            'trc': numpy.array([74, 74,  0,  0], dtype=numpy.int32),
            'trcf': '17:03:03.322, +61.19.09.669, I, 1.42087e+09Hz'
        }
        self.run_test_common(self.task_param, refstats, outshape,
                             compstats=self.keys, ignoremask=False,
                             projection=projection)
    
"""
# utility for sdimaging_test_mapextent
# commented out since sd tool is no longer available in CASA (CAS-10301)
def get_mapextent(infile, scan=None):
    s = sd.scantable(infile, average=False)
    outfile = infile.rstrip('/') + '.tmp'
    try:
        s.save(outfile)
        if scan is None:
            with tbmanager(outfile) as tb:
                dir = tb.getcol('DIRECTION')
        else:
            with table_selector(outfile, taql='SCANNO==16') as tb:
                dir = tb.getcol('DIRECTION')
        rad2deg = lambda x: x * 180.0 / numpy.pi
        xmin = rad2deg(dir[0].min())
        xmax = rad2deg(dir[0].max())
        ymin = rad2deg(dir[1].min())
        ymax = rad2deg(dir[1].max())
        return numpy.array([xmax, ymin]), numpy.array([xmin, ymax])
    finally:
        if os.path.exists(outfile):
            shutil.rmtree(outfile)

def get_mapextent_ephemeris(infiles):
    mapcenter = None
    xmin = None
    xmax = None
    ymin = None
    ymax = None
    for infile in infiles:
        blc, trc = get_mapextent(infile)
        if mapcenter is None:
            mapcenter = 0.5 * (blc + trc)
        if xmin is None:
            xmin = trc[0]
        else:
            xmin = min(xmin, trc[0])
        if xmax is None:
            xmax = blc[0]
        else:
            xmax = max(xmax, blc[0])
        if ymin is None:
            ymin = blc[1]
        else:
            ymin = min(ymin, blc[1])
        if ymax is None:
            ymax = trc[1]
        else:
            ymax = max(ymax, trc[1])
    return numpy.array([xmax, ymin]), numpy.array([xmin, ymax])
"""

def str_to_deg(s):
    return qa.quantity(s)['value']

def calc_statistics(imagename):
    with toolmanager(imagename, 'ia') as ia:
        s = ia.statistics()
    return s
    
def calc_mapproperty(statistics):
    ra_in_deg = lambda x: qa.quantity(x.split(',')[0])['value']
    dec_in_deg = lambda x: qa.quantity(x.split(',')[1])['value']
    blcf = statistics['blcf']
    trcf = statistics['trcf']
    blcra = ra_in_deg(blcf)
    if blcra > 180.0:
        blcra -= 360.0
    blcdec = dec_in_deg(blcf)
    trcra = ra_in_deg(trcf)
    if trcra > 180.0:
        trcra -= 360.0
    trcdec = dec_in_deg(trcf)
    npix = statistics['trc'][:2] + 1
    dra = abs((trcra - blcra) * numpy.cos(0.5 * (blcdec + trcdec)))
    ddec = abs(trcdec - blcdec)
    return {'extent': numpy.array([dra, ddec]), 'npix': npix,
            'blc': numpy.array([blcra, blcdec]), 'trc': numpy.array([trcra, trcdec])}


def suite():
    return [sdimaging_test0,sdimaging_test1,
            sdimaging_test2,sdimaging_test3,
            sdimaging_autocoord,sdimaging_test_selection,
            sdimaging_test_flag,sdimaging_test_polflag,
            sdimaging_test_mslist,
            sdimaging_test_restfreq, 
            sdimaging_test_mapextent,
            sdimaging_test_interp,
            sdimaging_test_clipping,
            sdimaging_test_projection
            ]<|MERGE_RESOLUTION|>--- conflicted
+++ resolved
@@ -2764,11 +2764,8 @@
         testutils.copytree_ignore_subversion(self.datapath, f)
         
     def setUp(self):
-<<<<<<< HEAD
-=======
         self.cache_validator = testutils.TableCacheValidator()
 
->>>>>>> b306a6c4
         self.infiles = []
         self.outfiles = []
         default(sdimaging)
@@ -2778,12 +2775,8 @@
             self.__remove_table(infile)
         for outfile in self.outfiles:
             os.system('rm -rf %s*'%(outfile))
-<<<<<<< HEAD
-        self.assertEqual(len(get_table_cache()), 0)
-=======
 
         self.assertTrue(self.cache_validator.validate())
->>>>>>> b306a6c4
 
     def run_task(self, infiles, outfile, **kwargs):
         if isinstance(infiles, str):
