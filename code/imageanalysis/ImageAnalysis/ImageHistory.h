#ifndef IMAGEANALYSIS_IMAGEHISTORY_H
#define IMAGEANALYSIS_IMAGEHISTORY_H

#include <imageanalysis/ImageTypedefs.h>

#include <casa/namespace.h>

namespace casa {

template <class T> class ImageHistory {
    // <summary>
    // Top level interface accessing image history data.
    // </summary>

    // <reviewed reviewer="" date="" tests="" demos="">
    // </reviewed>

    // <prerequisite>
    // </prerequisite>

    // <etymology>
    // Image History access
    // </etymology>

    // <synopsis>
    // Top level interface for accessing image history.
    // </synopsis>

public:

    ImageHistory() = delete;
    ImageHistory(const SPIIT image);

    // destructor
    ~ImageHistory() {}

    // add a line to the history
    void addHistory(
        const casacore::String& origin, const casacore::String& history
    );

    void addHistory(
        const casacore::LogOrigin& origin, const casacore::String& history
    );
    // add multiple history lines, all which have the same origin
    void addHistory(
        const casacore::String& origin,
        const std::vector<casacore::String>& history
    );

    void addHistory(
        const casacore::LogOrigin& origin,
        const std::vector<casacore::String>& history
    );

    void addHistory(
        const casacore::String& origin, const std::vector<string>& history
    );

    void addHistory(
        const std::vector<std::pair<casacore::LogOrigin, casacore::String> >& history
    );

    // erase all messages. Cannot be undone!
    void clear();

    std::vector<casacore::String> get(casacore::Bool list) const;
    std::vector<string> getAsStdStrings(casacore::Bool list) const;

    // <group>
    //Append the specified image's history to this image's history
    template <class U> void append(SPCIIU image);
<<<<<<< HEAD
/*
    void append(SPCIIC image);
    
    void append(SPCIIC image);
    
    void append(SPCIIDC image);
*/
=======

    template <class U> void append(SPIIU image);
    // </group>

>>>>>>> 709a0db9
    casacore::String getClass() const { const static casacore::String s = "ImageHistory"; return s; }

    casacore::LogIO& getLogSink();

private:

    const SPIIT _image;

};
}

#ifndef AIPS_NO_TEMPLATE_SRC
#include <imageanalysis/ImageAnalysis/ImageHistory.tcc>
#endif

#endif<|MERGE_RESOLUTION|>--- conflicted
+++ resolved
@@ -70,20 +70,10 @@
     // <group>
     //Append the specified image's history to this image's history
     template <class U> void append(SPCIIU image);
-<<<<<<< HEAD
-/*
-    void append(SPCIIC image);
-    
-    void append(SPCIIC image);
-    
-    void append(SPCIIDC image);
-*/
-=======
 
     template <class U> void append(SPIIU image);
     // </group>
 
->>>>>>> 709a0db9
     casacore::String getClass() const { const static casacore::String s = "ImageHistory"; return s; }
 
     casacore::LogIO& getLogSink();
