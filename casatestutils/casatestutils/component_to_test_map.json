{
    "testlist": [
        {
            "testScript":"test_casampi",
            "testType":"casampi",
            "maintainer":"Federico Montesino",
            "maintainerEmail":"fpouzols@eso.org",
            "testOptions":["mpi"],
            "testGroup":["casampi","HPC"],
            "timeout":0,
            "comment":""
        },
        {
            "testScript":"test_perf_tclean_mem_setweighting",
            "testType":"performance",
            "maintainer":"Sandra Castro",
            "maintainerEmail":"scastro@eso.org",
            "testOptions":[],
            "testGroup":["performance","tclean"],
            "timeout":0,
            "comment":""
        },
        {
            "testScript":"test_regression_alma_M100_sd",
            "testType":"regression",
            "maintainer":"Takeshi Nakazato",
            "maintainerEmail":"takeshi.nakazato@nao.ac.jp",
            "testOptions":[],
            "testGroup":["regression"],
            "timeout":0,
            "comment":""
        },
        {
            "testScript":"test_regression_alma_M100_if",
            "testType":"regression",
            "maintainer":"Sandra Castro",
            "maintainerEmail":"scastro@eso.org",
            "testOptions":["mpi"],
            "testGroup":["regression"],
            "timeout":14400,
            "comment":"Only run in mpi mode"
        },
        {
            "testScript":"test_regression_fits_import_export",
            "testType":"regression",
            "maintainer":"Akeem Wells",
            "maintainerEmail":"awells@nrao.edu",
            "testOptions":[],
            "testGroup":["regression","importfits","exportfits"],
            "timeout":0,
            "comment":""
        },
        {
            "testScript":"test_regression_sim_TP",
            "testType":"regression",
            "maintainer":"Andrew McNichols",
            "maintainerEmail":"amcnicho@nrao.edu",
            "testOptions":[],
            "testGroup":["regression","Simulation","simobserve","simanalyze"],
            "timeout":0,
            "comment":""
        },
        {
            "testScript":"test_regression_sim_components",
            "testType":"regression",
            "maintainer":"Andrew McNichols",
            "maintainerEmail":"amcnicho@nrao.edu",
            "testOptions":[],
            "testGroup":["regression","Simulation","simobserve","simanalyze"],
            "timeout":0,
            "comment":""
        },
        {
            "testScript":"test_regression_sim_components_and_skymodel",
            "testType":"regression",
            "maintainer":"Andrew McNichols",
            "maintainerEmail":"amcnicho@nrao.edu",
            "testOptions":[],
            "testGroup":["regression","Simulation","simobserve","simanalyze"],
            "timeout":0,
            "comment":""
        },
        {
            "testScript":"test_regression_sim_cube",
            "testType":"regression",
            "maintainer":"Andrew McNichols",
            "maintainerEmail":"amcnicho@nrao.edu",
            "testOptions":[],
            "testGroup":["regression","Simulation","simobserve","simanalyze"],
            "timeout":0,
            "comment":""
        },
        {
            "testScript":"test_regression_sim_multi_arrays_and_TP",
            "testType":"regression",
            "maintainer":"Andrew McNichols",
            "maintainerEmail":"amcnicho@nrao.edu",
            "testOptions":[],
            "testGroup":["regression","Simulation","simobserve","simanalyze"],
            "timeout":0,
            "comment":""
        },
        {
            "testScript":"test_regression_simalma_12m_ACA_combination",
            "testType":"regression",
            "maintainer":"Andrew McNichols",
            "maintainerEmail":"amcnicho@nrao.edu",
            "testOptions":[],
            "testGroup":["regression","Simulation","simalma","simobserve","simanalyze","feather"],
            "timeout":0,
            "comment":""
        },
        {
            "testScript":"test_regression_tclean_startmodel_restart",
            "testType":"regression",
            "maintainer":"Bob Garwood",
            "maintainerEmail":"bgarwood@nrao.edu",
            "testOptions":["mpi"],
            "testGroup":["regression","Imaging"],
            "timeout":0,
            "comment":"Only run in mpi mode"
        },
        {
            "testScript":"test_regression_timeaverage_and_rflag",
            "testType":"regression",
            "maintainer":"Sandra Castro",
            "maintainerEmail":"scastro@eso.org",
            "testOptions":[],
            "testGroup":["regression","Flagging"],
            "timeout":0,
            "comment":""
        },
        {
            "testScript":"test_stk_alma_pipeline_imaging",
            "testType":"stakeholder",
            "maintainer":"Sandra Castro",
            "maintainerEmail":"scastro@eso.org",
            "testOptions":["mpi"],
            "testGroup":["stakeholder"],
            "timeout":18000,
            "comment":""
        },
        {
            "testScript":"test_stk_vlass_pipeline_imaging",
            "testType":"stakeholder",
            "maintainer":"Sandra Castro",
            "maintainerEmail":"scastro@eso.org",
            "testOptions":["mpi"],
            "testGroup":["stakeholder"],
            "timeout":14400,
            "comment":""
        },
        {
            "testScript":"test_task_accor",
            "testType":"casatasks",
            "maintainer":"Neal Schweighart",
            "maintainerEmail":"nschweig@nrao.edu",
            "testOptions":[],
            "testGroup":["accor"],
            "timeout":0,
            "comment":""
        },
        {
            "testScript":"test_task_applycal",
            "testType":"casatasks",
            "maintainer":"George Moellenbrock",
            "maintainerEmail":"gmoellen@nrao.edu",
            "testOptions":[],
            "testGroup":["default","applycal","Calibration"],
            "timeout":0,
            "comment":"DEFAULT"
        },
        {
            "testScript":"test_task_asdmsummary",
            "testType":"casatasks",
            "maintainer":"Bob Garwood",
            "maintainerEmail":"bgarwood@nrao.edu",
            "testOptions":[],
            "testGroup":["asdmsummary"],
            "timeout":0,
            "comment":""
        },
        {
            "testScript":"test_task_bandpass",
            "testType":"casatasks",
            "maintainer":"George Moellenbrock",
            "maintainerEmail":"gmoellen@nrao.edu",
            "testOptions":[],
            "testGroup":["bandpass","Calibration"],
            "timeout":0,
            "comment":""
        },
        {
            "testScript":"test_task_calstat",
            "testType":"casatasks",
            "maintainer":"Neal Schweighart",
            "maintainerEmail":"nschweig@nrao.edu",
            "testOptions":[],
            "testGroup":["calstat"],
            "timeout":0,
            "comment":""
        },
        {
            "testScript":"test_task_clearcal",
            "testType":"casatasks",
            "maintainer":"Neal Schweighart",
            "maintainerEmail":"nschweig@nrao.edu",
            "testOptions":[],
            "testGroup":["clearcal"],
            "timeout":0,
            "comment":""
        },
        {
            "testScript":"test_task_clearstat",
            "testType":"casatasks",
            "maintainer":"Sandra Castro",
            "maintainerEmail":"scastro@eso.org",
            "testOptions":[],
            "testGroup":["clearstat"],
            "timeout":0,
            "comment":""
        },
        {
            "testScript":"test_task_conjugatevis",
            "testType":"casatasks",
            "maintainer":"Neal Schweighart",
            "maintainerEmail":"nschweig@nrao.edu",
            "testOptions":[],
            "testGroup":["conjugatevis"],
            "timeout":0,
            "comment":""
        },
        {
            "testScript":"test_task_concat",
            "testType":"casatasks",
            "maintainer":"Dirk Petry",
            "maintainerEmail":"dpetry@eso.org",
            "testOptions":[],
            "testGroup":["concat","default"],
            "timeout":0,
            "comment":"DEFAULT"
        },
        {
            "testScript":"test_task_cvel",
            "testType":"casatasks",
            "maintainer":"Dirk Petry",
            "maintainerEmail":"dpetry@eso.org",
            "testOptions":[],
            "testGroup":["cvel"],
            "timeout":0,
            "comment":""
        },
        {
            "testScript":"test_task_cvel2",
            "testType":"casatasks",
            "maintainer":"Enrique Garcia",
            "maintainerEmail":"cgarcia@eso.org",
            "testOptions":[],
            "testGroup":["cvel","mstransform"],
            "timeout":0,
            "comment":""
        },
        {
            "testScript":"test_task_deconvolve",
            "testType":"casatasks",
            "maintainer":"Benjamin Bean",
            "maintainerEmail":"bbean@nrao.edu",
            "testOptions":["mpi"],
            "testGroup":["Imaging","deconvolve"],
            "timeout":0,
            "comment":""
        },
        {
            "testScript":"test_task_delmod",
            "testType":"casatasks",
            "maintainer":"Neal Schweighart",
            "maintainerEmail":"nschweig@nrao.edu",
            "testOptions":[],
            "testGroup":["delmod","Calibration"],
            "timeout":0,
            "comment":""
        },
        {
            "testScript":"test_task_exportasdm",
            "testType":"casatasks",
            "maintainer":"Dirk Petry",
            "maintainerEmail":"dpetry@eso.org",
            "testOptions":[],
            "testGroup":["Data Import-Export","importasdm","default"],
            "timeout":0,
            "comment":"DEFAULT"
        },
        {
            "testScript":"test_task_exportfits",
            "testType":"casatasks",
            "maintainer":"Dirk Petry",
            "maintainerEmail":"dpetry@eso.org",
            "testOptions":[],
            "testGroup":["Data Import-Export","exportfits","default"],
            "timeout":0,
            "comment":"DEFAULT"
        },
        {
            "testScript":"test_task_exportuvfits",
            "testType":"casatasks",
            "maintainer":"Dave Mehringer",
            "maintainerEmail":"dmehring@nrao.edu",
            "testOptions":[],
            "testGroup":["Data Import-Export","exportuvfits"],
            "timeout":0,
            "comment":""
        },
        {
            "testScript":"test_task_feather",
            "testType":"casatasks",
            "maintainer":"Neal Schweighart",
            "maintainerEmail":"nschweig@nrao.edu",
            "testOptions":[],
            "testGroup":["feather","Imaging"],
            "timeout":0,
            "comment":""
        },
        {
            "testScript":"test_task_fixplanets",
            "testType":"casatasks",
            "maintainer":"Neal Schweighart",
            "maintainerEmail":"nschweig@nrao.edu",
            "testOptions":[],
            "testGroup":["fixplanets"],
            "timeout":0,
            "comment":""
        },
        {
            "testScript":"test_task_fluxscale",
            "testType":"casatasks",
            "maintainer":"Neal Schweighart",
            "maintainerEmail":"nschweig@nrao.edu",
            "testOptions":[],
            "testGroup":["Calibration","fluxscale","default"],
            "timeout":0,
            "comment":"DEFAULT"
        },
        {
            "testScript":"test_task_fixvis",
            "testType":"casatasks",
            "maintainer":"Dave Mehringer",
            "maintainerEmail":"dmehring@nrao.edu",
            "testOptions":[],
            "testGroup":["fixvis","phaseshift"],
            "timeout":0,
            "comment":""
        },
        {
            "testScript":"test_task_flagcmd",
            "testType":"casatasks",
            "maintainer":"Federico Montesino",
            "maintainerEmail":"fpouzols@eso.org",
            "testOptions":[],
            "testGroup":["flagcmd","Flagging"],
            "timeout":0,
            "comment":""
        },
        {
            "testScript":"test_task_flagdata",
            "testType":"casatasks",
            "maintainer":"Federico Montesino",
            "maintainerEmail":"fpouzols@eso.org",
            "testOptions":[],
            "testGroup":["flagdata","Flagging","default"],
            "timeout":0,
            "comment":"DEFAULT"
        },
        {
            "testScript":"test_task_flagmanager",
            "testType":"casatasks",
            "maintainer":"Federico Montesino",
            "maintainerEmail":"fpouzols@eso.org",
            "testOptions":[],
            "testGroup":["Flagging","flagmanager","default"],
            "timeout":0,
            "comment":"DEFAULT"
        },
        {
            "testScript":"test_task_fringefit",
            "testType":"casatasks",
            "maintainer":"Mark Kettenis",
            "maintainerEmail":"kettenis@jive.eu",
            "testOptions":[],
            "testGroup":["Calibration","fringefit"],
            "timeout":0,
            "comment":""
        },
        {
            "testScript":"test_task_gaincal",
            "testType":"casatasks",
            "maintainer":"George Moellenbrock",
            "maintainerEmail":"gmoellen@nrao.edu",
            "testOptions":[],
            "testGroup":["Calibration","gaincal","default"],
            "timeout":0,
            "comment":"DEFAULT"
        },
        {
            "testScript":"test_task_gencal",
            "testType":"casatasks",
            "maintainer":"George Moellenbrock",
            "maintainerEmail":"gmoellen@nrao.edu",
            "testOptions":[],
            "testGroup":["atmosphere","Calibration","gencal"],
            "timeout":0,
            "comment":""
        },
        {
            "testScript":"test_task_hanningsmooth",
            "testType":"casatasks",
            "maintainer":"Enrique Garcia",
            "maintainerEmail":"cgarcia@eso.org",
            "testOptions":[],
            "testGroup":["hanningsmooth","mstransform"],
            "timeout":0,
            "comment":""
        },
        {
            "testScript":"test_task_imbaseline",
            "testType":"casatasks",
            "maintainer":"Kazuhiko Shimada",
            "maintainerEmail":"kazuhiko.shimada@nao.ac.jp",
            "testOptions":[],
            "testGroup":["Single Dish", "Image Analysis", "imbaseline"],
            "timeout":3600,
            "comment":""
        },
        {
            "testScript":"test_task_imcollapse",
            "testType":"casatasks",
            "maintainer":"David Mehringer",
            "maintainerEmail":"dmehring@nrao.edu",
            "testOptions":[],
            "testGroup":["imcollapse"],
            "timeout":0,
            "comment":""
        },
        {
            "testScript":"test_task_imcontsub",
            "testType":"casatasks",
            "maintainer":"David Mehringer",
            "maintainerEmail":"dmehring@nrao.edu",
            "testOptions":[],
            "testGroup":["imcontsub","default"],
            "timeout":0,
            "comment":"DEFAULT"
        },
        {
            "testScript":"test_task_imdev",
            "testType":"casatasks",
            "maintainer":"David Mehringer",
            "maintainerEmail":"dmehring@nrao.edu",
            "testOptions":[],
            "testGroup":["imdev","Image Analysis","default"],
            "timeout":0,
            "comment":"DEFAULT"
        },
        {
            "testScript":"test_task_imfit",
            "testType":"casatasks",
            "maintainer":"David Mehringer",
            "maintainerEmail":"dmehring@nrao.edu",
            "testOptions":[],
            "testGroup":["imfit"],
            "timeout":0,
            "comment":""
        },
        {
            "testScript":"test_task_imhead",
            "testType":"casatasks",
            "maintainer":"David Mehringer",
            "maintainerEmail":"dmehring@nrao.edu",
            "testOptions":[],
            "testGroup":["imhead","Image Analysis","default"],
            "timeout":0,
            "comment":"DEFAULT"
        },
        {
            "testScript":"test_task_imhistory",
            "testType":"casatasks",
            "maintainer":"David Mehringer",
            "maintainerEmail":"dmehring@nrao.edu",
            "testOptions":[],
            "testGroup":["imhistory","Image Analysis"],
            "timeout":0,
            "comment":""
        },
        {
            "testScript":"test_task_immath",
            "testType":"casatasks",
            "maintainer":"David Mehringer",
            "maintainerEmail":"dmehring@nrao.edu",
            "testOptions":[],
            "testGroup":["default","immath"],
            "timeout":0,
            "comment":"DEFAULT"
        },
        {
            "testScript":"test_task_immoments",
            "testType":"casatasks",
            "maintainer":"David Mehringer",
            "maintainerEmail":"dmehring@nrao.edu",
            "testOptions":[],
            "testGroup":["immoments","default"],
            "timeout":0,
            "comment":"DEFAULT"
        },
        {
            "testScript":"test_task_impbcor",
            "testType":"casatasks",
            "maintainer":"David Mehringer",
            "maintainerEmail":"dmehring@nrao.edu",
            "testOptions":[],
            "testGroup":["impbcor"],
            "timeout":0,
            "comment":""
        },
        {
            "testScript":"test_task_importasap",
            "testType":"casatasks",
            "maintainer":"Takeshi Nakazato",
            "maintainerEmail":"takeshi.nakazato@nao.ac.jp",
            "testOptions":[],
            "testGroup":["importasap"],
            "timeout":0,
            "comment":""
        },
        {
            "testScript":"test_task_importasdm",
            "testType":"casatasks",
            "maintainer":"Bob Garwood",
            "maintainerEmail":"bgarwood@eso.org",
            "testOptions":[],
            "testGroup":["importasdm","default","Data Import-Export"],
            "timeout":0,
            "comment":"DEFAULT"
        },
        {
            "testScript":"test_task_importatca",
            "testType":"casatasks",
            "maintainer":"Mark Wieringa",
            "maintainerEmail":"Mark.Wieringa@csiro.au",
            "testOptions":[],
            "testGroup":["importatca"],
            "timeout":0,
            "comment":""
        },
        {
            "testScript":"test_task_importfitsidi",
            "testType":"casatasks",
            "maintainer":"Dirk Petry",
            "maintainerEmail":"dpetry@eso.org",
            "testOptions":[],
            "testGroup":["importfitsidi"],
            "timeout":0,
            "comment":""
        },
        {
            "testScript":"test_task_importmiriad",
            "testType":"casatasks",
            "maintainer":"Mark Wieringa",
            "maintainerEmail":"Mark.Wieringa@csiro.au",
            "testOptions":[],
            "testGroup":["importmiriad"],
            "timeout":0,
            "comment":""
        },
        {
            "testScript":"test_task_importnro",
            "testType":"casatasks",
            "maintainer":"Takeshi Nakazato",
            "maintainerEmail":"takeshi.nakazato@nao.ac.jp",
            "testOptions":[],
            "testGroup":["importnro","Data Import-Export"],
            "timeout":0,
            "comment":""
        },
        {
            "testScript":"test_task_importuvfits",
            "testType":"casatasks",
            "maintainer":"Neal Schweighart",
            "maintainerEmail":"nschweig@nrao.edu",
            "testOptions":[],
            "testGroup":["importuvfits","exportuvfits","default"],
            "timeout":0,
            "comment":"DEFAULT"
        },
        {
            "testScript":"test_task_importvla",
            "testType":"casatasks",
            "maintainer":"Bob Garwood",
            "maintainerEmail":"bgarwood@nrao.edu",
            "testOptions":[],
            "testGroup":["importvla","Data Import-Export"],
            "timeout":0,
            "comment":""
        },
        {
            "testScript":"test_task_impv",
            "testType":"casatasks",
            "maintainer":"Neal Schweighart",
            "maintainerEmail":"nschweig@nrao.edu",
            "testOptions":[],
            "testGroup":["impv"],
            "timeout":0,
            "comment":""
        },
        {
            "testScript":"test_task_imrebin",
            "testType":"casatasks",
            "maintainer":"Neal Schweighart",
            "maintainerEmail":"nschweig@nrao.edu",
            "testOptions":[],
            "testGroup":["imrebin","Image Analysis"],
            "timeout":0,
            "comment":""
        },
        {
            "testScript":"test_task_imreframe",
            "testType":"casatasks",
            "maintainer":"Neal Schweighart",
            "maintainerEmail":"nschweig@nrao.edu",
            "testOptions":[],
            "testGroup":["Image Analysis","default"],
            "timeout":0,
            "comment":"DEFAULT"
        },
        {
            "testScript":"test_task_imstat",
            "testType":"casatasks",
            "maintainer":"David Mehringer",
            "maintainerEmail":"dmehring@nrao.edu",
            "testOptions":[],
            "testGroup":["imstat","Image Analysis","default"],
            "timeout":0,
            "comment":"DEFAULT"
        },
        {
            "testScript":"test_task_imtrans",
            "testType":"casatasks",
            "maintainer":"Neal Schweighart",
            "maintainerEmail":"nschweig@nrao.edu",
            "testOptions":[],
            "testGroup":["Image Analysis","imtrans"],
            "timeout":0,
            "comment":""
        },
        {
            "testScript":"test_task_imrebin",
            "testType":"casatasks",
            "maintainer":"Dave Mehringer",
            "maintainerEmail":"dmehring@nrao.edu",
            "testOptions":[],
            "testGroup":["imrebin"],
            "timeout":0,
            "comment":""
        },
        {
            "testScript":"test_task_imregrid",
            "testType":"casatasks",
            "maintainer":"Dave Mehringer",
            "maintainerEmail":"dmehring@nrao.edu",
            "testOptions":[],
            "testGroup":["imregrid","default"],
            "timeout":0,
            "comment":"DEFAULT"
        },
        {
            "testScript":"test_task_imsmooth",
            "testType":"casatasks",
            "maintainer":"David Mehringer",
            "maintainerEmail":"dmehring@nrao.edu",
            "testOptions":[],
            "testGroup":["imsmooth"],
            "timeout":0,
            "comment":""
        },
        {
            "testScript":"test_task_imsubimage",
            "testType":"casatasks",
            "maintainer":"Dave Mehringer",
            "maintainerEmail":"dmehring@nrao.edu",
            "testOptions":[],
            "testGroup":["imsubimage"],
            "timeout":0,
            "comment":""
        },
        {
            "testScript":"test_task_imval",
            "testType":"casatasks",
            "maintainer":"David Mehringer",
            "maintainerEmail":"dmehring@nrao.edu",
            "testOptions":[],
            "testGroup":["imval","default"],
            "timeout":0,
            "comment":"DEFAULT"
        },
        {
            "testScript":"test_task_initweights",
            "testType":"casatasks",
            "maintainer":"George Moellenbrock",
            "maintainerEmail":"gmoellen@nrao.edu",
            "testOptions":[],
            "testGroup":["Calibration","initweights"],
            "timeout":0,
            "comment":""
        },
        {
            "testScript":"test_task_listcal",
            "testType":"casatasks",
            "maintainer":"Neal Schweighart",
            "maintainerEmail":"nschweig@nrao.edu",
            "testOptions":[],
            "testGroup":["Calibration","listcal"],
            "timeout":0,
            "comment":""
        },
        {
            "testScript":"test_task_listfits",
            "testType":"casatasks",
            "maintainer":"Dirk Petry",
            "maintainerEmail":"dpetry@eso.org",
            "testOptions":[],
            "testGroup":["listfits"],
            "timeout":0,
            "comment":""
        },
        {
            "testScript":"test_task_listhistory",
            "testType":"casatasks",
            "maintainer":"Sandra Castro",
            "maintainerEmail":"scastro@eso.org",
            "testOptions":[],
            "testGroup":["listhistory"],
            "timeout":0,
            "comment":""
        },
        {
            "testScript":"test_task_listobs",
            "testType":"casatasks",
            "maintainer":"David Mehringer",
            "maintainerEmail":"dmehring@nrao.edu",
            "testOptions":[],
            "testGroup":["default","listobs"],
            "timeout":0,
            "comment":"DEFAULT"
        },
        {
            "testScript":"test_task_listpartition",
            "testType":"casatasks",
            "maintainer":"Sandra Castro",
            "maintainerEmail":"scastro@eso.org",
            "testOptions":[],
            "testGroup":["listpartition","HPC"],
            "timeout":0,
            "comment":""
        },
        {
            "testScript":"test_task_listsdm",
            "testType":"casatasks",
            "maintainer":"Neal Schweighart",
            "maintainerEmail":"nschweig@nrao.edu",
            "testOptions":[],
            "testGroup":["listsdm"],
            "timeout":0,
            "comment":""
        },
        {
            "testScript":"test_task_listvis",
            "testType":"casatasks",
            "maintainer":"Dave Mehringer",
            "maintainerEmail":"dmehring@nrao.edu",
            "testOptions":[],
            "testGroup":["listivs"],
            "timeout":0,
            "comment":""
        },
        {
            "testScript":"test_task_makemask",
            "testType":"casatasks",
            "maintainer":"Takahiro Tsutsumi",
            "maintainerEmail":"ttsutsum@nrao.edu",
            "testOptions":[],
            "testGroup":["Imaging","makemask","default"],
            "timeout":0,
            "comment":"DEFAULT"
        },
        {
            "testScript":"test_task_mstransform",
            "testType":"casatasks",
            "maintainer":"Enrique Garcia",
            "maintainerEmail":"cgarcia@eso.org",
            "testOptions":[],
            "testGroup":["mstransform", "HPC","Visibility Manipulation","default"],
            "timeout":0,
            "comment":""
        },
        {
            "testScript":"test_task_mstransform_mms",
            "testType":"casatasks",
            "maintainer":"Enrique Garcia",
            "maintainerEmail":"cgarcia@eso.org",
            "testOptions":["mpi"],
            "testGroup":["mstransform","HPC"],
            "timeout":0,
            "comment":""
        },
        {
            "testScript":"test_task_msview",
            "testType":"casaviewer",
            "maintainer":"Bob Garwood",
            "maintainerEmail":"bgarwood@nrao.edu",
            "testOptions":[],
            "testGroup":["msview","Visualization"],
            "timeout":0,
            "comment":""
        },
        {
            "testScript":"test_task_nrobeamaverage",
            "testType":"casatasks",
            "maintainer":"Takeshi Nakazato",
            "maintainerEmail":"takeshi.nakazato@nao.ac.jp",
            "testOptions":[],
            "testGroup":["nrobeamaverage"],
            "timeout":0,
            "comment":""
        },
        {
            "testScript":"test_task_partition",
            "testType":"casatasks",
            "maintainer":"Sandra Castro",
            "maintainerEmail":"scastro@eso.org",
            "testOptions":["mpi"],
            "testGroup":["HPC","partition"],
            "timeout":0,
            "comment":""
        },
        {
            "testScript":"test_task_phaseshift",
            "testType":"casatasks",
            "maintainer":"Dave Mehringer",
            "maintainerEmail":"dmehring@nrao.edu",
            "testOptions":[],
            "testGroup":["phaseshift","fixvis","default"],
            "timeout":0,
            "comment":"DEFAULT"
        },
        {
            "testScript":"test_task_plotants",
            "testType":"casatasks",
            "maintainer":"George Moellenbrock",
            "maintainerEmail":"gmoellen@nrao.edu",
            "testOptions":[],
            "testGroup":["default","plotants","Visualization"],
            "timeout":0,
            "comment":"DEFAULT"
        },
        {
            "testScript":"test_task_plotbandpass",
            "testType":"casatasks",
            "maintainer":"Jorge Lopez",
            "maintainerEmail":"jalopez@nrao.edu",
            "testOptions":[],
            "testGroup":["plotbandpass","Visualization"],
            "timeout":0,
            "comment":""
        },
        {
            "testScript":"test_task_plotms",
            "testType":"casaplotms",
            "maintainer":"Pam Ford",
            "maintainerEmail":"pford@nrao.edu",
            "testOptions":[],
            "testGroup":["default","plotms","Visualization"],
            "timeout":0,
            "comment":"DEFAULT"
        },
        {
            "testScript":"test_task_plotprofilemap",
            "testType":"casatasks",
            "maintainer":"Takeshi Nakazato",
            "maintainerEmail":"takeshi.nakazato@nao.ac.jp",
            "testOptions":[],
            "testGroup":["plotprofilemap"],
            "timeout":0,
            "comment":""
        },
        {
            "testScript":"test_task_plotweather",
            "testType":"casatasks",
            "maintainer":"Pam Ford",
            "maintainerEmail":"pford@nrao.edu",
            "testOptions":[],
            "testGroup":["plotweather","Visualization"],
            "timeout":0,
            "comment":""
        },
        {
            "testScript":"test_task_polcal",
            "testType":"casatasks",
            "maintainer":"Neal Schweighart",
            "maintainerEmail":"nschweig@nrao.edu",
            "testOptions":[],
            "testGroup":["polcal","Calibration"],
            "timeout":0,
            "comment":""
        },
        {
            "testScript":"test_task_polfromgain",
            "testType":"casatasks",
            "maintainer":"Neal Schweighart",
            "maintainerEmail":"nschweig@nrao.edu",
            "testOptions":[],
            "testGroup":["polfromgain","Calibration"],
            "timeout":0,
            "comment":""
        },
        {
            "testScript":"test_task_predictcomp",
            "testType":"casatasks",
            "maintainer":"Takahiro Tsutsumi",
            "maintainerEmail":"ttsutsum@nrao.edu",
            "testOptions":[],
            "testGroup":["predictcomp"],
            "timeout":0,
            "comment":""
        },
        {
            "testScript":"test_task_rerefant",
            "testType":"casatasks",
            "maintainer":"Neal Schweighart",
            "maintainerEmail":"nschweig@nrao.edu",
            "testOptions":[],
            "testGroup":["rerefant","Calibration"],
            "timeout":0,
            "comment":""
        },
        {
            "testScript":"test_task_rmfit",
            "testType":"casatasks",
            "maintainer":"Neal Schweighart",
            "maintainerEmail":"nschweig@nrao.edu",
            "testOptions":[],
            "testGroup":["rmfit"],
            "timeout":0,
            "comment":""
        },
        {
            "testScript":"test_task_rmtables",
            "testType":"casatasks",
            "maintainer":"Neal Schweighart",
            "maintainerEmail":"nschweig@nrao.edu",
            "testOptions":[],
            "testGroup":["rmtables"],
            "timeout":0,
            "comment":""
        },
        {
            "testScript":"test_task_sdatmcor",
            "testType":"casatasks",
            "maintainer":"Takeshi Nakazato",
            "maintainerEmail":"takeshi.nakazato@nao.ac.jp",
            "testOptions":[],
            "testGroup":["Single Dish","sdatmcor"],
            "timeout":0,
            "comment":""
        },
        {
            "testScript":"test_task_sdbaseline",
            "testType":"casatasks",
            "maintainer":"Kana Sugimoto",
            "maintainerEmail":"kana.sugi@nao.ac.jp",
            "testOptions":[],
            "testGroup":["sdbaseline","Single Dish","default"],
            "timeout":0,
            "comment":"DEFAULT"
        },
        {
            "testScript":"test_task_sdcal",
            "testType":"casatasks",
            "maintainer":"Takeshi Nakazato",
            "maintainerEmail":"takeshi.nakazato@nao.ac.jp",
            "testOptions":[],
            "testGroup":["sdcal","Single Dish","default"],
            "timeout":0,
            "comment":"DEFAULT"
        },
        {
            "testScript":"test_task_sdfit",
            "testType":"casatasks",
            "maintainer":"Kana Sugimoto",
            "maintainerEmail":"kana.sugi@nao.ac.jp",
            "testOptions":[],
            "testGroup":["sdfit","Single Dish"],
            "timeout":0,
            "comment":""
        },
        {
            "testScript":"test_task_sdfixscan",
            "testType":"casatasks",
            "maintainer":"Kana Sugimoto",
            "maintainerEmail":"kana.sugi@nao.ac.jp",
            "testOptions":[],
            "testGroup":["sdfixscan","Single Dish"],
            "timeout":0,
            "comment":""
        },
        {
            "testScript":"test_task_sdgaincal",
            "testType":"casatasks",
            "maintainer":"Takeshi Nakazato",
            "maintainerEmail":"takeshi.nakazato@nao.ac.jp",
            "testOptions":[],
            "testGroup":["sdgaincal","Single Dish","default"],
            "timeout":0,
            "comment":"DEFAULT"
        },
        {
            "testScript":"test_task_sdimaging",
            "testType":"casatasks",
            "maintainer":"Takeshi Nakazato",
            "maintainerEmail":"takeshi.nakazato@nao.ac.jp",
            "testOptions":[],
            "testGroup":["Imaging","sdimaging"],
            "timeout":0,
            "comment":""
        },
        {
            "testScript":"test_task_sdintimaging",
            "testType":"casatasks",
            "maintainer":"Urvashi Rau",
            "maintainerEmail":"rurvashi@aoc.nrao.edu",
            "testOptions":["mpi"],
            "testGroup":["sdintimaging","Imaging"],
            "timeout":3600,
            "comment":""
        },
        {
            "testScript":"test_task_sdpolaverage",
            "testType":"casatasks",
            "maintainer":"Takeshi Nakazato",
            "maintainerEmail":"takeshi.nakazato@nao.ac.jp",
            "testOptions":[],
            "testGroup":["sdpolaverage"],
            "timeout":0,
            "comment":""
        },
        {
            "testScript":"test_task_sdsidebandsplit",
            "testType":"casatasks",
            "maintainer":"Takeshi Nakazato",
            "maintainerEmail":"takeshi.nakazato@nao.ac.jp",
            "testOptions":[],
            "testGroup":["sdsidebandsplit"],
            "timeout":0,
            "comment":""
        },
        {
            "testScript":"test_task_sdsmooth",
            "testType":"casatasks",
            "maintainer":"Kana Sugimoto",
            "maintainerEmail":"kana.sugi@nao.ac.jp",
            "testOptions":[],
            "testGroup":["sdsmooth"],
            "timeout":0,
            "comment":""
        },
        {
            "testScript":"test_task_sdtimeaverage",
            "testType":"casatasks",
            "maintainer":"Takeshi Nakazato",
            "maintainerEmail":"takeshi.nakazato@nao.ac.jp",
            "testOptions":[],
            "testGroup":["sdtimeaverage","Single Dish","default"],
            "timeout":0,
            "comment":"DEFAULT"
        },
        {
            "testScript":"test_task_setjy",
            "testType":"casatasks",
            "maintainer":"Takahiro Tsutsumi",
            "maintainerEmail":"ttsutsum@nrao.edu",
            "testOptions":[],
            "testGroup":["Imaging","setjy","default"],
            "timeout":0,
            "comment":"DEFAULT"
        },
        {
            "testScript":"test_task_simanalyze",
            "testType":"casatasks",
            "maintainer":"Andrew McNichols",
            "maintainerEmail":"amcnicho@nrao.edu",
            "testOptions":[],
            "testGroup":["simanalyze","Simulation"],
            "timeout":0,
            "comment":""
        },
        {
            "testScript":"test_task_simobserve",
            "testType":"casatasks",
            "maintainer":"Andre McNichols",
            "maintainerEmail":"amcnicho@nrao.edu",
            "testOptions":[],
            "testGroup":["Simulation","simobserve"],
            "timeout":0,
            "comment":""
        },
        {
            "testScript":"test_task_slsearch",
            "testType":"casatasks",
            "maintainer":"David Mehringer",
            "maintainerEmail":"dmehring@nrao.edu",
            "testOptions":[],
            "testGroup":["slsearch"],
            "timeout":0,
            "comment":""
        },
        {
            "testScript":"test_task_smoothcal",
            "testType":"casatasks",
            "maintainer":"George Moellenbrock",
            "maintainerEmail":"gmoellen@nrao.edu",
            "testOptions":[],
            "testGroup":["Calibration","smoothcal"],
            "timeout":0,
            "comment":""
        },
        {
            "testScript":"test_task_specfit",
            "testType":"casatasks",
            "maintainer":"David Mehringer",
            "maintainerEmail":"dmehring@nrao.edu",
            "testOptions":[],
            "testGroup":["specfit"],
            "timeout":0,
            "comment":""
        },
        {
            "testScript":"test_task_specflux",
            "testType":"casatasks",
            "maintainer":"David Mehringer",
            "maintainerEmail":"dmehring@nrao.edu",
            "testOptions":[],
            "testGroup":["specflux"],
            "timeout":0,
            "comment":""
        },
        {
            "testScript":"test_task_specsmooth",
            "testType":"casatasks",
            "maintainer":"David Mehringer",
            "maintainerEmail":"dmehring@nrao.edu",
            "testOptions":[],
            "testGroup":["specfsmooth"],
            "timeout":0,
            "comment":""
        },
        {
            "testScript":"test_task_splattotable",
            "testType":"casatasks",
            "maintainer":"David Mehringer",
            "maintainerEmail":"dmehring@nrao.edu",
            "testOptions":[],
            "testGroup":["splattotable"],
            "timeout":0,
            "comment":""
        },
        {
            "testScript":"test_task_split",
            "testType":"casatasks",
            "maintainer":"Enrique Garcia",
            "maintainerEmail":"cgarcia@eso.org",
            "testOptions":[],
            "testGroup":["default","mstransform","split"],
            "timeout":0,
            "comment":"DEFAULT"
        },
        {
            "testScript":"test_task_spxfit",
            "testType":"casatasks",
            "maintainer":"David Mehringer",
            "maintainerEmail":"dmehring@nrao.edu",
            "testOptions":[],
            "testGroup":["spxfit","default"],
            "timeout":0,
            "comment":"DEFAULT"
        },
        {
            "testScript":"test_task_statwt",
            "testType":"casatasks",
            "maintainer":"David Mehringer",
            "maintainerEmail":"dmehring@nrao.edu",
            "testOptions":[],
            "testGroup":["mstransform","statwt"],
            "timeout":0,
            "comment":""
        },
        {
            "testScript":"test_task_tclean",
            "testType":"casatasks",
            "maintainer":"Kumar Golap",
            "maintainerEmail":"kgolap@nrao.edu",
            "testOptions":["mpi"],
            "testGroup":["Imaging","tclean"],
            "timeout":20000,
            "comment":""
        },
        {
            "testScript":"test_task_tsdimaging",
            "testType":"casatasks",
            "maintainer":"Takeshi Nakazato",
            "maintainerEmail":"takeshi.nakazato@nao.ac.jp",
            "testOptions":[],
            "testGroup":["tsdimaging","Imaging"],
            "timeout":0,
            "comment":""
        },
        {
            "testScript":"test_task_uvcontsub",
            "testType":"casatasks",
            "maintainer":"Takahiro Tsutsumi",
            "maintainerEmail":"ttsutsum@nrao.edu",
            "testOptions":[],
            "testGroup":["uvcontsub"],
            "timeout":0,
            "comment":""
        },
        {
            "testScript":"test_task_uvmodelfit",
            "testType":"casatasks",
            "maintainer":"Neal Schweighart",
            "maintainerEmail":"nschweig@nrao.edu",
            "testOptions":[],
            "testGroup":["Calibration","uvmodelfit"],
            "timeout":0,
            "comment":""
        },
        {
            "testScript":"test_task_virtualconcat",
            "testType":"casatasks",
            "maintainer":"Dirk Petry",
            "maintainerEmail":"dpetry@eso.org",
            "testOptions":[],
            "testGroup":["virtualconcat","concat"],
            "timeout":0,
            "comment":""
        },
        {
            "testScript":"test_task_vishead",
            "testType":"casatasks",
            "maintainer":"Enrique Garcia",
            "maintainerEmail":"cgarcia@eso.org",
            "testOptions":[],
            "testGroup":["vishead","default"],
            "timeout":0,
            "comment":"DEFAULT"
        },
        {
            "testScript":"test_task_visstat",
            "testType":"casatasks",
            "maintainer":"Dave Mehringer",
            "maintainerEmail":"dmehring@nrao.edu",
            "testOptions":[],
            "testGroup":["visstat","default"],
            "timeout":0,
            "comment":"DEFAULT"
        },
        {
            "testScript":"test_task_wvrgcal",
            "testType":"almatasks",
            "maintainer":"Dirk Petry",
            "maintainerEmail":"dpetry@eso.org",
            "testOptions":[],
            "testGroup":["wvrgcal"],
            "timeout":0,
            "comment":""
        },
        {
            "testScript":"test_tool_agentflagger",
            "testType":"casatools",
            "maintainer":"Sandra Castro",
            "maintainerEmail":"scastro@eso.org",
            "testOptions":[],
            "testGroup":["casatools"],
            "timeout":0,
            "comment":""
        },
        {
            "testScript":"test_tool_calanalysis",
            "testType":"casatools",
            "maintainer":"George Moellenbrock",
            "maintainerEmail":"gmoellen@nrao.edu",
            "testOptions":[],
            "testGroup":["casatools"],
            "timeout":0,
            "comment":""
        },
        {
            "testScript":"test_tool_calibrater",
            "testType":"casatools",
            "maintainer":"Neal Schweighart",
            "maintainerEmail":"nschweig@nrao.edu",
            "testOptions":[],
            "testGroup":["casatools"],
            "timeout":0,
            "comment":""
        },
        {
            "testScript":"test_tool_componentlist",
            "testType":"casatools",
            "maintainer":"David Mehringer",
            "maintainerEmail":"dmehring@nrao.edu",
            "testOptions":[],
            "testGroup":["casatools"],
            "timeout":0,
            "comment":""
        },
        {
            "testScript":"test_tool_coordsys",
            "testType":"casatools",
            "maintainer":"David Mehringer",
            "maintainerEmail":"dmehring@nrao.edu",
            "testOptions":[],
            "testGroup":["casatools"],
            "timeout":0,
            "comment":""
        },
        {
            "testScript":"test_tool_image",
            "testType":"casatools",
            "maintainer":"David Mehringer",
            "maintainerEmail":"dmehring@nrao.edu",
            "testOptions":[],
            "testGroup":["casatools"],
            "timeout":0,
            "comment":""
        },
        {
            "testScript":"test_tool_image_collapse",
            "testType":"casatools",
            "maintainer":"David Mehringer",
            "maintainerEmail":"dmehring@nrao.edu",
            "testOptions":[],
            "testGroup":["casatools"],
            "timeout":0,
            "comment":""
        },
        {
            "testScript":"test_tool_image_deviation",
            "testType":"casatools",
            "maintainer":"David Mehringer",
            "maintainerEmail":"dmehring@nrao.edu",
            "testOptions":[],
            "testGroup":["casatools"],
            "timeout":0,
            "comment":""
        },
        {
            "testScript":"test_tool_image_fitprofile",
            "testType":"casatools",
            "maintainer":"David Mehringer",
            "maintainerEmail":"dmehring@nrao.edu",
            "testOptions":[],
            "testGroup":["casatools"],
            "timeout":0,
            "comment":""
        },
        {
            "testScript":"test_tool_image_fromcomplist",
            "testType":"casatools",
            "maintainer":"Dave Mehringer",
            "maintainerEmail":"dmehring@nrao.edu",
            "testOptions":[],
            "testGroup":["casatools"],
            "timeout":0,
            "comment":""
        },
        {
            "testScript":"test_tool_image_pbcor",
            "testType":"casatools",
            "maintainer":"David Mehringer",
            "maintainerEmail":"dmehring@nrao.edu",
            "testOptions":[],
            "testGroup":["casatools"],
            "timeout":0,
            "comment":""
        },
        {
            "testScript":"test_tool_image_pv",
            "testType":"casatools",
            "maintainer":"David Mehringer",
            "maintainerEmail":"dmehring@nrao.edu",
            "testOptions":[],
            "testGroup":["casatools"],
            "timeout":0,
            "comment":""
        },
        {
            "testScript":"test_tool_image_rebin",
            "testType":"casatools",
            "maintainer":"David Mehringer",
            "maintainerEmail":"dmehring@nrao.edu",
            "testOptions":[],
            "testGroup":["casatools"],
            "timeout":0,
            "comment":""
        },
        {
            "testScript":"test_tool_image_regrid",
            "testType":"casatools",
            "maintainer":"David Mehringer",
            "maintainerEmail":"dmehring@nrao.edu",
            "testOptions":[],
            "testGroup":["casatools"],
            "timeout":0,
            "comment":""
        },
        {
            "testScript":"test_tool_image_statistics",
            "testType":"casatools",
            "maintainer":"David Mehringer",
            "maintainerEmail":"dmehring@nrao.edu",
            "testOptions":[],
            "testGroup":["casatools"],
            "timeout":0,
            "comment":""
        },
        {
            "testScript":"test_tool_image_subimage",
            "testType":"casatools",
            "maintainer":"David Mehringer",
            "maintainerEmail":"dmehring@nrao.edu",
            "testOptions":[],
            "testGroup":["casatools"],
            "timeout":0,
            "comment":""
        },
        {
            "testScript":"test_tool_image_transpose",
            "testType":"casatools",
            "maintainer":"David Mehringer",
            "maintainerEmail":"dmehring@nrao.edu",
            "testOptions":[],
            "testGroup":["casatools"],
            "timeout":0,
            "comment":""
        },
        {
            "testScript":"test_tool_imagepol",
            "testType":"casatools",
            "maintainer":"David Mehringer",
            "maintainerEmail":"dmehring@nrao.edu",
            "testOptions":[],
            "testGroup":["casatools"],
            "timeout":0,
            "comment":""
        },
        {
            "testScript":"test_tool_linearmosaic",
            "testType":"casatools",
            "maintainer":"Bob Garwood",
            "maintainerEmail":"bgarwood@nrao.edu",
            "testOptions":[],
            "testGroup":["casatools"],
            "timeout":0,
            "comment":""
        },
        {
            "testScript":"test_tool_measures",
            "testType":"casatools",
            "maintainer":"Takahiro Tsutsumi",
            "maintainerEmail":"ttsutsum@nrao.edu",
            "testOptions":[],
            "testGroup":["casatools"],
            "timeout":0,
            "comment":""
        },
        {
            "testScript":"test_tool_ms",
            "testType":"casatools",
            "maintainer":"Sanjay Bhatnagar",
            "maintainerEmail":"sbhatnag@nrao.edu",
            "testOptions":[],
            "testGroup":["casatools"],
            "timeout":0,
            "comment":""
        },
        {
            "testScript":"test_tool_ms_createmultims",
            "testType":"casatools",
            "maintainer":"Sandra Castro",
            "maintainerEmail":"scastro@eso.org",
            "testOptions":[],
            "testGroup":["casatools"],
            "timeout":0,
            "comment":""
        },
        {
            "testScript":"test_tool_ms_statwt",
            "testType":"casatools",
            "maintainer":"David Mehringer",
            "maintainerEmail":"dmehring@nrao.edu",
            "testOptions":[],
            "testGroup":["casatools"],
            "timeout":0,
            "comment":""
        },
        {
            "testScript":"test_tool_msmetadata",
            "testType":"casatools",
            "maintainer":"Dave Mehringer",
            "maintainerEmail":"dmehring@nrao.edu",
            "testOptions":[],
            "testGroup":["casatools"],
            "timeout":0,
            "comment":""
        },
        {
<<<<<<< HEAD
            "testScript":"test_task_uvcontsub2021",
            "testType":"casatasks",
            "maintainer":"Federico Montesino",
            "maintainerEmail":"fpouzols@eso.org",
            "testOptions":[],
            "testGroup":["uvcontsub"],
            "timeout":0,
            "comment":""
        },
        {
            "testScript":"test_uvfits",
=======
            "testScript":"test_tool_regionmanager",
>>>>>>> 67b9df57
            "testType":"casatools",
            "maintainer":"David Mehringer",
            "maintainerEmail":"dmehring@nrao.edu",
            "testOptions":[],
            "testGroup":["casatools"],
            "timeout":0,
            "comment":""
        },
        {
            "testScript":"test_tool_sdm",
            "testType":"casatools",
            "maintainer":"Bob Garwood",
            "maintainerEmail":"bgarwood@nrao.edu",
            "testOptions":[],
            "testGroup":["casatools"],
            "timeout":0,
            "comment":""
        },
        {
            "testScript":"test_tool_sdm_toms",
            "testType":"casatools",
            "maintainer":"Bob Garwood",
            "maintainerEmail":"bgarwood@nrao.edu",
            "testOptions":[],
            "testGroup":["casatools"],
            "timeout":0,
            "comment":""
        },
        {
            "testScript":"test_tool_simulator",
            "testType":"casatools",
            "maintainer":"David Mehringer",
            "maintainerEmail":"dmehring@nrao.edu",
            "testOptions":[],
            "testGroup":["casatools"],
            "timeout":0,
            "comment":""
        },
        {
            "testScript":"test_tool_vpmanager",
            "testType":"casatools",
            "maintainer":"Dirk Petry",
            "maintainerEmail":"dpetry@eso.org",
            "testOptions":[],
            "testGroup":["casatools"],
            "timeout":0,
            "comment":""
        }
    ]
}<|MERGE_RESOLUTION|>--- conflicted
+++ resolved
@@ -1231,6 +1231,16 @@
             "comment":""
         },
         {
+            "testScript":"test_task_uvcontsub2021",
+            "testType":"casatasks",
+            "maintainer":"Federico Montesino",
+            "maintainerEmail":"fpouzols@eso.org",
+            "testOptions":[],
+            "testGroup":["uvcontsub"],
+            "timeout":0,
+            "comment":""
+        },
+        {
             "testScript":"test_task_uvmodelfit",
             "testType":"casatasks",
             "maintainer":"Neal Schweighart",
@@ -1521,21 +1531,7 @@
             "comment":""
         },
         {
-<<<<<<< HEAD
-            "testScript":"test_task_uvcontsub2021",
-            "testType":"casatasks",
-            "maintainer":"Federico Montesino",
-            "maintainerEmail":"fpouzols@eso.org",
-            "testOptions":[],
-            "testGroup":["uvcontsub"],
-            "timeout":0,
-            "comment":""
-        },
-        {
-            "testScript":"test_uvfits",
-=======
             "testScript":"test_tool_regionmanager",
->>>>>>> 67b9df57
             "testType":"casatools",
             "maintainer":"David Mehringer",
             "maintainerEmail":"dmehring@nrao.edu",
