--- conflicted
+++ resolved
@@ -1107,17 +1107,12 @@
         if (_detached()) {
             return nullptr;
         }
-<<<<<<< HEAD
-=======
-        _notSupported(__func__);
->>>>>>> 6e73103e
         if (_imageF) {
             return _coordsys(_imageF, pixelAxes);
         }
         else if (_imageC) {
             return _coordsys(_imageC, pixelAxes);
         }
-<<<<<<< HEAD
         else if (_imageD) {
             return _coordsys(_imageD, pixelAxes);
         }
@@ -1126,10 +1121,6 @@
         }
         else {
             ThrowCc("Logic error");
-=======
-        else {
-            ThrowCc("This type of image is not supported by this method");
->>>>>>> 6e73103e
         }
     }
     catch (const AipsError& x) {
@@ -2034,23 +2025,6 @@
     ::casacore::Array<::casacore::Double> doubleArray;
     ::casacore::Array<::casacore::Complex> complexArray;
     ::casacore::Array<::casacore::DComplex> dcomplexArray;
-<<<<<<< HEAD
-    if (
-        pixels.type() == ::casac::variant::DOUBLEVEC
-        || pixels.type() == ::casac::variant::INTVEC
-        || pixels.type() == ::casac::variant::LONGVEC
-        || pixels.type() == ::casac::variant::UINTVEC
-    ) {
-        auto localpix = ::casacore::Vector<::casacore::Double>(
-            pixels.getDoubleVec()
-        ).reform(shape);
-        if (doFloat) {
-            floatArray.resize(shape);
-            ::casacore::convertArray(floatArray, localpix);
-        }
-        else {
-            doubleArray = localpix;
-=======
     auto pixType = pixels.type();
     if (
         pixType == ::casac::variant::DOUBLEVEC
@@ -2088,7 +2062,6 @@
         }
         else {
             doubleArray = dv;
->>>>>>> 6e73103e
         }
     }
     else if (pixels.type() == ::casac::variant::COMPLEXVEC) {
@@ -2734,7 +2707,6 @@
                 PixelValueManipulator<Float>::getSlice(
                     _imageF, Vector<Double>(x), Vector<Double>(y),
                     Vector<Int>(axes), ncoord, npts, method
-<<<<<<< HEAD
                 )
             );
         }
@@ -2746,19 +2718,6 @@
                 )
             );
         }
-=======
-                )
-            );
-        }
-        else if (_imageC) {
-            outRec.reset(
-                PixelValueManipulator<Complex>::getSlice(
-                    _imageC, Vector<Double>(x), Vector<Double>(y),
-                    Vector<Int>(axes), ncoord, npts, method
-                )
-            );
-        }
->>>>>>> 6e73103e
         else if (_imageD) {
             outRec.reset(
                 PixelValueManipulator<Double>::getSlice(
@@ -3860,7 +3819,6 @@
         auto dc = std::get<3>(ret);
         if (f) {
             _addHistory(f, __func__, names, values);
-<<<<<<< HEAD
         }
         else if (c) {
             _addHistory(c, __func__, names, values);
@@ -3868,15 +3826,6 @@
         else if (d) {
             _addHistory(d, __func__, names, values);
         }
-=======
-        }
-        else if (c) {
-            _addHistory(c, __func__, names, values);
-        }
-        else if (d) {
-            _addHistory(d, __func__, names, values);
-        }
->>>>>>> 6e73103e
         else if (dc) {
             _addHistory(dc, __func__, names, values);
         }
@@ -4291,7 +4240,6 @@
                 _imageF, v_pixels, v_pixelmask, region,
                 list, usemask, replicateArray
             );
-<<<<<<< HEAD
         }
         else if (_imageC) {
             ret = _putregionComplex(
@@ -4314,30 +4262,6 @@
         else {
             ThrowCc("Logic error")
         }
-=======
-        }
-        else if (_imageC) {
-            ret = _putregionComplex(
-                _imageC, v_pixels, v_pixelmask, region,
-                list, usemask, replicateArray
-            );
-        }
-        else if (_imageD) {
-            ret = _putregionReal(
-                _imageD, v_pixels, v_pixelmask, region,
-                list, usemask, replicateArray
-            );
-        }
-        else if (_imageDC) {
-            ret = _putregionComplex(
-                _imageDC, v_pixels, v_pixelmask, region,
-                list, usemask, replicateArray
-            );
-        }
-        else {
-            ThrowCc("Logic error")
-        }
->>>>>>> 6e73103e
         if (ret) {
             _stats.reset(0);
             vector<String> names {
@@ -4776,7 +4700,6 @@
         if (_detached()) {
             ThrowCc("Unable to create image");
         }
-        _notSupported(__func__);
         unique_ptr<Record> csysRec(toRecord(csys));
         unique_ptr<CoordinateSystem> coordinates(
             CoordinateSystem::restore(*csysRec, "")
