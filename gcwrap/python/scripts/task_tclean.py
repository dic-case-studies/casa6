################################################
# Refactored Clean task
#
# v1.0: 2012.10.05, U.R.V.
#
################################################

from taskinit import *

import os
import shutil
import numpy
from taskinit import *
import copy
import time;
import pdb
#from refimagerhelper import PySynthesisImager
#from refimagerhelper import PyParallelContSynthesisImager,PyParallelCubeSynthesisImager
#from refimagerhelper import ImagerParameters

from imagerhelpers.imager_base import PySynthesisImager
from imagerhelpers.imager_parallel_continuum import PyParallelContSynthesisImager
from imagerhelpers.imager_parallel_cube import PyParallelCubeSynthesisImager
from imagerhelpers.input_parameters import ImagerParameters



def tclean(
    ####### Data Selection
    vis,#='', 
    selectdata,
    field,#='', 
    spw,#='',
    timerange,#='',
    uvrange,#='',
    antenna,#='',
    scan,#='',
    observation,#='',
    intent,#='',
    datacolumn,#='corrected',

    ####### Image definition
    imagename,#='',
    imsize,#=[100,100],
    cell,#=['1.0arcsec','1.0arcsec'],
    phasecenter,#='J2000 19:59:28.500 +40.44.01.50',
    stokes,#='I',
    projection,#='SIN',
    startmodel,#='',

    ## Spectral parameters
    specmode,#='mfs',
    reffreq,#='',
    nchan,#=1,
    start,#='',
    width,#='',
    outframe,#='LSRK',
    veltype,#='',
    restfreq,#=[''],
#    sysvel,#='',
#    sysvelframe,#='',
    interpolation,#='',
    ## 
    ####### Gridding parameters
    gridder,#='ft',
    facets,#=1,
    psfphasecenter, #=''
    chanchunks,#=1,

    wprojplanes,#=1,

    ### PB
    vptable,

    aterm,#=True,
    psterm,#=True,
    wbawp ,#= True,
    conjbeams ,#= True,
    cfcache ,#= "",
    computepastep ,#=360.0,
    rotatepastep ,#=360.0,

    pblimit,#=0.01,
    normtype,#='flatnoise',

    ####### Deconvolution parameters
    deconvolver,#='hogbom',
    scales,#=[],
    nterms,#=1,
    smallscalebias,#=0.6

    ### restoration options
    restoration,
    restoringbeam,#=[],
    pbcor,

    ##### Outliers
    outlierfile,#='',

    ##### Weighting
    weighting,#='natural',
    robust,#=0.5,
    npixels,#=0,
#    uvtaper,#=False,
    uvtaper,#=[],


    ##### Iteration control
    niter,#=0, 
    gain,#=0.1,
    threshold,#=0.0, 
    nsigma,#=0.0
    cycleniter,#=0, 
    cyclefactor,#=1.0,
    minpsffraction,#=0.1,
    maxpsffraction,#=0.8,
    interactive,#=False, 

    ##### (new) Mask parameters
    usemask,#='user',
    mask,#='',
    pbmask,#='',
    # maskthreshold,#='',
    # maskresolution,#='',
    # nmask,#=0,

    ##### automask by multithresh
    sidelobethreshold,#=5.0,
    noisethreshold,#=3.0,
    lownoisethreshold,#=3.0,
    negativethreshold,#=0.0,
    smoothfactor,#=1.0,
    minbeamfrac,#=0.3, 
    cutthreshold,#=0.01,
    growiterations,#=100
    dogrowprune,#=True
    minpercentchange,#=0.0
    verbose, #=False

    ## Misc

    restart,#=True,

    savemodel,#="none",

#    makeimages,#="auto"
    calcres,#=True,
    calcpsf,#=True,

    ####### State parameters
    parallel):#=False):

    #####################################################
    #### Sanity checks and controls
    #####################################################
    
    ### Move these checks elsewhere ? 
    inpparams=locals().copy()
    ###now deal with parameters which are not the same name 
    inpparams['msname']= inpparams.pop('vis')
    inpparams['timestr']= inpparams.pop('timerange')
    inpparams['uvdist']= inpparams.pop('uvrange')
    inpparams['obs']= inpparams.pop('observation')
    inpparams['state']= inpparams.pop('intent')
    inpparams['loopgain']=inpparams.pop('gain')
    inpparams['scalebias']=inpparams.pop('smallscalebias')
    if specmode=='cont':
        specmode='mfs'
#    if specmode=='mfs' and nterms==1 and deconvolver == "mtmfs":
#        casalog.post( "The MTMFS deconvolution algorithm (deconvolver='mtmfs') needs nterms>1.Please set nterms=2 (or more). ", "WARN", "task_tclean" )
#        return
        inpparams['specmode']='mfs'
   
    if specmode!='mfs' and deconvolver=="mtmfs":
        casalog.post( "The MSMFS algorithm (deconvolver='mtmfs') applies only to specmode='mfs'.", "WARN", "task_tclean" )
        return

    #####################################################
    #### Construct ImagerParameters object
    #####################################################

    imager = None
    paramList = None
    # Put all parameters into dictionaries and check them.
    ##make a dictionary of parameters that ImagerParameters take
    defparm=dict(zip(ImagerParameters.__init__.__func__.__code__.co_varnames[1:], ImagerParameters.__init__.func_defaults))
    ###assign values to the ones passed to tclean and if not defined yet in tclean...
    ###assign them the default value of the constructor
    bparm={k:  inpparams[k] if inpparams.has_key(k) else defparm[k]  for k in ImagerParameters.__init__.__func__.__code__.co_varnames[1:-1]}
    paramList=ImagerParameters(**bparm)

    # deprecation message
    if usemask=='auto-thresh' or usemask=='auto-thresh2':
        casalog.post(usemask+" is deprecated, will be removed in CASA 5.4.  It is recommended to use auto-multithresh instead", "WARN") 

<<<<<<< HEAD
=======
    # Put all parameters into dictionaries and check them. 
    paramList = ImagerParameters(
        msname =vis,
        field=field,
        spw=spw,
        timestr=timerange,
        uvdist=uvrange,
        antenna=antenna,
        scan=scan,
        obs=observation,
        state=intent,
        datacolumn=datacolumn,

        ### Image....
        imagename=imagename,
        #### Direction Image Coords
        imsize=imsize, 
        cell=cell, 
        phasecenter=phasecenter,
        stokes=stokes,
        projection=projection,
        startmodel=startmodel,

        ### Spectral Image Coords
        specmode=specmode,
        reffreq=reffreq,
        nchan=nchan,
        start=start,
        width=width,
        outframe=outframe,
        veltype=veltype,
        restfreq=restfreq,
        sysvel='', #sysvel,
        sysvelframe='', #sysvelframe,
        interpolation=interpolation,

        gridder=gridder,
#        ftmachine=ftmachine,
        facets=facets,
        chanchunks=chanchunks,

        wprojplanes=wprojplanes,

        vptable=vptable,

        ### Gridding....

        aterm=aterm,
        psterm=psterm,
        wbawp = wbawp,
        cfcache = cfcache,
        conjbeams = conjbeams,
        computepastep =computepastep,
        rotatepastep = rotatepastep,

        pblimit=pblimit,
        normtype=normtype,

        outlierfile=outlierfile,
        restart=restart,

        weighting=weighting,
        robust=robust,
        npixels=npixels,
        uvtaper=uvtaper,

        ### Deconvolution
        niter=niter,
        cycleniter=cycleniter,
        loopgain=gain,
        threshold=threshold,
        nsigma=nsigma,
        cyclefactor=cyclefactor,
        minpsffraction=minpsffraction, 
        maxpsffraction=maxpsffraction,
        interactive=interactive,

        deconvolver=deconvolver,
        scales=scales,
        nterms=nterms,
        scalebias=smallscalebias,
        restoringbeam=restoringbeam,
        
        ### new mask params
        usemask=usemask,
        mask=mask,
        pbmask=pbmask,
        #maskthreshold=maskthreshold,
        #maskresolution=maskresolution,
        #nmask=nmask,

        ### automask multithresh params
        sidelobethreshold=sidelobethreshold,
        noisethreshold=noisethreshold,
        lownoisethreshold=lownoisethreshold,
        negativethreshold=negativethreshold,
        smoothfactor=smoothfactor,
        minbeamfrac=minbeamfrac,
        cutthreshold=cutthreshold,
        growiterations=growiterations,
        dogrowprune=dogrowprune,
        minpercentchange=minpercentchange,
        verbose=verbose,
 
        savemodel=savemodel
        )

>>>>>>> a57cf4ce
    #paramList.printParameters()

    pcube=False
    concattype=''
    if parallel==True and specmode!='mfs':
        pcube=True
        parallel=False

    # catch non operational case (parallel cube tclean with interative=T)
    if pcube and interactive:
        casalog.post( "Interactive mode is not currently supported with parallel cube CLEANing, please restart by setting interactive=F", "WARN", "task_tclean" )
        return False
   
    ## Setup Imager objects, for different parallelization schemes.
    imagerInst=PySynthesisImager
    if parallel==False and pcube==False:
         imager = PySynthesisImager(params=paramList)
         imagerInst=PySynthesisImager
    elif parallel==True:
         imager = PyParallelContSynthesisImager(params=paramList)
         imagerInst=PyParallelContSynthesisImager
    elif pcube==True:
         imager = PyParallelCubeSynthesisImager(params=paramList)
         imagerInst=PyParallelCubeSynthesisImager
         # virtualconcat type - changed from virtualmove to virtualcopy 2016-07-20
         concattype='virtualcopy'
    else:
         print 'Invalid parallel combination in doClean.'
         return False
    
    retrec={}

    try: 
    #if (1):
        ## Init major cycle elements
        t0=time.time();
        imager.initializeImagers()
    
        # Construct the CFCache for AWProject-class of FTMs.  For
        # other choices the following three calls become NoOps.
        # imager.dryGridding();
        # imager.fillCFCache();
        # imager.reloadCFCache();

        imager.initializeNormalizers()
        imager.setWeighting()
        t1=time.time();
        casalog.post("***Time for initializing imager and normalizers: "+"%.2f"%(t1-t0)+" sec", "INFO3", "task_tclean");

        ## Init minor cycle elements
        if niter>0 or restoration==True:
            t0=time.time();
            imager.initializeDeconvolvers()
            t1=time.time();
            casalog.post("***Time for initializing deconvolver(s): "+"%.2f"%(t1-t0)+" sec", "INFO3", "task_tclean");

        if niter>0:
            t0=time.time();
            imager.initializeIterationControl()
            t1=time.time();
            casalog.post("***Time for initializing iteration controller: "+"%.2f"%(t1-t0)+" sec", "INFO3", "task_tclean");
            
        ## Make PSF
        if calcpsf==True:
            t0=time.time();
             
            imager.makePSF()
            if((psfphasecenter != '') and (gridder=='mosaic')):
                print "doing with different phasecenter psf"
                imager.unlockimages(0)
                psfParameters=paramList.getAllPars()
                psfParameters['phasecenter']=psfphasecenter
                psfParamList=ImagerParameters(**psfParameters)
                psfimager=imagerInst(params=psfParamList)
                psfimager.initializeImagers()
                psfimager.setWeighting()
                psfimager.makeImage('psf', psfParameters['imagename']+'.psf')
            t1=time.time();
            casalog.post("***Time for making PSF: "+"%.2f"%(t1-t0)+" sec", "INFO3", "task_tclean");

            imager.makePB()

            t2=time.time();
            casalog.post("***Time for making PB: "+"%.2f"%(t2-t1)+" sec", "INFO3", "task_tclean");

        if niter >=0 : 

            ## Make dirty image
            if calcres==True:
                t0=time.time();
                imager.runMajorCycle()
                t1=time.time();
                casalog.post("***Time for major cycle (calcres=T): "+"%.2f"%(t1-t0)+" sec", "INFO3", "task_tclean"); 

            ## In case of no deconvolution iterations....
            if niter==0 and calcres==False:
                if savemodel != "none":
                    imager.predictModel()

            ## Do deconvolution and iterations
            if niter>0 :

                isit = imager.hasConverged()
                imager.updateMask()

                while ( not imager.hasConverged() ):

#                    maskchanged = imager.updateMask()
#                    if maskchanged and imager.hasConverged() :
#                        break;

                    t0=time.time();
                    imager.runMinorCycle()
                    t1=time.time();
                    casalog.post("***Time for minor cycle: "+"%.2f"%(t1-t0)+" sec", "INFO3", "task_tclean");

                    t0=time.time();
                    imager.runMajorCycle()
                    t1=time.time();
                    casalog.post("***Time for major cycle: "+"%.2f"%(t1-t0)+" sec", "INFO3", "task_tclean");

                    imager.updateMask()

                ## Get summary from iterbot
                if type(interactive) != bool:
                    retrec=imager.getSummary();

            ## Restore images.
            if restoration==True:  
                t0=time.time();
                imager.restoreImages()
                t1=time.time();
                casalog.post("***Time for restoring images: "+"%.2f"%(t1-t0)+" sec", "INFO3", "task_tclean");
                if pbcor==True:
                    t0=time.time();
                    imager.pbcorImages()
                    t1=time.time();
                    casalog.post("***Time for pb-correcting images: "+"%.2f"%(t1-t0)+" sec", "INFO3", "task_tclean");
                    


        if (pcube):
            print "running concatImages ..."
            casalog.post("Running virtualconcat (type=%s) of sub-cubes" % concattype,"INFO2", "task_tclean")
            # fixed to move subcubes
            imager.concatImages(type=concattype)

        ## Close tools.
        imager.deleteTools()

        # CAS-10721 
        if niter>0 and savemodel != "none":
            casalog.post("Please check the casa log file for a message confirming that the model was saved after the last major cycle. If it doesn't exist, please re-run tclean with niter=0,calcres=False,calcpsf=False in order to trigger a 'predict model' step that obeys the savemodel parameter.","WARN","task_tclean")


    except Exception as e:
        #print 'Exception : ' + str(e)
        casalog.post('Exception from task_tclean : ' + str(e), "SEVERE", "task_tclean")
        if imager != None:
            imager.deleteTools() 

        larg = list(e.args)
        larg[0] = 'Exception from task_tclean : ' + str(larg[0])
        e.args = tuple(larg)
        raise

    return retrec

##################################################<|MERGE_RESOLUTION|>--- conflicted
+++ resolved
@@ -193,8 +193,6 @@
     if usemask=='auto-thresh' or usemask=='auto-thresh2':
         casalog.post(usemask+" is deprecated, will be removed in CASA 5.4.  It is recommended to use auto-multithresh instead", "WARN") 
 
-<<<<<<< HEAD
-=======
     # Put all parameters into dictionaries and check them. 
     paramList = ImagerParameters(
         msname =vis,
@@ -302,7 +300,6 @@
         savemodel=savemodel
         )
 
->>>>>>> a57cf4ce
     #paramList.printParameters()
 
     pcube=False
