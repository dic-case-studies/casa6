<casaxml xsi:schemaLocation="http://casa.nrao.edu/schema/casa.xsd file:///opt/casa/code/xmlcasa/xml/casa.xsd" xmlns:xsi="http://www.w3.org/2001/XMLSchema-instance" xmlns="http://casa.nrao.edu/schema/psetTypes.html">

<task category="manipulation" name="mstransform" type="function">
     <shortdescription>Split the MS, combine/separate/regrid spws and do channel and time averaging</shortdescription>

<description>
    
    The task mstransform can do the same functionalities available
    in cvel, partition, hanningsmooth and split without the need to read and write
    the output to disk multiple times. The main features of this task
    are:
    
    * take an input MS or Multi-MS (MMS)
    * ability to create an output MS or MMS
    * spw combination and separation
    * channel averaging taking flags and weights into account
    * time averaging taking flags and weights into account
    * reference frame transformation
    * Hanning smoothing
    
    All these transformations will be applied on the fly without any writing to
    disk to optimize I/O. The user can ask to create a Multi-MS in parallel using CASA's 
    cluster infrastructure using the parameter createmms. See MPIInterface 
    for more information on the cluster infrastructure.

    This task is implemented in a modular way to preserve the functionalities
    available in the replaced tasks. One can choose which functionality to apply
    or apply all of them by setting the corresponding parameters to True. Note 
    that there is an order in which the transformations are applied to the data that 
    makes logical sense on the point of view of the data analysis. 

    This task can create a multi-MS as the output. General selection
    parameters are included, and one or all of the various data columns
    (DATA, LAG_DATA and/or FLOAT_DATA, and possibly MODEL_DATA and/or
    CORRECTED_DATA) can be selected. It can also be used to create a normal
    MS, split-based on the given data selection parameters.

    The mstransform task creates a Multi-MS in parallel, using the CASA MPI framework.
    The user should start CASA as follows in order to run it in parallel.
    
    1) Start CASA on a single node with 8 engines. The first engine will be used as the
       MPIClient, where the user will see the CASA prompt. All other engines will be used
       as MPIServers and will process the data in parallel.
           mpicasa -n 8 casa --nogui --log2term
           mstransform(.....)
        
    2) Running on a group of nodes in a cluster.
           mpicasa -hostfile user_hostfile casa ....
           mstransform(.....)
            
        where user_hostfile contains the names of the nodes and the number of engines to use 
        in each one of them. Example:
            pc001234a, slots=5
            pc001234b, slots=4
     
    If CASA is started without mpicasa, it is still possible to create an MMS, but
    the processing will be done in sequential.

    The resulting WEIGHT_SPECTRUM produced by mstransform is in the statistical
    sense correct for the simple cases of channel average and time average, but not for
    the general re-gridding case, in which the error propagation formulas applicable for 
    WEIGHT_SPECTRUM are yet to be defined. Currently, as in cvel and in the imager,
    WEIGHT_SPECTRUM is transformed in the same way as the other data columns.
    Notice that this is not formally correct from the statistical point of view, 
    but is a good approximation at this stage.
        
    NOTE: the input/output in mstransform have a one-to-one relation.
          input MS  --  output MS
          input MMS --  output MMS
    
       unless the user sets the parameter createmms to True to create the following:
          input MS  --  output MMS

</description>

<input>

    <param mustexist="true" name="vis" type="string"><shortdescription>Name of input Measurement set or Multi-MS.</shortdescription><description>Name of input Measurement set or Multi-MS.</description>
        
        <value type="string"/>
    </param>
    
        
    <param name="outputvis" type="string"><shortdescription>Name of output Measurement Set or Multi-MS.</shortdescription><description>Name of output Measurement Set or Multi-MS.</description>
        
        <value/>
    </param>
        <param name="createmms" type="bool"><shortdescription>Create a multi-MS output from an input MS.</shortdescription><description>Create a multi-MS output from an input MS.</description>
            
            <value>False</value>
        </param>
<<<<<<< HEAD
        <param type="string" name="separationaxis" subparam="true">
            <description>Axis to do parallelization across(scan,spw,auto,baseline).</description>
=======
        <param subparam="true" ignorecase="true" name="separationaxis" type="string"><shortdescription>Axis to do parallelization across(scan,spw,auto,baseline).</shortdescription><description>Axis to do parallelization across(scan,spw,auto,baseline).</description>
            
>>>>>>> e670a9c8
            <value>auto</value>
            <allowed ignorecase="true" kind="enum">
                <value>auto</value>
                <value>spw</value>
                <value>scan</value>
                <value>baseline</value>
            </allowed>
        </param>
        <param subparam="true" name="numsubms" type="any"><shortdescription>The number of Sub-MSs to create (auto or any number)</shortdescription><description>The number of Sub-MSs to create (auto or any number)</description>
            
        <any limittypes="string int" type="variant"/>
         <value type="string">auto</value>
        </param>
                
    <param name="tileshape" type="intArray"><shortdescription>List with 1 or 3 elements giving the tile shape of the disk data columns.</shortdescription><description>List with 1 or 3 elements giving the tile shape of the disk data columns.</description>
        
        <value type="intArray">0</value>
    </param>

        
    <param name="field" type="any"><shortdescription>Select field using ID(s) or name(s).</shortdescription><description>Select field using ID(s) or name(s).</description>
        
        <any limittypes="string stringArray int intArray" type="variant"/>
        <value type="string"/>
    </param>

    <param name="spw" type="any"><shortdescription>Select spectral window/channels.</shortdescription><description>Select spectral window/channels.</description>
        
        <any limittypes="string stringArray int intArray" type="variant"/>
        <value type="string"/>
    </param>
    
    <param name="scan" type="any"><shortdescription>Select data by scan numbers.</shortdescription><description>Select data by scan numbers.</description>
        
        <any limittypes="string stringArray int intArray" type="variant"/>
        <value type="string"/>
    </param>

    <param name="antenna" type="any"><shortdescription>Select data based on antenna/baseline.</shortdescription><description>Select data based on antenna/baseline.</description>
        
        <any limittypes="string stringArray int intArray" type="variant"/>
        <value type="string"/>
    </param>
    
    <param name="correlation" type="any"><shortdescription>Correlation: '' ==&gt; all, correlation=&quot;XX,YY&quot;.</shortdescription><description>Correlation: '' ==&gt; all, correlation=&quot;XX,YY&quot;.</description>
        
        <any limittypes="string stringArray" type="variant"/>
        <value type="string"/>
    </param>

    <param name="timerange" type="any"><shortdescription>Select data by time range.</shortdescription><description>Select data by time range.</description>
        
        <any limittypes="string stringArray int intArray" type="variant"/>
        <value type="string"/>
    </param>
    
    <param name="intent" type="any"><shortdescription>Select data by scan intent.</shortdescription><description>Select data by scan intent.</description>
        
        <any limittypes="string stringArray int intArray" type="variant"/>
        <value type="string"/>
    </param>
    
    <param name="array" type="any"><shortdescription>Select (sub)array(s) by array ID number.</shortdescription><description>Select (sub)array(s) by array ID number.</description>
        
        <any limittypes="string stringArray int intArray" type="variant"/>
        <value type="string"/>
    </param>
    
    <param name="uvrange" type="any"><shortdescription>Select data by baseline length.</shortdescription><description>Select data by baseline length.</description>
        
        <any limittypes="string stringArray int intArray" type="variant"/>
        <value type="string"/>
    </param>
    
    <param name="observation" type="any"><shortdescription>Select by observation ID(s).</shortdescription><description>Select by observation ID(s).</description>
        
        <any limittypes="string stringArray int intArray" type="variant"/>
        <value type="string"/>
    </param>

    <param name="feed" type="any"><shortdescription>Multi-feed numbers: Not yet implemented.</shortdescription><description>Multi-feed numbers: Not yet implemented.</description>
        
        <any limittypes="string stringArray int intArray" type="variant"/>
        <value type="string"/>
    </param>

<<<<<<< HEAD
    <param type="string" name="datacolumn">
        <description>Which data column(s) to process.</description>
=======
    <param ignorecase="True" name="datacolumn" type="string"><shortdescription>Which data column(s) to process.</shortdescription><description>Which data column(s) to process.</description>
        
>>>>>>> e670a9c8
        <value>corrected</value>
        <allowed ignorecase="True" kind="enum">
            <value>corrected</value>
            <value>data</value>
            <value>model</value>
            <value>data,model,corrected</value>
            <value>float_data</value>
            <value>lag_data</value>
            <value>float_data,data</value>
            <value>lag_data,data</value>
            <value>all</value>
        </allowed>
    </param>

        <param subparam="true" name="realmodelcol" type="bool"><shortdescription>Make real a virtual MODEL column.</shortdescription><description>Make real a virtual MODEL column.</description>
            
            <value>False</value>
        </param>

    <param name="keepflags" type="bool"><shortdescription>Keep *completely flagged rows* or drop them from the output.</shortdescription><description>Keep *completely flagged rows* or drop them from the output.</description>
        
        <value>True</value>
    </param>
                
    <param name="usewtspectrum" type="bool"><shortdescription>Force creation of the columns WEIGHT_SPECTRUM and SIGMA_SPECTRUM in the output MS, even if not present in the input MS.</shortdescription><description>Force creation of the columns WEIGHT_SPECTRUM and SIGMA_SPECTRUM in the output MS, even if not present in the input MS.</description>
        
        <value>False</value>
    </param>

    
    <param name="combinespws" type="bool"><shortdescription>Combine the input spws into a new output spw. Only supported when the number of channels is the same for all the spws.</shortdescription><description>Combine the input spws into a new output spw. Only supported when the number of channels is the same for all the spws.</description>
        
        <value>False</value>
    </param>
    
    
    <param name="chanaverage" type="bool"><shortdescription>Average data in channels.</shortdescription><description>Average data in channels.</description>
        
        <value>False</value>
    </param>

        <param subparam="true" name="chanbin" type="any"><shortdescription>Width (bin) of input channels to average to form an output channel.</shortdescription><description>Width (bin) of input channels to average to form an output channel.</description>
            
            <any limittypes="int intArray" type="variant"/>            
            <value type="int">1</value>
        </param>


    
    <param name="hanning" type="bool"><shortdescription>Hanning smooth data to remove Gibbs ringing.</shortdescription><description>Hanning smooth data to remove Gibbs ringing.</description>
        
        <value>False</value>
    </param>
   
    
    <param name="regridms" type="bool"><shortdescription>Transform channel labels and visibilities to a different spectral reference frame. Notice that u,v,w data is not transformed. </shortdescription><description>Transform channel labels and visibilities to a different spectral reference frame. Notice that u,v,w data is not transformed. </description>
        
        <value>False</value>
    </param>

        <param subparam="true" name="mode" type="string"><shortdescription>Regridding mode (channel/velocity/frequency/channel_b).</shortdescription><description>Regridding mode (channel/velocity/frequency/channel_b).</description>
            
            <value>channel</value>
            <allowed kind="enum">
            <value>channel</value>
            <value>velocity</value>
            <value>frequency</value>
            <value>channel_b</value>
            </allowed>
        </param>

        <param subparam="true" name="nchan" type="int"><shortdescription>Number of channels in the output spw (-1=all). Used for regridding, together with \'start\' and \'width\'.</shortdescription><description>Number of channels in the output spw (-1=all). Used for regridding, together with \'start\' and \'width\'.</description>
            
            <value>-1</value>
        </param>

        <param subparam="true" name="start" type="any"><shortdescription>Start of the output visibilities. Used for regridding, together with \'width\' and \'nchan\'. It can be in different units, depending on the regridding mode: first input channel (mode=\'channel\'), first velocity (mode=\'velocity\'), or first frequency (mode=\'frequency\'). Example values: \'5\', \'0.0km/s\', \'1.4GHz\', for channel, velocity, and frequency modes, respectively.</shortdescription><description>Start of the output visibilities. Used for regridding, together with \'width\' and \'nchan\'. It can be in different units, depending on the regridding mode: first input channel (mode=\'channel\'), first velocity (mode=\'velocity\'), or first frequency (mode=\'frequency\'). Example values: \'5\', \'0.0km/s\', \'1.4GHz\', for channel, velocity, and frequency modes, respectively.</description>
            
            <any type="variant"/>
            <value type="int">0</value>
        </param>

        <param subparam="true" name="width" type="any"><shortdescription>Channel width of the output visibilities. Used for regridding, together with \'start\', and \'nchan\'. It can be in different units, depending on the regridding mode: number of input channels (mode=\'channel\'), velocity (mode=\'velocity\'), or frequency (mode=\'frequency\'. Example values: \'2\', \'1.0km/s\', \'1.0kHz\', for channel, velocity, and frequency modes, respectively.</shortdescription><description>Channel width of the output visibilities. Used for regridding, together with \'start\', and \'nchan\'. It can be in different units, depending on the regridding mode: number of input channels (mode=\'channel\'), velocity (mode=\'velocity\'), or frequency (mode=\'frequency\'. Example values: \'2\', \'1.0km/s\', \'1.0kHz\', for channel, velocity, and frequency modes, respectively.</description>
        
            <any type="variant"/>
            <value type="int">1</value>
        </param>

        <param subparam="true" name="nspw" type="int"><shortdescription>Number of output spws to create in output MS.</shortdescription><description>Number of output spws to create in output MS.</description>
            
            <value type="int">1</value>
        </param>

<<<<<<< HEAD
        <param type="string" name="interpolation" subparam="true">
            <description>Spectral interpolation method.</description>
=======
        <param ignorecase="True" subparam="true" name="interpolation" type="string"><shortdescription>Spectral interpolation method.</shortdescription><description>Spectral interpolation method.</description>
            
>>>>>>> e670a9c8
            <value>linear</value>
            <allowed kind="enum" ignorecase="True">
               <value>nearest</value>
               <value>linear</value>
               <value>cubic</value>
               <value>spline</value>
               <value>fftshift</value>
            </allowed>
        </param>

        <param subparam="true" name="phasecenter" type="any"><shortdescription>Phase center direction to be used for the spectral coordinate transformation: direction measure or field index</shortdescription><description>Phase center direction to be used for the spectral coordinate transformation: direction measure or field index</description>
            
            <any type="variant"/>
            <value type="string"/>
        </param>

        <param subparam="true" name="restfreq" type="string"><shortdescription>Rest frequency to use for output.</shortdescription><description>Rest frequency to use for output.</description>
            
            <value/>
        </param>
    
<<<<<<< HEAD
        <param type="string" name="outframe" subparam="true">
            <description>Output reference frame (''=keep input frame).</description>
            <value></value>
            <allowed kind="enum" ignorecase="True">
=======
        <param ignorecase="True" subparam="true" name="outframe" type="string"><shortdescription>Output reference frame (''=keep input frame).</shortdescription><description>Output reference frame (''=keep input frame).</description>
            
            <value/>
            <allowed ignorecase="True" kind="enum">
>>>>>>> e670a9c8
            <value>topo</value>
            <value>geo</value>
            <value>lsrk</value>
            <value>lsrd</value>
            <value>bary</value>
            <value>galacto</value>
            <value>lgroup</value>
            <value>cmb</value>
            <value>source</value>            
            <value/>
            </allowed>
        </param>

<<<<<<< HEAD
        <param type="string" name="veltype" subparam="true">
            <description>Velocity definition.</description>
=======
        <param ignorecase="True" subparam="true" name="veltype" type="string"><shortdescription>Velocity definition.</shortdescription><description>Velocity definition.</description>
            
>>>>>>> e670a9c8
            <value>radio</value>
            <allowed kind="enum" ignorecase="True">
               <value>optical</value>
               <value>radio</value>
            </allowed>
        </param>

    <param name="preaverage" type="bool"><shortdescription>Pre-average channels before regridding, when the ratio between the output and and input widths is greater than 2.</shortdescription><description>Pre-average channels before regridding, when the ratio between the output and and input widths is greater than 2.</description>
          
          <value>False</value>
    </param>

    
    <param name="timeaverage" type="bool"><shortdescription>Average data in time.</shortdescription><description>Average data in time.</description>
        
        <value>False</value>
    </param>
    
        <param subparam="true" name="timebin" type="string"><shortdescription>Bin width for time averaging.</shortdescription><description>Bin width for time averaging.</description>
                 
            <value type="string">0s</value>
        </param>
    
        <param subparam="true" name="timespan" type="any"><shortdescription>Span the timebin across scan, state or both.</shortdescription><description>Span the timebin across scan, state or both.</description>
            
            <any limittypes="string stringArray" type="variant"/>
            <value type="string"/>
        </param>

        <param subparam="true" name="maxuvwdistance" type="double"><shortdescription>Maximum separation of start-to-end baselines that can be included in an average. (meters)</shortdescription><description>Maximum separation of start-to-end baselines that can be included in an average. (meters)</description>
            
            <value type="double">0.0</value>
        </param>
        
        
        
        <param name="docallib" type="bool"><shortdescription>Enable on-the-fly (OTF) calibration as in task applycal</shortdescription><description>Enable on-the-fly (OTF) calibration as in task applycal</description>
            
            <value>False</value>
        </param>

        <param subparam="true" name="callib" type="string"><shortdescription>Path to calibration library file</shortdescription><description>Path to calibration library file</description>
            
            <value type="string"/>
        </param>       
        
        
        
        <param name="douvcontsub" type="bool"><shortdescription>Enable continuum subtraction as in task uvcontsub</shortdescription><description>Enable continuum subtraction as in task uvcontsub</description>
            
            <value>False</value>
        </param>

        <param subparam="true" name="fitspw" type="string"><shortdescription>Spectral window:channel selection for fitting the continuum</shortdescription><description>Spectral window:channel selection for fitting the continuum</description>
            
            <value type="string"/>
        </param>
        
        <param subparam="true" name="fitorder" type="int"><shortdescription>Polynomial order for the fits</shortdescription><description>Polynomial order for the fits</description>
            
            <value type="int">0</value>
        </param>
        
        <param subparam="true" name="want_cont" type="bool"><shortdescription>Produce continuum estimate instead of continuum subtracted data</shortdescription><description>Produce continuum estimate instead of continuum subtracted data</description>
            
            <value>False</value>
        </param>
        
        <param subparam="true" name="denoising_lib" type="bool"><shortdescription>Use new denoising library (based on GSL) instead of casacore fitting routines</shortdescription><description>Use new denoising library (based on GSL) instead of casacore fitting routines</description>
            
            <value>True</value>
        </param>
        
        <param subparam="true" name="nthreads" type="int"><shortdescription>Number of OMP threads to use (currently maximum limited by number of polarizations)</shortdescription><description>Number of OMP threads to use (currently maximum limited by number of polarizations)</description>
            
            <value>1</value>
        </param>
        
        <param subparam="true" name="niter" type="int"><shortdescription>Number of iterations for re-weighted linear fit</shortdescription><description>Number of iterations for re-weighted linear fit</description>
            
            <value>1</value>
        </param>

        
        <param visibility="hidden" subparam="true" name="disableparallel" type="bool"><shortdescription>Hidden parameter for internal use only. Do not change it!</shortdescription><description>Hidden parameter for internal use only. Do not change it!</description>
            
            <value>False</value>
        </param>        
        <param visibility="hidden" subparam="true" name="ddistart" type="int"><shortdescription>Hidden parameter for internal use only. Do not change it!</shortdescription><description>Hidden parameter for internal use only. Do not change it!</description>
            
            <value>-1</value>
        </param>
        <param visibility="hidden" subparam="true" name="taql" type="string"><shortdescription>Table query for nested selections</shortdescription><description>Table query for nested selections</description>
            
            <value type="string"/>
        </param>             
        <param visibility="hidden" subparam="true" name="monolithic_processing" type="bool"><shortdescription>Hidden parameter for internal use only. Do not change it!</shortdescription><description>Hidden parameter for internal use only. Do not change it!</description>
            
            <value>False</value>
        </param>
        <param visibility="hidden" subparam="true" name="reindex" type="bool"><shortdescription>Hidden parameter for use in the pipeline context only</shortdescription><description>Hidden parameter for use in the pipeline context only</description>
            
            <value>True</value>
        </param>        
                        
    <constraints>
          <when param="createmms">
            <equals value="False" type="bool">
                  <default param="separationaxis"><value type="string">auto</value></default>
                  <default param="numsubms"><value type="string">auto</value></default>

                  <default param="disableparallel"><value type="bool">False</value></default>
                  <default param="ddistart"><value type="int">-1</value></default>
                  <default param="taql"><value type="string"/></default>
                  <default param="reindex"><value type="bool">True</value></default>
            </equals>
            <equals value="True" type="bool">
                  <default param="separationaxis"><value type="string">auto</value></default>
                  <default param="numsubms"><value type="string">auto</value></default>

                  <default param="disableparallel"><value type="bool">False</value></default>
                  <default param="ddistart"><value type="int">-1</value></default>
                  <default param="taql"><value type="string"/></default>
                  <default param="reindex"><value type="bool">True</value></default>
            </equals>
          </when>

          <when param="datacolumn">
            <equals value="corrected" type="string"/>
            <equals value="model" type="string">
                  <default param="realmodelcol"><value type="bool">False</value></default>           
            </equals>         
            <equals value="all" type="string">
                  <default param="realmodelcol"><value type="bool">False</value></default>           
            </equals>         
            <equals value="data,model,corrected" type="string">
                  <default param="realmodelcol"><value type="bool">False</value></default>           
            </equals>         
          </when>

          <when param="chanaverage">
            <equals value="False" type="bool"/>
            <equals value="True" type="bool">
                  <default param="chanbin"><value type="int">1</value></default>
            </equals>
          </when>

        <when param="regridms">
            <equals value="False" type="bool"/>
            <equals value="True" type="bool">
                <default param="mode"><value type="string">channel</value></default>
                <default param="nchan"><value type="int">-1</value></default>
                <default param="start"><value type="int">0</value></default>
                <default param="width"><value type="int">1</value></default>
                <default param="nspw"><value type="int">1</value></default>
                <default param="interpolation"><value type="string">linear</value></default>
                <default param="phasecenter"><value type="string"/></default>
                <default param="restfreq"><value type="string"/></default>
                <default param="outframe"><value type="string"/></default>
                <default param="veltype"><value type="string">radio</value></default>
                <default param="preaverage"><value type="bool">False</value></default>
            </equals>
        </when>

        <when param="timeaverage">
            <equals value="False" type="bool"/>
            <equals value="True" type="bool">
                  <default param="timebin"><value type="string">0s</value></default>
                  <default param="timespan"><value type="string"/></default>
                  <default param="maxuvwdistance"><value type="double">0.0</value></default>
            </equals>
        </when>

        <when param="docallib">
            <equals value="False" type="bool"/>
            <equals value="True" type="bool">
                  <default param="callib"><value type="string"/></default>
            </equals>
        </when>

        <when param="douvcontsub">
            <equals value="False" type="bool"/>
            <equals value="True" type="bool">
                  <default param="fitspw"><value type="string"/></default>
                  <default param="fitorder"><value type="int">0</value></default>
                  <default param="want_cont"><value type="bool">False</value></default>
                  <default param="denoising_lib"><value type="bool">True</value></default>   
                  <default param="nthreads"><value type="int">1</value></default>                     
                  <default param="niter"><value type="int">1</value></default>          
            </equals>
        </when>      

    <when param="mode">
      <equals value="channel">
        <default param="nchan"><value type="int">-1</value></default>
        <default param="start"><value type="int">0</value>
        <description>First input channel to use</description>
        </default>
        <default param="width"><value type="int">1</value></default>
        <default param="interpolation"><value type="string">linear</value></default>
      </equals>
      <equals value="channel_b">
        <default param="nchan"><value type="int">-1</value></default>
        <default param="start"><value type="int">0</value>
        <description>First input channel to use</description>
        </default>
        <default param="width"><value type="int">1</value></default>
        <default param="interpolation"><value type="string">linear</value></default>
      </equals>
      <equals value="velocity">
        <default param="nchan"><value type="int">-1</value></default>
        <default param="start"><value type="string"/>
        <description>Velocity of first channel: e.g \'0.0km/s\'</description>
        </default>
        <default param="width"><value type="string"/>
        <description>Channel width of the output visibilities, in velocity units, e.g \'-1.0km/s\'</description>
        </default>
        <default param="interpolation"><value type="string">linear</value></default>
      </equals>
      <equals value="frequency">
        <default param="nchan"><value type="int">-1</value></default>
        <default param="start"><value type="string"/>
        <description>Frequency of first channel: e.q. \'1.4GHz\'</description>
        </default>
        <default param="width"><value type="string"/>
        <description>Channel width of the output visibilities, in frequency units, e.g \'1.0kHz\'</description>
        </default>
        <default param="interpolation"><value type="string">linear</value></default>
      </equals>
    </when>

    </constraints>

</input>
<example>  

    Detailed description of keyword arguments:

--- Input/Output parameters ---
    vis -- Name of input visibility file
        default: ''; example: vis='ngc5921.ms'

    outputvis -- Name of output visibility file or Multi-MS
        default: ''; example: outputvis='ngc5921.mms'

    createmms -- Create an output Multi-MS from an input MS.
        default: False

        This parameter only has effect if set to True, when it will try
        to create an output Multi-MS from an input MS. The one-to-one
        relation of input/output in mstransform is:
          input MS  --  output MS
          input MMS --  output MMS
    
        by setting createmms=True, the following is possible:
          input MS  --  output MMS
            
        NOTE: See information on processing input Multi-MS at the end of this help section.        

        separationaxis -- Axis to do parallelization across. 
            default: 'auto'
            options: 'scan', 'spw', 'auto', 'baseline'

            * The 'auto' option will partition per scan/spw to obtain optimal load balancing with the
             following criteria:
    
            1 - Maximize the scan/spw/field distribution across sub-MSs
            2 - Generate sub-MSs with similar size

            * The 'scan' or 'spw' axes will partition the MS into scan or spw. The individual sub-MSs may
            not be balanced with respect to the number of rows.

            * The 'baseline' axis is mostly useful for Single-Dish data. This axis will partition the MS
              based on the available baselines. If the user wants only auto-correlations, use the
              antenna selection such as antenna='*&amp;&amp;&amp;' together with this separation axis. Note that in
              if numsubms='auto', partition will try to create as many subMSs as the number of available
              servers in the cluster. If the user wants to have one subMS for each baseline, set the numsubms
              parameter to a number higher than the number of baselines to achieve this.        
               
        numsubms -- The number of sub-MSs to create.
            default: 'auto'
            Options: any integer number (example: numsubms=4)
    
               The default 'auto' is to partition using the number of available servers in the cluster.
               If the task is unable to determine the number of running servers, or the user did not start CASA
               using mpicasa, numsubms will use 8 as the default.
                
    tileshape -- List with 1 or 3 elements describing the tile shape that will be used
                 to save the columns to disk. (list)
        default: [0]
        options: [0] or [1] or [int,int,int]. When list has only one element, it should
                 be either 0 or 1. When the list has three elements, they should be the
                 number of correlations, channels, rows.


--- Data selection parameters ---
    field -- Select field using field id(s) or field name(s).
             [run listobs to obtain the list iof d's or names]
        default: ''=all fields If field string is a non-negative
           integer, it is assumed to be a field index
           otherwise, it is assumed to be a field name
           field='0~2'; field ids 0,1,2
           field='0,4,5~7'; field ids 0,4,5,6,7
           field='3C286,3C295'; fields named 3C286 and 3C295
           field = '3,4C*'; field id 3, all names starting with 4C

    spw -- Select spectral window/channels
        default: ''=all spectral windows and channels
           spw='0~2,4'; spectral windows 0,1,2,4 (all channels)
           spw='&lt;2';  spectral windows less than 2 (i.e. 0,1)
           spw='0:5~61'; spw 0, channels 5 to 61
           spw='0,10,3:3~45'; spw 0,10 all channels, spw 3 - chans 3 to 45.
           spw='0~2:2~6'; spw 0,1,2 with channels 2 through 6 in each.
           spw = '*:3~64'  channels 3 through 64 for all sp id's
                   spw = ' :3~64' will NOT work.

               NOTE: mstransform does not support multiple channel ranges per
                     spectral window (';').

    scan -- Scan number range
        default: ''=all

    antenna -- Select data based on antenna/baseline
        default: '' (all)
            Non-negative integers are assumed to be antenna indices, and
            anything else is taken as an antenna name.

        examples:
            antenna='5&amp;6': baseline between antenna index 5 and index 6.
            antenna='VA05&amp;VA06': baseline between VLA antenna 5 and 6.
            antenna='5&amp;6;7&amp;8': baselines 5-6 and 7-8
            antenna='5': all baselines with antenna 5
            antenna='5,6,10': all baselines including antennas 5, 6, or 10
            antenna='5,6,10&amp;': all baselines with *only* antennas 5, 6, or
                                   10.  (cross-correlations only.  Use &amp;&amp;
                                   to include autocorrelations, and &amp;&amp;&amp;
                                   to get only autocorrelations.)
            antenna='!ea03,ea12,ea17': all baselines except those that
                                       include EVLA antennas ea03, ea12, or
                                       ea17.

    correlation -- Correlation types or expression.
        default: '' (all correlations)
        example: correlation='XX,YY' 

    timerange -- Select data based on time range:
        default: '' (all); examples,
           timerange = 'YYYY/MM/DD/hh:mm:ss~YYYY/MM/DD/hh:mm:ss'
           Note: if YYYY/MM/DD is missing date, timerange defaults to the
           first day in the dataset
           timerange='09:14:0~09:54:0' picks 40 min on first day
           timerange='25:00:00~27:30:00' picks 1 hr to 3 hr 30min
           on next day
           timerange='09:44:00' data within one integration of time
           timerange='&gt;10:24:00' data after this time

    array -- (Sub)array number range
        default: ''=all

    uvrange -- Select data within uvrange (default units meters)
        default: ''=all; example:
            uvrange='0~1000klambda'; uvrange from 0-1000 kilo-lambda
            uvrange='&gt;4klambda';uvranges greater than 4 kilo-lambda
            uvrange='0~1000km'; uvrange in kilometers

    observation -- Select by observation ID(s)
        default: ''=all

    feed -- Selection based on the feed - NOT IMPLEMENTED YET
        default: ''=all


    datacolumn -- Which data column to use for processing (case-insensitive).
        default: 'corrected'; example: datacolumn='data'
        options: 'data', 'model', 'corrected', 'all','float_data', 'lag_data', 
                 'float_data,data', 'lag_data,data'.

            NOTE: 'all' = whichever of the above that are present. If the requested
                          column does not exist, the task will exit with an error.

            When datacolumn is set to either one of the values 'model','all',
            'data,model,corrected', a sub-parameter realmodelcol will be enabled.
            See description below.

        realmodelcol -- Make real a virtual MODEL column. If set to True, a real MODEL_DATA 
                        column will be added to the output MS based on the existing SOURCE_MODEL
                        column.
            default: False


    keepflags -- Keep completely flagged rows in the output or drop them. This has no
                 effect on partially flagged rows. All of the channels and correlations
                 of a row must be flagged for it to be droppable, and a row must be
                 well defined to be keepable. 
    
            IMPORTANT: Regardless of this parameter, flagged data is never included in
                       channel averaging. On the other hand, partially flagged rows will
                       always be included in time averaging. The average value of the
                       flagged data for averages containing ONLY flagged data in the relevant
                       output channel will be written to the output with the corresponding
                       flag set to True, while only unflagged data is used on averages where
                       there is some unflagged data with the flag set to False.
       
        default: True (keep completely flagged rows in the output)


    usewtspectrum -- Force creation of the columns WEIGHT_SPECTRUM and SIGMA_SPECTRUM in the
                     output MS. This flag can be used to force the creation of
                     WEIGHT_SPECTRUM and SIGMA_SPECTRUM when they are not present in the
                     input MS. When set to true, the output WEIGHT_SPECTRUM column will be
                     populated using the input WEIGHT column, such that each channel in the
                     WEIGHT_SPECTRUM column will get WEIGHT/nChannels. Note that if the
                     WEIGHT_SPECTRUM column is present in the input MS the columns will
                     always be created in the output MS, regardless of the value of this
                     parameter.

        default: False


--- SPW combination parameters ---
    combinespws -- Combine the input spws into a new output spw.
        default: False

            NOTE: This option is only supported when the number of channels is the same for
                  all the spws. Using this option with different numbers of channels for
                  different spws will result in an error.

            NOTE: If the SPWs have different polarization settings only the common
                  polarizations will be output. For instance, if SPW 1 has XX XY YX YY and
                  SPW 2 has XX YY, the output MS will have a single SPW with XX YY polarizations

            NOTE: Whenever the data to be combined has different EXPOSURE values 
                  in the spectral windows, mstransform will use the WEIGHT_SPECTRUM 
                  for the combination. If WEIGHT_SPECTRUM is not available, it will 
                  use the values from the WEIGHT column. Each output channel is calculated 
                  using the following equation:

          outputChannel_j = SUM(inputChannel_i*contributionFraction_i*inputWeightSpectrum_i) 
                           ------------------------------------------------------------------
                                 SUM(contributionFraction_i*inputWeightSpectrum_i)


--- Channel averaging parameters ---
    chanaverage -- Average data across channels. Partially flagged data is not be included in the average
                   unless all data contributing to a given output channel is flagged. In this case, 
                   mstransform calculates the average of all flagged data, and writes it to the output MS
                   with the corresponding flag set to true. If present, WEIGHT_SPECTRUM/SIGMA_SPECTRUM
                   are used together with the channelized flags (FLAG), to compute a weighted average 
                   (using WEIGHT_SPECTRUM for CORRECTED_DATA and SIGMA_SPECTRUM for DATA).    
        default: False

        chanbin -- Bin width for channel average in number of input channels.
                   If a list is given, each bin applies to one of the selected SPWs.
                   
            default: 1 =&gt; no channel averaging.
            options: (int) or [int]
            example: chanbin=[2,3] =&gt; average 2 channels of 1st selected
                     spectral window and 3 in the second one.
    
            NOTE: WEIGHT_SPECTRUM/SIGMA_SPECTRUM will be used (if present) in
                  addition to the flags to compute a weighted average. The calculations
                  is done as follows:
    
             1) When WEIGHT_SPECTRUM/SIGMA_SPECTRUM are not present:
                    Avg = SUM(Chan_i*Flag_i)/SUM(Flag_i) 
    
             2) When WEIGHT_SPECTRUM/SIGMA_SPECTRUM are present:
                    Avg = SUM(Chan_i*Flag_i*WeightSpectrum_i)/SUM(Flag_i*WeightSpectrum_i)

           If combinespws=True, then chanbin can only be a (int). This is because the
           channel average then refers to the already combined MS after spw combination,
           which has a single spw.


--- Hanning smoothing parameters --- 
    hanning -- Hanning smooth frequency channel data to remove Gibbs ringing.
        default: False

--- Regrid parameters ---
    regridms -- Transform channel labels and visibilities to a different spectral reference frame. 
                Notice that u,v,w data is not transformed. 
        default: False

        mode -- Regridding mode.
            default: 'channel'; produces equidistant grid based on first selected channel.
            options: 'velocity', 'frequency', 'channel_b'.

            When set to velocity or frequency, it means that the channels must be specified
            in the respective units. When set to channel_b it means an alternative 'channel' 
            mode that does not force an equidistant grid. It is faster.

        nchan -- Number of channels in the output spw (int).
            default: -1

        start -- First channel to use in the output spw (depends on the mode)
            default: 0 --&gt; when mode='channel'

            When mode='channel', 'start' means the first channel in the input spw
            to use when creating the output spw. When mode='frequency' or mode='velocity',
            'start' means the frequency or velocity, respectively, of the first output
            channel. If this information is not available, leave it blank and mstransform
            will calculate it.

        width -- Width of input channels that are used to create an output channel. 
            default: 1

            Note that mstransform will only shift spws with channel widths of the same 
            sign in a single operation. If you are regridding spws with mixed positive 
            and negative channel widths, you should run this task separated for each 
            group of spws. You can verify the channel widths for your MS using 
            listobs for example, and looking at the SPW table, column ChanWid.
            
        nspw -- Number of output spws to create in the output MS/MMS (int). 
            default: 1  --&gt; it means, do not separate the spws.

            One can regrid the MS or not and further separate the
            output into a given number of spws. Internally, the framework
            will combine the selected spws before separating them so that
            channel gaps and overlaps are taken into account. This parameter
            will create a regular grid of spws in the output MS. If nchan
            is set, it will refer to the number of output channels in each
            of the separated spws.

        interpolation -- Spectral interpolation method.
            default: 'linear'
            options: 'nearest', 'cubic', 'spline', 'fftshift'

        phasecenter -- Direction measure  or fieldid. To be used in mosaics to indicate
               the center direction to be used in the spectral coordinate transformation.
            default: '' (first selected field)
            options: FIELD_ID (int) or center coordinate measure (str).
            example: phasecenter=6 or phasecenter='J2000 19h30m00 -40d00m00'

        restfreq -- Specify rest frequency to use for output.
            default: ''; occasionally it is necessary to set this.
            example1 for some VLA spectral line data.
            example2 for NH_3 (1,1) put restfreq='23.694496GHz'.

        outframe -- Output reference frame (case-insensitive).
            default: ''; it will keep the input reference frame.
            options: 'LSRK', 'LSRD', 'BARY', 'GALACTO', 'LGROUP', 'CMB', 'GEO', 'TOPO'.

        veltype -- Definition of velocity (as used in mode).
            default: 'radio'

        preaverage -- Pre-average channels before regridding. This is done when the ratio
                      between the output and and input widths is greater than 2. This has
                      been disabled since CASA 5.0
            default: False


--- Time averaging parameters ---
    timeaverage -- Average data across time. Partially flagged data is not be included in the average
                   unless all data contributing to a given output channel is flagged. In this case, 
                   mstransform calculates the average of all flagged data, and writes it to the output MS
                   with the corresponding flag set to true. If keepflags=False, the fully flagged data
                   is not be written to the output MS. If present, WEIGHT_SPECTRUM/SIGMA_SPECTRUM
                   are used together with the channelized flags (FLAG), to compute a weighted average 
                   (using WEIGHT_SPECTRUM for CORRECTED_DATA and SIGMA_SPECTRUM for DATA). Otherwise 
                   WEIGHT/SIGMA are used instead to average together data from different integrations.    

        default: False

        timebin -- Bin width for time average in seconds.
            default: '0s'

        timespan -- Let the timebin span across scan, state or both.
                    State is equivalent to sub-scans. One scan may have several
                    state ids. For ALMA MSs, the sub-scans are limited to about
                    30s duration each. In these cases, the task will automatically
                    add state to the timespan parameter. To see the number of states
                    in an MS, use the msmd tool. See help msmd.

            default: '' (separate time bins by both of the above)
            options: 'scan', 'state', 'state,scan'

            examples: 
            timespan = 'scan'; can be useful when the scan number
                       goes up with each integration as in many WSRT MSs.
            timespan = ['scan', 'state']: disregard scan and state
                       numbers when time averaging.
            timespan = 'state,scan'; same as above.

        maxuvwdistance -- Provide a maximum separation of start-to-end baselines 
                          that can be included in an average. (int)
            default: 0.0 (given in meters)

--- On-the-fly calibration parameters ---            
    docallib -- Enable on-the-fly (OTF) calibration as in task applycal
        default: False
        
        callib -- Path to calibration library file, which is a ascii file containing
                  the parameters to correct the data as task in task applycal, namely
                  gaintable/gainfield/interp/spwmap/calwt. In a Cal Library file, each 
                  row expresses the calibration apply instructions for a particular 
                  caltable and (optionally) a specific selection of data in the MS to 
                  which it is to be applied.
                  
            default: '' (there is no default callib file)    
            
            examples: 
            
            caltable='cal.G' tinterp='linear' calwt=True
            
            -&gt; Arrange a caltable called cal.G to be applied (with no detailed selection) 
            to all MS data with linear interpolation in time, and with the weights also 
            calibrated.
            
            caltable='cal.G' tinterp='linear' fldmap='nearest' spwmap=[0,1,1,3] calwt=True
            caltable='cal.B' finterp='linear' fldmap='3' spwmap=[0,0,0,0] calwt=False    
            
            -&gt; In this case, solutions from cal.G will be selected based on directional 
            proximity ('nearest') for each MS field via the fldmap parameter, and spw 2 
            will be calibrated by spw 1 solutions. For cal.B, solutions from field id 3 
            will be used exclusively, with spw 0 calibrating all MS spws.
            


        
    ------ Multi-MS Processing and Heuristics ---------
    
    ** Input Multi-MS (MMS) **

    Task mstransform will process an input MMS in parallel whenever possible. Each sub-MS of
    the MMS will be processed in a separate engine and the results will be post-processed at the
    end to create an output MMS. The output MMS will have the same separationaxis of the input
    MMS, which will be written to the table.info file inside the MMS directory.

    Naturally, some transformations available in mstransform require more care when the user
    first partition the MS. If one wants to do a combination of spws by setting the parameter
    combinespws = True in mstransform, the input MMS needs to contain all the
    selected spws in each of the sub-MSs or the processing will fail. For this, one may set the initial
    separationaxis to scan or use the default auto with a proper numsubms set so that each sub- MS in 
    the MMS is self-contained with all the necessary spws for the combination.

    The task will check if the sub-MSs contain all the selected spws when combinespws=True
    and if not, it will issue a warning and process the input MMS as a monolithic MS. In this
    case, the separation axis of the output MMS will be set to scan, regardless of what the input
    axis was. 

    A similar case happens when the separation axis of the input MMS is per scan and the user
    asks to do time averaging with time spanning across scans. If the individual sub-MSs are not
    self-contained of the necessary scans and the duration of the scans is shorter than the given
    timebin, the spanning will not be possible. In this case, the task will process the input MMS as
    a monolithic MS and will set the axis of the output MMS to spw. 

    It is important that the user sets the separation axis correctly when first partitioning the MS.
    See the table below for when it is possible to process the input MMS in parallel or not, using
    mstransform.
        
    input MMS axis   combinespws=True   nspw &gt; 1   timeaverage=True, timespan='scan'
    -------------------------------------------------------------------------------
    scan                  YES            YES             NO        
    spw                   NO             NO              YES     
    auto                  MAYBE          MAYBE           MAYBE             
                
    
------ EXAMPLES ------

More documentation on mstransform can be found here:
http://www.eso.org/~scastro/ALMA/casa/MST/MSTransformDocs/MSTransformDocs.html

1) Split out a single channel.
    mstransform(vis='ctb80-vsm.ms', outputvis='mychn.ms', datacolumn='data', spw='0:25')

2) Only combine the selected spws into a single output spw.
    mstransform(vis='Four_ants.ms', outputvis='myspw.ms', combinespws=True, spw='0~3')

3) Combine two spws and regrid one field, using two input channels to make one output.
    mstransform(vis='jupiter6cm.demo.ms',outputvis='test1.ms',datacolumn='DATA',field='11',
                spw='0,1', combinespws=True, regridms=True, nchan=1, width=2)

4) Combine 24 spws and regrid in frequency mode to create 21 output channels. Change the 
   phase center.
    mstransform(vis='g19_d2usb_targets_line.ms', outputvis='test2.ms', datacolumn='DATA',
                combinespws=True, regridms=True, mode='frequency', nchan=21, start='229587.0MHz',
                width='1600kHz', phasecenter=&quot;J2000 18h25m56.09 -12d04m28.20&quot;)

5) Only apply Hanning smoothing to MS.
    mstransform(vis='g19_d2usb_targets_line.ms', outputvis='test3.ms', datacolumn='DATA',
                hanning=True)
 
6) Change the reference frame and apply Hanning smoothing after combining all spws.
    mstransform(vis='g19_d2usb_targets_line.ms', outputvis='test4.ms', datacolumn='DATA',
                combinespws=True, regridms=True, mode=&quot;channel&quot;, outframe=&quot;BARY&quot;,
                phasecenter=&quot;J2000 18h25m56.09 -12d04m28.20&quot;, hanning = True)

7) Apply time averaging using a bin of 30 seconds on the default CORRECTED column.
    mstransform(vis='g19_d2usb_targets_line.ms', outputvis='test5.ms', timeaverage=True,
                timebin='30s')
                
8) Apply OTF calibration to ng5921 using a calibration library
    mstransform(vis='ngc5921.ms', outputvis='ngc5921_calibrated.ms',docallib=True,
                callib='unittest/mstransform/ngc5921_regression/ngc5921_callib.txt')                


</example> 
</task>
</casaxml><|MERGE_RESOLUTION|>--- conflicted
+++ resolved
@@ -89,13 +89,11 @@
             
             <value>False</value>
         </param>
-<<<<<<< HEAD
+
         <param type="string" name="separationaxis" subparam="true">
-            <description>Axis to do parallelization across(scan,spw,auto,baseline).</description>
-=======
-        <param subparam="true" ignorecase="true" name="separationaxis" type="string"><shortdescription>Axis to do parallelization across(scan,spw,auto,baseline).</shortdescription><description>Axis to do parallelization across(scan,spw,auto,baseline).</description>
-            
->>>>>>> e670a9c8
+        <shortdescription>Axis to do parallelization across(scan,spw,auto,baseline).</shortdescription>
+        <description>Axis to do parallelization across(scan,spw,auto,baseline).</description>
+            
             <value>auto</value>
             <allowed ignorecase="true" kind="enum">
                 <value>auto</value>
@@ -182,13 +180,10 @@
         <value type="string"/>
     </param>
 
-<<<<<<< HEAD
-    <param type="string" name="datacolumn">
-        <description>Which data column(s) to process.</description>
-=======
-    <param ignorecase="True" name="datacolumn" type="string"><shortdescription>Which data column(s) to process.</shortdescription><description>Which data column(s) to process.</description>
-        
->>>>>>> e670a9c8
+    <param type="string" name="datacolumn" >
+    <shortdescription>Which data column(s) to process.</shortdescription>
+    <description>Which data column(s) to process.</description>
+        
         <value>corrected</value>
         <allowed ignorecase="True" kind="enum">
             <value>corrected</value>
@@ -282,13 +277,10 @@
             <value type="int">1</value>
         </param>
 
-<<<<<<< HEAD
         <param type="string" name="interpolation" subparam="true">
-            <description>Spectral interpolation method.</description>
-=======
-        <param ignorecase="True" subparam="true" name="interpolation" type="string"><shortdescription>Spectral interpolation method.</shortdescription><description>Spectral interpolation method.</description>
-            
->>>>>>> e670a9c8
+        <shortdescription>Spectral interpolation method.</shortdescription>
+        <description>Spectral interpolation method.</description>
+            
             <value>linear</value>
             <allowed kind="enum" ignorecase="True">
                <value>nearest</value>
@@ -310,17 +302,12 @@
             <value/>
         </param>
     
-<<<<<<< HEAD
         <param type="string" name="outframe" subparam="true">
-            <description>Output reference frame (''=keep input frame).</description>
-            <value></value>
-            <allowed kind="enum" ignorecase="True">
-=======
-        <param ignorecase="True" subparam="true" name="outframe" type="string"><shortdescription>Output reference frame (''=keep input frame).</shortdescription><description>Output reference frame (''=keep input frame).</description>
+        <shortdescription>Output reference frame (''=keep input frame).</shortdescription>
+        <description>Output reference frame (''=keep input frame).</description>
             
             <value/>
             <allowed ignorecase="True" kind="enum">
->>>>>>> e670a9c8
             <value>topo</value>
             <value>geo</value>
             <value>lsrk</value>
@@ -334,13 +321,10 @@
             </allowed>
         </param>
 
-<<<<<<< HEAD
         <param type="string" name="veltype" subparam="true">
-            <description>Velocity definition.</description>
-=======
-        <param ignorecase="True" subparam="true" name="veltype" type="string"><shortdescription>Velocity definition.</shortdescription><description>Velocity definition.</description>
-            
->>>>>>> e670a9c8
+        <shortdescription>Velocity definition.</shortdescription>
+        <description>Velocity definition.</description>
+            
             <value>radio</value>
             <allowed kind="enum" ignorecase="True">
                <value>optical</value>
