//# SingleDishSkyCal.cc: implements SingleDishSkyCal
//# Copyright (C) 2003
//# Associated Universities, Inc. Washington DC, USA.
//#
//# This library is free software; you can redistribute it and/or modify it
//# under the terms of the GNU Library General Public License as published by
//# the Free Software Foundation; either version 2 of the License, or (at your
//# option) any later version.
//#
//# This library is distributed in the hope that it will be useful, but WITHOUT
//# ANY WARRANTY; without even the implied warranty of MERCHANTABILITY or
//# FITNESS FOR A PARTICULAR PURPOSE.  See the GNU Library General Public
//# License for more details.
//#
//# You should have received a copy of the GNU Library General Public License
//# along with this library; if not, write to the Free Software Foundation,
//# Inc., 675 Massachusetts Ave, Cambridge, MA 02139, USA.
//#
//# Correspondence concerning AIPS++ should be addressed as follows:
//#        Internet email: aips2-request@nrao.edu.
//#        Postal address: AIPS++ Project Office
//#                        National Radio Astronomy Observatory
//#                        520 Edgemont Road
//#                        Charlottesville, VA 22903-2475 USA
//#
//# $Id$

//# Includes
#include <iostream>
#include <sstream>
#include <iomanip>
#include <map>
#include <type_traits>

#include <casa/OS/File.h>
#include <casa/Arrays/MaskedArray.h>
#include <casa/Arrays/MaskArrMath.h>
#include <tables/TaQL/TableParse.h>
#include <tables/Tables/Table.h>
#include <tables/Tables/ScalarColumn.h>
#include <ms/MeasurementSets/MeasurementSet.h>
#include <ms/MeasurementSets/MSState.h>
#include <ms/MeasurementSets/MSSpectralWindow.h>
#include <ms/MeasurementSets/MSIter.h>
#include <synthesis/MeasurementComponents/MSMetaInfoForCal.h>
#include <synthesis/MeasurementComponents/SingleDishSkyCal.h>
#include <synthesis/CalTables/CTGlobals.h>
#include <synthesis/CalTables/CTMainColumns.h>
#include <synthesis/CalTables/CTInterface.h>
#include <ms/MSSel/MSSelection.h>
#include <ms/MSSel/MSSelectionTools.h>
#include <synthesis/Utilities/PointingDirectionCalculator.h>
#include <synthesis/Utilities/PointingDirectionProjector.h>
#include <coordinates/Coordinates/DirectionCoordinate.h>
#include <libsakura/sakura.h>
#include <cassert>

// Debug Message Handling
// if SDCALSKY_DEBUG is defined, the macro debuglog and
// debugpost point standard output stream (std::cout and
// std::endl so that debug messages are sent to standard
// output. Otherwise, these macros basically does nothing.
// "Do nothing" behavior is implemented in NullLogger
// and its associating << operator below.
//
// Usage:
// Similar to standard output stream.
//
//   debuglog << "Any message" << any_value << debugpost;
//
//#define SDCALSKY_DEBUG

namespace {
struct NullLogger {};

template<class T>
inline NullLogger &operator<<(NullLogger &logger, T /*value*/) {
  return logger;
}

#ifndef SDCALSKY_DEBUG
NullLogger nulllogger;
#endif
}

#ifdef SDCALSKY_DEBUG
  #define debuglog std::cout
  #define debugpost std::endl
#else
  #define debuglog nulllogger
  #define debugpost 0
#endif

// Local Functions
namespace {
inline casacore::Vector<casacore::rownr_t> getOffStateIdList(casacore::MeasurementSet const &ms) {
  casacore::String taql("SELECT FLAG_ROW FROM $1 WHERE UPPER(OBS_MODE) ~ m/^OBSERVE_TARGET#OFF_SOURCE/");
  casacore::Table stateSel = casacore::tableCommand(taql, ms.state());
  casacore::Vector<casacore::rownr_t> stateIdList = stateSel.rowNumbers();
  debuglog << "stateIdList[" << stateIdList.nelements() << "]=";
  for (size_t i = 0; i < stateIdList.nelements(); ++i) {
    debuglog << stateIdList[i] << " ";
  }
  debuglog << debugpost;
  return stateIdList;
}

template<class T>
inline std::string toString(casacore::Vector<T> const &v) {
  std::ostringstream oss;
  oss << "[";
  std::string delimiter = "";
  for (size_t i = 0; i < v.nelements(); ++i) {
    oss << delimiter << v[i];
    delimiter = ",";
  }
  oss << "]";
  return oss.str();
}

// unused
/*
inline casacore::String configureTaqlString(casacore::String const &msName, casacore::Vector<casacore::uInt> stateIdList) {
  std::ostringstream oss;
  oss << "SELECT FROM " << msName << " WHERE ANTENNA1 == ANTENNA2 && STATE_ID IN "
      << toString(stateIdList)
      << " ORDER BY FIELD_ID, ANTENNA1, FEED1, DATA_DESC_ID, TIME";
  return casacore::String(oss);
}
*/

inline void fillNChanParList(casacore::MeasurementSet const &ms, casacore::Vector<casacore::Int> &nChanParList) {
  casacore::MSSpectralWindow const &msspw = ms.spectralWindow();
  casacore::ScalarColumn<casacore::Int> nchanCol(msspw, "NUM_CHAN");
  debuglog << "nchanCol=" << toString(nchanCol.getColumn()) << debugpost;
  nChanParList = nchanCol.getColumn()(casacore::Slice(0,nChanParList.nelements()));
  debuglog << "nChanParList=" << nChanParList << debugpost;
}

inline void updateWeight(casa::NewCalTable &ct) {
  casa::CTMainColumns ctmc(ct);
  casacore::ArrayColumn<casacore::Double> chanWidthCol(ct.spectralWindow(), "CHAN_WIDTH");
  casacore::Vector<casacore::Int> chanWidth(chanWidthCol.nrow());
  for (size_t irow = 0; irow < chanWidthCol.nrow(); ++irow) {
    casacore::Double chanWidthVal = chanWidthCol(irow)(casacore::IPosition(1,0));
    chanWidth[irow] = abs(chanWidthVal);
  }
  for (size_t irow = 0; irow < ct.nrow(); ++irow) {
    casacore::Int spwid = ctmc.spwId()(irow);
    casacore::Double width = chanWidth[spwid];
    casacore::Double interval = ctmc.interval()(irow);
    casacore::Float weight = width * interval;
    casacore::Matrix<casacore::Float> weightMat(ctmc.fparam().shape(irow), weight);
    ctmc.weight().put(irow, weightMat);
  }
}

class DataColumnAccessor {
public:
  DataColumnAccessor(casacore::Table const &ms,
		     casacore::String const colName="DATA")
    : dataCol_(ms, colName) {
  }
  casacore::Matrix<casacore::Float> operator()(size_t irow) {
    return casacore::real(dataCol_(irow));
  }
private:
  DataColumnAccessor() {}
  casacore::ArrayColumn<casacore::Complex> dataCol_;
};    

class FloatDataColumnAccessor {
public:
  FloatDataColumnAccessor(casacore::Table const &ms)
    : dataCol_(ms, "FLOAT_DATA") {
  }
  casacore::Matrix<casacore::Float> operator()(size_t irow) {
    return dataCol_(irow);
  }
private:
  FloatDataColumnAccessor() {}
  casacore::ArrayColumn<casacore::Float> dataCol_;
};

inline  casacore::Int nominalDataDesc(casacore::MeasurementSet const &ms, casacore::Int const ant)
{
  casacore::Int goodDataDesc = -1;
  casacore::ScalarColumn<casacore::Int> col(ms.spectralWindow(), "NUM_CHAN");
  casacore::Vector<casacore::Int> nchanList = col.getColumn();
  size_t numSpw = col.nrow();
  casacore::Vector<casacore::Int> spwMap(numSpw);
  col.attach(ms.dataDescription(), "SPECTRAL_WINDOW_ID");
  for (size_t i = 0; i < col.nrow(); ++i) {
    spwMap[col(i)] = i;
  }
  casacore::ScalarColumn<casacore::String> obsModeCol(ms.state(), "OBS_MODE");
  casacore::Regex regex("^OBSERVE_TARGET#ON_SOURCE");
  for (size_t ispw = 0; ispw < numSpw; ++ispw) {
    if (nchanList[ispw] == 4) {
      // this should be WVR
      continue;
    }
    else {
      std::ostringstream oss;
      oss << "SELECT FROM $1 WHERE ANTENNA1 == " << ant
	  << " && ANTENNA2 == " << ant << " && DATA_DESC_ID == " << spwMap[ispw]
	  << " ORDER BY STATE_ID";
      casacore::MeasurementSet msSel(casacore::tableCommand(oss.str(), ms));
      col.attach(msSel, "STATE_ID");
      casacore::Vector<casacore::Int> stateIdList = col.getColumn();
      casacore::Int previousStateId = -1;
      for (size_t i = 0; i < msSel.nrow(); ++i) {
	casacore::Int stateId = stateIdList[i];
	if (stateId != previousStateId) {
	  casacore::String obsmode = obsModeCol(stateId);
	  if (regex.match(obsmode.c_str(), obsmode.size()) != casacore::String::npos) {
	    goodDataDesc = spwMap[ispw];
	    break;
	  }
	}
	previousStateId = stateId;
      }
    }

    if (goodDataDesc >= 0)
      break;
  }
  return goodDataDesc;
}

inline casacore::Vector<size_t> detectGap(casacore::Vector<casacore::Double> timeList)
{
  size_t n = timeList.size();
  casacore::Vector<casacore::Double> timeInterval = timeList(casacore::Slice(1, n-1)) - timeList(casacore::Slice(0, n-1));
  casacore::Double medianTime = casacore::median(timeInterval);
  casacore::Double const threshold = medianTime * 5.0;
  casacore::Vector<size_t> gapIndexList(casacore::IPosition(1, n/2 + 2), new size_t[n/2+2], casacore::TAKE_OVER);
  gapIndexList[0] = 0;
  size_t gapIndexCount = 1;
  for (size_t i = 0; i < timeInterval.size(); ++i) {
    if (timeInterval[i] > threshold) {
      gapIndexList[gapIndexCount] = i + 1;
      gapIndexCount++;
    }
  }
  if (gapIndexList[gapIndexCount] != n) {
    gapIndexList[gapIndexCount] = n;
    gapIndexCount++;
  }
  debuglog << "Detected " << gapIndexCount << " gaps." << debugpost;
  casacore::Vector<size_t> ret(casacore::IPosition(1, gapIndexCount), gapIndexList.data(), casacore::COPY);
  debuglog << "gapList=" << toString(ret) << debugpost;
  return ret;
}

struct DefaultRasterEdgeDetector
{
  static size_t N(size_t numData, casacore::Float const /*fraction*/, casacore::Int const /*num*/)
  {
    debuglog << "DefaultRasterEdgeDetector" << debugpost;
    return max((size_t)1, static_cast<size_t>(sqrt(numData + 1) - 1));
  }
};

struct FixedNumberRasterEdgeDetector
{
  static size_t N(size_t /*numData*/, casacore::Float const /*fraction*/, casacore::Int const num)
  {
    debuglog << "FixedNumberRasterEdgeDetector" << debugpost;
    if (num < 0) {
      throw casacore::AipsError("Negative number of edge points.");
    }
    return (size_t)num;
  }
};

struct FixedFractionRasterEdgeDetector
{
  static casacore::Int N(size_t numData, casacore::Float const fraction, casacore::Int const /*num*/)
  {
    debuglog << "FixedFractionRasterEdgeDetector" << debugpost;
    return max((size_t)1, static_cast<size_t>(numData * fraction));
  }
};

template<class Detector>
inline casacore::Vector<casacore::Double> detectEdge(casacore::Vector<casacore::Double> timeList, casacore::Double const interval, casacore::Float const fraction, casacore::Int const num)
{
  // storage for time range for edges (at head and tail)
  // [(start of head edge), (end of head edge),
  //  (start of tail edge), (end of tail edge)]
  casacore::Vector<casacore::Double> edgeList(4);
  size_t numList = timeList.size();
  size_t numEdge = Detector::N(numList, fraction, num);
  debuglog << "numEdge = " << numEdge << debugpost;
  if (numEdge == 0) {
    throw casacore::AipsError("Zero edge points.");
  }
  else if (timeList.size() > numEdge * 2) {
    edgeList[0] = timeList[0] - 0.5 * interval;
    edgeList[1] = timeList[numEdge-1] + 0.5 * interval;
    edgeList[2] = timeList[numList-numEdge] - 0.5 * interval;
    edgeList[3] = timeList[numList-1] + 0.5 * interval;
  }
  else {
    std::ostringstream oss;
    oss << "Too many edge points (" << 2.0 * numEdge << " out of "
        << timeList.size() << " points)";
    throw casacore::AipsError(oss.str());
    // edgeList[0] = timeList[0] - 0.5 * interval;
    // edgeList[1] = timeList[numList-1] + 0.5 * interval;
    // edgeList[2] = edgeList[0];
    // edgeList[3] = edgeList[2];
  }
  return edgeList;
}
  
inline casacore::Vector<casacore::String> detectRaster(casacore::MeasurementSet const &ms,
					       casacore::Int const ant,
					       casacore::Float const fraction,
					       casacore::Int const num)
{
  casacore::Int dataDesc = nominalDataDesc(ms, ant);
  debuglog << "nominal DATA_DESC_ID=" << dataDesc << debugpost;
  assert(dataDesc >= 0);
  if (dataDesc < 0) {
    return casacore::Vector<casacore::String>();
  }

  std::ostringstream oss;
  oss << "SELECT FROM $1 WHERE ANTENNA1 == " << ant
      << " && ANTENNA2 == " << ant << " && FEED1 == 0 && FEED2 == 0"
      << " && DATA_DESC_ID == " << dataDesc
      << " ORDER BY TIME";
  debuglog << "detectRaster: taql=" << oss.str() << debugpost;
  casacore::MeasurementSet msSel(casacore::tableCommand(oss.str(), ms));
  casacore::ScalarColumn<casacore::Double> timeCol(msSel, "TIME");
  casacore::ScalarColumn<casacore::Double> intervalCol(msSel, "INTERVAL");
  casacore::Vector<casacore::Double> timeList = timeCol.getColumn();
  casacore::Double interval = casacore::min(intervalCol.getColumn());
  casacore::Vector<size_t> gapList = detectGap(timeList);
  casacore::Vector<casacore::String> edgeAsTimeRange(gapList.size() * 2);
  typedef casacore::Vector<casacore::Double> (*DetectorFunc)(casacore::Vector<casacore::Double>, casacore::Double const,  casacore::Float const, casacore::Int const);
  DetectorFunc detect = NULL;
  if (num > 0) {
    detect = detectEdge<FixedNumberRasterEdgeDetector>;
  }
  else if (fraction > 0.0) {
    detect = detectEdge<FixedFractionRasterEdgeDetector>;
  }
  else {
    detect = detectEdge<DefaultRasterEdgeDetector>;
  }
  for (size_t i = 0; i < gapList.size()-1; ++i) {
    size_t startRow = gapList[i];
    size_t endRow = gapList[i+1];
    size_t len = endRow - startRow;
    debuglog << "startRow=" << startRow << ", endRow=" << endRow << debugpost;
    casacore::Vector<casacore::Double> oneRow = timeList(casacore::Slice(startRow, len));
    casacore::Vector<casacore::Double> edgeList = detect(oneRow, interval, fraction, num);
    std::ostringstream s;
    s << std::setprecision(16) << "TIME BETWEEN " << edgeList[0] << " AND " << edgeList[1];
    edgeAsTimeRange[2*i] = s.str();
    s.str("");
    s << std::setprecision(16) << "TIME BETWEEN " << edgeList[2] << " AND " << edgeList[3];
    edgeAsTimeRange[2*i+1] = s.str();
    debuglog << "Resulting selection: (" << edgeAsTimeRange[2*i] << ") || ("
	     << edgeAsTimeRange[2*i+1] << ")" << debugpost;
  }
  return edgeAsTimeRange;
}

// Formula for weight scaling factor, WF
// 1. only one OFF spectrum is used (i.e. no interpolation)
//
//     sigma = sqrt(sigma_ON^2 + sigma_OFF^2)
//           = sigma_ON * sqrt(1 + tau_ON / tau_OFF)
//
//     weight = 1 / sigma^2
//            = 1 / sigma_ON^2 * tau_OFF / (tau_ON + tau_OFF)
//            = weight_ON * tau_OFF / (tau_ON + tau_OFF)
//
//     WF = tau_OFF / (tau_ON + tau_OFF)
//
struct SimpleWeightScalingScheme
{
  static casacore::Float SimpleScale(casacore::Double exposureOn, casacore::Double exposureOff)
  {
    return exposureOff / (exposureOn + exposureOff);
  }
};
// 2. two OFF spectrum is used (linear interpolation)
//
//     sigma_OFF = {(t_OFF2 - t_ON)^2 * sigma_OFF1^2
//                    + (t_ON - t_OFF1)^2 * sigma_OFF2^2}
//                  / (t_OFF2 - t_OFF1)^2
//
//     sigma = sqrt(sigma_ON^2 + sigma_OFF^2)
//           = sigma_ON * sqrt(1 + tau_ON / (t_OFF2 - t_OFF1)^2
//                              * {(t_OFF2 - t_ON)^2 / tau_OFF1
//                                  + (t_ON - t_OFF1)^2 / tau_OFF2})
//
//     weight = weight_ON / (1 + tau_ON / (t_OFF2 - t_OFF1)^2
//                            * {(t_OFF2 - t_ON)^2 / tau_OFF1
//                                + (t_ON - t_OFF1)^2 / tau_OFF2})
//
//     WF = 1.0 / (1 + tau_ON / (t_OFF2 - t_OFF1)^2
//                  * {(t_OFF2 - t_ON)^2 / tau_OFF1
//                      + (t_ON - t_OFF1)^2 / tau_OFF2})
//
struct LinearWeightScalingScheme : public SimpleWeightScalingScheme
{
  static casacore::Float InterpolateScale(casacore::Double timeOn, casacore::Double exposureOn,
                                     casacore::Double timeOff1, casacore::Double exposureOff1,
                                     casacore::Double timeOff2, casacore::Double exposureOff2)
  {
    casacore::Double dt = timeOff2 - timeOff1;
    casacore::Double dt1 = timeOn - timeOff1;
    casacore::Double dt2 = timeOff2 - timeOn;
    return 1.0f / (1.0f + exposureOn / (dt * dt)
                   * (dt2 * dt2 / exposureOff1 + dt1 * dt1 / exposureOff2));
  }
};

// 3. two OFF spectrum is used (nearest interpolation)
//
// formulation is same as case 1.
//
struct NearestWeightScalingScheme : public SimpleWeightScalingScheme
{
  static casacore::Float InterpolateScale(casacore::Double timeOn, casacore::Double exposureOn,
                                     casacore::Double timeOff1, casacore::Double exposureOff1,
                                     casacore::Double timeOff2, casacore::Double exposureOff2)
  {
    casacore::Double dt1 = abs(timeOn - timeOff1);
    casacore::Double dt2 = abs(timeOff2 - timeOn);
    return (dt1 <= dt2) ?
      SimpleScale(exposureOn, exposureOff1)
      : SimpleScale(exposureOn, exposureOff2);
  }
};

inline bool isEphemeris(casacore::String const &name) {
  // Check if given name is included in MDirection types
  casacore::Int nall, nextra;
  const casacore::uInt *typ;
  auto *types = casacore::MDirection::allMyTypes(nall, nextra, typ);
  auto start_extra = nall - nextra;
  auto capital_name = name;
  capital_name.upcase();

  for (auto i = start_extra; i < nall; ++i) {
    if (capital_name == types[i]) {
      return true;
    }
  }

  return false;
}

// Set number of correlations per spw
inline void setNumberOfCorrelationsPerSpw(casacore::MeasurementSet const &ms,
    casacore::Vector<casacore::Int> &nCorr) {
  casacore::ScalarColumn<casacore::Int> spwIdCol(ms.dataDescription(), "SPECTRAL_WINDOW_ID");
  casacore::ScalarColumn<casacore::Int> polIdCol(ms.dataDescription(), "POLARIZATION_ID");
  casacore::ScalarColumn<casacore::Int> numCorrCol(ms.polarization(), "NUM_CORR");
  auto numSpw = ms.spectralWindow().nrow();
  auto const spwIdList = spwIdCol.getColumn();
  auto const polIdList = polIdCol.getColumn();
  auto const numCorrList = numCorrCol.getColumn();
  if (nCorr.size() != numSpw) {
    nCorr.resize(numSpw);
  }
  // initialize number of correlations with 0
  nCorr = 0;
  for (auto i = 0u; i < spwIdList.size(); ++i) {
    auto const spwId = spwIdList[i];
    auto const polId = polIdList[i];
    auto const numCorr = numCorrList[polId];
    nCorr[spwId] = numCorr;
  }
}
}

using namespace casacore;
namespace casa { //# NAMESPACE CASA - BEGIN
//
// SingleDishSkyCal
//
  
// Constructor
SingleDishSkyCal::SingleDishSkyCal(VisSet& vs)
  : VisCal(vs),
    SolvableVisCal(vs),
    currAnt_(-1),
    engineC_(vs.numberSpw(), NULL),
    engineF_(vs.numberSpw(), NULL),
    currentSky_(vs.numberSpw(), NULL),
    currentSkyOK_(vs.numberSpw(), NULL),
    nCorr_(nSpw())
{
  debuglog << "SingleDishSkyCal::SingleDishSkyCal(VisSet& vs)" << debugpost;
  append() = false;

  initializeSky();
  initializeCorr();
}

SingleDishSkyCal::SingleDishSkyCal(const MSMetaInfoForCal& msmc)
  : VisCal(msmc),
    SolvableVisCal(msmc),
    currAnt_(-1),
    engineC_(msmc.nSpw(), NULL),
    engineF_(msmc.nSpw(), NULL),
    currentSky_(msmc.nSpw(), NULL),
    currentSkyOK_(msmc.nSpw(), NULL),
    nCorr_(nSpw())
{
  debuglog << "SingleDishSkyCal::SingleDishSkyCal(const MSMetaInfoForCal& msmc)" << debugpost;
  append() = False;

  initializeSky();
  initializeCorr();
}

SingleDishSkyCal::SingleDishSkyCal(const Int& nAnt)
  : VisCal(nAnt),
    SolvableVisCal(nAnt),
    currAnt_(-1),
    engineC_(1, NULL),
    engineF_(1, NULL),
    currentSky_(1, NULL),
    currentSkyOK_(1, NULL),
    nCorr_(nSpw())
{
  debuglog << "SingleDishSkyCal::SingleDishSkyCal(const Int& nAnt)" << debugpost;
  append() = false;

  initializeSky();
  initializeCorr();
}

// Destructor
SingleDishSkyCal::~SingleDishSkyCal()
{
  debuglog << "SingleDishSkyCal::~SingleDishSkyCal()" << debugpost;

  finalizeSky();
}

void SingleDishSkyCal::guessPar(VisBuffer& /*vb*/)
{
}

void SingleDishSkyCal::differentiate( CalVisBuffer & /*cvb*/)
{
}

void SingleDishSkyCal::differentiate(VisBuffer& /*vb*/, Cube<Complex>& /*V*/,     
                                     Array<Complex>& /*dV*/, Matrix<Bool>& /*Vflg*/)
{
}

void SingleDishSkyCal::accumulate(SolvableVisCal* /*incr*/,
                                  const Vector<Int>& /*fields*/)
{
}

void SingleDishSkyCal::diffSrc(VisBuffer& /*vb*/, Array<Complex>& /*dV*/)
{
}

void SingleDishSkyCal::fluxscale(const String& /*outfile*/,
                                 const Vector<Int>& /*refFieldIn*/,
                                 const Vector<Int>& /*tranFieldIn*/,
                                 const Vector<Int>& /*inRefSpwMap*/,
                                 const Vector<String>& /*fldNames*/,
                                 const Float& /*inGainThres*/,
                                 const String& /*antSel*/,
                                 const String& /*timerangeSel*/,
                                 const String& /*scanSel*/,
                                 fluxScaleStruct& /*oFluxScaleStruct*/,
                                 const String& /*oListFile*/,
                                 const Bool& /*incremental*/,
                                 const Int& /*fitorder*/,
                                 const Bool& /*display*/)
{
}

void SingleDishSkyCal::listCal(const Vector<Int> /*ufldids*/, const Vector<Int> /*uantids*/,
                               const Matrix<Int> /*uchanids*/,
                               //const Int& /*spw*/, const Int& /*chan*/,
                               const String& /*listfile*/, const Int& /*pagerows*/)
{
}

void SingleDishSkyCal::setApply(const Record& apply)
{
  // Override interp
  // default frequency interpolation option is 'linearflag'
  Record applyCopy(apply);
  if (applyCopy.isDefined("interp")) {
    String interp = applyCopy.asString("interp");
    if (!interp.contains(',')) {
      //fInterpType() = "linearflag";
      String newInterp = interp + ",linearflag";
      applyCopy.define("interp", newInterp);
    }
  }
  else {
    applyCopy.define("interp", "linear,linearflag");
  }
  
  // call parent method
  SolvableVisCal::setApply(applyCopy);
}

void SingleDishSkyCal::fillCalibrationTable(casacore::MeasurementSet const &reference_data){
    String dataColName = (reference_data.tableDesc().isColumn("FLOAT_DATA")) ? "FLOAT_DATA" : "DATA";

    if ( dataColName == "FLOAT_DATA")
        fillCalibrationTable<FloatDataColumnAccessor>(reference_data);
    else
        fillCalibrationTable<DataColumnAccessor>(reference_data);
}

template<class DataRealComponentAccessor>
void SingleDishSkyCal::fillCalibrationTable(MeasurementSet const &ms) {
  Int cols[] = {MS::FIELD_ID, MS::ANTENNA1, MS::FEED1,
		MS::DATA_DESC_ID};
  Int *colsp = cols;
  Block<Int> sortCols(4, colsp, false);
  MSIter msIter(ms, sortCols, 0.0, false, false);
  for (msIter.origin(); msIter.more(); msIter++) {
    Table const current = msIter.table();
    uInt nrow = current.nrow();
    debuglog << "nrow = " << nrow << debugpost;
    if (nrow == 0) {
      debuglog << "Skip" << debugpost;
      continue;
    }
    Int ispw = msIter.spectralWindowId();
    if (nChanParList()[ispw] == 4) {
      // Skip WVR
      debuglog << "Skip " << ispw
	       << "(nchan " << nChanParList()[ispw] << ")"
	       << debugpost;
      continue;
    }
    debuglog << "Process " << ispw
	     << "(nchan " << nChanParList()[ispw] << ")"
	     << debugpost;
    
    Int ifield = msIter.fieldId();
    ScalarColumn<Int> antennaCol(current, "ANTENNA1");
    currAnt_ = antennaCol(0);
    ScalarColumn<Int> feedCol(current, "FEED1");
    debuglog << "FIELD_ID " << msIter.fieldId()
	     << " ANTENNA1 " << currAnt_
	     << " FEED1 " << feedCol(0)
	     << " DATA_DESC_ID " << msIter.dataDescriptionId()
	     << debugpost;
    ScalarColumn<Double> timeCol(current, "TIME");
    ScalarColumn<Double> exposureCol(current, "EXPOSURE");
    ScalarColumn<Double> intervalCol(current, "INTERVAL");
    DataRealComponentAccessor dataCol(current);
    ArrayColumn<Bool> flagCol(current, "FLAG");
    ScalarColumn<Bool> flagRowCol(current, "FLAG_ROW");
    Vector<Double> timeList = timeCol.getColumn();
    Vector<Double> exposure = exposureCol.getColumn();
    Vector<Double> interval = intervalCol.getColumn();
    Vector<Double> timeInterval(timeList.nelements());
    Slice slice1(0, nrow - 1);
    Slice slice2(1, nrow - 1);
    timeInterval(slice1) = timeList(slice2) - timeList(slice1);
    timeInterval[nrow-1] = DBL_MAX;
    IPosition cellShape = flagCol.shape(0);
    size_t nelem = cellShape.product();
    Matrix<Float> dataSum(cellShape, new Float[nelem], TAKE_OVER);
    Matrix<Float> weightSum(cellShape, new Float[nelem], TAKE_OVER);
    dataSum = 0.0f;
    weightSum = 0.0f;
    Matrix<Bool> resultMask(cellShape, new Bool[nelem], TAKE_OVER);
    resultMask = true;
    Vector<Bool> flagRow = flagRowCol.getColumn();
    Double threshold = 1.1;
    Double timeCentroid = 0.0;
    size_t numSpectra = 0;
    Double effectiveExposure = 0.0;
    for (uInt i = 0; i < nrow; ++i) {
      if (flagRow(i)) {
	continue;
      }

      numSpectra++;
      timeCentroid += timeList[i];
      effectiveExposure += exposure[i];
      
      Matrix<Bool> mask = !flagCol(i);
      MaskedArray<Float> mdata(dataCol(i), mask);
      MaskedArray<Float> weight(Matrix<Float>(mdata.shape(), exposure[i]), mask);
      dataSum += mdata * weight;
      weightSum += weight;

      Double gap = 2.0 * timeInterval[i] /
	(interval[i] + interval[(i < nrow-1)?i+1:i]);
      if (gap > threshold) {
        debuglog << "flush accumulated data at row " << i << debugpost;
	// Here we can safely use data() since internal storeage
	// is contiguous
	Float *data_ = dataSum.data();
	const Float *weight_ = weightSum.data();
	Bool *flag_ = resultMask.data();
	for (size_t j = 0; j < dataSum.nelements(); ++j) {
	  if (weight_[j] == 0.0f) {
	    data_[j] = 0.0;
	    flag_[j] = false;
	  }
	  else {
	    data_[j] /= weight_[j];
	  }
	}

	currSpw() = ispw;
	currField() = ifield;
	timeCentroid /= (Double)numSpectra;
	refTime() = timeCentroid;
	interval_ = effectiveExposure;

	debuglog << "spw " << ispw << ": solveAllRPar.shape=" << solveAllRPar().shape() << " nPar=" << nPar() << " nChanPar=" << nChanPar() << " nElem=" << nElem() << debugpost;
	
  size_t const nCorr = dataSum.shape()[0];
	Cube<Float> const rpar = dataSum.addDegenerate(1);
	Cube<Bool> const parOK = resultMask.addDegenerate(1);
	for (size_t iCorr = 0; iCorr < nCorr; ++iCorr) {
	  solveAllRPar().yzPlane(iCorr) = rpar.yzPlane(iCorr);
	  solveAllParOK().yzPlane(iCorr) = parOK.yzPlane(iCorr);
	  solveAllParErr().yzPlane(iCorr) = 0.1; // TODO: this is tentative
	  solveAllParSNR().yzPlane(iCorr) = 1.0; // TODO: this is tentative
	}

	keepNCT();

	dataSum = 0.0f;
	weightSum = 0.0f;
	resultMask = true;
	timeCentroid = 0.0;
	numSpectra = 0;
	effectiveExposure = 0.0;
      }
    }
  }
}

void SingleDishSkyCal::keepNCT() {
  // Call parent to do general stuff
  //  This adds nElem() rows
  SolvableVisCal::keepNCT();

  // We are adding to the most-recently added rows
  RefRows rows(ct_->nrow()-nElem(),ct_->nrow()-1,1);
  Vector<Int> ant(nElem(), currAnt_);

  // update ANTENNA1 and ANTENNA2 with appropriate value
  CTMainColumns ncmc(*ct_);
  ncmc.antenna1().putColumnCells(rows,ant);
  ncmc.antenna2().putColumnCells(rows,ant);

  // update INTERVAL
  ncmc.interval().putColumnCells(rows,interval_);
}    

void SingleDishSkyCal::initSolvePar()
{
  debuglog << "SingleDishSkyCal::initSolvePar()" << debugpost;
  for (Int ispw=0;ispw<nSpw();++ispw) {
    
    currSpw()=ispw;

    switch(parType()) {
    case VisCalEnum::REAL: {
      solveAllRPar().resize(nPar(),nChanPar(),nElem());
      solveAllRPar()=0.0;
      solveRPar().reference(solveAllRPar());
      break;
    }
    default: {
      throw(AipsError("Internal error(Calibrater Module): Unsupported parameter type "
		      "found in SingleDishSkyCal::initSolvePar()"));
      break;
    }
    }//switch

    solveAllParOK().resize(solveAllRPar().shape());
    solveAllParErr().resize(solveAllRPar().shape());
    solveAllParSNR().resize(solveAllRPar().shape());
    solveAllParOK()=false;
    solveAllParErr()=0.0;
    solveAllParSNR()=0.0;
    solveParOK().reference(solveAllParOK());
    solveParErr().reference(solveAllParErr());
    solveParSNR().reference(solveAllParSNR());
  }
  currSpw()=0;
  currAnt_ = 0;

  interval_.resize(nElem());
}

void SingleDishSkyCal::syncMeta2(const vi::VisBuffer2& vb)
{
  // call method in parent class
  VisCal::syncMeta2(vb);

  // fill interval array with exposure
  interval_.reference(vb.exposure());
  debuglog << "SingleDishSkyCal::syncMeta2 interval_= " << interval_ << debugpost;

  setNumberOfCorrelationsPerSpw(vb.ms(), nCorr_);
  debuglog << "nCorr_ = " << nCorr_ << debugpost;
  debuglog << "currSpw() = " << currSpw() << debugpost;
  debuglog << "nPar() = " << nPar() << debugpost;
}

void SingleDishSkyCal::syncCalMat(const Bool &/*doInv*/)
{
  debuglog << "SingleDishSkyCal::syncCalMat" << debugpost;
  debuglog << "nAnt()=" << nAnt() << ", nElem()=" << nElem() << ", nBln()=" << nBln() << debugpost;
  debuglog << "Spw " << currSpw() << "nchanmat, ncalmat" << nChanMat() << ", " << nCalMat() << debugpost;
  debuglog << "nChanPar = " << nChanPar() << debugpost;
  currentSky().resize(2, nChanMat(), nCalMat());
  currentSky().unique();
  currentSkyOK().resize(currentSky().shape());
  currentSkyOK().unique();
  debuglog << "currentSkyOK.shape()=" << currentSkyOK().shape() << debugpost;

  // sky data from caltable
  debuglog << "currRPar().shape()=" << currRPar().shape() << debugpost;
  if (currRPar().shape().product() > 0) {
    debuglog << "currRPar() = " << currRPar().xzPlane(0) << debugpost;
  }

  convertArray(currentSky(), currRPar());
  currentSkyOK() = currParOK();
  debuglog << "currentTime() = " << setprecision(16) << currTime() << debugpost;
  debuglog << "currentSky() = " << currentSky().xzPlane(0) << debugpost;
  debuglog << "currentSkyOK() = " << currentSkyOK().xzPlane(0) << debugpost;

  // weight calibration
  if (calWt())
    syncWtScale();

  debuglog << "SingleDishSkyCal::syncCalMat DONE" << debugpost;
}
  
void SingleDishSkyCal::syncDiffMat()
{
  debuglog << "SingleDishSkyCal::syncDiffMat()" << debugpost;
}

void SingleDishSkyCal::syncWtScale()
{
  debuglog << "syncWtScale" << debugpost;
  
  // allocate necessary memory 
  currWtScale().resize(currentSky().shape());
  currWtScale() = 1.0;

  // Calculate the weight scaling
  if (tInterpType() == "nearest") {
    calcWtScale<NearestWeightScalingScheme>();
  }
  else {
    calcWtScale<LinearWeightScalingScheme>();
  }
  
  debuglog << "syncWtScale DONE" << debugpost;
}

template<class ScalingScheme>
void SingleDishSkyCal::calcWtScale()
{
  debuglog << "calcWtScale<ScalingScheme>" << debugpost;
  auto const key = std::make_pair(currObs(), currSpw());
  debuglog << "for obs " << currObs() << " and spw " << currSpw() << debugpost;
  decltype(wtScaleData_)::iterator iter = wtScaleData_.find(key);
  map<Int, Matrix<Double> > wtMap;
  if (iter == wtScaleData_.end()) {
    debuglog << "construct weight scaling data for obs " << currObs() << " spw " << currSpw() << debugpost;
    debuglog << "number of antennas = " << nAnt() << debugpost;
    for (Int iAnt = 0; iAnt < nAnt(); ++iAnt) {
      CTInterface cti(*ct_);
      MSSelection mss;
      mss.setObservationExpr(String::toString(currObs()));
      mss.setSpwExpr(String::toString(currSpw()));
      mss.setAntennaExpr(String::toString(iAnt) + "&&&");
      TableExprNode ten = mss.toTableExprNode(&cti);
      NewCalTable temp;
      try {
        getSelectedTable(temp, *ct_, ten, "");
      } catch (AipsError x) {
        continue;
      }
      temp = temp.sort("TIME");
      wtMap.emplace(std::piecewise_construct,
          std::forward_as_tuple(iAnt),
          std::forward_as_tuple(2, temp.nrow()));
      Matrix<Double> &arr = wtMap.at(iAnt);
      debuglog << "ant " << iAnt << " arr.shape = " << arr.shape() << debugpost;
      ScalarColumn<Double> col(temp, "TIME");
      auto timeCol = arr.row(0);
      col.getColumn(timeCol, False);
      col.attach(temp, "INTERVAL");
      auto intervalCol = arr.row(1);
      debuglog << "timeCol.size() == " << timeCol.size() << " intervalCol.size() = " << intervalCol.size() << debugpost;
      col.getColumn(intervalCol, False);
    }
    wtScaleData_.insert(std::make_pair(key, wtMap));
  } else {
    wtMap = iter->second;
  }

  {
    // for debugging
    debuglog << "wtMap keys: ";
    for (decltype(wtMap)::iterator i = wtMap.begin(); i != wtMap.end(); ++i) {
      debuglog << i->first << " ";
    }
    debuglog << debugpost;
  }

  for (Int iAnt = 0; iAnt < nAnt(); ++iAnt) {
    decltype(wtMap)::iterator i = wtMap.find(iAnt);
    if (i == wtMap.end()) {
      continue;
    }
    auto const &mat = i->second;
    debuglog << "matrix shape " << mat.shape() << debugpost;
    Vector<Double> const &timeCol = mat.row(0);
    Vector<Double> const &intervalCol = mat.row(1);
    size_t nrow = timeCol.size();
    debuglog << "timeCol = " << timeCol << debugpost;
    debuglog << "intervalCol = " << intervalCol << debugpost;
    debuglog << "iAnt " << iAnt << " nrow=" << nrow << debugpost;
    if (currTime() < timeCol[0]) {
      debuglog << "Use nearest OFF weight (0)" << debugpost;
      currWtScale().xyPlane(iAnt) = ScalingScheme::SimpleScale(interval_[iAnt], intervalCol[0]);
    }
    else if (currTime() > timeCol[nrow-1]) {
      debuglog << "Use nearest OFF weight (" << nrow-1 << ")" << debugpost;
      currWtScale().xyPlane(iAnt) = ScalingScheme::SimpleScale(interval_[iAnt], intervalCol[nrow-1]);
    }
    else {
      debuglog << "Use interpolated OFF weight" << debugpost;
      for (size_t irow = 0; irow < nrow ; ++irow) {
        if (currTime() == timeCol[irow]) {
          currWtScale().xyPlane(iAnt) = ScalingScheme::SimpleScale(interval_[iAnt], intervalCol[irow]);
          break;
        }
        else if (currTime() < timeCol[irow]) {
          currWtScale().xyPlane(iAnt) = ScalingScheme::InterpolateScale(currTime(), interval_[iAnt],
                                                                       timeCol[irow-1], intervalCol[irow-1],
                                                                       timeCol[irow], intervalCol[irow]);
          break;
        }
      }
    }
  }
  debuglog << "currWtScale() = " << currWtScale().xzPlane(0) << debugpost;

  debuglog << "calcWtScale<ScalingScheme> DONE" << debugpost;
}
  
Float SingleDishSkyCal::calcPowerNorm(Array<Float>& /*amp*/, const Array<Bool>& /*ok*/)
{
  return 0.0f;
}

void SingleDishSkyCal::applyCal(VisBuffer& /*vb*/, Cube<Complex>& /*Vout*/, Bool /*trial*/)
{
  throw AipsError("Single dish calibration doesn't support applyCal. Please use applyCal2");
}

void SingleDishSkyCal::applyCal2(vi::VisBuffer2 &vb, Cube<Complex> &Vout, Cube<Float> &Wout,
                                 Bool trial)
{
  debuglog << "SingleDishSkyCal::applycal2" << debugpost;
  debuglog << "nrow, nchan=" << vb.nRows() << "," << vb.nChannels() << debugpost;
  debuglog << "antenna1: " << vb.antenna1() << debugpost;
  debuglog << "antenna2: " << vb.antenna2() << debugpost;
  debuglog << "spw: " << vb.spectralWindows() << debugpost;
  debuglog << "field: " << vb.fieldId() << debugpost;

  // References to VB2's contents' _data_
  Vector<Bool> flagRv(vb.flagRow());
  Vector<Int>  a1v(vb.antenna1());
  Vector<Int>  a2v(vb.antenna2());
  Cube<Bool> flagCube(vb.flagCube());
  Cube<Complex> visCube(Vout);
  ArrayIterator<Float> wt(Wout,2);
  Matrix<Float> wtmat;

  // Data info/indices
  Int* dataChan;
  Bool* flagR=&flagRv(0);
  Int* a1=&a1v(0);
  Int* a2=&a2v(0);
  
  // iterate rows
  Int nRow=vb.nRows();
  Int nChanDat=vb.nChannels();
  Vector<Int> dataChanv(vb.getChannelNumbers(0));  // All rows have same chans
  //    cout << currSpw() << " startChan() = " << startChan() << " nChanMat() = " << nChanMat() << " nChanDat="<<nChanDat <<endl;

  // setup calibration engine
  engineC().setNumChannel(nChanDat);
  engineC().setNumPolarization(vb.nCorrelations());

  debuglog << "typesize=" << engineC().typesize() << debugpost;

  // Matrix slice of visCube
  // TODO: storage must be aligned for future use
  Matrix<Complex> visCubeSlice;
  Matrix<Bool> flagCubeSlice;
  
  for (Int row=0; row<nRow; row++,flagR++,a1++,a2++) {
    debuglog << "spw: " << currSpw() << " antenna: " << *a1 << debugpost;
    assert(*a1 == *a2);
    
    // Solution channel registration
    Int solCh0(0);
    dataChan=&dataChanv(0);
      
    // If cal _parameters_ are not freqDep (e.g., a delay)
    //  the startChan() should be the same as the first data channel
    if (freqDepMat() && !freqDepPar())
      startChan()=(*dataChan);

    // Solution and data array registration
    engineC().sync(currentSky()(0,solCh0,*a1), currentSkyOK()(0,solCh0,*a1));
    visCubeSlice.reference(visCube.xyPlane(row));
    flagCubeSlice.reference(flagCube.xyPlane(row));

    if (trial) {
      // only update flag info
      engineC().flag(flagCubeSlice);
    }
    else {
      // apply calibration
      engineC().apply(visCubeSlice, flagCubeSlice);
    }
    
    // If requested, update the weights
    if (!trial && calWt()) {
      wtmat.reference(wt.array());
      updateWt2(wtmat,*a1);
    }
    
    if (!trial)
      wt.next();
    
  }
}

void SingleDishSkyCal::selfGatherAndSolve(VisSet& vs, VisEquation& /*ve*/)
{
    debuglog << "SingleDishSkyCal::selfGatherAndSolve()" << debugpost;

    MeasurementSet const &user_selection = vs.iter().ms();

    debuglog << "nspw = " << nSpw() << debugpost;
    // Get and store the number of channels per spectral window
    fillNChanParList(MeasurementSet(msName()), nChanParList());

    // Get and store the number of correlations per spectral window
    setNumberOfCorrelationsPerSpw(user_selection, nCorr_);
    debuglog << "nCorr_ = " << nCorr_ << debugpost;

    // Create a new in-memory calibration table to fill up
    createMemCalTable();

    // Setup shape of solveAllRPar
    nElem() = 1;
    initSolvePar();

    // Select from user selection reference data associated with science target
    MeasurementSet reference_data = selectReferenceData(user_selection);
    logSink().origin(LogOrigin("SingleDishSkyCal","selfGatherAndSolve"));
    std::ostringstream msg;
    msg.imbue(std::locale("en_US")); // Display numbers of rows using commas as thousands separators
    msg << "Selected: " << std::right << std::setw(10) << reference_data.nrow() << " rows of reference data" << '\n'
        << "out of  : " << std::right << std::setw(10) << user_selection.nrow() << " rows of user-selected data";
    logSink() << msg.str() << LogIO::POST;
    logSink().origin(LogOrigin());
    if (reference_data.nrow() == 0)
        throw AipsError("No reference integration found in user-selected data. Please double-check your data selection criteria.");

    // Fill observing-mode-dependent columns of the calibration table
    // Implementation is observing-mode-specific
    fillCalibrationTable(reference_data);

    // Fill remaining columns of the calibration table,
    // which are computed the same way for all observing modes
    // ---- 1) FIELD_ID, SCAN_NUMBER, OBSERVATION_ID columns
    assignCTScanField(*ct_, msName());

    // ---- 2) WEIGHT column
    // update weight without Tsys
    // formula is chanWidth [Hz] * interval [sec]
    updateWeight(*ct_);

    // Store calibration table on disk
    storeNCT();
}

void SingleDishSkyCal::initializeSky()
{
  debuglog << "SingleDishSkyCal::initializeSky()" << debugpost;
  for (Int ispw=0;ispw<nSpw(); ispw++) {
    currentSky_[ispw] = new Cube<Complex>();
    currentSkyOK_[ispw] = new Cube<Bool>();
    engineC_[ispw] = new SkyCal<Complex, Complex>();
  }
}

void SingleDishSkyCal::finalizeSky()
{
  for (Int ispw=0;ispw<nSpw(); ispw++) {
    if (currentSky_[ispw]) delete currentSky_[ispw];
    if (currentSkyOK_[ispw]) delete currentSkyOK_[ispw];
    if (engineC_[ispw]) delete engineC_[ispw];
    if (engineF_[ispw]) delete engineF_[ispw];
  }

}

void SingleDishSkyCal::initializeCorr()
{
  File msPath(msName());
  if (msPath.exists()) {
    setNumberOfCorrelationsPerSpw(MeasurementSet(msName()), nCorr_);
  } else {
    nCorr_ = 1;
  }
}

void SingleDishSkyCal::updateWt2(Matrix<Float> &weight, const Int &antenna1)
{
  // apply weight scaling factor
  Matrix<Float> const factor = currWtScale().xyPlane(antenna1);
  debuglog << "factor.shape() = " << factor.shape() << debugpost;
  debuglog << "weight.shape() = " << weight.shape() << debugpost;
  debuglog << "weight = " << weight << debugpost;

  auto const wtShape = weight.shape();
  size_t const nCorr = wtShape[0];
  size_t const nChan = wtShape[1];
  // for each correlation
  for (size_t iCorr = 0; iCorr < nCorr; ++iCorr) {
    auto wSlice = weight.row(iCorr);
    auto const fSlice = factor.row(iCorr);
    if (fSlice.nelements() == nChan) {
      wSlice *= fSlice;
    } else if (nChan == 1) {
      // take mean of spectral weight factor to apply it to scalar weight
      wSlice *= mean(fSlice);
    } else {
      throw AipsError("Shape mismatch between input weight and weight scaling factor");
    }
  }
}

//
// SingleDishPositionSwitchCal
//
  
// Constructor
SingleDishPositionSwitchCal::SingleDishPositionSwitchCal(VisSet& vs)
  : VisCal(vs),
    SingleDishSkyCal(vs)
{
  debuglog << "SingleDishPositionSwitchCal::SingleDishPositionSwitchCal(VisSet& vs)" << debugpost;
}

SingleDishPositionSwitchCal::SingleDishPositionSwitchCal(const MSMetaInfoForCal& msmc)
  : VisCal(msmc),
    SingleDishSkyCal(msmc)
{
  debuglog << "SingleDishPositionSwitchCal::SingleDishPositionSwitchCal(const MSMetaInfoForCal& msmc)" << debugpost;
}
  
SingleDishPositionSwitchCal::SingleDishPositionSwitchCal(const Int& nAnt)
  : VisCal(nAnt),
    SingleDishSkyCal(nAnt)
{
  debuglog << "SingleDishPositionSwitchCal::SingleDishPositionSwitchCal(const Int& nAnt)" << debugpost;
}

// Destructor
SingleDishPositionSwitchCal::~SingleDishPositionSwitchCal()
{
  debuglog << "SingleDishPositionSwitchCal::~SingleDishPositionSwitchCal()" << debugpost;
}

MeasurementSet SingleDishPositionSwitchCal::selectReferenceData(MeasurementSet const &user_selection)
{
<<<<<<< HEAD
    Vector<casacore::rownr_t> stateIdList = getOffStateIdList(ms);
  std::ostringstream oss;
  oss << "SELECT FROM $1 WHERE ANTENNA1 == ANTENNA2 && STATE_ID IN "
      << ::toString(stateIdList)
      << " ORDER BY FIELD_ID, ANTENNA1, FEED1, DATA_DESC_ID, TIME";
  return MeasurementSet(tableCommand(oss.str(), ms));
=======
    std::ostringstream qry;
    constexpr auto eol = '\n';
    qry << "using style python" << eol;
    qry << "with [" << eol
        << "select" << eol
        << "    [select TELESCOPE_NAME from ::OBSERVATION][OBSERVATION_ID] as TELESCOPE_NAME," << eol;
    // Purposively not using TAQL's default mscal UDF library alias for derivedmscal
    // to workaround a bug in casacore UDFBase::createUDF
    qry << "    derivedmscal.spwcol('NUM_CHAN') as NUM_CHAN" << eol
        << "from" << eol
        << "    $1" << eol
        << "] as metadata" << eol
        << "select * from $1 , metadata" << eol
        << "where " << eol;
    // Row contains single-dish auto-correlation data,
    qry << "    ( ANTENNA1 == ANTENNA2 ) and" << eol ;
    qry << "    ( FEED1 == FEED2 ) and" << eol ;

    // has not been marked as invalid,
    qry << "    ( not(FLAG_ROW) ) and " << eol ;
    // holds at least 1 data marked as valid,
    qry << "    ( not(all(FLAG)) ) and " << eol;
    // ---- Note: both conditions above are required because FLAG and FLAG_ROW are not synchronized:
    //            a valid row (FLAG_ROW=False) may contain only invalid data: all(FLAG)=True

    // has observational intent: OBSERVE_TARGET#OFF_SOURCE,
    qry << "    ( STATE_ID in [ " << eol
        << "          select rowid() " << eol
        << "          from ::STATE" << eol
        << "          where " << eol
        << "              upper(OBS_MODE) ~ m/^OBSERVE_TARGET#OFF_SOURCE/ " << eol
        << "          ]" << eol
        << "    ) and" << eol;
    // excluding - for ALMA - rows from Water Vapor Radiometers spectral windows, which have 4 channels
    qry << "    (" << eol
        << "        ( metadata.TELESCOPE_NAME != 'ALMA' ) or" << eol
        << "        (" << eol
        << "            ( metadata.TELESCOPE_NAME == 'ALMA' ) and" << eol
        << "            ( metadata.NUM_CHAN != 4 )" << eol
        << "        )" << eol
        << "     )" << eol;
    debuglog << "SingleDishPositionSwitchCal::selectReferenceData(): taql query:" << eol
             << qry.str() << debugpost;
    return MeasurementSet(tableCommand(qry.str(), user_selection));
}

void SingleDishPositionSwitchCal::fillCalibrationTable(casacore::MeasurementSet const &reference_data){
    String dataColName = (reference_data.tableDesc().isColumn("FLOAT_DATA")) ? "FLOAT_DATA" : "DATA";

    if ( dataColName == "FLOAT_DATA")
        fillCalibrationTable<FloatDataColumnAccessor>(reference_data);
    else
        fillCalibrationTable<DataColumnAccessor>(reference_data);
}

template<class DataRealComponentAccessor>
void SingleDishPositionSwitchCal::fillCalibrationTable(casacore::MeasurementSet const &reference_data)
{
    debuglog << "SingleDishPositionSwitchCal::fillCalibrationTable()" << debugpost;

    // Sort columns define the granularity at which we average data obtained
    // by observing the reference position associated with the science target
    constexpr size_t nSortColumns = 8;
    Int columns[nSortColumns] = {
        MS::OBSERVATION_ID,
        MS::PROCESSOR_ID,
        MS::FIELD_ID,
        MS::ANTENNA1,
        MS::FEED1,
        MS::DATA_DESC_ID,
        MS::SCAN_NUMBER,
        MS::STATE_ID
    };
    Int *columnsPtr = columns;
    Block<Int> sortColumns(nSortColumns, columnsPtr, false);

    // Iterator
    constexpr Bool doGroupAllTimesTogether = true;
    constexpr Double groupAllTimesTogether = doGroupAllTimesTogether ? 0.0 : -1.0;

    constexpr Bool doAddDefaultSortColumns = false;
    constexpr Bool doStoreSortedTableOnDisk = false;

    MSIter msIter(reference_data, sortColumns,
            groupAllTimesTogether, doAddDefaultSortColumns, doStoreSortedTableOnDisk);

    // Main loop: compute values of calibration table's columns
    for (msIter.origin(); msIter.more(); msIter++) {
        const auto iterTable = msIter.table();
        const auto iterRows = iterTable.nrow();
        if (iterRows == 0) continue;

        // TIME column of calibration table: mean of selected MAIN.TIME
        ScalarColumn<Double> timeCol(iterTable, "TIME");
        refTime() = mean(timeCol.getColumn());

        // FIELD_ID column of calibration table
        currSpw() = msIter.spectralWindowId();

        // SPECTRAL_WINDOW_ID column of calibration table
        currField() = msIter.fieldId();

        // ANTENNA1, ANTENNA2 columns of calibration table
        ScalarColumn<Int> antenna1Col(iterTable, "ANTENNA1");
        currAnt_ = antenna1Col(0);

        // INTERVAL column of calibration table: sum of selected MAIN.EXPOSURE
        ScalarColumn<Double> exposureCol(iterTable, "EXPOSURE");
        const auto exposure = exposureCol.getColumn();
        interval_ = sum(exposure);

        // SCAN_NUMBER, OBSERVATION_ID columns of calibration table
        // Not computed/updated here
#ifdef SDCALSKY_DEBUG
        ScalarColumn<Int> scanNumberCol(iterTable, "SCAN_NUMBER");
        const auto scan_number = scanNumberCol(0);
        ScalarColumn<Int> stateIdCol(iterTable, "STATE_ID");
        const auto state_id = stateIdCol(0);
        cout << "field=" << currField()
             << " ant=" << currAnt_
             << " ddid=" << msIter.dataDescriptionId()
             << " spw=" << currSpw()
             << " scan_number=" << scan_number
             << " state_id=" << state_id
             << " nrows=" << iterRows
             << endl;
#endif

        // FPARAM column of calibration table: weighted mean of valid data, weight = exposure
        // + PARAMERR, FLAG, SNR
        // ---- Get data shape from FLAG column
        ArrayColumn<Bool> flagCol(iterTable, "FLAG");
        const auto dataShape = flagCol.shape(0);
        const auto nCorr = dataShape[0];
        const auto nChannels = dataShape[1];
        // ---- Initialize accumulators
        Matrix<Float> weightedMean(nCorr, nChannels, 0.0f);
        Matrix<Float> weightsSums(nCorr, nChannels, 0.0f);
        // ---- Compute weighted mean of valid data
        DataRealComponentAccessor dataAccessor(iterTable);
        for (std::remove_const<decltype(iterRows)>::type iterRow = 0; iterRow < iterRows ; iterRow++){
            Matrix<Bool> dataIsValid = not flagCol(iterRow);
            MaskedArray<Float> validData(dataAccessor(iterRow), dataIsValid);
            const auto rowExposure = static_cast<Float>(exposure[iterRow]);
            weightedMean += validData * rowExposure;
            MaskedArray<Float> validWeight(Matrix<Float>(validData.shape(), rowExposure), dataIsValid);
            weightsSums += validWeight;
        }
        const Matrix<Bool> weightsSumsIsNonZero = ( weightsSums != 0.0f );
        weightedMean /= MaskedArray<Float>(weightsSums,weightsSumsIsNonZero);
        // ---- Update solveAll*() members
        const Cube<Float> realParam = weightedMean.addDegenerate(1);
        const Cube<Bool> realParamIsValid = weightsSumsIsNonZero.addDegenerate(1);
        for (std::remove_const<decltype(nCorr)>::type corr = 0; corr < nCorr; corr++) {
          solveAllRPar().yzPlane(corr) = realParam.yzPlane(corr); // FPARAM
          solveAllParOK().yzPlane(corr) = realParamIsValid.yzPlane(corr);  // not FLAG
          solveAllParErr().yzPlane(corr) = 0.1; // PARAMERR. TODO: this is tentative
          solveAllParSNR().yzPlane(corr) = 1.0; // SNR. TODO: this is tentative
        }

        // WEIGHT column of calibration table
        //

        // Update in-memory calibration table
        keepNCT();
    }
>>>>>>> 8c0494da
}

//
// SingleDishRasterCal
//
  
// Constructor
SingleDishRasterCal::SingleDishRasterCal(VisSet& vs)
  : VisCal(vs),
    SingleDishSkyCal(vs),
    fraction_(0.1),
    numEdge_(-1)
{
  debuglog << "SingleDishRasterCal::SingleDishRasterCal(VisSet& vs)" << debugpost;
}

SingleDishRasterCal::SingleDishRasterCal(const MSMetaInfoForCal& msmc)
  : VisCal(msmc),
    SingleDishSkyCal(msmc),
    fraction_(0.1),
    numEdge_(-1)
{
  debuglog << "SingleDishRasterCal::SingleDishRasterCal(const MSMetaInfoForCal& msmc)" << debugpost;
}

SingleDishRasterCal::SingleDishRasterCal(const Int& nAnt)
  : VisCal(nAnt),
    SingleDishSkyCal(nAnt)
{
  debuglog << "SingleDishRasterCal::SingleDishRasterCal(const Int& nAnt)" << debugpost;
}

// Destructor
SingleDishRasterCal::~SingleDishRasterCal()
{
  debuglog << "SingleDishRasterCal::~SingleDishRasterCal()" << debugpost;
}

void SingleDishRasterCal::setSolve(const Record& solve)
{
  // edge detection parameter for otfraster mode
  if (solve.isDefined("fraction")) {
    fraction_ = solve.asFloat("fraction");
  }
  if (solve.isDefined("numedge")) {
    numEdge_ = solve.asInt("numedge");
  }

  logSink() << "fraction=" << fraction_ << endl
            << "numedge=" << numEdge_ << LogIO::POST;
  
  // call parent setSolve
  SolvableVisCal::setSolve(solve);
}
  
MeasurementSet SingleDishRasterCal::selectReferenceData(MeasurementSet const &ms)
{
  debuglog << "SingleDishRasterCal::selectReferenceData" << debugpost;
  const Record specify;
  std::ostringstream oss;
  oss << "SELECT FROM $1 WHERE ";
  String delimiter = "";
  // for (Int iant = 0; iant < nAnt(); ++iant) {
  //   Vector<String> timeRangeList = detectRaster(msName(), iant, fraction_, numEdge_);
  //   debuglog << "timeRangeList=" << ::toString(timeRangeList) << debugpost;
  //   oss << delimiter;
  //   oss << "(ANTENNA1 == " << iant << " && ANTENNA2 == " << iant << " && (";
  //   String separator = "";
  //   for (size_t i = 0; i < timeRangeList.size(); ++i) {
  //     if (timeRangeList[i].size() > 0) { 
  //   	oss << separator << "(" << timeRangeList[i] << ")";
  //   	separator = " || ";
  //     }
  //   }
  //   oss << "))";
  //   debuglog << "oss.str()=" << oss.str() << debugpost;
  //   delimiter = " || ";
  // }
  // use ANTENNA 0 for reference antenna
  Vector<String> timeRangeList = detectRaster(ms, 0, fraction_, numEdge_);
  debuglog << "timeRangeList=" << ::toString(timeRangeList) << debugpost;
  oss << delimiter;
  oss << "(ANTENNA1 == ANTENNA2 && (";
  String separator = "";
  for (size_t i = 0; i < timeRangeList.size(); ++i) {
    if (timeRangeList[i].size() > 0) { 
      oss << separator << "(" << timeRangeList[i] << ")";
      separator = " || ";
    }
  }
  oss << "))";
  debuglog << "oss.str()=" << oss.str() << debugpost;
  
  oss //<< ")"
      << " ORDER BY FIELD_ID, ANTENNA1, FEED1, DATA_DESC_ID, TIME";
  return MeasurementSet(tableCommand(oss.str(), ms));
}

//
// SingleDishOtfCal
//
  
// Constructor
SingleDishOtfCal::SingleDishOtfCal(VisSet& vs)
  : VisCal(vs),
    SingleDishSkyCal(vs),
    fraction_(0.1),
	pixel_scale_(0.5),
	msSel_(vs.iter().ms())
{
  debuglog << "SingleDishOtfCal::SingleDishOtfCal(VisSet& vs)" << debugpost;
}

/*
SingleDishOtfCal::SingleDishOtfCal(const MSMetaInfoForCal& msmc)
  : VisCal(msmc),
    SingleDishSkyCal(msmc),
    fraction_(0.1),
	pixel_scale_(0.5),
	msSel_(vs.iter().ms()) ************need MS!
{
  debuglog << "SingleDishOtfCal::SingleDishOtfCal(VisSet& vs)" << debugpost;
}
*/
void SingleDishOtfCal::setSolve(const Record& solve)
{
  // edge detection parameter for otfraster mode
  if (solve.isDefined("fraction")) {
    fraction_ = solve.asFloat("fraction");
  }

  logSink() << "fraction=" << fraction_ << LogIO::POST;

  // call parent setSolve
  SolvableVisCal::setSolve(solve);
}

/*
SingleDishOtfCal::SingleDishOtfCal(const Int& nAnt)
  : VisCal(nAnt),
    SingleDishSkyCal(nAnt)
{
  debuglog << "SingleDishOtfCal::SingleDishOtfCal(const Int& nAnt)" << debugpost;
}
*/

// Destructor
SingleDishOtfCal::~SingleDishOtfCal()
{
  debuglog << "SingleDishOtfCal::~SingleDishOtfCal()" << debugpost;
}

MeasurementSet SingleDishOtfCal::selectReferenceData(MeasurementSet const &ms)
{
  PointingDirectionCalculator calc(ms);
  calc.setDirectionListMatrixShape(PointingDirectionCalculator::ROW_MAJOR);

  // Check the coordinates system type used to store the pointing measurements
  const MSPointing& tbl_pointing = ms.pointing();
  MSPointingColumns pointing_cols(tbl_pointing);
  const ROArrayMeasColumn< MDirection >& direction_cols =  pointing_cols.directionMeasCol();
  const MeasRef<MDirection>& direction_ref_frame = direction_cols.getMeasRef();
  uInt ref_frame_type = direction_ref_frame.getType();

  // If non-celestial coordinates (AZEL*) are used, convert to celestial ones
  switch (ref_frame_type) {
  case MDirection::AZEL : // Fall through
  case MDirection::AZELSW :
  case MDirection::AZELGEO :
  case MDirection::AZELSWGEO : {
        const String& ref_frame_name = MDirection::showType(ref_frame_type);
        debuglog << "Reference frame of pointings coordinates is non-celestial: " << ref_frame_name << debugpost;
        String j2000(MDirection::showType(MDirection::J2000));
        debuglog << "Pointings coordinates will be converted to: " << j2000 << debugpost;
      calc.setFrame(j2000);
      }
  }
  // Extract edge pointings for each (field_id,antenna,spectral window) triple
  // MeasurementSet 2 specification / FIELD table:
  //   . FIELD_ID column is removed
  //   . FIELD table is directly indexed using the FIELD_ID value in MAIN
  const MSField& tbl_field = ms.field();
  const String &field_col_name_str = tbl_field.columnName(MSField::MSFieldEnums::SOURCE_ID);
  ScalarColumn<Int> source_id_col(tbl_field, field_col_name_str);
  const MSAntenna& tbl_antenna = ms.antenna();
  const String &col_name_str = tbl_antenna.columnName(MSAntenna::MSAntennaEnums::NAME);
  ScalarColumn<String> antenna_name(tbl_antenna,col_name_str);
  const MSSpectralWindow& tbl_spectral_window = ms.spectralWindow();

  // make a map between SOURCE_ID and source NAME
  const MSSource &tbl_source = ms.source();
  ScalarColumn<Int> id_col(tbl_source, tbl_source.columnName(MSSource::MSSourceEnums::SOURCE_ID));
  ScalarColumn<String> name_col(tbl_source, tbl_source.columnName(MSSource::MSSourceEnums::NAME));
  std::map<Int, String> source_map;
  for (uInt irow = 0; irow < tbl_source.nrow(); ++irow) {
    auto source_id = id_col(irow);
    if (source_map.find(source_id) == source_map.end()) {
      source_map[source_id] = name_col(irow);
    }
  }

  Vector<casacore::rownr_t> rowList;

  for (uInt field_id=0; field_id < tbl_field.nrow(); ++field_id){
    String field_sel(casacore::String::toString<uInt>(field_id));
    String const source_name = source_map.at(source_id_col(field_id));

    // Set ephemeris flag if source name is the one recognized as a moving source
    if (isEphemeris(source_name)) {
      calc.setMovingSource(source_name);
    }
    else {
      calc.unsetMovingSource();
    }

    for (uInt ant_id=0; ant_id < tbl_antenna.nrow(); ++ant_id){
      String ant_sel(antenna_name(ant_id) + "&&&");
      for (uInt spw_id=0; spw_id < tbl_spectral_window.nrow(); ++spw_id){
        String spw_sel(casacore::String::toString<uInt>(spw_id));
        // Filter user selection by (field_id,antenna,spectral window) triple
        try {
          calc.selectData(ant_sel,spw_sel,field_sel);
        }
        catch (AipsError& e) { // Empty selection
          // Note: when the underlying MSSelection is empty
          // MSSelection internally catches an MSSelectionError error
          // but does not re-throw it. It throws instead an AipsError
          // copy-constructed from the MSSelectionError
          continue;
        }
        debuglog << "field_id: " << field_id
             << " ant_id: "  << ant_id
             << " spw: "     << spw_id
                 << "  ==> selection rows: " << calc.getNrowForSelectedMS() << debugpost;
        // Get time-interpolated celestial pointing directions for the filtered user selection
        Matrix<Double> pointings_dirs = calc.getDirection();
        // Project directions onto image plane
        // pixel_scale_ :
        //   . hard-coded to 0.5 in constructor
        //   . is applied to the median separation of consecutive pointing directions by the projector
        //   . projector pixel size = 0.5*directions_median
        debuglog << "pixel_scale:" << pixel_scale_ << debugpost;
        OrthographicProjector p(pixel_scale_);
        p.setDirection(pointings_dirs);
        const Matrix<Double> &pointings_coords = p.project();
        // Extract edges of the observed region for the (field_id,antenna,spectral window) triple
        Vector<Double> pointings_x(pointings_coords.row(0).copy());
        Vector<Double> pointings_y(pointings_coords.row(1).copy());
        Vector<Bool> is_edge(pointings_coords.ncolumn(),false);
        double pixel_size = 0.0;
        {
          // CAS-9956
          // Mitigation of memory usage due to unexpectedly large number of pixels.
          // Currently CreateMaskNearEdgeDouble requires 2*sizeof(size_t)*num_pixels bytes
          // of memory. If this value exceeds 2GB, the mitigation will be activated.
          Double const num_pixels = p.p_size()[0] * p.p_size()[1];
          auto const estimated_memory = num_pixels * 2 * sizeof(size_t);
          constexpr Double kMaxMemory = 2.0e9;
          if (estimated_memory >= kMaxMemory && pixel_scale_ < 1.0) {
            LogIO os;
            os << LogOrigin("PointingDirectionProjector", "scale_and_center", WHERE);
            os << LogIO::WARN << "Estimated Memory: " << estimated_memory << LogIO::POST;
            os << LogIO::WARN << "Mitigation of memory usage is activated. pixel scale is set to 1.0" << LogIO::POST;
            // pixel_size can be set to 2.0 since projection grid spacing is estimated from half of median separation
            // between neighboring pixels so that pixel_width will become about 1.0 if pixel_size is 0.
            pixel_size = 2.0;
            os << LogIO::WARN << "pixel_size is set to " << pixel_size << LogIO::POST;
           }
        }
        // libsakura 2.0: setting pixel_size=0.0 means that CreateMaskNearEdgeDouble will
        //   . compute the median separation of consecutive pointing coordinates
        //   . use an "edge detection pixel size" = 0.5*coordinates_median (pixel scale hard-coded to 0.5)
        debuglog << "sakura library function call: parameters info:" << debugpost;
        debuglog << "in: fraction: " << fraction_ << debugpost;
        debuglog << "in: pixel size: " << pixel_size << debugpost;
        debuglog << "in: pixels count: (nx = " << p.p_size()[0] << " , ny = " << p.p_size()[1] << debugpost;
        debuglog << "in: pointings_coords.ncolumn(): " << pointings_coords.ncolumn() << debugpost;
        LIBSAKURA_SYMBOL(Status) status = LIBSAKURA_SYMBOL(CreateMaskNearEdgeDouble)(
          fraction_, pixel_size,
        pointings_coords.ncolumn(), pointings_x.data(), pointings_y.data(),
          nullptr /* blc_x */, nullptr /* blc_y */,
          nullptr /* trc_x */, nullptr /* trc_y */,
        is_edge.data());
        bool edges_detection_ok = ( status == LIBSAKURA_SYMBOL(Status_kOK) );
        if ( ! edges_detection_ok ) {
          debuglog << "sakura error: status=" << status << debugpost;
        }
        AlwaysAssert(edges_detection_ok,AipsError);
        // Compute ROW ids of detected edges. ROW "ids" are ROW ids in the MS filtered by user selection.
        Vector<casacore::rownr_t> index_2_rowid = calc.getRowIdForOriginalMS();
        size_t edges_count = ntrue(is_edge);
        size_t rowListIndex = rowList.size();
        rowList.resize(rowList.size() + edges_count, True);
        for (size_t i = 0; i < is_edge.size(); ++i){
          if ( is_edge[i] ) {
            rowList[rowListIndex] = index_2_rowid[i]; // i;
            ++rowListIndex;
          }
        }
        debuglog << "edges_count=" << edges_count << debugpost;
        AlwaysAssert(edges_count > 0, AipsError);
#ifdef SDCALSKY_DEBUG
        stringstream fname;
        fname << calTableName().c_str() << ".edges."
                << field_id << "_" << ant_id << "_" << spw_id
          << ".csv" ;
        debuglog << "Save pointing directions and coordinates to:" << debugpost;
        debuglog << fname.str() << debugpost;
        ofstream ofs(fname.str());
        AlwaysAssert(ofs.good(), AipsError);
        ofs << "row_id,field_id,ant_id,spw_id,triple_key,dir_0,dir_1,coord_0,coord_1,edge_0,edge_1,is_edge" << endl;
        const auto &d0 =  pointings_dirs.row(0);
        const auto &d1 =  pointings_dirs.row(1);
        const auto &c0 =  pointings_coords.row(0);
        const auto &c1 =  pointings_coords.row(1);
        for (uInt j=0; j<d0.size(); j++) {
          ofs << index_2_rowid[j] << ","
            << field_id << "," << ant_id << "," << spw_id << ","
            << field_id << "_" << ant_id << "_" << spw_id << ","
              << d0(j) << "," << d1(j) << ","
              << c0(j) << "," << c1(j) << "," ;
          if ( is_edge[j] ) ofs << c0(j) << "," << c1(j) << "," << 1 << endl;
          else ofs << ",," << 0 << endl;
        }
#endif
      }
    }
  }
  Bool have_off_spectra = (rowList.size() > 0);
  AlwaysAssert(have_off_spectra, AipsError);
  MeasurementSet msSel = ms(rowList);
  debuglog << "rowList = " << rowList << debugpost;
  return msSel;
}

} //# NAMESPACE CASA - END
<|MERGE_RESOLUTION|>--- conflicted
+++ resolved
@@ -1204,14 +1204,6 @@
 
 MeasurementSet SingleDishPositionSwitchCal::selectReferenceData(MeasurementSet const &user_selection)
 {
-<<<<<<< HEAD
-    Vector<casacore::rownr_t> stateIdList = getOffStateIdList(ms);
-  std::ostringstream oss;
-  oss << "SELECT FROM $1 WHERE ANTENNA1 == ANTENNA2 && STATE_ID IN "
-      << ::toString(stateIdList)
-      << " ORDER BY FIELD_ID, ANTENNA1, FEED1, DATA_DESC_ID, TIME";
-  return MeasurementSet(tableCommand(oss.str(), ms));
-=======
     std::ostringstream qry;
     constexpr auto eol = '\n';
     qry << "using style python" << eol;
@@ -1378,7 +1370,6 @@
         // Update in-memory calibration table
         keepNCT();
     }
->>>>>>> 8c0494da
 }
 
 //
