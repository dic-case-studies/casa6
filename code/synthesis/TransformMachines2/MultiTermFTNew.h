//# NewMultiTermFT.h: Definition for NewMultiTermFT
//# Copyright (C) 1996,1997,1998,1999,2000,2002
//# Associated Universities, Inc. Washington DC, USA.
//#
//# This library is free software; you can redistribute it and/or modify it
//# under the terms of the GNU Library General Public License as published by
//# the Free Software Foundation; either version 2 of the License, or (at your
//# option) any later version.
//#
//# This library is distributed in the hope that it will be useful, but WITHOUT
//# ANY WARRANTY; without even the implied warranty of MERCHANTABILITY or
//# FITNESS FOR A PARTICULAR PURPOSE.  See the GNU Library General Public
//# License for more details.
//#
//# You should have received a copy of the GNU Library General Public License
//# along with this library; if not, write to the Free Software Foundation,
//# Inc., 675 Massachusetts Ave, Cambridge, MA 02139, USA.
//#
//# Correspondence concerning AIPS++ should be adressed as follows:
//#        Internet email: aips2-request@nrao.edu.
//#        Postal address: AIPS++ Project Office
//#                        National Radio Astronomy Observatory
//#                        520 Edgemont Road
//#                        Charlottesville, VA 22903-2475 USA
//#
//#
//# $Id$

#ifndef SYNTHESIS_TRANSFORM2_MULTITERMFTNEW_H
#define SYNTHESIS_TRANSFORM2_MULTITERMFTNEW_H

#include <synthesis/TransformMachines2/FTMachine.h>
#include <casa/Arrays/Matrix.h>
#include <scimath/Mathematics/FFTServer.h>
#include <msvis/MSVis/VisBuffer2.h>
#include <images/Images/ImageInterface.h>
#include <images/Images/ImageInterface.h>
#include <casa/Containers/Block.h>
#include <casa/Arrays/Array.h>
#include <casa/Arrays/Vector.h>
#include <casa/Arrays/Matrix.h>
#include <scimath/Mathematics/ConvolveGridder.h>
#include <lattices/Lattices/LatticeCache.h>
#include <lattices/Lattices/ArrayLattice.h>
//#include <synthesis/MeasurementComponents/SynthesisPeek.h>
#include <casa/OS/Timer.h>

namespace casacore{

class UVWMachine;
}

namespace casa { //# NAMESPACE CASA - BEGIN

namespace vi{
 	 	 	  class VisibilityIterator2;
			}

namespace refim { //# namespace refactor imaginging
class MultiTermFTNew : public FTMachine {
public:

  // Construct using an existing FT-Machine 
  MultiTermFTNew(casacore::CountedPtr<FTMachine>& subftm, casacore::Int nterms=1, casacore::Bool forward=false);

  // Construct from a casacore::Record containing the MultiTermFTNew state
  MultiTermFTNew(const casacore::RecordInterface& stateRec);

  // Copy constructor. 
  // This first calls the default "=" operator, and then instantiates objects for member pointers.
  MultiTermFTNew(const MultiTermFTNew &other);

  // Assignment operator --- leave it as the default
  MultiTermFTNew &operator=(const MultiTermFTNew &other);

  // Destructor
  ~MultiTermFTNew();

  // Called at the start of de-gridding : subftm->initializeToVis()
  // Note : Pre-de-gridding model-image divisions by PBs will go here.

  void initializeToVis(casacore::ImageInterface<casacore::Complex>& /*image*/,
                         const vi::VisBuffer2& /*vb*/){throw(casacore::AipsError("not implemented"));};
   // Vectorized InitializeToVis
  //  void initializeToVis(casacore::Block<casacore::CountedPtr<casacore::ImageInterface<casacore::Complex> > > & compImageVec,casacore::PtrBlock<casacore::SubImage<casacore::Float> *> & modelImageVec, casacore::PtrBlock<casacore::SubImage<casacore::Float> *>& weightImageVec, casacore::PtrBlock<casacore::SubImage<casacore::Float> *>& fluxScaleVec, casacore::Block<casacore::Matrix<casacore::Float> >& weightsVec, const VisBuffer& vb);

  virtual void initializeToVisNew(const vi::VisBuffer2& vb,
					     casacore::CountedPtr<SIImageStore> imstore);

  // Called at the end of de-gridding : subftm->finalizeToVis()
  void finalizeToVis();

  // Called at the start of gridding : subftm->initializeToSky()
  void initializeToSky(casacore::ImageInterface<casacore::Complex>& /*image*/,
                         casacore::Matrix<casacore::Float>& /*weight*/, const vi::VisBuffer2& /*vb*/){throw(casacore::AipsError("not implemented"));};
  //  void initializeToSky(casacore::Block<casacore::CountedPtr<casacore::ImageInterface<casacore::Complex> > > & compImageVec, casacore::Block<casacore::Matrix<casacore::Float> >& weightsVec, const VisBuffer& vb, const casacore::Bool dopsf);

  virtual void initializeToSkyNew(const casacore::Bool dopsf,
				  const vi::VisBuffer2& vb,
				  casacore::CountedPtr<SIImageStore> imstore);


  // Called at the end of gridding : subftm->finalizeToSky()
  void finalizeToSky(){throw(casacore::AipsError("MultiTermFTNew::finalizeToSky() called without arguments!"));};

  //void finalizeToSky(casacore::Block<casacore::CountedPtr<casacore::ImageInterface<casacore::Complex> > > & compImageVec, casacore::PtrBlock<casacore::SubImage<casacore::Float> *> & resImageVec, casacore::PtrBlock<casacore::SubImage<casacore::Float> *>& weightImageVec, casacore::PtrBlock<casacore::SubImage<casacore::Float> *>& fluxScaleVec, casacore::Bool dopsf, casacore::Block<casacore::Matrix<casacore::Float> >& weightsVec, const VisBuffer& vb);

  virtual void finalizeToSkyNew(casacore::Bool dopsf, 
					   const vi::VisBuffer2& vb,
					   casacore::CountedPtr<SIImageStore> imstore  );

  //  void normalizeToSky(casacore::ImageInterface<casacore::Complex>& compImage, casacore::ImageInterface<casacore::Float>& resImage, casacore::ImageInterface<casacore::Float>& weightImage, casacore::Bool dopsf, casacore::Matrix<casacore::Float>& weights)
  // {throw(casacore::AipsError("MultiTermFTNew::normalizeToSky should not get called !"));};


  // Do the degridding via subftm->get() and modify model-visibilities by Taylor-weights
  void get(vi::VisBuffer2& vb, casacore::Int row=-1);
  // Modify imaging weights with Taylor-weights and do gridding via subftm->put()
  void put(vi::VisBuffer2& vb, casacore::Int row=-1, casacore::Bool dopsf=false,
  	   refim::FTMachine::Type type=refim::FTMachine::OBSERVED);
  // Have a const version for compatibility with other FTMs.. Throw an exception if called.
  void put(const vi::VisBuffer2& /*vb*/, casacore::Int /*row=-1*/, casacore::Bool /*dopsf=false*/,
    	   refim::FTMachine::Type /*type=FTMachine::OBSERVED*/)
  {throw(casacore::AipsError("Internal error: called MultiTermFTNew::put(const VB2)"));};
  // Calculate residual visibilities if possible.
  // The purpose is to allow rGridFT to make this multi-threaded
  virtual void ComputeResiduals(vi::VisBuffer2& vb, casacore::Bool useCorrected);

  // Make an image : subftm->makeImage()
  void makeImage(refim::FTMachine::Type type,
		 vi::VisibilityIterator2& vs,
		 casacore::ImageInterface<casacore::Complex>& image,
		 casacore::Matrix<casacore::Float>& weight);
  ////Make the multi term images
  ////caller make sure vector is the size of nterms or npsfterms required 
  void makeMTImages(refim::FTMachine::Type type,
		 vi::VisibilityIterator2& vi,
		    casacore::Vector<casacore::CountedPtr<casacore::ImageInterface<casacore::Complex> > >& image,
		    casacore::Vector<casacore::CountedPtr<casacore::Matrix<casacore::Float> > >& weight);
  // Get the final image: do the Fourier transform grid-correct, then 
  // optionally normalize by the summed weights
  // Note : Post-gridding residual-image divisions by PBs will go here.
  //           For now, it just calls subftm->getImage()
  //  casacore::ImageInterface<casacore::Complex>& getImage(casacore::Matrix<casacore::Float>& weights, casacore::Bool normalize=true)
  //{return getImage(weights,normalize,0);};
  //casacore::ImageInterface<casacore::Complex>& getImage(casacore::Matrix<casacore::Float>& weights, casacore::Bool normalize=true, 
  //                                                         const casacore::Int taylorindex=0);
  casacore::ImageInterface<casacore::Complex>& getImage(casacore::Matrix<casacore::Float>& /*weights*/, casacore::Bool /*normalize*/=true)
  {throw(casacore::AipsError("MultiTermFTNew::getImage() should not be called"));}
 
  virtual casacore::Bool useWeightImage()
  {AlwaysAssert(subftms_p.nelements()>0,casacore::AipsError); return subftms_p[0]->useWeightImage(); };

  void getWeightImage(casacore::ImageInterface<casacore::Float>& weightImage, casacore::Matrix<casacore::Float>& weights)
  {AlwaysAssert(subftms_p.nelements()>0,casacore::AipsError); 
    subftms_p[0]->getWeightImage(weightImage, weights);}
  //  {throw(casacore::AipsError("MultiTermFTNew::getWeightImage() should not be called"));}

  // Save and restore the MultiTermFTNew to and from a record
  virtual casacore::Bool toRecord(casacore::String& error, casacore::RecordInterface& outRec, casacore::Bool withImage=false,
			const casacore::String diskimage="");
  virtual casacore::Bool fromRecord(casacore::String& error, const casacore::RecordInterface& inRec);

  // Various small inline functions
  virtual casacore::Bool isFourier() {return true;}
  virtual void setNoPadding(casacore::Bool nopad){subftms_p[0]->setNoPadding(nopad);};
  virtual casacore::String name()const {return machineName_p;};
  virtual void setMiscInfo(const casacore::Int qualifier){(void)qualifier;};

  void printFTTypes()
  {
    cout << "** Number of FTs : " << subftms_p.nelements() << " -- " ;
    for(casacore::uInt tix=0; tix<(subftms_p).nelements(); tix++)
      cout << tix << " : " << (subftms_p[tix])->name() << "   " ;
    cout << endl;
  };

  FTMachine* cloneFTM();
  virtual void setDryRun(casacore::Bool val) 
  {
    isDryRun=val;
    //cerr << "MTFTMN: " << isDryRun << endl;
    for (casacore::uInt i=0;i<subftms_p.nelements();i++)
      subftms_p[i]->setDryRun(val);
  };
  virtual casacore::Bool isUsingCFCache() {casacore::Bool v=false; if (subftms_p.nelements() > 0) v=subftms_p[0]->isUsingCFCache(); return v;};

<<<<<<< HEAD
  ///return number of terms

  virtual casacore::Int nTerms(){ return nterms_p;};
  virtual casacore::Int psfNTerms(){ return psfnterms_p;};
=======
  // set a moving source aka planets or comets =>  adjust phase center
  // on the fly for gridding 
  virtual void setMovingSource(const casacore::String& sourcename, const casacore::String& ephemtable="");
  virtual void setMovingSource(const casacore::MDirection& mdir);
  // set and get the location used for frame 
  virtual void setLocation(const casacore::MPosition& loc);
  
>>>>>>> a57cf4ce
protected:
  // have to call the initmaps of subftm
  virtual void initMaps(const vi::VisBuffer2& vb);
  // Instantiate a new sub FTM
  casacore::CountedPtr<FTMachine> getNewFTM(const casacore::CountedPtr<FTMachine>& ftm);

  // Multiply Imaging weights by Taylor-function weights - during "put"
  casacore::Bool modifyVisWeights(vi::VisBuffer2& vb, casacore::uInt thisterm);
  // Multiply model visibilities by Taylor-function weights - during "get"
  casacore::Bool modifyModelVis(vi::VisBuffer2 &vb, casacore::uInt thisterm);
  // Restore vb.imagingweights to the original
  void restoreImagingWeights(vi::VisBuffer2 &vb);

  // Helper function to write ImageInterfaces to disk
  casacore::Bool storeAsImg(casacore::String fileName, casacore::ImageInterface<casacore::Float> & theImg);


  casacore::Cube<casacore::Complex> modviscube_p;

  //// New MTFT specific internal parameters and functions
  casacore::uInt nterms_p, psfnterms_p;
  casacore::Double reffreq_p;
  casacore::Matrix<casacore::Float> imweights_p;
  casacore::String machineName_p;

  //  casacore::Bool donePSF_p;

  casacore::Block< casacore::CountedPtr<FTMachine> > subftms_p;

};

} //end namespace refim
} //# NAMESPACE CASA - END

#endif<|MERGE_RESOLUTION|>--- conflicted
+++ resolved
@@ -185,12 +185,6 @@
   };
   virtual casacore::Bool isUsingCFCache() {casacore::Bool v=false; if (subftms_p.nelements() > 0) v=subftms_p[0]->isUsingCFCache(); return v;};
 
-<<<<<<< HEAD
-  ///return number of terms
-
-  virtual casacore::Int nTerms(){ return nterms_p;};
-  virtual casacore::Int psfNTerms(){ return psfnterms_p;};
-=======
   // set a moving source aka planets or comets =>  adjust phase center
   // on the fly for gridding 
   virtual void setMovingSource(const casacore::String& sourcename, const casacore::String& ephemtable="");
@@ -198,7 +192,6 @@
   // set and get the location used for frame 
   virtual void setLocation(const casacore::MPosition& loc);
   
->>>>>>> a57cf4ce
 protected:
   // have to call the initmaps of subftm
   virtual void initMaps(const vi::VisBuffer2& vb);
