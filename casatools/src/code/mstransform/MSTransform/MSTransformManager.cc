//# MSTransformManager.cc: This file contains the implementation of the MSTransformManager class.
//#
//#  CASA - Common Astronomy Software Applications (http://casa.nrao.edu/)
//#  Copyright (C) Associated Universities, Inc. Washington DC, USA 2011, All rights reserved.
//#  Copyright (C) European Southern Observatory, 2011, All rights reserved.
//#
//#  This library is free software; you can redistribute it and/or
//#  modify it under the terms of the GNU Lesser General Public
//#  License as published by the Free software Foundation; either
//#  version 2.1 of the License, or (at your option) any later version.
//#
//#  This library is distributed in the hope that it will be useful,
//#  but WITHOUT ANY WARRANTY, without even the implied warranty of
//#  MERCHANTABILITY or FITNESS FOR A PARTICULAR PURPOSE.  See the GNU
//#  Lesser General Public License for more details.
//#
//#  You should have received a copy of the GNU Lesser General Public
//#  License along with this library; if not, write to the Free Software
//#  Foundation, Inc., 59 Temple Place, Suite 330, Boston,
//#  MA 02111-1307  USA
//# $Id: $

#include <mstransform/MSTransform/MSTransformManager.h>

#include <tables/Tables/TableUtil.h>

#include <mstransform/TVI/PolAverageTVI.h>
#include <mstransform/TVI/PointingInterpolationTVI.h>
#include <mstransform/TVI/SDAtmosphereCorrectionTVI.h>

#include <limits>

using namespace casacore;
namespace casa { //# NAMESPACE CASA - BEGIN

/////////////////////////////////////////////
////// MS Transform Framework utilities /////
/////////////////////////////////////////////
namespace MSTransformations
{
	Double wtToSigma(Double weight)
	{
		return weight > FLT_MIN ? 1.0 / std::sqrt (weight) : -1.0;
	}

	Double sigmaToWeight(Double sigma)
	{
		return sigma > FLT_MIN ? 1.0 / std::pow (sigma,2) : 0.0;
	}

	Unit Hz(String("Hz"));
}

/////////////////////////////////////////////
/// MSTransformManager implementation ///
/////////////////////////////////////////////

// -----------------------------------------------------------------------
// Default constructor
// -----------------------------------------------------------------------
MSTransformManager::MSTransformManager()
{
	initialize();
	return;
}


// -----------------------------------------------------------------------
// Configuration constructor
// -----------------------------------------------------------------------
MSTransformManager::MSTransformManager(Record configuration)
{
	initialize();
	configure(configuration);
	return;
}


// -----------------------------------------------------------------------
// Default destructor
// -----------------------------------------------------------------------
MSTransformManager::~MSTransformManager()
{
	// Close the output MS in case the application layer does not do it
	close();

	if (channelSelector_p) delete channelSelector_p;
	if (visibilityIterator_p and !factory_p) delete visibilityIterator_p;
	if (dataHandler_p) delete dataHandler_p;
	if (phaseCenterPar_p) delete phaseCenterPar_p;

	// Delete the output Ms if we are in buffer mode
	// This has to be done after deleting the outputMS data handler
	if (userBufferMode_p)
	{
		TableUtil::deleteTable(outMsName_p,true);
	}

	return;
}

// -----------------------------------------------------------------------
// Method to initialize members to default values
// -----------------------------------------------------------------------
void MSTransformManager::initialize()
{
	// MS specification parameters
	inpMsName_p = String("");
	outMsName_p = String("");
	datacolumn_p = String("CORRECTED");
	makeVirtualModelColReal_p = false; // MODEL_DATA should always be made real via the datacol param.
	makeVirtualCorrectedColReal_p = true; // TODO: CORRECTED_DATA should be made real on request
	tileShape_p.resize(1,false);
	//TileShape of size 1 can have 2 values [0], and [1] ...these are used in to
	//determine the tileshape by using MSTileLayout. Otherwise it has to be a
	//vector size 3 e.g [4, 15, 351] => a tile shape of 4 stokes, 15 channels 351
	//rows.
	tileShape_p(0) = 0;

	// Data selection parameters
	arraySelection_p = String("");
	fieldSelection_p = String("");
	scanSelection_p = String("");
	timeSelection_p = String("");
	spwSelection_p = String("");
	baselineSelection_p = String("");
	uvwSelection_p = String("");
	polarizationSelection_p = String("");
	scanIntentSelection_p = String("");
	observationSelection_p = String("");
	taqlSelection_p = String("");
	feedSelection_p = String("");

	// Input-Output index maps
	inputOutputObservationIndexMap_p.clear();
	inputOutputArrayIndexMap_p.clear();
	inputOutputScanIndexMap_p.clear();
	inputOutputScanIntentIndexMap_p.clear();
	inputOutputFieldIndexMap_p.clear();
	inputOutputSPWIndexMap_p.clear();
	inputOutputDDIndexMap_p.clear();
	inputOutputAntennaIndexMap_p.clear();
	outputInputSPWIndexMap_p.clear();
	inputOutputChanIndexMap_p.clear();

	// Frequency transformation parameters
	smoothCoeff_p.resize(3,false);
	smoothCoeff_p(0) = 0.25;
	smoothCoeff_p(1) = 0.5;
	smoothCoeff_p(2) = 0.25;

	// Frequency specification parameters
	mode_p = String("channel"); 					// Options are: channel, frequency, velocity
	start_p = String("0");
	width_p = String("1");
	nChan_p = -1;									// -1 means use all the input channels
	velocityType_p = String("radio");				// When mode is velocity options are: optical, radio

	// Phase shifting parameters
	// CAS-12706 To run phase shift via a TVI which has
	// support for shifting across large offset/angles
	dx_p = 0;
	dy_p = 0;
	tviphaseshift_p = False;
	tviphaseshiftConfig_p = Record();

	// Time transformation parameters
	scalarAverage_p = false;
	timeAverage_p = false;
	timeBin_p = 0.0;
	timespan_p = String("");
	timeAvgOptions_p = vi::AveragingOptions(vi::AveragingOptions::Nothing);
	maxuvwdistance_p = 0;
	// minbaselines_p = 0;

	// Cal parameters
	calibrate_p = false;
	callib_p = "";
	callibRec_p = Record();

	// UVContSub parameters
	uvcontsub_p = False;
	uvcontsubRec_p = Record();

	// Spw averaging
	spwAverage_p = false;

	// Polarization transformation
	polAverage_p = false;
	polAverageConfig_p = Record();

	// Pointings interpolation
	pointingsInterpolation_p = false;
	pointingsInterpolationConfig_p = Record();

	// Weight Spectrum parameters
	usewtspectrum_p = false;
	spectrumTransformation_p = false;
	propagateWeights_p = false;
	flushWeightSpectrum_p = false;

	// MS-related members
	dataHandler_p = NULL;
	inputMs_p = NULL;
	selectedInputMs_p = NULL;
	outputMs_p = NULL;
	selectedInputMsCols_p = NULL;
	outputMsCols_p = NULL;

	// VI/VB related members
	sortColumns_p = Block<Int>(7);
	sortColumns_p[0] = MS::OBSERVATION_ID;
	sortColumns_p[1] = MS::ARRAY_ID;
	sortColumns_p[2] = MS::SCAN_NUMBER;
	sortColumns_p[3] = MS::STATE_ID;
	sortColumns_p[4] = MS::FIELD_ID;
	sortColumns_p[5] = MS::DATA_DESC_ID;
	sortColumns_p[6] = MS::TIME;
	visibilityIterator_p = NULL;
	channelSelector_p = NULL;

	// Output MS structure related members
	inputFlagCategoryAvailable_p = false;
	inputWeightSpectrumAvailable_p = false;
	weightSpectrumFromSigmaFilled_p = false;
	correctedToData_p = false;
	bothDataColumnsAreOutput_p = false;
	doingData_p = false;
	doingCorrected_p = false;
	doingModel_p = false;
	dataColMap_p.clear();
	mainColumn_p = MS::CORRECTED_DATA;
	nRowsToAdd_p = 0;

	// Frequency transformation members
	chansPerOutputSpw_p = 0;
	tailOfChansforLastSpw_p = 0;
	interpolationMethod_p = MSTransformations::linear;
	baselineMap_p.clear();
	rowIndex_p.clear();
	spwChannelMap_p.clear();
	inputOutputSpwMap_p.clear();
	inputOutputChanFactorMap_p.clear();
	freqbinMap_p.clear();
	numOfInpChanMap_p.clear();
	numOfSelChanMap_p.clear();
	numOfOutChanMap_p.clear();
	numOfCombInputChanMap_p.clear();
	numOfCombInterChanMap_p.clear();
	weightFactorMap_p.clear();
	sigmaFactorMap_p.clear();
	newWeightFactorMap_p.clear();
	newSigmaFactorMap_p.clear();

	// Reference frame transformation members
	fftShiftEnabled_p = false;
	fftShift_p = 0;

	// Weight Spectrum members
	inputWeightSpectrumAvailable_p = false;
	combinationOfSPWsWithDifferentExposure_p = false;

	// Transformations - related function pointers
	transformCubeOfDataComplex_p = NULL;
	transformCubeOfDataFloat_p = NULL;
	fillWeightsPlane_p = NULL;
	setWeightsPlaneByReference_p = NULL;
	setWeightStripeByReference_p = NULL;
	transformStripeOfDataComplex_p = NULL;
	transformStripeOfDataFloat_p = NULL;
	averageKernelComplex_p = NULL;
	averageKernelFloat_p = NULL;
	smoothKernelComplex_p = NULL;
	smoothKernelFloat_p = NULL;

	// I/O related function pointers
	writeOutputPlanesComplex_p = NULL;
	writeOutputPlanesFloat_p = NULL;
	writeOutputFlagsPlane_p = NULL;
	writeOutputFlagsPlaneSlices_p = NULL;
	writeOutputFlagsPlaneReshapedSlices_p = NULL;

	// Buffer handling members
	bufferMode_p = false;
	userBufferMode_p = false;
	reindex_p = true;
	factory_p = False;
	interactive_p = false;
	spectrumReshape_p = false;
	cubeTransformation_p = false;
	dataColumnAvailable_p = false;
	correctedDataColumnAvailable_p = false;
	modelDataColumnAvailable_p = false;
	floatDataColumnAvailable_p = false;
	flagCube_p = NULL;
	visCube_p = NULL;
	visCubeCorrected_p = NULL;
	visCubeModel_p = NULL;
	visCubeFloat_p = NULL;
	weightSpectrum_p = NULL;
	sigmaSpectrum_p = NULL;
	weight_p = NULL;
	sigma_p = NULL;
	relativeRow_p = 0;

	// single dish specific
	smoothFourier_p = false;

	return;
}

// -----------------------------------------------------------------------
// Method to parse the configuration parameters
// -----------------------------------------------------------------------
void MSTransformManager::configure(Record &configuration)
{
	parseMsSpecParams(configuration);
	parseDataSelParams(configuration);
	parseFreqTransParams(configuration);
	parseChanAvgParams(configuration);
	parseRefFrameTransParams(configuration);
	parseTimeAvgParams(configuration);
	parseCalParams(configuration);
	parseUVContSubParams(configuration);
	setSpwAvg(configuration);
	parsePolAvgParams(configuration);
	parsePointingsInterpolationParams(configuration);
	parsePhaseShiftParams(configuration);
	parseAtmCorrectionParams(configuration);

	return;
}

// -----------------------------------------------------------------------
// Method to parse input/output MS specification
// -----------------------------------------------------------------------
void MSTransformManager::parseMsSpecParams(Record &configuration)
{
	int exists = -1;

	exists = -1;
	exists = configuration.fieldNumber ("inputms");
	if (exists >= 0)
	{
		configuration.get (exists, inpMsName_p);
		logger_p << LogIO::NORMAL << LogOrigin("MSTransformManager", __FUNCTION__)
				<< "Input file name is " << inpMsName_p << LogIO::POST;
	}

	exists = -1;
	exists = configuration.fieldNumber ("buffermode");
	if (exists >= 0)
	{
		configuration.get (exists, userBufferMode_p);
		logger_p << LogIO::NORMAL << LogOrigin("MSTransformManager", __FUNCTION__)
				<< "Buffer mode is on " << LogIO::POST;

		bufferMode_p = userBufferMode_p;
	}

	// In buffer mode this is needed for the time average VI/VB which needs to be informed beforehand
	exists = -1;
	exists = configuration.fieldNumber ("datacolumn");
	if (exists >= 0)
	{
		configuration.get (exists, datacolumn_p);
		logger_p << LogIO::NORMAL << LogOrigin("MSTransformManager", __FUNCTION__)
				<< "Data column is " << datacolumn_p << LogIO::POST;
	}

	// In buffer mode outputms is just a random generated filename used as a placeholder for the re-indexed subtables
	exists = -1;
	exists = configuration.fieldNumber ("outputms");
	if (exists >= 0)
	{
		configuration.get (exists, outMsName_p);

		// Inform of filename only in normal mode, as in buffer mode is random generated
		if (not bufferMode_p)
		{
			logger_p 	<< LogIO::NORMAL << LogOrigin("MSTransformManager", __FUNCTION__)
						<< "Output file name is " << outMsName_p << LogIO::POST;
		}
	}

	exists = -1;
	exists = configuration.fieldNumber ("reindex");
	if (exists >= 0)
	{
		configuration.get (exists, reindex_p);

		if (reindex_p)
		{
			logger_p << LogIO::NORMAL << LogOrigin("MSTransformManager", __FUNCTION__)
					<< "Re-index is enabled " << LogIO::POST;
		}
		else
		{
			logger_p << LogIO::NORMAL << LogOrigin("MSTransformManager", __FUNCTION__)
					<< "Re-index is disabled " << LogIO::POST;
		}
	}

	exists = -1;
	exists = configuration.fieldNumber ("factory");
	if (exists >= 0)
	{
		configuration.get (exists, factory_p);

		if (factory_p)
		{
			logger_p << LogIO::NORMAL << LogOrigin("MSTransformManager", __FUNCTION__)
					<< "Factory mode enabled " << LogIO::POST;
		}
	}

	if (userBufferMode_p)
	{
		interactive_p = true;

		exists = -1;
		exists = configuration.fieldNumber ("interactive");
		if (exists >= 0)
		{
			configuration.get (exists, interactive_p);

			if (interactive_p)
			{
				logger_p << LogIO::NORMAL << LogOrigin("MSTransformManager", __FUNCTION__)
						<< "Interactive mode is enabled - flagging will be applied on input MS " << LogIO::POST;
			}
			else
			{
				logger_p << LogIO::NORMAL << LogOrigin("MSTransformManager", __FUNCTION__)
						<< "Interactive mode is disabled - flagging will not be applied on input MS " << LogIO::POST;
			}
		}
	}
	else
	{
		interactive_p = false;

		exists = -1;
		exists = configuration.fieldNumber ("realmodelcol");
		if (exists >= 0)
		{
			configuration.get (exists, makeVirtualModelColReal_p);
			if (makeVirtualModelColReal_p)
			{
				if (datacolumn_p.contains("ALL") or datacolumn_p.contains("MODEL"))
				{
					logger_p << LogIO::NORMAL << LogOrigin("MSTransformManager", __FUNCTION__)
							<< "MODEL column will be made real in the output MS "
							<< LogIO::POST;
				}
				else
				{
					logger_p << LogIO::WARN << LogOrigin("MSTransformManager", __FUNCTION__)
							 << "Requested to make virtual MODEL_DATA column real but "
							 << "MODEL_DATA column not selected in datacolumn parameter "
							 << "Options that include MODEL_DATA are 'MODEL' and 'ALL'"
							 << LogIO::POST;
					makeVirtualModelColReal_p = false;
				}
			}
		}

		exists = -1;
		exists = configuration.fieldNumber ("usewtspectrum");
		if (exists >= 0)
		{
			configuration.get (exists, usewtspectrum_p);
			if (usewtspectrum_p)
			{
				logger_p << LogIO::NORMAL << LogOrigin("MSTransformManager", __FUNCTION__)
						<< "WEIGHT_SPECTRUM will be written in output MS " << LogIO::POST;
			}
		}

		exists = -1;
		exists = configuration.fieldNumber ("tileshape");
		if (exists >= 0)
		{
			if ( configuration.type(exists) == casacore::TpInt )
			{
				Int mode;
				configuration.get (exists, mode);
				tileShape_p = Vector<Int>(1,mode);
			}
			else if ( configuration.type(exists) == casacore::TpArrayInt)
			{
				configuration.get (exists, tileShape_p);
			}

			logger_p << LogIO::NORMAL << LogOrigin("MSTransformManager", __FUNCTION__)
					<< "Tile shape is " << tileShape_p << LogIO::POST;
		}
	}

	return;
}

// -----------------------------------------------------------------------
// Method to parse the data selection parameters
// -----------------------------------------------------------------------
void MSTransformManager::parseDataSelParams(Record &configuration)
{
	int exists = -1;

	exists = -1;
	exists = configuration.fieldNumber ("array");
	if (exists >= 0)
	{
		configuration.get (exists, arraySelection_p);
		logger_p << LogIO::NORMAL << LogOrigin("MSTransformManager", __FUNCTION__)
				<< "array selection is " << arraySelection_p << LogIO::POST;
	}

	exists = -1;
	exists = configuration.fieldNumber ("field");
	if (exists >= 0)
	{
		configuration.get (exists, fieldSelection_p);
		logger_p << LogIO::NORMAL << LogOrigin("MSTransformManager", __FUNCTION__)
				<< "field selection is " << fieldSelection_p << LogIO::POST;
	}

	exists = -1;
	exists = configuration.fieldNumber ("scan");
	if (exists >= 0)
	{
		configuration.get (exists, scanSelection_p);
		logger_p << LogIO::NORMAL << LogOrigin("MSTransformManager", __FUNCTION__)
				<< "scan selection is " << scanSelection_p << LogIO::POST;
	}

	exists = -1;
	exists = configuration.fieldNumber ("timerange");
	if (exists >= 0)
	{
		configuration.get (exists, timeSelection_p);
		logger_p << LogIO::NORMAL << LogOrigin("MSTransformManager", __FUNCTION__)
				<< "timerange selection is " << timeSelection_p << LogIO::POST;
	}

	exists = -1;
	exists = configuration.fieldNumber ("spw");
	if (exists >= 0)
	{
		configuration.get (exists, spwSelection_p);
		logger_p << LogIO::NORMAL << LogOrigin("MSTransformManager", __FUNCTION__)
				<< "spw selection is " << spwSelection_p << LogIO::POST;
	}

	exists = -1;
	exists = configuration.fieldNumber ("antenna");
	if (exists >= 0)
	{
		configuration.get (exists, baselineSelection_p);
		logger_p << LogIO::NORMAL << LogOrigin("MSTransformManager", __FUNCTION__)
				<< "antenna selection is " << baselineSelection_p << LogIO::POST;
	}

	exists = -1;
	exists = configuration.fieldNumber ("uvrange");
	if (exists >= 0)
	{
		configuration.get (exists, uvwSelection_p);
		logger_p << LogIO::NORMAL << LogOrigin("MSTransformManager", __FUNCTION__)
				<< "uvrange selection is " << uvwSelection_p << LogIO::POST;
	}

	exists = -1;
	exists = configuration.fieldNumber ("correlation");
	if (exists >= 0)
	{
		configuration.get (exists, polarizationSelection_p);
		logger_p << LogIO::NORMAL << LogOrigin("MSTransformManager", __FUNCTION__)
				<< "correlation selection is " << polarizationSelection_p << LogIO::POST;
	}

	exists = -1;
	exists = configuration.fieldNumber ("observation");
	if (exists >= 0)
	{
		configuration.get (exists, observationSelection_p);
		logger_p << LogIO::NORMAL << LogOrigin("MSTransformManager", __FUNCTION__)
				<<"observation selection is " << observationSelection_p << LogIO::POST;
	}

	exists = -1;
	exists = configuration.fieldNumber ("intent");
	if (exists >= 0)
	{
		configuration.get (exists, scanIntentSelection_p);
		logger_p << LogIO::NORMAL << LogOrigin("MSTransformManager", __FUNCTION__)
				<< "scan intent selection is " << scanIntentSelection_p << LogIO::POST;
	}

	exists = -1;
	exists = configuration.fieldNumber ("taql");
	if (exists >= 0)
	{
		configuration.get (exists, taqlSelection_p);
		logger_p << LogIO::NORMAL2 << LogOrigin("MSTransformManager", __FUNCTION__)
				<< "TaQL selection is " << taqlSelection_p << LogIO::POST;
	}

	exists = -1;
	exists = configuration.fieldNumber ("feed");
	if (exists >= 0)
	{
		configuration.get (exists, feedSelection_p);
		logger_p << LogIO::NORMAL2 << LogOrigin("MSTransformManager", __FUNCTION__)
				<< "feed selection is " << feedSelection_p << LogIO::POST;
	}

	return;
}

// -----------------------------------------------------------------------
// Method to parse the channel average parameters
// -----------------------------------------------------------------------
void MSTransformManager::parseChanAvgParams(Record &configuration)
{
    int exists = -1;

    exists = -1;
    exists = configuration.fieldNumber ("chanaverage");
    if (exists >= 0)
    {
        configuration.get (exists, channelAverage_p);
        if (channelAverage_p)
        {
            logger_p << LogIO::NORMAL << LogOrigin("MSTransformManager", __FUNCTION__)
					        << "Channel average is activated" << LogIO::POST;
        }
        else
        {
            return;
        }
    }
    else
    {
        return;
    }

    exists = -1;
    exists = configuration.fieldNumber ("chanbin");
    if (exists >= 0)
    {
        if ( configuration.type(exists) == casacore::TpInt )
        {
            Int freqbin;
            configuration.get (exists, freqbin);

            if (freqbin < 2)
            {
                logger_p << LogIO::WARN << LogOrigin("MSTransformManager", __FUNCTION__)
						        << "Channel bin is " << freqbin << " disabling channel average" << LogIO::POST;
                channelAverage_p = False;
            }
            else
            {
                freqbin_p = Vector<Int>(1,freqbin);

            }
        }
        else if ( configuration.type(exists) == casacore::TpArrayInt)
        {
            if(combinespws_p)
                logger_p << LogIO::SEVERE << LogOrigin("MSTransformManager", __FUNCTION__)
                << "If SPW combination is active, "
                "chabin cannot be an array" << LogIO::EXCEPTION;

            configuration.get (exists, freqbin_p);
        }
        else
        {
            logger_p << LogIO::WARN << LogOrigin("MSTransformManager", __FUNCTION__)
					        << "Wrong format for chanbin parameter (only Int and arrayInt are supported) " << LogIO::POST;
        }

        logger_p << LogIO::NORMAL << LogOrigin("MSTransformManager", __FUNCTION__)
				        << "Channel bin is " << freqbin_p << LogIO::POST;
    }
    else
    {
        logger_p << LogIO::WARN << LogOrigin("MSTransformManager", __FUNCTION__)
				        << "Channel average is activated but no chanbin parameter provided " << LogIO::POST;
        channelAverage_p = false;
        return;
    }

    // jagonzal: This is now determined by usewtspectrum param and the presence of input WeightSpectrum
    /*
	exists = configuration.fieldNumber ("useweights");
	if (exists >= 0)
	{
		configuration.get (exists, useweights_p);

		useweights_p.downcase();

		if (useweights_p == "flags")
		{
			weightmode_p = MSTransformations::flags;
			logger_p << LogIO::NORMAL << LogOrigin("MSTransformManager", __FUNCTION__)
					<< "Using FLAGS as weights for channel average" << LogIO::POST;
		}
		else if (useweights_p == "spectrum")
		{
			weightmode_p = MSTransformations::spectrum;
			logger_p << LogIO::NORMAL << LogOrigin("MSTransformManager", __FUNCTION__)
					<< "Using WEIGHT_SPECTRUM as weights for channel average" << LogIO::POST;
		}
		else
		{
			weightmode_p = MSTransformations::flags;
			useweights_p = String("flags");
		}
	}
     */

    return;
}

// -----------------------------------------------------------------------
// Method to parse the frequency transformation parameters
// -----------------------------------------------------------------------
void MSTransformManager::parseFreqTransParams(Record &configuration)
{
	int exists = -1;

	exists = -1;
	exists = configuration.fieldNumber ("combinespws");
	if (exists >= 0)
	{
		configuration.get (exists, combinespws_p);

		if (combinespws_p)
		{
			logger_p << LogIO::NORMAL << LogOrigin("MSTransformManager", __FUNCTION__)
					<< "Combine Spectral Windows is activated" << LogIO::POST;
		}
	}

	exists = -1;
	exists = configuration.fieldNumber ("ddistart");
	if (exists >= 0)
	{
		configuration.get (exists, ddiStart_p);
		if (ddiStart_p > 0)
		{
			logger_p << LogIO::NORMAL << LogOrigin("MSTransformManager", __FUNCTION__)
					<< "DDI start is " << ddiStart_p << LogIO::POST;
		}
		else
		{
			ddiStart_p = 0;
		}

	}

	exists = -1;
	exists = configuration.fieldNumber ("hanning");
	if (exists >= 0)
	{
		configuration.get (exists, hanningSmooth_p);

		if (hanningSmooth_p)
		{
			smoothBin_p = 3;
			smoothCoeff_p.resize(3,false);
			smoothCoeff_p(0) = 0.25;
			smoothCoeff_p(1) = 0.5;
			smoothCoeff_p(2) = 0.25;
			weightmode_p = MSTransformations::plainSmooth;
			logger_p << LogIO::NORMAL << LogOrigin("MSTransformManager", __FUNCTION__)
					<< "Hanning Smooth is activated" << LogIO::POST;
		}
	}

	exists = -1;
	exists = configuration.fieldNumber("smoothFourier");
	if (exists >= 0)
	{
	    configuration.get(exists, smoothFourier_p);
	    if (smoothFourier_p) {
	        logger_p << LogIO::NORMAL << LogOrigin("MSTransformManager", __FUNCTION__)
	                << "Fourier smoothing (single dish specific) is activated" << LogIO::POST;
	    }
	}

	return;
}

// -----------------------------------------------------------------------
// Method to parse the reference frame transformation parameters
// -----------------------------------------------------------------------
void MSTransformManager::parseRefFrameTransParams(Record &configuration)
{
	int exists = -1;

	exists = -1;
	exists = configuration.fieldNumber ("regridms");
	if (exists >= 0)
	{
		configuration.get (exists, regridding_p);

		if (regridding_p)
		{
			logger_p << LogIO::NORMAL << LogOrigin("MSTransformManager", __FUNCTION__)
					<< "Regrid MS is activated"<< LogIO::POST;
		}
		else
		{
			return;
		}
	}

	exists = -1;
	exists = configuration.fieldNumber ("phasecenter");
	if (exists >= 0)
	{
		//If phase center is a simple numeric value then it is taken
		// as a FIELD_ID otherwise it is converted to a MDirection
        if( configuration.type(exists) == TpInt )
        {
        	int fieldIdForPhaseCenter = -1;
    		configuration.get (exists, fieldIdForPhaseCenter);
    		logger_p << LogIO::NORMAL << LogOrigin("MSTransformManager", __FUNCTION__)
    				<< "Field Id for phase center is " << fieldIdForPhaseCenter << LogIO::POST;
    		if (phaseCenterPar_p) delete phaseCenterPar_p;
    		phaseCenterPar_p = new casac::variant((long)fieldIdForPhaseCenter);
        }
        else
        {
        	String phaseCenter("");
    		configuration.get (exists, phaseCenter);
    		logger_p << LogIO::NORMAL << LogOrigin("MSTransformManager", __FUNCTION__)
    				<< "Phase center is " << phaseCenter << LogIO::POST;
    		if (phaseCenterPar_p) delete phaseCenterPar_p;
    		phaseCenterPar_p = new casac::variant(phaseCenter);
        }
	}

	exists = -1;
	exists = configuration.fieldNumber ("restfreq");
	if (exists >= 0)
	{
		configuration.get (exists, restFrequency_p);
		if (!restFrequency_p.empty())
		{
			logger_p << LogIO::NORMAL << LogOrigin("MSTransformManager", __FUNCTION__)
					<< "Rest frequency is " << restFrequency_p << LogIO::POST;
		}
	}

	exists = -1;
	exists = configuration.fieldNumber ("outframe");
	if (exists >= 0)
	{
		configuration.get (exists, outputReferenceFramePar_p);
		logger_p << LogIO::NORMAL << LogOrigin("MSTransformManager", __FUNCTION__)
				<< "Output reference frame is " << outputReferenceFramePar_p << LogIO::POST;
	}

	exists = -1;
	exists = configuration.fieldNumber ("interpolation");
	if (exists >= 0)
	{
		configuration.get (exists, interpolationMethodPar_p);

		if (interpolationMethodPar_p.contains("nearest"))
		{
			interpolationMethod_p = MSTransformations::nearestNeighbour;
		}
		else if (interpolationMethodPar_p.contains("linear"))
		{
			interpolationMethod_p = MSTransformations::linear;
		}
		else if (interpolationMethodPar_p.contains("cubic"))
		{
			interpolationMethod_p = MSTransformations::cubic;
		}
		else if (interpolationMethodPar_p.contains("spline"))
		{
			interpolationMethod_p = MSTransformations::spline;
		}
		else if (interpolationMethodPar_p.contains("fftshift"))
		{
			fftShiftEnabled_p = true;
			interpolationMethod_p = MSTransformations::linear;
		}
		else
		{
			logger_p << LogIO::SEVERE << LogOrigin("MSTransformManager", __FUNCTION__)
					<< "Interpolation method " << interpolationMethodPar_p  << " not available " << LogIO::POST;
		}

		logger_p << LogIO::NORMAL << LogOrigin("MSTransformManager", __FUNCTION__)
				<< "Interpolation method is " << interpolationMethodPar_p  << LogIO::POST;
	}
	else
	{
		interpolationMethod_p = MSTransformations::linear;
	}

	exists = -1;
	exists = configuration.fieldNumber ("nspw");
	if (exists >= 0)
	{
		configuration.get (exists, nspws_p);

		if (nspws_p > 1)
		{
			logger_p << LogIO::NORMAL << LogOrigin("MSTransformManager", __FUNCTION__)
					<< "Number of output SPWs is " << nspws_p << LogIO::POST;
			combinespws_p = true;
		}
		else
		{
			nspws_p = 1;
		}
	}

	parseFreqSpecParams(configuration);

	exists = configuration.fieldNumber ("preaverage");
	if (exists >= 0) {
	  configuration.get (exists, enableChanPreAverage_p);

	  if (combinespws_p) {
	    logger_p << LogIO::NORMAL << LogOrigin("MSTransformManager", __FUNCTION__)
		     << "Enabling channel pre-averaging" << LogIO::POST;
	  }
	}

	return;
}

// -----------------------------------------------------------------------
// Method to parse the frequency selection specification
// -----------------------------------------------------------------------
void MSTransformManager::parseFreqSpecParams(Record &configuration)
{
	int exists = -1;

	exists = -1;
	exists = configuration.fieldNumber ("mode");
	if (exists >= 0)
	{
		configuration.get (exists, mode_p);
		logger_p << LogIO::NORMAL << LogOrigin("MSTransformManager", __FUNCTION__)
				<< "Mode is " << mode_p<< LogIO::POST;

		if ((mode_p == "frequency") or (mode_p == "velocity"))
		{
			start_p = String("");
			width_p = String("");
		}
	}

	exists = -1;
	exists = configuration.fieldNumber ("nchan");
	if (exists >= 0)
	{
		configuration.get (exists, nChan_p);
		if (nspws_p > 1)
		{
			logger_p << LogIO::NORMAL << LogOrigin("MSTransformManager", __FUNCTION__)
					<< "Number of output channels per output spw is " << nChan_p << LogIO::POST;
			nChan_p *=  nspws_p;
		}
		else
		{
			logger_p << LogIO::NORMAL << LogOrigin("MSTransformManager", __FUNCTION__)
					<< "Number of output channels is " << nChan_p<< LogIO::POST;
		}
	}

	exists = -1;
	exists = configuration.fieldNumber ("start");
	if (exists >= 0)
	{
		configuration.get (exists, start_p);
		logger_p << LogIO::NORMAL << LogOrigin("MSTransformManager", __FUNCTION__)
				<< "Start is " << start_p << LogIO::POST;
	}

	exists = -1;
	exists = configuration.fieldNumber ("width");
	if (exists >= 0)
	{
		configuration.get (exists, width_p);
		logger_p << LogIO::NORMAL << LogOrigin("MSTransformManager", __FUNCTION__)
				<< "Width is " << width_p << LogIO::POST;
	}

	exists = -1;
	exists = configuration.fieldNumber ("veltype");
	if ((exists >= 0) and (mode_p == "velocity"))
	{
		configuration.get (exists, velocityType_p);
		logger_p << LogIO::NORMAL << LogOrigin("MSTransformManager", __FUNCTION__)
				<< "Velocity type is " << velocityType_p << LogIO::POST;
	}

	return;
}

// -----------------------------------------------------------------------
// Method to parse the phase shifting specification
// -----------------------------------------------------------------------
// CAS-12706 To run phase shift via a TVI which has
// support for shifting across large offset/angles
// -----------------------------------------------------------------------
void MSTransformManager::parsePhaseShiftParams(Record &configuration)
{
	int exists = -1;

	exists = -1;
	exists = configuration.fieldNumber("tviphaseshift");
	if (exists >= 0)
	{
		configuration.get (exists, tviphaseshift_p);

		if (tviphaseshift_p)
		{
			// Extract the callib Record
			exists = -1;
			exists = configuration.fieldNumber("tviphaseshiftlib");
			if (configuration.type(exists) == TpRecord)
			{
				tviphaseshiftConfig_p = configuration.subRecord(exists);
			}

			logger_p 	<< LogIO::NORMAL << LogOrigin("MSTransformManager",__FUNCTION__)
						<< "Phase shifting via TVI with support for large offset/angle "
						<< LogIO::POST;
		}
	}

	return;
}

// -----------------------------------------------------------------------
// Method to parse the time average specification
// -----------------------------------------------------------------------
void MSTransformManager::parseTimeAvgParams(Record &configuration)
{
	int exists = -1;

	exists = -1;
	exists = configuration.fieldNumber ("timeaverage");
	if (exists >= 0)
	{
		configuration.get (exists, timeAverage_p);

		if (timeAverage_p)
		{
			logger_p << LogIO::NORMAL << LogOrigin("MSTransformManager", __FUNCTION__)
					<< "Time average is activated" << LogIO::POST;
		}
	}

    exists = -1;
	exists = configuration.fieldNumber ("scalaraverage");
	if (exists >= 0)
	{
		configuration.get (exists, scalarAverage_p);

		if (scalarAverage_p)
		{
			logger_p << LogIO::NORMAL << LogOrigin("MSTransformManager", __FUNCTION__)
					<< "Scalar average is activated" << LogIO::POST;
		}
	}

	if (timeAverage_p || scalarAverage_p)
	{
		exists = -1;
		exists = configuration.fieldNumber ("timebin");
		if (exists >= 0)
		{
			String timebin;
			configuration.get (exists, timebin);
			timeBin_p=casaQuantity(timebin).get("s").getValue();

			logger_p << LogIO::NORMAL << LogOrigin("MSTransformManager", __FUNCTION__)
					<< "Time bin is " << timeBin_p << " seconds" << LogIO::POST;
		}
		else
		{
			logger_p << LogIO::WARN << LogOrigin("MSTransformManager", __FUNCTION__)
					<< "Time or scalar average is activated but no timebin parameter provided " << LogIO::POST;
			timeAverage_p = false;
			scalarAverage_p = false;
			return;
		}

		exists = -1;
		exists = configuration.fieldNumber ("timespan");
		if (exists >= 0)
		{
			configuration.get (exists, timespan_p);

			if (!timespan_p.contains("scan") and !timespan_p.contains("state") and !timespan_p.contains("field"))
			{
				timespan_p = String("");
			}
			else
			{
				logger_p << LogIO::NORMAL << LogOrigin("MSTransformManager", __FUNCTION__)
						<< "Time span is " << timespan_p << LogIO::POST;
			}
		}

		// CAS-4850 (jagonzal): For ALMA each bdf is limited to 30s, so we need to combine across state (i.e. su-scan)
		if (timeAverage_p && (timeBin_p > 30.0) and !timespan_p.contains("state"))
		{
			MeasurementSet tmpMs(inpMsName_p,Table::Old);
			MSObservation observationTable = tmpMs.observation();
			MSObservationColumns observationCols(observationTable);
			String telescopeName = observationCols.telescopeName()(0);

			if (telescopeName.contains("ALMA"))
			{
			        logger_p << LogIO::WARN << LogOrigin("MSTransformManager", __FUNCTION__)
						<< "Operating with ALMA data, automatically adding state to timespan "<< endl
						<< "In order to remove sub-scan boundaries which limit time average to 30s "<< LogIO::POST;
				timespan_p += String(",state");
			}
		}

		exists = -1;
		exists = configuration.fieldNumber ("maxuvwdistance");
		if (exists >= 0)
		{
			configuration.get (exists, maxuvwdistance_p);

			if (maxuvwdistance_p > 0)
			{
				logger_p << LogIO::NORMAL << LogOrigin("MSTransformManager", __FUNCTION__)
						<< "Maximum UV distance for baseline-dependent time average is: "
						<< maxuvwdistance_p << " meters" << LogIO::POST;
			}
		}

		/*
		exists = configuration.fieldNumber ("minbaselines");
		if (exists >= 0)
		{
			configuration.get (exists, minbaselines_p);

			if (minbaselines_p > 0)
			{
				logger_p << LogIO::NORMAL << LogOrigin("MSTransformManager", __FUNCTION__)
						<< "Minimum number of baselines for time average: " << minbaselines_p << LogIO::POST;
			}
		}
		*/
	}

	return;
}

// -----------------------------------------------------------------------
// Parameter parser for on-the-fly (OTF) calibration
// -----------------------------------------------------------------------
void MSTransformManager::parseCalParams(Record &configuration)
{
	int exists = configuration.fieldNumber("callib");
	if (exists >= 0)
	{

		if (configuration.type(exists) == TpRecord)
		{
			// Extract the callib Record
			callibRec_p = configuration.subRecord(exists);
			callib_p="";

			// If the Record is non-trivial, calibration is turned on
			calibrate_p = callibRec_p.nfields() > 0;
		}
		else if (configuration.type(exists) == TpString)
		{
			// Extract the callib String
			callib_p = configuration.asString(exists);
			callibRec_p = Record();

			// If the callib_p String has non-trivial content, calibration in turned on
			calibrate_p = callib_p.length() > 0;

		}

		if (calibrate_p)
		{
			logger_p 	<< LogIO::NORMAL << LogOrigin("MSTransformManager",__FUNCTION__)
						<< "Calibration is activated" << LogIO::POST;
		}

	}

	return;
}

// -----------------------------------------------------------------------
// Parameter parser for continuum subtraction
// -----------------------------------------------------------------------
void MSTransformManager::parseUVContSubParams(Record &configuration)
{
    int exists = -1;

    exists = -1;
    exists = configuration.fieldNumber("uvcontsub");
    if (exists >= 0)
    {
        configuration.get (exists, uvcontsub_p);

        if (uvcontsub_p)
        {
            // Extract the callib Record
            exists = -1;
            exists = configuration.fieldNumber("uvcontsublib");
            if (configuration.type(exists) == TpRecord)
            {
                uvcontsubRec_p = configuration.subRecord(exists);
            }

            logger_p << LogIO::NORMAL << LogOrigin("MSTransformManager",
                                                   __FUNCTION__)
                     << "Continuum subtraction is activated "
                     << LogIO::POST;

            // not nice going into the subRec, perhaps a writemodel var
            // could be put in the top level record
            int writemodel = uvcontsubRec_p.fieldNumber("writemodel");
            if (writemodel >= 0) {
                bool dowrite = false;
                uvcontsubRec_p.get(writemodel, dowrite);
                if (dowrite) {
                    produceModel_p = true;
                }
            }
        }
    }
}

// -----------------------------------------------------------------------
// Method to set spw averaging
// -----------------------------------------------------------------------
void MSTransformManager::setSpwAvg(Record &configuration)
{
	int exists = -1;

	exists = -1;
	exists = configuration.fieldNumber ("spwaverage");
	if (exists >= 0)
	{
		configuration.get (exists, spwAverage_p);

		if (spwAverage_p)
		{
			logger_p << LogIO::NORMAL << LogOrigin("MSTransformManager", __FUNCTION__)
					<< "Spw average is activated" << LogIO::POST;
		}
	}
}

// -----------------------------------------------------------------------
// Parameter parser for polarization transformation
// -----------------------------------------------------------------------
void MSTransformManager::parsePolAvgParams(Record &configuration)
{
  String key("polaverage");
  bool exists = configuration.isDefined(key);
  if (exists) {
    polAverage_p = configuration.asBool(key);
  }

  key = "polaveragemode";
  if (polAverage_p) {
    if (configuration.isDefined(key)) {
      polAverageConfig_p.define("mode", configuration.asString(key));
    } else {
      polAverageConfig_p.define("mode", "default");
    }
  }
}

void MSTransformManager::parsePointingsInterpolationParams(casacore::Record &configuration){
	String key("pointingsinterpolation");
	bool exists = configuration.isDefined(key);
	if (exists) {
		pointingsInterpolation_p = configuration.asBool(key);
	}
}

void MSTransformManager::parseAtmCorrectionParams(casacore::Record &configuration) {
    String key("atmCor");
    if (configuration.isDefined(key)) {
        doAtmCor_p = configuration.asBool(key);
        atmCorConfig_p = configuration;
    } else {
        doAtmCor_p = False;
    }
}

// -----------------------------------------------------------------------
// Method to open the input MS, select the data and create the
// structure of the output MS filling the auxiliary tables.
// -----------------------------------------------------------------------
void MSTransformManager::open()
{
	// Initialize MSTransformDataHandler to open the MeasurementSet object
	if (interactive_p)
	{
		// In buffer mode we may have to modify the flags
		dataHandler_p = new MSTransformDataHandler(inpMsName_p,Table::Update);
	}
	else
	{
		dataHandler_p = new MSTransformDataHandler(inpMsName_p,Table::Old);
	}


	// WARNING: Input MS is re-set at the end of a successful MSTransformDataHandler::makeMSBasicStructure,
	// call therefore we have to use the selected MS always
	inputMs_p = dataHandler_p->getInputMS();
	// Note: We always get the input number of channels because we don't know if pre-averaging will be necessary
	getInputNumberOfChannels();

	// Check available data cols to pass this information on to MSTransformDataHandler which creates the MS structure
	checkDataColumnsAvailable();
	checkDataColumnsToFill();


	// Check whether the MS has correlator pre-averaging and we are smoothing or averaging
	checkCorrelatorPreaveraging();

	// Set virtual column operation
	dataHandler_p->setVirtualModelCol(makeVirtualModelColReal_p);
	dataHandler_p->setVirtualCorrectedCol(makeVirtualCorrectedColReal_p);

	// Once the input MS is opened we can get the selection indexes,
	// in this way we also validate the selection parameters
	dataHandler_p->setReindex(reindex_p);
	initDataSelectionParams();

	// Once the selection parameters have been processed, check consistency in
	// number of channels, if needed.
	checkSPWChannelsKnownLimitation();

	// Determine channel specification for output MS
	Vector<Int> chanSpec;
	bool spectralRegridding = combinespws_p or regridding_p;
	if (channelAverage_p and !spectralRegridding)
	{
		chanSpec =  freqbin_p;
	}
	else
	{
		chanSpec = Vector<Int>(1,1);
	}

	// Set-up splitter object
	const String dummyExpr = String("");
	logger_p << LogIO::NORMAL << LogOrigin("MSTransformManager", __FUNCTION__) << "Select data" << LogIO::POST;
	dataHandler_p->setmsselect((const String)spwSelection_p,
							(const String)fieldSelection_p,
							(const String)baselineSelection_p,
							(const String)scanSelection_p,
							(const String)uvwSelection_p,
							(const String)taqlSelection_p,
							chanSpec,
							(const String)arraySelection_p,
							(const String)polarizationSelection_p,
							(const String)scanIntentSelection_p,
							(const String)observationSelection_p,
							(const String)feedSelection_p);

	dataHandler_p->selectTime(timeBin_p,timeSelection_p);

	createOutputMSStructure();

	// jagonzal (CAS-5076): Reindex state column when there is scan selection
	// jagonzal (CAS-6351): Removing this fix as only implicit selection-based re-indexing has to be applied
	/*
	map<Int, Int> stateRemapper = dataHandler_p->getStateRemapper();
    std::map<Int, Int>::iterator stateRemapperIter;
    for (	stateRemapperIter = stateRemapper.begin();
    		stateRemapperIter != stateRemapper.end();
    		stateRemapperIter++)
    {
    	inputOutputScanIntentIndexMap_p[stateRemapperIter->first] = stateRemapperIter->second;

    	logger_p << LogIO::NORMAL << LogOrigin("MSTransformManager", __FUNCTION__)
    			<< "State " << stateRemapperIter->first << " mapped to " << stateRemapperIter->second << LogIO::POST;
    }
    */

    // jagonzal (CAS-5349): Reindex antenna columns when there is antenna selection
    if (!baselineSelection_p.empty() and reindex_p)
    {
    	Vector<Int> antennaRemapper = dataHandler_p->getAntennaRemapper();
    	for (uInt oldIndex=0;oldIndex<antennaRemapper.size();oldIndex++)
    	{
    		inputOutputAntennaIndexMap_p[oldIndex] = antennaRemapper[oldIndex];
    	}
    }


	selectedInputMs_p = dataHandler_p->getSelectedInputMS();
	outputMs_p = dataHandler_p->getOutputMS();
	selectedInputMsCols_p = dataHandler_p->getSelectedInputMSColumns();
	outputMsCols_p = dataHandler_p->getOutputMSColumns();

	return;
}

/**
 * Whether the WEIGHT/SIGMA_SPECTRUM columns should be created in the output MS.
 * This should be honored when creating the output MS structure (in
 * createOutputMSStructure().
 *
 * The logic to say true is: if the WEIGHT/SIGMA_SPECTRUM are present in the input MS or
 * the user has requested the creation of these columns in the output MS anyway via the
 * parameter 'usewtspectrum'
 * This requires that the input configuration be parsed here in MSTransformManager before
 * calling this method, and passed as parameter.
 *
 * @param usewtspectrum value of the usewtspectrum input parameter of mstransform
 *
 * @return whether WEIGHT/SIGMA_SPECTRUM columns should be created in the output MS.
 */
bool MSTransformManager::shouldCreateOutputWtSpectrum(bool usewtspectrum)
{
    if (nullptr == inputMs_p) {
        throw AipsError("When trying to guess if WEIGHT/SIGMA_SPECTRUM should be created "
                        "in the output MS: the input MS has not been initialized.");
    }

    auto wtSpec = MSColumns(*inputMs_p).weightSpectrum();
    auto inputWeightSpectrumAvailable = !wtSpec.isNull() and wtSpec.isDefined(0);
    return inputWeightSpectrumAvailable or usewtspectrum;
}

/**
 * Helper method for open() to create the structure of the output MS
 * and check errors.
 *
 * @throws AipsError in case of errors creating the output MS
 */
void MSTransformManager::createOutputMSStructure()
{
	// Create output MS structure
	if (not bufferMode_p)
	{
		logger_p << LogIO::NORMAL << LogOrigin("MSTransformManager", __FUNCTION__)
				<< "Create output MS structure" << LogIO::POST;
	}
	else
	{
		logger_p << LogIO::NORMAL << LogOrigin("MSTransformManager", __FUNCTION__)
				<< "Create transformed MS Subtables to be stored in memory" << LogIO::POST;
	}


	//jagonzal (CAS-5174)
	bool outputMSStructureCreated = false;
	try
	{
            Table::TableOption option = Table::New;
            if (bufferMode_p) {
                logger_p << LogIO::NORMAL << LogOrigin("MSTransformManager", __FUNCTION__)
                         << "Create output MS structure" << LogIO::POST;
                option = Table::Scratch;
            }

            auto createWeightSpectrum = shouldCreateOutputWtSpectrum(usewtspectrum_p);
            outputMSStructureCreated = dataHandler_p->makeMSBasicStructure(outMsName_p,
                                                                           datacolumn_p,
                                                                           produceModel_p,
                                                                           createWeightSpectrum,
                                                                           tileShape_p,
                                                                           timespan_p,
                                                                           option);
	}
	catch (AipsError ex)
	{
		outputMSStructureCreated = false;
		logger_p 	<< LogIO::DEBUG1
					<< "Exception creating output MS structure: " << ex.getMesg() << endl
					<< LogIO::POST;

		throw AipsError(ex.getMesg());
	}



	if (!outputMSStructureCreated)
	{
		throw AipsError("Error creating output MS structure");
	}
}

// -----------------------------------------------------------------------
// Method to close the output MS
// -----------------------------------------------------------------------
void MSTransformManager::close()
{
	if (outputMs_p)
	{
		// unlock MS (the MS data handler will flush it when destroying it).
		outputMs_p->unlock();
		Table::relinquishAutoLocks(true);

		// Unset the output MS
		outputMs_p = NULL;
	}

	return;
}

// -----------------------------------------------------------------------
// Check configuration and input MS characteristics to determine run parameters
// -----------------------------------------------------------------------
void MSTransformManager::setup()
{
	// Check what columns have to filled
	// CAS-5581 (jagonzal): Moving these methods here because we need to know if
	// WEIGHT_SPECTRUM is available to configure the appropriate averaging kernel.
	// - note also that the availability of WEIGHT_SPECTRUM in the input MS needs
	// to be checked even before, as it is needed when doing
	// dataHandler_p->makeMSBasicStructure() in createOutputMSStructure() - CAS-11269
	checkFillFlagCategory();
        checkFillWeightSpectrum();

	// Check if we really need to combine SPWs
	if (combinespws_p)
	{
		auto nInputSpws = outputMs_p->spectralWindow().nrow();
		if (nInputSpws < 2)
		{
			logger_p << LogIO::WARN << LogOrigin("MSTransformManager", __FUNCTION__)
					<< "There is only one selected SPW, no need to combine " << LogIO::POST;
			combinespws_p = false;
		}
	}

	// Regrid SPW subtable
	if (combinespws_p)
	{
		initRefFrameTransParams();
		regridAndCombineSpwSubtable();
		reindexDDISubTable();
		reindexSourceSubTable();
		//reindexFeedSubTable();
		//reindexSysCalSubTable();
		reindexFreqOffsetSubTable();
		reindexGenericTimeDependentSubTable("FEED");
		reindexGenericTimeDependentSubTable("SYSCAL");
		reindexGenericTimeDependentSubTable("CALDEVICE");
		reindexGenericTimeDependentSubTable("SYSPOWER");
	}
	else if (regridding_p)  // regrid as in the regridms option
	{
		initRefFrameTransParams();
		regridSpwSubTable();
	}

	// Subtable manipulation for polarization averaging
	if (polAverage_p) {
//	  Int nInputPolarizations = outputMs_p->polarization().nrow();
	  Int averagedPolId = getAveragedPolarizationId();
	  reindexPolarizationIdInDataDesc(averagedPolId);
	}

	//// Determine the frequency transformation methods to use ////


	// Cube level
	if (combinespws_p)
	{
		transformCubeOfDataComplex_p = &MSTransformManager::combineCubeOfData;
		transformCubeOfDataFloat_p = &MSTransformManager::combineCubeOfData;
		spectrumTransformation_p = true;
		propagateWeights_p = true;
		spectrumReshape_p = true;
		cubeTransformation_p = true;
	}
	else if (regridding_p)
	{
		transformCubeOfDataComplex_p = &MSTransformManager::regridCubeOfData;
		transformCubeOfDataFloat_p = &MSTransformManager::regridCubeOfData;
		spectrumTransformation_p = true;
		propagateWeights_p = true;
		spectrumReshape_p = true;
		cubeTransformation_p = true;
	}
	else if (channelAverage_p)
	{
		transformCubeOfDataComplex_p = &MSTransformManager::averageCubeOfData;
		transformCubeOfDataFloat_p = &MSTransformManager::averageCubeOfData;
		spectrumTransformation_p = true;
		propagateWeights_p = true;
		spectrumReshape_p = true;
		cubeTransformation_p = true;
	}
	else if (hanningSmooth_p || smoothFourier_p)
	{
		transformCubeOfDataComplex_p = &MSTransformManager::smoothCubeOfData;
		transformCubeOfDataFloat_p = &MSTransformManager::smoothCubeOfData;
		spectrumTransformation_p = true;
		cubeTransformation_p = true;
	}
	else if (nspws_p > 1)
	{
		transformCubeOfDataComplex_p = &MSTransformManager::separateCubeOfData;
		transformCubeOfDataFloat_p = &MSTransformManager::separateCubeOfData;
		spectrumReshape_p = true;
		cubeTransformation_p = true;
	}
	else
	{
		transformCubeOfDataComplex_p = &MSTransformManager::copyCubeOfData;
		transformCubeOfDataFloat_p = &MSTransformManager::copyCubeOfData;
	}

	bool spectralRegridding = combinespws_p or regridding_p;

	// Vector level
	if (channelAverage_p and !hanningSmooth_p and !spectralRegridding)
	{
		transformStripeOfDataComplex_p = &MSTransformManager::average;
		transformStripeOfDataFloat_p = &MSTransformManager::average;
	}
	else if (!channelAverage_p and hanningSmooth_p and !spectralRegridding)
	{
		transformStripeOfDataComplex_p = &MSTransformManager::smooth;
		transformStripeOfDataFloat_p = &MSTransformManager::smooth;
	}
	else if (!channelAverage_p and !hanningSmooth_p and spectralRegridding)
	{
		transformStripeOfDataComplex_p = &MSTransformManager::regrid;
		transformStripeOfDataFloat_p = &MSTransformManager::regrid;
	}
	else if (channelAverage_p and hanningSmooth_p and !spectralRegridding)
	{
		transformStripeOfDataComplex_p = &MSTransformManager::averageSmooth;
		transformStripeOfDataFloat_p = &MSTransformManager::averageSmooth;
	}
	else if (channelAverage_p and !hanningSmooth_p and spectralRegridding)
	{
		transformStripeOfDataComplex_p = &MSTransformManager::averageRegrid;
		transformStripeOfDataFloat_p = &MSTransformManager::averageRegrid;
	}
	else if (!channelAverage_p and hanningSmooth_p and spectralRegridding)
	{
		transformStripeOfDataComplex_p = &MSTransformManager::smoothRegrid;
		transformStripeOfDataFloat_p = &MSTransformManager::smoothRegrid;
	}
	else if (channelAverage_p and hanningSmooth_p and spectralRegridding)
	{
		transformStripeOfDataComplex_p = &MSTransformManager::averageSmoothRegrid;
		transformStripeOfDataFloat_p = &MSTransformManager::averageSmoothRegrid;
	}
	else if (smoothFourier_p) {
        transformStripeOfDataComplex_p = &MSTransformManager::smoothFourierComplex;
        transformStripeOfDataFloat_p = &MSTransformManager::smoothFourierFloat;
	}

	// If there is not inputWeightSpectrumAvailable_p and no time average then
	// weightSpectrum is constant and has no effect in frequency avg./regridding
	if ((not inputWeightSpectrumAvailable_p) and (not timeAverage_p))
	{
		propagateWeights_p = false;
		weightmode_p = MSTransformations::flagsNonZero;
	}
	else
	{
		// NOTE: It does not hurt to set the averaging kernel even if we are not going to use it
		weightmode_p = MSTransformations::flagSpectrumNonZero;
	}

	// SPECTRUM columns have to be set when they exists in the input or the user specifies it via usewtspectrum_p
	if (inputWeightSpectrumAvailable_p or usewtspectrum_p)
	{
		flushWeightSpectrum_p = true;
	}
	else
	{
		flushWeightSpectrum_p = false;
	}

	propagateWeights(propagateWeights_p);
	setChannelAverageKernel(weightmode_p);
	setSmoothingKernel(smoothmode_p);


	// Set Regridding kernel
	if (fftShiftEnabled_p)
	{
		regridCoreComplex_p = &MSTransformManager::interpol1Dfftshift;
		regridCoreFloat_p = &MSTransformManager::interpol1Dfftshift;
	}
	else
	{
		regridCoreComplex_p = &MSTransformManager::interpol1D;
		regridCoreFloat_p = &MSTransformManager::interpol1D;
	}

	//// Determine the frequency transformation methods to use ////

	// Drop channels with non-uniform width when doing only channel average
	if (channelAverage_p and !regridding_p and !combinespws_p )
	{
		dropNonUniformWidthChannels();
	}

	// Get number of output channels (needed by chan avg and separate SPWs when there is only 1 selected SPW)
	if (channelAverage_p or (nspws_p>1 and !combinespws_p))
	{
		getOutputNumberOfChannels();
	}

	// Determine weight and sigma factors when either auto or user channel average is set
	if (channelAverage_p or combinespws_p or regridding_p)
	{
		calculateNewWeightAndSigmaFactors();
	}


	if (nspws_p > 1)
	{
		uInt totalNumberOfOutputChannels = 0;
		if (combinespws_p)
		{
			totalNumberOfOutputChannels = inputOutputSpwMap_p[0].second.NUM_CHAN;
		}
		// jagonzal: This is the case when there is only one input SPW and there is no need to combine
		else
		{
			uInt spwId = 0;
	    	if (outputInputSPWIndexMap_p.size()>0)
	    	{
	    		spwId = outputInputSPWIndexMap_p[0];
	    	}
	    	else
	    	{
	    		spwId = 0;
	    	}

	    	totalNumberOfOutputChannels = numOfOutChanMap_p[spwId];
		}


		chansPerOutputSpw_p = totalNumberOfOutputChannels / nspws_p;
		if (totalNumberOfOutputChannels % nspws_p)
		{
			chansPerOutputSpw_p += 1;
			tailOfChansforLastSpw_p = totalNumberOfOutputChannels - chansPerOutputSpw_p*(nspws_p-1);
		}
		else
		{
			tailOfChansforLastSpw_p = chansPerOutputSpw_p;
		}

		if (bufferMode_p)
		{
			writeOutputPlanesComplex_p = &MSTransformManager::bufferOutputPlanesInSlices;
			writeOutputPlanesFloat_p = &MSTransformManager::bufferOutputPlanesInSlices;
		}
		else
		{
			writeOutputPlanesComplex_p = &MSTransformManager::writeOutputPlanesInSlices;
			writeOutputPlanesFloat_p = &MSTransformManager::writeOutputPlanesInSlices;
		}

		separateSpwSubtable();
		separateFeedSubtable();
		separateSourceSubtable();
		separateSyscalSubtable();
		separateFreqOffsetSubtable();
		separateCalDeviceSubtable();
		separateSysPowerSubtable();

		// CAS-5404. DDI sub-table has to be re-indexed after separating SPW sub-table
		if (not combinespws_p) reindexDDISubTable();
	}
	else
	{
		if (bufferMode_p)
		{
			writeOutputPlanesComplex_p = &MSTransformManager::bufferOutputPlanes;
			writeOutputPlanesFloat_p = &MSTransformManager::bufferOutputPlanes;
		}
		else
		{
			writeOutputPlanesComplex_p = &MSTransformManager::writeOutputPlanesInBlock;
			writeOutputPlanesFloat_p = &MSTransformManager::writeOutputPlanesInBlock;
		}
	}

	// Generate Iterator
	setIterationApproach();
	generateIterator();

	return;
}


// -----------------------------------------------------------------------
//
// -----------------------------------------------------------------------
IPosition MSTransformManager::getShape()
{
	return getTransformedShape(visibilityIterator_p->getVisBuffer());
}

// -----------------------------------------------------------------------
//
// -----------------------------------------------------------------------
IPosition MSTransformManager::getTransformedShape(vi::VisBuffer2 *visBuffer)
{
	IPosition outputCubeShape(3);

	// Correlations
	outputCubeShape(0) = visBuffer->nCorrelations();

	// Rows
	outputCubeShape(2) = nRowsToAdd_p;

	// Channels
	if (nspws_p > 1)
	{
		outputCubeShape(1) = chansPerOutputSpw_p;
	}
	else if (combinespws_p)
	{
		outputCubeShape(1) = inputOutputSpwMap_p[0].second.NUM_CHAN;
	}
	else if (regridding_p)
	{
		Int inputSpw = visBuffer->spectralWindows()(0);
		outputCubeShape(1) = inputOutputSpwMap_p[inputSpw].second.NUM_CHAN;
	}
	else if (channelAverage_p)
	{
		Int inputSpw = visBuffer->spectralWindows()(0);
		outputCubeShape(1) = numOfOutChanMap_p[inputSpw];
	}
	else
	{
		outputCubeShape(1) = visBuffer->nChannels();
	}

	return outputCubeShape;
}

// -----------------------------------------------------------------------
//
// -----------------------------------------------------------------------
void MSTransformManager::propagateWeights(bool on)
{

	if (on)
	{
		// Used by SPW combination
		fillWeightsPlane_p = &MSTransformManager::fillWeightsPlane;
		normalizeWeightsPlane_p = &MSTransformManager::normalizeWeightsPlane;

		// Used by channel average
		setWeightsPlaneByReference_p = &MSTransformManager::setWeightsPlaneByReference;
		setWeightStripeByReference_p = &MSTransformManager::setWeightStripeByReference;
	}
	else
	{
		// Used by SPW combination
		fillWeightsPlane_p = &MSTransformManager::dontfillWeightsPlane;
		normalizeWeightsPlane_p = &MSTransformManager::dontNormalizeWeightsPlane;

		// Used by channel average
		setWeightsPlaneByReference_p = &MSTransformManager::dontsetWeightsPlaneByReference;
		setWeightStripeByReference_p = &MSTransformManager::dontSetWeightStripeByReference;
	}

	return;
}

// -----------------------------------------------------------------------
//
// -----------------------------------------------------------------------
void MSTransformManager::setBufferMode(bool on)
{
	bufferMode_p = on;

	if (nspws_p > 1)
	{
		if (bufferMode_p)
		{
			writeOutputPlanesComplex_p = &MSTransformManager::bufferOutputPlanesInSlices;
			writeOutputPlanesFloat_p = &MSTransformManager::bufferOutputPlanesInSlices;
		}
		else
		{
			writeOutputPlanesComplex_p = &MSTransformManager::writeOutputPlanesInSlices;
			writeOutputPlanesFloat_p = &MSTransformManager::writeOutputPlanesInSlices;
		}
	}
	else
	{
		if (bufferMode_p)
		{
			writeOutputPlanesComplex_p = &MSTransformManager::bufferOutputPlanes;
			writeOutputPlanesFloat_p = &MSTransformManager::bufferOutputPlanes;
		}
		else
		{
			writeOutputPlanesComplex_p = &MSTransformManager::writeOutputPlanesInBlock;
			writeOutputPlanesFloat_p = &MSTransformManager::writeOutputPlanesInBlock;
		}
	}

	return;
}

// -----------------------------------------------------------------------
//
// -----------------------------------------------------------------------
void MSTransformManager::setChannelAverageKernel(uInt mode)
{
	switch (mode)
	{
		case MSTransformations::spectrum:
		{
			averageKernelComplex_p = &MSTransformManager::weightAverageKernel;
			averageKernelFloat_p = &MSTransformManager::weightAverageKernel;
			break;
		}
		case MSTransformations::flags:
		{
			averageKernelComplex_p = &MSTransformManager::flagAverageKernel;
			averageKernelFloat_p = &MSTransformManager::flagAverageKernel;
			break;
		}
		case MSTransformations::cumSum:
		{
			averageKernelComplex_p = &MSTransformManager::cumSumKernel;
			averageKernelFloat_p = &MSTransformManager::cumSumKernel;
			break;
		}
		case MSTransformations::flagSpectrum:
		{
			averageKernelComplex_p = &MSTransformManager::flagWeightAverageKernel;
			averageKernelFloat_p = &MSTransformManager::flagWeightAverageKernel;
			break;
		}
		case MSTransformations::flagCumSum:
		{
			averageKernelComplex_p = &MSTransformManager::flagCumSumKernel;
			averageKernelFloat_p = &MSTransformManager::flagCumSumKernel;
			break;
		}
		case MSTransformations::flagsNonZero:
		{
			averageKernelComplex_p = &MSTransformManager::flagNonZeroAverageKernel;
			averageKernelFloat_p = &MSTransformManager::flagNonZeroAverageKernel;
			break;
		}
		case MSTransformations::flagSpectrumNonZero:
		{
			averageKernelComplex_p = &MSTransformManager::flagWeightNonZeroAverageKernel;
			averageKernelFloat_p = &MSTransformManager::flagWeightNonZeroAverageKernel;
			break;
		}
		case MSTransformations::flagCumSumNonZero:
		{
			averageKernelComplex_p = &MSTransformManager::flagCumSumNonZeroKernel;
			averageKernelFloat_p = &MSTransformManager::flagCumSumNonZeroKernel;
			break;
		}
		default:
		{
			averageKernelComplex_p = &MSTransformManager::simpleAverageKernel;
			averageKernelFloat_p = &MSTransformManager::simpleAverageKernel;
			break;
		}
	}

	return;
}

// -----------------------------------------------------------------------
//
// -----------------------------------------------------------------------
void MSTransformManager::setSmoothingKernel(uInt mode)
{
	switch (mode)
	{
		case MSTransformations::plainSmooth:
		{
			smoothKernelComplex_p = &MSTransformManager::plainSmooth;
			smoothKernelFloat_p = &MSTransformManager::plainSmooth;
			break;
		}
		case MSTransformations::plainSmoothSpectrum:
		{
			smoothKernelComplex_p = &MSTransformManager::plainSmoothSpectrum;
			smoothKernelFloat_p = &MSTransformManager::plainSmoothSpectrum;
			break;
		}
		default:
		{
			smoothKernelComplex_p = &MSTransformManager::plainSmooth;
			smoothKernelFloat_p = &MSTransformManager::plainSmooth;
			break;
		}
	}

	return;
}

// -----------------------------------------------------------------------
//
// -----------------------------------------------------------------------
void MSTransformManager::setSmoothingFourierKernel(uInt mode)
{
  if (smoothFourier_p) {
    switch (mode)
    {
      case MSTransformations::plainSmooth:
      {
        //logger_p << "Set smoothing kernel to smoothFourier" << LogIO::POST;
        transformStripeOfDataComplex_p = &MSTransformManager::smoothFourierComplex;
        transformStripeOfDataFloat_p = &MSTransformManager::smoothFourierFloat;
        break;
      }
      case MSTransformations::plainSmoothSpectrum:
      {
        //logger_p << "Set smoothing kernel to smooth (for weight propagation)" << LogIO::POST;
        transformStripeOfDataComplex_p = &MSTransformManager::smooth;
        transformStripeOfDataFloat_p = &MSTransformManager::smooth;
        break;
      }
      default:
      {
        transformStripeOfDataComplex_p = &MSTransformManager::smoothFourierComplex;
        transformStripeOfDataFloat_p = &MSTransformManager::smoothFourierFloat;
        break;
      }
    }
  }

  return;
}

// -----------------------------------------------------------------------
//
// -----------------------------------------------------------------------
void MSTransformManager::initDataSelectionParams()
{
    MSSelection mssel;

    if (reindex_p)
    {
        if (!observationSelection_p.empty())
        {
            mssel.setObservationExpr(observationSelection_p);
            Vector<Int> observationList = mssel.getObservationList(inputMs_p);
            logger_p << LogIO::NORMAL << LogOrigin("MSTransformManager", __FUNCTION__)
					        << "Selected Observations Ids are " << observationList << LogIO::POST;

            for (uInt index=0; index < observationList.size(); index++)
            {
                inputOutputObservationIndexMap_p[observationList(index)] = index;
            }
        }

        if (!arraySelection_p.empty())
        {
            mssel.setArrayExpr(arraySelection_p);
            Vector<Int> arrayList = mssel.getSubArrayList(inputMs_p);
            logger_p << LogIO::NORMAL << LogOrigin("MSTransformManager", __FUNCTION__)
					        << "Selected Arrays Ids are " << arrayList << LogIO::POST;

            for (uInt index=0; index < arrayList.size(); index++)
            {
                inputOutputArrayIndexMap_p[arrayList(index)] = index;
            }
        }

        if (!scanSelection_p.empty())
        {
            mssel.setScanExpr(scanSelection_p);
            Vector<Int> scanList = mssel.getScanList(inputMs_p);
            logger_p << LogIO::NORMAL << LogOrigin("MSTransformManager", __FUNCTION__)
					        << "Selected Scans Ids are " << scanList << LogIO::POST;

            for (uInt index=0; index < scanList.size(); index++)
            {
                inputOutputScanIndexMap_p[scanList(index)] = index;
            }
        }

        if (!scanIntentSelection_p.empty())
        {
            mssel.setStateExpr(scanIntentSelection_p);
            Vector<Int> scanIntentList = mssel.getStateObsModeList(inputMs_p);
            logger_p << LogIO::NORMAL << LogOrigin("MSTransformManager", __FUNCTION__)
					        << "Selected Scans Intents Ids are " << scanIntentList << LogIO::POST;

            for (uInt index=0; index < scanIntentList.size(); index++)
            {
                inputOutputScanIntentIndexMap_p[scanIntentList(index)] = index;
            }
        }

        if (!fieldSelection_p.empty())
        {
            mssel.setFieldExpr(fieldSelection_p);
            Vector<Int> fieldList = mssel.getFieldList(inputMs_p);
            logger_p << LogIO::NORMAL << LogOrigin("MSTransformManager", __FUNCTION__)
					        << "Selected Fields Ids are " << fieldList << LogIO::POST;

            for (uInt index=0; index < fieldList.size(); index++)
            {
                inputOutputFieldIndexMap_p[fieldList(index)] = index;
            }
        }
    }


    if (!spwSelection_p.empty())
    {
        mssel.setSpwExpr(spwSelection_p);
        Matrix<Int> spwchan = mssel.getChanList(inputMs_p);

        // Get the DD IDs of this spw selection
        Vector<Int> spwddi = mssel.getSPWDDIDList(inputMs_p);

        // Take into account the polarization selections
        if (!polarizationSelection_p.empty()){
            mssel.setPolnExpr(polarizationSelection_p.c_str());
            Vector<Int> polddi = mssel.getDDIDList(inputMs_p);
            if (polddi.size() > 0){
                // make an intersection
                Vector<Int> commonDDI = set_intersection(spwddi, polddi);
                uInt nddids = commonDDI.size();
                if (nddids > 0){
                    spwddi.resize(nddids);
                    for (uInt ii = 0; ii < nddids; ++ii){
                        spwddi[ii] = commonDDI[ii];
                    }
                }
            }
        }

        uInt nddi = spwddi.size();
        Int ddid;
        logger_p << LogIO::NORMAL << LogOrigin("MSTransformManager", __FUNCTION__)
				        << "Selected SPWs Ids are " << spwchan << LogIO::POST;
        // Example of MS with repeated SPW ID in DD table:
        // DD	POL		SPW
        //	0	0		0 (RR)
        //	1	1		0 (LL)
        //	2	2		1 (RR,LL)
        //	3	3		2 (RR,LL,RL,LR)
        // example of selection: spw=0,1 correlation=RR, so selected DDs are
        //	DD	POL		SPW
        //	0	0		0
        //	2	2		1

        // Do the mapping of DD between input and output
        if (reindex_p)
        {
            for(uInt selection_ii=0;selection_ii<nddi;selection_ii++)
            {
                // Get dd id and set the input-output dd map
                // This will only be used to write the DD ids in the main table
                ddid = spwddi[selection_ii];
                inputOutputDDIndexMap_p[ddid] = selection_ii + ddiStart_p;
            }
        }

        IPosition shape = spwchan.shape();
        uInt nSelections = shape[0];
        Int spw,channelStart,channelStop,channelStep,channelWidth;
        if (channelSelector_p == NULL) channelSelector_p = new vi::FrequencySelectionUsingChannels();

        // Do the spw mapping between input and output
        uInt outputSpwIndex = 0;
        for(uInt selection_i=0;selection_i<nSelections;selection_i++)
        {
            // Get spw id and set the input-output spw map
            spw = spwchan(selection_i,0);

            // Set the channel selection ()
            channelStart = spwchan(selection_i,1);
            channelStop = spwchan(selection_i,2);
            channelStep = spwchan(selection_i,3);
            // number of channels to select, starting with first selected channel:
            channelWidth = 1 + floor(float(channelStop - channelStart) / float(channelStep));
            channelSelector_p->add (spw, channelStart, channelWidth, channelStep);

            if (numOfSelChanMap_p.find(spw) == numOfSelChanMap_p.end())
            {
                if (reindex_p)
                {
                    inputOutputSPWIndexMap_p[spw] = outputSpwIndex + ddiStart_p;

                    outputInputSPWIndexMap_p[outputSpwIndex] = spw;
                }

                numOfSelChanMap_p[spw] = channelWidth;

                outputSpwIndex ++;

                inputOutputChanIndexMap_p[spw].clear(); // Accesing the vector creates it
            }
            else
            {
                numOfSelChanMap_p[spw] += channelWidth;
            }

            for (Int inpChan=channelStart;inpChan<=channelStop;inpChan += channelStep)
            {
                inputOutputChanIndexMap_p[spw].push_back(inpChan);
            }
        }
    }

    // jagonzal: must fill numOfSelChanMap_p
    else
    {
        spwSelection_p = "*";
        mssel.setSpwExpr(spwSelection_p);
        Matrix<Int> spwchan = mssel.getChanList(inputMs_p);

        IPosition shape = spwchan.shape();
        uInt nSelections = shape[0];
        Int spw,channelStart,channelStop,channelWidth;
        for(uInt selection_i=0;selection_i<nSelections;selection_i++)
        {
            // Get spw id and set the input-output spw map
            spw = spwchan(selection_i,0);

            // Set the channel selection ()
            channelStart = spwchan(selection_i,1);
            channelStop = spwchan(selection_i,2);
            channelWidth = channelStop-channelStart+1;
            numOfSelChanMap_p[spw] = channelWidth;
        }

        // CAS-8631: Even w/o spw selection MSTransformDataHandler sets spws selection to *
        //           in order to obtain the SPW-DDI list. It turns out that sometimes the
        //           output DDI sub-table is resorted, for instance in case of non-monotonic
        //           DDI-SPW relation,  therefore it is necessary to map input-output DDIS
        if (reindex_p)
        {
            Vector<Int> spwddi = mssel.getSPWDDIDList(inputMs_p);

            Int ddid;
            uInt nddi = spwddi.size();
            for(uInt selection_ii=0;selection_ii<nddi;selection_ii++)
            {
                // Get dd id and set the input-output dd map
                // This will only be used to write the DD ids in the main table
                ddid = spwddi[selection_ii];
                inputOutputDDIndexMap_p[ddid] = selection_ii + ddiStart_p;
            }
        }

        spwSelection_p = "";
    }

    // If we have channel average we have to populate the freqbin map
    if (channelAverage_p)
    {
        if (!spwSelection_p.empty())
        {
            mssel.setSpwExpr(spwSelection_p);
        }
        else
        {
            mssel.setSpwExpr("*");
        }

        //Vector<Int> spwList = mssel.getSpwList(inputMs_p);
        Matrix<Int> spwchan = mssel.getChanList(inputMs_p);

        // jagonzal (CAS-7149): Have to remove duplicates: With multiple pols per SPW
        // each SPWId appears various (see times test_chanavg_spw_with_diff_pol_shape)
        vector<Int> noDupSpwList;
        for (size_t idx=0;idx < spwchan.nrow(); idx++)
        {
            if (find(noDupSpwList.begin(),noDupSpwList.end(),spwchan(idx,0)) == noDupSpwList.end())
            {
                noDupSpwList.push_back(spwchan(idx,0));
            }
        }

        //spwList.resize(noDupSpwList.size());
        //for (uInt idx=0;idx < noDupSpwList.size(); idx++) spwList(idx) = noDupSpwList[idx];
        Vector<Int> spwList = noDupSpwList;

        if (freqbin_p.size() == 1)
        {
            if(combinespws_p)
            {
                uInt spwAfterComb = 0;
                freqbinMap_p[spwAfterComb] = freqbin_p(spwAfterComb);
            }
            else
            {
                // jagonzal (CAS-8018): Update chanbin, otherwise there is a problem with dropped channels
                Int freqbin = freqbin_p(0);
                freqbin_p.resize(spwList.size(),True);
                freqbin_p = freqbin;

                for (size_t spw_i=0;spw_i<spwList.size();spw_i++)
                {
                    freqbinMap_p[spwList(spw_i)] = freqbin_p(spw_i);

                    // jagonzal (new WEIGHT/SIGMA convention)
                    // jagonzal (CAS-7149): Cut chanbin to not exceed n# selected channels
                    if (freqbin_p(spw_i) > (Int)numOfSelChanMap_p[spwList(spw_i)])
                    {
                        logger_p << LogIO::WARN << LogOrigin("MSTransformManager", __FUNCTION__)
							             << "Number of selected channels " << numOfSelChanMap_p[spwList(spw_i)]
							                                                                    << " for SPW " << spwList(spw_i)
							                                                                    << " is smaller than specified chanbin " << freqbin_p(spw_i) << endl
							                                                                    << "Setting chanbin to " << numOfSelChanMap_p[spwList(spw_i)]
							                                                                                                                  << " for SPW " << spwList(spw_i)
							                                                                                                                  << LogIO::POST;
                        freqbinMap_p[spwList(spw_i)] = numOfSelChanMap_p[spwList(spw_i)];
                        newWeightFactorMap_p[spwList(spw_i)] = numOfSelChanMap_p[spwList(spw_i)];
                        // jagonzal (CAS-8018): Update chanbin, otherwise there is a problem with dropped channels
                        freqbin_p(spw_i) = numOfSelChanMap_p[spwList(spw_i)];
                    }
                    else
                    {
                        newWeightFactorMap_p[spwList(spw_i)] = freqbin_p(spw_i);
                    }
                }
            }
        }
        else
        {
            if (spwList.size() != freqbin_p.size())
            {
                logger_p << LogIO::SEVERE << LogOrigin("MSTransformManager", __FUNCTION__)
						        << "Number of frequency bins ( "
						        << freqbin_p.size() << " ) different from number of selected spws ( "
						        << spwList.size() << " )" << LogIO::POST;
            }
            else
            {
                for (size_t spw_i=0;spw_i<spwList.size();spw_i++)
                {
                    freqbinMap_p[spwList(spw_i)] = freqbin_p(spw_i);
                    // jagonzal (new WEIGHT/SIGMA convention)
                    // jagonzal (CAS-7149): Cut chanbin to not exceed n# selected channels
                    if (freqbin_p(spw_i) > (Int)numOfSelChanMap_p[spwList(spw_i)])
                    {
                        logger_p << LogIO::WARN << LogOrigin("MSTransformManager", __FUNCTION__)
								        << "Number of selected channels " << numOfSelChanMap_p[spwList(spw_i)]
								                                                               << " for SPW " << spwList(spw_i)
								                                                               << " is smaller than specified chanbin " << freqbin_p(spw_i) << endl
								                                                               << "Setting chanbin to " << numOfSelChanMap_p[spwList(spw_i)]
								                                                                                                             << " for SPW " << spwList(spw_i)
								                                                                                                             << LogIO::POST;
                        freqbinMap_p[spwList(spw_i)] = numOfSelChanMap_p[spwList(spw_i)];
                        newWeightFactorMap_p[spwList(spw_i)] = numOfSelChanMap_p[spwList(spw_i)];
                        // jagonzal (CAS-8018): Update chanbin, otherwise there is a problem with dropped channels
                        freqbin_p(spw_i) = numOfSelChanMap_p[spwList(spw_i)];
                    }
                    else
                    {
                        newWeightFactorMap_p[spwList(spw_i)] = freqbin_p(spw_i);
                    }
                }
            }
        }
    }

    if (!polarizationSelection_p.empty())
    {
        mssel.setPolnExpr(polarizationSelection_p.c_str());
        Vector <Vector <Slice> > correlationSlices;
        mssel.getCorrSlices(correlationSlices,inputMs_p);
        logger_p << LogIO::NORMAL << LogOrigin("MSTransformManager", __FUNCTION__)
				        << "Selected correlations are " << correlationSlices << LogIO::POST;

        if (channelSelector_p == NULL) channelSelector_p = new vi::FrequencySelectionUsingChannels();

        channelSelector_p->addCorrelationSlices(correlationSlices);

        // Get the DDs related to the polarization selection
        // when there is no spw selection
        if (spwSelection_p.empty() and reindex_p)
        {
            std::vector<Int> polddids = mssel.getDDIDList(inputMs_p).tovector();
            // The output from MSSelection might not be sorted
            std::sort(polddids.begin(), polddids.end());

            // Make the in/out DD mapping
            size_t nddids = polddids.size();
            Int dd;
            for(size_t ii=0;ii<nddids;ii++)
            {
                // Get dd id and set the input-output dd map
                dd = polddids[ii];
                inputOutputDDIndexMap_p[dd] = ii + ddiStart_p;
            }

        }

    }

    return;
}

// -----------------------------------------------------------------------
// Method to initialize the reference frame transformation parameters
// -----------------------------------------------------------------------
void MSTransformManager::initRefFrameTransParams()
{
  inputReferenceFrame_p = determineInputRefFrame();

  // Parse output reference frame
  refFrameTransformation_p = true;
  radialVelocityCorrection_p = false;
  if(outputReferenceFramePar_p.empty()) {
    outputReferenceFrame_p = inputReferenceFrame_p;
  }
  // CAS-6778: Support for new ref. frame SOURCE that requires radial velocity correction
  else if (outputReferenceFramePar_p == "SOURCE") {
    outputReferenceFrame_p = MFrequency::GEO;
    radialVelocityCorrection_p = true;
  } else if(!MFrequency::getType(outputReferenceFrame_p, outputReferenceFramePar_p)) {
    logger_p << LogIO::SEVERE << LogOrigin("MSTransformManager", __FUNCTION__)
	     << "Problem parsing output reference frame:" << outputReferenceFramePar_p
	     << LogIO::EXCEPTION;
  }

  if (outputReferenceFrame_p == inputReferenceFrame_p) {
    refFrameTransformation_p = false;
  }

  // Determine observatory position from the first row in the observation sub-table of the output (selected) MS
  MSObservation observationTable;
  if (userBufferMode_p) {
    observationTable = selectedInputMs_p->observation();
  } else {
    observationTable = outputMs_p->observation();
  }
  MSObservationColumns observationCols(observationTable);
  String observatoryName = observationCols.telescopeName()(0);
  MeasTable::Observatory(observatoryPosition_p,observatoryName);

  // jagonzal: This conversion is needed only for cosmetic reasons
  // observatoryPosition_p=MPosition::Convert(observatoryPosition_p, MPosition::ITRF)();

  // Determine observation time from the first row in the selected MS
  referenceTime_p = selectedInputMsCols_p->timeMeas()(0);

  // Access FIELD cols to get phase center and radial velocity
  inputMSFieldCols_p = std::make_shared<MSFieldColumns>(selectedInputMs_p->field());

  phaseCenter_p = determinePhaseCenter();
}

/**
 * Determine input reference frame from the first row in the SPW 8
 * sub-table of the output/selected MS.
 * Helper for the initialization of the reference frame transformations
 *
 * @return Reference frame of output/selected MS.
 */
casacore::MFrequency::Types MSTransformManager::determineInputRefFrame() {
  MSSpectralWindow spwTable;
  if (userBufferMode_p)	{
    spwTable = selectedInputMs_p->spectralWindow();
  } else {
    spwTable = outputMs_p->spectralWindow();
  }
  MSSpWindowColumns spwCols(spwTable);

  casacore::MFrequency::Types result;
  if (reindex_p) {
    result = MFrequency::castType(spwCols.measFreqRef()(0));
  } else {
    Int firstSelectedDDI = selectedInputMsCols_p->dataDescId()(0);
    MSDataDescription ddiTable = outputMs_p->dataDescription();
    MSDataDescColumns ddiCols(ddiTable);
    Int firstSelectedSPW = ddiCols.spectralWindowId()(firstSelectedDDI);
    result = MFrequency::castType(spwCols.measFreqRef()(firstSelectedSPW));
  }

  return result;
}

/**
 * Determine phase center from output/selected MS.
 * Helper for the initialization of the reference frame transformations
 *
 * @return phase center from output/selected MS.
 */
casacore::MDirection MSTransformManager::determinePhaseCenter() {
  casacore::MDirection result;

  // Determine phase center
  if (phaseCenterPar_p->type() == casac::variant::INT) {
    Int fieldIdForPhaseCenter = phaseCenterPar_p->toInt();

    if (fieldIdForPhaseCenter >= (Int)inputMSFieldCols_p->nrow() ||
	fieldIdForPhaseCenter < 0) {
      logger_p << LogIO::SEVERE << LogOrigin("MSTransformManager", __FUNCTION__)
	       << "Selected FIELD_ID to determine phase center does not exist "
	       << LogIO::POST;
    } else {
      // CAS-6778: Support for new ref. frame SOURCE that requires radial velocity correction
      if (radialVelocityCorrection_p) {
	radialVelocity_p = inputMSFieldCols_p->radVelMeas(fieldIdForPhaseCenter,
							  referenceTime_p.get("s").getValue());
	result = inputMSFieldCols_p->phaseDirMeas(fieldIdForPhaseCenter,
							 referenceTime_p.get("s").getValue());
      } else {
	result = inputMSFieldCols_p->phaseDirMeasCol()(fieldIdForPhaseCenter)(IPosition(1,0));
      }
    }
  } else {
    String phaseCenter = phaseCenterPar_p->toString(true);

    // Determine phase center from the first row in the FIELD sub-table of the output
    // (selected) MS
    if (phaseCenter.empty()) {
      std::shared_ptr<MSFieldColumns> fieldCols;
      if (userBufferMode_p) {
	fieldCols = inputMSFieldCols_p;
      } else {
	MSField fieldTable = outputMs_p->field();
	fieldCols = std::make_shared<MSFieldColumns>(fieldTable);
      }

      // CAS-8870: Mstransform with outframe=’SOURCE’ crashes because of ephemeris type
      Int firstSelectedField = selectedInputMsCols_p->fieldId()(0);
      if (inputOutputFieldIndexMap_p.find(firstSelectedField) !=
	  inputOutputFieldIndexMap_p.end()) {
	firstSelectedField = inputOutputFieldIndexMap_p[firstSelectedField];
      }

      // CAS-6778: Support for new ref. frame SOURCE that requires radial velocity correction
      if (radialVelocityCorrection_p) {
	radialVelocity_p = fieldCols->radVelMeas(firstSelectedField, referenceTime_p.get("s").getValue());

	if (radialVelocity_p.getRef().getType() != MRadialVelocity::GEO) {
	  logger_p << LogIO::SEVERE << LogOrigin("MSTransformManager", __FUNCTION__)
		   << "Cannot perform radial velocity correction with ephemerides attached "
		   << "to first selected field " << firstSelectedField << " of type "
		   << MRadialVelocity::showType(radialVelocity_p.getRef().getType())
		   << ".\nType needs to be GEO."
		   << LogIO::EXCEPTION;
	}

	result = fieldCols->phaseDirMeas(firstSelectedField,referenceTime_p.get("s").getValue());
      } else {
	result = fieldCols->phaseDirMeasCol()(firstSelectedField)(IPosition(1,0));
      }
    } else {
      // Parse phase center
      if(!casaMDirection(phaseCenter, result)) {
	logger_p << LogIO::SEVERE << LogOrigin("MSTransformManager", __FUNCTION__)
		 << "Cannot interpret phase center " << phaseCenter << LogIO::POST;
      }
    }
  }

  return result;
}

// -----------------------------------------------------------------------
// Method to re-grid each SPW separately in the SPW sub-table
// It also sets the input/output frequency arrays to be used by the interpolations
// -----------------------------------------------------------------------
void MSTransformManager::regridSpwSubTable()
{
  // Access Spectral Window sub-table
  MSSpectralWindow spwTable = outputMs_p->spectralWindow();
  auto nInputSpws = spwTable.nrow();
  MSSpWindowColumns spwCols(spwTable);

  // Access columns which have to be modified
  ArrayColumn<Double> chanFreqCol = spwCols.chanFreq();
  ArrayColumn<Double> chanWidthCol = spwCols.chanWidth();
  ArrayColumn<Double> effectiveBWCol = spwCols.effectiveBW();
  ArrayColumn<Double> resolutionCol = spwCols.resolution();
  ScalarColumn<Int> numChanCol = spwCols.numChan();
  ScalarColumn<Double> refFrequencyCol = spwCols.refFrequency();
  ScalarColumn<Double> totalBandwidthCol = spwCols.totalBandwidth();
  ScalarColumn<Int> measFreqRefCol = spwCols.measFreqRef();

  Int spwId;
  for(rownr_t spw_idx=0; spw_idx<nInputSpws; ++spw_idx) {
    if (outputInputSPWIndexMap_p.size() > 0) {
      spwId = outputInputSPWIndexMap_p[spw_idx];
    } else {
      spwId = spw_idx;
    }

    // jagonzal: Skip this SPW in non-reindex mode
    if ((!reindex_p) and (numOfSelChanMap_p.find(spwId) == numOfSelChanMap_p.end()))
      continue;

    logger_p << LogIO::NORMAL << LogOrigin("MSTransformManager", __FUNCTION__)
	     << "Regridding SPW with Id " <<  spwId << LogIO::POST;

    // Get input frequencies and widths
    Vector<Double> originalChanFreq(chanFreqCol(spw_idx));
    Vector<Double> originalChanWidth(chanWidthCol(spw_idx));

    // Calculate output SPW
    Vector<Double> regriddedCHAN_FREQ;
    Vector<Double> regriddedCHAN_WIDTH;
    Vector<Double> inputCHAN_FREQ;
    Vector<Double> inputCHAN_WIDTH;
    regridSpwAux(spwId, MFrequency::castType(spwCols.measFreqRef()(spw_idx)),
		 originalChanFreq, originalChanWidth,
		 inputCHAN_FREQ, inputCHAN_WIDTH,
		 regriddedCHAN_FREQ, regriddedCHAN_WIDTH, string("Input"));
    spwInfo inputSpw(inputCHAN_FREQ, inputCHAN_WIDTH);
    spwInfo outputSpw(regriddedCHAN_FREQ, regriddedCHAN_WIDTH);

    // Set the output SPW characteristics in the SPW sub-table
    numChanCol.put(spw_idx, outputSpw.NUM_CHAN);
    chanFreqCol.put(spw_idx, outputSpw.CHAN_FREQ);
    chanWidthCol.put(spw_idx, outputSpw.CHAN_WIDTH);
    effectiveBWCol.put(spw_idx, outputSpw.EFFECTIVE_BW);
    resolutionCol.put(spw_idx, outputSpw.RESOLUTION);
    refFrequencyCol.put(spw_idx, outputSpw.REF_FREQUENCY);
    totalBandwidthCol.put(spw_idx, outputSpw.TOTAL_BANDWIDTH);

    // CAS-6778: Support for new ref. frame SOURCE that requires radial velocity correction
    if(outputReferenceFrame_p==MFrequency::GEO) {
      // i.e. outframe was GEO or SOURCE
      measFreqRefCol.put(spw_idx, (Int)MFrequency::REST);
    } else {
      measFreqRefCol.put(spw_idx, (Int)outputReferenceFrame_p);
    }

    // Add input-output SPW pair to map
    inputOutputSpwMap_p[spwId] = std::make_pair(inputSpw,outputSpw);

    // Prepare frequency transformation engine for the reference time
    if (fftShiftEnabled_p) {
      MFrequency::Ref inputFrameRef(inputReferenceFrame_p,
				    MeasFrame(phaseCenter_p, observatoryPosition_p, referenceTime_p));
      MFrequency::Ref outputFrameRef(outputReferenceFrame_p,
				     MeasFrame(phaseCenter_p, observatoryPosition_p, referenceTime_p));
      refTimeFreqTransEngine_p = MFrequency::Convert(MSTransformations::Hz, inputFrameRef, outputFrameRef);

      for(uInt chan_idx=0; chan_idx < inputOutputSpwMap_p[spwId].first.CHAN_FREQ.size();
	  ++chan_idx) {
	inputOutputSpwMap_p[spwId].first.CHAN_FREQ_aux[chan_idx] =
	  refTimeFreqTransEngine_p(inputOutputSpwMap_p[spwId].first.CHAN_FREQ[chan_idx]).
	  get(MSTransformations::Hz).getValue();
      }
    }
  }
}

// -----------------------------------------------------------------------
// Method to combine and re-grid the SPW sub-table
// It also sets the input/output frequency arrays to be used by the interpolations
// -----------------------------------------------------------------------
void MSTransformManager::regridAndCombineSpwSubtable()
{
    /// Determine input SPW structure ////////////////////

    // Access Spectral Window sub-table
    MSSpectralWindow spwTable = outputMs_p->spectralWindow();
    auto nInputSpws = spwTable.nrow();
    MSSpWindowColumns spwCols(spwTable);

    // Access columns which have to be modified
    ArrayColumn<Double> chanFreqCol = spwCols.chanFreq();
    ArrayColumn<Double> chanWidthCol = spwCols.chanWidth();
    ArrayColumn<Double> effectiveBWCol = spwCols.effectiveBW();
    ArrayColumn<Double> resolutionCol = spwCols.resolution();
    ScalarColumn<Int> numChanCol = spwCols.numChan();
    ScalarColumn<Double> refFrequencyCol = spwCols.refFrequency();
    ScalarColumn<Double> totalBandwidthCol = spwCols.totalBandwidth();
    ScalarColumn<Int> measFreqRefCol = spwCols.measFreqRef();

    // Create list of input channels
    vector<channelInfo> inputChannels;
    for(rownr_t spw_idx=0; spw_idx<nInputSpws; spw_idx++)
    {
    	Int spwId;
		if (outputInputSPWIndexMap_p.size())
		{
			spwId = outputInputSPWIndexMap_p[spw_idx];
		}
		else
		{
			spwId = spw_idx;
		}

		// jagonzal: Skip this SPW in non-reindex mode
    	if ((!reindex_p) and (numOfSelChanMap_p.find(spw_idx) == numOfSelChanMap_p.end())) continue;

    	Vector<Double> originalChanFreq(chanFreqCol(spw_idx));
    	Vector<Double> originalChanWidth(chanWidthCol(spw_idx));
    	Vector<Double> inputEffectiveBW(effectiveBWCol(spw_idx));
    	Vector<Double> inputResolution(resolutionCol(spw_idx));
    	uInt nChannels = originalChanFreq.size();

    	for (uInt chan_idx=0;chan_idx<nChannels;chan_idx++)
    	{
    		channelInfo channelInfo_idx;
    		channelInfo_idx.SPW_id = spwId;

    		channelInfo_idx.inpChannel = chan_idx;
    		channelInfo_idx.CHAN_FREQ = originalChanFreq(chan_idx);
    		channelInfo_idx.CHAN_WIDTH = originalChanWidth(chan_idx);
    		channelInfo_idx.EFFECTIVE_BW = inputEffectiveBW(chan_idx);
    		channelInfo_idx.RESOLUTION = inputResolution(chan_idx);

    		inputChannels.push_back(channelInfo_idx);
    	}
    }

    // Sort input channels
    sort (inputChannels.begin(), inputChannels.end());

    /// Determine combined SPW structure ///////////////////

    // Determine combined SPWs
    logger_p << LogIO::NORMAL << LogOrigin("MSTransformManager", __FUNCTION__)
	     << "Calculate combined SPW frequencies" << LogIO::POST;

    Vector<Double> combinedCHAN_FREQ;
    Vector<Double> combinedCHAN_WIDTH;
    std::vector<std::vector<Int> > averageWhichChan;
    std::vector<std::vector<Int> > averageWhichSPW;
    std::vector<std::vector<Double> > averageChanFrac;
    MSTransformRegridder::combineSpws(logger_p,outMsName_p,Vector<Int>(1,-1),
    								  combinedCHAN_FREQ,combinedCHAN_WIDTH,
									  averageWhichChan, averageWhichSPW, averageChanFrac, true);

	// Create list of combined channels
	vector<channelInfo> combinedChannels;
	uInt nCombinedChannels = combinedCHAN_FREQ.size();
	for (uInt chan_idx=0;chan_idx<nCombinedChannels;chan_idx++)
	{
		channelInfo channelInfo_idx;
		channelInfo_idx.SPW_id = 0;
		channelInfo_idx.inpChannel = chan_idx;
		channelInfo_idx.CHAN_FREQ = combinedCHAN_FREQ(chan_idx);
		channelInfo_idx.CHAN_WIDTH = combinedCHAN_WIDTH(chan_idx);
		channelInfo_idx.EFFECTIVE_BW = combinedCHAN_WIDTH(chan_idx);
		channelInfo_idx.RESOLUTION = combinedCHAN_WIDTH(chan_idx);
		channelInfo_idx.contribFrac = averageChanFrac.at(chan_idx);
		channelInfo_idx.contribSPW_id = averageWhichSPW.at(chan_idx);
		channelInfo_idx.contribChannel = averageWhichChan.at(chan_idx);
		combinedChannels.push_back(channelInfo_idx);
	}

	// create list of input overlapping channels per combined channel
	// note combineSpws has an edge case growing channels for slight overlap on edges,
	// there the overlap is 1 even though combchannel->overlap(inputchannel) is slightly smaller than 1
	inputOutputChanFactorMap_p.clear();

	for (auto combChanIter = combinedChannels.begin(); combChanIter != combinedChannels.end(); combChanIter++)
	{
		for (auto k = 0lu; k < combChanIter->contribFrac.size(); k++)
		{
			// combineSpws sorts spw so we need to map back to input selection to get correct input spw
			uInt spw_idx = combChanIter->contribSPW_id[k];
			if (outputInputSPWIndexMap_p.size())
			{
				spw_idx = outputInputSPWIndexMap_p[spw_idx];
			}

			// jagonzal: Skip this SPW in non-reindex mode
	    	if ((!reindex_p) and (numOfSelChanMap_p.find(spw_idx) == numOfSelChanMap_p.end())) continue;

			inputOutputChanFactorMap_p[combChanIter->inpChannel].
			push_back(channelContribution(spw_idx, combChanIter->contribChannel[k], combChanIter->inpChannel, combChanIter->contribFrac[k]));
		}
	}

    /// Calculate output SPW ///////////////////////////////
    Vector<Double> regriddedCHAN_FREQ;
    Vector<Double> regriddedCHAN_WIDTH;
    Vector<Double> inputCHAN_FREQ;
    Vector<Double> inputCHAN_WIDTH;
    regridSpwAux(0,inputReferenceFrame_p,combinedCHAN_FREQ,combinedCHAN_WIDTH,inputCHAN_FREQ,inputCHAN_WIDTH,regriddedCHAN_FREQ,regriddedCHAN_WIDTH,string("Combined"));
    spwInfo inputSpw(inputCHAN_FREQ,inputCHAN_WIDTH);
    spwInfo outputSpw(regriddedCHAN_FREQ,regriddedCHAN_WIDTH);

    /// Modify SPW subtable ////////////////////////////////

    logger_p << LogIO::NORMAL << LogOrigin("MSTransformManager", __FUNCTION__)
    		<< "Write output SPW subtable " << LogIO::POST;

    // Delete combined SPWs (reverse to preserve row number)
    uInt rowsToDelete = nInputSpws-1;
    for(Int spw_idx=rowsToDelete; spw_idx>0; spw_idx--)
    {
    	spwTable.removeRow(spw_idx);
    }

    // Set the output SPW characteristics in the SPW sub-table
    numChanCol.put(0,outputSpw.NUM_CHAN);
    chanFreqCol.put(0, outputSpw.CHAN_FREQ);
    chanWidthCol.put(0,  outputSpw.CHAN_WIDTH);
    effectiveBWCol.put(0, outputSpw.EFFECTIVE_BW);
    resolutionCol.put(0, outputSpw.RESOLUTION);
    refFrequencyCol.put(0,outputSpw.REF_FREQUENCY);
    totalBandwidthCol.put(0,outputSpw.TOTAL_BANDWIDTH);
    measFreqRefCol.put(0,outputReferenceFrame_p);

    /// Add input-output SPW pair to map ///////////////////
    inputOutputSpwMap_p[0] = std::make_pair(inputSpw,outputSpw);

    // Prepare frequency transformation engine for the reference time
    if (fftShiftEnabled_p)
    {
    	MFrequency::Ref inputFrameRef(inputReferenceFrame_p,
    			MeasFrame(phaseCenter_p, observatoryPosition_p, referenceTime_p));
    	MFrequency::Ref outputFrameRef(outputReferenceFrame_p,
    			MeasFrame(phaseCenter_p, observatoryPosition_p, referenceTime_p));
    	refTimeFreqTransEngine_p = MFrequency::Convert(MSTransformations::Hz, inputFrameRef, outputFrameRef);

        for(uInt chan_idx=0; chan_idx<inputOutputSpwMap_p[0].first.CHAN_FREQ.size(); chan_idx++)
        {
        	inputOutputSpwMap_p[0].first.CHAN_FREQ_aux[chan_idx] =
		  refTimeFreqTransEngine_p(inputOutputSpwMap_p[0].first.CHAN_FREQ[chan_idx]).
		  get(MSTransformations::Hz).getValue();
        }
    }

    return;
}


// -----------------------------------------------------------------------
// Auxiliary method common whenever re-gridding is necessary (with or without combining
// the SPWs). It regrids one SPW.
// -----------------------------------------------------------------------
void MSTransformManager::regridSpwAux(Int spwId, MFrequency::Types spwInputRefFrame,
				      Vector<Double> &originalCHAN_FREQ,
				      Vector<Double> &originalCHAN_WIDTH,
				      Vector<Double> &inputCHAN_FREQ,
				      Vector<Double> &inputCHAN_WIDTH,
				      Vector<Double> &regriddedCHAN_FREQ,
				      Vector<Double> &regriddedCHAN_WIDTH,
				      string msg)
{

  // Print characteristics of input SPW
  ostringstream oss;
  oss << msg;
  oss << " SPW: " << std::setw(5) << originalCHAN_FREQ.size()
      << " channels, first channel = "
      << std::setprecision(9) << std::setw(14) << std::scientific
      << originalCHAN_FREQ(0) << " Hz"
      << ", last channel = "
      << std::setprecision(9) << std::setw(14) << std::scientific
      << originalCHAN_FREQ(originalCHAN_FREQ.size() -1) << " Hz"
      << ", first width = "
      << std::setprecision(9) << std::setw(14) << std::scientific
      << originalCHAN_WIDTH(originalCHAN_WIDTH.size()-1) << " Hz"
      << ", last width = "
      << std::setprecision(9) << std::setw(14) << std::scientific
      << originalCHAN_WIDTH(originalCHAN_WIDTH.size()-1) << " Hz"
    ;

  logger_p << LogIO::NORMAL << LogOrigin("MSTransformManager", __FUNCTION__) << oss.str() << LogIO::POST;

  // Apply channel average if necessary
  if (freqbinMap_p.find(spwId) != freqbinMap_p.end()) {
    calculateIntermediateFrequencies(spwId,originalCHAN_FREQ,originalCHAN_WIDTH,inputCHAN_FREQ,inputCHAN_WIDTH);

    oss.str("");
    oss.clear();
    oss << "Averaged SPW: " << std::setw(5) << inputCHAN_WIDTH.size()
	<< " channels, first channel = "
	<< std::setprecision(9) << std::setw(14) << std::scientific
	<< inputCHAN_FREQ(0) << " Hz"
	<< ", last channel = "
	<< std::setprecision(9) << std::setw(14) << std::scientific
	<< inputCHAN_FREQ(inputCHAN_WIDTH.size() -1) << " Hz";
    logger_p << LogIO::NORMAL << LogOrigin("MSTransformManager", __FUNCTION__)
	     << oss.str() << LogIO::POST;
  } else {
    numOfCombInputChanMap_p[spwId] = originalCHAN_FREQ.size();
    numOfCombInterChanMap_p[spwId] = originalCHAN_FREQ.size();
    inputCHAN_FREQ = originalCHAN_FREQ;
    inputCHAN_WIDTH = originalCHAN_WIDTH;
  }

  // Re-grid the output SPW to be uniform and change reference frame
  logger_p << LogIO::NORMAL << LogOrigin("MSTransformManager", __FUNCTION__)
	   << "Calculate frequencies in output reference frame " << LogIO::POST;

  Double weightScale;
  bool ret = MSTransformRegridder::calcChanFreqs(logger_p,
						 regriddedCHAN_FREQ, regriddedCHAN_WIDTH,
						 weightScale, inputCHAN_FREQ,
						 inputCHAN_WIDTH, phaseCenter_p,
						 spwInputRefFrame, referenceTime_p,
						 observatoryPosition_p, mode_p, nChan_p,
						 start_p, width_p, restFrequency_p,
						 outputReferenceFramePar_p,
						 velocityType_p,
						 true, // verbose
						 radialVelocity_p);

  if (!ret) {
    logger_p << LogIO::SEVERE << "calcChanFreqs failed, check input start and width parameters"
	     << LogIO::EXCEPTION;
  }

  ostringstream oss_debug;
  oss_debug << "after calcChanFreqs, phaseCenter_p=" << phaseCenter_p << endl
	    << " inputReferenceFrame_p=" << inputReferenceFrame_p << endl
	    << " referenceTime_p=" << referenceTime_p << endl
	    << " observatoryPosition_p=" << observatoryPosition_p << endl
	    << " mode_p=" << mode_p << endl
	    << " nChan_p=" << nChan_p << endl
	    << " start_p=" << start_p << endl
	    << " width_p=" << width_p << endl
	    << " restFrequency_p=" << restFrequency_p << endl
	    << " outputReferenceFrame_p=" << outputReferenceFrame_p << endl
	    << " velocityType_p=" << velocityType_p << endl
	    << " radialVelocity_p=" << radialVelocity_p;
  logger_p << LogIO::DEBUG1 << LogOrigin("MSTransformManager", __FUNCTION__) <<
    oss_debug.str() << LogIO::POST;

  // jagonzal (new WEIGHT/SIGMA convention in CASA 4.2.2)
  if (newWeightFactorMap_p.find(spwId) == newWeightFactorMap_p.end()) {
    newWeightFactorMap_p[spwId] = weightScale;
  } else {
    newWeightFactorMap_p[spwId] *= weightScale;
  }

  checkAndPreaverageChannelsIfNeeded(spwId, inputCHAN_FREQ, inputCHAN_WIDTH,
				     originalCHAN_FREQ, originalCHAN_WIDTH,
				     regriddedCHAN_FREQ, regriddedCHAN_WIDTH);

  // Print characteristics of output SPW
  oss.str("");
  oss.clear();
  oss << "Output SPW: " << std::setw(5) << regriddedCHAN_FREQ.size()
      << " channels, first channel = "
      << std::setprecision(9) << std::setw(14) << std::scientific
      << regriddedCHAN_FREQ(0) << " Hz"
      << ", last channel = "
      << std::setprecision(9) << std::setw(14) << std::scientific
      << regriddedCHAN_FREQ(regriddedCHAN_FREQ.size()-1) << " Hz"
      <<", first width = "
      << std::setprecision(9) << std::setw(14) << std::scientific
      << regriddedCHAN_WIDTH(0) << " Hz"
      << ", last width = "
      << std::setprecision(9) << std::setw(14) << std::scientific
      << regriddedCHAN_WIDTH(regriddedCHAN_WIDTH.size()-1) << " Hz";

  logger_p << LogIO::NORMAL << LogOrigin("MSTransformManager", __FUNCTION__)
	   << oss.str() << LogIO::POST;
}

// -----------------------------------------------------------------------
//
// -----------------------------------------------------------------------
void MSTransformManager::separateSpwSubtable()
{
	if (Table::isReadable(outputMs_p->spectralWindowTableName()) and !outputMs_p->spectralWindow().isNull())
	{
		// Access Spectral Window sub-table
		MSSpectralWindow spwTable = outputMs_p->spectralWindow();

		if (spwTable.nrow() > 0)
		{
        	logger_p << LogIO::NORMAL << LogOrigin("MSTransformManager", __FUNCTION__)
        			<< " Multiplexing SPECTRAL_WINDOW sub-table to take into account new SPWs " << LogIO::POST;

			MSSpWindowColumns spwCols(spwTable);

			// Access columns which have to be separated
			ArrayColumn<Double> chanFreqCol = spwCols.chanFreq();
			Vector<Double> chanFreq = chanFreqCol(0);
			ArrayColumn<Double> chanWidthCol = spwCols.chanWidth();
			Vector<Double> chanWidth = chanWidthCol(0);
			ArrayColumn<Double> effectiveBWCol = spwCols.chanWidth();
			Vector<Double> effectiveBW = effectiveBWCol(0);
			ArrayColumn<Double> resolutionCol = spwCols.resolution();
			Vector<Double> resolution = resolutionCol(0);

			// Resize columns to be separated
			// jagonzal (jagonzal (CAS-7435)): Last spw must have fewer channels
			/*
			if (tailOfChansforLastSpw_p)
			{
				uInt nInChannels = chanFreq.size();
				uInt nOutChannels = nspws_p*chansPerOutputSpw_p;
				uInt newChannels = nOutChannels-nInChannels;
				Double lastFreq = chanFreq(chanFreq.size()-1);
				Double lastWidth = chanWidth(chanFreq.size()-1);
				Double lastEffectiveBW = effectiveBW(chanFreq.size()-1);
				Double lastResolution = resolution(chanFreq.size()-1);

				chanFreq.resize(nOutChannels,true);
				chanWidth.resize(nOutChannels,true);
				effectiveBW.resize(nOutChannels,true);
				resolution.resize(nOutChannels,true);

				uInt outIndex;
				for (uInt newChanIdx = 0; newChanIdx<newChannels; newChanIdx++)
				{
					outIndex = nInChannels+newChanIdx;
					chanFreq(outIndex) = lastFreq + (newChanIdx+1)*lastWidth;
					chanWidth(outIndex) = lastWidth;
					effectiveBW(outIndex) = lastEffectiveBW;
					resolution(outIndex) = lastResolution;
				}
			}
			*/

			// Calculate bandwidth per output spw
			Double totalBandwidth = chanWidth(0)*chansPerOutputSpw_p;

			uInt rowIndex = 0;
			for (uInt spw_i=0; spw_i<nspws_p; spw_i++)
			{
				// Columns that can be just copied
				if (rowIndex > 0)
				{
					// Add row
					spwTable.addRow(1,true);

					spwCols.measFreqRef().put(rowIndex,spwCols.measFreqRef()(0));
					spwCols.flagRow().put(rowIndex,spwCols.flagRow()(0));
					spwCols.freqGroup().put(rowIndex,spwCols.freqGroup()(0));
					spwCols.freqGroupName().put(rowIndex,spwCols.freqGroupName()(0));
					spwCols.ifConvChain().put(rowIndex,spwCols.ifConvChain()(0));
					spwCols.name().put(rowIndex,spwCols.name()(0));
					spwCols.netSideband().put(rowIndex,spwCols.netSideband()(0));

					// Optional columns
					if (MSTransformDataHandler::columnOk(spwCols.bbcNo()))
					{
						spwCols.bbcNo().put(rowIndex,spwCols.bbcNo()(0));
					}

					if (MSTransformDataHandler::columnOk(spwCols.assocSpwId()))
					{
						spwCols.assocSpwId().put(rowIndex,spwCols.assocSpwId()(0));
					}

					if (MSTransformDataHandler::columnOk(spwCols.assocNature()))
					{
						spwCols.assocNature().put(rowIndex,spwCols.assocNature()(0));
					}

					if (MSTransformDataHandler::columnOk(spwCols.bbcSideband()))
					{
						spwCols.bbcSideband().put(rowIndex,spwCols.bbcSideband()(0));
					}

					if (MSTransformDataHandler::columnOk(spwCols.dopplerId()))
					{
						spwCols.dopplerId().put(rowIndex,spwCols.dopplerId()(0));
					}

                    if (MSTransformDataHandler::columnOk(spwCols.receiverId()))
                    {
                        spwCols.receiverId().put(rowIndex,spwCols.receiverId()(0));
                    }

                    if (spwTable.tableDesc().isColumn("SDM_WINDOW_FUNCTION") &&
                        spwTable.tableDesc().columnDescSet().isDefined("SDM_WINDOW_FUNCTION"))
                    {
                        ScalarColumn<String> swfCol(spwTable, "SDM_WINDOW_FUNCTION");
                        swfCol.put(rowIndex, swfCol(0));
                    }

                    if (spwTable.tableDesc().isColumn("SDM_NUM_BIN") &&
                        spwTable.tableDesc().columnDescSet().isDefined("SDM_NUM_BIN"))
                    {
                        ScalarColumn<Int> snbCol(spwTable, "SDM_NUM_BIN");
                        snbCol.put(rowIndex, snbCol(0));
                    }

                    if (spwTable.tableDesc().isColumn("SDM_CORR_BIT") &&
                        spwTable.tableDesc().columnDescSet().isDefined("SDM_CORR_BIT"))
                    {
                        ScalarColumn<String> corrBitCol(spwTable, "SDM_CORR_BIT");
                        corrBitCol.put(rowIndex, corrBitCol(0));
                    }

				}

				if ( (spw_i < nspws_p-1) or (tailOfChansforLastSpw_p == 0) )
				{
					Slice range(chansPerOutputSpw_p*spw_i,chansPerOutputSpw_p);

					// Array columns that have to be modified
					spwCols.chanFreq().put(rowIndex,chanFreq(range));
					spwCols.chanWidth().put(rowIndex,chanWidth(range));
					spwCols.effectiveBW().put(rowIndex,effectiveBW(range));
					spwCols.resolution().put(rowIndex,resolution(range));

					// Scalar columns that have to be modified
					spwCols.numChan().put(rowIndex,chansPerOutputSpw_p);
					spwCols.totalBandwidth().put(rowIndex,totalBandwidth);
					spwCols.refFrequency().put(rowIndex,chanFreq(range)(0));
				}
				// jagonzal (jagonzal (CAS-7435)): Last spw must have fewer channels
				else
				{
					Slice range(chansPerOutputSpw_p*spw_i,tailOfChansforLastSpw_p);

					// Array columns that have to be modified
					spwCols.chanFreq().put(rowIndex,chanFreq(range));
					spwCols.chanWidth().put(rowIndex,chanWidth(range));
					spwCols.effectiveBW().put(rowIndex,effectiveBW(range));
					spwCols.resolution().put(rowIndex,resolution(range));

					// Scalar columns that have to be modified
					spwCols.numChan().put(rowIndex,tailOfChansforLastSpw_p);
					spwCols.totalBandwidth().put(rowIndex,chanWidth(0)*tailOfChansforLastSpw_p);
					spwCols.refFrequency().put(rowIndex,chanFreq(range)(0));
				}

				rowIndex += 1;
			}

			// Remove first row
			// spwTable.removeRow(0);
		}
    	else
    	{
    		logger_p << LogIO::SEVERE << LogOrigin("MSTransformManager", __FUNCTION__)
	    			<< "SPECTRAL_WINDOW sub-table found but has no valid content" << LogIO::POST;
    	}
    }
    else
    {
    	logger_p << LogIO::SEVERE << LogOrigin("MSTransformManager", __FUNCTION__)
    			<< "SPECTRAL_WINDOW sub-table not found " << LogIO::POST;
    }

	return;
}

// -----------------------------------------------------------------------
//
// -----------------------------------------------------------------------
void MSTransformManager::separateFeedSubtable()
{
	if (Table::isReadable(outputMs_p->feedTableName()) and !outputMs_p->feed().isNull())
	{
		// Access Feed sub-table
		MSFeed feedtable = outputMs_p->feed();

		if (feedtable.nrow() > 0)
		{
        	logger_p << LogIO::NORMAL << LogOrigin("MSTransformManager", __FUNCTION__)
        			<< " Multiplexing FEED sub-table to take into account new SPWs " << LogIO::POST;

			MSFeedColumns feedCols(feedtable);

		    // Get original content from columns
			Array<Double> position = feedCols.position().getColumn();
			Array<Double> beamOffset = feedCols.beamOffset().getColumn();
			Array<String> polarizationType = feedCols.polarizationType().getColumn();
			Array<Complex> polResponse = feedCols.polResponse().getColumn();
			Array<Double> receptorAngle = feedCols.receptorAngle().getColumn();
			Array<Int> antennaId = feedCols.antennaId().getColumn();
			Array<Int> beamId = feedCols.beamId().getColumn();
			Array<Int> feedId = feedCols.feedId().getColumn();
			Array<Double> interval = feedCols.interval().getColumn();
			Array<Int> numReceptors = feedCols.numReceptors().getColumn();
			Array<Int> spectralWindowId = feedCols.spectralWindowId().getColumn();
			Array<Double> time = feedCols.time().getColumn();

			// Optional columns
			Array<Double> focusLength;
			if (MSTransformDataHandler::columnOk(feedCols.focusLength()))
			{
				focusLength = feedCols.focusLength().getColumn();
			}

			Array<Int> phasedFeedId;
			if (MSTransformDataHandler::columnOk(feedCols.phasedFeedId()))
			{
				phasedFeedId = feedCols.phasedFeedId().getColumn();
			}

			auto nRowsPerSpw = feedCols.spectralWindowId().nrow();
		    auto rowIndex = nRowsPerSpw;
		    for (uInt spw_i=1; spw_i<nspws_p; spw_i++)
		    {
		    	// Add rows
		    	feedtable.addRow(nRowsPerSpw);

		    	// Prepare row reference object
		    	RefRows refRow(rowIndex,rowIndex+nRowsPerSpw-1);

		    	// Reindex SPW col
		    	spectralWindowId = spw_i;
		    	feedCols.spectralWindowId().putColumnCells(refRow,spectralWindowId);

		    	// Columns that can be just copied
		    	feedCols.position().putColumnCells(refRow,position);
		    	feedCols.beamOffset().putColumnCells(refRow,beamOffset);
		    	feedCols.polarizationType().putColumnCells(refRow,polarizationType);
		    	feedCols.polResponse().putColumnCells(refRow,polResponse);
		    	feedCols.receptorAngle().putColumnCells(refRow,receptorAngle);
		    	feedCols.antennaId().putColumnCells(refRow,antennaId);
		    	feedCols.beamId().putColumnCells(refRow,beamId);
		    	feedCols.feedId().putColumnCells(refRow,feedId);
		    	feedCols.interval().putColumnCells(refRow,interval);
		    	feedCols.numReceptors().putColumnCells(refRow,numReceptors);
		    	feedCols.time().putColumnCells(refRow,time);

				// Optional columns
		    	if (MSTransformDataHandler::columnOk(feedCols.focusLength()))
				{
					feedCols.focusLength().putColumnCells(refRow,focusLength);
				}

		    	if (MSTransformDataHandler::columnOk(feedCols.phasedFeedId()))
				{
					feedCols.phasedFeedId().putColumnCells(refRow,phasedFeedId);
				}

		    	// Increment row offset
		    	rowIndex += nRowsPerSpw;
		    }

		}
    	else
    	{
    		logger_p << LogIO::SEVERE << LogOrigin("MSTransformManager", __FUNCTION__)
	    			<< "FEED sub-table found but has no valid content" << LogIO::POST;
    	}
    }
    else
    {
    	logger_p << LogIO::SEVERE << LogOrigin("MSTransformManager", __FUNCTION__)
    			<< "FEED sub-table not found " << LogIO::POST;
    }

	return;
}

// -----------------------------------------------------------------------
//
// -----------------------------------------------------------------------
void MSTransformManager::separateSourceSubtable()
{
	if (Table::isReadable(outputMs_p->sourceTableName()) and !outputMs_p->source().isNull())
	{
		// Access Source sub-table
		MSSource sourcetable = outputMs_p->source();

		if (sourcetable.nrow() > 0)
		{
        	logger_p << LogIO::NORMAL << LogOrigin("MSTransformManager", __FUNCTION__)
        			<< " Multiplexing SOURCE sub-table to take into account new SPWs " << LogIO::POST;

			MSSourceColumns sourceCols(sourcetable);

		    // Get original content from columns
			Array<Double> direction = sourceCols.direction().getColumn();
			Array<Double> properMotion = sourceCols.properMotion().getColumn();
			Array<Int> calibrationGroup = sourceCols.calibrationGroup().getColumn();
			Array<String> code = sourceCols.code().getColumn();
			Array<Double> interval = sourceCols.interval().getColumn();
			Array<String> name = sourceCols.name().getColumn();
			Array<Int> numLines = sourceCols.numLines().getColumn();
			Array<Int> sourceId = sourceCols.sourceId().getColumn();
			Array<Int> spectralWindowId = sourceCols.spectralWindowId().getColumn();
			Array<Double> time = sourceCols.time().getColumn();

			// Optional columns
			Array<Double> position;
			if (MSTransformDataHandler::columnOk(sourceCols.position()))
			{
				position = sourceCols.position().getColumn();
			}

			Array<String> transition;
			if (MSTransformDataHandler::columnOk(sourceCols.transition()))
			{
				transition = sourceCols.transition().getColumn();
			}

			Array<Double> restFrequency;
			if (MSTransformDataHandler::columnOk(sourceCols.restFrequency()))
			{
				restFrequency = sourceCols.restFrequency().getColumn();
			}

			Array<Double> sysvel;
			if (MSTransformDataHandler::columnOk(sourceCols.sysvel()))
			{
				sysvel = sourceCols.sysvel().getColumn();
			}

			Array<Int> pulsarId;
			if (MSTransformDataHandler::columnOk(sourceCols.pulsarId()))
			{
				pulsarId = sourceCols.pulsarId().getColumn();
			}

			Array<TableRecord> sourceModel;
			if (MSTransformDataHandler::columnOk(sourceCols.sourceModel()))
			{
				sourceModel = sourceCols.sourceModel().getColumn();
			}


			auto nRowsPerSpw = sourceCols.spectralWindowId().nrow();
		    auto rowIndex = nRowsPerSpw;
		    for (uInt spw_i=1; spw_i<nspws_p; spw_i++)
		    {
		    	// Add rows
		    	sourcetable.addRow(nRowsPerSpw);

		    	// Prepare row reference object
		    	RefRows refRow(rowIndex,rowIndex+nRowsPerSpw-1);

		    	// Re-index SPW col
		    	spectralWindowId = spw_i;
		    	sourceCols.spectralWindowId().putColumnCells(refRow,spectralWindowId);

		    	// Columns that can be just copied
		    	sourceCols.direction().putColumnCells(refRow,direction);
		    	sourceCols.properMotion().putColumnCells(refRow,properMotion);
		    	sourceCols.calibrationGroup().putColumnCells(refRow,calibrationGroup);
		    	sourceCols.code().putColumnCells(refRow,code);
		    	sourceCols.interval().putColumnCells(refRow,interval);
		    	sourceCols.name().putColumnCells(refRow,name);
		    	sourceCols.numLines().putColumnCells(refRow,numLines);
		    	sourceCols.sourceId().putColumnCells(refRow,sourceId);
		    	sourceCols.time().putColumnCells(refRow,time);

		    	// Optional columns
		    	if (MSTransformDataHandler::columnOk(sourceCols.position()))
		    	{
		    		sourceCols.position().putColumnCells(refRow,position);
		    	}

		    	if (MSTransformDataHandler::columnOk(sourceCols.transition()))
		    	{
		    		sourceCols.transition().putColumnCells(refRow,transition);
		    	}

		    	if (MSTransformDataHandler::columnOk(sourceCols.restFrequency()))
		    	{
		    		sourceCols.restFrequency().putColumnCells(refRow,restFrequency);
		    	}

		    	if (MSTransformDataHandler::columnOk(sourceCols.sysvel()))
		    	{
		    		sourceCols.sysvel().putColumnCells(refRow,sysvel);
		    	}

		    	if (MSTransformDataHandler::columnOk(sourceCols.pulsarId()))
		    	{
		    		sourceCols.pulsarId().putColumnCells(refRow,pulsarId);
		    	}

		    	if (MSTransformDataHandler::columnOk(sourceCols.sourceModel()))
		    	{
		    		sourceCols.sourceModel().putColumnCells(refRow,sourceModel);
		    	}

		    	// Increment row offset
		    	rowIndex += nRowsPerSpw;
		    }

		}
    	else
    	{
    		logger_p << LogIO::SEVERE << LogOrigin("MSTransformManager", __FUNCTION__)
	    			<< "SOURCE sub-table found but has no valid content" << LogIO::POST;
    	}
    }
    else
    {
    	logger_p << LogIO::SEVERE << LogOrigin("MSTransformManager", __FUNCTION__)
    			<< "SOURCE sub-table not found " << LogIO::POST;
    }

	return;
}

// -----------------------------------------------------------------------
//
// -----------------------------------------------------------------------
void MSTransformManager::separateSyscalSubtable()
{

    if (Table::isReadable(outputMs_p->sysCalTableName()) and !outputMs_p->sysCal().isNull())
    {
    	// Access SysCal sub-table
    	MSSysCal syscalTable = outputMs_p->sysCal();

    	if (syscalTable.nrow() > 0)
    	{
        	logger_p << LogIO::NORMAL << LogOrigin("MSTransformManager", __FUNCTION__)
        			<< " Multiplexing SYSCAL sub-table to take into account new SPWs " << LogIO::POST;

          	MSSysCalColumns syscalCols(syscalTable);

			// Get original content from columns
			Array<Int> antennaId = syscalCols.antennaId().getColumn();
			Array<Int> feedId = syscalCols.feedId().getColumn();
			Array<Double> interval = syscalCols.interval().getColumn();
			Array<Int> spectralWindowId = syscalCols.spectralWindowId().getColumn();
			Array<Double> time = syscalCols.time().getColumn();

			// Optional columns
			Array<Float> phaseDiff;
			if (MSTransformDataHandler::columnOk(syscalCols.phaseDiff()))
			{
				phaseDiff = syscalCols.phaseDiff().getColumn();
			}

			Array<bool> phaseDiffFlag;
			if (MSTransformDataHandler::columnOk(syscalCols.phaseDiffFlag()))
			{
				phaseDiffFlag = syscalCols.phaseDiffFlag().getColumn();
			}

			Array<Float> tant;
			if (MSTransformDataHandler::columnOk(syscalCols.tant()))
			{
				tant = syscalCols.tant().getColumn();
			}

			Array<bool> tantFlag;
			if (MSTransformDataHandler::columnOk(syscalCols.tantFlag()))
			{
				tantFlag = syscalCols.tantFlag().getColumn();
			}

			Array<Float> tantSpectrum;
			if (MSTransformDataHandler::columnOk(syscalCols.tantSpectrum()))
			{
				tantSpectrum = syscalCols.tantSpectrum().getColumn();
			}

			Array<Float> tantTsys;
			if (MSTransformDataHandler::columnOk(syscalCols.tantTsys()))
			{
				tantTsys = syscalCols.tantTsys().getColumn();
			}

			Array<bool> tantTsysFlag;
			if (MSTransformDataHandler::columnOk(syscalCols.tantTsysFlag()))
			{
				tantTsysFlag = syscalCols.tantTsysFlag().getColumn();
			}

			Array<Float> tantTsysSpectrum;
			if (MSTransformDataHandler::columnOk(syscalCols.tantTsysSpectrum()))
			{
				tantTsysSpectrum = syscalCols.tantTsysSpectrum().getColumn();
			}

			Array<Float> tcal;
			if (MSTransformDataHandler::columnOk(syscalCols.tcal()))
			{
				tcal = syscalCols.tcal().getColumn();
			}

			Array<bool> tcalFlag;
			if (MSTransformDataHandler::columnOk(syscalCols.tcalFlag()))
			{
				tcalFlag = syscalCols.tcalFlag().getColumn();
			}

			Array<Float> tcalSpectrum;
			if (MSTransformDataHandler::columnOk(syscalCols.tcalSpectrum()))
			{
				tcalSpectrum = syscalCols.tcalSpectrum().getColumn();
			}

			Array<Float> trx;
			if (MSTransformDataHandler::columnOk(syscalCols.trx()))
			{
				trx = syscalCols.trx().getColumn();
			}

			Array<bool> trxFlag;
			if (MSTransformDataHandler::columnOk(syscalCols.trxFlag()))
			{
				trxFlag = syscalCols.trxFlag().getColumn();
			}

			Array<Float> trxSpectrum;
			if (MSTransformDataHandler::columnOk(syscalCols.trxSpectrum()))
			{
				trxSpectrum = syscalCols.trxSpectrum().getColumn();
			}

			Array<Float> tsky;
			if (MSTransformDataHandler::columnOk(syscalCols.tsky()))
			{
				tsky = syscalCols.tsky().getColumn();
			}

			Array<bool> tskyFlag;
			if (MSTransformDataHandler::columnOk(syscalCols.tskyFlag()))
			{
				tskyFlag = syscalCols.tskyFlag().getColumn();
			}

			Array<Float> tskySpectrum;
			if (MSTransformDataHandler::columnOk(syscalCols.tskySpectrum()))
			{
				tskySpectrum = syscalCols.tskySpectrum().getColumn();
			}

			Array<Float> tsys;
			if (MSTransformDataHandler::columnOk(syscalCols.tsys()))
			{
				tsys = syscalCols.tsys().getColumn();
			}

			Array<bool> tsysFlag;
			if (MSTransformDataHandler::columnOk(syscalCols.tsysFlag()))
			{
				tsysFlag = syscalCols.tsysFlag().getColumn();
			}

			Array<Float> tsysSpectrum;
			if (MSTransformDataHandler::columnOk(syscalCols.tsysSpectrum()))
			{
				tsysSpectrum = syscalCols.tsysSpectrum().getColumn();
			}


			auto nRowsPerSpw = syscalCols.spectralWindowId().nrow();
			auto rowIndex = nRowsPerSpw;
			for (uInt spw_i=1; spw_i<nspws_p; spw_i++)
			{
				// Add rows
				syscalTable.addRow(nRowsPerSpw);

				// Prepare row reference object
				RefRows refRow(rowIndex,rowIndex+nRowsPerSpw-1);

				// Re-index SPW col
				spectralWindowId = spw_i;
				syscalCols.spectralWindowId().putColumnCells(refRow,spectralWindowId);

				// Columns that can be just copied
				syscalCols.antennaId().putColumnCells(refRow,antennaId);
				syscalCols.feedId().putColumnCells(refRow,feedId);
				syscalCols.interval().putColumnCells(refRow,interval);
				syscalCols.time().putColumnCells(refRow,time);

				// Optional columns
				if (MSTransformDataHandler::columnOk(syscalCols.phaseDiff()))
				{
					syscalCols.phaseDiff().putColumnCells(refRow,phaseDiff);
				}

				if (MSTransformDataHandler::columnOk(syscalCols.phaseDiffFlag()))
				{
					syscalCols.phaseDiffFlag().putColumnCells(refRow,phaseDiffFlag);
				}

				if (MSTransformDataHandler::columnOk(syscalCols.tant()))
				{
					syscalCols.tant().putColumnCells(refRow,tant);
				}

				if (MSTransformDataHandler::columnOk(syscalCols.tantFlag()))
				{
					syscalCols.tantFlag().putColumnCells(refRow,tantFlag);
				}

				if (MSTransformDataHandler::columnOk(syscalCols.tantSpectrum()))
				{
					syscalCols.tantSpectrum().putColumnCells(refRow,tantSpectrum);
				}

				if (MSTransformDataHandler::columnOk(syscalCols.tantTsys()))
				{
					syscalCols.tantTsys().putColumnCells(refRow,tantTsys);
				}

				if (MSTransformDataHandler::columnOk(syscalCols.tantTsysFlag()))
				{
					syscalCols.tantTsysFlag().putColumnCells(refRow,tantTsysFlag);
				}

				if (MSTransformDataHandler::columnOk(syscalCols.tantTsysSpectrum()))
				{
					syscalCols.tantTsysSpectrum().putColumnCells(refRow,tantTsysSpectrum);
				}

				if (MSTransformDataHandler::columnOk(syscalCols.tcal()))
				{
					syscalCols.tcal().putColumnCells(refRow,tcal);
				}

				if (MSTransformDataHandler::columnOk(syscalCols.tcalFlag()))
				{
					syscalCols.tcalFlag().putColumnCells(refRow,tcalFlag);
				}

				if (MSTransformDataHandler::columnOk(syscalCols.tcalSpectrum()))
				{
					syscalCols.tcalSpectrum().putColumnCells(refRow,tcalSpectrum);
				}

				if (MSTransformDataHandler::columnOk(syscalCols.trx()))
				{
					syscalCols.trx().putColumnCells(refRow,trx);
				}

				if (MSTransformDataHandler::columnOk(syscalCols.trxFlag()))
				{
					syscalCols.trxFlag().putColumnCells(refRow,trxFlag);
				}

				if (MSTransformDataHandler::columnOk(syscalCols.trxSpectrum()))
				{
					syscalCols.trxSpectrum().putColumnCells(refRow,trxSpectrum);
				}

				if (MSTransformDataHandler::columnOk(syscalCols.tsky()))
				{
					syscalCols.tsky().putColumnCells(refRow,tsky);
				}

				if (MSTransformDataHandler::columnOk(syscalCols.tskyFlag()))
				{
					syscalCols.tskyFlag().putColumnCells(refRow,tskyFlag);
				}

				if (MSTransformDataHandler::columnOk(syscalCols.tskySpectrum()))
				{
					syscalCols.tskySpectrum().putColumnCells(refRow,tskySpectrum);
				}

				if (MSTransformDataHandler::columnOk(syscalCols.tsys()))
				{
					syscalCols.tsys().putColumnCells(refRow,tsys);
				}

				if (MSTransformDataHandler::columnOk(syscalCols.tsysFlag()))
				{
					syscalCols.tsysFlag().putColumnCells(refRow,tsysFlag);
				}

				if (MSTransformDataHandler::columnOk(syscalCols.tsysSpectrum()))
				{
					syscalCols.tsysSpectrum().putColumnCells(refRow,tsysSpectrum);
				}

				// Increment row offset
				rowIndex += nRowsPerSpw;
			}

    	}
    	else
    	{
    		logger_p << LogIO::DEBUG1 << LogOrigin("MSTransformManager", __FUNCTION__)
	    			<< "SYSCAL sub-table found but has no valid content" << LogIO::POST;
    	}
    }
    else
    {
    	logger_p << LogIO::DEBUG1 << LogOrigin("MSTransformManager", __FUNCTION__)
    			<< "SYSCAL sub-table not found " << LogIO::POST;
    }

	return;
}

// -----------------------------------------------------------------------
//
// -----------------------------------------------------------------------
void MSTransformManager::separateFreqOffsetSubtable()
{

    if (Table::isReadable(outputMs_p->freqOffsetTableName()) and !outputMs_p->freqOffset().isNull())
    {
    	// Access SysCal sub-table
    	MSFreqOffset freqoffsetTable = outputMs_p->freqOffset();

    	if (freqoffsetTable.nrow() > 0)
    	{
    		logger_p << LogIO::NORMAL << LogOrigin("MSTransformManager", __FUNCTION__)
    	    					<< " Multiplexing FREQ_OFFSET sub-table to take into account new SPWs " << LogIO::POST;

    		MSFreqOffsetColumns freqoffsetCols(freqoffsetTable);

    		// Get original content from columns
    		Array<Int> antenna1 = freqoffsetCols.antenna1().getColumn();
    		Array<Int> antenna2 = freqoffsetCols.antenna2().getColumn();
    		Array<Int> feedId = freqoffsetCols.feedId().getColumn();
    		Array<Double> interval = freqoffsetCols.interval().getColumn();
    		Array<Double> offset = freqoffsetCols.offset().getColumn();
    		Array<Int> spectralWindowId = freqoffsetCols.spectralWindowId().getColumn();
    		Array<Double> time = freqoffsetCols.time().getColumn();

    		// NOTE (jagonzal): FreqOffset does not have optional columns

    		auto nRowsPerSpw = freqoffsetCols.spectralWindowId().nrow();
    		auto rowIndex = nRowsPerSpw;
    		for (uInt spw_i=1; spw_i<nspws_p; spw_i++)
    		{
    			// Add rows
    			freqoffsetTable.addRow(nRowsPerSpw);

    			// Prepare row reference object
    			RefRows refRow(rowIndex,rowIndex+nRowsPerSpw-1);

    			// Re-index SPW col
    			spectralWindowId = spw_i;
    			freqoffsetCols.spectralWindowId().putColumnCells(refRow,spectralWindowId);

    			// Columns that can be just copied
    			freqoffsetCols.antenna1().putColumnCells(refRow,antenna1);
    			freqoffsetCols.antenna2().putColumnCells(refRow,antenna2);
    			freqoffsetCols.feedId().putColumnCells(refRow,feedId);
    			freqoffsetCols.interval().putColumnCells(refRow,interval);
    			freqoffsetCols.offset().putColumnCells(refRow,offset);
    			freqoffsetCols.time().putColumnCells(refRow,time);

    			// Increment row offset
    			rowIndex += nRowsPerSpw;
    		}

    	}
    	else
    	{
    		logger_p << LogIO::DEBUG1 << LogOrigin("MSTransformManager", __FUNCTION__)
	    			<< "FREQ_OFFSET sub-table found but has no valid content" << LogIO::POST;
    	}
    }
    else
    {
    	logger_p << LogIO::DEBUG1 << LogOrigin("MSTransformManager", __FUNCTION__)
    			<< "FREQ_OFFSET sub-table not found " << LogIO::POST;
    }

	return;
}

// -----------------------------------------------------------------------
//
// -----------------------------------------------------------------------
void MSTransformManager::separateCalDeviceSubtable()
{
	if (Table::isReadable(outputMs_p->tableName() + "/CALDEVICE"))
	{
		Table subtable(outputMs_p->tableName() + "/CALDEVICE", Table::Update);

		if (subtable.nrow() > 0)
		{
	    	logger_p << LogIO::NORMAL << LogOrigin("MSTransformManager", __FUNCTION__)
	    			<< " Multiplexing CALDEVICE sub-table to take into account new SPWs " << LogIO::POST;

	        // Get RW access to columns
			ScalarColumn<Int> antennaIdCol(subtable, "ANTENNA_ID");
			ScalarColumn<Int> feedIdCol(subtable, "FEED_ID");
			ScalarColumn<Int> spectralWindowIdCol(subtable, "SPECTRAL_WINDOW_ID");
			ScalarColumn<Double> timeCol(subtable, "TIME");
			ScalarColumn<Double> intervalCol(subtable, "INTERVAL");
			ScalarColumn<Int> numCalLoadCol(subtable, "NUM_CAL_LOAD");
			ArrayColumn<String> calLoadNamesCol(subtable, "CAL_LOAD_NAMES");
			ScalarColumn<Int> numReceptorCol(subtable, "NUM_RECEPTOR");
			ArrayColumn<Float> noiseCalCol(subtable, "NOISE_CAL");
			ArrayColumn<Float> calEffCol(subtable, "CAL_EFF");
			ArrayColumn<Double> temperatureLoadCol(subtable, "TEMPERATURE_LOAD");

	        // Get original content of columns
			Array<Int> antennaId;
			if (MSTransformDataHandler::columnOk(antennaIdCol))
				antennaId = antennaIdCol.getColumn();
			Array<Int> feedId;
			if (MSTransformDataHandler::columnOk(feedIdCol))
				feedId = feedIdCol.getColumn();
			Array<Int> spectralWindowId;
			if (MSTransformDataHandler::columnOk(spectralWindowIdCol))
				spectralWindowId = spectralWindowIdCol.getColumn();
			Array<Double> time;
			if (MSTransformDataHandler::columnOk(timeCol))
				time = timeCol.getColumn();
			Array<Double> interval;
			if (MSTransformDataHandler::columnOk(intervalCol))
				interval = intervalCol.getColumn();

			Array<Int> numCalLoad;
			if (MSTransformDataHandler::columnOk(numCalLoadCol))
				numCalLoad = numCalLoadCol.getColumn();
			Array<String> calLoadNames;
			if (MSTransformDataHandler::columnOk(calLoadNamesCol))
				calLoadNames = calLoadNamesCol.getColumn();
			Array<Int> numReceptor;
			if (MSTransformDataHandler::columnOk(numReceptorCol))
				numReceptor = numReceptorCol.getColumn();
			Array<Float> noiseCal;
			if (MSTransformDataHandler::columnOk(noiseCalCol))
				noiseCal = noiseCalCol.getColumn();
			Array<Float> calEff;
			if (MSTransformDataHandler::columnOk(calEffCol))
				calEff = calEffCol.getColumn();
			Array<Double> temperatureLoad;
			if (MSTransformDataHandler::columnOk(temperatureLoadCol))
				temperatureLoad = temperatureLoadCol.getColumn();


	    	uInt nRowsPerSpw = spectralWindowId.nelements();
	        uInt rowIndex = nRowsPerSpw;
	        for (uInt spw_i=1; spw_i<nspws_p; spw_i++)
	        {
	        	// Add rows
	        	subtable.addRow(nRowsPerSpw);

	        	// Prepare row reference object
	        	RefRows refRow(rowIndex,rowIndex+nRowsPerSpw-1);

	        	// Re-index SPW col
	        	spectralWindowId = spw_i;
	        	spectralWindowIdCol.putColumnCells(refRow,spectralWindowId);

	        	// Columns that can be just copied
	        	if (MSTransformDataHandler::columnOk(antennaIdCol))
	        		antennaIdCol.putColumnCells(refRow,antennaId);
	        	if (MSTransformDataHandler::columnOk(feedIdCol))
	        		feedIdCol.putColumnCells(refRow,feedId);
	        	if (MSTransformDataHandler::columnOk(timeCol))
	        		timeCol.putColumnCells(refRow,time);
	        	if (MSTransformDataHandler::columnOk(intervalCol))
	        		intervalCol.putColumnCells(refRow,interval);

	        	if (MSTransformDataHandler::columnOk(numCalLoadCol))
	        		numCalLoadCol.putColumnCells(refRow,numCalLoad);
	        	if (MSTransformDataHandler::columnOk(calLoadNamesCol))
	        		calLoadNamesCol.putColumnCells(refRow,calLoadNames);
	        	if (MSTransformDataHandler::columnOk(numReceptorCol))
	        		numReceptorCol.putColumnCells(refRow,numReceptor);
	        	if (MSTransformDataHandler::columnOk(noiseCalCol))
	        		noiseCalCol.putColumnCells(refRow,noiseCal);
	        	if (MSTransformDataHandler::columnOk(calEffCol))
	        		calEffCol.putColumnCells(refRow,calEff);
	        	if (MSTransformDataHandler::columnOk(temperatureLoadCol))
	        		temperatureLoadCol.putColumnCells(refRow,temperatureLoad);

	        	// Increment row offset
	        	rowIndex += nRowsPerSpw;
	        }

		}
		else
		{
	    	logger_p << LogIO::DEBUG1 << LogOrigin("MSTransformManager", __FUNCTION__)
	    			<< "CALDEVICE sub-table found but has no valid content" << LogIO::POST;
		}
	}
	else
	{
    	logger_p << LogIO::DEBUG1 << LogOrigin("MSTransformManager", __FUNCTION__)
    			<< "CALDEVICE sub-table not found." << LogIO::POST;
	}

	return;
}

// -----------------------------------------------------------------------
//
// -----------------------------------------------------------------------
void MSTransformManager::separateSysPowerSubtable()
{
	if (Table::isReadable(outputMs_p->tableName() + "/SYSPOWER"))
	{
		Table subtable(outputMs_p->tableName() + "/SYSPOWER", Table::Update);

		if (subtable.nrow() > 0)
		{
	    	logger_p << LogIO::NORMAL << LogOrigin("MSTransformManager", __FUNCTION__)
	    			<< " Multiplexing SYSPOWER sub-table to take into account new SPWs " << LogIO::POST;

	        // Get RW access to columns
			ScalarColumn<Int> antennaIdCol(subtable, "ANTENNA_ID");
			ScalarColumn<Int> feedIdCol(subtable, "FEED_ID");
			ScalarColumn<Int> spectralWindowIdCol(subtable, "SPECTRAL_WINDOW_ID");
			ScalarColumn<Double> timeCol(subtable, "TIME");
			ScalarColumn<Double> intervalCol(subtable, "INTERVAL");
			ArrayColumn<Float> switchedDiffCol(subtable, "SWITCHED_DIFF");
			ArrayColumn<Float> switchedSumCol(subtable, "SWITCHED_SUM");
			ArrayColumn<Float> requantizerGainCol(subtable, "REQUANTIZER_GAIN");

	        // Get original content of columns
			Array<Int> antennaId;
			if (MSTransformDataHandler::columnOk(antennaIdCol))
				antennaId = antennaIdCol.getColumn();
			Array<Int> feedId;
			if (MSTransformDataHandler::columnOk(feedIdCol))
				feedId = feedIdCol.getColumn();
			Array<Int> spectralWindowId;
			if (MSTransformDataHandler::columnOk(spectralWindowIdCol))
				spectralWindowId = spectralWindowIdCol.getColumn();
			Array<Double> time;
			if (MSTransformDataHandler::columnOk(timeCol))
				time = timeCol.getColumn();
			Array<Double> interval;
			if (MSTransformDataHandler::columnOk(intervalCol))
				interval = intervalCol.getColumn();

			Array<Float> switchedDiff;
			if (MSTransformDataHandler::columnOk(switchedDiffCol))
				switchedDiff = switchedDiffCol.getColumn();
			Array<Float> switchedSum;
			if (MSTransformDataHandler::columnOk(switchedSumCol))
				switchedSum = switchedSumCol.getColumn();
			Array<Float> requantizerGain;
			if (MSTransformDataHandler::columnOk(requantizerGainCol))
				requantizerGain = requantizerGainCol.getColumn();

	    	auto nRowsPerSpw = spectralWindowId.nelements();
	        auto rowIndex = nRowsPerSpw;
	        for (uInt spw_i=1; spw_i<nspws_p; spw_i++)
	        {
	        	// Add rows
	        	subtable.addRow(nRowsPerSpw);

	        	// Prepare row reference object
	        	RefRows refRow(rowIndex,rowIndex+nRowsPerSpw-1);

	        	// Re-index SPW col
	        	spectralWindowId = spw_i;
	        	spectralWindowIdCol.putColumnCells(refRow,spectralWindowId);

	        	// Columns that can be just copied
	        	if (MSTransformDataHandler::columnOk(antennaIdCol))
	        		antennaIdCol.putColumnCells(refRow,antennaId);
	        	if (MSTransformDataHandler::columnOk(feedIdCol))
	        		feedIdCol.putColumnCells(refRow,feedId);
	        	if (MSTransformDataHandler::columnOk(timeCol))
	        		timeCol.putColumnCells(refRow,time);
	        	if (MSTransformDataHandler::columnOk(intervalCol))
	        		intervalCol.putColumnCells(refRow,interval);

	        	if (MSTransformDataHandler::columnOk(switchedDiffCol))
					switchedDiffCol.putColumnCells(refRow,switchedDiff);
	        	if (MSTransformDataHandler::columnOk(switchedSumCol))
					switchedSumCol.putColumnCells(refRow,switchedSum);
	        	if (MSTransformDataHandler::columnOk(requantizerGainCol))
					requantizerGainCol.putColumnCells(refRow,requantizerGain);

	        	// Increment row offset
	        	rowIndex += nRowsPerSpw;
	        }

		}
		else
		{
	    	logger_p << LogIO::DEBUG1 << LogOrigin("MSTransformManager", __FUNCTION__)
	    			<< "SYSPOWER sub-table found but has no valid content" << LogIO::POST;
		}
	}
	else
	{
    	logger_p << LogIO::DEBUG1 << LogOrigin("MSTransformManager", __FUNCTION__)
    			<< "SYSPOWER sub-table not found." << LogIO::POST;
	}

	return;
}

// -----------------------------------------------------------------------
// Return polarization id corresponding to polarization averaged data (Stokes I)
// Append Polarization row if necessary
// -----------------------------------------------------------------------
Int MSTransformManager::getAveragedPolarizationId() {
  logger_p << LogOrigin("MSTransformManager", __func__, WHERE);
  MSPolarizationColumns cols(outputMs_p->polarization());
  Int polId = -1;
  auto nrow = cols.nrow();
  for (rownr_t i = 0; i < nrow; ++i) {
    auto const numCorr = cols.numCorr()(i);
    auto const flagRow = cols.flagRow()(i);
    if (numCorr == 1 && flagRow == False) {
      Vector<Int> const corrType = cols.corrType()(i);
      Int const corrType0 = corrType[0];
      if (Stokes::type(corrType0) == Stokes::I) {
        logger_p << "Matched " << i << LogIO::POST;
        polId = i;
        break;
      }
    }
  }

  if (polId < 0) {
    // add new row to PolarizationTable
    outputMs_p->polarization().addRow(1, False);
    polId = nrow;
    Matrix<Int> corrProduct(2, 1, 0);
    cols.corrProduct().put(polId, corrProduct);
    Vector<Int> corrType(1, Stokes::I);
    cols.corrType().put(polId, corrType);
    cols.flagRow().put(polId, False);
    cols.numCorr().put(polId, 1);
  }

  return polId;
}

// -----------------------------------------------------------------------
// Re-index POLARIZATION_ID's in DATA_DESCRIPTION table
// -----------------------------------------------------------------------
void MSTransformManager::reindexPolarizationIdInDataDesc(Int newPolarizationId) {
  logger_p << LogOrigin("MSTransformManager", __func__, WHERE);
  logger_p << "new polid is " << newPolarizationId << LogIO::POST;
  MSDataDescColumns ddcols(outputMs_p->dataDescription());
  MSPolarizationColumns pcols(outputMs_p->polarization());
  rownr_t nrow = ddcols.nrow();
  auto __isValidType = [&](Vector<Int> const &ctype) {
    return (anyEQ(ctype, (Int)Stokes::XX) && anyEQ(ctype, (Int)Stokes::YY))
      || (anyEQ(ctype, (Int)Stokes::RR) && anyEQ(ctype, (Int)Stokes::LL));
  };
  for (rownr_t i = 0; i < nrow; ++i) {
    Int const polarizationId = ddcols.polarizationId()(i);
    Int nCorr = pcols.numCorr()(polarizationId);
    Vector<Int> corrType = pcols.corrType()(polarizationId);
    bool flagRow = pcols.flagRow()(polarizationId);
    bool needReindex = (polarizationId != newPolarizationId) &&
        (nCorr > 1) && (flagRow == False) && __isValidType(corrType);
    if (needReindex) {
      logger_p << "ddid " << i << " polid " << polarizationId << " needs reindex" << LogIO::POST;
      ddcols.polarizationId().put(i, newPolarizationId);
    }
  }
}


// -----------------------------------------------------------------------
//
// -----------------------------------------------------------------------
void MSTransformManager::checkAndPreaverageChannelsIfNeeded(Int spwId,
							    Vector<Double> &inputCHAN_FREQ,
							    Vector<Double> &inputCHAN_WIDTH,

							    const Vector<Double> &originalCHAN_FREQ,
							    const Vector<Double> &originalCHAN_WIDTH,
							    const Vector<Double> &regriddedCHAN_FREQ,
							    const Vector<Double> &regriddedCHAN_WIDTH
							    ) {
  // Check if pre-averaging step is necessary
  if (freqbinMap_p.find(spwId) == freqbinMap_p.end()) {
    Double weightScaleDummy;
    Vector<Double> tmpCHAN_FREQ;
    Vector<Double> tmpCHAN_WIDTH;
    MSTransformRegridder::calcChanFreqs(logger_p, tmpCHAN_FREQ, tmpCHAN_WIDTH,
					weightScaleDummy, originalCHAN_FREQ,
					originalCHAN_WIDTH, phaseCenter_p,
					inputReferenceFrame_p,
					referenceTime_p,
					observatoryPosition_p,
					String("channel"), -1,
					String("0"), String("1"),
					restFrequency_p,
					outputReferenceFramePar_p,
					velocityType_p, false // verbose
					);

    Double avgCombinedWidth = 0;
    for (uInt chanIdx = 0; chanIdx < tmpCHAN_WIDTH.size(); ++chanIdx) {
      avgCombinedWidth += tmpCHAN_WIDTH(chanIdx);
    }
    avgCombinedWidth /= tmpCHAN_WIDTH.size();

    Double avgRegriddedWidth = 0;
    for (uInt chanIdx=0;chanIdx<regriddedCHAN_WIDTH.size();chanIdx++) {
      avgRegriddedWidth += regriddedCHAN_WIDTH(chanIdx);
    }
    avgRegriddedWidth /= regriddedCHAN_WIDTH.size();

    Double widthFactor = fabs(avgRegriddedWidth/avgCombinedWidth);
    uInt widthFactorInt =  (uInt)floor(widthFactor + 0.001);

    if ((widthFactorInt >= 2) and 2*widthFactorInt <= originalCHAN_WIDTH.size()) {
      if (!enableChanPreAverage_p) {
	logger_p << LogIO::NORMAL << LogOrigin("MSTransformManager", __FUNCTION__)
		 << "Ratio between input and output width is >=2: " << avgRegriddedWidth/avgCombinedWidth
		 << ", but not doing pre-channel average (it is disabled by "
		 << "default since CASA release 5.0)." << LogIO::POST;

	logger_p << LogIO::NORMAL << LogOrigin("MSTransformManager", __FUNCTION__)
		 << "Regridding to intermediate grid ("
		 << originalCHAN_FREQ.size()
		 << " channels) for interpolation as in tclean when the "
		 << " ratio between the output and input widths is >2."
		 << LogIO::POST;

	initGridForRegridTClean(originalCHAN_FREQ, regriddedCHAN_FREQ,
				regriddedCHAN_WIDTH, widthFactor);

      } else {
	logger_p << LogIO::WARN << LogOrigin("MSTransformManager", __FUNCTION__)
		 << "mstransform with regridms does not regrid properly for channel widths "
	  "> or = 2 x the native channel width, when using channel pre-averaging. Please "
	  "use clean or tclean for larger regridding. "
		 << LogIO::POST;

	logger_p << LogIO::NORMAL << LogOrigin("MSTransformManager", __FUNCTION__)
		 << "Ratio between input and output width is " << avgRegriddedWidth/avgCombinedWidth
		 << ", setting pre-channel average width to " << widthFactorInt << LogIO::POST;

	doPreAveragingBeforeRegridding(widthFactorInt, spwId,
				       originalCHAN_FREQ, originalCHAN_WIDTH,
				       inputCHAN_FREQ, inputCHAN_WIDTH);
      }
    }
  }
}

// -----------------------------------------------------------------------
//
// -----------------------------------------------------------------------
void MSTransformManager::doPreAveragingBeforeRegridding(uInt widthFactor, Int spwId,
							const Vector<Double> &originalCHAN_FREQ,
							const Vector<Double> &originalCHAN_WIDTH,
							Vector<Double> &inputCHAN_FREQ,
							Vector<Double> &inputCHAN_WIDTH) {
  channelAverage_p = true;
  freqbinMap_p[spwId] = widthFactor;
  newWeightFactorMap_p[spwId] /= widthFactor; // jagonzal: Remove channel width contribution to the scale factor

  // Calculate averaged frequencies
  calculateIntermediateFrequencies(spwId, originalCHAN_FREQ, originalCHAN_WIDTH,
				   inputCHAN_FREQ, inputCHAN_WIDTH);

  ostringstream oss;
  oss 	<< "Averaged SPW: " << std::setw(5) << inputCHAN_WIDTH.size()
	<< " channels, first channel = "
	<< std::setprecision(9) << std::setw(14) << std::scientific
	<< inputCHAN_FREQ(0) << " Hz"
	<< ", last channel = "
	<< std::setprecision(9) << std::setw(14) << std::scientific
	<< inputCHAN_FREQ(inputCHAN_WIDTH.size() -1) << " Hz";
  logger_p << LogIO::NORMAL << LogOrigin("MSTransformManager", __FUNCTION__)
	   << oss.str() << LogIO::POST;
}

// -----------------------------------------------------------------------
//
// -----------------------------------------------------------------------
void MSTransformManager::calculateIntermediateFrequencies(	Int spwId,
																const Vector<Double> &inputChanFreq,
																const Vector<Double> &inputChanWidth,
																Vector<Double> &intermediateChanFreq,
																Vector<Double> &intermediateChanWidth)
{
	uInt mumOfInterChan = inputChanFreq.size() / freqbinMap_p[spwId];
	uInt lastChannelWidth = inputChanFreq.size() % freqbinMap_p[spwId];
	if (lastChannelWidth > 0)
	{
		mumOfInterChan += 1;
	}
	numOfCombInputChanMap_p[spwId] = inputChanFreq.size();
	numOfCombInterChanMap_p[spwId] = mumOfInterChan;
	intermediateChanFreq.resize(mumOfInterChan,false);
	intermediateChanWidth.resize(mumOfInterChan,false);
	simpleAverage(freqbinMap_p[spwId], inputChanFreq, intermediateChanFreq);
	simpleAverage(freqbinMap_p[spwId], inputChanWidth, intermediateChanWidth);

	for (uInt chanIdx=0;chanIdx<mumOfInterChan;chanIdx++)
	{
		intermediateChanWidth[chanIdx] *= freqbinMap_p[spwId];
	}

	if (lastChannelWidth > 0)
	{
		intermediateChanWidth[mumOfInterChan-1] /= freqbinMap_p[spwId];
		intermediateChanWidth[mumOfInterChan-1] *= lastChannelWidth;
	}

    return;
}

/**
 * Create a fake grid and create a map [input channels] => [output channels]
 * from it. This is for the tclean-like interpolation that is applied when
 * the width of the output is > 2 x width of the inputs.
 *
 * Irrespective of channel widths, we want as many channels as in the
 * original input, with their (lower) width, but projected/aligned
 * with the output grid. As the output grid is fixed based on the
 * first row timestamp, this only need to be done once, at init time.
 *
 * After this method is run, the interpolation methods can use
 * regridTCleanChanMap_p to interpolate the tclean way.
 *
 * @param originalCHAN_FREQ initial input channel frequencies
 * @param outCHAN_FREQ final output channel frequencies
 * @param outCHAN_WIDTH final output channel widths
 * @param widthFactor avg(output_widths) / avg(input_widths)
 */
void MSTransformManager::initGridForRegridTClean(const Vector<Double> &originalCHAN_FREQ,
						 const Vector<Double> &outCHAN_FREQ,
						 const Vector<Double> &outCHAN_WIDTH,
						 Double widthFactor)
{
  // build grid with widths of the input channels but aligned with the output
  // grid
  regridTCleanCHAN_FREQ_p.resize(originalCHAN_FREQ.size());
  Vector<Double> regridTCleanCHAN_WIDTH_p;
  regridTCleanCHAN_WIDTH_p.resize(regridTCleanCHAN_FREQ_p.size());

  const auto &outputFreqs = outCHAN_FREQ;
  bool negativeWidths = outputFreqs[0] > outputFreqs[outputFreqs.size()-1];

  // swap first/last if "negative width" (decreasing frequencies)
  auto startIdx = negativeWidths ? (outCHAN_FREQ.size() -1) : 0;
  regridTCleanCHAN_FREQ_p[0] = outCHAN_FREQ[startIdx] - outCHAN_WIDTH[startIdx]/2.;
  regridTCleanCHAN_WIDTH_p[0] = outCHAN_WIDTH[startIdx] / widthFactor;
  Double widthFactorIdx = static_cast<Double>(regridTCleanCHAN_FREQ_p.size()) /
    outCHAN_FREQ.size();

  for (size_t idx = 1; idx < regridTCleanCHAN_FREQ_p.size(); ++idx) {
    Int outIdx = static_cast<Int>(idx / widthFactorIdx);
    regridTCleanCHAN_WIDTH_p[idx] = outCHAN_WIDTH[outIdx] / widthFactorIdx;
    regridTCleanCHAN_FREQ_p[idx] = regridTCleanCHAN_FREQ_p[idx-1] +
      regridTCleanCHAN_WIDTH_p[idx];
  }


  // Build map from fake input channels => output channels
  regridTCleanChanMap_p.resize(regridTCleanCHAN_FREQ_p.size());
  regridTCleanChanMap_p = -1;
  const auto &intermFreqs = regridTCleanCHAN_FREQ_p;
  const auto &outputWidths = outCHAN_WIDTH;
  for (uInt mapIdx = 0; mapIdx < regridTCleanChanMap_p.size(); ++mapIdx) {
    for (uInt outIdx = 0; outIdx < outputFreqs.size(); ++outIdx) {
      if (intermFreqs[mapIdx] >= outputFreqs[outIdx] - outputWidths[outIdx]/2. and
	  intermFreqs[mapIdx] < outputFreqs[outIdx] + outputWidths[outIdx]/2.) {
	regridTCleanChanMap_p(mapIdx) = outIdx;
	break;
      }
    }
  }
  regridTClean_p = true;
}

// -----------------------------------------------------------------------
// Method to set all the elements of a scalar column to a given value
// -----------------------------------------------------------------------
void MSTransformManager::reindexColumn(ScalarColumn<Int> &inputCol, Int value)
{
	for(rownr_t idx=0; idx<inputCol.nrow(); idx++)
	{
		inputCol.put(idx,value);
	}

	return;
}

// -----------------------------------------------------------------------
// Method to re-index Spectral Window column in Source sub-table
// -----------------------------------------------------------------------
void MSTransformManager::reindexSourceSubTable()
{
    if(Table::isReadable(outputMs_p->sourceTableName()) and !outputMs_p->source().isNull())
    {

    	logger_p << LogIO::NORMAL << LogOrigin("MSTransformManager", __FUNCTION__)
    			<< "Re-indexing SOURCE sub-table" << LogIO::POST;


    	MSSource sourceSubtable = outputMs_p->source();
    	MSSourceColumns tableCols(sourceSubtable);
       	ScalarColumn<Int> spectralWindowId = tableCols.spectralWindowId();
       	ScalarColumn<Int> sourceId = tableCols.sourceId();
        reindexColumn(spectralWindowId,0);

        // Remove duplicates
        std::vector<rownr_t> duplicateIdx;
    	std::vector< std::pair<uInt,uInt> > sourceIdSpwIdMap;

    	for (rownr_t idx = 0; idx < spectralWindowId.nrow(); idx++)
    	{
    		std::pair<uInt,uInt> sourceIdSpwId = std::make_pair(spectralWindowId(idx),sourceId(idx));

    		if (std::find(sourceIdSpwIdMap.begin(),sourceIdSpwIdMap.end(),sourceIdSpwId) != sourceIdSpwIdMap.end())
    		{
    			duplicateIdx.push_back(idx);
    		}
    		else
    		{
    			sourceIdSpwIdMap.push_back(sourceIdSpwId);
    		}
    	}

    	sourceSubtable.removeRow(Vector<rownr_t>(duplicateIdx.begin(),duplicateIdx.end()));

    }
    else
    {
    	logger_p << LogIO::SEVERE << LogOrigin("MSTransformManager", __FUNCTION__)
    			<< "SOURCE sub-table not found " << LogIO::POST;
    }

    return;
}

// -----------------------------------------------------------------------
// Method to re-index Spectral Window column in DDI sub-table
// -----------------------------------------------------------------------
void MSTransformManager::reindexDDISubTable()
{
    if(Table::isReadable(outputMs_p->dataDescriptionTableName()) and !outputMs_p->dataDescription().isNull())
    {
    	logger_p << LogIO::NORMAL << LogOrigin("MSTransformManager", __FUNCTION__)
    			<< "Re-indexing DDI sub-table" << LogIO::POST;

    	// Access DDI sub-table
    	MSDataDescription ddiTable = outputMs_p->dataDescription();
    	MSDataDescColumns ddiCols(ddiTable);

    	// Add a new row for each of the separated SPWs
    	uInt rowIndex = 0;
      for (uInt spw_i=0; spw_i<nspws_p; spw_i++)
    	{
    		if (rowIndex > 0)
    		{
        		// Add row
        		ddiTable.addRow(1,true);

        	    // Copy polID and flagRow from the first original SPW
        		ddiCols.polarizationId().put(rowIndex,ddiCols.polarizationId()(0));
        		ddiCols.flagRow().put(rowIndex,ddiCols.flagRow()(0));

        		// Optional columns
        		if (ddiCols.lagId().isNull()==false and ddiCols.lagId().hasContent()==true)
        		{
        			ddiCols.lagId().put(rowIndex,ddiCols.lagId()(0));
        		}
    		}

    		// Set SPW id separately
    		ddiCols.spectralWindowId().put(rowIndex,ddiStart_p+spw_i);

    		rowIndex += 1;
    	}

    	// Delete the old rows
    	rownr_t nrowsToDelete = ddiCols.nrow()-nspws_p;
    	if (nrowsToDelete > 0)
    	{
            rownr_t rownr = ddiCols.nrow()-1;
            Vector<rownr_t> rowsToDelete(nrowsToDelete);
            for(rownr_t idx=0; idx<nrowsToDelete; idx++)
            {
                rowsToDelete(idx) = rownr;
                rownr -= 1;
            }

            ddiTable.removeRow(rowsToDelete);
    	}


    }
    else
    {
    	logger_p << LogIO::SEVERE << LogOrigin("MSTransformManager", __FUNCTION__)
    			<< "DATA_DESCRIPTION sub-table not found " << LogIO::POST;
    }
}

// -----------------------------------------------------------------------
// Method to re-index Spectral Window column in Feed sub-table
// -----------------------------------------------------------------------
void MSTransformManager::reindexFeedSubTable()
{
    if(Table::isReadable(outputMs_p->feedTableName()) and !outputMs_p->feed().isNull())
    {
    	logger_p << LogIO::NORMAL << LogOrigin("MSTransformManager", __FUNCTION__)
    			<< "Re-indexing FEED sub-table and removing duplicates" << LogIO::POST;

    	MSFeed feedSubtable = outputMs_p->feed();
    	MSFeedColumns tableCols(feedSubtable);
    	ScalarColumn<Int> feedId = tableCols.feedId();
    	ScalarColumn<Int> antennaId = tableCols.antennaId();
    	ScalarColumn<Int> spectralWindowId = tableCols.spectralWindowId();
    	ScalarColumn<Double> time = tableCols.time();

    	// Re-index SPWId to be 0
    	reindexColumn(spectralWindowId,0);

    	// Remove duplicates
    	std::vector<rownr_t> duplicateIdx;
    	std::map< std::pair<uInt,uInt> , Double > antennaFeedTimeMap;
    	std::map< std::pair<uInt,uInt> , Double >::iterator antennaFeedTimeIter;

    	for (rownr_t idx = 0; idx < spectralWindowId.nrow(); idx++)
    	{
    		std::pair<uInt,uInt> antennaFeedPair = std::make_pair(antennaId(idx),feedId(idx));
    		antennaFeedTimeIter = antennaFeedTimeMap.find(antennaFeedPair);

    		if (antennaFeedTimeIter != antennaFeedTimeMap.end())
    		{
    			if (abs(antennaFeedTimeIter->second - time(idx)) < 2*FLT_MIN)
    			{
    				duplicateIdx.push_back(idx);
    			}
    			else
    			{
    				antennaFeedTimeMap[antennaFeedPair] = time(idx);
    			}
    		}
    		else
    		{
    			antennaFeedTimeMap[antennaFeedPair] = time(idx);
    		}
    	}


    	feedSubtable.removeRow(Vector<rownr_t>(duplicateIdx.begin(),duplicateIdx.end()));

    }
    else
    {
    	logger_p << LogIO::SEVERE << LogOrigin("MSTransformManager", __FUNCTION__) <<
    			 "FEED sub-table not found " << LogIO::POST;
    }

	return;
}

// -----------------------------------------------------------------------
// Method to re-index Spectral Window column in SysCal sub-table
// -----------------------------------------------------------------------
void MSTransformManager::reindexSysCalSubTable()
{
    if(Table::isReadable(outputMs_p->sysCalTableName()) and !outputMs_p->sysCal().isNull())
    {
    	logger_p << LogIO::NORMAL << LogOrigin("MSTransformManager", __FUNCTION__)
    			<< "Re-indexing SYSCAL sub-table and removing duplicates" << LogIO::POST;

    	MSSysCal syscalSubtable = outputMs_p->sysCal();
    	MSSysCalColumns tableCols(syscalSubtable);
    	ScalarColumn<Int> feedId = tableCols.feedId();
    	ScalarColumn<Int> antennaId = tableCols.antennaId();
    	ScalarColumn<Int> spectralWindowId = tableCols.spectralWindowId();
    	ScalarColumn<Double> time = tableCols.time();

    	// Re-index SPWId to be 0
    	reindexColumn(spectralWindowId,0);

    	// Remove duplicates
    	std::vector<rownr_t> duplicateIdx;
    	std::map< std::pair<uInt,uInt> , Double > antennaFeedTimeMap;
    	std::map< std::pair<uInt,uInt> , Double >::iterator antennaFeedTimeIter;

    	for (rownr_t idx = 0; idx < spectralWindowId.nrow(); idx++)
    	{
    		std::pair<uInt,uInt> antennaFeedPair = std::make_pair(antennaId(idx),feedId(idx));
    		antennaFeedTimeIter = antennaFeedTimeMap.find(antennaFeedPair);

    		if (antennaFeedTimeIter != antennaFeedTimeMap.end())
    		{
    			if (abs(antennaFeedTimeIter->second - time(idx)) < 2*FLT_MIN)
    			{
    				duplicateIdx.push_back(idx);
    			}
    			else
    			{
    				antennaFeedTimeMap[antennaFeedPair] = time(idx);
    			}
    		}
    		else
    		{
    			antennaFeedTimeMap[antennaFeedPair] = time(idx);
    		}
    	}

    	syscalSubtable.removeRow(Vector<rownr_t>(duplicateIdx.begin(),duplicateIdx.end()));

    }
    else
    {
    	logger_p << LogIO::DEBUG1 << LogOrigin("MSTransformManager", __FUNCTION__)
    			<< "SYSCAL sub-table not found " << LogIO::POST;
    }

	return;
}

// -----------------------------------------------------------------------
// Method to re-index Spectral Window column in FreqOffset sub-table
// -----------------------------------------------------------------------
void MSTransformManager::reindexFreqOffsetSubTable()
{
    if(Table::isReadable(outputMs_p->freqOffsetTableName()) and !outputMs_p->freqOffset().isNull())
    {
    	logger_p << LogIO::NORMAL << LogOrigin("MSTransformManager", __FUNCTION__)
    			<< "Re-indexing FREQ_OFFSET sub-table and removing duplicates" << LogIO::POST;

    	MSFreqOffset freqoffsetSubtable = outputMs_p->freqOffset();
    	MSFreqOffsetColumns tableCols(freqoffsetSubtable);
    	ScalarColumn<Int> feedId = tableCols.feedId();
    	ScalarColumn<Int> antenna1 = tableCols.antenna1();
    	ScalarColumn<Int> antenna2 = tableCols.antenna2();
    	ScalarColumn<Int> spectralWindowId = tableCols.spectralWindowId();
    	ScalarColumn<Double> time = tableCols.time();

    	// Re-index SPWId to be 0
    	reindexColumn(spectralWindowId,0);

    	// Remove duplicates
    	std::vector<rownr_t> duplicateIdx;
    	std::map< std::pair < std::pair<uInt,uInt> , uInt> , Double > antennaFeedTimeMap;
    	std::map< std::pair < std::pair<uInt,uInt> , uInt> , Double >::iterator antennaFeedTimeIter;

    	for (rownr_t idx = 0; idx < spectralWindowId.nrow(); idx++)
    	{
    		std::pair < std::pair<uInt,uInt> , uInt> antennaFeedPair = std::make_pair(std::make_pair(antenna1(idx),antenna2(idx)),feedId(idx));
    		antennaFeedTimeIter = antennaFeedTimeMap.find(antennaFeedPair);

    		if (antennaFeedTimeIter != antennaFeedTimeMap.end())
    		{
    			if (abs(antennaFeedTimeIter->second - time(idx)) < 2*FLT_MIN)
    			{
    				duplicateIdx.push_back(idx);
    			}
    			else
    			{
    				antennaFeedTimeMap[antennaFeedPair] = time(idx);
    			}
    		}
    		else
    		{
    			antennaFeedTimeMap[antennaFeedPair] = time(idx);
    		}
    	}

    	freqoffsetSubtable.removeRow(Vector<rownr_t>(duplicateIdx.begin(),duplicateIdx.end()));

    }
    else
    {
    	logger_p << LogIO::DEBUG1 << LogOrigin("MSTransformManager", __FUNCTION__)
    			<< "FREQ_OFFSET sub-table not found " << LogIO::POST;
    }

    return;
}

// -----------------------------------------------------------------------
// Method to re-index Spectral Window column in a generic sub-table (with feedId, antennaId and time columns)
// -----------------------------------------------------------------------
void MSTransformManager::reindexGenericTimeDependentSubTable(const String& subtabname)
{
	if (Table::isReadable(outputMs_p->tableName() + "/" + subtabname))
	{
		Table subtable(outputMs_p->tableName() + "/" + subtabname, Table::Update);

		if (subtable.nrow() > 0)
		{
	    	logger_p << LogIO::NORMAL << LogOrigin("MSTransformManager", __FUNCTION__)
	    			<< "Re-indexing SPW column of " << subtabname
	    			<< " sub-table and removing duplicates " << LogIO::POST;

			ScalarColumn<Int> feedId(subtable, "FEED_ID");
			ScalarColumn<Int> antennaId(subtable, "ANTENNA_ID");
			ScalarColumn<Int> spectralWindowId(subtable, "SPECTRAL_WINDOW_ID");
			ScalarColumn<Double> time(subtable, "TIME");

	    	// Re-index SPWId to be 0
	    	reindexColumn(spectralWindowId,0);

	    	// Remove duplicates
	    	std::vector<rownr_t> duplicateIdx;
	    	std::map< std::pair<uInt,uInt> , Double > antennaFeedTimeMap;
	    	std::map< std::pair<uInt,uInt> , Double >::iterator antennaFeedTimeIter;

	    	for (rownr_t idx = 0; idx < spectralWindowId.nrow(); idx++)
	    	{
	    		std::pair<uInt,uInt> antennaFeedPair = std::make_pair(antennaId(idx),feedId(idx));
	    		antennaFeedTimeIter = antennaFeedTimeMap.find(antennaFeedPair);

	    		if (antennaFeedTimeIter != antennaFeedTimeMap.end())
	    		{
	    			if (abs(antennaFeedTimeIter->second - time(idx)) < 2*FLT_MIN)
	    			{
	    				duplicateIdx.push_back(idx);
	    			}
	    			else
	    			{
	    				antennaFeedTimeMap[antennaFeedPair] = time(idx);
	    			}
	    		}
	    		else
	    		{
	    			antennaFeedTimeMap[antennaFeedPair] = time(idx);
	    		}
	    	}

	    	subtable.removeRow(Vector<rownr_t>(duplicateIdx.begin(),duplicateIdx.end()));

		}
		else
		{
			if (subtabname == casacore::String("FEED"))
			{
		    	logger_p << LogIO::SEVERE << LogOrigin("MSTransformManager", __FUNCTION__)
		    			<< subtabname << " sub-table found but has no valid content" << LogIO::POST;
			}
			else
			{
		    	logger_p << LogIO::DEBUG1 << LogOrigin("MSTransformManager", __FUNCTION__)
		    			<< subtabname << " sub-table found but has no valid content" << LogIO::POST;
			}
		}
	}
	else
	{
		if (subtabname == casacore::String("FEED"))
		{
	    	logger_p << LogIO::SEVERE << LogOrigin("MSTransformManager", __FUNCTION__)
	    			<< subtabname << " sub-table not found" << LogIO::POST;
		}
		else
		{
	    	logger_p << LogIO::DEBUG1 << LogOrigin("MSTransformManager", __FUNCTION__)
	    			<< subtabname << " sub-table not found" << LogIO::POST;
		}
	}

	return;
}

// -----------------------------------------------------------------------
//
// -----------------------------------------------------------------------
void MSTransformManager::getInputNumberOfChannels()
{
    // Access spectral window sub-table
    MSSpectralWindow spwTable = inputMs_p->spectralWindow();
    auto nInputSpws = spwTable.nrow();
    MSSpWindowColumns spwCols(spwTable);
    ScalarColumn<Int> numChanCol = spwCols.numChan();

    // Get number of output channels per input spw
    for(rownr_t spw_idx=0; spw_idx<nInputSpws; spw_idx++)
    {
    	numOfInpChanMap_p[spw_idx] = numChanCol(spw_idx);
    }

    return;
}

// -----------------------------------------------------------------------
//
// -----------------------------------------------------------------------
void MSTransformManager::dropNonUniformWidthChannels()
{
	// Access spectral window sub-table
	MSSpectralWindow spwTable = outputMs_p->spectralWindow();
	auto nInputSpws = spwTable.nrow();
	MSSpWindowColumns spwCols(spwTable);
    ArrayColumn<Double> chanFreqCol = spwCols.chanFreq();
    ArrayColumn<Double> chanWidthCol = spwCols.chanWidth();
    ArrayColumn<Double> effectiveBWCol = spwCols.effectiveBW();
    ArrayColumn<Double> resolutionCol = spwCols.resolution();
    ScalarColumn<Int> numChanCol = spwCols.numChan();
    ScalarColumn<Double> totalBandwidthCol = spwCols.totalBandwidth();

	uInt nChans;
	Int spwId;
	for(rownr_t spw_idx=0; spw_idx<nInputSpws; spw_idx++)
	{
		nChans = numChanCol(spw_idx);
		Vector<Double> widthVector = chanWidthCol(spw_idx);

    	if (outputInputSPWIndexMap_p.size()>0)
    	{
    		spwId = outputInputSPWIndexMap_p[spw_idx];
    	}
    	else
    	{
    		spwId = spw_idx;
    	}

    	// Skip this SPW in non-reindex mode
    	if ((!reindex_p) and (numOfSelChanMap_p.find(spwId) == numOfSelChanMap_p.end())) continue;

    	//logger_p << dataHandler_p->getDroppedChannelsMap() << LogIO::POST;

    	if (dataHandler_p->getDroppedChannelsMap().find(spwId) != dataHandler_p->getDroppedChannelsMap().end())
    	{
    		vector<Int>::iterator iter;
    		Double droppedWidth = 0;
    		vector<Int> &droppedChannels = dataHandler_p->getDroppedChannelsMap()[spwId];
    		for (iter = droppedChannels.begin(); iter != droppedChannels.end(); iter++)
    		{
    			logger_p 	<< LogIO::WARN << LogOrigin("MSTransformManager", __FUNCTION__)
    						<< "Not enough input channels to populate output channel n# "
    						<< *iter << " from SPW " << spwId << "." << endl
    						<< "The channel will be dropped in order to have an uniform grid."
    						<< LogIO::POST;

    			droppedWidth += widthVector(*iter);
    		}

    		// Calculate final number of channels
    		uInt nChansFinal = nChans-droppedChannels.size();

    		if (nChansFinal <= 0)
    		{
    			logger_p 	<< LogIO::SEVERE << LogOrigin("MSTransformManager", __FUNCTION__)
    						<< "Channel selection does not allow to produce any output channel with the requested width "
    						<< LogIO::POST;

    			throw AipsError("Channel selection does not allow to produce any output channel with the requested width ");
    		}



    		numChanCol.put(spw_idx, nChansFinal);

    		// Total BW has to be reduced to account for the dropped channels
    		totalBandwidthCol.put(spw_idx, totalBandwidthCol(spw_idx)-droppedWidth);

    		// Get current vectors
    		Vector<Double> effectiveBWVector = effectiveBWCol(spw_idx);
    		Vector<Double> resolutionVector = resolutionCol(spw_idx);
    		Vector<Double> frequencyVector = chanFreqCol(spw_idx);

    		// Declare new vectors
    		Vector<Double> newWidthVector(nChansFinal);
    		Vector<Double> newEffectiveBWVector(nChansFinal);
    		Vector<Double> newResolutionVector(nChansFinal);
    		Vector<Double> newFrequencyVector(nChansFinal);

    		// Create a new frequency vector
    		uInt finalIdx = 0;
    		vector<Int>::iterator matchIdx;
    		for (uInt idx=0;idx < widthVector.size(); idx++)
    		{
    			matchIdx = find (droppedChannels.begin(), droppedChannels.end(), idx);
    			if (matchIdx == droppedChannels.end() )
    			{
    				newWidthVector(finalIdx) = widthVector(idx);
    				newEffectiveBWVector(finalIdx) = effectiveBWVector(idx);
    				newResolutionVector(finalIdx) = resolutionVector(idx);
    				newFrequencyVector(finalIdx) = frequencyVector(idx);
        			finalIdx ++;
    			}
    		}

    		// Put new vectors in corresponding columns
    		chanWidthCol.put(spw_idx, newWidthVector);
    		effectiveBWCol.put(spw_idx, newEffectiveBWVector);
    		resolutionCol.put(spw_idx, newResolutionVector);
    		chanFreqCol.put(spw_idx, newFrequencyVector);

    		// Update output number of channels
    		if (regridding_p) inputOutputSpwMap_p[spw_idx].second.resize(nChansFinal);
    	}
	}

	return;
}


// -----------------------------------------------------------------------
//
// -----------------------------------------------------------------------
void MSTransformManager::getOutputNumberOfChannels()
{
	if (regridding_p or combinespws_p)
	{
		map<uInt,uInt>::iterator iter;
		for(iter = numOfSelChanMap_p.begin(); iter != numOfSelChanMap_p.end(); iter++)
		{
			if (freqbinMap_p.find(iter->first) == freqbinMap_p.end())
			{
				// When doing only re-gridding, maybe not all SPWs require pre-averaging
				if (not combinespws_p)
				{
					freqbinMap_p[iter->first] = 1;
				}
				// When combining SPWs all of them get the same freqbin
				else
				{
					freqbinMap_p[iter->first] = freqbinMap_p[0];
				}
			}
		}
	}

	// Access spectral window sub-table
	MSSpectralWindow spwTable = outputMs_p->spectralWindow();
    auto nInputSpws = spwTable.nrow();
    MSSpWindowColumns spwCols(spwTable);
    ScalarColumn<Int> numChanCol = spwCols.numChan();
    ArrayColumn<Double> chanFreqCol = spwCols.chanFreq();

    if (combinespws_p)
    {
		map<uInt,uInt>::iterator iter;
		for(iter = numOfSelChanMap_p.begin(); iter != numOfSelChanMap_p.end(); iter++)
		{
			// Note: This will truncate the result, but it is ok because we are dropping the last channel
			numOfOutChanMap_p[iter->first] = numOfSelChanMap_p[iter->first] / freqbinMap_p[iter->first];
		}
    }
    else
    {
	    // Get number of output channels per input spw
	    Int spwId;
	    for(rownr_t spw_idx=0; spw_idx<nInputSpws; spw_idx++)
	    {
	    	if (outputInputSPWIndexMap_p.size()>0)
	    	{
	    		spwId = outputInputSPWIndexMap_p[spw_idx];
	    	}
	    	else
	    	{
	    		spwId = spw_idx;
	    	}

	    	numOfOutChanMap_p[spwId] = numChanCol(spw_idx);
	    }
    }

	return;
}

// -----------------------------------------------------------------------
//
// -----------------------------------------------------------------------
void MSTransformManager::calculateWeightAndSigmaFactors()
{
	map<uInt,uInt>::iterator iter;
	for(iter = numOfSelChanMap_p.begin(); iter != numOfSelChanMap_p.end(); iter++)
	{
		weightFactorMap_p[iter->first] = (Float)numOfSelChanMap_p[iter->first] /
										(Float)numOfInpChanMap_p[iter->first];
		sigmaFactorMap_p[iter->first] = 1./sqrt((Float)numOfSelChanMap_p[iter->first] /
										(Float)numOfOutChanMap_p[iter->first]);
	}

	return;
}

// -----------------------------------------------------------------------
//
// -----------------------------------------------------------------------
void MSTransformManager::calculateNewWeightAndSigmaFactors()
{

	map<uInt, uInt>::iterator iter;
	for (iter = numOfSelChanMap_p.begin(); iter != numOfSelChanMap_p.end(); iter++)
	{
		// Populateremaining SPWs of weight factor map
		if (newWeightFactorMap_p.find(iter->first)== newWeightFactorMap_p.end())
		{
			// When doing only re-gridding, maybe not all SPWs require pre-averaging
			if (not combinespws_p)
			{
				newWeightFactorMap_p[iter->first] = 1;
			}
			// When combining SPWs all of them get the same freqbin
			else
			{
				newWeightFactorMap_p[iter->first] = newWeightFactorMap_p[0];
			}
		}

		// Populate sigma factor map
		newSigmaFactorMap_p[iter->first] = 1 / sqrt(newWeightFactorMap_p[iter->first]);
	}

	return;
}

// -----------------------------------------------------------------------
// Method to check if flag category has to be filled
// -----------------------------------------------------------------------
void MSTransformManager::checkFillFlagCategory()
{
	inputFlagCategoryAvailable_p = false;
	if (	!selectedInputMsCols_p->flagCategory().isNull()
			&& selectedInputMsCols_p->flagCategory().isDefined(0)
			&& selectedInputMsCols_p->flagCategory()(0).shape() == 3)
	{
		inputFlagCategoryAvailable_p = true;
		logger_p << LogIO::NORMAL << LogOrigin("MSTransformManager", __FUNCTION__)
				<< "Optional column FLAG_CATEGORY found in input MS will be written to output MS" << LogIO::POST;
	}

	return;
}

// -----------------------------------------------------------------------
// Method to check if weight spectrum column has to be filled
// -----------------------------------------------------------------------
void MSTransformManager::checkFillWeightSpectrum()
{
	inputWeightSpectrumAvailable_p = false;
	if (!selectedInputMsCols_p->weightSpectrum().isNull() and
            selectedInputMsCols_p->weightSpectrum().isDefined(0))
	{
		inputWeightSpectrumAvailable_p = true;
		logger_p << LogIO::NORMAL << LogOrigin("MSTransformManager", __FUNCTION__)
				<< "Optional column WEIGHT_SPECTRUM found in input MS will be written to output MS" << LogIO::POST;
	}
}

/**
 * Early check for a potential issue that would prevent an MSTransform
 * setup which looks in principle fine from running correctly. Ensures
 * that we catch a current limitation in the underlying iterators /
 * VI/VB2 framework whereby combinespws won't work when the number of
 * channels is different for different SPWs.
 *
 * Requires that numOfInpChanMap_p be populated previously (in
 * getInputNumberOfChannels()).
 *
 * @throws AipsError if combinespws is enabled and the input MS of the
 * current configuration has different number of channels for
 * different SPWs
 */
void MSTransformManager::checkSPWChannelsKnownLimitation()
{
  if (not combinespws_p)
    return;

  auto nSpws = inputMs_p->spectralWindow().nrow();
  if (1 >= nSpws or numOfInpChanMap_p.empty() or numOfSelChanMap_p.empty())
    return;

  auto firstNum = numOfSelChanMap_p.begin()->second;
  auto diff = std::find_if(numOfSelChanMap_p.begin(), numOfSelChanMap_p.end(),
			   [&firstNum](const std::pair<casacore::uInt,casacore::uInt> &other) {
			     return firstNum != other.second; });


  if (numOfSelChanMap_p.end() != diff) {
    auto otherNum = diff->second;
    throw AipsError("Currently the option 'combinespws' is only supported when the number "
		    "of channels is the same for all the spw's selected. One of the SPWs "
		    "selected has " + std::to_string(firstNum) + " channels, but another "
		    "selected SPW has " + std::to_string(otherNum) + " channels.");
  }
}

/**
 * Early check to issue a warning if the data was preaveraged
 * by the correlator ans we are performing a further
 * smoothing and average.
 */
void MSTransformManager::checkCorrelatorPreaveraging()
{
  std::string spwPreaveraged;
  if (hanningSmooth_p || channelAverage_p)
  {
    auto spwTable = inputMs_p->spectralWindow();
    MSSpWindowColumns spwColumns(spwTable);
    if (spwTable.tableDesc().isColumn("SDM_WINDOW_FUNCTION") &&
        spwTable.tableDesc().columnDescSet().isDefined("SDM_WINDOW_FUNCTION") &&
        spwTable.tableDesc().isColumn("SDM_NUM_BIN") &&
        spwTable.tableDesc().columnDescSet().isDefined("SDM_NUM_BIN"))
    {
      auto nrows = spwColumns.nrow();
      auto effBWCol = spwColumns.effectiveBW();
      auto chanWidthCol = spwColumns.chanWidth();
      ScalarColumn<String> windowFunctionCol(spwTable, "SDM_WINDOW_FUNCTION");
      ScalarColumn<Int> numBinCol(spwTable, "SDM_NUM_BIN");
      for (size_t spwIdx = 0; spwIdx < nrows; spwIdx++)
      {
        auto numBin =  numBinCol(spwIdx);
        auto windowFunction = windowFunctionCol(spwIdx);
        if(windowFunction != "UNKNOWN" && numBin != 1)
          spwPreaveraged += std::to_string(spwIdx)+" ";
      }
    }
  }

  if(spwPreaveraged != "")
    logger_p << LogIO::WARN<<LogOrigin("MSTransformManager", __func__) <<
        "The data has already been preaveraged by the correlator but "
        "further smoothing or averaging has been requested. "
        "Preaveraged SPWs are: "<<spwPreaveraged<<LogIO::POST;
}

// -----------------------------------------------------------------------
//
// -----------------------------------------------------------------------
void MSTransformManager::checkDataColumnsAvailable()
{
	dataColumnAvailable_p = false;
	correctedDataColumnAvailable_p = false;
	modelDataColumnAvailable_p = false;


	floatDataColumnAvailable_p = false;
	lagDataColumnAvailable_p = false;


	// DATA
	if (inputMs_p->tableDesc().isColumn(MS::columnName(MS::DATA)))
	{
		dataColumnAvailable_p = true;
	}


	// CORRECTED_DATA already exists in the input MS
	if (inputMs_p->tableDesc().isColumn(MS::columnName(MS::CORRECTED_DATA)))
	{
		correctedDataColumnAvailable_p = true;
	}
	// CORRECTED_DATA does not exist but there is a calibration parameter set available
	else if (calibrate_p and (makeVirtualCorrectedColReal_p or bufferMode_p))
	{
		correctedDataColumnAvailable_p = true;
	}
	// There is no calibration parameter set available
	else
	{
		// TODO: Inform that virtual CORRECTED_DATA is not available

		// Unset makeVirtualModelColReal_p as virtual CORRECTED col. is not available
		makeVirtualCorrectedColReal_p = false;
	}

	// FLOAT_DATA
	if (inputMs_p->tableDesc().isColumn(MS::columnName(MS::FLOAT_DATA)))
	{
		floatDataColumnAvailable_p = true;
	}


	// MODEL_DATA already exists in the input MS
	if (inputMs_p->tableDesc().isColumn(MS::columnName(MS::MODEL_DATA)))
	{
		modelDataColumnAvailable_p = true;
	}
	// MODEL_DATA does not exist but there is a model available in the SOURCE sub-table
	// MODEL_DATA should not be made real if the user does not specify it implicitly
	else if (inputMs_p->source().isColumn(MSSource::SOURCE_MODEL) and makeVirtualModelColReal_p)
	{
		modelDataColumnAvailable_p = true;
	}
	// CAS-7390: Provide default MODEL_DATA in buffer mode
	else if (bufferMode_p and not floatDataColumnAvailable_p) // MODEL is not defined for SD data
	{
		makeVirtualModelColReal_p = true;
		modelDataColumnAvailable_p = true;
	}
	// There is no model available in the SOURCE sub-table
	else
	{
		modelDataColumnAvailable_p = false;

		// Inform that virtual MODEL_DATA is not available
		if (makeVirtualModelColReal_p)
		{
			if (bufferMode_p)
			{
				logger_p << LogIO::WARN << LogOrigin("MSTransformManager", __FUNCTION__)
						<< "Requested to make virtual MODEL_DATA column available from MSTransformBuffer but"
						<< "SOURCE_MODEL column is not present in SOURCE sub-table"
						<< LogIO::POST;
			}
			else
			{
				logger_p << LogIO::WARN << LogOrigin("MSTransformManager", __FUNCTION__)
						 << "Requested to make virtual MODEL_DATA column real but "
						 << "SOURCE_MODEL column is not present in SOURCE sub-table"
						 << LogIO::POST;
			}
		}

		// Unset makeVirtualModelColReal_p as virtual MODEL col. is not available
		makeVirtualModelColReal_p = false;
	}


	// LAG_DATA
	if (inputMs_p->tableDesc().isColumn(MS::columnName(MS::LAG_DATA)))
	{
		lagDataColumnAvailable_p = true;
	}

	return;
}

// -----------------------------------------------------------------------
// Method to check which data columns have to be filled
// -----------------------------------------------------------------------
void MSTransformManager::checkDataColumnsToFill()
{
	dataColMap_p.clear();
	bool mainColSet=false;
	timeAvgOptions_p = vi::AveragingOptions(vi::AveragingOptions::Nothing);

	if (datacolumn_p.contains("ALL"))
	{
		if (dataColumnAvailable_p)
		{
			if (!mainColSet)
			{
				mainColumn_p = MS::DATA;
				mainColSet = true;
			}
			dataColMap_p[MS::DATA] = MS::DATA;
			colCheckInfo(MS::columnName(MS::DATA),MS::columnName(dataColMap_p[MS::DATA]));

			timeAvgOptions_p |= vi::AveragingOptions::AverageObserved;
			timeAvgOptions_p |= vi::AveragingOptions::ObservedFlagWeightAvgFromSIGMA;
		}

		if (correctedDataColumnAvailable_p)
		{
			if (!mainColSet)
			{
				mainColumn_p = MS::CORRECTED_DATA;
				mainColSet = true;
			}
			dataColMap_p[MS::CORRECTED_DATA] = MS::CORRECTED_DATA;
			colCheckInfo(MS::columnName(MS::CORRECTED_DATA),MS::columnName(dataColMap_p[MS::CORRECTED_DATA]));

			timeAvgOptions_p |= vi::AveragingOptions::AverageCorrected;
			timeAvgOptions_p |= vi::AveragingOptions::CorrectedFlagWeightAvgFromWEIGHT;
		}
        if (dataColumnAvailable_p && correctedDataColumnAvailable_p)
            bothDataColumnsAreOutput_p = true;


		if (modelDataColumnAvailable_p)
		{
			if (!mainColSet)
			{
				mainColumn_p = MS::MODEL_DATA;
				mainColSet = true;
			}
			dataColMap_p[MS::MODEL_DATA] = MS::MODEL_DATA;
			colCheckInfo(MS::columnName(MS::MODEL_DATA),MS::columnName(dataColMap_p[MS::MODEL_DATA]));

			timeAvgOptions_p |= vi::AveragingOptions::AverageModel;

			if (correctedDataColumnAvailable_p)
			{
				timeAvgOptions_p |= vi::AveragingOptions::ModelFlagWeightAvgFromWEIGHT;
			}
			else if (dataColumnAvailable_p)
			{
				timeAvgOptions_p |= vi::AveragingOptions::ModelFlagWeightAvgFromSIGMA;
			}
			else
			{
				timeAvgOptions_p |= vi::AveragingOptions::ModelPlainAvg;
			}
		}

		if (floatDataColumnAvailable_p)
		{
			if (!mainColSet)
			{
				mainColumn_p = MS::FLOAT_DATA;
				mainColSet = true;
			}
			dataColMap_p[MS::FLOAT_DATA] = MS::FLOAT_DATA;
			colCheckInfo(MS::columnName(MS::FLOAT_DATA),MS::columnName(dataColMap_p[MS::FLOAT_DATA]));

			timeAvgOptions_p |= vi::AveragingOptions::AverageFloat;
		}

		if (lagDataColumnAvailable_p)
		{
			if (!mainColSet)
			{
				mainColumn_p = MS::LAG_DATA;
				mainColSet = true;
			}
			dataColMap_p[MS::LAG_DATA] = MS::LAG_DATA;
			colCheckInfo(MS::columnName(MS::LAG_DATA),MS::columnName(dataColMap_p[MS::LAG_DATA]));

			// TODO: LAG_DATA is not yet supported by TVI
			// timeAvgOptions_p |= vi::AveragingOptions::AverageLagData;
		}
	}
	else if (datacolumn_p.contains("DATA,MODEL,CORRECTED"))
	{
		if (dataColumnAvailable_p)
		{
			if (!mainColSet)
			{
				mainColumn_p = MS::DATA;
				mainColSet = true;
			}
			dataColMap_p[MS::DATA] = MS::DATA;
			colCheckInfo(MS::columnName(MS::DATA),MS::columnName(dataColMap_p[MS::DATA]));

			timeAvgOptions_p |= vi::AveragingOptions::AverageObserved;
			timeAvgOptions_p |= vi::AveragingOptions::ObservedFlagWeightAvgFromSIGMA;
		}

		if (correctedDataColumnAvailable_p)
		{
			if (!mainColSet)
			{
				mainColumn_p = MS::CORRECTED_DATA;
				mainColSet = true;
			}
			dataColMap_p[MS::CORRECTED_DATA] = MS::CORRECTED_DATA;
			colCheckInfo(MS::columnName(MS::CORRECTED_DATA),MS::columnName(dataColMap_p[MS::CORRECTED_DATA]));

			timeAvgOptions_p |= vi::AveragingOptions::AverageCorrected;
			timeAvgOptions_p |= vi::AveragingOptions::CorrectedFlagWeightAvgFromWEIGHT;
		}

        if (dataColumnAvailable_p && correctedDataColumnAvailable_p)
            bothDataColumnsAreOutput_p = true;
		if (modelDataColumnAvailable_p)
		{
			if (!mainColSet)
			{
				mainColumn_p = MS::MODEL_DATA;
				mainColSet = true;
			}
			dataColMap_p[MS::MODEL_DATA] = MS::MODEL_DATA;
			colCheckInfo(MS::columnName(MS::MODEL_DATA),MS::columnName(dataColMap_p[MS::MODEL_DATA]));

			timeAvgOptions_p |= vi::AveragingOptions::AverageModel;

			if (correctedDataColumnAvailable_p)
			{
				timeAvgOptions_p |= vi::AveragingOptions::ModelFlagWeightAvgFromWEIGHT;
			}
			else if (dataColumnAvailable_p)
			{
				timeAvgOptions_p |= vi::AveragingOptions::ModelFlagWeightAvgFromSIGMA;
			}
			else
			{
				timeAvgOptions_p |= vi::AveragingOptions::ModelPlainAvg;
			}
		}
	}
	else if (datacolumn_p.contains("FLOAT_DATA,DATA"))
	{

		if (dataColumnAvailable_p)
		{
			if (!mainColSet)
			{
				mainColumn_p = MS::DATA;
				mainColSet = true;
			}
			dataColMap_p[MS::DATA] = MS::DATA;
			colCheckInfo(MS::columnName(MS::DATA),MS::columnName(dataColMap_p[MS::DATA]));

			timeAvgOptions_p |= vi::AveragingOptions::AverageObserved;
			timeAvgOptions_p |= vi::AveragingOptions::ObservedFlagWeightAvgFromSIGMA;
		}
		else
		{
			logger_p << LogIO::WARN << LogOrigin("MSTransformManager", __FUNCTION__) <<
					"DATA column requested but not available in input MS "<< LogIO::POST;
		}

		if (floatDataColumnAvailable_p)
		{
			if (!mainColSet)
			{
				mainColumn_p = MS::FLOAT_DATA;
				mainColSet = true;
			}
			dataColMap_p[MS::FLOAT_DATA] = MS::FLOAT_DATA;
			colCheckInfo(MS::columnName(MS::FLOAT_DATA),MS::columnName(dataColMap_p[MS::FLOAT_DATA]));

			timeAvgOptions_p |= vi::AveragingOptions::AverageFloat;
		}
		else
		{
			logger_p << LogIO::WARN << LogOrigin("MSTransformManager", __FUNCTION__) <<
					"FLOAT_DATA column requested but not available in input MS "<< LogIO::POST;
		}
	}
	else if (datacolumn_p.contains("FLOAT_DATA"))
	{
		if (floatDataColumnAvailable_p)
		{
			if (!mainColSet)
			{
				mainColumn_p = MS::FLOAT_DATA;
				mainColSet = true;
			}
			dataColMap_p[MS::FLOAT_DATA] = MS::FLOAT_DATA;
			colCheckInfo(MS::columnName(MS::FLOAT_DATA),MS::columnName(dataColMap_p[MS::FLOAT_DATA]));

			timeAvgOptions_p |= vi::AveragingOptions::AverageFloat;
		}
		else
		{
			logger_p << LogIO::WARN << LogOrigin("MSTransformManager", __FUNCTION__) <<
					"FLOAT_DATA column requested but not available in input MS "<< LogIO::POST;
		}
	}
	else if (datacolumn_p.contains("LAG_DATA,DATA"))
	{
		if (dataColumnAvailable_p)
		{
			if (!mainColSet)
			{
				mainColumn_p = MS::DATA;
				mainColSet = true;
			}
			dataColMap_p[MS::DATA] = MS::DATA;
			colCheckInfo(MS::columnName(MS::DATA),MS::columnName(dataColMap_p[MS::DATA]));

			timeAvgOptions_p |= vi::AveragingOptions::AverageObserved;
			timeAvgOptions_p |= vi::AveragingOptions::ObservedFlagWeightAvgFromSIGMA;
		}
		else
		{
			logger_p << LogIO::WARN << LogOrigin("MSTransformManager", __FUNCTION__) <<
					"DATA column requested but not available in input MS "<< LogIO::POST;
		}

		if (lagDataColumnAvailable_p)
		{
			if (!mainColSet)
			{
				mainColumn_p = MS::LAG_DATA;
				mainColSet = true;
			}
			dataColMap_p[MS::LAG_DATA] = MS::LAG_DATA;
			colCheckInfo(MS::columnName(MS::LAG_DATA),MS::columnName(dataColMap_p[MS::LAG_DATA]));

			// TODO: LAG_DATA is not yet supported by TVI
			// timeAvgOptions_p |= vi::AveragingOptions::AverageLagData;
		}
		else
		{
			logger_p << LogIO::WARN << LogOrigin("MSTransformManager", __FUNCTION__) <<
					"LAG_DATA column requested but not available in input MS "<< LogIO::POST;
		}
	}
	else if (datacolumn_p.contains("LAG_DATA"))
	{
		if (lagDataColumnAvailable_p)
		{
			if (!mainColSet)
			{
				mainColumn_p = MS::LAG_DATA;
				mainColSet = true;
			}
			dataColMap_p[MS::LAG_DATA] = MS::LAG_DATA;
			colCheckInfo(MS::columnName(MS::LAG_DATA),MS::columnName(dataColMap_p[MS::LAG_DATA]));

			// TODO: LAG_DATA is not yet supported by TVI
			// timeAvgOptions_p |= vi::AveragingOptions::AverageLagData;
		}
		else
		{
			logger_p << LogIO::WARN << LogOrigin("MSTransformManager", __FUNCTION__) <<
					"LAG_DATA column requested but not available in input MS "<< LogIO::POST;
		}
	}
	else if (datacolumn_p.contains("DATA"))
	{
		if (dataColumnAvailable_p)
		{
			if (!mainColSet)
			{
				mainColumn_p = MS::DATA;
				mainColSet = true;
			}
			dataColMap_p[MS::DATA] = MS::DATA;
			colCheckInfo(MS::columnName(MS::DATA),MS::columnName(dataColMap_p[MS::DATA]));

			timeAvgOptions_p |= vi::AveragingOptions::AverageObserved;
			timeAvgOptions_p |= vi::AveragingOptions::ObservedFlagWeightAvgFromSIGMA;
		}
		else
		{
			logger_p << LogIO::WARN << LogOrigin("MSTransformManager", __FUNCTION__) <<
					"DATA column requested but not available in input MS "<< LogIO::POST;
		}
	}
	else if (datacolumn_p.contains("CORRECTED"))
	{
		if (correctedDataColumnAvailable_p)
		{
			if (!mainColSet)
			{
				mainColumn_p = MS::CORRECTED_DATA;
				mainColSet = true;
			}
			dataColMap_p[MS::CORRECTED_DATA] = MS::DATA;
			correctedToData_p = true;
			colCheckInfo(MS::columnName(MS::CORRECTED_DATA),MS::columnName(dataColMap_p[MS::CORRECTED_DATA]));

			timeAvgOptions_p |= vi::AveragingOptions::AverageCorrected;
			timeAvgOptions_p |= vi::AveragingOptions::CorrectedFlagWeightAvgFromWEIGHT;
		}
		else
		{
			logger_p << LogIO::WARN << LogOrigin("MSTransformManager", __FUNCTION__) <<
					"CORRECTED_DATA column requested but not available in input MS "<< LogIO::POST;
		}
	}
	else if (datacolumn_p.contains("MODEL"))
	{

		if (modelDataColumnAvailable_p)
		{
			if (!mainColSet)
			{
				mainColumn_p = MS::MODEL_DATA;
				mainColSet = true;
			}

			dataColMap_p[MS::MODEL_DATA] = MS::DATA;
			colCheckInfo(MS::columnName(MS::MODEL_DATA),MS::columnName(dataColMap_p[MS::MODEL_DATA]));
			timeAvgOptions_p |= vi::AveragingOptions::AverageModel;
			timeAvgOptions_p |= vi::AveragingOptions::ModelPlainAvg;
		}
		else
		{
			logger_p << LogIO::WARN << LogOrigin("MSTransformManager", __FUNCTION__) <<
					"MODEL_DATA column requested but not available in input MS "<< LogIO::POST;
		}
	}
	else if (datacolumn_p.contains("NONE") and userBufferMode_p)
	{
		logger_p 	<< LogIO::WARN << LogOrigin("MSTransformManager", __FUNCTION__)
					<< "No datacolumn selected in buffer mode"
					<< LogIO::POST;
	}
	else
	{
		logger_p 	<< LogIO::SEVERE << LogOrigin("MSTransformManager", __FUNCTION__)
					<< "Requested data column " << datacolumn_p
					<< " is not supported, possible choices are ALL,DATA,CORRECTED,MODEL,FLOAT_DATA,LAG_DATA"
					<< LogIO::POST;
	}

        if (produceModel_p) {
            const auto colname = (MS::DATA == mainColumn_p) ? "DATA" : "CORRECTED_DATA";
            logger_p << LogIO::NORMAL << LogOrigin("MSTransformManager", __FUNCTION__)
                     << "Will produce a MODEL_DATA column in the output MS, "
                     << "with the fit calculated for input " << colname
                     << LogIO::POST;
            dataColMap_p[MS::MODEL_DATA] = mainColumn_p;
        }

	// Add shortcuts to be used in the context of WeightSpectrum related transformations
	dataColMap::iterator iter;

	// Check if we are doing DATA
	iter = dataColMap_p.find(MS::DATA);
	if (iter != dataColMap_p.end()) doingData_p = true;

	// Check if we are doing CORRECTED_DATA
	iter = dataColMap_p.find(MS::CORRECTED_DATA);
	if (iter != dataColMap_p.end()) doingCorrected_p = true;

	// Check if we are doing MODEL_DATA
	iter = dataColMap_p.find(MS::MODEL_DATA);
	if (iter != dataColMap_p.end()) doingModel_p = true;

	return;
}


// -----------------------------------------------------------------------
//
// -----------------------------------------------------------------------
void MSTransformManager::colCheckInfo(const String& inputColName, const String& outputColName)
{
	if (inputMs_p->tableDesc().isColumn(inputColName))
	{
		if (not bufferMode_p)
		{
			logger_p 	<< LogIO::NORMAL << LogOrigin("MSTransformManager", __FUNCTION__)
						<< "Adding " << outputColName << " column to output MS from input " << inputColName<< " column"
						<< LogIO::POST;
		}
		else
		{
			logger_p 	<< LogIO::NORMAL << LogOrigin("MSTransformManager", __FUNCTION__)
						<< inputColName << " column present in input MS will be available from MSTransformBuffer"
						<< LogIO::POST;
		}
	}
	else
	{
		if (not bufferMode_p)
		{
			logger_p 	<< LogIO::NORMAL << LogOrigin("MSTransformManager", __FUNCTION__)
						<< "Adding " << outputColName << " column to output MS from input virtual " << inputColName<< " column"
						<< LogIO::POST;
		}
		else
		{
			logger_p 	<< LogIO::NORMAL << LogOrigin("MSTransformManager", __FUNCTION__)
						<< "Virtual " << inputColName << " column present in input MS will be available from MSTransformBuffer"
						<< LogIO::POST;
		}
	}

	return;
}


// -----------------------------------------------------------------------
// Method to determine sort columns order
// -----------------------------------------------------------------------
void MSTransformManager::setIterationApproach()
{
	uInt nSortColumns = 7;

	if (timespan_p.contains("scan")) nSortColumns -= 1;
	if (timespan_p.contains("state")) nSortColumns -= 1;
	if (timespan_p.contains("field")) nSortColumns -= 1;
	if ((combinespws_p) || (spwAverage_p)) nSortColumns -= 1;

	sortColumns_p = Block<Int>(nSortColumns);
	uInt sortColumnIndex = 0;

	sortColumns_p[0] = MS::OBSERVATION_ID;
	sortColumnIndex += 1;

	sortColumns_p[1] = MS::ARRAY_ID;
	sortColumnIndex += 1;

	if (!timespan_p.contains("scan"))
	{
		sortColumns_p[sortColumnIndex] =  MS::SCAN_NUMBER;
		sortColumnIndex += 1;
	}
	else
	{
		logger_p << LogIO::NORMAL << LogOrigin("MSTransformManager", __FUNCTION__)
				<< "Combining data through scans for time average " << LogIO::POST;
	}

	if (!timespan_p.contains("state"))
	{
		sortColumns_p[sortColumnIndex] =  MS::STATE_ID;
		sortColumnIndex += 1;
	}
	else
	{
		logger_p << LogIO::NORMAL << LogOrigin("MSTransformManager", __FUNCTION__)
				<< "Combining data through state for time average" << LogIO::POST;
	}

	if (!timespan_p.contains("field"))
	{
		sortColumns_p[sortColumnIndex] =  MS::FIELD_ID;
		sortColumnIndex += 1;
	}
	else
	{
		logger_p << LogIO::NORMAL << LogOrigin("MSTransformManager", __FUNCTION__)
				<< "Combining data through field time average" << LogIO::POST;
	}

	if ((!combinespws_p) && (!spwAverage_p))
	{
		sortColumns_p[sortColumnIndex] =  MS::DATA_DESC_ID;
		sortColumnIndex += 1;
	}
	else
	{
		logger_p << LogIO::NORMAL << LogOrigin("MSTransformManager", __FUNCTION__)
				<< "Combining data from selected spectral windows" << LogIO::POST;
	}

	sortColumns_p[sortColumnIndex] =  MS::TIME;

	return;
}


// -----------------------------------------------------------------------
// Method to generate the initial iterator
// -----------------------------------------------------------------------
void MSTransformManager::generateIterator()
{
	bool isWritable = false;
	if (interactive_p) isWritable = true;

	// Prepare time average parameters (common for all cases)
	std::shared_ptr<vi::AveragingParameters> timeavgParams = nullptr;
	if (timeAverage_p)
	{
		if (maxuvwdistance_p > 0)
		{
			timeAvgOptions_p |= vi::AveragingOptions::BaselineDependentAveraging;
		}

		timeavgParams = std::make_shared<vi::AveragingParameters>
                    (timeBin_p, .0, vi::SortColumns(sortColumns_p, false),
                     timeAvgOptions_p, maxuvwdistance_p, nullptr, isWritable, dx_p, dy_p);
	}

	// Calibrating VI
	if (uvcontsub_p)
	{
		// First determine number of layers
		uInt nTVIs = 1;
		if (timeAverage_p) nTVIs++;
		if (uvcontsub_p) nTVIs++;

		// Init vector of TVI factories and populate it
		uInt TVIFactoryIdx = 0;
		Vector<vi::ViiLayerFactory*> TVIFactories(nTVIs);

		// Data layer
		vi::IteratingParameters ipar(timeBin_p,vi::SortColumns(sortColumns_p, false));
		vi::VisIterImpl2LayerFactory dataLayerTVIFactory(selectedInputMs_p,ipar,isWritable);
		TVIFactories[TVIFactoryIdx]=&dataLayerTVIFactory;
		TVIFactoryIdx++;

		// Time avg. layer
		std::unique_ptr<vi::AveragingVi2LayerFactory> timeAverageTVIFactory;
		if (timeAverage_p)
		{
			timeAverageTVIFactory.reset(new vi::AveragingVi2LayerFactory(*timeavgParams));
			TVIFactories[TVIFactoryIdx]=timeAverageTVIFactory.get();
			TVIFactoryIdx++;
		}

		// UVContSub layer
		std::unique_ptr<vi::UVContSubTVILayerFactory> uvContSubTVIFactory;
		if (uvcontsub_p)
		{
			uvContSubTVIFactory.reset(new vi::UVContSubTVILayerFactory (uvcontsubRec_p));
			TVIFactories[TVIFactoryIdx]=uvContSubTVIFactory.get();
			TVIFactoryIdx++;
		}

		visibilityIterator_p = new vi::VisibilityIterator2 (TVIFactories);

		logger_p << LogIO::NORMAL << LogOrigin("MSTransformManager", __FUNCTION__)
				<< "TVI chain is " << visibilityIterator_p->ViiType() << LogIO::POST;
	}
	else if (calibrate_p || scalarAverage_p)
	{
		try
		{
			// Isolate iteration parameters
			vi::IteratingParameters iterpar;
			if (scalarAverage_p)
				iterpar = vi::IteratingParameters(timeBin_p,vi::SortColumns(sortColumns_p, false));
			else
				iterpar = vi::IteratingParameters(0,vi::SortColumns(sortColumns_p, false));

			// By callib String
			if (callib_p.length() > 0)
			{
				logger_p << LogIO::NORMAL << LogOrigin("MSTransformManager",__FUNCTION__)
					<< "OTF calibration activated, using calibration file spec to generate iterator"
					<< LogIO::POST;

				visibilityIterator_p = new vi::VisibilityIterator2(vi::LayeredVi2Factory(selectedInputMs_p, &iterpar,callib_p, timeavgParams.get()));
			}
			// By callib Record
			else if (callibRec_p.nfields() > 0)
			{
				logger_p << LogIO::NORMAL << LogOrigin("MSTransformManager",__FUNCTION__)
					<< "OTF calibration activated, using calibration record spec to generate iterator"
					<< LogIO::POST;

				visibilityIterator_p = new vi::VisibilityIterator2(vi::LayeredVi2Factory(selectedInputMs_p, &iterpar,callibRec_p, timeavgParams.get()));
			}
			else // scalar
			{
				visibilityIterator_p = new vi::VisibilityIterator2(vi::LayeredVi2Factory(selectedInputMs_p, &iterpar));
			}
		}
		catch (MSSelectionError x)
		{
			delete visibilityIterator_p;

			correctedDataColumnAvailable_p = false;
			checkDataColumnsToFill();

			// Averaging VI
			if (timeAverage_p && !tviphaseshift_p)
			{
				visibilityIterator_p = new vi::VisibilityIterator2(vi::AveragingVi2Factory(*timeavgParams, selectedInputMs_p));
			}
			// Polarization Averaging VI
			else if (polAverage_p) {
				visibilityIterator_p = new vi::VisibilityIterator2(vi::PolAverageVi2Factory(polAverageConfig_p, selectedInputMs_p,
					vi::SortColumns(sortColumns_p, false), timeBin_p, isWritable));
			}
			// Pointings Interpolator VI
			else if (pointingsInterpolation_p) {
				visibilityIterator_p = new vi::VisibilityIterator2(vi::PointingInterpolationVi2Factory(pointingsInterpolationConfig_p, selectedInputMs_p,
					vi::SortColumns(sortColumns_p, false), timeBin_p, isWritable));
			}
			// CAS-12706 To run phase shift via a TVI which has
			// support for shifting across large offset/angles
			else if (tviphaseshift_p) {

				// First determine number of layers
				uInt nTVIs = (timeAverage_p ? 3 : 2);

				// Init vector of TVI factories and populate it
				uInt TVIFactoryIdx = 0;
				Vector<vi::ViiLayerFactory*> TVIFactories(nTVIs);

				// Data layer
				vi::IteratingParameters ipar(timeBin_p,vi::SortColumns(sortColumns_p, false));
				vi::VisIterImpl2LayerFactory dataLayerTVIFactory(selectedInputMs_p,ipar,isWritable);
				TVIFactories[TVIFactoryIdx++]=&dataLayerTVIFactory;

				// Time avg. layer
				std::unique_ptr<vi::AveragingVi2LayerFactory> timeAverageTVIFactory;
				if (timeAverage_p)
				{
					timeAverageTVIFactory.reset(new vi::AveragingVi2LayerFactory(*timeavgParams));
					TVIFactories[TVIFactoryIdx++]=timeAverageTVIFactory.get();
				}

				// Phaseshift layer
				vi::PhaseShiftingTVILayerFactory phaseShiftingTVILayerFactory(tviphaseshiftConfig_p);
				TVIFactories[TVIFactoryIdx]=&phaseShiftingTVILayerFactory;

				visibilityIterator_p = new vi::VisibilityIterator2 (TVIFactories);
			}
			// Plain VI
			else
			{
				visibilityIterator_p = new vi::VisibilityIterator2(*selectedInputMs_p,vi::SortColumns(sortColumns_p, false),
																	isWritable, NULL, timeBin_p);
			}
		}
		catch (AipsError x)
		{
			logger_p << LogIO::DEBUG1 << LogOrigin("MSTransformManager",__FUNCTION__)
				<< "Error initializing calibration VI: " << x.getMesg()
				<< LogIO::POST;
			throw(x);
		}
	}
	// Averaging VI
	else if (timeAverage_p && !tviphaseshift_p)
	{
		visibilityIterator_p = new vi::VisibilityIterator2(vi::AveragingVi2Factory(*timeavgParams, selectedInputMs_p));
	}
	// Polarization Averaging VI
	else if (polAverage_p) {
		visibilityIterator_p = new vi::VisibilityIterator2(vi::PolAverageVi2Factory(polAverageConfig_p, selectedInputMs_p,
			vi::SortColumns(sortColumns_p, false), timeBin_p, isWritable));
	}
	// VI interpolating pointing directions
	else if (pointingsInterpolation_p) {
		visibilityIterator_p = new vi::VisibilityIterator2(vi::PointingInterpolationVi2Factory(pointingsInterpolationConfig_p, selectedInputMs_p,
			vi::SortColumns(sortColumns_p, false), timeBin_p, isWritable));
	}
	// CAS-12706 To run phase shift via a TVI which has
	// support for shifting across large offset/angles
	else if (tviphaseshift_p) {

		// First determine number of layers
		uInt nTVIs = (timeAverage_p ? 3 : 2);

		// Init vector of TVI factories and populate it
		uInt TVIFactoryIdx = 0;
		Vector<vi::ViiLayerFactory*> TVIFactories(nTVIs);

		// Data layer
		vi::IteratingParameters ipar(timeBin_p,vi::SortColumns(sortColumns_p, false));
		vi::VisIterImpl2LayerFactory dataLayerTVIFactory(selectedInputMs_p,ipar,isWritable);
		TVIFactories[TVIFactoryIdx++]=&dataLayerTVIFactory;

		// Time avg. layer
		std::unique_ptr<vi::AveragingVi2LayerFactory> timeAverageTVIFactory;
		if (timeAverage_p)
		{
			timeAverageTVIFactory.reset(new vi::AveragingVi2LayerFactory(*timeavgParams));
			TVIFactories[TVIFactoryIdx++]=timeAverageTVIFactory.get();
		}

		// Phaseshift layer
		vi::PhaseShiftingTVILayerFactory phaseShiftingTVILayerFactory(tviphaseshiftConfig_p);
		TVIFactories[TVIFactoryIdx]=&phaseShiftingTVILayerFactory;

		visibilityIterator_p = new vi::VisibilityIterator2 (TVIFactories);
    }
    // Offline ATM correction
	else if (doAtmCor_p) {
		visibilityIterator_p = new vi::VisibilityIterator2(
			vi::SDAtmosphereCorrectionVi2Factory(
				atmCorConfig_p, selectedInputMs_p, vi::SortColumns(sortColumns_p, false), timeBin_p, isWritable
			)
		);
	}
	// Plain VI
	else
	{
		visibilityIterator_p = new vi::VisibilityIterator2(*selectedInputMs_p,vi::SortColumns(sortColumns_p, false),
															isWritable, NULL, timeBin_p);
	}

	if (timeAverage_p) visibilityIterator_p->setWeightScaling(vi::WeightScaling::generateUnityWeightScaling());
	if (channelSelector_p != NULL) visibilityIterator_p->setFrequencySelection(*channelSelector_p);

	return;
}


// -----------------------------------------------------------------------
//
// -----------------------------------------------------------------------
void MSTransformManager::setupBufferTransformations(vi::VisBuffer2 *vb)
{
	// Calculate number of rows to add to the output MS depending on the combination parameters
	uInt rowsToAdd = 0;

	if ((combinespws_p) or (nspws_p > 1))
	{
		// Fill baseline map using as key Ant1,Ant2,Scan and State,
		// Which are the elements that can be combined in one chunk
		rowIndex_p.clear();
		baselineMap_p.clear();
		Vector<Int> antenna1 = vb->antenna1();
		Vector<Int> antenna2 = vb->antenna2();
		Vector<Int> scan = vb->scan();
		Vector<Int> state = vb->stateId();
		Int relativeTimeInMiliseconds = 0;
		for (uInt row=0;row<antenna1.size();row++)
		{
			pair<uInt,uInt> baseline = std::make_pair(antenna1(row),antenna2(row));
			relativeTimeInMiliseconds = (Int)floor(1E3*(vb->time()(row) - vb->time()(0)));
			pair< pair<uInt,uInt>, uInt > baselineTime = std::make_pair(baseline,relativeTimeInMiliseconds);

			// Fill row index vector with to the first row for every element in the baseline map
			if (baselineMap_p.find(baselineTime) == baselineMap_p.end())
			{
				rowIndex_p.push_back(row);
			}

			baselineMap_p[baselineTime].push_back(row);

		}

		rowsToAdd = baselineMap_p.size();

		// Fill row index vector with to the first row for every element in the baseline map
		// jagonzal (CAS-8492): For SPW separation only we don't
		// follow the baselineMap order but the input order
		if (combinespws_p)
		{
			uInt rowIndex = 0;
			rowIndex_p.clear();
			for (baselineMap::iterator iter = baselineMap_p.begin(); iter != baselineMap_p.end(); iter++)
			{
				rowIndex_p.push_back((iter->second)[0]);
				rowIndex ++;
			}
		}
	}
	else
	{
		rowsToAdd = vb->nRows();
	}

	// Initialize reference frame transformation parameters
	if (refFrameTransformation_p)
	{
		initFrequencyTransGrid(vb);
	}

	// Calculate total number for rows to add
	nRowsToAdd_p = rowsToAdd*nspws_p;

    return;

}

// -----------------------------------------------------------------------
// Fill output MS with data from an input VisBuffer
// -----------------------------------------------------------------------
void MSTransformManager::fillOutputMs(vi::VisBuffer2 *vb)
{
	setupBufferTransformations(vb);

	if (not bufferMode_p)
	{
		// Create RowRef object to fill new rows
		auto currentRows = outputMs_p->nrow();
		RefRows rowRef( currentRows, currentRows + nRowsToAdd_p/nspws_p - 1);

		// Add new rows to output MS
		outputMs_p->addRow(nRowsToAdd_p,false);

		// Fill new rows
		weightSpectrumFlatFilled_p = false;
		weightSpectrumFromSigmaFilled_p = false;
	    fillWeightCols(vb,rowRef);
	    fillDataCols(vb,rowRef);
		fillIdCols(vb,rowRef);
	}

    return;
}

// -----------------------------------------------------------------------
// Method to initialize the input frequency grid to change reference frame
// -----------------------------------------------------------------------
void MSTransformManager::initFrequencyTransGrid(vi::VisBuffer2 *vb)
{
	// NOTE (jagonzal): According to dpetry the difference between times is negligible but he recommends to use TIME
	//                  However it does not cross-validate unless we use timeMeas from the MS columns
	ScalarMeasColumn<MEpoch> mainTimeMeasCol = selectedInputMsCols_p->timeMeas();
	MEpoch currentRowTime = mainTimeMeasCol(vb->rowIds()(0));

	// CAS-6778: Support for new ref. frame SOURCE that requires radial velocity correction
	MDoppler radVelCorr;
	MDirection inputFieldDirection;
	bool radVelSignificant = false;
	if (radialVelocityCorrection_p && inputMSFieldCols_p->needInterTime(vb->fieldId()(0)))
	{
		MRadialVelocity mRV = inputMSFieldCols_p->radVelMeas(vb->fieldId()(0),vb->time()(0));
		Quantity mrv = mRV.get("m/s");
		Quantity offsetMrv = radialVelocity_p.get("m/s"); // the radvel by which the out SPW def was shifted
		radVelCorr =  MDoppler(mrv-(Quantity(2.)*offsetMrv));
		if (fabs(mrv.getValue()) > 1E-6) radVelSignificant = true;

		inputFieldDirection = inputMSFieldCols_p->phaseDirMeas(vb->fieldId()(0), vb->time()(0));
	}
	else
	{
		inputFieldDirection = vb->phaseCenter();
	}

	MFrequency::Ref inputFrameRef = MFrequency::Ref(inputReferenceFrame_p,
													MeasFrame(inputFieldDirection, observatoryPosition_p, currentRowTime));

	MFrequency::Ref outputFrameRef;
	outputFrameRef = MFrequency::Ref(outputReferenceFrame_p,
			MeasFrame(phaseCenter_p, observatoryPosition_p, referenceTime_p));

	freqTransEngine_p = MFrequency::Convert(MSTransformations::Hz, inputFrameRef, outputFrameRef);

	Int spwIndex = 0;
	if (not combinespws_p)
	{
		// jagonzal : It is not necessary to map spwIndex because we
		// pass the original SPWId down to the interpol1D method
		spwIndex = vb->spectralWindows()(0);
	}


	if (fftShiftEnabled_p)
	{
		uInt centralChan = inputOutputSpwMap_p[spwIndex].first.CHAN_FREQ.size()/2;

		Double oldCentralFrequencyBeforeRegridding = inputOutputSpwMap_p[spwIndex].first.CHAN_FREQ[centralChan];
		Double newCentralFrequencyBeforeRegriddingAtCurrentTime =
				freqTransEngine_p(oldCentralFrequencyBeforeRegridding).get(MSTransformations::Hz).getValue();

		// CAS-6778: Support for new ref. frame SOURCE that requires radial velocity correction
		if (radVelSignificant)
		{
			Vector<Double> tmp(1,newCentralFrequencyBeforeRegriddingAtCurrentTime);
			newCentralFrequencyBeforeRegriddingAtCurrentTime = radVelCorr.shiftFrequency(tmp)(0);
		}

		Double newCentralFrequencyBeforeRegriddingAtReferenceTime = inputOutputSpwMap_p[spwIndex].first.CHAN_FREQ_aux[centralChan];
		Double absoluteShift = newCentralFrequencyBeforeRegriddingAtCurrentTime - newCentralFrequencyBeforeRegriddingAtReferenceTime;

		Double chanWidth = inputOutputSpwMap_p[spwIndex].second.CHAN_FREQ[1] - inputOutputSpwMap_p[spwIndex].second.CHAN_FREQ[0];
		Double bandwidth = inputOutputSpwMap_p[spwIndex].second.CHAN_FREQ[inputOutputSpwMap_p[spwIndex].second.NUM_CHAN-1] - inputOutputSpwMap_p[spwIndex].second.CHAN_FREQ[0];
		bandwidth += chanWidth;

		fftShift_p = - absoluteShift / bandwidth;

                ostringstream current;
                current << setprecision(numeric_limits<double>::max_digits10)
                        << newCentralFrequencyBeforeRegriddingAtCurrentTime;
                ostringstream reference;
                reference << setprecision(numeric_limits<double>::max_digits10)
                          << newCentralFrequencyBeforeRegriddingAtReferenceTime;
                logger_p << LogIO::NORMAL << LogOrigin("MSTransformManager",__FUNCTION__)
                         << "Using fftshift interpolation. The absolute shift is the "
                         << "new central frequency at current (input SPW) time - new "
                         << "central frequency "
                         << "at reference (output SPW) time\nAbsolute shift: "
                         << current
                         << " - " << reference
                         << " = " << absoluteShift << ", bandwidth " << bandwidth
                         << ", relative shift: " << fftShift_p << LogIO::POST;

	}
	else
	{
	    for(uInt chan_idx=0; chan_idx<inputOutputSpwMap_p[spwIndex].first.CHAN_FREQ.size(); chan_idx++)
	    {
	    	inputOutputSpwMap_p[spwIndex].first.CHAN_FREQ_aux[chan_idx] =
	    	freqTransEngine_p(inputOutputSpwMap_p[spwIndex].first.CHAN_FREQ[chan_idx]).get(MSTransformations::Hz).getValue();
	    }

	    /*
		ostringstream oss;
		oss.precision(30);
		oss << " field direction input frame=" << inputFieldDirection << endl;
		oss << " input frame=" << inputFrameRef << endl;
		oss << " field direction output frame=" << phaseCenter_p << endl;
		oss << " output frame=" << outputFrameRef << endl;
		oss << " transformation engine=" << freqTransEngine_p << endl;
		oss << " before transformation=" << inputOutputSpwMap_p[spwIndex].first.CHAN_FREQ[0] << endl;
		oss << " after transformation=" << inputOutputSpwMap_p[spwIndex].first.CHAN_FREQ_aux[0] << endl;
		*/


    	if (radVelSignificant)
    	{
    		inputOutputSpwMap_p[spwIndex].first.CHAN_FREQ_aux =
    				radVelCorr.shiftFrequency(inputOutputSpwMap_p[spwIndex].first.CHAN_FREQ_aux);

    		/*
    		oss << " correction engine=" << radVelCorr << endl;
    		oss << " after radial velocity correction=" << inputOutputSpwMap_p[spwIndex].first.CHAN_FREQ_aux[0] << endl;
			*/
    	}

		//logger_p << LogIO::NORMAL << LogOrigin("MSTransformManager", __FUNCTION__) << oss.str() << LogIO::POST;
	}

	return;
}

// ----------------------------------------------------------------------------------------
// Fill auxiliary (meta data) columns which don't depend on the SPW (merely consist of Ids)
// ----------------------------------------------------------------------------------------
void MSTransformManager::fillIdCols(vi::VisBuffer2 *vb,RefRows &rowRef)
{
    // Declare common auxiliary variables
    RefRows absoluteRefRows(rowRef.firstRow(),rowRef.firstRow()+nRowsToAdd_p-1);
    Vector<Int> tmpVectorInt(nRowsToAdd_p,0);
    Vector<Double> tmpVectorDouble(nRowsToAdd_p,0.0);
    Vector<bool> tmpVectorbool(nRowsToAdd_p,false);

    // Special case for Data description Id
    if (transformDDIVector(vb->dataDescriptionIds(),tmpVectorInt))
    {
        outputMsCols_p->dataDescId().putColumnCells(absoluteRefRows,tmpVectorInt);
    }
    else
    {
        outputMsCols_p->dataDescId().putColumnCells(absoluteRefRows,vb->dataDescriptionIds());
    }

    // Re-indexable Columns
    transformAndWriteReindexableVector(vb->observationId(),tmpVectorInt,true,
                                       inputOutputObservationIndexMap_p,
                                       outputMsCols_p->observationId(),absoluteRefRows);
    transformAndWriteReindexableVector(vb->arrayId(),tmpVectorInt,true,
                                       inputOutputArrayIndexMap_p,
                                       outputMsCols_p->arrayId(),absoluteRefRows);
    transformAndWriteReindexableVector(vb->fieldId(),tmpVectorInt,!timespan_p.contains("field"),
                                       inputOutputFieldIndexMap_p,
                                       outputMsCols_p->fieldId(),absoluteRefRows);
    transformAndWriteReindexableVector(vb->stateId(),tmpVectorInt,!timespan_p.contains("state"),
                                       inputOutputScanIntentIndexMap_p,
                                       outputMsCols_p->stateId(),absoluteRefRows);
    transformAndWriteReindexableVector(vb->antenna1(),tmpVectorInt,false,
                                       inputOutputAntennaIndexMap_p,
                                       outputMsCols_p->antenna1(),absoluteRefRows);
    transformAndWriteReindexableVector(vb->antenna2(),tmpVectorInt,false,
                                       inputOutputAntennaIndexMap_p,
                                       outputMsCols_p->antenna2(),absoluteRefRows);

    // Not Re-indexable Columns
    transformAndWriteNotReindexableVector(vb->scan(),tmpVectorInt,!timespan_p.contains("scan"),outputMsCols_p->scanNumber(),absoluteRefRows);
    transformAndWriteNotReindexableVector(vb->processorId(),tmpVectorInt,false,outputMsCols_p->processorId(),absoluteRefRows);
    transformAndWriteNotReindexableVector(vb->feed1(),tmpVectorInt,false,outputMsCols_p->feed1(),absoluteRefRows);
    transformAndWriteNotReindexableVector(vb->feed2(),tmpVectorInt,false,outputMsCols_p->feed2(),absoluteRefRows);
    transformAndWriteNotReindexableVector(vb->time(),tmpVectorDouble,false,outputMsCols_p->time(),absoluteRefRows);
    transformAndWriteNotReindexableVector(vb->timeCentroid(),tmpVectorDouble,false,outputMsCols_p->timeCentroid(),absoluteRefRows);
    transformAndWriteNotReindexableVector(vb->timeInterval(),tmpVectorDouble,false,outputMsCols_p->interval(),absoluteRefRows);

    // Special case for vectors that have to be averaged
    if (combinespws_p)
    {
        mapAndAverageVector(vb->flagRow(),tmpVectorbool);
        outputMsCols_p->flagRow().putColumnCells(absoluteRefRows, tmpVectorbool);

        // jagonzal: We average exposures by default, if they are the same we obtain the same results
        mapAndAverageVector(vb->exposure(),tmpVectorDouble);
        outputMsCols_p->exposure().putColumnCells(absoluteRefRows, tmpVectorDouble);
    }
    else
    {
        transformAndWriteNotReindexableVector(vb->flagRow(),tmpVectorbool,false,outputMsCols_p->flagRow(),absoluteRefRows);
        transformAndWriteNotReindexableVector(vb->exposure(),tmpVectorDouble,false,outputMsCols_p->exposure(),absoluteRefRows);
    }

    if (combinespws_p)
    {
        Matrix<Double> tmpUvw(IPosition(2,3,rowRef.nrows()),0.0);
        Matrix<Float> tmpMatrixFloat(IPosition(2,vb->nCorrelations(),rowRef.nrows()),0.0);

        mapMatrix(vb->uvw(),tmpUvw);
        writeMatrix(tmpUvw,outputMsCols_p->uvw(),rowRef,nspws_p);

        // WEIGHT/SIGMA are defined as the median of WEIGHT_SPECTRUM / SIGMA_SPECTRUM in the case of SPECTRUM transformation
        if (not spectrumTransformation_p)
        {
            if (newWeightFactorMap_p.size() > 0)
            {
                mapAndScaleMatrix(vb->weight(),tmpMatrixFloat,newWeightFactorMap_p,vb->spectralWindows());
                writeMatrix(tmpMatrixFloat,outputMsCols_p->weight(),rowRef,nspws_p);
            }
            else
            {
                // jagonzal: According to dpetry we have to copy weights from the first SPW
                // This is justified since the rows to be combined _must_ be from the
                // same baseline and therefore have the same UVW coordinates in the MS (in meters).
                // They could therefore be regarded to also have the same WEIGHT, at least to
                // a good approximation.
                mapMatrix(vb->weight(),tmpMatrixFloat);
                writeMatrix(tmpMatrixFloat,outputMsCols_p->weight(),rowRef,nspws_p);
            }


            // Sigma must be redefined to 1/weight when corrected data becomes data
            if (correctedToData_p)
            {
                arrayTransformInPlace(tmpMatrixFloat, vi::AveragingTvi2::weightToSigma);
                outputMsCols_p->sigma().putColumnCells(rowRef, tmpMatrixFloat);
                writeMatrix(tmpMatrixFloat,outputMsCols_p->sigma(),rowRef,nspws_p);
            }
            else
            {
                if (newSigmaFactorMap_p.size() > 0)
                {
                    mapAndScaleMatrix(vb->sigma(),tmpMatrixFloat,newSigmaFactorMap_p,vb->spectralWindows());
                    outputMsCols_p->sigma().putColumnCells(rowRef, tmpMatrixFloat);
                    writeMatrix(tmpMatrixFloat,outputMsCols_p->sigma(),rowRef,nspws_p);
                }
                else
                {
                    // jagonzal: According to dpetry we have to copy weights from the first SPW
                    // This is justified since the rows to be combined _must_ be from the
                    // same baseline and therefore have the same UVW coordinates in the MS (in meters).
                    // They could therefore be regarded to also have the same WEIGHT, at least to
                    // a good approximation.
                    mapMatrix(vb->sigma(),tmpMatrixFloat);
                    writeMatrix(tmpMatrixFloat,outputMsCols_p->sigma(),rowRef,nspws_p);
                }
            }
        }

    }
    else
    {
        writeMatrix(vb->uvw(),outputMsCols_p->uvw(),rowRef,nspws_p);

        // WEIGHT/SIGMA are defined as the median of WEIGHT_SPECTRUM / SIGMA_SPECTRUM in the case of SPECTRUM transformation
        if (not spectrumTransformation_p)
        {
            if (correctedToData_p) {

              // weight -> weight
                Matrix<Float> weights = vb->weight();
                if (newWeightFactorMap_p.size() > 0)
                {
                    if ( (newWeightFactorMap_p.find(vb->spectralWindows()(0))  != newWeightFactorMap_p.end()) and
                            (newWeightFactorMap_p[vb->spectralWindows()(0)] != 1) )
                    {
                         weights *= newWeightFactorMap_p[vb->spectralWindows()(0)];
                    }
                }
                writeMatrix(weights,outputMsCols_p->weight(),rowRef,nspws_p);

                // weight -> sigma
                arrayTransformInPlace(weights, vi::AveragingTvi2::weightToSigma);
                writeMatrix(weights,outputMsCols_p->sigma(),rowRef,nspws_p);

            }
            else if(!bothDataColumnsAreOutput_p)
            {
                // sigma -> sigma
                Matrix<Float> sigma = vb->sigma();
                if (newSigmaFactorMap_p.size() > 0)
                {
                    if ( (newSigmaFactorMap_p.find(vb->spectralWindows()(0)) != newSigmaFactorMap_p.end()) and
                            (newSigmaFactorMap_p[vb->spectralWindows()(0)] != 1) )
                    {
                        sigma *= newSigmaFactorMap_p[vb->spectralWindows()(0)];
                    }
                }
                writeMatrix(sigma,outputMsCols_p->sigma(),rowRef,nspws_p);

                // sigma -> weight
                arrayTransformInPlace(sigma, vi::AveragingTvi2::sigmaToWeight);
                writeMatrix(sigma, outputMsCols_p->weight(), rowRef, nspws_p);
            }
            // If both DATA and DATA_CORRECTED are input and output then
            // SIGMA(_SPECTRUM) and WEIGHT(_SPECTRUM) should maintain their alignment
            // with DATA and CORRECTED_DATA, respectively and nothing is done. See CAS-11139
            else
            {
                // weight -> weight
                Matrix<Float> weights = vb->weight();
                if (newWeightFactorMap_p.size() > 0)
                {
                    if ( (newWeightFactorMap_p.find(vb->spectralWindows()(0))  != newWeightFactorMap_p.end()) and
                            (newWeightFactorMap_p[vb->spectralWindows()(0)] != 1) )
                    {
                         weights *= newWeightFactorMap_p[vb->spectralWindows()(0)];
                    }
                }
                writeMatrix(weights,outputMsCols_p->weight(),rowRef,nspws_p);

                // sigma -> sigma
                Matrix<Float> sigma = vb->sigma();
                if (newSigmaFactorMap_p.size() > 0)
                {
                    if ( (newSigmaFactorMap_p.find(vb->spectralWindows()(0)) != newSigmaFactorMap_p.end()) and
                            (newSigmaFactorMap_p[vb->spectralWindows()(0)] != 1) )
                    {
                        sigma *= newSigmaFactorMap_p[vb->spectralWindows()(0)];
                    }
                }
                writeMatrix(sigma,outputMsCols_p->sigma(),rowRef,nspws_p);
            }
        }
    }

    return;
}

// ------------------------------------------------------------------------------------
//
// ------------------------------------------------------------------------------------
template <class T> void MSTransformManager::transformAndWriteNotReindexableVector(	const Vector<T> &inputVector,
																					Vector<T> &outputVector,
																					bool constant,
																					ScalarColumn<T> &outputCol,
																					RefRows &rowReference)
{
	bool transformed = transformNotReindexableVector(inputVector,outputVector,constant);

	if (transformed)
	{
		outputCol.putColumnCells(rowReference, outputVector);
	}
	else
	{
		outputCol.putColumnCells(rowReference, inputVector);
	}

	return;
};

// ------------------------------------------------------------------------------------
//
// ------------------------------------------------------------------------------------
template <class T> void MSTransformManager::transformAndWriteReindexableVector(	const Vector<T> &inputVector,
															Vector<T> &outputVector,
															bool constant,
															map<uInt,uInt> &inputOutputIndexMap,
															ScalarColumn<T> &outputCol,
															RefRows &rowReference)
{
	bool transformed = transformReindexableVector(inputVector,outputVector,constant,inputOutputIndexMap);

	if (transformed)
	{
		outputCol.putColumnCells(rowReference, outputVector);
	}
	else
	{
		outputCol.putColumnCells(rowReference, inputVector);
	}

	return;
};

// ------------------------------------------------------------------------------------
//
// ------------------------------------------------------------------------------------
bool MSTransformManager::transformDDIVector(const Vector<Int> &inputVector,Vector<Int> &outputVector)
{
	bool transformed = true;

	if ((combinespws_p) or (nspws_p > 1))
	{
		if (nspws_p > 1)
		{
			uInt absoluteIndex = 0;
			for (uInt index=0; index<rowIndex_p.size();index++)
			{
				for (uInt spwIndex=0;spwIndex < nspws_p; spwIndex++)
				{
					outputVector(absoluteIndex) = ddiStart_p + spwIndex;
					absoluteIndex += 1;
				}
			}
		}
		else
		{
			outputVector = ddiStart_p;
		}
	}
	else
	{
		transformed = transformReindexableVector(inputVector,outputVector,true,inputOutputDDIndexMap_p);
	}

	return transformed;
}

// ------------------------------------------------------------------------------------
//
// ------------------------------------------------------------------------------------
void MSTransformManager::mapAndAverageVector(	const Vector<Double> &inputVector,
												Vector<Double> &outputVector)
{
	Double vec_average = 0;
	vector<uInt> baselineRows;
	uInt row, counts, absoluteIndex = 0;
	for (baselineMap::iterator iter = baselineMap_p.begin(); iter != baselineMap_p.end(); iter++)
	{
		// Get baseline rows vector
		baselineRows = iter->second;

		// Compute combined value from each SPW
		counts = 0;

		for (auto iter_row = baselineRows.begin();iter_row != baselineRows.end(); iter_row++)
		{
			row = *iter_row;
			if (counts == 0)
			{
				vec_average = inputVector(row);
			}
			else
			{
				vec_average += inputVector(row);
			}

			counts += 1;
		}

		// Normalize value
		if (counts) vec_average /= counts;

		// Set value in output vector
		for (uInt spwIndex=0;spwIndex < nspws_p; spwIndex++)
		{
			outputVector(absoluteIndex) = vec_average;
			absoluteIndex += 1;
		}
	}

	return;
}

// ------------------------------------------------------------------------------------
//
// ------------------------------------------------------------------------------------
void MSTransformManager::mapAndAverageVector(	const Vector<bool> &inputVector,
												Vector<bool> &outputVector)
{
	bool vec_average = false;
	vector<uInt> baselineRows;
	uInt row, counts, absoluteIndex = 0;
	for (baselineMap::iterator iter = baselineMap_p.begin(); iter != baselineMap_p.end(); iter++)
	{
		// Get baseline rows vector
		baselineRows = iter->second;

		// Compute combined value from each SPW
		counts = 0;

		for (auto iter_row = baselineRows.begin();iter_row != baselineRows.end(); iter_row++)
		{
			row = *iter_row;
			if (counts == 0)
			{
				vec_average = inputVector(row);
			}
			else
			{
				vec_average &= inputVector(row);
			}
		}

		// Set value in output vector
		for (uInt spwIndex=0;spwIndex < nspws_p; spwIndex++)
		{
			outputVector(absoluteIndex) = vec_average;
			absoluteIndex += 1;
		}
	}

	return;
}


// -----------------------------------------------------------------------------------
// Fill the data from an input matrix with shape [nCol,nBaselinesxnSPWs] into an
// output matrix with shape [nCol,nBaselines] accumulating the averaging from all SPWS
// -----------------------------------------------------------------------------------
template <class T> void MSTransformManager::mapAndAverageMatrix(	const Matrix<T> &inputMatrix,
																		Matrix<T> &outputMatrix,
																		bool convolveFlags,
																		vi::VisBuffer2 *vb)
{
	// Get number of columns
	uInt nCols = outputMatrix.shape()(0);

    // Access FLAG_ROW in case we need to convolute the average
	Vector<bool> flags;
	if (convolveFlags) flags = vb->flagRow();

    // Fill output array with the combined data from each SPW
	uInt row;
	uInt baseline_index = 0;
	Double normalizingFactor = 0;
	Double contributionFactor = 0;
	vector<uInt> baselineRows;
	for (baselineMap::iterator iter = baselineMap_p.begin(); iter != baselineMap_p.end(); iter++)
	{
		// Get baseline rows vector
		baselineRows = iter->second;

		// Reset normalizing factor
		normalizingFactor = 0;

		// Compute combined value from each SPW
		for (vector<uInt>::iterator iter_row = baselineRows.begin();iter_row != baselineRows.end(); iter_row++)
		{
			row = *iter_row;
			if (convolveFlags)
			{
				contributionFactor = !flags(row);
			}
			else
			{
				contributionFactor = 1;
			}

			for (uInt col = 0; col < nCols; col++)
			{
				outputMatrix(col,baseline_index) += contributionFactor*inputMatrix(col,row);
			}

			normalizingFactor += contributionFactor;
		}

		// Normalize accumulated value
		if (normalizingFactor>0)
		{
			for (uInt col = 0; col < nCols; col++)
			{
				outputMatrix(col,baseline_index) /= normalizingFactor;
			}
		}

		baseline_index += 1;
	}

	return;
}

// -----------------------------------------------------------------------
//
// -----------------------------------------------------------------------
template <class T> void MSTransformManager::mapAndScaleMatrix(	const Matrix<T> &inputMatrix,
																		Matrix<T> &outputMatrix,
																		map<uInt,T> scaleMap,
																		Vector<Int> spws)
{
	// Reset output Matrix
	outputMatrix = 0;

	// Get number of columns
	uInt nCols = outputMatrix.shape()(0);

    // Fill output array with the combined data from each SPW
	Int spw;
	uInt row;
	uInt baseline_index = 0;
	vector<uInt> baselineRows;
	T contributionFactor;
	for (baselineMap::iterator iter = baselineMap_p.begin(); iter != baselineMap_p.end(); iter++)
	{
		// Get baseline rows vector
		baselineRows = iter->second;

		// Reset normalizing factor

		// Get value from first SPW (this is for Weight and Sigma and cvel is doing it so)
		row = baselineRows.at(0);
		spw = spws(row);
		if (scaleMap.find(spw) != scaleMap.end())
		{
			contributionFactor = scaleMap[spw];
		}
		else
		{
			contributionFactor = 1;
		}

		for (uInt col = 0; col < nCols; col++)
		{
			outputMatrix(col,baseline_index) = contributionFactor*inputMatrix(col,row);
		}

		baseline_index += 1;
	}

	return;
}


// ----------------------------------------------------------------------------------------
// Fill main (data) columns which have to be combined together to produce bigger SPWs
// ----------------------------------------------------------------------------------------
void MSTransformManager::fillDataCols(vi::VisBuffer2 *vb,RefRows &rowRef)
{
<<<<<<< HEAD
	// If phase Shifting is enabled and time avg. is not involved fill visCubes and then apply phaseShift
	if (phaseShifting_p and not timeAverage_p)
	{
		for (dataColMap::iterator iter = dataColMap_p.begin();iter != dataColMap_p.end();iter++)
		{
			switch (iter->first)
			{
				case MS::DATA:
				{
					vb->visCube();
				}
				case MS::CORRECTED_DATA:
				{
					vb->visCubeCorrected();
				}
				case MS::MODEL_DATA:
				{
					vb->visCubeModel();
				}
				default:
				{
					vb->visCube();
				}
			}

		}

		vb->phaseCenterShift(dx_p,dy_p);
	}

	ArrayColumn<bool> *outputFlagCol=NULL;
=======
	ArrayColumn<Bool> *outputFlagCol=NULL;
>>>>>>> 67b9df57
	for (dataColMap::iterator iter = dataColMap_p.begin();iter != dataColMap_p.end();iter++)
	{
		// Get applicable *_SPECTRUM (copy constructor uses reference semantics)
		// If channel average or combine, otherwise no need to copy
		const Cube<Float> &applicableSpectrum = getApplicableSpectrum(vb,iter->first);

		// Apply transformations
		switch (iter->first)
		{
			case MS::DATA:
			{
				if (mainColumn_p == MS::DATA)
				{
					outputFlagCol = &(outputMsCols_p->flag());
					setTileShape(rowRef,outputMsCols_p->flag());
				}
				else
				{
					outputFlagCol = NULL;
				}

				setTileShape(rowRef,outputMsCols_p->data());
				transformCubeOfData(vb,rowRef,vb->visCube(),outputMsCols_p->data(), outputFlagCol,applicableSpectrum);

				break;
			}
			case MS::CORRECTED_DATA:
			{
				if (mainColumn_p == MS::CORRECTED_DATA)
				{
					outputFlagCol = &(outputMsCols_p->flag());
					setTileShape(rowRef,outputMsCols_p->flag());
				}
				else
				{
					outputFlagCol = NULL;
				}

				if (iter->second == MS::DATA)
				{
					setTileShape(rowRef,outputMsCols_p->data());
					transformCubeOfData(vb,rowRef,vb->visCubeCorrected(),outputMsCols_p->data(), outputFlagCol,applicableSpectrum);
				}
				else
				{
					setTileShape(rowRef,outputMsCols_p->correctedData());
					transformCubeOfData(vb,rowRef,vb->visCubeCorrected(),outputMsCols_p->correctedData(), outputFlagCol,applicableSpectrum);
				}

				break;
			}
			case MS::MODEL_DATA:
			{
				if (mainColumn_p == MS::MODEL_DATA)
				{
					outputFlagCol = &(outputMsCols_p->flag());
					setTileShape(rowRef,outputMsCols_p->flag());
				}
				else
				{
					outputFlagCol = NULL;
				}

				if (produceModel_p)
				{
                                    // irrespective of wheter iter->second == MS::DATA
                                    // or iter->second == MS::CORRECTED_DATA
                                    setTileShape(rowRef,outputMsCols_p->modelData());
                                    transformCubeOfData(vb,rowRef,vb->visCubeModel(),outputMsCols_p->modelData(), outputFlagCol,applicableSpectrum);
                                } else if (iter->second == MS::DATA) {
                                        setTileShape(rowRef,outputMsCols_p->data());
                                        transformCubeOfData(vb,rowRef,vb->visCubeModel(),outputMsCols_p->data(), outputFlagCol,applicableSpectrum);
                                }
				else
				{
					setTileShape(rowRef,outputMsCols_p->modelData());
					transformCubeOfData(vb,rowRef,vb->visCubeModel(),outputMsCols_p->modelData(), outputFlagCol,applicableSpectrum);
				}
				break;
			}
			case MS::FLOAT_DATA:
			{
				if (mainColumn_p == MS::FLOAT_DATA)
				{
					outputFlagCol = &(outputMsCols_p->flag());
					setTileShape(rowRef,outputMsCols_p->flag());
				}
				else
				{
					outputFlagCol = NULL;
				}

				setTileShape(rowRef,outputMsCols_p->floatData());
				transformCubeOfData(vb,rowRef,vb->visCubeFloat(),outputMsCols_p->floatData(), outputFlagCol,applicableSpectrum);

				break;
			}
			case MS::LAG_DATA:
			{
				// jagonzal: TODO
				break;
			}
			default:
			{
				// jagonzal: TODO
				break;
			}
		}
	}

    // Special case for flag category
    if (inputFlagCategoryAvailable_p)
    {
    	if (spectrumReshape_p)
    	{
    		IPosition transformedCubeShape = getShape(); //[nC,nF,nR]
    		IPosition inputFlagCategoryShape = vb->flagCategory().shape(); // [nC,nF,nCategories,nR]
    		IPosition flagCategoryShape(4,	inputFlagCategoryShape(1),
    										transformedCubeShape(2),
    										inputFlagCategoryShape(2),
    										transformedCubeShape(2));
    		Array<bool> flagCategory(flagCategoryShape,false);

        	outputMsCols_p->flagCategory().putColumnCells(rowRef, flagCategory);
    	}
    	else
    	{
        	outputMsCols_p->flagCategory().putColumnCells(rowRef, vb->flagCategory());
    	}
    }

	return;
}

// ----------------------------------------------------------------------------------------
// Fill weight cols (WEIGHT_SPECTRUM and SIGMA_SPECTRUM) as well as WEIGHT/SIGMA which have to be derived from it using median
// ----------------------------------------------------------------------------------------
void MSTransformManager::fillWeightCols(vi::VisBuffer2 *vb,RefRows &rowRef)
{
	// WEIGHT_SPECTRUM and SIGMA_SPECTRUM are only filled if requested or when WEIGHT_SPECTRUM is present in the input MS
	// But WEIGHT/SIGMA have always to be derived from in-memory WEIGHT_SPECTRUM/SIGMA_SPECTRUM
	if (flushWeightSpectrum_p or spectrumTransformation_p or userBufferMode_p)
	{
		// Switch aux Weight propagation off
		propagateWeights(false);

		// Switch average and smooth kernels
		setChannelAverageKernel(MSTransformations::flagCumSumNonZero);
		setSmoothingKernel(MSTransformations::plainSmoothSpectrum);
		setSmoothingFourierKernel(MSTransformations::plainSmoothSpectrum);

		// Dummy auxiliary weightSpectrum
		const Cube<Float> applicableSpectrum;

		if (spectrumTransformation_p)
		{
			// For SPW separation:
			// Prepare RowReference for spectrum transformations
			// (all data is flushed at once instead of blocks)
			RefRows rowRefSpectrum(rowRef.firstRow(), rowRef.firstRow() + nRowsToAdd_p-1);

			// Switch on buffer mode
			Cube<Float> transformedSpectrum;
			Cube<bool> transformedFlag;
			if (not userBufferMode_p)
			{
				setBufferMode(true);
				dataBuffer_p = MSTransformations::weightSpectrum;
				transformedSpectrum.resize(getShape(),false);
				weightSpectrum_p = &transformedSpectrum;
				transformedFlag.resize(getShape(),false);
				flagCube_p = &transformedFlag; // Not used for the output but to extract the average/median
			}


			// Multiple column operation
			if (doingData_p and doingCorrected_p)
			{
				// Transform WEIGHT_SPECTRUM but don't derive SIGMA_SPECTRUM from it
				transformAndWriteSpectrum(	vb,rowRefSpectrum,vb->weightSpectrum(),
											getOutputWeightColumn(vb,MS::WEIGHT_SPECTRUM),
											getOutputWeightColumn(vb,MS::WEIGHT),
											MSTransformations::transformWeight,flushWeightSpectrum_p);

				// Convert SIGMA_SPECTRUM to WEIGHT format, transform it and derive SIGMA_SPECTRUM from it
				transformAndWriteSpectrum(	vb,rowRefSpectrum,getWeightSpectrumFromSigmaSpectrum(vb),
											getOutputWeightColumn(vb,MS::SIGMA_SPECTRUM),
											getOutputWeightColumn(vb,MS::SIGMA),
											MSTransformations::transformWeightIntoSigma,flushWeightSpectrum_p);
			}
			// In case of time average we can use directly WEIGHT_SPECTRUM because
			// AveragingTvi2 derives it from the input SIGMA_SPECTRUM or WEIGHT_SPECTRUM
			// depending on the selected DATA column
			else if (timeAverage_p)
			{
				// Transform WEIGHT_SPECTRUM
				transformAndWriteSpectrum(	vb,rowRefSpectrum,vb->weightSpectrum(),
											getOutputWeightColumn(vb,MS::WEIGHT_SPECTRUM),
											getOutputWeightColumn(vb,MS::WEIGHT),
											MSTransformations::transformWeight,flushWeightSpectrum_p);

				// Derive SIGMA_SPECTRUM from WEIGHT_SPECTRUM
				transformAndWriteSpectrum(	vb,rowRefSpectrum,vb->weightSpectrum(),
											getOutputWeightColumn(vb,MS::SIGMA_SPECTRUM),
											getOutputWeightColumn(vb,MS::SIGMA),
											MSTransformations::weightIntoSigma,flushWeightSpectrum_p);
			}
			// DATA to DATA: Convert SIGMA_SPECTRUM to WEIGHT format, transform it and derive SIGMA_SPECTRUM from it
			else if (doingData_p)
			{
				// Transform WEIGHT_SPECTRUM
				transformAndWriteSpectrum(	vb,rowRefSpectrum,getWeightSpectrumFromSigmaSpectrum(vb),
											getOutputWeightColumn(vb,MS::WEIGHT_SPECTRUM),
											getOutputWeightColumn(vb,MS::WEIGHT),
											MSTransformations::transformWeight,flushWeightSpectrum_p);

				// Derive SIGMA_SPECTRUM from WEIGHT_SPECTRUM
				transformAndWriteSpectrum(	vb,rowRefSpectrum,vb->weightSpectrum(),
											getOutputWeightColumn(vb,MS::SIGMA_SPECTRUM),
											getOutputWeightColumn(vb,MS::SIGMA),
											MSTransformations::weightIntoSigma,flushWeightSpectrum_p);
			}
			// CORRECTED to DATA: Transform WEIGHT_SPECTRUM and derive SIGMA_SPECTRUM from it
			else if (doingCorrected_p) // CORRECTED to DATA
			{
				// Transform WEIGHT_SPECTRUM
				transformAndWriteSpectrum(	vb,rowRefSpectrum,vb->weightSpectrum(),
											getOutputWeightColumn(vb,MS::WEIGHT_SPECTRUM),
											getOutputWeightColumn(vb,MS::WEIGHT),
											MSTransformations::transformWeight,flushWeightSpectrum_p);

				// Derive SIGMA_SPECTRUM from WEIGHT_SPECTRUM
				transformAndWriteSpectrum(	vb,rowRefSpectrum,vb->weightSpectrum(),
											getOutputWeightColumn(vb,MS::SIGMA_SPECTRUM),
											getOutputWeightColumn(vb,MS::SIGMA),
											MSTransformations::weightIntoSigma,flushWeightSpectrum_p);
			}
			// MODEL to DATA: Calculate WEIGHT_SPECTRUM using FLAG and derive SIGMA_SPECTRUM from it
			else if (doingModel_p)
			{
				// Transform WEIGHT_SPECTRUM
				transformAndWriteSpectrum(	vb,rowRefSpectrum,getWeightSpectrumFlat(vb),
											getOutputWeightColumn(vb,MS::WEIGHT_SPECTRUM),
											getOutputWeightColumn(vb,MS::WEIGHT),
											MSTransformations::transformWeight,flushWeightSpectrum_p);

				// Derive SIGMA_SPECTRUM from WEIGHT_SPECTRUM
				transformAndWriteSpectrum(	vb,rowRefSpectrum,vb->weightSpectrum(),
											getOutputWeightColumn(vb,MS::SIGMA_SPECTRUM),
											getOutputWeightColumn(vb,MS::SIGMA),
											MSTransformations::weightIntoSigma,flushWeightSpectrum_p);
			}

			// Switch off buffer mode
			if (not userBufferMode_p)
			{
				setBufferMode(false);
				weightSpectrum_p = NULL;
			}
		}
		// Within AveragingTvi2 SIGMA_SPECTRUM is already re-defined to 1/sqrt(WEIGHT_SPECTRUM) if CORRECTED->DATA
		// or obtained from the input SIGMA_SPECTRUM in the case of DATA->DATA or multiple column operation
		else if (timeAverage_p)
		{
			// TransformCubeOfData is either copyCubeOfData or separateCubeOfData
			if (userBufferMode_p)
			{
				dataBuffer_p = MSTransformations::weightSpectrum;
			}
			else
			{
				setTileShape(rowRef,getOutputWeightColumn(vb,MS::WEIGHT_SPECTRUM));
			}
			transformCubeOfData(vb,rowRef,vb->weightSpectrum(),getOutputWeightColumn(vb,MS::WEIGHT_SPECTRUM),NULL,applicableSpectrum);

			if (userBufferMode_p)
			{
				dataBuffer_p = MSTransformations::sigmaSpectrum;
			}
			else
			{
				setTileShape(rowRef,getOutputWeightColumn(vb,MS::SIGMA_SPECTRUM));
			}
			transformCubeOfData(vb,rowRef,vb->sigmaSpectrum(),getOutputWeightColumn(vb,MS::SIGMA_SPECTRUM),NULL,applicableSpectrum);
		}
		// When CORRECTED becomes DATA, then SIGMA_SPECTRUM has to be re-defined to 1/sqrt(WEIGHT_SPECTRUM)
		else if (correctedToData_p)
		{
			// TransformCubeOfData is either copyCubeOfData or separateCubeOfData
			if (userBufferMode_p)
			{
				dataBuffer_p = MSTransformations::weightSpectrum;
			}
			else
			{
				setTileShape(rowRef,getOutputWeightColumn(vb,MS::WEIGHT_SPECTRUM));
			}
			transformCubeOfData(vb,rowRef,vb->weightSpectrum(),getOutputWeightColumn(vb,MS::WEIGHT_SPECTRUM),NULL,applicableSpectrum);

			if (userBufferMode_p)
			{
				dataBuffer_p = MSTransformations::sigmaSpectrum;
			}
			else
			{
				setTileShape(rowRef,getOutputWeightColumn(vb,MS::SIGMA_SPECTRUM));
			}
			// VI/VB only allocates and populates sigmaSpectrum on request
			// But its contents are not usable for this case
			// So we should just create a local storage
			Cube<Float> sigmaSpectrum;
			sigmaSpectrum = vb->weightSpectrum(); // Copy constructor does not use reference semantics, but deep copy
			// Apply transformation
			arrayTransformInPlace(sigmaSpectrum, vi::AveragingTvi2::weightToSigma);
			// TransformCubeOfData is either copyCubeOfData or separateCubeOfData
			transformCubeOfData(vb,rowRef,sigmaSpectrum,getOutputWeightColumn(vb,MS::SIGMA_SPECTRUM),NULL,applicableSpectrum);
		}
		// Pure split operation
		else
		{
			// TransformCubeOfData is either copyCubeOfData or separateCubeOfData
			if (userBufferMode_p)
			{
				dataBuffer_p = MSTransformations::weightSpectrum;
			}
			else
			{
				setTileShape(rowRef,getOutputWeightColumn(vb,MS::WEIGHT_SPECTRUM));
			}
			transformCubeOfData(vb,rowRef,vb->weightSpectrum(),getOutputWeightColumn(vb,MS::WEIGHT_SPECTRUM),NULL,applicableSpectrum);

			if (userBufferMode_p)
			{
				dataBuffer_p = MSTransformations::sigmaSpectrum;
			}
			else
			{
				setTileShape(rowRef,getOutputWeightColumn(vb,MS::SIGMA_SPECTRUM));
			}
			transformCubeOfData(vb,rowRef,vb->sigmaSpectrum(),getOutputWeightColumn(vb,MS::SIGMA_SPECTRUM),NULL,applicableSpectrum);
		}

		// Switch aux Weight propagation on
		propagateWeights(propagateWeights_p);

		// Reset average and smooth kernels
		setChannelAverageKernel(weightmode_p);
		setSmoothingKernel(smoothmode_p);
    setSmoothingFourierKernel(MSTransformations::plainSmooth);
	}

	return;
}


// ----------------------------------------------------------------------------------------
// Set tile shape
// ----------------------------------------------------------------------------------------
template <class T> void MSTransformManager::setTileShape(	RefRows &rowRef,
															ArrayColumn<T> &outputDataCol)
{
	IPosition outputCubeShape = getShape();
	size_t nCorr = outputCubeShape(0);
	size_t nChan = outputCubeShape(1);
	ssize_t nRows = 1048576 / (sizeof(T)*nCorr*nChan);
	IPosition outputPlaneShape(2,nCorr,nChan);
	IPosition tileShape(3,nCorr,nChan,nRows);

	outputDataCol.setShape(rowRef.firstRow(),outputPlaneShape,tileShape);

	return;
}

// explicit instatiation for the use from SDMSManager
template void MSTransformManager::setTileShape<Float>(RefRows &, ArrayColumn<Float> &);
template void MSTransformManager::setTileShape<bool>(RefRows &, ArrayColumn<bool> &);
template void MSTransformManager::setTileShape<Complex>(RefRows &, ArrayColumn<Complex> &);

// ----------------------------------------------------------------------------------------
//
// ----------------------------------------------------------------------------------------
void MSTransformManager::transformAndWriteSpectrum(	vi::VisBuffer2 *vb,
													RefRows &rowRef,
													const Cube<Float> &inputSpectrum,
													ArrayColumn<Float> &outputCubeCol,
													ArrayColumn<Float> &outputMatrixCol,
													MSTransformations::weightTransformation weightTransformation,
													bool  /* flushSpectrumCube */)
{
	// Dummy auxiliary weightSpectrum
	const Cube<Float> applicableSpectrum;

	// Check if weight scaling has to be applied
	Float weightScale = 0, sigmaScale = 0;
	if (refFrameTransformation_p)
	{
		if ( (newWeightFactorMap_p.find(vb->spectralWindows()(0))  != newWeightFactorMap_p.end()) and
				(newWeightFactorMap_p[vb->spectralWindows()(0)] != 1) )
		{
			weightScale = newWeightFactorMap_p[vb->spectralWindows()(0)];
		}

		if ( (newSigmaFactorMap_p.find(vb->spectralWindows()(0))  != newSigmaFactorMap_p.end()) and
				(newSigmaFactorMap_p[vb->spectralWindows()(0)] != 1) )
		{
			sigmaScale = newSigmaFactorMap_p[vb->spectralWindows()(0)];
		}
	}

	// Apply transformations
	switch (weightTransformation)
	{
		case MSTransformations::transformWeight:
		{
			dataBuffer_p = MSTransformations::weightSpectrum;
			transformCubeOfData(vb,rowRef,inputSpectrum,outputCubeCol,NULL,applicableSpectrum);

			if (weightScale > 0) *weightSpectrum_p *= weightScale;

			break;
		}
		case MSTransformations::transformWeightIntoSigma:
		{
			if (userBufferMode_p)
			{
				dataBuffer_p = MSTransformations::sigmaSpectrum;
				transformCubeOfData(vb,rowRef,inputSpectrum,outputCubeCol,NULL,applicableSpectrum);
				arrayTransformInPlace (*sigmaSpectrum_p,vi::AveragingTvi2::weightToSigma);

				if (sigmaScale > 0) *sigmaSpectrum_p *= sigmaScale;
			}
			else
			{
				transformCubeOfData(vb,rowRef,inputSpectrum,outputCubeCol,NULL,applicableSpectrum);
				arrayTransformInPlace (*weightSpectrum_p,vi::AveragingTvi2::weightToSigma);

				if (sigmaScale > 0) *weightSpectrum_p *= sigmaScale;
			}

			break;
		}
		case MSTransformations::weightIntoSigma:
		{
			if (userBufferMode_p)
			{
				// WeightSpectrum is always transformed before sigmaSpectrum
				// so copy weightSpectrum into sigmaSpectrum
				sigmaSpectrum_p->operator =(*weightSpectrum_p);
				arrayTransformInPlace (*sigmaSpectrum_p,vi::AveragingTvi2::weightToSigma);

				// No need to scale in this case as it already happened before
			}
			else
			{
				// WeightSpectrum is always transformed before sigmaSpectrum
				// so transform directly weightSpectrum into sigmaSpectrum
				arrayTransformInPlace (*weightSpectrum_p,vi::AveragingTvi2::weightToSigma);

				// No need to scale in this case as it already happened before
			}
			break;
		}
	}

	// Write resulting cube
	if ( (not userBufferMode_p) and flushWeightSpectrum_p)
	{
		setTileShape(rowRef,outputCubeCol);
		writeCube(*weightSpectrum_p,outputCubeCol,rowRef);
	}

	// Extract median matrix (nCorr x nRow)
	// When separating SPWs this procedure computes the mean of each separated SPW
	// Matrix<Float> medians = partialMedians(*weightSpectrum_p,IPosition(1,1),true);
	if (userBufferMode_p)
	{
		switch (weightTransformation)
		{
			case MSTransformations::transformWeight:
			{
				weight_p->operator =(vi::AveragingTvi2::average(*weightSpectrum_p,*flagCube_p));
				break;
			}
			case MSTransformations::transformWeightIntoSigma:
			{
				sigma_p->operator =(vi::AveragingTvi2::average(*sigmaSpectrum_p,*flagCube_p));
				break;
			}
			case MSTransformations::weightIntoSigma:
			{
				sigma_p->operator =(vi::AveragingTvi2::average(*sigmaSpectrum_p,*flagCube_p));
				break;
			}
		}
	}
	else
	{
		Matrix<Float> means = vi::AveragingTvi2::average(*weightSpectrum_p,*flagCube_p);
		writeMatrix(means,outputMatrixCol,rowRef,1);
	}

	return;
}

// -----------------------------------------------------------------------
// Get *_SPECTRUM column to use depending on the input col
// -----------------------------------------------------------------------
const Cube<Float>& MSTransformManager::getApplicableSpectrum(vi::VisBuffer2 *vb, MS::PredefinedColumns datacol)
{
	if (propagateWeights_p)
	{
		switch (datacol)
		{
			case MS::DATA:
			{
				// NOTE: There is room for optimization here if in the case of
				// A.- Time average and single column operation
				// B.- Single column in the input (George denied this)
				// C.- Time average should not convert SIGMA_SPECTRUM to WEIGHT format if there is chan.avg downstream
				// D.- SIGMA_SPECTRUM should be in WEIGHT format
				return getWeightSpectrumFromSigmaSpectrum(vb);
				break;
			}
			case MS::CORRECTED_DATA:
			{
				return vb->weightSpectrum();
				break;
			}
			case MS::MODEL_DATA:
			{
				// Return either WEIGHT_SPECTRUM or SIGMA_SPECTRUM depending on the other accompany col
				if (doingCorrected_p)
				{
					return vb->weightSpectrum();
				}
				else if (doingData_p)
				{
					return getWeightSpectrumFromSigmaSpectrum(vb);
				}
				// When doing only MODEL_DATA only FLAG cube is used, and applicable weightSpectrum must be flat unit
				// The same convention is applied in VbAvg::accumulateElementForCubes for time average
				else
				{
					return getWeightSpectrumFlat(vb);
				}

				break;
			}
			default:
			{
				return vb->weightSpectrum();
				break;
			}
		}
	}
	else
	{
		return weightSpectrumCubeDummy_p;
	}
}

// -----------------------------------------------------------------------
// Get output weight column
// -----------------------------------------------------------------------
ArrayColumn<Float>&  MSTransformManager::getOutputWeightColumn(vi::VisBuffer2 *, MS::PredefinedColumns datacol)
{
	if (userBufferMode_p)
	{
		return dummyWeightCol_p;
	}
	else
	{
		switch (datacol)
		{
			case MS::WEIGHT_SPECTRUM:
			{
				return outputMsCols_p->weightSpectrum();
				break;
			}
			case MS::SIGMA_SPECTRUM:
			{
				return outputMsCols_p->sigmaSpectrum();
				break;
			}
			case MS::WEIGHT:
			{
				return outputMsCols_p->weight();
				break;
			}
			case MS::SIGMA:
			{
				return outputMsCols_p->sigma();
				break;
			}
			default:
			{
				return outputMsCols_p->weight();
				break;
			}
		}
	}
}


// -----------------------------------------------------------------------
// Pupulate weightSpectrum derived from sigmaSpectrum
// -----------------------------------------------------------------------
const Cube<Float>& MSTransformManager::getWeightSpectrumFromSigmaSpectrum(vi::VisBuffer2 *vb)
{
	if (weightSpectrumFromSigmaFilled_p)
	{
		return weightSpectrumCube_p;
	}
	else
	{
		weightSpectrumCube_p.resize(vb->getShape(),false);
		weightSpectrumCube_p = vb->sigmaSpectrum(); // = Operator makes a copy
		arrayTransformInPlace (weightSpectrumCube_p,vi::AveragingTvi2::sigmaToWeight);
		weightSpectrumFromSigmaFilled_p = true;
		return weightSpectrumCube_p;
	}
}

// -----------------------------------------------------------------------
// Populate a synthetic flat unit weightSpectrum to be use for MODEL_DATA
// -----------------------------------------------------------------------
const Cube<Float>& MSTransformManager::getWeightSpectrumFlat(vi::VisBuffer2 *vb)
{
	if (weightSpectrumFlatFilled_p)
	{
		return weightSpectrumCubeFlat_p;
	}
	else if (weightSpectrumCubeFlat_p.shape().isEqual(vb->getShape()))
	{
		weightSpectrumFlatFilled_p = true;
		return weightSpectrumCubeFlat_p;
	}
	else
	{
		weightSpectrumCubeFlat_p.resize(vb->getShape(),false);
		weightSpectrumCubeFlat_p = 1.0f;
		weightSpectrumFlatFilled_p = true;
		return weightSpectrumCubeFlat_p;
	}
}

// -----------------------------------------------------------------------
// Generic method to write a Matrix from a VisBuffer into a ArrayColumn
// -----------------------------------------------------------------------
template <class T> void MSTransformManager::writeMatrix(	const Matrix<T> &inputMatrix,
																ArrayColumn<T> &outputCol,
																RefRows &rowRef,
																uInt nBlocks)
{
	if (nBlocks == 1)
	{
		 outputCol.putColumnCells(rowRef, inputMatrix);
	}
	else
	{
		// jagonzal (CAS-8492): Huge bug, each input row must
		// be copied n times not the whole matrix n times
		uInt outRowIdx = 0;
		size_t nInputRows = inputMatrix.shape()(1);
		Matrix<T> outputMatrix(IPosition(2,3,nInputRows*nBlocks));
		for (size_t inputRowIdx = 0; inputRowIdx<nInputRows; inputRowIdx++)
		{
			for (uInt blockIdx = 0; blockIdx<nBlocks; blockIdx++)
			{
				outputMatrix.column(outRowIdx) = inputMatrix.column(inputRowIdx);
				outRowIdx += 1;
			}
		}

		RefRows outRowRef(rowRef.firstRow(),rowRef.firstRow()+nInputRows*nBlocks-1);
		outputCol.putColumnCells(outRowRef, outputMatrix);

		/*
		uInt offset = 0;
		for (uInt block_i=0;block_i<nBlocks;block_i++)
		{
			uInt startRow_i = rowRef.firstRow()+offset;
			RefRows rowRef_i(startRow_i, startRow_i+inputMatrix.shape()(1)-1);
		    outputCol.putColumnCells(rowRef_i, inputMatrix);
		    offset += inputMatrix.shape()(1);
		}
		*/
	}
	return;
}

// -----------------------------------------------------------------------
// Generic method to write a Cube from a VisBuffer into a ArrayColumn
// -----------------------------------------------------------------------
template <class T> void MSTransformManager::writeCube(	const Cube<T> &inputCube,
															ArrayColumn<T> &outputCol,
															RefRows &rowRef)
{
	IPosition shape = inputCube.shape();
	shape(2) = rowRef.nrows();
	bool deleteIt;
    Array<T> outputArray(shape,const_cast<T*>(inputCube.getStorage(deleteIt)),SHARE);
    outputCol.putColumnCells(rowRef, outputArray);

	return;
}

// explicit instatiation for the use from SDMSManager
template void MSTransformManager::writeCube<bool>(const Cube<bool> &, ArrayColumn<bool> &, RefRows &);

// -----------------------------------------------------------------------
//
// -----------------------------------------------------------------------
void MSTransformManager::transformCubeOfData(	vi::VisBuffer2 *vb,
													RefRows &rowRef,
													const Cube<Complex> &inputDataCube,
													ArrayColumn<Complex> &outputDataCol,
													ArrayColumn<bool> *outputFlagCol,
													const Cube<Float> &inputWeightCube)
{
	(*this.*transformCubeOfDataComplex_p)(vb,rowRef,inputDataCube,outputDataCol,outputFlagCol,inputWeightCube);
	return;
}

// -----------------------------------------------------------------------
//
// -----------------------------------------------------------------------
void MSTransformManager::transformCubeOfData(	vi::VisBuffer2 *vb,
													RefRows &rowRef,
													const Cube<Float> &inputDataCube,
													ArrayColumn<Float> &outputDataCol,
													ArrayColumn<bool> *outputFlagCol,
													const Cube<Float> &inputWeightCube)
{
	(*this.*transformCubeOfDataFloat_p)(vb,rowRef,inputDataCube,outputDataCol,outputFlagCol,inputWeightCube);
	return;
}

// -----------------------------------------------------------------------
//
// -----------------------------------------------------------------------
template <class T> void MSTransformManager::copyCubeOfData(	vi::VisBuffer2 *vb,
																RefRows &rowRef,
																const Cube<T> &inputDataCube,
																ArrayColumn<T> &outputDataCol,
																ArrayColumn<bool> *outputFlagCol,
																const Cube<Float> & /* inputWeightCube */)
{
	writeCube(inputDataCube,outputDataCol,rowRef);
	if (outputFlagCol != NULL)
	{
		writeCube(vb->flagCube(),*outputFlagCol,rowRef);
	}

	return;
}

// -----------------------------------------------------------------------
// combine - for combinespws=True
// -----------------------------------------------------------------------
template <class T> void MSTransformManager::combineCubeOfData(	vi::VisBuffer2 *vb,
																	RefRows &rowRef,
																	const Cube<T> &inputDataCube,
																	ArrayColumn<T> &outputDataCol,
																	ArrayColumn<bool> *outputFlagCol,
																	const Cube<Float> &inputWeightCube)
{
	// Write flag column too?
	if (outputFlagCol != NULL)
	{
		writeOutputFlagsPlaneSlices_p = &MSTransformManager::writeOutputFlagsPlaneSlices;
		writeOutputFlagsPlaneReshapedSlices_p = &MSTransformManager::writeOutputFlagsPlaneReshapedSlices;
		writeOutputFlagsPlane_p = &MSTransformManager::writeOutputFlagsPlane;
	}
	else
	{
		writeOutputFlagsPlaneSlices_p = &MSTransformManager::dontWriteOutputFlagsPlaneSlices;
		writeOutputFlagsPlaneReshapedSlices_p = &MSTransformManager::dontWriteOutputPlaneReshapedSlices;
		writeOutputFlagsPlane_p = &MSTransformManager::dontWriteOutputFlagsPlane;
	}

	// Get input flag cube
	const Cube<bool> inputFlagCube = vb->flagCube();

	// Get input SPWs and exposures
	Vector<Int> spws = vb->spectralWindows();
	Vector<Double> exposures = vb->exposure();

	// Get input cube shape
	IPosition inputCubeShape = inputDataCube.shape();
	uInt nInputCorrelations = inputCubeShape(0);

	// Initialize input planes
	IPosition inputPlaneShape(2,nInputCorrelations, numOfCombInputChanMap_p[0]);
	Matrix<Double> normalizingFactorPlane(inputPlaneShape);
	Matrix<T> inputPlaneData(inputPlaneShape);
	Matrix<bool> inputPlaneFlags(inputPlaneShape,false);
	Matrix<Float> inputPlaneWeights(inputPlaneShape);

	// Initialize output planes
	IPosition outputPlaneShape(2,nInputCorrelations, inputOutputSpwMap_p[0].second.NUM_CHAN);
	Matrix<T> outputPlaneData(outputPlaneShape);
	Matrix<bool> outputPlaneFlags(outputPlaneShape);

	Int spw = 0;
	Double weight;
	uInt inputChannel;
	bool inputChanelFlag;
	Double normalizingFactor;
	uInt row = 0, baseline_index = 0;
	vector<uInt> baselineRows;
	map<Int, uInt> spwRowMap;
	map<Int, uInt>::iterator spwRowMapIter;
	map<Int, uInt> spwFractionCountsMap;
	bool unityContributors = false;
	vector< channelContribution > contributions;
	vector< channelContribution >::iterator contributionsIter;
	map < Int , map < uInt, bool > > removeContributionsMap;

	bool combinationOfSPWsWithDifferentExposure = false;
	Double exposure = 0;

	relativeRow_p = 0; // Initialize relative row for buffer mode
	for (baselineMap::iterator iter = baselineMap_p.begin(); iter != baselineMap_p.end(); iter++)
	{
		// Initialize input plane
		inputPlaneData = 0.0;

		// Initialize weights plane
		inputPlaneWeights = 0.0;

		// Initialize normalizing factor plane
		normalizingFactorPlane = 0.0;

		// Fill input plane to benefit from contiguous access to the input cube
		baselineRows = iter->second;

		// Create spw-row map for this baseline and initialize detection of SPWs with different exposure
		spwRowMap.clear();
		if (combinationOfSPWsWithDifferentExposure_p and (inputWeightCube.shape().isEqual(inputCubeShape)))
		{
			combinationOfSPWsWithDifferentExposure = true;
			addWeightSpectrumContribution_p = &MSTransformManager::addWeightSpectrumContribution;
			for (vector<uInt>::iterator iter_row = baselineRows.begin();iter_row != baselineRows.end(); iter_row++)
			{
				row = *iter_row;
				spw = spws(row);
				spwRowMap[spw]=row;
			}
		}
		else
		{
			exposure = exposures(*baselineRows.begin());
			combinationOfSPWsWithDifferentExposure = false;
			for (vector<uInt>::iterator iter_row = baselineRows.begin();iter_row != baselineRows.end(); iter_row++)
			{
				row = *iter_row;
				spw = spws(row);
				spwRowMap[spw]=row;

				// In the case of *_SPECTRUM inputWeightCube is dummy
				if ((abs(exposure - exposures(row)) > FLT_EPSILON) and (inputWeightCube.shape().isEqual(inputCubeShape)))
				{
					combinationOfSPWsWithDifferentExposure = true;
				}
			}

			if (combinationOfSPWsWithDifferentExposure)
			{
				combinationOfSPWsWithDifferentExposure_p = true;
				addWeightSpectrumContribution_p = &MSTransformManager::addWeightSpectrumContribution;
				if (inputWeightSpectrumAvailable_p)
				{
					logger_p 	<< LogIO::WARN << LogOrigin("MSTransformManager", __FUNCTION__)
								<< "Detected combination of SPWs with different EXPOSURE "<< endl
								<< "Will use WEIGHT_SPECTRUM to combine them "<< endl
								<< LogIO::POST;
				}
				else
				{
					logger_p 	<< LogIO::WARN << LogOrigin("MSTransformManager", __FUNCTION__)
								<< "Detected combination of SPWs with different EXPOSURE "<< endl
								<< "Will use WEIGHT to combine them (WEIGHT_SPECTRUM not available)"<< endl
								<< LogIO::POST;
				}
			}
			else
			{
				addWeightSpectrumContribution_p = &MSTransformManager::dontAddWeightSpectrumContribution;
			}
		}


		for (uInt outputChannel = 0; outputChannel < numOfCombInputChanMap_p[0]; outputChannel++)
		{
			contributions = inputOutputChanFactorMap_p[outputChannel];

			for (uInt pol = 0; pol < inputDataCube.shape()(0); pol++)
			{
				spwFractionCountsMap.clear();
				unityContributors = false;

				// Go through list of contributors for this output channel and polarization and gather flags info
				for (contributionsIter = contributions.begin(); contributionsIter != contributions.end(); contributionsIter++)
				{
					inputChannel = contributionsIter->inpChannel;
					weight = contributionsIter->weight;

					// Add WEIGHT_SPECTRUM to the contribution
					(*this.*addWeightSpectrumContribution_p)(weight,pol,inputChannel,row,inputWeightCube);

					// Find row for this input channel
					spw = contributionsIter->inpSpw;
					spwRowMapIter = spwRowMap.find(spw);
					if (spwRowMapIter != spwRowMap.end())
					{
						row = spwRowMap[spw];

						// Fill flags info
						inputChanelFlag = inputFlagCube(pol,inputChannel,row);
						contributionsIter->flag = inputChanelFlag;

						// Count input channel if it is not flagged and has non-unity overlapping fraction
						if (weight<1.0)
						{
							if (!inputChanelFlag) spwFractionCountsMap[spw] += 1;
						}
						// Count if we have valid unity contributors, otherwise we don't discard non-unity contributors
						else
						{
							unityContributors = true;
						}
					}
					else
					{
						// Fill flags info
						contributionsIter->flag = true;
					}
				}

				// Remove contributions from SPWs with odd numbers of contributors with non-unity
				// overlap fraction which could influence the averaging asymmetrically
				for (contributionsIter = contributions.begin(); contributionsIter != contributions.end(); contributionsIter++)
				{
					inputChannel = contributionsIter->inpChannel;
					weight = contributionsIter->weight;
					spw = contributionsIter->inpSpw;

					// Find row for this input channel
					if (!contributionsIter->flag)
					{
						// jagonzal: Caution, accessing the map populates it!!!
						row = spwRowMap[spw];

						if ((spwFractionCountsMap[spw] % 2 == 0) or (weight >= 1.0) or (!unityContributors))
						{
							inputPlaneData(pol,outputChannel) += weight*inputDataCube(pol,inputChannel,row);
							normalizingFactorPlane(pol,outputChannel) += weight;
							(*this.*fillWeightsPlane_p)(pol,inputChannel,outputChannel,row,inputWeightCube,inputPlaneWeights,weight);
						}
					}
				}
			}
		}

		// Normalize combined data and determine input plane flags
		inputPlaneFlags = false;
		for (uInt outputChannel = 0; outputChannel < numOfCombInputChanMap_p[0]; outputChannel++)
		{
			for (uInt pol = 0; pol < nInputCorrelations; pol++)
			{
				normalizingFactor = normalizingFactorPlane(pol,outputChannel);
				if (normalizingFactor >= 0.999999) // we lose a couple significant digits in the subtractions
				{
					inputPlaneData(pol,outputChannel) /= normalizingFactorPlane(pol,outputChannel);

					// Normalize weights plane
					(*this.*normalizeWeightsPlane_p)(pol,outputChannel,inputPlaneWeights,normalizingFactorPlane);
				}
				else if (normalizingFactor > 0)
				{
					inputPlaneData(pol,outputChannel) /= normalizingFactorPlane(pol,outputChannel);
					inputPlaneFlags(pol,outputChannel) = true;
				}
				else
				{
					inputPlaneFlags(pol,outputChannel) = true;
				}
			}
		}

		// Initialize output flags plane
		outputPlaneFlags = false;

		// Transform input planes and write them
		transformAndWritePlaneOfData(	0,rowRef.firstRow()+baseline_index*nspws_p,
										inputPlaneData,inputPlaneFlags,inputPlaneWeights,
										outputPlaneData,outputPlaneFlags,outputDataCol,outputFlagCol);


		relativeRow_p += nspws_p;
		baseline_index += 1;
	}

	return;
}

// -----------------------------------------------------------------------
//
// -----------------------------------------------------------------------
void MSTransformManager::addWeightSpectrumContribution(	Double &weight,
															uInt &pol,
															uInt &inputChannel,
															uInt &row,
															const Cube<Float> &inputWeightsCube)
{
	weight *= inputWeightsCube(pol,inputChannel,row);

	return;
}

// -----------------------------------------------------------------------
//
// -----------------------------------------------------------------------
void MSTransformManager::dontAddWeightSpectrumContribution(	Double &,
																uInt &,
																uInt &,
																uInt &,
																const Cube<Float> &)
{
	return;
}

// -----------------------------------------------------------------------
//
// -----------------------------------------------------------------------
void MSTransformManager::fillWeightsPlane(	uInt pol,
												uInt inputChannel,
												uInt outputChannel,
												uInt inputRow,
												const Cube<Float> &inputWeightsCube,
												Matrix<Float> &inputWeightsPlane,
												Double factor)
{
	inputWeightsPlane(pol,outputChannel) += factor*inputWeightsCube(pol,inputChannel,inputRow);

	return;
}

// -----------------------------------------------------------------------
//
// -----------------------------------------------------------------------
void MSTransformManager::normalizeWeightsPlane(	uInt pol,
													uInt outputChannel,
													Matrix<Float> &inputPlaneWeights,
													Matrix<Double> &normalizingFactorPlane)
{
	inputPlaneWeights(pol,outputChannel) /= normalizingFactorPlane(pol,outputChannel);

	return;
}

// -----------------------------------------------------------------------
//
// -----------------------------------------------------------------------
template <class T> void MSTransformManager::averageCubeOfData(	vi::VisBuffer2 *vb,
																	RefRows &rowRef,
																	const Cube<T> &inputDataCube,
																	ArrayColumn<T> &outputDataCol,
																	ArrayColumn<bool> *outputFlagCol,
																	const Cube<Float> &inputWeightCube)
{
	// Get input spw and flag and weight cubes
	Int inputSpw = vb->spectralWindows()(0);
	const Cube<bool> inputFlagsCube = vb->flagCube();

	// Define output plane shape
	IPosition outputPlaneShape = IPosition(2,inputDataCube.shape()(0), numOfOutChanMap_p[inputSpw]);

	transformAndWriteCubeOfData(	inputSpw, rowRef,
									inputDataCube, inputFlagsCube, inputWeightCube,
									outputPlaneShape, outputDataCol, outputFlagCol);

	return;
}

// -----------------------------------------------------------------------
//
// -----------------------------------------------------------------------
template <class T> void MSTransformManager::smoothCubeOfData(	vi::VisBuffer2 *vb,
																	RefRows &rowRef,
																	const Cube<T> &inputDataCube,
																	ArrayColumn<T> &outputDataCol,
																	ArrayColumn<bool> *outputFlagCol,
																	const Cube<Float> &inputWeightCube)
{
	// Get input spw and flag cube
	Int inputSpw = vb->spectralWindows()(0);
	const Cube<bool> inputFlagsCube = vb->flagCube();

	// Define output plane shape
	IPosition outputPlaneShape = IPosition(2,inputDataCube.shape()(0), inputDataCube.shape()(1));

	// Transform cube
	transformAndWriteCubeOfData(	inputSpw, rowRef,
									inputDataCube, inputFlagsCube, inputWeightCube,
									outputPlaneShape, outputDataCol, outputFlagCol);

	return;
}

// -----------------------------------------------------------------------
//
// -----------------------------------------------------------------------
template <class T> void MSTransformManager::regridCubeOfData(	vi::VisBuffer2 *vb,
																	RefRows &rowRef,
																	const Cube<T> &inputDataCube,
																	ArrayColumn<T> &outputDataCol,
																	ArrayColumn<bool> *outputFlagCol,
																	const Cube<Float> &inputWeightCube)
{
	// Get input spw and flag cube
	Int inputSpw = vb->spectralWindows()(0);
	const Cube<bool> inputFlagsCube = vb->flagCube();

	// Define output plane shape
	IPosition outputPlaneShape = IPosition(2,inputDataCube.shape()(0), inputOutputSpwMap_p[inputSpw].second.NUM_CHAN);

	// Transform cube
	transformAndWriteCubeOfData(	inputSpw, rowRef,
									inputDataCube, inputFlagsCube, inputWeightCube,
									outputPlaneShape, outputDataCol, outputFlagCol);

	return;
}

// -----------------------------------------------------------------------
//
// -----------------------------------------------------------------------
template <class T> void MSTransformManager::transformAndWriteCubeOfData(	Int inputSpw,
																				RefRows &rowRef,
																				const Cube<T> &inputDataCube,
																				const Cube<bool> &inputFlagsCube,
																				const Cube<Float> &inputWeightsCube,
																				IPosition &outputPlaneShape,
																				ArrayColumn<T> &outputDataCol,
																				ArrayColumn<bool> *outputFlagCol)
{
        logger_p << LogIO::DEBUG1 << LogOrigin("MSTransformManager",__FUNCTION__)
                 << "Shape of input data cube: " << inputDataCube.shape()
                 << ", output plane shape: " << outputPlaneShape
                 << LogIO::POST;

	// Write flag column too?
	if (outputFlagCol != NULL)
	{
		writeOutputFlagsPlaneSlices_p = &MSTransformManager::writeOutputFlagsPlaneSlices;
		writeOutputFlagsPlaneReshapedSlices_p = &MSTransformManager::writeOutputFlagsPlaneReshapedSlices;
		writeOutputFlagsPlane_p = &MSTransformManager::writeOutputFlagsPlane;
	}
	else
	{
		writeOutputFlagsPlaneSlices_p = &MSTransformManager::dontWriteOutputFlagsPlaneSlices;
		writeOutputFlagsPlaneReshapedSlices_p = &MSTransformManager::dontWriteOutputPlaneReshapedSlices;
		writeOutputFlagsPlane_p = &MSTransformManager::dontWriteOutputFlagsPlane;
	}

	// Get input number of rows
	uInt nInputRows = inputDataCube.shape()(2);

	// Initialize input planes
	Matrix<T> inputPlaneData;
	Matrix<bool> inputPlaneFlags;
	Matrix<Float> inputPlaneWeights;

	// Initialize output planes
	Matrix<T> outputPlaneData(outputPlaneShape);
	Matrix<bool> outputPlaneFlags(outputPlaneShape);

	// Iterate row by row in order to extract a plane
	relativeRow_p = 0; // Initialize relative row for buffer mode
	for (uInt rowIndex=0; rowIndex < nInputRows; rowIndex++)
	{
		// Initialize output flags plane
		outputPlaneFlags = false;

		// Fill input planes by reference
		inputPlaneData = inputDataCube.xyPlane(rowIndex);
		inputPlaneFlags = inputFlagsCube.xyPlane(rowIndex);
		(*this.*setWeightsPlaneByReference_p)(rowIndex,inputWeightsCube,inputPlaneWeights);

		// Transform input planes and write them
		transformAndWritePlaneOfData(	inputSpw,rowRef.firstRow()+rowIndex*nspws_p,
										inputPlaneData,inputPlaneFlags,inputPlaneWeights,
										outputPlaneData,outputPlaneFlags,outputDataCol,outputFlagCol);

		relativeRow_p += nspws_p;
	}

	return;
}

// -----------------------------------------------------------------------
//
// -----------------------------------------------------------------------
template <class T> void MSTransformManager::separateCubeOfData(	vi::VisBuffer2 *vb,
																	RefRows &rowRef,
																	const Cube<T> &inputDataCube,
																	ArrayColumn<T> &outputDataCol,
																	ArrayColumn<bool> *outputFlagCol,
																	const Cube<Float> & /* inputWeightCube */)
{
	// Write flag column too?
	if (outputFlagCol != NULL)
	{
		writeOutputFlagsPlaneSlices_p = &MSTransformManager::writeOutputFlagsPlaneSlices;
		writeOutputFlagsPlaneReshapedSlices_p = &MSTransformManager::writeOutputFlagsPlaneReshapedSlices;
		writeOutputFlagsPlane_p = &MSTransformManager::writeOutputFlagsPlane;
	}
	else
	{
		writeOutputFlagsPlaneSlices_p = &MSTransformManager::dontWriteOutputFlagsPlaneSlices;
		writeOutputFlagsPlaneReshapedSlices_p = &MSTransformManager::dontWriteOutputPlaneReshapedSlices;
		writeOutputFlagsPlane_p = &MSTransformManager::dontWriteOutputFlagsPlane;
	}

	// Get input flags, spw and number of rows
	uInt nInputRows = inputDataCube.shape()(2);
	const Cube<bool> inputFlagsCube = vb->flagCube();

	// Initialize input planes
	Matrix<T> inputPlaneData;
	Matrix<bool> inputPlaneFlags;

	// Iterate row by row in order to extract a plane
	relativeRow_p = 0; // Initialize relative row for buffer mode
	for (uInt rowIndex=0; rowIndex < nInputRows; rowIndex++)
	{
		// Fill input planes by reference
		inputPlaneData = inputDataCube.xyPlane(rowIndex);
		inputPlaneFlags = inputFlagsCube.xyPlane(rowIndex);

		// Directly write output plane
		writeOutputPlanes(	rowRef.firstRow()+rowIndex*nspws_p,
							inputPlaneData,inputPlaneFlags,
							outputDataCol,*outputFlagCol);

		relativeRow_p += nspws_p;
	}

	return;
}

// -----------------------------------------------------------------------
//
// -----------------------------------------------------------------------
void MSTransformManager::setWeightsPlaneByReference(	uInt inputRow,
															const Cube<Float> &inputWeightsCube,
															Matrix<Float> &inputWeightsPlane)
{
	inputWeightsPlane = inputWeightsCube.xyPlane(inputRow);
}

// -----------------------------------------------------------------------
//
// -----------------------------------------------------------------------
template <class T> void MSTransformManager::transformAndWritePlaneOfData(	Int inputSpw,
																				uInt row,
																				Matrix<T> &inputDataPlane,
																				Matrix<bool> &inputFlagsPlane,
																				Matrix<Float> &inputWeightsPlane,
																				Matrix<T> &outputDataPlane,
																				Matrix<bool> &outputFlagsPlane,
																				ArrayColumn<T> &outputDataCol,
																				ArrayColumn<bool> *outputFlagCol)
{
	// Get input number of correlations
	uInt nCorrs = inputDataPlane.shape()(0);

	// Get output plane shape
	IPosition outputPlaneShape = outputDataPlane.shape();

	// Initialize vectors
	Vector<T> inputDataStripe;
	Vector<bool> inputFlagsStripe;
	Vector<Float> inputWeightsStripe;
	Vector<T> outputDataStripe;
	Vector<bool> outputFlagsStripe;

	// Iterate correlation by correlation in order to extract a vector
	for (uInt corrIndex=0; corrIndex < nCorrs; corrIndex++)
	{
		// Fill input stripes by reference
		inputDataStripe.reference(inputDataPlane.row(corrIndex));
		inputFlagsStripe.reference(inputFlagsPlane.row(corrIndex));
		(*this.*setWeightStripeByReference_p)(corrIndex,inputWeightsPlane,inputWeightsStripe);

		// Fill output stripes by reference
		outputDataStripe.reference(outputDataPlane.row(corrIndex));
		outputFlagsStripe.reference(outputFlagsPlane.row(corrIndex));

		transformStripeOfData(inputSpw,inputDataStripe,inputFlagsStripe,
				inputWeightsStripe,outputDataStripe,outputFlagsStripe);
	}

	// Write output planes
	writeOutputPlanes(row,outputDataPlane,outputFlagsPlane,outputDataCol,*outputFlagCol);
}

// -----------------------------------------------------------------------
//
// -----------------------------------------------------------------------
void MSTransformManager::writeOutputPlanes(	uInt row,
											Matrix<Complex> &outputDataPlane,
											Matrix<bool> &outputFlagsPlane,
											ArrayColumn<Complex> &outputDataCol,
											ArrayColumn<bool> &outputFlagCol)
{
	(*this.*writeOutputPlanesComplex_p)(row,outputDataPlane,outputFlagsPlane,outputDataCol,outputFlagCol);
}

// -----------------------------------------------------------------------
//
// -----------------------------------------------------------------------
void MSTransformManager::writeOutputPlanes(	uInt row,
											Matrix<Float> &outputDataPlane,
											Matrix<bool> &outputFlagsPlane,
											ArrayColumn<Float> &outputDataCol,
											ArrayColumn<bool> &outputFlagCol)
{
	(*this.*writeOutputPlanesFloat_p)(row,outputDataPlane,outputFlagsPlane,outputDataCol,outputFlagCol);
}

// -----------------------------------------------------------------------
//
// -----------------------------------------------------------------------
void MSTransformManager::setOutputbuffer(Cube<Complex> *& dataBufferPointer,Cube<bool> *& flagBufferPointer)
{
	switch (dataBuffer_p)
	{
		case MSTransformations::visCube:
		{
			dataBufferPointer=visCube_p;
			if (userBufferMode_p)
			{
				flagBufferPointer = flagCube_p;
			}
			else
			{
				flagBufferPointer = NULL;
			}
			break;
		}
		case MSTransformations::visCubeCorrected:
		{
			dataBufferPointer=visCubeCorrected_p;
			if (userBufferMode_p)
			{
				flagBufferPointer = flagCube_p;
			}
			else
			{
				flagBufferPointer = NULL;
			}
			break;
		}
		case MSTransformations::visCubeModel:
		{
			dataBufferPointer=visCubeModel_p;
			if (userBufferMode_p)
			{
				flagBufferPointer = flagCube_p;
			}
			else
			{
				flagBufferPointer = NULL;
			};
			break;
		}
		default:
		{
			logger_p << LogIO::SEVERE << LogOrigin("MSTransformManager", __FUNCTION__)
					<< " Data buffer not specified"
					<< LogIO::POST;
			dataBufferPointer=NULL;
			flagBufferPointer=NULL;
			break;
		}
	}

	return;
}

// -----------------------------------------------------------------------
//
// -----------------------------------------------------------------------
void MSTransformManager::setOutputbuffer(Cube<Float> *& dataBufferPointer,Cube<bool> *& flagBufferPointer)
{
	switch (dataBuffer_p)
	{
		case MSTransformations::visCubeFloat:
		{
			dataBufferPointer=visCubeFloat_p;
			if (userBufferMode_p)
			{
				flagBufferPointer = flagCube_p;
			}
			else
			{
				flagBufferPointer = NULL;
			};
			break;
		}
		case MSTransformations::weightSpectrum:
		{
			dataBufferPointer=weightSpectrum_p;
			// In buffer mode we already have a memory resident flagCube
			// And the vector transformations use vectors from a dynamically initialize matrixes
			if (userBufferMode_p)
			{
				flagBufferPointer=NULL;
			}
			else
			{
				flagBufferPointer = flagCube_p;
			}
			break;
		}
		case MSTransformations::sigmaSpectrum:
		{
			dataBufferPointer=sigmaSpectrum_p;
			// In buffer mode we already have a memory resident flagCube
			// And the vector transformations use vectors from a dynamically initialize matrixes
			if (userBufferMode_p)
			{
				flagBufferPointer=NULL;
			}
			else
			{
				flagBufferPointer = flagCube_p;
			}
			break;
		}
		default:
		{
			logger_p << LogIO::SEVERE << LogOrigin("MSTransformManager", __FUNCTION__)
					<< " Data buffer not specified"
					<< LogIO::POST;
			dataBufferPointer=NULL;
			flagBufferPointer = NULL;
			break;
		}
	}

	return;
}

// -----------------------------------------------------------------------
//
// -----------------------------------------------------------------------
template <class T> void  MSTransformManager::bufferOutputPlanes(	uInt ,
																	Matrix<T> &outputDataPlane,
																	Matrix<bool> &outputFlagsPlane,
																	ArrayColumn<T> &,
																	ArrayColumn<bool> &)
{
	// Get buffer pointers
	Cube<T> *dataBufferPointer;
	Cube<bool> *flagBufferPointer;
	setOutputbuffer(dataBufferPointer,flagBufferPointer);

	// Copy data to buffer
	dataBufferPointer->xyPlane(relativeRow_p) = outputDataPlane;

	// Copy flags to buffer
	if (flagBufferPointer != NULL)
	{
		flagBufferPointer->xyPlane(relativeRow_p) = outputFlagsPlane;
	}

	return;
}

// -----------------------------------------------------------------------
//
// -----------------------------------------------------------------------
template <class T> void MSTransformManager::bufferOutputPlanesInSlices(	uInt,
																		Matrix<T> &outputDataPlane,
																		Matrix<bool> &outputFlagsPlane,
																		ArrayColumn<T> & /* outputDataCol */,
																		ArrayColumn<bool> & /* outputFlagCol */)
{
	// Get buffer pointers
	Cube<T> *dataBufferPointer;
	Cube<bool> *flagBufferPointer;
	setOutputbuffer(dataBufferPointer,flagBufferPointer);

	// Copy data to buffer
	IPosition outputPlaneShape = outputDataPlane.shape();
	uInt nCorrs = outputPlaneShape(0);
	IPosition outputPlaneShape_i(2,nCorrs,chansPerOutputSpw_p);
	Slice sliceX(0,nCorrs);

	uInt spw_i;
	uInt nspws = nspws_p-1;
	for (spw_i=0;spw_i<nspws;spw_i++)
	{
		uInt outRow = relativeRow_p+spw_i;
		Slice sliceY(chansPerOutputSpw_p*spw_i,chansPerOutputSpw_p);
		Matrix<T> outputPlane_i = outputDataPlane(sliceX,sliceY);
		dataBufferPointer->xyPlane(outRow) = outputPlane_i;

		if (flagBufferPointer != NULL)
		{
			Matrix<bool> outputFlagPlane_i = outputFlagsPlane(sliceX,sliceY);
			flagBufferPointer->xyPlane(outRow) = outputFlagPlane_i;
		}
	}

	uInt outRow = relativeRow_p+spw_i;
	Slice sliceY(chansPerOutputSpw_p*spw_i,tailOfChansforLastSpw_p);
	Matrix<T> outputPlane_i = outputDataPlane(sliceX,sliceY);
	outputPlane_i.resize(outputPlaneShape_i,true); // Resize uses a new storage and copies the old values to it
	// jagonzal (CAS-7435): We have to set the new values to 0
	Slice sliceTail(tailOfChansforLastSpw_p,chansPerOutputSpw_p-tailOfChansforLastSpw_p);
	outputPlane_i(sliceX,sliceTail) = 0; // Slices use reference semantics.
	dataBufferPointer->xyPlane(outRow) = outputPlane_i;

	if (flagBufferPointer != NULL)
	{
		Matrix<bool> outputFlagPlane_i = outputFlagsPlane(sliceX,sliceY);
		outputFlagPlane_i.resize(outputPlaneShape_i,true); // Resize uses a new storage and copies the old values to it
		// jagonzal (CAS-7435): We have to set the new values to 0
		outputFlagPlane_i(sliceX,sliceTail) = true; // Slices use reference semantics.
		flagBufferPointer->xyPlane(outRow) = outputFlagPlane_i;
	}

	return;
}

// -----------------------------------------------------------------------
//
// -----------------------------------------------------------------------
template <class T> void MSTransformManager::writeOutputPlanesInBlock(	uInt row,
																			Matrix<T> &outputDataPlane,
																			Matrix<bool> &outputFlagsPlane,
																			ArrayColumn<T> &outputDataCol,
																			ArrayColumn<bool> &outputFlagCol)
{
	IPosition outputPlaneShape = outputDataPlane.shape();
	outputDataCol.setShape(row,outputPlaneShape);
	outputDataCol.put(row, outputDataPlane);
	(*this.*writeOutputFlagsPlane_p)(outputFlagsPlane,outputFlagCol, outputPlaneShape, row);
}


// -----------------------------------------------------------------------
//
// -----------------------------------------------------------------------
void MSTransformManager::writeOutputFlagsPlane(	Matrix<bool> &outputPlane,
													ArrayColumn<bool> &outputCol,
													IPosition &outputPlaneShape,
													uInt &outputRow)
{
	outputCol.setShape(outputRow,outputPlaneShape);
	outputCol.put(outputRow, outputPlane);
}

// -----------------------------------------------------------------------
//
// -----------------------------------------------------------------------
template <class T> void MSTransformManager::writeOutputPlanesInSlices(	uInt row,
																			Matrix<T> &outputDataPlane,
																			Matrix<bool> &outputFlagsPlane,
																			ArrayColumn<T> &outputDataCol,
																			ArrayColumn<bool> &outputFlagCol)
{
	IPosition outputPlaneShape = outputDataPlane.shape();
	uInt nCorrs = outputPlaneShape(0);
	IPosition outputPlaneShape_i(2,nCorrs,chansPerOutputSpw_p);
	Slice sliceX(0,nCorrs);

	uInt spw_i;
	uInt nspws = nspws_p-1;
	for (spw_i=0;spw_i<nspws;spw_i++)
	{
		uInt outRow = row+spw_i;
		Slice sliceY(chansPerOutputSpw_p*spw_i,chansPerOutputSpw_p);
		writeOutputPlaneSlices(outputDataPlane,outputDataCol,sliceX,sliceY,outputPlaneShape_i,outRow);
		(*this.*writeOutputFlagsPlaneSlices_p)(	outputFlagsPlane,outputFlagCol,
												sliceX,sliceY,outputPlaneShape_i,outRow);
	}

	uInt outRow = row+spw_i;
	IPosition outputPlaneShape_tail(2,nCorrs,tailOfChansforLastSpw_p);
	Slice sliceY(chansPerOutputSpw_p*spw_i,tailOfChansforLastSpw_p);
	writeOutputPlaneReshapedSlices(outputDataPlane,outputDataCol,sliceX,sliceY,outputPlaneShape_tail,outRow);
	(*this.*writeOutputFlagsPlaneReshapedSlices_p)(	outputFlagsPlane,outputFlagCol,
													sliceX,sliceY,outputPlaneShape_tail,outRow);
}

// -----------------------------------------------------------------------
//
// -----------------------------------------------------------------------
void MSTransformManager::writeOutputFlagsPlaneSlices(	Matrix<bool> &outputPlane,
															ArrayColumn<bool> &outputCol,
															Slice &sliceX,
															Slice &sliceY,
															IPosition &outputPlaneShape,
															uInt &outputRow)
{
	writeOutputPlaneSlices(outputPlane,outputCol,sliceX,sliceY,outputPlaneShape,outputRow);
}

// -----------------------------------------------------------------------
//
// -----------------------------------------------------------------------
void MSTransformManager::writeOutputFlagsPlaneReshapedSlices(	Matrix<bool> &outputPlane,
																	ArrayColumn<bool> &outputCol,
																	Slice &sliceX,
																	Slice &sliceY,
																	IPosition &outputPlaneShape,
																	uInt &outputRow)
{
	writeOutputPlaneReshapedSlices(outputPlane,outputCol,sliceX,sliceY,outputPlaneShape,outputRow);
}

// -----------------------------------------------------------------------
//
// -----------------------------------------------------------------------
template <class T> void MSTransformManager::writeOutputPlaneSlices(	Matrix<T> &outputPlane,
																		ArrayColumn<T> &outputCol,
																		Slice &sliceX,
																		Slice &sliceY,
																		IPosition &outputPlaneShape,
																		uInt &outputRow)
{
	Matrix<T> outputPlane_i = outputPlane(sliceX,sliceY);
	outputCol.setShape(outputRow,outputPlaneShape);
	outputCol.put(outputRow, outputPlane_i);
}

// -----------------------------------------------------------------------
//
// -----------------------------------------------------------------------
template <class T> void MSTransformManager::writeOutputPlaneReshapedSlices(	Matrix<T> &outputPlane,
																				ArrayColumn<T> &outputCol,
																				Slice &sliceX,
																				Slice &sliceY,
																				IPosition &outputPlaneShape,
																				uInt &outputRow)
{
	Matrix<T> outputPlane_i = outputPlane(sliceX,sliceY);
	outputPlane_i.resize(outputPlaneShape,true);
	outputCol.setShape(outputRow,outputPlaneShape);
	outputCol.put(outputRow, outputPlane_i);
}

// -----------------------------------------------------------------------
//
// -----------------------------------------------------------------------
void MSTransformManager::setWeightStripeByReference(	uInt corrIndex,
															Matrix<Float> &inputWeightsPlane,
															Vector<Float> &inputWeightsStripe)
{
	inputWeightsStripe.reference(inputWeightsPlane.row(corrIndex));
}

// -----------------------------------------------------------------------
//
// -----------------------------------------------------------------------
void MSTransformManager::transformStripeOfData(Int inputSpw,
					       const Vector<Complex> &inputDataStripe,
					       const Vector<bool> &inputFlagsStripe,
					       const Vector<Float> &inputWeightsStripe,
					       Vector<Complex> &outputDataStripe,
					       Vector<bool> &outputFlagsStripe)
{
    auto shapeBefore = outputDataStripe.shape();
    (*this.*transformStripeOfDataComplex_p)(inputSpw, inputDataStripe, inputFlagsStripe,
                                            inputWeightsStripe, outputDataStripe,
                                            outputFlagsStripe);
    auto shapeAfter = outputDataStripe.shape();
    if (shapeAfter != shapeBefore) {
        ostringstream msg;
        msg << "Shape of output complex data stripe changed after applying "
            << "transformation. Output shape expected before transformation: "
            << shapeBefore
            << ". Output shape produced by transformation: " << shapeAfter;
        logger_p << LogIO::DEBUG1 << LogOrigin("MSTransformManager",__FUNCTION__)
                 << LogIO::POST;
        throw AipsError(msg.str());
    }
}

// -----------------------------------------------------------------------
//
// -----------------------------------------------------------------------
void MSTransformManager::transformStripeOfData(Int inputSpw,
					       const Vector<Float> &inputDataStripe,
					       const Vector<bool> &inputFlagsStripe,
					       const Vector<Float> &inputWeightsStripe,
					       Vector<Float> &outputDataStripe,
					       Vector<bool> &outputFlagsStripe)
{
	(*this.*transformStripeOfDataFloat_p)(	inputSpw,inputDataStripe,inputFlagsStripe,inputWeightsStripe,
											outputDataStripe,outputFlagsStripe);
}

// -----------------------------------------------------------------------
//
// -----------------------------------------------------------------------
template <class T> void MSTransformManager::average(Int inputSpw,
						    const Vector<T> &inputDataStripe,
						    const Vector<bool> &inputFlagsStripe,
						    const Vector<Float> &inputWeightsStripe,
						    Vector<T> &outputDataStripe,
						    Vector<bool> &outputFlagsStripe)
{
	uInt width = freqbinMap_p[inputSpw];
	uInt startChan = 0;
	uInt outChanIndex = 0;
	uInt tail = inputDataStripe.size() % width;
	while (outChanIndex < outputDataStripe.size())
	{
		averageKernel(	inputDataStripe,inputFlagsStripe,inputWeightsStripe,
						outputDataStripe,outputFlagsStripe,startChan,outChanIndex,width);
		startChan += width;
		outChanIndex += 1;
	}

	// jagonzal: The last channel is dropped when there are not enough input channels
	//           to populate it only when there is no regridding afterwards
	if (tail and (outChanIndex <= outputDataStripe.size()-1) )
	{
		averageKernel(	inputDataStripe,inputFlagsStripe,inputWeightsStripe,
						outputDataStripe,outputFlagsStripe,startChan,outChanIndex,tail);
	}

	return;
}

// -----------------------------------------------------------------------
//
// -----------------------------------------------------------------------
template <class T> void  MSTransformManager::simpleAverage(uInt width,
							   const Vector<T> &inputData,
							   Vector<T> &outputData)
{
	// Dummy variables
	Vector<bool> inputFlags,outputFlags;
	Vector<Float> inputWeights;

	uInt startChan = 0;
	uInt outChanIndex = 0;
	uInt tail = inputData.size() % width;
	uInt limit = inputData.size() - tail;
	while (startChan < limit)
	{
		simpleAverageKernel(inputData,inputFlags,inputWeights,outputData,outputFlags,startChan,outChanIndex,width);
		startChan += width;
		outChanIndex += 1;
	}

	// jagonzal: The last channel is dropped when there are not enough input channels
	//           to populate it only when there is no regridding afterwards
	if (tail and (outChanIndex <= outputData.size()-1) )
	{
		simpleAverageKernel(inputData,inputFlags,inputWeights,outputData,outputFlags,startChan,outChanIndex,tail);
	}

	return;
}

// -----------------------------------------------------------------------
//
// -----------------------------------------------------------------------
void MSTransformManager::averageKernel(const Vector<Complex> &inputData,
				       const Vector<bool> &inputFlags,
				       const Vector<Float> &inputWeights,
				       Vector<Complex> &outputData,
				       Vector<bool> &outputFlags,
				       uInt startInputPos,
				       uInt outputPos,
				       uInt width)
{
	(*this.*averageKernelComplex_p)(	inputData,inputFlags,inputWeights,
										outputData,outputFlags,startInputPos,outputPos,width);
	return;
}

// -----------------------------------------------------------------------
//
// -----------------------------------------------------------------------
void MSTransformManager::averageKernel(const Vector<Float> &inputData,
				       const Vector<bool> &inputFlags,
				       const Vector<Float> &inputWeights,
				       Vector<Float> &outputData,
				       Vector<bool> &outputFlags,
				       uInt startInputPos,
				       uInt outputPos,
											uInt width)
{
	(*this.*averageKernelFloat_p)(	inputData,inputFlags,inputWeights,
									outputData,outputFlags,startInputPos,outputPos,width);
	return;
}

// -----------------------------------------------------------------------
//
// -----------------------------------------------------------------------
template <class T> void MSTransformManager::simpleAverageKernel(const Vector<T> &inputData,
								const Vector<bool> &,
								const Vector<Float> &,
								Vector<T> &outputData,
								Vector<bool> &,
								uInt startInputPos,
								uInt outputPos,
																	uInt width)
{
	uInt pos = startInputPos + 1;
	uInt counts = 1;
	T avg = inputData(startInputPos);
	while (counts < width)
	{
		avg += inputData(pos);
		counts += 1;
		pos += 1;
	}

	if (counts > 0)
	{
		avg /= counts;
	}

	outputData(outputPos) = avg;

	return;
}

// -----------------------------------------------------------------------
//
// -----------------------------------------------------------------------
template <class T> void MSTransformManager::flagAverageKernel(const Vector<T> &inputData,
							      const Vector<bool> &inputFlags,
							      const Vector<Float> &,
							      Vector<T> &outputData,
							      Vector<bool> &outputFlags,
							      uInt startInputPos,
							      uInt outputPos,
							      uInt width)
{
	uInt samples = 1;
	uInt pos = startInputPos + 1;
	uInt counts = !inputFlags(startInputPos);
	T avg = inputData(startInputPos)*(!inputFlags(startInputPos));
	while (samples < width)
	{
		avg += inputData(pos)*(!inputFlags(pos));
		counts += (!inputFlags(pos));
		samples += 1;
		pos += 1;
	}

	if (counts > 0)
	{
		avg /= counts;
	}
	else
	{
		outputFlags(outputPos) = true;
	}

	outputData(outputPos) = avg;

	return;
}

// -----------------------------------------------------------------------
//
// -----------------------------------------------------------------------
template <class T> void MSTransformManager::weightAverageKernel(const Vector<T> &inputData,
								const Vector<bool> &,
								const Vector<Float> &inputWeights,
								Vector<T> &outputData,
								Vector<bool> &outputFlags,
								uInt startInputPos,
								uInt outputPos,
								uInt width)
{
	uInt samples = 1;
	uInt pos = startInputPos + 1;
	Float counts = inputWeights(startInputPos);
	T avg = inputData(startInputPos)*inputWeights(startInputPos);
	while (samples < width)
	{
		avg += inputData(pos)*inputWeights(pos);
		counts += inputWeights(pos);
		samples += 1;
		pos += 1;
	}

	if (counts > 0)
	{
		avg /= counts;
	}
	else
	{
		outputFlags(outputPos) = true;
	}

	outputData(outputPos) = avg;

	return;
}

// -----------------------------------------------------------------------
//
// -----------------------------------------------------------------------
template <class T> void MSTransformManager::cumSumKernel(const Vector<T> &inputData,
							 const Vector<bool> &,
							 const Vector<Float> &,
							 Vector<T> &outputData,
							 Vector<bool> &,
							 uInt startInputPos,
							 uInt outputPos,
							 uInt width)
{
	uInt pos = startInputPos + 1;
	uInt counts = 1;
	T avg = inputData(startInputPos);
	while (counts < width)
	{
		avg += inputData(pos);
		counts += 1;
		pos += 1;
	}

	outputData(outputPos) = avg;

	return;
}

// -----------------------------------------------------------------------
//
// -----------------------------------------------------------------------
template <class T> void MSTransformManager::flagWeightAverageKernel(const Vector<T> &inputData,
								    const Vector<bool> &inputFlags,
								    const Vector<Float> &inputWeights,
								    Vector<T> &outputData,
								    Vector<bool> &outputFlags,
								    uInt startInputPos,
								    uInt outputPos,
								    uInt width)
{
	uInt samples = 1;
	uInt pos = startInputPos + 1;
	Float totalWeight = inputWeights(startInputPos)*(!inputFlags(startInputPos));
	Float counts = totalWeight;
	T avg = inputData(startInputPos)*totalWeight;
	while (samples < width)
	{
		totalWeight = inputWeights(pos)*(!inputFlags(pos));
		avg += inputData(pos)*totalWeight;
		counts += totalWeight;
		samples += 1;
		pos += 1;
	}

	if (counts > 0)
	{
		avg /= counts;
	}
	else
	{
		outputFlags(outputPos) = true;
	}

	outputData(outputPos) = avg;

	return;
}

// -----------------------------------------------------------------------
//
// -----------------------------------------------------------------------
template <class T> void MSTransformManager::flagCumSumKernel(const Vector<T> &inputData,
							     const Vector<bool> &inputFlags,
							     const Vector<Float> &,
							     Vector<T> &outputData,
							     Vector<bool> &,
							     uInt startInputPos,
							     uInt outputPos,
							     uInt width)
{
	uInt samples = 1;
	uInt pos = startInputPos + 1;
	T avg = inputData(startInputPos)*(!inputFlags(startInputPos));
	while (samples < width)
	{
		avg += inputData(pos)*(!inputFlags(pos));
		samples += 1;
		pos += 1;
	}

	outputData(outputPos) = avg;

	return;
}

// -----------------------------------------------------------------------
//
// -----------------------------------------------------------------------
template <class T> void MSTransformManager::flagNonZeroAverageKernel(const Vector<T> &inputData,
								     const Vector<bool> &inputFlags,
								     const Vector<Float> & /* inputWeights */,
								     Vector<T> &outputData,
								     Vector<bool> &outputFlags,
								     uInt startInputPos,
								     uInt outputPos,
								     uInt width)
{
	T avg = 0;
	uInt samples = 0;
	uInt inputPos = 0;
	bool accumulatorFlag = inputFlags(startInputPos);

	for (uInt sample_i=0;sample_i<width;sample_i++)
	{
		// Get input index
		inputPos = startInputPos + sample_i;

		// true/true or false/false
		if (accumulatorFlag == inputFlags(inputPos))
		{
			samples += 1;
			avg += inputData(inputPos);
		}
		// true/false: Reset accumulation when accumulator switches from flagged to unflag
		else if ( (accumulatorFlag == true) and (inputFlags(inputPos) == false) )
		{
			accumulatorFlag = false;
			samples = 1;
			avg = inputData(inputPos);
		}
	}


	// Apply normalization factor
	if (samples > 0)
	{
		avg /= samples;
		outputData(outputPos) = avg;
	}
	// This should never happen
	else
	{
		accumulatorFlag = true;
		outputData(outputPos) = 0; // this should be a code error
	}


	// Set output flag (it is initialized to false)
	if (accumulatorFlag)
	{
		outputFlags(outputPos) = true;
	}

	return;
}


// -----------------------------------------------------------------------
//
// -----------------------------------------------------------------------
template <class T> void MSTransformManager::flagWeightNonZeroAverageKernel(const Vector<T> &inputData,
									   const Vector<bool> &inputFlags,
									   const Vector<Float> &inputWeights,
									   Vector<T> &outputData,
									   Vector<bool> &outputFlags,
									   uInt startInputPos,
									   uInt outputPos,
									   uInt width)
{
	T avg = 0;
	T normalization = 0;
	uInt inputPos = 0;
	bool accumulatorFlag = inputFlags(startInputPos);

	for (uInt sample_i=0;sample_i<width;sample_i++)
	{
		// Get input index
		inputPos = startInputPos + sample_i;

		// true/true or false/false
		if (accumulatorFlag == inputFlags(inputPos))
		{
			normalization += inputWeights(inputPos);
			avg += inputData(inputPos)*inputWeights(inputPos);
		}
		// true/false: Reset accumulation when accumulator switches from flagged to unflag
		else if ( (accumulatorFlag == true) and (inputFlags(inputPos) == false) )
		{
			accumulatorFlag = false;
			normalization = inputWeights(inputPos);
			avg = inputData(inputPos)*inputWeights(inputPos);
		}
	}


	// Apply normalization factor
	if (normalization > 0)
	{
		avg /= normalization;
		outputData(outputPos) = avg;
	}
	// If all weights are zero set accumulatorFlag to true
	else
	{
		accumulatorFlag = true;
		outputData(outputPos) = 0; // If all weights are zero then the avg is 0 too
	}


	// Set output flag (it is initialized to false)
	if (accumulatorFlag)
	{
		outputFlags(outputPos) = true;
	}

	return;
}

// -----------------------------------------------------------------------
//
// -----------------------------------------------------------------------
template <class T> void MSTransformManager::flagCumSumNonZeroKernel(const Vector<T> &inputData,
								    const Vector<bool> &inputFlags,
								    const Vector<Float> & /* inputWeights */,
								    Vector<T> &outputData,
								    Vector<bool> &outputFlags,
								    uInt startInputPos,
								    uInt outputPos,
								    uInt width)
{
	T avg = 0;
	uInt inputPos = 0;
	bool accumulatorFlag = inputFlags(startInputPos);

	for (uInt sample_i=0;sample_i<width;sample_i++)
	{
		// Get input index
		inputPos = startInputPos + sample_i;

		// true/true or false/false
		if (accumulatorFlag == inputFlags(inputPos))
		{
			avg += inputData(inputPos);
		}
		// true/false: Reset accumulation when accumulator switches from flagged to unflag
		else if ( (accumulatorFlag == true) and (inputFlags(inputPos) == false) )
		{
			accumulatorFlag = false;
			avg = inputData(inputPos);
		}
	}

	outputData(outputPos) = avg;

	// Set output flag (it is initialized to false)
	if (accumulatorFlag)
	{
		outputFlags(outputPos) = true;
	}

	return;
}


// -----------------------------------------------------------------------
//
// -----------------------------------------------------------------------
template <class T> void MSTransformManager::smooth(Int ,
						   const Vector<T> &inputDataStripe,
						   const Vector<bool> &inputFlagsStripe,
						   const Vector<Float> &inputWeightsStripe,
						   Vector<T> &outputDataStripe,
						   Vector<bool> &outputFlagsStripe)
{
	// Calculate limits
	uInt width = smoothBin_p;
	uInt halfWidth = width / 2;
	uInt outChanStart = halfWidth;
	uInt outChanStop = inputDataStripe.size() - outChanStart;

	// Main loop
	for (uInt outChan = outChanStart; outChan<outChanStop; outChan++)
	{
		smoothKernel(	inputDataStripe,inputFlagsStripe,inputWeightsStripe,
						outputDataStripe,outputFlagsStripe,outChan);
	}

	// Flag lower edge
	for (uInt outChan = 0; outChan<outChanStart; outChan++)
	{
		outputFlagsStripe(outChan) = true;
		outputDataStripe(outChan) = inputDataStripe(outChan);
	}

	// Flag higher edge
	for (uInt outChan = outChanStop; outChan<inputDataStripe.size(); outChan++)
	{
		outputFlagsStripe(outChan) = true;
		outputDataStripe(outChan) = inputDataStripe(outChan);
	}

	return;
}

// -----------------------------------------------------------------------
//
// -----------------------------------------------------------------------
void MSTransformManager::smoothKernel(const Vector<Complex> &inputData,
				      const Vector<bool> &inputFlags,
				      const Vector<Float> &inputWeights,
				      Vector<Complex> &outputData,
				      Vector<bool> &outputFlags,
				      uInt outputPos)
{
	(*this.*smoothKernelComplex_p)(	inputData,inputFlags,inputWeights,
										outputData,outputFlags,outputPos);
	return;
}

// -----------------------------------------------------------------------
//
// -----------------------------------------------------------------------
void MSTransformManager::smoothKernel(const Vector<Float> &inputData,
				      const Vector<bool> &inputFlags,
				      const Vector<Float> &inputWeights,
				      Vector<Float> &outputData,
				      Vector<bool> &outputFlags,
				      uInt outputPos)
{
	(*this.*smoothKernelFloat_p)(	inputData,inputFlags,inputWeights,
									outputData,outputFlags,outputPos);
	return;
}

// -----------------------------------------------------------------------
//
// -----------------------------------------------------------------------
template <class T> void  MSTransformManager::plainSmooth(const Vector<T> &inputData,
							 const Vector<bool> &inputFlags,
							 const Vector<Float> &,
							 Vector<T> &outputData,
							 Vector<bool> &outputFlags,
							 uInt outputPos)
{
	uInt halfWidth = smoothBin_p / 2;

	// Initialization
	outputFlags(outputPos) = inputFlags(outputPos-halfWidth);
	outputData(outputPos) = smoothCoeff_p(0)*inputData(outputPos-halfWidth);

	// Main loop
	for (uInt i = 1; i<smoothBin_p;i++)
	{
		outputData(outputPos) += smoothCoeff_p(i)*inputData(outputPos-halfWidth+i);

		// Output sample is flagged if any of the contributors are flagged
		if (inputFlags(outputPos-halfWidth+i)) outputFlags(outputPos)=true;
	}

	return;
}

// -----------------------------------------------------------------------
//
// -----------------------------------------------------------------------
template <class T> void  MSTransformManager::plainSmoothSpectrum(const Vector<T> &inputData,
								 const Vector<bool> &inputFlags,
								 const Vector<Float> &,
								 Vector<T> &outputData,
								 Vector<bool> &outputFlags,
								 uInt outputPos)
{
	uInt halfWidth = smoothBin_p / 2;

	// Initialization (mind for zeros as there is a division operation)
	if (inputData(outputPos-halfWidth) <= FLT_MIN)
	{
		outputData(outputPos) = 0;
		outputFlags(outputPos) = true;
	}
	else
	{
		outputFlags(outputPos) = inputFlags(outputPos-halfWidth);
		outputData(outputPos) = smoothCoeff_p(0)*smoothCoeff_p(0)/inputData(outputPos-halfWidth);
	}

	// Main accumulation loop
	for (uInt i = 1; i<smoothBin_p;i++)
	{
		// Mind for zeros as there is a division operation
		if (inputData(outputPos-halfWidth+i) <= FLT_MIN)
		{
			outputFlags(outputPos) = true;
		}
		else
		{
			outputData(outputPos) += smoothCoeff_p(i)*smoothCoeff_p(i)/inputData(outputPos-halfWidth+i);

			// Output sample is flagged if any of the contributors are flagged
			if (inputFlags(outputPos-halfWidth+i)) outputFlags(outputPos)=true;
		}
	}

	// Final propaged weight si the inverse of the accumulation
	if (outputData(outputPos) > FLT_MIN)
	{
		outputData(outputPos) = 1/outputData(outputPos);
	}

	return;
}

// -----------------------------------------------------------------------
//
// -----------------------------------------------------------------------
template <class T> void MSTransformManager::regrid(Int inputSpw,
						   const Vector<T> &inputDataStripe,
						   const Vector<bool> &inputFlagsStripe,
						   const Vector<Float> &inputWeightsStripe,
						   Vector<T> &outputDataStripe,
						   Vector<bool> &outputFlagsStripe)
{

	regridCore(	inputSpw,
				inputDataStripe,
				inputFlagsStripe,
				inputWeightsStripe,
				outputDataStripe,
				outputFlagsStripe);

}

// -----------------------------------------------------------------------
//
// -----------------------------------------------------------------------
void MSTransformManager::regridCore(Int inputSpw,
				    const Vector<Complex> &inputDataStripe,
				    const Vector<bool> &inputFlagsStripe,
				    const Vector<Float> &inputWeightsStripe,
				    Vector<Complex> &outputDataStripe,
				    Vector<bool> &outputFlagsStripe)
{

	(*this.*regridCoreComplex_p)(	inputSpw,
									inputDataStripe,
									inputFlagsStripe,
									inputWeightsStripe,
									outputDataStripe,
									outputFlagsStripe);
}

// -----------------------------------------------------------------------
//
// -----------------------------------------------------------------------
  void MSTransformManager::regridCore(Int inputSpw,
				      const Vector<Float> &inputDataStripe,
				      const Vector<bool> &inputFlagsStripe,
				      const Vector<Float> &inputWeightsStripe,
				      Vector<Float> &outputDataStripe,
				      Vector<bool> &outputFlagsStripe)
{
	(*this.*regridCoreFloat_p)(	inputSpw,
								inputDataStripe,
								inputFlagsStripe,
								inputWeightsStripe,
								outputDataStripe,
								outputFlagsStripe);
}

// -----------------------------------------------------------------------
//
// -----------------------------------------------------------------------
void MSTransformManager::fftshift(Int ,
				  const Vector<Complex> &inputDataStripe,
				  const Vector<bool> &inputFlagsStripe,
				  const Vector<Float> &,
				  Vector<Complex> &outputDataStripe,
				  Vector<bool> &outputFlagsStripe)
{
	fFFTServer_p.fftshift(outputDataStripe,
    					outputFlagsStripe,
    					(const Vector<Complex>)inputDataStripe,
    					(const Vector<bool>)inputFlagsStripe,
    					(const uInt)0, // In vectors axis 0 is the only dimension
    					(const Double)fftShift_p,
    					false, // A good data point has its flag set to false
    					false);
}

// -----------------------------------------------------------------------
//
// -----------------------------------------------------------------------
void MSTransformManager::fftshift(Int ,
				  const Vector<Float> &inputDataStripe,
				  const Vector<bool> &inputFlagsStripe,
				  const Vector<Float> &,
				  Vector<Float> &outputDataStripe,
				  Vector<bool> &outputFlagsStripe)
{
    fFFTServer_p.fftshift(outputDataStripe,
    					outputFlagsStripe,
    					(const Vector<Float>)inputDataStripe,
    					(const Vector<bool>)inputFlagsStripe,
    					(const uInt)0, // In vectors axis 0 is the only dimension
    					(const Double)fftShift_p,
    					false); // A good data point has its flag set to false
}

// -----------------------------------------------------------------------
//
// -----------------------------------------------------------------------
template <class T> void MSTransformManager::interpol1D(Int inputSpw,
						       const Vector<T> &inputDataStripe,
						       const Vector<bool> &inputFlagsStripe,
						       const Vector<Float> &,
						       Vector<T> &outputDataStripe,
						       Vector<bool> &outputFlagsStripe)
{
  if (inputDataStripe.size() < 2) {
    outputDataStripe = inputDataStripe(0);
    outputFlagsStripe = true;
    return;
  }

  if (!regridTClean_p) {
    InterpolateArray1D<Double,T>::interpolate(outputDataStripe, // Output data
					      outputFlagsStripe, // Output flags
					      inputOutputSpwMap_p[inputSpw].second.CHAN_FREQ, // Out chan freq
					      inputOutputSpwMap_p[inputSpw].first.CHAN_FREQ_aux, // In chan freq
					      inputDataStripe, // Input data
					      inputFlagsStripe, // Input Flags
					      interpolationMethod_p, // Interpolation method
					      false, // A good data point has its flag set to false
					      false // If false extrapolated data points are set flagged
					      );
  } else {
    interpolateByChannelMap(inputSpw,
			    inputDataStripe, inputFlagsStripe,
			    outputDataStripe, outputFlagsStripe);
  }
}

/**
 * Introduced to mimic the way tclean regrids when the factor between
 * the output channel width and the input channel width is > 2.
 * Ref. TransformMachines2/FTMachine.cc
 *
 * Uses a map from original input channels => fake output channels,
 * where the fake output channels have the (lower) width of the
 * input channels but are projected/aligned with the output channel
 * grid.
 *
 * @param spw spw index of the input channels, to fetch original
 *        input channel freqs
 * @param inputDataStripe input data coming from regridCubeOfData,
 *        transformAndWriteCubeOfData, etc. and passed to the
 *        regrid/interpolation kernels.
 * @param inputFlagsStripe flags for the inputDataStripe
 * @param outputDataStripe will be interpolated by aggregating
 *        input visibilities into wider channels
 * @param outputFlagsStripe flags for outputDataStripe
 */
template <class T> void MSTransformManager::interpolateByChannelMap(Int spw,
								    const Vector<T> &inputDataStripe,
								    const Vector<bool> &inputFlagsStripe,
								    Vector<T> &outputDataStripe,
								    Vector<bool> &outputFlagsStripe)
{
  Vector<T> intermDataStripe;
  Vector<bool> intermFlagsStripe;
  // Bring frequencies from input grid to fake output grid ( the
  // one with same widths as the original input channels).
  InterpolateArray1D<Double,T>::interpolate(intermDataStripe,
					    intermFlagsStripe,
					    regridTCleanCHAN_FREQ_p, // Out channel freqs
					    inputOutputSpwMap_p[spw].first.CHAN_FREQ_aux, // Input chan freqs
					    inputDataStripe,
					    inputFlagsStripe,
					    interpolationMethod_p,
					    false, // flags
					    false // extrapolated data points are set flagged
					    );

  // Aggregate fine grain fake output channels into the final
  // output channels
  outputDataStripe = 0;
  Vector<Double> outWeights;
  outWeights.resize(outputDataStripe.size());
  outWeights = 0.;
  for (uInt mapIdx = 0; mapIdx < regridTCleanChanMap_p.size(); ++mapIdx) {
    Int outIdx = regridTCleanChanMap_p[mapIdx];
    if (outIdx < 0)
      continue;

    outputDataStripe[outIdx] = (outputDataStripe[outIdx] * outWeights[outIdx] +
				intermDataStripe[mapIdx]) /
      (1. + outWeights[outIdx]);
    outWeights[outIdx] += 1;
    outputFlagsStripe[outIdx] |= intermFlagsStripe[mapIdx];
  }
}

// ------------------------------------------------------------------------
// casacore::fftshift does not interpolate, it needs interpolation+fftshift
// ------------------------------------------------------------------------
template <class T> void MSTransformManager::interpol1Dfftshift(Int inputSpw,
							       const Vector<T> &inputDataStripe,
							       const Vector<bool> &inputFlagsStripe,
							       const Vector<Float> &inputWeightsStripe,
							       Vector<T> &outputDataStripe,
							       Vector<bool> &outputFlagsStripe)
{
    Vector<T> regriddedDataStripe(outputDataStripe.shape(),T());
    Vector<bool> regriddedFlagsStripe(outputFlagsStripe.shape(),false);

    // This linear interpolation provides a uniform grid (pre-condition to apply fftshift)
    interpol1D(inputSpw,inputDataStripe,inputFlagsStripe,inputWeightsStripe,regriddedDataStripe,regriddedFlagsStripe);

    // fftshift takes care of time
    fftshift(inputSpw,regriddedDataStripe,regriddedFlagsStripe,inputWeightsStripe,outputDataStripe,outputFlagsStripe);
}

// -----------------------------------------------------------------------
//
// -----------------------------------------------------------------------
template <class T> void MSTransformManager::averageRegrid(Int inputSpw,
							  const Vector<T> &inputDataStripe,
							  const Vector<bool> &inputFlagsStripe,
							  const Vector<Float> &inputWeightsStripe,
							  Vector<T> &outputDataStripe,
							  Vector<bool> &outputFlagsStripe)
{
	Vector<T> averagedDataStripe(numOfCombInterChanMap_p[inputSpw],T());
	Vector<bool> averagedFlagsStripe(numOfCombInterChanMap_p[inputSpw],false);

	average(inputSpw,inputDataStripe,inputFlagsStripe,inputWeightsStripe, averagedDataStripe,averagedFlagsStripe);

	regrid(inputSpw,averagedDataStripe,averagedFlagsStripe,inputWeightsStripe,outputDataStripe,outputFlagsStripe);

	return;
}

// -----------------------------------------------------------------------
//
// -----------------------------------------------------------------------
template <class T> void MSTransformManager::smoothRegrid(Int inputSpw,
							 const Vector<T> &inputDataStripe,
							 const Vector<bool> &inputFlagsStripe,
							 const Vector<Float> &inputWeightsStripe,
							 Vector<T> &outputDataStripe,
							 Vector<bool> &outputFlagsStripe)
{
	Vector<T> smoothedDataStripe(inputDataStripe.shape(),T());
	Vector<bool> smoothedFlagsStripe(inputFlagsStripe.shape(),false);

	smooth(inputSpw,inputDataStripe,inputFlagsStripe,inputWeightsStripe,smoothedDataStripe,smoothedFlagsStripe);

	regrid(inputSpw,smoothedDataStripe,smoothedFlagsStripe,inputWeightsStripe,outputDataStripe,outputFlagsStripe);

	return;
}

// -----------------------------------------------------------------------
//
// -----------------------------------------------------------------------
template <class T> void MSTransformManager::averageSmooth(Int inputSpw,
							  const Vector<T> &inputDataStripe,
							  const Vector<bool> &inputFlagsStripe,
							  const Vector<Float> &inputWeightsStripe,
							  Vector<T> &outputDataStripe,
							  Vector<bool> &outputFlagsStripe)
{
	Vector<T> averagedDataStripe(outputDataStripe.shape(),T());
	Vector<bool> averagedFlagsStripe(outputFlagsStripe.shape(),false);

	average(inputSpw,inputDataStripe,inputFlagsStripe,inputWeightsStripe, averagedDataStripe,averagedFlagsStripe);

	smooth(inputSpw,averagedDataStripe,averagedFlagsStripe, inputWeightsStripe, outputDataStripe,outputFlagsStripe);

	return;
}

// -----------------------------------------------------------------------
//
// -----------------------------------------------------------------------
  template <class T> void MSTransformManager::averageSmoothRegrid(Int inputSpw,
								  const Vector<T> &inputDataStripe,
								  const Vector<bool> &inputFlagsStripe,
								  const Vector<Float> &inputWeightsStripe,
								  Vector<T> &outputDataStripe,
								  Vector<bool> &outputFlagsStripe)
{
	Vector<T> averageSmoothedDataStripe(numOfCombInterChanMap_p[inputSpw],T());
	Vector<bool> averageSmoothedFlagsStripe(numOfCombInterChanMap_p[inputSpw],false);

	averageSmooth(	inputSpw,inputDataStripe,inputFlagsStripe,
					inputWeightsStripe,averageSmoothedDataStripe,averageSmoothedFlagsStripe);

	regrid(	inputSpw,averageSmoothedDataStripe,averageSmoothedFlagsStripe,
			inputWeightsStripe,outputDataStripe,outputFlagsStripe);

	return;
}

// -----------------------------------------------------------------------
//
// -----------------------------------------------------------------------
void MSTransformManager::smoothFourierFloat(Int,
					    const Vector<Float> &inputDataStripe,
					    const Vector<bool> &inputFlagStripe,
					    const Vector<Float> &,
					    Vector<Float> &outputDataStripe,
					    Vector<bool> &outputFlagStripe)
{
    // replace flagged channel data with zero
    auto mutableInputDataStripe = inputDataStripe;
    Int const numChan = mutableInputDataStripe.nelements();
    for (Int ichan = 0; ichan < numChan; ++ichan) {
        if (inputFlagStripe[ichan]) {
            mutableInputDataStripe[ichan] = 0.0f;
        }
    }

    // execute convolution
    Convolver<Float> *convolver = getConvolver(numChan);
    convolver->linearConv(outputDataStripe, mutableInputDataStripe);

    // copy input flags
    outputFlagStripe = inputFlagStripe;
}

// -----------------------------------------------------------------------
//
// -----------------------------------------------------------------------
void MSTransformManager::smoothFourierComplex(Int n,
					      const Vector<Complex> &inputDataStripe,
					      const Vector<bool> &inputFlagStripe,
					      const Vector<Float> &inputWeightStripe,
					      Vector<Complex> &outputDataStripe, Vector<bool> &outputFlagStripe)
{
    Vector<Float> inputDataStripeFloat = real(inputDataStripe);
    Vector<Float> outputDataStripeFloat(inputDataStripeFloat.nelements());
    smoothFourierFloat(n, inputDataStripeFloat, inputFlagStripe,
            inputWeightStripe, outputDataStripeFloat, outputFlagStripe);
    convertArray(outputDataStripe, outputDataStripeFloat);
}

// -----------------------------------------------------------------------
//
// -----------------------------------------------------------------------
Convolver<Float> *MSTransformManager::getConvolver(Int const numChan) {
    if (convolverPool_.find(numChan) == convolverPool_.end()) {
        throw AipsError("Failed to get convolver. Smoothing is not properly configured.");
    }
    return &convolverPool_[numChan];
}

} //# NAMESPACE CASA - END<|MERGE_RESOLUTION|>--- conflicted
+++ resolved
@@ -6543,41 +6543,7 @@
 // ----------------------------------------------------------------------------------------
 void MSTransformManager::fillDataCols(vi::VisBuffer2 *vb,RefRows &rowRef)
 {
-<<<<<<< HEAD
-	// If phase Shifting is enabled and time avg. is not involved fill visCubes and then apply phaseShift
-	if (phaseShifting_p and not timeAverage_p)
-	{
-		for (dataColMap::iterator iter = dataColMap_p.begin();iter != dataColMap_p.end();iter++)
-		{
-			switch (iter->first)
-			{
-				case MS::DATA:
-				{
-					vb->visCube();
-				}
-				case MS::CORRECTED_DATA:
-				{
-					vb->visCubeCorrected();
-				}
-				case MS::MODEL_DATA:
-				{
-					vb->visCubeModel();
-				}
-				default:
-				{
-					vb->visCube();
-				}
-			}
-
-		}
-
-		vb->phaseCenterShift(dx_p,dy_p);
-	}
-
 	ArrayColumn<bool> *outputFlagCol=NULL;
-=======
-	ArrayColumn<Bool> *outputFlagCol=NULL;
->>>>>>> 67b9df57
 	for (dataColMap::iterator iter = dataColMap_p.begin();iter != dataColMap_p.end();iter++)
 	{
 		// Get applicable *_SPECTRUM (copy constructor uses reference semantics)
