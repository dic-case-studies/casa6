--- conflicted
+++ resolved
@@ -150,19 +150,11 @@
         </allowed>
     </param>
 
-<<<<<<< HEAD
     <param type="string" name="outframe" subparam="true">
             <shortdescription>velocity frame of output image [\'lsrk\', \'lsrd\', \'bary\', \'geo\', \'topo\', \'galacto\', \'lgroup\', \'cmb\'] (\'\'=current frame or LSRK for multiple-MS inputs) </shortdescription>
             <description>velocity frame of output image (''=current frame or LSRK for multiple-MS inputs)</description>
             <value></value>
             <allowed kind="enum" ignorecase="true">
-=======
-    <param ignorecase="true" subparam="true" name="outframe" type="string">
-            <shortdescription>velocity frame of output image [\'lsrk\', \'lsrd\', \'bary\', \'geo\', \'topo\', \'galacto\', \'lgroup\', \'cmb\'] (\'\'=current frame or LSRK for multiple-MS inputs) </shortdescription>
-            <description>velocity frame of output image (''=current frame or LSRK for multiple-MS inputs)</description>
-            <value/>
-            <allowed kind="enum">
->>>>>>> e670a9c8
                     <value>lsrk</value>
                     <value>lsrd</value>
                     <value>bary</value>
