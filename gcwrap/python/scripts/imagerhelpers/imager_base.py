from __future__ import absolute_import
from __future__ import print_function
import os
import math
import shutil
import string
import time
import re
import copy

from casatasks.private.casa_transition import is_CASA6
if is_CASA6:
    from casatools import synthesisimager, synthesisdeconvolver, synthesisnormalizer, iterbotsink, ctsys, table
    from casatasks import casalog

    ctsys_hostinfo = ctsys.hostinfo
    _tb = table()
else:
    from taskinit import *

    synthesisimager = casac.synthesisimager
    synthesisdeconvolver = casac.synthesisdeconvolver
    synthesisnormalizer = casac.synthesisnormalizer
    # make it look like the CASA6 version even though it's using the CASA5 named tool not present in CASA6
    iterbotsink = casac.synthesisiterbot

    ctsys_hostinfo = casac.cu.hostinfo

    _tb = tb
'''
A set of helper functions for tclean.

Summary...
    
'''

#############################################
class PySynthesisImager:

    def __init__(self,params):
        ################ Tools
        self.initDefaults()

        # Check all input parameters, after partitioning setup.

        # Selection Parameters. Dictionary of dictionaries, indexed by 'ms0','ms1',...
        self.allselpars = params.getSelPars()
        # Imaging/Deconvolution parameters. Same for serial and parallel runs
        self.alldecpars = params.getDecPars()
        self.allimpars = params.getImagePars()
        self.allgridpars = params.getGridPars()
        self.allnormpars = params.getNormPars()
        self.weightpars = params.getWeightPars()
        # Iteration parameters
        self.iterpars = params.getIterPars() ## Or just params.iterpars

        # CFCache params
        self.cfcachepars = params.getCFCachePars()
        ## Number of fields ( main + outliers )
        self.NF = len(self.allimpars.keys())
        self.stopMinor = {}  ##[0]*self.NF
        for immod in range(0,self.NF):
            self.stopMinor[str(immod)]=1.0
        ## Number of nodes. This gets set for parallel runs
        ## It can also be used serially to process the major cycle in pieces.
        self.NN = 1 
        ## for debug mode automask incrementation only
        self.ncycle = 0
#        isvalid = self.checkParameters()
#        if isvalid==False:
#            print('Invalid parameters')

#############################################
#    def checkParameters(self):
#        # Copy the imagename from impars to decpars, for each field.
#        for immod in range(0,self.NF):
#            self.alldecpars[str(immod)]['imagename'] = self.allimpars[str(immod)]['imagename']
#        return True

#############################################
    def makeCFCache(self,exists):
        # Make the CFCache and re-load it.  The following calls become
        # NoOps (in SynthesisImager.cc) if the gridder is not one
        # which uses CFCache.
        if (exists):
            print("CFCache already exists")
        else:
            self.dryGridding();
            self.fillCFCache();
            self.reloadCFCache();
        
#############################################
    def initializeImagers(self):
        
        ## Initialize the tool for the current node
        self.SItool = synthesisimager()
 
        ##print('impars ', self.allimpars['0']['specmode'], 'frame', self.allimpars['0']['outframe'])
        ## Send in selection parameters for all MSs in the list.
        for mss in sorted( (self.allselpars).keys() ):
#            if(self.allimpars['0']['specmode']=='cubedata'):
#                self.allselpars[mss]['outframe']='Undefined'
            self.SItool.selectdata( self.allselpars[mss] )
#            self.SItool.selectdata( **(self.allselpars[mss]) )

        ## For each image-field, define imaging parameters
#        nimpars = copy.deepcopy(self.allimpars)
#        for fld in range(0,self.NF):
#            self.SItool.defineimage( **( nimpars[str(fld)]  ) )
        
        # If cfcache directory already exists, assume that it is
        # usable and is correct.  makeCFCache call then becomes a
        # NoOp.
        cfCacheName=self.allgridpars['0']['cfcache'];
        exists=False;
        if (not (cfCacheName == '')):
            exists = (os.path.exists(cfCacheName) and os.path.isdir(cfCacheName));

        for fld in range(0,self.NF):
            #print("self.allimpars=",self.allimpars,"\n")
            self.SItool.defineimage( self.allimpars[str(fld)] , self.allgridpars[str(fld)] )
    
        ###commenting this out so that tuneSelect is done after weighting
        ###CAS-11687
        # For cube imaging:  align the data selections and image setup
        #if self.allimpars['0']['specmode'] != 'mfs' and self.allimpars['0']['specmode'] != 'cubedata':
         #   self.SItool.tuneselectdata()
        #self.makeCFCache(exists);

#############################################

    def initializeDeconvolvers(self):
         for immod in range(0,self.NF):
              self.SDtools.append(synthesisdeconvolver())
              self.SDtools[immod].setupdeconvolution(decpars=self.alldecpars[str(immod)])
             

#############################################
    ## Overloaded by ParallelCont
    def initializeNormalizers(self):
        for immod in range(0,self.NF):
            self.PStools.append(synthesisnormalizer())
            normpars = self.allnormpars[str(immod)]
            self.PStools[immod].setupnormalizer(normpars=normpars)

#############################################

    def initializeIterationControl(self):
        # note that in CASA5 this is casac.synthesisiterbot
        self.IBtool = iterbotsink()
        itbot = self.IBtool.setupiteration(iterpars=self.iterpars)

#############################################
    def estimatememory(self):
        #print "MEMORY usage ", self.SItool.estimatememory(), type(self.SItool.estimatememory())
        #griddermem=0
        if(self.SItool != None):
            griddermem= self.SItool.estimatememory()
        deconmem=0
        for immod in range(0,self.NF):
            ims= self.allimpars[str(immod)]['imsize']
            if(type(ims)==int) :
                ims=[ims, ims]
            if(len(ims) ==1):
                ims.append(ims[0])
            #print 'shape', self.allimpars[str(immod)]['imsize'], len(ims) 
            #print "DECON mem usage ", self.SDtools[immod].estimatememory(ims)
            if(len(self.SDtools) > immod):
                if(self.SDtools != None):
                    deconmem+=self.SDtools[immod].estimatememory(ims)
        availmem=ctsys_hostinfo()['memory']['available']
        if((deconmem+griddermem) > 0.8*availmem):
            casalog.post("Memory available "+str(availmem)+" kB is very close to amount of required memory "+str(deconmem+griddermem)+" kB" , "WARN")
        else:
            casalog.post("Memory available "+str(availmem)+" kB and  required memory "+str(deconmem+griddermem)+" kB" , "INFO2")
############################################
    def restoreImages(self):
<<<<<<< HEAD
        print("SHOW cache ",_tb.showcache())
=======
>>>>>>> b9bb70c8
        for immod in range(0,self.NF):
              self.SDtools[immod].restore()

#############################################
    def pbcorImages(self):
         for immod in range(0,self.NF):
              self.SDtools[immod].pbcor()

#############################################

    def getSummary(self,fignum=1):
        summ = self.IBtool.getiterationsummary()
        self.plotReport( summ, fignum )
        return summ

#############################################
    def deleteImagers(self):
        if self.SItool != None:
            self.SItool.done()

    def deleteDeconvolvers(self):
         for immod in range(0,len(self.SDtools)):
              self.SDtools[immod].done()

    def deleteNormalizers(self):
         for immod in range(0,len(self.PStools)):
            self.PStools[immod].done()

    def deleteIterBot(self):
         if self.IBtool != None:
              self.IBtool.done()

    def deleteCluster(self):
#         print('no cluster to delete')
        return

    def initDefaults(self):
        # Reset globals/members
         self.NF=1
         self.stopMinor={'0':1.0}  # Flag to call minor cycle for this field or not.
         self.NN=1
         self.SItool=None
         self.SDtools=[]
         self.PStools=[]
         self.IBtool=None
    
#############################################

    def deleteTools(self):
         self.deleteImagers()
         self.deleteDeconvolvers()
         self.deleteNormalizers()
         self.deleteIterBot()
         self.initDefaults()
         self.deleteCluster()

#############################################

    def hasConverged(self):
        # Merge peak-res info from all fields to decide iteration parameters
         self.IBtool.resetminorcycleinfo() 
         for immod in range(0,self.NF):
              initrec =  self.SDtools[immod].initminorcycle() 
              self.IBtool.mergeinitrecord( initrec );

#         # Run interactive masking (and threshold/niter editors)
#         self.runInteractiveGUI2()

         # Check with the iteration controller about convergence.
         #print("check convergence")
         stopflag = self.IBtool.cleanComplete()
         #print('Converged : ', stopflag)
         if( stopflag>0 ):
             #stopreasons = ['iteration limit', 'threshold', 'force stop','no change in peak residual across two major cycles']
             stopreasons = ['iteration limit', 'threshold', 'force stop','no change in peak residual across two major cycles', 'peak residual increased by more than 3 times from the previous major cycle','peak residual increased by more than 3 times from the minimum reached','zero mask', 'any combination of n-sigma and other valid exit criterion']
             casalog.post("Reached global stopping criterion : " + stopreasons[stopflag-1], "INFO")

             # revert the current automask to the previous one 
             #if self.iterpars['interactive']:
             for immod in range(0,self.NF):
                     if self.alldecpars[str(immod)]['usemask'].count('auto')>0:
                        prevmask = self.allimpars[str(immod)]['imagename']+'.prev.mask'
                        if os.path.isdir(prevmask):
                          # Try to force rmtree even with an error as an nfs mounted disk gives an error 
                          #shutil.rmtree(self.allimpars[str(immod)]['imagename']+'.mask')
                          shutil.rmtree(self.allimpars[str(immod)]['imagename']+'.mask', ignore_errors=True)
                          # For NFS mounted disk it still leave .nfs* file(s) 
                          if os.path.isdir(self.allimpars[str(immod)]['imagename']+'.mask'):
                              import glob
                              if glob.glob(self.allimpars[str(immod)]['imagename']+'.mask/.nfs*'):
                                  for item in os.listdir(prevmask):
                                      src = os.path.join(prevmask,item)
                                      dst = os.path.join(self.allimpars[str(immod)]['imagename']+'.mask',item)
                                      if os.path.isdir(src):
                                          shutil.move(src, dst)
                                      else:
                                          shutil.copy2(src,dst)
                              shutil.rmtree(prevmask)
                          else: 
                              shutil.move(prevmask,self.allimpars[str(immod)]['imagename']+'.mask')
                          casalog.post("[" + str(self.allimpars[str(immod)]['imagename']) + "] : Reverting output mask to one that was last used ", "INFO")

         return (stopflag>0)

#############################################
    def updateMask(self):
        # Setup mask for each field ( input mask, and automask )
        maskchanged = False
        for immod in range(0,self.NF):
            maskchanged = maskchanged | self.SDtools[immod].setupmask() 
        
        # Run interactive masking (and threshold/niter editors), if interactive=True
        maskchanged = maskchanged | self.runInteractiveGUI2()

        ## Return a flag to say that the mask has changed or not.
        return maskchanged

#############################################
    def runInteractiveGUI2(self):
        maskchanged = False
        forcestop = True
        if self.iterpars['interactive'] == True:
            self.stopMinor = self.IBtool.pauseforinteraction()
            #print("Actioncodes in python : " , self.stopMinor)

            for akey in self.stopMinor:
                if self.stopMinor[akey] < 0:
                    maskchanged = True
                    self.stopMinor[akey] = abs( self.stopMinor[akey] )

            #Check if force-stop has happened while savemodel != "none".
            # If so, warn the user that unless the Last major cycle has happened,
            # the model won't have been written into the MS, and to do a 'predict' run.
            forcestop=True;
            for akey in self.stopMinor:
                forcestop = forcestop and self.stopMinor[akey]==3

            if self.iterpars['savemodel'] != "none":
                if forcestop==True:
                    self.predictModel()
                    #if self.iterpars['savemodel'] == "modelcolumn":
                    #    wstr = "Saving model column"
                    #else:
                    #    wstr = "Saving virtual model"
                    #casalog.post("Model visibilities may not have been saved in the MS even though you have asked for it. Please check the logger for the phrases 'Run (Last) Major Cycle'  and  '" + wstr +"'. If these do not appear, then please save the model via a separate tclean run with niter=0,calcres=F,calcpsf=F. It will pick up the existing model from disk and save/predict it.   Reason for this : For performance reasons model visibilities are saved only in the last major cycle. If the X button on the interactive GUI is used to terminate a run before this automatically detected 'last' major cycle, the model isn't written. However, a subsequent tclean run as described above will predict and save the model. ","WARN")

        #print('Mask changed during interaction  : ', maskchanged)
        return ( maskchanged or forcestop )

#############################################
    def makePSF(self):

        self.makePSFCore()

        ### Gather PSFs (if needed) and normalize by weight
        for immod in range(0,self.NF):
            self.PStools[immod].gatherpsfweight() 
            self.PStools[immod].dividepsfbyweight()
            if self.SDtools != []:
                if immod <= len(self.SDtools) - 1:
                    self.SDtools[immod].checkrestoringbeam()


#############################################
    def calcVisAppSens(self):

        return self.SItool.apparentsens()


#############################################

    def runMajorCycle(self):
        for immod in range(0,self.NF):
            self.PStools[immod].dividemodelbyweight()
            self.PStools[immod].scattermodel() 

        if self.IBtool != None:
            lastcycle = (self.IBtool.cleanComplete(lastcyclecheck=True) > 0)
        else:
            lastcycle = True
        self.runMajorCycleCore(lastcycle)

        if self.IBtool != None:
            self.IBtool.endmajorcycle()
        ### Gather residuals (if needed) and normalize by weight
        for immod in range(0,self.NF):
            self.PStools[immod].gatherresidual() 
            self.PStools[immod].divideresidualbyweight()
            self.PStools[immod].multiplymodelbyweight()

#############################################
    def predictModel(self):
        for immod in range(0,self.NF):
            self.PStools[immod].dividemodelbyweight()
            self.PStools[immod].scattermodel() 

        self.predictModelCore()
        ###return the model images back to whatever state they were 
        for immod in range(0,self.NF):
            self.PStools[immod].multiplymodelbyweight()
##        self.SItool.predictmodel();

#############################################
    def dryGridding(self):
        self.SItool.drygridding(**(self.cfcachepars)) ;
#############################################
## Overloaded for parallel runs
    def fillCFCache(self):
        cfcName = self.allgridpars['0']['cfcache'];
        cflist=[];
        if (not (cfcName == '')):
            cflist=[f for f in os.listdir(cfcName) if re.match(r'CFS*', f)];
        #cflist = ["CFS_0_0_CF_0_0_0.im"];
        self.cfcachepars['cflist']=cflist;

        #self.SItool.fillcfcache(**(self.cfcachepars), self.allgridpars['0']['gridder'],cfcName);
        
        self.SItool.fillcfcache(cflist, self.allgridpars['0']['gridder'],
                                cfcName,
                                self.allgridpars['0']['psterm'],
                                self.allgridpars['0']['aterm'],
                                self.allgridpars['0']['conjbeams']);
                  
#############################################
    def reloadCFCache(self):
        self.SItool.reloadcfcache();

#############################################
    def makePB(self):
        self.makePBCore()
        for immod in range(0,self.NF):
            self.PStools[immod].normalizeprimarybeam() 

#############################################
    def makePBCore(self):
        self.SItool.makepb()

#############################################
    def makeSdImage(self):
        self.makeSdImageCore()
        for immod in range(0,self.NF):
            self.PStools[immod].gatherresidual() 
            self.PStools[immod].divideresidualbyweight()

#############################################
    def makeSdPSF(self):
        self.makeSdPSFCore()
        for immod in range(0,self.NF):
            self.PStools[immod].gatherresidual() 
            self.PStools[immod].dividepsfbyweight()

#############################################
    def makeSdImageCore(self):
        self.SItool.makesdimage()

#############################################
    def makeSdPSFCore(self):
        self.SItool.makesdpsf()

#############################################
    def makeImage(self, imagetype='observed', image='', compleximage='', imagefieldid=0):
        """
        This should replace makeSDImage, makeSDPSF  and makePSF 
        etc in the long run
        But for now you can do the following images i.e string recognized by type
        "observed", "model", "corrected", "psf", "residual", "singledish-observed", 
        "singledish", "coverage", "holography", "holography-observed"
        For holography the FTmachine should be SDGrid and the baselines
        selected should be those that are pointed up with the antenna which is rastering.
        """
        self.SItool.makeimage(imagetype, image, compleximage, imagefieldid)
#############################################

## Overloaded for parallel runs
    def setWeighting(self):
        ## Set weighting parameters, and all pars common to all fields.
        self.SItool.setweighting( **(self.weightpars) )
        ##moved the tuneselect after weighting so that
        ##the weight densities use all the data selected CAS-11687
        ###For cube imaging:  align the data selections and image setup
        if self.allimpars['0']['specmode'] != 'mfs' and self.allimpars['0']['specmode'] != 'cubedata':
            self.SItool.tuneselectdata()
        
 #       print("get set density from python")
 #       self.SItool.getweightdensity()
 #       self.SItool.setweightdensity()

        
#############################################
## Overloaded for parallel runs
    def makePSFCore(self):
        self.SItool.makepsf()
#############################################
## Overloaded for parallel runs
    def runMajorCycleCore(self, lastcycle):
        self.SItool.executemajorcycle(controls={'lastcycle':lastcycle})
#############################################
## Overloaded for parallel runs
    def predictModelCore(self):
        self.SItool.predictmodel()
#############################################

    def runMinorCycle(self):
        self.runMinorCycleCore()
#############################################

    def runMinorCycleCore(self):

        # Set False for release packages. 
        # Only set this to True for testing and debugging automask in parallel mode
        # since in parallel mode, runtime setting of the enviroment variable
        # currently does not work.
        # False = disable always save intermediate images mode
        alwaysSaveIntermediateImages=False

        # Get iteration control parameters
        iterbotrec = self.IBtool.getminorcyclecontrols()
        ##print("Minor Cycle controls : ", iterbotrec)

        self.IBtool.resetminorcycleinfo() 

        #
        # Run minor cycle
        self.ncycle+=1
        for immod in range(0,self.NF):  
            if self.stopMinor[str(immod)]<3 :

                # temporarily disable the check (=> always save the intermediate images
                if alwaysSaveIntermediateImages or ('SAVE_ALL_RESIMS' in os.environ and os.environ['SAVE_ALL_RESIMS']=="true"):
                    resname = self.allimpars[str(immod)]['imagename']+'.residual'
                    tempresname = self.allimpars[str(immod)]['imagename']+'.inputres'+str(self.ncycle)
                    if os.path.isdir(resname):
                        shutil.copytree(resname, tempresname)

                exrec = self.SDtools[immod].executeminorcycle( iterbotrecord = iterbotrec )

                #print('.... iterdone for ', immod, ' : ' , exrec['iterdone'])
                self.IBtool.mergeexecrecord( exrec )
                if alwaysSaveIntermediateImages or ('SAVE_ALL_AUTOMASKS' in os.environ and os.environ['SAVE_ALL_AUTOMASKS']=="true"):
                    maskname = self.allimpars[str(immod)]['imagename']+'.mask'
                    tempmaskname = self.allimpars[str(immod)]['imagename']+'.autothresh'+str(self.ncycle)
                    if os.path.isdir(maskname):
                        shutil.copytree(maskname, tempmaskname)
                
                # Some what duplicated as above but keep a copy of the previous mask
                # for interactive automask to revert to it if the current mask
                # is not used (i.e. reached deconvolution stopping condition).
                #if self.iterpars['interactive'] and self.alldecpars[str(immod)]['usemask']=='auto-thresh':
                if self.alldecpars[str(immod)]['usemask'].count('auto')>0:
                    maskname = self.allimpars[str(immod)]['imagename']+'.mask'
                    prevmaskname=self.allimpars[str(immod)]['imagename']+'.prev.mask'
                    if os.path.isdir(maskname):
                        if os.path.isdir(prevmaskname):
                            shutil.rmtree(prevmaskname)
                        shutil.copytree(maskname, prevmaskname)

#############################################
    def runMajorMinorLoops(self):
         self.runMajorCycle()
         while ( not self.hasConverged() ):
              self.runMinorCycle()
              self.runMajorCycle()

#############################################

    def plotReport( self, summ={} ,fignum=1 ):

        if not ( 'summaryminor' in summ and 'summarymajor' in summ and 'threshold' in summ and summ['summaryminor'].shape[0]==6 ):
            print('Cannot make summary plot. Please check contents of the output dictionary from tclean.')
            return summ

        import pylab as pl
        from numpy import max as amax

        # 0 : iteration number (within deconvolver, per cycle)
        # 1 : peak residual
        # 2 : model flux
        # 3 : cyclethreshold
        # 4 : deconvolver id
        # 5 : subimage id (channel, stokes..)

        pl.ioff()

        pl.figure(fignum)
        pl.clf();
        minarr = summ['summaryminor']
        if minarr.size==0:
            casalog.post("Zero iteration: no summary plot is generated.", "WARN")
        else:
            iterlist = minarr[0,:]
            eps=0.0
            peakresstart=[]
            peakresend=[]
            modfluxstart=[]
            modfluxend=[]
            itercountstart=[]
            itercountend=[]
            peakresstart.append( minarr[1,:][0] )
            modfluxstart.append( minarr[2,:][0] )
            itercountstart.append( minarr[0,:][0] + eps )
            peakresend.append( minarr[1,:][0] )
            modfluxend.append( minarr[2,:][0] )
            itercountend.append( minarr[0,:][0] + eps )
            for ii in range(0,len(iterlist)-1):
                if iterlist[ii]==iterlist[ii+1]:
                    peakresend.append( minarr[1,:][ii] )
                    peakresstart.append( minarr[1,:][ii+1] ) 
                    modfluxend.append( minarr[2,:][ii] )
                    modfluxstart.append( minarr[2,:][ii+1] )
                    itercountend.append( iterlist[ii]-eps )
                    itercountstart.append( iterlist[ii]+eps )

            peakresend.append( minarr[1,:][len(iterlist)-1] )
            modfluxend.append( minarr[2,:][len(iterlist)-1] )
            itercountend.append( minarr[0,:][len(iterlist)-1] + eps )

    #        pl.plot( iterlist , minarr[1,:] , 'r.-' , label='peak residual' , linewidth=1.5, markersize=8.0)
    #        pl.plot( iterlist , minarr[2,:] , 'b.-' , label='model flux' )
    #        pl.plot( iterlist , minarr[3,:] , 'g--' , label='cycle threshold' )

            pl.plot( itercountstart , peakresstart , 'r.--' , label='peak residual (start)')
            pl.plot( itercountend , peakresend , 'r.-' , label='peak residual (end)',linewidth=2.5)
            pl.plot( itercountstart , modfluxstart , 'b.--' , label='model flux (start)' )
            pl.plot( itercountend , modfluxend , 'b.-' , label='model flux (end)',linewidth=2.5 )
            pl.plot( iterlist , minarr[3,:] , 'g--' , label='cycle threshold', linewidth=2.5 )
            maxval = amax( minarr[1,:] )
            maxval = max( maxval, amax( minarr[2,:] ) )
            
            bcols = ['b','g','r','y','c']
            minv=1
            niterdone = len(minarr[4,:])
          
            if len(summ['summarymajor'].shape)==1 and summ['summarymajor'].shape[0]>0 :       
                pl.vlines(summ['summarymajor'],0,maxval, label='major cycles', linewidth=2.0)

            pl.hlines( summ['threshold'], 0, summ['iterdone'] , linestyle='dashed' ,label='threshold')
        
            pl.xlabel( 'Iteration Count' )
            pl.ylabel( 'Peak Residual (red), Model Flux (blue)' )

            ax = pl.axes()
            box = ax.get_position()
            ax.set_position([box.x0, box.y0, box.width, box.height*0.8])

            pl.legend(loc='lower center', bbox_to_anchor=(0.5, 1.05),
                      ncol=3, fancybox=True, shadow=True)

            pl.savefig('summaryplot_'+str(fignum)+'.png')
            pl.ion()

        return summ;
    #############################################

    def unlockimages( self, imageid=0 ):
        """
        Will try to unlock images attached for the image or outlier field id 
        in this instance
        """
        retval=False;
        if(len(self.PStools)> imageid):
            retval=self.SItool.unlockimages(imageid)
            retval=retval and self.PStools[imageid].unlockimages()
        return retval
#######################################################
#######################################################
<|MERGE_RESOLUTION|>--- conflicted
+++ resolved
@@ -175,10 +175,6 @@
             casalog.post("Memory available "+str(availmem)+" kB and  required memory "+str(deconmem+griddermem)+" kB" , "INFO2")
 ############################################
     def restoreImages(self):
-<<<<<<< HEAD
-        print("SHOW cache ",_tb.showcache())
-=======
->>>>>>> b9bb70c8
         for immod in range(0,self.NF):
               self.SDtools[immod].restore()
 
