--- conflicted
+++ resolved
@@ -167,18 +167,11 @@
     inpparams['scalebias']=inpparams.pop('smallscalebias')
     if specmode=='cont':
         specmode='mfs'
+        inpparams['specmode']='mfs'
 #    if specmode=='mfs' and nterms==1 and deconvolver == "mtmfs":
 #        casalog.post( "The MTMFS deconvolution algorithm (deconvolver='mtmfs') needs nterms>1.Please set nterms=2 (or more). ", "WARN", "task_tclean" )
 #        return
-        inpparams['specmode']='mfs'
-<<<<<<< HEAD
-   
-=======
-#    if specmode=='mfs' and nterms==1 and deconvolver == "mtmfs":
-#        casalog.post( "The MTMFS deconvolution algorithm (deconvolver='mtmfs') needs nterms>1.Please set nterms=2 (or more). ", "WARN", "task_tclean" )
-#        return
-
->>>>>>> b306a6c4
+
     if specmode!='mfs' and deconvolver=="mtmfs":
         casalog.post( "The MSMFS algorithm (deconvolver='mtmfs') applies only to specmode='mfs'.", "WARN", "task_tclean" )
         return
