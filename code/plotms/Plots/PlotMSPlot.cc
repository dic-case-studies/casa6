--- conflicted
+++ resolved
@@ -1967,25 +1967,16 @@
 	}
 	
 	if (axis==PMS::TIME) {
-<<<<<<< HEAD
-		double diff = maxval - minval;
-		if (diff>120.0) {
-=======
 		// explicitly set range so can set time scale 
 		double diff = maxval - minval;
 		if (diff>120.0) {  // seconds (2 minutes)
->>>>>>> d16aa1c9
 			bounds = make_pair(minval, maxval);
 			canvas->setAxisRange(paxis, bounds);
 		} else if (diff==0.0) {
 			// override autoscale which sets crazy tick marks;
 			// add 2-sec margins
 			bounds = make_pair(minval-2.0, maxval+2.0);
-<<<<<<< HEAD
 			canvas->setAxisRange(paxis, bounds);
-=======
-	    	canvas->setAxisRange(paxis, bounds);
->>>>>>> d16aa1c9
 		}
 	} else if (PMS::axisIsUV(axis)) {
 		// make range symmetrical for uv plot
