--- conflicted
+++ resolved
@@ -1,8 +1,3 @@
-<<<<<<< HEAD
-<casaxml xsi:schemaLocation="http://casa.nrao.edu/schema/casa.xsd       file:///opt/casa/code/xmlcasa/xml/casa.xsd" xmlns:xsi="http://www.w3.org/2001/XMLSchema-instance" xmlns="http://casa.nrao.edu/schema/psetTypes.html">
-
-<task async="never" category="utility, visualization" name="imview" type="function">
-=======
 <?xml version="1.0" encoding="UTF-8"?>
 <?xml-stylesheet type="text/xsl" ?>
 <casaxml xmlns="http://casa.nrao.edu/schema/psetTypes.html"
@@ -11,7 +6,6 @@
       file:///opt/casa/code/xmlcasa/xml/casa.xsd">
 
 <task type="function" name="imview" category="visualization" async="never">
->>>>>>> b9e7b481
     <shortdescription>View an image</shortdescription>
     <description>
         The imview task will display images in raster, contour, vector or
@@ -36,34 +30,34 @@
         and analysis tasks that are not available from the command-line start.
     </description>
     <input>
-    <param name="raster" type="any"><shortdescription>(Optional)  Raster filename (string) or complete raster config dictionary. The allowed dictionary keys are file (string), scaling (numeric), range (2 element numeric vector), colormap (string), and colorwedge (bool).</shortdescription><description>(Optional)  Raster filename (string) or complete raster config dictionary. The allowed dictionary keys are file (string), scaling (numeric), range (2 element numeric vector), colormap (string), and colorwedge (bool).</description>
-        
-        <any limittypes="string record" type="variant"/>
-            <value type="record"/>
+    <param type="any" name="raster">
+        <description>(Optional)  Raster filename (string) or complete raster config dictionary. The allowed dictionary keys are file (string), scaling (numeric), range (2 element numeric vector), colormap (string), and colorwedge (bool).</description>
+        <any type="variant" limittypes="string record"/>
+            <value type="record"></value>
     </param>
 
-    <param name="contour" type="any"><shortdescription>(Optional)  Contour filename (string) or complete contour config dictionary. The allowed dictionary keys are file (string), levels (numeric vector), unit (float), and base (float).</shortdescription><description>(Optional)  Contour filename (string) or complete contour config dictionary. The allowed dictionary keys are file (string), levels (numeric vector), unit (float), and base (float).</description>
-        
-        <any limittypes="string record" type="variant"/>
-        <value type="record"/>
+    <param type="any" name="contour">
+        <description>(Optional)  Contour filename (string) or complete contour config dictionary. The allowed dictionary keys are file (string), levels (numeric vector), unit (float), and base (float).</description>
+        <any type="variant" limittypes="string record"/>
+        <value type="record"></value>
     </param>
 
-    <param name="zoom" type="any"><shortdescription>(Optional)  zoom can specify intermental zoom (integer), zoom region read from a file (string) or dictionary specifying the zoom region. The dictionary can have two forms. It can be either a simple region specified with blc (2 element vector) and trc (2 element vector) [along with an optional coord key (&quot;pixel&quot; or &quot;world&quot;; pixel is the default) or a complete region rectangle e.g. loaded with &quot;rg.fromfiletorecord( )&quot;. The dictionary can also contain a channel (integer) field which indicates which channel should be displayed.</shortdescription><description>(Optional)  zoom can specify intermental zoom (integer), zoom region read from a file (string) or dictionary specifying the zoom region. The dictionary can have two forms. It can be either a simple region specified with blc (2 element vector) and trc (2 element vector) [along with an optional coord key (&quot;pixel&quot; or &quot;world&quot;; pixel is the default) or a complete region rectangle e.g. loaded with &quot;rg.fromfiletorecord( )&quot;. The dictionary can also contain a channel (integer) field which indicates which channel should be displayed.</description>
-        
-            <any limittypes="int string record" type="variant"/>
+    <param type="any" name="zoom">
+        <description>(Optional)  zoom can specify intermental zoom (integer), zoom region read from a file (string) or dictionary specifying the zoom region. The dictionary can have two forms. It can be either a simple region specified with blc (2 element vector) and trc (2 element vector) [along with an optional coord key ("pixel" or "world"; pixel is the default) or a complete region rectangle e.g. loaded with "rg.fromfiletorecord( )". The dictionary can also contain a channel (integer) field which indicates which channel should be displayed.</description>
+            <any type="variant" limittypes="int string record"/>
             <value type="int">1</value>
         </param>
 
-        <param name="axes" type="any"><shortdescription>(Optional)  this can either be a three element vector (string) where each element describes what should be found on each of the x, y, and z axes or a dictionary containing fields &quot;x&quot;, &quot;y&quot; and &quot;z&quot; (string).</shortdescription><description>(Optional)  this can either be a three element vector (string) where each element describes what should be found on each of the x, y, and z axes or a dictionary containing fields &quot;x&quot;, &quot;y&quot; and &quot;z&quot; (string).</description>
-            
-            <any limittypes="string record" type="variant"/>
-            <value type="record"/>
+        <param type="any" name="axes">
+            <description>(Optional)  this can either be a three element vector (string) where each element describes what should be found on each of the x, y, and z axes or a dictionary containing fields "x", "y" and "z" (string).</description>
+            <any type="variant" limittypes="string record"/>
+            <value type="record"></value>
         </param>
 
-        <param name="out" type="any"><shortdescription>(Optional)  Output filename or complete output config dictionary. If a string is passed, the file extension is used to determine the output type (jpg, pdf, eps, ps, png, xbm, xpm, or ppm). If a dictionary is passed, it can contain the fields, file (string), scale (float), dpi (int), or orient (landscape or portrait). The scale field is used for the bitmap formats (i.e. not ps or pdf) and the dpi parameter is used for scalable formats (pdf or ps).</shortdescription><description>(Optional)  Output filename or complete output config dictionary. If a string is passed, the file extension is used to determine the output type (jpg, pdf, eps, ps, png, xbm, xpm, or ppm). If a dictionary is passed, it can contain the fields, file (string), scale (float), dpi (int), or orient (landscape or portrait). The scale field is used for the bitmap formats (i.e. not ps or pdf) and the dpi parameter is used for scalable formats (pdf or ps).</description>
-            
-            <any limittypes="string record" type="variant"/>
-            <value type="string"/>
+        <param type="any" name="out">
+            <description>(Optional)  Output filename or complete output config dictionary. If a string is passed, the file extension is used to determine the output type (jpg, pdf, eps, ps, png, xbm, xpm, or ppm). If a dictionary is passed, it can contain the fields, file (string), scale (float), dpi (int), or orient (landscape or portrait). The scale field is used for the bitmap formats (i.e. not ps or pdf) and the dpi parameter is used for scalable formats (pdf or ps).</description>
+            <any type="variant" limittypes="string record"/>
+            <value type="string"></value>
         </param>
 
                 <constraints>
@@ -83,19 +77,19 @@
 
         To open a particular image:
 
-            imview &quot;ngc5921.clean.image&quot;
+            imview "ngc5921.clean.image"
 
         to open an image and overlay a contour:
 
-            imview &quot;ngc5921.clean.image&quot;, &quot;ngc5921.clean.image&quot;
+            imview "ngc5921.clean.image", "ngc5921.clean.image"
 
         or equivalently:
 
-            imview( raster=&quot;ngc5921.clean.image&quot;, contour=&quot;ngc5921.clean.image&quot; )
+            imview( raster="ngc5921.clean.image", contour="ngc5921.clean.image" )
 
         to output an image:
 
-            imview( raster=&quot;ngc5921.clean.image&quot;, out=&quot;ngc5921-01.png&quot; )    
+            imview( raster="ngc5921.clean.image", out="ngc5921-01.png" )    
             
 
         There are five optional parameters for imview -- raster, contour, zoom,
@@ -103,41 +97,41 @@
         are treated as python dictionaries:
 
         raster  -- (string) image file to open
-                   (dict)   file (string)     =&gt; image file to open
-                            scaling (float)   =&gt; scaling power cycles
-                            range (float*2)   =&gt; data range
-                            colormap (string) =&gt; name of colormap
-                            colorwedge (bool) =&gt; show color wedge?
+                   (dict)   file (string)     => image file to open
+                            scaling (float)   => scaling power cycles
+                            range (float*2)   => data range
+                            colormap (string) => name of colormap
+                            colorwedge (bool) => show color wedge?
         contour -- (string) file to load as a contour
-                   (dict)   file (string)     =&gt; file to load
-                            levels (float*N)  =&gt; relative levels
-                            base (numeric)    =&gt; zero in relative levels
-                            unit (numeric)    =&gt; one in the relative levels
+                   (dict)   file (string)     => file to load
+                            levels (float*N)  => relative levels
+                            base (numeric)    => zero in relative levels
+                            unit (numeric)    => one in the relative levels
         zoom    -- (int)    integral zoom level
                    (string) region file to load as the zoom region
-                   (dict)   blc (numeric*2)   =&gt; bottom left corner
-                            trc (numeric*2)   =&gt; top right corner
-                            coord (string)    =&gt; pixel or world
-                            channel (int)     =&gt; chanel to display
-                   (dict)   &lt;region record&gt;   =&gt; record loaded
+                   (dict)   blc (numeric*2)   => bottom left corner
+                            trc (numeric*2)   => top right corner
+                            coord (string)    => pixel or world
+                            channel (int)     => chanel to display
+                   (dict)   &lt;region record&gt;   => record loaded
                                                  e.g. rg.fromfiletorecord( )
         axes    -- (string*3) demension to display on the x, y, and z axes
-                   (dict)     x               =&gt; dimension for x-axes
-                              y               =&gt; dimension for y-axes
-                              z               =&gt; dimension for z-axes
+                   (dict)     x               => dimension for x-axes
+                              y               => dimension for y-axes
+                              z               => dimension for z-axes
         out     -- (string) file with a supported extension
                             [jpg, pdf, eps, ps, png, xbm, xpm, ppm]
-                    (dict)    file (string)   =&gt; filename
-                              format (string) =&gt; valid ext (filename ext overrides)
-                              scale (numeric) =&gt; scale for non-eps, non-ps output
-                              dpi (numeric)   =&gt; dpi for eps or ps output
-                              orient (string) =&gt; portrait or landscape
+                    (dict)    file (string)   => filename
+                              format (string) => valid ext (filename ext overrides)
+                              scale (numeric) => scale for non-eps, non-ps output
+                              dpi (numeric)   => dpi for eps or ps output
+                              orient (string) => portrait or landscape
 
         Examples: 
 
         1)  A subset (zoom) of a raster image. Note the notation of curly brackets:
 
-            imview(raster=&quot;ngc5921.clean.image&quot;, out=&quot;ngc5921-02.png&quot;,
+            imview(raster="ngc5921.clean.image", out="ngc5921-02.png",
                    zoom={'channel': 10, 'blc': [113,109], 'trc': [141,136]} )
 
 
@@ -177,7 +171,7 @@
                         'levels': [-0.2, 0.2, 0.25, 0.3, 0.35, 0.4, 0.6, 0.8] },
                zoom='myregion.rgn')
 
-        specifying &quot;zoom={'file': 'myregion.rgn', 'channel': 10}&quot; would result
+        specifying "zoom={'file': 'myregion.rgn', 'channel': 10}" would result
         in the same level of zoom and would display channel number 10 from
         the cube.
 
