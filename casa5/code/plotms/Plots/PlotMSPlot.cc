--- conflicted
+++ resolved
@@ -2586,12 +2586,8 @@
 						}
 					} else {
 						yLabel = yFormat.getLabel(yaxis, yHasRef, yRefVal, ycol, polnRatio);
-<<<<<<< HEAD
-						if ((yaxis == PMS::FREQUENCY) && (dataParams[plotindex]->cacheType() == PlotMSCacheBase::MS)) {
-=======
 						if ((dataParams[plotindex]->cacheType() == PlotMSCacheBase::MS) &&
 							((yaxis == PMS::FREQUENCY) || (yaxis == PMS::VELOCITY))) {
->>>>>>> b380e306
 							yLabel += " " + MFrequency::showType(plots[plotindex]->cache().getFreqFrame());
 						}
 						addAxisDescription(yLabel, yaxis, cacheType, averaged);
