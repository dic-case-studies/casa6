//# QPCanvas.cc: Qwt implementation of generic PlotCanvas class.
//# Copyright (C) 2008
//# Associated Universities, Inc. Washington DC, USA.
//#
//# This library is free software; you can redistribute it and/or modify it
//# under the terms of the GNU Library General Public License as published by
//# the Free Software Foundation; either version 2 of the License, or (at your
//# option) any later version.
//#
//# This library is distributed in the hope that it will be useful, but WITHOUT
//# ANY WARRANTY; without even the implied warranty of MERCHANTABILITY or
//# FITNESS FOR A PARTICULAR PURPOSE.  See the GNU Library General Public
//# License for more details.
//#
//# You should have received a copy of the GNU Library General Public License
//# along with this library; if not, write to the Free Software Foundation,
//# Inc., 675 Massachusetts Ave, Cambridge, MA 02139, USA.
//#
//# Correspondence concerning AIPS++ should be addressed as follows:
//#        Internet email: aips2-request@nrao.edu.
//#        Postal address: AIPS++ Project Office
//#                        National Radio Astronomy Observatory
//#                        520 Edgemont Road
//#                        Charlottesville, VA 22903-2475 USA
//#
//# $Id: $
#ifdef AIPS_HAS_QWT

#include <casaqt/QwtPlotter/QPCanvas.qo.h>

#include <casaqt/QtUtilities/QtLayeredLayout.h>
#include <casaqt/QwtPlotter/QPAnnotation.h>
#include <casaqt/QwtPlotter/QPFactory.h>
#include <casaqt/QwtPlotter/QPExporter.h>
#include <casaqt/QwtPlotter/QPPlotter.qo.h>
#include <casaqt/QwtPlotter/QPRasterPlot.h>
#include <casaqt/QwtPlotter/QPShape.h>
#include <casaqt/QwtPlotter/AxisListener.h>

#include <qwt_scale_widget.h>
#include <qwt_scale_engine.h>
#include <qwt_picker_machine.h>

using namespace std;

using namespace casacore;
namespace casa {

//////////////////////////
// QPCANVAS DEFINITIONS //
//////////////////////////

// Macros to reset tool stacks as needed.
#define PRE_REPLOT                                                            \
    vector<prange_t> preAxes(4);                                              \
    preAxes[0] = axisRange(X_BOTTOM); preAxes[1] = axisRange(X_TOP);          \
    preAxes[2] = axisRange(Y_LEFT); preAxes[3] = axisRange(Y_RIGHT);

#define POST_REPLOT                                                           \
    vector<prange_t> postAxes(4);                                             \
    postAxes[0] = axisRange(X_BOTTOM); postAxes[1] = axisRange(X_TOP);        \
    postAxes[2] = axisRange(Y_LEFT); postAxes[3] = axisRange(Y_RIGHT);        \
    if(preAxes[0] != postAxes[0] || preAxes[1] != postAxes[1] ||              \
       preAxes[2] != postAxes[2] || preAxes[3] != postAxes[3])                \
        resetMouseTools();



// Static //

double QPCanvas::zOrder = 1;

const String QPCanvas::CLASS_NAME = "QPCanvas";
const String QPCanvas::DRAW_NAME = "drawItems";


bool QPCanvas::print(  QPainter* painter, PlotAreaFillPtr paf, double widgetWidth,
		double widgetHeight, int externalAxisWidth, int externalAxisHeight,
		int rowIndex, int colIndex, QRect /*imageRect*/ ){
	PlotAreaFillPtr originalBackground = background();
	setBackground(*paf);
	if ( m_legend != NULL ){
		PlotColorPtr plotColor = paf->color();
		m_legend->setAreaFill( *paf, false );
	}

	//Decide the print rectangle inside the image rectangle.
	QRect printGeom;

	int widthMultiplier = colIndex;
	if ( colIndex >= 1 && commonY && externalAxisWidth > 0 ){
		widthMultiplier = colIndex - 1;
	}
	int heightMultiplier = rowIndex;

	int xPosition = static_cast<int>(widthMultiplier * widgetWidth + externalAxisWidth);
	int yPosition = static_cast<int>(heightMultiplier * widgetHeight + externalAxisHeight );
	printGeom = QRect( xPosition, yPosition, static_cast<int>(widgetWidth),
			static_cast<int>(widgetHeight));


	QColor titleColor = asQwtPlot().title().color();

	PlotOperationPtr op = operationExport();
	bool wasCanceled = false;
	if (!op.null()) wasCanceled |= op->cancelRequested();

	if (!wasCanceled){
	        asQwtPlot().print(painter, printGeom);
	        painter->drawRect( printGeom );
	        // For bug where title color changes after a print.
	        QwtText title = asQwtPlot().title();
	        if (title.color() != titleColor) {
	            title.setColor(titleColor);
	            asQwtPlot().setTitle(title);
	        }
	        if (!op.null()) wasCanceled |= op->cancelRequested();
	}

	//Restore the background.
	setBackground(originalBackground);
	if ( m_legend != NULL ){
		m_legend->setAreaFill( *originalBackground, false );
	}
	return wasCanceled;
}

bool QPCanvas::printRect( QPainter* painter, QRect rect) {
	bool wasCanceled = false;
	PlotOperationPtr op = operationExport();
	if (!op.null()) wasCanceled |= op->cancelRequested();
	if (!wasCanceled){
	    asQwtPlot().print(painter, rect);
	    painter->drawRect(rect);
	    if (!op.null()) wasCanceled |= op->cancelRequested();
	}
	return wasCanceled;
}

bool QPCanvas::print( QPrinter& printer ){
	 // Set orientation.
	 bool continuePrinting = true;
	 printer.setOrientation(width() >= height() ?
	                      QPrinter::Landscape : QPrinter::Portrait);

	 QColor titleColor = asQwtPlot().title().color();

	 PlotOperationPtr op = operationExport();
	 bool wasCanceled = false;
	 if(!op.null()){
		 wasCanceled |= op->cancelRequested();
	 }
	 if(wasCanceled){
		 continuePrinting = false;
	 }
	 else {

		 asQwtPlot().print(printer);

	        // For bug where title color changes after a print.
		 QwtText title = asQwtPlot().title();
		 if(title.color() != titleColor) {
			 title.setColor(titleColor);
			 asQwtPlot().setTitle(title);
		 }


		 if(!op.null()){
			 wasCanceled |= op->cancelRequested();
		 }
		 if(wasCanceled){
			 continuePrinting = false;
		 }
	 }
	 return continuePrinting;
}


QImage QPCanvas::grabImageFromCanvas(
        const PlotExportFormat& format /*,
        QPCanvas* grabCanvas,
        QPPlotter* grabPlotter*/
        )   {
	QImage image;
    /*image = QPixmap::grabWidget(grabCanvas != NULL ?
            &grabCanvas->asQwtPlot() :
            grabPlotter->canvasWidget()).toImage();*/
	image = QPixmap::grabWidget( &m_canvas ).toImage();


    
    // Scale to set width and height, if applicable.
    if (format.width > 0 && format.height > 0) {
        // size is specified
        image = image.scaled(format.width, format.height,
                Qt::IgnoreAspectRatio, Qt::SmoothTransformation);
    
    } else if (format.width > 0) {
        // width is specified            
        image = image.scaledToWidth(format.width,
                Qt::SmoothTransformation);
    
    } else if (format.height > 0) {
        //  height is specified            
        image = image.scaledToHeight(format.height,
                Qt::SmoothTransformation);
	}
    
    return image;
}


unsigned int QPCanvas::axisIndex(PlotAxis a) {
    switch(a) {
    case X_BOTTOM: return 0;
    case X_TOP: return 1;
    case Y_LEFT: return 2;
    case Y_RIGHT: return 3;
    default: return 0;
    }
}   


PlotAxis QPCanvas::axisIndex(unsigned int i) {
    switch(i) {
    case 0: return X_BOTTOM;
    case 1: return X_TOP;
    case 2: return Y_LEFT;
    case 3: return Y_RIGHT;
    default: return X_BOTTOM;
    }
}


// Constructors/Destructors //

QPCanvas::QPCanvas(QPPlotter* parent) : m_parent(parent), m_canvas(this),
        m_axesRatioLocked(false), m_axesRatios(4, 1), m_stackCache(*this),
        m_autoIncColors(false), m_picker(m_canvas.canvas()),
        m_mouseFilter(m_canvas.canvas()), m_legendFontSet(false),
        m_inDraggingMode(false), minSizeHint(50,50) {
    logObject(CLASS_NAME, this, true);
    
    commonX = false;
    commonY = false;


    setFrameStyle(QFrame::StyledPanel | QFrame::Sunken);
    setSizePolicy(QSizePolicy::Expanding, QSizePolicy::Expanding);
    setFocusPolicy(Qt::StrongFocus);
    
    QtLayeredLayout* ll = new QtLayeredLayout(this);
    ll->setContentsMargins(0, 0, 0, 0);
    ll->addWidget(&m_canvas);
    
    m_legend = new QPLegendHolder(this, PlotCanvas::INT_URIGHT);
    setLegendLine(QPFactory::defaultLegendLine());
    setLegendFill(QPFactory::defaultLegendAreaFill());
    m_legend->showLegend(false);
    
    setCursor(NORMAL_CURSOR);
    
#if QWT_VERSION >= 0x060000
    QwtPickerDragRectMachine* dragRect = new QwtPickerDragRectMachine();
    m_picker.setStateMachine(dragRect);
#else
    m_picker.setSelectionFlags(QwtPicker::RectSelection |
                               QwtPicker::DragSelection);
#endif
    m_picker.setRubberBand(QwtPicker::RectRubberBand);
    m_picker.setRubberBandPen(QPen(Qt::NoPen));
    m_picker.setTrackerMode(QwtPicker::AlwaysOff);
    
    m_mouseFilter.turnTracking(true);
    connect(&m_mouseFilter, SIGNAL(mouseMoveEvent(QMouseEvent*)),
            SLOT(trackerMouseEvent(QMouseEvent*)));
    
    m_dateFormat = Plotter::DEFAULT_DATE_FORMAT;
    m_relativeDateFormat = Plotter::DEFAULT_RELATIVE_DATE_FORMAT;
    for(int i = 0; i < QwtPlot::axisCnt; i++) {
        m_scaleDraws[i] = new QPScaleDraw(&m_canvas, QwtPlot::Axis(i));
        m_scaleDraws[i]->setDateFormat(m_dateFormat);
        m_scaleDraws[i]->setRelativeDateFormat(m_relativeDateFormat);
        m_canvas.setAxisScaleDraw(QwtPlot::Axis(i), m_scaleDraws[i]);
    }
    
    m_canvas.enableAxis(QwtPlot::xBottom, false);
    m_canvas.enableAxis(QwtPlot::yLeft, false);
    m_canvas.setAutoReplot(true);

#if QWT_VERSION >= 0x060000
   connect(&m_picker, SIGNAL(selected(const QRectF&)),
          this, SLOT(regionSelected2(const QRectF&)));
#else 
    connect(&m_picker, SIGNAL(selected(const QwtDoubleRect&)),
            this, SLOT(regionSelected(const QwtDoubleRect&)));
#endif
}

void QPCanvas::enableAxis( QwtPlot::Axis axis, bool enable ){
	bool horizontalAxis = QPOptions::isAxisX( QPOptions::axis(axis) );

	bool actualEnable = enable;
	if ( commonX && horizontalAxis ){
		actualEnable = false;
	}
	else if ( commonY && !horizontalAxis ){
		actualEnable = false;
	}

	m_canvas.enableAxis( axis, actualEnable );
}

QPCanvas::~QPCanvas() {
    vector<PlotMouseToolPtr> tools = allMouseTools();
    for(unsigned int i = 0; i < tools.size(); i++)
        unregisterMouseTool(tools[i]);
    
    logObject(CLASS_NAME, this, false);
    operationDraw()->finish();
}


// Public Methods //
pair<int, int> QPCanvas::size() const {
    return pair<int, int>(QWidget::width(), QWidget::height());
}

String QPCanvas::title() const {
    return m_canvas.title().text().toStdString();
}

void QPCanvas::setTitle(const String& newTitle) {
	String oldTitle(title().c_str());
    const char* c = newTitle.c_str();
    m_canvas.setTitle(c);
}

PlotFontPtr QPCanvas::titleFont() const {
    QwtText t = m_canvas.title();
    return new QPFont(t.font(), t.color());
}

void QPCanvas::setTitleFont(const PlotFont& font) {
    QPFont f(font);
    QwtText t = m_canvas.title();
    t.setFont(f.asQFont());
    t.setColor(f.asQColor());
    m_canvas.setTitle(t);
}




PlotAreaFillPtr QPCanvas::background() const {
    return new QPAreaFill(m_canvas.canvas()->palette().brush(
                          QPalette::Window));
}

void QPCanvas::setBackground(const PlotAreaFill& areaFill) {
    QPAreaFill a(areaFill);    
    QPalette p = m_canvas.canvas()->palette();
    p.setBrush(QPalette::Window, a.asQBrush());
    m_canvas.canvas()->setPalette(p);
}

PlotCursor QPCanvas::cursor() const {
    return QPOptions::cursor(m_canvas.cursor().shape()); 
}

void QPCanvas::setCursor(PlotCursor cursor) {
    
    QWidget::setCursor(QPOptions::cursor(cursor));
    m_canvas.canvas()->setCursor(QPOptions::cursor(cursor)); 
}


void QPCanvas::refresh() {
    logMethod(CLASS_NAME, "refresh", true);
    PRE_REPLOT
    m_canvas.replot();
    POST_REPLOT
    logMethod(CLASS_NAME, "refresh", false);
}

void QPCanvas::refresh(int drawLayersFlag) {
    logMethod(CLASS_NAME, "refresh(int)", true);
    if(drawLayersFlag != 0) {
        PRE_REPLOT
        m_canvas.setLayersChanged(drawLayersFlag);
        m_canvas.replot();
        POST_REPLOT
    }
    logMethod(CLASS_NAME, "refresh(int)", false);
}



PlotAxisBitset  QPCanvas::shownAxes() const {
    PlotAxisBitset axes = 0;
    for(int i = 0; i < QwtPlot::axisCnt; i++) {
        if(m_canvas.axisEnabled(i))
            axes |= (PlotAxisBitset)QPOptions::axis(QwtPlot::Axis(i));
    }
    return axes;
}

void QPCanvas::showAxes(PlotAxisBitset axes) {
    bool show;
    for(int i = 0; i < QwtPlot::axisCnt /* 4 */;  i++) {
        show = axes & QPOptions::axis(QwtPlot::Axis(i));
        enableAxis( static_cast<QwtPlot::Axis>(i), show );
    }
}

void QPCanvas::setCommonAxes( bool commonX, bool commonY ){
	this->commonX = commonX;
	this->commonY = commonY;
}

PlotAxisScale QPCanvas::axisScale(PlotAxis axis) const   {
    return m_scaleDraws[QPOptions::axis(axis)]->scale(); 
}

void QPCanvas::setAxisScale(PlotAxis axis, PlotAxisScale scale) {
    m_scaleDraws[QPOptions::axis(axis)]->setScale(scale);
    int axisListenerCount = axisListeners.size();
    for ( int i = 0; i < axisListenerCount; i++ ){
    	axisListeners[i]->setAxisScale( axis, scale );
    }
}

bool QPCanvas::axisReferenceValueSet(PlotAxis axis) const {
    return m_scaleDraws[QPOptions::axis(axis)]->referenceValueSet(); 
}

double QPCanvas::axisReferenceValue(PlotAxis axis) const {
    return m_scaleDraws[QPOptions::axis(axis)]->referenceValue(); 
}

void QPCanvas::setAxisReferenceValue(PlotAxis axis, bool on, double value) {
    m_scaleDraws[QPOptions::axis(axis)]->setReferenceValue(on, value);
    int axisListenerCount = axisListeners.size();
       for ( int i = 0; i < axisListenerCount; i++ ){
       	axisListeners[i]->setAxisReferenceValue( axis, on, value );
    }
}


bool QPCanvas::cartesianAxisShown(PlotAxis axis) const {
    return m_canvas.cartesianAxisShown(axis); 
}


void QPCanvas::showCartesianAxis(PlotAxis mirrorAxis, PlotAxis secondaryAxis,
                                 bool show, bool hideNormalAxis) {
    m_canvas.showCartesianAxis(mirrorAxis, secondaryAxis, show);
    showAxis(mirrorAxis, !hideNormalAxis);
}



String QPCanvas::axisLabel(PlotAxis axis) const {
    return m_canvas.axisTitle(QPOptions::axis(axis)).text().toStdString(); 
}

bool QPCanvas::isCommonAxis( PlotAxis axis ) const{
	bool common = false;
	bool horizontal = QPOptions::isAxisX( axis );
	if ( commonX && horizontal ){
		common = true;
	}
	else if ( commonY && !horizontal ){
		common = true;
	}
	return common;
}

void QPCanvas::addAxisListener( AxisListener* listener ){
	axisListeners.append( listener );
}

void QPCanvas::clearAxisListeners(){
	axisListeners.clear();
}


void QPCanvas::setAxisLabel(PlotAxis axis, const String& title) {
	String actualTitle(title);
	if ( (commonX || commonY) && isCommonAxis( axis ) ){
		actualTitle = "";
		for ( int i = 0; i < axisListeners.size(); i++ ){
			axisListeners[i]->setAxisLabel(axis, title );
		}
	}

	QwtPlot::Axis plotAxis = QPOptions::axis( axis );
    m_canvas.setAxisTitle(plotAxis, actualTitle.c_str());
    if ( title.length() > 0 ){
    	enableAxis( plotAxis, true );
    }
}

PlotFontPtr QPCanvas::axisFont(PlotAxis a) const {
    
    QwtText t = m_canvas.axisTitle(QPOptions::axis(a));
    return new QPFont(t.font(), t.color());
}



void QPCanvas::setAxisFont(PlotAxis axis, const PlotFont& font) {
    
    if(font != *axisFont(axis)) {
        QPFont f(font);
        QwtText t = m_canvas.axisTitle(QPOptions::axis(axis));
        t.setFont(f.asQFont());
        t.setColor(f.asQColor());
        m_canvas.setAxisTitle(QPOptions::axis(axis), t);
        f.setBold(false);
        m_canvas.setAxisFont(QPOptions::axis(axis), f.asQFont());
        if(!t.isEmpty()){
        	enableAxis( QPOptions::axis(axis), true );
        }
    }

	for ( int i = 0; i < axisListeners.size(); i++ ){
		axisListeners[i]->setAxisFont(axis, font );
	}
}



bool QPCanvas::colorBarShown(PlotAxis axis) const {
    return m_canvas.axisWidget(QPOptions::axis(axis))->isColorBarEnabled(); 
}



void QPCanvas::showColorBar(bool show, PlotAxis axis) {
    
    QwtScaleWidget* scale = m_canvas.axisWidget(QPOptions::axis(axis));
    
    if(!show) {
        scale->setColorBarEnabled(false);
        return;
    }
    
    QPRasterPlot* r = NULL;
    for(unsigned int i = 0; i < m_plotItems.size(); i++) {
        r = dynamic_cast<QPRasterPlot*>(m_plotItems[i].second);
        if(r != NULL) break;
    }
    
    if(r == NULL) {
        scale->setColorBarEnabled(false);
        return;
    }
    
    prange_t v = r->rasterData()->valueRange();
    scale->setColorBarEnabled(true);
    
    if(r->dataFormat() == PlotRasterData::SPECTROGRAM) {
#if QWT_VERSION >= 0x060000
        scale->setColorMap(QwtDoubleInterval(v.first, v.second),
                           const_cast<QwtColorMap*>(r->colorMap()));
    } else {
        vector<double>* vals = r->rasterData()->colorBarValues();
        scale->setColorMap(QwtDoubleInterval(v.first, v.second),
                           QPOptions::rasterMap(*vals));
#else
        scale->setColorMap(QwtDoubleInterval(v.first, v.second),
                           r->colorMap());
    } else {
        vector<double>* vals = r->rasterData()->colorBarValues();

        scale->setColorMap(QwtDoubleInterval(v.first, v.second),
                           *QPOptions::rasterMap(*vals));
#endif
        delete vals;
    }

    enableAxis( QPOptions::axis(axis), true );

    if(v.first != v.second) setAxisRange(axis, v.first, v.second);
    else                    setAxisRange(axis, v.first - 0.5, v.second + 0.5);
}

const QwtScaleDiv* QPCanvas::getAxisScaleDiv(int axisId) const {
#if QWT_VERSION >= 0x060000
    const QwtScaleDiv* div = &(m_canvas.axisScaleDiv(axisId));
#else
    const QwtScaleDiv* div = m_canvas.axisScaleDiv(axisId);
#endif
    return div;
}


prange_t QPCanvas::axisRange(PlotAxis axis) const {
    const QwtScaleDiv* div = getAxisScaleDiv(QPOptions::axis(axis));
    
#if QWT_VERSION < 0x050200
    return prange_t(div->lBound(), div->hBound());
#else
    return prange_t(div->lowerBound(), div->upperBound());
#endif
}




void QPCanvas::setAxisRange(PlotAxis axis, double from, double to) {
    setAxesRanges(axis, from, to, axis, from, to);
}



void QPCanvas::setAxesRanges(PlotAxis xAxis, double xFrom, double xTo,
        PlotAxis yAxis, double yFrom, double yTo) {
    logMethod(CLASS_NAME, "setAxesRanges", true);
    if(xTo == xFrom && yTo == yFrom) {
        logMethod(CLASS_NAME, "setAxesRanges", false);
        return;
    }
    if(xTo < xFrom) {
        double temp = xTo;
        xTo = xFrom;
        xFrom = temp;
    }
    if(yTo < yFrom) {
        double temp = yTo;
        yTo = yFrom;
        yFrom = temp;
    }
    
    bool autoreplot = m_canvas.autoReplot();
    m_canvas.setAutoReplot(false);
    bool changed = false;
    
    // set bounds
    if (xFrom != xTo) {
<<<<<<< HEAD
		if ((axisScale(xAxis) >= PlotAxisScale::DATE_MJ_SEC) && (xTo-xFrom)>120.0) {
			setTimeScaleDiv(xAxis, xFrom, xTo);  // ticks to even steps/minutes
		} else {
        	m_canvas.setAxisScale(QPOptions::axis(xAxis), xFrom, xTo,
           		m_canvas.axisStepSize(QPOptions::axis(xAxis)));
		}
		m_canvas.updateAxes();
=======
        if ((axisScale(xAxis) >= PlotAxisScale::DATE_MJ_SEC) && (xTo-xFrom)>120.0) {
            setTimeScaleDiv(xAxis, xFrom, xTo);  // ticks to even steps/minutes
        } else {
            m_canvas.setAxisScale(QPOptions::axis(xAxis), xFrom, xTo,
                m_canvas.axisStepSize(QPOptions::axis(xAxis)));
        }
        m_canvas.updateAxes();
>>>>>>> d16aa1c9
        changed = true;
    }

    if(yAxis != xAxis && yFrom != yTo) {
<<<<<<< HEAD
		if (axisScale(yAxis) >= PlotAxisScale::DATE_MJ_SEC && (yTo-yFrom)>120.0) {
			setTimeScaleDiv(yAxis, yFrom, yTo); // ticks to even steps/minutes
		} else {
        	m_canvas.setAxisScale(QPOptions::axis(yAxis), yFrom, yTo);
		}
		m_canvas.updateAxes();
=======
        if (axisScale(yAxis) >= PlotAxisScale::DATE_MJ_SEC && (yTo-yFrom)>120.0) {
            setTimeScaleDiv(yAxis, yFrom, yTo); // ticks to even steps/minutes
        } else {
            m_canvas.setAxisScale(QPOptions::axis(yAxis), yFrom, yTo);
        }
        m_canvas.updateAxes();
>>>>>>> d16aa1c9
        changed = true;
    }
    
    // update axes ratios if needed
    if(changed && m_axesRatioLocked) {
        double r = 1 / m_axesRatios[axisIndex(xAxis)];
        for(unsigned int i = 0; i < m_axesRatios.size(); i++)
            m_axesRatios[i] *= r;
        
        double size = xTo - xFrom;
        double newSize, midPoint, newLow, newHigh;
        const QwtScaleDiv* div;
        
        for(unsigned int i = 0; i < m_axesRatios.size(); i++) {
            if(axisIndex(xAxis) != i) {
                newSize = size * m_axesRatios[i];
                div = getAxisScaleDiv(QPOptions::axis(axisIndex(i)));
#if QWT_VERSION < 0x050200
                midPoint = (div->range() / 2) + div->lBound();
#else
                midPoint = (div->range() / 2) + div->lowerBound();
#endif
                newLow = midPoint - (newSize / 2);
                newHigh = midPoint + (newSize / 2);
                m_canvas.setAxisScale(QPOptions::axis(axisIndex(i)),
                                      newLow, newHigh);
            }
        }
    }
    
    // restore canvas
    m_canvas.setAutoReplot(autoreplot);
    if(changed && autoreplot) m_canvas.replot();
    
    logMethod(CLASS_NAME, "setAxesRanges", false);
}

void QPCanvas::setTimeScaleDiv(PlotAxis axis, double from, double to) {
	// Set step size for ticks to even n* 10s, 30s, 1min, or 1hr steps;
	// autoscale for linear scale uses even base-10 steps
	// so e.g. 100 sec->1:40 step, 1000 sec->16:40 step
	QwtPlot::Axis qwtAxis = QPOptions::axis(axis);
	int majorSteps = m_canvas.axisMaxMajor(qwtAxis)-1; 
	int minorSteps = m_canvas.axisMaxMinor(qwtAxis);
	double step(10.0), interval(to - from);
	if (interval > 36000.0)
		step = 3600.0;
	else if (interval > 600.0) 
		step = 60.0;
	else if (interval > 120.0)
		step = 30.0;
	double stepSize(step);
    int n(1), nsteps(interval/stepSize);	
	while (nsteps > majorSteps) {
	    stepSize = ++n * step;
	    nsteps = interval / stepSize;
	}
	// add margins
	from -= stepSize;
	to += stepSize;
	if (interval > 600.0) {
		// convert to and from values to even hh[:mm]
		from -= fmod(from, step);
		to += fmod(to, step);
	} 
	QwtScaleDiv div = m_canvas.axisScaleEngine(qwtAxis)->divideScale(from, to,
		majorSteps, minorSteps, stepSize);
	m_canvas.setAxisScaleDiv(qwtAxis, div);
}

bool QPCanvas::axesAutoRescale() const {
    return !m_axesRatioLocked &&
           m_canvas.axisAutoScale(QPOptions::axis(X_BOTTOM)) &&
           m_canvas.axisAutoScale(QPOptions::axis(X_TOP)) &&
           m_canvas.axisAutoScale(QPOptions::axis(Y_LEFT)) &&
           m_canvas.axisAutoScale(QPOptions::axis(Y_RIGHT));
}



void QPCanvas::setAxesAutoRescale(bool autoRescale) {
    if(autoRescale) {
        m_canvas.setAxisAutoScale(QPOptions::axis(X_BOTTOM));
        m_canvas.setAxisAutoScale(QPOptions::axis(X_TOP));
        m_canvas.setAxisAutoScale(QPOptions::axis(Y_LEFT));
        m_canvas.setAxisAutoScale(QPOptions::axis(Y_RIGHT));
        m_axesRatioLocked = false;
        
    } else {
        // round-about way because qwt doesn't let you turn off auto-rescaling
        // with a direct call.  setAxisScale, however, will turn it off.
        bool replot = m_canvas.autoReplot();
        m_canvas.setAutoReplot(false);
        
        const QwtScaleDiv* div;
        for(int a = 0; a < QwtPlot::axisCnt; a++) {
            div = getAxisScaleDiv(a);
#if QWT_VERSION < 0x050200
            m_canvas.setAxisScale(a, div->lBound(), div->hBound(),
                    m_canvas.axisStepSize(a));
#else
            m_canvas.setAxisScale(a, div->lowerBound(), div->upperBound(),
                    m_canvas.axisStepSize(a));
#endif
        }

        m_canvas.setAutoReplot(replot);
    }
}



void QPCanvas::rescaleAxes() {
    logMethod(CLASS_NAME, "rescaleAxes", true);
    m_axesRatioLocked = false;
    m_canvas.setAxisAutoScale(QPOptions::axis(X_BOTTOM));
    m_canvas.setAxisAutoScale(QPOptions::axis(X_TOP));
    m_canvas.setAxisAutoScale(QPOptions::axis(Y_LEFT));
    m_canvas.setAxisAutoScale(QPOptions::axis(Y_RIGHT));
    
    if(m_canvas.autoReplot()) {
        PRE_REPLOT
        m_canvas.replot();    
        POST_REPLOT
    }
    logMethod(CLASS_NAME, "rescaleAxes", false);
}



bool QPCanvas::axesRatioLocked() const { 
    return m_axesRatioLocked; 
}



void QPCanvas::setAxesRatioLocked(bool locked) {
    m_axesRatioLocked = locked;
    setAxesAutoRescale(false);
    
    if(!m_axesRatioLocked) return;
    
    // recalculate ratios
    m_axesRatios[axisIndex(X_BOTTOM)] = 1;
    const QwtScaleDiv* div = getAxisScaleDiv(QPOptions::axis(X_BOTTOM));
    double xSize = div->range();
    
    double size;
    for(unsigned int i = 0; i < m_axesRatios.size(); i++) {
        if(i != axisIndex(X_BOTTOM)) {
            div = getAxisScaleDiv(QPOptions::axis(axisIndex(i)));
            size = div->range();
            m_axesRatios[i] = size / xSize;
        }
    }
}



int QPCanvas::cachedAxesStackSizeLimit() const {
    return m_stackCache.memoryLimit(); 
}



void QPCanvas::setCachedAxesStackSizeLimit(int sizeInKilobytes) {
    m_stackCache.setMemoryLimit(sizeInKilobytes); 
}



pair<int, int> QPCanvas::cachedAxesStackImageSize() const {
    QSize size = m_stackCache.fixedImageSize();
    if(!size.isValid()) return pair<int, int>(-1, -1);
    else return pair<int, int>(size.width(), size.height());
}



void QPCanvas::setCachedAxesStackImageSize(int width, int height) {
    m_stackCache.setFixedSize(QSize(width, height)); }


bool QPCanvas::plotItem(PlotItemPtr item, PlotCanvasLayer layer) {

    logMethod(CLASS_NAME, "plotItem", true);
    if(item.null() || !item->isValid()) {
        logMethod(CLASS_NAME, "plotItem", false);
        return false;
    }
    
    bool createdQPI;
    QPPlotItem* qitem = QPPlotItem::cloneItem(item, &createdQPI);
    if(qitem == NULL) {
        logMethod(CLASS_NAME, "plotItem", false);
        return false;
    }
    if(createdQPI) item = qitem;
    
    bool replot = m_canvas.autoReplot();
    m_canvas.setAutoReplot(false);
    
    // Make sure it's not already on canvas.
    int foundMain = -1, foundLayer = -1;
    for(unsigned int i = 0; foundMain == -1 && i < m_plotItems.size(); i++)
        if(m_plotItems[i].second == qitem) foundMain = (int)i;
    if(foundMain == -1)
        for(unsigned int i=0; foundLayer== -1 && i< m_layeredItems.size(); i++)
            if(m_layeredItems[i].second == qitem) foundLayer = (int)i;
    
    if(foundMain > -1 || foundLayer > -1) {
        if((foundMain > -1 && layer == MAIN) ||
           (foundLayer > -1 && layer == ANNOTATION)) {
            m_canvas.setAutoReplot(replot);
            logMethod(CLASS_NAME, "plotItem", false);
            return true;
        }
        
        // we need to switch layers
        removePlotItem(item);
    }
    
    // Autoincrement colors for plots.
    ScatterPlot* sp;
    if(m_autoIncColors && ((sp = dynamic_cast<ScatterPlot*>(&*item)) != NULL)){
        QPLine line = sp->line();
#if QWT_VERSION >= 0x060000
	QPSymbol* symbol = new QPSymbol();
	symbol->fromRecord(sp->symbol()->toRecord());
#else
	QPSymbol symbol = sp->symbol();
#endif

        int ri;
        bool contains = true;
        unsigned int i;
        while(contains) {
            ri = rand() % QPPlotter::GLOBAL_COLORS.size();

            i = 0;
            for(; i < m_usedColors.size(); i++) {
                if(m_usedColors[i] == ri) break;
            }
            contains = (i < m_usedColors.size());
        }
        
        QString eh = QPPlotter::GLOBAL_COLORS[ri];
        QPColor color(eh);
        line.setColor(color);
        sp->setLine(line);

#if QWT_VERSION >= 0x060000
	QwtSymbol* qwtsymbol = dynamic_cast<QwtSymbol*>(symbol);
        qwtsymbol->setColor(QColor(eh));
        sp->setSymbol(symbol);
#else
        symbol.setColor(color);
        sp->setSymbol(symbol);
#endif
    }
    
    // Update title font for legend.
    QwtText t = qitem->qwtTitle();
    if(m_legendFontSet) {
        t.setFont(m_legendFont.asQFont());
        t.setColor(m_legendFont.asQColor());
        qitem->setQwtTitle(t);
    } else {
        m_legendFont.setAsQFont(t.font());
        m_legendFont.setAsQColor(t.color());
        m_legendFontSet = true;
    }
    
    PlotAxis xAxis = item->xAxis();
    PlotAxis yAxis = item->yAxis();
    if(!cartesianAxisShown(xAxis)){
    	enableAxis( QPOptions::axis(xAxis), true );
    }
    if(!cartesianAxisShown(yAxis)){
    	enableAxis( QPOptions::axis(yAxis), true );
    }
    
    qitem->setZ(zOrder++);
    qitem->attach(this, layer);
    
    if(layer == MAIN){
        m_plotItems.push_back(pair<PlotItemPtr, QPPlotItem*>(item, qitem));
    }
    else {
        m_layeredItems.push_back(pair<PlotItemPtr, QPPlotItem*>(item, qitem));
    }
    m_canvas.setLayerChanged(layer);
    
    if(replot) {
        PRE_REPLOT
        m_canvas.replot();
        POST_REPLOT
    }    
    m_canvas.setAutoReplot(replot);
    
    logMethod(CLASS_NAME, "plotItem", false);
    return true;
}



vector<PlotItemPtr> QPCanvas::allPlotItems() const {
    
    vector<PlotItemPtr> v(m_plotItems.size() + m_layeredItems.size());
    unsigned int i = 0, n = m_plotItems.size();
    for(; i < m_plotItems.size(); i++) v[i] = m_plotItems[i].first;
    for(; i < v.size(); i++) v[i] = m_layeredItems[i - n].first;
    return v;
}



vector<PlotItemPtr> QPCanvas::layerPlotItems(PlotCanvasLayer layer) const {
    vector<PlotItemPtr> v((layer == MAIN) ? m_plotItems.size() :
                                            m_layeredItems.size());
    if(layer == MAIN) {
        for(unsigned int i = 0; i < v.size(); i++)
            v[i] = m_plotItems[i].first;
    } else {
        for(unsigned int i = 0; i < v.size(); i++)
            v[i] = m_layeredItems[i].first;
    }
    return v;
}



unsigned int QPCanvas::numPlotItems() const { 
    return m_plotItems.size(); 
}



unsigned int QPCanvas::numLayerPlotItems(PlotCanvasLayer layer) const {
    
    if(layer == MAIN) return m_plotItems.size();
    else              return m_layeredItems.size();
}



void QPCanvas::removePlotItems(const vector<PlotItemPtr>& items) {
    logMethod(CLASS_NAME, "removePlotItems", true);
    bool replot = m_canvas.autoReplot();
    m_canvas.setAutoReplot(false);
    for(unsigned int i = 0; i < items.size(); i++) {
        if(items[i].null()) continue;
        for(unsigned int j = 0; j < m_plotItems.size(); j++) {
            if(items[i] == m_plotItems[j].first) {
                m_plotItems[j].second->detach();
                m_plotItems.erase(m_plotItems.begin() + j);
                m_canvas.setLayerChanged(MAIN);
                break;
            }
        }
        for(unsigned int j = 0; j < m_layeredItems.size(); j++) {
            if(items[i] == m_layeredItems[j].first) {
                m_layeredItems[j].second->detach();
                m_layeredItems.erase(m_layeredItems.begin() + j);
                m_canvas.setLayerChanged(ANNOTATION);
                break;
            }
        }
    }
    if(replot) {
        PRE_REPLOT
        m_canvas.replot();
        POST_REPLOT
    }
    m_canvas.setAutoReplot(replot);
    logMethod(CLASS_NAME, "removePlotItems", false);
}



void QPCanvas::clearPlotItems() {
    logMethod(CLASS_NAME, "clearPlotItems", true);
    bool replot = m_canvas.autoReplot();
    m_canvas.setAutoReplot(false);
    for(unsigned int i = 0; i < m_plotItems.size(); i++)
        m_plotItems[i].second->detach();
    for(unsigned int i = 0; i < m_layeredItems.size(); i++)
        m_layeredItems[i].second->detach();
    m_plotItems.clear();
    m_layeredItems.clear();
    m_canvas.setAllLayersChanged();
    
    if(replot) {
        PRE_REPLOT
        m_canvas.replot();
        POST_REPLOT
    }
    
    m_usedColors.resize(0);
    m_canvas.setAutoReplot(replot);
    logMethod(CLASS_NAME, "clearPlotItems", false);
}



void QPCanvas::clearPlots() {
    PlotCanvas::clearPlots();
    m_usedColors.resize(0);
}



void QPCanvas::clearLayer(PlotCanvasLayer layer) {
    logMethod(CLASS_NAME, "clearLayer", true);
    bool autoreplot = m_canvas.autoReplot();
    m_canvas.setAutoReplot(false);
    if(layer == MAIN) {
        for(unsigned int i = 0; i < m_plotItems.size(); i++)
            m_plotItems[i].second->detach();
        m_plotItems.clear();    
    } else {
        for(unsigned int i = 0; i < m_layeredItems.size(); i++)
            m_layeredItems[i].second->detach();
        m_layeredItems.clear();    
    }
    m_canvas.setLayerChanged(layer);
    
    if(autoreplot) {
        PRE_REPLOT
        m_canvas.replot();
        POST_REPLOT
    }
    
    m_canvas.setAutoReplot(autoreplot);
    m_usedColors.resize(0);
    logMethod(CLASS_NAME, "clearLayer", false);
}



void QPCanvas::holdDrawing() { 
        m_canvas.holdDrawing(); 
}

void QPCanvas::releaseDrawing() {
    logMethod(CLASS_NAME, "releaseDrawing", true);
    PRE_REPLOT
    m_canvas.releaseDrawing();
    POST_REPLOT
    logMethod(CLASS_NAME, "releaseDrawing", false);
}



bool QPCanvas::drawingIsHeld() const   { 
    return m_canvas.drawingIsHeld(); 
}



void QPCanvas::setSelectLineShown(bool shown) {
    if(shown != selectLineShown()) {
        QPen p = m_picker.rubberBandPen();
        p.setStyle(shown ? Qt::SolidLine : Qt::NoPen);
        m_picker.setRubberBandPen(p);
    }
}

PlotLinePtr QPCanvas::selectLine() const {
    return new QPLine(m_picker.rubberBandPen()); }

void QPCanvas::setSelectLine(const PlotLine& line) {
    if(line != *selectLine())
        m_picker.setRubberBandPen(QPLine(line).asQPen());
}


bool QPCanvas::gridShown(bool* xMajor, bool* xMinor, bool* yMajor,
        bool* yMinor) const {
            
    bool ret = false;
    
    bool tmp = m_canvas.grid().xEnabled();
    ret |= tmp;
    if(xMajor != NULL) *xMajor = tmp;
    
    ret |= tmp = m_canvas.grid().xMinEnabled();
    if(xMinor != NULL) *xMinor = tmp;
    
    ret |= tmp = m_canvas.grid().yEnabled();
    if(yMajor != NULL) *yMajor = tmp;
    
    ret |= tmp = m_canvas.grid().yMinEnabled();
    if(yMinor != NULL) *yMinor = tmp;
    
    return ret;
}

void QPCanvas::showGrid(bool xMajor, bool xMinor, bool yMajor,bool yMinor) {
    m_canvas.grid().enableX(xMajor);
    m_canvas.grid().enableXMin(xMinor);
    m_canvas.grid().enableY(yMajor);
    m_canvas.grid().enableYMin(yMinor);
}



PlotLinePtr QPCanvas::gridMajorLine() const {
#if QWT_VERSION >= 0x060000
    return new QPLine(m_canvas.grid().majorPen());
#else 
    return new QPLine(m_canvas.grid().majPen());
#endif
}



void QPCanvas::setGridMajorLine(const PlotLine& line) {
    if(line != *gridMajorLine()) {
        QPLine l(line);
        
        m_canvas.grid().enableX(l.style() != PlotLine::NOLINE);
        m_canvas.grid().enableY(l.style() != PlotLine::NOLINE);
#if QWT_VERSION >= 0x060000
        m_canvas.grid().setMajorPen(l.asQPen());
#else 
        m_canvas.grid().setMajPen(l.asQPen());
#endif
    }
}



PlotLinePtr QPCanvas::gridMinorLine() const {
#if QWT_VERSION >= 0x060000
    return new QPLine(m_canvas.grid().minorPen());
#else 
    return new QPLine(m_canvas.grid().minPen());
#endif
}

void QPCanvas::setGridMinorLine(const PlotLine& line) {
    if(line != *gridMinorLine()) {
        QPLine l(line);
        
        m_canvas.grid().enableXMin(l.style() != PlotLine::NOLINE);
        m_canvas.grid().enableYMin(l.style() != PlotLine::NOLINE);
#if QWT_VERSION >= 0x060000
        m_canvas.grid().setMinorPen(l.asQPen());
#else 
        m_canvas.grid().setMinPen(l.asQPen());
#endif
    }
}



bool QPCanvas::legendShown() const { 
    return m_legend->legendShown(); 
}



void QPCanvas::showLegend(bool on, LegendPosition pos) {
    m_legend->setPosition(pos);
    m_legend->showLegend(on);
}



PlotCanvas::LegendPosition QPCanvas::legendPosition() const {
    return m_legend->position(); 
}



void QPCanvas::setLegendPosition(LegendPosition pos) {   
    m_legend->setPosition(pos); 
}



PlotLinePtr QPCanvas::legendLine() const{ 
    return new QPLine(m_legend->line());
}



void QPCanvas::setLegendLine(const PlotLine& line) { m_legend->setLine(line); }



PlotAreaFillPtr QPCanvas::legendFill() const {
    return new QPAreaFill(m_legend->areaFill()); 
}



void QPCanvas::setLegendFill(const PlotAreaFill& area) {
    m_legend->setAreaFill(area); 
}



PlotFontPtr QPCanvas::legendFont() const { 
    return new QPFont(m_legendFont); 
}


    
void QPCanvas::setLegendFont(const PlotFont& font) {
    
    if(font != m_legendFont) {
        m_legendFont = font;
        for(unsigned int i = 0; i < m_plotItems.size(); i++) {
            QwtText t = m_plotItems[i].second->qwtTitle();
            t.setFont(m_legendFont.asQFont());
            t.setColor(m_legendFont.asQColor());
            m_plotItems[i].second->setQwtTitle(t);
        }
    }
    m_legendFontSet = true;
}


bool QPCanvas::autoIncrementColors() const { 
    return m_autoIncColors; 
}



void QPCanvas::setAutoIncrementColors(bool autoInc) {
    m_autoIncColors = autoInc; 
}



bool QPCanvas::exportToFile(const PlotExportFormat& format) {
    return QPExporter::exportCanvas(this, format);
}



String QPCanvas::fileChooserDialog(
            const String& title,
            const String& directory)    {
            
    QString filename = QFileDialog::getSaveFileName(this, title.c_str(),
            directory.c_str());
    return filename.toStdString();
}



const String& QPCanvas::dateFormat() const { 
    return m_dateFormat; 
}



void QPCanvas::setDateFormat(const String& dateFormat)   {
    
    if(m_dateFormat == dateFormat) return;
    m_dateFormat = dateFormat;
    for(int i = 0; i < QwtPlot::axisCnt; i++){
        m_scaleDraws[i]->setDateFormat(m_dateFormat);
    }
    int axisListenerCount = axisListeners.size();
    for ( int i = 0; i < axisListenerCount; i++ ){
    	axisListeners[i]->setDateFormat( m_dateFormat );
    }
}


const String& QPCanvas::relativeDateFormat() const {
    return m_relativeDateFormat; 
}


void QPCanvas::setRelativeDateFormat(const String& dateFormat)   {
    
    if(m_relativeDateFormat == dateFormat) return;
    m_relativeDateFormat = dateFormat;
    for(int i = 0; i < QwtPlot::axisCnt; i++){
        m_scaleDraws[i]->setRelativeDateFormat(m_relativeDateFormat);
    }
    int axisListenerCount = axisListeners.size();
    for ( int i = 0; i < axisListenerCount; i++ ){
    	axisListeners[i]->setRelativeDateFormat( m_dateFormat );
    }
}



PlotCoordinate QPCanvas::convertCoordinate(const PlotCoordinate& coord,
                                 PlotCoordinate::System newSystem) const  {
                                     
    if(coord.system() == newSystem) return coord;
    
    if(coord.system() == PlotCoordinate::WORLD) {
        if(newSystem == PlotCoordinate::NORMALIZED_WORLD) {
            prange_t range = axisRange(X_BOTTOM);
            double x = (coord.x() - range.first)/(range.second - range.first);            
            range = axisRange(Y_LEFT);
            double y = (coord.y() - range.first)/(range.second - range.first);
            
            return PlotCoordinate(x, y, newSystem);
            
        } 
	/* xTransform not available in Qwt 6.0 but not needed--?
        else if(newSystem == PlotCoordinate::PIXEL) {
            QwtScaleMap map = m_canvas.canvasMap(QwtPlot::xBottom);
            double x = map.xTransform(coord.x());
            map = m_canvas.canvasMap(QwtPlot::yLeft);
            double y = map.xTransform(coord.y());
            
            return PlotCoordinate(x, y, newSystem);
        }
	*/
        
    } 
    else if(coord.system() == PlotCoordinate::NORMALIZED_WORLD) {
        if(newSystem == PlotCoordinate::WORLD) { 
        //if(newSystem == PlotCoordinate::WORLD ||
        //   newSystem == PlotCoordinate::PIXEL) {
            prange_t range = axisRange(X_BOTTOM);
            double x = (coord.x()*(range.first - range.second)) + range.first;
            range = axisRange(Y_LEFT);
            double y = (coord.y()*(range.first - range.second)) + range.first;
            
	    /* xTransform not available in Qwt 6.0 but not needed--?
            if(newSystem == PlotCoordinate::PIXEL) {
                QwtScaleMap map = m_canvas.canvasMap(QwtPlot::xBottom);
                x = map.xTransform(x);
                map = m_canvas.canvasMap(QwtPlot::yLeft);
                y = map.xTransform(y);
            }
	    */
            
            return PlotCoordinate(x, y, newSystem);

        }
        
    } 
    else if(coord.system() == PlotCoordinate::PIXEL) {
        if(newSystem == PlotCoordinate::WORLD ||
           newSystem == PlotCoordinate::NORMALIZED_WORLD) {
            QwtScaleMap map = m_canvas.canvasMap(QwtPlot::xBottom);
            double x = map.invTransform(coord.x());
            map = m_canvas.canvasMap(QwtPlot::yLeft);
            double y = map.invTransform(coord.y());
            
            if(newSystem == PlotCoordinate::NORMALIZED_WORLD) {
                prange_t r = axisRange(X_BOTTOM);
                x = (x - r.first) / (r.second - r.first);
                r = axisRange(Y_LEFT);
                y = (y - r.first) / (r.second - r.first);
            }
            
            return PlotCoordinate(x, y, newSystem);
        }
        
    }
    
    // somehow invalid
    return coord;
}



vector<double> QPCanvas::textWidthHeightDescent(const String& text,
                                                PlotFontPtr font) const   {
    vector<double> v(3, 0);

    QFontMetrics mets(QPFont(*font).asQFont());
    v[0] = mets.width(text.c_str());
    v[1] = mets.ascent();
    v[2] = mets.descent();
    
    return v;
}



PlotFactory* QPCanvas::implementationFactory() const { 
    return new QPFactory();
}



QPLayeredCanvas& QPCanvas::asQwtPlot() { 
    return m_canvas; 
}



const QPLayeredCanvas& QPCanvas::asQwtPlot() const { 
    return m_canvas; 
}



QwtPlotPicker& QPCanvas::getSelecter() { 
    return m_picker; 
}



void QPCanvas::reinstallTrackerFilter() {
    m_canvas.canvas()->removeEventFilter(&m_mouseFilter);
    m_canvas.canvas()->installEventFilter(&m_mouseFilter);
}


QSize QPCanvas::sizeHint() const { 
	QSize canvasSize = m_canvas.sizeHint();
    return canvasSize;
}

void QPCanvas::setMinimumSizeHint( int width, int height ) {
	minSizeHint.setWidth( width );
	minSizeHint.setHeight( height );
}

QSize QPCanvas::minimumSizeHint() const {
	//QSize canvasSize = m_canvas.minimumSizeHint();
	return minSizeHint;
}

// Protected Methods //

void QPCanvas::setQPPlotter(QPPlotter* parent) {
    m_parent = parent;
    if(parent != NULL) {
        PlotLoggerPtr log = logger();
        if(!log.null())
            for(unsigned int i = 0; i < m_queuedLogs.size(); i++)
                log->postMessage(m_queuedLogs[i]);
        m_queuedLogs.clear();
    }
}


PlotLoggerPtr QPCanvas::logger() const {
    if(m_parent == NULL) return PlotLoggerPtr();
    else                 return m_parent->logger();
}


void QPCanvas::logObject(const String& className, void* address, bool creation,
        const String& message) {
    if(m_parent != NULL)
        m_parent->logObject(className, address, creation, message);
    else
        m_queuedLogs.push_back(
                PlotLogObject(className, address, creation, message,
                              PlotLogger::OBJECTS_MAJOR));
}


void QPCanvas::logMethod(const String& className, const String& methodName,
        bool entering, const String& message) {
    if(m_parent != NULL)
        m_parent->logMethod(className, methodName, entering, message);
}


QPAxesCache& QPCanvas::axesCache()   { 
    return m_stackCache; 
}


const QPAxesCache& QPCanvas::axesCache() const   {  
    return m_stackCache; 
}


void QPCanvas::mousePressEvent(QMouseEvent* event) {

    PlotMouseEvent::Button t = PlotMouseEvent::SINGLE;
    if(event->button() == Qt::RightButton) t = PlotMouseEvent::CONTEXT;
    else if(event->button() == Qt::MidButton) t = PlotMouseEvent::MIDDLE;

    PlotCoordinate pcoord = globalPosToPixelCoord(event);
    if(notifyPressHandlers(t, pcoord)) event->accept();
    else                               event->ignore();
}


void QPCanvas::mouseReleaseEvent(QMouseEvent* event) {    

    PlotMouseEvent::Button t = PlotMouseEvent::SINGLE;
    if(event->button() == Qt::RightButton) t = PlotMouseEvent::CONTEXT;
    else if(event->button() == Qt::MidButton) t = PlotMouseEvent::MIDDLE;
    
    PlotCoordinate pcoord = globalPosToPixelCoord(event);
    bool accept = notifyReleaseHandlers(t, pcoord);
    accept |= notifyClickHandlers(t, pcoord);
    
    /*
    if(event->button() == Qt::LeftButton) {
        if(!m_ignoreNextRelease) {
            m_timer.start(QApplication::doubleClickInterval());
            m_clickEvent = event;
        }
        m_ignoreNextRelease = false;
        
    } else if(event->button() == Qt::RightButton ||
              event->button() == Qt::MidButton) {
        // Also send a click event
        accept |= notifyClickHandlers(t, pcoord);
    }
    */
    
    if(accept) event->accept();
    else       event->ignore();
}


void QPCanvas::mouseDoubleClickEvent(QMouseEvent* event) {

    PlotCoordinate pcoord = globalPosToPixelCoord(event);
    
    // Send a double-click and a release event.
    bool accept = notifyClickHandlers(PlotMouseEvent::DOUBLE, pcoord);
    accept |= notifyReleaseHandlers(PlotMouseEvent::DOUBLE, pcoord);
    
    if(accept) event->accept();
    else       event->ignore();
}


void QPCanvas::trackerMouseEvent(QMouseEvent* event) {
    PlotMouseEvent::Button t = PlotMouseEvent::SINGLE;
    if(event->button() == Qt::RightButton) t = PlotMouseEvent::CONTEXT;
    else if(event->button() == Qt::MidButton) t = PlotMouseEvent::MIDDLE;
    
    PlotCoordinate pcoord = globalPosToPixelCoord(event);
    
    if(m_canvas.canvas()->cursor().shape()!= QPOptions::cursor(NORMAL_CURSOR)){
        QRect crect(m_canvas.canvas()->parentWidget()->mapToGlobal(
                    m_canvas.canvas()->pos()), m_canvas.canvas()->size());
        if(crect.contains(event->globalPos()))
            QWidget::setCursor(m_canvas.canvas()->cursor());
        else unsetCursor();
    } else unsetCursor();
    
    bool accept = notifyMoveHandlers(t, pcoord);
    
    // Also notify drag handlers if necessary.
    if(m_inDraggingMode) accept |= notifyDragHandlers(t, pcoord);
    
    if(accept) event->accept();
    else       event->ignore();
}


void QPCanvas::keyReleaseEvent(QKeyEvent* event) {
    int key = event->key();
    QString text = event->text();
    Qt::KeyboardModifiers mods = QApplication::keyboardModifiers();
    
    char c = ' ';
    vector<PlotKeyEvent::Modifier> modifiers;
    bool accept = false;
    
    if (key >= Qt::Key_F1 && key <= Qt::Key_F35) {
        modifiers.push_back(PlotKeyEvent::F);
        int i = key - Qt::Key_F1;
        c = '1' + i;
        accept = true;

    } 
    else if ((key >= Qt::Key_0 && key <= Qt::Key_9) ||
              (key >= Qt::Key_A && key <= Qt::Key_Z)) {        
        if(mods.testFlag(Qt::ControlModifier))
            modifiers.push_back(PlotKeyEvent::CONTROL);
        if(mods.testFlag(Qt::AltModifier))
            modifiers.push_back(PlotKeyEvent::ALT);
        if(mods.testFlag(Qt::ShiftModifier))
            modifiers.push_back(PlotKeyEvent::SHIFT);
        
        int i;        
        if(key >= Qt::Key_0 && key <= Qt::Key_9) {
            i = key - Qt::Key_0;
            c = '0' + i;
        } else {
            i = key - Qt::Key_A;
            c = 'a' + i;
        }
        accept = true;
        
    } 
    else if (key == Qt::Key_Space)  {
        c = ' ';
        accept=true; 
    }
    
    
    if(accept) accept = notifyKeyHandlers(c, modifiers);
    
    if(accept) event->accept();
    else       event->ignore();
}

bool QPCanvas::isDrawing() {
	bool drawing = m_canvas.isDrawing();
	return drawing;
}


void QPCanvas::wheelEvent(QWheelEvent* event) {
    int delta = (event->delta() / 8) / 15;
    PlotCoordinate pcoord = globalPosToPixelCoord(event);
    
    if(notifyWheelHandlers(delta, pcoord)) event->accept();
    else                                   event->ignore();
}


void QPCanvas::resizeEvent(QResizeEvent* event) {
    QSize o = event->oldSize(), n = event->size();
    if(notifyResizeHandlers(o.width(), o.height(), n.width(), n.height()))
        event->accept();
    else event->ignore();
}


// Private Methods //

PlotCoordinate QPCanvas::globalPosToPixelCoord(int x, int y) {
    QRect rect = m_canvas.canvas()->contentsRect();
    QPoint p = m_canvas.canvas()->mapToGlobal(rect.topLeft());
    return PlotCoordinate(x - p.x(), y - p.y(), PlotCoordinate::PIXEL);
}

bool QPCanvas::isThreading() const {
    bool useThreading = true;
    if ( m_parent != NULL ){
    	useThreading = m_parent->isGuiShown();
    }
    return useThreading;
}


// Private Slots //
// define slots for Qwt5 and Qwt6 for moc
#if QWT_VERSION >= 0x060000
void QPCanvas::regionSelected(const QwtDoubleRect& /*region*/) { }
void QPCanvas::regionSelected2(const QRectF& region) {
#else
void QPCanvas::regionSelected2(const QRectF& /*region*/) { }
void QPCanvas::regionSelected(const QwtDoubleRect& region) {
#endif
    double l = (region.left() < region.right())? region.left(): region.right(),
           r = (region.right() > region.left())? region.right(): region.left(),
           t = (region.top() > region.bottom())? region.top(): region.bottom(),
           b = (region.bottom() < region.top())? region.bottom(): region.top();
           
           /*
    if(!region.isValid()) {
        // It was really a click.
        PlotCoordinate wcoord(l, t, PlotCoordinate::WORLD);
        notifyClickHandlers(PlotMouseEvent::SINGLE, wcoord);

    } else {
    */
    if(region.isValid()) {
        PlotRegion wreg(PlotCoordinate(l, t, PlotCoordinate::WORLD),
                        PlotCoordinate(r, b, PlotCoordinate::WORLD));
        notifySelectHandlers(wreg);
    }
}



}

#endif<|MERGE_RESOLUTION|>--- conflicted
+++ resolved
@@ -639,15 +639,6 @@
     
     // set bounds
     if (xFrom != xTo) {
-<<<<<<< HEAD
-		if ((axisScale(xAxis) >= PlotAxisScale::DATE_MJ_SEC) && (xTo-xFrom)>120.0) {
-			setTimeScaleDiv(xAxis, xFrom, xTo);  // ticks to even steps/minutes
-		} else {
-        	m_canvas.setAxisScale(QPOptions::axis(xAxis), xFrom, xTo,
-           		m_canvas.axisStepSize(QPOptions::axis(xAxis)));
-		}
-		m_canvas.updateAxes();
-=======
         if ((axisScale(xAxis) >= PlotAxisScale::DATE_MJ_SEC) && (xTo-xFrom)>120.0) {
             setTimeScaleDiv(xAxis, xFrom, xTo);  // ticks to even steps/minutes
         } else {
@@ -655,26 +646,16 @@
                 m_canvas.axisStepSize(QPOptions::axis(xAxis)));
         }
         m_canvas.updateAxes();
->>>>>>> d16aa1c9
         changed = true;
     }
 
     if(yAxis != xAxis && yFrom != yTo) {
-<<<<<<< HEAD
-		if (axisScale(yAxis) >= PlotAxisScale::DATE_MJ_SEC && (yTo-yFrom)>120.0) {
-			setTimeScaleDiv(yAxis, yFrom, yTo); // ticks to even steps/minutes
-		} else {
-        	m_canvas.setAxisScale(QPOptions::axis(yAxis), yFrom, yTo);
-		}
-		m_canvas.updateAxes();
-=======
         if (axisScale(yAxis) >= PlotAxisScale::DATE_MJ_SEC && (yTo-yFrom)>120.0) {
             setTimeScaleDiv(yAxis, yFrom, yTo); // ticks to even steps/minutes
         } else {
             m_canvas.setAxisScale(QPOptions::axis(yAxis), yFrom, yTo);
         }
         m_canvas.updateAxes();
->>>>>>> d16aa1c9
         changed = true;
     }
     
