#############################################
# test_imcollapse.py
#
# Copyright (C) 2008, 2009
# Associated Universities, Inc. Washington DC, USA.
#
# This script is free software; you can redistribute it and/or modify it
# under the terms of the GNU Library General Public License as published by
# the Free Software Foundation; either version 2 of the License, or (at your
# option) any later version.
#
# This library is distributed in the hope that it will be useful, but WITHOUT
# ANY WARRANTY; without even the implied warranty of MERCHANTABILITY or
# FITNESS FOR A PARTICULAR PURPOSE.  See the GNU Library General Public
# License for more details.
#
# You should have received a copy of the GNU Library General Public License
# along with this library; if not, write to the Free Software Foundation,
# Inc., 675 Massachusetts Ave, Cambridge, MA 02139, USA.
#
# Correspondence concerning AIPS++ should be adressed as follows:
#        Internet email: aips2-request@nrao.edu.
#        Postal address: AIPS++ Project Office
#                        National Radio Astronomy Observatory
#                        520 Edgemont Road
#                        Charlottesville, VA 22903-2475 USA
#
# <author>
# Dave Mehringer
# </author>
#
# <summary>
# Test suite for the CASA task imcollapse
# </summary>
#
# <reviewed reviwer="" date="" tests="" demos="">
# </reviewed
#
# <prerequisite>
# <ul>
#   <li> <linkto class="task_imcollapse.py:description">imcollapse</linkto> 
# </ul>
# </prerequisite>
#
# <etymology>
# Test for the imcollapse task
# </etymology>
#
# <synopsis>
# Test the imcollapse task and the ia.collapse() method upon which it is built.
# </synopsis> 
#
# <example>
#
# This test runs as part of the CASA python unit test suite and can be run from
# the command line via eg
# 
# `echo $CASAPATH/bin/casa | sed -e 's$ $/$'` --nologger --log2term -c `echo $CASAPATH | awk '{print $1}'`/code/xmlcasa/scripts/regressions/admin/runUnitTest.py test_imcollapse[test1,test2,...]
#
# </example>
#
# <motivation>
# To provide a test standard for the imcollapse task to ensure
# coding changes do not break the associated bits 
# </motivation>
#

###########################################################################
from __future__ import absolute_import

import math
import numpy
import os
import shutil
import unittest
from casatasks.private.casa_transition import *

if is_CASA6:
    from casatools import ctsys, image, table, quanta, regionmanager
    from casatasks import imcollapse
    ctsys_resolve = ctsys.resolve
    datapath = ctsys.resolve('regression/unittest/imcollapse')
else:
    import casac
    from tasks import *
    from taskinit import *
    image = iatool
    table = tbtool
    quanta = qatool
    regionmanager = rgtool
    dataRoot = os.path.join(os.environ.get('CASAPATH').split()[0],'data')
    datapath = dataRoot + '/regression/unittest/imcollapse/'
    def ctsys_resolve(apath):
        return os.path.join(dataRoot,apath)

_ia = image()
_tb = table()
_qa = quanta()
_rg = regionmanager()

good_image = "collapse_in.fits"
masked_image = "im_w_mask.im"

def run_imcollapse(
    imagename, function, axes, outfile, region, box, chans,
    stokes, mask, overwrite, stretch=False
):
    return imcollapse(
        imagename=imagename, function=function, axes=axes,
        outfile=outfile, region=region, box=box, chans=chans,
        stokes=stokes, mask=mask, overwrite=overwrite,
        stretch=stretch
    )

class imcollapse_test(unittest.TestCase):
    
    def setUp(self):
        shutil.copy(ctsys_resolve(os.path.join(datapath,good_image)), good_image)
        self.tabular_spectral_image = ctsys_resolve(os.path.join(datapath,"longZax"))

    def tearDown(self):
        os.remove(good_image)
        self.assertTrue(len(_tb.showcache()) == 0)

    def checkImage(self, gotImage, expectedName):
        expected = image()                                
        expected.open(expectedName)
        got = image()
        if type(gotImage) == str:
            got.open(gotImage)
        else:
            got = gotImage
        self.assertTrue(all(got.shape() == expected.shape()))
        diffData = got.getchunk() - expected.getchunk()
        self.assertTrue(abs(diffData).max() == 0)
        gotCsys = got.coordsys()
        expectedCsys = expected.coordsys()
        diffPixels = gotCsys.referencepixel()['numeric'] - expectedCsys.referencepixel()['numeric']
        self.assertTrue(abs(diffPixels).max() == 0)
        fracDiffRef = (
            gotCsys.referencevalue()['numeric'] - expectedCsys.referencevalue()['numeric']
        )/expectedCsys.referencevalue()['numeric'];
        self.assertTrue(abs(fracDiffRef).max() <= 1.5e-6)
        beam = got.restoringbeam()
        self.assertTrue(len(beam) == 3)
        self.assertTrue(abs(beam["major"]["value"] - 1) < 1.5e-6)
        self.assertTrue(abs(beam["minor"]["value"] - 1) < 1.5e-6)
        self.assertTrue(abs(beam["positionangle"]["value"] - 40) < 1.5e-6)
        got.close()
        got.done()
        expected.close()
        expected.done()

    def test_exceptions(self):
        """imcollapse: Test various exception cases"""
        
        bogus = "mybogus.im"

        def testit(
            imagename, function, axes, outfile, region,
            box, chans, stokes, mask, overwrite, wantreturn
        ):
<<<<<<< HEAD
            if is_CASA6:
                pass
                # FIXME None is being returned; exception not raised, not sure
                # what's up with that
                # self.assertRaises(
                #    Exception, run_imcollapse, imagename,
                #    function, axes, outfile, region, box,
                #    chans, stokes, mask, overwrite
                # )
            else:
                self.assertFalse(
                    run_imcollapse(
                        imagename, function, axes,
                        outfile, region, box, chans,
                        stokes, mask, overwrite
                    )
                )

=======
            self.assertRaises(
               RuntimeError, run_imcollapse, imagename,
               function, axes, outfile, region, box,
               chans, stokes, mask, overwrite
            )
>>>>>>> 2f8d0298
        # bogus function given
        testit(good_image, "bogus function", 0, "bugus_func.im", "", "", "", "", "", False, True)
        # bogus region given
        testit(good_image, "mean", 0, "", "bogus_region", "", "", "", "", False, True)
        #bogus box
        testit(good_image, "mean", 0, "", "", "abc", "", "", "", False, True)
        # another bogus box
        testit(good_image, "mean", 0, "", "", "0,0,1000,1000", "", "", "", False, True)
        # no axes
        testit(good_image, "mean", "", "", "", "", "", "", "", False, True)
        # bogus axes
        testit(good_image, "mean", 10, "", "", "", "", "", "", False, True)

    def test_1(self):
        """imcollapse: average full image collapse along axis 0"""
        expected = "collapse_avg_0.fits"
        shutil.copy(ctsys_resolve(os.path.join(datapath,expected)), expected)
        for axis in (0 ,"r", "right"):
            outname = "test_1_0" + "_" + str(axis) + ".im"
<<<<<<< HEAD
            res = run_imcollapse(
                good_image, "mean", axis, outname, "", "",
                "", "", "", False
            )
            self.assertTrue(res)
=======
            # None is returned upon success
            run_imcollapse(
                good_image, "mean", axis, outname, "", "",
                "", "", "", False
            )
>>>>>>> 2f8d0298
            self.checkImage(outname, expected)
            shutil.rmtree(outname)
        os.remove(expected)
                

    def test_2(self):
        """imcollapse: average full image collapse along axis 2"""
        expected = "collapse_avg_2.fits"
        shutil.copy(ctsys_resolve(os.path.join(datapath,expected)), expected)
        for axis in (2, "f", "freq"):
            outname = "test_2_" + str(axis) + ".im"
            outname = outname + "imcollapse"
<<<<<<< HEAD
            self.assertTrue(
                run_imcollapse(
                    good_image, "mean", 2, outname, "", "",
                    "", "", "", False
                )
=======
            # None is returned upon success
            run_imcollapse(
                good_image, "mean", 2, outname, "", "",
                "", "", "", False
>>>>>>> 2f8d0298
            )
            self.checkImage(outname, expected)
            shutil.rmtree(outname)
        os.remove(expected)

    def test_3(self):
        """imcollapse: average full image collapse along axis 2 and check output overwritability"""
        expected = "collapse_sum_1.fits"
        shutil.copy(ctsys_resolve(os.path.join(datapath,expected)), expected)
        box = "1,1,2,2"
        chans = "1~2"
        stokes = "qu"
        outname = "test_3_.im"
        outname = outname + "imcollapse"
        # check that can overwrite previous output. Then check output image
<<<<<<< HEAD
        self.assertTrue(
            run_imcollapse(
                 good_image, "sum", 1, outname, "", box,
                chans, stokes, "", False
            )
        )
        self.assertTrue(
            run_imcollapse(
                 good_image, "sum", 1, outname, "", box,
                chans, stokes, "", True
            )
=======
        # None is returned upon success
        run_imcollapse(
            good_image, "sum", 1, outname, "", box, chans, stokes, "", False
        )
        run_imcollapse(
            good_image, "sum", 1, outname, "", box,
            chans, stokes, "", True
>>>>>>> 2f8d0298
        )
        self.checkImage(outname, expected)
        shutil.rmtree(outname)
        os.remove(expected)

    def test_6(self):
        """imcollapse: memory only images can be collapsed"""
        # FIXME this tests ia.collapse(), not imcollapse, move
        # to more appropriate test
        """
        mytool = run_collpase(
            good_image, "mean", 2, "", "", "",
            "", "", "", False
        )
        mytool2 = mytool.collapse("mean", 3)
        mytool.done()
        expected = [3, 3, 1, 1]
        self.assertTrue(all(mytool2.shape() == expected))
        mytool2.done()
        """

    def test_7(self):
        """imcollapse: verify collapsing along multiple axes works"""
        expected = "collapse_avg_0_1.fits"
        shutil.copy(ctsys_resolve(os.path.join(datapath,expected)), expected)
        for axes in ([0, 1], ["r", "d"], ["right", "dec"]):
            outfile = "test_7.out"
<<<<<<< HEAD
            res = run_imcollapse(
                good_image, "mean", [0, 1], outfile, "", "",
                "", "", "", overwrite=True
            )
            self.assertTrue(res)
=======
            # None is returned upon success
            run_imcollapse(
                good_image, "mean", [0, 1], outfile, "", "",
                "", "", "", overwrite=True
            )
>>>>>>> 2f8d0298
            self.checkImage(outfile, expected)
            shutil.rmtree(outfile)
        os.remove(expected)

    def test_8(self):
        """imcollapse: test both OTF and permanent masking works"""
        xx = image()
        good_image_im = "collapse_in.im"
        xx.fromfits(good_image_im, good_image)
        xx.calcmask(good_image_im + "<78")
        xx.close()
        xx.done()
        mytool = image()
        axes = 3
        for j in [0, 1, 2]:
            mask = good_image_im + ">7"
            if j == 0:
                xx.open(good_image_im)
                xx.maskhandler("set", "")
                xx.close()
                xx.done()
            if j == 1:
                mask = ""
                xx.open(good_image_im)
                xx.maskhandler("set", "mask0")
                xx.close()
                xx.done()
            for func in ["mean", "median"]:
                outfile = "test_8_" + str(j) + func
<<<<<<< HEAD
                self.assertTrue(
                    run_imcollapse(
                        good_image_im, func, axes, outfile, "", "",
                        "", "", mask, True
                    )
=======
                # None is returned upon success
                run_imcollapse(
                    good_image_im, func, axes, outfile, "", "",
                    "", "", mask, True
>>>>>>> 2f8d0298
                )
                mytool.open(outfile)
                npts = mytool.statistics()["npts"]
                mytool.done(remove=True)
                if (j == 0):
                    self.assertTrue(npts == 25)
                elif (j == 1):
                    self.assertTrue(npts == 26)
                else:
                    self.assertTrue(npts == 24)
        shutil.rmtree(good_image_im)

    def test_median(self):
        # FIXME this tests ia.collapse, not imcollapse, so should
        # be moved
        """Test median when collapsing along multiple axes"""
        myia = image()
        imagename = "median.im"
        myia.fromshape(imagename, [3, 3, 3])
        bb = myia.getchunk()
        count = 0
        for i in range(3):
            for j in range(3):
                for k in range(3):
                    bb[i, j, k] = count
                    count += 1
        myia.putchunk(bb)
        collapsed = myia.collapse(axes=[0, 1], function="median")
        bb = collapsed.getchunk()
        self.assertTrue(bb[0, 0, 0] == 12)
        self.assertTrue(bb[0, 0, 1] == 13)
        self.assertTrue(bb[0, 0, 2] == 14)
        collapsed.done()
        
        collapsed = myia.collapse(
            axes=[0, 1], function="median",
            mask=imagename + "<14 || " + imagename + ">16" 
        )
        bb = collapsed.getchunk()
        self.assertTrue(bb[0, 0, 0] == 10.5)
        self.assertTrue(bb[0, 0, 1] == 11.5)
        self.assertTrue(bb[0, 0, 2] == 14)
        collapsed.done()
        
        myia.fromshape("", [20, 20, 5])
        reg = _rg.fromtext(
            "circle [[10pix, 10pix], 5pix]", csys=myia.coordsys().torecord(),
            shape=myia.shape()
        )
        collapsed = myia.collapse(axes=[0, 1], function="median", region=reg)
        myia.done()
        collapsed.done()
        shutil.rmtree(imagename)

    def test_CAS_3418(self):
        """imcollapse: Test separate code for median due to performance issues"""
        for i in range(0,4):
            xx = image()
            xx.open(good_image)
            exp = xx.statistics(robust=True, axes=i)["median"]
            xx.done()
            # mytool = run_collapse(
            #    good_image, "median", i, "", "", "",
            #    "", "", "", False
            # )
            # zz = mytool.subimage("", dropdeg=True)
            # got = zz.getchunk()
            # self.assertTrue((got == exp).all())
            outfile = "test_CAS_3418.im"
            res = run_imcollapse(
                good_image, "median", i, outfile, "", "",
                "", "", "", overwrite=True
            )
            mytool = image()
            mytool.open(outfile)
            zz = mytool.subimage("", dropdeg=True)
            got = zz.getchunk()
            self.assertTrue((got == exp).all())
            mytool.done(remove=True)
            zz.done()
            
    def test_region(self):
        """ imcollapse: Test region"""
        myia = image()
        myia.fromshape("", [10, 10, 10])
        bb = myia.getchunk()
        for i in range(10):
            bb[i,5,:] = i
            bb[i,0:5,:] = i+1
            bb[i,6:10,:] = i+2
        myia.putchunk(bb)
        res = myia.collapse("mean", 1, box="0,4,9,6")
        expec = myia.makearray(0, [10, 1, 10])
        for i in range(10):
            expec[i, 0, :] = i+1
        got = res.getchunk()
        self.assertTrue((expec == got).all())
        
    def test_stretch(self):
        """ imcollapse: Test stretch parameter"""
        yy = image()
        yy.open(good_image)
        mycs = yy.coordsys().torecord()
        yy.done()
        maskim = "ymask"
        yy.fromshape(maskim,[3,3,1,1])
        bb = yy.getchunk()
        bb = bb + 1
        bb[1,1] = -1
        yy.putchunk(bb)
        yy.setcoordsys(mycs)
        yy.done()
        outfile = "test_stretch.im"
<<<<<<< HEAD
        self.assertTrue(
            run_imcollapse(
                good_image, "mean", 0, outfile, "", "", "",
                "", maskim + ">0", False, stretch=True
            )
=======
        # None is returned upon success
        run_imcollapse(
            good_image, "mean", 0, outfile, "", "", "",
            "", maskim + ">0", False, stretch=True
>>>>>>> 2f8d0298
        )
        shutil.rmtree(outfile)
        shutil.rmtree(maskim)

    def test_CAS3737(self):
        """ imcollapse: test tabular spectral axis has correct collapsed reference value """
        myimage = self.tabular_spectral_image
        mytool = image()
        expected = 98318505973583.641
        for chans in ["2445~2555", "range=[2445pix,2555pix]"]:
            outfile = "test_CAS3737"
            res = run_imcollapse(
                myimage, "mean", 2, outfile, "", "",
                chans, "", "", True
            )
            mytool.open(outfile)
            got = mytool.toworld([0,0,0])["numeric"][2]
            mytool.done(remove=True)
            frac = got/expected - 1
            self.assertTrue(frac < 1e-6 and frac > -1e-6)
        
    def test_beams(self):
        # FIXME this tests ia.collapse(), not imcollapse, so
        # move to more appropriate test file
        """test per plane beams"""
        myia = image()
        myia.fromshape("", [10, 10, 10, 4])
        myia.setrestoringbeam(
            major="4arcsec", minor="3arcsec",
            pa="20deg", channel=1, polarization=1
        )
        for i in range (myia.shape()[2]):
            for j in range(myia.shape()[3]):
                major = _qa.quantity(4 + i + j, "arcsec")
                minor = _qa.quantity(2 + i + 0.5*j, "arcsec")
                pa = _qa.quantity(10*i + j, "deg")
                myia.setrestoringbeam(
                    major=major, minor=minor, pa=pa,
                    channel=i, polarization=j
                )
        reg = _rg.box(blc=[1,1,1,1], trc=[2,2,2,2])
        collapsed = myia.collapse(function="mean", axes=2, outfile="", region=reg)
        beam = collapsed.restoringbeam()
        self.assertTrue(len(beam) == 3)
        self.assertTrue(beam["major"] == _qa.quantity(6, "arcsec"))
        self.assertTrue(beam["minor"] == _qa.quantity(3.5, "arcsec"))
        self.assertTrue(beam["positionangle"] == _qa.quantity(11, "deg"))
        myia.done()
        collapsed.done()

    def test_complex(self):
        """Test support for complex valued images"""
        myia = image()
        
        myia.fromshape("", [2, 2, 2], type='c')
        bb = myia.getchunk()
        counter = 0
        for i in [0, 1]:
            for j in [0, 1]:
                for k in [0, 1]:
                    bb[i, j, k] = counter*(1-1j)
                    counter += 1
        myia.putchunk(bb)
        col = myia.collapse("min", [2])
        got = col.subimage(dropdeg=True).getchunk()
        exp = numpy.min(bb, 2)
        self.assertTrue((got == exp).all())
        
        col = myia.collapse("mean", [2])
        got = col.subimage(dropdeg=True).getchunk()
        exp = numpy.average(bb, 2)
        self.assertTrue((got == exp).all())

        myia.done()
        col.done()
        
    def test_flux(self):
        """Test flux function"""
        myia = image()
        imagename = "flux_test.im"
        myia.fromshape(imagename, [10, 10, 10])
        bb = myia.getchunk()
        bb[:] = 1
        bb[0,0,0] = 0
        myia.putchunk(bb)
        self.assertRaises(RuntimeError, myia.collapse, axes=[0,1], function="flux")
        myia.setrestoringbeam(major="3arcmin", minor="3arcmin", pa="0deg")
        myia.setbrightnessunit("Jy/beam")
        col = myia.collapse(axes=[0,1], function="flux", mask=imagename + "> 0")
        self.assertTrue((col.shape() == [1, 1, 10]).all())
        bb = col.getchunk()
        for i in range(10):
            if i == 0:
                self.assertTrue(abs(bb[0,0,i] - 9.707966) < 1e-5)
            else:
                self.assertTrue(abs(bb[0,0,i] - 9.806027) < 1e-5)
        col.done()
        myia.done()
        shutil.rmtree(imagename)
        
    def test_sqrtsum(self):
        """Test sqrtsum function"""
        myia = image()
        myia.fromshape("",[2,2,2])
        bb = myia.getchunk()
        bb[:, :, 0] = 1
        bb[:, :, 1] = 2
        myia.putchunk(bb)
        zz = myia.collapse(axes=[0,1], function="sqrtsum")
        bb = zz.getchunk()
        self.assertTrue(bb[0, 0, 0] == 2)
        self.assertTrue(abs(bb[0, 0, 1] - 2*math.sqrt(2)) < 1e-6)
        bb = myia.getchunk()
        bb[:, :, 0] = -1
        myia.putchunk(bb)
        zz = myia.collapse(axes=[0,1], function="sqrtsum")
        bb = zz.getchunk()
        self.assertTrue(bb[0, 0, 0] == 0)
        self.assertTrue(abs(bb[0, 0, 1] - 2*math.sqrt(2)) < 1e-6)
        
    def test_sqrtsum_npix(self):
        """Test sqrtsum function"""
        myia = image()
        myia.fromshape("",[2,2,2])
        bb = myia.getchunk()
        bb[:, :, 0] = 1
        bb[:, :, 1] = 2
        myia.putchunk(bb)
        zz = myia.collapse(axes=[0,1], function="sqrtsum_npix")
        bb = zz.getchunk()
        self.assertTrue(bb[0, 0, 0] == 0.5)
        self.assertTrue(abs(bb[0, 0, 1] - 0.5*math.sqrt(2)) < 1e-6)
        bb = myia.getchunk()
        bb[:, :, 0] = -1
        myia.putchunk(bb)
        zz = myia.collapse(axes=[0,1], function="sqrtsum_npix")
        bb = zz.getchunk()
        self.assertTrue(bb[0, 0, 0] == 0)
        self.assertTrue(abs(bb[0, 0, 1] - 0.5*math.sqrt(2)) < 1e-6)
        
    def test_sqrtsum_npix_beam(self):
        """Test sqrtsum function"""
        myia = image()
        myia.fromshape("",[2,2,2])
        myia.setrestoringbeam(major="3arcmin", minor="3arcmin", pa="0deg")
        bb = myia.getchunk()
        bb[:, :, 0] = 1
        bb[:, :, 1] = 2
        myia.putchunk(bb)
        zz = myia.collapse(axes=[0,1], function="sqrtsum_npix_beam")
        bb = zz.getchunk()
        self.assertTrue(abs(bb[0, 0, 0] - 0.19612053) < 1e-6)
        self.assertTrue(abs(bb[0, 0, 1] - 0.27735632) < 1e-6)
        bb = myia.getchunk()
        bb[:, :, 0] = -1
        myia.putchunk(bb)
        zz = myia.collapse(axes=[0,1], function="sqrtsum_npix_beam")
        bb = zz.getchunk()
        self.assertTrue(bb[0, 0, 0] == 0)
        self.assertTrue(abs(bb[0, 0, 1] - 0.27735632) < 1e-6)
        
    def test_history(self):
        """Test history record is written"""
        myia = image()
        imagename = "zz.im"
        myia.fromshape(imagename,[20,20,20])
        function = "mean"
        axes = 2
        bb = myia.collapse(function=function, axes=axes)
        myia.done()
        msgs = bb.history()
        bb.done()
        teststr = "ia.collapse"
        self.assertTrue(teststr in msgs[-2], "'" + teststr + "' not found")
        self.assertTrue(teststr in msgs[-1], "'" + teststr + "' not found")
        
        outfile = "zz_out.im"
        imcollapse(
            imagename=imagename, outfile=outfile,
            function=function, axes=axes
        )
        myia.open(outfile)
        msgs = myia.history()
        myia.done(remove=True)
        teststr = "version"
        self.assertTrue(teststr in msgs[-2], "'" + teststr + "' not found")
        teststr = "imcollapse"
        self.assertTrue(teststr in msgs[-1], "'" + teststr + "' not found")
        shutil.rmtree(imagename)

    def test_CAS_10938(self):
        """Verify fix for CAS-10938, ia.collapse can compute median for large images of all noise"""
        # FIXME does not test imcollapse, move to more appropriate test
        myia = image()
        myia.open(ctsys_resolve(os.path.join(datapath,"CAS-10938.im")))
        # successful completion of this command indicates the issue is resolved
        xx = myia.collapse(function="median", axes=[0])
        myia.done()
        self.assertTrue(xx)
        xx.done()
        
    def test_CAS_11230(self):
        """Verify output image has correct shape when 0,0 included in region box"""
        # FIXME does not test imcollapse, move to more appropriate test
        myia = image()
        myia.fromshape("",[20,20,20])
        xx = myia.collapse(function="mean",axes=2,region="box[[0pix,0pix],[19pix,19pix]]")
        shape = xx.shape()
        myia.done()
        xx.done()
        self.assertTrue((shape == [20, 20, 1]).all(), "wrong shape")
        
def suite():
    return [imcollapse_test]

if __name__ == '__main__':
    unittest.main()
<|MERGE_RESOLUTION|>--- conflicted
+++ resolved
@@ -160,32 +160,11 @@
             imagename, function, axes, outfile, region,
             box, chans, stokes, mask, overwrite, wantreturn
         ):
-<<<<<<< HEAD
-            if is_CASA6:
-                pass
-                # FIXME None is being returned; exception not raised, not sure
-                # what's up with that
-                # self.assertRaises(
-                #    Exception, run_imcollapse, imagename,
-                #    function, axes, outfile, region, box,
-                #    chans, stokes, mask, overwrite
-                # )
-            else:
-                self.assertFalse(
-                    run_imcollapse(
-                        imagename, function, axes,
-                        outfile, region, box, chans,
-                        stokes, mask, overwrite
-                    )
-                )
-
-=======
             self.assertRaises(
                RuntimeError, run_imcollapse, imagename,
                function, axes, outfile, region, box,
                chans, stokes, mask, overwrite
             )
->>>>>>> 2f8d0298
         # bogus function given
         testit(good_image, "bogus function", 0, "bugus_func.im", "", "", "", "", "", False, True)
         # bogus region given
@@ -205,19 +184,11 @@
         shutil.copy(ctsys_resolve(os.path.join(datapath,expected)), expected)
         for axis in (0 ,"r", "right"):
             outname = "test_1_0" + "_" + str(axis) + ".im"
-<<<<<<< HEAD
-            res = run_imcollapse(
-                good_image, "mean", axis, outname, "", "",
-                "", "", "", False
-            )
-            self.assertTrue(res)
-=======
             # None is returned upon success
             run_imcollapse(
                 good_image, "mean", axis, outname, "", "",
                 "", "", "", False
             )
->>>>>>> 2f8d0298
             self.checkImage(outname, expected)
             shutil.rmtree(outname)
         os.remove(expected)
@@ -230,18 +201,10 @@
         for axis in (2, "f", "freq"):
             outname = "test_2_" + str(axis) + ".im"
             outname = outname + "imcollapse"
-<<<<<<< HEAD
-            self.assertTrue(
-                run_imcollapse(
-                    good_image, "mean", 2, outname, "", "",
-                    "", "", "", False
-                )
-=======
             # None is returned upon success
             run_imcollapse(
                 good_image, "mean", 2, outname, "", "",
                 "", "", "", False
->>>>>>> 2f8d0298
             )
             self.checkImage(outname, expected)
             shutil.rmtree(outname)
@@ -257,19 +220,6 @@
         outname = "test_3_.im"
         outname = outname + "imcollapse"
         # check that can overwrite previous output. Then check output image
-<<<<<<< HEAD
-        self.assertTrue(
-            run_imcollapse(
-                 good_image, "sum", 1, outname, "", box,
-                chans, stokes, "", False
-            )
-        )
-        self.assertTrue(
-            run_imcollapse(
-                 good_image, "sum", 1, outname, "", box,
-                chans, stokes, "", True
-            )
-=======
         # None is returned upon success
         run_imcollapse(
             good_image, "sum", 1, outname, "", box, chans, stokes, "", False
@@ -277,7 +227,6 @@
         run_imcollapse(
             good_image, "sum", 1, outname, "", box,
             chans, stokes, "", True
->>>>>>> 2f8d0298
         )
         self.checkImage(outname, expected)
         shutil.rmtree(outname)
@@ -305,19 +254,11 @@
         shutil.copy(ctsys_resolve(os.path.join(datapath,expected)), expected)
         for axes in ([0, 1], ["r", "d"], ["right", "dec"]):
             outfile = "test_7.out"
-<<<<<<< HEAD
-            res = run_imcollapse(
-                good_image, "mean", [0, 1], outfile, "", "",
-                "", "", "", overwrite=True
-            )
-            self.assertTrue(res)
-=======
             # None is returned upon success
             run_imcollapse(
                 good_image, "mean", [0, 1], outfile, "", "",
                 "", "", "", overwrite=True
             )
->>>>>>> 2f8d0298
             self.checkImage(outfile, expected)
             shutil.rmtree(outfile)
         os.remove(expected)
@@ -347,18 +288,10 @@
                 xx.done()
             for func in ["mean", "median"]:
                 outfile = "test_8_" + str(j) + func
-<<<<<<< HEAD
-                self.assertTrue(
-                    run_imcollapse(
-                        good_image_im, func, axes, outfile, "", "",
-                        "", "", mask, True
-                    )
-=======
                 # None is returned upon success
                 run_imcollapse(
                     good_image_im, func, axes, outfile, "", "",
                     "", "", mask, True
->>>>>>> 2f8d0298
                 )
                 mytool.open(outfile)
                 npts = mytool.statistics()["npts"]
@@ -472,18 +405,10 @@
         yy.setcoordsys(mycs)
         yy.done()
         outfile = "test_stretch.im"
-<<<<<<< HEAD
-        self.assertTrue(
-            run_imcollapse(
-                good_image, "mean", 0, outfile, "", "", "",
-                "", maskim + ">0", False, stretch=True
-            )
-=======
         # None is returned upon success
         run_imcollapse(
             good_image, "mean", 0, outfile, "", "", "",
             "", maskim + ">0", False, stretch=True
->>>>>>> 2f8d0298
         )
         shutil.rmtree(outfile)
         shutil.rmtree(maskim)
