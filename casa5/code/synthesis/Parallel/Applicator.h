//# Applicator.h: interface to parallelization infrastructure
//# Copyright (C) 1999,2000
//# Associated Universities, Inc. Washington DC, USA.
//#
//# This library is free software; you can redistribute it and/or modify it
//# under the terms of the GNU Library General Public License as published by
//# the Free Software Foundation; either version 2 of the License, or (at your
//# option) any later version.
//#
//# This library is distributed in the hope that it will be useful, but WITHOUT
//# ANY WARRANTY; without even the implied warranty of MERCHANTABILITY or
//# FITNESS FOR A PARTICULAR PURPOSE.  See the GNU Library General Public
//# License for more details.
//#
//# You should have received a copy of the GNU Library General Public License
//# along with this library; if not, write to the Free Software Foundation,
//# Inc., 675 Massachusetts Ave, Cambridge, MA 02139, USA.
//#
//# Correspondence concerning AIPS++ should be addressed as follows:
//#        Internet email: aips2-request@nrao.edu.
//#        Postal address: AIPS++ Project Office
//#                        National Radio Astronomy Observatory
//#                        520 Edgemont Road
//#                        Charlottesville, VA 22903-2475 USA
//#
//#
//# $Id$

#ifndef SYNTHESIS_APPLICATOR_H
#define SYNTHESIS_APPLICATOR_H

//# Includes

#include <map>
#include <casa/aips.h>
#include <casa/Arrays/Vector.h>
#include <lattices/Lattices/Lattice.h>
#include <casa/Containers/Record.h>
#include <synthesis/Parallel/PTransport.h>

namespace casa { //# NAMESPACE CASA - BEGIN

//# Forward Declarations
class Algorithm;

// <summary>
// Class which provides an interface to the parallelization infrastructure
// </summary>

// <use visibility=local>

// <reviewed reviewer="" date="yyyy/mm/dd" tests="" demos="">
// </reviewed>

// <prerequisite>
//   <li> Algorithm
//   <li> PTransport
// </prerequisite>
//
// <etymology>
// Applies or controls the execution of parallelized algorithms.
// </etymology>
//
// <synopsis>
// The Applicator class provides the interface to parallel communication.
// It holds the parallel transport layer, and controls the execution of
// parallelized algorithms.
// </synopsis>
//
// <example>
// </example>
//
// <motivation>
// To provide a simple programming interface to parallelization, and
// to encapsulate the transport layer and parallel process control.
// </motivation>
//
//# <thrown>
//#    <li>
//#    <li>
//# </thrown>
//
//# <todo asof="1999/12/21">
//#   <li> Document
//# </todo>


class Applicator {
 public:
  // Enum to define the process status table
  enum Status {FREE, ASSIGNED};

  // Recognized signals
  enum Signals {STOP = 0, DONE = -1};

  // Default constructor, and destructor
  Applicator();
  ~Applicator();

  // Initialization (includes parallel transport initialization)
  void init(casacore::Int argc, casacore::Char *argv[]);
  void initThreads(casacore::Int argc, casacore::Char *argv[]);
  void initThreads();
  // release workers from loop
  void destroyThreads();
  // tells you if initThreads(argc,  argv) version has been called already
  // MPI does not like more than 1 call to MPI_Init or MPI_InitThread
  bool initialized();
<<<<<<< HEAD
  // define an Algorithm if we need too;
=======
  // define an Algorithm if we need too; takes ownership of the alg pointer
>>>>>>> 218c1aee
  void defineAlgorithm(Algorithm *);

  // Status functions to indicate whether this Applicator is
  // executing as a controller or worker process
  casacore::Bool isController();
  casacore::Bool isWorker();

  // true if executing serially
  casacore::Bool isSerial() {return serial;};

  // Return the number of processes
  casacore::Int numProcs() {return nProcs;};

  // Assign the next free worker process to a specified Algorithm
  casacore::Bool nextAvailProcess(Algorithm &a, casacore::Int &rank);

  // Return the rank of the next process to complete the specified Algorithm
  casacore::Int nextProcessDone(Algorithm &a, casacore::Bool &allDone);

  // Signal that a worker process is done
  void done();

  // Execute an algorithm directly
  void apply(Algorithm &a);

  // Put and get methods to be executed on the parallel transport layer
  casacore::Int put(const casacore::Array<casacore::Float> &an) {return comm->put(an);};
  casacore::Int put(const casacore::Array<casacore::Double> &an) {return comm->put(an);};
  casacore::Int put(const casacore::Array<casacore::Int> &an) {return comm->put(an);};
  casacore::Int put(const casacore::Array<casacore::Complex> &an) {return comm->put(an);};
  casacore::Int put(const casacore::Array<casacore::DComplex> &an) {return comm->put(an);};
  casacore::Int put(const casacore::Float &n) {return comm->put(n);};
  casacore::Int put(const casacore::Complex &n) {return comm->put(n);};
  casacore::Int put(const casacore::DComplex &n) {return comm->put(n);};
  casacore::Int put(const casacore::Double &n) {return comm->put(n);};
  casacore::Int put(const casacore::Int &n) {return comm->put(n);};
  casacore::Int put(const casacore::Bool &b) {return comm->put(b);};
  casacore::Int put(const casacore::String &s) {return comm->put(s);};
  casacore::Int put(const casacore::Record &r) {return comm->put(r);};

  casacore::Int get(casacore::Array<casacore::Float> &an) {return comm->get(an);};
  casacore::Int get(casacore::Array<casacore::Double> &an) {return comm->get(an);};
  casacore::Int get(casacore::Array<casacore::Complex> &an) {return comm->get(an);};
  casacore::Int get(casacore::Array<casacore::DComplex> &an) {return comm->get(an);};
  casacore::Int get(casacore::Array<casacore::Int> &an) {return comm->get(an);};
  casacore::Int get(casacore::Float &n) {return comm->get(n);};
  casacore::Int get(casacore::Double &n) {return comm->get(n);};
  casacore::Int get(casacore::Complex &n) {return comm->get(n);};
  casacore::Int get(casacore::DComplex &n) {return comm->get(n);};
  casacore::Int get(casacore::Int &n) {return comm->get(n);};
  casacore::Int get(casacore::Bool &b) {return comm->get(b);};
  casacore::Int get(casacore::String &s) {return comm->get(s);};
  casacore::Int get(casacore::Record &r) {return comm->get(r);};

 private:
  // Pointer to the parallel transport
  PTransport *comm;

  // casacore::Map of known algorithm names and id.'s
  std::map<casacore::String, casacore::Int> algorithmIds;
  std::map<casacore::Int, Algorithm*> knownAlgorithms;

  // ID for the last Algorithm defined.
  casacore::Int LastID;

  // true if no more processes are free
  casacore::Bool usedAllThreads;

  // true if executing in serial
  casacore::Bool serial;

  // Number of processes
  casacore::Int nProcs;

  // Process status list
  casacore::Vector<casacore::Int> procStatus;

  // Executed by worker process waiting for an assigned task
  void loop();

  // Fill algorithm map
  void defineAlgorithms();

  // Utility functions for the current list of processes, and their status
  void setupProcStatus();
  casacore::Int findFreeProc(casacore::Bool &lastOne);

  bool debug_p = false;
  bool initialized_p;
  casacore::Int donesig_p; //have to keep in context in serial case
};


} //# NAMESPACE CASA - END

#endif



<|MERGE_RESOLUTION|>--- conflicted
+++ resolved
@@ -106,11 +106,7 @@
   // tells you if initThreads(argc,  argv) version has been called already
   // MPI does not like more than 1 call to MPI_Init or MPI_InitThread
   bool initialized();
-<<<<<<< HEAD
-  // define an Algorithm if we need too;
-=======
   // define an Algorithm if we need too; takes ownership of the alg pointer
->>>>>>> 218c1aee
   void defineAlgorithm(Algorithm *);
 
   // Status functions to indicate whether this Applicator is
