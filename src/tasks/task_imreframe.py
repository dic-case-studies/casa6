--- conflicted
+++ resolved
@@ -1,29 +1,31 @@
 from __future__ import absolute_import
 import os
 import shutil
-import string
 
-<<<<<<< HEAD
-from casatasks.private.casa_transition import is_CASA6
+# get is_CASA6 and is_python3
+from casatasks.private.casa_transition import *
 if is_CASA6:
-    from casatools import image, measures
+    from casatools import image, measures, quanta
     from casatasks import casalog
+    # this is a local tool
+    qa = quanta()
 else:
     from taskinit import *
-=======
-from casatools import image, measures, quanta
-from casatasks import casalog
-qa = quanta()
+    # uses qa, not a local tool
 
->>>>>>> 5e581e60
-
+if is_python3:
+    str_lower = str.lower
+else:
+    import string
+    str_lower = string.lower
+    
 def imreframe(imagename=None, output=None, outframe=None, epoch=None, restfreq=None):
     try:
         casalog.origin('imreframe')
         if(output==imagename):
             output=''
         needregrid=False
-        outframe=str.lower(outframe)
+        outframe=str_lower(outframe)
         if(((outframe == 'topo') or (outframe=='geo')) and (epoch != '')):
             needregrid=True
         if is_CASA6:
