--- conflicted
+++ resolved
@@ -407,14 +407,8 @@
 
   // Add comparison tests here
   Matrix<Float> p = FJsol.solveRPar().nonDegenerate();
-<<<<<<< HEAD
-  cerr << p.shape() << endl;
-  Float delay1 = 2.3;
-  Float delay2 = -1.7;
-=======
   Float delay1 = 0.0;
   Float delay2 = 0.0;
->>>>>>> 25259abb
   Float rate1 = 0.0;
   Float rate2 = 0.0;    
 
