--- conflicted
+++ resolved
@@ -719,11 +719,7 @@
    }
    else{
      std::vector<int> shape;
-<<<<<<< HEAD
-     RowNumbers rownrs (result.node().nrow());
-=======
-     Vector<casacore::rownr_t> rownrs (result.node().nrow());
->>>>>>> 52ae56e6
+     Vector<rownr_t> rownrs (result.node().nrow());
      indgen (rownrs);
      //cerr << "rownrs " << result.node().nrow() << "  is scalar " << result.node().isScalar() << endl;
      if(result.node().isScalar())
@@ -1061,11 +1057,7 @@
 table::rownumbers(const ::casac::record& /*tab*/, const int /*nbytes*/)
 {
  *itsLog << LogOrigin(__func__, name());
-<<<<<<< HEAD
- std::vector<Int64> rstat(0);
-=======
  std::vector<long long int> rstat(0);
->>>>>>> 52ae56e6
  try {
 	 if(itsTable){
 		 TableProxy dummy;
@@ -1079,19 +1071,12 @@
     *itsLog << LogIO::SEVERE << "Exception Reported: " << x.getMesg() << LogIO::POST;
     RETHROW(x);
  }
-<<<<<<< HEAD
- std::vector<int> newrstat;
- newrstat.reserve(rstat.size());
- std::for_each( rstat.begin( ), rstat.end( ), [&](Int64 x) { newrstat.push_back((int)x); } );
- return newrstat;
-=======
  std::vector<int> result(rstat.size( ));
  std::transform( rstat.begin( ), rstat.end( ), result.begin( ),
                  []( long long int e ) {
                      return e >= INT_MIN && e <= INT_MAX  ? e : -1;
                  } );
  return result;
->>>>>>> 52ae56e6
 }
 
 bool
@@ -1191,13 +1176,8 @@
  Int64 rstat(0);
  try {
 	 if(itsTable){
-<<<<<<< HEAD
-	    Vector<Int64> myshape = itsTable->shape();
-	    rstat = myshape[0];
-=======
 	    Vector<long long int> myshape = itsTable->shape();
 	    rstat = myshape[0] >= INT_MIN && myshape[0] <= INT_MAX ? myshape[0] : -1;
->>>>>>> 52ae56e6
 	 } else {
 		 *itsLog << LogIO::WARN << "No table specified, please open first" << LogIO::POST;
 	 }
@@ -1215,13 +1195,8 @@
  Int64 rstat(0);
  try {
 	 if(itsTable){
-<<<<<<< HEAD
-	    Vector<Int64> myshape = itsTable->shape();
-	    rstat = myshape[1];
-=======
 	    Vector<long long int> myshape = itsTable->shape();
 	    rstat = myshape[1] >= INT_MIN && myshape[1] <= INT_MAX ? myshape[1] : -1;
->>>>>>> 52ae56e6
 	 } else {
 		 *itsLog << LogIO::WARN << "No table specified, please open first" << LogIO::POST;
 	 }
@@ -2388,22 +2363,13 @@
 			}
 
 			uInt offenndingCursor = 0;
-<<<<<<< HEAD
 			rownr_t offendingBucketStartRow = 0;
-=======
-			casacore::rownr_t offendingBucketStartRow = 0;
->>>>>>> 52ae56e6
 			uInt offendingBucketNrow = 0;
 			uInt offendingBucketNr = 0;
 			uInt offendingCol = 0;
 			uInt offendingIndex = 0;
-<<<<<<< HEAD
 			rownr_t offendingRow = 0;
 			rownr_t offendingPrevRow = 0;
-=======
-			casacore::rownr_t offendingRow = 0;
-			casacore::rownr_t offendingPrevRow = 0;
->>>>>>> 52ae56e6
 
 			ROIncrementalStManAccessor acc(itsTable->table(), dataManagerGroup);
 			ok = acc.checkBucketLayout (	offenndingCursor,
