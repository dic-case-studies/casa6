--- conflicted
+++ resolved
@@ -1874,75 +1874,6 @@
     MeasurementSet msobj=vi2.ms();
     Int fld=vb->fieldId()(0);
 
-<<<<<<< HEAD
-    //handling first ms only
-    Double gfreqmax=-1.0;
-    Double gdatafend=-1.0;
-    Double gdatafstart=1e14;
-    Double gfreqmin=1e14;
-    Vector<Int> spwids0;
-    Int j=0;
-    for (auto forMS0=chansel.begin(); forMS0 !=chansel.end(); ++forMS0, ++j){
-      //auto forMS0=chansel.find(0);
-      map<Int, Vector<Int> > spwsels=forMS0->second;
-      Int nspws=spwsels.size();
-      Vector<Int> spwids(nspws);
-      Vector<Int> nChannels(nspws);
-      Vector<Int> firstChannels(nspws);
-      //Vector<Int> channelIncrement(nspws);
-	
-      Int k=0;
-      for (auto it=spwsels.begin(); it != spwsels.end(); ++it, ++k){
-	spwids[k]=it->first;
-	nChannels[k]=(it->second)[0];
-	firstChannels[k]=(it->second)[1];
-      }
-      if(j==0)
-	spwids0=spwids;
-      // std::tie (spwids, nChannels, firstChannels, channelIncrement)=(static_cast<vi::VisibilityIteratorImpl2 * >(vi2.getImpl()))->getChannelInformation(false);
-  
-      //cerr << "SPWIDS "<< spwids <<  "  nchan " << nChannels << " firstchan " << firstChannels << endl;
-
-      //////////////////This returns junk for multiple ms CAS-9994..so kludged up along with spw kludge
-      //Vector<Int> flds;
-      //vi2.getImpl()->fieldIds( flds );
-      //AlwaysAssert( flds.nelements()>0 , AipsError );
-      //fld = flds[0];
-      Double freqmin=0, freqmax=0;
-      freqFrameValid=(freqFrame != MFrequency::REST );
-
-      //MFrequency::Types dataFrame=(MFrequency::Types)vi2.subtableColumns().spectralWindow().measFreqRef()(spwids[0]);
-      MFrequency::Types dataFrame=(MFrequency::Types)ROMSColumns(*mss[j]).spectralWindow().measFreqRef()(spwids[0]);
-
-      Double datafstart, datafend;
-      //VisBufferUtil::getFreqRange(datafstart, datafend, vi2, dataFrame );
-      cerr << j << " " << spwids << " " << firstChannels << " " << nChannels << endl;
-      cerr << std::setprecision(12) << "before " << datafstart << "   " << datafend << endl;
-      MSUtil::getFreqRangeInSpw( datafstart, datafend, spwids, firstChannels, nChannels,*mss[j], dataFrame, fld, True);
-      cerr << "after " << datafstart << "   " << datafend << endl;
-      if(datafstart > datafend)
-	throw(AipsError("spw selection failed")); 
-      //cerr << "datafstart " << datafstart << " end " << datafend << endl;
-
-      if (mode=="cubedata") {
-		
-	freqmin = datafstart;
-	freqmax = datafend;
-      }
-      else {
-
-	//VisBufferUtil::getFreqRange(freqmin,freqmax, vi2, freqFrameValid? freqFrame:MFrequency::REST );
-	//cerr << "before " << freqmin << "   " << freqmax << endl;
-	MSUtil::getFreqRangeInSpw( freqmin, freqmax, spwids, firstChannels,
-				   nChannels,*mss[j], freqFrameValid? freqFrame:MFrequency::REST , fld, True);
-	//cerr << "after " << freqmin << "   " << freqmax << endl;
-      }
-      if(freqmin < gfreqmin) gfreqmin=freqmin;
-      if(freqmax > gfreqmax) gfreqmax=freqmax;
-      if(datafstart < gdatafstart) gdatafstart=datafstart;
-      if(datafend > gdatafend) gdatafend=datafend;
-    }
-=======
 	//handling first ms only
         Double gfreqmax=-1.0;
 	Double gdatafend=-1.0;
@@ -2009,7 +1940,6 @@
 	  if(datafstart < gdatafstart) gdatafstart=datafstart;
 	  if(datafend > gdatafend) gdatafend=datafend;
 	}
->>>>>>> 2c1747ae
     //cerr << "freqmin " <<freqmin << " max " <<freqmax << endl;
     
     return buildCoordinateSystemCore( msobj, spwids0, fld, gfreqmin, gfreqmax, gdatafstart, gdatafend );
