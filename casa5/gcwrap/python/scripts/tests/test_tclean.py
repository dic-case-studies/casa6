##########################################################################
##########################################################################
#
# Test programs for the refactored imager :  test_tclean
#
# Each of the following categories (classes) has a set of tests within it.
#
#  test_onefield                 # basic tests, deconvolution algorithms
#  test_iterbot                   # iteration control options for mfs and cube
#  test_multifield               # multiple fields of same type and with different shapes/deconvolvers/gridders
#  test_stokes                    # multiple stokes planes, imaging with flagged correlations..
#  test_cube                      # all things cube. Spectral frame setup, handling empty channels, etc
#  test_widefield                # facets, wprojection, imagemosaic, mosaicft, awproject
#  test_mask                      # input mask options : regridding, mask file, automasking, etc
#  test_modelvis                # saving models (column/otf), using starting models, predict-only (setjy)
#  test_ephemeris                # ephemeris tests for gridder standard and mosaic, mode mfs and cubesource
#
# To run from within casapy :  
#
#  runUnitTest.main(['test_tclean'])                                              # Run all tests
#  runUnitTest.main(['test_tclean[test_onefield]'])                               # Run tests from test_onefield
#  runUnitTest.main(['test_tclean[test_onefield_mtmfs]'])                         # Run one specific test
#  runUnitTest.main(['test_tclean[test_onefield_mtmfs,test_onefield_hogbom]'])    # Multiple specific tests
#
# To see the full list of tests :   grep "\"\"\" \[" test_tclean.py
#
#  These tests need data stored in data/regression/unittest/clean/refimager
#
#  For a developer build, to get the datasets locally 
#
#  --- Get the basic data repo :  svn co https://svn.cv.nrao.edu/svn/casa-data/distro data
#  --- Make directories : mkdir -p data/regression/unittest/clean; cd data/regression/unittest/clean
#  --- Get test datasets :  svn co https://svn.cv.nrao.edu/svn/casa-data/trunk/regression/unittest/clean/refimager
#
# ########################################################################
# SKIPPED TESTS 
# More tests were added to skip (as of 2019,04,26)
#
# (as of 2019.02.05 - Seven tests total)
# The following tests are currently skipped as the supports of the particular
# modes are not available in parallel mode yet
# =>   
#     test_multifield_both_cube_diffshape:
#     test_multifield_cube_mfs
#     test_multifield_cube_mtmfs
#     test_cube_21
#
# The following tests in pricipal should be working but curently broken 
# until fixes to test or code are properly made.
# =>  test_multifield_facets_mfs
#     test_multifield_facets_mtmfs
#     test_cube_D1
# 
# Added to skip at least for 5.5
#     test_cube_chanchunks
#     test_cube_chanchunks_savemodel (possible race conditions)
#     test_modelvis_2 (possible race conditions)
#     test_modelvis_3 (possible race conditions)
#     test_modelvis_5 (possible race conditions)
#     test_modelvis_6 (possible race conditions)
#     test_modelvis_7 (possible race conditions)
#     test_modelvis_8 (possible race conditions)
#     test_modelvis_9 (possible race conditions)
#     test_modelvis_10 (possible race conditions)
#     test_modelvis_11 (possible race conditions)
#     test_startmodel_with_mask_mfs(possible race conditions)
#     test_startmodel_with_mask_mtmfs(possible race conditions)

#Ressurected from skipping after some fixes
#     test_mask_5
#     test_iterbot_cube_2
#     test_multifield_both_cube
##########################################################################
#
#  Datasets
#
#  refim_twochan.ms : 2 channels, one 1Jy point source with spectral index of -1.0
#  refim_twopoints_twochan.ms : Two point sources, 1Jy and 5Jy, both with spectral index -1.0. For multifield tests.
#  refim_point.ms : 1-2 GHz, 20 channels, 1 spw, one 1Jy point source with spectral index -1.0.
#  refim_point_withline.ms : refim_point with a 'line' added into 3 channels (just topo)
#  refim_mawproject.ms : Two pointing wideband mosaic with 1 point source in between the two pointings
#  refim_mawproject_offcenter.ms : Two pointing wideband mosaic with 1 point source at center of one pointing
#  refim_point_stokes.ms : RR=1.0, LL=0.8, RL and LR are zero. Stokes I=0.9, V=0.1, U,Q=0.0
#  refim_point_linRL.ms : I=1, Q=2, U=3, V=4  in circular pol basis.
#  venus_ephem_test.ms : 7-point mosaic of Venus (ephemeris), Band 6, 1 spw, averaged to 1 chan
#
##########################################################################

from __future__ import absolute_import
from __future__ import print_function
import os
import sys
import shutil
import unittest
import inspect
import numpy as np
import operator

from casatasks.private.casa_transition import is_CASA6
if is_CASA6:
     from casatools import ctsys, quanta, measures, image, vpmanager, calibrater
     from casatasks import casalog, delmod, imsubimage, tclean, uvsub, imhead, imsmooth, immath, widebandpbcor
     from casatasks.private.parallel.parallel_task_helper import ParallelTaskHelper
     from casatasks.private.imagerhelpers.parallel_imager_helper import PyParallelImagerHelper

     from casatestutils.imagerhelpers import TestHelpers

     _ia = image( )
     _vp = vpmanager( )
     _cb = calibrater( )
     _qa = quanta( )
     _me = measures( )
     
     refdatapath = ctsys.resolve('regression/unittest/clean/refimager/')
     #refdatapath = "/export/home/riya/rurvashi/Work/ImagerRefactor/Runs/UnitData"
     #refdatapath = "/home/vega/rurvashi/TestCASA/ImagerRefactor/Runs/WFtests"
else:
     from __main__ import default
     from tasks import *
     from taskinit import *
     from parallel.parallel_task_helper import ParallelTaskHelper
     from imagerhelpers.parallel_imager_helper import PyParallelImagerHelper
     #from imagerhelpers.testhelper_imager import TestHelpers
     from casatestutils.imagerhelpers import TestHelpers
     _ia = iatool( )
     _vp = vptool( )
     _cb = cbtool( )
     # not local tools
     _qa = qa
     _me = me

     refdatapath = os.environ.get('CASAPATH').split()[0] + '/data/regression/unittest/clean/refimager/'
     #refdatapath = "/export/home/riya/rurvashi/Work/ImagerRefactor/Runs/UnitData"
     #refdatapath = "/home/vega/rurvashi/TestCASA/ImagerRefactor/Runs/WFtests"
     
## List to be run
def suite():
     return [test_onefield, test_iterbot, test_multifield,test_stokes, test_modelvis, test_cube, test_mask, test_startmodel, test_widefield, test_pbcor, test_mosaic_mtmfs, test_mosaic_cube, test_ephemeris, test_hetarray_imaging]
#     return [test_onefield, test_iterbot, test_multifield,test_stokes,test_cube, test_widefield,test_mask, test_modelvis,test_startmodel,test_widefield_failing]
 
## Base Test class with Utility functions
class testref_base(unittest.TestCase):

     def setUp(self):
          self.epsilon = 0.05
          self.msfile = ""
          self.img = "tst"
          self.cfcache = 'cfcach'
          # To use subdir in the output image names in some tests (CAS-10937)
          self.img_subdir = 'refimager_tst_subdir'
          self.parallel = False
          self.nnode = 0
          if ParallelTaskHelper.isMPIEnabled():
              self.parallel = True
              self.PH = PyParallelImagerHelper()
              self.nnode = len(self.PH.getNodeList())

          self.th = TestHelpers()

     def tearDown(self):
          """ don't delete it all """
#          self.delData()

     # Separate functions here, for special-case tests that need their own MS.
     def prepData(self,msname=""):
          os.system('rm -rf ' + self.img_subdir)
          os.system('rm -rf ' + self.img+'*')
          if msname != "":
               self.msfile=msname
          if (os.path.exists(self.msfile)):
               os.system('rm -rf ' + self.msfile)
          shutil.copytree(os.path.join(refdatapath,self.msfile), self.msfile)
          
     def prepCfcache(self,cfcache=""):
         if (os.path.exists(self.cfcache)):
               os.system('rm -rf ' + self.cfcache)
         if cfcache!="":
               self.cfcache=cfcache 
         if (os.path.exists(self.cfcache)):
               os.system('rm -rf ' + self.cfcache)
         shutil.copytree(os.path.join(refdatapath,self.cfcache), self.cfcache)

     def delData(self,msname=""):
          if msname != "":
               self.msfile=msname
          if (os.path.exists(self.cfcache)):
               os.system('rm -rf ' + self.cfcache)
          if (os.path.exists(self.msfile)):
               os.system('rm -rf ' + self.msfile)
          os.system('rm -rf ' + self.img_subdir)
          os.system('rm -rf ' + self.img+'*')

     def prepInputmask(self,maskname=""):
          if maskname!="":
              self.maskname=maskname
          if (os.path.exists(self.maskname)):
              os.system('rm -rf ' + self.maskname)
          shutil.copytree(os.path.join(refdatapath,self.maskname), self.maskname)

     def checkfinal(self,pstr=""):
          #pstr += "["+inspect.stack()[1][3]+"] : To re-run this test :  casa -c `echo $CASAPATH | awk '{print $1}'`/gcwrap/python/scripts/regressions/admin/runUnitTest.py test_refimager["+ inspect.stack()[1][3] +"]"
          pstr += "["+inspect.stack()[1][3]+"] : To re-run this test :  runUnitTest.main(['test_tclean["+ inspect.stack()[1][3] +"]'])"
          casalog.post(pstr,'INFO')
          if( pstr.count("(Fail") > 0 ):
               self.fail("\n"+pstr)

##############################################
##############################################

##Task level tests : one field, 2chan.
class test_onefield(testref_base):
     
     def test_onefield_defaults(self):
          """ [onefield] Test_Onefield_defaults : Defaults """
          self.prepData('refim_twochan.ms')
          ret = tclean(vis=self.msfile,imagename=self.img,imsize=100,cell='8.0arcsec',interactive=0,parallel=self.parallel)
          report=self.th.checkall(imgexist=[self.img+'.psf', self.img+'.residual', self.img+'.image'], imgval=[(self.img+'.psf', 1.0, [50,50,0,0])])
          self.checkfinal(pstr=report)

     def test_onefield_clark(self):
          """ [onefield] Test_Onefield_clark : mfs with clark minor cycle """
          self.prepData('refim_twochan.ms')
          ret = tclean(vis=self.msfile,imagename=self.img,imsize=100,cell='8.0arcsec',niter=10,deconvolver='clark',interactive=0,parallel=self.parallel) #,phasecenter='J2000 19h59m57.5s +40d49m00.077s') # default is clark
          #off center#ret = tclean(vis=self.msfile,imagename=self.img,imsize=200,cell='8.0arcsec',niter=1000,interactive=0,phasecenter='J2000 19h59m57.5s +40d49m00.077s') # default is clark
          #compare with clean#clean(vis=self.msfile,imagename=self.img+'.old',imsize=200,cell='8.0arcsec',niter=1000,psfmode='clark',phasecenter='J2000 19h59m57.5s +40d49m00.077s') # default is clark
          report=self.th.checkall(ret=ret, peakres=0.392, modflux=0.732, iterdone=10, imgexist=[self.img+'.psf', self.img+'.residual', self.img+'.image',self.img+'.model'], imgval=[(self.img+'.psf',1.0,[50,50,0,0])])
          self.checkfinal(pstr=report)

     def test_onefield_hogbom(self):
          """ [onefield] Test_Onefield_hogbom : mfs with hogbom minor cycle """
          self.prepData('refim_twochan.ms')
          ret = tclean(vis=self.msfile,imagename=self.img,imsize=100,cell='8.0arcsec',niter=10,deconvolver='hogbom',interactive=0,parallel=self.parallel)#,phasecenter='J2000 19h59m57.5s +40d49m00.077s')
          report=self.th.checkall(ret=ret, peakres=0.35, modflux=0.77, iterdone=10, imgexist=[self.img+'.psf', self.img+'.residual', self.img+'.image',self.img+'.model'], imgval=[(self.img+'.psf',1.0,[50,50,0,0])])
          self.checkfinal(pstr=report)

     def test_onefield_mem(self):
          """ [onefield] Test_Onefield_mem : mfs with mem minor cycle """
          self.prepData('refim_eptwochan.ms')
          ret = tclean(vis=self.msfile,imagename=self.img,imsize=200,cell='8.0arcsec',niter=10,deconvolver='mem',interactive=0,parallel=self.parallel)
          report=self.th.checkall(ret=ret, peakres=12.7, modflux=6.98, iterdone=10, imgexist=[self.img+'.psf', self.img+'.residual', self.img+'.image',self.img+'.model'], imgval=[(self.img+'.psf',1.0,[100,100,0,0])])
          self.checkfinal(pstr=report)

     def test_onefield_multiscale(self):
          """ [onefield] Test_Onefield_multiscale : mfs with multiscale minor cycle """
          self.prepData('refim_eptwochan.ms')
          ret = tclean(vis=self.msfile,imagename=self.img,imsize=200,cell='8.0arcsec',niter=10,deconvolver='multiscale',scales=[0,20,40,100],interactive=0,parallel=self.parallel)
          report=self.th.checkall(ret=ret, peakres=0.823, modflux=3.816, iterdone=10, imgexist=[self.img+'.psf', self.img+'.residual', self.img+'.image',self.img+'.model'], imgval=[(self.img+'.psf',1.0,[100,100,0,0])])
          self.checkfinal(pstr=report)

     def test_onefield_mtmfs(self):
          """ [onefield] Test_Onefield_mtmfs : mt-mfs with minor cycle iterations """
          self.prepData('refim_twochan.ms')
          ret = tclean(vis=self.msfile,imagename=self.img,imsize=100,cell='8.0arcsec',niter=10,deconvolver='mtmfs',interactive=0,parallel=self.parallel)
          report=self.th.checkall(ret=ret, peakres=0.392, modflux=0.732, iterdone=10, imgexist=[self.img+'.psf.tt0', self.img+'.residual.tt0', self.img+'.image.tt0', self.img+'.model.tt0',self.img+'.model.tt1',self.img+'.alpha'], imgval=[(self.img+'.psf.tt0',1.0,[50,50,0,0]),(self.img+'.psf.tt1',1.039e-05,[50,50,0,0])])
          ## iterdone=11 only because of the return (iterdone_p+1) in MultiTermMatrixCleaner::mtclean() !
          self.checkfinal(pstr=report)

     def test_onefield_autonames(self):
          """ [onefield] Test_Onefield_autonames : Test auto increment of image names """
          self.prepData('refim_twochan.ms')
          ret = tclean(vis=self.msfile,imagename=self.img,imsize=100,cell='8.0arcsec',parallel=self.parallel)
          ret = tclean(vis=self.msfile,imagename=self.img,imsize=100,cell='8.0arcsec',restart=False,parallel=self.parallel)
          ret = tclean(vis=self.msfile,imagename=self.img,imsize=100,cell='8.0arcsec',restart=False,parallel=self.parallel)
          report=self.th.checkall(imgexist=[self.img+'.psf',self.img+'_2.psf',self.img+'_3.psf'] )
          self.checkfinal(pstr=report)

     # weighting test
     def test_onefield_weighting(self):
          """ [onefield] Test_Onefield_weighting : mfs with different weighting (natural, uniform, briggs, radial, superuniform)"""
          self.prepData('refim_twochan.ms')
          # default = natural
          ret0 = tclean(vis=self.msfile,imagename=self.img+'0',imsize=100,cell='8.0arcsec',niter=10,weighting='natural', interactive=0,parallel=self.parallel) 
          # uniform
          ret = tclean(vis=self.msfile,imagename=self.img,imsize=100,cell='8.0arcsec',niter=10,weighting='uniform', interactive=0,parallel=self.parallel) 
          report=self.th.checkall(ret=ret, peakres=0.263, modflux=0.575, iterdone=10, imgexist=[self.img+'.psf', self.img+'.residual', self.img+'.image', self.img+'.model'], imgval=[(self.img+'.psf',1.0,[50,50,0,0])])
#          self.checkfinal(pstr=report)

          # briggs r=-2
          ret2 = tclean(vis=self.msfile,imagename=self.img+'2',imsize=100,cell='8.0arcsec',niter=10,weighting='briggs', robust=-2, interactive=0,parallel=self.parallel)     
          report2=self.th.checkall(ret=ret, peakres=0.263, modflux=0.575, iterdone=10, imgexist=[self.img+'2.psf', self.img+'2.residual', self.img+'2.image', self.img+'2.model'], imgval=[(self.img+'2.psf',1.0,[50,50,0,0])])

          # briggs r=0.5(default)
          ret3 = tclean(vis=self.msfile,imagename=self.img+'3',imsize=100,cell='8.0arcsec',niter=10,weighting='briggs', robust=0.5, interactive=0,parallel=self.parallel)     
          report3=self.th.checkall(ret=ret, peakres=0.263, modflux=0.575, iterdone=10, imgexist=[self.img+'3.psf', self.img+'3.residual', self.img+'3.image', self.img+'3.model'], imgval=[(self.img+'3.psf',1.0,[50,50,0,0])])

          # briggs r=2
          ret4 = tclean(vis=self.msfile,imagename=self.img+'4',imsize=100,cell='8.0arcsec',niter=10,weighting='briggs', robust=2, interactive=0,parallel=self.parallel)     
          report4=self.th.checkall(ret=ret, peakres=0.263, modflux=0.575, iterdone=10, imgexist=[self.img+'4.psf', self.img+'4.residual', self.img+'4.image', self.img+'4.model'], imgval=[(self.img+'4.psf',1.0,[50,50,0,0]),(self.img+'4.sumwt',3430533.5,[0,0,0,0])])

          # radial
          ret5 = tclean(vis=self.msfile,imagename=self.img+'5',imsize=100,cell='8.0arcsec',niter=10,weighting='radial', interactive=0,parallel=self.parallel)     
          report5=self.th.checkall(ret=ret, peakres=0.263, modflux=0.575, iterdone=10, imgexist=[self.img+'5.psf', self.img+'5.residual', self.img+'5.image', self.img+'5.model'], imgval=[(self.img+'5.psf',1.0,[50,50,0,0])])

          # superuniform
          ret6 = tclean(vis=self.msfile,imagename=self.img+'6',imsize=100,cell='8.0arcsec',niter=10,weighting='superuniform', interactive=0,parallel=self.parallel)     
          report6=self.th.checkall(ret=ret, peakres=0.263, modflux=0.575, iterdone=10, imgexist=[self.img+'6.psf', self.img+'6.residual', self.img+'6.image', self.img+'6.model'], imgval=[(self.img+'6.psf',1.0,[50,50,0,0])])

          # briggs r=0.5(default) with mtmfs (to test SIImageStoreMultiTerm)
          ret7 = tclean(vis=self.msfile,imagename=self.img+'7',imsize=100,cell='8.0arcsec',niter=10,deconvolver='mtmfs', weighting='briggs', robust=0.5, interactive=0,parallel=self.parallel)     
          report7=self.th.checkall(ret=ret, peakres=0.263, modflux=0.575, iterdone=10, imgexist=[self.img+'7.psf.tt0', self.img+'7.residual.tt0', self.img+'7.image.tt0', self.img+'7.model.tt0'], imgval=[(self.img+'7.psf.tt0',1.0,[50,50,0,0]),(self.img+'7.psf.tt1',0.0898,[50,50,0,0]),(self.img+'7.sumwt.tt0',1532169.875,[0,0,0,0]),(self.img+'7.sumwt.tt1',137693.875,[0,0,0,0])])


          # beamareas: uniform < briggs-r=-2 < briggs r=0.5 < briggs r=+2 < natural, ...
          # by default, it checks if im1's beam < im2's beam
          print("Test beamarea of tst0.image (natural) is greater than beamarea of tst.image (uniform)")
          self.assertTrue(self.th.check_beam_compare(self.img+'.image', self.img+'0.image'))
          print("Test beamarea of tst2.image (briggs -2) is greater than beamarea of tst.image (uniform)")
          self.assertTrue(self.th.check_beam_compare(self.img+'.image', self.img+'2.image'))
          print("Test beamarea of tst3.image (briggs 0.5) is greater than beamarea of tst2.image (briggs -2))")
          self.assertTrue(self.th.check_beam_compare(self.img+'2.image', self.img+'3.image'))
          print("Test beamarea of tst4.image (briggs 2) is greater than beamarea of tst3.image (briggs 0.5))")
          self.assertTrue(self.th.check_beam_compare(self.img+'3.image', self.img+'4.image'))
     
          self.checkfinal(pstr = report+report2+report3+report4+report5+report6+report7)

     def test_onefield_twoMS(self):
          """ [onefield] Test_Onefield_twoMS : One field, two input MSs, also
          test automatic fallback to 'data' column when no 'corrected' data
          column"""
          ms1 = 'refim_point_onespw0.ms'
          ms2 = 'refim_point_onespw1.ms'
          self.prepData(ms1)
          self.prepData(ms2)
#          try:
#               ## This run should fail with an exception
#               ret = tclean(vis=[ms1,ms2],field='0',spw=['0','0'], imagename=self.img,imsize=100,cell='8.0arcsec',deconvolver='hogbom',niter=10)
#               correct=False
#          except Exception as e:
#              correct=True
#          self.assertTrue(correct)
          ## This run should go smoothly.
          ret = tclean(vis=[ms1,ms2],field='0',spw=['0','0'], imagename=self.img,imsize=100,cell='8.0arcsec',deconvolver='hogbom',niter=10,parallel=self.parallel)
          report=self.th.checkall(imgexist=[self.img+'.psf',self.img+'.residual'])
          self.delData(ms1)
          self.delData(ms2)
          self.checkfinal(pstr=report)

     @unittest.skipIf(ParallelTaskHelper.isMPIEnabled(), "Skip test. onefield with two MSs, briggs weighing. Enable this when CAS011978 is fixed")
     def test_onefield_twoMS_Briggs(self):
          """ [onefield] Test_Onefield_twoMS with Briggs weighting: One field, two input MSs (for verification of CAS-11978)"""
          ms1 = 'refim_point_onespw0.ms'
          ms2 = 'refim_point_onespw1.ms'
          self.prepData(ms1)
          self.prepData(ms2)
#          try:
#               ## This run should fail with an exception
#               ret = tclean(vis=[ms1,ms2],field='0',spw=['0','0'], imagename=self.img,imsize=100,cell='8.0arcsec',deconvolver='hogbom',niter=10)
#               correct=False
#          except Exception as e:
#              correct=True
#          self.assertTrue(correct)
          ## This run should go smoothly. 
          ret = tclean(vis=[ms1,ms2],field='0',spw=['0','0'], imagename=self.img,imsize=100,cell='8.0arcsec',deconvolver='hogbom',niter=10,weighting='briggs', interactive=0, parallel=self.parallel)
          report=self.th.checkall(ret=ret, peakres=0.365259, modflux=0.798692, imgexist=[self.img+'.psf',self.img+'.residual'])
          self.delData(ms1)
          self.delData(ms2)
          self.checkfinal(pstr=report)


     def test_onefield_twoMS_diffcolumns(self):
          """ [onefield] Test_Onefield_twoMS_diffcolumns : One field, two input MSs, one with data and one with data and corrected """
          ms1 = 'refim_point_onespw0.ms'
          ms2 = 'refim_point_onespw1.ms'
          self.prepData(ms1)
          self.prepData(ms2)

          ## Make corrected_data column for one of them
          _cb.open(ms2)
          _cb.close()

          ret = tclean(vis=[ms1,ms2],field='0',spw=['0','0'], imagename=self.img,imsize=100,cell='8.0arcsec',deconvolver='hogbom',niter=10,datacolumn='corrected',parallel=self.parallel)
          report=self.th.checkall(imgexist=[self.img+'.psf',self.img+'.residual'])
          self.delData(ms1)
          self.delData(ms2)
          self.checkfinal(pstr=report)

     @unittest.skipIf(ParallelTaskHelper.isMPIEnabled(), "Skip test. Erratic in parallel")
     def test_onefield_briggsabs(self):
          """[onefield] test_onefield_briggsabs: """
          self.prepData('refim_point_withline.ms')
          delmod(self.msfile)
          imnat=self.img+"_nat"
          imbriggs0=self.img+"_briggsabs_0"
          imbriggs_2=self.img+"_briggsabs_2"
          imbriggs_2_2=self.img+"_briggsabs_2_2pix"
          retnat = tclean(vis=self.msfile,imagename=imnat,imsize=100,cell='8.0arcsec',specmode='mfs',deconvolver='hogbom',niter=1,threshold='0Jy',interactive=0, weighting='natural', parallel=self.parallel)
          ret0 = tclean(vis=self.msfile,imagename=imbriggs0,imsize=100,cell='8.0arcsec',specmode='mfs', perchanweightdensity=True,deconvolver='hogbom',niter=1,threshold='0Jy',interactive=0, weighting='briggsabs', robust=0, noise='1Jy',parallel=self.parallel)
          ret_2=tclean(vis=self.msfile,imagename=imbriggs_2,imsize=100,cell='8.0arcsec',specmode='mfs', perchanweightdensity=True,deconvolver='hogbom',niter=1,threshold='0Jy',interactive=0, weighting='briggsabs', robust=-2.0, noise='1Jy', parallel=self.parallel)
###          ret_2_1=tclean(vis=self.msfile,imagename=imbriggs_2_2,imsize=100,cell='8.0arcsec',specmode='mfs', perchanweightdensity=True,deconvolver='hogbom',niter=1,threshold='0Jy',interactive=0, weighting='briggsabs', robust=-2.0, npixels=2, noise='1Jy', parallel=self.parallel)

          self.assertTrue(os.path.exists(imnat+'.image') and os.path.exists(imbriggs0+'.image') and os.path.exists(imbriggs_2+'.image') )
          ###briggsabs 0 should be natural
          self.assertTrue(self.th.check_beam_compare(imbriggs0+'.image', imnat+'.image', operator.eq))
          self.assertTrue(self.th.check_beam_compare(imbriggs_2+'.image', imbriggs0+'.image'))
        ###  self.assertTrue(self.th.check_beam_compare(imbriggs_2_2+'.image', imbriggs_2+'.image', operator.le))

     def test_onefield_restart_mfs(self):
          """ [onefield] : test_onefield_restart_mfs : Check calcpsf,calcres and ability to restart and continue"""
          ## TODO : Need to add and use info in the return record, when only a major cycle is done. Then check nmajorcycle.
          self.prepData('refim_twochan.ms')

          ## Only psf
          ret = tclean(vis=self.msfile,imagename=self.img,imsize=100,cell='8.0arcsec',niter=0,interactive=0,calcpsf=True,calcres=False,deconvolver='clark',parallel=self.parallel)
          report=self.th.checkall(imgexist=[self.img+'.psf'], imgexistnot=[self.img+'.residual', self.img+'.image'],nmajordone=1)

          ## Only residual
          ret = tclean(vis=self.msfile,imagename=self.img,imsize=100,cell='8.0arcsec',niter=0,interactive=0,calcpsf=False,calcres=True,deconvolver='clark',restoration=False,parallel=self.parallel)
          report1=self.th.checkall(imgexist=[self.img+'.psf', self.img+'.residual'], imgexistnot=[self.img+'.image'],nmajordone=1)

          ## Start directly with minor cycle and do only the last major cycle.
          ret = tclean(vis=self.msfile,imagename=self.img,imsize=100,cell='8.0arcsec',niter=10,interactive=0,calcpsf=False,calcres=False,deconvolver='clark',parallel=self.parallel)
          report2=self.th.checkall(ret=ret, peakres=0.392, modflux=0.732, imgexist=[self.img+'.psf',self.img+'.residual', self.img+'.image'],nmajordone=1)

          ## Re-start from existing model image and continue on...
          ret = tclean(vis=self.msfile,imagename=self.img,imsize=100,cell='8.0arcsec',niter=10,interactive=0,calcpsf=False,calcres=False,deconvolver='clark',parallel=self.parallel)
          report3=self.th.checkall(ret=ret, peakres=0.161, modflux=0.991, imgexist=[self.img+'.psf',self.img+'.residual', self.img+'.image'],nmajordone=1)

          self.checkfinal(pstr=report+report1+report2+report3)


     def test_onefield_restart_mtmfs(self):
          """ [onefield] : test_onefield_restart_mtmfs : Check calcpsf,calcres and ability to restart and continue"""
          ## TODO : Need to add and use info in the return record, when only a major cycle is done. Then check nmajorcycle.
          self.prepData('refim_twochan.ms')

          ## Only psf
          ret = tclean(vis=self.msfile,imagename=self.img,imsize=100,cell='8.0arcsec',niter=0,interactive=0,calcpsf=True,calcres=False,deconvolver='mtmfs',parallel=self.parallel)
          report=self.th.checkall(imgexist=[self.img+'.psf.tt0', self.img+'.psf.tt1'], imgexistnot=[self.img+'.residual.tt0', self.img+'.image.tt0'],nmajordone=1)

          ## Only residual
          ret = tclean(vis=self.msfile,imagename=self.img,imsize=100,cell='8.0arcsec',niter=0,interactive=0,calcpsf=False,calcres=True,deconvolver='mtmfs',restoration=False,parallel=self.parallel)
          report1=self.th.checkall(imgexist=[self.img+'.psf.tt0',self.img+'.psf.tt1', self.img+'.residual.tt0', self.img+'.residual.tt1'], imgexistnot=[self.img+'.image.tt0'],nmajordone=1)

          ## Start directly with minor cycle and do only the last major cycle.
          ret = tclean(vis=self.msfile,imagename=self.img,imsize=100,cell='8.0arcsec',niter=10,interactive=0,calcpsf=False,calcres=False,deconvolver='mtmfs',parallel=self.parallel)
          report2=self.th.checkall(ret=ret, peakres=0.392, modflux=0.732, imgexist=[self.img+'.psf.tt1',self.img+'.residual.tt1', self.img+'.image.tt1', self.img+'.alpha'],nmajordone=1,imgval=[(self.img+'.alpha',-1.0,[50,50,0,0])])

          ## Re-start from existing model image and continue on...
          ## ( If restart from modified residuals... the alpha is -1.25xx which is wrong. 
          ##   In this case, need to do calcres=True which will do extra first major cycle (nmajor=2) )
          ## But... current code (as of r33373) makes appropriate restored image but does not mess up residuals.
          ret = tclean(vis=self.msfile,imagename=self.img,imsize=100,cell='8.0arcsec',niter=10,interactive=0,calcpsf=False,calcres=False,deconvolver='mtmfs',parallel=self.parallel)
          report3=self.th.checkall(ret=ret, peakres=0.136, modflux=0.988, imgexist=[self.img+'.psf.tt1',self.img+'.residual.tt1', self.img+'.image.tt1', self.img+'.alpha'],nmajordone=1,imgval=[(self.img+'.alpha',-1.0,[50,50,0,0])])

          ### Calcres=True and restart (to test CAS-10337)
          ret = tclean(vis=self.msfile,imagename=self.img,imsize=100,cell='8.0arcsec',niter=10,interactive=0,calcpsf=False,calcres=True,deconvolver='mtmfs',parallel=self.parallel)
          report4=self.th.checkall(ret=ret, peakres=0.0477, modflux=1.077, imgexist=[self.img+'.psf.tt1',self.img+'.residual.tt1', self.img+'.image.tt1', self.img+'.alpha'],nmajordone=2,imgval=[(self.img+'.alpha',-1.0,[50,50,0,0])])

          self.checkfinal(pstr=report+report1+report2+report3+report4)

     def test_onefield_all_outputs_mfs(self):
          """ [onefield] : test_onefield_all_outputs_mfs : Make all output images even when not needed """
          self.prepData('refim_twochan.ms')

          ## Make only partial outputs
#          ret = tclean(vis=self.msfile,imagename=self.img,imsize=100,cell='8.0arcsec',niter=0,interactive=0,deconvolver='hogbom')
#          report1=self.th.checkall(imgexist=[self.img+'.psf', self.img+'.residual'],imgexistnot=[self.img+'.image',self.img+'.model'],nmajordone=1)

          ## Make all outputs
          ret = tclean(vis=self.msfile,imagename=self.img+'2',imsize=100,cell='8.0arcsec',niter=0,interactive=0,deconvolver='hogbom',restoration=True,parallel=self.parallel)
          report2=self.th.checkall(imgexist=[self.img+'2.psf', self.img+'2.residual',self.img+'2.image',self.img+'2.model'],nmajordone=1)
 
          self.checkfinal(pstr = report2)

     def test_onefield_all_outputs_mtmfs(self):
          """ [onefield] : test_onefield_all_outputs_mtmfs : Make all output images even when not needed """
          self.prepData('refim_twochan.ms')

          ## Make only partial outputs
#          ret = tclean(vis=self.msfile,imagename=self.img,imsize=100,cell='8.0arcsec',niter=0,interactive=0,deconvolver='mtmfs')
#          report1=self.th.checkall(imgexist=[self.img+'.psf.tt0', self.img+'.psf.tt1'],imgexistnot=[self.img+'.image.tt0',self.img+'.model.tt0', self.img+'.alpha'],nmajordone=1)

          ## Make all outputs
          ret = tclean(vis=self.msfile,imagename=self.img+'2',imsize=100,cell='8.0arcsec',niter=0,interactive=0,deconvolver='mtmfs',restoration=True,parallel=self.parallel)
          report2=self.th.checkall(imgexist=[self.img+'2.psf.tt0', self.img+'2.psf.tt1',self.img+'2.image.tt0',self.img+'2.model.tt0', self.img+'2.alpha'],nmajordone=1)
 
          self.checkfinal(pstr=report2)

     def test_onefield_restore_mtmfs_niter0(self):
          """ [onefield] : test_onefield_restore_mtmfs_niter0 : Niter=0 run followed by restoration without a model"""
          self.prepData('refim_twochan.ms')

          ## This test also checks the principal solution calculation on the dirty images.

          ## niter=0 run 
          ret = tclean(vis=self.msfile,imagename=self.img,imsize=100,cell='8.0arcsec',niter=0,interactive=0,deconvolver='mtmfs',restoration=False,parallel=self.parallel)
          report1=self.th.checkall(imgexist=[self.img+'.psf.tt0', self.img+'.psf.tt1'], imgexistnot=[self.img+'.model.tt0', self.img+'.model.tt0'],nmajordone=1)
          ## restore only 
          ret = tclean(vis=self.msfile,imagename=self.img,imsize=100,cell='8.0arcsec',niter=0,interactive=0,deconvolver='mtmfs',calcres=False,calcpsf=False,restoration=True,parallel=self.parallel)
          report2=self.th.checkall(imgexist=[self.img+'.image.tt0', self.img+'.alpha'],nmajordone=0,
                             imgval=[(self.img+'.alpha',-1.0,[50,50,0,0])])

          ## niter=0 and restore ( in one step )
          ret = tclean(vis=self.msfile,imagename=self.img+'2',imsize=100,cell='8.0arcsec',niter=0,interactive=0,deconvolver='mtmfs',restoration=True,parallel=self.parallel)
          report3=self.th.checkall(imgexist=[self.img+'2.image.tt0', self.img+'2.alpha'],nmajordone=1,
                             imgval=[(self.img+'.alpha',-1.0,[50,50,0,0])] )

          self.checkfinal(pstr=report1+report2+report3)

     def test_onefield_rectangular_pixels(self):
          """ [onefield] : test_onefield_rectangular_pixels : Test restoration with rectangular pixels (cas-7171)"""
          self.prepData('refim_point.ms')
          ret = tclean(vis=self.msfile,imagename=self.img,imsize=100,cell=['10.0arcsec','30.0arcsec'],niter=10,parallel=self.parallel)
          report=self.th.checkall(imgexist=[self.img+'.image'], imgval=[(self.img+'.image',0.482,[50,49,0,0])] )

          self.checkfinal(report)


     def test_onefield_mtmfs_2spws_2MSs(self):
          """ [onefield] Test_onefield_mtmfs_2spws_2MSs : MT-MFS on multi-spws in separate MSs, to test default reffreq and coordinate system generation (CAS-9518) """

          ms1 = 'refim_point_onespw0.ms'
          ms2 = 'refim_point_onespw1.ms'
          self.prepData(ms1)
          self.prepData(ms2)
          
          ret = tclean(vis=[ms1,ms2],imagename=self.img,imsize=100,cell='8.0arcsec',
                       interactive=0,niter=10,deconvolver='mtmfs',parallel=self.parallel)

          checkims = [self.img+'.psf.tt0', self.img+'.residual.tt0', self.img+'.image.tt0',self.img+'.model.tt0']  
          
          ## For parallel run, check sub workdirectory images also.
          #if self.parallel==True:
          #     checkims = checkims + self.th.getNParts( imprefix=self.img, 
          #                                              imexts=['residual.tt0','residual.tt1',
          #                                                      'psf.tt0','psf.tt1',
          #                                                      'model.tt0','model.tt1']) 
          report = self.th.checkall(ret=ret, 
                                     peakres=0.409, modflux=0.764, iterdone=10, nmajordone=2,
                                     imgexist=checkims, 
                                     imgval=[(self.img+'.alpha',-2.0,[50,50,0,0]),
                                            (self.img+'.sumwt.tt0', 94050.05,[0,0,0,0]) ,
                                            (self.img+'.sumwt.tt1', 0.006198,[0,0,0,0]) ], 
                                     reffreq= [(self.img+'.image.tt0',1489984775.68)] )
          
          self.checkfinal(report)

     def test_onefield_mtmfs_nterms1(self):
          """ [onefield] Test_Onefield_mtmfs_nterms1 : mt-mfs with nterms=1 (CAS-11364, CAS-11367) """
          self.prepData('refim_point.ms')
          ret = tclean(vis=self.msfile,imagename=self.img,imsize=100,cell='8.0arcsec',niter=10,deconvolver='mtmfs',nterms=1,interactive=0,parallel=self.parallel)
          report=self.th.checkall(ret=ret, peakres=0.369, modflux=0.689, iterdone=10, imgexist=[self.img+'.psf.tt0', self.img+'.residual.tt0', self.img+'.image.tt0', self.img+'.model.tt0'], imgval=[(self.img+'.psf.tt0',1.0,[50,50,0,0]),(self.img+'.image.tt0',1.05,[50,50,0,0])])
          ## iterdone=11 only because of the return (iterdone_p+1) in MultiTermMatrixCleaner::mtclean() !
          self.checkfinal(pstr=report)
          
     def test_onefield_mtmfs_smallscalebias(self):
          """ [onefield] Test_Onefield_mtmfs : mt-mfs with minor cycle iterations and smallscalebias = 0.9 """
          self.prepData('refim_eptwochan.ms')
          ret = tclean(vis=self.msfile,imagename=self.img,imsize=200,cell='8.0arcsec',niter=10,deconvolver='mtmfs',nterms=1,interactive=0,parallel=self.parallel,smallscalebias=0.9,scales=[0,20,40,100])
          report=self.th.checkall(ret=ret, peakres=0.73153, modflux=2.9194, iterdone=10, imgexist=[self.img+'.psf.tt0', self.img+'.residual.tt0', self.img+'.image.tt0', self.img+'.model.tt0'],imgval=[(self.img+'.image.tt0',0.526,[100,100,0,0])])
          self.checkfinal(pstr=report)   

     def test_onefield_gridders(self):
          """ [onefield] Test_Onefield_gridders : Check all single field gridder equivalent names are accepted """
          self.prepData('refim_twochan.ms')
          ret = tclean(vis=self.msfile,imagename=self.img,imsize=100,cell='8.0arcsec',gridder='ft', interactive=0,parallel=self.parallel)
          report=self.th.checkall(imgexist=[self.img+'.psf', self.img+'.residual', self.img+'.image'], imgval=[(self.img+'.psf', 1.0, [50,50,0,0])])
          ret2 = tclean(vis=self.msfile,imagename=self.img,imsize=100,cell='8.0arcsec',gridder='gridft', interactive=0,parallel=self.parallel)
          report2=self.th.checkall(imgexist=[self.img+'.psf', self.img+'.residual', self.img+'.image'], imgval=[(self.img+'.psf', 1.0, [50,50,0,0])])
          self.checkfinal(pstr=report+report2)


     def test_onefield_cube_restoringbeam(self):
          """ [onefield] Test explicit restoring beams for cube : Test peak flux with niter=0, compared with smoothing vs restoringbeam"""
          
          self.prepData('refim_point.ms')
          
          ret1 = tclean(vis=self.msfile,imagename=self.img,
                        imsize=100,cell='10.0arcsec',interpolation='nearest',
                        interactive=0,niter=0,specmode='cube',
                        parallel=self.parallel)
          imsmooth(imagename=self.img+'.image', targetres=True, major='120.0arcsec', minor='120.0arcsec', pa='0deg',outfile=self.img+'.smoothed.image',overwrite=True)

          ret2 = tclean(vis=self.msfile,imagename=self.img+'.rest',
                        imsize=100,cell='10.0arcsec',interpolation='nearest',
                        interactive=0,niter=0,specmode='cube',restoringbeam='120.0arcsec',
                        parallel=self.parallel)
          
          header = imhead(self.img+'.rest.image',verbose=False)
          
          estr = "["+inspect.stack()[1][3]+"] Has single restoring beam ? : " + self.th.verdict('restoringbeam' in header) + "\n"

          report = self.th.checkall(imgexist=[self.img+'.rest.image'],
                                     imgval=[(self.img+'.image',1.36,[50,50,0,2]),
                                            (self.img+'.smoothed.image',1.54,[50,50,0,2]),
                                            (self.img+'.rest.image',1.54,[50,50,0,2]),
                                            (self.img+'.image',0.79,[50,50,0,18]),
                                            (self.img+'.smoothed.image',1.21,[50,50,0,18]),
                                            (self.img+'.rest.image',1.21,[50,50,0,18])  ])

          ## Note : In this test, setting niter=2000 will get all the runs to produce the same correct values.
          
          ## Pass or Fail (and why) ?
          self.checkfinal(estr+report)


     def test_onefield_mtmfs_restoringbeam(self):
          """ [onefield] Test explicit restoring beams for mtmfs : Test peak flux with niter=0, compared with smoothing vs   restoringbeam"""
          
          self.prepData('refim_point.ms')
          
          ret1 = tclean(vis=self.msfile,imagename=self.img,
                        imsize=100,cell='10.0arcsec',
                        interactive=0,niter=0,specmode='mfs', deconvolver='mtmfs',
                        parallel=self.parallel)

          imsmooth(imagename=self.img+'.image.tt0', targetres=True,
                   major='120.0arcsec', minor='120.0arcsec', pa='0deg',
                   outfile=self.img+'.smoothed.image.tt0',overwrite=True)
          imsmooth(imagename=self.img+'.image.tt1', targetres=True,
                   major='120.0arcsec', minor='120.0arcsec', pa='0deg',
                   outfile=self.img+'.smoothed.image.tt1',overwrite=True)
          #os.system('rm -rf '+code+'trest_1_smoothed.alpha')
          immath(imagename=[self.img+'.smoothed.image.tt0', self.img+'.smoothed.image.tt1'],
                 mode='evalexpr', expr='IM1/IM0',outfile=self.img+'.smoothed.alpha')

          ret2 = tclean(vis=self.msfile,imagename=self.img+'.rest',
                        imsize=100,cell='10.0arcsec',
                        interactive=0,niter=0,specmode='mfs', deconvolver='mtmfs',restoringbeam='120.0arcsec',
                        parallel=self.parallel)
          
          report = self.th.checkall(imgexist=[self.img+'.rest.image.tt0'],
                                     imgval=[(self.img+'.image.tt0',1.06,[50,50,0,0]),
                                            (self.img+'.alpha',-1.03,[50,50,0,0]),
                                            (self.img+'.smoothed.image.tt0',1.5,[50,50,0,0]),
                                            (self.img+'.smoothed.alpha',-2.19,[50,50,0,0]),
                                            (self.img+'.rest.image.tt0',1.5,[50,50,0,0]),
                                            (self.img+'.rest.alpha',-2.19,[50,50,0,0])  ])

          ## Note : In this test, setting niter=100 will get all the runs to produce the same, correct alpha=-1.0

          ## Pass or Fail (and why) ?
          self.checkfinal(report)

     def test_onefield_projections(self):
          """ [onefield] Test_Onefield_projections : test selected projections  """
          self.prepData('refim_twochan.ms')
          # default projection = SIN
          ret = tclean(vis=self.msfile,imagename=self.img+'SIN',imsize=100,cell='8.0arcsec',interactive=0,parallel=self.parallel)
          ret2 = tclean(vis=self.msfile,imagename=self.img+'NCP',projection='NCP',imsize=100,cell='8.0arcsec',interactive=0,parallel=self.parallel)
          ret3 = tclean(vis=self.msfile,imagename=self.img+'TAN',projection='TAN',imsize=100,cell='8.0arcsec',interactive=0,parallel=self.parallel)
          ret4 = tclean(vis=self.msfile,imagename=self.img+'ARC',projection='ARC',imsize=100,cell='8.0arcsec',interactive=0,parallel=self.parallel)
          # Current fails with "wcs wcsset_error: Invalid parameter value" for HEALPix
          #ret5 = tclean(vis=self.msfile,imagename=self.img+'HPX',projection='HPX',imsize=100,cell='8.0arcsec',interactive=0,parallel=self.parallel)
          testname=inspect.stack()[0][3]
          report=self.th.checkall(ret=ret, imgexist=[self.img+'SIN.image', self.img+'NCP.image', self.img+'TAN.image',self.img+'ARC.image'], imgval=[(self.img+'SIN.psf',1.0,[50,50,0,0])])
          retSIN = imhead(self.img+"SIN.image", mode='list')
          retNCP = imhead(self.img+"NCP.image", mode='list')
          retTAN = imhead(self.img+"TAN.image", mode='list')
          retARC = imhead(self.img+"ARC.image", mode='list')

          checkimage = "["+testname+"] The image in SIN projection : (" + self.th.verdict(retSIN['projection']=='SIN') + ")\n"
          # in serial 'NCP' is added in projection key but in parallel, this seems to be trancated.
          checkimage += "["+testname+"] The image in NCP projection : (" + self.th.verdict(retNCP['projection'].find('SIN ([0, 1.16122]')==0) + ")\n"
          checkimage += "["+testname+"] The image in TAN projection : (" + self.th.verdict(retTAN['projection']=='TAN') + ")\n"
          checkimage += "["+testname+"] The image in ARC projection : (" + self.th.verdict(retARC['projection']=='ARC') + ")\n"
          
          self.checkfinal(pstr=checkimage+report)

##############################################
##############################################

##Task level tests : iteration controls
class test_iterbot(testref_base):

     def test_iterbot_mfs_1(self):
          """ [iterbot] Test_Iterbot_Mfs_1 : Zero Iterations """
          self.prepData('refim_twochan.ms')
          ret = tclean(vis=self.msfile,imagename=self.img,imsize=100,cell='8.0arcsec',deconvolver='clark',niter=0,interactive=0,restoration=False,parallel=self.parallel)
          report=self.th.checkall(imgexist=[self.img+'.psf', self.img+'.residual'], imgexistnot=[self.img+'.image'])

          self.checkfinal(report)

     def test_iterbot_mfs_2(self):
          """ [iterbot] Test_Iterbot_Mfs_2 : Iterations with low gain """
          self.prepData('refim_twochan.ms')
          ret = tclean(vis=self.msfile,imagename=self.img,imsize=100,cell='8.0arcsec',deconvolver='clark',niter=10,gain=0.1,interactive=0,parallel=self.parallel)
          report=self.th.checkall(ret=ret, peakres=0.392, modflux=0.732, iterdone=10,nmajordone=2,imgexist=[self.img+'.psf', self.img+'.residual', self.img+'.image'])

          self.checkfinal(report)

     def test_iterbot_mfs_3(self):
          """ [iterbot] Test_Iterbot_Mfs_3 : Cycleniter test """
          self.prepData('refim_twochan.ms')
          ret = tclean(vis=self.msfile,imagename=self.img,imsize=100,cell='8.0arcsec',deconvolver='clark',niter=10,cycleniter=3,interactive=0,parallel=self.parallel)
          report=self.th.checkall(ret=ret, peakres=0.392, modflux=0.732, iterdone=10, nmajordone=5,imgexist=[self.img+'.psf', self.img+'.residual', self.img+'.image'])

          self.checkfinal(report)

     def test_iterbot_mfs_4(self):
          """ [iterbot] Test_Iterbot_Mfs_4 : Iterations with high gain """
          self.prepData('refim_twochan.ms')
          ret = tclean(vis=self.msfile,imagename=self.img,imsize=100,cell='8.0arcsec',deconvolver='clark',niter=10, gain=0.5,interactive=0,parallel=self.parallel)
          report=self.th.checkall(ret=ret, peakres=0.024, modflux=1.274, iterdone=10, nmajordone=3,imgexist=[self.img+'.psf', self.img+'.residual', self.img+'.image'])

          self.checkfinal(report)

     def test_iterbot_mfs_5(self):
          """ [iterbot] Test_Iterbot_Mfs_5 : Threshold test """
          self.prepData('refim_twochan.ms')
          ret = tclean(vis=self.msfile,imagename=self.img,imsize=100,cell='8.0arcsec',deconvolver='clark',niter=10,threshold='0.1Jy',gain=0.5,interactive=0,parallel=self.parallel)
          report=self.th.checkall(ret=ret, peakres=0.0924, modflux=1.129, iterdone=5, nmajordone=3,imgexist=[self.img+'.psf', self.img+'.residual', self.img+'.image'])

          self.checkfinal(report)

     def test_iterbot_mfs_6(self):
          """ [iterbot] Test_Iterbot_Mfs_6 : Cycleniter and threshold """
          self.prepData('refim_twochan.ms')
          ret = tclean(vis=self.msfile,imagename=self.img,imsize=100,cell='8.0arcsec',deconvolver='clark',niter=10, cycleniter=3, threshold='0.1Jy',gain=0.5,interactive=0,parallel=self.parallel)
          report=self.th.checkall(ret=ret, peakres=0.0924, modflux=1.129, iterdone=5, nmajordone=3,imgexist=[self.img+'.psf', self.img+'.residual', self.img+'.image'])

          self.checkfinal(report)

     def test_iterbot_mfs_7(self):
          """ [iterbot] Test_Iterbot_Mfs_7 : Threshold + cyclefactor to trigger major cycles earlier """
          self.prepData('refim_twochan.ms')
          ret = tclean(vis=self.msfile,imagename=self.img,imsize=100,cell='8.0arcsec',deconvolver='clark',niter=10,threshold='0.01Jy', gain=0.5,cyclefactor=10.0,interactive=0,parallel=self.parallel)
          report=self.th.checkall(ret=ret, peakres=0.024, modflux=1.274, iterdone=10, nmajordone=9,imgexist=[self.img+'.psf', self.img+'.residual', self.img+'.image'])

          self.checkfinal(report)

     def test_iterbot_mfs_8(self):
          """ [iterbot] Test_Iterbot_Mfs_8 : minpsffraction to trigger major cycles earlier. """
          self.prepData('refim_twochan.ms')
          ret = tclean(vis=self.msfile,imagename=self.img,imsize=100,cell='8.0arcsec',deconvolver='clark',niter=20,threshold='0.01Jy', minpsffraction = 0.5,interactive=0,parallel=self.parallel)
          report=self.th.checkall(ret=ret, peakres=0.16127, modflux=0.9919, iterdone=20, nmajordone=4,imgexist=[self.img+'.psf', self.img+'.residual', self.img+'.image'])

          self.checkfinal(report)

     def test_iterbot_mfs_9(self):
          """ [iterbot] Test_Iterbot_Mfs_9 : maxpsffraction """
          self.prepData('refim_twochan.ms')
          ret = tclean(vis=self.msfile,imagename=self.img,imsize=100,cell='8.0arcsec',deconvolver='clark',niter=20,threshold='0.01Jy', minpsffraction=0.8,maxpsffraction=0.5,interactive=0,parallel=self.parallel)
          report=self.th.checkall(ret=ret, peakres=0.16127, modflux=0.9919, iterdone=20, nmajordone=4,imgexist=[self.img+'.psf', self.img+'.residual', self.img+'.image'])

          self.checkfinal(report)

     def test_iterbot_cube_1(self):
          """ [iterbot] Test_Iterbot_cube_1 : iteration counting across channels (>niter) """
          self.prepData('refim_point_withline.ms')
          retpar = tclean(vis=self.msfile,imagename=self.img,imsize=100,cell='8.0arcsec',specmode='cube',deconvolver='clark',niter=10,threshold='0.75Jy',interactive=0,parallel=self.parallel)
          ret={}
          if self.parallel:
            ret=self.th.mergeParaCubeResults(retpar, ['iterdone', 'nmajordone'])
          else:
            ret=retpar 
          report=self.th.checkall(ret=ret, iterdone=90,nmajordone=2,imgexist=[self.img+'.psf', self.img+'.residual'])
          ## Only chans 6 and 7 reach cycleniter, others reach threshold in fewer than 10 iters per chan.

          self.checkfinal(report)

     #@unittest.skipIf(ParallelTaskHelper.isMPIEnabled(), "Skip the test temporarily for 5.5")
     # test_imager_helper issue - now fixed and working
     def test_iterbot_cube_2(self):
          """ [iterbot] Test_Iterbot_cube_2 : High threshold, iterate only on line channels. """
          self.prepData('refim_point_withline.ms')
          retpar = tclean(vis=self.msfile,imagename=self.img,imsize=100,cell='8.0arcsec',specmode='cube',deconvolver='clark',niter=10,threshold='1.75Jy',interactive=0,parallel=self.parallel)

          ret={}
          if self.parallel:
            # peakres and modflux is determined from node1 
            ret=self.th.mergeParaCubeResults(retpar, ['iterdone', 'nmajordone', 'peakres', 'modflux'])
          else:
            ret=retpar 
          report=self.th.checkall(ret=ret, peakres=1.73, modflux=0.407,iterdone=12,nmajordone=2,imgexist=[self.img+'.psf', self.img+'.residual'])

          self.checkfinal(report)


     def test_iterbot_cube_3(self): # test for returned summary/plot for no iteration case 
          """ [iterbot] Test_Iterbot_cube_3 : Very high threshold, no iteration (verification of CAS-8576 fix) """
          self.prepData('refim_point_withline.ms')
          retpar = tclean(vis=self.msfile,imagename=self.img,imsize=100,cell='8.0arcsec',specmode='cube',deconvolver='clark',niter=10,threshold='3.5Jy',interactive=0,parallel=self.parallel)
          ret={}
          if self.parallel:
            ret=self.th.mergeParaCubeResults(retpar, ['iterdone', 'nmajordone'])
          else:
            ret=retpar 
          report=self.th.checkall(ret=ret,iterdone=0,nmajordone=1,imgexist=[self.img+'.psf', self.img+'.residual'])

          self.checkfinal(report)

     def test_iterbot_cube_4(self): 
          """ [iterbot] Test_Iterbot_cube_4 : Large niter, and low threshold - catch if diverges (verification of CAS-8584 fix) """
          self.prepData('refim_point_withline.ms')
          retpar = tclean(vis=self.msfile,imagename=self.img,imsize=100,cell='8.0arcsec',specmode='cube',deconvolver='hogbom',niter=1000000,threshold='0.0000001Jy',gain=0.5,interactive=0,parallel=self.parallel)
          ret={}
          if self.parallel:
            ret=self.th.mergeParaCubeResults(retpar, ['iterdone', 'nmajordone'])
          else:
            ret=retpar 


          report=self.th.checkall(ret=ret,iterdone=1749,nmajordone=8,imgexist=[self.img+'.psf', self.img+'.residual'])

     def test_iterbot_divergence(self): 
          """ [iterbot] Test_Iterbot_divergence : Use negative loop gain to make it diverge (verification of CAS-9244 fix) """
          self.prepData('refim_point.ms')
          ret = tclean(vis=self.msfile,imagename=self.img,imsize=100,cell='8.0arcsec', niter=50,cycleniter=5, gain=-0.2,interactive=0,parallel=self.parallel)
          report=self.th.checkall(ret=ret,iterdone=10,nmajordone=3,imgexist=[self.img+'.psf', self.img+'.image'])

     def test_iterbot_mfs_deconvolvers(self):
          """ [iterbot] : test_iterbot_deconvolvers : Do all minor cycle algorithms respond in the same way to iteration controls ? No ! """
          # clark and hogbom reach niter first, but multiscale gets to cyclethreshold first. Check peakres and iterdone.
          self.prepData('refim_twochan.ms')
          ret1 = tclean(vis=self.msfile,imagename=self.img+'1',imsize=100,cell='8.0arcsec',niter=10,threshold='0.1Jy', interactive=0,deconvolver='clark',parallel=self.parallel)
          report1=self.th.checkall(ret=ret1, peakres=0.3922, modflux=0.732, iterdone=10, nmajordone=2,imgexist=[self.img+'1.psf', self.img+'1.residual', self.img+'1.image'])

          ret2 = tclean(vis=self.msfile,imagename=self.img+'2',imsize=100,cell='8.0arcsec',niter=10,threshold='0.1Jy', interactive=0,deconvolver='hogbom',parallel=self.parallel)
          report2=self.th.checkall(ret=ret2, peakres=0.3530, modflux=0.7719, iterdone=10, nmajordone=2,imgexist=[self.img+'2.psf', self.img+'2.residual', self.img+'2.image'])

          ret3 = tclean(vis=self.msfile,imagename=self.img+'3',imsize=100,cell='8.0arcsec',niter=10,threshold='0.1Jy', interactive=0,deconvolver='multiscale',parallel=self.parallel,smallscalebias=0.6)
          report3=self.th.checkall(ret=ret3, peakres=0.3922, modflux=0.7327, iterdone=10, nmajordone=2,imgexist=[self.img+'3.psf', self.img+'3.residual', self.img+'3.image'])
     

          self.checkfinal(report1+report2+report3)

          
     def test_iterbot_cube_tol(self): 
          """ [iterbot] Test_Iterbot_cube_tol :threshold test to allow a tolerance (1/100)  (verification of CAS-11278 fix) """
          self.prepData('refim_point_withline.ms')
          retpar = tclean(vis=self.msfile,imagename=self.img,imsize=100,cell='8.0arcsec',specmode='cube',deconvolver='hogbom',niter=1000000,threshold='0.50001Jy',gain=0.1,cycleniter=5,interactive=0,parallel=self.parallel)
           
          ret={}
          if self.parallel:
            ret=self.th.mergeParaCubeResults(retpar, ['iterdone', 'nmajordone'])
          else:
            ret=retpar 

          report=self.th.checkall(ret=ret,iterdone=158,nmajordone=4,imgexist=[self.img+'.psf', self.img+'.residual'])


     def test_iterbot_cube_nsigma(self): 
          """ [iterbot] Test_Iterbot_cube_nsigma : nsigma threshold for cube"""
          self.prepData('refim_point_withline.ms')
          retpar = tclean(vis=self.msfile,imagename=self.img,imsize=100,cell='8.0arcsec',specmode='cube',deconvolver='hogbom',niter=1000000,threshold='0.000001Jy', nsigma=10.0, gain=0.5,interactive=0, parallel=self.parallel)
          ret={}
          if self.parallel:
            ret=self.th.mergeParaCubeResults(retpar, ['iterdone', 'nmajordone', 'stopcode'])
          else:
            ret=retpar 

          report=self.th.checkall(ret=ret,iterdone=407,nmajordone=11,stopcode=8,imgexist=[self.img+'.psf', self.img+'.residual'])


##############################################
##############################################

##Task level tests : multi-field, 2chan.
### For some of these tests, do the same with uvsub and compare ? 
class test_multifield(testref_base):
     
     def test_multifield_both_mfs(self):
          """ [multifield] Test_Multifield_both_mfs : Two fields, both mfs """
          self.prepData("refim_twopoints_twochan.ms")
          self.th.write_file(self.img+'.out.txt', 'imagename='+self.img+'1\nnchan=1\nimsize=[80,80]\ncell=[8.0arcsec,8.0arcsec]\nphasecenter=J2000 19:58:40.895 +40.55.58.543\nusemask=user\nmask=circle[[40pix,40pix],10pix]')
          ret = tclean(vis=self.msfile,imagename=self.img,imsize=100,cell='8.0arcsec',phasecenter="J2000 19:59:28.500 +40.44.01.50",outlierfile=self.img+'.out.txt',niter=10,deconvolver='hogbom',interactive=0,parallel=self.parallel)
          report=self.th.checkall(ret=ret, 
                        iterdone=13, 
                        nmajordone=2,
                        imgexist=[self.img+'.image', self.img+'1.image'],
                        imgval=[(self.img+'.image',1.075,[50,50,0,0]),
                               (self.img+'1.image',5.590,[40,40,0,0]),
                               (self.img+'.residual',0.04,[30,18,0,0])])

          self.checkfinal(report)

     def test_multifield_both_mtmfs(self):
          """ [multifield] Test_Multifield_both_mtmfs : Two fields, both mt-mfs """
          self.prepData("refim_twopoints_twochan.ms")
          self.th.write_file(self.img+'.out.txt', 'imagename='+self.img+'1\n\nimsize=[80,80]\ncell=[8.0arcsec,8.0arcsec]\nphasecenter=J2000 19:58:40.895 +40.55.58.543\nusemask=user\nmask=circle[[40pix,40pix],10pix]')
          ret = tclean(vis=self.msfile,imagename=self.img,imsize=100,cell='8.0arcsec',phasecenter="J2000 19:59:28.500 +40.44.01.50",outlierfile=self.img+'.out.txt',niter=10,deconvolver='mtmfs',interactive=0,parallel=self.parallel)
          report=self.th.checkall(ret=ret, 
                        iterdone=12,
                        nmajordone=2,
                        imgexist=[self.img+'.image.tt0', self.img+'1.image.tt0',self.img+'.image.tt1', self.img+'1.image.tt1', self.img+'.alpha', self.img+'1.alpha'],
                        imgval=[(self.img+'.image.tt0',1.094,[50,50,0,0]),
                               (self.img+'1.image.tt0',5.577,[40,40,0,0]),
                               (self.img+'.alpha',-0.90,[50,50,0,0]),
                               (self.img+'1.alpha',-1.0,[40,40,0,0])])
          self.checkfinal(report)


     def test_multifield_both_cube(self):
          """ [multifield] Test_Multifield_both_cube : Two fields, both cube"""
          self.prepData("refim_twopoints_twochan.ms")
          #self.th.write_file(self.img+'.out.txt', 'imagename='+self.img+'1\nimsize=[80,80]\ncell=[8.0arcsec,8.0arcsec]\nphasecenter=J2000 19:58:40.895 +40.55.58.543\n')
          self.th.write_file(self.img+'.out.txt', 'imagename='+self.img+'1\nimsize=[80,80]\ncell=[8.0arcsec,8.0arcsec]\nphasecenter=J2000 19:58:40.895 +40.55.58.543\nimagename='+self.img+'2\nimsize=[80,80]\ncell=[8.0arcsec,8.0arcsec]\nphasecenter=J2000 19:58:48.895 +40.55.58.543\n')
          retpar = tclean(vis=self.msfile,imagename=self.img,imsize=100,cell='8.0arcsec',phasecenter="J2000 19:59:28.500 +40.44.01.50",outlierfile=self.img+'.out.txt',niter=10,deconvolver='hogbom',interactive=0,specmode='cube',nchan=2,interpolation='nearest',parallel=self.parallel)
          ret={}
          #if self.parallel:
            #ret=self.th.mergeParaCubeResults(retpar, ['iterdone', 'nmajordone'])
            #if self.nnode < 2:
            #  iterdone_expected=42  # single server case = serial
            #else:
            #  iterdone_expected=46
          #else:
          iterdone_expected=42
          ret=retpar 
          report=self.th.checkall(ret=ret, 
                        #iterdone=42,
                        iterdone=iterdone_expected,
                        nmajordone=2,
                        imgexist=[self.img+'.image', self.img+'1.image'],
                        imgval=[(self.img+'.image',1.434,[50,50,0,0]),
                               (self.img+'1.image',7.44,[40,40,0,0]),
                               (self.img+'2.image',7.42,[51,40,0,0]),
                               (self.img+'.image',0.758,[50,50,0,1]),
                               (self.img+'1.image',3.715,[40,40,0,1]),
                               (self.img+'2.image',3.675,[51,40,0,1]) ])
          self.checkfinal(report)

     @unittest.skipIf(ParallelTaskHelper.isMPIEnabled(), "Skip test. Diffirent nchans of cubes in multi-field imaging is  not supported in parallel mode")
     def test_multifield_both_cube_diffshape(self):
          """ [multifield] Test_Multifield_both_cube : Two fields, both cube but different nchans"""
          self.prepData("refim_twopoints_twochan.ms")
          self.th.write_file(self.img+'.out.txt', 'imagename='+self.img+'1\nimsize=[80,80]\ncell=[8.0arcsec,8.0arcsec]\nphasecenter=J2000 19:58:40.895 +40.55.58.543\nnchan=3\n')
          retpar = tclean(vis=self.msfile,imagename=self.img,imsize=100,cell='8.0arcsec',phasecenter="J2000 19:59:28.500 +40.44.01.50",outlierfile=self.img+'.out.txt',niter=10,deconvolver='hogbom',interactive=0,specmode='cube',nchan=2,interpolation='nearest',parallel=self.parallel)
          ret={}
          if self.parallel:
            ret=self.th.mergeParaCubeResults(retpar, ['iterdone', 'nmajordone'])
          else:
            ret=retpar 
          report=self.th.checkall(ret=ret, 
                        iterdone=22,
                        nmajordone=2,
                        imgexist=[self.img+'.image', self.img+'1.image'],
                        imgval=[(self.img+'.image',1.434,[50,50,0,0]),
                               (self.img+'1.image',7.44,[40,40,0,0]),
                               (self.img+'.image',0.762,[50,50,0,1]),
                               (self.img+'1.image',3.70,[40,40,0,1]) ])
          self.checkfinal(report)

     @unittest.skipIf(ParallelTaskHelper.isMPIEnabled(), "Skip test. Mixing cube and mfs in multi-field imaging  is not supported in parallel mode")
     def test_multifield_cube_mfs(self):
          """ [multifield] Test_Multifield_cube_mfs : Two fields, one cube and one mfs"""
          self.prepData("refim_twopoints_twochan.ms")
          self.th.write_file(self.img+'.out.txt', 'imagename='+self.img+'1\nimsize=[80,80]\ncell=[8.0arcsec,8.0arcsec]\nphasecenter=J2000 19:58:40.895 +40.55.58.543\nspecmode=mfs\nnchan=1\n')
          retpar = tclean(vis=self.msfile,imagename=self.img,imsize=100,cell='8.0arcsec',phasecenter="J2000 19:59:28.500 +40.44.01.50",outlierfile=self.img+'.out.txt',niter=10,deconvolver='hogbom',interactive=0,specmode='cube',nchan=2,interpolation='nearest',parallel=self.parallel)
          ret={}
          if self.parallel:
            ret=self.th.mergeParaCubeResults(retpar, ['iterdone', 'nmajordone'])
            iterdone_expected=22
          else:
            iterdone_expected=15
            ret=retpar 
          report=self.th.checkall(ret=ret, 
                        #iterdone=15,
                        iterdone=iterdone_expected,
                        nmajordone=2,
                        imgexist=[self.img+'.image', self.img+'1.image'],
                        imgval=[(self.img+'.image',1.4,[50,50,0,0]),
                               (self.img+'1.image',5.6,[40,40,0,0]),
                               (self.img+'.image',0.75,[50,50,0,1])])
          self.checkfinal(report)

     def test_multifield_mfs_mtmfs(self):
          """ [multifield] Test_Multifield_mfs_mtmfs : Two fields, one mt-mfs and one mfs (i.e. different deconvolvers)"""
          self.prepData("refim_twopoints_twochan.ms")
          self.th.write_file(self.img+'.out.txt', 'imagename='+self.img+'1\nimsize=[80,80]\ncell=[8.0arcsec,8.0arcsec]\nphasecenter=J2000 19:58:40.895 +40.55.58.543\nreffreq=1.5GHz\ndeconvolver=mtmfs\n')
          ret = tclean(vis=self.msfile,imagename=self.img,imsize=100,cell='8.0arcsec',phasecenter="J2000 19:59:28.500 +40.44.01.50",outlierfile=self.img+'.out.txt',niter=10,deconvolver='hogbom',interactive=0,parallel=self.parallel)
          report=self.th.checkall(ret=ret, 
                        iterdone=13,
                        nmajordone=2,
                        imgexist=[self.img+'.image', self.img+'1.image.tt0',self.img+'1.alpha'],
                        imgval=[(self.img+'.image',1.094,[50,50,0,0]),
                               (self.img+'1.image.tt0',5.57,[40,40,0,0]), 
                               (self.img+'1.alpha', -1.0, [40,40,0,0])  ])
          self.checkfinal(report)

     @unittest.skipIf(ParallelTaskHelper.isMPIEnabled(), "Skip test. Mixing cube and mtmfs in multi-field imaging is not supported in parallel mode")
     def test_multifield_cube_mtmfs(self):
          """ [multifield] Test_Multifield_cube_mtmfs : Two fields, one cube and one mtmfs"""
          self.prepData("refim_twopoints_twochan.ms")
          self.th.write_file(self.img+'.out.txt', 'imagename='+self.img+'1\nimsize=[80,80]\ncell=[8.0arcsec,8.0arcsec]\nphasecenter=J2000 19:58:40.895 +40.55.58.543\nreffreq=1.5GHz\ndeconvolver=mtmfs\nspecmode=mfs\n')
          retpar = tclean(vis=self.msfile,imagename=self.img,imsize=100,cell='8.0arcsec',phasecenter="J2000 19:59:28.500 +40.44.01.50",outlierfile=self.img+'.out.txt',niter=10,deconvolver='hogbom',interactive=0,specmode='cube',nchan=2,interpolation='nearest',parallel=self.parallel)
          ret={}
          if self.parallel:
            ret=self.th.mergeParaCubeResults(retpar, ['iterdone', 'nmajordone'])
          else:
            ret=retpar 
          report=self.th.checkall(ret=ret, 
                        iterdone=15,  # two chans in one field, and one chan in the other
                        nmajordone=2,
                        imgexist=[self.img+'.image', self.img+'1.image.tt0',self.img+'1.alpha'],
                        imgval=[(self.img+'.image',1.427,[50,50,0,0]),
                               (self.img+'1.image.tt0',5.575,[40,40,0,0]),
                               (self.img+'.image',0.762,[50,50,0,1]) , 
                               (self.img+'1.alpha', -1.0, [40,40,0,0])  ])
          self.checkfinal(report)


     def test_multifield_diff_gridders(self):
          """ [multifield] Test_Multifield_diff_gridders : Two fields, both mfs, gridft and wproject """
          self.prepData("refim_twopoints_twochan.ms")
#          ##Outlier uses gridft
          self.th.write_file(self.img+'.out.txt', 'imagename='+self.img+'1\nimsize=[80,80]\ncell=[8.0arcsec,8.0arcsec]\nphasecenter=J2000 19:58:40.895 +40.55.58.543\nusemask=user\nmask=circle[[40pix,40pix],10pix]\ngridder=gridft')
#          ## Outlier uses wproject but with different number of planes as the main field
#          self.th.write_file(self.img+'.out.txt', 'imagename='+self.img+'1\nimsize=[80,80]\ncell=[8.0arcsec,8.0arcsec]\nphasecenter=J2000 19:58:40.895 +40.55.58.543\nmask=circle[[40pix,40pix],10pix]\ngridder=wproject\nwprojplanes=6')
          ret = tclean(vis=self.msfile,imagename=self.img,imsize=100,cell='8.0arcsec',phasecenter="J2000 19:59:28.500 +40.44.01.50",outlierfile=self.img+'.out.txt',niter=10,deconvolver='hogbom',gridder='wproject',wprojplanes=4,interactive=0,parallel=self.parallel)
          report=self.th.checkall(ret=ret, 
                        iterdone=13,
                        nmajordone=2,
                        imgexist=[self.img+'.image', self.img+'1.image'],
                        imgval=[(self.img+'.image',1.075,[50,50,0,0]),
                               (self.img+'1.image',5.58,[40,40,0,0])])
          self.checkfinal(report)


     def test_multifield_autonames(self):
          """ [multifield] Test_Multifield_4 : Test auto increment of image names """
          self.prepData("refim_twopoints_twochan.ms")
          self.th.write_file(self.img+'.out.txt', 'imagename='+self.img+'1\nnchan=1\nimsize=[80,80]\ncell=[8.0arcsec,8.0arcsec]\nphasecenter=J2000 19:58:40.895 +40.55.58.543\nusemask=user\nmask=circle[[40pix,40pix],10pix]')
          ret = tclean(vis=self.msfile,imagename=self.img,imsize=100,cell='8.0arcsec',outlierfile=self.img+'.out.txt',parallel=self.parallel)
          ret = tclean(vis=self.msfile,imagename=self.img,imsize=100,cell='8.0arcsec',outlierfile=self.img+'.out.txt',restart=False,parallel=self.parallel)
          ret = tclean(vis=self.msfile,imagename=self.img,imsize=100,cell='8.0arcsec',restart=False) # no outlier...
          ret = tclean(vis=self.msfile,imagename=self.img,imsize=100,cell='8.0arcsec',outlierfile=self.img+'.out.txt',restart=False,parallel=self.parallel)

          report=self.th.checkall(imgexist=[self.img+'.psf',self.img+'1.psf',self.img+'_2.psf',self.img+'1_2.psf',self.img+'_3.psf',self.img+'_4.psf',self.img+'1_4.psf'], imgexistnot=[self.img+'1_3.psf'] )
          self.checkfinal(report)


### TODO :  Either put a check so that if any fields overlap, an error is thrown. Or, do sensible model choosing for some modes but detect and complain for other modes where it's harder to pick which model image to use.
     def test_multifield_overlap_mfs(self):
          """ [multifield] Test_Multifield_overlap_mfs : Two overlapping image fields, both mfs """
          self.prepData("refim_twopoints_twochan.ms")
          self.th.write_file(self.img+'.out.txt', 'imagename='+self.img+'1\nimsize=[200,200]\ncell=[8.0arcsec,8.0arcsec]\nphasecenter=J2000 19:59:02.426 +40.51.14.559')
          ret = tclean(vis=self.msfile,imagename=self.img,imsize=100,cell='8.0arcsec',phasecenter="J2000 19:58:39.580 +40.55.55.931",outlierfile=self.img+'.out.txt',niter=20,deconvolver='hogbom',interactive=0,parallel=self.parallel)

          report=self.th.checkall(ret=ret, 
                        iterdone=40, ## both images see the brightest source. 
                        nmajordone=2,
                        imgexist=[self.img+'.image', self.img+'1.image'],
                        imgval=[(self.img+'.image',5.575,[48,51,0,0]),
                               (self.img+'1.image',5.574,[130,136,0,0])]) ## both images have correct flux (not twice or zero !)
          self.checkfinal(report)


     def test_multifield_overlap_mtmfs(self):
          """ [multifield] Test_Multifield_overlap_mtmfs : Two overlapping image fields, both mt-mfs """
          self.prepData("refim_twopoints_twochan.ms")
          self.th.write_file(self.img+'.out.txt', 'imagename='+self.img+'1\nimsize=[200,200]\ncell=[8.0arcsec,8.0arcsec]\nphasecenter=J2000 19:59:02.426 +40.51.14.559\n')
          ret = tclean(vis=self.msfile,imagename=self.img,imsize=100,cell='8.0arcsec',phasecenter="J2000 19:58:39.580 +40.55.55.931",outlierfile=self.img+'.out.txt',niter=20,deconvolver='mtmfs',interactive=0,parallel=self.parallel)
          report=self.th.checkall(ret=ret, 
                        iterdone=39, ## both images see the brightest source.
                        nmajordone=2,
                        imgexist=[self.img+'.image.tt0', self.img+'1.image.tt0'],
                        imgval=[(self.img+'.image.tt0',5.52,[48,51,0,0]),
                                (self.img+'1.image.tt0',5.53,[130,136,0,0]),
                               (self.img+'.alpha',-0.965,[48,51,0,0]),
                               (self.img+'1.alpha',-0.965,[130,136,0,0])]) 
          self.checkfinal(report)


     @unittest.skipIf(ParallelTaskHelper.isMPIEnabled(), "Facetted mfs imaging test in parallel is skipped temporarily until a fix is found. ")
     def test_multifield_facets_mfs(self):
          """ [multifield] Test_Multifield_mfs_facets : Facetted imaging (mfs) """
          self.prepData("refim_twopoints_twochan.ms")
          ret = tclean(vis=self.msfile,imagename=self.img,imsize=200,cell='8.0arcsec',phasecenter="J2000 19:59:00.2 +40.50.15.50",facets=2,deconvolver='hogbom',niter=30,parallel=self.parallel)
          report=self.th.checkall(imgexist=[self.img+'.image', self.img+'.psf'],imgval=[(self.img+'.psf',1.0,[100,100,0,0]),(self.img+'.image',5.56,[127,143,0,0]) ] )
          self.checkfinal(report)

     @unittest.skipIf(ParallelTaskHelper.isMPIEnabled(), "Facetted mtmfs imaging test in parallel is skipped temporarily until a fix is found. ")
     def test_multifield_facets_mtmfs(self):
          """ [multifield] Test_facets_mtmfs : Facetted imaging (mt-mfs) """
          self.prepData("refim_twopoints_twochan.ms")
          ret = tclean(vis=self.msfile,imagename=self.img,imsize=200,cell='8.0arcsec',phasecenter="J2000 19:59:00.2 +40.50.15.50",facets=2,deconvolver='mtmfs',niter=30,parallel=self.parallel)
          report=self.th.checkall(imgexist=[self.img+'.image.tt0', self.img+'.psf.tt0', self.img+'.alpha'],imgval=[(self.img+'.psf.tt0',1.0,[100,100,0,0]),(self.img+'.image.tt0',5.56,[127,143,0,0]),(self.img+'.alpha',-1.0,[127,143,0,0]) ] )
          self.checkfinal(report)


#     def test_multifield_cube_chunks(self):
#          """ [multifield] Test_Multifield_cube_chunks : Two fields, two sections of the same cube"""
#          self.prepData("refim_point.ms")
#          self.th.write_file(self.img+'.out.txt', 'imagename='+self.img+'1\nnchan=5\nstart=5')
#          ret = tclean(vis=self.msfile,imagename=self.img,imsize=100,cell='10.0arcsec',specmode='cube',nchan=5,start=0,outlierfile=self.img+'.out.txt',niter=10,deconvolver='hogbom',interactive=0,interpolation='nearest')
#          report=self.th.checkall(ret=ret, 
#                        iterdone=38,
#                        nmajordone=2,
#                        imgexist=[self.img+'.image', self.img+'1.image'],
#                        imgval=[(self.img+'.image',1.434,[50,50,0,0]),
#                               (self.img+'1.image',7.452,[40,40,0,0]),
#                               (self.img+'.image',0.762,[50,50,0,1]),
#                               (self.img+'1.image',3.702,[40,40,0,1]) ])
#          self.checkfinal(report)
##############################################
##############################################

##Task level tests : Stokes imaging options
class test_stokes(testref_base):

     def test_stokes_mfs_I(self):
          """ [stokes] Test_Stokes_I_mfs mfs with stokes I"""
          self.prepData('refim_point_linRL.ms')
          tclean(vis=self.msfile,imagename=self.img,imsize=100,cell='8.0arcsec',niter=10, stokes='I',parallel=self.parallel)
          report=self.th.checkall(imgexist=[self.img+'.image'],imgval=[(self.img+'.image',1.0,[50,50,0,0])])
          self.checkfinal(report)

     def test_stokes_mfs_IV(self):
          """ [stokes] Test_Stokes_mfs_IV : mfs with stokes IV"""
          self.prepData('refim_point_linRL.ms')
          tclean(vis=self.msfile,imagename=self.img,imsize=100,cell='8.0arcsec',niter=10, stokes='IV',parallel=self.parallel)
          report=self.th.checkall(imgexist=[self.img+'.image'],imgval=[(self.img+'.image',1.0,[50,50,0,0]),(self.img+'.image',4.0,[50,50,1,0])  ])
          self.checkfinal(report)

     def test_stokes_mfs_QU(self):
          """ [stokes] Test_Stokes_mfs_QU : mfs with stokes QU"""
          self.prepData('refim_point_linRL.ms')
          tclean(vis=self.msfile,imagename=self.img,imsize=100,cell='8.0arcsec',niter=10, stokes='QU',parallel=self.parallel)
          report=self.th.checkall(imgexist=[self.img+'.image'],imgval=[(self.img+'.image',2.0,[50,50,0,0]),(self.img+'.image',3.0,[50,50,1,0])  ])
          self.checkfinal(report)

     def test_stokes_mfs_Q(self):
          """ [stokes] Test_Stokes_mfs_Q : mfs with stokes Q"""
          self.prepData('refim_point_linRL.ms')
          tclean(vis=self.msfile,imagename=self.img,imsize=100,cell='8.0arcsec',niter=10, stokes='Q',parallel=self.parallel)
          report=self.th.checkall(imgexist=[self.img+'.image'],imgval=[(self.img+'.image',2.0,[50,50,0,0]) ] )
          self.checkfinal(report)

     def test_stokes_mfs_U(self):
          """ [stokes] Test_Stokes_mfs_U : mfs with stokes U"""
          self.prepData('refim_point_linRL.ms')
          tclean(vis=self.msfile,imagename=self.img,imsize=100,cell='8.0arcsec',niter=10, stokes='U',parallel=self.parallel)
          report=self.th.checkall(imgexist=[self.img+'.image'],imgval=[(self.img+'.image',3.0,[50,50,0,0]) ] )
          self.checkfinal(report)

     def test_stokes_mfs_V(self):
          """ [stokes] Test_Stokes_mfs_V : mfs with stokes V"""
          self.prepData('refim_point_linRL.ms')
          tclean(vis=self.msfile,imagename=self.img,imsize=100,cell='8.0arcsec',niter=10, stokes='V',parallel=self.parallel)
          report=self.th.checkall(imgexist=[self.img+'.image'],imgval=[(self.img+'.image',4.0,[50,50,0,0]) ] )
          self.checkfinal(report)

     def test_stokes_cube_I(self):
          """ [stokes] Test_Stokes_cube_I : cube with stokes I"""
          self.prepData('refim_point_linRL.ms')
          ret = tclean(vis=self.msfile,imagename=self.img,imsize=100,cell='8.0arcsec',niter=10, stokes='I',interactive=0,specmode='cube',interpolation='nearest',parallel=self.parallel)
          report=self.th.checkall(imgexist=[self.img+'.image'],imgval=[(self.img+'.image',1.0,[50,50,0,0]),(self.img+'.image',1.0,[50,50,0,1]),(self.img+'.image',1.0,[50,50,0,2]) ] )
          self.checkfinal(report)

     def test_stokes_cube_IV(self):
          """ [stokes] Test_Stokes_stokes_IV : cube with stokes V"""
          self.prepData('refim_point_linRL.ms')
          ret = tclean(vis=self.msfile,imagename=self.img,imsize=100,cell='8.0arcsec',niter=10, stokes='IV',interactive=0,specmode='cube',interpolation='nearest',parallel=self.parallel)
          report=self.th.checkall(imgexist=[self.img+'.image'],imgval=[(self.img+'.image',1.0,[50,50,0,0]),(self.img+'.image',1.0,[50,50,0,1]),(self.img+'.image',1.0,[50,50,0,2]),  (self.img+'.image',4.0,[50,50,1,0]),(self.img+'.image',4.0,[50,50,1,1]),(self.img+'.image',4.0,[50,50,1,2])] )
          self.checkfinal(report)

     def test_stokes_cube_QU(self):
          """ [stokes] Test_Stokes_stokes_QU : cube with stokes QU"""
          self.prepData('refim_point_linRL.ms')
          ret = tclean(vis=self.msfile,imagename=self.img,imsize=100,cell='8.0arcsec',niter=10, stokes='QU',interactive=0,specmode='cube',interpolation='nearest',parallel=self.parallel)
          report=self.th.checkall(imgexist=[self.img+'.image'],imgval=[(self.img+'.image',2.0,[50,50,0,0]),(self.img+'.image',2.0,[50,50,0,1]),(self.img+'.image',2.0,[50,50,0,2]),  (self.img+'.image',3.0,[50,50,1,0]),(self.img+'.image',3.0,[50,50,1,1]),(self.img+'.image',3.0,[50,50,1,2])] )
          self.checkfinal(report)

     def test_stokes_cube_Q(self):
          """ [stokes] Test_Stokes_cube_Q : cube with stokes Q"""
          self.prepData('refim_point_linRL.ms')
          ret = tclean(vis=self.msfile,imagename=self.img,imsize=100,cell='8.0arcsec',niter=10, stokes='Q',interactive=0,specmode='cube',interpolation='nearest',parallel=self.parallel)
          report=self.th.checkall(imgexist=[self.img+'.image'],imgval=[(self.img+'.image',2.0,[50,50,0,0]),(self.img+'.image',2.0,[50,50,0,1]) ,(self.img+'.image',2.0,[50,50,0,2]) ])
          self.checkfinal(report)

     def test_stokes_cube_U(self):
          """ [stokes] Test_Stokes_cube_U : cube with stokes U"""
          self.prepData('refim_point_linRL.ms')
          ret = tclean(vis=self.msfile,imagename=self.img,imsize=100,cell='8.0arcsec',niter=10, stokes='U',interactive=0,specmode='cube',interpolation='nearest',parallel=self.parallel)
          report=self.th.checkall(imgexist=[self.img+'.image'],imgval=[(self.img+'.image',3.0,[50,50,0,0]),(self.img+'.image',3.0,[50,50,0,1]) ,(self.img+'.image',3.0,[50,50,0,2]) ])
          self.checkfinal(report)

     def test_stokes_cube_V(self):
          """ [stokes] Test_Stokes_cube_V : cube with stokes V"""
          self.prepData('refim_point_linRL.ms')
          ret = tclean(vis=self.msfile,imagename=self.img,imsize=100,cell='8.0arcsec',niter=10, stokes='V',interactive=0,specmode='cube',interpolation='nearest',parallel=self.parallel)
          report=self.th.checkall(imgexist=[self.img+'.image'],imgval=[(self.img+'.image',4.0,[50,50,0,0]),(self.img+'.image',4.0,[50,50,0,1]) ,(self.img+'.image',4.0,[50,50,0,2]) ])
          self.checkfinal(report)

     def test_stokes_cube_IQUV_fromRL(self):
          """ [stokes] Test_Stokes_cube_IQUV_fromRL : cube with stokes IQUV"""
          self.prepData('refim_point_linRL.ms')
          ret = tclean(vis=self.msfile,imagename=self.img,imsize=100,cell='8.0arcsec',niter=10, stokes='IQUV',interactive=0,specmode='cube',interpolation='nearest',parallel=self.parallel)
          report=self.th.checkall(imgexist=[self.img+'.image'],imgval=[(self.img+'.image',1.0,[50,50,0,1]),(self.img+'.image',2.0,[50,50,1,1]), (self.img+'.image',3.0,[50,50,2,1]),(self.img+'.image',4.0,[50,50,3,1]) ])
          self.checkfinal(report)

     def test_stokes_cube_IQUV_fromXY(self):
          """ [stokes] Test_Stokes_cube_IQUV_fromXY : cube with stokes IQUV"""
          self.prepData('refim_point_linXY.ms')
          ret = tclean(vis=self.msfile,imagename=self.img,imsize=100,cell='8.0arcsec',niter=10, stokes='IQUV',interactive=0,specmode='cube',interpolation='nearest',parallel=self.parallel)
          report=self.th.checkall(imgexist=[self.img+'.image'],imgval=[(self.img+'.image',1.0,[50,50,0,1]),(self.img+'.image',2.0,[50,50,1,1]), (self.img+'.image',3.0,[50,50,2,1]),(self.img+'.image',4.0,[50,50,3,1]) ])
          self.checkfinal(report)

     def test_stokes_mtmfs_Q(self):
          """ [stokes] Test_Stokes_mtmfs_Q : mtmfs with stokes Q"""
          self.prepData('refim_point_linRL.ms')
          tclean(vis=self.msfile,imagename=self.img,imsize=100,cell='8.0arcsec',niter=10, stokes='Q',deconvolver='mtmfs',nterms=2,parallel=self.parallel)
          report=self.th.checkall(imgexist=[self.img+'.image.tt0'], imgexistnot=[self.img+'.image.alpha'], imgval=[(self.img+'.image.tt0',2.0,[50,50,0,0]) ] )
          self.checkfinal(report)

     def test_stokes_mtmfs_IQUV(self):
          """ [stokes] Test_Stokes_mtmfs_IQUV : mtmfs with stokes IQUV"""
          self.prepData('refim_point_linRL.ms')
          tclean(vis=self.msfile,imagename=self.img,imsize=100,cell='8.0arcsec',niter=10, stokes='IQUV',deconvolver='mtmfs',nterms=2,parallel=self.parallel)
<<<<<<< HEAD
          report=self.th.checkall(imexist=[self.img+'.image.tt0'],imexistnot=[self.img+'.image.alpha'], imval=[(self.img+'.image.tt0',1.0,[50,50,0,0]),(self.img+'.image.tt0',2.0,[50,50,1,0]), (self.img+'.image.tt0',3.0,[50,50,2,0]),(self.img+'.image.tt0',4.0,[50,50,3,0]) ])
          _ia.open(self.img+'.image.tt0')
          if _ia.brightnessunit() == "Jy/beam":
               report = report + "(Pass : Units are Jy/beam in the restored image)\n"
          else:
               report = report + "(Fail : Units are not Jy/beam in the restored image)\n"
          _ia.close()
=======
          report=self.th.checkall(imgexist=[self.img+'.image.tt0'],imgexistnot=[self.img+'.image.alpha'], imgval=[(self.img+'.image.tt0',1.0,[50,50,0,0]),(self.img+'.image.tt0',2.0,[50,50,1,0]), (self.img+'.image.tt0',3.0,[50,50,2,0]),(self.img+'.image.tt0',4.0,[50,50,3,0]) ])
>>>>>>> e670a9c8
          self.checkfinal(report)


#     def test_stokes_cube_I_flags(self):
#          """ [onefield] Test_Stokes_cube_I_flags : cube with stokes I and only XY or YX flagged"""
#          self.prepData('refim_point_linXY.ms')
#          ret = tclean(vis=self.msfile,imagename=self.img,imsize=100,cell='8.0arcsec',niter=10, stokes='IQUV',interactive=0,specmode='cube')
#          report=self.th.checkall(imgexist=[self.img+'.image'],imgval=[(self.img+'.image',1.0,[50,50,0,1]),(self.img+'.image',2.0,[50,50,1,1]), (self.img+'.image',3.0,[50,50,2,1]),(self.img+'.image',4.0,[50,50,4,1]) ])

#     def test_stokes_cube_pseudo_I_flags(self):
#          """ [onefield] Test_Stokes_cube_pseudo_I_flags : cube with stokes I and one of XX or YY flagged"""
#          self.prepData('refim_point_linXY.ms')
#          ret = tclean(vis=self.msfile,imagename=self.img,imsize=100,cell='8.0arcsec',niter=10, stokes='IQUV',interactive=0,specmode='cube')
#          report=self.th.checkall(imgexist=[self.img+'.image'],imgval=[(self.img+'.image',1.0,[50,50,0,1]),(self.img+'.image',2.0,[50,50,1,1]), (self.img+'.image',3.0,[50,50,2,1]),(self.img+'.image',4.0,[50,50,4,1]) ])

##############################################
##############################################

##Task level tests : cube.
class test_cube(testref_base):

#     def __init__(self,methodName='runTest'):
#          testref_base.__init__(self,methodName)
#          self.test_cube_0.__func__.__doc__ %="aaaa"

     def setUp(self):
          super(test_cube, self).setUp()

          ## Setup some variables to use in all the tests

          ## chan 4 (TOPO)
          qfstart=_qa.quantity("1.2GHz")
          #qvstart=_qa.quantity("-59958.5km/s")
          # for restf=1.25GHz
          qvstart=_qa.quantity("11991.7km/s")
          # ch10
          #qvstart=_qa.quantity("16788.4km/s")

          #mfstart=_me.frequency('LSRK',_qa.quantity("1.09999GHz"))
          # ch4 (for rest 1.25GHz)
          mfstart=_me.frequency('LSRK',_qa.quantity("1.199989GHz"))
          mvstart=_me.radialvelocity('BARY',_qa.quantity("11977.6km/s"))
          #dop = _me.todoppler('radio',mfstart,_qa.quantity('1.0GHz'))
          mfstart10=_me.frequency('LSRK',_qa.quantity(" 1.17999GHz"))                                                        
          # doppler with ch4 freq
          dop = _me.todoppler('radio',mfstart,_qa.quantity('1.25GHz'))                                              

          #1chan width 
          #qvwidth = _qa.quantity("11991.700km/s")
          #qvwidth = _qa.quantity("4796.7km/s")
          qvwidth = _qa.quantity("11991.7km/s")
          mvwidth = _me.radialvelocity('TOPO',qvwidth)

          # restf = 1.25GHz
          # vel range: 59961.1 -  -31174.7 km/s (lsrk/radio)
          #            74952.3 -  -28238.3 km/s (lsrk/optical)  

          self.testList = {
                      0:{'imagename':'Cubetest_chandefstdefwidth','spw':'0','start':0,'width':1,'outframe':'LSRK','veltype':'radio',
                        'desc':'channel, default start and width, LSRK'},
                      1:{'imagename':'Cubetest_chandefstdefwidthtopo','spw':'0','start':0,'width':1, 'outframe':'TOPO','veltype':'radio',
                        'desc':'channel, default start and width, TOPO'},
                      2:{'imagename':'Cubetest_chandefstwidth2','spw':'0','start':0,'width':2, 'outframe':'LSRK','veltype':'radio',
                        'desc':'channel, default start, width=2, LSRK'},
                      3:{'imagename':'Cubetest_chanst5wd1','spw':'0','start':5,'width':1, 'outframe':'LSRK','veltype':'radio',
                        'desc':'channel, start=5, default width, LSRK'},
                      # this will result in blank channnel images (calcChanFreqs requires start and width in channel       
                      # mode to be given in chan index                                                                 
                      4:{'imagename':'Cubetest_chandefstwd1spwsel','spw':'0:5~19','start':0,'width':1, 'outframe':'LSRK','veltype':'radio',
                        'desc':'channel, spw=0:5~19, LSRK'},
                      #5:{'imagename':'Cubetest_freqdefstwd2','spw':'0','start':'','width':'40MHz','outframe':'TOPO',
                      #  'desc':'frequency, default start, width=\'40MHz\', TOPO'},
                      # data set changed!
                      5:{'imagename':'Cubetest_freqdefstwd2','spw':'0','start':'','width':'100MHz','outframe':'TOPO','veltype':'radio',
                        'desc':'frequency, default start, width=\'100MHz\'(2 x chanwidth), TOPO'},
                      6:{'imagename':'Cubetest_freqst2defwd','spw':'0','start':'1.1GHz','width':'','outframe':'TOPO','veltype':'radio',
                        'desc':'frequency, start=\'1.1GHz\', default width, TOPO'},
                      7:{'imagename':'Cubetest_freqst2defwdspwsel','spw':'0:4~19','start':'1.1GHz','width':'','outframe':'TOPO','veltype':'radio',
                        'desc':'frequency, start=\'1.1GHz\', default width, spw=0:4~19, TOPO'},
                      8:{'imagename':'Cubetest_freqst10wdm','spw':'0','start':'1.5GHz','width':'-50MHz','outframe':'TOPO','veltype':'radio',
                        'desc':'frequency, start=\'1.5GHz\', width=\'-50MHz\', TOPO'},
                      9:{'imagename':'Cubetest_veldefstwd2','spw':'0','start':'','width':'23983.4km/s','outframe':'TOPO','veltype':'radio',
                        'desc':'frequency, default start, width=\'23983.4km/s\', TOPO'},
                     10:{'imagename':'Cubetest_veldefstwd2m','spw':'0','start':'','width':'-23983.4km/s','outframe':'TOPO','veltype':'radio',
                        'desc':'velocity, default start, width=\'-23983.4m/s\', TOPO'},
                     11:{'imagename':'Cubetest_velst4defwd','spw':'0','start':'11991.7km/s','width':'','outframe':'TOPO','veltype':'radio',
                        'desc':'velocity, start=\'11991.7km/s\', default width, TOPO'},
                     12:{'imagename':'Cubetest_velst4defwdbary','spw':'0','start':'11977.6km/s','width':'','outframe':'BARY','veltype':'radio',
                        'desc':'velocity, start=\'11977.6km/s\', default width, BARY'},
                     # currently 13 is not quite properly working, investigating - 2014.08.27 TT 
                     # for refim_point.ms ch9=-41347.8km/s (opt)
                     #13:{'imagename':'Cubetest_optvelst10wdeflsrk','spw':'0','start':'-49962.6km/s','width':'',
                     13:{'imagename':'Cubetest_optvelst19wdlsrk','spw':'0','start':'-41347.8km/s','width':'20000km/s',
                        'veltype':'optical','outframe':'LSRK',
                     ##   'desc':'velocity, start=\'74952.3km/s\', default width, veltype=optical LSRK'},
                     #   'desc':'velocity, start=\'-49962.6km/s\', default width, veltype=optical LSRK'},
                        'desc':'velocity, start=\'-41347.5km/s\', default width , veltype=optical LSRK'},
                     14:{'imagename':'Cubetest_stqfreqdefwd','spw':'0','start':qfstart,'width':'', 'veltype':'radio','outframe':'',
                        'desc':'frequency, start(quanity)=%s, default width, veltype=radio LSRK' % qfstart},
                     15:{'imagename':'Cubetest_stmfreqdefwd','spw':'0','start':mfstart,'width':'', 'veltype':'radio','outframe':'',
                        'desc':'frequency, start=%s, default width, veltype=radio LSRK' % mfstart},
                     16:{'imagename':'Cubetest_stqveldefwd','spw':'0','start':qvstart,'width':'','outframe':'TOPO','veltype':'radio',
                        'desc':'velocity(quantity), start=%s, default width, TOPO ' % qvstart},
                     17:{'imagename':'Cubetest_stmveldefwd','spw':'0','start':mvstart,'width':'','outframe':'TOPO','veltype':'radio',
                        'desc':'velocity(measure), start=%s, default width(outframe=TOPO will be overridden)' % mvstart},
                     18:{'imagename':'Cubetest_veldefstqvwidth','spw':'0','start':'','width':qvwidth,'outframe':'TOPO','veltype':'radio',
                        'desc':'velocity, default start, width(quantity)=%s' % qvwidth},
                     19:{'imagename':'Cubetest_veldefstmvwidth','spw':'0','start':'','width':mvwidth,'outframe':'TOPO','veltype':'radio',
                        'desc':'velocity, default start, width(measure)=%s, TOPO' % mvwidth},
                     20:{'imagename':'Cubetest_stdopdefwd','spw':'0','start':dop,'width':'','outframe':'LSRK','veltype':'radio',
                        'desc':'doppler, start=%s, default width, LSRK' % dop},
                     # with a gap in spw channel sel
                     21:{'imagename':'Cubetest_st4gap','spw':'0:4~9;12~14','start':4,'width':'','outframe':'LSRK','veltype':'radio',
                        'desc':'channel, start=%s, default width, channel gap (10-11) LSRK' % 4},
                     # stride > 1
                     22:{'imagename':'Cubetest_st4stride2','spw':'0:0~10^2','start':0,'width':'','outframe':'LSRK','veltype':'radio', 'interpolation':'nearest',
                        'desc':'channel, start=%s, default width, step=2 LSRK nearest' % 0},
                     23:{'imagename':'Cubetest_defstspwchansel4','spw':'0:4~13','start':'','width':'','outframe':'TOPO','veltype':'radio',
                        'desc':'spw with channel selection( 0:4~13 ), default start, LSRK nearest'}
                    }
          
#          self.test_cube_0.__func__.__doc__ %=self.testList[0]['desc']
     

     def run_cubetclean(self, testid):
          """ core function to execute a cube tclean """
          if 'interpolation' in self.testList[testid]:
              interpolation = self.testList[testid]['interpolation']
          else:
              interpolation = 'linear'

          ret = tclean(vis=self.msfile,field='0',imsize=100,cell='8.0arcsec',niter=10,\
                       specmode='cube',nchan=10,restfreq=['1.25GHz'],\
                       phasecenter="J2000 19:59:28.500 +40.44.01.50",deconvolver='hogbom',\
                       spw=self.testList[testid]['spw'],\
                       imagename=self.img+self.testList[testid]['imagename'],\
                       start=self.testList[testid]['start'],\
                       width=self.testList[testid]['width'],\
                       veltype=self.testList[testid]['veltype'],\
                       outframe=self.testList[testid]['outframe'], \
                       interpolation=interpolation,parallel=self.parallel)
          return ret

     def test_cube_0(self):
          """ [cube] Test_Cube_0 new """
          testid=0
          print(" : " , self.testList[testid]['desc'])
          self.prepData('refim_point.ms')
          ret = self.run_cubetclean(testid)

          self.assertTrue(os.path.exists(self.img+self.testList[testid]['imagename']+'.psf') and os.path.exists(self.img+self.testList[testid]['imagename']+'.residual') )
          report=self.th.checkall(imgexist=[self.img+self.testList[testid]['imagename']+'.image'],
          imgval=[(self.img+self.testList[testid]['imagename']+'.image',1.50002,
          [50,50,0,0])])
          report2 = self.th.check_spec_frame(self.img+self.testList[testid]['imagename']+'.image','LSRK',999988750)
          self.checkfinal(report+report2)

     def test_cube_1(self):
          """ [cube] Test_Cube_1  """
          testid=1
          print(" : " , self.testList[testid]['desc'])
          self.prepData('refim_point.ms')
          ret = self.run_cubetclean(testid)

          self.assertTrue(os.path.exists(self.img+self.testList[testid]['imagename']+'.psf') and os.path.exists(self.img+self.testList[testid]['imagename']+'.residual') )
          report=self.th.checkall(imgexist=[self.img+self.testList[testid]['imagename']+'.image'],
          imgval=[(self.img+self.testList[testid]['imagename']+'.image',1.50002,
          [50,50,0,0])])
          report2 = self.th.check_spec_frame(self.img+self.testList[testid]['imagename']+'.image','TOPO', 9.9999999e8)

          self.checkfinal(report+report2)

     def test_cube_2(self):
          """ [cube] Test_Cube_2  """
          testid=2
          print(" : " , self.testList[testid]['desc'])
          self.prepData('refim_point.ms')
          ret = self.run_cubetclean(testid)

          self.assertTrue(os.path.exists(self.img+self.testList[testid]['imagename']+'.psf') and os.path.exists(self.img+self.testList[testid]['imagename']+'.residual') )
          report=self.th.checkall(imgexist=[self.img+self.testList[testid]['imagename']+'.image'],
          imgval=[(self.img+self.testList[testid]['imagename']+'.image',1.4643,
          [50,50,0,0])])
          report2 = self.th.check_spec_frame(self.img+self.testList[testid]['imagename']+'.image','LSRK',1.02498846e9)
          self.checkfinal(report+report2)

     def test_cube_3(self):
          """ [cube] Test_Cube_3  """
          # start = 5 (1.25GHZ IN TOPO)
          testid=3
          print(" : " , self.testList[testid]['desc'])
          self.prepData('refim_point.ms')
          ret = self.run_cubetclean(testid)

          self.assertTrue(os.path.exists(self.img+self.testList[testid]['imagename']+'.psf') and os.path.exists(self.img+self.testList[testid]['imagename']+'.residual') )
          report=self.th.checkall(imgexist=[self.img+self.testList[testid]['imagename']+'.image'],
          imgval=[(self.img+self.testList[testid]['imagename']+'.image',1.2000,
          [50,50,0,0])])
          report2 = self.th.check_spec_frame(self.img+self.testList[testid]['imagename']+'.image','LSRK',1.249985937e9)
          self.checkfinal(report+report2)

     def test_cube_4(self):
          """ [cube] Test_Cube_4  """
          testid=4
          print(" : " , self.testList[testid]['desc'])
          self.prepData('refim_point.ms')
          ret = self.run_cubetclean(testid)

          self.assertTrue(os.path.exists(self.img+self.testList[testid]['imagename']+'.psf') and os.path.exists(self.img+self.testList[testid]['imagename']+'.residual') )
          # NEED CHECK!!!
          #report=self.th.checkall(imgexist=[self.img+self.testList[testid]['imagename']+'.image'],
          #imgval=[(self.img+self.testList[testid]['imagename']+'.image',1.5000,
          #[50,50,0,0])])
          #report2 = self.th.check_spec_frame(self.img+self.testList[testid]['imagename']+'.image','LSRK',1.23998593e9)

     def test_cube_5(self):
          """ [cube] Test_Cube_5  """
          # width by freq (2x chanw) result should be the same as #2
          testid=5
          print(" : " , self.testList[testid]['desc'])
          self.prepData('refim_point.ms')
          ret = self.run_cubetclean(testid)

          self.assertTrue(os.path.exists(self.img+self.testList[testid]['imagename']+'.psf') and os.path.exists(self.img+self.testList[testid]['imagename']+'.residual') )
          report=self.th.checkall(imgexist=[self.img+self.testList[testid]['imagename']+'.image'],
          imgval=[(self.img+self.testList[testid]['imagename']+'.image',1.4643,
          [50,50,0,0])])
          report2 = self.th.check_spec_frame(self.img+self.testList[testid]['imagename']+'.image','TOPO',1.025e9)
          self.checkfinal(report+report2)

     def test_cube_6(self):
          """ [cube] Test_Cube_6  """ 
          # start in freq=1.1GHz (=chan5)
          testid=6
          print(" : " , self.testList[testid]['desc'])
          self.prepData('refim_point.ms')
          ret = self.run_cubetclean(testid)

          self.assertTrue(os.path.exists(self.img+self.testList[testid]['imagename']+'.psf') and os.path.exists(self.img+self.testList[testid]['imagename']+'.residual') )
          report=self.th.checkall(imgexist=[self.img+self.testList[testid]['imagename']+'.image'],
          imgval=[(self.img+self.testList[testid]['imagename']+'.image',1.36365354,
          [50,50,0,0])])
          report2 = self.th.check_spec_frame(self.img+self.testList[testid]['imagename']+'.image','TOPO',1.1e9)
          self.checkfinal(report+report2)

     def test_cube_7(self):
          """ [cube] Test_Cube_7  """
          # start 1.1GHz(TOPO)=chan2 spw=4~19
          # Currently different behaviors between serial and parallel on non-overlapping data and image
          # parameter selections.
          # serial: result in chan 0&1 psf blanked  
          # parallel: spw channel selection will be ignored and tuneselectdata will 
          # select overlapping data and image selections (this seems to me more correct? behavior)
          # as of 2019.01.08, this is no longer true, psf blanked for chan 0 and 1 for parallel
          testid=7
          print(" : " , self.testList[testid]['desc'])
          self.prepData('refim_point.ms')
          ret = self.run_cubetclean(testid)

          self.assertTrue(os.path.exists(self.img+self.testList[testid]['imagename']+'.psf') and os.path.exists(self.img+self.testList[testid]['imagename']+'.residual') )
          # parallel 
          ##if self.parallel:
          #    report=self.th.checkall(imgexist=[self.img+self.testList[testid]['imagename']+'.image'],
          #    imgval=[(self.img+self.testList[testid]['imagename']+'.image',1.36,
          #    [50,50,0,0]),(self.img+self.testList[testid]['imagename']+'.image',1.2000,
          #    [50,50,0,3])])
          #else: # serial
          report=self.th.checkall(imgexist=[self.img+self.testList[testid]['imagename']+'.image'],
          imgval=[(self.img+self.testList[testid]['imagename']+'.image',0.0,
          [50,50,0,0]),(self.img+self.testList[testid]['imagename']+'.image',1.2000,
          [50,50,0,3])])
          report2 = self.th.check_spec_frame(self.img+self.testList[testid]['imagename']+'.image','TOPO',1.1e9)
          self.checkfinal(report+report2)

     def test_cube_8(self):
          """ [cube] Test_Cube_8  """
          # start =1.5GHz(chan10)  width=-50MHz TOPO (descending freq)
          testid=8
          print(" : " , self.testList[testid]['desc'])
          self.prepData('refim_point.ms')
          ret = self.run_cubetclean(testid)

          self.assertTrue(os.path.exists(self.img+self.testList[testid]['imagename']+'.psf') and os.path.exists(self.img+self.testList[testid]['imagename']+'.residual') )
          report=self.th.checkall(imgexist=[self.img+self.testList[testid]['imagename']+'.image'],
          imgval=[(self.img+self.testList[testid]['imagename']+'.image',1.42858946,
          [50,50,0,9])])
          report2 = self.th.check_spec_frame(self.img+self.testList[testid]['imagename']+'.image','TOPO',1.5e9)
          self.checkfinal(report+report2)

     def test_cube_9(self):
          """ [cube] Test_Cube_9  """
          # width in vel (=23983.4km/s=2xChanW) def start (=cube will be ascending order in vel)
          testid=9
          print(" : " , self.testList[testid]['desc'])
          self.prepData('refim_point.ms')
          ret = self.run_cubetclean(testid)

          self.assertTrue(os.path.exists(self.img+self.testList[testid]['imagename']+'.psf') and os.path.exists(self.img+self.testList[testid]['imagename']+'.residual') )
          report=self.th.checkall(imgexist=[self.img+self.testList[testid]['imagename']+'.image'],
          imgval=[(self.img+self.testList[testid]['imagename']+'.image',1.46184647,
          [50,50,0,9])])
          report2 = self.th.check_spec_frame(self.img+self.testList[testid]['imagename']+'.image','TOPO',1.925e9)
          self.checkfinal(report+report2)

     def test_cube_10(self):
          """ [cube] Test_Cube_10  """
          # width in vel = -23983.4m/s def start (cube will be in descending order in vel)
          testid=10
          print(" : " , self.testList[testid]['desc'])
          self.prepData('refim_point.ms')
          ret = self.run_cubetclean(testid)

          self.assertTrue(os.path.exists(self.img+self.testList[testid]['imagename']+'.psf') and os.path.exists(self.img+self.testList[testid]['imagename']+'.residual') )
          report=self.th.checkall(imgexist=[self.img+self.testList[testid]['imagename']+'.image'],
          imgval=[(self.img+self.testList[testid]['imagename']+'.image',1.46184647,
          [50,50,0,0])])
          report2 = self.th.check_spec_frame(self.img+self.testList[testid]['imagename']+'.image','TOPO',1.025e9)
          self.checkfinal(report+report2)

     def test_cube_11(self):
          """ [cube] Test_Cube_11  """
          # start 11991.7km/s (chan4)
          testid=11
          print(" : " , self.testList[testid]['desc'])
          self.prepData('refim_point.ms')
          ret = self.run_cubetclean(testid)

          self.assertTrue(os.path.exists(self.img+self.testList[testid]['imagename']+'.psf') and os.path.exists(self.img+self.testList[testid]['imagename']+'.residual') )
          report=self.th.checkall(imgexist=[self.img+self.testList[testid]['imagename']+'.image'],
          imgval=[(self.img+self.testList[testid]['imagename']+'.image',1.50001776,
          [50,50,0,4])])
          report2 = self.th.check_spec_frame(self.img+self.testList[testid]['imagename']+'.image','TOPO',1.2e9)
          self.checkfinal(report+report2)

     def test_cube_12(self):
          """ [cube] Test_Cube_12  """
          # start 11977.6km/s (BARY) = chan4
          testid=12
          print(" : " , self.testList[testid]['desc'])
          self.prepData('refim_point.ms')
          ret = self.run_cubetclean(testid)

          self.assertTrue(os.path.exists(self.img+self.testList[testid]['imagename']+'.psf') and os.path.exists(self.img+self.testList[testid]['imagename']+'.residual') )
          report=self.th.checkall(imgexist=[self.img+self.testList[testid]['imagename']+'.image'],
          imgval=[(self.img+self.testList[testid]['imagename']+'.image',1.50001931,
          [50,50,0,4])])
          report2 = self.th.check_spec_frame(self.img+self.testList[testid]['imagename']+'.image','BARY',1.200058783e9)
          self.checkfinal(report+report2)

     def test_cube_13(self):
          """ [cube] Test_Cube_13  """
          # 
          testid=13
          print(" : " , self.testList[testid]['desc'])
          self.prepData('refim_point.ms')
          # use own tclean command as nchan need to modify
          ret = tclean(vis=self.msfile,field='0',imsize=100,cell='8.0arcsec',niter=10,specmode='cube',nchan=8,restfreq=['1.25GHz'],
                       phasecenter="J2000 19:59:28.500 +40.44.01.50",deconvolver='hogbom',spw=self.testList[testid]['spw'],
                       imagename=self.img+self.testList[testid]['imagename'],start=self.testList[testid]['start'], 
                       width=self.testList[testid]['width'],veltype=self.testList[testid]['veltype'],
                       outframe=self.testList[testid]['outframe'],parallel=self.parallel)

          self.assertTrue(os.path.exists(self.img+self.testList[testid]['imagename']+'.psf') and os.path.exists(self.img+self.testList[testid]['imagename']+'.residual') )
          #report=self.th.checkall(imgexist=[self.img+self.testList[testid]['imagename']+'.image'],
          #imgval=[(self.img+self.testList[testid]['imagename']+'.image',1.50001931,
          #[50,50,0,4])])
          #report2 = self.th.check_spec_frame(self.img+self.testList[testid]['imagename']+'.image','LSRK',1.2000e9)

     def test_cube_14(self):
          """ [cube] Test_Cube_14  """
          # start = quantity ('1.2GHz') frame default(LSRK)
          testid=14
          print(" : " , self.testList[testid]['desc'])
          self.prepData('refim_point.ms')
          ret = self.run_cubetclean(testid)

          self.assertTrue(os.path.exists(self.img+self.testList[testid]['imagename']+'.psf') and os.path.exists(self.img+self.testList[testid]['imagename']+'.residual') )
          report=self.th.checkall(imgexist=[self.img+self.testList[testid]['imagename']+'.image'],
          imgval=[(self.img+self.testList[testid]['imagename']+'.image',1.25000215,
          [50,50,0,0])])
          report2 = self.th.check_spec_frame(self.img+self.testList[testid]['imagename']+'.image','LSRK',1.2e9)
          self.checkfinal(report+report2)

     def test_cube_15(self):
          """ [cube] Test_Cube_15  """
          # measure freq in LSRK ch4
          testid=15
          print(" : " , self.testList[testid]['desc'])
          self.prepData('refim_point.ms')
          ret = self.run_cubetclean(testid)

          self.assertTrue(os.path.exists(self.img+self.testList[testid]['imagename']+'.psf') and os.path.exists(self.img+self.testList[testid]['imagename']+'.residual') )
          report=self.th.checkall(imgexist=[self.img+self.testList[testid]['imagename']+'.image'],
          imgval=[(self.img+self.testList[testid]['imagename']+'.image', 1.25001216,
          [50,50,0,0])])
          report2 = self.th.check_spec_frame(self.img+self.testList[testid]['imagename']+'.image','LSRK',1.199989e9)
          self.checkfinal(report+report2)

     def test_cube_16(self):
          """ [cube] Test_Cube_16  """
          # start quantity vel=11991.7km/s outframe=topo (ascending vel order)
          testid=16
          print(" : " , self.testList[testid]['desc'])
          self.prepData('refim_point.ms')
          ret = self.run_cubetclean(testid)

          self.assertTrue(os.path.exists(self.img+self.testList[testid]['imagename']+'.psf') and os.path.exists(self.img+self.testList[testid]['imagename']+'.residual') )
          report=self.th.checkall(imgexist=[self.img+self.testList[testid]['imagename']+'.image'],
          imgval=[(self.img+self.testList[testid]['imagename']+'.image',1.50001776,
          [50,50,0,4])])
          report2 = self.th.check_spec_frame(self.img+self.testList[testid]['imagename']+'.image','TOPO',1.2000e9)
          self.checkfinal(report+report2)

     def test_cube_17(self):
          """ [cube] Test_Cube_17  """
          # start measure vel=11977.6km/s BARY, outframe=TOPO will be overridedden (ascending vel order)
          testid=17
          print(" : " , self.testList[testid]['desc'])
          self.prepData('refim_point.ms')
          ret = self.run_cubetclean(testid)

          self.assertTrue(os.path.exists(self.img+self.testList[testid]['imagename']+'.psf') and os.path.exists(self.img+self.testList[testid]['imagename']+'.residual') )
          report=self.th.checkall(imgexist=[self.img+self.testList[testid]['imagename']+'.image'],
          imgval=[(self.img+self.testList[testid]['imagename']+'.image',1.50001931,
          [50,50,0,4])])
          report2 = self.th.check_spec_frame(self.img+self.testList[testid]['imagename']+'.image','BARY',1.200058783e9)
          self.checkfinal(report+report2)

     def test_cube_18(self):
          """ [cube] Test_Cube_18  """
          # defaut start, width in vel (quantity) +11991.7km/s (TOPO, radio)=datachan width, will be
          # ascending order in vel so highet DATA channel will be chan 0 in the image (image chan0=1.45GHz)
          testid=18
          print(" : " , self.testList[testid]['desc'])
          self.prepData('refim_point.ms')
          ret = self.run_cubetclean(testid)

          self.assertTrue(os.path.exists(self.img+self.testList[testid]['imagename']+'.psf') and os.path.exists(self.img+self.testList[testid]['imagename']+'.residual') )
          report=self.th.checkall(imgexist=[self.img+self.testList[testid]['imagename']+'.image'],
          imgval=[(self.img+self.testList[testid]['imagename']+'.image',1.50001764,
          [50,50,0,9])])
          report2 = self.th.check_spec_frame(self.img+self.testList[testid]['imagename']+'.image','TOPO',1.45e9)
          self.checkfinal(report+report2)

     def test_cube_19(self):
          """ [cube] Test_Cube_19  """
          # default start, width in vel (measure) +11991.7km/s (TOPO, radio)
          testid=19
          print(" : " , self.testList[testid]['desc'])
          self.prepData('refim_point.ms')
          ret = self.run_cubetclean(testid)

          self.assertTrue(os.path.exists(self.img+self.testList[testid]['imagename']+'.psf') and os.path.exists(self.img+self.testList[testid]['imagename']+'.residual') )
          report=self.th.checkall(imgexist=[self.img+self.testList[testid]['imagename']+'.image'],
          imgval=[(self.img+self.testList[testid]['imagename']+'.image',1.50001764,
          [50,50,0,9])])
          report2 = self.th.check_spec_frame(self.img+self.testList[testid]['imagename']+'.image','TOPO',1.45e9)
          self.checkfinal(report+report2)

     def test_cube_20(self):
          """ [cube] Test_Cube_20  """
          # doppler (with ch4 LSRK freq, rest freq=1.25GHz)
          testid=20
          print(" : " , self.testList[testid]['desc'])
          self.prepData('refim_point.ms')
          ret = self.run_cubetclean(testid)

          self.assertTrue(os.path.exists(self.img+self.testList[testid]['imagename']+'.psf') and os.path.exists(self.img+self.testList[testid]['imagename']+'.residual') )
          report=self.th.checkall(imgexist=[self.img+self.testList[testid]['imagename']+'.image'],
          imgval=[(self.img+self.testList[testid]['imagename']+'.image',1.5000546,
          [50,50,0,4])])
          report2 = self.th.check_spec_frame(self.img+self.testList[testid]['imagename']+'.image','LSRK',1.199989152e9)
          self.checkfinal(report+report2)

     # looks like it passes now....
     #@unittest.skipIf(ParallelTaskHelper.isMPIEnabled(), "Skip test. Data sel with channel gaps is not supported in parallel mode")
     def test_cube_21(self):
          """ [cube] Test_Cube_21  """
          # data sel with channel gap (10,11 excluded) 4~9, 12~14
          testid=21
          self.testList[testid]['interpolation']='nearest'
          print(" : " , self.testList[testid]['desc'])
          self.prepData('refim_point.ms')
          ret = self.run_cubetclean(testid)

          self.assertTrue(os.path.exists(self.img+self.testList[testid]['imagename']+'.psf') and os.path.exists(self.img+self.testList[testid]['imagename']+'.residual') )
          report=self.th.checkall(imgexist=[self.img+self.testList[testid]['imagename']+'.image'],
          imgval=[(self.img+self.testList[testid]['imagename']+'.image',1.250001562, [50,50,0,0]),
                 (self.img+self.testList[testid]['imagename']+'.image',0.0, [50,50,0,6]),
                 (self.img+self.testList[testid]['imagename']+'.image',0.0, [50,50,0,7])])
          report2 = self.th.check_spec_frame(self.img+self.testList[testid]['imagename']+'.image','LSRK',1.199986500e9)
          self.checkfinal(report+report2)

     def test_cube_22(self):
          """ [cube] Test_Cube_22  """
          # stride (step=2) use nearest interpolation (other interpotion methods
          # may not work well...)
          testid=22
          print(" : " , self.testList[testid]['desc'])
          self.prepData('refim_point.ms')
          ret = self.run_cubetclean(testid)

          self.assertTrue(os.path.exists(self.img+self.testList[testid]['imagename']+'.psf') and os.path.exists(self.img+self.testList[testid]['imagename']+'.residual') )
          report=self.th.checkall(imgexist=[self.img+self.testList[testid]['imagename']+'.image'],
          imgval=[(self.img+self.testList[testid]['imagename']+'.image',1.5000546,
          [50,50,0,0])])
          report2 = self.th.check_spec_frame(self.img+self.testList[testid]['imagename']+'.image','LSRK',0.999988750387e9)
          self.checkfinal(report+report2)

     def test_cube_23(self):
          """ [cube] Test_Cube_23  """
          testid=23
          print(" : " , self.testList[testid]['desc'])
          self.prepData('refim_point.ms')
          ret = self.run_cubetclean(testid)

          self.assertTrue(os.path.exists(self.img+self.testList[testid]['imagename']+'.psf') and os.path.exists(self.img+self.testList[testid]['imagename']+'.residual') )
          report=self.th.checkall(imgexist=[self.img+self.testList[testid]['imagename']+'.image'],
          imgval=[(self.img+self.testList[testid]['imagename']+'.image',1.2500156,
          [50,50,0,0])])
          report2 = self.th.check_spec_frame(self.img+self.testList[testid]['imagename']+'.image','TOPO',1.20e9)
          self.checkfinal(report+report2)

     # following tests for cube image spectral channel order for the data with decreasing channel frequecies
     def test_cube_descendF1(self):
           # default start and width
          # first image channel = first data channel, image channel frequecy descreases with increasing channel number
          """ [cube] Test_Cube_DescendF1: specmode cube with descending frequency data, default start and width  """
          self.prepData('refim_point_descendingfreqs.ms')
          ret = tclean(vis=self.msfile,field='0',imsize=100,cell='8.0arcsec',niter=10,\
                       specmode='cube',nchan=10,restfreq=['1.25GHz'],\
                       phasecenter="J2000 19:59:28.500 +40.44.01.50",deconvolver='hogbom',\
                       spw='0', imagename=self.img,veltype='radio',outframe='LSRK',parallel=self.parallel)
          self.assertTrue(os.path.exists(self.img+'.psf') and os.path.exists(self.img+'.image') )

          report = self.th.check_spec_frame(self.img+'.image','LSRK',1.949978e9, -0.049999438e9)
          self.checkfinal(report)

     def test_cube_descendF2(self):
          # first image channel = data channel 5, image channel frequecy descreases with increasing channel number
          """ [cube] Test_Cube_DescendF2: specmode cube with descending frequency data, start in channel no. with default width  """
          self.prepData('refim_point_descendingfreqs.ms')
          ret = tclean(vis=self.msfile,field='0',imsize=100,cell='8.0arcsec',niter=10,\
                       specmode='cube',nchan=10,restfreq=['1.25GHz'],\
                       phasecenter="J2000 19:59:28.500 +40.44.01.50",deconvolver='hogbom',\
                       spw='0', start=5, width='', imagename=self.img,veltype='radio',outframe='LSRK',parallel=self.parallel)
          self.assertTrue(os.path.exists(self.img+'.psf') and os.path.exists(self.img+'.image') )

          report = self.th.check_spec_frame(self.img+'.image','LSRK',1.699981e9,-0.049999438e9)
          self.checkfinal(report)

     def test_cube_descendF3(self):
          # cube image should be identical with test_cube_descendF2
          # first image channel = data channel 5, width=1, ->image channel frequecy descreases with increasing channel number
          """ [cube] Test_Cube_DescendF3: specmode cube with descending frequency data, start in channel no. with  width=1  """
          self.prepData('refim_point_descendingfreqs.ms')
          ret = tclean(vis=self.msfile,field='0',imsize=100,cell='8.0arcsec',niter=10,\
                       specmode='cube',nchan=10,restfreq=['1.25GHz'],\
                       phasecenter="J2000 19:59:28.500 +40.44.01.50",deconvolver='hogbom',\
                       spw='0', start=5, width=1, imagename=self.img,veltype='radio',outframe='LSRK',parallel=self.parallel)
          self.assertTrue(os.path.exists(self.img+'.psf') and os.path.exists(self.img+'.image') )

          report = self.th.check_spec_frame(self.img+'.image','LSRK',1.699981e9,-0.049999438e9)
          self.checkfinal(report)

     def test_cube_descendF4(self):
          # start in channel no., width=-1  
          # first image channel = data channel 9, -> channel frequecy increases with increasing image channel number  
          """ [cube] Test_Cube_DescendF4: specmode cube with descending frequency data, start in freuquency  with  default width """
          self.prepData('refim_point_descendingfreqs.ms')
          ret = tclean(vis=self.msfile,field='0',imsize=100,cell='8.0arcsec',niter=10,\
                       specmode='cube',nchan=10,restfreq=['1.25GHz'],\
                       phasecenter="J2000 19:59:28.500 +40.44.01.50",deconvolver='hogbom',\
                       spw='0', start=9, width=-1, imagename=self.img,veltype='radio',outframe='LSRK',parallel=self.parallel)
          self.assertTrue(os.path.exists(self.img+'.psf') and os.path.exists(self.img+'.image') )

          report = self.th.check_spec_frame(self.img+'.image','LSRK', 1.499983125e9,0.049999438e9)
          self.checkfinal(report)

     def test_cube_descendF5(self):
          # start in frequency, default width
          # first image channel = data channel 9, -> channel frequecy increases with increasing channel number
          """ [cube] Test_Cube_DescendF5: specmode cube with descending frequency data, start in freuquency  with  default width """
          self.prepData('refim_point_descendingfreqs.ms')
          ret = tclean(vis=self.msfile,field='0',imsize=100,cell='8.0arcsec',niter=10,\
                       specmode='cube',nchan=10,restfreq=['1.25GHz'],\
                       phasecenter="J2000 19:59:28.500 +40.44.01.50",deconvolver='hogbom',\
                       spw='0', start='1.499983125GHz', width='', imagename=self.img,veltype='radio',outframe='LSRK',parallel=self.parallel)
          self.assertTrue(os.path.exists(self.img+'.psf') and os.path.exists(self.img+'.image') )

          report = self.th.check_spec_frame(self.img+'.image','LSRK',1.499983125e9,0.049999438e9)
          self.checkfinal(report)

     def test_cube_descendF6(self):
          # start in frequency, positive width
          # first image channel = data channel 9, -> channel frequecy increases with increasing channel number
          """ [cube] Test_Cube_DescendF6: specmode cube with descending frequency data, start in freuquency  with  a positive width """
          self.prepData('refim_point_descendingfreqs.ms')
          ret = tclean(vis=self.msfile,field='0',imsize=100,cell='8.0arcsec',niter=10,\
                       specmode='cube',nchan=10,restfreq=['1.25GHz'],\
                       phasecenter="J2000 19:59:28.500 +40.44.01.50",deconvolver='hogbom',\
                       spw='0', start='1.499983125GHz', width='0.049999438GHz', imagename=self.img,veltype='radio',outframe='LSRK',parallel=self.parallel)
          self.assertTrue(os.path.exists(self.img+'.psf') and os.path.exists(self.img+'.image') )

          report = self.th.check_spec_frame(self.img+'.image','LSRK',1.499983125e9,0.049999438e9)
          self.checkfinal(report)

     def test_cube_descendF7(self):
          # start in frequency, negative width
          # first image channel = data channel 5, -> channel frequecy decreases with increasing channel number
          """ [cube] Test_Cube_DescendF7: specmode cube with descending frequency data, start in freuquency  with  a negative width """
          self.prepData('refim_point_descendingfreqs.ms')
          ret = tclean(vis=self.msfile,field='0',imsize=100,cell='8.0arcsec',niter=10,\
                       specmode='cube',nchan=10,restfreq=['1.25GHz'],\
                       phasecenter="J2000 19:59:28.500 +40.44.01.50",deconvolver='hogbom',\
                       spw='0', start='1.699981GHz', width='-0.049999438GHz', imagename=self.img,veltype='radio',outframe='LSRK',parallel=self.parallel)
          self.assertTrue(os.path.exists(self.img+'.psf') and os.path.exists(self.img+'.image') )

          report = self.th.check_spec_frame(self.img+'.image','LSRK',1.699981e9,-0.049999438e9)
          self.checkfinal(report)

     def test_cube_descendF8(self):
          # start='',  a positive frequency width
          # the data channel 0 - 9  will be selected, but since width >0 for the ms, image channel order will be reversed w.r.t data channel order
          """ [cube] Test_Cube_DescendF8: specmode cube with descending frequency data, width in  a positive freuquency  with  default start """
          self.prepData('refim_point_descendingfreqs.ms')
          ret = tclean(vis=self.msfile,field='0',imsize=100,cell='8.0arcsec',niter=10,\
                       specmode='cube',nchan=10,restfreq=['1.25GHz'],\
                       phasecenter="J2000 19:59:28.500 +40.44.01.50",deconvolver='hogbom',\
                       spw='0', start='', width='0.049999438GHz', imagename=self.img,veltype='radio',outframe='LSRK',parallel=self.parallel)
          self.assertTrue(os.path.exists(self.img+'.psf') and os.path.exists(self.img+'.image') )

          report = self.th.check_spec_frame(self.img+'.image', 'LSRK', 0.999989e9, 0.049999438e9)
          self.checkfinal(report)

     def test_cube_descendF9(self):
          # start='',  a netative frequency width
          # the data channel 0 - 9 will be selected, but since width <0 for the ms, image channel order will be the same order as data channel
          """ [cube] Test_Cube_DescendF9: specmode cube with descending frequency data, width in  a positive freuquency  with  default start """
          self.prepData('refim_point_descendingfreqs.ms')
          ret = tclean(vis=self.msfile,field='0',imsize=100,cell='8.0arcsec',niter=10,\
                       specmode='cube',nchan=10,restfreq=['1.25GHz'],\
                       phasecenter="J2000 19:59:28.500 +40.44.01.50",deconvolver='hogbom',\
                       spw='0', start='', width='-0.049999438GHz', imagename=self.img,veltype='radio',outframe='LSRK',parallel=self.parallel)
          self.assertTrue(os.path.exists(self.img+'.psf') and os.path.exists(self.img+'.image') )

          report = self.th.check_spec_frame(self.img+'.image', 'LSRK', 1.44998369263e9, -0.049999438e9)
          self.checkfinal(report)

     def test_cube_descendF10(self):
          # start in velocity , width=''
          # first image channel = data channel 5, -> channel velocity increases  with increasing channel number
          """ [cube] Test_Cube_DescendF10: specmode cube with descendign frequency data, start in velocity with defualt width """
          self.prepData('refim_point_descendingfreqs.ms')
          ret = tclean(vis=self.msfile,field='0',imsize=100,cell='8.0arcsec',niter=10,\
                       specmode='cube',nchan=10,restfreq=['1.25GHz'],\
                       phasecenter="J2000 19:59:28.500 +40.44.01.50",deconvolver='hogbom',\
                       spw='0', start='-107920.698km/s', width='', imagename=self.img,veltype='radio',outframe='LSRK',parallel=self.parallel)
          self.assertTrue(os.path.exists(self.img+'.psf') and os.path.exists(self.img+'.image') )

          report = self.th.check_spec_frame(self.img+'.image', 'LSRK', 1.699980875e9, -0.049999438e9)
          self.checkfinal(report)

     def test_cube_descendF11(self):
          # start in velocity , a positive vel width
          # first image channel = data channel 5, -> channel velocity increases  with increasing channel number
          """ [cube] Test_Cube_DescendF11: specmode cube with descendign frequency data, start in velocity with defualt width """
          self.prepData('refim_point_descendingfreqs.ms')
          ret = tclean(vis=self.msfile,field='0',imsize=100,cell='8.0arcsec',niter=10,\
                       specmode='cube',nchan=10,restfreq=['1.25GHz'],\
                       phasecenter="J2000 19:59:28.500 +40.44.01.50",deconvolver='hogbom',\
                       spw='0', start='-107920.698km/s', width='1.1991563418e4km/s', imagename=self.img,veltype='radio',outframe='LSRK',parallel=self.parallel)
          self.assertTrue(os.path.exists(self.img+'.psf') and os.path.exists(self.img+'.image') )

          report = self.th.check_spec_frame(self.img+'.image', 'LSRK', 1.699980875e9, -0.049999438e9)
          self.checkfinal(report)

     def test_cube_descendF12(self):
          # start in velocity , a negative vel width
          # first image channel = data channel 9, -> channel velocity decreases with increasing channel number
          """ [cube] Test_Cube_DescendF12: specmode cube with descendign frequency data, start in velocity with defualt width """
          self.prepData('refim_point_descendingfreqs.ms')
          ret = tclean(vis=self.msfile,field='0',imsize=100,cell='8.0arcsec',niter=10,\
                       specmode='cube',nchan=10,restfreq=['1.25GHz'],\
                       phasecenter="J2000 19:59:28.500 +40.44.01.50",deconvolver='hogbom',\
                       spw='0', start='-59954.444km/s', width='-1.1991563418e4km/s', imagename=self.img,veltype='radio',outframe='LSRK',parallel=self.parallel)
          self.assertTrue(os.path.exists(self.img+'.psf') and os.path.exists(self.img+'.image') )

          report = self.th.check_spec_frame(self.img+'.image', 'LSRK', 1.49998312558e9, 0.049999438e9)
          self.checkfinal(report)

     def test_cube_descendF13(self):
          # width  in a positive velocity, default start
          # the data channel 10-19 (lower side in vel) will be selected, since vel width >0, image channel order will be reversed order w.r.t data channel order
          """ [cube] Test_Cube_DescendF13: specmode cube with descendign frequency data, start in velocity with defualt width """
          self.prepData('refim_point_descendingfreqs.ms')
          ret = tclean(vis=self.msfile,field='0',imsize=100,cell='8.0arcsec',niter=10,\
                       specmode='cube',nchan=10,restfreq=['1.25GHz'],\
                       phasecenter="J2000 19:59:28.500 +40.44.01.50",deconvolver='hogbom',\
                       spw='0', start='', width='1.1991563418e4km/s', imagename=self.img,veltype='radio',outframe='LSRK',parallel=self.parallel)
          self.assertTrue(os.path.exists(self.img+'.psf') and os.path.exists(self.img+'.image') )

          report = self.th.check_spec_frame(self.img+'.image', 'LSRK', 1.449983688e9, -0.0499994375194e9)
          self.checkfinal(report)


     def test_cube_descendF14(self):
          # width  in a negative velocity, default start
          # the data channel 10-19 (lower side in vel) will be selected, since vel width <0, image channel order will the same order w.r.t data channel order
          """ [cube] Test_Cube_DescendF14: specmode cube with descendign frequency data, start in velocity with defualt width """
          self.prepData('refim_point_descendingfreqs.ms')
          ret = tclean(vis=self.msfile,field='0',imsize=100,cell='8.0arcsec',niter=10,\
                       specmode='cube',nchan=10,restfreq=['1.25GHz'],\
                       phasecenter="J2000 19:59:28.500 +40.44.01.50",deconvolver='hogbom',\
                       spw='0', start='', width='-1.1991563418e4km/s', imagename=self.img,veltype='radio',outframe='LSRK',parallel=self.parallel)
          self.assertTrue(os.path.exists(self.img+'.psf') and os.path.exists(self.img+'.image') )

          report = self.th.check_spec_frame(self.img+'.image', 'LSRK', 0.999988750387e9, 0.049999438e9)
          self.checkfinal(report)

     # now rans OK with CAS-9386
     #@unittest.skipIf(ParallelTaskHelper.isMPIEnabled(), "Cubedata mode test in parallel is skipped temporarily until a fix is found. ")
     def test_cube_D1(self):
          """ [cube] Test_Cube_D1 : specmode cubedata - No runtime doppler corrections """
          self.prepData('refim_Cband.G37line.ms')
          ret = tclean(vis=self.msfile,field='1',spw='0:105~135',specmode='cubedata',nchan=30,start=105,width=1,veltype='radio',
                       imagename=self.img,imsize=256,cell='0.01arcmin',phasecenter=1,deconvolver='hogbom',niter=10,parallel=self.parallel)
          self.assertTrue(os.path.exists(self.img+'.psf') and os.path.exists(self.img+'.residual') )
          report=self.th.checkall(imgexist=[self.img+'.image'],imgval=[(self.img+'.image',86.254,[128,128,0,18])])
          ## line is smoother
          self.checkfinal(report)

     def test_cube_D2(self):
          """ [cube] Test_Cube_D2 : specmode cube - WITH doppler corrections """
          self.prepData('refim_Cband.G37line.ms')
          ret = tclean(vis=self.msfile,field='1',spw='0:105~135',specmode='cube',nchan=30,start=105,width=1,veltype='radio',
                       imagename=self.img,imsize=256,cell='0.01arcmin',phasecenter=1,deconvolver='hogbom',niter=10,parallel=self.parallel)
          self.assertTrue(os.path.exists(self.img+'.psf') and os.path.exists(self.img+'.residual') )
          report=self.th.checkall(imgexist=[self.img+'.image'],imgval=[(self.img+'.image',92.1789,[128,128,0,20])])
          ## line is tighter
          self.checkfinal(report)
     def test_cube_perchanweight_briggs(self):
          """[cube] test_cube_perchanweight_briggs: """
          self.prepData('refim_point_withline.ms')
          delmod(self.msfile)
          imnat=self.img+"_nat"
          imbriggs0=self.img+"_briggs0"
          imbriggs_2=self.img+"_briggs_2"
          imbriggs_3=self.img+"_briggs_3"
          retnat = tclean(vis=self.msfile,imagename=imnat,imsize=100,cell='8.0arcsec',specmode='cube',deconvolver='hogbom',niter=1,threshold='0Jy',interactive=0, weighting='natural', parallel=self.parallel)
          ret0 = tclean(vis=self.msfile,imagename=imbriggs0,imsize=100,cell='8.0arcsec',specmode='cube', perchanweightdensity=True,deconvolver='hogbom',niter=1,threshold='0Jy',interactive=0, weighting='briggs', robust=0, parallel=self.parallel)
          ret_2=tclean(vis=self.msfile,imagename=imbriggs_2,imsize=100,cell='8.0arcsec',specmode='cube', perchanweightdensity=True,deconvolver='hogbom',niter=1,threshold='0Jy',interactive=0, weighting='briggs', robust=-2.0, parallel=self.parallel)
          ret_3=tclean(vis=self.msfile,imagename=imbriggs_3,imsize=100,cell='8.0arcsec',specmode='cube', perchanweightdensity=True,deconvolver='hogbom',niter=1,threshold='0Jy',interactive=0, weighting='briggs', robust=0.0, uvtaper=['50arcsec'], parallel=self.parallel)
          self.assertTrue(os.path.exists(imnat+'.image') and os.path.exists(imbriggs0+'.image') and os.path.exists(imbriggs_2+'.image') and  os.path.exists(imbriggs_3+'.image') )
          self.assertTrue(self.th.check_beam_compare(imbriggs0+'.image', imnat+'.image', operator.lt))
          self.assertTrue(self.th.check_beam_compare(imbriggs_2+'.image', imbriggs0+'.image', operator.lt))
          self.assertTrue(self.th.check_beam_compare(imbriggs0+'.image', imbriggs_3+'.image', operator.lt))
#     def test_cube_D3(self):
#          """ EMPTY : [cube] Test_Cube_D3 : specmode cubesrc - Doppler correct to a SOURCE ephemeris"""
#          ret = tclean(vis=self.msfile,field='1',spw='0:105~135',specmode='cubesrc',nchan=30,start=105,width=1,veltype='radio',imagename=self.img,imsize=256,cell='0.01arcmin',phasecenter=1,deconvolver='hogbom',niter=10)
#          self.assertTrue(os.path.exists(self.img+'.psf') and os.path.exists(self.img+'.residual') )

     @unittest.skipIf(is_CASA6, "Skip because plotms is not available in casatasks")
     def test_cube_continuum_subtract_uvsub(self):
          """ [cube] Test_Cube_continuum_subtract :  Using uvsub """
          self.prepData('refim_point_withline.ms')
          delmod(self.msfile);self.th.delmodels(msname=self.msfile,modcol='reset0')
          plotms(vis=self.msfile,xaxis='frequency',yaxis='amp',ydatacolumn='data',customsymbol=True,symbolshape='circle',symbolsize=5,showgui=False,plotfile=self.img+'.plot.step0data.png',title="original data")
          plotms(vis=self.msfile,xaxis='frequency',yaxis='amp',ydatacolumn='model',customsymbol=True,symbolshape='circle',symbolsize=5,showgui=False,plotfile=self.img+'.plot.step0model.png',title="empty model")

          # Let's include a subdir in the output image name. This could cause failures, at
          # least in parallel mode (CAS-10937).
          imagename = os.path.join(self.img_subdir, self.img)
          print("IMAGENAME=",imagename)
          ret = tclean(vis=self.msfile,imagename=imagename,imsize=100,cell='8.0arcsec', spw='0:12~19',niter=50,gain=0.2,savemodel='modelcolumn',
                       deconvolver='mtmfs',parallel=self.parallel)
#          self.assertTrue(self.th.exists(self.img+'.model') )
#          self.assertTrue( self.th.check_modelchan(self.msfile,10) == 0.0 and self.th.check_modelchan(self.msfile,3) > 0.0 )
          plotms(vis=self.msfile,xaxis='frequency',yaxis='amp',ydatacolumn='model',customsymbol=True,symbolshape='circle',symbolsize=5,showgui=False,plotfile=self.img+'.plot.step1.png',title="model after partial mtmfs on some channels")

          delmod(self.msfile);self.th.delmodels(msname=self.msfile,modcol='reset0')

#          ret = tclean(vis=self.msfile,imagename=self.img+'1',imsize=100,cell='8.0arcsec',startmodel=[imagename+'.model.tt0',imagename+'.model.tt1'], 
#                       spw='0',niter=0,savemodel='modelcolumn',deconvolver='mtmfs',parallel=self.parallel)
          ret = tclean(vis=self.msfile,imagename=self.img+'1',imsize=100,cell='8.0arcsec',startmodel=[imagename+'.model.tt0',imagename+'.model.tt1'], 
                       spw='0',niter=0,savemodel='modelcolumn',deconvolver='mtmfs',parallel=self.parallel)

#          self.assertTrue( self.th.check_modelchan(self.msfile,10) > 0.0 and self.th.check_modelchan(self.msfile,3) > 0.0 
          plotms(vis=self.msfile,xaxis='frequency',yaxis='amp',ydatacolumn='model',customsymbol=True,symbolshape='circle',symbolsize=5,showgui=False,plotfile=self.img+'.plot.step2.png',title="model after mtmfs predict on full spw" )

          plotms(vis=self.msfile,xaxis='frequency',yaxis='amp',ydatacolumn='data-model',customsymbol=True,symbolshape='circle',symbolsize=5,showgui=False,plotfile=self.img+'.plot.step3data.png',title="data-model")
          

#     def test_cube_continuum_subtract_otf(self):
#          """ EMPTY : [cube] Test_Cube_continuum_subtract :  On-The-Fly using multifield """
#          self.prepData('refim_point_withline.ms')

     def test_cube_badchannel_restoringbeam(self):
          """ [cube] Test auto restoring beam with a bad edge channel """
          self.prepData('refim_point.ms')
          ret = tclean(vis=self.msfile,imagename=self.img,specmode='cube',imsize=100,cell='10.0arcsec',niter=10,deconvolver='hogbom',parallel=self.parallel)
          self.assertTrue(os.path.exists(self.img+'.psf') and os.path.exists(self.img+'.image') )
          report1=self.th.checkall(imgexist=[self.img+'.image'],imgval=[(self.img+'.image',0.889,[54,50,0,0]) , (self.img+'.image',0.0602,[54,50,0,19]) , (self.img+'.residual',0.033942,[54,50,0,19]) ])
          # first channel's psf is 'bad' and wider along one axis. This offcenter location is higher in value

          #  For parallel mode, to get common beam, need to run anoter tclean run with serial
          if self.parallel:
              ret = tclean(vis=self.msfile,imagename=self.img+'1',specmode='cube',imsize=100,cell='10.0arcsec',niter=10,deconvolver='hogbom',
                       restoration=False, parallel=self.parallel)
              ret2 = tclean(vis=self.msfile,imagename=self.img+'1',specmode='cube',imsize=100,cell='10.0arcsec',niter=0,deconvolver='hogbom',
                       restoration=True, restoringbeam='common', calcres=False, calcpsf=False, parallel=False)
          else:    
              ret = tclean(vis=self.msfile,imagename=self.img+'1',specmode='cube',imsize=100,cell='10.0arcsec',niter=10,deconvolver='hogbom',
                       restoringbeam='common',parallel=self.parallel)
          self.assertTrue(os.path.exists(self.img+'1.psf') and os.path.exists(self.img+'1.image') )
          report2=self.th.checkall(imgexist=[self.img+'1.image'],imgval=[(self.img+'1.image',0.8906,[54,50,0,0]), (self.img+'1.image',0.51977,[54,50,0,19]) , (self.img+'1.residual',0.033942,[54,50,0,19]) ])
          # OLD - first channel has been restored by a 'common' beam picked from channel 2
          self.checkfinal(report1+report2)

#  def test_cube_explicit_restoringbeam(self):
#          """ [cube] Test explicit restoring beams : Test peak flux and off source value for smoothed residuals"""



     def test_cube_common_restoringbeam(self):
          """ [cube] Test_cube_restoringbeam (cas10849/10946) : Test parallel and serial run on same refconcat images  """
          
          self.prepData('refim_point.ms')
          
          # Imaging run - no restoration (serial or parallel)
          ret = tclean(vis=self.msfile,imagename=self.img,
                       imsize=100,cell='10.0arcsec',
                       interactive=0,niter=10,specmode='cube',
                       restoration=False, parallel=self.parallel)
          
          # Serial restart for restoration only (serial only)
          retpar = tclean(vis=self.msfile,imagename=self.img,
                          imsize=100,cell='10.0arcsec',
                          interactive=0,niter=0,specmode='cube',
                          restoration=True, restoringbeam='common',parallel=False, #### always False. 
                          calcres=False, calcpsf=False)
          
          header = imhead(self.img+'.image',verbose=False)
               
          estr = "["+inspect.stack()[1][3]+"] Has single restoring beam ? : " + self.th.verdict( 'restoringbeam' in header) + "\n"

          report2 = self.th.checkall(imgexist=[self.img+'.image'], 
                                     imgval=[(self.img+'.image',0.770450,[54,50,0,1]),
                                            (self.img+'.image',0.567246,[54,50,0,15])  ])
          
          ## Pass or Fail (and why) ?
          self.checkfinal(estr+report2)

     # Now works for parallel  with CAS-9396 
     #@unittest.skipIf(ParallelTaskHelper.isMPIEnabled(), "Skip the test temporarily for 5.5")
     def test_cube_chanchunks(self):
          """ [cube] Test channel chunking for large cubes """
          self.prepData('refim_point.ms')
#          ret = tclean(vis=self.msfile,imagename=self.img,specmode='cube',imsize=100,cell='10.0arcsec',niter=10,deconvolver='hogbom', savemodel='modelcolumn')
#          self.assertTrue(os.path.exists(self.img+'.psf') and os.path.exists(self.img+'.image') )
#          report=self.th.checkall(imgexist=[self.img+'.image'],imgval=[(self.img+'.image',1.5002,[50,50,0,0]) , (self.img+'.image',0.769,[50,50,0,19]) ])

          ret = tclean(vis=self.msfile,imagename=self.img+'cc',specmode='cube',imsize=100,cell='10.0arcsec',niter=10,deconvolver='hogbom',chanchunks=7,parallel=self.parallel)
          self.assertTrue(os.path.exists(self.img+'cc.psf') and os.path.exists(self.img+'cc.image') )
          report=self.th.checkall(imgexist=[self.img+'cc.image'],imgval=[(self.img+'cc.image',1.5002,[50,50,0,0]) , (self.img+'cc.image',0.769,[50,50,0,19]) ])
          self.checkfinal(report)

     def test_cube_chanchunks_auto(self):
          """ [cube] Test channel chunking for large cubes : automatic calc of nchanchunks """
          self.prepData('refim_point.ms')
          ret = tclean(vis=self.msfile,imagename=self.img+'cc',specmode='cube',imsize=100,cell='10.0arcsec',niter=10,deconvolver='hogbom',chanchunks=-1,parallel=self.parallel)
          self.assertTrue(os.path.exists(self.img+'cc.psf') and os.path.exists(self.img+'cc.image') )
          report=self.th.checkall(imgexist=[self.img+'cc.image'],imgval=[(self.img+'cc.image',1.5002,[50,50,0,0]) , (self.img+'cc.image',0.769,[50,50,0,19]) ])
          self.checkfinal(report)


     # Now passes for parallel
     #@unittest.skipIf(ParallelTaskHelper.isMPIEnabled(), "Skip the test temporarily")
     def test_cube_chanchunks_savemodel(self):
          """ [cube] Test channel chunking for large cubes and save model """
          self.prepData('refim_point.ms')
          ret = tclean(vis=self.msfile,imagename=self.img+'cc',specmode='cube',imsize=100,cell='10.0arcsec',niter=10,deconvolver='hogbom',
                       chanchunks=2,savemodel='modelcolumn',parallel=self.parallel)
          self.assertTrue(os.path.exists(self.img+'cc.psf') and os.path.exists(self.img+'cc.image') )
          report=self.th.checkall(imgexist=[self.img+'cc.image'],imgval=[(self.img+'cc.image',1.5002,[50,50,0,0]) , (self.img+'cc.image',0.769,[50,50,0,19]) ])
          self.assertTrue( self.th.check_modelchan(self.msfile,5) > 0.0 and self.th.check_modelchan(self.msfile,18) > 0.0 )
          self.checkfinal(report)
          
#     @unittest.skipIf(ParallelTaskHelper.isMPIEnabled(), "Skip the test temporarily")
     @unittest.skip('Skip. This test deprecated. no longer need mtmfs for cube use msclean')
     def test_cube_mtmfs_nterms1(self):		
          """ [cube] Test mtmfs with cube and nterms = 1 """		
          self.prepData('refim_eptwochan.ms')		
          ret = tclean(vis=self.msfile,imagename=self.img+'cc', specmode='cube', imsize=200,cell='8.0arcsec',niter=10,deconvolver='mtmfs',nterms=1,interactive=0,parallel=self.parallel,scales=[0,20,40,100])		
          report=self.th.checkall(ret=ret, imgexist=[self.img+'cc.psf.tt0', self.img+'cc.residual.tt0', self.img+'cc.image.tt0', self.img+'cc.model.tt0'],imgval=[(self.img+'cc.image.tt0',1.0,[100,100,0,0]),(self.img+'cc.image.tt0',0.492,[100,100,0,1]),(self.img+'cc.image.tt0',0.281,[100,100,0,2])])		
          self.checkfinal(report)		
          
     #@unittest.skipIf(ParallelTaskHelper.isMPIEnabled(), "Skip the test temporarily")
     @unittest.skip('Skip. This test deprecated. no longer need mtmfs for cube use msclean')
     def test_cubedata_mtmfs_nterms1(self):		
          """ [cube] Test mtmfs with cube data and nterms = 1 """		
          self.prepData('refim_eptwochan.ms')		
          ret = tclean(vis=self.msfile,imagename=self.img+'cc', specmode='cubedata', imsize=200,cell='8.0arcsec',niter=10,deconvolver='mtmfs',nterms=1,interactive=0,parallel=self.parallel,scales=[0,20,40,100])		
          report=self.th.checkall(ret=ret, imgexist=[self.img+'cc.psf.tt0', self.img+'cc.residual.tt0', self.img+'cc.image.tt0', self.img+'cc.model.tt0'],imgval=[(self.img+'cc.image.tt0',1.0,[100,100,0,0]),(self.img+'cc.image.tt0',0.492,[100,100,0,1]),(self.img+'cc.image.tt0',0.281,[100,100,0,2])])		
          self.checkfinal(report) 

##############################################
##############################################

##Task level tests : masks and clean boxes.
class test_mask(testref_base):

     def test_mask_1(self):
          """ [mask] test_mask_1 : Input mask as file and string : mfs """
          self.prepData('refim_twochan.ms')
          mstr = 'circle[[50pix,80pix],10pix]'
          self.th.write_file(self.img+'.mask.txt', '#CRTFv0 CASA Region Text Format version 0\n'+mstr+'\n')
          ret1 = tclean(vis=self.msfile,imagename=self.img+'1',imsize=100,cell='8.0arcsec',niter=10,deconvolver='hogbom',interactive=0,usemask='user',
                        mask=self.img+'.mask.txt',parallel=self.parallel)
          ret2 = tclean(vis=self.msfile,imagename=self.img+'2',imsize=100,cell='8.0arcsec',niter=10,deconvolver='hogbom',interactive=0,usemask='user',mask=mstr,parallel=self.parallel)
          report=self.th.checkall(imgexist=[self.img+'1.mask', self.img+'2.mask'], imgval=[(self.img+'1.mask',0.0,[50,50,0,0]),(self.img+'1.mask',1.0,[50,80,0,0]),(self.img+'2.mask',0.0,[50,50,0,0]),(self.img+'2.mask',1.0,[50,80,0,0])])
          self.checkfinal(report)

     def test_mask_2(self):
          """ [mask] test_mask_2 :  Input mask as file and string : cube (few channels) """
          self.prepData('refim_point.ms')
          mstr =  'circle[[50pix,50pix],10pix],range=[1.1GHz,1.5GHz]'
          self.th.write_file(self.img+'.mask.txt', '#CRTFv0 CASA Region Text Format version 0\n'+mstr+'\n')
          ret1 = tclean(vis=self.msfile,imagename=self.img+'1',imsize=100,cell='8.0arcsec',niter=10,deconvolver='hogbom',specmode='cube',
                        interactive=0,usemask='user',mask=self.img+'.mask.txt',parallel=self.parallel)
          ret2 = tclean(vis=self.msfile,imagename=self.img+'2',imsize=100,cell='8.0arcsec',niter=10,deconvolver='hogbom',specmode='cube',
                        interactive=0,usemask='user',mask=mstr,parallel=self.parallel)
          report=self.th.checkall(imgexist=[self.img+'1.mask', self.img+'2.mask'], imgval=[(self.img+'1.mask',0.0,[50,50,0,1]),(self.img+'1.mask',1.0,[50,50,0,2]),(self.img+'1.mask',1.0,[50,50,0,10]),(self.img+'1.mask',0.0,[50,50,0,11]),(self.img+'2.mask',0.0,[50,50,0,1]),(self.img+'2.mask',1.0,[50,50,0,2]),(self.img+'2.mask',1.0,[50,50,0,10]),(self.img+'2.mask',0.0,[50,50,0,11])])
          self.checkfinal(report)

     def test_mask_3(self):
          """ [mask] test_mask_3 : Input mask as image-to-be-regridded (ra/dec) : mfs """
          self.prepData('refim_twochan.ms')
          mstr = 'circle[[50pix,50pix],10pix]'
          self.th.write_file(self.img+'.mask.txt', '#CRTFv0 CASA Region Text Format version 0\n'+mstr+'\n')
          ret1 = tclean(vis=self.msfile,imagename=self.img+'1',imsize=100,cell='8.0arcsec',niter=10,deconvolver='hogbom',interactive=0,
                        usemask='user',mask=self.img+'.mask.txt',parallel=self.parallel)
          ret2 = tclean(vis=self.msfile,imagename=self.img+'2',imsize=100,cell='8.0arcsec',niter=10,deconvolver='hogbom',interactive=0,
                        usemask='user',mask=self.img+'1.mask',phasecenter='J2000 19h59m57.5s +40d49m00.077s',parallel=self.parallel) # shift phasecenter
          report=self.th.checkall(imgexist=[self.img+'1.mask', self.img+'2.mask'], imgval=[(self.img+'1.mask',1.0,[50,50,0,0]),(self.img+'2.mask',1.0,[91,13,0,0])])
          self.checkfinal(report)

     def test_mask_4(self):
          """ [mask] test_mask_4 :  Input mask as image-to-be-regridded(ra/dec/specframe) : cube """
          self.prepData('refim_point.ms')
          mstr =  'circle[[50pix,50pix],10pix],range=[1.1GHz,1.5GHz]'
          self.th.write_file(self.img+'.mask.txt', '#CRTFv0 CASA Region Text Format version 0\n'+mstr+'\n')
          ret1 = tclean(vis=self.msfile,imagename=self.img+'1',imsize=100,cell='8.0arcsec',niter=10,deconvolver='hogbom',specmode='cube',
                        interactive=0,usemask='user',mask=self.img+'.mask.txt',parallel=self.parallel)
          ret2 = tclean(vis=self.msfile,imagename=self.img+'2',imsize=100,cell='8.0arcsec',niter=10,deconvolver='hogbom',specmode='cube',
                        start='1.3GHz',interactive=0,usemask='user',mask=self.img+'1.mask',parallel=self.parallel)
          report=self.th.checkall(imgexist=[self.img+'1.mask', self.img+'2.mask'], imgval=[(self.img+'1.mask',0.0,[50,50,0,1]),(self.img+'1.mask',1.0,[50,50,0,2]),(self.img+'1.mask',1.0,[50,50,0,10]),(self.img+'1.mask',0.0,[50,50,0,11]),(self.img+'2.mask',1.0,[50,50,0,0]),(self.img+'2.mask',1.0,[50,50,0,4]),(self.img+'2.mask',0.0,[50,50,0,10])])
          self.checkfinal(report)

     #@unittest.skipIf(ParallelTaskHelper.isMPIEnabled(), "Skip the test temporarily for 5.5")
     # parallel mode issue was fixed in imageanalysis 2019.05.23
     def test_mask_5(self):
          """ [mask] test_mask_5 : Input cube mask that has different chan
          ranges (use mask from the 1st tclean with a different channel range in the 2nd tclean run)"""
          self.prepData('refim_point.ms')
          mstr = 'circle[[50pix,50pix],10pix]'
          self.th.write_file(self.img+'.mask.txt', '#CRTFv0 CASA Region Text Format version 0\n'+mstr+'\n')
          ret1 = tclean(vis=self.msfile,imagename=self.img+'1',imsize=100,cell='8.0arcsec',niter=1,deconvolver='hogbom',specmode='cube',
                        start=0,nchan=10,interactive=0,usemask='user',mask=self.img+'.mask.txt',parallel=self.parallel)
          ret2 = tclean(vis=self.msfile,imagename=self.img+'2',imsize=100,cell='8.0arcsec',niter=1,deconvolver='hogbom',specmode='cube',
                        start=5,nchan=10,interactive=0,usemask='user',mask=self.img+'1.mask',parallel=self.parallel)
          report=self.th.checkall(imgexist=[self.img+'1.mask', self.img+'2.mask'], imgval=[(self.img+'1.mask',1.0,[50,50,0,1]),(self.img+'1.mask',1.0,[50,50,0,2]),(self.img+'1.mask',1.0,[50,50,0,9]),(self.img+'2.mask',1.0,[50,50,0,0]),(self.img+'2.mask',1.0,[50,50,0,4]),(self.img+'2.mask',0.0,[50,50,0,5])])
          self.checkfinal(report)

# the option, auto-thresh removed
#     def test_mask_autobox(self):
#         # changed to use threshold based automasking 
#          """ [mask] test_mask_autobox :  Autobox """
#          self.prepData('refim_twochan.ms')
#          ret = tclean(vis=self.msfile,imagename=self.img,imsize=100,cell='8.0arcsec',niter=10,deconvolver='hogbom',interactive=0,usemask='auto-thresh')
#          # temporarily change value test to make it pass until extra masking in final minor cycle is resolved....
#          #report=self.th.checkall(imgexist=[self.img+'.mask'], imgval=[(self.img+'.mask',1.0,[50,50,0,0]),(self.img+'.mask',0.0,[50,80,0,0])])
#          report=self.th.checkall(imgexist=[self.img+'.mask'], imgval=[(self.img+'.mask',1.0,[50,50,0,0]),(self.img+'.mask',0.0,[50,85,0,0])])
#          self.checkfinal(report)

# the option, auto-thresh removed
#     def test_mask_autobox_redraw(self):
#         # changed to use threshold based automasking 
#          """ [mask] test_mask_autobox_redraw :  Autoboxing with a redraw after each major cycle """
#          self.prepData('refim_eptwochan.ms')
#          ret = tclean(vis=self.msfile,imagename=self.img,imsize=100,cell='8.0arcsec',niter=10,deconvolver='hogbom',interactive=0,usemask='auto-thresh',maskthreshold=0.5)
#          ret2 = tclean(vis=self.msfile,imagename=self.img+'2',imsize=100,cell='8.0arcsec',niter=20,cycleniter=10,deconvolver='hogbom',interactive=0,usemask='auto-thresh',maskthreshold=0.5)
#          # tweak in automask threshold in the code changed masking extent 2016-03-21
#          #report=self.th.checkall(imgexist=[self.img+'.mask'], imgval=[(self.img+'.mask',1.0,[50,50,0,0]),(self.img+'.mask',0.0,[60,30,0,0]),(self.img+'2.mask',1.0,[60,30,0,0])])
          # temporarily change the value test for unmasked region to make it pass (replace with the above when the extra masking issue is resolved...)
#          #report=self.th.checkall(imgexist=[self.img+'.mask'], imgval=[(self.img+'.mask',1.0,[50,50,0,0]),(self.img+'.mask',0.0,[60,85,0,0]),(self.img+'2.mask',1.0,[60,30,0,0])])
#          #change in behavior due to automask code modification on July 1st,2016
#          report=self.th.checkall(imgexist=[self.img+'.mask'], imgval=[(self.img+'.mask',1.0,[50,50,0,0]),(self.img+'.mask',0.0,[60,85,0,0]),(self.img+'2.mask',0.0,[60,30,0,0])])
#          self.checkfinal(report)

# the option, auto-thresh removed
#     def test_mask_autobox_nmask(self):
#          """ [mask] test_mask_autobox_nmask : Autoboxing with nmask """
#          # this won't be triggering actual pruning but just to check going into write places
#          self.prepData('refim_point.ms')
#          ret = tclean(vis=self.msfile,imagename=self.img,imsize=100,cell='8.0arcsec',niter=10,deconvolver='hogbom',
#                       interactive=0,usemask='auto-thresh',nmask=3)
#          report=self.th.checkall(imgexist=[self.img+'.mask'], imgval=[(self.img+'.mask',1.0,[50,50,0,0]),(self.img+'.mask',0.0,[50,85,0,0])])
#          self.checkfinal(report)
           
# the option, auto-thresh2 removed
#     def test_mask_autobox2_nmask(self):
#          """ [mask] test_mask_autobox2_nmask : Autoboxing (no binning) with nmask"""
#          # this won't be triggering actual pruning but just to check going into write places
#          self.prepData('refim_point.ms')
#          ret = tclean(vis=self.msfile,imagename=self.img,imsize=100,cell='8.0arcsec',niter=10,deconvolver='hogbom',
#                       interactive=0,usemask='auto-thresh2',nmask=3)
#          report=self.th.checkall(imgexist=[self.img+'.mask'], imgval=[(self.img+'.mask',1.0,[50,50,0,0]),(self.img+'.mask',0.0,[50,85,0,0])])
#          self.checkfinal(report)

# the option, auto-thresh removed
#     def test_mask_autobox_pbmask(self):
#         """ [mask] test_mask_autobox_nmask : Autoboxing  with pbmask"""
#          # this won't be triggering actual pruning but just to check going into write places
#          self.prepData('refim_point.ms')
#          # change imsize to see the pbmask boundary
#          ret = tclean(vis=self.msfile,imagename=self.img,imsize=500,cell='8.0arcsec',niter=10,deconvolver='hogbom',
#                       interactive=0,usemask='auto-thresh', pbmask=0.2)
#          report=self.th.checkall(imgexist=[self.img+'.mask'], imgval=[(self.img+'.mask',1.0,[250,250,0,0]),(self.img+'.mask',0.0,[250,285,0,0]),(self.img+'.mask',0.0,[360,360])])
#          self.checkfinal(report)

#     @unittest.skip('Skip. This test deprecated. removed autoadjust param.')
#     def test_mask_autobox_autoadjust(self):
#          """ [mask] test_mask_autobox_autoadjust : Autoboxing with autoadjust=T """
#          self.prepData('refim_point.ms')
#          ret = tclean(vis=self.msfile,imagename=self.img,imsize=100,cell='8.0arcsec',niter=10,deconvolver='hogbom',
#                       interactive=0,usemask='auto-thresh',autoadjust=True)
#          report=self.th.checkall(imgexist=[self.img+'.mask'], imgval=[(self.img+'.mask',1.0,[50,50,0,0]),(self.img+'.mask',0.0,[50,85,0,0])])
#          self.checkfinal(report)
     @unittest.skip('Skip test.')
     def test_mask_pbmask(self):
          """ [mask] test_mask_pbmask :  pb mask """
          pass

     @unittest.skip('Skip test.')
     def test_mask_combined_1(self):
          """ [mask] test_mask_combined_1 :  string + pbmask """
          pass

     @unittest.skip('Skip test.')
     def test_mask_combined_2(self):
          """ [mask] test_mask_combined_2 :  Autobox + pbmask """
          pass

     @unittest.skip('Skip test.')
     def test_mask_outlier(self):
          """ [mask] test_mask_outlier : With outlier fields """
          pass

# the option, auto-thresh removed
#     def test_mask_restart(self):
#          """ [mask] test_mask_restart : Test that mask reloads upon restart """
#          self.prepData('refim_twochan.ms')
#          ret = tclean(vis=self.msfile,imagename=self.img,imsize=100,cell='8.0arcsec',niter=10,deconvolver='hogbom',interactive=0,usemask='auto-thresh')
#          ret2 = tclean(vis=self.msfile,imagename=self.img,imsize=100,cell='8.0arcsec',niter=10,deconvolver='hogbom',interactive=0)
          #report=self.th.checkall(imgexist=[self.img+'.mask'], imgval=[(self.img+'.mask',1.0,[50,50,0,0]),(self.img+'.mask',0.0,[50,80,0,0])])
          # temporarily change the value test for unmasked region to make it pass (replace with the above when the extra masking issue is resolved...)
#          report=self.th.checkall(imgexist=[self.img+'.mask'], imgval=[(self.img+'.mask',1.0,[50,50,0,0]),(self.img+'.mask',0.0,[50,85,0,0])])
#          self.checkfinal(report)

     # AUTOMASK TESTS
     def test_mask_autobox_multithresh(self):
          """ [mask] test_mask__autobox_multithresh :  multi-threshold Autobox (default)"""
          self.prepData('refim_twochan.ms')
          ret = tclean(vis=self.msfile,imagename=self.img,imsize=100,cell='8.0arcsec',niter=10,deconvolver='hogbom',interactive=0,usemask='auto-multithresh',parallel=self.parallel)
          report=self.th.checkall(imgexist=[self.img+'.mask'], imgval=[(self.img+'.mask',1.0,[50,50,0,0]),(self.img+'.mask',0.0,[50,85,0,0])])
          self.checkfinal(report)

     def test_mask_autobox_multithresh_newnoise(self):
          """ [mask] test_mask__autobox_multithresh :  multi-threshold Autobox invoking the new noise calc."""
          self.prepData('refim_twochan.ms')
          ret = tclean(vis=self.msfile,imagename=self.img,imsize=100,cell='8.0arcsec',niter=10,deconvolver='hogbom',interactive=0,usemask='auto-multithresh', fastnoise=False)
          report=self.th.checkall(imgexist=[self.img+'.mask'], imgval=[(self.img+'.mask',1.0,[50,50,0,0]),(self.img+'.mask',0.0,[50,85,0,0])])
          self.checkfinal(report)

     def test_mask_autobox_multithresh_with_nsigma(self):
          """ [mask] test_mask__autobox_multithresh :  multi-threshold Autobox invoking the new noise calc."""
          self.prepData('refim_twochan.ms')
          ret = tclean(vis=self.msfile,imagename=self.img,imsize=100,cell='8.0arcsec',niter=10,deconvolver='hogbom',interactive=0,usemask='auto-multithresh', nsigma=3.0)
          report=self.th.checkall(imgexist=[self.img+'.mask'], imgval=[(self.img+'.mask',1.0,[50,50,0,0]),(self.img+'.mask',0.0,[50,85,0,0])])
          self.checkfinal(report)

     def test_mask_autobox_multithresh_with_nsigma_newnoise(self):
          """ [mask] test_mask__autobox_multithresh :  multi-threshold Autobox invoking the new noise calc."""
          self.prepData('refim_twochan.ms')
          ret = tclean(vis=self.msfile,imagename=self.img,imsize=100,cell='8.0arcsec',niter=10,deconvolver='hogbom',interactive=0,usemask='auto-multithresh', nsigma=3.0, fastnoise=False)
          report=self.th.checkall(imgexist=[self.img+'.mask'], imgval=[(self.img+'.mask',1.0,[50,50,0,0]),(self.img+'.mask',0.0,[50,85,0,0])])
          self.checkfinal(report)

     def test_mask_autobox_multithresh_with_prune(self):
          """ [mask] test_mask__autobox_multithresh_with_prune :  multi-threshold Autobox (minbeamfrac=0.3)"""
          # also test for a bug fix to the new pruneRegions (only caused the failure when image size large
          self.prepData('refim_twochan.ms')
          ret = tclean(vis=self.msfile,imagename=self.img,imsize=1000,cell='8.0arcsec',niter=10,deconvolver='hogbom',interactive=0,usemask='auto-multithresh',
          minbeamfrac=0.3,parallel=self.parallel)
          report=self.th.checkall(imgexist=[self.img+'.mask'], imgval=[(self.img+'.mask',1.0,[500,500,0,0]),(self.img+'.mask',0.0,[500,510,0,0])])
          self.checkfinal(report)

     def test_mask_autobox_multithresh_with_stopmask(self):
          """ [mask] test_mask__autobox_multithresh_with_stopmask :  multi-threshold Autobox (minbeamfrac=0.3) with stop mask on """
          # will trigger stop mask condition for the last cycle (Cycle 4) - does not change output mask but can be checked on the log 
          #  
          self.prepData('refim_twochan.ms')
          ret = tclean(vis=self.msfile,imagename=self.img,imsize=100,cell='8.0arcsec',niter=100,deconvolver='hogbom',interactive=0,
           usemask='auto-multithresh', minbeamfrac=0.3, minpercentchange=0.2,parallel=self.parallel)
          report=self.th.checkall(imgexist=[self.img+'.mask'], imgval=[(self.img+'.mask',1.0,[50,50,0,0]),(self.img+'.mask',0.0,[63,50,0,0])])
          self.checkfinal(report)

     def test_mask_autobox_multithresh_with_absorption(self):
          """ [mask] test_mask__autobox_multithresh_on_absorption :  multi-threshold Autobox (minbeamfrac=0.3) on the data with both emission and absorption  """
          # data with a emission pt and absorption pt.
          self.prepData('refim_point_pos_neg.ms')
          ret = tclean(vis=self.msfile,imagename=self.img,imsize=100,cell='8.0arcsec',niter=100,deconvolver='hogbom',interactive=0,
                       usemask='auto-multithresh', negativethreshold=5.0,parallel=self.parallel)
          report=self.th.checkall(imgexist=[self.img+'.mask'], imgval=[(self.img+'.mask',1.0,[50,50,0,0]),(self.img+'.mask',1.0,[60,40,0,0]),(self.img+'.mask',0.0,[65,50,0,0])])
          self.checkfinal(report)

     def test_mask_autobox_multithresh_mfs_IQUV(self):
          """ [mask] test_mask__autobox_multithresh_mtmfs_IQUV :  multi-threshold Autobox (minbeamfrac=0.3) with cube full polarizaiton (IQUV) imaging """
          self.prepData('refim_point_linRL.ms')
          ret = tclean(vis=self.msfile,imagename=self.img,imsize=100,cell='8.0arcsec',niter=10, stokes='IQUV',interactive=0,specmode='mfs',interpolation='nearest',usemask="auto-multithresh", verbose=True, parallel=self.parallel)
          report=self.th.checkall(imgexist=[self.img+'.mask'], imgval=[(self.img+'.mask',1.0,[50,50,0,0]),(self.img+'.mask',1.0,[40,60,0,0]),(self.img+'.mask',0.0,[65,50,0,0]), (self.img+'.mask', 1.0,[40,60,3,0])])
          self.checkfinal(report)
      
     def test_mask_autobox_multithresh_cube_IQUV(self):
          """ [mask] test_mask__autobox_multithresh_cube_IQUV :  multi-threshold Autobox (minbeamfrac=0.05) with cube full polarizaiton (IQUV) imaging """
          self.prepData('refim_point_linXY.ms')
          ret = tclean(vis=self.msfile,imagename=self.img,imsize=100,cell='8.0arcsec',niter=10, stokes='IQUV',interactive=0,specmode='cube',interpolation='nearest',usemask="auto-multithresh", minbeamfrac=0.05,  verbose=True, parallel=self.parallel)
          report=self.th.checkall(imgexist=[self.img+'.mask'], imgval=[(self.img+'.mask',1.0,[50,50,0,0]),(self.img+'.mask',1.0,[35,75,0,0]),(self.img+'.mask',0.0,[32,80,1,1]), (self.img+'.mask',1.0,[35,60,1,1]), (self.img+'.mask',1.0,[60,30,3,0])])

#     def test_mask_outregion(self):
#          """ [mask] test_mask_outregion : Input mask has region that goes outside the image """
#          self.prepData('refim_twochan.ms')
#          mstr = 'circle[[50pix,110pix],20pix]'
#          ret2 = tclean(vis=self.msfile,imagename=self.img+'2',imsize=100,cell='8.0arcsec',niter=10,deconvolver='hogbom',interactive=0,usemask='user',mask=mstr)
#          report=self.th.checkall(imgexist=[self.img+'2.mask'], imgval=[(self.img+'2.mask',0.0,[50,50,0,0]),(self.img+'2.mask',1.0,[50,95,0,0])])

     def test_mask_zerostart(self):
          """ [mask] test_mask_zerostart : Test that a zero starting mask is caught  """
          self.prepData('refim_point.ms')
          ret = tclean(vis=self.msfile,imagename=self.img,imsize=100,cell='10.0arcsec',niter=0,interactive=0,parallel=self.parallel)
          os.system('cp -r ' + self.img + '.residual '+ self.img+'2.inpmask')
          _ia.open(self.img+'2.inpmask')
          pix =_ia.getchunk()
          pix.fill(0.0)
          _ia.putchunk(pix)
          _ia.close()

          ret = tclean(vis=self.msfile,imagename=self.img+'2',imsize=100,cell='10.0arcsec',niter=10,interactive=0,mask=self.img+'2.inpmask')

          report=self.th.checkall(ret=ret, imgexist=[self.img+'2.mask'], imgval=[(self.img+'2.model',0.0,[50,50,0,0]),(self.img+'2.mask',0.0,[50,50,0,0])], stopcode=7)

          self.checkfinal(report)

# the option, auto-thresh removed
#     def test_mask_zeroauto(self):
#          """ [mask] test_mask_zeroauto : Test that an automask-generated zero mask is caught  """
#          self.prepData('refim_point.ms')
#          ret = tclean(vis=self.msfile, imagename=self.img,niter=0,interactive=0,usemask='auto-thresh',maskthreshold='40.0Jy')
#          ret = tclean(vis=self.msfile, imagename=self.img,niter=10,interactive=0,usemask='auto-thresh',maskthreshold='40.0Jy')
#
#          report=self.th.checkall(ret=ret, imgexist=[self.img+'.mask'], imgval=[(self.img+'.model',0.0,[50,50,0,0]),(self.img+'.mask',0.0,[50,50,0,0])], stopcode=7)
#
#          self.checkfinal(report)

     def test_mask_expand_contstokesImask_to_cube(self):
          """ [mask] test_mask_expand_contstokesImask_to_cube : Test for
          expanding input continuum Stokes I mask to cube imaging  """
          self.prepData('refim_point_linRL.ms')
          self.prepInputmask('refim_cont_stokesI_input.mask')
          ret = tclean(vis=self.msfile,
          imagename=self.img, specmode="cube", imsize=100, cell='8.0arcsec', niter=10,interactive=0,interpolation='nearest', usemask='user', mask=self.maskname)

          report=self.th.checkall(ret=ret, imgexist=[self.img+'.mask'],
          imgval=[(self.img+'.mask',1.0,[50,50,0,0]),(self.img+'.mask',1.0,[50,50,0,1]),(self.img+'.mask',1.0,[50,50,0,2]), (self.img+'.mask',0.0,[65,65,0,1])])

          self.checkfinal(report)

     def test_mask_expand_contstokesImask_nodegen_to_cube(self):
          """ [mask] test_mask_expand_contstokesImask_nodegen_to_cube : Test for
          expanding input continuum Stokes I mask with its degenerate axes removed to cube imaging  """
          self.prepData('refim_point_linRL.ms')
          self.prepInputmask('refim_cont_stokesI_input.mask')
          imsubimage(imagename=self.maskname, outfile=self.maskname+"_dropdeg",dropdeg=True, overwrite=True)
          ret = tclean(vis=self.msfile,
          imagename=self.img, specmode="cube", imsize=100, cell='8.0arcsec',
          niter=10,interactive=0,interpolation='nearest', usemask='user',
          mask=self.maskname+"_dropdeg")
          report=self.th.checkall(ret=ret, imgexist=[self.img+'.mask'],
          imgval=[(self.img+'.mask',1.0,[50,50,0,0]),(self.img+'.mask',1.0,[50,50,0,1]),(self.img+'.mask',1.0,[50,50,0,2]), (self.img+'.mask',0.0,[65,65,0,1])])

        
     def test_mask_expand_contstokesImask_to_IQUV(self):
          """ [mask] test_mask_expand_contstokesImask_to_IQUV : Test for expanding
          input continuum Stokes I mask to continuum multi-stokes imaging  """
          self.prepData('refim_point_linRL.ms')
          self.prepInputmask('refim_cont_stokesI_input.mask')
          ret = tclean(vis=self.msfile,
          imagename=self.img, specmode="mfs", imsize=100, cell='8.0arcsec',
          niter=10,interactive=0, stokes='IQUV', usemask='user', mask=self.maskname)

          report=self.th.checkall(ret=ret, imgexist=[self.img+'.mask'],
          imgval=[(self.img+'.mask',1.0,[50,50,0,0]),(self.img+'.mask',1.0,[50,50,1,0]),(self.img+'.mask',1.0,[50,50,2,0]),(self.img+'.mask',1.0,[50,50,3,0]), (self.img+'.mask',0.0,[65,65,2,0])])

          self.checkfinal(report)

     def test_mask_expand_contstokesImask_nodegen_to_IQUV(self):
          """ [mask] test_mask_expand_contstokesImask_nodegen_to_IQUV : Test for expanding
          input continuum Stokes I mask with its degenerate axes removed to continuum multi-stokes imaging  """
          self.prepData('refim_point_linRL.ms')
          self.prepInputmask('refim_cont_stokesI_input.mask')
          imsubimage(imagename=self.maskname, outfile=self.maskname+"_dropdeg", dropdeg=True, overwrite=True)
          ret = tclean(vis=self.msfile,
          imagename=self.img, specmode="mfs", imsize=100, cell='8.0arcsec',
          niter=10,interactive=0, stokes='IQUV', usemask='user',
          mask=self.maskname+"_dropdeg")

          report=self.th.checkall(ret=ret, imgexist=[self.img+'.mask'],
          imgval=[(self.img+'.mask',1.0,[50,50,0,0]),(self.img+'.mask',1.0,[50,50,1,0]),(self.img+'.mask',1.0,[50,50,2,0]),(self.img+'.mask',1.0,[50,50,3,0]), (self.img+'.mask',0.0,[65,65,2,0])])

          self.checkfinal(report)


     def test_mask_expand_contstokesImask_to_cube_IQUV(self):
          """ [mask] test_mask_extend_contstokesImask_to_cube_IQUV : Test for extending
          input continuum Stokes I mask to cube multi-stokes imaging  """
          self.prepData('refim_point_linRL.ms')
          self.prepInputmask('refim_cont_stokesI_input.mask')
          ret = tclean(vis=self.msfile,
          imagename=self.img, specmode="cube", imsize=100, cell='8.0arcsec',
          niter=10,interactive=0,interpolation='nearest', stokes='IQUV', usemask='user', mask=self.maskname)

          report=self.th.checkall(ret=ret, imgexist=[self.img+'.mask'],
          imgval=[(self.img+'.mask',1.0,[50,50,0,0]),
                 (self.img+'.mask',1.0,[50,50,1,0]),
                 (self.img+'.mask',1.0,[50,50,2,0]),
                 (self.img+'.mask',1.0,[50,50,3,0]), 
                 (self.img+'.mask',1.0,[50,50,0,1]),
                 (self.img+'.mask',1.0,[50,50,1,1]),
                 (self.img+'.mask',1.0,[50,50,2,1]),
                 (self.img+'.mask',1.0,[50,50,3,1]),
                 (self.img+'.mask',1.0,[50,50,1,2]),
                 (self.img+'.mask',0.0,[65,65,0,0]),
                 (self.img+'.mask',0.0,[65,65,2,1]),
                 ])

          self.checkfinal(report)


     def test_mask_expand_contstokesImask_nodegen_to_cube_IQUV(self):
          """ [mask] test_mask_extend_contstokesImask_nodegen_to_cube_IQUV : Test for extending
          input continuum Stokes I mask with its denenerate axes removed to cube multi-stokes imaging  """
          self.prepData('refim_point_linRL.ms')
          self.prepInputmask('refim_cont_stokesI_input.mask')
          imsubimage(imagename=self.maskname, outfile=self.maskname+"_dropdeg",dropdeg=True, overwrite=True)
          ret = tclean(vis=self.msfile,
          imagename=self.img, specmode="cube", imsize=100, cell='8.0arcsec',
          niter=10,interactive=0,interpolation='nearest', stokes='IQUV',
          usemask='user', mask=self.maskname+"_dropdeg")

          report=self.th.checkall(ret=ret, imgexist=[self.img+'.mask'],
          imgval=[(self.img+'.mask',1.0,[50,50,0,0]),
                 (self.img+'.mask',1.0,[50,50,1,0]),
                 (self.img+'.mask',1.0,[50,50,2,0]),
                 (self.img+'.mask',1.0,[50,50,3,0]), 
                 (self.img+'.mask',1.0,[50,50,0,1]),
                 (self.img+'.mask',1.0,[50,50,1,1]),
                 (self.img+'.mask',1.0,[50,50,2,1]),
                 (self.img+'.mask',1.0,[50,50,3,1]),
                 (self.img+'.mask',1.0,[50,50,1,2]),
                 (self.img+'.mask',0.0,[65,65,0,0]),
                 (self.img+'.mask',0.0,[65,65,2,1]),
                 ])

          self.checkfinal(report)

     def test_mask_expand_contstokesIQUVmask_to_cube_IQUV(self):
          """ [mask] test_mask_expand_contstokesIQUVmask_to_cube_IQUV : Test for expanding
          input continuum Stokes IQUV mask to cube IQUV imaging  """
          # extending to all channels and preserving mask of each stokes 
          self.prepData('refim_point_linRL.ms') 
          # input mask will different for different stokes plane
          self.prepInputmask('refim_cont_stokesIQUV_input.mask')
          ret = tclean(vis=self.msfile,
          imagename=self.img, specmode="cube", imsize=100, cell='8.0arcsec',
          niter=10,interactive=0,interpolation='nearest', stokes='IQUV', usemask='user', mask=self.maskname)

          report=self.th.checkall(ret=ret, imgexist=[self.img+'.mask'],
          imgval=[(self.img+'.mask',1.0,[50,50,0,0]),
                 (self.img+'.mask',1.0,[50,50,0,1]),
                 (self.img+'.mask',1.0,[50,50,1,0]),
                 (self.img+'.mask',1.0,[50,50,1,2]), 
                 (self.img+'.mask',1.0,[50,50,2,0]),
                 (self.img+'.mask',1.0,[50,50,2,1]),
                 (self.img+'.mask',1.0,[43,31,3,0]),
                 (self.img+'.mask',1.0,[43,31,3,2]),
                 (self.img+'.mask',0.0,[61,51,0,0]),
                 (self.img+'.mask',0.0,[50,63,1,1]),
                 (self.img+'.mask',0.0,[37,65,2,2]),
                 (self.img+'.mask',0.0,[34,70,0,1]),
                 ])

          self.checkfinal(report)


     def test_mask_expand_contstokesIQUVmask_nodegen_to_cube_IQUV(self):
          """ [mask] test_mask_expand_contstokesIQUVmask_nodegen_to_cube_IQUV : Test for expanding
          input continuum Stokes IQUV mask with its degenerate axes removed to cube IQUV imaging  """
          # extending to all channels and preserving mask of each stokes 
          self.prepData('refim_point_linRL.ms') 
          # input mask will different for different stokes plane
          self.prepInputmask('refim_cont_stokesIQUV_input.mask')
          imsubimage(self.maskname, outfile=self.maskname+"_dropdeg",dropdeg=True, overwrite=True);
          ret = tclean(vis=self.msfile,
          imagename=self.img, specmode="cube", imsize=100, cell='8.0arcsec',
          niter=10,interactive=0,interpolation='nearest', stokes='IQUV',
          usemask='user', mask=self.maskname+"_dropdeg")

          report=self.th.checkall(ret=ret, imgexist=[self.img+'.mask'],
          imgval=[(self.img+'.mask',1.0,[50,50,0,0]),
                 (self.img+'.mask',1.0,[50,50,0,1]),
                 (self.img+'.mask',1.0,[50,50,1,0]),
                 (self.img+'.mask',1.0,[50,50,1,2]), 
                 (self.img+'.mask',1.0,[50,50,2,0]),
                 (self.img+'.mask',1.0,[50,50,2,1]),
                 (self.img+'.mask',1.0,[43,31,3,0]),
                 (self.img+'.mask',1.0,[43,31,3,2]),
                 (self.img+'.mask',0.0,[61,51,0,0]),
                 (self.img+'.mask',0.0,[50,63,1,1]),
                 (self.img+'.mask',0.0,[37,65,2,2]),
                 (self.img+'.mask',0.0,[34,70,0,1]),
                 ])

          self.checkfinal(report)

     def test_mask_expand_cubestokesImask_to_cube_IQUV(self):
          """ [mask] test_mask_expand_contstokesIQUVmask_to_cube_IQUV : Test for expanding
          input cube Stokes I mask to cube (of the same spectral coordinates)  IQUV imaging  """
          # extending to all channels and preserving mask of each stokes 
          self.prepData('refim_point_linRL.ms') 
          # input mask will different for different stokes plane
          self.prepInputmask('refim_cube_StokesI_input.mask')
          ret = tclean(vis=self.msfile,
          imagename=self.img, specmode="cube", imsize=100, cell='8.0arcsec',
          niter=10,interactive=0,interpolation='nearest', stokes='IQUV',
          usemask='user', mask=self.maskname)

          report=self.th.checkall(ret=ret, imgexist=[self.img+'.mask'],
          imgval=[(self.img+'.mask',1.0,[50,50,0,0]),
                 (self.img+'.mask',1.0,[50,50,0,1]),
                 (self.img+'.mask',1.0,[50,50,1,0]),
                 (self.img+'.mask',1.0,[50,50,1,2]), 
                 (self.img+'.mask',1.0,[50,50,2,0]),
                 (self.img+'.mask',1.0,[50,50,2,1]),
                 (self.img+'.mask',1.0,[37,63,3,0]),
                 (self.img+'.mask',0.0,[46,49,3,2]),
                 (self.img+'.mask',0.0,[63,51,0,0]),
                 (self.img+'.mask',0.0,[50,63,1,1]),
                 (self.img+'.mask',0.0,[43,59,2,2]),
                 (self.img+'.mask',1.0,[43,57,2,2]),
                 (self.img+'.mask',0.0,[43,70,0,1]),
                 ])

          self.checkfinal(report)

     def test_mask_expand_cubestokesImask_nodegen_to_cube_IQUV(self):
          """ [mask] test_mask_expand_contstokesIQUVmask_nodegen_to_cube_IQUV : Test for expanding
          input cube Stokes I mask with its degenerate axes removed to cube (of the same spectral coordinates)  IQUV imaging  """
          # extending to all channels and preserving mask of each stokes 
          self.prepData('refim_point_linRL.ms') 
          # input mask will different for different stokes plane
          self.prepInputmask('refim_cube_StokesI_input.mask')
          imsubimage(self.maskname, outfile=self.maskname+"_dropdeg",dropdeg=True, overwrite=True);
          ret = tclean(vis=self.msfile,
          imagename=self.img, specmode="cube", imsize=100, cell='8.0arcsec',
          niter=10,interactive=0,interpolation='nearest', stokes='IQUV',
          usemask='user', mask=self.maskname+'_dropdeg')

          report=self.th.checkall(ret=ret, imgexist=[self.img+'.mask'],
          imgval=[(self.img+'.mask',1.0,[50,50,0,0]),
                 (self.img+'.mask',1.0,[50,50,0,1]),
                 (self.img+'.mask',1.0,[50,50,1,0]),
                 (self.img+'.mask',1.0,[50,50,1,2]), 
                 (self.img+'.mask',1.0,[50,50,2,0]),
                 (self.img+'.mask',1.0,[50,50,2,1]),
                 (self.img+'.mask',1.0,[37,63,3,0]),
                 (self.img+'.mask',0.0,[46,49,3,2]),
                 (self.img+'.mask',0.0,[63,51,0,0]),
                 (self.img+'.mask',0.0,[50,63,1,1]),
                 (self.img+'.mask',0.0,[43,59,2,2]),
                 (self.img+'.mask',1.0,[43,57,2,2]),
                 (self.img+'.mask',0.0,[43,70,0,1]),
                 ])

          self.checkfinal(report)

##############################################
##############################################

##Task level tests : awproject and mosaics
class test_widefield(testref_base):
     
     def test_widefield_wproj_mfs(self):
          """ [widefield] Test_Widefield_wproj : W-Projection """ 
          ### Need better test dataset for this.....
          self.prepData("refim_twopoints_twochan.ms")
          ret = tclean(vis=self.msfile,imagename=self.img,imsize=200,cell='8.0arcsec',phasecenter="J2000 19:59:00.2 +40.50.15.50",niter=30,
                       gridder='widefield',wprojplanes=4,deconvolver='hogbom',parallel=self.parallel)
          report=self.th.checkall(imgexist=[self.img+'.image'],imgval=[(self.img+'.psf',1.0,[100,100,0,0]),(self.img+'.image',5.56,[127,143,0,0]) ] )
          self.checkfinal(report)


     def test_widefield_aproj_mfs(self):
          """ [widefield] Test_Widefield_aproj : MFS with narrowband AWProjection (wbawp=F, 1spw)  stokes I """
          # casalog.post("EMPTY TEST")
          # return

          self.prepData("refim_mawproject.ms")
          ret = tclean(vis=self.msfile,spw='1',field='*',imagename=self.img,imsize=512,cell='10.0arcsec',phasecenter="J2000 19:59:28.500 +40.44.01.50",
                       niter=30,gridder='awproject',cfcache='',wbawp=False,conjbeams=True,psterm=False,computepastep=360.0,
                       rotatepastep=360.0,deconvolver='hogbom',savemodel='modelcolumn',parallel=self.parallel)
         ## ret = tclean(vis=self.msfile,spw='2',field='*',imagename=self.img,imsize=512,cell='10.0arcsec',phasecenter="J2000 19:59:28.500 +40.44.01.50",niter=30,gridder='awproject',wbawp=False,conjbeams=True,psterm=False,computepastep=360.0,rotatepastep=360.0,deconvolver='hogbom')
          report=self.th.checkall(imgexist=[self.img+'.image', self.img+'.psf', self.img+'.weight'],imgval=[(self.img+'.image',0.96,[256,256,0,0]),(self.img+'.weight',0.493,[256,256,0,0]) ] )
          #
          # Changed to the following for 5.5.0 release of AWP.  Will revisit and replace the test MS later.
          #
          #report=self.th.checkall(imgexist=[self.img+'.image', self.img+'.psf', self.img+'.weight'],imgval=[(self.img+'.image',0.705,[256,256,0,0]),(self.img+'.weight',0.493,[256,256,0,0]) ] )
          ## weight is pbsq which is 0.7^2 = 0.49 (approx).
          self.checkfinal(report)

          #do stokes V too.....
##     @unittest.skipIf(True, "The awproject gridder does not currently work with specmode='cube'.")
     def test_widefield_aproj_cube(self):
          """ [widefield] Test_Widefield_aproj_cube_aproj : Cube with AW-Projection  and rotation off """

          casalog.post("EMPTY TEST")
          return

          self.prepData("refim_mawproject.ms")
          ret = tclean(vis=self.msfile,field='*',imagename=self.img,imsize=512,cell='10.0arcsec',phasecenter="J2000 19:59:28.500 +40.44.01.50",
                       specmode='cube',niter=1,gain=1.0,gridder='awproject',cfcache=self.img+'.cfcache',wbawp=True,
                       conjbeams=False,psterm=False,computepastep=360.0,rotatepastep=360.0,deconvolver='hogbom',parallel=self.parallel)
          report=self.th.checkall(imgexist=[self.img+'.image', self.img+'.psf', self.img+'.weight'],imgval=[(self.img+'.image',0.11,[256,256,0,0]),(self.img+'.weight',0.34,[256,256,0,0]) ] )
          self.assertTrue(os.path.exists(self.img+'.psf') and os.path.exists(self.img+'.residual') )
          self.checkfinal(report)

     ## Test normtype too somewhere..


     def test_widefield_wbaproj_mfs(self):
          """ [widefield] Test_Widefield_wbaproj_mfs : MFS with wideband AWProjection (wbawp=T, allspw) and nt=1 stokes I  """

          # casalog.post("EMPTY TEST")
          # return

          self.prepData("refim_mawproject.ms")
          ret = tclean(vis=self.msfile,field='*',imagename=self.img,imsize=512,cell='10.0arcsec',phasecenter="J2000 19:59:28.500 +40.44.01.50",
                       niter=30,gridder='awproject',cfcache=self.img+'.cfcache',wbawp=True,conjbeams=True,psterm=False,computepastep=360.0,
                       rotatepastep=360.0,deconvolver='hogbom',pblimit=0.3,parallel=self.parallel)
          report=self.th.checkall(imgexist=[self.img+'.image', self.img+'.psf', self.img+'.weight'],imgval=[(self.img+'.image',1.0,[256,256,0,0]),(self.img+'.weight',0.493,[256,256,0,0]) ] )
          #
          # Changed to the following for 5.5.0 release of AWP.  Will revisit and replace the test MS later.
          #
          #report=self.th.checkall(imgexist=[self.img+'.image', self.img+'.psf', self.img+'.weight'],imgval=[(self.img+'.image',0.698,[256,256,0,0]),(self.img+'.weight',0.493,[256,256,0,0]) ] )
          self.checkfinal(report)


          #do stokes V too..

     def test_widefield_aproj_mtmfs(self):
          """ [widefield] Test_Widefield_aproj_mtmfs : MFS with AWProjection (wbawp=T,conjbeams=F, allspw) and nt=2 stokes I  """

          # casalog.post("EMPTY TEST")
          # return

          self.prepData("refim_mawproject.ms")
          ret = tclean(vis=self.msfile,spw='*',field='*',imagename=self.img,imsize=512,cell='10.0arcsec',phasecenter="J2000 19:59:28.500 +40.44.01.50",
                       niter=0,gridder='awproject',cfcache=self.img+'.cfcache',wbawp=True,conjbeams=False,psterm=False,computepastep=360.0,
                       rotatepastep=360.0,deconvolver='mtmfs',parallel=self.parallel)
          report=self.th.checkall(imgexist=[self.img+'.image.tt0', self.img+'.psf.tt0', self.img+'.weight.tt0'],imgval=[(self.img+'.image.tt0',0.96,[256,256,0,0]),(self.img+'.weight.tt0',0.48,[256,256,0,0]),(self.img+'.alpha',0.04,[256,256,0,0]) ] )
          #
          # Changed to the following for 5.5.0 release of AWP.  Will revisit and replace the test MS later.
          #
          #report=self.th.checkall(imgexist=[self.img+'.image.tt0', self.img+'.psf.tt0', self.img+'.weight.tt0'],imgval=[(self.img+'.image.tt0',0.705,[256,256,0,0]),(self.img+'.weight.tt0',0.48,[256,256,0,0]),(self.img+'.alpha',0.04,[256,256,0,0]) ] )
          self.checkfinal(report)
          ## alpha should represent that of the mosaic PB (twice).. -0.1 doesn't look right. Sigh.... well.. it should converge to zero.
          ## alpha keeps increasing in magnitude with niter.... not right.
          ## restricting this check to niter=0 only. Alpha should represent that of the PB.

     def test_widefield_wbaproj_mtmfs(self):
          """ [widefield] Test_Widefield_wbaproj_mtmfs : MFS with wideband AWProjection (wbawp=T,conjbeams=T, allspw) and nt=2 stokes I  """

          # casalog.post("EMPTY TEST")
          # return

          self.prepData("refim_mawproject.ms")
          ret = tclean(vis=self.msfile,field='*',imagename=self.img,imsize=512,cell='10.0arcsec',phasecenter="J2000 19:59:28.500 +40.44.01.50",
                       niter=30,gridder='awproject',cfcache=self.img+'.cfcache',wbawp=True,conjbeams=True,psterm=False,
                       computepastep=360.0,rotatepastep=360.0,deconvolver='mtmfs',pblimit=0.1,parallel=self.parallel)
          report=self.th.checkall(imgexist=[self.img+'.image.tt0', self.img+'.psf.tt0', self.img+'.weight.tt0'],imgval=[(self.img+'.image.tt0',0.96,[256,256,0,0]),(self.img+'.weight.tt0',0.486,[256,256,0,0]),(self.img+'.alpha',0.0,[256,256,0,0]) ] )
          #
          # Changed to the following for 5.5.0 release of AWP.  Will revisit and replace the test MS later.
          #
          #report=self.th.checkall(imgexist=[self.img+'.image.tt0', self.img+'.psf.tt0', self.img+'.weight.tt0'],imgval=[(self.img+'.image.tt0',0.696,[256,256,0,0]),(self.img+'.weight.tt0',0.486,[256,256,0,0]),(self.img+'.alpha',0.0,[256,256,0,0]) ] )
          ## alpha should be ZERO as the pb spectrum has been taken out.
          self.checkfinal(report)


#     def test_widefield_wbaproj_subsets(self):
#          """ [widefield] Test_Widefield_wbaproj_subsets : MFS with the AWProjection gridder and A,W turned off  """
#          self.prepData("refim_mawproject.ms")
#          ## PS only
#          ret = tclean(vis=self.msfile,spw='*',field='*',imagename=self.img,imsize=512,cell='10.0arcsec',phasecenter="J2000 19:59:28.500 +40.44.01.50",niter=30,gridder='awproject',psterm=True,aterm=False,wprojplanes=1,computepastep=360.0,rotatepastep=360.0,deconvolver='hogbom',pblimit=0.3)
#          #report=self.th.checkall(imgexist=[self.img+'.image', self.img+'.psf', self.img+'.weight'],imgval=[(self.img+'.image',1.0,[256,256,0,0]),(self.img+'.weight',0.493,[256,256,0,0]) ] )
#
#          ## W and PS only
#          ret = tclean(vis=self.msfile,spw='*',field='*',imagename=self.img,imsize=512,cell='10.0arcsec',phasecenter="J2000 19:59:28.500 +40.44.01.50",niter=30,gridder='awproject',psterm=True,aterm=False,wprojplanes=16,computepastep=360.0,rotatepastep=360.0,deconvolver='hogbom',pblimit=0.3)
#          #report=self.th.checkall(imgexist=[self.img+'.image', self.img+'.psf', self.img+'.weight'],imgval=[(self.img+'.image',1.0,[256,256,0,0]),(self.img+'.weight',0.493,[256,256,0,0]) ] )


#     def test_widefield_multispws(self):
#          """ [widefield] Test_Widefield_multispws : Test cube imaging with mosaicft and awproj  """

     ## CHECK NORMALIZATION OF WEIGHTIMAGE = normed to peak=1
     ## TODO : make vpman recognize EVLA in addition to VLA.
     def test_widefield_mosaicft_mfs(self):
          """ [widefield] Test_Widefield_mosaic : MFS with mosaicft  stokes I """
          self.prepData("refim_mawproject.ms")
          ret = tclean(vis=self.msfile,spw='1',field='*',imagename=self.img,imsize=512,cell='10.0arcsec',phasecenter="J2000 19:59:28.500 +40.44.01.50",
                       niter=30,gridder='mosaicft',deconvolver='hogbom',pblimit=0.3,parallel=self.parallel)
          report=self.th.checkall(imgexist=[self.img+'.image', self.img+'.psf', self.img+'.weight'],imgval=[(self.img+'.image',0.961231,[256,256,0,0]),(self.img+'.weight',0.50576,[256,256,0,0]) ] )
          #ret = clean(vis=self.msfile,spw='1',field='*',imagename=self.img+'.old',imsize=512,cell='10.0arcsec',phasecenter="J2000 19:59:28.500 +40.44.01.50",niter=30,imagermode='mosaic',psfmode='hogbom')
          self.checkfinal(report)

          #do stokes V too..

     @unittest.skipIf(ParallelTaskHelper.isMPIEnabled(), "Skip test. mosaic, Briggs weighting with mosweight=True. Enable this after fixing CAS-11978")
     def test_widefield_mosaicft_mfs_mosweightTrue(self):
          """ [widefield] Test_Widefield_mosaic : MFS with mosaicft  stokes I briggs mosweight=True(default)"""
          self.prepData("refim_mawproject.ms")
          ret = tclean(vis=self.msfile,spw='1',field='*',imagename=self.img,imsize=512,cell='10.0arcsec',phasecenter="J2000 19:59:28.500 +40.44.01.50",
                       niter=30,gridder='mosaicft',deconvolver='hogbom',pblimit=0.3,weighting='briggs', parallel=self.parallel)
          report=self.th.checkall(imgexist=[self.img+'.image', self.img+'.psf', self.img+'.weight'],imgval=[(self.img+'.image',0.962813, [256,256,0,0]),(self.img+'.weight',0.50520, [256,256,0,0]) ] )
          #ret = clean(vis=self.msfile,spw='1',field='*',imagename=self.img+'.old',imsize=512,cell='10.0arcsec',phasecenter="J2000 19:59:28.500 +40.44.01.50",niter=30,imagermode='mosaic',psfmode='hogbom')
          self.checkfinal(report)

     def test_widefield_mosaicft_mtmfs(self):
          """ [widefield] Test_Widefield_mosaicft_mtmfs : MT-MFS with mosaicft  stokes I, alpha """
          self.prepData("refim_mawproject.ms")
          ret = tclean(vis=self.msfile,spw='*',field='*',imagename=self.img,imsize=512,cell='10.0arcsec',phasecenter="J2000 19:59:28.500 +40.44.01.50",
                       niter=60,gridder='mosaicft',deconvolver='mtmfs', conjbeams=False,parallel=self.parallel)
          report=self.th.checkall(imgexist=[self.img+'.image.tt0', self.img+'.psf.tt0', self.img+'.weight.tt0'],imgval=[(self.img+'.image.tt0',0.9413,[256,256,0,0]),(self.img+'.weight.tt0',0.50546,[256,256,0,0]),(self.img+'.alpha', 0.07367,[256,256,0,0]) ] )
          ## alpha should represent that of the mosaic PB (twice)... and should then converge to zero
          self.checkfinal(report)
          
     def test_widefield_mosaicft_mtmfs_conj(self):
          """ [widefield] Test_Widefield_mosaicft_mtmfs : MT-MFS with mosaicft  stokes I, alpha """
          self.prepData("refim_mawproject.ms")
          ret = tclean(vis=self.msfile,spw='*',field='*',imagename=self.img,imsize=512,cell='10.0arcsec',phasecenter="J2000 19:59:28.500 +40.44.01.50",
                       niter=60,gridder='mosaicft',deconvolver='mtmfs', conjbeams=True,parallel=self.parallel)
          report=self.th.checkall(imgexist=[self.img+'.image.tt0', self.img+'.psf.tt0', self.img+'.weight.tt0'],imgval=[(self.img+'.image.tt0',0.9638,[256,256,0,0]),(self.img+'.weight.tt0',0.49804,[256,256,0,0]),(self.img+'.alpha',-0.03692,[256,256,0,0]) ] )
          ## alpha should represent that of the mosaic PB (twice)... and should then converge to zero
          self.checkfinal(report)
     
     def test_widefield_mosaicft_mtmfs_pbsquare(self):
          """ [widefield] Test_Widefield_mosaicft_mtmfs : MT-MFS with mosaicft  stokes I, alpha """
          self.prepData("refim_mawproject.ms")
          ret = tclean(vis=self.msfile,spw='*',field='*',imagename=self.img,imsize=512,cell='10.0arcsec',phasecenter="J2000 19:59:28.500 +40.44.01.50",
                       niter=60,gridder='mosaic',deconvolver='mtmfs', conjbeams=False, normtype='pbsquare',parallel=self.parallel)
          report=self.th.checkall(imgexist=[self.img+'.image.tt0', self.img+'.psf.tt0', self.img+'.weight.tt0'],imgval=[(self.img+'.image.tt0',0.9194,[256,256,0,0]),(self.img+'.weight.tt0',0.5059,[256,256,0,0]),(self.img+'.alpha',0.021195,[256,256,0,0]) ] )
          ## alpha should represent that of the mosaic PB (twice)... and should then converge to zero
          self.checkfinal(report)

     def test_widefield_mosaicft_cube(self):
          """ [widefield] Test_Widefield_mosaicft_cube : MFS with mosaicft  stokes I """
          self.prepData("refim_mawproject.ms")
#          _vp.setpbpoly(telescope='EVLA', coeff=[1.0, -1.529e-3, 8.69e-7, -1.88e-10]) 
#          _vp.saveastable('evlavp.tab')
          ret = tclean(vis=self.msfile,spw='*',field='0',imagename=self.img,imsize=512,cell='10.0arcsec',phasecenter="J2000 19:59:28.500 +40.44.01.50",
                       specmode='cube',niter=10,gridder='mosaicft',deconvolver='hogbom',gain=0.1,stokes='I',parallel=self.parallel) #,vptable='evlavp.tab')
          report=self.th.checkall(imgexist=[self.img+'.image', self.img+'.psf', self.img+'.weight'],imgval=[(self.img+'.image',0.7987,[256,256,0,0]),(self.img+'.weight',0.6528,[256,256,0,0]) ] )
          self.checkfinal(report)

          #do stokes V too..
     def test_mosaicft_newpsfphasecenter(self):
          """
          test_mosaicft_newpsfphasecenter : different phasecenter for psf
          """
          self.prepData("refim_mawproject.ms")
          ret=tclean(vis="refim_mawproject.ms",field="*",spw="1",datacolumn="corrected",imagename=self.img,imsize=512,cell="10.0arcsec",phasecenter="J2000 19:59:28.500 +40.44.01.50",stokes="I",specmode="mfs",gridder="mosaic",psfphasecenter="J2000 19:59:28.520 +40.44.01.51",vptable="",pblimit=0.3,normtype="flatnoise",deconvolver="hogbom",restoration=True,weighting="natural", niter=30,gain=0.1, usemask="user",mask="",restart=True,savemodel="none",calcres=True,calcpsf=True, parallel=self.parallel)

          # need to add check of the actual coordinates of the peak of psf. That would match with psfphasecenter value...
          report=self.th.checkall(imgexist=[self.img+'.image', self.img+'.psf', self.img+'.weight'],imgval=[(self.img+'.image',0.96,[256,256,0,0]), (self.img+'.psf',1.0,[256,256,0,0])])

          self.checkfinal(report)

     def test_mosaicft_newpsfphasecenter_cube(self):
          """
          test_mosaicft_newpsfphasecenter_cube : different phasecenter for psf
          """
          self.prepData("refim_mawproject.ms")
          ret=tclean(vis="refim_mawproject.ms",field="*",spw="*",datacolumn="corrected",imagename=self.img,imsize=512,cell="10.0arcsec",phasecenter="J2000 19:59:28.500 +40.44.01.50",stokes="I",specmode="cube",gridder="mosaic",psfphasecenter="J2000 19:59:28.520 +40.44.01.51",vptable="",pblimit=0.3,normtype="flatnoise",deconvolver="hogbom",restoration=True,weighting="natural", niter=30,gain=0.1, usemask="user",mask="",restart=True,savemodel="none",calcres=True,calcpsf=True, parallel=self.parallel)
          report=self.th.checkall(imgexist=[self.img+'.image', self.img+'.psf', self.img+'.weight'], imgval=[(self.img+'.image',0.99,[256,256,0,0]), (self.img+'.psf',1.0,[256,256,0,0])])
          self.checkfinal(report)


     
##############################################
##############################################

##Task level tests : model prediction.
class test_modelvis(testref_base):
     
     def test_modelvis_1(self):
          """ [modelpredict] Test_modelvis_1 : mfs with no save model """
          self.prepData("refim_twochan.ms")
          delmod(self.msfile);self.th.delmodels(msname=self.msfile,modcol='delete')
          ret = tclean(vis=self.msfile,imagename=self.img,imsize=100,cell='8.0arcsec',niter=10,savemodel='none',parallel=self.parallel)
          hasmodcol, modsum, hasvirmod = self.th.check_model(self.msfile)
          self.assertTrue( hasmodcol==False and hasvirmod==False )

     #Passes for parallel after CAS-9386 
     #@unittest.skipIf(ParallelTaskHelper.isMPIEnabled(), "Skip the test temporarily")
     def test_modelvis_2(self):
          """ [modelpredict] Test_modelvis_2 : mfs with save model column """
          self.prepData("refim_twochan.ms")

          ## Save model after deconvolution
          delmod(self.msfile);self.th.delmodels(self.msfile,modcol='delete')
          ret = tclean(vis=self.msfile,imagename=self.img,imsize=100,cell='8.0arcsec',niter=10,savemodel='modelcolumn',parallel=self.parallel)
          hasmodcol, modsum, hasvirmod = self.th.check_model(self.msfile)
          self.assertTrue( hasmodcol==True and modsum>0.0 and hasvirmod==False )

          ##Predict from input model image (startmodel)
          delmod(self.msfile);self.th.delmodels(msname=self.msfile,modcol='delete')
          ret = tclean(vis=self.msfile,imagename=self.img+'2',imsize=100,cell='8.0arcsec',startmodel=self.img+'.model', niter=0,
                       savemodel='modelcolumn',parallel=self.parallel)
          hasmodcol, modsum, hasvirmod = self.th.check_model(self.msfile)
          self.assertTrue( hasmodcol==True and modsum>0.0 and hasvirmod==False )

     #Passes with parallel after CAS-9386
     #@unittest.skipIf(ParallelTaskHelper.isMPIEnabled(), "Skip the test temporarily")
     def test_modelvis_3(self):
          """ [modelpredict] Test_modelvis_3 : mfs with save virtual model """
          self.prepData("refim_twochan.ms")

          ## Save model after deconvolution
          delmod(self.msfile);self.th.delmodels(msname=self.msfile,modcol='delete')
          ret = tclean(vis=self.msfile,imagename=self.img,imsize=100,cell='8.0arcsec',niter=10,savemodel='virtual',parallel=self.parallel)
          hasmodcol, modsum, hasvirmod = self.th.check_model(self.msfile)
          self.assertTrue( hasmodcol==False and hasvirmod==True )

          ##Predict from input model image (startmodel)
          delmod(self.msfile);self.th.delmodels(msname=self.msfile,modcol='delete')
          ret = tclean(vis=self.msfile,imagename=self.img+'2',imsize=100,cell='8.0arcsec',startmodel=self.img+'.model', niter=0,
                       savemodel='virtual',parallel=self.parallel)
          hasmodcol, modsum, hasvirmod = self.th.check_model(self.msfile)
          self.assertTrue( hasmodcol==False and hasvirmod==True )

     def test_modelvis_4(self):
          """ [modelpredict] Test_modelvis_4 : mt-mfs with no save model """
          self.prepData("refim_twochan.ms")
          delmod(self.msfile);self.th.delmodels(msname=self.msfile,modcol='delete')
          ret = tclean(vis=self.msfile,imagename=self.img,imsize=100,cell='8.0arcsec',niter=10,deconvolver='mtmfs',savemodel='none',parallel=self.parallel)
          hasmodcol, modsum, hasvirmod = self.th.check_model(self.msfile)
          self.assertTrue( hasmodcol==False and hasvirmod==False )

     @unittest.skipIf(ParallelTaskHelper.isMPIEnabled() or is_CASA6, "Skip the test temporarily, plotms unavailable in casatasks")
     def test_modelvis_5(self):
          """ [modelpredict] Test_modelvis_5 : mt-mfs with save model column """
          self.prepData("refim_twochan.ms")
          delmod(self.msfile);self.th.delmodels(msname=self.msfile,modcol='delete')
          ret = tclean(vis=self.msfile,imagename=self.img,imsize=100,cell='8.0arcsec',niter=10,deconvolver='mtmfs',
                       savemodel='modelcolumn',parallel=self.parallel)
          plotms(vis=self.msfile,xaxis='frequency',yaxis='amp',ydatacolumn='data',customsymbol=True,symbolshape='circle',symbolsize=5,showgui=False,plotfile=self.img+'.plot.data.png',title="original data")
          plotms(vis=self.msfile,xaxis='frequency',yaxis='amp',ydatacolumn='model',customsymbol=True,symbolshape='circle',symbolsize=5,showgui=False,plotfile=self.img+'.plot.model.png',title="empty model")
          hasmodcol, modsum, hasvirmod = self.th.check_model(self.msfile)
          self.assertTrue( hasmodcol==True and modsum>0.0 and hasvirmod==False )

          delmod(self.msfile);self.th.delmodels(msname=self.msfile,modcol='delete')
          ret = tclean(vis=self.msfile,imagename=self.img+'2',imsize=100,cell='8.0arcsec',startmodel=[self.img+'.model.tt0',self.img+'.model.tt1'],
                       niter=0,deconvolver='mtmfs',savemodel='modelcolumn',parallel=self.parallel)
          hasmodcol, modsum, hasvirmod = self.th.check_model(self.msfile)
          self.assertTrue( hasmodcol==True and modsum>0.0 and hasvirmod==False )

     #tablelock issue with n=2 (mpicasa -n 3 or 4 worked) on CAS-9386
     @unittest.skipIf(ParallelTaskHelper.isMPIEnabled(), "Skip the test temporarily")
     def test_modelvis_6(self):
          """ [modelpredict] Test_modelvis_6 : mt-mfs with save virtual model """
          self.prepData("refim_twochan.ms")
          delmod(self.msfile);self.th.delmodels(msname=self.msfile,modcol='delete')
          ret = tclean(vis=self.msfile,imagename=self.img,imsize=100,cell='8.0arcsec',niter=10,deconvolver='mtmfs',savemodel='virtual',parallel=self.parallel)
          hasmodcol, modsum, hasvirmod = self.th.check_model(self.msfile)
          self.assertTrue( hasmodcol==False and hasvirmod==True )

          delmod(self.msfile);self.th.delmodels(msname=self.msfile,modcol='delete')
          ret = tclean(vis=self.msfile,imagename=self.img+'2',imsize=100,cell='8.0arcsec',startmodel=[self.img+'.model.tt0',self.img+'.model.tt1'],
                       niter=0,deconvolver='mtmfs',savemodel='virtual',parallel=self.parallel)
          hasmodcol, modsum, hasvirmod = self.th.check_model(self.msfile)
          self.assertTrue( hasmodcol==False and hasvirmod==True )

     # Passes after CAS-9386
     #@unittest.skipIf(ParallelTaskHelper.isMPIEnabled(), "Skip the test temporarily")
     def test_modelvis_7(self):
          """ [modelpredict] Test_modelvis_7 : cube with chan selection and save model column """
          ## check explicit channels ...
          self.prepData("refim_point.ms")
          delmod(self.msfile);self.th.delmodels(msname=self.msfile,modcol='delete')
          ret = tclean(vis=self.msfile,spw='0:5~12',imagename=self.img,imsize=100,cell='8.0arcsec',specmode='cube',niter=10,savemodel='modelcolumn',
                       start=5,nchan=8,interpolation='nearest',parallel=self.parallel)
          hasmodcol, modsum, hasvirmod = self.th.check_model(self.msfile)
          self.assertTrue( hasmodcol==True and modsum>0.0 and hasvirmod==False )
          reportcv=self.th.check_chanvals(self.msfile, [(10,">",0.0),(3,"==",1.0)])
          self.checkfinal(reportcv)
          
          delmod(self.msfile);self.th.delmodels(msname=self.msfile,modcol='delete')
          ret = tclean(vis=self.msfile,spw='0',imagename=self.img+'2',imsize=100,cell='8.0arcsec',startmodel=self.img+'.model',specmode='cube',
                       niter=0,savemodel='modelcolumn',parallel=self.parallel)
          hasmodcol, modsum, hasvirmod = self.th.check_model(self.msfile)
          self.assertTrue( hasmodcol==True and modsum>0.0 and hasvirmod==False )
          reportcv=self.th.check_chanvals(self.msfile,[(10,">",0.0),(3,"==",self.th.check_modelchan(self.msfile,1))])
          self.checkfinal(reportcv)


     #Passes after CAS-9386
     #@unittest.skipIf(ParallelTaskHelper.isMPIEnabled(), "Skip the test temporarily")
     def test_modelvis_8(self):
          """ [modelpredict] Test_modelvis_8 : cube with chan selection and save virtual model """
          ## check explicit channels ...
          self.prepData("refim_point.ms")
          delmod(self.msfile);self.th.delmodels(msname=self.msfile,modcol='delete')
          ret = tclean(vis=self.msfile,spw='0:5~12',imagename=self.img,imsize=100,cell='8.0arcsec',specmode='cube',niter=10,
                       savemodel='virtual',parallel=self.parallel)
          hasmodcol, modsum, hasvirmod = self.th.check_model(self.msfile)
          self.assertTrue( hasmodcol==False and hasvirmod==True )

          delmod(self.msfile);self.th.delmodels(msname=self.msfile,modcol='delete')
          ret = tclean(vis=self.msfile,spw='0',imagename=self.img+'2',imsize=100,cell='8.0arcsec',startmodel=self.img+'.model',specmode='cube',
                       niter=0,savemodel='virtual',parallel=self.parallel)
          hasmodcol, modsum, hasvirmod = self.th.check_model(self.msfile)
          self.assertTrue( hasmodcol==False and hasvirmod==True )

     # tested on CAS-9386, now seems to work...
     #@unittest.skipIf(ParallelTaskHelper.isMPIEnabled(), "Skip the test temporarily")
     def test_modelvis_9(self):
          """ [modelpredict] Test_modelvis_9 : Don't de-grid channels with zero model. Also test limited-freq mask """
          self.prepData("refim_point.ms")
          masklist=''  # choose only a few channels here.
          ret = tclean(vis=self.msfile,imagename=self.img,imsize=100,cell='8.0arcsec',niter=10,mask=masklist,parallel=self.parallel)
          self.assertTrue(self.th.exists(self.img+'.model') )

          delmod(self.msfile);self.th.delmodels(msname=self.msfile,modcol='delete')
          ret = tclean(vis=self.msfile,imagename=self.img+'1',imsize=100,cell='8.0arcsec',startmodel=self.img+'.model',niter=0,
                       savemodel='modelcolumn',parallel=self.parallel)

          delmod(self.msfile);self.th.delmodels(msname=self.msfile,modcol='delete')
          ret = tclean(vis=self.msfile,imagename=self.img+'2',imsize=100,cell='8.0arcsec',startmodel=self.img+'.model',niter=0,
                       savemodel='virtual',parallel=self.parallel)

     # tested on CAS-9386, now seems to work...
     #@unittest.skipIf(ParallelTaskHelper.isMPIEnabled(), "Skip the test temporarily")
     def test_modelvis_10(self):
          """ [modelpredict] Test_modelvis_10 : Use input model of different (narrower) freq range than data """
          self.prepData("refim_point.ms")
          delmod(self.msfile);self.th.delmodels(msname=self.msfile,modcol='delete')
          ret = tclean(vis=self.msfile,imagename=self.img,imsize=100,cell='8.0arcsec', spw='0:5~12',niter=10,savemodel='modelcolumn',parallel=self.parallel)
          self.assertTrue(self.th.exists(self.img+'.model') )
#          self.assertTrue( self.th.check_modelchan(self.msfile,10) > 0.0 and self.th.check_modelchan(self.msfile,3) == 1.0 )
          reportcv=self.th.check_chanvals(self.msfile,[(10,">",0.0),(3,"==",1.0)])
          self.checkfinal(reportcv)


          ## add model expansion parameter
          delmod(self.msfile);self.th.delmodels(msname=self.msfile,modcol='delete')
          ret = tclean(vis=self.msfile,imagename=self.img+'1',imsize=100,cell='8.0arcsec',startmodel=self.img+'.model', spw='0',niter=0,
                       savemodel='modelcolumn',parallel=self.parallel)
#          self.assertTrue( self.th.check_modelchan(self.msfile,10) > 0.0 and self.th.check_modelchan(self.msfile,3) > 0.0 )
          reportcv=self.th.check_chanvals(self.msfile,[(10,">",0.0),(3,">",0.0)])
          self.checkfinal(reportcv)
                    

          delmod(self.msfile);self.th.delmodels(msname=self.msfile,modcol='delete')
          ret = tclean(vis=self.msfile,imagename=self.img+'2',imsize=100,cell='8.0arcsec',startmodel=self.img+'.model', spw='0',niter=0,
                       savemodel='virtual',parallel=self.parallel)
          ## cannot check anything here....  just that it runs without error

     # mfs case but fixed? with CAS-9386
     #@unittest.skipIf(ParallelTaskHelper.isMPIEnabled(), "Skip the test temporarily")
     def test_modelvis_11(self):
          """ [modelpredict] Test_modelvis_11 : Predict model image over channel gaps not included in imaging """
          self.prepData("refim_point.ms")
          delmod(self.msfile);self.th.delmodels(msname=self.msfile,modcol='delete')
          ret = tclean(vis=self.msfile,imagename=self.img,imsize=100,cell='8.0arcsec', spw='0:0~8;12~19',niter=10,savemodel='modelcolumn',parallel=self.parallel)
          self.assertTrue(self.th.exists(self.img+'.model') )
          ###vi2 leave unselected channel as is so it will be 1.0
          self.assertTrue( (self.th.check_modelchan(self.msfile,10) == 0.0) or (np.abs(self.th.check_modelchan(self.msfile,10)-1) < 1.0e-12)   and self.th.check_modelchan(self.msfile,3) > 0.0 )

          delmod(self.msfile);self.th.delmodels(msname=self.msfile,modcol='delete')
          ret = tclean(vis=self.msfile,imagename=self.img+'1',imsize=100,cell='8.0arcsec',startmodel=self.img+'.model', spw='0',niter=0,
                       savemodel='modelcolumn',parallel=self.parallel)
          self.assertTrue( self.th.check_modelchan(self.msfile,10) > 0.0 and self.th.check_modelchan(self.msfile,3) > 0.0 )

          delmod(self.msfile);self.th.delmodels(msname=self.msfile,modcol='delete')
          ret = tclean(vis=self.msfile,imagename=self.img+'2',imsize=100,cell='8.0arcsec',startmodel=self.img+'.model', spw='0',niter=0,
                       savemodel='virtual',parallel=self.parallel)
          ## cannot check anything here....  just that it runs without error

          
class test_startmodel(testref_base):
     def test_startmodel_regrid_mfs(self):
          """ [modelpredict] Test_startmodel_regrid_mfs : Regrid input model onto new image grid : mfs (ra/dec) """
          self.prepData('refim_twopoints_twochan.ms')
          ret1 = tclean(vis=self.msfile,imagename=self.img+'1',imsize=50,cell='8.0arcsec',niter=10,deconvolver='hogbom',interactive=0,
                        phasecenter='J2000 19h58m40.801s +40d55m59.863s',parallel=self.parallel)
          ret2 = tclean(vis=self.msfile,imagename=self.img+'2',imsize=200,cell='8.0arcsec',niter=0,deconvolver='hogbom',interactive=0,
                        startmodel=self.img+'1.model',parallel=self.parallel)
          report=self.th.checkall(imgexist=[self.img+'1.residual', self.img+'2.residual'], imgval=[(self.img+'1.residual',1.7963,[25,25,0,0]),(self.img+'2.residual',1.910,[168,190,0,0])])
          self.checkfinal(report)

     def test_startmodel_regrid_cube(self):
          """ [modelpredict] Test_startmodel_regrid_cube : Regrid input model onto new image grid : cube (ra/dec/specframe)"""
          self.prepData('refim_point.ms')
          ret1 = tclean(vis=self.msfile,imagename=self.img+'1',imsize=50,cell='8.0arcsec',niter=10,deconvolver='hogbom',interactive=0,specmode='cube',
                        start='1.05GHz',width='50MHz',nchan=20,parallel=self.parallel)
          ret2 = tclean(vis=self.msfile,imagename=self.img+'2',imsize=100,cell='8.0arcsec',niter=0,deconvolver='hogbom',interactive=0,
                        startmodel=self.img+'1.model',specmode='cube',parallel=self.parallel)
          report=self.th.checkall(imgexist=[self.img+'1.residual', self.img+'2.residual'], imgval=[(self.img+'1.residual',0.362,[25,25,0,5]),(self.img+'2.residual',0.362,[50,50,0,6])])
          self.checkfinal(report)



#     def test_startmodel_14(self):
#          """ [modelpredict] Test_startmodel_14 : Regrid input model onto new image grid : mtmfs (ra/dec/terms)"""

#     def test_startmodel_15(self):
#          """ [modelpredict] Test_startmodel_15 : Regrid input model onto new image grid : mfs (imsize/cell)"""

     def test_startmodel_mfs_continue(self):
          """ [startmodel] test_startmodel_mfs_continue : Restart a run with no parameter changes"""
          self.prepData('refim_twochan.ms')
          ret1 = tclean(vis=self.msfile,imagename=self.img+'1',imsize=100,cell='8.0arcsec',niter=10,deconvolver='hogbom',interactive=0,parallel=self.parallel)
          report=self.th.checkall(imgexist=[self.img+'1.residual'], imgval=[(self.img+'1.residual',0.35304,[50,50,0,0])])
          ret2 = tclean(vis=self.msfile,imagename=self.img+'1',imsize=100,cell='8.0arcsec',niter=10,deconvolver='hogbom',interactive=0,parallel=self.parallel)
          report=self.th.checkall(imgexist=[self.img+'1.residual'], imgval=[(self.img+'1.residual',0.1259,[50,50,0,0])])
          self.checkfinal(report)

     def test_startmodel_mfs_restart(self):
          """ [startmodel] test_startmodel_mfs_restart : Restart a run using 'startmodel' and changed imagename"""
          self.prepData('refim_twochan.ms')
          ret1 = tclean(vis=self.msfile,imagename=self.img+'1',imsize=100,cell='8.0arcsec',niter=10,deconvolver='hogbom',interactive=0,parallel=self.parallel)
          ret2 = tclean(vis=self.msfile,imagename=self.img+'2',imsize=100,cell='8.0arcsec',niter=10,deconvolver='hogbom',interactive=0,
                        startmodel=self.img+'1.model',parallel=self.parallel)
          report=self.th.checkall(imgexist=[self.img+'1.residual', self.img+'2.residual'], imgval=[(self.img+'1.residual',0.35304,[50,50,0,0]),(self.img+'2.residual',0.1259,[50,50,0,0])])
          self.checkfinal(report)

     def test_startmodel_mfs_changeshape_1(self):
          """ [startmodel] test_startmodel_mfs_changeshape_1 : Restart a run but change shape only (cas-6937)"""
          self.prepData('refim_twochan.ms')
          ret1 = tclean(vis=self.msfile,imagename=self.img+'1',imsize=100,cell='8.0arcsec',niter=10,deconvolver='hogbom',interactive=0,parallel=self.parallel)
          report=self.th.checkall(imgexist=[self.img+'1.residual'], imgval=[(self.img+'1.residual',0.35304,[50,50,0,0])])

          try:
               ## This run should fail with an exception (if __rethrow_exceptions = True )
               ret2 = tclean(vis=self.msfile,imagename=self.img+'1',imsize=120,cell='8.0arcsec',niter=10,deconvolver='hogbom',interactive=0,parallel=self.parallel)
               correct=False
          except Exception as e:
               correct=True
          #self.assertTrue(correct)
          
          ## Check that there is no change in output value.... 
          ## i.e. the second run should have failed.     
          report=self.th.checkall(imgval=[(self.img+'1.residual',0.35304,[50,50,0,0])])
          self.checkfinal(report)

     def test_startmodel_mfs_changeshape_2(self):
          """ [startmodel] test_startmodel_mfs_changeshape_2 : Restart a run using 'startmodel' and change shape and imagename"""
          self.prepData('refim_twochan.ms')
          ret1 = tclean(vis=self.msfile,imagename=self.img+'1',imsize=100,cell='8.0arcsec',niter=10,deconvolver='hogbom',interactive=0,parallel=self.parallel)
          ret2 = tclean(vis=self.msfile,imagename=self.img+'2',imsize=120,cell='8.0arcsec',niter=10,deconvolver='hogbom',interactive=0,
                        startmodel=self.img+'1.model',parallel=self.parallel)
          report=self.th.checkall(imgexist=[self.img+'1.residual', self.img+'2.residual'], imgval=[(self.img+'1.residual',0.35304,[50,50,0,0]),(self.img+'2.residual',0.1259,[60,60,0,0])])
          self.checkfinal(report)

     def test_startmodel_mtmfs_restart(self):
          """ [startmodel] test_startmodel_mtmfs_restart : Restart a multi-term run using 'startmodel' and changed imagename"""
          self.prepData('refim_twochan.ms')
          ret1 = tclean(vis=self.msfile,imagename=self.img+'1',imsize=100,cell='8.0arcsec',niter=10,deconvolver='mtmfs',interactive=0,parallel=self.parallel)
          # start with full model
          ret2 = tclean(vis=self.msfile,imagename=self.img+'2',imsize=100,cell='8.0arcsec',niter=10,deconvolver='mtmfs',interactive=0,
                        startmodel=[self.img+'1.model.tt0',self.img+'1.model.tt1'],parallel=self.parallel)

          # start with model only for tt0
          ret3 = tclean(vis=self.msfile,imagename=self.img+'3',imsize=100,cell='8.0arcsec',niter=10,deconvolver='mtmfs',interactive=0,
                        startmodel=self.img+'1.model.tt0',parallel=self.parallel)
          # start with model only for tt1
          ret3 = tclean(vis=self.msfile,imagename=self.img+'4',imsize=100,cell='8.0arcsec',niter=10,deconvolver='mtmfs',interactive=0,
                        startmodel=['',self.img+'1.model.tt1'],parallel=self.parallel)

          report=self.th.checkall(imgexist=[self.img+'1.residual.tt0', self.img+'2.residual.tt0', self.img+'3.residual.tt0', self.img+'4.residual.tt0', self.img+'1.residual.tt1', self.img+'2.residual.tt1', self.img+'3.residual.tt1', self.img+'4.residual.tt1'], imgval=[  (self.img+'1.residual.tt0',0.39226,[50,50,0,0]),
                             (self.img+'2.residual.tt0',0.13677,[50,50,0,0]),
                             (self.img+'3.residual.tt0',0.13677,[50,50,0,0]),
                             (self.img+'4.residual.tt0',0.39226,[50,50,0,0]),  
                             (self.img+'1.residual.tt1',-0.04358,[50,50,0,0]),
                             (self.img+'2.residual.tt1',-0.01519,[50,50,0,0]),
                             (self.img+'3.residual.tt1',-0.04358,[50,50,0,0]),
                             (self.img+'4.residual.tt1',-0.01519,[50,50,0,0])     ] )

          self.checkfinal(report)

     ## Run this test only in parallel mode as it tests combinations of serial and parallel runs. 
     @unittest.skipIf(not ParallelTaskHelper.isMPIEnabled(), "Skip the test temporarily")
     def test_csys_startmodel_restart_mfs(self):
          """ [startmodel] test_csys_startmodel_restart_cube

          Run a sequence of tclean runs to trigger a complicated situation of restarts, mixing serial/parallel and model writes. 
          This sequence, coupled with the algorithm options listed below in tests #1 through #6 trigger three different errors that
          have been fixed in this branch, and one that will be addressed via CAS-9386 (cube refactor). 

          tclean call sequence : 
          --- (a) Parallel run for niter=0
          --- (b) Serial/Parallel run for niter=10, with calcres=F, calcpsf=F  : to reuse images from prev.
          --- (c) Serial model-predict run (without/with startmodel) : in one case it reuses prev image-set. in other case it reuses only 'model'. 
          --- (d) Impbcor on the output of (b)

          Note that this is not a full fix of the various instances of the 'latpole' inconsistency, but only a workaround. 
          Hence it needs a test to ensure this keeps working. 
          """
          self.prepData('refim_point.ms')

          specmode='mfs'
          runpar=self.parallel

          # Test 1 :  mfs + hogbom/mtmfs + usestartmod=False : Triggers both the latpole errors 
          #                                                                      (a) when the serial modelpredict runs on the output of the prev parallel run.
          #                                                                      (b) when the ouput of a parallel run is used by impbcor.
          # Test 2 : mfs + hogbom/mtmfs + usestartmod=True : Triggers the problem of 'model' being insufficient to create a valid ImStore. 
          # Run for deconvolver='hogbom' and 'mtmfs' because it exercises both SIImageStore and SIImageStoreMultiTerm 
          #      where some infrastructure code is re-implemented for multi-term vs single-term. 

          report = ''

          for runtype in ['serial','parallel']:
               for deconvolver in ['hogbom','mtmfs']:
                    for usestartmod in [False,True]:
                         infostr = 'Run with '+specmode +' - ' + deconvolver + ' - usestartmodel = ' + str(usestartmod) + ' - imaging in ' + runtype 
                         print(infostr)
                         report = report + infostr+'\n'

                         # Clear the model column.
                         self.th.delmodels(msname=self.msfile,modcol='reset0')

                         os.system('rm -rf savemod*')

                         ## (a) Always parallel run for niter=0
                         tclean( vis = self.msfile, imagename='savemod.par', spw='0:0~5,0:15~19',   niter=0,  imsize=100, cell='10.0arcsec', deconvolver=deconvolver,  specmode=specmode,  parallel=True)
                         
                         ## (b) Serial/Parallel run for niter=10, with calcres=F, calcpsf=F  : to reuse images from prev.
                         if runtype=='serial':
                              runpar=False
                         else:
                              runpar=True
                         tclean( vis = self.msfile, imagename='savemod.par', spw='0:0~5,0:15~19', niter=10, imsize=100, cell='10.0arcsec',deconvolver=deconvolver, specmode=specmode,  calcpsf=False, calcres=False,  parallel=runpar)
                         
                         # (c) Serial model-predict run (without/with startmodel) : 
                         if usestartmod==False:    # Do the restart by re-using the same image name as before.
                              imname2 = 'savemod.par'
                              startmodel=[]
                         else:
                              imname2 = 'savemod.ser'  # Do the restart with a new imagename, and using 'startmodel'
                              if deconvolver=='mtmfs':
                                   startmodel=['savemod.par.model.tt0', 'savemod.par.model.tt1']
                              else:
                                   startmodel= ['savemod.par.model']

                         tclean( vis=self.msfile, imagename=imname2, spw='0:0~5,0:15~19', niter=0,  imsize=100, cell='10.0arcsec',deconvolver=deconvolver, specmode=specmode, savemodel='modelcolumn', startmodel=startmodel, calcres=False,  calcpsf= False, restoration=False, parallel=False)
                         
                         # Check the values of the model column
                         report = report + self.th.check_chanvals(self.msfile,[(0,">",0.5),(19,"<",0.9)])
                         
                         ## (d) Impbcor on the output of (b) + check the output of pbcor
                         if deconvolver=='hogbom':
                              impbcor(imagename='savemod.par'+'.image', pbimage='savemod.par'+'.pb', outfile='savemod.par'+'.impbcor',overwrite=True)
                              report=report +self.th.checkall(imgexist=['savemod.par.impbcor'], imgval=[  ('savemod.par.impbcor',1.1,[50,50,0,0]) ])
                         else:
                              impbcor(imagename='savemod.par'+'.image.tt0', pbimage='savemod.par'+'.pb.tt0', outfile='savemod.par'+'.impbcor.tt0',overwrite=True)
                              report=report +self.th.checkall(imgexist=['savemod.par.impbcor.tt0'], imgval=[  ('savemod.par.impbcor.tt0',1.1,[50,50,0,0]) ])

          self.checkfinal(report)



     def test_csys_startmodel_restart_cube(self):
          """ [startmodel] test_csys_startmodel_restart_cube : Check that csys differences w.r.to latpoles for parallel vs serial runs are appropriately squashed. 

          Run a sequence of tclean runs to trigger a complicated situation of restarts, mixing serial/parallel and model writes. 
          This sequence, coupled with the algorithm options listed below in tests #1 through #6 trigger three different errors that
          have been fixed in this branch, and one that will be addressed via CAS-9386 (cube refactor). 

          tclean call sequence : 
          --- (a) Parallel run for niter=0
          --- (b) Serial/Parallel run for niter=10, with calcres=F, calcpsf=F  : to reuse images from prev.
          --- (c) Serial model-predict run (without/with startmodel) : in one case it reuses prev image-set. in other case it reuses only 'model'. 
          --- (d) Impbcor on the output of (b)

          Note that this is not a full fix of the various instances of the 'latpole' inconsistency, but only a workaround. 
          Hence it needs a test to ensure this keeps working. 
          """
          self.prepData('refim_point.ms')

          specmode='cube'
          deconvolver='hogbom'
          runpar=self.parallel

          report=''

          # Test  : cube + hogbom + usestartmod=True/False :  Triggers the problem of refconcat image outputs being incompatible with restarts in serial later.
          ####for runtype in ['serial','parallel']:     ## This will fail in 'serial' because we cannot mix and match refconcat images with regular ones. 
          ####                                                                 This must be revisited after CAS-9386. 
          for runtype in ['parallel']:
               for usestartmod in [False,True]:
                    print('Run with '+specmode +' - ' + deconvolver + ' - ' + str(usestartmod))
                    
                    infostr = 'Run with '+specmode +' - ' + deconvolver + ' - usestartmodel = ' + str(usestartmod) + ' - imaging in ' + runtype 
                    print(infostr)
                    report = report + infostr+'\n'
                    
                    # Clear the model column.
                    self.th.delmodels(msname=self.msfile,modcol='reset0')
                    
                    os.system('rm -rf savemod*')
                    
                    ## (a) Always parallel run for niter=0
                    tclean( vis = self.msfile, imagename='savemod.par', spw='0:0~5,0:15~19',   niter=0,  imsize=100, cell='10.0arcsec', deconvolver=deconvolver,  specmode=specmode,  parallel=True)
                    
                    ## (b) Serial/Parallel run for niter=10, with calcres=F, calcpsf=F  : to reuse images from prev.
                    if runtype=='serial':
                         runpar=False
                    else:
                         runpar=True
                    tclean( vis = self.msfile, imagename='savemod.par', spw='0:0~5,0:15~19', niter=10, imsize=100, cell='10.0arcsec',deconvolver=deconvolver, specmode=specmode,  calcpsf=False, calcres=False,  parallel=runpar)
                         
                    # (c) Serial model-predict run (without/with startmodel) : 
                    if usestartmod==False:    # Do the restart by re-using the same image name as before.
                         imname2 = 'savemod.par'
                         startmodel=[]
                    else:
                         imname2 = 'savemod.ser'  # Do the restart with a new imagename, and using 'startmodel'
                         if deconvolver=='mtmfs':
                              startmodel=['savemod.par.model.tt0', 'savemod.par.model.tt1']
                         else:
                              startmodel= ['savemod.par.model']
                              
                    tclean( vis=self.msfile, imagename=imname2, spw='0:0~5,0:15~19', niter=0,  imsize=100, cell='10.0arcsec',deconvolver=deconvolver, specmode=specmode, savemodel='modelcolumn', startmodel=startmodel, calcres=False,  calcpsf= False, restoration=False, parallel=False)
                              
                    # Check the values of the model column
                    report = report + self.th.check_chanvals(self.msfile,[(0,">",0.5),(19,"<",0.9)])
                    
                    ## (d) Impbcor on the output of (b) + check the output of pbcor (first channel)
                    impbcor(imagename='savemod.par'+'.image', pbimage='savemod.par'+'.pb', outfile='savemod.par'+'.impbcor',overwrite=True)
                    report=report +self.th.checkall(imgexist=['savemod.par.impbcor'], imgval=[  ('savemod.par.impbcor',1.5,[50,50,0,0]) ])


          self.checkfinal(report)


     # Now passes for n=3, 4, with CAS-9386 but table lock issue in model write for n=2

     @unittest.skipIf(ParallelTaskHelper.isMPIEnabled(), "Skip the test temporarily")
     def test_startmodel_with_mask_mfs(self):
          """ [startmodel] test_startmodel_with_mask_mfs : Mask out some regions in the startmodel, before prediction """
          self.prepData("refim_twopoints_twochan.ms")
          ## image both sources
          tclean(vis=self.msfile,spw='0:0',imagename=self.img,imsize=200,cell='10.0arcsec',niter=100,parallel=self.parallel)
          ## mask out all but the brightest outlier source
          _ia.open(self.img+'.model')
          _ia.calcmask(mask='"'+self.img+'.model">2.0') # keep only high values. i.e. the far out bright source.
          _ia.close()
          ## predict only that outlier source
          tclean(vis=self.msfile,spw='0:0',imagename=self.img+'.2',niter=0,savemodel='modelcolumn',imsize=200,cell='10.0arcsec',
                 startmodel=self.img+'.model',parallel=self.parallel)
          ## subtract it out
          uvsub(vis=self.msfile)
          ## image the rest of the field.
          tclean(vis=self.msfile,spw='0:0',imagename=self.img+'.3',imsize=200,cell='10.0arcsec',niter=100,parallel=self.parallel)
          
          report=self.th.checkall(imgexist=[self.img+'.model',self.img+'.2.model',self.img+'.3.model'],
                        imgval=[ (self.img+'.model',1.497,[100,100,0,0]),
                                (self.img+'.model',7.474,[154,172,0,0]),
                                (self.img+'.3.model',1.497,[100,100,0,0]), 
                                (self.img+'.3.model',0.024,[154,172,0,0])   ] )
          self.checkfinal(report)
          
     #@unittest.skipIf(ParallelTaskHelper.isMPIEnabled(), "Skip the test temporarily")
     def test_startmodel_with_mask_mtmfs(self):
          """ [startmodel] test_startmodel_with_mask_mtmfs : Mask out some regions in the startmodel, before prediction """
          self.prepData("refim_twopoints_twochan.ms")
          ## image both sources
          tclean(vis=self.msfile,imagename=self.img,imsize=200,cell='10.0arcsec',niter=100,deconvolver='mtmfs',parallel=self.parallel)
          ## mask out all but the brightest outlier source
          _ia.open(self.img+'.model.tt0')
          _ia.calcmask(mask='"'+self.img+'.model.tt0">2.0') # keep only high values. i.e. the far out bright source.
          _ia.close()
          _ia.open(self.img+'.model.tt1')
          _ia.calcmask(mask='"'+self.img+'.model.tt0">2.0') # keep only high values. i.e. the far out bright source.
          _ia.close()
          ## predict only that outlier source
          tclean(vis=self.msfile,imagename=self.img+'.2',niter=0,savemodel='modelcolumn',imsize=200,cell='10.0arcsec',
                 startmodel=[self.img+'.model.tt0',self.img+'.model.tt1'],deconvolver='mtmfs',parallel=self.parallel)
          ## subtract it out
          uvsub(vis=self.msfile)
          ## image the rest of the field.
          tclean(vis=self.msfile,imagename=self.img+'.3',imsize=200,cell='10.0arcsec',niter=100,deconvolver='mtmfs',parallel=self.parallel)
          
          report=self.th.checkall(imgexist=[self.img+'.model.tt0',self.img+'.2.model.tt0',self.img+'.3.model.tt0'],
                        imgval=[ 
                                (self.img+'.model.tt0',1.11,[100,100,0,0]),
                                (self.img+'.model.tt0',5.56,[154,172,0,0]),
                                (self.img+'.3.model.tt0',1.12,[100,100,0,0]), 
                                (self.img+'.3.model.tt0',0.013,[154,172,0,0]),
                                (self.img+'.model.tt1',-1.1027,[100,100,0,0]),
                                (self.img+'.model.tt1',-5.602,[154,172,0,0]),
                                (self.img+'.3.model.tt1',-1.124,[100,100,0,0]), 
                                (self.img+'.3.model.tt1',-0.021,[154,172,0,0])   ] )
          self.checkfinal(report)
          
 ##############################################
class test_pbcor(testref_base):
     def setUp(self):
          super(test_pbcor, self).setUp()

          _vp.setpbpoly(telescope='EVLA', coeff=[1.0, -1.529e-3, 8.69e-7, -1.88e-10]) 
          _vp.saveastable('evlavp.tab')

     def test_pbcor_mfs(self):
          """ [pbcor] Test pbcor with mfs"""
          self.prepData('refim_mawproject.ms')
          ret1 = tclean(vis=self.msfile, imagename=self.img, field='0', imsize=512, cell='10.0arcsec', phasecenter="J2000 19:59:28.500 +40.44.01.50", 
                        niter=10, specmode='mfs', vptable='evlavp.tab', pbcor=True,parallel=self.parallel)
          report=self.th.checkall(imgexist=[self.img+'.image', self.img+'.pb', self.img+'.image.pbcor'], imgval=[(self.img+'.pb',0.7,[256,256,0,0]),(self.img+'.image.pbcor',1.0,[256,256,0,0])])
          self.checkfinal(report)

     def test_pbcor_mtmfs(self):
          """ [pbcor] Test pbcor with mtmfs"""
          self.prepData('refim_mawproject.ms')
          ret1 = tclean(vis=self.msfile, imagename=self.img, field='0', imsize=512, cell='10.0arcsec', phasecenter="J2000 19:59:28.500 +40.44.01.50", 
                        niter=10, specmode='mfs', vptable='evlavp.tab', pbcor=True, deconvolver='mtmfs',parallel=self.parallel)
          report=self.th.checkall(imgexist=[self.img+'.image.tt0', self.img+'.pb.tt0'], imgexistnot=[self.img+'.image.tt0.pbcor', self.img+'.alpha.pbcor'], imgval=[(self.img+'.pb.tt0',0.7,[256,256,0,0])])  
          #report=self.th.checkall(imgexist=[self.img+'.image.tt0', self.img+'.pb.tt0', self.img+'.image.tt0.pbcor', self.img+'.alpha.pbcor'], imgval=[(self.img+'.pb.tt0',0.7,[256,256,0,0]),(self.img+'.image.tt0.pbcor',1.0,[256,256,0,0]),(self.img+'.alpha',-0.7,[256,256,0,0]), (self.img+'.alpha.pbcor',-0.7,[256,256,0,0]) ])  
          # uncorrected alpha, for now. 
          self.checkfinal(report)

     def test_pbcor_cube_basic(self):
          """ [pbcor] Test pbcor with cube"""
          self.prepData('refim_mawproject.ms')
          ret1 = tclean(vis=self.msfile, imagename=self.img, field='0', imsize=512, cell='10.0arcsec', phasecenter="J2000 19:59:28.500 +40.44.01.50", 
                        niter=10, specmode='cube', vptable='evlavp.tab', pbcor=True,parallel=self.parallel)
          report=self.th.checkall(imgexist=[self.img+'.image', self.img+'.pb', self.img+'.image.pbcor'], imgval=[(self.img+'.pb',0.79,[256,256,0,0]),(self.img+'.image.pbcor',1.0,[256,256,0,0]), (self.img+'.pb',0.59,[256,256,0,2]),(self.img+'.image.pbcor',1.0,[256,256,0,2])])
          self.checkfinal(report)

     def test_pbcor_cube_twosteps(self):
          """ [pbcor] Test pbcor with cube with imaging and pbcor separately"""
          self.prepData('refim_mawproject.ms')
          ret1 = tclean(vis=self.msfile, imagename=self.img, field='0', imsize=512, cell='10.0arcsec', phasecenter="J2000 19:59:28.500 +40.44.01.50", 
                        niter=10, specmode='cube',vptable='evlavp.tab', pbcor=False,parallel=self.parallel)
          report1=self.th.checkall(imgexist=[self.img+'.image',self.img+'.pb'],imgexistnot=[self.img+'.image.pbcor'], imgval=[(self.img+'.pb',0.79,[256,256,0,0]), (self.img+'.pb',0.59,[256,256,0,2])])
          ret2 = tclean(vis=self.msfile, imagename=self.img, field='0', imsize=512, cell='10.0arcsec', phasecenter="J2000 19:59:28.500 +40.44.01.50", 
                        niter=0,calcres=False,calcpsf=False, specmode='cube', vptable='evlavp.tab', pbcor=True,parallel=self.parallel)
          report2=self.th.checkall(imgexist=[self.img+'.image', self.img+'.pb', self.img+'.image.pbcor'], imgval=[(self.img+'.pb',0.79,[256,256,0,0]),(self.img+'.image.pbcor',1.0,[256,256,0,0]), (self.img+'.pb',0.59,[256,256,0,2]),(self.img+'.image.pbcor',1.0,[256,256,0,2])])
          self.checkfinal(report1+report2)

     def test_pbcor_cube_mosaicft(self):
          """ [pbcor] Test pbcor with cube with mosaicft"""
          self.prepData('refim_mawproject.ms')
          ret1 = tclean(vis=self.msfile, imagename=self.img, field='0', imsize=512, cell='10.0arcsec', phasecenter="J2000 19:59:28.500 +40.44.01.50", 
                        niter=10, specmode='cube', vptable='evlavp.tab',pbcor=True, gridder='mosaic',parallel=self.parallel)

          report=self.th.checkall(imgexist=[self.img+'.image', self.img+'.pb', self.img+'.image.pbcor'], imgval=[(self.img+'.pb',0.79,[256,256,0,0]),(self.img+'.image.pbcor',1.0,[256,256,0,0]), (self.img+'.pb',0.59,[256,256,0,2]),(self.img+'.image.pbcor',1.0,[256,256,0,2])])
          self.checkfinal(report)

     def test_pbcor_mfs_restart(self):
          """ [pbcor] Test pbcor with mfs and a restart"""
          self.prepData('refim_mawproject.ms')
          ret1 = tclean(vis=self.msfile, imagename=self.img, field='0', imsize=512, cell='10.0arcsec', phasecenter="J2000 19:59:28.500 +40.44.01.50", 
                        niter=0, specmode='mfs', vptable='evlavp.tab', pbcor=False,parallel=self.parallel)
          report1=self.th.checkall(imgexist=[self.img+'.image', self.img+'.pb'], imgexistnot=[self.img+'.image.pbcor'], imgval=[(self.img+'.pb',0.7,[256,256,0,0])])

          ret2 = tclean(vis=self.msfile, imagename=self.img, field='0', imsize=512, cell='10.0arcsec', phasecenter="J2000 19:59:28.500 +40.44.01.50", 
                        niter=10, specmode='mfs', vptable='evlavp.tab', pbcor=True,parallel=self.parallel)
          report2=self.th.checkall(imgexist=[self.img+'.image', self.img+'.pb', self.img+'.image.pbcor'], imgval=[(self.img+'.pb',0.7,[256,256,0,0]),(self.img+'.image.pbcor',1.0,[256,256,0,0])])
          self.checkfinal(report1+report2)

     def test_pbcor_turn_off_pbmask(self):
          """ [pbcor] Test pbcor with mfs where the internal T/F mask is turned off"""
          self.prepData('refim_mawproject.ms')
          ret1 = tclean(vis=self.msfile, imagename=self.img, field='0', imsize=512, cell='10.0arcsec', phasecenter="J2000 19:59:28.500 +40.44.01.50", 
                        niter=0, specmode='mfs', vptable='evlavp.tab', pbcor=True,parallel=self.parallel)
          report1=self.th.checkall(imgexist=[self.img+'.image', self.img+'.pb'], imgval=[(self.img+'.pb',0.7,[256,256,0,0])], imgmask=[(self.img+'.pb',False,[10,10,0,0]), (self.img+'.image',False,[10,10,0,0])] )

          ret2 = tclean(vis=self.msfile, imagename=self.img, field='0', imsize=512, cell='10.0arcsec', phasecenter="J2000 19:59:28.500 +40.44.01.50", 
                        niter=10, specmode='mfs', vptable='evlavp.tab', pbcor=True, calcpsf=False, calcres=False, pblimit=-0.2,parallel=self.parallel)
          report2=self.th.checkall(imgexist=[self.img+'.image', self.img+'.pb'], imgval=[(self.img+'.pb',0.7,[256,256,0,0])] , imgmask=[(self.img+'.pb',False,[10,10,0,0]), (self.img+'.image',True,[10,10,0,0])]  )

          self.checkfinal(report1+report2)


#####################################################
#####################################################
#####################################################
#####################################################
### Heterogeneous array imaging
class test_hetarray_imaging(testref_base):
     '''
     Tests for all kinds of heterogeneous imaging.

     Type 1 :  Antennas of different shapes and/or sizes :  gridder='mosaic'.  
     Type 2 :  Antennas have different pointing offsets (groups of antennas and time-dependence ) :  gridder='awproject'. [ Later, via CAS-11191, for 'mosaic' too ]

     Current Test list : 
     test_het_pointing_offsets_awproject_cube :  With CAS-12617  :  Test antenna-dependent and time-dependent pointing offset corrections
     test_het_pointing_offsets_awproject_mtmfs :  With CAS-12617 :  Test antenna-dependent and time-dependent pointing offset correct

     Tests to add later : 
     test_het_pointing_offsets_mosaic_cube :   With CAS-11191  :  Test antenna-dependent and time-dependent pointing offset correct
     test_het_pointing_offsets_mosaic_mtmfs :    With CAS-11191  :  Test antenna-dependent and time-dependent pointing offset correct
     test_het_antenna_mosaic :   Test ALMA 7m+12m dataset with and without cross-baselines.  
     test_het_antenna_mosaic_simulate :  With CAS-11464 : Test model prediction for a generic het array with dish diameter modified in the ANTENNA subtable. 
     '''     
#     @unittest.skipIf(True, "The awproject gridder does not currently work with specmode='cube'.")
     @unittest.skipIf(ParallelTaskHelper.isMPIEnabled(), "Skip test till awproject works with CAS-9386")
     def test_het_pointing_offsets_awproject_cube(self):
          '''
          This dataset has two groups of antennas and two timesteps, with pointing centers forming the corners of a square around the source (and MS phasecenter). 
          Cube imaging with awproject :  For all three channels, check that the source and PB are the same such that pbcorrected intensity is 1.0 Jy. 
          '''
          self.prepData('refim_heterogeneous_pointings.ms')
          msname = self.msfile
          #msname = '/home/vega/rurvashi/TestCASA/VerificationTests/PointingCorrection/simulation_pointing/sim_data.ms'
          self.baselines  ={'grp1':'0,2,4,6,8,10,12,14,16,18,20,22,24,26', 
                            'grp2':'1,3,5,7,9,11,13,15,17,19,21,23,25' }

          os.environ['ATerm_OVERSAMPLING'] = '5'
          os.environ['ATerm_CONVSIZE'] = '512'
          os.environ['PO_DEBUG'] = '0'

          ## No corrections :  usepointing=False : PB goes to location of MS field phasecenter (middle of the image)
          tclean(vis=msname, datacolumn='observed', imsize=2048,cell=5.0, imagename=self.img+'_pcorr0_uspF', niter=0, specmode='cube', nchan=3,start='1.9GHz', width='0.4GHz', interpolation='nearest', pblimit=-0.01,gridder='awproject',wbawp=True,psterm=False, usepointing=False)
          report1=self.th.checkall(imgval=[
                                          ## Check source intensity
                                          (self.img+'_pcorr0_uspF.image' ,0.40,[1024,1024,0,0]), 
                                          (self.img+'_pcorr0_uspF.image' ,0.22,[1024,1024,0,1]), 
                                          (self.img+'_pcorr0_uspF.image' ,0.09,[1024,1024,0,2]), 
                                          ## Check PB at source location
                                          ## Check that PB peak is at the expected location
                                          (self.img+'_pcorr0_uspF.pb' ,1.0,[1024,1024,0,0]), 
                                          (self.img+'_pcorr0_uspF.pb' ,1.0,[1024,1024,0,1]), 
                                          (self.img+'_pcorr0_uspF.pb' ,1.0,[1024,1024,0,2]) ] )

          ## Note : Test for PB location in the following tests. Pick the expected location (for a single PB) and test that the value is 1.0

          ## Average correction : usepointing=True, pointingoffsetsigdev=[2000,2000] :  PB goes to the average location of all antennas, for first timestep. PB[-100,0] 
          tclean(vis=msname, datacolumn='observed', imsize=2048,cell=5.0, imagename=self.img+'_pcorr0_uspT', niter=0, specmode='cube', nchan=3,start='1.9GHz', width='0.4GHz', interpolation='nearest', pblimit=-0.01,gridder='awproject',wbawp=True,psterm=False, usepointing=True, pointingoffsetsigdev=[2000.0,2000.0])
          report2=self.th.checkall(imgval=[
                                          ## Check source intensity
                                          (self.img+'_pcorr0_uspT.image' ,0.40,[1024,1024,0,0]), 
                                          (self.img+'_pcorr0_uspT.image' ,0.22,[1024,1024,0,1]), 
                                          (self.img+'_pcorr0_uspT.image' ,0.09,[1024,1024,0,2]), 
                                          ## Check PB at source location
                                          (self.img+'_pcorr0_uspT.pb' ,0.65,[1024,1024,0,0]), 
                                          (self.img+'_pcorr0_uspT.pb' ,0.50,[1024,1024,0,1]), 
                                          (self.img+'_pcorr0_uspT.pb' ,0.35,[1024,1024,0,2]), 
                                          ## Check that PB peak is at the expected location
                                          (self.img+'_pcorr0_uspT.pb' ,1.0,[924,1024,0,0]) ] )   



          ## Antenna/time correction : usepointing=True, pointingoffsetsigdev=[20,2000], timerange='time1', antenna='grp1' : PB = PB[-100,+100] in the top left corner. 
          tclean(vis=msname, datacolumn='observed', imsize=2048,cell=5.0, imagename=self.img+'_pcorr1_time1_grp1', niter=0, specmode='cube', nchan=3,start='1.9GHz', width='0.4GHz', interpolation='nearest', pblimit=-0.01,gridder='awproject',wbawp=True,psterm=False, usepointing=True, pointingoffsetsigdev=[20.0,2000.0], timerange='<21:40:00.0', antenna=self.baselines['grp1']+ ' & ' )
          report3=self.th.checkall(imgval=[
                                          ## Check source intensity
                                          (self.img+'_pcorr1_time1_grp1.image' ,0.40,[1024,1024,0,0]), 
                                          (self.img+'_pcorr1_time1_grp1.image' ,0.22,[1024,1024,0,1]), 
                                          (self.img+'_pcorr1_time1_grp1.image' ,0.09,[1024,1024,0,2]), 
                                          ## Check PB at source location
                                          (self.img+'_pcorr1_time1_grp1.pb' ,0.40,[1024,1024,0,0]), 
                                          (self.img+'_pcorr1_time1_grp1.pb' ,0.22,[1024,1024,0,1]), 
                                          (self.img+'_pcorr1_time1_grp1.pb' ,0.09,[1024,1024,0,2]), 
                                          ## Check that PB peak is at the expected location
                                          (self.img+'_pcorr1_time1_grp1.pb' ,1.0,[924,1124,0,0]) ] )   
          
          
          ## Cross baselines only : usepointing=True, pointingoffsetsigdev=[20,2000], timerange='time1', antenna='grp1 & grp2' : PB = PB[-100,0].  Note : THIS IS WRONG. 
          tclean(vis=msname, datacolumn='observed', imsize=2048,cell=5.0, imagename=self.img+'_pcorr1_time1_cross', niter=0, specmode='cube', nchan=3,start='1.9GHz', width='0.4GHz', interpolation='nearest', pblimit=-0.01,gridder='awproject',wbawp=True,psterm=False, usepointing=True, pointingoffsetsigdev=[20.0,2000.0], timerange='<21:40:00.0', antenna=self.baselines['grp1'] + ' & ' + self.baselines['grp2'])
          report4=self.th.checkall(imgval=[
                                          ## Check source intensity
                                          (self.img+'_pcorr1_time1_cross.image' ,0.40,[1024,1024,0,0]), 
                                          (self.img+'_pcorr1_time1_cross.image' ,0.22,[1024,1024,0,1]), 
                                          (self.img+'_pcorr1_time1_cross.image' ,0.09,[1024,1024,0,2]), 
                                          ## Check PB at source location
                                          (self.img+'_pcorr1_time1_cross.pb' ,0.65,[1024,1024,0,0]), 
                                          (self.img+'_pcorr1_time1_cross.pb' ,0.50,[1024,1024,0,1]), 
                                          (self.img+'_pcorr1_time1_cross.pb' ,0.35,[1024,1024,0,2]), 
                                          ## Check that PB peak is at the expected location
                                          (self.img+'_pcorr1_time1_cross.pb' ,1.0,[924,1024,0,0]) ] )   
          report4 = report4 + "This test checks for cross-baseline PB values that are known to be incorrect. Edit these values/test once the algorithm for cross-baseline PBs is fixed.\n"
          
          ## Four corners : usepointing=True, pointingoffsetsigdev=[20,20], timerange='*', antenna='grp1,grp2' : PB = Sum of PB in all 4 corners (with no cross-terms). Flux/alpha are correct. 
          tclean(vis=msname, datacolumn='observed', imsize=2048,cell=5.0, imagename=self.img+'_pcorr2_4corners', niter=0, specmode='cube', nchan=3,start='1.9GHz', width='0.4GHz', interpolation='nearest', pblimit=-0.01,gridder='awproject',wbawp=True,psterm=False, usepointing=True, pointingoffsetsigdev=[20.0,20.0], antenna=self.baselines['grp1']+' & ; '+self.baselines['grp2']+ ' &')
          report5=self.th.checkall(imgval=[
                                          ## Check source intensity
                                          (self.img+'_pcorr2_4corners.image' ,0.77,[1024,1024,0,0]), 
                                          (self.img+'_pcorr2_4corners.image' ,0.42,[1024,1024,0,1]), 
                                          (self.img+'_pcorr2_4corners.image' ,0.17,[1024,1024,0,2]), 
                                          ## Check PB at source location
                                          (self.img+'_pcorr2_4corners.pb' ,0.77,[1024,1024,0,0]), 
                                          (self.img+'_pcorr2_4corners.pb' ,0.42,[1024,1024,0,1]), 
                                          (self.img+'_pcorr2_4corners.pb' ,0.17,[1024,1024,0,2]), 
                                          ## Check that PB peak is at the expected location
                                          (self.img+'_pcorr2_4corners.pb' ,0.925,[924,1124,0,0]),  
                                          (self.img+'_pcorr2_4corners.pb' ,1.0,[924,924,0,0]),   
                                          (self.img+'_pcorr2_4corners.pb' ,0.925,[1124,1124,0,0]),   
                                          (self.img+'_pcorr2_4corners.pb' ,1.0,[1124,924,0,0]) ] )   
          report5 = report5 + "This test leaves out cross-baselines. Edit later to include them, once the algorithm for cross-baseline PBs is fixed.\n"
        
          #### Note : Add a run with all antennas ONLY after the cross-baselines imaging is correct.  
          #### grp1 has 14 ants. grp2 has 13.  But, the PBs for grp1 have the peak of 1.0 whereas grp2 has 0.93.  Needs to be understood. But, image and pb values match, so flux is ok. 

          ### Set these back to the default values encoded in  code/synthesis/TransformMachines2/ATerm.h 
          os.environ['ATerm_OVERSAMPLING'] = '20'
          os.environ['ATerm_CONVSIZE'] = '2048'


          self.checkfinal(report1+report2+report3+report4+report5)

     ###########################

     def test_het_pointing_offsets_awproject_mtmfs(self):
          '''
          This dataset has two groups of antennas and two timesteps, with pointing centers forming the corners of a square around the source (and MS phasecenter). 
          MTMFS imaging with awproject : Check that source and PB are the same. Check that alpha is 0.0 (with conjbeams=True). 
          '''
          self.prepData('refim_heterogeneous_pointings.ms')
          msname = self.msfile
          #msname = '/home/vega/rurvashi/TestCASA/VerificationTests/PointingCorrection/simulation_pointing/sim_data.ms'

          self.baselines  ={'grp1':'0,2,4,6,8,10,12,14,16,18,20,22,24,26', 
                            'grp2':'1,3,5,7,9,11,13,15,17,19,21,23,25' }

          os.environ['ATerm_OVERSAMPLING'] = '5'
          os.environ['ATerm_CONVSIZE'] = '512'
          os.environ['PO_DEBUG'] = '0'

          ######################
          ## Top Left : Grp 1 and Time 1.  

          im_pcorr2 = 'try_mt_pcorr1_grp1_time1'  # Apply antenna grouping corrections and time-dependence corrections
          tclean(vis=msname, datacolumn='observed', imsize=2048,cell=5.0, imagename=im_pcorr2+'.std', niter=0, specmode='mfs', deconvolver='mtmfs', conjbeams=True,  pblimit=-0.01,gridder='standard',wbawp=True,psterm=False, usepointing=True, pointingoffsetsigdev=[20.0,20.0],   antenna=self.baselines['grp1']+' &' , timerange='<21:40:00.0')
          
          tclean(vis=msname, datacolumn='observed', imsize=2048,cell=5.0, imagename=im_pcorr2, niter=0, specmode='mfs', deconvolver='mtmfs', conjbeams=True,  pblimit=-0.01,gridder='awproject',wbawp=True,psterm=False, usepointing=True, pointingoffsetsigdev=[20.0,20.0],   antenna=self.baselines['grp1'] +' &' , timerange='<21:40:00.0')
          
          os.system('rm -rf '+im_pcorr2+'.psf*')
          os.system('cp -r ' + im_pcorr2+'.std.psf.tt0 ' + im_pcorr2+'.psf.tt0')
          os.system('cp -r ' + im_pcorr2+'.std.psf.tt1 ' + im_pcorr2+'.psf.tt1')
          os.system('cp -r ' + im_pcorr2+'.std.psf.tt2 ' + im_pcorr2+'.psf.tt2')
          
          tclean(vis=msname, datacolumn='observed', imsize=2048,cell=5.0, imagename=im_pcorr2, niter=10, specmode='mfs', deconvolver='mtmfs', conjbeams=True,  pblimit=-0.01,gridder='awproject',wbawp=True,psterm=False, usepointing=True, pointingoffsetsigdev=[20.0,20.0],   antenna=self.baselines['grp1']+' &'  , timerange='<21:40:00.0', calcpsf=False, calcres=False)
          
          report1=self.th.checkall(imgval=[
                                          ## Check source intensity
                                          ('try_mt_pcorr1_grp1_time1.image.tt0' ,0.2,[1024,1024,0,0]), ## Average of 0.4,0.22,0.09 for the 3 chans.
                                          ## Check PB at source location
                                          ## Check that PB peak is at the expected location
                                          ('try_mt_pcorr1_grp1_time1.pb.tt0' ,0.2,[1024,1024,0,0]), 
                                          ## Check alpha
                                          ('try_mt_pcorr1_grp1_time1.alpha' ,0.0,[1024,1024,0,0]) ] )


          ######################
          ## 4 corners : All baselines and both timesteps ( leave out cross baselines for now ).
          
          im_pcorr2 = 'try_mt_pcorr2_4corners'  # Apply antenna grouping corrections and time-dependence corrections
         
          tclean(vis=msname, datacolumn='observed', imsize=2048,cell=5.0, imagename=im_pcorr2+'.std', niter=0, specmode='mfs', deconvolver='mtmfs', conjbeams=True,  pblimit=-0.01,gridder='standard',wbawp=True,psterm=False, usepointing=True, pointingoffsetsigdev=[20.0,20.0],   antenna=self.baselines['grp1'] + ' & ; ' + self.baselines['grp2'] + ' &')
         
          tclean(vis=msname, datacolumn='observed', imsize=2048,cell=5.0, imagename=im_pcorr2, niter=0, specmode='mfs', deconvolver='mtmfs', conjbeams=True,  pblimit=-0.01,gridder='awproject',wbawp=True,psterm=False, usepointing=True, pointingoffsetsigdev=[20.0,20.0],   antenna=self.baselines['grp1'] + ' & ; ' + self.baselines['grp2'] + ' &')
         
          os.system('rm -rf '+im_pcorr2+'.psf*')
          os.system('cp -r ' + im_pcorr2+'.std.psf.tt0 ' + im_pcorr2+'.psf.tt0')
          os.system('cp -r ' + im_pcorr2+'.std.psf.tt1 ' + im_pcorr2+'.psf.tt1')
          os.system('cp -r ' + im_pcorr2+'.std.psf.tt2 ' + im_pcorr2+'.psf.tt2')
          
          tclean(vis=msname, datacolumn='observed', imsize=2048,cell=5.0, imagename=im_pcorr2, niter=10, specmode='mfs', deconvolver='mtmfs', conjbeams=True,  pblimit=-0.01,gridder='awproject',wbawp=True,psterm=False, usepointing=True, pointingoffsetsigdev=[20.0,20.0],   antenna=self.baselines['grp1'] + ' & ; ' + self.baselines['grp2'] + ' &', calcres=False, calcpsf=False)
          
          report2=self.th.checkall(imgval=[
                                          ## Check source intensity
                                          ('try_mt_pcorr2_4corners.image.tt0' ,0.38,[1024,1024,0,0]), ## Average of 0.4,0.22,0.09 for the 3 chans.
                                          ## Check PB at source location
                                          ## Check that PB peak is at the expected location
                                          ('try_mt_pcorr2_4corners.pb.tt0' ,0.38,[1024,1024,0,0]), 
                                          ## Check alpha
                                          ('try_mt_pcorr2_4corners.alpha' ,0.0,[1024,1024,0,0]) ] )


          ### Set these back to the default values encoded in  code/synthesis/TransformMachines2/ATerm.h 
          os.environ['ATerm_OVERSAMPLING'] = '20'
          os.environ['ATerm_CONVSIZE'] = '2048'

          self.checkfinal(report1+report2)

     ###########################

#####################################################
#####################################################
#####################################################
#####################################################
class test_mosaic_mtmfs(testref_base):
     def test_mtmfs_standard_onefield(self):
          self.prepData('refim_oneshiftpoint.mosaic.ms')
          phasecenter = ''
          field='0'
          tclean(vis=self.msfile, imagename=self.img,niter=0,specmode='mfs',spw='*',imsize=1024, phasecenter=phasecenter,cell='10.0arcsec', gridder='standard',field=field,pblimit=0.1,deconvolver='mtmfs',nterms=2,reffreq='1.5GHz',parallel=self.parallel)
          widebandpbcor(vis=self.msfile, imagename=self.img,nterms=2,reffreq='1.5GHz',pbmin=0.1, field=field, spwlist=[0,1,2], chanlist=[0,0,0], weightlist=[1.0,1.0,1.0])
          report1=self.th.checkall(imgval=[(self.img+'.pbcor.image.tt0',1.021635,[512,596,0,0]),(self.img+'.pbcor.image.alpha', -0.4811849,[512,596,0,0]),(self.img+'.pbcor.workdirectory/' + self.img + '.pb.alpha',-1.526915,[512,596,0,0])])
         
          tclean(vis=self.msfile, imagename=self.img,niter=10,specmode='mfs',spw='*',imsize=1024, phasecenter=phasecenter,cell='10.0arcsec', gridder='standard',field=field,pblimit=0.1,deconvolver='mtmfs',nterms=2,reffreq='1.5GHz',parallel=self.parallel)
          widebandpbcor(vis=self.msfile, imagename=self.img,nterms=2,reffreq='1.5GHz',pbmin=0.1, field=field, spwlist=[0,1,2], chanlist=[0,0,0], weightlist=[1.0,1.0,1.0])
          report2=self.th.checkall(imgval=[(self.img+'.pbcor.image.tt0',1.02163529396,[512,596,0,0]),(self.img+'.pbcor.image.alpha', -0.481181353331 ,[512,596,0,0]),(self.img+'.pbcor.workdirectory/' + self.img + '.pb.alpha',-1.52691471577,[512,596,0,0])])
          
          self.checkfinal(report1+report2)
     
     ###########################
     #warning
     def test_mtmfs_standard_twofield(self):
          self.prepData('refim_oneshiftpoint.mosaic.ms')
          phasecenter ='J2000 19h59m28.5 +40d40m01.5' # pointing center of field0
          field='0,1'
          tclean(vis=self.msfile, imagename=self.img,niter=0,specmode='mfs',spw='*',imsize=1024, phasecenter=phasecenter,cell='10.0arcsec', gridder='standard',field=field,pblimit=0.1,deconvolver='mtmfs',nterms=2,reffreq='1.5GHz',parallel=self.parallel)
          report1=self.th.checkall(imgval=[(self.img+'.image.tt0',0.696767389774,[512,596,0,0]),(self.img+'.alpha', -1.22704184055,[512,596,0,0])])
          widebandpbcor(vis=self.msfile, imagename=self.img,nterms=2,reffreq='1.5GHz',pbmin=0.1, field=field, spwlist=[0,1,2], chanlist=[0,0,0], weightlist=[1.0,1.0,1.0])
          report2=self.th.checkall(imgval=[(self.img+'.pbcor.image.tt0',0.7115,[512,596,0,0]),(self.img+'.pbcor.image.alpha',-1.2540572,[512,596,0,0]),(self.img+'.pbcor.workdirectory/' + self.img + '.pb.alpha',0.027015,[512,596,0,0])])
          
          os.system('rm -rf ' + self.img+'*')
          tclean(vis=self.msfile, imagename=self.img,niter=10,specmode='mfs',spw='*',imsize=1024, phasecenter=phasecenter,cell='10.0arcsec', gridder='standard',field=field,pblimit=0.1,deconvolver='mtmfs',nterms=2,reffreq='1.5GHz',parallel=self.parallel)
          report3=self.th.checkall(imgval=[(self.img+'.image.tt0', 0.696766972542 ,[512,596,0,0]),(self.img+'.alpha',-1.2270386219,[512,596,0,0])])
          widebandpbcor(vis=self.msfile, imagename=self.img,nterms=2,reffreq='1.5GHz',pbmin=0.1, field=field, spwlist=[0,1,2], chanlist=[0,0,0], weightlist=[1.0,1.0,1.0])
          report4=self.th.checkall(imgval=[(self.img+'.pbcor.image.tt0',0.7115,[512,596,0,0]),(self.img+'.pbcor.image.alpha',-1.2540572,[512,596,0,0]),(self.img+'.pbcor.workdirectory/' + self.img + '.pb.alpha',0.027015,[512,596,0,0])])
          
          self.checkfinal(report1 + report2 + report3 + report4 + '\n Warning: values must be theoretically validated')
          
#############################
     #
     def test_mtmfs_mosaic_cbFalse_onefield(self):
          self.prepData('refim_oneshiftpoint.mosaic.ms')
          phasecenter = '' 
          field='0'
          tclean(vis=self.msfile, imagename=self.img,niter=0,specmode='mfs',spw='*',imsize=1024, phasecenter=phasecenter,cell='10.0arcsec',gridder='mosaic',field=field, conjbeams=False, wbawp=True, psterm=False,pblimit=0.1,deconvolver='mtmfs',nterms=2,reffreq='1.5GHz',pbcor=False,parallel=self.parallel)
          report1=self.th.checkall(imgval=[(self.img+'.image.tt0',0.5302894,[512,596,0,0]),(self.img+'.pb.tt0',0.5144197,[512,596,0,0]),(self.img+'.alpha',-3.29580,[512,596,0,0])])
          
          tclean(vis=self.msfile, imagename=self.img,niter=10,specmode='mfs',spw='*',imsize=1024, phasecenter=phasecenter,cell='10.0arcsec',gridder='mosaic',field=field, conjbeams=False, wbawp=True, psterm=False,pblimit=0.1,deconvolver='mtmfs',nterms=2,reffreq='1.5GHz',pbcor=False,parallel=self.parallel)
          report2=self.th.checkall(imgval=[(self.img+'.image.tt0',0.450807213783 ,[512,596,0,0]),(self.img+'.pb.tt0',0.514419734478,[512,596,0,0]),(self.img+'.alpha',-1.6693893671,[512,596,0,0])])
          self.checkfinal(report1+report2)

     def test_mtmfs_mosaic_cbFalse_twofield(self):
          self.prepData('refim_oneshiftpoint.mosaic.ms')
          phasecenter ='J2000 19h59m28.5 +40d40m01.5' # pointing center of field0
          field='0,1'
          tclean(vis=self.msfile, imagename=self.img,niter=0,specmode='mfs',spw='*',imsize=1024, phasecenter=phasecenter,cell='10.0arcsec',gridder='mosaic',field=field, conjbeams=False, wbawp=True, psterm=False,pblimit=0.1,deconvolver='mtmfs',nterms=2,reffreq='1.5GHz',pbcor=False,parallel=self.parallel)
          report1=self.th.checkall(imgval=[(self.img+'.image.tt0', 0.97402,[512,596,0,0]),(self.img+'.pb.tt0', 0.982510,[512,596,0,0]),(self.img+'.alpha', -0.9880,[512,596,0,0])])
          
          tclean(vis=self.msfile, imagename=self.img,niter=10,specmode='mfs',spw='*',imsize=1024, phasecenter=phasecenter,cell='10.0arcsec',gridder='mosaic',field=field, conjbeams=False, wbawp=True, psterm=False,pblimit=0.1,deconvolver='mtmfs',nterms=2,reffreq='1.5GHz',pbcor=False,parallel=self.parallel)
          report2=self.th.checkall(imgval=[(self.img+'.image.tt0', 0.982747793198,[512,596,0,0]),(self.img+'.pb.tt0', 0.982510685921,[512,596,0,0]),(self.img+'.alpha', -0.69006639719,[512,596,0,0])])
          self.checkfinal(report1 + report2 + '\n Warning: values must be theoretically validated')
      
     def test_mtmfs_mosaic_cbTrue_onefield(self):
          self.prepData('refim_oneshiftpoint.mosaic.ms')
          phasecenter = '' 
          field='0'
          tclean(vis=self.msfile, imagename=self.img,niter=0,specmode='mfs',spw='*',imsize=1024, phasecenter=phasecenter,cell='10.0arcsec',gridder='mosaic',field=field, conjbeams=True, wbawp=True, psterm=False,pblimit=0.1,deconvolver='mtmfs',nterms=2,reffreq='1.5GHz',pbcor=False,parallel=self.parallel)
          report1=self.th.checkall(imgval=[(self.img+'.image.tt0',0.492861807346,[512,596,0,0]),(self.img+'.pb.tt0', 0.492951124907,[512,596,0,0]),(self.img+'.alpha',-0.586531162262,[512,596,0,0])])
          
          tclean(vis=self.msfile, imagename=self.img,niter=10,specmode='mfs',spw='*',imsize=1024, phasecenter=phasecenter,cell='10.0arcsec',gridder='mosaic',field=field, conjbeams=True, wbawp=True, psterm=False,pblimit=0.1,deconvolver='mtmfs',nterms=2,reffreq='1.5GHz',pbcor=False,parallel=self.parallel)
          report2=self.th.checkall(imgval=[(self.img+'.image.tt0',0.494806170464,[512,596,0,0]),(self.img+'.pb.tt0', 0.492951124907,[512,596,0,0]),(self.img+'.alpha',-0.548104763031,[512,596,0,0])])
          self.checkfinal(report1 + report2)
     
     def test_mtmfs_mosaic_cbTrue_twofield(self):
          self.prepData('refim_oneshiftpoint.mosaic.ms')
          phasecenter ='J2000 19h59m28.5 +40d40m01.5' # pointing center of field0
          field='0,1'
          tclean(vis=self.msfile, imagename=self.img,niter=0,specmode='mfs',spw='*',imsize=1024, phasecenter=phasecenter,cell='10.0arcsec',gridder='mosaic',field=field, conjbeams=True, wbawp=True, psterm=False,pblimit=0.1,deconvolver='mtmfs',nterms=2,reffreq='1.5GHz',pbcor=False,parallel=self.parallel)
          report1=self.th.checkall(imgval=[(self.img+'.image.tt0',1.004476,[512,596,0,0]),(self.img+'.pb.tt0',0.98724,[512,596,0,0]),(self.img+'.alpha',-1.216693,[512,596,0,0])])
          
          tclean(vis=self.msfile, imagename=self.img,niter=10,specmode='mfs',spw='*',imsize=1024, phasecenter=phasecenter,cell='10.0arcsec',gridder='mosaic',field=field, conjbeams=True, wbawp=True, psterm=False,pblimit=0.1,deconvolver='mtmfs',nterms=2,reffreq='1.5GHz',pbcor=False,parallel=self.parallel)
          report2=self.th.checkall(imgval=[(self.img+'.image.tt0',0.989150226116,[512,596,0,0]),(self.img+'.pb.tt0',0.987243115902,[512,596,0,0]),(self.img+'.alpha',-0.771613717079,[512,596,0,0])])
          self.checkfinal(report1 + report2 + '\n Warning: values must be theoretically validated')
          
          ###################    
     def test_mtmfs_mosaic_cbTrue_onefield_use_standard_psf(self):
          self.prepData('refim_oneshiftpoint.mosaic.ms')
          self.prepCfcache("cfcache_oneshiftpoint_mosaic_cbTrue")
          phasecenter = '' 
          field='0'
          
          ## Run the standard gridder imaging.
          tclean(vis=self.msfile, imagename='std',niter=0,specmode='mfs',spw='*',imsize=1024, phasecenter=phasecenter,cell='10.0arcsec',gridder='standard',field=field,cfcache=self.cfcache,conjbeams=True, wbawp=True, psterm=False,pblimit=0.1,deconvolver='mtmfs',nterms=2,reffreq='1.5GHz',parallel=self.parallel)
          
          ## Make the residual images using mosaic/awproject
          os.system('rm -rf '+self.img+'.*'); 
          tclean(vis=self.msfile, imagename=self.img,niter=0,specmode='mfs',spw='*',imsize=1024, phasecenter=phasecenter,cell='10.0arcsec',gridder='mosaic',field=field,cfcache=self.cfcache,conjbeams=True, wbawp=True, psterm=False,pblimit=0.1,deconvolver='mtmfs',nterms=2,reffreq='1.5GHz',pbcor=False,parallel=self.parallel)
           
          ## Replace the PSFs with those from the standard gridder
          os.system('rm -rf '+self.img+'.psf*')
          os.system('cp -r std.psf.tt0 '+self.img+'.psf.tt0')
          os.system('cp -r std.psf.tt1 '+self.img+'.psf.tt1')
          os.system('cp -r std.psf.tt2 '+self.img+'.psf.tt2')
          
          ## Restart tclean with calcres=False and calcpsf=False
          tclean(vis=self.msfile, imagename=self.img,niter=0,specmode='mfs',spw='*',imsize=1024, phasecenter=phasecenter,cell='10.0arcsec',gridder='mosaic',field=field,cfcache=self.cfcache, conjbeams=True, wbawp=True, psterm=False,pblimit=0.1,calcres=False, calcpsf=False,deconvolver='mtmfs',nterms=2,reffreq='1.5GHz',parallel=self.parallel)

          report=self.th.checkall(imgval=[(self.img+'.image.tt0', 0.492902100086 ,[512,596,0,0]),(self.img+'.pb.tt0',   0.492951124907 ,[512,596,0,0]),(self.img+'.alpha',    -0.591838240623,[512,596,0,0])])
          self.checkfinal(report)
             
     def test_mtmfs_mosaic_cbTrue_twofield_use_standard_psf(self):
          self.prepData('refim_oneshiftpoint.mosaic.ms')
          self.prepCfcache("cfcache_oneshiftpoint_mosaic_cbTrue")
          phasecenter = '' 
          field='0,1'
          
          ## Run the standard gridder imaging.
          tclean(vis=self.msfile, imagename='std',niter=0,specmode='mfs',spw='*',imsize=1024, phasecenter=phasecenter,cell='10.0arcsec',gridder='standard',field=field,cfcache=self.cfcache,conjbeams=True, wbawp=True, psterm=False,pblimit=0.1,deconvolver='mtmfs',nterms=2,reffreq='1.5GHz',parallel=self.parallel)
          
          ## Make the residual images using mosaic/awproject
          os.system('rm -rf '+self.img+'.*'); 
          tclean(vis=self.msfile, imagename=self.img,niter=0,specmode='mfs',spw='*',imsize=1024, phasecenter=phasecenter,cell='10.0arcsec',gridder='mosaic',field=field,cfcache=self.cfcache,conjbeams=True, wbawp=True, psterm=False,pblimit=0.1,deconvolver='mtmfs',nterms=2,reffreq='1.5GHz',pbcor=False,parallel=self.parallel)
           
          ## Replace the PSFs with those from the standard gridder
          os.system('rm -rf '+self.img+'.psf*')
          os.system('cp -r std.psf.tt0 '+self.img+'.psf.tt0')
          os.system('cp -r std.psf.tt1 '+self.img+'.psf.tt1')
          os.system('cp -r std.psf.tt2 '+self.img+'.psf.tt2')
          
          ## Restart tclean with calcres=False and calcpsf=False
          tclean(vis=self.msfile, imagename=self.img,niter=0,specmode='mfs',spw='*',imsize=1024, phasecenter=phasecenter,cell='10.0arcsec',gridder='mosaic',field=field,cfcache=self.cfcache, conjbeams=True, wbawp=True, psterm=False,pblimit=0.1,calcres=False, calcpsf=False,deconvolver='mtmfs',nterms=2,reffreq='1.5GHz',parallel=self.parallel)
          report=self.th.checkall(imgval=[(self.img+'.image.tt0',  0.982702195644,[512,596,0,0]),(self.img+'.pb.tt0', 0.987243115902,[512,596,0,0]),(self.img+'.alpha',  -0.55044066906,[512,596,0,0])])
          self.checkfinal(report)

#############################        

     def test_mtmfs_awproject_cbFalse_onefield(self):
          self.prepData('refim_oneshiftpoint.mosaic.ms')
          self.prepCfcache("cfcache_oneshiftpoint_mosaic_cbFalse")
          phasecenter =''
          field='0'
          
          tclean(vis=self.msfile, imagename=self.img,niter=0,specmode='mfs',spw='*',imsize=1024, phasecenter=phasecenter,cell='10.0arcsec',gridder='awproject',field=field, cfcache=self.cfcache, conjbeams=False, wbawp=True, psterm=False,pblimit=0.1,deconvolver='mtmfs',nterms=2,reffreq='1.5GHz',pbcor=False,parallel=self.parallel)
          report1=self.th.checkall(imgval=[(self.img+'.image.tt0',0.5269711,[512,596,0,0]),(self.img+'.pb.tt0',0.50752753,[512,596,0,0]),(self.img+'.alpha',-3.24132061,[512,596,0,0])])
          
          tclean(vis=self.msfile, imagename=self.img,niter=10,specmode='mfs',spw='*',imsize=1024, phasecenter=phasecenter,cell='10.0arcsec',gridder='awproject',field=field, cfcache=self.cfcache, conjbeams=False, wbawp=True, psterm=False,pblimit=0.1,deconvolver='mtmfs',nterms=2,reffreq='1.5GHz',pbcor=False,parallel=self.parallel)
          report2=self.th.checkall(imgval=[(self.img+'.image.tt0',0.451119929552,[512,596,0,0]),(self.img+'.pb.tt0',0.507527530193,[512,596,0,0]),(self.img+'.alpha',-1.65221953392,[512,596,0,0])])
          self.checkfinal(report1 + report2)


     def test_mtmfs_awproject_cbFalse_twofield(self):
          self.prepData('refim_oneshiftpoint.mosaic.ms')
          self.prepCfcache("cfcache_oneshiftpoint_mosaic_cbFalse")
          phasecenter ='J2000 19h59m28.5 +40d40m01.5' # pointing center of field0
          field='0,1'
          
          tclean(vis=self.msfile, imagename=self.img,niter=0,specmode='mfs',spw='*',imsize=1024, phasecenter=phasecenter,cell='10.0arcsec',gridder='awproject',field=field,  cfcache=self.cfcache, conjbeams=False, wbawp=True, psterm=False,pblimit=0.1,deconvolver='mtmfs',nterms=2,reffreq='1.5GHz',pbcor=False,parallel=self.parallel)
          report1=self.th.checkall(imgval=[(self.img+'.image.tt0',0.97862583398,[512,596,0,0]),(self.img+'.pb.tt0',0.979142010212,[512,596,0,0]),(self.img+'.alpha',-1.24368548393,[512,596,0,0])])
          
          
          tclean(vis=self.msfile, imagename=self.img,niter=10,specmode='mfs',spw='*',imsize=1024, phasecenter=phasecenter,cell='10.0arcsec',gridder='awproject', field=field,  cfcache=self.cfcache, conjbeams=False, wbawp=True, psterm=False,pblimit=0.1,deconvolver='mtmfs',nterms=2,reffreq='1.5GHz',pbcor=False,parallel=self.parallel)
          report2=self.th.checkall(imgval=[(self.img+'.image.tt0',0.975049376488,[512,596,0,0]),(self.img+'.pb.tt0',0.979141950607,[512,596,0,0]),(self.img+'.alpha',-0.80353230238,[512,596,0,0])])
          self.checkfinal(report1 + report2 + '\n Warning: values must be theoretically validated')
          
     def test_mtmfs_awproject_cbTrue_onefield(self):
          self.prepData('refim_oneshiftpoint.mosaic.ms')
          self.prepCfcache("cfcache_oneshiftpoint_mosaic_cbTrue")
          phasecenter = '' 
          field='0'
          
          tclean(vis=self.msfile, imagename=self.img,niter=0,specmode='mfs',spw='*',imsize=1024, phasecenter=phasecenter,cell='10.0arcsec',gridder='awproject',field=field,  cfcache=self.cfcache, conjbeams=True, wbawp=True, psterm=False,pblimit=0.1,deconvolver='mtmfs',nterms=2,reffreq='1.5GHz',pbcor=False,parallel=self.parallel)
          report1=self.th.checkall(imgval=[(self.img+'.image.tt0',0.477538466454,[512,596,0,0]),(self.img+'.pb.tt0', 0.479197412729,[512,596,0,0]),(self.img+'.alpha',  -0.562356948853,[512,596,0,0])])
          
          tclean(vis=self.msfile, imagename=self.img,niter=10,specmode='mfs',spw='*',imsize=1024, phasecenter=phasecenter,cell='10.0arcsec',gridder='awproject',field=field,  cfcache=self.cfcache, conjbeams=True, wbawp=True, psterm=False,pblimit=0.1,deconvolver='mtmfs',nterms=2,reffreq='1.5GHz',pbcor=False,parallel=self.parallel)
          report2=self.th.checkall(imgval=[(self.img+'.image.tt0',0.482177525759,[512,596,0,0]),(self.img+'.pb.tt0', 0.479197442532,[512,596,0,0]),(self.img+'.alpha',  -0.568624258041,[512,596,0,0])])
          self.checkfinal(report1 + report2)
             
     def test_mtmfs_awproject_cbTrue_twofield(self):
          self.prepData('refim_oneshiftpoint.mosaic.ms')
          self.prepCfcache("cfcache_oneshiftpoint_mosaic_cbTrue")
          phasecenter ='J2000 19h59m28.5 +40d40m01.5' # pointing center of field0
          field='0,1'
          
          tclean(vis=self.msfile, imagename=self.img,niter=0,specmode='mfs',spw='*',imsize=1024, phasecenter=phasecenter,cell='10.0arcsec',gridder='awproject',field=field,  cfcache=self.cfcache, conjbeams=True, wbawp=True, psterm=False,pblimit=0.1,deconvolver='mtmfs',nterms=2,reffreq='1.5GHz',pbcor=False,parallel=self.parallel)
          report1=self.th.checkall(imgval=[(self.img+'.image.tt0', 0.974482476711 ,[512,596,0,0]),(self.img+'.pb.tt0',0.979797422886,[512,596,0,0]),(self.img+'.alpha', -0.538577735424 ,[512,596,0,0])])
          
          tclean(vis=self.msfile, imagename=self.img,niter=10,specmode='mfs',spw='*',imsize=1024, phasecenter=phasecenter,cell='10.0arcsec',gridder='awproject',field=field,  cfcache=self.cfcache, conjbeams=True, wbawp=True, psterm=False,pblimit=0.1,deconvolver='mtmfs',nterms=2,reffreq='1.5GHz',pbcor=False,parallel=self.parallel)
          report2=self.th.checkall(imgval=[(self.img+'.image.tt0', 0.97661459446 ,[512,596,0,0]),(self.img+'.pb.tt0',0.979797422886,[512,596,0,0]),(self.img+'.alpha', -0.538577854633 ,[512,596,0,0])])
          self.checkfinal(report1+report2)
###################    
     def test_mtmfs_awproject_cbTrue_onefield_use_standard_psf(self):
          self.prepData('refim_oneshiftpoint.mosaic.ms')
          self.prepCfcache("cfcache_oneshiftpoint_mosaic_cbTrue")
          phasecenter = '' 
          field='0'
          
          ## Run the standard gridder imaging.
          tclean(vis=self.msfile, imagename='std',niter=0,specmode='mfs',spw='*',imsize=1024, phasecenter=phasecenter,cell='10.0arcsec',gridder='standard',field=field,cfcache=self.cfcache,conjbeams=True, wbawp=True, psterm=False,pblimit=0.1,deconvolver='mtmfs',nterms=2,reffreq='1.5GHz',parallel=self.parallel)
          
          ## Make the residual images using mosaic/awproject
          os.system('rm -rf '+self.img+'.*'); 
          tclean(vis=self.msfile, imagename=self.img,niter=0,specmode='mfs',spw='*',imsize=1024, phasecenter=phasecenter,cell='10.0arcsec',gridder='awproject',field=field,cfcache=self.cfcache,conjbeams=True, wbawp=True, psterm=False,pblimit=0.1,deconvolver='mtmfs',nterms=2,reffreq='1.5GHz',pbcor=False,parallel=self.parallel)
           
          ## Replace the PSFs with those from the standard gridder
          os.system('rm -rf '+self.img+'.psf*')
          os.system('cp -r std.psf.tt0 '+self.img+'.psf.tt0')
          os.system('cp -r std.psf.tt1 '+self.img+'.psf.tt1')
          os.system('cp -r std.psf.tt2 '+self.img+'.psf.tt2')
          
          ## Restart tclean with calcres=False and calcpsf=False
          tclean(vis=self.msfile, imagename=self.img,niter=0,specmode='mfs',spw='*',imsize=1024, phasecenter=phasecenter,cell='10.0arcsec',gridder='awproject',field=field,cfcache=self.cfcache, conjbeams=True, wbawp=True, psterm=False,pblimit=0.1,calcres=False, calcpsf=False,deconvolver='mtmfs',nterms=2,reffreq='1.5GHz',parallel=self.parallel)

          report=self.th.checkall(imgval=[(self.img+'.image.tt0',0.477585822344,[512,596,0,0]),(self.img+'.pb.tt0',  0.479197412729 ,[512,596,0,0]),(self.img+'.alpha',   -0.569523513317,[512,596,0,0])])
          self.checkfinal(report)
             
     def test_mtmfs_awproject_cbTrue_twofield_use_standard_psf(self):
          self.prepData('refim_oneshiftpoint.mosaic.ms')
          self.prepCfcache("cfcache_oneshiftpoint_mosaic_cbTrue")
          phasecenter = '' 
          field='0,1'
          
          ## Run the standard gridder imaging.
          tclean(vis=self.msfile, imagename='std',niter=0,specmode='mfs',spw='*',imsize=1024, phasecenter=phasecenter,cell='10.0arcsec',gridder='standard',field=field,cfcache=self.cfcache,conjbeams=True, wbawp=True, psterm=False,pblimit=0.1,deconvolver='mtmfs',nterms=2,reffreq='1.5GHz',parallel=self.parallel)
          
          ## Make the residual images using mosaic/awproject
          os.system('rm -rf '+self.img+'.*'); 
          tclean(vis=self.msfile, imagename=self.img,niter=0,specmode='mfs',spw='*',imsize=1024, phasecenter=phasecenter,cell='10.0arcsec',gridder='awproject',field=field,cfcache=self.cfcache,conjbeams=True, wbawp=True, psterm=False,pblimit=0.1,deconvolver='mtmfs',nterms=2,reffreq='1.5GHz',pbcor=False,parallel=self.parallel)
           
          ## Replace the PSFs with those from the standard gridder
          os.system('rm -rf '+self.img+'.psf*')
          os.system('cp -r std.psf.tt0 '+self.img+'.psf.tt0')
          os.system('cp -r std.psf.tt1 '+self.img+'.psf.tt1')
          os.system('cp -r std.psf.tt2 '+self.img+'.psf.tt2')
          
          ## Restart tclean with calcres=False and calcpsf=False
          tclean(vis=self.msfile, imagename=self.img,niter=0,specmode='mfs',spw='*',imsize=1024, phasecenter=phasecenter,cell='10.0arcsec',gridder='awproject',field=field,cfcache=self.cfcache, conjbeams=True, wbawp=True, psterm=False,pblimit=0.1,calcres=False, calcpsf=False,deconvolver='mtmfs',nterms=2,reffreq='1.5GHz',parallel=self.parallel)
          report=self.th.checkall(imgval=[(self.img+'.image.tt0', 0.974559485912,[512,596,0,0]),(self.img+'.pb.tt0', 0.979797422886,[512,596,0,0]),(self.img+'.alpha',  -0.542647540569,[512,596,0,0])])
          self.checkfinal(report)
          
          
     def test_mtmfs_mosaic_cbFalse_onefield_upTrue(self):
          self.prepData('refim_oneshiftpoint.mosaic.ms')
          phasecenter = '' 
          field='0'
          tclean(vis=self.msfile, imagename=self.img,niter=0,specmode='mfs',spw='*',imsize=1024, phasecenter=phasecenter,cell='10.0arcsec',gridder='mosaic',field=field, usepointing=True, conjbeams=False, wbawp=True, psterm=False,pblimit=0.1,deconvolver='mtmfs',nterms=2,reffreq='1.5GHz',pbcor=False,parallel=self.parallel)
          report1=self.th.checkall(imgval=[(self.img+'.image.tt0',0.5302894,[512,596,0,0]),(self.img+'.pb.tt0',0.5144197,[512,596,0,0]),(self.img+'.alpha',-3.29580,[512,596,0,0])])
          
          tclean(vis=self.msfile, imagename=self.img,niter=10,specmode='mfs',spw='*',imsize=1024, phasecenter=phasecenter,cell='10.0arcsec',gridder='mosaic',field=field, usepointing=True, conjbeams=False, wbawp=True, psterm=False,pblimit=0.1,deconvolver='mtmfs',nterms=2,reffreq='1.5GHz',pbcor=False,parallel=self.parallel)
          report2=self.th.checkall(imgval=[(self.img+'.image.tt0',0.450807213783 ,[512,596,0,0]),(self.img+'.pb.tt0',0.514419734478,[512,596,0,0]),(self.img+'.alpha',-1.6693893671,[512,596,0,0])])
          self.checkfinal(report1+report2)

     def test_mtmfs_mosaic_cbFalse_twofield_upTrue(self):
          self.prepData('refim_oneshiftpoint.mosaic.ms')
          phasecenter ='J2000 19h59m28.5 +40d40m01.5' # pointing center of field0
          field='0,1'
          tclean(vis=self.msfile, imagename=self.img,niter=0,specmode='mfs',spw='*',imsize=1024, phasecenter=phasecenter,cell='10.0arcsec',gridder='mosaic',field=field, usepointing=True, conjbeams=False, wbawp=True, psterm=False,pblimit=0.1,deconvolver='mtmfs',nterms=2,reffreq='1.5GHz',pbcor=False,parallel=self.parallel)
          report1=self.th.checkall(imgval=[(self.img+'.image.tt0', 0.97402,[512,596,0,0]),(self.img+'.pb.tt0', 0.982510,[512,596,0,0]),(self.img+'.alpha', -0.9880,[512,596,0,0])])
          
          tclean(vis=self.msfile, imagename=self.img,niter=10,specmode='mfs',spw='*',imsize=1024, phasecenter=phasecenter,cell='10.0arcsec',gridder='mosaic',field=field, usepointing=True, conjbeams=False, wbawp=True, psterm=False,pblimit=0.1,deconvolver='mtmfs',nterms=2,reffreq='1.5GHz',pbcor=False,parallel=self.parallel)
          report2=self.th.checkall(imgval=[(self.img+'.image.tt0', 0.982747793198,[512,596,0,0]),(self.img+'.pb.tt0', 0.982510685921,[512,596,0,0]),(self.img+'.alpha', -0.69006639719,[512,596,0,0])])
          self.checkfinal(report1 + report2 + '\n Warning: values must be theoretically validated')
          
          
          
     def test_mtmfs_awproject_cbFalse_onefield_upTrue(self):
          self.prepData('refim_oneshiftpoint.mosaic.ms')
          self.prepCfcache("cfcache_oneshiftpoint_mosaic_cbFalse")
          phasecenter =''
          field='0'
          
          tclean(vis=self.msfile, imagename=self.img,niter=0,specmode='mfs',spw='*',imsize=1024, phasecenter=phasecenter,cell='10.0arcsec',gridder='awproject',field=field, usepointing=True, cfcache=self.cfcache, conjbeams=False, wbawp=True, psterm=False,pblimit=0.1,deconvolver='mtmfs',nterms=2,reffreq='1.5GHz',pbcor=False,parallel=self.parallel)
          report1=self.th.checkall(imgval=[(self.img+'.image.tt0',0.5269711,[512,596,0,0]),(self.img+'.pb.tt0',0.50752753,[512,596,0,0]),(self.img+'.alpha',-3.24132061,[512,596,0,0])])
          
          tclean(vis=self.msfile, imagename=self.img,niter=10,specmode='mfs',spw='*',imsize=1024, phasecenter=phasecenter,cell='10.0arcsec',gridder='awproject',field=field, usepointing=True, cfcache=self.cfcache, conjbeams=False, wbawp=True, psterm=False,pblimit=0.1,deconvolver='mtmfs',nterms=2,reffreq='1.5GHz',pbcor=False,parallel=self.parallel)
          report2=self.th.checkall(imgval=[(self.img+'.image.tt0',0.451119929552,[512,596,0,0]),(self.img+'.pb.tt0',0.507527530193,[512,596,0,0]),(self.img+'.alpha',-1.65221953392,[512,596,0,0])])
          self.checkfinal(report1 + report2)


     def test_mtmfs_awproject_cbFalse_twofield_upTrue(self):
          self.prepData('refim_oneshiftpoint.mosaic.ms')
          self.prepCfcache("cfcache_oneshiftpoint_mosaic_cbFalse")
          phasecenter ='J2000 19h59m28.5 +40d40m01.5' # pointing center of field0
          field='0,1'
          
          tclean(vis=self.msfile, imagename=self.img,niter=0,specmode='mfs',spw='*',imsize=1024, phasecenter=phasecenter,cell='10.0arcsec',gridder='awproject',field=field,  usepointing=True, cfcache=self.cfcache, conjbeams=False, wbawp=True, psterm=False,pblimit=0.1,deconvolver='mtmfs',nterms=2,reffreq='1.5GHz',pbcor=False,parallel=self.parallel)
          report1=self.th.checkall(imgval=[(self.img+'.image.tt0',0.97862583398,[512,596,0,0]),(self.img+'.pb.tt0',0.979142010212,[512,596,0,0]),(self.img+'.alpha',-1.24368548393,[512,596,0,0])])
          
          
          tclean(vis=self.msfile, imagename=self.img,niter=10,specmode='mfs',spw='*',imsize=1024, phasecenter=phasecenter,cell='10.0arcsec',gridder='awproject', field=field,  usepointing=True, cfcache=self.cfcache, conjbeams=False, wbawp=True, psterm=False,pblimit=0.1,deconvolver='mtmfs',nterms=2,reffreq='1.5GHz',pbcor=False,parallel=self.parallel)
          report2=self.th.checkall(imgval=[(self.img+'.image.tt0',0.975049376488,[512,596,0,0]),(self.img+'.pb.tt0',0.979141950607,[512,596,0,0]),(self.img+'.alpha',-0.80353230238,[512,596,0,0])])
          self.checkfinal(report1 + report2 + '\n Warning: values must be theoretically validated')
          

###########################################################
###########################################################
###########################################################
class test_mosaic_cube(testref_base):
     def test_cube_standard_onefield(self):
          """ [mosaic_cube] Test_cube_standard_onefield : One field, standard gridder  """
          self.prepData('refim_oneshiftpoint.mosaic.ms')
          phasecenter = ''
          field='0'
          tclean(vis=self.msfile, imagename=self.img,niter=0,specmode='cube',spw='*',imsize=1024, phasecenter=phasecenter,cell='10.0arcsec', gridder='standard',field=field,pblimit=0.1,reffreq='1.5GHz',pbcor=True,parallel=self.parallel)
          report1=self.th.checkall(imgval=[(self.img+'.image.pbcor', 1.10922563076,[512,596,0,0]),(self.img+'.image.pbcor',0.989520609379,[512,596,0,1]),(self.img+'.image.pbcor',0.90361648798,[512,596,0,2])])
          
          source_flux_v0 = self.th.get_pix(self.img+'.image.pbcor',[512,596,0,0])
          source_flux_v2 = self.th.get_pix(self.img+'.image.pbcor',[512,596,0,2])
          v0 = 1.2 #In GHz
          v2 = 1.8 #In GHz
          spectral_index = np.log(source_flux_v0/source_flux_v2)/np.log(v0/v2)
          _, report2 = self.th.check_val(spectral_index, -0.505622766021, valname='Spectral flux', exact=False)
          
          tclean(vis=self.msfile, imagename=self.img,niter=10,specmode='cube',spw='*',imsize=1024, phasecenter=phasecenter,cell='10.0arcsec', gridder='standard',field=field,pblimit=0.1,reffreq='1.5GHz',pbcor=True,parallel=self.parallel)
          report3=self.th.checkall(imgval=[(self.img+'.image.pbcor', 1.10922467709,[512,596,0,0]),(self.img+'.image.pbcor', 0.989521086216,[512,596,0,1]),(self.img+'.image.pbcor',0.903617084026,[512,596,0,2])])
          
          source_flux_v0 = self.th.get_pix(self.img+'.image.pbcor',[512,596,0,0])
          source_flux_v2 = self.th.get_pix(self.img+'.image.pbcor',[512,596,0,2])
          v0 = 1.2 #In GHz
          v2 = 1.8 #In GHz
          spectral_index = np.log(source_flux_v0/source_flux_v2)/np.log(v0/v2)
          _, report4 = self.th.check_val(spectral_index, -0.505622766021, valname='Spectral flux', exact=False)
          self.checkfinal(report1+report2+report3+report4)
     
     def test_cube_standard_twofield(self):
          """ [mosaic_cube] Test_cube_standard_twofield : two field, cube imaging with standard gridder  """
          self.prepData('refim_oneshiftpoint.mosaic.ms')
          phasecenter ='J2000 19h59m28.5 +40d40m01.5' # pointing center of field0
          field='0,1'
          tclean(vis=self.msfile, imagename=self.img,niter=0,specmode='cube',spw='*',imsize=1024, phasecenter=phasecenter,cell='10.0arcsec', gridder='standard',field=field,pblimit=0.1,reffreq='1.5GHz',pbcor=True,parallel=self.parallel)
          report1=self.th.checkall(imgval=[(self.img+'.image.pbcor',0.895364701748,[512,596,0,0]),(self.img+'.image.pbcor',0.701696813107,[512,596,0,1]),(self.img+'.image.pbcor',0.539412796497,[512,596,0,2])])
          
          source_flux_v0 = self.th.get_pix(self.img+'.image.pbcor',[512,596,0,0])
          source_flux_v2 = self.th.get_pix(self.img+'.image.pbcor',[512,596,0,2])
          v0 = 1.2 #In GHz
          v2 = 1.8 #In GHz
          spectral_index = np.log(source_flux_v0/source_flux_v2)/np.log(v0/v2)
          _, report2 = self.th.check_val(spectral_index, -1.249799253, valname='Spectral flux', exact=False)
          
          
          tclean(vis=self.msfile, imagename=self.img,niter=10,specmode='cube',spw='*',imsize=1024, phasecenter=phasecenter,cell='10.0arcsec', gridder='standard',field=field,pblimit=0.1,reffreq='1.5GHz',pbcor=True,parallel=self.parallel)
          report3=self.th.checkall(imgval=[(self.img+'.image.pbcor', 0.895363807678,[512,596,0,0]),(self.img+'.image.pbcor',0.701696515083,[512,596,0,1]),(self.img+'.image.pbcor',0.539413094521,[512,596,0,2])])
          
          source_flux_v0 = self.th.get_pix(self.img+'.image.pbcor',[512,596,0,0])
          source_flux_v2 = self.th.get_pix(self.img+'.image.pbcor',[512,596,0,2])
          v0 = 1.2 #In GHz
          v2 = 1.8 #In GHz
          spectral_index = np.log(source_flux_v0/source_flux_v2)/np.log(v0/v2)
          _, report4 = self.th.check_val(spectral_index, -1.24979542771, valname='Spectral flux', exact=False)
          self.checkfinal(report1+report2+report3+report4)
     
###########################################################
     def test_cube_mosaic_cbFalse_mwFalse_onefield(self):
          self.prepData('refim_oneshiftpoint.mosaic.ms')
          phasecenter = '' 
          field='0'
          tclean(vis=self.msfile, imagename=self.img,niter=0,specmode='cube',spw='*',imsize=1024, phasecenter=phasecenter,cell='10.0arcsec',gridder='mosaic',field=field, conjbeams=False, wbawp=True, psterm=False,pblimit=0.1,reffreq='1.5GHz',pbcor=True,mosweight=False,parallel=self.parallel)
          report1=self.th.checkall(imgval=[(self.img+'.image.pbcor',1.1021887064,[512,596,0,0]),(self.img+'.image.pbcor',0.983152985573,[512,596,0,1]),(self.img+'.image.pbcor',0.905956506729,[512,596,0,2])])
          
          source_flux_v0 = self.th.get_pix(self.img+'.image.pbcor',[512,596,0,0])
          source_flux_v2 = self.th.get_pix(self.img+'.image.pbcor',[512,596,0,2])
          v0 = 1.2 #In GHz
          v2 = 1.8 #In GHz
          spectral_index = np.log(source_flux_v0/source_flux_v2)/np.log(v0/v2)
          _, report2 = self.th.check_val(spectral_index,  -0.483567460558, valname='Spectral flux', exact=False)
          
          tclean(vis=self.msfile, imagename=self.img,niter=10,specmode='cube',spw='*',imsize=1024, phasecenter=phasecenter,cell='10.0arcsec',gridder='mosaic',field=field, conjbeams=False, wbawp=True, psterm=False,pblimit=0.1,reffreq='1.5GHz',pbcor=True,mosweight=False,parallel=self.parallel)
          report3=self.th.checkall(imgval=[(self.img+'.image.pbcor',1.11281049252,[512,596,0,0]),(self.img+'.image.pbcor',0.994237959385,[512,596,0,1]),(self.img+'.image.pbcor',0.912590324879,[512,596,0,2])])
          
          source_flux_v0 = self.th.get_pix(self.img+'.image.pbcor',[512,596,0,0])
          source_flux_v2 = self.th.get_pix(self.img+'.image.pbcor',[512,596,0,2])
          v0 = 1.2 #In GHz
          v2 = 1.8 #In GHz
          spectral_index = np.log(source_flux_v0/source_flux_v2)/np.log(v0/v2)
          _, report4 = self.th.check_val(spectral_index,  -0.48920856272, valname='Spectral flux', exact=False)
          self.checkfinal(report1+report2+report3+report4)
          
     def test_cube_mosaic_cbFalse_mwFalse_twofield(self):
          self.prepData('refim_oneshiftpoint.mosaic.ms')
          phasecenter = 'J2000 19h59m28.5 +40d40m01.5' # pointing center of field0 
          field='0,1'
          tclean(vis=self.msfile, imagename=self.img,niter=0,specmode='cube',spw='*',imsize=1024, phasecenter=phasecenter,cell='10.0arcsec',gridder='mosaic',field=field, conjbeams=False, wbawp=True, psterm=False,pblimit=0.1,reffreq='1.5GHz',pbcor=True,mosweight=False,parallel=self.parallel)
          report1=self.th.checkall(imgval=[(self.img+'.image.pbcor',1.10354316235,[512,596,0,0]),(self.img+'.image.pbcor',0.981979846954,[512,596,0,1]),(self.img+'.image.pbcor', 0.895015060902,[512,596,0,2])])
          
          source_flux_v0 = self.th.get_pix(self.img+'.image.pbcor',[512,596,0,0])
          source_flux_v2 = self.th.get_pix(self.img+'.image.pbcor',[512,596,0,2])
          v0 = 1.2 #In GHz
          v2 = 1.8 #In GHz
          spectral_index = np.log(source_flux_v0/source_flux_v2)/np.log(v0/v2)
          _, report2 = self.th.check_val(spectral_index, -0.516544552, valname='Spectral flux', exact=False)
          
          
          tclean(vis=self.msfile, imagename=self.img,niter=10,specmode='cube',spw='*',imsize=1024, phasecenter=phasecenter,cell='10.0arcsec',gridder='mosaic',field=field, conjbeams=False, wbawp=True, psterm=False,pblimit=0.1,reffreq='1.5GHz',pbcor=True,mosweight=False,parallel=self.parallel)
          report3=self.th.checkall(imgval=[(self.img+'.image.pbcor',1.11373543739,[512,596,0,0]),(self.img+'.image.pbcor',0.994349777699,[512,596,0,1]),(self.img+'.image.pbcor', 0.909038066864,[512,596,0,2])])
          
          source_flux_v0 = self.th.get_pix(self.img+'.image.pbcor',[512,596,0,0])
          source_flux_v2 = self.th.get_pix(self.img+'.image.pbcor',[512,596,0,2])
          v0 = 1.2 #In GHz
          v2 = 1.8 #In GHz
          spectral_index = np.log(source_flux_v0/source_flux_v2)/np.log(v0/v2)
          _, report4 = self.th.check_val(spectral_index, -0.500876470767, valname='Spectral flux', exact=False)
          self.checkfinal(report1+report2+report3+report4)
           
     def test_cube_mosaic_cbFalse_mwTrue_onefield(self):
          self.prepData('refim_oneshiftpoint.mosaic.ms')
          phasecenter = '' 
          field='0'
          tclean(vis=self.msfile, imagename=self.img,niter=0,specmode='cube',spw='*',imsize=1024, phasecenter=phasecenter,cell='10.0arcsec',gridder='mosaic',field=field, conjbeams=False, wbawp=True, psterm=False,pblimit=0.1,reffreq='1.5GHz',pbcor=True,mosweight=True,parallel=self.parallel)
          report1=self.th.checkall(imgval=[(self.img+'.image.pbcor',1.1021887064,[512,596,0,0]),(self.img+'.image.pbcor',0.983152985573,[512,596,0,1]),(self.img+'.image.pbcor',0.905956506729,[512,596,0,2])])
          
          source_flux_v0 = self.th.get_pix(self.img+'.image.pbcor',[512,596,0,0])
          source_flux_v2 = self.th.get_pix(self.img+'.image.pbcor',[512,596,0,2])
          v0 = 1.2 #In GHz
          v2 = 1.8 #In GHz
          spectral_index = np.log(source_flux_v0/source_flux_v2)/np.log(v0/v2)
          _, report2 = self.th.check_val(spectral_index,  -0.483548182038, valname='Spectral flux', exact=False)
          
          tclean(vis=self.msfile, imagename=self.img,niter=10,specmode='cube',spw='*',imsize=1024, phasecenter=phasecenter,cell='10.0arcsec',gridder='mosaic',field=field, conjbeams=False, wbawp=True, psterm=False,pblimit=0.1,reffreq='1.5GHz',pbcor=True,mosweight=True,parallel=self.parallel)
          report3=self.th.checkall(imgval=[(self.img+'.image.pbcor',1.11281049252,[512,596,0,0]),(self.img+'.image.pbcor',0.994237959385,[512,596,0,1]),(self.img+'.image.pbcor',0.912590324879,[512,596,0,2])])
          
          source_flux_v0 = self.th.get_pix(self.img+'.image.pbcor',[512,596,0,0])
          source_flux_v2 = self.th.get_pix(self.img+'.image.pbcor',[512,596,0,2])
          v0 = 1.2 #In GHz
          v2 = 1.8 #In GHz
          spectral_index = np.log(source_flux_v0/source_flux_v2)/np.log(v0/v2)
          _, report4 = self.th.check_val(spectral_index,  -0.48920856272, valname='Spectral flux', exact=False)
          self.checkfinal(report1+report2+report3+report4)

     def test_cube_mosaic_cbFalse_mwTrue_twofield(self):
          self.prepData('refim_oneshiftpoint.mosaic.ms')
          phasecenter = 'J2000 19h59m28.5 +40d40m01.5' # pointing center of field0 
          field='0,1'
          tclean(vis=self.msfile, imagename=self.img,niter=0,specmode='cube',spw='*',imsize=1024, phasecenter=phasecenter,cell='10.0arcsec',gridder='mosaic',field=field, conjbeams=False, wbawp=True, psterm=False,pblimit=0.1,reffreq='1.5GHz',pbcor=True,mosweight=True,parallel=self.parallel)
          report1=self.th.checkall(imgval=[(self.img+'.image.pbcor',1.10354316235,[512,596,0,0]),(self.img+'.image.pbcor', 0.981979727745,[512,596,0,1]),(self.img+'.image.pbcor', 0.895014822483,[512,596,0,2])])
          
          source_flux_v0 = self.th.get_pix(self.img+'.image.pbcor',[512,596,0,0])
          source_flux_v2 = self.th.get_pix(self.img+'.image.pbcor',[512,596,0,2])
          v0 = 1.2 #In GHz
          v2 = 1.8 #In GHz
          spectral_index = np.log(source_flux_v0/source_flux_v2)/np.log(v0/v2)
          _, report2 = self.th.check_val(spectral_index, -0.51654520997, valname='Spectral flux', exact=False)
          
          tclean(vis=self.msfile, imagename=self.img,niter=10,specmode='cube',spw='*',imsize=1024, phasecenter=phasecenter,cell='10.0arcsec',gridder='mosaic',field=field, conjbeams=False, wbawp=True, psterm=False,pblimit=0.1,reffreq='1.5GHz',pbcor=True,mosweight=True,parallel=self.parallel)
          report3=self.th.checkall(imgval=[(self.img+'.image.pbcor',1.11373543739,[512,596,0,0]),(self.img+'.image.pbcor', 0.994349777699,[512,596,0,1]),(self.img+'.image.pbcor', 0.909038066864,[512,596,0,2])])
          
          source_flux_v0 = self.th.get_pix(self.img+'.image.pbcor',[512,596,0,0])
          source_flux_v2 = self.th.get_pix(self.img+'.image.pbcor',[512,596,0,2])
          v0 = 1.2 #In GHz
          v2 = 1.8 #In GHz
          spectral_index = np.log(source_flux_v0/source_flux_v2)/np.log(v0/v2)
          _, report4 = self.th.check_val(spectral_index, -0.50087647076, valname='Spectral flux', exact=False)
          self.checkfinal(report1+report2+report3+report4)
#####################################################  
     #@unittest.skipIf(True, "The awproject gridder does not currently work with specmode='cube'.")
     def test_cube_awproject_cbFalse_mwFalse_onefield(self):
          self.prepData('refim_oneshiftpoint.mosaic.ms')
          self.prepCfcache("cfcache_oneshiftpoint_mosaic_cbFalse")
          phasecenter = '' 
          field='0'
          
          tclean(vis=self.msfile, imagename=self.img,niter=0,specmode='cube',spw='*',imsize=1024, phasecenter=phasecenter,cell='10.0arcsec',gridder='awproject',field=field,cfcache=self.cfcache, conjbeams=False, wbawp=True, psterm=False,pblimit=0.1,reffreq='1.5GHz',pbcor=True,mosweight=False,parallel=self.parallel)
          report1=self.th.checkall(imgval=[(self.img+'.image.pbcor', 1.1262229681,[512,596,0,0]),(self.img+'.image.pbcor', 0.996681272984,[512,596,0,1]),(self.img+'.image.pbcor', 0.879481077194,[512,596,0,2])])
          
          source_flux_v0 = self.th.get_pix(self.img+'.image.pbcor',[512,596,0,0])
          source_flux_v2 = self.th.get_pix(self.img+'.image.pbcor',[512,596,0,2])
          v0 = 1.2 #In GHz
          v2 = 1.8 #In GHz
          spectral_index = np.log(source_flux_v0/source_flux_v2)/np.log(v0/v2)
          _, report2 = self.th.check_val(spectral_index,  -0.641964, valname='Spectral flux', exact=False)
          
          tclean(vis=self.msfile, imagename=self.img,niter=10,specmode='cube',spw='*',imsize=1024, phasecenter=phasecenter,cell='10.0arcsec',gridder='awproject',field=field,cfcache=self.cfcache, conjbeams=False, wbawp=True, psterm=False,pblimit=0.1,reffreq='1.5GHz',pbcor=True,mosweight=False,parallel=self.parallel)      
          report3=self.th.checkall(imgval=[(self.img+'.image.pbcor', 1.13023257256,[512,596,0,0]),(self.img+'.image.pbcor', 1.00326132774,[512,596,0,1]),(self.img+'.image.pbcor',0.8681204319,[512,596,0,2])])
          
          source_flux_v0 = self.th.get_pix(self.img+'.image.pbcor',[512,596,0,0])
          source_flux_v2 = self.th.get_pix(self.img+'.image.pbcor',[512,596,0,2])
          v0 = 1.2 #In GHz
          v2 = 1.8 #In GHz
          spectral_index = np.log(source_flux_v0/source_flux_v2)/np.log(v0/v2)
          _, report4 = self.th.check_val(spectral_index,  -0.618663982179, valname='Spectral flux', exact=False)
          self.checkfinal(report1+report2+report3+report4)
          
     #@unittest.skipIf(True, "The awproject gridder does not currently work with specmode='cube'.")
     def test_cube_awproject_cbFalse_mwFalse_twofield(self):
          self.prepData('refim_oneshiftpoint.mosaic.ms')
          self.prepCfcache("cfcache_oneshiftpoint_mosaic_cbFalse")
          phasecenter = 'J2000 19h59m28.5 +40d40m01.5' # pointing center of field0 
          field='0,1'
          
          tclean(vis=self.msfile, imagename=self.img,niter=0,specmode='cube',spw='*',imsize=1024, phasecenter=phasecenter,cell='10.0arcsec',gridder='awproject',field=field,cfcache=self.cfcache, conjbeams=False, wbawp=True, psterm=False,pblimit=0.1,reffreq='1.5GHz',pbcor=True,mosweight=False,parallel=self.parallel)
          report1=self.th.checkall(imgval=[(self.img+'.image.pbcor',1.11765027046,[512,596,0,0]),(self.img+'.image.pbcor',0.990656971931,[512,596,0,1]),(self.img+'.image.pbcor', 0.879846811295,[512,596,0,2])])
          
          source_flux_v0 = self.th.get_pix(self.img+'.image.pbcor',[512,596,0,0])
          source_flux_v2 = self.th.get_pix(self.img+'.image.pbcor',[512,596,0,2])
          v0 = 1.2 #In GHz
          v2 = 1.8 #In GHz
          spectral_index = np.log(source_flux_v0/source_flux_v2)/np.log(v0/v2)
          _, report2 = self.th.check_val(spectral_index, -0.590028509558, valname='Spectral flux', exact=False)
          
          tclean(vis=self.msfile, imagename=self.img,niter=10,specmode='cube',spw='*',imsize=1024, phasecenter=phasecenter,cell='10.0arcsec',gridder='awproject',field=field,cfcache=self.cfcache, conjbeams=False, wbawp=True, psterm=False,pblimit=0.1,reffreq='1.5GHz',pbcor=True,mosweight=False,parallel=self.parallel)
          report3=self.th.checkall(imgval=[(self.img+'.image.pbcor',1.12036144733,[512,596,0,0]),(self.img+'.image.pbcor',0.994982719421,[512,596,0,1]),(self.img+'.image.pbcor', 0.889532327652,[512,596,0,2])])
          
          source_flux_v0 = self.th.get_pix(self.img+'.image.pbcor',[512,596,0,0])
          source_flux_v2 = self.th.get_pix(self.img+'.image.pbcor',[512,596,0,2])
          v0 = 1.2 #In GHz
          v2 = 1.8 #In GHz
          spectral_index = np.log(source_flux_v0/source_flux_v2)/np.log(v0/v2)
          _, report4 = self.th.check_val(spectral_index, -0.569002802902, valname='Spectral flux', exact=False)
          self.checkfinal(report1+report2+report3+report4)
          
     #@unittest.skipIf(True, "The awproject gridder does not currently work with specmode='cube'.")
     def test_cube_awproject_cbFalse_mwTrue_onefield(self):
          self.prepData('refim_oneshiftpoint.mosaic.ms')
          self.prepCfcache("cfcache_oneshiftpoint_mosaic_cbFalse")
          phasecenter = '' 
          field='0'
          
          tclean(vis=self.msfile, imagename=self.img,niter=0,specmode='cube',spw='*',imsize=1024, phasecenter=phasecenter,cell='10.0arcsec',gridder='awproject',field=field,cfcache=self.cfcache, conjbeams=False, wbawp=True, psterm=False,pblimit=0.1,reffreq='1.5GHz',pbcor=True,mosweight=True,parallel=self.parallel)
          report1=self.th.checkall(imgval=[(self.img+'.image.pbcor',1.1262229681,[512,596,0,0]),(self.img+'.image.pbcor', 0.996681272984,[512,596,0,1]),(self.img+'.image.pbcor', 0.8681204319,[512,596,0,2])])
          
          source_flux_v0 = self.th.get_pix(self.img+'.image.pbcor',[512,596,0,0])
          source_flux_v2 = self.th.get_pix(self.img+'.image.pbcor',[512,596,0,2])
          v0 = 1.2 #In GHz
          v2 = 1.8 #In GHz
          spectral_index = np.log(source_flux_v0/source_flux_v2)/np.log(v0/v2)
          _, report2 = self.th.check_val(spectral_index, -0.641964870168, valname='Spectral flux', exact=False)
          
          tclean(vis=self.msfile, imagename=self.img,niter=10,specmode='cube',spw='*',imsize=1024, phasecenter=phasecenter,cell='10.0arcsec',gridder='awproject',field=field,cfcache=self.cfcache, conjbeams=False, wbawp=True, psterm=False,pblimit=0.1,reffreq='1.5GHz',pbcor=True,mosweight=True,parallel=self.parallel)
          report3=self.th.checkall(imgval=[(self.img+'.image.pbcor',1.13023257256,[512,596,0,0]),(self.img+'.image.pbcor',  1.00326132774,[512,596,0,1]),(self.img+'.image.pbcor', 0.879481077194,[512,596,0,2])])
          
          source_flux_v0 = self.th.get_pix(self.img+'.image.pbcor',[512,596,0,0])
          source_flux_v2 = self.th.get_pix(self.img+'.image.pbcor',[512,596,0,2])
          v0 = 1.2 #In GHz
          v2 = 1.8 #In GHz
          spectral_index = np.log(source_flux_v0/source_flux_v2)/np.log(v0/v2)
          _, report4 = self.th.check_val(spectral_index,  -0.61866398217, valname='Spectral flux', exact=False)
          self.checkfinal(report1+report2+report3+report4)
          
     #@unittest.skipIf(True, "The awproject gridder does not currently work with specmode='cube'.")
     def test_cube_awproject_cbFalse_mwTrue_twofield(self):
          self.prepData('refim_oneshiftpoint.mosaic.ms')
          self.prepCfcache("cfcache_oneshiftpoint_mosaic_cbFalse")
          phasecenter = 'J2000 19h59m28.5 +40d40m01.5' # pointing center of field0 
          field='0,1'
          
          tclean(vis=self.msfile, imagename=self.img,niter=0,specmode='cube',spw='*',imsize=1024, phasecenter=phasecenter,cell='10.0arcsec',gridder='awproject',field=field,cfcache=self.cfcache, conjbeams=False, wbawp=True, psterm=False,pblimit=0.1,reffreq='1.5GHz',pbcor=True,mosweight=True,parallel=self.parallel)
          report1=self.th.checkall(imgval=[(self.img+'.image.pbcor',1.11765027046,[512,596,0,0]),(self.img+'.image.pbcor',0.990656971931,[512,596,0,1]),(self.img+'.image.pbcor', 0.879846811295,[512,596,0,2])])
          
          source_flux_v0 = self.th.get_pix(self.img+'.image.pbcor',[512,596,0,0])
          source_flux_v2 = self.th.get_pix(self.img+'.image.pbcor',[512,596,0,2])
          v0 = 1.2 #In GHz
          v2 = 1.8 #In GHz
          spectral_index = np.log(source_flux_v0/source_flux_v2)/np.log(v0/v2)
          _, report2 = self.th.check_val(spectral_index, -0.590028509558, valname='Spectral flux', exact=False)
          
          tclean(vis=self.msfile, imagename=self.img,niter=10,specmode='cube',spw='*',imsize=1024, phasecenter=phasecenter,cell='10.0arcsec',gridder='awproject',field=field,cfcache=self.cfcache, conjbeams=False, wbawp=True, psterm=False,pblimit=0.1,reffreq='1.5GHz',pbcor=True,mosweight=True,parallel=self.parallel)
          report3=self.th.checkall(imgval=[(self.img+'.image.pbcor',1.12036144733,[512,596,0,0]),(self.img+'.image.pbcor',0.994982719421,[512,596,0,1]),(self.img+'.image.pbcor', 0.889532327652,[512,596,0,2])])
          
          source_flux_v0 = self.th.get_pix(self.img+'.image.pbcor',[512,596,0,0])
          source_flux_v2 = self.th.get_pix(self.img+'.image.pbcor',[512,596,0,2])
          v0 = 1.2 #In GHz
          v2 = 1.8 #In GHz
          spectral_index = np.log(source_flux_v0/source_flux_v2)/np.log(v0/v2)
          _, report4 = self.th.check_val(spectral_index, -0.569002802902, valname='Spectral flux', exact=False)
          self.checkfinal(report1+report2+report3+report4) 
          
#####################################################  
##################################################### 
##################################################### 
     def test_cube_mosaic_cbFalse_mwFalse_onefield_upTrue(self):
          self.prepData('refim_oneshiftpoint.mosaic.ms')
          phasecenter = '' 
          field='0'
          tclean(vis=self.msfile, imagename=self.img,niter=0,specmode='cube',spw='*',imsize=1024, phasecenter=phasecenter,cell='10.0arcsec',gridder='mosaic',field=field,  usepointing = True, conjbeams=False, wbawp=True, psterm=False,pblimit=0.1,reffreq='1.5GHz',pbcor=True,mosweight=False,parallel=self.parallel)
          report1=self.th.checkall(imgval=[(self.img+'.image.pbcor',1.1021887064,[512,596,0,0]),(self.img+'.image.pbcor',0.983152985573,[512,596,0,1]),(self.img+'.image.pbcor',0.905956506729,[512,596,0,2])])
          
          source_flux_v0 = self.th.get_pix(self.img+'.image.pbcor',[512,596,0,0])
          source_flux_v2 = self.th.get_pix(self.img+'.image.pbcor',[512,596,0,2])
          v0 = 1.2 #In GHz
          v2 = 1.8 #In GHz
          spectral_index = np.log(source_flux_v0/source_flux_v2)/np.log(v0/v2)
          _, report2 = self.th.check_val(spectral_index,  -0.483567460558, valname='Spectral flux', exact=False)
          
          tclean(vis=self.msfile, imagename=self.img,niter=10,specmode='cube',spw='*',imsize=1024, phasecenter=phasecenter,cell='10.0arcsec',gridder='mosaic',field=field,  usepointing = True, conjbeams=False, wbawp=True, psterm=False,pblimit=0.1,reffreq='1.5GHz',pbcor=True,mosweight=False,parallel=self.parallel)
          report3=self.th.checkall(imgval=[(self.img+'.image.pbcor',1.11281049252,[512,596,0,0]),(self.img+'.image.pbcor',0.994237959385,[512,596,0,1]),(self.img+'.image.pbcor',0.912590324879,[512,596,0,2])])
          
          source_flux_v0 = self.th.get_pix(self.img+'.image.pbcor',[512,596,0,0])
          source_flux_v2 = self.th.get_pix(self.img+'.image.pbcor',[512,596,0,2])
          v0 = 1.2 #In GHz
          v2 = 1.8 #In GHz
          spectral_index = np.log(source_flux_v0/source_flux_v2)/np.log(v0/v2)
          _, report4 = self.th.check_val(spectral_index,  -0.48920856272, valname='Spectral flux', exact=False)
          self.checkfinal(report1+report2+report3+report4)
          
     def test_cube_mosaic_cbFalse_mwFalse_twofield_upTrue(self):
          self.prepData('refim_oneshiftpoint.mosaic.ms')
          phasecenter = 'J2000 19h59m28.5 +40d40m01.5' # pointing center of field0 
          field='0,1'
          tclean(vis=self.msfile, imagename=self.img,niter=0,specmode='cube',spw='*',imsize=1024, phasecenter=phasecenter,cell='10.0arcsec',gridder='mosaic',field=field,  usepointing = True, conjbeams=False, wbawp=True, psterm=False,pblimit=0.1,reffreq='1.5GHz',pbcor=True,mosweight=False,parallel=self.parallel)
          report1=self.th.checkall(imgval=[(self.img+'.image.pbcor',1.10354316235,[512,596,0,0]),(self.img+'.image.pbcor',0.981979846954,[512,596,0,1]),(self.img+'.image.pbcor', 0.895015060902,[512,596,0,2])])
          
          source_flux_v0 = self.th.get_pix(self.img+'.image.pbcor',[512,596,0,0])
          source_flux_v2 = self.th.get_pix(self.img+'.image.pbcor',[512,596,0,2])
          v0 = 1.2 #In GHz
          v2 = 1.8 #In GHz
          spectral_index = np.log(source_flux_v0/source_flux_v2)/np.log(v0/v2)
          _, report2 = self.th.check_val(spectral_index, -0.516544552, valname='Spectral flux', exact=False)
          
          
          tclean(vis=self.msfile, imagename=self.img,niter=10,specmode='cube',spw='*',imsize=1024, phasecenter=phasecenter,cell='10.0arcsec',gridder='mosaic',field=field,  usepointing = True, conjbeams=False, wbawp=True, psterm=False,pblimit=0.1,reffreq='1.5GHz',pbcor=True,mosweight=False,parallel=self.parallel)
          report3=self.th.checkall(imgval=[(self.img+'.image.pbcor',1.11373543739,[512,596,0,0]),(self.img+'.image.pbcor',0.994349777699,[512,596,0,1]),(self.img+'.image.pbcor', 0.909038066864,[512,596,0,2])])
          
          source_flux_v0 = self.th.get_pix(self.img+'.image.pbcor',[512,596,0,0])
          source_flux_v2 = self.th.get_pix(self.img+'.image.pbcor',[512,596,0,2])
          v0 = 1.2 #In GHz
          v2 = 1.8 #In GHz
          spectral_index = np.log(source_flux_v0/source_flux_v2)/np.log(v0/v2)
          _, report4 = self.th.check_val(spectral_index, -0.500876470767, valname='Spectral flux', exact=False)
          self.checkfinal(report1+report2+report3+report4)

     #@unittest.skipIf(True, "The awproject gridder does not currently work with specmode='cube'.")
     def test_cube_awproject_cbFalse_mwFalse_onefield_upTrue(self):
          self.prepData('refim_oneshiftpoint.mosaic.ms')
          self.prepCfcache("cfcache_oneshiftpoint_mosaic_cbFalse")
          phasecenter = '' 
          field='0'
          
          tclean(vis=self.msfile, imagename=self.img,niter=0,specmode='cube',spw='*',imsize=1024, phasecenter=phasecenter,cell='10.0arcsec',gridder='awproject',field=field,cfcache=self.cfcache, usepointing = True, conjbeams=False, wbawp=True, psterm=False,pblimit=0.1,reffreq='1.5GHz',pbcor=True,mosweight=False,parallel=self.parallel)
          report1=self.th.checkall(imgval=[(self.img+'.image.pbcor', 1.1262229681,[512,596,0,0]),(self.img+'.image.pbcor', 0.996681272984,[512,596,0,1]),(self.img+'.image.pbcor', 0.879481077194,[512,596,0,2])])
          
          source_flux_v0 = self.th.get_pix(self.img+'.image.pbcor',[512,596,0,0])
          source_flux_v2 = self.th.get_pix(self.img+'.image.pbcor',[512,596,0,2])
          v0 = 1.2 #In GHz
          v2 = 1.8 #In GHz
          spectral_index = np.log(source_flux_v0/source_flux_v2)/np.log(v0/v2)
          _, report2 = self.th.check_val(spectral_index,  -0.641964, valname='Spectral flux', exact=False)
          
          tclean(vis=self.msfile, imagename=self.img,niter=10,specmode='cube',spw='*',imsize=1024, phasecenter=phasecenter,cell='10.0arcsec',gridder='awproject',field=field,cfcache=self.cfcache, usepointing = True, conjbeams=False, wbawp=True, psterm=False,pblimit=0.1,reffreq='1.5GHz',pbcor=True,mosweight=False,parallel=self.parallel)      
          report3=self.th.checkall(imgval=[(self.img+'.image.pbcor', 1.13023257256,[512,596,0,0]),(self.img+'.image.pbcor', 1.00326132774,[512,596,0,1]),(self.img+'.image.pbcor',0.8681204319,[512,596,0,2])])
          
          source_flux_v0 = self.th.get_pix(self.img+'.image.pbcor',[512,596,0,0])
          source_flux_v2 = self.th.get_pix(self.img+'.image.pbcor',[512,596,0,2])
          v0 = 1.2 #In GHz
          v2 = 1.8 #In GHz
          spectral_index = np.log(source_flux_v0/source_flux_v2)/np.log(v0/v2)
          _, report4 = self.th.check_val(spectral_index,  -0.618663982179, valname='Spectral flux', exact=False)
          self.checkfinal(report1+report2+report3+report4)
          
     #@unittest.skipIf(True, "The awproject gridder does not currently work with specmode='cube'.")
     def test_cube_awproject_cbFalse_mwFalse_twofield_upTrue(self):
          self.prepData('refim_oneshiftpoint.mosaic.ms')
          self.prepCfcache("cfcache_oneshiftpoint_mosaic_cbFalse")
          phasecenter = 'J2000 19h59m28.5 +40d40m01.5' # pointing center of field0 
          field='0,1'
          
          tclean(vis=self.msfile, imagename=self.img,niter=0,specmode='cube',spw='*',imsize=1024, phasecenter=phasecenter,cell='10.0arcsec',gridder='awproject',field=field,cfcache=self.cfcache, usepointing = True, conjbeams=False, wbawp=True, psterm=False,pblimit=0.1,reffreq='1.5GHz',pbcor=True,mosweight=False,parallel=self.parallel)
          report1=self.th.checkall(imgval=[(self.img+'.image.pbcor',1.11765027046,[512,596,0,0]),(self.img+'.image.pbcor',0.990656971931,[512,596,0,1]),(self.img+'.image.pbcor', 0.879846811295,[512,596,0,2])])
          
          source_flux_v0 = self.th.get_pix(self.img+'.image.pbcor',[512,596,0,0])
          source_flux_v2 = self.th.get_pix(self.img+'.image.pbcor',[512,596,0,2])
          v0 = 1.2 #In GHz
          v2 = 1.8 #In GHz
          spectral_index = np.log(source_flux_v0/source_flux_v2)/np.log(v0/v2)
          _, report2 = self.th.check_val(spectral_index, -0.590028509558, valname='Spectral flux', exact=False)
          
          tclean(vis=self.msfile, imagename=self.img,niter=10,specmode='cube',spw='*',imsize=1024, phasecenter=phasecenter,cell='10.0arcsec',gridder='awproject',field=field,cfcache=self.cfcache, usepointing = True, conjbeams=False, wbawp=True, psterm=False,pblimit=0.1,reffreq='1.5GHz',pbcor=True,mosweight=False,parallel=self.parallel)
          report3=self.th.checkall(imgval=[(self.img+'.image.pbcor',1.12036144733,[512,596,0,0]),(self.img+'.image.pbcor',0.994982719421,[512,596,0,1]),(self.img+'.image.pbcor', 0.889532327652,[512,596,0,2])])
          
          source_flux_v0 = self.th.get_pix(self.img+'.image.pbcor',[512,596,0,0])
          source_flux_v2 = self.th.get_pix(self.img+'.image.pbcor',[512,596,0,2])
          v0 = 1.2 #In GHz
          v2 = 1.8 #In GHz
          spectral_index = np.log(source_flux_v0/source_flux_v2)/np.log(v0/v2)
          _, report4 = self.th.check_val(spectral_index, -0.569002802902, valname='Spectral flux', exact=False)
          self.checkfinal(report1+report2+report3+report4)

######
# wprojecton tests 
     def test_cube_wproj_onefield(self):
          """ [test_mosaic_cube] test_cube_wproj_onefield : One field, widefield cube imaging with wprojection gridder """
          self.prepData('refim_oneshiftpoint.mosaic.ms')
          phasecenter = ''
          field='0'
          tclean(vis=self.msfile, imagename=self.img,niter=0,specmode='cube',spw='*',imsize=1024, phasecenter=phasecenter,cell='10.0arcsec',gridder='wproject',field=field, wprojplanes=4, pblimit=0.1,reffreq='1.5GHz',pbcor=True,parallel=self.parallel)
          report1=self.th.checkall(imgval=[(self.img+'.image.pbcor',1.10409939289,[512,596,0,0]),(self.img+'.image.pbcor',0.983174622059,[512,596,0,1]),(self.img+'.image.pbcor',0.896172583103,[512,596,0,2])])

          source_flux_v0 = self.th.get_pix(self.img+'.image.pbcor',[512,596,0,0])
          source_flux_v2 = self.th.get_pix(self.img+'.image.pbcor',[512,596,0,2])
          v0 = 1.2 #In GHz
          v2 = 1.8 #In GHz
          spectral_index = np.log(source_flux_v0/source_flux_v2)/np.log(v0/v2)
          report2 = self.th.check_val(spectral_index,  -0.51459974954, valname='Spectral flux', exact=False)

          tclean(vis=self.msfile, imagename=self.img,niter=10,specmode='cube',spw='*',imsize=1024, phasecenter=phasecenter,cell='10.0arcsec',gridder='wproject',field=field, wprojplanes=4, pblimit=0.1,reffreq='1.5GHz',pbcor=True,parallel=self.parallel)
          report3=self.th.checkall(imgval=[(self.img+'.image.pbcor',1.10441792011,[512,596,0,0]),(self.img+'.image.pbcor',0.98375672102,[512,596,0,1]),(self.img+'.image.pbcor',0.897617280483,[512,596,0,2])])

          source_flux_v0 = self.th.get_pix(self.img+'.image.pbcor',[512,596,0,0])
          source_flux_v2 = self.th.get_pix(self.img+'.image.pbcor',[512,596,0,2])
          v0 = 1.2 #In GHz
          v2 = 1.8 #In GHz
          spectral_index = np.log(source_flux_v0/source_flux_v2)/np.log(v0/v2)
          report4 = self.th.check_val(spectral_index,  -0.511338498497, valname='Spectral flux', exact=False)
          self.checkfinal(str(report1)+str(report2)+str(report3)+str(report4))

     def test_cube_wproj_onefield_autowprojplanes(self):
          """ [test_mosaic_cube] test_cube_wproj_onefield_autowprojplanes : One field, widefield cube imaging, gridder='wproject', automaticalluy calculate wprojplanes  """
          # reduce the imsize to 512 so for faster excution
          self.prepData('refim_oneshiftpoint.mosaic.ms')
          phasecenter = '' 
          field='0'
          tclean(vis=self.msfile, imagename=self.img,niter=0,specmode='cube',spw='*',imsize=512, phasecenter=phasecenter,cell='10.0arcsec',gridder='wproject',field=field, wprojplanes=-1, pblimit=0.1,reffreq='1.5GHz',pbcor=True,parallel=self.parallel)
          report1=self.th.checkall(imgval=[(self.img+'.image.pbcor',1.09958565,[256,340,0,0]),(self.img+'.image.pbcor',0.97893494,[256,340,0,1]),(self.img+'.image.pbcor',0.89169014,[256,340,0,2])])
          
          source_flux_v0 = self.th.get_pix(self.img+'.image.pbcor',[256,340,0,0])
          source_flux_v2 = self.th.get_pix(self.img+'.image.pbcor',[256,340,0,2])
          v0 = 1.2 #In GHz
          v2 = 1.8 #In GHz
          spectral_index = np.log(source_flux_v0/source_flux_v2)/np.log(v0/v2)
          report2 = self.th.check_val(spectral_index,  -0.51459974954, valname='Spectral flux', exact=False)
          
          tclean(vis=self.msfile, imagename=self.img,niter=10,specmode='cube',spw='*',imsize=512, phasecenter=phasecenter,cell='10.0arcsec',gridder='wproject',field=field, wprojplanes=-1, pblimit=0.1,reffreq='1.5GHz',pbcor=True,parallel=self.parallel)
          report3=self.th.checkall(imgval=[(self.img+'.image.pbcor',1.10441792011,[256,340,0,0]),(self.img+'.image.pbcor',0.98375672102,[256,340,0,1]),(self.img+'.image.pbcor',0.897617280483,[256,340,0,2])])
          
          source_flux_v0 = self.th.get_pix(self.img+'.image.pbcor',[256,340,0,0])
          source_flux_v2 = self.th.get_pix(self.img+'.image.pbcor',[256,340,0,2])
          v0 = 1.2 #In GHz
          v2 = 1.8 #In GHz
          spectral_index = np.log(source_flux_v0/source_flux_v2)/np.log(v0/v2)
          report4 = self.th.check_val(spectral_index,  -0.511338498497, valname='Spectral flux', exact=False)
          self.checkfinal(str(report1)+str(report2)+str(report3)+str(report4))
          
     def test_cube_wproj_twofield(self):
          """ [test_mosaic_cube] test_cube_wproj_twofield : Two fields, widefield cube imaging with wprojection """
          self.prepData('refim_oneshiftpoint.mosaic.ms')
          phasecenter = 'J2000 19h59m28.5 +40d40m01.5' # pointing center of field0 
          field='0,1'
          tclean(vis=self.msfile, imagename=self.img,niter=0,specmode='cube',spw='*',imsize=1024, phasecenter=phasecenter,cell='10.0arcsec',gridder='wproject',field=field, wprojplanes=4,  pblimit=0.1,reffreq='1.5GHz',pbcor=True,parallel=self.parallel)
          report1=self.th.checkall(imgval=[(self.img+'.image.pbcor',0.894496798515,[512,596,0,0]),(self.img+'.image.pbcor',0.701376080513,[512,596,0,1]),(self.img+'.image.pbcor',0.539906442165,[512,596,0,2])])
          
          source_flux_v0 = self.th.get_pix(self.img+'.image.pbcor',[512,596,0,0])
          source_flux_v2 = self.th.get_pix(self.img+'.image.pbcor',[512,596,0,2])
          v0 = 1.2 #In GHz
          v2 = 1.8 #In GHz
          spectral_index = np.log(source_flux_v0/source_flux_v2)/np.log(v0/v2)
          report2 = self.th.check_val(spectral_index,-1.24515141863, valname='Spectral flux', exact=False)

          tclean(vis=self.msfile, imagename=self.img,niter=10,specmode='cube',spw='*',imsize=1024, phasecenter=phasecenter,cell='10.0arcsec',gridder='wproject',field=field, wprojplanes=4,pblimit=0.1,reffreq='1.5GHz',pbcor=True,parallel=self.parallel)
 
          report3=self.th.checkall(imgval=[(self.img+'.image.pbcor',0.894754827023,[512,596,0,0]),(self.img+'.image.pbcor',0.701884686947,[512,596,0,1]),(self.img+'.image.pbcor',0.540905594826,[512,596,0,2])])
          
          source_flux_v0 = self.th.get_pix(self.img+'.image.pbcor',[512,596,0,0])
          source_flux_v2 = self.th.get_pix(self.img+'.image.pbcor',[512,596,0,2])
          v0 = 1.2 #In GHz
          v2 = 1.8 #In GHz
          spectral_index = np.log(source_flux_v0/source_flux_v2)/np.log(v0/v2)
          report4 = self.th.check_val(spectral_index, -1.24130281995, valname='Spectral flux', exact=False)
          self.checkfinal(str(report1)+str(report2)+str(report3)+str(report4))

###########################################################
###########################################################
###########################################################
class test_ephemeris(testref_base):

     def test_onefield_mfs_eph(self):
          " [ephemeris] test_onefield_mfs_eph : single field (standard gridder), mfs mode "

          self.prepData('venus_ephem_test.ms')
          ret = tclean(vis=self.msfile, field='0', imagename=self.img, imsize=[288, 288], cell=['0.14arcsec'], phasecenter='TRACKFIELD', specmode='mfs', gridder='standard', niter=0, interactive=0, parallel=False)

          # Retrieve original image and test image statistics
          _ia.open(refdatapath+'venus_sf_ephem_test.residual')
          orig_stats = _ia.statistics()
          orig_freqavg = _ia.statistics(axes=[2])['sum']
          _ia.close()

          _ia.open(self.img+'.residual')
          test_stats = _ia.statistics()
          test_freqavg = _ia.statistics(axes=[2])['sum']
          _ia.close()

          # Determine metrics for testing
          # Check 1: tests flux stays within 1% of original image
          if (test_stats['sum'] - orig_stats['sum'])/orig_stats['sum'] < 0.01:
               result = True
          else:
               result = False
          _, report1 = self.th.check_val(result, True, valname='Flux within 1% of original', exact=True)

          # Check 2: tests positions shifts stays within 1% of original image
          if np.sum(np.absolute(test_freqavg - orig_freqavg)) / np.sum(np.absolute(orig_freqavg)) < 0.01:
               result = True
          else:
               result = False
          _, report2 = self.th.check_val(result, True, valname='Position shift within 1% of original', exact=True)

          # Check 3: tests position shifts are less than 10% of angular resolution; distance in pixels multiplied by cell size in arcsecs; PSF beam width calculated using lambda/max_baseline
          psf_beam_width = 1.176
          distance = np.sqrt((orig_stats['maxpos'][0] - test_stats['maxpos'][0])**2 + (orig_stats['maxpos'][1] - test_stats['maxpos'][1])**2)*0.14
          if distance/psf_beam_width < 0.1:
               result = True
          else:
               result = False
          _, report3 = self.th.check_val(result, True, valname='Position shift lass than 10% of angular resolution', exact=True)

          report = report1 + report2 + report3
          self.checkfinal(pstr=report)


     def test_onefield_cube_eph(self):
          " [ephemeris] test_onefield_cube_eph : single field (standard gridder), cubesource mode "

          self.prepData('venus_ephem_test.ms')
          ret = tclean(vis=self.msfile, field='0', imagename=self.img, imsize=[288, 288], cell=['0.14arcsec'], phasecenter='TRACKFIELD', specmode='cubesource', gridder='standard', niter=0, interactive=0, parallel=False)

          # Retrieve original image and test image statistics
          _ia.open(refdatapath+'venus_sf_ephem_test.residual')
          orig_stats = _ia.statistics()
          orig_freqavg = _ia.statistics(axes=[2])['sum']
          _ia.close()

          _ia.open(self.img+'.residual')
          test_stats = _ia.statistics()
          test_freqavg = _ia.statistics(axes=[2])['sum']
          _ia.close()

          # Determine metrics for testing
          # Check 1: tests flux stays within 1% of original image
          if (test_stats['sum'] - orig_stats['sum'])/orig_stats['sum'] < 0.01:
               result = True
          else:
               result = False
          _, report1 = self.th.check_val(result, True, valname='Flux within 1% of original', exact=True)

          # Check 2: tests positions shifts stays within 1% of original image
          if np.sum(np.absolute(test_freqavg - orig_freqavg)) / np.sum(np.absolute(orig_freqavg)) < 0.01:
               result = True
          else:
               result = False
          _, report2 = self.th.check_val(result, True, valname='Position shift within 1% of original', exact=True)

          # Check 3: tests position shifts are less than 10% of angular resolution; distance in pixels multiplied by cell size in arcsecs; PSF beam width calculated using lambda/max_baseline
          psf_beam_width = 1.176
          distance = np.sqrt((orig_stats['maxpos'][0] - test_stats['maxpos'][0])**2 + (orig_stats['maxpos'][1] - test_stats['maxpos'][1])**2)*0.14
          if distance/psf_beam_width < 0.1:
               result = True
          else:
               result = False
          _, report3 = self.th.check_val(result, True, valname='Position shift lass than 10% of angular resolution', exact=True)

          report = report1 + report2 + report3
          self.checkfinal(pstr=report)


     def test_multifield_mfs_eph(self):
          " [ephemeris] test_multifield_mfs_eph : multifield (mosaic gridder), mfs mode "

          self.prepData('venus_ephem_test.ms')
          ret = tclean(vis=self.msfile, imagename=self.img, imsize=[480, 420], cell=['0.14arcsec'], phasecenter='TRACKFIELD', specmode='mfs', gridder='mosaic', niter=0, interactive=0, parallel=False)

          # Retrieve original image and test image statistics
          _ia.open(refdatapath+'venus_mos_ephem_test.residual')
          orig_stats = _ia.statistics()
          orig_freqavg = _ia.statistics(axes=[2])['sum']
          _ia.close()

          _ia.open(self.img+'.residual')
          test_stats = _ia.statistics()
          test_freqavg = _ia.statistics(axes=[2])['sum']
          _ia.close()

          # Determine metrics for testing
          # Check 1: tests flux stays within 1% of original image
          if (test_stats['sum'] - orig_stats['sum'])/orig_stats['sum'] < 0.01:
               result = True
          else:
               result = False
          _, report1 = self.th.check_val(result, True, valname='Flux within 1% of original', exact=True)

          # Check 2: tests positions shifts stays within 1% of original image
          if np.sum(np.absolute(test_freqavg - orig_freqavg)) / np.sum(np.absolute(orig_freqavg)) < 0.01:
               result = True
          else:
               result = False
          _, report2 = self.th.check_val(result, True, valname='Position shift within 1% of original', exact=True)

          # Check 3: tests position shifts are less than 10% of angular resolution; distance in pixels multiplied by cell size in arcsecs; PSF beam width calculated using lambda/max_baseline
          psf_beam_width = 1.176
          distance = np.sqrt((orig_stats['maxpos'][0] - test_stats['maxpos'][0])**2 + (orig_stats['maxpos'][1] - test_stats['maxpos'][1])**2)*0.14
          if distance/psf_beam_width < 0.1:
               result = True
          else:
               result = False
          _, report3 = self.th.check_val(result, True, valname='Position shift lass than 10% of angular resolution', exact=True)

          report = report1 + report2 + report3
          self.checkfinal(pstr=report)


     def test_multifield_cube_eph(self):
          " [ephemeris] test_multifield_cube_eph : multifield (mosaic gridder), cubesource mode "

          self.prepData('venus_ephem_test.ms')
          ret = tclean(vis=self.msfile, imagename=self.img, imsize=[480, 420], cell=['0.14arcsec'], phasecenter='TRACKFIELD', specmode='cubesource', gridder='mosaic', niter=0, interactive=0, parallel=False)

          # Retrieve original image and test image statistics
          _ia.open(refdatapath+'venus_mos_ephem_test.residual')
          orig_stats = _ia.statistics()
          orig_freqavg = _ia.statistics(axes=[2])['sum']
          _ia.close()

          _ia.open(self.img+'.residual')
          test_stats = _ia.statistics()
          test_freqavg = _ia.statistics(axes=[2])['sum']
          _ia.close()

          # Determine metrics for testing
          # Check 1: tests flux stays within 1% of original image
          if (test_stats['sum'] - orig_stats['sum'])/orig_stats['sum'] < 0.01:
               result = True
          else:
               result = False
          _, report1 = self.th.check_val(result, True, valname='Flux within 1% of original', exact=True)

          # Check 2: tests positions shifts stays within 1% of original image
          if np.sum(np.absolute(test_freqavg - orig_freqavg)) / np.sum(np.absolute(orig_freqavg)) < 0.01:
               result = True
          else:
               result = False
          _, report2 = self.th.check_val(result, True, valname='Position shift within 1% of original', exact=True)

          # Check 3: tests position shifts are less than 10% of angular resolution; distance in pixels multiplied by cell size in arcsecs; PSF beam width calculated using lambda/max_baseline
          psf_beam_width = 1.176
          distance = np.sqrt((orig_stats['maxpos'][0] - test_stats['maxpos'][0])**2 + (orig_stats['maxpos'][1] - test_stats['maxpos'][1])**2)*0.14
          if distance/psf_beam_width < 0.1:
               result = True
          else:
               result = False
          _, report3 = self.th.check_val(result, True, valname='Position shift lass than 10% of angular resolution', exact=True)

          report = report1 + report2 + report3
          self.checkfinal(pstr=report)


if is_CASA6:
     if __name__ == '__main__':
          unittest.main()<|MERGE_RESOLUTION|>--- conflicted
+++ resolved
@@ -1198,17 +1198,13 @@
           """ [stokes] Test_Stokes_mtmfs_IQUV : mtmfs with stokes IQUV"""
           self.prepData('refim_point_linRL.ms')
           tclean(vis=self.msfile,imagename=self.img,imsize=100,cell='8.0arcsec',niter=10, stokes='IQUV',deconvolver='mtmfs',nterms=2,parallel=self.parallel)
-<<<<<<< HEAD
-          report=self.th.checkall(imexist=[self.img+'.image.tt0'],imexistnot=[self.img+'.image.alpha'], imval=[(self.img+'.image.tt0',1.0,[50,50,0,0]),(self.img+'.image.tt0',2.0,[50,50,1,0]), (self.img+'.image.tt0',3.0,[50,50,2,0]),(self.img+'.image.tt0',4.0,[50,50,3,0]) ])
+          report=self.th.checkall(imgexist=[self.img+'.image.tt0'],imgexistnot=[self.img+'.image.alpha'], imgval=[(self.img+'.image.tt0',1.0,[50,50,0,0]),(self.img+'.image.tt0',2.0,[50,50,1,0]), (self.img+'.image.tt0',3.0,[50,50,2,0]),(self.img+'.image.tt0',4.0,[50,50,3,0]) ])
           _ia.open(self.img+'.image.tt0')
           if _ia.brightnessunit() == "Jy/beam":
                report = report + "(Pass : Units are Jy/beam in the restored image)\n"
           else:
                report = report + "(Fail : Units are not Jy/beam in the restored image)\n"
           _ia.close()
-=======
-          report=self.th.checkall(imgexist=[self.img+'.image.tt0'],imgexistnot=[self.img+'.image.alpha'], imgval=[(self.img+'.image.tt0',1.0,[50,50,0,0]),(self.img+'.image.tt0',2.0,[50,50,1,0]), (self.img+'.image.tt0',3.0,[50,50,2,0]),(self.img+'.image.tt0',4.0,[50,50,3,0]) ])
->>>>>>> e670a9c8
           self.checkfinal(report)
 
 
