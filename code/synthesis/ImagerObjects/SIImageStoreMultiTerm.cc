--- conflicted
+++ resolved
@@ -768,10 +768,6 @@
 	    LatticeExpr<Float> adderSumWt( *(sumwt(tix)) + *(imagestoadd->sumwt(tix)) ); 
 	    sumwt(tix)->copyData(adderSumWt);
 	    setUseWeightImage( *sumwt(tix),  getUseWeightImage(*(imagestoadd->sumwt(tix)) ) );
-<<<<<<< HEAD
-
-=======
->>>>>>> fb5e04a5
 	  }
 
 	if(tix < itsNTerms && addresidual)
