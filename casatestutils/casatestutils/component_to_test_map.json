--- conflicted
+++ resolved
@@ -913,19 +913,11 @@
         {
             "testScript":"test_task_rerefant",
             "testType":"casatasks",
-<<<<<<< HEAD
-            "maintainer":"Benjamin Bean",
-            "maintainerEmail":"bbean@nrao.edu",
-            "testOptions":["mpi"],
-            "testGroup":["Imaging","deconvolve"],
-            "timeout":3600,
-=======
             "maintainer":"Neal Schweighart",
             "maintainerEmail":"nschweig@nrao.edu",
             "testOptions":[],
             "testGroup":["rerefant","Calibration"],
             "timeout":0,
->>>>>>> 16629410
             "comment":""
         },
         {
