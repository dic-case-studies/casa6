from __future__ import absolute_import
from __future__ import print_function
import os
import shutil
import unittest
import filecmp
import pprint
import numpy as np
from numpy import array
import ast

from casatasks.private.casa_transition import is_CASA6
if is_CASA6:
    import sys

    from casatasks import flagcmd, flagdata, mstransform, setjy, delmod, split
    from casatools import ctsys, agentflagger, table, measures, quanta
    from casatasks.private.parallel.parallel_task_helper import ParallelTaskHelper
    from casatasks.private import flaghelper as fh

    ### for testhelper import
    #sys.path.append(os.path.abspath(os.path.dirname(__file__)))
    #import testhelper as th

    # CASA6 doesn't need defaul
    def default(atask):
        pass

    ctsys_resolve = ctsys.resolve
else:
    from tasks import flagcmd, flagdata, mstransform, setjy, delmod, split
    from taskinit import aftool as agentflagger
    from taskinit import tbtool as table
    from taskinit import metool as measures
    from taskinit import qatool as quanta
    from __main__ import default
    from parallel.parallel_task_helper import ParallelTaskHelper
    import flaghelper as fh
    #import testhelper as th

    def ctsys_resolve(apath):
        dataPath = os.path.join(os.environ['CASAPATH'].split()[0],'casatestdata/')
        return os.path.join(dataPath,apath)

from casatestutils import testhelper as th

#from IPython.kernel.core.display_formatter import PPrintDisplayFormatter

#
# Test of flagdata modes
#

def func_test_eq(result, total, flagged):

    print("%s of %s data was flagged, expected %s of %s" % \
    (result['flagged'], result['total'], flagged, total))
    assert result['total'] == total, \
               "%s data in total; %s expected" % (result['total'], total)
    assert result['flagged'] == flagged, \
           "%s flags set; %s expected" % (result['flagged'], flagged)

def create_input(str_text, filename):
    '''Save the string in a text file'''
    
    inp = filename
    cmd = str_text
    
    # remove file first
    if os.path.exists(inp):
        os.system('rm -f '+ inp)
        
    # save to a file    
    with open(inp, 'w') as f:
        f.write(cmd)
        
    f.close()
    
    return

# Path for data
datapath = ctsys_resolve("unittest/flagdata/")

# Pick up alternative data directory to run tests on MMSs
testmms = False
if 'TEST_DATADIR' in os.environ:   
    DATADIR = str(os.environ.get('TEST_DATADIR'))+'/flagdata/'
    if os.path.isdir(DATADIR):
        testmms = True
        datapath = DATADIR

print('flagdata tests will use data from '+datapath)         

# jagonzal (CAS-4287): Add a cluster-less mode to by-pass parallel processing for MMSs as requested 
if 'BYPASS_PARALLEL_PROCESSING' in os.environ:
    ParallelTaskHelper.bypassParallelProcessing(1)

# Local copy of the agentflagger tool
aflocal = agentflagger()


class test_dict_consolidation(unittest.TestCase):
    '''This could find a better place of its own, somewhere for unit tests of the parallel
    helper functions, as it can be tested independently from the tasks. For now it's
    a start as a bunch of checks specific to flagdata dictionaries and rflag in particular'''
    def test_flagdata_dict_consolidation(self):
        '''flagdata:: test return dictionary consolidation functions from parallel_task_helper'''

        def assert_dict_allclose(dicta, dictb):
            """
            Recursively assert: are dicta and dictb "allclose", in the sense that
            numpy array values will be approx-compared using np.assert_allclose()?
            Values of different types will be compared using unittest.assertEqual()

            np.assert_equal handles dictionaries but only supports exact comparisons.
            All other np. approx comparison functions don't seem to support arbitrary
            dictionaries
            """
            if not dicta:
                self.assertEqual(dicta, dictb)
                return

            for key, vala in dicta.items():
                valb = dictb[key]
                if type(vala) == dict:
                    assert_dict_allclose(vala, valb)
                elif type(vala) == np.ndarray:
                    np.testing.assert_allclose(vala, valb, rtol=1e-3)
                else:
                    self.assertEqual(vala, valb)

        # flagdata-returned dicts and their consolidated dicts
        ret_bogus = {'i_am_bogus': 3}
        cons_bogus = None

        # free version of rflag return dict for Four_ants_3C286_mms.ms
        ret_rflag_4ants_single = {'nreport': 1, 'report0':
                                  {'freqdev': array([[1, 0, 3.1-0o2], [1, 1, 2.8-0o2],
                                                     [1, 2, 2.3-0o2], [1, 3, 2.1-0o2],
                                                     [1, 4, 2.5-0o2], [1, 5, 1.6-0o2],
                                                     [2, 10, 3.6-0o2], [2, 11, 2.6-0o2],
                                                     [2, 12, 1.6-0o2], [2, 13, 1.7-0o2],
                                                     [3, 14, 1.2-0o2], [3, 15, 9.4-0o3]]),
                                   'name': 'Rflag',
                                   'timedev': array([[1, 0.0, 7.0-0o3], [1, 1, 5.9-0o3],
                                                   [1, 2, 5.7-0o3], [1, 3, 5.3-0o3],
                                                   [1, 4, 7.7-0o3], [1, 5, 5.2-0o3],
                                                   [2, 10, 2.7-0o2], [2, 11, 8.9-0o3],
                                                   [2, 12, 6.2-0o3], [2, 13, 4.9-0o3],
                                                   [3, 14, 3.6-0o3], [3, 15, 3.5-0o3]]),
                                   'type': 'rflag'}, 'type': 'list'}
        ret_rflag_4ants_1rep = { '/path/to/dummy.ms/SUBMSS/dummy.ms.0000.ms':
                            ret_rflag_4ants_single}
        cons_rflag_4ants_1rep = ret_rflag_4ants_single

        names_6rep = ['/path/to/dummy.ms/SUBMSS/dummy.ms.000{0}.ms'.format(idx) for idx in
                      range(6)]
        ret_rflag_4ants_6rep = dict(zip(names_6rep, 6*[ret_rflag_4ants_single]))
        cons_rflag_4ants_6rep = ret_rflag_4ants_single

        # free version of rflag return dict for ALMA uid___A002_X30a93d_X43e_small.ms
        ret_x43e = {'/path/to/x43e.ms/SUBMSS/x43e.ms.0000.ms':
                    {'type': 'list', 'report0':
                     {'freqdev': array([[0, 1, 0.00330866]]),
                      'type': 'rflag', 'name': 'Rflag',
                      'timedev': array([[0, 1, 1.96219644e-04]])}, 'nreport': 1},
                    '/path/to/x43e.ms/SUBMSS/x43e.ms.0003.ms':
                    {'type': 'list', 'report0':
                     {'freqdev': array([[2, 3, 0]]),
                      'type': 'rflag', 'name': 'Rflag',
                      'timedev': array([[2, 3, 0.01768084]])},
                     'nreport': 1},
                    '/path/to/x43e.ms/SUBMSS/x43e.ms.0001.ms':
                    {'type': 'list', 'report0':
                     {'freqdev': array([[2, 2, 0.0054054], [3, 3, 0]]),
                      'type': 'rflag', 'name': 'Rflag',
                      'timedev': array([[2, 2, 0.02742571], [3, 3, 0.01728651]])},
                     'nreport': 1},
                    '/path/to/x43e.ms/SUBMSS/x43e.ms.0002.ms':
                    {'type': 'list', 'report0':
                     {'freqdev': array([[3, 2, 0.00540063]]),
                      'type': 'rflag', 'name': 'Rflag',
                      'timedev': array([[3, 2,  0.02657252]])},
                     'nreport': 1}}
        cons_x43e = {'type': 'list', 'report0':
                     {'type': 'rflag', 'freqdev':
                      array([[0, 1, 0.00330866], [2, 2, 0.0054054],
                             [2, 3, 0], [3, 2, 0.00540063], [3, 3, 0]]),
                      'name': 'Rflag', 'timedev':
                      array([[0, 1, 1.96219644e-04], [2, 2, 2.74257102e-02],
                             [2, 3, 1.76808392e-02], [3, 2, 2.65725189e-02],
                             [3, 3, 1.72865119e-02]])},
                     'nreport': 1}

        # free version of rflag return dict for ngc5921.ms
        ret_ngc5921 = {'/path/to/ngc5921.ms/SUBMSS/ngc5921.ms.0002.ms':
                       {'type': 'list', 'report0': {
                           'freqdev': array([[0, 0, 0.15954576], [1, 0, 0.11957453]]),
                           'type': 'rflag', 'name': 'Rflag',
                           'timedev': array([[0, 0, 0.03786448], [1, 0, 0.03808762]])},
                        'nreport': 1},
                       '/path/to/ngc5921.ms/SUBMSS/ngc5921.ms.0000.ms':
                       {'type': 'list', 'report0': {'freqdev': array([[2, 0, 0.10978827]]),
                                                    'type': 'rflag', 'name': 'Rflag',
                                                    'timedev': array([[2, 0, 0.0282818]])},
                        'nreport': 1},
                       '/path/to/ngc5921.ms/SUBMSS/ngc5921.ms.0003.ms':
                       {'type': 'list', 'report0': {'freqdev': array([[1, 0, 0.11688346]]),
                                                    'type': 'rflag', 'name': 'Rflag',
                                                    'timedev': array([[1, 0, 0.03754368]])},
                        'nreport': 1},
                       '/path/to/ngc5921.ms/SUBMSS/ngc5921.ms.0001.ms':
                       {'type': 'list', 'report0': {'freqdev': array([[1, 0, 0.1189428],
                                                                      [2, 0, 0.10868936]]),
                                                    'type': 'rflag', 'name': 'Rflag',
                                                    'timedev': array([[1, 0, 4.12124127e-04],
                                                                      [2, 0, 2.73353433e-02]])},
                        'nreport': 1}}
        cons_ngc5921 =  {'type': 'list', 'report0':
                         {'type': 'rflag', 'name': 'Rflag','freqdev':
                          array([[0, 0, 0.15954576], [1, 0, 0.1189428], [2, 0, 0.10923881]]),
                           'timedev':
                          array([[0, 0, 0.03786448], [1, 0, 0.03754368], [2, 0, 0.02780857]])},
                         'nreport': 1}

        multi_dicts = [ret_bogus, ret_rflag_4ants_1rep, ret_rflag_4ants_6rep,
                      ret_x43e, ret_ngc5921]
        expected_cons = [cons_bogus, cons_rflag_4ants_1rep, cons_rflag_4ants_6rep,
                         cons_x43e, cons_ngc5921]

        for multi, exp_cons in zip(multi_dicts, expected_cons):
            cons = ParallelTaskHelper.consolidateResults(multi, 'flagdata')
            assert_dict_allclose(cons, exp_cons)


# Base class which defines setUp functions
# for importing different data sets
class test_base(unittest.TestCase):
    def setUp_flagdatatest(self):
        '''VLA data set, scan=2500~2600 spw=0 1 chan, RR,LL'''
        self.vis = "flagdatatest.ms"

        if os.path.exists(self.vis):
            print("The MS is already around, just unflag")
        else:
            print("Moving data...")
            os.system('cp -RH '+os.path.join(datapath,self.vis)+' '+ self.vis)

        os.system('rm -rf ' + self.vis + '.flagversions')
        
        self.unflag_ms()
        default(flagdata)

    def setUp_ngc5921(self, force=False):
        '''VLA data set, scan=1~7, spw=0 63 chans, RR,LL'''
        self.vis = "ngc5921.ms"
            
        if force:
            # Need a fresh restart. Copy the MS
            shutil.rmtree(self.vis, True)
            os.system('cp -RH '+os.path.join(datapath,self.vis)+' '+ self.vis)
 
        elif not os.path.exists(self.vis):
            os.system('cp -RH '+os.path.join(datapath,self.vis)+' '+ self.vis)            
            
        os.system('rm -rf ' + self.vis + '.flagversions')
        
        print("Unflag the MS")
        flagdata(vis=self.vis, mode='unflag', flagbackup=False)
        default(flagdata)

    def setUp_alma_ms(self):
        '''ALMA MS, scan=1,8,10 spw=0~3 4,128,128,1 chans, I,XX,YY'''
        self.vis = "uid___A002_X30a93d_X43e_small.ms"

        if os.path.exists(self.vis):
            print("The MS is already around, just unflag")
        else:
            print("Moving data...")
            os.system('cp -RH '+os.path.join(datapath,self.vis)+' '+ self.vis)

        os.system('rm -rf ' + self.vis + '.flagversions')
#        self.unflag_ms()
        flagdata(vis=self.vis, mode='unflag', flagbackup=False)
        default(flagdata)

    def setUp_data4tfcrop(self):
        '''EVLA MS, 4 ants, scan=30,31 spw=0~15, 64 chans, RR,RL,LR,LL'''
        self.vis = "Four_ants_3C286.ms"
        self._check_path_move_remove_versions_unflag_etc()

    def setUp_data4preaveraging(self):
        # Four_ants_3C286_spw9_small_for_preaveraging.ms was generated with a command like:
        # mstransform(vis='Four_ants_3C286.ms',
        #             outputvis='Four_ants_3C286_spw9_small_for_preaveraging.ms',
        #             datacolumn='data',spw='9', antenna='1&2',
        #             timerange='2010/10/16/14:45:08.50~2010/10/16/14:45:11.50')
        self.vis = 'Four_ants_3C286_spw9_small_for_preaveraging.ms'
        self._check_path_move_remove_versions_unflag_etc()

    def setUp_data4timeavg(self):
        # Four_ants_3C286_spw9_small_for_preaveraging.ms was generated with a command like:
        # The different wrt data4preaveraging is that we include more rows / integrations so
        # that it is possible to run timeavg with a bigger timebin (up to 100s).
        # mstransform(vis='Four_ants_3C286.ms',
        #             outputvis='Four_ants_3C286_spw9_small_for_timeavg.ms',
        #             datacolumn='data',spw='9', antenna='1&2',
        #             timerange='2010/10/16/14:45:08.50~2010/10/16/14:46:48.50')
        self.vis = 'Four_ants_3C286_spw9_small_for_timeavg.ms'
        self._check_path_move_remove_versions_unflag_etc()

    def setUp_shadowdata1(self):
        '''ALMA ACA observation with one field in APP ref frame'''
        self.vis = "shadowAPP.ms"

        if os.path.exists(self.vis):
            print("The MS is already around, just unflag")
        else:
            print("Moving data...")
            os.system('cp -RH '+os.path.join(datapath,self.vis)+' '+ self.vis)

        os.system('rm -rf ' + self.vis + '.flagversions')
        default(flagdata)
        flagdata(vis=self.vis, mode='unflag', flagbackup=False)

    def setUp_shadowdata2(self):
        '''CASA simulation data set. scan=0 spw=0, 2 chans, RR,LL'''
        self.vis = "shadowtest_part.ms"

        if os.path.exists(self.vis):
            print("The MS is already around, just unflag")
        else:
            print("Moving data...")
            os.system('cp -RH '+os.path.join(datapath,self.vis)+' '+ self.vis)

        os.system('rm -rf ' + self.vis + '.flagversions')
        default(flagdata)
        flagdata(vis=self.vis, mode='unflag', flagbackup=False)
        
    def setUp_multi(self):
        self.vis = "multiobs.ms"

        if os.path.exists(self.vis):
            print("The MS is already around, just unflag")
        else:
            print("Moving data...")
            os.system('cp -RH '+os.path.join(datapath,self.vis)+' '+ self.vis)

        os.system('rm -rf ' + self.vis + '.flagversions')
        self.unflag_ms()
        default(flagdata)
        
    def setUp_mwa(self):
        '''MWA data set, scan=1 spw=0, 11 chans, XX,XY,YX,YY'''
        self.vis = "testmwa.ms"

        if os.path.exists(self.vis):
            print("The MS is already around, just unflag")
        else:
            print("Moving data...")
            os.system('cp -RH '+os.path.join(datapath,self.vis)+' '+ self.vis)

        os.system('rm -rf ' + self.vis + '.flagversions')
        self.unflag_ms()
        default(flagdata)

    def setUp_wtspec(self):
        # Four rows, 2 ants, 1 spw, 31 chans, 2 pols, WEIGHT_SPECTRUM col
        self.vis = "four_rows_weight_spectrum.ms"

        if os.path.exists(self.vis):
            print("The MS is already around, just unflag")
        else:
            print("Moving data...")
            os.system('cp -RH '+os.path.join(datapath,self.vis)+' '+ self.vis)

        os.system('rm -rf ' + self.vis + '.flagversions')
        self.unflag_ms()
        default(flagdata)

    def setUp_floatcol(self, force=False):
        # 15 rows, 3 scans, 9 spw, mixed chans, XX,YY, FLOAT_DATA col
        self.vis = "SDFloatColumn.ms"

        if force:
            # Need a fresh restart. Copy the MS
            shutil.rmtree(self.vis, True)
            os.system('cp -RH '+os.path.join(datapath,self.vis)+' '+ self.vis)
 
        elif not os.path.exists(self.vis):
            os.system('cp -RH '+os.path.join(datapath,self.vis)+' '+ self.vis)            
            
        os.system('rm -rf ' + self.vis + '.flagversions')
        
        print("Unflag the MS")

        os.system('rm -rf ' + self.vis + '.flagversions')
        self.unflag_ms()
        default(flagdata)

    def setUp_tsys_case(self):
        self.vis = "X7ef.tsys"
         
        if os.path.exists(self.vis):
            print("The CalTable is already around, just unflag")
            
        else:
            print("Moving data...")
            os.system('cp -RH ' + \
                      ctsys_resolve(os.path.join(datapath,self.vis)) + \
                      ' ' + self.vis)

        os.system('rm -rf ' + self.vis + '.flagversions')
        self.unflag_ms()
        default(flagdata)

    def setUp_bpass_case(self):
        self.vis = "cal.fewscans.bpass"

        if os.path.exists(self.vis):
            print("The CalTable is already around, just unflag")
        else:
            print("Moving data...")
            os.system('cp -RH ' + \
                      ctsys_resolve(os.path.join(datapath,self.vis)) + \
                      ' ' + self.vis)

        os.system('rm -rf ' + self.vis + '.flagversions')        
        self.unflag_ms()        
        default(flagdata)

    def setUp_newcal(self):
        '''New cal table format from 4.1 onwards'''
        self.vis = "ap314.gcal"

        if os.path.exists(self.vis):
            print("The CalTable is already around, just unflag")
        else:
            print("Moving data...")
            os.system('cp -RH ' + \
                      ctsys_resolve(os.path.join(datapath,self.vis)) + \
                      ' ' + self.vis)

        os.system('rm -rf ' + self.vis + '.flagversions')
        self.unflag_ms()        
        default(flagdata)
        
    def setUp_weightcol(self):
        '''Small MS with two rows and WEIGHT column'''

        inpvis = "combine-1-timestamp-2-SPW-no-WEIGHT_SPECTRUM-Same-Exposure.ms"
        self.vis = "msweight.ms"
        
        if os.path.exists(self.vis):
            print("The MS is already around, just unflag")
        else:
            print("Moving data...")
            os.system('cp -RH '+os.path.join(datapath,inpvis)+' ' + self.vis)

        os.system('rm -rf ' + self.vis + '.flagversions')
        self.unflag_ms()        
        default(flagdata)
        
    def setUp_tbuff(self):
        '''Small ALMA MS with low-amp points to be flagged with tbuff parameter'''
        
        self.vis = 'uid___A002_X72c4aa_X8f5_scan21_spw18_field2_corrXX.ms'
        if os.path.exists(self.vis):
            print("The MS is already around, just unflag")
        else:
            print("Moving data...")
            os.system('cp -RH '+os.path.join(datapath,self.vis)+' ' + self.vis)

        # Copy the online flags file
        self.online = 'uid___A002_X72c4aa_X8f5_online.txt'
        self.user = 'uid___A002_X72c4aa_X8f5_user.txt'
        os.system('cp -RH '+os.path.join(datapath,self.online)+' ' + self.online)
        os.system('cp -RH '+os.path.join(datapath,self.user)+' ' + self.user)
        
        os.system('rm -rf ' + self.vis + '.flagversions')
        self.unflag_ms()        
        default(flagdata)
        
    def setUp_evla_15A_397(self):
        '''EVLA example MS wich has decreasing number of rows per chunk when traversed with VI/VB2'''        

        self.vis = 'evla_15A-397_spw1_7_scan_4_6.ms'
        if os.path.exists(self.vis):
            print("The MS is already around, just unflag")
        else:
            print("Moving data...")
            os.system('cp -RH '+os.path.join(datapath,self.vis)+' ' + self.vis)

        os.system('rm -rf ' + self.vis + '.flagversions')
        self.unflag_ms()
        default(flagdata)

    def unflag_ms(self):
        aflocal.open(self.vis)
        aflocal.selectdata()
        agentUnflag={'apply':True,'mode':'unflag'}
        aflocal.parseagentparameters(agentUnflag)
        aflocal.init()
        aflocal.run(writeflags=True)
        aflocal.done()
        
    def extract_reports(self, report_list):        
        summary_list = []
        
        # Extract only the type 'summary' reports
        nreps = report_list.keys()
        for rep in range(len(nreps)):
            repname = 'report'+str(rep);
            if(report_list[repname]['type']=='summary'):
                  summary_list.append(report_list[repname]);
                  
        return summary_list

    def _check_path_move_remove_versions_unflag_etc(self):
        if os.path.exists(self.vis):
            print("The MS is already around, just unflag")
        else:
            print("Moving data...")
            os.system('cp -RH '+os.path.join(datapath,self.vis)+' '+ self.vis)

        os.system('rm -rf ' + self.vis + '.flagversions')

        self.unflag_ms()
        default(flagdata)


class test_tfcrop(test_base):
    """flagdata:: Test of mode = 'tfcrop'"""
    
    def setUp(self):
        self.setUp_data4tfcrop()
        
    def test_tfcrop1(self):
        '''flagdata:: Test1 of mode = tfcrop'''
        flagdata(vis=self.vis, mode='tfcrop', correlation='ABS_RR',ntime=51.0,spw='9', 
                 savepars=False, extendflags=False)
        res = flagdata(vis=self.vis, mode='summary')
        self.assertEqual(res['flagged'], 4489)
        self.assertEqual(res['antenna']['ea19']['flagged'], 2294)
        self.assertEqual(res['spw']['7']['flagged'], 0)
        
    def test_tfcrop2(self):
        '''flagdata:: Test2 of mode = tfcrop ABS_ALL'''
        # Note : With ntime=51.0, 64-bit machines get 18696 flags, and 32-bit gets 18695 flags.
        #           As far as we can determine, this is a genuine precision-related difference.
        #           With ntime=53.0, there happens to be no difference.
        flagdata(vis=self.vis, mode='tfcrop',ntime=53.0,spw='9', savepars=False,
                 extendflags=False)
        res = flagdata(vis=self.vis, mode='summary', spw='9')
        self.assertEqual(res['flagged'], 18671)
        self.assertEqual(res['correlation']['LL']['flagged'], 4250)
        self.assertEqual(res['correlation']['RL']['flagged'], 5007)
        self.assertEqual(res['correlation']['LR']['flagged'], 4931)
        self.assertEqual(res['correlation']['RR']['flagged'], 4483)

    # Remove this test once Scott fixes Jenkins!!!
    def test2(self):
        '''flagdata:: Test2 of mode = tfcrop ABS_ALL'''
        # Note : With ntime=51.0, 64-bit machines get 18696 flags, and 32-bit gets 18695 flags.
        #           As far as we can determine, this is a genuine precision-related difference.
        #           With ntime=53.0, there happens to be no difference.
        flagdata(vis=self.vis, mode='tfcrop',ntime=53.0,spw='9', savepars=False,
                 extendflags=False)
        res = flagdata(vis=self.vis, mode='summary', spw='9')
        self.assertEqual(res['flagged'], 18671)
        self.assertEqual(res['correlation']['LL']['flagged'], 4250)
        self.assertEqual(res['correlation']['RL']['flagged'], 5007)
        self.assertEqual(res['correlation']['LR']['flagged'], 4931)
        self.assertEqual(res['correlation']['RR']['flagged'], 4483)

    def test_extendpols(self):
        '''flagdata:: Extend the flags created by clip'''
        flagdata(vis=self.vis, mode='clip', correlation='abs_rr', clipminmax=[0,2])
        res = flagdata(vis=self.vis, mode='summary')
        self.assertEqual(res['correlation']['RR']['flagged'], 43)
        self.assertEqual(res['correlation']['LL']['flagged'], 0)
        flagdata(vis=self.vis, mode='extend', extendpols=True, savepars=False)
        func_test_eq(flagdata(vis=self.vis, mode='summary', correlation='Ll'), 1099776, 43)
        
    def test_extendtime(self):
        '''flagdata:: Extend the flags created by tfcrop'''
        flagdata(vis=self.vis, mode='tfcrop', extendflags=False)
        # The total per spw:channel/baseline/correlation/scan is 89.
        # Show only the ones that are 50% of the total, 44 flags, These should grow
        pre = flagdata(vis=self.vis, mode='summary', spwchan=True, basecnt=True, correlation='RR',spw='5',
                       antenna='ea11&&ea19')
        # these should grow later
        self.assertEqual(pre['spw:channel']['5:10']['flagged'], 118)
        self.assertEqual(pre['spw:channel']['5:10']['total'], 179)
        self.assertEqual(pre['spw:channel']['5:28']['flagged'], 128)
        self.assertEqual(pre['spw:channel']['5:29']['flagged'], 151)

        # these should not grow later. After the consolidation of MMS summaries
        # is fixed, revise this test
#        self.assertEqual(pre['spw:channel']['5:11']['flagged'], 32)
#        self.assertEqual(pre['spw:channel']['5:12']['flagged'], 29)
#        self.assertEqual(pre['spw:channel']['5:21']['flagged'], 34)
        
        # Extend in time only
        flagdata(vis=self.vis, mode='extend', extendpols=False, growtime=50.0, growfreq=0.0, 
                 growaround=False,flagneartime=False,flagnearfreq=False,savepars=False)
        pos = flagdata(vis=self.vis, mode='summary', spwchan=True, basecnt=True, correlation='RR',spw='5',
                       antenna='ea11&&ea19')
        self.assertEqual(pos['spw:channel']['5:10']['flagged'], 179)
        self.assertEqual(pos['spw:channel']['5:10']['total'], 179)
        self.assertEqual(pos['spw:channel']['5:28']['flagged'], 179)
        self.assertEqual(pos['spw:channel']['5:29']['flagged'], 179)
        
        # These did not grow
#        self.assertEqual(pos['spw:channel']['5:11']['flagged'], 32)
#        self.assertEqual(pos['spw:channel']['5:12']['flagged'], 29)
#        self.assertEqual(pos['spw:channel']['5:21']['flagged'], 34)
        
    def test_extendfreq(self):
        '''flagdata:: Extend the flags created manually for one scan only'''
        flagdata(vis=self.vis, mode='manual',spw='*:0~35',timerange='2010/10/16/14:45:00~14:45:20')
        pre = flagdata(vis=self.vis, mode='summary')
        self.assertEqual(pre['scan']['31']['flagged'], 0)
        self.assertEqual(pre['scan']['30']['flagged'], 165888)
        self.assertEqual(pre['flagged'], 165888)
        
        # Extend in frequency only
        flagdata(vis=self.vis, mode='extend', extendpols=False, growtime=0.0, growfreq=50.0, savepars=False)
        pos = flagdata(vis=self.vis, mode='summary')
        self.assertEqual(pos['scan']['31']['flagged'], 0)
        self.assertEqual(pos['flagged'], 294912)
        
    def test_tfcrop_extendflags(self):
        '''flagdata: mode tfcrop with extendflags=True'''
        # First, extend the flags manually
        flagdata(vis=self.vis, mode='tfcrop', extendflags=False, flagbackup=False)
        flagdata(vis=self.vis, mode='extend', flagbackup=False,
                 extendpols=True, growtime=50.0, growfreq=80.0)        
        pre = flagdata(vis=self.vis, mode='summary', spw='0')
        self.assertEqual(pre['spw']['0']['flagged'], 27768)
        self.assertEqual(pre['spw']['0']['total'], 274944)
        
#        flagdata(vis=self.vis, mode='unflag', flagbackup=False)
        self.unflag_ms()
        
        # Now, extend the flags automatically and compare
        flagdata(vis=self.vis, mode='tfcrop', spw='0', extendflags=True, flagbackup=False)
        pos = flagdata(vis=self.vis, mode='summary', spw='0')
        
        # Flags should be extended in time if > 50%, freq > 80% and
        # will extend to the other polarizations too.
        self.assertEqual(pos['spw']['0']['flagged'], pre['spw']['0']['flagged'])
        

class test_rflag(test_base):
    """flagdata:: Test of mode = 'rflag'"""
    
    def setUp(self):
        self.setUp_data4tfcrop()

    def cleanup_threshold_txt_files(self):
        os.remove('tdevfile.txt')
        os.remove('fdevfile.txt')
        
    def test_rflag_auto_thresholds(self):
        '''flagdata:: mode = rflag : automatic thresholds'''
        flagdata(vis=self.vis, mode='rflag', spw='9,10', timedev=[], freqdev=[], flagbackup=False,
                 extendflags=False)
        res = flagdata(vis=self.vis, mode='summary',spw='7,9,10')
        self.assertEqual(res['flagged'], 42728.0)
        self.assertEqual(res['antenna']['ea19']['flagged'], 18411.0)
        self.assertEqual(res['spw']['7']['flagged'], 0)

    def test_rflag_partial_thresholds(self):
        '''flagdata:: mode = rflag : partially-specified thresholds'''
        flagdata(vis=self.vis, mode='rflag', spw='9,10',
                 timedev=[[1, 10, 0.1],[1, 11, 0.07]], freqdev=0.5,
                 flagbackup=False, extendflags=False)
        res = flagdata(vis=self.vis, mode='summary',spw='9,10,11')
        self.assertEqual(res['flagged'], 24494)
        self.assertEqual(res['antenna']['ea19']['flagged'], 11413)
        self.assertEqual(res['spw']['11']['flagged'], 0)
        
    def test_rflag_numpy_types(self):
        '''flagdata:: mode = rflag : partially-specified thresholds using numpy types'''
        # Results should be the same as in test_rflag_partial_thresholds above
        t1 = [np.int32(1), 10, np.float32(0.1)]
        t2 = [1, np.int16(11), np.float64(0.07)]

        flagdata(vis=self.vis, mode='rflag', spw='9,10',
                 timedev=[t1, t2], freqdev=0.5,
                 flagbackup=False, extendflags=False)
        res = flagdata(vis=self.vis, mode='summary',spw='9,10,11')
        self.assertEqual(res['flagged'], 24494)
        self.assertEqual(res['antenna']['ea19']['flagged'], 11413)
        self.assertEqual(res['spw']['11']['flagged'], 0)

    def test_rflag_calculate_file_apply_scales(self):
        '''flagdata:: mode = rflag : use output/input time/freq threshold files via two methods, and with different scales'''
            
        def check_threshold_files_saved(timedev_filename, freqdev_filename):

            self.assertTrue(os.path.isfile(freqdev_filename))
            self.assertTrue(os.path.isfile(timedev_filename))

            freqdev_str = open(freqdev_filename, 'r').read()
            saved_freqdev = ast.literal_eval(freqdev_str)
            self.assertTrue('freqdev' in saved_freqdev and 'name' in saved_freqdev)
            self.assertEqual(saved_freqdev['name'], 'Rflag')
            self.assertEqual(len(saved_freqdev['freqdev']), 2)
            # wider tolerance for parallel/MMS CAS-10202
            if not testmms:
                rtol = 1e-5
            else:
                rtol = 5e-2
            np.testing.assert_allclose(
                saved_freqdev['freqdev'], [[1, 9, 0.01583025], [1, 10, 0.04113872]],
                rtol=rtol)

            timedev_str = open(timedev_filename, 'r').read()
            saved_timedev = ast.literal_eval(timedev_str)
            self.assertTrue('timedev' in saved_timedev and 'name' in saved_timedev)
            self.assertEqual(len(saved_timedev['timedev']), 2)
            if not testmms:
                rtol = 1e-5
            else:
                rtol = 2e-1
            np.testing.assert_allclose(
                saved_timedev['timedev'], [[1, 9, 0.00777182], [1, 10, 0.03256665]],
                rtol=rtol)

        # (1) Test input/output files, through the task, mode='rflag'
        # Files tdevfile.txt and fdevfile.txt are created in this step
        #  step 1: calculate thresholds and write them in text files
        flagdata(vis=self.vis, mode='rflag', spw='9,10',
                 timedev='tdevfile.txt', freqdev='fdevfile.txt',
                 action='calculate', extendflags=False)

        self.assertTrue(os.path.exists('tdevfile.txt'))
        self.assertTrue(os.path.exists('fdevfile.txt'))
        check_threshold_files_saved('tdevfile.txt', 'fdevfile.txt')

        #  step 2: apply thresholds using text files as input
        flagdata(vis=self.vis, mode='rflag', spw='9,10',
                 timedev='tdevfile.txt', freqdev='fdevfile.txt',
                 timedevscale=5.0, freqdevscale=5.0,
                 action='apply', flagbackup=False, extendflags=False)
        res1 = flagdata(vis=self.vis, mode='summary', spw='9,10')

        # unflag like flagdata(vis=self.vis,mode='unflag', flagbackup=False)
        self.unflag_ms()

        # (2) Test rflag output written to cmd file via mode='rflag' and 'savepars' 
        #      and then read back in via list mode. 
        #      Also test the 'savepars' when timedev and freqdev are specified differently...
        flagdata(vis=self.vis, mode='rflag', spw='9,10', timedev='',
                 freqdev=[], action='calculate',
                 extendflags=False, savepars=True, outfile='outcmd.txt');
        self.assertTrue(os.path.exists('outcmd.txt'))

        # Note: after CAS-5808, when mode='rflag' and action='calculate' the
        # time/freqdevscale parameters are not considered for the calculation of the
        # thresholds. The scale factors will be used when action='calculate'.
        flagdata(vis=self.vis, mode='list', inpfile='outcmd.txt', flagbackup=False)
        res2 = flagdata(vis=self.vis, mode='summary', spw='9,10')

        # A normal 'apply' (res1) and a mode='list' run apply (res2) should match:

        # 'not testmms' for CAS-10202 differences
        if not testmms:
            flagged_cnt = 39504
        else:
            flagged_cnt = 42740
        self.assertEqual(res1['flagged'], flagged_cnt)
        self.assertLessEqual(res1['flagged'] - res2['flagged'], 20)

        # (3) Now try different scales with the same input time/freqdevscale files
        self.unflag_ms()
        flagdata(vis=self.vis, mode='rflag', spw='9,10',
                 timedev='tdevfile.txt', freqdev='fdevfile.txt',
                 timedevscale=5.0, freqdevscale=5.0,
                 action='apply', extendflags=False);
        res_scale5 = flagdata(vis=self.vis, mode='summary', spw='9,10')
        self.assertEqual(res_scale5['flagged'], flagged_cnt)

        self.unflag_ms()
        flagdata(vis=self.vis, mode='rflag', spw='9,10',
                              timedev='tdevfile.txt', freqdev='fdevfile.txt',
                              timedevscale=4.1, freqdevscale=4.1,
                              action='apply', extendflags=False);
        res_scale4 = flagdata(vis=self.vis, mode='summary', spw='9,10')
        if not testmms:
            flagged_cnt = 51057
        else:
            flagged_cnt = 55159
        self.assertEqual(res_scale4['flagged'], flagged_cnt)

        self.cleanup_threshold_txt_files()

    def test_rflag_calculate_dict_then_apply(self):
        '''flagdata:: mode = rflag : output/input via returned dictionary and cmd'''
        # (1) Test input/output files, through the task, mode='rflag'
        # Files tdevfile.txt and fdevfile.txt are created in this step

        rdict = flagdata(vis=self.vis, mode='rflag', spw='9,10', timedev='', 
                          freqdev='', action='calculate', extendflags=False)
        
        flagdata(vis=self.vis, mode='rflag', spw='9,10',
                 timedev=rdict['report0']['timedev'],
                 freqdev=rdict['report0']['freqdev'],
                 timedevscale=2.5, freqdevscale=2.5,
                 action='apply', flagbackup=False, extendflags=False)
        res1 = flagdata(vis=self.vis, mode='summary', spw='9,10')

        # unflag like flagdata(vis=self.vis,mode='unflag', flagbackup=False)
        self.unflag_ms()

        # (2) Test rflag output written to cmd file via mode='rflag' and 'savepars' 
        #      and then read back in via list mode. 
        #      Also test the 'savepars' when timedev and freqdev are specified differently...
        flagdata(vis=self.vis, mode='rflag', spw='9,10',
                 timedev='', freqdev=[], action='calculate', extendflags=False,
                 timedevscale=2.5, freqdevscale=2.5,
                 savepars=True, outfile='outcmd.txt')
        flagdata(vis=self.vis, mode='list', inpfile='outcmd.txt', flagbackup=False)
        res2 = flagdata(vis=self.vis, mode='summary', spw='9,10')

        # Differences with parallel/MMS because of CAS-10202
        if not testmms:
            self.assertEqual(res1['flagged'], res2['flagged'])
            self.assertEqual(res1['flagged'], 98403)
            rtol_time = 1e-4
            rtol_freq = 1e-4
        else:
            self.assertEqual(res1['flagged'], 104710)
            self.assertEqual(res2['flagged'], 105560)
            rtol_freq = 5e-2
            rtol_time = 1.2e-1

        np.testing.assert_allclose(rdict['report0']['freqdev'], [[1, 9, 0.01583],
                                                                 [1, 10, 0.041139]],
                                   rtol=rtol_freq)
        np.testing.assert_allclose(rdict['report0']['timedev'], [[1, 9, 7.771820e-03],
                                                                 [1, 10, 3.256665e-02]],
                                   rtol=rtol_time)

    def test_rflag_correlation_selection(self):
        '''flagdata:: mode = rflag : correlation selection'''
        flagdata(vis=self.vis, mode='rflag', spw='9,10', correlation='rr,ll', flagbackup=False,
                 extendflags=False)
        res = flagdata(vis=self.vis, mode='summary',spw='9,10')
        self.assertEqual(res['correlation']['RR']['flagged'], 9781.0)
        self.assertEqual(res['correlation']['LL']['flagged'], 10355.0)
        self.assertEqual(res['correlation']['LR']['flagged'], 0,)
        self.assertEqual(res['correlation']['RL']['flagged'], 0,)
        
    def test_rflag_CAS_5037(self):
        '''flagdata:: Use provided value for time stats, but automatically computed value for freq. stats'''
        flagdata(vis=self.vis, mode='rflag', field = '1', spw='10', timedev=0.1, \
                 timedevscale=5.0, freqdevscale=5.0, action='calculate', flagbackup=False)

    def test_rflag_return_dict1(self):
        '''flagdata:: Use provided value for time stats, but automatically computed value for freq. stats - returning dictionary'''
        
        rflag_dict = flagdata(vis=self.vis, mode='rflag', field = '1', spw='10', timedev=0.1, \
                 timedevscale=5.0, freqdevscale=5.0, action='calculate', flagbackup=False)
        
        fdev = rflag_dict['report0']['freqdev']
        tdev = rflag_dict['report0']['timedev']

        self.assertTrue(isinstance(fdev, np.ndarray))
        self.assertEqual(fdev.ndim, 2)
        self.assertEqual(fdev.shape, (1,3))
        self.assertEqual(fdev[0, 0], 1)
        self.assertEqual(fdev[0, 1], 10.0)
        # TODO: The tolerance used to be 1e-5 when this test was disabled for MMS. It might
        # be possible to use a finer tolerance again if a sound solution for CAS-10202 is
        # found (and this small test dataset is well behaved).
        np.testing.assert_allclose(fdev[0,2], 0.0410, rtol=5e-3)

        self.assertTrue(isinstance(tdev, np.ndarray))
        self.assertEqual(tdev.ndim, 2)
        self.assertEqual(tdev.shape, (0,3))

    def test_rflag_extendflags(self):
        '''flagdata: automatically extend the flags after rflag'''    
        # Manually extend the flags    
        flagdata(vis=self.vis, mode='rflag', spw='9,10', flagbackup=False,
                 extendflags=False)
        flagdata(vis=self.vis, mode='extend', growtime=50.0, growfreq=80.0,
                 extendpols=True, flagbackup=False)
        pre = flagdata(vis=self.vis, mode='summary', spw='9,10')

#        flagdata(vis=self.vis, mode='unflag', flagbackup=False)
        self.unflag_ms()
        
        # Automatically extend the flags by default
        flagdata(vis=self.vis, mode='rflag', spw='9,10', flagbackup=False)
        pos = flagdata(vis=self.vis, mode='summary', spw='9,10')
        self.assertEqual(pos['spw']['9']['flagged'], pre['spw']['9']['flagged'])
        self.assertEqual(pos['spw']['10']['flagged'], pre['spw']['10']['flagged'])

    def test_rflag_extendflags_list_mode(self):
        '''flagdata: in list mode extend the flags automatically after rflag'''
        def getcounts():
            ### Channel 51 should extend flags, but channel 52 should not.
            counts = flagdata(vis=self.vis, mode='summary',spw='4',antenna='ea01&&ea11',
                              scan='30',correlation='LL',spwchan=True)
            chan51 = counts['spw:channel']['4:51']
            chan52 = counts['spw:channel']['4:52']
             
            counts = flagdata(vis=self.vis, mode='summary',spw='4',antenna='ea01&&ea11',
                              scan='30',correlation='RL',spwchan=True)
        
            chan51rl=counts['spw:channel']['4:51']
                        
            return chan51, chan52, chan51rl

        # do not extend the flags
        cmdlist = ["mode='rflag' spw='4' freqdevscale=4.0 extendflags=False"]
        flagdata(vis=self.vis, mode='list', inpfile=cmdlist, flagbackup=False)
        chan51, chan52, chan51rl = getcounts()

        # Unflag
        flagdata(vis=self.vis, mode='unflag', spw='4', flagbackup=False)

        # automatically extend the flags
        cmdlist = ["mode='rflag' spw='4' freqdevscale=4.0"]
        flagdata(vis=self.vis, mode='list', inpfile=cmdlist, flagbackup=False)
        achan51, achan52, achan51rl = getcounts()
        
        if chan51['flagged']/chan51['total']>0.5 and achan51['flagged']/achan51['total']==1.0 :
            print('Channel 51 had more than 50% and got extended. PASS')
        else:
            self.fail('Channel 51 failed')

        if chan52['flagged']/chan52['total']<50.0 and achan52['flagged']/achan52['total']==chan52['flagged']/chan52['total']:
            print('Channel 52 had less than 50% and did not get extended. PASS')
        else:
            self.fail('Channel 52 failed') 

        if chan51rl['flagged']/chan51rl['total']<0.5 and achan51rl['flagged']/achan51rl['total']==1.0:
            print('Channel 51 in RL had less than 50% but got completely flagged because Channel 51 in LL got extended. PASS')
        else:
            self.fail('Channel 51 extendpols failed') 

    def test_rflag_summary_list(self):
        '''flagdata: rflag and summaries in list mode'''
        fcmd = ["mode='summary' spw='7,9,10' name='InitFlags'",
                "mode='rflag' spw='9,10' timedev=[] freqdev=[] extendflags=False",
                "mode='summary' spw='7,9,10' name='RflagFlags'"]
        
        res = flagdata(vis=self.vis, mode='list', inpfile=fcmd, flagbackup=False)
        self.assertEqual(res['report0']['flagged'],0)
        self.assertEqual(res['report1']['flagged'], 42728)
        self.assertEqual(res['report1']['antenna']['ea19']['flagged'], 18411)
        self.assertEqual(res['report1']['spw']['7']['flagged'], 0,)

    def test_rflag_residual_data(self):
        '''flagdata: rflag using MODEL and virtual MODEL columns'''

        # Delete model columns, if any
        delmod(vis=self.vis,otf=True,scr=True)

        # Create MODEL_COLUMN
        setjy(vis=self.vis, field='3C286_A',usescratch=True)

        # rflag
        flagdata(vis=self.vis, mode='rflag', spw='9,10',datacolumn='RESIDUAL_DATA',flagbackup=False)
        # 448772.0 flags on MODEL col
        # '1': {'flagged': 8224.0
        flags_mod = flagdata(vis=self.vis, mode='summary',spw='9,10')

        # Now use a virtual MODEL column
        # Unflag
        flagdata(vis=self.vis, mode='unflag', flagbackup=False)
        delmod(vis=self.vis,otf=True,scr=True)

        # Create virtual MODEL_COLUMN
        setjy(vis=self.vis, field='3C286_A',usescratch=False)
        
        # rflag
        flagdata(vis=self.vis, mode='rflag', spw='9,10',datacolumn='RESIDUAL_DATA',flagbackup=False)
        # 444576.0 flags on virtual MODEL col        
        flags_vmod = flagdata(vis=self.vis, mode='summary',spw='9,10')
        
        # Flags should be the same
        self.assertTrue(flags_mod['flagged'],flags_vmod['flagged'])
         
        # This test is mischievous, manipulates the model column. Don't leave a messed up MS.
        os.system('rm -rf {0}'.format(self.vis))
       
class test_rflag_evla(test_base):
    """flagdata:: Test of mode = 'rflag'"""

    def setUp(self):
        self.setUp_evla_15A_397()

    def test_rflag_CAS_13360(self):
        '''flagdata:: rflag in a MS which has decreasing number of rows in subsequent chunks'''
        
        flagdata(vis='evla_15A-397_spw1_7_scan_4_6.ms', mode='rflag', \
                 datacolumn='data', ntime='scan', combinescans=False, \
                 extendflags=False, winsize=3, timedev='', freqdev='',\
                 timedevscale=5.0, freqdevscale=5.0, spectralmax=1000000.0, \
                 spectralmin=0.0, flagbackup=False)

        res = flagdata(vis=self.vis, mode='summary')
        self.assertEqual(res['flagged'], 3185281)


class test_shadow(test_base):
    def setUp(self):
        self.setUp_shadowdata2()

    def test_CAS2399(self):
        '''flagdata: shadow by antennas not present in MS'''
        
        if os.path.exists("cas2399.txt"):
            os.system('rm -rf cas2399.txt')
        
        myinput = 'name=VLA01\n'+\
                'diameter=25.0\n'+\
                'position=[-1601144.96146691, -5041998.01971858, 3554864.76811967]\n'+\
                'name=VLA02\n'+\
                'diameter=25.0\n'+\
                'position=[-1601105.7664601889, -5042022.3917835914, 3554847.245159178]\n'+\
                'name=VLA09\n'+\
                'diameter=25.0\n'+\
                'position=[-1601197.2182404203, -5041974.3604805721, 3554875.1995636248]\n'+\
                'name=VLA10\n'+\
                'diameter=25.0\n'+\
                'position=[-1601227.3367843349,-5041975.7011900628,3554859.1642644769]\n'            

        filename = 'cas2399.txt'
        create_input(myinput, filename)
        
        flagdata(vis=self.vis, mode='shadow', tolerance=0.0, addantenna=filename,flagbackup=False)
        res = flagdata(vis=self.vis, mode='summary')
        ##print(res['antenna']['VLA3']['flagged'], res['antenna']['VLA4']['flagged'], res['antenna']['VLA5']['flagged'])
        self.assertEqual(res['antenna']['VLA3']['flagged'], 3752)
        self.assertEqual(res['antenna']['VLA4']['flagged'], 1320)
        self.assertEqual(res['antenna']['VLA5']['flagged'], 1104)
        
    def test_addantenna(self):
        '''flagdata: use antenna file in list mode'''
        if os.path.exists("myants.txt"):
            os.system('rm -rf myants.txt')
        
        # Create antennafile in disk
        myinput = 'name=VLA01\n'+\
                'diameter=25.0\n'+\
                'position=[-1601144.96146691, -5041998.01971858, 3554864.76811967]\n'+\
                'name=VLA02\n'+\
                'diameter=25.0\n'+\
                'position=[-1601105.7664601889, -5042022.3917835914, 3554847.245159178]\n'+\
                'name=VLA09\n'+\
                'diameter=25.0\n'+\
                'position=[-1601197.2182404203, -5041974.3604805721, 3554875.1995636248]\n'+\
                'name=VLA10\n'+\
                'diameter=25.0\n'+\
                'position=[-1601227.3367843349,-5041975.7011900628,3554859.1642644769]\n'            

        antfile = 'myants.txt'
        create_input(myinput, antfile)
        
        # Create list file
        myinput = "mode='shadow' tolerance=0.0 addantenna='myants.txt'"
        filename = 'listfile.txt'
        create_input(myinput, filename)
        
        # Flag
        flagdata(vis=self.vis, mode='list', inpfile=filename, savepars=True, outfile='withdict.txt',
                 flagbackup=False)
        
        # Check flags
        res = flagdata(vis=self.vis, mode='summary')
        self.assertEqual(res['antenna']['VLA3']['flagged'], 3752)
        self.assertEqual(res['antenna']['VLA4']['flagged'], 1320)
        self.assertEqual(res['antenna']['VLA5']['flagged'], 1104)
        
    def test_shadow_APP(self):
        '''flagdata: flag shadowed antennas with ref frame APP'''
        self.setUp_shadowdata1()
        flagdata(vis=self.vis, flagbackup=False, mode='shadow')
        res = flagdata(self.vis, mode='summary')
        self.assertEqual(res['flagged'], 2052)


class test_msselection(test_base):

    def setUp(self):
        self.setUp_ngc5921(True)

    def test_simple(self):
        '''flagdata: select only cross-correlations'''
        baselines = flagdata(vis = self.vis, mode="summary", antenna="VA09", basecnt=True)['baseline'].keys()
        assert "VA09&&VA09" not in baselines
        assert "VA09&&VA10" in baselines
        assert "VA09&&VA11" in baselines
        assert "VA10&&VA10" not in baselines
        assert "VA10&&VA11" not in baselines

        baselines = flagdata(vis = self.vis, mode="summary", antenna="VA09,VA10", basecnt=True)['baseline'].keys()
        assert "VA09&&VA09" not in baselines
        assert "VA09&&VA10" in baselines
        assert "VA09&&VA11" in baselines
        assert "VA10&&VA10" not in baselines
        assert "VA10&&VA11" in baselines

    def test_amp(self):
        '''flagdata: select only cross-correlations'''
        baselines = flagdata(vis = self.vis, mode="summary", antenna="VA09,VA10&",basecnt=True)['baseline'].keys()
        assert "VA09&&VA09" not in baselines
        assert "VA09&&VA10" in baselines
        assert "VA09&&VA11" not in baselines
        assert "VA10&&VA10" not in baselines
        assert "VA10&&VA11" not in baselines

        baselines = flagdata(vis = self.vis, mode="summary", antenna="VA09&VA10",basecnt=True)['baseline'].keys()
        assert "VA09&&VA09" not in baselines
        assert "VA09&&VA10" in baselines
        assert "VA09&&VA11" not in baselines
        assert "VA10&&VA10" not in baselines
        assert "VA10&&VA11" not in baselines
        
    def test_autocorr1(self):
        '''flagdata: flag only auto-correlations with antenna selection'''
        flagdata(vis=self.vis, mode='manual', antenna='VA05&&&', flagbackup=False)
        s = flagdata(vis = self.vis, mode="summary",basecnt=True)['baseline']
        assert s['VA05&&VA05']['flagged'] == 7560
        assert s['VA01&&VA05']['flagged'] == 0
        assert s['VA02&&VA05']['flagged'] == 0
        assert s['VA05&&VA10']['flagged'] == 0
        assert s['VA05&&VA11']['flagged'] == 0

        s = flagdata(vis = self.vis, mode="summary")
        self.assertEqual(s['flagged'], 7560)

    def test_autocorr2(self):
        '''flagdata: flag auto-corrs with parameter'''
        flagdata(vis=self.vis, autocorr=True, flagbackup=False)
        s = flagdata(vis = self.vis, mode="summary")
        self.assertEqual(s['flagged'], 203994)
        
    def test_autocorr3(self):
        '''flagdata: flag auto-corrs in list mode'''
        # creat input list
        myinput = "scan='1' mode='manual' autocorr=True reason='AUTO'\n"\
                "scan='3' autocorr=True reason='AUTO'\n"\
                "scan='4' reason='ALL'"
        filename = 'listauto.txt'
        create_input(myinput, filename)
        
        # select only the autocorr reasons to flag
        flagdata(vis=self.vis, mode='list', inpfile=filename, reason='AUTO', action='apply',
                 flagbackup=False)
        s = flagdata(vis = self.vis, mode="summary", basecnt=True)
        self.assertEqual(s['scan']['4']['flagged'], 0)
        self.assertEqual(s['baseline']['VA09&&VA28']['flagged'], 0)
        self.assertEqual(s['baseline']['VA09&&VA09']['flagged'], 3528)
        
        # select only the third line scan=4
        flagdata(vis=self.vis, mode='list', inpfile=filename, reason='ALL', action='apply')
        s = flagdata(vis = self.vis, mode="summary", basecnt=True)
        self.assertEqual(s['scan']['4']['flagged'], 95256)
        self.assertEqual(s['baseline']['VA09&&VA28']['flagged'], 252)
        self.assertEqual(s['baseline']['VA09&&VA09']['flagged'], 3780)
        self.assertEqual(s['flagged'], 190386)
        
    def test_spw_error_handler_name(self):
        '''flagdata: A non-existing spw name in a compound with a existing spw should not fail'''
        # CAS-9366: flagcmd fails when applying flags based on an spw selection by name, when
        # one of the spws do not exist
        # The spw names in Four_ants_3C286.ms are not unique. They are:
        #     Subband:0 Subband:1 Subband:2 Subband:3 Subband:4 Subband:5 Subband:6 Subband:7
        # spw=0,8       1,9       2,10 etc.
        self.setUp_data4tfcrop()
        
        # Copy the input flagcmd file with a non-existing spw name
        # flagsfile has spw='"Subband:1","Subband:2","Subband:8"
        flagsfile = 'cas9366.flags.txt'
        os.system('cp -RH '+os.path.join(datapath,flagsfile)+' '+ ' .')
        
        # Try to flag
        try:
            flagdata(self.vis, mode='list', inpfile=flagsfile, flagbackup=False)
        except Exception as instance:
            print('Expected RuntimeError error: %s'%instance)

        # should flag spws 1,2,9,10
        s = flagdata(self.vis, mode='summary')
        self.assertEqual(s['spw']['1']['flagged'],274944.0)
        self.assertEqual(s['spw']['9']['flagged'],274944.0)
        self.assertEqual(s['spw']['2']['flagged'],274944.0)
        self.assertEqual(s['spw']['10']['flagged'],274944.0)
        self.assertEqual(s['flagged'],274944.0*4)

    def test_spw_error_handler_id(self):
        '''flagdata: A non-existing spw ID in a compound with a existing spw should not fail'''
                        
        # Try to flag. Only spw=0 exists
        try:
            flagdata(self.vis, spw='0,32,33', flagbackup=False)
        except Exception as instance:
            print('Expected RuntimeError error: %s'%instance)

        # Only spw 0 should be flagged
        s = flagdata(self.vis, mode='summary')
        self.assertEqual(s['flagged'],2854278.0)

                        
class test_statistics_queries(test_base):

    def setUp(self):
        self.setUp_ngc5921(True)

    def test_CAS2021(self):
        '''flagdata: test antenna negation selection'''
        
        flagdata(vis=self.vis, antenna='!VA05', savepars=False) 
        s = flagdata(vis = self.vis, mode="summary",basecnt=True)['baseline']
        assert s['VA01&&VA05']['flagged'] == 0 
        assert s['VA02&&VA05']['flagged'] == 0
        assert s['VA03&&VA05']['flagged'] == 0
        assert s['VA04&&VA05']['flagged'] == 0
        assert s['VA05&&VA06']['flagged'] == 0
        assert s['VA05&&VA07']['flagged'] == 0
        assert s['VA05&&VA08']['flagged'] == 0
        assert s['VA05&&VA09']['flagged'] == 0
        assert s['VA05&&VA10']['flagged'] == 0
        assert s['VA05&&VA11']['flagged'] == 0
        assert s['VA05&&VA12']['flagged'] == 0
        assert s['VA05&&VA13']['flagged'] == 0
        assert s['VA05&&VA14']['flagged'] == 0
        assert s['VA05&&VA15']['flagged'] == 0
        assert s['VA05&&VA16']['flagged'] == 0
        assert s['VA05&&VA17']['flagged'] == 0
        assert s['VA05&&VA18']['flagged'] == 0
        assert s['VA05&&VA19']['flagged'] == 0
        assert s['VA05&&VA20']['flagged'] == 0
        assert s['VA05&&VA21']['flagged'] == 0
        assert s['VA05&&VA22']['flagged'] == 0
        assert s['VA05&&VA24']['flagged'] == 0
        assert s['VA05&&VA25']['flagged'] == 0
        assert s['VA05&&VA26']['flagged'] == 0
        assert s['VA05&&VA27']['flagged'] == 0
        assert s['VA05&&VA28']['flagged'] == 0
        assert s['VA05&&VA05']['flagged'] == 7560
        assert s['VA05&&VA05']['total'] == 7560


    def test_CAS2212(self):
        '''flagdata: Clipping scan selection, CAS-2212, CAS-3496'''
        # By default correlation='ABS_ALL'
        flagdata(vis=self.vis, mode='clip', scan="2", clipminmax = [0.2, 0.3], savepars=False) 
        s = flagdata(vis=self.vis, mode='summary')
        self.assertEqual(s['flagged'], 85404)
        self.assertEqual(s['total'], 2854278)
        
        s = flagdata(vis=self.vis, mode='summary')['scan']
        
        # Make sure no other scan is clipped
        self.assertEqual(s['1']['flagged'], 0)
        self.assertEqual(s['3']['flagged'], 0)
        self.assertEqual(s['4']['flagged'], 0)
        self.assertEqual(s['5']['flagged'], 0)
        self.assertEqual(s['6']['flagged'], 0)
        self.assertEqual(s['7']['flagged'], 0)
        self.assertEqual(s['2']['flagged'], 85404)
          
    def test021(self):
        '''flagdata: Test of flagging statistics and queries'''
        
        flagdata(vis=self.vis, correlation='LL', savepars=False, flagbackup=False)
        flagdata(vis=self.vis, spw='0:17~19', savepars=False, flagbackup=False)
        flagdata(vis=self.vis, antenna='VA05&&VA09', savepars=False, flagbackup=False)
        flagdata(vis=self.vis, antenna='VA14', savepars=False, flagbackup=False)
        flagdata(vis=self.vis, field='1', savepars=False, flagbackup=False)
        s = flagdata(vis=self.vis, mode='summary', minrel=0.9, spwchan=True, basecnt=True)
        assert list(s['antenna'].keys()) == ['VA14']
        assert 'VA05&&VA09' in s['baseline']
        assert set(s['spw:channel']) == set(['0:17', '0:18', '0:19'])
        assert list(s['correlation'].keys()) == ['LL']  # LL
        assert list(s['field'].keys()) == ['1445+09900002_0']
        assert set(s['scan']) == set(['2', '4', '5', '7']) # field 1
        s = flagdata(vis=self.vis, mode='summary', maxrel=0.8)
        assert set(s['field']) == set(['1331+30500002_0', 'N5921_2'])
        s = flagdata(vis=self.vis, mode='summary', minabs=400000)
        assert set(s['scan']) == set(['3', '6'])
        s = flagdata(vis=self.vis, mode='summary', minabs=400000, maxabs=450000)
        assert list(s['scan'].keys()) == ['3']

    def test_chanavg0(self):
        print("Test of channel average")
        flagdata(vis=self.vis, mode='clip',channelavg=False, clipminmax=[30., 60.], correlation='ABS_RR',
                 savepars=False, flagbackup=False)
        res = flagdata(vis=self.vis, mode='summary')
        self.assertEqual(res['flagged'], 1414186)

    def test_chanavg1(self):
        flagdata(vis=self.vis, mode='clip',channelavg=True, clipminmax=[30., 60.], correlation='ABS_RR',
                 savepars=False, flagbackup=False)
        res = flagdata(vis=self.vis, mode='summary')
        self.assertEqual(res['flagged'], 1347822)

    def test_chanavg2(self):
        flagdata(vis=self.vis, mode='clip',channelavg=False, clipminmax=[30., 60.], spw='0:0~10', 
                 correlation='ABS_RR', savepars=False, flagbackup=False)
        res = flagdata(vis=self.vis, mode='summary')
        self.assertEqual(res['flagged'], 242053)

    def test_chanavg3(self):
        flagdata(vis=self.vis, mode='clip',channelavg=True, clipminmax=[30., 60.], spw='0:0~10',
                 correlation='ABS_RR', savepars=False, flagbackup=False)
        res = flagdata(vis=self.vis, mode='summary')
        self.assertEqual(res['flagged'], 231374)
               

#    def test8(self):
#        print("Test of mode = 'quack'")
#        print("parallel quack")
#        flagdata(vis=self.vis, mode='quack', quackinterval=[1.0, 5.0], antenna=['2', '3'], correlation='RR')
#        func_test_eq(flagdata(vis=self.vis, mode='summary'), 2854278, 22365)
#
    def test9(self):
        '''flagdata: quack mode'''
        flagdata(vis=self.vis, mode='quack', quackmode='beg', quackinterval=1, savepars=False,
                 flagbackup=False)
        res = flagdata(vis=self.vis, mode='summary')
        self.assertEqual(res['flagged'], 329994)

    def test10(self):
        '''flagdata: quack mode'''
        flagdata(vis=self.vis, mode='quack', quackmode='endb', quackinterval=1, savepars=False)
        res = flagdata(vis=self.vis, mode='summary')
        self.assertEqual(res['flagged'], 333396)

    def test11(self):
        '''flagdata: quack mode'''
        flagdata(vis=self.vis, mode='quack', quackmode='end', quackinterval=1, savepars=False,
                 flagbackup=False)
        res = flagdata(vis=self.vis, mode='summary')
        self.assertEqual(res['flagged'], 2520882)

    def test12(self):
        '''flagdata: quack mode'''
        flagdata(vis=self.vis, mode='quack', quackmode='tail', quackinterval=1, savepars=False,
                 flagbackup=False)
        res = flagdata(vis=self.vis, mode='summary')
        self.assertEqual(res['flagged'], 2524284)

    def test13(self):
        '''flagdata: quack mode, quackincrement'''
        flagdata(vis=self.vis, mode='quack', quackinterval=50, quackmode='endb', quackincrement=True,
                 savepars=False, flagbackup=False)
        func_test_eq(flagdata(vis=self.vis, mode='summary'), 2854278, 571536)

        flagdata(vis=self.vis, mode='quack', quackinterval=20, quackmode='endb', quackincrement=True,
                 savepars=False, flagbackup=False)
        func_test_eq(flagdata(vis=self.vis, mode='summary'), 2854278, 857304)
        
        flagdata(vis=self.vis, mode='quack', quackinterval=150, quackmode='endb', quackincrement=True,
                 savepars=False, flagbackup=False)
        func_test_eq(flagdata(vis=self.vis, mode='summary'), 2854278, 1571724)
        
        flagdata(vis=self.vis, mode='quack', quackinterval=50, quackmode='endb', quackincrement=True,
                 savepars=False, flagbackup=False)
        func_test_eq(flagdata(vis=self.vis, mode='summary'), 2854278, 1762236)
        # flagdata(vis=self.vis, mode='unflag', savepars=False, flagbackup=False)

    def test_quackincrement_list(self):
        
        # flag 2 minutes; flagged: 91854.0; scan': {'1': {'flagged': 91854.0
        flagdata(vis=self.vis,mode='manual',timerange='09:18:00~09:20:00',spw='0',scan='1', flagbackup=False)
        res0 = flagdata(vis=self.vis, spw='0', scan='1', mode='summary')
        
        # quack flag it by 120 seconds; 'flagged': 234738.0,
        flagdata(vis=self.vis,mode='quack',quackinterval=120.0,spw='0',scan='1',quackincrement=False, flagbackup=False)
        res1 = flagdata(vis=self.vis, spw='0', scan='1', mode='summary')
        
        # unflag
        flagdata(vis=self.vis,mode='unflag')
        
        # quackincrement=True in list mode should be ignored
        flagdata(vis=self.vis, mode='list', flagbackup=False, inpfile=["timerange='09:18:00~09:20:00' spw='0' scan='1'",
                                                     "mode='quack' quackinterval=120.0 spw='0' scan='1' quackincrement=True"])
        resT = flagdata(vis=self.vis, spw='0', scan='1', mode='summary')
        self.assertEqual(resT['flagged'],res0['flagged'])
                
        # unflag
        flagdata(vis=self.vis,mode='unflag')
        
        # quackincrement=False in list mode should work fine. It should reflag what was flagged by
        # the manual cmd above in res0. and more. It should flag the equivalent of 120s ; 'flagged': 234738.0
        flagdata(vis=self.vis, mode='list', flagbackup=False, inpfile=["timerange='09:18:00~09:20:00' spw='0' scan='1'",
                                                     "mode='quack' quackinterval=120.0 spw='0' scan='1' quackincrement=False"])
  
        resF = flagdata(vis=self.vis, spw='0', scan='1', mode='summary')
        self.assertEqual(resF['flagged'],res1['flagged'])
        
        # unflag
        flagdata(vis=self.vis,mode='unflag')
        
        # If quackincrement=True is the first command in list, it should run fine
        # flags: 234738.0 because the manual cmd will reflag the same portion already flagged by the quack cmd
        flagdata(vis=self.vis, mode='list', flagbackup=False, inpfile=[
                                                "mode='quack' quackinterval=120.0 spw='0' scan='1' quackincrement=True",
                                                "timerange='09:18:00~09:20:00' spw='0' scan='1'"])
        resT = flagdata(vis=self.vis, spw='0', scan='1', mode='summary')
        self.assertEqual(resT['flagged'],res1['flagged'])


class test_selections(test_base):
    """Test various selections"""

    def setUp(self):
        self.setUp_ngc5921(True)

    def test_scan(self):
        '''flagdata: scan selection and manualflag compatibility'''
        flagdata(vis=self.vis, scan='3', mode='manualflag', savepars=False)
        res = flagdata(vis=self.vis, mode='summary', antenna='VA02')
        self.assertEqual(res['flagged'],52416)
                
    def test_antenna(self):
        '''flagdata: antenna selection'''
        flagdata(vis=self.vis, antenna='VA02', savepars=False,flagbackup=False)
        func_test_eq(flagdata(vis=self.vis, mode='summary', antenna='VA02'), 196434, 196434)

    def test_spw(self):
        '''flagdata: spw selection'''
        flagdata(vis=self.vis, spw='0', savepars=False,flagbackup=False)
        func_test_eq(flagdata(vis=self.vis, mode='summary', antenna='2'), 196434, 196434)

    def test_spw_list(self):
        '''flagdata: spw selection in list mode''' 
        spwfile = 'spwflags.txt'
        if os.path.exists(spwfile):
            os.system('rm -rf '+spwfile)
                   
        flagdata(vis=self.vis, spw='0:1~10', savepars=True, outfile=spwfile, flagbackup=False)
        res0 = flagdata(vis=self.vis, mode='summary', spwchan=True)
        self.assertEqual(res0['flagged'], 453060, 'Only channels 1~10 should be flagged')
        
        # Unflag
#        flagdata(vis=self.vis, mode='unflag', flagbackup=False)
        self.unflag_ms()
        ures = flagdata(vis=self.vis, mode='summary')
        self.assertEqual(ures['flagged'], 0)
        
        # Flag using the saved list
        flagdata(vis=self.vis, mode='list', inpfile=spwfile, action='apply',
                 flagbackup=False)
        res = flagdata(vis=self.vis, mode='summary', spwchan=True)
        self.assertEqual(res0['flagged'], res['flagged'])        
                  
        # Only channels 1~10 should be flagged
        self.assertEqual(res['spw:channel']['0:0']['flagged'], 0)
        self.assertEqual(res['spw:channel']['0:1']['flagged'], 45306)
        self.assertEqual(res['spw:channel']['0:2']['flagged'], 45306)
        self.assertEqual(res['spw:channel']['0:3']['flagged'], 45306)
        self.assertEqual(res['spw:channel']['0:4']['flagged'], 45306)
        self.assertEqual(res['spw:channel']['0:5']['flagged'], 45306)
        self.assertEqual(res['spw:channel']['0:6']['flagged'], 45306)
        self.assertEqual(res['spw:channel']['0:7']['flagged'], 45306)
        self.assertEqual(res['spw:channel']['0:8']['flagged'], 45306)
        self.assertEqual(res['spw:channel']['0:9']['flagged'], 45306)
        self.assertEqual(res['spw:channel']['0:10']['flagged'], 45306)
        self.assertEqual(res['spw:channel']['0:11']['flagged'], 0)

    def test_correlation(self):
        flagdata(vis=self.vis, correlation='LL', savepars=False, flagbackup=False)
        func_test_eq(flagdata(vis=self.vis, mode='summary', antenna='2'), 196434, 98217)
        func_test_eq(flagdata(vis=self.vis, mode='summary', correlation='RR'), 1427139, 0)
#        flagdata(vis=self.vis, mode='unflag', savepars=False, flagbackup=False)
        self.unflag_ms()
        flagdata(vis=self.vis, correlation='LL,RR', savepars=False, flagbackup=False)
        func_test_eq(flagdata(vis=self.vis, mode='summary', antenna='2'), 196434, 196434)
        
#        flagdata(vis=self.vis, mode='unflag', savepars=False, flagbackup=False)
        self.unflag_ms()
        flagdata(vis=self.vis, mode='clip', correlation='NORM_RR,LL', clipminmax=[0.,3.],
                 flagbackup=False)
        res = flagdata(vis=self.vis, mode='summary')
        self.assertEqual(res['flagged'], 204979)
#        flagdata(vis=self.vis, correlation='LL RR')
#        flagdata(vis=self.vis, correlation='LL ,, ,  ,RR')
#        func_test_eq(flagdata(vis=self.vis, mode='summary', antenna='2'), 196434, 196434)

    def test_field(self):
        '''flagdata: field selection'''
        flagdata(vis=self.vis, field='0', savepars=False, flagbackup=False)
        func_test_eq(flagdata(vis=self.vis, mode='summary', antenna='2'), 196434, 39186)

    def test_uvrange(self):
        '''flagdata: uvrange selection'''
        flagdata(vis=self.vis, uvrange='200~400m', savepars=False, flagbackup=False)
        func_test_eq(flagdata(vis=self.vis, mode='summary', antenna='VA02'), 196434, 55944)

    def test_timerange(self):
        '''flagdata: timerange selection'''
        flagdata(vis=self.vis, timerange='09:50:00~10:20:00', savepars=False,
                 flagbackup=False)
        func_test_eq(flagdata(vis=self.vis, mode='summary', antenna='2'), 196434, 6552)

    def test_array(self):
        '''flagdata: array selection'''
        flagdata(vis=self.vis, array='0', savepars=False, flagbackup=False)
        func_test_eq(flagdata(vis=self.vis, mode='summary', antenna='2'), 196434, 196434)
                
    def test_action(self):
        '''flagdata: action = calculate'''
        flagdata(vis=self.vis, antenna='2,3,4', action='calculate')
        res = flagdata(vis=self.vis, mode='summary')
        self.assertEqual(res['flagged'], 0, 'Nothing should be flagged when action=calculate')

    def test_missing_corr_product(self):
        '''CAS-4234: Keep going when one of the corr products is not available but others are present'''
        flagdata(vis=self.vis, correlation='LL,LR', savepars=False, flagbackup=False)
        self.assertEqual(flagdata(vis=self.vis, mode='summary', antenna='2')['flagged'],98217)
        self.assertEqual(flagdata(vis=self.vis, mode='summary', correlation='RR')['flagged'], 0)

#        func_test_eq(flagdata(vis=self.vis, mode='summary', antenna='2'), 196434, 98217)
#        func_test_eq(flagdata(vis=self.vis, mode='summary', correlation='RR'), 1427139, 0)
#        flagdata(vis=self.vis, mode='unflag', savepars=False, flagbackup=False)
        self.unflag_ms()
        flagdata(vis=self.vis, correlation='LL,RR,RL', savepars=False, flagbackup=False)
        func_test_eq(flagdata(vis=self.vis, mode='summary', antenna='2'), 196434, 196434)
        
    def test_multi_timerange(self):
        '''flagdata: CAS-5300, in list mode, flag multiple timerange intervals'''
        inpcmd = ["timerange='09:26:00~09:30:00,09:42:00~09:43:00,10:33:00~10:50:00'"]
        flagdata(vis=self.vis, mode='list', inpfile=inpcmd, flagbackup=False)
        
        # Should flag scan=2, scan=3 and scan=6,7
        res = flagdata(vis=self.vis, mode='summary', scan='2,3,6,7')
        self.assertEqual(res['scan']['2']['flagged'], 238140)
        self.assertEqual(res['scan']['3']['flagged'], 47628)
        self.assertEqual(res['scan']['6']['flagged'], 476280)
        self.assertEqual(res['scan']['7']['flagged'], 190512)
        self.assertEqual(res['flagged'], 238140+47628+476280+190512)


class test_alma(test_base):
    # Test various flagging on alma data 

    def setUp(self):
        self.setUp_alma_ms()

    def test_scanitent(self):
        '''flagdata: scanintent selection'''
        # flag POINTING CALIBRATION scans 
        # (CALIBRATE_POINTING_.. from STATE table's OBS_MODE)
        flagdata(vis=self.vis, intent='CAL*POINT*', savepars=False)
        res = flagdata(vis=self.vis, mode='summary')
        self.assertEqual(res['scan']['1']['flagged'], 192416.0)
        
    def test_wvr(self):
        '''flagdata: flag WVR correlation'''
        flagdata(vis=self.vis, correlation='I', savepars=False, flagbackup=False)
        func_test_eq(flagdata(vis=self.vis, mode='summary', spw='0'),608, 608)

    def test_abs_wvr(self):
        '''flagdata: clip ABS_WVR'''
        flagdata(vis=self.vis, mode='clip',clipminmax=[0,50], correlation='ABS_WVR', savepars=False,
                 flagbackup=False)
        res = flagdata(vis=self.vis, mode='summary', spw='0')
        self.assertEqual(res['spw']['0']['flagged'], 498)
        self.assertEqual(res['flagged'], 498)
        self.assertEqual(res['correlation']['I']['flagged'], 498)

    def test_abs_i(self):
        '''flagdata: clip ABS_I. Do not flag WVR'''
        flagdata(vis=self.vis, mode='clip', clipminmax=[0,50], correlation='ABS_I', savepars=False,
                 flagbackup=False)
        res = flagdata(vis=self.vis, mode='summary', spw='0')
        self.assertEqual(res['spw']['0']['flagged'], 0)
        self.assertEqual(res['flagged'], 0)
        self.assertEqual(res['correlation']['I']['flagged'], 0)

    def test_abs_all(self):
        '''flagdata: clip ABS ALL. Do not flag WVR'''
        flagdata(vis=self.vis, mode='clip', clipminmax=[0,1], correlation='ABS ALL', savepars=False,
                 flagbackup=False)
        res = flagdata(vis=self.vis, mode='summary')
        self.assertEqual(res['spw']['0']['flagged'], 0)
        self.assertEqual(res['flagged'], 1851)
        self.assertEqual(res['correlation']['I']['flagged'], 0)
        self.assertEqual(res['correlation']['XX']['flagged'], 568)
        self.assertEqual(res['correlation']['YY']['flagged'], 1283)

    def test_alma_spw(self):
        '''flagdata: flag various spw'''
        # Test that a white space in the spw parameter is taken correctly
        flagdata(vis=self.vis, mode='manual', spw='1,2, 3', savepars=False,
                 flagbackup=False)
        res = flagdata(vis=self.vis, mode='summary')
        self.assertEqual(res['spw']['0']['flagged'], 0, 'spw=0 should not be flagged')
        self.assertEqual(res['spw']['1']['flagged'], 192000, 'spw=1 should be fully flagged')
        self.assertEqual(res['spw']['3']['flagged'], 1200, 'spw=3 should be flagged')
        self.assertEqual(res['spw']['3']['total'], 1200, 'spw=3 should be flagged')
        
    def test_null_intent_selection1(self):
        '''flagdata: handle unknown scan intent in list mode'''
        
        myinput = ["intent='FOCUS'",   # non-existing intent
                 "intent='CALIBRATE_POINTING*'", # scan=1
                 "intent='*DELAY*'"] # non-existing
       
        flagdata(vis=self.vis, mode='list', inpfile=myinput, flagbackup=False)
        res = flagdata(vis=self.vis, mode='summary',scan='1')
        self.assertEqual(res['flagged'], 192416)
        self.assertEqual(res['total'], 192416)
        
    def test_unknown_intent(self):
        '''flagdata: CAS-3712, handle unknown value in intent expression'''
        flagdata(vis=self.vis,intent='*POINTING*,*FOCUS*',flagbackup=False)
        
        # Only POINTING scan exists. *FOCUS* should not raise a NULL MS selection
        res = flagdata(vis=self.vis, mode='summary', scan='1')
        self.assertEqual(res['flagged'], 192416)
        self.assertEqual(res['total'], 192416)
        
    def test_autocorr_wvr(self):
        '''flagdata: CAS-5286, do not flag auto-correlations in WVR data'''
        flagdata(vis=self.vis,autocorr=True,flagbackup=False)
        res = flagdata(vis=self.vis, mode='summary', spw='0,1')
        
        # spw='0' contains the WVR data
        self.assertEqual(res['spw']['1']['flagged'], 15360)
        self.assertEqual(res['spw']['0']['flagged'], 0)
        self.assertEqual(res['flagged'], 15360)

    def test_autocorr_wvr_list(self):
        '''flagdata: CAS-5485 flag autocorrs in list mode'''
        mycmd = ["mode='manual' antenna='DA41'",
                 "mode='manual' autocorr=True"]
        
        # The first cmd only flags cross-correlations of DV41
        # The second cmd only flags auto-corrs of all antennas
        # that have processor type=CORRELATOR. The radiometer
        # data should not be flagged, which is in spw=0
        res = flagdata(vis=self.vis, mode='list', inpfile=mycmd, flagbackup=False)
        res = flagdata(vis=self.vis, mode='summary',basecnt=True)
        
        # These are the auto-correlations not flagged in the list flagging.
        # Verify that the non-flagged points are those from the WVR data
        wvr1 = res['baseline']['DA41&&DA41']['total'] - res['baseline']['DA41&&DA41']['flagged']
        wvr2 = res['baseline']['DA42&&DA42']['total'] - res['baseline']['DA42&&DA42']['flagged']
        wvr3 = res['baseline']['DV02&&DV02']['total'] - res['baseline']['DV02&&DV02']['flagged']
        wvr4 = res['baseline']['PM03&&PM03']['total'] - res['baseline']['PM03&&PM03']['flagged']
        wvrspw= res['spw']['0']['total']
        
        self.assertEqual(wvrspw, wvr1+wvr2+wvr3+wvr4, 'Auto-corr of WVR data should not be flagged')
        self.assertEqual(res['antenna']['DA41']['flagged'],75600)
        self.assertEqual(res['antenna']['DA41']['total'],75752)
        self.assertEqual(res['spw']['0']['flagged'], 0)

class test_selections2(test_base):
    '''Test other selections'''
    
    def setUp(self):
        self.setUp_multi()
        
    def test_observation1(self):
        '''flagdata: observation ID selections'''
        # string
        flagdata(vis=self.vis, observation='1', savepars=False, flagbackup=False)
        res = flagdata(vis=self.vis, mode='summary',observation='1')
        self.assertEqual(res['flagged'], 28500)
        self.assertEqual(res['total'], 28500)

        # integer
#        flagdata(vis=self.vis, mode='unflag', savepars=False)
        self.unflag_ms()
        flagdata(vis=self.vis, observation=1, savepars=False)
        res = flagdata(vis=self.vis, mode='summary',observation='1')
        self.assertEqual(res['flagged'], 28500)
        self.assertEqual(res['total'], 28500)
        
    def test_observation2(self):
        '''flagdata: observation ID selections in list mode'''
        # creat input list
        myinput = "observation='0' mode='manual'"
        filename = 'obs2.txt'
        create_input(myinput, filename)
        
        flagdata(vis=self.vis, mode='list', inpfile=filename, savepars=False,
                 flagbackup=False)
        res = flagdata(vis=self.vis, mode='summary')
        self.assertEqual(res['observation']['0']['flagged'], 2854278.0)
        self.assertEqual(res['observation']['1']['flagged'], 0, 'Only observation 0 should be flagged')
        
    def test_field_breakdown(self):
        '''flagdata: Produce a separated dictionary per field'''
        
        # First pre-clip the data to have interesting flag counts
        flagdata(vis=self.vis, mode='clip',clipminmax=[0,2],savepars=False,flagbackup=False)
        
        # Obtain list of summaries per field
        summary = flagdata(vis=self.vis, mode='summary', fieldcnt=True,savepars=False,flagbackup=False)
        
        field_list = ['1331+30500002_0','1331+30500002_0','N5921_2','NGC7538C']
        
        # Obtain list of summaries for each field separatelly
        summary_list={}
        for field in field_list:
            summary_list[field] = flagdata(vis=self.vis, mode='summary', field=field,
                                           fieldcnt=False,savepars=False,flagbackup=False)  
        
        # Compare results
        for field in field_list:
            self.assertEqual(summary[field]['total'], summary_list[field]['total'],
                             'Total number of counts different for field' + field)
            self.assertEqual(summary[field]['flagged'], summary_list[field]['flagged'],
                             'Total number of flags different for field' + field)
        
                
class test_elevation(test_base):
    """Test of mode = 'elevation'"""
    def setUp(self):
        self.setUp_ngc5921()
        self.x55 = 666792    # data below 55 degrees, etc.
        self.x60 = 1428840
        self.x65 = 2854278
        self.all = 2854278

    def test_lower(self):
        flagdata(vis = self.vis, mode = 'elevation', savepars=False)
        
        func_test_eq(flagdata(vis=self.vis, mode='summary'), self.all, 0)

        flagdata(vis = self.vis, mode = 'elevation', lowerlimit = 50, savepars=False,
                 flagbackup=False)

        func_test_eq(flagdata(vis=self.vis, mode='summary'), self.all, 0)

        flagdata(vis = self.vis, mode = 'elevation', lowerlimit = 55, savepars=False,
                 flagbackup=False)

        func_test_eq(flagdata(vis=self.vis, mode='summary'), self.all, self.x55)

        flagdata(vis = self.vis, mode = 'elevation', lowerlimit = 60, savepars=False,
                 flagbackup=False)

        func_test_eq(flagdata(vis=self.vis, mode='summary'), self.all, self.x60)

        flagdata(vis = self.vis, mode = 'elevation', lowerlimit = 65, savepars=False,
                 flagbackup=False)

        func_test_eq(flagdata(vis=self.vis, mode='summary'), self.all, self.x65)

    def test_upper(self):
        flagdata(vis = self.vis, mode = 'elevation', upperlimit = 60, savepars=False,
                 flagbackup=False)

        func_test_eq(flagdata(vis=self.vis, mode='summary'), self.all, self.all - self.x60)


    def test_interval(self):
        flagdata(vis = self.vis,mode = 'elevation',lowerlimit = 55,upperlimit = 60,
                  savepars=False,flagbackup=False)

        func_test_eq(flagdata(vis=self.vis, mode='summary'), self.all, self.all - (self.x60 - self.x55))


class test_list_file(test_base):
    """Test of mode = 'list' using input file"""
    
    def setUp(self):
        self.setUp_ngc5921(True)
        
    def tearDown(self):
        os.system('rm -rf list*.txt list*.tmp')

    def test_file1(self):
        '''flagdata: apply flags from a list and do not save'''
        # creat input list
        myinput = "scan='1~3' mode='manual'\n"+"scan='5' mode='manualflag'\n"\
                "#scan='4'"
        filename = 'list1.txt'
        create_input(myinput, filename)
        
        # apply and don't save to MS. Ignore comment line
        flagdata(vis=self.vis, mode='list', inpfile=filename, savepars=False, action='apply')
        res = flagdata(vis=self.vis, mode='summary')
        self.assertEqual(res['scan']['4']['flagged'], 0)
        self.assertEqual(res['flagged'], 1711206, 'Total flagged does not match')
        
    def test_file2(self):
        '''flagdata: only save parameters without running the tool'''
        # creat input list
        myinput = "scan='1~3' mode='manual'\n"+"scan='5' mode='manual'\n"
        filename = 'list2.txt'
        create_input(myinput, filename)

        # save to another file
        if os.path.exists("myflags.txt"):
            os.system('rm -rf myflags.txt')
            
        flagdata(vis=self.vis, mode='list', inpfile=filename, savepars=True, action='', outfile='myflags.txt')
        self.assertTrue(filecmp.cmp(filename, 'myflags.txt', 1), 'Files should be equal')
        
        res = flagdata(vis=self.vis, mode='summary')
        self.assertEqual(res['flagged'], 0, 'No flags should have been applied')
        
    def test_file3(self):
        '''flagdata: flag and save list to FLAG_CMD'''
        # creat input list
        myinput = "scan='1~3' mode='manual'\n"+"scan='5' mode='manual'\n"
        filename = 'list3.txt'
        create_input(myinput, filename)

        # Delete any rows from FLAG_CMD
        flagcmd(vis=self.vis, action='clear', clearall=True)
        
        # Flag from list and save to FLAG_CMD
        flagdata(vis=self.vis, mode='list', inpfile=filename, savepars=True,
                 flagbackup=False)
        
        # Verify
        if os.path.exists("myflags.txt"):
            os.system('rm -rf myflags.txt')
        flagcmd(vis=self.vis, action='list', savepars=True, outfile='myflags.txt', useapplied=True)
        self.assertTrue(filecmp.cmp(filename, 'myflags.txt', 1), 'Files should be equal')
    
        
    def test_file4(self):
        '''flagdata: save without running and apply in flagcmd'''
        # Delete any rows from FLAG_CMD
        flagcmd(vis=self.vis, action='clear', clearall=True)
        
        # Test that action='none' is also accepted
        flagdata(vis=self.vis, mode='quack', quackmode='tail', quackinterval=1, action='none', 
                 savepars=True, flagbackup=False)
        
        flagcmd(vis=self.vis, action='apply')
        res = flagdata(vis=self.vis, mode='summary')
        self.assertEqual(res['flagged'], 2524284)

    def test_file6(self):
        '''flagdata: select by reason in list mode from a file'''
        # creat input list
        myinput = "mode='manual' scan='1' reason='SCAN_1'\n"\
                "mode='manual' scan='2'\n"\
                "scan='3' reason='SCAN_3'\n"\
                "scan='4' reason=''"
        filename = 'list6.txt'
        create_input(myinput, filename)
        
        # Select one reason
        flagdata(vis=self.vis, mode='list', inpfile=filename, reason='SCAN_3',
                 flagbackup=False)
        res = flagdata(vis=self.vis, mode='summary', scan='3')
        self.assertEqual(res['scan']['3']['flagged'], 762048, 'Should flag only reason=SCAN_3')
        self.assertEqual(res['flagged'], 762048, 'Should flag only reason=SCAN_3')
        
        # Select list of reasons
        flagdata(vis=self.vis, mode='list', inpfile=filename, reason=['','SCAN_1'],
                 flagbackup=False)
        res = flagdata(vis=self.vis, mode='summary',scan='1,4')
        self.assertEqual(res['scan']['4']['flagged'], 95256, 'Should flag reason=\'\'')
        self.assertEqual(res['scan']['1']['flagged'], 568134, 'Should flag reason=SCAN_1')
        
        # No reason selection
#        flagdata(vis=self.vis, mode='unflag', flagbackup=False)
        self.unflag_ms()
        flagdata(vis=self.vis, mode='list', inpfile=filename, flagbackup=False)
        res = flagdata(vis=self.vis, mode='summary', scan='1~4')
        self.assertEqual(res['scan']['1']['flagged'], 568134)
        self.assertEqual(res['scan']['2']['flagged'], 238140)
        self.assertEqual(res['scan']['3']['flagged'], 762048)
        self.assertEqual(res['scan']['4']['flagged'], 95256)
        self.assertEqual(res['flagged'],568134+238140+762048+95256, 'Total flagged')

    def test_file_CAS4819(self):
        '''flagdata: CAS-4819, Flag commands from three files'''
        # creat first input file
        myinput = "scan='1'\n"\
                "scan='2'\n"\
                "# a comment line\n"\
                "scan='3'"
        filename1 = 'list7a.txt'
        create_input(myinput, filename1)
        
        # Create second input file
        myinput = "scan='5'\n"\
                  " \n"\
                "scan='6'\n"\
                "scan='7'"        
        filename2 = 'list7b.txt'
        create_input(myinput, filename2)
        
         # Create third input file
        myinput = "scan='4' mode='clip' clipminmax=[0,4]" 
        filename3 = 'list7c.txt'
        create_input(myinput, filename3)
       
        flagdata(vis=self.vis, mode='list', inpfile=[filename1,filename2,filename3],
                 flagbackup=False)
        
        res = flagdata(vis=self.vis, mode='summary')
        self.assertEqual(res['scan']['1']['flagged'], 568134)
        self.assertEqual(res['scan']['2']['flagged'], 238140)
        self.assertEqual(res['scan']['3']['flagged'], 762048)
        self.assertEqual(res['scan']['4']['flagged'], 6696)
        self.assertEqual(res['scan']['5']['flagged'], 142884)
        self.assertEqual(res['scan']['6']['flagged'], 857304)
        self.assertEqual(res['scan']['7']['flagged'], 190512)
        self.assertEqual(res['total'],2854278)
        self.assertEqual(res['flagged'],2765718)
               
    def test_reason1(self):
        '''flagdata: add_reason to FLAG_CMD'''
        flagcmd(vis=self.vis, action='clear', clearall=True)
        flagdata(vis=self.vis, mode='manual', scan='1,3', savepars=True, cmdreason='SCAN_1_3',
                  action='')
        
        # Apply flag cmd
        flagcmd(vis=self.vis, action='apply', reason='SCAN_1_3')
        res = flagdata(vis=self.vis, mode='summary')
        self.assertEqual(res['flagged'], 1330182, 'Only scans 1 and 3 should be flagged')
        
    def test_reason2(self):
        '''flagdata: add_reason to text file'''
        flagdata(vis=self.vis, mode='clip', scan='4', clipminmax=[0, 5], savepars=True, 
                  cmdreason='CLIPSCAN4', outfile='reason2.txt', action='')

        flagdata(vis=self.vis, mode='clip', scan='2~3', clipminmax=[ 0, 5], savepars=True, 
                  cmdreason='CLIPSCAN2_3', outfile='reason2.txt', action='')

        # Apply flag cmd
        flagdata(vis=self.vis, mode='list', inpfile='reason2.txt',reason='CLIPSCAN2_3',
                 flagbackup=False)
        
        res = flagdata(vis=self.vis, mode='summary')
        self.assertEqual(res['flagged'], 69568)
        
    def test_reason3(self):
        '''flagdata: replace input reason from file with cmdreason'''
        # creat input list
        myinput = "mode='manual' scan='1' reason='SCAN_1'\n"\
                "mode='manual' scan='2'\n"\
                "scan='3' reason='SCAN_3'\n"\
                "scan='4' reason=''"
        filename = 'listinput3.txt'
        create_input(myinput, filename)
        
        flagdata(vis=self.vis, mode='list', inpfile=filename, savepars=True, outfile='listreason3a.txt',
                  cmdreason='MANUALFLAG', action='')
        
        # Apply the flag cmds
        flagdata(vis=self.vis, mode='list', inpfile='listreason3a.txt', reason='MANUALFLAG',
                 flagbackup=False)
        
        res = flagdata(vis=self.vis, mode='summary')
        self.assertEqual(res['flagged'], 1663578)
        
    def test_reason4(self):
        '''flagdata: select by reason from two files'''
        # creat first input file
        myinput = "scan='1' spw='0:10~20' reason='NONE'\n"\
                "scan='2' reason='EVEN'\n"\
                "scan='3' reason='ODD'"
        filename1 = 'listreasonfile1.txt'
        create_input(myinput, filename1)
        
        # Create second input file
        myinput = "scan='5' reason='ODD'\n"\
                "scan='6' reason='EVEN'\n"\
                "scan='7' reason='ODD'"        
        filename2 = 'listreasonfile2.txt'
        create_input(myinput, filename2)
        
        # Apply flag cmds on ODD reason
        flagdata(vis=self.vis, mode='list', inpfile=[filename1,filename2], reason='ODD',
                 flagbackup=False)
        
        res = flagdata(vis=self.vis, mode='summary')
        self.assertEqual(res['scan']['3']['flagged'], 762048)
        self.assertEqual(res['scan']['5']['flagged'], 142884)
        self.assertEqual(res['scan']['6']['flagged'], 0)
        self.assertEqual(res['scan']['7']['flagged'], 190512)
        self.assertEqual(res['flagged'], 762048+142884+190512)
        
        # Apply flag cmds on NONE reason
#        flagdata(vis=self.vis, mode='unflag')
        self.unflag_ms()
        flagdata(vis=self.vis, mode='list', inpfile=[filename1,filename2], reason='NONE',
                 flagbackup=False)
        
        res = flagdata(vis=self.vis, mode='summary', scan='1')
        self.assertEqual(res['scan']['1']['flagged'], 99198)
        self.assertEqual(res['flagged'], 99198)

    def test_anychar(self):
        '''flagdata: Do not continue if parameter doesn't exist'''
        myinput = "mode=manualflag field='Any $3[=character (}'"
        filename = 'listanychar.txt'
        create_input(myinput, filename)
        
        outname = 'listwrongpar.txt'
        
        # CAS-6704: should raise an exception because parameter $3[ doesn't exist in flagdata
        try:
            flagdata(vis=self.vis, mode='list', inpfile=filename, action='', savepars=True,
                  outfile=outname)
        except Exception as instance:
            print('Expected IOError error: %s'%instance)
        
        # It should fail above and not create an output file
        self.assertFalse(os.path.exists(outname))

    def test_file_summary1(self):
        '''flagdata: summary commands in list mode'''
        myinput = "mode='manual' scan='2'\n"\
                  "mode='summary' name='Scan2'\n"\
                  "mode='clip' clipzeros=True\n"\
                  "mode='summary' name='Zeros'"
        filename = 'listsumm1.txt'
        create_input(myinput, filename)
        summary_stats_list = flagdata(vis=self.vis, mode='list', inpfile=filename, flagbackup=False)

        # Extract only the type 'summary' reports into a list
        summary_reps = self.extract_reports(summary_stats_list)
 
        for ind in range(0,len(summary_reps)):        
            flagcount = summary_reps[ind]['flagged'];
            totalcount = summary_reps[ind]['total'];         
            # From the second summary onwards, subtract counts from the previous one :)
            if ( ind > 0 ):
                 flagcount = flagcount - summary_reps[ind-1]['flagged'];
         
            print("Summary ", ind , "(" , summary_reps[ind]['name']  , ") :  Flagged : " , flagcount , " out of " , totalcount)
         
        self.assertEqual(summary_reps[0]['flagged'],238140, 'Should show only scan=2 flagged')    
        self.assertEqual(summary_reps[1]['flagged']-summary_reps[0]['flagged'],0, 'Should not flag any zeros')    
 
    def test_file_summary2(self):
        '''flagdata: compare summaries from a list with individual reports'''
        myinput = ["scan='1~3' mode='manual'",
                   "mode='summary' name='SCANS123'",
                   "scan='5' mode='manualflag'",
                   "#scan='4'",
                   "mode='summary' name='SCAN5'"]
         
        summary_stats_list = flagdata(vis=self.vis, mode='list', inpfile=myinput, flagbackup=False)
        summary_reps = self.extract_reports(summary_stats_list)
         
        # Unflag and flag scan=1~3
        self.unflag_ms()
        flagdata(vis=self.vis, scan='1~3', flagbackup=False)
        rscan123 = flagdata(vis=self.vis, mode='summary')
        # Unflag and flag scan=5
        self.unflag_ms()
        flagdata(vis=self.vis, scan='5', flagbackup=False)
        rscan5 = flagdata(vis=self.vis, mode='summary')
         
        # Compare
        self.assertEqual(summary_reps[0]['flagged'],rscan123['flagged'], 'scan=1~3 should be flagged')
        self.assertEqual(summary_reps[1]['flagged'],rscan5['flagged']+rscan123['flagged'],\
                         'scan=1~3,5 should be flagged')
        self.assertEqual(summary_reps[1]['flagged']-summary_reps[0]['flagged'],rscan5['flagged'],\
                         'scan=5 should be flagged')
        
    def test_file_scan_int(self):
        '''flagdata: select a scan by giving an int value'''
        # The new fh.parseFlagParameters should allow this
        myinput = "mode='manual' scan=1\n"\
                  "scan='2'\n"\
                  "mode='summary'"
        filename = 'listintscan.txt'
        create_input(myinput, filename)
        
        with self.assertRaises(ValueError, msg='Expected error '):
            res = flagdata(vis=self.vis, mode='list', inpfile=filename, flagbackup=False)

    def test_file_scan_list(self):
        '''flagdata: select a scan by giving a list value. Expect error.'''
        # The new fh.parseFlagParameters should NOT allow this
        myinput = "scan='1' mode='manual'\n"\
                   "scan=[2]\n"\
                   "mode='summary'"
        
        filename = 'listscan.txt'
        create_input(myinput, filename)
        with self.assertRaises(Exception, msg='Expected error when reading input list'):
            res = flagdata(vis=self.vis, mode='list', inpfile=filename, flagbackup=False)

    def test_file_overwrite_true(self):
        '''flagdata: Use savepars and overwrite=True'''
        
        # Create flag commands in file called flagcmd.txt
        filename = 'listscan4clip.txt'
        myinput = "scan='4' mode='clip' correlation='ABS_RR' clipminmax=[0, 4]\n"
        create_input(myinput, filename)
        # Copy it to a new file
        newfile = 'listnewfile.txt'
        os.system('rm -rf '+newfile)
        os.system('cp '+filename+' '+newfile)

        # Create different flag command 
        myinput = "scan='1'\n"
        filename = 'listscan1.txt'
        create_input(myinput, filename)
                
        # Apply flags from filename and try to save in newfile
        # Overwrite parameter should allow this
        flagdata(vis=self.vis, action='calculate', mode='list', inpfile=filename, savepars=True, outfile=newfile,
                flagbackup=False)
        
        # newfile should contain what was in filename
        self.assertTrue(filecmp.cmp(filename, newfile, 1), 'Files should be equal')        
        
    def test_file_overwrite_false(self):
        '''flagdata: Use savepars and overwrite=False with an existing file'''
        
        # Create flag commands in file called flagcmd.txt
        myinput = "scan='4' mode='clip' correlation='ABS_RR' clipminmax=[0, 4]\n"
        filename = 'listscan4clip.txt'
        create_input(myinput, filename)
        # Copy it to a new file
        newfile = 'listnewfile.txt'
        os.system('rm -rf '+newfile)
        os.system('cp '+filename+' '+newfile)

        # Create different flag command 
        myinput = "scan='1'\n"
        filename = 'listscan1.txt'
        create_input(myinput, filename)
                
        # Apply flags from file and try to save in newfile
        # Overwrite parameter should give an error and not save
        with self.assertRaises(RuntimeError, msg='expected issue with overwrite'):
            flagdata(vis=self.vis, action='calculate', mode='list', inpfile=filename,
                     savepars=True, outfile=newfile, flagbackup=False, overwrite=False)
        
        # newfile should not be overwritten
        self.assertFalse(filecmp.cmp(filename, newfile, 1), 'Files should be different')

    def test_file_overwrite_false1(self):
        '''flagdata: Use savepars and overwrite=False'''
        
        # Create flag commands in file called flagcmd.txt
        myinput = "scan='4' mode='clip' correlation='ABS_RR' clipminmax=[0, 4]\n"
        filename = 'listscan4clip.txt'
        create_input(myinput, filename)
        
        newfile='listmyflags.txt'
        # Apply flags from file and try to save in newfile
        # Overwrite=False should allow it since newfile doesn't exist
        flagdata(vis=self.vis, action='calculate', mode='list',inpfile=filename, savepars=True, outfile=newfile,
                flagbackup=False, overwrite=False)
        
        # newfile should not be overwritten
        self.assertTrue(filecmp.cmp(filename, newfile, 1), 'Files should be the same')        


class test_list_list(test_base):
    """Test of mode = 'list' using input list"""
    
    def setUp(self):
        self.setUp_ngc5921(True)

    def test_list1(self):
        '''flagdata: apply flags from a Python list and do not save'''
        # creat input list
        myinput = ["scan='1~3' mode='manual'",
                 "scan='5' mode='manualflag'",
                 "#scan='4'"]
        
        # apply and don't save to MS. Ignore comment line
        flagdata(vis=self.vis, mode='list', inpfile=myinput, savepars=False, action='apply')
        res = flagdata(vis=self.vis, mode='summary')
        self.assertEqual(res['scan']['4']['flagged'], 0)
        self.assertEqual(res['flagged'], 1711206, 'Total flagged does not match')
        
    def test_list2(self):
        '''flagdata: only save parameters without running the tool'''
        # creat input list
        myinput = ["scan='1~3' mode='manual'",
                 "scan='5' mode='manual'"]

        # save to another file
        if os.path.exists("myflags.txt"):
            os.system('rm -rf myflags.txt')
            
        flagdata(vis=self.vis, mode='list', inpfile=myinput, savepars=True, action='', outfile='myflags.txt')
        
        res = flagdata(vis=self.vis, mode='summary')
        self.assertEqual(res['flagged'], 0, 'No flags should have been applied')
        
    def test_list3(self):
        '''flagdata: Compare flags from flagdata and flagcmd'''
        # creat input list
        myinput = ["scan='1~3' mode='manual'",
                 "scan='5' mode='manual'"]
 
        # Delete any rows from FLAG_CMD
        flagcmd(vis=self.vis, action='clear', clearall=True)
        
        # Flag from list and save to FLAG_CMD
        flagdata(vis=self.vis, mode='list', inpfile=myinput,flagbackup=False)
        res1 = flagdata(vis=self.vis, mode='summary')
        
        # Unflag and save in flagcmd using the cmd mode
#        flagdata(vis=self.vis, mode='unflag',flagbackup=False)
        self.unflag_ms()
        flagcmd(vis=self.vis, inpmode='list', inpfile=myinput)
        res2 = flagdata(vis=self.vis, mode='summary')

        # Verify
        self.assertEqual(res1['flagged'], res2['flagged'])
        self.assertEqual(res1['total'], res2['total'])

    def test_list5(self):
        '''flagdata: select by reason in list mode from a list'''
        # creat input list
        myinput = ["mode='manual' scan='1' reason='SCAN_1'",
                "mode='manual' scan='2'",
                "scan='3' reason='SCAN_3'",
                "scan='4' reason=''"]
        
        # Select one reason
        flagdata(vis=self.vis, mode='list', inpfile=myinput, reason='SCAN_3',
                 flagbackup=False)
        res = flagdata(vis=self.vis, mode='summary')
        self.assertEqual(res['scan']['3']['flagged'], 762048, 'Should flag only reason=SCAN_3')
        self.assertEqual(res['flagged'], 762048, 'Should flag only reason=SCAN_3')
        
        # Select list of reasons
        flagdata(vis=self.vis, mode='list', inpfile=myinput, reason=['','SCAN_1'],
                 flagbackup=False)
        res = flagdata(vis=self.vis, mode='summary')
        self.assertEqual(res['scan']['4']['flagged'], 95256, 'Should flag reason=\'\'')
        self.assertEqual(res['scan']['1']['flagged'], 568134, 'Should flag reason=SCAN_1')
        
        # No reason selection
#        flagdata(vis=self.vis, mode='unflag',flagbackup=False)
        self.unflag_ms()
        flagdata(vis=self.vis, mode='list', inpfile=myinput, flagbackup=False)
        res = flagdata(vis=self.vis, mode='summary')
        self.assertEqual(res['scan']['1']['flagged'], 568134)
        self.assertEqual(res['scan']['2']['flagged'], 238140)
        self.assertEqual(res['scan']['3']['flagged'], 762048)
        self.assertEqual(res['scan']['4']['flagged'], 95256)
        self.assertEqual(res['flagged'],568134+238140+762048+95256, 'Total flagged')        
                
    def test_reason_list(self):
        '''flagdata: replace input reason from list with cmdreason'''
        # creat input list
        myinput = ["mode='manual' scan='1' reason='SCAN_1'",
                "mode='manual' scan='2'",
                "scan='3' reason='SCAN_3'",
                "scan='4' reason=''"]
        
        flagdata(vis=self.vis, mode='list', inpfile=myinput, savepars=True, outfile='reason3b.txt',
                  cmdreason='MANUALFLAG', action='')
        
        # Apply the flag cmds
        flagdata(vis=self.vis, mode='list', inpfile='reason3b.txt', reason='MANUALFLAG',
                 flagbackup=False)
        
        res = flagdata(vis=self.vis, mode='summary')
        self.assertEqual(res['flagged'], 1663578)
              
    # The new parser allows whitespaces in reason values. Change the test
    def test_cmdreason1(self):
        '''flagdata: allow whitespace in cmdreason'''
        outtxt1 = 'spacereason1.txt'
        flagdata(vis=self.vis, scan='1,3', action='calculate', savepars=True, outfile=outtxt1, 
                 cmdreason='ODD SCANS')
        outtxt2 = 'spacereason2.txt'
        flagdata(vis=self.vis, scan='2,4', action='calculate', savepars=True, outfile=outtxt2, 
                 cmdreason='EVEN SCANS')
        os.system("cat "+outtxt1+" >> "+outtxt2)
        
        # Apply the cmd with blanks in reason.
        flagdata(vis=self.vis, mode='list', inpfile=outtxt2, reason='ODD SCANS')
        res = flagdata(vis=self.vis, mode='summary')
        self.assertEqual(res['scan']['1']['flagged'], 568134)
        self.assertEqual(res['scan']['3']['flagged'], 762048)
        self.assertEqual(res['flagged'], 568134+762048)
    
    def test_cmdreason2(self):
        '''flagdata: Blanks in reason are also allowed in FLAG_CMD table'''
        outtxt = 'goodreason.txt'
        flagdata(vis=self.vis, scan='1,3', action='calculate', savepars=True, 
                 cmdreason='ODD SCANS')
        flagdata(vis=self.vis, scan='2,4', action='calculate', savepars=True,
                 cmdreason='EVEN SCANS')
        
        flagcmd(vis=self.vis, reason='ODD SCANS')
        res = flagdata(vis=self.vis, mode='summary')
        self.assertEqual(res['scan']['1']['flagged'], 568134)
        self.assertEqual(res['scan']['3']['flagged'], 762048)
        self.assertEqual(res['flagged'], 568134+762048)
        
    def test_list_summary1(self):
        '''flagdata: check names of multiple summaries in a list'''
        myinput = ["scan='3' mode='manual'",
                   "mode='summary' name='SCAN_3'",
                   "scan='15' mode='manualflag'",  # provoke an error
                   "#scan='4'",
                   "mode='summary' name='SCAN15'"]
         
        summary_stats_list = flagdata(vis=self.vis, mode='list', inpfile=myinput, flagbackup=False)
        summary_reps = self.extract_reports(summary_stats_list)
                  
        self.assertEqual(summary_reps[0]['scan']['3']['flagged'],
                         summary_reps[0]['scan']['3']['total'])
        self.assertEqual(summary_reps[0]['name'],'SCAN_3')
        self.assertEqual(summary_reps[1]['name'],'SCAN15')
        
    
class test_clip(test_base):
    """flagdata:: Test of mode = 'clip'"""
    
    def setUp(self):
        self.setUp_data4tfcrop()
        
    def test_clipzeros(self):
        '''flagdata: clip only zero-value data'''

        flagdata(vis=self.vis, mode='clip', clipzeros=True, flagbackup=False)
        spw = '8'
        res = flagdata(vis=self.vis, mode='summary', spw='8')
        exp_flagged = 274944
        self.assertEqual(res['flagged'], exp_flagged, 'Should clip only spw=8')
        self.assertEqual(res['spw'][spw]['flagged'], 274944, 'All flags should be seen '
                         'in spw {}'.format(spw))

    def test_clip_list1(self):
        '''flagdata: clip zeros in mode=list and save reason to FLAG_CMD'''
        
        # creat input list
        myinput = ["mode='clip' clipzeros=True reason='CLIP_ZERO'"]

        # Save to FLAG_CMD
        flagdata(vis=self.vis, mode='list', inpfile=myinput, action='', savepars=True)
        
        # Run in flagcmd and select by reason
        flagcmd(vis=self.vis, action='apply', reason='CLIP_ZERO')
        
        res = flagdata(vis=self.vis, mode='summary', spw='8')
        self.assertEqual(res['flagged'], 274944, 'Should clip only spw=8')

    def test_clip_file1(self):
        '''flagdata: clip zeros in mode=list and save reason to FLAG_CMD'''
        
        # creat input list
        myinput = "mode='clip' clipzeros=True reason='CLIP_ZERO'"
        filename = 'list5.txt'
        create_input(myinput, filename)

        # Save to FLAG_CMD
        flagdata(vis=self.vis, mode='list', inpfile=filename, action='', savepars=True)
        
        # Run in flagcmd and select by reason
        flagcmd(vis=self.vis, action='apply', reason='CLIP_ZERO')
        
        res = flagdata(vis=self.vis, mode='summary', spw='8')
        self.assertEqual(res['flagged'], 274944, 'Should clip only spw=8')
        self.assertEqual(res['total'], 274944)
        
    def test_datacol_corrected(self):
        ''''flagdata: clip CORRECTED data column'''
        flagdata(vis=self.vis, flagbackup=False, mode='clip', datacolumn='CORRECTED',
                 clipminmax=[0.,10.])
        # only corrected column has amplitude above 10.0
        res = flagdata(vis=self.vis, mode='summary', spw='5,9,10,11')
        self.assertEqual(res['flagged'], 1142)
        
        # Make sure the corrected data was used, not the default data column
        self.unflag_ms()
        flagdata(vis=self.vis, flagbackup=False, mode='clip',
                 clipminmax=[0.,10.])
        
        # should not flag anything
        res = flagdata(vis=self.vis, mode='summary', spw='5,9,10,11')
        self.assertEqual(res['flagged'], 0)
                
    def test_residual_col(self):
        '''flagdata: clip RESIDUAL column'''
        flagdata(vis=self.vis, flagbackup=False, mode='clip', datacolumn='RESIDUAL', clipzeros=True)
        res = flagdata(vis=self.vis, mode='summary')
        self.assertEqual(res['flagged'], 137472)

    def test_clip_timeavg_cmp_mstransform(self):
        '''flagdata: clip with time average and compare with mstransform'''

        def check_expected_flag_positions(self, msname):
            """
            Implements a very hand-made check on the exact positions of flags for the test
            dataset used in these tests.

            This has been crossed-checked manually, looking at the visibility values and the
            thresholds set in clip (clipminmax). The pattern used here must be produced by
            the (back)propagation of flags with time average if it is working correctly.
            """
            try:
                tbt = table()
                tbt.open(msname)
                flags = tbt.getcol('FLAG')

                # Indices are: correlation, channel, time:
                exp_flags = [[ 0, 51, 0], [ 0, 51, 1], [ 0, 60, 0], [ 0, 60, 1],
                             [ 1, 51, 0], [ 1, 51, 1], [ 1, 60, 1], [ 2, 51, 0],
                             [ 2, 51, 1], [ 2, 60, 0], [ 2, 60, 1], [ 3 ,21, 1],
                             [ 3, 51, 0], [ 3, 51, 1], [ 3, 60, 0], [ 3, 60, 1]]
                expected = np.full((4, 64, 2), False)
                for pos in exp_flags:
                    expected[pos[0], pos[1], pos[2]] = True

                np.testing.assert_equal(flags, expected,
                                        "Flags do not match the expected, manually verified "
                                        "pattern.")
            finally:
                tbt.close()

        # Create an output with 4 rows
        split(vis=self.vis,outputvis='timeavg.ms',datacolumn='data',spw='9',scan='30',antenna='1&2',
               timerange='2010/10/16/14:45:08.50~2010/10/16/14:45:11.50')
        flagdata('timeavg.ms', flagbackup=False, mode='unflag')
        
        # STEP 1
        # Create time averaged output in mstransform
        ms_step1 = 'test_residual_step1_timeavg.ms'
        mstransform('timeavg.ms',outputvis=ms_step1,
                    datacolumn='data',timeaverage=True,timebin='2s')
        
        # clip it
        flagdata(ms_step1, flagbackup=False, mode='clip',
                 clipminmax=[0.0,0.08])
        res1 = flagdata(vis=ms_step1, mode='summary', spwchan=True)

        # STEP 2
        # Clip with time averaging.
        ms_step2 = 'test_residual_step2_timeavg.ms'
        flagdata(vis='timeavg.ms', flagbackup=False, mode='clip', datacolumn='DATA', 
                 timeavg=True, timebin='2s', clipminmax=[0.0,0.08])
        
        # Do another time average in mstransform to have the corrected averaged visibilities
        mstransform('timeavg.ms', outputvis=ms_step2,
                    datacolumn='data',timeaverage=True,timebin='2s')
        
        res2 = flagdata(vis=ms_step2, mode='summary', spwchan=True)

        # Compare step1 vs step2
        self.assertEqual(res1['flagged'], res2['flagged'])
        # Check specific channels
        self.assertEqual(res2['spw:channel']['0:21']['flagged'], 1)
        self.assertEqual(res2['spw:channel']['0:51']['flagged'], 8)
        self.assertEqual(res2['spw:channel']['0:60']['flagged'], 7)

        # Additional checks on the exact positions of flags, to better cover issues found
        # in CAS-12737, CAS-12910.
        check_expected_flag_positions(self, ms_step1)
        check_expected_flag_positions(self, ms_step2)

    def test_timeavg_spw9_2scans(self):
        '''flagdata: clip with time averaging in spw 9'''
        
        flagdata(vis=self.vis, flagbackup=False, mode='clip', datacolumn='DATA', spw='9',
                 timeavg=True, timebin='2s', clipminmax=[0.0,0.08])
        
        res = flagdata(vis=self.vis, mode='summary', spw='9')
<<<<<<< HEAD
        self.assertEqual(res['spw']['9']['flagged'], 42106)
        self.assertEqual(res['flagged'], 42106)
=======
        self.assertEqual(res['spw']['9']['flagged'], 42370)
        self.assertEqual(res['flagged'], 42370)
>>>>>>> c358ff82

        
    def test_clip_no_model_col(self):
        "flagdata: Should fail when MODEL or virtual MODEL columns do not exist"
        # Use an MS without MODEL_DATA column
        self.setUp_ngc5921(True)
        
        # RESIDUAL = CORRECTED - MODEL.
        # It should fail and not flag anything
        datacols = ["RESIDUAL","RESIDUAL_DATA"]
        for col in datacols:
            with self.assertRaises(ValueError):
                flagdata(vis=self.vis, mode='clip', datacolumn=col, clipminmax=[2.3,3.1],
                         clipoutside=False, action='apply')
            print('flagadta is expected to fail with datacolumn='+col)
            self.assertEqual(flagdata(vis=self.vis, mode='summary')['flagged'],0.0)

    def test_clip_with_model_col(self):
        "flagdata: Should flag DATA-MODEL when RESIDUAL-DATA is asked"
        self.setUp_ngc5921(True)
        os.system('cp -r '+self.vis + ' ngc5921_virtual_model_col.ms')

        # Create MODEL column
        setjy(vis=self.vis, field='1331+305*',modimage='',standard='Perley-Taylor 99',scalebychan=False, usescratch=True)

        # Create virtual MODEL column
        setjy(vis='ngc5921_virtual_model_col.ms', field='1331+305*',modimage='',standard='Perley-Taylor 99',scalebychan=False, usescratch=False)
        
        # Flag RESIDUAL_DATA = DATA - MODEL
        flagdata(vis=self.vis, mode='clip',datacolumn='RESIDUAL_DATA',clipminmax=[2.3,3.1],clipoutside=False, action='apply')
        self.assertEqual(flagdata(vis=self.vis, mode='summary')['flagged'],412.0)
                                      
        # Flag RESIDUAL_DATA = DATA - virtual MODEL
        flagdata(vis='ngc5921_virtual_model_col.ms', mode='clip',datacolumn='RESIDUAL_DATA',clipminmax=[2.3,3.1],
                 clipoutside=False, action='apply')
        self.assertEqual(flagdata(vis='ngc5921_virtual_model_col.ms', mode='summary')['flagged'],412.0)


    def test_clip_virtual_model_col_use_delmod(self):
        "flagdata: Should flag DATA-MODEL when RESIDUAL-DATA is asked"
        self.setUp_ngc5921(True)
        os.system('cp -r '+self.vis + ' ngc5921_virtual_model_col.ms')

        # Create virtual MODEL column
        setjy(vis='ngc5921_virtual_model_col.ms', field='1331+305*',modimage='',standard='Perley-Taylor 99',scalebychan=False, 
              usescratch=False)
                                              
        # Flag RESIDUAL_DATA = DATA - virtual MODEL
        flagdata(vis='ngc5921_virtual_model_col.ms', mode='clip',datacolumn='RESIDUAL_DATA',clipminmax=[2.3,3.1],
                 clipoutside=False, action='apply')
        self.assertEqual(flagdata(vis='ngc5921_virtual_model_col.ms', mode='summary')['flagged'],412.0)
        
        # Unflag and delete model columns
        flagdata(vis='ngc5921_virtual_model_col.ms', mode='unflag',flagbackup=False)
        delmod(vis='ngc5921_virtual_model_col.ms',otf=True,scr=True)
        
        # Flag RESIDUAL_DATA should fail because virtual MODEL column doesn't exist
        with self.assertRaises(ValueError):
            flagdata(vis='ngc5921_virtual_model_col.ms', mode='clip',
                     datacolumn='RESIDUAL_DATA', clipminmax=[2.3,3.1], clipoutside=False,
                     action='apply')
        self.assertEqual(flagdata(vis='ngc5921_virtual_model_col.ms', mode='summary')['flagged'],0)
        

class test_antint(test_base):
    """flagdata:: Test of mode = 'antint'"""
    
    def setUp(self):
        # TODO: we need a more appropriate input MS for this.
        self.setUp_data4tfcrop()
        
    def test_antint_spw3_high_threshold(self):
        '''flagdata: mode = antint, spw = 3, minchanfrac = 0.6'''

        flagdata(vis=self.vis, mode='antint', spw='3', antint_ref_antenna='ea01', minchanfrac=0.6)
        res = flagdata(vis=self.vis, mode='summary', spw='3')

        self.assertEqual(res['flagged'], 0)
        self.assertEqual(res['antenna']['ea01']['flagged'], 0)
        self.assertEqual(res['spw']['3']['total'], 274944)
        self.assertEqual(res['spw']['3']['flagged'], 0)

    def test_antint_spw3_low_threshold(self):
        '''flagdata: mode = antint, spw = 3, minchanfrac = -.1'''

        flagdata(vis=self.vis, mode='antint', spw='3', antint_ref_antenna='ea01', minchanfrac=-.1)
        res = flagdata(vis=self.vis, mode='summary', spw='3')

        self.assertEqual(res['flagged'], 274944)
        self.assertEqual(res['antenna']['ea01']['flagged'], 137472)
        self.assertEqual(res['spw']['3']['total'], 274944)
        self.assertEqual(res['spw']['3']['flagged'], 274944)

    def test_antint_spw0_high_threshold(self):
        '''flagdata: mode = antint, spw = 0, minchanfrac = 0.45'''

        flagdata(vis=self.vis, mode='antint', spw='0', antint_ref_antenna='ea01', minchanfrac=0.45)
        res = flagdata(vis=self.vis, mode='summary', spw='0')

        self.assertEqual(res['flagged'], 0)
        self.assertEqual(res['antenna']['ea01']['flagged'], 0)
        self.assertEqual(res['spw']['0']['total'], 274944)
        self.assertEqual(res['spw']['0']['flagged'], 0)

    def test_antint_spw0_low_threshold(self):
        '''flagdata: mode = antint, spw = 0, minchanfrac = 0.05'''

        flagdata(vis=self.vis, mode='antint', spw='0', antint_ref_antenna='ea01', minchanfrac=0.05)
        res = flagdata(vis=self.vis, mode='summary', spw='0')

        self.assertEqual(res['flagged'], 0)
        self.assertEqual(res['antenna']['ea01']['flagged'], 0)
        self.assertEqual(res['spw']['0']['total'], 274944)
        self.assertEqual(res['spw']['0']['flagged'], 0)

    def test_antint_list_mode1_with_clip(self):
        '''flagdata in list mode: mode = antint + clip, spw = 2, minchanfrac=0.3'''

        in_list = ["mode='clip' spw='2' clipminmax=[0.1, 0.7] clipzeros=True",
                   "mode='antint' antint_ref_antenna='ea01' spw='2' minchanfrac=0.3 verbose=True",
                   "mode='summary' spw='2'"]

        res = flagdata(vis=self.vis, mode='list', inpfile=in_list)

        self.assertEqual(res['total'], 274944)
        self.assertEqual(res['flagged'], 149258)
        self.assertEqual(len(res['antenna']), 4)
        self.assertEqual(res['antenna']['ea01']['total'], 137472)
        self.assertEqual(res['antenna']['ea01']['flagged'], 74300)
        self.assertEqual(len(res['spw']), 1)
        self.assertEqual(res['spw']['2']['total'], 274944)
        self.assertEqual(res['spw']['2']['flagged'], 149258)

    def test_antint_list_mode2_compare_against_flagcmd(self):
        '''flagdata and flagcmd in list mode: mode = antint, spw = 2, minchanfrac=0.3'''

        # Clear all flags with flagcmd
        flagcmd(vis=self.vis, action='clear', clearall=True)

        in_list = ["mode='clip' spw='2' clipminmax=[0.1, 0.7] clipzeros=True",
                   "mode='antint' antint_ref_antenna='ea01' spw='2' minchanfrac=0.3 verbose=True",
                   "mode='summary' spw='2'"]

        # Run antint mode with flagdata in list mode
        res_flagdata = flagdata(vis=self.vis, mode='list', inpfile=in_list)

        # Re-run antint mode with flagcmd
        self.unflag_ms()
        flagcmd(vis=self.vis, inpmode='list', inpfile=in_list)
        res_flagcmd = flagdata(vis=self.vis, mode='summary', spw='2')

        # Check result from flagdata against flagcmd
        self.assertEqual(res_flagdata['total'], res_flagcmd['total'])
        self.assertEqual(res_flagdata['flagged'], res_flagcmd['flagged'])
        self.assertEqual(len(res_flagdata['antenna']), len(res_flagcmd['antenna']))
        self.assertEqual(res_flagdata['antenna']['ea01']['total'],
                         res_flagcmd['antenna']['ea01']['total'])
        self.assertEqual(res_flagdata['antenna']['ea01']['flagged'],
                         res_flagcmd['antenna']['ea01']['flagged'])
        self.assertEqual(len(res_flagdata['spw']), len(res_flagcmd['spw']))
        self.assertEqual(res_flagdata['spw']['2']['total'],
                         res_flagcmd['spw']['2']['total'])
        self.assertEqual(res_flagdata['spw']['2']['flagged'],
                         res_flagcmd['spw']['2']['flagged'])


class test_CASA_4_0_bug_fix(test_base):
    """flagdata:: Regression test for the fixes introduced during the CASA 4.0 bug fix season"""

    def setUp(self):
        self.setUp_data4tfcrop()
        
    def test_CAS_4270(self):
        """flagdata: Test uvrange given in lambda units"""
                
        flagdata(vis=self.vis,mode='manual',uvrange='<2klambda')
        flagdata(vis=self.vis,mode='clip', flagbackup=False)
        summary_ref = flagdata(vis=self.vis,mode='summary', spw='2,3')
        
#        flagdata(vis=self.vis,mode='unflag', flagbackup=False)
        self.unflag_ms()
        flagdata(vis=self.vis,mode='list',inpfile=["uvrange='<2Klambda'","mode='clip'"],
                 flagbackup=False)
        summary_out = flagdata(vis=self.vis,mode='summary', spw='2,3')
        
        self.assertEqual(summary_out['flagged'],summary_ref['flagged'],'uvrange given in lambda is not properly translated into meters')
        
    def test_CAS_4312(self):
        """flagdata: Test channel selection with Rflag agent"""
        
        flagdata(vis=self.vis,mode='rflag',spw='9:10~20', extendflags=False)
        summary = flagdata(vis=self.vis,mode='summary', spw='8,9,10')
        self.assertEqual(summary['spw']['8']['flagged'],0,'Error in channel selection with Rflag agent')
        self.assertEqual(summary['spw']['9']['flagged'],1861,'Error in channel selection with Rflag agent')
        self.assertEqual(summary['spw']['10']['flagged'],0,'Error in channel selection with Rflag agent')
        
        
    def test_CAS_4200(self):
        """flagdata: Test quack mode with quackinterval 0"""
        
        res = flagdata(vis=self.vis,mode='quack',quackinterval=0, flagbackup=False)
        self.assertTrue(res == {})
#        summary_zero = flagdata(vis=self.vis,mode='summary', spw='8')
#        self.assertEqual(summary_zero['flagged'],0,'Error in quack mode with quack interval 0')
        
        flagdata(vis=self.vis,mode='quack',quackinterval=1, flagbackup=False)
        summary_one = flagdata(vis=self.vis,mode='summary', spw='8')
        
#        flagdata(vis=self.vis,mode='unflag', flagbackup=False)
        self.unflag_ms()
        flagdata(vis=self.vis,mode='quack', flagbackup=False)
        summary_default = flagdata(vis=self.vis,mode='summary', spw='8')
        
        self.assertEqual(summary_one['flagged'],summary_default['flagged'],'Error in quack mode with quack interval 1')
        
    def test_alias(self):
        '''flagdata: Test flagdata alias'''
        res = flagdata(vis=self.vis, mode='summary', spw='1')['flagged']
        self.assertEqual(res, 0)
        
    def test_spw_freq1(self):
        '''flagdata: CAS-3562, flag all spw channels greater than a frequency'''
        flagdata(vis=self.vis, spw='>2000MHz', flagbackup=False)
        
        # Flag only spw=6,7
        res = flagdata(vis=self.vis, mode='summary', spw='0,6,7,10')
        self.assertEqual(res['spw']['0']['flagged'], 0)
        self.assertEqual(res['spw']['10']['flagged'], 0)
        self.assertEqual(res['spw']['7']['flagged'], 274944)
        self.assertEqual(res['spw']['7']['total'], 274944)
        self.assertEqual(res['spw']['6']['flagged'], 274944)
        self.assertEqual(res['spw']['6']['total'], 274944)
        self.assertEqual(res['flagged'], 549888)

    def test_spw_freq2(self):
        '''flagdata: CAS-3562, flag the channel with a frequency'''
        flagdata(vis=self.vis, spw='*:1956MHz,*:945MHz', flagbackup=False)
        
         # Flag only spw=5,8, first channel (0)
        res = flagdata(vis=self.vis, mode='summary', spw='1,5,8,15',spwchan=True)
        self.assertEqual(res['spw:channel']['1:0']['flagged'], 0)
        self.assertEqual(res['spw:channel']['15:0']['flagged'], 0)
        self.assertEqual(res['spw:channel']['5:0']['flagged'], 4296)
        self.assertEqual(res['spw:channel']['5:0']['total'], 4296)
        self.assertEqual(res['spw:channel']['8:0']['flagged'], 4296)
        self.assertEqual(res['spw:channel']['8:0']['total'], 4296)
        self.assertEqual(res['flagged'], 8592)

    def test_spw_freq3(self):
        '''flagdata: CAS-3562, flag a range of frequencies'''
        flagdata(vis=self.vis, spw='1500 ~ 2000MHz', flagbackup=False)
        
        # Flag only spw=0~5 
        res = flagdata(vis=self.vis, mode='summary', spw='0~6', spwchan=True)
        self.assertEqual(res['spw']['0']['flagged'], 274944)
        self.assertEqual(res['spw']['1']['flagged'], 274944)
        self.assertEqual(res['spw']['2']['flagged'], 274944)
        self.assertEqual(res['spw']['3']['flagged'], 274944)
        self.assertEqual(res['spw']['4']['flagged'], 274944)
        self.assertEqual(res['spw']['5']['flagged'], 274944)
        self.assertEqual(res['spw']['6']['flagged'], 0)
        self.assertEqual(res['flagged'], 1649664)
        
    def test_invalid_antenna(self):
        '''flagdata: CAS-3712, handle good and bad antenna names in MS selection'''
        
        flagdata(vis=self.vis, antenna='ea01,ea93', mode='manual', flagbackup=False)
        res = flagdata(vis=self.vis, mode='summary', antenna='ea01', basecnt=True)
        self.assertEqual(res['flagged'], 2199552)
        self.assertEqual(res['total'], 2199552)


class test_correlations(test_base):
    '''Test combinations of correlation products'''
    def setUp(self):
        self.setUp_mwa()
        
    def tearDown(self):
        shutil.rmtree(self.vis, ignore_errors=True)
        
    def test_xx_xy(self):
        '''flagdata: flag XX,XY'''
        flagdata(vis=self.vis, mode='manual', flagbackup=False, correlation='XX,XY')
        res = flagdata(vis=self.vis, mode='summary')
        self.assertEqual(res['correlation']['XX']['flagged'], 429792)
        self.assertEqual(res['correlation']['XY']['flagged'], 429792)
        self.assertEqual(res['correlation']['YY']['flagged'], 0)
        self.assertEqual(res['correlation']['YX']['flagged'], 0)

    def test_xx_yx(self):
        '''flagdata: flag XX,YX'''
        flagdata(vis=self.vis, mode='manual', flagbackup=False, correlation='XX,YX')
        res = flagdata(vis=self.vis, mode='summary')
        self.assertEqual(res['correlation']['XX']['flagged'], 429792)
        self.assertEqual(res['correlation']['XY']['flagged'], 0)
        self.assertEqual(res['correlation']['YY']['flagged'], 0)
        self.assertEqual(res['correlation']['YX']['flagged'], 429792)
        
    def test_xx_yx_xy(self):
        '''flagdata: flag XX,YX, XY with space'''
        flagdata(vis=self.vis, mode='manual', flagbackup=False, correlation='XX,YX, XY')
        res = flagdata(vis=self.vis, mode='summary')
        self.assertEqual(res['correlation']['XX']['flagged'], 429792)
        self.assertEqual(res['correlation']['XY']['flagged'], 429792)
        self.assertEqual(res['correlation']['YY']['flagged'], 0)
        self.assertEqual(res['correlation']['YX']['flagged'], 429792)
        
    def test_yy_yx(self):
        '''flagdata: flag YY,YX'''
        flagdata(vis=self.vis, mode='manual', flagbackup=False, correlation=' YY,YX')
        res = flagdata(vis=self.vis, mode='summary')
        self.assertEqual(res['correlation']['XX']['flagged'], 0)
        self.assertEqual(res['correlation']['XY']['flagged'], 0)
        self.assertEqual(res['correlation']['YY']['flagged'], 429792)
        self.assertEqual(res['correlation']['YX']['flagged'], 429792)
        
        
class test_tsys(test_base):
    """Flagdata:: Flagging of Tsys-based CalTable """
    
    def setUp(self):
         self.setUp_tsys_case()
         
    def test_unsupported_elevation(self):
        '''Flagdata: Unsupported elevation mode'''
        with self.assertRaises(ValueError):
            res = flagdata(vis=self.vis, mode='elevation')

    def test_unsupported_shadow(self):
        '''Flagdata: Unsupported shadow mode'''
        with self.assertRaises(ValueError):
            res = flagdata(vis=self.vis, mode='shadow', flagbackup=False)
        
    def test_mixed_list(self):
        '''Flagdata: mixed supported and unsupported modes in a list'''
        cmds = ["spw='1'",
                "spw='3' mode='elevation'",
                "mode='shadow'",
                "spw='5'"]
        
        flagdata(vis=self.vis, mode='list', inpfile=cmds, flagbackup=False)
        res = flagdata(vis=self.vis,mode='summary',spw='1,3,5')
        self.assertEqual(res['spw']['1']['flagged'], 32256)
        self.assertEqual(res['spw']['3']['flagged'], 0)
        self.assertEqual(res['spw']['5']['flagged'], 32256)
        self.assertEqual(res['flagged'], 32256*2)
        
    def test_invalid_scan(self):
        '''Flagdata: unsupported scan selection'''
        try:
            flagdata(vis=self.vis, scan='2', flagbackup=False)
        except RuntimeError as instance:
            print('Expected error: %s'%instance)

    def test_default_fparam(self):
        '''Flagdata: default data column FPARAM'''
        flagdata(vis=self.vis, mode='clip', clipminmax=[0,500], flagbackup=False,
                 datacolumn='FPARAM')
        res=flagdata(vis=self.vis, mode='summary')
        self.assertEqual(res['flagged'], 5325)
        
    def test_manual_field_selection(self):
        """Flagdata:: Manually flag a Tsys-based CalTable using field selection"""

        flagdata(vis=self.vis, field='0', flagbackup=False)
        res=flagdata(vis=self.vis, mode='summary')
        
        self.assertEqual(res['field']['3c279']['flagged'], 9216)
        self.assertEqual(res['field']['Titan']['flagged'], 0)
        self.assertEqual(res['field']['TW Hya']['flagged'], 0)
        self.assertEqual(res['field']['J1037-295=QSO']['flagged'], 0)

    def test_manual_antenna_selection(self):
        """Flagdata:: Manually flag a Tsys-based CalTable using antenna selection"""

        flagdata(vis=self.vis, antenna='DV09', flagbackup=False)
        res=flagdata(vis=self.vis, mode='summary')
        self.assertEqual(res['antenna']['DV09']['flagged'], 14336)
        self.assertEqual(res['antenna']['DV10']['flagged'], 0)
               
    def test_clip_fparam_sol1(self):
        """Flagdata:: Test clipping first calibration solution product of FPARAM 
        column using a minmax range """

        flagdata(vis=self.vis, mode='clip', datacolumn='FPARAM', correlation='REAL_Sol1',
                 clipzeros=True, clipminmax=[0.,600.], flagbackup=False)
        res=flagdata(vis=self.vis, mode='summary')
        
        self.assertEqual(res['total'], 129024.0)
        self.assertEqual(res['flagged'], 750.0)
        self.assertEqual(res['correlation']['Sol1']['flagged'], 750.0)
        self.assertEqual(res['correlation']['Sol1']['total'], 64512.0)
        self.assertEqual(res['correlation']['Sol2']['flagged'], 0.0)
        self.assertEqual(res['correlation']['Sol2']['total'], 64512.0)
        
    def test_list_fparam_sol1_extension(self):
        """Flagdata:: Test list mode to clip first calibration solution product of FPARAM 
        column using a minmax range, and then extend to the other solution """

        cmds = ["mode='clip' datacolumn='FPARAM' correlation='Sol1' "
                "clipzeros=True clipminmax=[0.,600.]",
                "mode='extend' extendpols=True growfreq=0.0 growtime=0.0"]
        flagdata(vis=self.vis, mode='list', inpfile=cmds)
        res=flagdata(vis=self.vis, mode='summary')
        self.assertEqual(res['total'], 129024)
        self.assertEqual(res['flagged'], 1500)
        self.assertEqual(res['correlation']['Sol1']['flagged'], 750)
        self.assertEqual(res['correlation']['Sol2']['flagged'], 750)

        # Get the same results when flagging using a file
#        flagdata(vis=self.vis, mode='unflag', flagbackup=False)
        self.unflag_ms()
        myinput = "mode='clip' datacolumn='FPARAM' correlation='Sol1' clipzeros=True clipminmax=[0.,600.]\n"\
                "mode='extend' extendpols=True growfreq=0.0 growtime=0.0"
        filename = 'callist.txt'
        create_input(myinput, filename)
        flagdata(vis=self.vis, mode='list', inpfile=filename, flagbackup=False)
        res=flagdata(vis=self.vis, mode='summary')
        self.assertEqual(res['total'], 129024)
        self.assertEqual(res['flagged'], 1500)
        self.assertEqual(res['correlation']['Sol1']['flagged'], 750)
        self.assertEqual(res['correlation']['Sol2']['flagged'], 750)

    def test_clip_fparam_sol2(self):
        """Flagdata:: Test cliping second calibration solution product of FPARAM 
        column using a minmax range """

        flagdata(vis=self.vis, mode='clip', datacolumn='FPARAM', correlation='Sol2',
                 clipzeros=True, clipminmax=[0.,600.], flagbackup=False)
        res=flagdata(vis=self.vis, mode='summary')
        
        self.assertEqual(res['total'], 129024.0)
        self.assertEqual(res['flagged'], 442.0)
        self.assertEqual(res['correlation']['Sol1']['flagged'], 0.0)
        self.assertEqual(res['correlation']['Sol1']['total'], 64512.0)
        self.assertEqual(res['correlation']['Sol2']['flagged'], 442.0)
        self.assertEqual(res['correlation']['Sol2']['total'], 64512.0)
        
    def test_clip_fparam_sol1sol2(self):
        """Flagdata:: Test cliping first and second calibration solution products of 
        FPARAM column using a minmax range """

        flagdata(vis=self.vis, mode='clip', datacolumn='FPARAM', correlation='Sol1,Sol2',
                 clipzeros=True, clipminmax=[0.,600.], flagbackup=False)
        res=flagdata(vis=self.vis, mode='summary')

        self.assertEqual(res['total'], 129024.0)
        self.assertEqual(res['flagged'], 1192.0)
        self.assertEqual(res['correlation']['Sol1']['flagged'], 750.0)
        self.assertEqual(res['correlation']['Sol1']['total'], 64512.0)
        self.assertEqual(res['correlation']['Sol2']['flagged'], 442.0)
        self.assertEqual(res['correlation']['Sol2']['total'], 64512.0)
                
    def test_invalid_corr(self):
        '''Flagdata: default correlation should be REAL_ALL in this case'''
        flagdata(vis=self.vis, mode='clip', correlation='ABS_ALL',clipminmax=[0.,600.],
                 flagbackup=False, datacolumn='FPARAM')
        res=flagdata(vis=self.vis, mode='summary')
        self.assertEqual(res['flagged'], 1192.0)
        
    def test_invalid_datacol_cal(self):
        '''Flagdata: invalid data column should not fall back to default'''
        with self.assertRaises(ValueError):
            flagdata(vis=self.vis, mode='clip', clipminmax=[0.,600.],datacolumn='PARAMERR',
                     flagbackup=False)
        res=flagdata(vis=self.vis, mode='summary')
#        self.assertEqual(res['flagged'], 1192.0)
        self.assertFalse(res['flagged']==1192.0)
                
    def test_clip_fparam_all(self):
        """Flagdata:: Test cliping all calibration solution products of FPARAM 
        column using a minmax range """

        flagdata(vis=self.vis, mode='clip', datacolumn='FPARAM', correlation='',
                 clipzeros=True, clipminmax=[0.,600.], flagbackup=False)
        res=flagdata(vis=self.vis, mode='summary')       
        self.assertEqual(res['total'], 129024.0)
        self.assertEqual(res['flagged'], 1192.0)
        self.assertEqual(res['correlation']['Sol1']['flagged'], 750.0)
        self.assertEqual(res['correlation']['Sol1']['total'], 64512.0)
        self.assertEqual(res['correlation']['Sol2']['flagged'], 442.0)
        self.assertEqual(res['correlation']['Sol2']['total'], 64512.0)

    def test_clip_fparam_all(self):
        """Flagdata:: Test cliping only zeros in all calibration solution 
        products of FPARAM column"""

        flagdata(vis=self.vis, mode='clip', datacolumn='FPARAM', correlation='',
                 clipzeros=True, flagbackup=False)
        res=flagdata(vis=self.vis, mode='summary')
               
        self.assertEqual(res['total'], 129024.0)
        self.assertEqual(res['flagged'], 126.0)
        self.assertEqual(res['correlation']['Sol1']['flagged'], 56.0)
        self.assertEqual(res['correlation']['Sol1']['total'], 64512.0)
        self.assertEqual(res['correlation']['Sol2']['flagged'], 70.0)
        self.assertEqual(res['correlation']['Sol2']['total'], 64512.0)

    def test_clip_nans_fparam_all(self):
        """Flagdata:: Test cliping only NaNs/Infs in all calibration solution products of FPARAM column"""

        flagdata(vis=self.vis, mode='clip', datacolumn='FPARAM', correlation='',
                 flagbackup=False)
        res=flagdata(vis=self.vis, mode='summary')
        
        self.assertEqual(res['total'], 129024.0)
        self.assertEqual(res['flagged'], 0.0)
        self.assertEqual(res['correlation']['Sol1']['flagged'], 0.0)
        self.assertEqual(res['correlation']['Sol1']['total'], 64512.0)
        self.assertEqual(res['correlation']['Sol2']['flagged'], 0.0)
        self.assertEqual(res['correlation']['Sol2']['total'], 64512.0)

    def test_clip_fparam_error_absall(self):
        """Flagdata:: Error case test when a complex operator is used with CalTables """

        flagdata(vis=self.vis, mode='clip', datacolumn='FPARAM', correlation='ABS_ALL',
                 clipzeros=True, clipminmax=[0.,600.], flagbackup=False)
        res=flagdata(vis=self.vis, mode='summary')

        self.assertEqual(res['total'], 129024.0)
        self.assertEqual(res['flagged'], 1192.0)
        self.assertEqual(res['correlation']['Sol1']['flagged'], 750.0)
        self.assertEqual(res['correlation']['Sol1']['total'], 64512.0)
        self.assertEqual(res['correlation']['Sol2']['flagged'], 442.0)
        self.assertEqual(res['correlation']['Sol2']['total'], 64512.0)

    def test_clip_fparam_error_abs1(self):
        """Flagdata:: Error case test when a complex operator is used with CalTables """

        flagdata(vis=self.vis, mode='clip', datacolumn='FPARAM', correlation='ABS_Sol1',
                 clipzeros=True, clipminmax=[0.,600.], flagbackup=False)
        res=flagdata(vis=self.vis, mode='summary')

        self.assertEqual(res['total'], 129024)
        self.assertEqual(res['flagged'], 750)
        self.assertEqual(res['correlation']['Sol1']['flagged'], 750.0)
        self.assertEqual(res['correlation']['Sol2']['flagged'], 0)

    def test_clip_fparam_error_abs12(self):
        """Flagdata:: Fall back to default REAL operator """

        flagdata(vis=self.vis, mode='clip', datacolumn='FPARAM', correlation='ABS Sol1,Sol2',
                 clipzeros=True, clipminmax=[0.,600.], flagbackup=False)
        res=flagdata(vis=self.vis, mode='summary')

        self.assertEqual(res['total'], 129024)
        self.assertEqual(res['flagged'], 1192)
        self.assertEqual(res['correlation']['Sol1']['flagged'], 750.0)
        self.assertEqual(res['correlation']['Sol2']['flagged'], 442)

    def test_clip_snr_all(self):
        """Flagdata:: Test cliping all calibration solution products of SNR
        column using a minmax range for Tsys CalTable"""

        flagdata(vis=self.vis, mode='clip', datacolumn='SNR', correlation='',
                 clipzeros=True, clipminmax=[0.,2.], flagbackup=False)
        res=flagdata(vis=self.vis, mode='summary')

        self.assertEqual(res['total'], 129024.0)
        self.assertEqual(res['flagged'], 0.0)
        self.assertEqual(res['correlation']['Sol1']['flagged'], 0.0)
        self.assertEqual(res['correlation']['Sol1']['total'], 64512.0)
        self.assertEqual(res['correlation']['Sol2']['flagged'], 0.0)
        self.assertEqual(res['correlation']['Sol2']['total'], 64512.0)

    def test_spw_selection(self):
        '''Flagdata: Select spw in cal tables'''
        flagdata(vis=self.vis, mode='manual', spw='1,3', flagbackup=False)
        res=flagdata(vis=self.vis, mode='summary')
        self.assertEqual(res['spw']['1']['flagged'],32256)
        self.assertEqual(res['spw']['3']['flagged'],32256)
        self.assertEqual(res['flagged'],32256+32256)

    def test_channel_selection(self):
        '''Flagdata: Select spw:channel in cal tables'''
        flagdata(vis=self.vis, mode='manual', spw='*:0~8,*:120~127', flagbackup=False)
        res=flagdata(vis=self.vis, mode='summary', spwchan=True)
        self.assertEqual(res['spw']['1']['flagged'],4284)
        self.assertEqual(res['spw']['3']['flagged'],4284)
        self.assertEqual(res['spw:channel']['5:0']['flagged'],252)
        self.assertEqual(res['spw:channel']['5:0']['total'],252)
        self.assertEqual(res['spw:channel']['5:9']['flagged'],0)
        self.assertEqual(res['spw:channel']['5:119']['flagged'],0)
        self.assertEqual(res['spw:channel']['5:120']['flagged'],252)
        self.assertEqual(res['spw:channel']['5:127']['flagged'],252)
        self.assertEqual(res['flagged'],4284*4)

    def test_tsys_scan1(self):
        '''Flagdata: select valid scans'''
        flagdata(vis=self.vis, mode='manual', scan='1,10,14,30', flagbackup=False)
        res=flagdata(vis=self.vis, mode='summary')
        self.assertEqual(res['scan']['1']['flagged'],9216)
        self.assertEqual(res['scan']['3']['flagged'],0)
        self.assertEqual(res['scan']['10']['flagged'],9216)
        self.assertEqual(res['scan']['14']['flagged'],9216)
        self.assertEqual(res['scan']['30']['flagged'],9216)
        self.assertEqual(res['flagged'],9216*4)
        
    def test_tsys_scan2(self):
        '''Flagdata: select valid and invalid scans'''
        # scan=2 does not exist. It should not raise an error
        flagdata(vis=self.vis, mode='manual', scan='1~3', flagbackup=False)
        res=flagdata(vis=self.vis, mode='summary')
        self.assertEqual(res['scan']['1']['flagged'],9216)
        self.assertEqual(res['scan']['3']['flagged'],9216)
        self.assertEqual(res['flagged'],9216*2)

    def test_tsys_time1(self):
        '''Flagdata: select a timerange'''
        flagdata(vis=self.vis, mode='clip', clipminmax=[-2000.,2000.], timerange="<03:50:00", 
                 datacolumn='FPARAM', flagbackup=False)
        res=flagdata(vis=self.vis, mode='summary')['flagged']
        self.assertEqual(res, 5)

    def test_tsys_time2(self):
        '''Flagdata: select a timerange for one spw'''
        # timerange=03:50:00~04:10:00 covers scans 14 17 only
        flagdata(vis=self.vis, mode='manual', timerange="03:50:00~04:10:00",
                 flagbackup=False)
        res=flagdata(vis=self.vis, mode='summary')
        self.assertEqual(res['scan']['14']['flagged'],9216)
        self.assertEqual(res['scan']['17']['flagged'],9216)
        self.assertEqual(res['spw']['1']['flagged'],4608)
        self.assertEqual(res['spw']['3']['flagged'],4608)
        self.assertEqual(res['flagged'],18432)
        
        # Run for one spw only
#        flagdata(vis=self.vis, mode='unflag', flagbackup=False)
        self.unflag_ms()
        flagdata(vis=self.vis, mode='manual', timerange="03:50:00~04:10:00", spw='1',
                 flagbackup=False)
        res=flagdata(vis=self.vis, mode='summary')
        self.assertEqual(res['scan']['14']['flagged'],2304)
        self.assertEqual(res['scan']['17']['flagged'],2304)
        self.assertEqual(res['spw']['1']['flagged'],4608)
        self.assertEqual(res['spw']['3']['flagged'],0)
        self.assertEqual(res['flagged'],4608)
         
        # Now check that the same is flagged using scan selection
#        flagdata(vis=self.vis, mode='unflag', flagbackup=False)
        self.unflag_ms()
        flagdata(vis=self.vis, mode='manual', scan='14,17', spw='1',
                 flagbackup=False)
        res1=flagdata(vis=self.vis, mode='summary')
        self.assertEqual(res1['scan']['14']['flagged'],2304)
        self.assertEqual(res1['scan']['17']['flagged'],2304)
        self.assertEqual(res1['spw']['1']['flagged'],4608)
        self.assertEqual(res1['spw']['3']['flagged'],0)
        self.assertEqual(res1['flagged'],4608)
        self.assertEqual(res1['flagged'], res['flagged'])
               
class test_bandpass(test_base):
    """Flagdata:: Test flagging task with Bpass-based CalTable """
    
    def setUp(self):
        self.setUp_bpass_case()

    def test_unsupported_modes(self):
        '''Flagdata: elevation and shadow are not supported in cal tables'''
        with self.assertRaises(ValueError):
            res = flagdata(vis=self.vis, mode='elevation', flagbackup=False)

        with self.assertRaises(ValueError):
            res = flagdata(vis=self.vis, mode='shadow', flagbackup=False)

    def test_nullselections(self):
        '''Flagdata: unkonwn scan selection in cal tables'''
        try:
            flagdata(vis=self.vis, scan='1', flagbackup=False)
        except RuntimeError as instance:
            print('Expected error: %s'%instance)

    def test_default_cparam(self):
        '''Flagdata: flag CPARAM as the default column'''
        flagdata(vis=self.vis, mode='clip', clipzeros=True, datacolumn='CPARAM', flagbackup=False)
        res = flagdata(vis=self.vis, mode='summary')
        self.assertEqual(res['flagged'], 11078.0, 'Should use CPARAM as the default column')

    def test_invalid_datacol(self):
        '''Flagdata: invalid data column should not fall back to default'''
        with self.assertRaises(ValueError):
            flagdata(vis=self.vis, mode='clip', clipzeros=True, datacolumn='PARAMERR',
                     flagbackup=False)
        res = flagdata(vis=self.vis, mode='summary')
#        self.assertEqual(res['flagged'], 11078.0)
        self.assertNotEqual(res['flagged'], 11078.0)
        
                        
    def test_manual_field_selection_for_bpass(self):
        """Flagdata:: Manually flag a bpass-based CalTable using field selection"""
        
        flagdata(vis=self.vis, field='3C286_A', flagbackup=False)
        summary=flagdata(vis=self.vis, mode='summary')
        
        self.assertEqual(summary['field']['3C286_A']['flagged'], 499200.0)
        self.assertEqual(summary['field']['3C286_B']['flagged'], 0)
        self.assertEqual(summary['field']['3C286_C']['flagged'], 0)
        self.assertEqual(summary['field']['3C286_D']['flagged'], 0)

    def test_list_field_Selection_for_bpass(self):
        """Flagdata:: Manually flag a bpass-based CalTable using list mode """
        
        flagdata(vis=self.vis, mode='list', inpfile=["field='3C286_A'"],
                 flagbackup=False)
        summary=flagdata(vis=self.vis, mode='summary')
        self.assertEqual(summary['field']['3C286_A']['flagged'], 499200.0)
        self.assertEqual(summary['field']['3C286_B']['flagged'], 0)
        self.assertEqual(summary['field']['3C286_C']['flagged'], 0)
        self.assertEqual(summary['field']['3C286_D']['flagged'], 0)

    def test_manual_antenna_selection_for_bpass(self):
        """Flagdata:: Manually flag a bpass-based CalTable using antenna selection"""
        flagdata(vis=self.vis, antenna='ea09', flagbackup=False)
        summary=flagdata(vis=self.vis, mode='summary')
        self.assertEqual(summary['antenna']['ea09']['flagged'], 48000.0)
        self.assertEqual(summary['antenna']['ea10']['flagged'], 0.0)

    def test_list_antenna_Selection_for_bpass(self):
        """Flagdata:: Manually flag a bpass-based CalTable using list mode"""
        
        flagdata(vis=self.vis, mode='list', inpfile=["antenna='ea09'"],
                 flagbackup=False)
        summary=flagdata(vis=self.vis, mode='summary')
        self.assertEqual(summary['antenna']['ea09']['flagged'], 48000.0)
        self.assertEqual(summary['antenna']['ea10']['flagged'], 0.0)
        
    def test_clip_nan_and_inf_cparam_all_for_bpass(self):
        """Flagdata:: Clip only NaNs and Infs in all calibration solutions of CPARAM column"""

        flagdata(vis=self.vis, mode='clip',datacolumn='CPARAM', correlation='',
                 flagbackup=False)
        summary=flagdata(vis=self.vis, mode='summary')
        self.assertEqual(summary['total'], 1248000.0)
        self.assertEqual(summary['flagged'], 0.0)
        self.assertEqual(summary['correlation']['Sol1']['flagged'], 0.0)
        self.assertEqual(summary['correlation']['Sol1']['total'], 624000.0)
        self.assertEqual(summary['correlation']['Sol2']['flagged'], 0.0)
        self.assertEqual(summary['correlation']['Sol2']['total'], 624000.0)

    def test_clip_minmax_cparam_all_for_bpass(self):
        """Flagdata:: Clip all calibration solutions of CPARAM column using a minmax range"""

        flagdata(vis=self.vis, mode='clip',clipzeros=True, clipminmax=[0,0.3], datacolumn='CPARAM',
                 flagbackup=False)
        summary=flagdata(vis=self.vis, mode='summary')
        self.assertEqual(summary['flagged'], 11175.0)
        self.assertEqual(summary['total'], 1248000)
        self.assertEqual(summary['correlation']['Sol1']['flagged'], 11136.0)
        self.assertEqual(summary['correlation']['Sol2']['flagged'], 39)

    def test_clip_minmax_snr_all_for_bpass(self):
        """Flagdata:: Test cliping all calibration solution products of SNR column using a 
        minmax range for bpass CalTable"""

        flagdata(vis=self.vis, mode='clip', clipzeros=True,clipminmax=[0.,550.],datacolumn='snr',
                 correlation='', flagbackup=False)
        summary=flagdata(vis=self.vis, mode='summary')
        self.assertEqual(summary['total'], 1248000.0)
        self.assertEqual(summary['flagged'], 74371.0)
        self.assertEqual(summary['correlation']['Sol1']['flagged'], 36327.0)
        self.assertEqual(summary['correlation']['Sol1']['total'], 624000.0)
        self.assertEqual(summary['correlation']['Sol2']['flagged'], 38044.0)
        self.assertEqual(summary['correlation']['Sol2']['total'], 624000.0)

    def test_clip_one_list(self):
        '''Flagdata: Flag one solution using one command in a list'''
        flagdata(vis=self.vis, mode='list', inpfile=["mode='clip' clipminmax=[0,3] "\
        "correlation='REAL_Sol1' datacolumn='CPARAM'"],
                 flagbackup=False)
        res = flagdata(vis=self.vis, mode='summary')
        self.assertEqual(res['flagged'], 309388)
        self.assertEqual(res['correlation']['Sol2']['flagged'], 0)
                
    def test_rflag_cparam_sol2_for_bpass(self):
        """Flagdata:: Test rflag solution 2 of CPARAM column for bpass"""

        flagdata(vis=self.vis, mode='rflag', correlation='Sol2', flagbackup=False,
                 datacolumn='CPARAM', extendflags=False)
        summary=flagdata(vis=self.vis, mode='summary')
        self.assertEqual(summary['flagged'], 13197)
        self.assertEqual(summary['correlation']['Sol1']['flagged'], 0)
        self.assertEqual(summary['correlation']['Sol2']['flagged'], 13197)

    def test_tfcrop_cparam_all_for_bpass(self):
        """Flagdata:: Test tfcrop in ABS_ALL calibration solutions of CPARAM column"""

        flagdata(vis=self.vis, mode='clip', datacolumn='CPARAM',correlation='ABS_ALL',clipzeros=True,
                 flagbackup=False)
        flagdata(vis=self.vis, mode='tfcrop', datacolumn='CPARAM',correlation='ABS_ALL',
                 flagbackup=False, extendflags=False)
        summary=flagdata(vis=self.vis, mode='summary')
#        self.assertTrue(abs(summary['flagged'] - 63861.0) <= 5)
#        self.assertEqual(abs(summary['flagged'] - 69369) <= 5)
        assert abs(summary['flagged'] - 49524) <= 5
        assert abs(summary['correlation']['Sol1']['flagged'] - 30427) <= 5
        assert abs(summary['correlation']['Sol2']['flagged'] - 19097) <= 5

    def test_tfcrop_cparam_sol1_extension_for_bpass(self):
        """Flagdata:: Test tfcrop first calibration solution product of CPARAM column, 
        and then extend to the other solution for bpass CalTable"""

        flagdata(vis=self.vis, mode='clip', datacolumn='CPARAM',correlation='Sol1',clipzeros=True,
                 flagbackup=False)
        flagdata(vis=self.vis, mode='tfcrop', datacolumn='CPARAM',correlation='Sol1',
                 flagbackup=False, extendflags=False)
        pre=flagdata(vis=self.vis, mode='summary')
        assert abs(pre['flagged'] - 30426) <= 5
        assert abs(pre['correlation']['Sol1']['flagged'] - 30426) <= 5
        
        # Extend to other solution
        flagdata(vis=self.vis, mode='extend', extendpols=True, growfreq=0.0, growtime=0.0,
                 flagbackup=False)
        pos=flagdata(vis=self.vis, mode='summary')
        assert abs(pos['flagged'] - 2*30426) <= 10
        assert abs(pos['correlation']['Sol2']['flagged'] - 30426) <= 5        

    def test_cal_time1(self):
        '''Flagdata: clip a timerange from one field'''
        # this timerange corresponds to field 3C286_A
        flagdata(vis=self.vis, mode='clip', timerange='<14:12:52',clipzeros=True,
                 clipminmax=[0.,0.35], datacolumn='CPARAM',flagbackup=False)
        res=flagdata(vis=self.vis, mode='summary')
        self.assertEqual(res['field']['3C286_A']['flagged'],2230)
        self.assertEqual(res['field']['3C286_B']['flagged'],0)
        self.assertEqual(res['field']['3C286_C']['flagged'],0)
        self.assertEqual(res['field']['3C286_D']['flagged'],0)
        self.assertEqual(res['flagged'],2230)

    def test_cal_time_field(self):
        '''Flagdata: clip a timerange from another field'''
        # this timerange corresponds to field 3C286_D
        flagdata(vis=self.vis, mode='clip', timerange='>14:58:33.6',clipzeros=True,
                 clipminmax=[0.,0.4], datacolumn='CPARAM',flagbackup=False)
        res=flagdata(vis=self.vis, mode='summary')
        self.assertEqual(res['field']['3C286_A']['flagged'],0)
        self.assertEqual(res['field']['3C286_B']['flagged'],0)
        self.assertEqual(res['field']['3C286_C']['flagged'],0)
        self.assertEqual(res['field']['3C286_D']['flagged'],2221)
        self.assertEqual(res['flagged'],2221)
        
    def test_cal_time_corr(self):
        '''Flagdata: select a timerange for one solution'''
        flagdata(vis=self.vis, mode='clip', clipminmax=[0.,0.4], timerange='14:23:50~14:48:40.8',
                 correlation='Sol2',datacolumn='CPARAM',flagbackup=False)
        res=flagdata(vis=self.vis, mode='summary')
        self.assertEqual(res['correlation']['Sol1']['flagged'], 0)
        self.assertEqual(res['correlation']['Sol2']['flagged'], 17)
        self.assertEqual(res['flagged'],17)
        
        # Check that the timerange selection was taken. Flag only the solution
        flagdata(vis=self.vis, mode='unflag', flagbackup=True)
        flagdata(vis=self.vis, mode='clip', clipminmax=[0.,0.4], correlation='Sol2', 
                 datacolumn='CPARAM',flagbackup=False)
        res1=flagdata(vis=self.vis, mode='summary')
        self.assertEqual(res1['correlation']['Sol1']['flagged'], 0)
        self.assertEqual(res1['correlation']['Sol2']['flagged'], 22)
        self.assertEqual(res1['flagged'],22)
        self.assertEqual(res1['flagged']-res['flagged'], 5)

    def test_observation(self):
        '''flagdata: flag an observation from an old cal table format'''
        # Note: this cal table does not have an observation column. 
        # The column and sub-table should be added and the flagging
        # should happen after this.
        flagdata(vis=self.vis, observation='0', flagbackup=False)
        res=flagdata(vis=self.vis, mode='summary')
        self.assertEqual(res['flagged'],1248000)
        self.assertEqual(res['total'],1248000)
        

class test_newcal(test_base):
    """Flagdata:: Test flagging task with new CalTable format"""
    
    def setUp(self):
        self.setUp_newcal()
        
    def test_newcal_selection1(self):
        '''Flagdata: select one solution for one scan and spw'''
        flagdata(vis=self.vis, mode='clip', clipminmax=[0,0.1], correlation='Sol1', spw='0',
                 scan='46', datacolumn='CPARAM', flagbackup=False)
        res=flagdata(vis=self.vis, mode='summary')
        self.assertEqual(res['correlation']['Sol2']['flagged'], 0)
        self.assertEqual(res['correlation']['Sol1']['flagged'], 27)
        self.assertEqual(res['spw']['0']['flagged'], 27)
        self.assertEqual(res['scan']['46']['flagged'], 27)
        self.assertEqual(res['flagged'],27)
        
    def test_newcal_time1(self):
        '''Flagdata: select a timerange in a new cal table'''
        flagdata(vis=self.vis, mode='manual', timerange="09:36:00~16:48:00", flagbackup=False)
        res=flagdata(vis=self.vis, mode='summary')
        self.assertEqual(res['field']['1328+307']['flagged'],0)
        self.assertEqual(res['field']['2229+695']['flagged'],2052)
        self.assertEqual(res['flagged'],2052)
        
    def test_newcal_time2(self):
        '''Flagdata: select a timerange for half the scans'''
        flagdata(vis=self.vis, mode='manual', timerange="09:20:00~14:12:00", flagbackup=False)
        
        # It should flag scans 1~25
        res=flagdata(vis=self.vis, mode='summary')
        self.assertEqual(res['scan']['1']['flagged'],108)
        self.assertEqual(res['scan']['2']['flagged'],108)
        self.assertEqual(res['scan']['25']['flagged'],108)
        self.assertEqual(res['scan']['27']['flagged'],0)
        # NOTE: data DOES not have all scans
        self.assertEqual(res['flagged'],108*14)
        
    def test_newcal_clip(self):
        '''Flagdata: clip zeros in one solution'''
        flagdata(vis=self.vis, mode='clip', clipzeros=True, correlation='Sol2', 
                 datacolumn='CPARAM',flagbackup=False)
        
        res=flagdata(vis=self.vis, mode='summary')
        self.assertEqual(res['correlation']['Sol1']['flagged'],0)
        self.assertEqual(res['correlation']['Sol2']['flagged'],1398)
        self.assertEqual(res['flagged'],1398)

    def test_newcal_obs1(self):
        '''flagdata: flag an observation from a new cal table format'''
        flagdata(vis=self.vis, observation='1', flagbackup=False)
        res=flagdata(vis=self.vis, mode='summary')
        self.assertEqual(res['observation']['0']['flagged'],0)
        self.assertEqual(res['observation']['1']['flagged'],2052)
        self.assertEqual(res['flagged'],2052)
        self.assertEqual(res['total'],2916)

    def test_newcal_obs2(self):
        '''flagdata: flag an observation and a scan from a new cal table format'''
        # observation=0 has only scan=1
        flagdata(vis=self.vis, observation='0', flagbackup=False)                
        res=flagdata(vis=self.vis, mode='summary')
        self.assertEqual(res['observation']['0']['flagged'],108)
        self.assertEqual(res['scan']['1']['flagged'],108)
        self.assertEqual(res['flagged'],108)
        
        # Check that obs=0 is scan=1
#        flagdata(vis=self.vis, mode='unflag')
        self.unflag_ms()
        flagdata(vis=self.vis, scan='1', flagbackup=False)                
        res=flagdata(vis=self.vis, mode='summary')
        self.assertEqual(res['observation']['0']['flagged'],108)
        self.assertEqual(res['scan']['1']['flagged'],108)
        self.assertEqual(res['flagged'],108)

# CAS-5044
class test_weight_spectrum(test_base):
    """flagdata:: Test flagging WEIGHT_SPECTRUM column"""
                                                
    def test_clipzeros_weight(self):
        '''flagdata: datacolumn=WEIGHT_SPECTRUM, clip zeros'''
        self.setUp_wtspec()
        flagdata(vis=self.vis, mode='clip', datacolumn='weight_SPECTRUM', 
                 clipzeros=True, flagbackup=False)
        res = flagdata(vis=self.vis, mode='summary')
        # First and last channels have WEIGHT_SPECTRUM zero.
        # 2chans * 2pols * 4rows = 16 flagged points
        self.assertEqual(res['flagged'],16)
        
    def test_clip_range(self):
        '''flagdata: datacolumn=WEIGHT_SPECTRUM, flag a range'''
        self.setUp_wtspec()
        flagdata(vis=self.vis, mode='clip', datacolumn='WEIGHT_SPECTRUM', 
                 clipminmax=[0,2.1], spw='0:1~29', flagbackup=False)
        res = flagdata(vis=self.vis, mode='summary')
        # Should clip only correlation LL. Excluding zero channels (0 and 30)
        self.assertEqual(res['flagged'],116)
        self.assertEqual(res['correlation']['RR']['flagged'],0)
        self.assertEqual(res['correlation']['LL']['flagged'],116)

    def test_clip_chanavg(self):
        '''flagdata: datacolumn=WEIGHT_SPECTRUM, channel average'''
        self.setUp_wtspec()
        
        # jagonzal (CAS-7782 - Generalized pre-averaging for visibility flagging)
        # When doing channel average the resulting WEIGHT_SPECTRUM 
        # is the sum (not average) of the input WEIGHT_SPECTRUM
        # Therefore I have to multiply the clip threshold
        # by the number of input channels
        flagdata(vis=self.vis, mode='clip', spw='0:1~29',datacolumn='WEIGHT_SPECTRUM', 
                 clipminmax=[0,2.1*29], channelavg=True, flagbackup=False)
        res = flagdata(vis=self.vis, mode='summary')
        # Same result as previous test. The values of the weight_spectrum
        # for each channel are the same, excluding the 2 channels that are
        # zero in each polarization
        self.assertEqual(res['flagged'],116)
        self.assertEqual(res['correlation']['RR']['flagged'],0)
        self.assertEqual(res['correlation']['LL']['flagged'],116)

    def test_clip_onepol(self):
        '''flagdata: datacolumn=WEIGHT_SPECTRUM, one polarization'''
        self.setUp_wtspec()
        flagdata(vis=self.vis, mode='clip', datacolumn='WEIGHT_SPECTRUM', 
                 clipminmax=[0,2.04], correlation='RR', clipzeros=True, flagbackup=False)
        res = flagdata(vis=self.vis, mode='summary')

        self.assertEqual(res['flagged'],95)
        self.assertEqual(res['correlation']['RR']['flagged'],95)
        self.assertEqual(res['correlation']['LL']['flagged'],0)

    def test_tfcrop_weight(self):
        '''flagdata: datacolumn=WEIGHT_SPECTRUM, run tfcrop'''
        self.setUp_wtspec()
        flagdata(vis=self.vis, mode='tfcrop', datacolumn='WEIGHT_SPECTRUM', 
                 flagbackup=False)
        res = flagdata(vis=self.vis, mode='summary')
        self.assertEqual(res['flagged'],16)
        
    def test_weight1(self):
        '''flagdata: use datacolumn='WEIGHT' and clip spw=0'''
        self.setUp_weightcol()
        flagdata(vis=self.vis, mode='clip', datacolumn='WEIGHT', 
                 clipminmax=[0,50.0], flagbackup=False)
        res = flagdata(vis=self.vis, mode='summary')
        self.assertEqual(res['flagged'],31)
        self.assertEqual(res['spw']['0']['flagged'],31)
        
    def test_weight2(self):
        '''flagdata: use datacolumn='WEIGHT' and clip inside'''
        self.setUp_weightcol()
        flagdata(vis=self.vis, mode='clip', datacolumn='WEIGHT', 
                 clipminmax=[0,50.0], clipoutside=False, flagbackup=False)
        res = flagdata(vis=self.vis, mode='summary')
        self.assertEqual(res['flagged'],31)
        self.assertEqual(res['spw']['1']['flagged'],31)

    def test_weight3(self):
        '''flagdata: clip using datacolumn='WEIGHT' and channelavg=True'''
        self.setUp_weightcol()
        
        # jagonzal (CAS-7782 - Generalized pre-averaging for visibility flagging)
        # When doing channel average the resulting WEIGHT_SPECTRUM 
        # is the sum (not average) of the input WEIGHT_SPECTRUM
        # Therefore I have to multiply the clip threshold
        # by the number of input channels        
        flagdata(vis=self.vis, mode='clip', datacolumn='WEIGHT', 
                 clipminmax=[0,50.0*31], clipoutside=True, channelavg=True, flagbackup=False)
        
        res = flagdata(vis=self.vis, mode='summary')
        self.assertEqual(res['flagged'],31)
        self.assertEqual(res['spw']['0']['flagged'],31)

    def test_weight4(self):
        '''flagdata: clip using datacolumn='WEIGHT' and select some channels'''
        self.setUp_weightcol()
        flagdata(vis=self.vis, mode='clip', datacolumn='WEIGHT', spw='0,1:1~10', 
                 clipminmax=[0,31.0], clipoutside=True, flagbackup=False)
        res = flagdata(vis=self.vis, mode='summary', spwchan=True)
        self.assertEqual(res['flagged'],41)
        self.assertEqual(res['spw']['0']['flagged'],31)
        self.assertEqual(res['spw:channel']['1:0']['flagged'],0)
        self.assertEqual(res['spw:channel']['1:1']['flagged'],1)
        self.assertEqual(res['spw:channel']['1:2']['flagged'],1)
        self.assertEqual(res['spw:channel']['1:3']['flagged'],1)
        self.assertEqual(res['spw:channel']['1:4']['flagged'],1)
        self.assertEqual(res['spw:channel']['1:5']['flagged'],1)
        self.assertEqual(res['spw:channel']['1:6']['flagged'],1)
        self.assertEqual(res['spw:channel']['1:7']['flagged'],1)
        self.assertEqual(res['spw:channel']['1:8']['flagged'],1)
        self.assertEqual(res['spw:channel']['1:9']['flagged'],1)
        self.assertEqual(res['spw:channel']['1:10']['flagged'],1)
        
    def test_weight5(self):
        '''flagdata: clip using WEIGHT, then using WEIGHT_SPECTRUM'''
        self.setUp_weightcol()
        flagdata(vis=self.vis, flagbackup=False, mode='clip', datacolumn='WEIGHT',
                 clipminmax=[0.0, 50.0])
        
        res = flagdata(vis=self.vis, mode='summary', spwchan=True)        
        self.assertEqual(res['flagged'],31)
        self.assertEqual(res['spw']['0']['flagged'],31)

        # Unflag, run mstransform to create a WEIGHT_SPECTRUM and flag again
        self.unflag_ms()
        mstransform(vis=self.vis, outputvis='weight_spectrum.ms',datacolumn='all',
                    usewtspectrum=True)
        
        # divide WEIGHT clipmax by the number of channels
        newmax = 50.
        flagdata(vis='weight_spectrum.ms', flagbackup=False, mode='clip', 
                 datacolumn='WEIGHT_SPECTRUM', clipminmax=[0.0, newmax])
        res = flagdata(vis='weight_spectrum.ms', mode='summary', spwchan=True)        
        self.assertEqual(res['flagged'],31)
        self.assertEqual(res['spw']['0']['flagged'],31)
        
        self.addCleanup(shutil.rmtree, 'weight_spectrum.ms',True)

        
class test_float_column(test_base):
    """flagdata:: Test flagging FLOAT_DATA column"""
    
    def setUp(self):
        self.setUp_floatcol()
                
    def test_manual_channels(self):
        '''flagdata: flag meta-data from a single-dish MS'''
        flagdata(vis=self.vis, spw='1;3;5;7:0~4,1;3:507~511,5:1019~1023,7:2043~2047')
        res = flagdata(vis=self.vis, mode='summary', spw='1,3,5,7', spwchan=False)
        self.assertEqual(res['spw']['1']['flagged'],20)
        self.assertEqual(res['spw']['3']['flagged'],20)
        self.assertEqual(res['spw']['5']['flagged'],40)
        self.assertEqual(res['spw']['7']['flagged'],40)
        self.assertEqual(res['flagged'],120)

    def test_field_name(self):
        '''flagdata: Field name with whitespaces'''
        flagdata(vis=self.vis, flagbackup=False, field='r aqr')
        res = flagdata(vis=self.vis, mode='summary', field='r aqr')
        self.assertEqual(res['field']['r aqr']['flagged'],14360)

    def test_clip_frange(self):
        '''flagdata: datacolumn=FLOAT_DATA, flag a range'''
        flagdata(vis=self.vis, spw='0',mode='clip', datacolumn='FLOAT_DATA', 
                 clipminmax=[0,230.5], flagbackup=False)
        res = flagdata(vis=self.vis, mode='summary', spw='0')
        self.assertEqual(res['flagged'],3)

    def test_clip_fchanavg(self):
        '''flagdata: datacolumn=FLOAT_DATA, channel average'''
        flagdata(vis=self.vis, mode='clip', spw='2', clipminmax=[0,3.9], 
                 channelavg=True, datacolumn='FLOAT_DATA',flagbackup=False)
        res = flagdata(vis=self.vis, mode='summary',spw='2')
        # There is only one channel in each polarization
        self.assertEqual(res['flagged'],2)
        self.assertEqual(res['total'],2)
        
    def test_clip_fchanavg_onepol(self):
        '''flagdata: datacolumn=FLOAT_DATA, one pol, channel average'''
        flagdata(vis=self.vis, mode='clip', spw='2', clipminmax=[0,3.9], 
                 channelavg=True, correlation='YY', flagbackup=False, datacolumn='float_data')
        res = flagdata(vis=self.vis, mode='summary',spw='2')
        # There is only one channel in each polarization
        self.assertEqual(res['flagged'],1)
        self.assertEqual(res['total'],2)

    def test_tfcrop_float(self):
        '''flagdata: datacolumn=FLOAT_DATA, run tfcrop'''
        flagdata(vis=self.vis, mode='tfcrop', datacolumn='FLOAT_DATA', 
                 flagbackup=True)
        res = flagdata(vis=self.vis, mode='summary')
        # It only shows that it runs without problems
        self.assertEqual(res['flagged'],264)
        
    def test_float_autocorr(self):
        '''flagdata: CAS-5286, autocorr=True should not flag single-dish data'''
        flagdata(vis=self.vis, mode='manual', autocorr=True, 
                 flagbackup=False)
        
        # The PROCESSOR TYPE of this dataset is unset, therefore it should not be
        # flagged
        res = flagdata(vis=self.vis, mode='summary', basecnt=True)
        self.assertEqual(res['flagged'],0)
        self.assertEqual(res['baseline']['PM04&&PM04']['flagged'],0)

    def test_field_strange_chars(self):
        '''flagdata: CAS-5481, field name with = sign'''
        # Create a fake list, as this MS does not have such field
        cmdlist = "mode='manual' field='FAKE=FIELD' autocorr=False\n"+\
                   "mode='clip' clipzeros=True field='Is= TO FAKE'\n"
        
        filename = 'listfakefield.txt'
        create_input(cmdlist, filename)
        
        flagdata(vis=self.vis, mode='list', inpfile=filename, flagbackup=False,
                  action='', savepars=True, outfile='outfakefield.txt')
        
        self.assertTrue(filecmp.cmp(filename, 'outfakefield.txt', 1), 'Files should be equal')


class test_tbuff(test_base):
    '''Test flagdata in list mode and time buffer padding'''
    def setUp(self):
        self.setUp_tbuff()
        
    def tearDown(self):
        os.system('rm -rf '+self.online)
        os.system('rm -rf '+self.user)
    
    def test_double_tbuff(self):
        '''flagdata: Apply a tbuff in the online flags'''
        
        # Apply the sub-set of online flags
        # uid___A002_X72c4aa_X8f5_online.txt contains the DV04&&* flag
        flagdata(self.vis, flagbackup=False,mode='list',inpfile=self.online, tbuff=0.0)
        flags_before = flagdata(self.vis, mode='summary', basecnt=True)
        
        # Unflag and apply a tbuff=0.504s
        flagdata(self.vis, flagbackup=False,mode='unflag')
        flagdata(self.vis, flagbackup=False,mode='list',inpfile=self.online, tbuff=0.504)
        flags_after = flagdata(self.vis, mode='summary', basecnt=True)
        
        self.assertEqual(flags_before['flagged'], flags_after['flagged']/2)

    def test_list_tbuff(self):
        '''flagdata: Apply a tbuff list in two files'''
        
        # Apply the sub-set of online flags and user flags
        # uid___A002_X72c4aa_X8f5_online.txt contains the DV04&&* flag
        # uid___A002_X72c4aa_X8f5_user.txt contains the DV10 flag
        flagdata(self.vis, flagbackup=False,mode='list',inpfile=[self.user,self.online])
        
        # Only the DV04 baselines are flagged, not the DV10 (except for DV04&DV10)
        flags1 = flagdata(self.vis, mode='summary', basecnt=True)
        self.assertEqual(flags1['antenna']['DV04']['flagged'],29) # DV04&&*
        self.assertEqual(flags1['antenna']['DV10']['flagged'],1) # DV04&DV10

        # Unflag and apply tbuff=[0.504]. It should increase the DV04 and DV10 flags
        flagdata(self.vis, flagbackup=False,mode='unflag')
        flagdata(self.vis, flagbackup=False,mode='list',inpfile=[self.user,self.online], tbuff=[0.504])
        flags2 = flagdata(self.vis, mode='summary', basecnt=True)
        self.assertEqual(flags2['antenna']['DV04']['flagged'],58) 
        self.assertEqual(flags2['antenna']['DV10']['flagged'],30) 
         
        # Unflag and apply tbuff=[0.504,0.504]. The same as above
        flagdata(self.vis, flagbackup=False,mode='unflag')
        flagdata(self.vis, flagbackup=False,mode='list',inpfile=[self.online,self.user], tbuff=[0.504,0.504])
        flags3 = flagdata(self.vis, mode='summary', basecnt=True)
        self.assertEqual(flags3['antenna']['DV04']['flagged'],58) 
        self.assertEqual(flags3['antenna']['DV10']['flagged'],30) 
        

class TestMergeManualTimerange(unittest.TestCase):
    def setUp(self):
        self.cmds = [
            {'mode': 'summary1'},
            {'mode': 'manual',
             'timerange': '00:00~00:01'},
            {'mode': 'manual',
             'timerange': '00:02~00:03'},
            {'mode': 'summary2'},
            {'mode': 'manual',
             'timerange': '00:04~00:05'},
            {'mode': 'manual',
             'timerange': '00:06~00:07'},
            {'mode': 'summary3'}
            ]
    def test_empty(self):
        self.assertEqual(fh._merge_timerange([]), [])

    def test_merge(self):
        res = fh._merge_timerange(self.cmds)
        self.assertEqual(len(res), 5)
        self.assertEqual(res[0]['mode'], 'summary1')
        self.assertEqual(res[1]['mode'], 'manual')
        self.assertEqual(res[1]['timerange'], '00:00~00:01,00:02~00:03')
        self.assertEqual(res[2]['mode'], 'summary2')
        self.assertEqual(res[3]['mode'], 'manual')
        self.assertEqual(res[3]['timerange'], '00:04~00:05,00:06~00:07')
        self.assertEqual(res[4]['mode'], 'summary3')

        res = fh._merge_timerange(self.cmds[1:])
        self.assertEqual(len(res), 4)
        self.assertEqual(res[0]['mode'], 'manual')
        self.assertEqual(res[0]['timerange'], '00:00~00:01,00:02~00:03')
        self.assertEqual(res[1]['mode'], 'summary2')
        self.assertEqual(res[2]['mode'], 'manual')
        self.assertEqual(res[2]['timerange'], '00:04~00:05,00:06~00:07')
        self.assertEqual(res[3]['mode'], 'summary3')

        res = fh._merge_timerange(self.cmds[:-2])
        self.assertEqual(len(res), 4)
        self.assertEqual(res[0]['mode'], 'summary1')
        self.assertEqual(res[1]['mode'], 'manual')
        self.assertEqual(res[1]['timerange'], '00:00~00:01,00:02~00:03')
        self.assertEqual(res[2]['mode'], 'summary2')
        self.assertEqual(res[3]['mode'], 'manual')
        self.assertEqual(res[3]['timerange'], '00:04~00:05')

    def test_nohash_nomerge(self):
        self.cmds[3]['nohash'] = dict()
        res = fh._merge_timerange(self.cmds)
        self.assertEqual(len(res), 5)
        self.assertEqual(res[0]['mode'], 'summary1')
        self.assertEqual(res[1]['mode'], 'manual')
        self.assertEqual(res[1]['timerange'], '00:00~00:01,00:02~00:03')
        self.assertEqual(res[2]['mode'], 'summary2')
        self.assertEqual(res[3]['mode'], 'manual')
        self.assertEqual(res[3]['timerange'], '00:04~00:05,00:06~00:07')
        self.assertEqual(res[4]['mode'], 'summary3')

    def test_nohash_merge(self):
        self.cmds[2]['nohash'] = dict()
        res = fh._merge_timerange(self.cmds)
        self.assertEqual(len(res), 6)
        self.assertEqual(res[0]['mode'], 'summary1')
        self.assertEqual(res[1]['mode'], 'manual')
        self.assertEqual(res[1]['timerange'], '00:00~00:01')
        self.assertEqual(res[2]['timerange'], '00:02~00:03')
        self.assertEqual(res[3]['mode'], 'summary2')
        self.assertEqual(res[4]['mode'], 'manual')
        self.assertEqual(res[4]['timerange'], '00:04~00:05,00:06~00:07')
        self.assertEqual(res[5]['mode'], 'summary3')

    def test_invalid_range(self):
        cmds = [
            {'mode': 'summary1'},
            {'mode': 'manual',
             'timerange': '00:00~00:01'},
            {'mode': 'manual',
             'timerange': '00:02~00:03'},
            {'mode': 'manual',
             'timerange': '00:03~00:02'},
            {'mode': 'manual',
             'timerange': '00:04~00:05'},
            {'mode': 'summary2'},
            {'mode': 'manual',
             'timerange': '00:04~00:05'},
            {'mode': 'manual',
             'timerange': '00:06~00:07'},
            {'mode': 'summary3'}
            ]
        res = fh._merge_timerange(cmds)
        self.assertEqual(len(res), 7)
        self.assertEqual(res[0]['mode'], 'summary1')
        self.assertEqual(res[1]['mode'], 'manual')
        self.assertEqual(res[1]['timerange'], '00:00~00:01,00:02~00:03')
        self.assertEqual(res[2]['mode'], 'manual')
        self.assertEqual(res[2]['timerange'], '00:03~00:02')
        self.assertEqual(res[3]['mode'], 'manual')
        self.assertEqual(res[3]['timerange'], '00:04~00:05')
        self.assertEqual(res[4]['mode'], 'summary2')
        self.assertEqual(res[5]['mode'], 'manual')
        self.assertEqual(res[5]['timerange'], '00:04~00:05,00:06~00:07')
        self.assertEqual(res[6]['mode'], 'summary3')


class test_preaveraging(test_base):
    """Test channel/time pre-averaging for visibility-based flagging"""
    
    def setUp(self):
        self.setUp_data4preaveraging()
        self.corrs = ['RL', 'LL', 'LR', 'RR']
        
    def tearDown(self):
        os.system('rm -rf test_preaveraging.ms')        
        os.system('rm -rf test_clip_timeavg*')
        os.system('rm -rf test_clip_chanavg*')
        os.system('rm -rf test_clip_time_chanavg*')
        os.system('rm -rf test_rflag_timeavg*')
        os.system('rm -rf test_rflag_chanavg*')
        os.system('rm -rf test_rflag_time_chanavg*')    
        os.system('rm -rf test_tfcrop_timeavg*')
        os.system('rm -rf test_tfcrop_chanavg*')
        os.system('rm -rf test_tfcrop_time_chanavg*') 

    def test_clip_timeavg(self):
        '''flagdata: clip with time average and compare vs mstransform'''
        
        # Unflag the original input data - alread done by setUp
        # flagdata(self.vis, flagbackup=False, mode='unflag')
        
        # STEP 1: Time average with mstransform, then flagging with normal clip
        mstransform(vis=self.vis,outputvis='test_clip_timeavg_step1.ms',datacolumn='data',
                    timeaverage=True,timebin='2s')
        flagdata(vis='test_clip_timeavg_step1.ms',flagbackup=False, mode='clip',clipminmax=[0.0,0.08])
        res1 = flagdata(vis='test_clip_timeavg_step1.ms', mode='summary', spwchan=True)
        
        # Unflag the original input data
        flagdata(self.vis, flagbackup=False, mode='unflag')

        # STEP 2: Flagging with clip using time average, then time average with mstransform
        flagdata(vis=self.vis, flagbackup=False, mode='clip', datacolumn='DATA', 
                 timeavg=True, timebin='2s', clipminmax=[0.0,0.08])
        mstransform(vis=self.vis,outputvis='test_clip_timeavg_step2.ms',datacolumn='data',
                    timeaverage=True,timebin='2s')
        res2 = flagdata(vis='test_clip_timeavg_step2.ms', mode='summary', spwchan=True)

        # Compare results
        self.assertEqual(res1['flagged'], res2['flagged'])
        
    def test_clip_chanavg(self):
        '''flagdata: clip with chan average and compare vs mstransform'''
        
        # Unflag the original input data - alread done by setUp
        # flagdata(self.vis, flagbackup=False, mode='unflag')
        
        # STEP 1: Chan average with mstransform, then flagging with normal clip
        mstransform(vis=self.vis,outputvis='test_clip_chanavg_step1.ms',datacolumn='data',
                    chanaverage=True,chanbin=2)
        flagdata(vis='test_clip_chanavg_step1.ms',flagbackup=False, mode='clip',clipminmax=[0.0,0.08])
        res1 = flagdata(vis='test_clip_chanavg_step1.ms', mode='summary', spwchan=True)
        
        # Unflag the original input data
        flagdata(vis=self.vis, flagbackup=False, mode='unflag')

        # STEP 2: Flagging with clip using time average, then time average with mstransform
        flagdata(vis=self.vis, flagbackup=False, mode='clip', datacolumn='DATA', 
                 channelavg=True, chanbin=2, clipminmax=[0.0,0.08])
        mstransform(vis=self.vis, outputvis='test_clip_chanavg_step2.ms',datacolumn='data',
                    chanaverage=True,chanbin=2)
        res2 = flagdata(vis='test_clip_chanavg_step2.ms', mode='summary', spwchan=True)

        # Compare results
        self.assertEqual(res1['flagged'], res2['flagged'])        
        
    def test_clip_time_chanavg(self):
        '''flagdata: clip with time/chan average and compare vs mstransform'''
        
        # Unflag the original input data  - alread done by setUp
        # flagdata(self.vis, flagbackup=False, mode='unflag')
        
        # STEP 1: Chan average with mstransform, then flagging with normal clip
        mstransform(vis=self.vis,outputvis='test_clip_time_chanavg_step1.ms',datacolumn='data',
                    timeaverage=True,timebin='2s',chanaverage=True,chanbin=2)
        flagdata(vis='test_clip_time_chanavg_step1.ms',flagbackup=False, mode='clip',clipminmax=[0.0,0.08])
        res1 = flagdata(vis='test_clip_time_chanavg_step1.ms', mode='summary', spwchan=True)
        
        # Unflag the original input data
        flagdata(vis=self.vis, flagbackup=False, mode='unflag')

        # STEP 2: Flagging with clip using time average, then time average with mstransform
        flagdata(vis=self.vis, flagbackup=False, mode='clip', datacolumn='DATA', 
                 timeavg=True, timebin='2s', channelavg=True, chanbin=2, clipminmax=[0.0,0.08])
        mstransform(vis=self.vis, outputvis='test_clip_time_chanavg_step2.ms',datacolumn='data',
                    timeaverage=True,timebin='2s',chanaverage=True,chanbin=2)
        res2 = flagdata(vis='test_clip_time_chanavg_step2.ms', mode='summary', spwchan=True)

        # Compare results
        self.assertEqual(res1['flagged'], res2['flagged'])
        
    def test_rflag_timeavg(self):
        '''flagdata: rflag with time average and compare vs mstransform'''
        
        # # Unflag the original input data - alread done by setUp
        # flagdata(self.vis, flagbackup=False, mode='unflag')
        
        # STEP 1: Time average with mstransform, then flagging with normal rflag
        mstransform(vis=self.vis,outputvis='test_rflag_timeavg_step1.ms',datacolumn='data',
                    timeaverage=True,timebin='2s')
        flagdata(vis='test_rflag_timeavg_step1.ms',flagbackup=False, mode='rflag',extendflags=False)
        res1 = flagdata(vis='test_rflag_timeavg_step1.ms', mode='summary', spwchan=True)

        # # Unflag the original input data - not needed
        # flagdata(self.vis, flagbackup=False, mode='unflag')

        # STEP 2: Flagging with rflag using time average, then time average with mstransform
        flagdata(vis=self.vis, flagbackup=False, mode='rflag', datacolumn='DATA', 
                 timeavg=True, timebin='2s', extendflags=False)
        mstransform(vis=self.vis,outputvis='test_rflag_timeavg_step2.ms',datacolumn='data',
                    timeaverage=True,timebin='2s')
        res2 = flagdata(vis='test_rflag_timeavg_step2.ms', mode='summary', spwchan=True)

        # Compare results
<<<<<<< HEAD
        self.assertEqual(res1['flagged'], res2['flagged'])
        self.assertEqual(res1['flagged'], 27)
        for cor in self.corrs:
            self.assertEqual(res1['correlation'][cor]['flagged'],
                             res2['correlation'][cor]['flagged'])

    def test_rflag_timeavg_extendflags(self):
        '''flagdata: rflag with time average + extendflags, and compare vs mstransform'''
        # Unflag the original input data
        flagdata(self.vis, flagbackup=False, mode='unflag')

        timebin = '2s'

        # STEP 1: Time average with mstransform, then flagging with normal rflag+extendflags
        mstransform(vis=self.vis, outputvis='test_rflag_timeavg_extendflags_step1.ms',
                    datacolumn='data', timeaverage=True, timebin=timebin)
        flagdata(vis='test_rflag_timeavg_extendflags_step1.ms', flagbackup=False,
                 mode='rflag', extendflags=True)
        res1 = flagdata(vis='test_rflag_timeavg_extendflags_step1.ms', mode='summary')

        # Unflag again the original input data
        flagdata(self.vis, flagbackup=False, mode='unflag')

        # STEP 2: Flagging with rflag using time average, then time average with mstransform
        flagdata(vis=self.vis, flagbackup=False, mode='rflag', datacolumn='DATA',
                 timeavg=True, timebin='2s', extendflags=True)
        mstransform(vis=self.vis, outputvis='test_rflag_timeavg_extendflags_step2.ms',
                    datacolumn='data', timeaverage=True, timebin=timebin)
        res2 = flagdata(vis='test_rflag_timeavg_extendflags_step2.ms', mode='summary')

        # Compare results
        self.assertEqual(res1['total'], res2['total'])
        self.assertEqual(res1['flagged'], res2['flagged'])
        self.assertEqual(res1['flagged'], 40)
        for cor in self.corrs:
            self.assertEqual(res1['correlation'][cor]['flagged'],10)
            self.assertEqual(res1['correlation'][cor]['flagged'],
                             res2['correlation'][cor]['flagged'])

    def test_rflag_chanavg(self):
        '''flagdata: rflag with chan average and compare vs mstransform'''
        
        # Unflag the original input data  - alread done by setUp
        # flagdata(self.vis, flagbackup=False, mode='unflag')

=======
        self.assertEqual(res1['total'], res2['total'])
        self.assertEqual(res1['flagged'], 27)
        self.assertEqual(res2['flagged'], 20)

    def test_rflag_timeavg_extendflags(self):
        '''flagdata: rflag with time average + extendflags, and compare vs mstransform'''
        # Unflag the original input data
        flagdata(self.vis, flagbackup=False, mode='unflag')

        timebin = '2s'

        # STEP 1: Time average with mstransform, then flagging with normal rflag+extendflags
        mstransform(vis=self.vis, outputvis='test_rflag_timeavg_extendflags_step1.ms',
                    datacolumn='data', timeaverage=True, timebin=timebin)
        flagdata(vis='test_rflag_timeavg_extendflags_step1.ms', flagbackup=False,
                 mode='rflag', extendflags=True)
        res1 = flagdata(vis='test_rflag_timeavg_extendflags_step1.ms', mode='summary')

        # Unflag again the original input data
        flagdata(self.vis, flagbackup=False, mode='unflag')

        # STEP 2: Flagging with rflag using time average, then time average with mstransform
        flagdata(vis=self.vis, flagbackup=False, mode='rflag', datacolumn='DATA',
                 timeavg=True, timebin='2s', extendflags=True)
        mstransform(vis=self.vis, outputvis='test_rflag_timeavg_extendflags_step2.ms',
                    datacolumn='data', timeaverage=True, timebin=timebin)
        res2 = flagdata(vis='test_rflag_timeavg_extendflags_step2.ms', mode='summary')

        # Compare results
        self.assertEqual(res1['total'], res2['total'])
        self.assertEqual(res1['flagged'], 40)
        self.assertEqual(res2['flagged'], 24)
        for cor in self.corrs:
            self.assertEqual(res1['correlation'][cor]['flagged'],10)
            self.assertEqual(res2['correlation'][cor]['flagged'],6)

    def test_rflag_chanavg(self):
        '''flagdata: rflag with chan average and compare vs mstransform'''
        
        # Unflag the original input data
        flagdata(self.vis, flagbackup=False, mode='unflag')

>>>>>>> c358ff82
        # STEP 1: Chan average with mstransform, then flagging with normal rflag
        mstransform(vis=self.vis,outputvis='test_rflag_chanavg_step1.ms',datacolumn='data',
                    chanaverage=True,chanbin=2)
        flagdata(vis='test_rflag_chanavg_step1.ms',flagbackup=False, mode='rflag',extendflags=False)
        res1 = flagdata(vis='test_rflag_chanavg_step1.ms', mode='summary', spwchan=True)

        # Unflag the original input data
        flagdata(vis=self.vis, flagbackup=False, mode='unflag')

        # STEP 2: Flagging with rflag using time average, then time average with mstransform
        flagdata(vis=self.vis, flagbackup=False, mode='rflag', datacolumn='DATA',
                 channelavg=True, chanbin=2,extendflags=False)
        mstransform(vis=self.vis, outputvis='test_rflag_chanavg_step2.ms',datacolumn='data',
                    chanaverage=True,chanbin=2)
        res2 = flagdata(vis='test_rflag_chanavg_step2.ms', mode='summary', spwchan=True)

        # Compare results
        self.assertEqual(res1['flagged'], res2['flagged'])   
        for cor in self.corrs:
            self.assertEqual(res2['correlation'][cor]['flagged'],
                             res1['correlation'][cor]['flagged'])

    def test_rflag_chanavg_extendflags(self):
        '''flagdata: rflag with chan average + extendflags, and compare vs mstransform'''
<<<<<<< HEAD

        # Unflag the original input data  - alread done by setUp
        # flagdata(self.vis, flagbackup=False, mode='unflag')
=======
        # Unflag the original input data
        flagdata(self.vis, flagbackup=False, mode='unflag')
>>>>>>> c358ff82

        chanbin = 8

        # STEP 1: Chan average with mstransform, then flagging with normal rflag
        mstransform(vis=self.vis, outputvis='test_rflag_chanavg_extendflags_step1.ms',
                    datacolumn='data', chanaverage=True, chanbin=chanbin)
        flagdata(vis='test_rflag_chanavg_extendflags_step1.ms', flagbackup=False,
                 mode='rflag', extendflags=True)
        res1 = flagdata(vis='test_rflag_chanavg_extendflags_step1.ms', mode='summary')

        # Unflag the original input data
        flagdata(vis=self.vis, flagbackup=False, mode='unflag')

        # STEP 2: Flagging with rflag using time average, then time average with mstransform
        flagdata(vis=self.vis, flagbackup=False, mode='rflag', datacolumn='DATA',
                 channelavg=True, chanbin=chanbin, extendflags=True)
        mstransform(vis=self.vis, outputvis='test_rflag_chanavg_extendflags_step2.ms',
                    datacolumn='data', chanaverage=True, chanbin=chanbin)
        res2 = flagdata(vis='test_rflag_chanavg_extendflags_step2.ms', mode='summary')

        # Compare results
        self.assertEqual(res1['total'], res2['total'])
        self.assertEqual(res1['flagged'], res2['flagged'])
        self.assertEqual(res1['flagged'], 20)
        for cor in self.corrs:
            self.assertEqual(res1['correlation'][cor]['flagged'], 5)
            self.assertEqual(res2['correlation'][cor]['flagged'],
                             res1['correlation'][cor]['flagged'])

    def test_rflag_time_chanavg(self):
        '''flagdata: rflag with time/chan average and compare vs mstransform'''

        # Unflag the original input data - alread done by setUp
        # flagdata(self.vis, flagbackup=False, mode='unflag')

        # STEP 1: chan+time average with mstransform, then flagging with normal rflag
        mstransform(vis=self.vis,outputvis='test_rflag_time_chanavg_step1.ms',
                    datacolumn='data', timeaverage=True, timebin='2s',
                    chanaverage=True, chanbin=2)
        res1 = flagdata(vis='test_rflag_time_chanavg_step1.ms', action='calculate',
                        mode='rflag', extendflags=False)

        # STEP 2: rflag using chan+time average, then mstransform using chan+time avg
        flagdata(vis=self.vis, flagbackup=False, mode='rflag', datacolumn='DATA',
                 timeavg=True, timebin='2s', channelavg=True, chanbin=2, extendflags=False)
        mstransform(vis=self.vis, outputvis='test_rflag_time_chanavg_step2.ms',
                    datacolumn='data', timeaverage=True, timebin='2s',
                    chanaverage=True, chanbin=2)
        res2 = flagdata(vis='test_rflag_time_chanavg_step2.ms', action='calculate',
                        mode='rflag', extendflags=False)

        # Check results. Note when doing chan+time avg we cannot assume the thresholds and #
        # of flagged channels will be the same
        self.assertEqual(res1['type'], 'list')
        self.assertEqual(res1['type'], res2['type'])

        # The tolerance for timedev needs to be absurdly big because of osx 10.12
        # See CAS-11572, the "data4preaveraging" dataset should have more than 4 rows.
        tolerances = [1.1, 7.5e-1]
        for threshold_type, tol in zip(['freqdev', 'timedev'], tolerances):
            self.assertTrue(np.less_equal(res2['report0'][threshold_type],
                                          res1['report0'][threshold_type]).all())
            self.assertTrue(np.allclose(res1['report0'][threshold_type],
                                        res2['report0'][threshold_type], rtol=tol))

    def test_tfcrop_timeavg(self):
        '''flagdata: tfcrop with time average and compare vs mstransform'''
        
<<<<<<< HEAD
        # Unflag the original input data - alread done by setUp
        # flagdata(self.vis, flagbackup=False, mode='unflag')
=======
        # Unflag the original input data
        flagdata(self.vis, flagbackup=False, mode='unflag')
>>>>>>> c358ff82
        
        # STEP 1: Time average with mstransform, then flagging with normal tfcrop
        mstransform(vis=self.vis,outputvis='test_tfcrop_timeavg_step1.ms',datacolumn='data',
                    timeaverage=True,timebin='2s')
        flagdata(vis='test_tfcrop_timeavg_step1.ms',flagbackup=False, mode='tfcrop',
                 extendflags=False)
        res1 = flagdata(vis='test_tfcrop_timeavg_step1.ms', mode='summary', spwchan=True)
        
        # Unflag the original input data
        flagdata(self.vis, flagbackup=False, mode='unflag')

        # STEP 2: Flagging with tfcrop using time average, then time average with mstransform
        flagdata(vis=self.vis, flagbackup=False, mode='tfcrop', datacolumn='DATA',
                 timeavg=True, timebin='2s', extendflags=False)
        mstransform(vis=self.vis,outputvis='test_tfcrop_timeavg_step2.ms',datacolumn='data',
                    timeaverage=True,timebin='2s')
        res2 = flagdata(vis='test_tfcrop_timeavg_step2.ms', mode='summary', spwchan=True)

        # Check results
<<<<<<< HEAD
        self.assertEqual(res2['flagged'], res2['flagged'])
        for cor in self.corrs:
            self.assertEqual(res2['correlation'][cor]['flagged'],
                             res1['correlation'][cor]['flagged'])
=======
        self.assertEqual(res1['flagged'], 36)
        self.assertEqual(res2['flagged'], 60)
>>>>>>> c358ff82

    def test_tfcrop_timeavg_extendflags(self):
        '''flagdata: tfcrop with time average + extendflags, and compare vs mstransform'''

<<<<<<< HEAD
        # Unflag the original input data  - alread done by setUp
        # flagdata(self.vis, flagbackup=False, mode='unflag')
=======
        # Unflag the original input data
        flagdata(self.vis, flagbackup=False, mode='unflag')
>>>>>>> c358ff82

        timebin = '2s'

        # STEP 1: Time average with mstransform, then flagging with normal tfcrop
        mstransform(vis=self.vis, outputvis='test_tfcrop_timeavg_extendflags_step1.ms',
                    datacolumn='data', timeaverage=True, timebin=timebin)
        flagdata(vis='test_tfcrop_timeavg_extendflags_step1.ms', flagbackup=False,
                 mode='tfcrop', extendflags=True)
        res1 = flagdata(vis='test_tfcrop_timeavg_extendflags_step1.ms', mode='summary')

<<<<<<< HEAD
        # Unflag the original input data
        flagdata(self.vis, flagbackup=False, mode='unflag')

        # STEP 2: Flagging with tfcrop using time average, then time average with mstransform
        flagdata(vis=self.vis, flagbackup=False, mode='tfcrop', datacolumn='DATA',
                 timeavg=True, timebin=timebin, extendflags=True)
        mstransform(vis=self.vis,outputvis='test_tfcrop_timeavg_extendflags_step2.ms',
                    datacolumn='data', timeaverage=True, timebin='2s')
        res2 = flagdata(vis='test_tfcrop_timeavg_extendflags_step2.ms', mode='summary')

        # Check results
        self.assertEqual(res1['total'], res2['total'])
        self.assertEqual(res1['flagged'], res2['flagged'])
        self.assertEqual(res1['flagged'], 96)
        for cor in self.corrs:
            self.assertEqual(res1['correlation'][cor]['flagged'], 24)
            self.assertEqual(res1['correlation'][cor]['flagged'],
                             res2['correlation'][cor]['flagged'])

    def test_tfcrop_chanavg(self):
        '''flagdata: tfcrop with chan average and compare vs mstransform'''
        
        # Unflag the original input data - alread done by setUp
        # flagdata(self.vis, flagbackup=False, mode='unflag')

=======
        # Unflag the original input data
        flagdata(self.vis, flagbackup=False, mode='unflag')

        # STEP 2: Flagging with tfcrop using time average, then time average with mstransform
        flagdata(vis=self.vis, flagbackup=False, mode='tfcrop', datacolumn='DATA',
                 timeavg=True, timebin=timebin, extendflags=True)
        mstransform(vis=self.vis,outputvis='test_tfcrop_timeavg_extendflags_step2.ms',
                    datacolumn='data', timeaverage=True, timebin='2s')
        res2 = flagdata(vis='test_tfcrop_timeavg_extendflags_step2.ms', mode='summary')

        # Check results
        self.assertEqual(res1['total'], res2['total'])
        self.assertEqual(res1['flagged'], 96)
        self.assertEqual(res2['flagged'], 128)
        for cor in self.corrs:
            self.assertEqual(res1['correlation'][cor]['flagged'], 24)
            self.assertEqual(res2['correlation'][cor]['flagged'], 32)

    def test_tfcrop_chanavg(self):
        '''flagdata: tfcrop with chan average and compare vs mstransform'''
        
        # Unflag the original input data
        flagdata(self.vis, flagbackup=False, mode='unflag')

>>>>>>> c358ff82
        chanbin = 2

        # STEP 1: Chan average with mstransform, then flagging with normal tfcrop
        mstransform(vis=self.vis,outputvis='test_tfcrop_chanavg_step1.ms',datacolumn='data',
                    chanaverage=True,chanbin=2)
        flagdata(vis='test_tfcrop_chanavg_step1.ms',flagbackup=False, mode='tfcrop',
                 extendflags=False)
        res1 = flagdata(vis='test_tfcrop_chanavg_step1.ms', mode='summary', spwchan=True)
        
        # Unflag the original input data
        flagdata(vis=self.vis, flagbackup=False, mode='unflag')

        # STEP 2: Flagging with tfcrop using time average, then time average with mstransform
        flagdata(vis=self.vis, flagbackup=False, mode='tfcrop', datacolumn='DATA',
                 channelavg=True, chanbin=chanbin, extendflags=False)
        mstransform(vis=self.vis, outputvis='test_tfcrop_chanavg_step2.ms',datacolumn='data',
                    chanaverage=True, chanbin=chanbin)
        res2 = flagdata(vis='test_tfcrop_chanavg_step2.ms', mode='summary', spwchan=True)

        # Compare results
        self.assertEqual(res1['flagged'], res2['flagged'])
        for cor in self.corrs:
            self.assertEqual(res2['correlation'][cor]['flagged'],
                             res1['correlation'][cor]['flagged'])
        
    def test_tfcrop_chanavg_extendflags(self):
        '''flagdata: tfcrop with chan average + extendflags, and compare vs mstransform'''

<<<<<<< HEAD
        # Unflag the original input data - alread done by setUp
        # flagdata(self.vis, flagbackup=False, mode='unflag')
=======
        # Unflag the original input data
        flagdata(self.vis, flagbackup=False, mode='unflag')
>>>>>>> c358ff82

        chanbin = 4

        # STEP 1: Chan average with mstransform, then flagging with normal tfcrop
        mstransform(vis=self.vis, outputvis='test_tfcrop_chanavg_extendflags_step1.ms',
                    datacolumn='data', chanaverage=True, chanbin=chanbin)
        flagdata(vis='test_tfcrop_chanavg_extendflags_step1.ms', flagbackup=False,
                 mode='tfcrop', extendflags=True)
        res1 = flagdata(vis='test_tfcrop_chanavg_extendflags_step1.ms', mode='summary')

        # Unflag the original input data
        flagdata(vis=self.vis, flagbackup=False, mode='unflag')

        # STEP 2: Flagging with tfcrop using time average, then time average with mstransform
        flagdata(vis=self.vis, flagbackup=False, mode='tfcrop', datacolumn='DATA',
                 channelavg=True, chanbin=chanbin, extendflags=True)
        mstransform(vis=self.vis, outputvis='test_tfcrop_chanavg_extendflags_step2.ms',
                    datacolumn='data', chanaverage=True, chanbin=chanbin)
        res2 = flagdata(vis='test_tfcrop_chanavg_extendflags_step2.ms', mode='summary')

        # Compare results
        self.assertEqual(res1['total'], res2['total'])
        self.assertEqual(res1['flagged'], res2['flagged'])
        for cor in self.corrs:
            self.assertEqual(res1['correlation'][cor]['flagged'], 8)
            self.assertEqual(res2['correlation'][cor]['flagged'],
                             res1['correlation'][cor]['flagged'])

    def test_tfcrop_time_chanavg(self):
        '''flagdata: tfcrop with time/chan average and compare vs mstransform'''
        
        # Unflag the original input data - alread done by setUp
        # flagdata(self.vis, flagbackup=False, mode='unflag')

        # STEP 1: Chan average with mstransform, then flagging with normal tfcrop
        mstransform(vis=self.vis,outputvis='test_tfcrop_time_chanavg_step1.ms',
                    datacolumn='data', timeaverage=True, timebin='2s', chanaverage=True,
                    chanbin=2)
        flagdata(vis='test_tfcrop_time_chanavg_step1.ms',flagbackup=False, mode='tfcrop',
                 extendflags=False)
        res1 = flagdata(vis='test_tfcrop_time_chanavg_step1.ms', mode='summary', spwchan=True)
        
        # Unflag the original input data
        flagdata(vis=self.vis, flagbackup=False, mode='unflag')

        # STEP 2: Flagging with tfcrop using time average, then time average with mstransform
        flagdata(vis=self.vis, flagbackup=False, mode='tfcrop', datacolumn='DATA',
                 timeavg=True, timebin='2s', channelavg=True, chanbin=2, extendflags=False)
        mstransform(vis=self.vis, outputvis='test_tfcrop_time_chanavg_step2.ms',datacolumn='data',
                    timeaverage=True,timebin='2s',chanaverage=True,chanbin=2)
        res2 = flagdata(vis='test_tfcrop_time_chanavg_step2.ms', mode='summary', spwchan=True)

        # Compare results
        self.assertEqual(res2['flagged'], res2['flagged'])          
        for cor in self.corrs:
            self.assertEqual(res2['correlation'][cor]['flagged'],
                             res1['correlation'][cor]['flagged'])


# Motivated by CAS-11397. test_preaveraging is about datacolumn='data', and checks what
# flags are written to the output
# test_preaveraging_rflag_residual is about datacolumn='residual' and doesn't write flags. It
# checks the threshold calculations from RFlag
class test_preaveraging_rflag_residual(test_base):
    """Test pre-averaging (channel / time) with RFlag and datacolumn='residual'"""

    def setUp(self):
        self.setUp_data4tfcrop()

    def tearDown(self):
        os.system('rm -rf test_rflag_timeavg_residual*step2*ms')
        os.system('rm -rf test_rflag_channelavg_residual*step2*ms')

    def test_rflag_timeavg_on_residual(self):
        '''flagdata: rflag with timeavg on residual (corrected - model), and compare
        vs mstransform + rflag without timeavg'''

        # Initial integration time of 'Four_ants_3C286.ms' is 1s
        timebin = '8s'

        # using action calculate, which is faster (reduced I/O) and enough to test thresholds
        # using only these spws for speed
        spws = '0,1,2'

        # STEP 1: rflag-calculate with original time
        res1 = flagdata(vis=self.vis, spw=spws, action='calculate', mode='rflag',
                        datacolumn='residual', extendflags=False)

        # STEP 2: timeavg with mstransform, then rflag-calculate on residual
        flagged2 = 'test_rflag_timeavg_residual_step2.ms'
        mstransform(vis=self.vis, spw=spws, outputvis=flagged2,
                    datacolumn='data,model,corrected', timeaverage=True, timebin=timebin)
        res2 = flagdata(vis=flagged2, spw=spws, action='calculate', mode='rflag',
                        datacolumn='residual', extendflags=False)

        # STEP 3: rflag-calculate with timeavg on residual
        res3 = flagdata(vis=self.vis, spw=spws, action='calculate', mode='rflag',
                        datacolumn='residual', timeavg=True, timebin=timebin,
                        extendflags=False)

        def check_reports_timeavg(report1, report2, report3):
            self.assertEqual(report2['type'], 'rflag')
            self.assertEqual(report3['type'], report2['type'])
            freq_tol = 1e-1
            self.assertTrue(np.allclose(report1['freqdev'], report3['freqdev'],
                                        rtol=freq_tol))
            self.assertTrue(np.allclose(report2['freqdev'], report3['freqdev'],
                                        rtol=freq_tol))
            # divide 3rd column (thresholds). Matrices have rows like: field, spw, threshold.
            report1['timedev'][:,2] = report1['timedev'][:,2] / np.sqrt(8)
            time_div_tol = 3.3e-1
            self.assertTrue(np.allclose(report1['timedev'], report3['timedev'],
                                        rtol=time_div_tol))
            time_tol = 1.5e-1
            self.assertTrue(np.allclose(report2['timedev'],
                                        report3['timedev'], rtol=time_tol))

        self.assertEqual(res1['type'], 'list')
        self.assertEqual(res1['type'], res2['type'])
        self.assertEqual(res1['type'], res3['type'])
        check_reports_timeavg(res1['report0'], res2['report0'], res3['report0'])

    def test_rflag_channelavg_on_residual(self):
        '''flagdata: rflag with channelavg on residual (corrected - model), and compare
        vs mstransform + rflag without average'''

        # Initial integration time of 'Four_ants_3C286.ms' is 1s
        timebin = '8s'

        # using action calculate, which is faster (reduced I/O) and enough to test thresholds
        # using only these spws for speed
        spws = '0,1,2'

        # STEP 1: rflag-calculate with original MS
        res1 = flagdata(vis=self.vis, spw=spws, action='calculate', mode='rflag',
                        datacolumn='residual', extendflags=False)

        # STEP 2: chanavg with mstransform, then rflag-calculate on residual
        flagged2 = 'test_rflag_channelavg_residual_step2.ms'
        mstransform(vis=self.vis, spw=spws, outputvis=flagged2,
                    datacolumn='data,model,corrected', chanaverage=True, chanbin=32)
        res2 = flagdata(vis=flagged2, spw=spws, action='calculate', mode='rflag',
                        datacolumn='residual', extendflags=False)

        # STEP 3: rflag-calculate with channelavg on residual
        res3 = flagdata(vis=self.vis, spw=spws, action='calculate', mode='rflag',
                        datacolumn='residual', channelavg=True, chanbin=32,
                        extendflags=False)

        def check_reports_channelavg(report1, report2, report3):
            self.assertEqual(report2['type'], 'rflag')
            self.assertEqual(report3['type'], report2['type'])
            # divide 3rd column (thresholds). Matrices have rows like: field, spw, threshold.
            report1['freqdev'][:,2] = report1['freqdev'][:,2] / 2
            freq_div_tol = 1e-1
            self.assertTrue(np.allclose(report1['freqdev'], report3['freqdev'],
                                        rtol=freq_div_tol))
            freq_tol = 5e-2
            self.assertTrue(np.allclose(report2['freqdev'], report3['freqdev'],
                                        rtol=freq_tol))

            report1['timedev'][:,2] = report1['timedev'][:,2] / 4
            time_div_tol = 6.6e-1
            self.assertTrue(np.allclose(report1['timedev'], report3['timedev'],
                                        rtol=time_div_tol))
            time_tol = 5e-2
            self.assertTrue(np.allclose(report2['timedev'],
                                        report3['timedev'], rtol=time_tol))

        self.assertEqual(res1['type'], 'list')
        self.assertEqual(res1['type'], res2['type'])
        self.assertEqual(res1['type'], res3['type'])
        check_reports_channelavg(res1['report0'], res2['report0'], res3['report0'])


class test_virtual_col(test_base):
    def setUp(self):
        self.setUp_ngc5921(force=True)
        
    def tearDown(self):    
        os.system('rm -rf ngc5921*')        

    def test_no_model_col(self):
        '''flagdata: catch failure when MODEL or virtual MODEL do not exist'''
        # Verify that a MODEL or virtual MODEL column do not exist in MS
        tblocal = table()
        tblocal.open(self.vis)
        cols = tblocal.colnames()
        tblocal.close()
        
        tblocal.open(self.vis+'/SOURCE')
        cols_v = tblocal.colnames()
        tblocal.close()
       
        self.assertFalse('MODEL_DATA' in cols, 'Test cannot have a MODEL_DATA column')
        self.assertFalse('SOURCE_MODEL' in cols_v, 'Test cannot have a virtual MODEL column')
        
        # Run flagdata on it. RESIDUAL_DATA = DATA - MODEL
        with self.assertRaises(ValueError):
            flagdata(self.vis, mode='clip', datacolumn='RESIDUAL_DATA',
                     clipminmax=[2.3,3.1],clipoutside=False)

    def test_virtual_model_col(self):
        '''flagdata: Tests using a virtual MODEL column'''
        
        # Copy MS to new MS
        os.system('cp -RH ngc5921.ms ngc5921_virtual.ms')
        self.MSvirtual = 'ngc5921_virtual.ms'
        
        # First, run setjy to create a virtual MODEl column (SOURCE_MODEL)
        setjy(vis=self.MSvirtual, field='1331+305*',modimage='',standard='Perley-Taylor 99',
                scalebychan=False, usescratch=False)
        
        # Verify that the virtual column exist
        mcol = th.getColDesc(self.MSvirtual+'/SOURCE', 'SOURCE_MODEL')
        mkeys = mcol.keys()
        self.assertTrue(mkeys.__len__() > 0, 'Should have a SOURCE_MODEL column')
        
        # Run flagdata on it. RESIDUAL_DATA = DATA - MODEL
        flagdata(vis=self.MSvirtual,mode='clip',datacolumn='RESIDUAL_DATA',clipminmax=[2.3,3.1],clipoutside=False)
        res_virtual = flagdata(vis=self.MSvirtual, mode='summary')['flagged']

        # Compare with a normal MODEL column flagging
        # Run setjy to create a normal MODEl column (SOURCE_MODEL)
        setjy(vis=self.vis, field='1331+305*',modimage='',standard='Perley-Taylor 99',
                scalebychan=False, usescratch=True)
        
        flagdata(vis=self.vis,mode='clip',datacolumn='RESIDUAL_DATA',clipminmax=[2.3,3.1],clipoutside=False)
        res = flagdata(vis=self.vis, mode='summary')['flagged']
        
        self.assertEqual(res_virtual, res, 'Flagging using virtual MODEL column differs from normal MODEL column')


<<<<<<< HEAD
class test_list_modes_forbidden_with_avg(test_base):
    """
    CAS-12294: forbid the use of timeavg or chanavg with methods other than the auto-flagging
    methods (clip, tfcrop, rflag).
    For now we still allow lists with auto-methods (any or all) + timeavg + chanavg +
    + extendflags + antint.
    """

    def setUp(self):
        self.setUp_data4tfcrop()

    def test_test_forbid_timeavg_list(self):
        '''flagdata: timeavg=True should not be accepted in list mode, with +manual'''

        inplist = ["mode='manual' spw='7'",
                   "mode='clip' spw='9' timeavg=True timebin='2s' clipminmax=[0.0, 0.8]"]

        # CAS-12294: should raise exception when trying to use timeavg and forbidden modes
        with self.assertRaises(RuntimeError):
            res = flagdata(vis=self.vis, mode='list', inpfile=inplist)

        # Nothing should have been flagged or unflagged
        res = flagdata(vis=self.vis, mode='summary', spw='7,9')
        self.assertEqual(res['total'], 549888)
        self.assertEqual(res['flagged'], 0)
        # This is what it would flag if clip+timeavg+manual was accepted:
        # self.assertEqual(res['spw']['7']['flagged'], 274944)
        # self.assertEqual(res['spw']['9']['flagged'], 0)
        # self.assertEqual(res['flagged'], 274944)

    def test_forbid_timeavg_list_longer(self):
        '''flagdata: timeavg=True should not be accepted in list mode, with +manual'''

        inplist = ["mode='manual' spw='7'",
                   "mode='clip' spw='9' timeavg=True timebin='2s' clipminmax=[0.0, 0.8]",
                   "mode='clip' spw='8' clipzeros=True"]

        # CAS-12294: as above, should not be accepted
        with self.assertRaises(RuntimeError):
            res = flagdata(vis=self.vis, mode='list', inpfile=inplist)

        res = flagdata(vis=self.vis, mode='summary', spw='7,8,9')
        self.assertEqual(res['total'], 824832)
        self.assertEqual(res['flagged'], 0)
        # This is what it would flag if clip+timeavg+manual was accepted?
        # self.assertEqual(res['spw']['7']['flagged'], 274944)
        # self.assertEqual(res['spw']['8']['flagged'], 274944)
        # self.assertEqual(res['spw']['9']['flagged'], 0)
        # self.assertEqual(res['flagged'], 274944*2)

    def test_forbid_chanavg_list(self):
        '''flagdata: chanavg=True should not be accepted in list mode, with +manual'''

        inplist = ["mode='manual' spw='8'",
                   "mode='clip' spw='9' channelavg=True chanbin=2 clipminmax=[0.0, 0.8]"]

        # CAS-12294: as above, should not be accepted
        with self.assertRaises(RuntimeError):
            res = flagdata(vis=self.vis, mode='list', inpfile=inplist)

        res = flagdata(vis=self.vis, mode='summary', spw='7,8,9')
        self.assertEqual(res['total'], 824832)
        self.assertEqual(res['flagged'], 0)

    def test_forbid_chanavg_list_other_modes(self):
        '''flagdata: chanavg=True should not be accepted in list mode, with shadow,
        unflag, elevation, quack'''

        # CAS-12294: as above, should not be accepted. Try to apply several forbidden
        # methods in a row, and check at the end, to avoid running too many summaries
        inplist = ["mode='unflag'",
                   "mode='clip' spw='9' channelavg=True chanbin=2 clipminmax=[0.0, 0.1]"]
        with self.assertRaises(RuntimeError):
            res = flagdata(vis=self.vis, mode='list', inpfile=inplist)

        inplist = ["mode='shadow'",
                   "mode='clip' spw='9' channelavg=True chanbin=2 clipminmax=[0.0, 0.1]"]
        with self.assertRaises(RuntimeError):
            res = flagdata(vis=self.vis, mode='list', inpfile=inplist)

        inplist = ["mode='elevation' lowerlimit=89.0 upperlimit=89.5",
                   "mode='clip' spw='9' channelavg=True chanbin=2 clipminmax=[0.0, 0.1]"]
        with self.assertRaises(RuntimeError):
            res = flagdata(vis=self.vis, mode='list', inpfile=inplist)

        inplist = ["mode='clip' spw='9' channelavg=True chanbin=2 clipminmax=[0.0, 0.1]",
                   "mode='quack' quackmode='tail' quackinterval=1.0"]
        with self.assertRaises(RuntimeError):
            res = flagdata(vis=self.vis, mode='list', inpfile=inplist)

        inplist = ["mode='clip' spw='9' channelavg=True chanbin=2 clipminmax=[0.0, 0.1]",
                   "mode='quack' quackmode='end' quackinterval=1.0"]
        with self.assertRaises(RuntimeError):
            res = flagdata(vis=self.vis, mode='list', inpfile=inplist)

        # Nothing should have been flagged
        res = flagdata(vis=self.vis, mode='summary')
        self.assertEqual(res['total'], 4399104)
        self.assertEqual(res['flagged'], 0)

    def test_allow_all_auto_methods_timeavg_chanavg_extendflags_antint(self):
        """ Full list: all auto-methods, avg (time and chan), extendflags and antint """

        # Note that the only way to enable antint together with one auto-method is to use
        # the list mode
        inplist = ["mode='clip' clipminmax=[0.01, 1.] spw='10' channelavg=True chanbin=8",
                   "mode='tfcrop' timeavg=True timebin='2s'",
                   "mode='rflag' extendflags=True",
                   "mode='antint' antint_ref_antenna='ea01' minchanfrac=0.01"
        ]

        res = flagdata(vis=self.vis, flagbackup=False, mode='list', inpfile=inplist)
        self.assertEqual(res, {})
        # The return from listmode is not enough to know. Let's see if there are flags
        res = flagdata(vis=self.vis, mode='summary')
        self.assertEqual(res['total'], 4399104)
        self.assertEqual(res['flagged'], 591808)


@unittest.skipIf(True,
                 'These tests will open the flagging display GUI -> they are not meant to '
                 'run together with the usual automated verification tests of test_flagdata')
class test_auto_methods_display(test_base):
    """ Test display together with auto-flagging methods and additional methods that can
    be used together (extendflags and even antint). """

    def setUp(self):
        """ This MS has 1 field, 2 scans, 16 spws, with 64 channels each. 4 corr"""
        self.setUp_data4tfcrop()

    def test_display_clip_timeavg_chanavg(self):
        """ Display data with clip, enabling avg (time and chan)"""

        # Note flagdata with display='data' doesn't return anything (an empty dict)
        flagdata(vis=self.vis, flagbackup=False, mode='clip', clipminmax=[0.05,10.],
                 datacolumn='DATA', spw='10,11',
                 channelavg=True, chanbin=8, timeavg=True, timebin='4s',
                 display='data')

    def test_display_tfcrop_timeavg_chanavg_extendflags(self):
        """ Display data with tfcrop, enabling avg (time and chan), extendflags"""

        # SPWs picked to get not too uninteresting outputs (avoid all or almost all
        # flagged/unflagged)
        flagdata(vis=self.vis, flagbackup=False, mode='tfcrop',
                 datacolumn='DATA', spw='5,6',
                 channelavg=True, chanbin=4, timeavg=True, timebin='4s',
                 extendflags=True, display='data')

    def test_display_rflag_timeavg_chanavg_extendflags(self):
        """ Display data with tfcrop, enabling avg (time and chan), extendflags"""

        flagdata(vis=self.vis, flagbackup=False, mode='rflag',
                 datacolumn='DATA', spw='5,6',
                 channelavg=True, chanbin=4, timeavg=True, timebin='2s',
                 extendflags=True, display='data', action='calculate')

    def test_display_all_auto_timeavg_chanavg_extendflags_list_antint(self):
        """ Display with auto-methods (all), avg (time and chan), extendflags + antint """

        # Note that the only way to enable antint together with one auto-method is to use
        # the list mode
        inplist = ["mode='clip' clipminmax=[0.01, 1.] spw='10' timeavg=True timebin='2s' "
                   "channelavg=True chanbin=4",
                   "mode='tfcrop'",
                   "mode='rflag'",
                   "mode='antint' antint_ref_antenna='ea01' minchanfrac=0.01"
        ]

        flagdata(vis=self.vis, flagbackup=False, mode='list', inpfile=inplist,
                 display='data')


=======
>>>>>>> c358ff82
class test_flags_propagation_base(test_base):
    """
    Common methods and infrastructure used in test_flags_propagation_channelavg and
    test_flags_propagation_timeavg.
    """

    def tearDown(self):
        shutil.rmtree(self.vis)

    def get_flags(self, mss):
        """
        Returns the flags column of an MS. Use only on tiny MSs as the one used in this
        test

        :param mss: An MS
        :return: The FLAG column of the MS
        """
        try:
            tbt = table()
            tbt.open(mss)
            flags = tbt.getcol('FLAG')
            return flags
        finally:
            tbt.close()

    def check_flags_preserved(self, flags_before, flags_after):
        """
        Check 'flags before' against 'flags after' and ensures that all the flags set
        'before' are also set 'after'.
        The flags are expected in the same format as returned by tbtool.getcol('FLAG').
        This is to ensure the desired behavior from CAS-12737 (never lose flags).

        :param before_flags: flags before manipulating/flagging an MS
        :param after_flags: flags after manipulating/flagging an MS
        :return: true if all flags set in flags_before are also set in flags_after
        """
        flag_cnt_before = np.count_nonzero(flags_before)
        and_flags = np.logical_and(flags_before, flags_after)
        flag_cnt_and = np.count_nonzero(and_flags)

        if flag_cnt_and != flag_cnt_before:
            print(' * Not all the flags set before ({}) are set after ({}). Flags before: '
                  '{}\n Flags after: {}'.format(flag_cnt_before, flag_cnt_and,
                                                flags_before, flags_after))
        return flag_cnt_and == flag_cnt_before


@unittest.skipIf(False,
                 "These tests were added in CAS-12737. Not clear what would be the right"
                 "place for them.")
class test_flags_propagation_channelavg(test_flags_propagation_base):
    """
    Tests on the number and positions of flags when using
       flagdata + channelavg + autoflag_methods AND the dataset is already flagged
    ... where channelavg is implemented via the ChannelAverageTVI
    This is to make sure that flags set before the flagdata command are preserved
    (CAS-12737). The tests check the expected number of flags from several methods (clip,
    tfcrop, rflag) and that all the data points originally flagged are still flagged after
    applying, in the exact same positions.

    Uses the small VLA dataset from "data4preaveraging" which is convenient for visual
    and/or manual inspection via the browser, table tool, etc.

    To illustrate the potential "loss" of flags before the fix from CAS-12737, the tests
    use a range of chanbin values (~2...5) with intentionally sparse "a priori" flags like
    X 0 X 0 X 0 X 0     (with chanbin=2 could produce a total loss of "a priori" flags)
    or
    X 0 0 X 0 0 X 0 0   (with chanbin=3 could produce a total loss of "a priori" flags)
    ...
    There are notes in the comments that give the final number of flags that would be seen
    before the fix from CAS-12737 (much lower, lower than the original "a priori" flags).
    """

    def setUp(self):
        self.setUp_data4preaveraging()

    def run_auto_flag_preavg_propagation(self, chanbin=2, mode='clip', ims='', **kwargs):
        """
        Enables channel average and prepares a priori flags in a sparse pattern across
        channels such that we can test (back)propagation of flags after channel-averaging.
        One channel is flagged every 'chanbin'
        With chanbin=2, 50% of channels will be a priori flagged (X 0 X 0 X 0...)
        With chanbin-3, 33% of channels will be a priori flagged, and so on (X 0 0 X 0 0...)
        This would maximize the "loss" of flags as seen in CAS-12737

        :param chanbin: chanbin as used in flagdata
        :param mode: auto-flag mode
        :param kwargs: Use kwargs to pass mode specific parameters, such as clipminmax for
        clip, etc.
        :return: res+apriori_flags+final_flags. res is the flagdata summary dict from the
        MS after applying flagging with channelavg. apriori_flags is the FLAG column before
        applying channelavg+autoflag_method. final_flags is the FLAG column after applying
        channelavg+autoflag_method.
        """
        def get_nchan(ims):
            """
            This function assumes single-SPW (as is the case in this test) or all SPWs
            have the same number of channels.

            :param ims: an MS name
            :return: number of channels in SPW(s)
            """
            try:
                tbt = table()
                tbt.open(os.path.join(ims, 'SPECTRAL_WINDOW'))
                chans = tbt.getcol('NUM_CHAN')
                if len(chans) < 1:
                    raise RuntimeError('Inconsistency found, NUM_CHAN: {}'.format(chans))
                if not np.all(chans[0] == chans):
                    raise RuntimeError('This supports only MSs with all SPWs with the same '
                                       'number of channels. Got NUM_CHAN: {}'.format(chans))
                nchan = chans[0]
            except RuntimeError as exc:
                raise RuntimeError('Error while trying to figure out the #channels: {}'.
                                   format(exc))
            finally:
                tbt.close()

            return nchan

        flagdata(vis=ims, mode='unflag')

        # Pre-flag channels, for example '*:0,1,2,4,...62'
        nchan = get_nchan(ims)
        flag_chans = np.arange(0, nchan, chanbin)
        flag_spw_str = '*:{}'.format(';'.join(['{}'.format(chan) for chan in flag_chans]))
        flagdata(vis=ims, mode='manual', spw=flag_spw_str)

        apriori_flags = self.get_flags(self.vis)

        res_avg = flagdata(vis=ims, mode=mode, channelavg=True, chanbin=chanbin, **kwargs)

        res = flagdata(vis=ims, mode='summary')

        final_flags = self.get_flags(self.vis)

        return res, apriori_flags, final_flags

    def test_propagation_clip_chanbin_2(self):
        """ clip, chanavg, chanbin=2, propagate flags forth and back """

        # Make clip flag something (if no flags are added, the flag cube is not written)
        res, apriori_flags, final_flags =\
            self.run_auto_flag_preavg_propagation(chanbin=2, ims=self.vis,
                                                  clipminmax=[0.0, 0.1])

        self.assertEqual(res['total'], 1024)
        # Before CAS-12727, there is some 'loss' of flags. This would be: 44
        # Instead of >= 512 (a priori)
        self.assertEqual(res['flagged'], 534)
        self.assertTrue(self.check_flags_preserved(apriori_flags, final_flags),
                        'Not all the flags set "before" are set "after"')

    def test_propagation_clip_chanbin_3(self):
        """ clip, chanavg, chanbin=3, propagate flags forth and back """

        # Make clip flag something (if no flags are added, the flag cube is not written)
        res, apriori_flags, final_flags =\
            self.run_auto_flag_preavg_propagation(chanbin=3, ims=self.vis,
                                                  clipminmax=[0.001, 0.1])

        self.assertEqual(res['total'], 1024)
        # Before CAS-12727, there is some 'loss' of flags. This would be: 40
        # Instead of >= 352 (a priori)
        self.assertEqual(res['flagged'], 368)
        self.assertTrue(self.check_flags_preserved(apriori_flags, final_flags),
                        'Not all the flags set "before" are set "after"')

    def test_propagation_tfcrop_chanbin_4(self):
        """ tfcrop, chanavg, chanbin=4, propagate flags forth and back """

        # Make tfcrop flag something (if no flags are added, the flag cube is not written)
        res, apriori_flags, final_flags =\
            self.run_auto_flag_preavg_propagation(chanbin=4, ims=self.vis,
                                                  mode='tfcrop', extendflags=False)

        self.assertEqual(res['total'], 1024)
        # Before CAS-12727, there is some 'loss' of flags. This would be: 68
        # Instead of >= 256
        self.assertEqual(res['flagged'], 307)
        self.assertTrue(self.check_flags_preserved(apriori_flags, final_flags),
                        'Not all the flags set "before" are set "after"')

    def test_propagation_rflag_chanbin_5(self):
        """ rflag, chanavg, chanbin=2, propagate flags forth and back """

        # Make rflag flag something (if no flags are added, the flag cube is not written)
        res, apriori_flags, final_flags =\
            self.run_auto_flag_preavg_propagation(chanbin=5, ims=self.vis,
                                                  mode='rflag', extendflags=False)

        self.assertEqual(res['total'], 1024)
        # Before CAS-12727, there is some 'loss' of flags. This would be: 35
        # Instead of >= 208
        self.assertEqual(res['flagged'], 236)
        self.assertTrue(self.check_flags_preserved(apriori_flags, final_flags),
                        'Not all the flags set "before" are set "after"')

    def test_propagation_clip_chanbin_64(self):
        """ clip, chanavg, chanbin=64 (all), propagate flags forth and back """

        # Make clip flag something (if no flags are added, the flag cube is not written)
        # Use min=0.0025 to flag very little but still something
        res, apriori_flags, final_flags =\
            self.run_auto_flag_preavg_propagation(chanbin=64, ims=self.vis,
                                                  clipminmax=[0.004, 0.1])

        self.assertEqual(res['total'], 1024)
        # Before CAS-12727, there is some 'loss' of flags. This would be: 196
        # (the total is >= 16 a priori, but losing some of the initial flags which would
        # be overwritten as False).
        self.assertEqual(res['flagged'], 205)
        self.assertTrue(self.check_flags_preserved(apriori_flags, final_flags),
                        'Not all the flags set "before" are set "after"')


@unittest.skipIf(False,
                 "These tests were added in CAS-12737. Not clear what would be the right"
                 "place for them.")
class test_flags_propagation_timeavg(test_flags_propagation_base):
    """
    Tests on the number and positions of flags when using
       flagdata + timeavg + autoflag_methods AND the dataset is already flagged
    ... where timeavg is implemented via the AveragingTVI
    This is to make sure that flags set before the flagdata command are preserved
    (CAS-12737). Similarly as in the tests test_flags_propagation_timeavg, the tests of this
    class check the expected number of flags from several methods (clip, tfcrop, rflag) and
    that all the data points originally flagged are still flagged after applying, in the
    exact same positions.

    Uses the small VLA dataset from "data4timeavg" which has enough integrations to test
    a range of timebins

    To illustrate the potential "loss" of flags before the fix from CAS-12737, the tests
    use a range of timebin values (2s...100s) with intentionally sparse "a priori" flags
    like
    X 0 X 0 X 0 X 0     (with timebin=2 could produce a total loss of "a priori" flags)
    or
    X 0 0 X 0 0 X 0 0   (with timebin=3 could produce a total loss of "a priori" flags)
    ...

    There are notes in the comments that give the final number of flags that would be seen
    before the fix from CAS-12737 (much lower, lower than the initial "a priori" flags).
    """

    def setUp(self):
        self.setUp_data4timeavg()

    def run_auto_flag_preavg_propagation(self, timebin=2, mode='clip', ims='', **kwargs):
        """
        Enables time average and prepares a priori flags in a sparse pattern through rows/
        time. The pattern is then used to test the (back)propagation of flags after
        time-averaging.
        One row or timestamp is flagged every 'timebin' where timebin is an integer flagging
        step.
        With timebin=2, 50% of timestamps will be flagged (X 0 X 0 X 0...)
        With timebin-3, 33% of timestamps will be flagged (X 0 0 X 0 0...) and so on.
        This pattern maximizes the "loss" of flags as seen in CAS-12737.
        Uses the column 'TIME_CENTROID' (and the time reference from there) to find the list
        of timestamps to flag.

        :param timebin: number of timestamps to average (in time) - does not check actual
                        integrations times
        :param mode: one auto-flag mode
        :param ims: input ms name
        :param kwargs: to pass mode specific parameters, such as rflag thresholds, etc.
        :return: res+apriori_flags+final_flags. res is the flagdata summary dict from the
        MS after applying flagging with timeavg. apriori_flags is the FLAG column before
        applying timeavg+autoflag_method. final_flags is the FLAG column after applying
        timeavg+autoflag_method.
        """

        def get_unique_ms_times(ims):
            """
            Get the list of unique time stamps of the MS (from TIME_CENTROID).

            :param: ims: an MS name
            :return: list of unique times in the MS. Times as produced by the quanta tool.
            """
            try:
                tbt = table()
                tbt.open(ims)
                times = tbt.getcol('TIME_CENTROID')

                ref = tbt.getcolkeyword('TIME_CENTROID', 'MEASINFO')['Ref']
            except RuntimeError as exc:
                pass
            finally:
                tbt.close()

            centroids = np.unique(times)
            # Produce time records ready for flagdata.
            # This could be done without measures tool:
            # times = [qat.time({'unit': 's', 'value': cent, 'refer': ref, # 'UTC'
            #                    'type': 'epoch'},
            #                   form=['ymd'], prec=9)[0]
            #          for cent in centroids]
            # Or even with plain string formatting:
            # times = [time.strftime('%Y/%m/%d/%H:%M:%S.%f',
            #          time.gmtime(cent)) for cent in  centroids]
            # But better to produce times with the measures tool and using MEASINFO:
            qat = quanta()
            met = measures()
            times = [qat.time(met.epoch('ref', '{}s'.format(cent))['m0'], form=['ymd'],
                              prec=9)[0]
                     for cent in centroids]
            return times

        flagdata(vis=ims, mode='unflag')

        # Pre-flag some timestamps, at 'timebin' steps
        times = get_unique_ms_times(ims)
        flag_times = ['timerange={}'.format(one) for one in times[0::timebin]]

        flagdata(vis=ims, mode='list', inpfile=flag_times)

        apriori_flags = self.get_flags(self.vis)

        res_avg = flagdata(vis=ims, mode=mode, timeavg=True, timebin='{}s'.
                           format(timebin), **kwargs)

        res = flagdata(vis=ims, mode='summary')

        final_flags = self.get_flags(self.vis)

        return res, apriori_flags, final_flags

    def test_propagation_clip_timebin_2s(self):
        """ clip, timeavg, timebin=2, propagate flags forth and back """

        # Make clip flag something (if no flags are added, the flag cube is not written)
        res, apriori_flags, final_flags =\
            self.run_auto_flag_preavg_propagation(timebin=2, ims=self.vis,
                                                  clipminmax=[0.0, 0.1])

        self.assertEqual(res['total'], 25600)
        # Before CAS-12727, there is some 'loss' of flags. This would be: 1490
<<<<<<< HEAD
        self.assertEqual(res['flagged'], 10311)
=======
        self.assertEqual(res['flagged'], 10578)
>>>>>>> c358ff82
        self.assertTrue(self.check_flags_preserved(apriori_flags, final_flags),
                        'Not all the flags set "before" are set "after"')

    def test_propagation_clip_timebin_5s(self):
        """ clip, timeavg, timebin=5, propagate flags forth and back """

        # Make clip flag something (if no flags are added, the flag cube is not written)
        res, apriori_flags, final_flags =\
            self.run_auto_flag_preavg_propagation(timebin=5, ims=self.vis,
                                                  clipminmax=[0.001, 0.1])

        self.assertEqual(res['total'], 25600)
        # Before CAS-12727, there is some 'loss' of flags. This would be: 1339
<<<<<<< HEAD
        self.assertEqual(res['flagged'], 5140)
=======
        self.assertEqual(res['flagged'], 5146)
>>>>>>> c358ff82
        self.assertTrue(self.check_flags_preserved(apriori_flags, final_flags),
                        'Not all the flags set "before" are set "after"')

    def test_propagation_tfcrop_timebin_20(self):
        """ tfcrop, timeavg, timebin=20, propagate flags forth and back """

        res, apriori_flags, final_flags =\
            self.run_auto_flag_preavg_propagation(timebin=20, ims=self.vis,
                                                  mode='tfcrop', extendflags=False)

        self.assertEqual(res['total'], 25600)
        # Before CAS-12727, there is some 'loss' of flags. This would be: 68
        # Instead of >= 1280  (= 5 rows x 4 pol x 64 chan)
<<<<<<< HEAD
        self.assertEqual(res['flagged'], 2905)
=======
        self.assertEqual(res['flagged'], 1280)
>>>>>>> c358ff82
        self.assertTrue(self.check_flags_preserved(apriori_flags, final_flags),
                        'Not all the flags set "before" are set "after"')

    def test_propagation_rflag_timebin_20(self):
        """ rflag, timeavg, timebin=20, propagate flags forth and back """

        res, apriori_flags, final_flags =\
            self.run_auto_flag_preavg_propagation(timebin=20, ims=self.vis,
                                                  mode='rflag', extendflags=False)

        self.assertEqual(res['total'], 25600)
        # Before CAS-12727, there is some 'loss' of flags. This would be: 756
        # Instead of >= 1280
<<<<<<< HEAD
        self.assertEqual(res['flagged'], 3586)
=======
        self.assertEqual(res['flagged'], 1996)
>>>>>>> c358ff82
        self.assertTrue(self.check_flags_preserved(apriori_flags, final_flags),
                        'Not all the flags set "before" are set "after"')

    def test_propagation_clip_timebin_100s(self):
        """ clip, timeavg, timebin=100, propagate flags forth and back """

        # Make clip flag something (if no flags are added, the flag cube is not written)
        res, apriori_flags, final_flags =\
            self.run_auto_flag_preavg_propagation(timebin=100, ims=self.vis,
                                                  clipminmax=[0.001, 0.1])

        self.assertEqual(res['total'], 25600)
        # Before CAS-12727, there is some 'loss' of flags. This would be: 1339
        self.assertEqual(res['flagged'], 1609)
        self.assertTrue(self.check_flags_preserved(apriori_flags, final_flags),
                        'Not all the flags set "before" are set "after"')


<<<<<<< HEAD
=======
class test_forbid_avg_in_non_autoflagging_list(test_base):
    """
    CAS-12294: forbid the use of timeavg or chanavg in methods other than the
    auto-flagging methods (clip, tfcrop, rflag) when given inside the list of
    commands in list mode.
    """

    def setUp(self):
        self.setUp_data4tfcrop()

    def _run_method_with_avg(self, method, more_params=''):
        inplist = ["mode='{}' timeavg=True timebin='1s' {}".format(method, more_params)]

        # Sshould raise exception when trying to use chanavg in non-autoflagging mode
        with self.assertRaises(RuntimeError):
            res = flagdata(vis=self.vis, mode='list', inpfile=inplist)

        inplist = ["mode='{}' channelavg=True chanbin=4 {}".format(method, more_params)]

        # Should again raise exception when trying to use timeavg in non-autoflagging mode
        with self.assertRaises(RuntimeError):
            res = flagdata(vis=self.vis, mode='list', inpfile=inplist)

        # Nothing should have been flagged
        res = flagdata(vis=self.vis, mode='summary')
        self.assertEqual(res['total'], 4399104)
        self.assertEqual(res['flagged'], 0)

    def test_forbid_avg_list_manual(self):
        '''flagdata: timeavg=True should not be accepted in manual mode inside list'''

        inplist = ["mode='manual' spw='7' timeavg=True timebin='2s'"]

        # Sshould raise exception when trying to use chanavg in non-autoflagging mode
        with self.assertRaises(RuntimeError):
            res = flagdata(vis=self.vis, mode='list', inpfile=inplist)

        inplist = ["mode='manual' spw='9' channelavg=True chanbin=4"]

        # Should again raise exception when trying to use timeavg in non-autoflagging mode
        with self.assertRaises(RuntimeError):
            res = flagdata(vis=self.vis, mode='list', inpfile=inplist)

        # Nothing should have been flagged or unflagged
        res = flagdata(vis=self.vis, mode='summary', spw='7,9')
        self.assertEqual(res['total'], 549888)
        self.assertEqual(res['flagged'], 0)
        # This is what it would flag if clip+timeavg+manual was accepted:
        # self.assertEqual(res['spw']['7']['flagged'], 274944)
        # self.assertEqual(res['spw']['9']['flagged'], 0)
        # self.assertEqual(res['flagged'], 274944)

    def test_forbid_avg_list_quack(self):
        '''flagdata: timeavg=True and channelavg=True should not be accepted in quack
        mode inside list'''

        self._run_method_with_avg('quack')

    def test_forbid_avg_list_shadow(self):
        '''flagdata: timeavg=True and channelavg=True should not be accepted in shadow
        mode inside list'''

        self._run_method_with_avg('shadow')

    def test_forbid_avg_list_elevation(self):
        '''flagdata: timeavg=True and channelavg=True should not be accepted in elevation
        mode inside list'''

        self._run_method_with_avg('elevation')

    def test_forbid_avg_list_antint(self):
        '''flagdata: timeavg=True and channelavg=True should not be accepted in antint
        mode inside list'''

        self._run_method_with_avg('antint', ' antint_ref_antenna=ea01')

    def test_forbid_avg_list_unflag(self):
        '''flagdata: timeavg=True and channelavg=True should not be accepted in unflag
        mode inside list'''

        self._run_method_with_avg('unflag')

    def test_forbid_avg_list_summary(self):
        '''flagdata: timeavg=True and channelavg=True should not be accepted in summary
        mode inside list'''

        self._run_method_with_avg('summary')


class test_list_modes_forbidden_with_avg(test_base):
    """
    CAS-12294: forbid the use of timeavg or chanavg in auto-flagging methods when they
    are used in list mode together with other methods that are not auto-flagging methods
    (clip, tfcrop, rflag).

    For now we still allow lists with auto-methods (any or all) + timeavg + chanavg +
    + extendflags + antint.
    """

    def setUp(self):
        self.setUp_data4tfcrop()

    def test_test_forbid_timeavg_list(self):
        '''flagdata: timeavg=True should not be accepted in list mode, with +manual'''

        inplist = ["mode='manual' spw='7'",
                   "mode='clip' spw='9' timeavg=True timebin='2s' clipminmax=[0.0, 0.8]"]

        # CAS-12294: should raise exception when trying to use timeavg and forbidden modes
        with self.assertRaises(RuntimeError):
            res = flagdata(vis=self.vis, mode='list', inpfile=inplist)

        # Nothing should have been flagged or unflagged
        res = flagdata(vis=self.vis, mode='summary', spw='7,9')
        self.assertEqual(res['total'], 549888)
        self.assertEqual(res['flagged'], 0)
        # This is what it would flag if clip+timeavg+manual was accepted:
        # self.assertEqual(res['spw']['7']['flagged'], 274944)
        # self.assertEqual(res['spw']['9']['flagged'], 0)
        # self.assertEqual(res['flagged'], 274944)

    def test_forbid_timeavg_list_longer(self):
        '''flagdata: timeavg=True should not be accepted in list mode, with +manual'''

        inplist = ["mode='manual' spw='7'",
                   "mode='clip' spw='9' timeavg=True timebin='2s' clipminmax=[0.0, 0.8]",
                   "mode='clip' spw='8' clipzeros=True"]

        # CAS-12294: as above, should not be accepted
        with self.assertRaises(RuntimeError):
            res = flagdata(vis=self.vis, mode='list', inpfile=inplist)

        res = flagdata(vis=self.vis, mode='summary', spw='7,8,9')
        self.assertEqual(res['total'], 824832)
        self.assertEqual(res['flagged'], 0)
        # This is what it would flag if clip+timeavg+manual was accepted?
        # self.assertEqual(res['spw']['7']['flagged'], 274944)
        # self.assertEqual(res['spw']['8']['flagged'], 274944)
        # self.assertEqual(res['spw']['9']['flagged'], 0)
        # self.assertEqual(res['flagged'], 274944*2)

    def test_forbid_chanavg_list(self):
        '''flagdata: chanavg=True should not be accepted in list mode, with +manual'''

        inplist = ["mode='manual' spw='8'",
                   "mode='clip' spw='9' channelavg=True chanbin=2 clipminmax=[0.0, 0.8]"]

        # CAS-12294: as above, should not be accepted
        with self.assertRaises(RuntimeError):
            res = flagdata(vis=self.vis, mode='list', inpfile=inplist)

        res = flagdata(vis=self.vis, mode='summary', spw='7,8,9')
        self.assertEqual(res['total'], 824832)
        self.assertEqual(res['flagged'], 0)

    def test_forbid_chanavg_list_other_modes(self):
        '''flagdata: chanavg=True should not be accepted in list mode, with shadow,
        unflag, elevation, quack'''

        # CAS-12294: as above, should not be accepted. Try to apply several forbidden
        # methods in a row, and check at the end, to avoid running too many summaries
        inplist = ["mode='unflag'",
                   "mode='clip' spw='9' channelavg=True chanbin=2 clipminmax=[0.0, 0.1]"]
        with self.assertRaises(RuntimeError):
            res = flagdata(vis=self.vis, mode='list', inpfile=inplist)

        inplist = ["mode='shadow'",
                   "mode='clip' spw='9' channelavg=True chanbin=2 clipminmax=[0.0, 0.1]"]
        with self.assertRaises(RuntimeError):
            res = flagdata(vis=self.vis, mode='list', inpfile=inplist)

        inplist = ["mode='elevation' lowerlimit=89.0 upperlimit=89.5",
                   "mode='clip' spw='9' channelavg=True chanbin=2 clipminmax=[0.0, 0.1]"]
        with self.assertRaises(RuntimeError):
            res = flagdata(vis=self.vis, mode='list', inpfile=inplist)

        inplist = ["mode='clip' spw='9' channelavg=True chanbin=2 clipminmax=[0.0, 0.1]",
                   "mode='quack' quackmode='tail' quackinterval=1.0"]
        with self.assertRaises(RuntimeError):
            res = flagdata(vis=self.vis, mode='list', inpfile=inplist)

        inplist = ["mode='clip' spw='9' channelavg=True chanbin=2 clipminmax=[0.0, 0.1]",
                   "mode='quack' quackmode='end' quackinterval=1.0"]
        with self.assertRaises(RuntimeError):
            res = flagdata(vis=self.vis, mode='list', inpfile=inplist)

        # Nothing should have been flagged
        res = flagdata(vis=self.vis, mode='summary')
        self.assertEqual(res['total'], 4399104)
        self.assertEqual(res['flagged'], 0)

    def test_allow_all_auto_methods_timeavg_chanavg_extendflags_antint(self):
        """ Full list: all auto-methods, avg (time and chan), extendflags and antint """

        # Note that the only way to enable antint together with one auto-method is to use
        # the list mode
        inplist = ["mode='clip' clipminmax=[0.01, 1.] spw='10' channelavg=True chanbin=8",
                   "mode='tfcrop' timeavg=True timebin='2s'",
                   "mode='rflag' extendflags=True",
                   "mode='antint' antint_ref_antenna='ea01' minchanfrac=0.01"
        ]

        res = flagdata(vis=self.vis, flagbackup=False, mode='list', inpfile=inplist)
        self.assertEqual(res, {})
        # The return from listmode is not enough to know. Let's see if there are flags
        res = flagdata(vis=self.vis, mode='summary')
        print('res: {}'.format(res))
        self.assertEqual(res['total'], 4399104)
        self.assertEqual(res['flagged'], 254912)


@unittest.skipIf(True,
                 'These tests will open the flagging display GUI -> they are not meant to '
                 'run together with the usual automated verification tests of test_flagdata')
class test_auto_methods_display(test_base):
    """ Test display together with auto-flagging methods and additional methods that can
    be used together (extendflags and even antint). """

    def setUp(self):
        """ This MS has 1 field, 2 scans, 16 spws, with 64 channels each. 4 corr"""
        self.setUp_data4tfcrop()

    def test_display_clip_timeavg_chanavg(self):
        """ Display data with clip, enabling avg (time and chan)"""

        # Note flagdata with display='data' doesn't return anything (an empty dict)
        flagdata(vis=self.vis, flagbackup=False, mode='clip', clipminmax=[0.05,10.],
                 datacolumn='DATA', spw='10,11',
                 channelavg=True, chanbin=8, timeavg=True, timebin='4s',
                 display='data')

    def test_display_tfcrop_timeavg_chanavg_extendflags(self):
        """ Display data with tfcrop, enabling avg (time and chan), extendflags"""

        # SPWs picked to get not too uninteresting outputs (avoid all or almost all
        # flagged/unflagged)
        flagdata(vis=self.vis, flagbackup=False, mode='tfcrop',
                 datacolumn='DATA', spw='5,6',
                 channelavg=True, chanbin=4, timeavg=True, timebin='4s',
                 extendflags=True, display='data')

    def test_display_rflag_timeavg_chanavg_extendflags(self):
        """ Display data with tfcrop, enabling avg (time and chan), extendflags"""

        flagdata(vis=self.vis, flagbackup=False, mode='rflag',
                 datacolumn='DATA', spw='5,6',
                 channelavg=True, chanbin=4, timeavg=True, timebin='2s',
                 extendflags=True, display='data', action='calculate')

    def test_display_all_auto_timeavg_chanavg_extendflags_list_antint(self):
        """ Display with auto-methods (all), avg (time and chan), extendflags + antint """

        # Note that the only way to enable antint together with one auto-method is to use
        # the list mode
        inplist = ["mode='clip' clipminmax=[0.01, 1.] spw='10' timeavg=True timebin='2s' "
                   "channelavg=True chanbin=4",
                   "mode='tfcrop'",
                   "mode='rflag'",
                   "mode='antint' antint_ref_antenna='ea01' minchanfrac=0.01"
        ]

        flagdata(vis=self.vis, flagbackup=False, mode='list', inpfile=inplist,
                 display='data')


>>>>>>> c358ff82
# Cleanup class
class cleanup(test_base):

    def tearDown(self):
        os.system('rm -rf ngc5921.*ms* testwma*ms*')
        os.system('rm -rf flagdatatest.*ms*')
        os.system('rm -rf missing-baseline.*ms*')
        os.system('rm -rf multiobs.*ms*')
        os.system('rm -rf uid___A002_X30a93d_X43e_small.*ms*')
        os.system('rm -rf Four_ants_3C286*.ms')
        os.system('rm -rf shadow*.*ms*')
        os.system('rm -rf testmwa.*ms*')
        os.system('rm -rf cal.fewscans.bpass*')
        os.system('rm -rf X7ef.tsys* ap314.gcal*')
        os.system('rm -rf list*txt*')
        os.system('rm -rf fourrows*')
        os.system('rm -rf SDFloatColumn*')
        os.system('rm -rf *weight*ms*')
        os.system('rm -rf uid___A002_X72c4aa_X8f5_scan21_spw18*')
        os.system('rm -rf test_residual_step*.ms')

    def test_runTest(self):
        '''flagdata: Cleanup'''
        pass


def suite():
    return [test_dict_consolidation,
            test_antint,
            test_rflag,
            test_rflag_evla,
            test_tfcrop,
            test_shadow,
            test_selections,
            test_selections2,
            test_alma,
            test_statistics_queries,
            test_msselection,
            test_elevation,
            test_list_list,
            test_list_file,
            test_clip,
            test_CASA_4_0_bug_fix,
            test_correlations,
            test_tsys,
            test_bandpass,
            test_newcal,
            test_weight_spectrum,
            test_float_column,
            test_tbuff,
            TestMergeManualTimerange,
            test_preaveraging,
            test_preaveraging_rflag_residual,
            test_virtual_col,
<<<<<<< HEAD
            test_list_modes_forbidden_with_avg,
            test_auto_methods_display,
            test_flags_propagation_channelavg,
            test_flags_propagation_timeavg,
=======
            test_flags_propagation_channelavg,
            test_flags_propagation_timeavg,
            test_forbid_avg_in_non_autoflagging_list,
            test_list_modes_forbidden_with_avg,
            test_auto_methods_display,
>>>>>>> c358ff82
            cleanup]

if is_CASA6:    
    if __name__ == '__main__':
        unittest.main()<|MERGE_RESOLUTION|>--- conflicted
+++ resolved
@@ -2465,13 +2465,8 @@
                  timeavg=True, timebin='2s', clipminmax=[0.0,0.08])
         
         res = flagdata(vis=self.vis, mode='summary', spw='9')
-<<<<<<< HEAD
         self.assertEqual(res['spw']['9']['flagged'], 42106)
         self.assertEqual(res['flagged'], 42106)
-=======
-        self.assertEqual(res['spw']['9']['flagged'], 42370)
-        self.assertEqual(res['flagged'], 42370)
->>>>>>> c358ff82
 
         
     def test_clip_no_model_col(self):
@@ -3915,7 +3910,6 @@
         res2 = flagdata(vis='test_rflag_timeavg_step2.ms', mode='summary', spwchan=True)
 
         # Compare results
-<<<<<<< HEAD
         self.assertEqual(res1['flagged'], res2['flagged'])
         self.assertEqual(res1['flagged'], 27)
         for cor in self.corrs:
@@ -3961,50 +3955,6 @@
         # Unflag the original input data  - alread done by setUp
         # flagdata(self.vis, flagbackup=False, mode='unflag')
 
-=======
-        self.assertEqual(res1['total'], res2['total'])
-        self.assertEqual(res1['flagged'], 27)
-        self.assertEqual(res2['flagged'], 20)
-
-    def test_rflag_timeavg_extendflags(self):
-        '''flagdata: rflag with time average + extendflags, and compare vs mstransform'''
-        # Unflag the original input data
-        flagdata(self.vis, flagbackup=False, mode='unflag')
-
-        timebin = '2s'
-
-        # STEP 1: Time average with mstransform, then flagging with normal rflag+extendflags
-        mstransform(vis=self.vis, outputvis='test_rflag_timeavg_extendflags_step1.ms',
-                    datacolumn='data', timeaverage=True, timebin=timebin)
-        flagdata(vis='test_rflag_timeavg_extendflags_step1.ms', flagbackup=False,
-                 mode='rflag', extendflags=True)
-        res1 = flagdata(vis='test_rflag_timeavg_extendflags_step1.ms', mode='summary')
-
-        # Unflag again the original input data
-        flagdata(self.vis, flagbackup=False, mode='unflag')
-
-        # STEP 2: Flagging with rflag using time average, then time average with mstransform
-        flagdata(vis=self.vis, flagbackup=False, mode='rflag', datacolumn='DATA',
-                 timeavg=True, timebin='2s', extendflags=True)
-        mstransform(vis=self.vis, outputvis='test_rflag_timeavg_extendflags_step2.ms',
-                    datacolumn='data', timeaverage=True, timebin=timebin)
-        res2 = flagdata(vis='test_rflag_timeavg_extendflags_step2.ms', mode='summary')
-
-        # Compare results
-        self.assertEqual(res1['total'], res2['total'])
-        self.assertEqual(res1['flagged'], 40)
-        self.assertEqual(res2['flagged'], 24)
-        for cor in self.corrs:
-            self.assertEqual(res1['correlation'][cor]['flagged'],10)
-            self.assertEqual(res2['correlation'][cor]['flagged'],6)
-
-    def test_rflag_chanavg(self):
-        '''flagdata: rflag with chan average and compare vs mstransform'''
-        
-        # Unflag the original input data
-        flagdata(self.vis, flagbackup=False, mode='unflag')
-
->>>>>>> c358ff82
         # STEP 1: Chan average with mstransform, then flagging with normal rflag
         mstransform(vis=self.vis,outputvis='test_rflag_chanavg_step1.ms',datacolumn='data',
                     chanaverage=True,chanbin=2)
@@ -4029,14 +3979,9 @@
 
     def test_rflag_chanavg_extendflags(self):
         '''flagdata: rflag with chan average + extendflags, and compare vs mstransform'''
-<<<<<<< HEAD
 
         # Unflag the original input data  - alread done by setUp
         # flagdata(self.vis, flagbackup=False, mode='unflag')
-=======
-        # Unflag the original input data
-        flagdata(self.vis, flagbackup=False, mode='unflag')
->>>>>>> c358ff82
 
         chanbin = 8
 
@@ -4105,13 +4050,8 @@
     def test_tfcrop_timeavg(self):
         '''flagdata: tfcrop with time average and compare vs mstransform'''
         
-<<<<<<< HEAD
         # Unflag the original input data - alread done by setUp
         # flagdata(self.vis, flagbackup=False, mode='unflag')
-=======
-        # Unflag the original input data
-        flagdata(self.vis, flagbackup=False, mode='unflag')
->>>>>>> c358ff82
         
         # STEP 1: Time average with mstransform, then flagging with normal tfcrop
         mstransform(vis=self.vis,outputvis='test_tfcrop_timeavg_step1.ms',datacolumn='data',
@@ -4131,26 +4071,16 @@
         res2 = flagdata(vis='test_tfcrop_timeavg_step2.ms', mode='summary', spwchan=True)
 
         # Check results
-<<<<<<< HEAD
         self.assertEqual(res2['flagged'], res2['flagged'])
         for cor in self.corrs:
             self.assertEqual(res2['correlation'][cor]['flagged'],
                              res1['correlation'][cor]['flagged'])
-=======
-        self.assertEqual(res1['flagged'], 36)
-        self.assertEqual(res2['flagged'], 60)
->>>>>>> c358ff82
 
     def test_tfcrop_timeavg_extendflags(self):
         '''flagdata: tfcrop with time average + extendflags, and compare vs mstransform'''
 
-<<<<<<< HEAD
         # Unflag the original input data  - alread done by setUp
         # flagdata(self.vis, flagbackup=False, mode='unflag')
-=======
-        # Unflag the original input data
-        flagdata(self.vis, flagbackup=False, mode='unflag')
->>>>>>> c358ff82
 
         timebin = '2s'
 
@@ -4161,7 +4091,6 @@
                  mode='tfcrop', extendflags=True)
         res1 = flagdata(vis='test_tfcrop_timeavg_extendflags_step1.ms', mode='summary')
 
-<<<<<<< HEAD
         # Unflag the original input data
         flagdata(self.vis, flagbackup=False, mode='unflag')
 
@@ -4187,32 +4116,6 @@
         # Unflag the original input data - alread done by setUp
         # flagdata(self.vis, flagbackup=False, mode='unflag')
 
-=======
-        # Unflag the original input data
-        flagdata(self.vis, flagbackup=False, mode='unflag')
-
-        # STEP 2: Flagging with tfcrop using time average, then time average with mstransform
-        flagdata(vis=self.vis, flagbackup=False, mode='tfcrop', datacolumn='DATA',
-                 timeavg=True, timebin=timebin, extendflags=True)
-        mstransform(vis=self.vis,outputvis='test_tfcrop_timeavg_extendflags_step2.ms',
-                    datacolumn='data', timeaverage=True, timebin='2s')
-        res2 = flagdata(vis='test_tfcrop_timeavg_extendflags_step2.ms', mode='summary')
-
-        # Check results
-        self.assertEqual(res1['total'], res2['total'])
-        self.assertEqual(res1['flagged'], 96)
-        self.assertEqual(res2['flagged'], 128)
-        for cor in self.corrs:
-            self.assertEqual(res1['correlation'][cor]['flagged'], 24)
-            self.assertEqual(res2['correlation'][cor]['flagged'], 32)
-
-    def test_tfcrop_chanavg(self):
-        '''flagdata: tfcrop with chan average and compare vs mstransform'''
-        
-        # Unflag the original input data
-        flagdata(self.vis, flagbackup=False, mode='unflag')
-
->>>>>>> c358ff82
         chanbin = 2
 
         # STEP 1: Chan average with mstransform, then flagging with normal tfcrop
@@ -4241,13 +4144,8 @@
     def test_tfcrop_chanavg_extendflags(self):
         '''flagdata: tfcrop with chan average + extendflags, and compare vs mstransform'''
 
-<<<<<<< HEAD
         # Unflag the original input data - alread done by setUp
         # flagdata(self.vis, flagbackup=False, mode='unflag')
-=======
-        # Unflag the original input data
-        flagdata(self.vis, flagbackup=False, mode='unflag')
->>>>>>> c358ff82
 
         chanbin = 4
 
@@ -4481,182 +4379,6 @@
         self.assertEqual(res_virtual, res, 'Flagging using virtual MODEL column differs from normal MODEL column')
 
 
-<<<<<<< HEAD
-class test_list_modes_forbidden_with_avg(test_base):
-    """
-    CAS-12294: forbid the use of timeavg or chanavg with methods other than the auto-flagging
-    methods (clip, tfcrop, rflag).
-    For now we still allow lists with auto-methods (any or all) + timeavg + chanavg +
-    + extendflags + antint.
-    """
-
-    def setUp(self):
-        self.setUp_data4tfcrop()
-
-    def test_test_forbid_timeavg_list(self):
-        '''flagdata: timeavg=True should not be accepted in list mode, with +manual'''
-
-        inplist = ["mode='manual' spw='7'",
-                   "mode='clip' spw='9' timeavg=True timebin='2s' clipminmax=[0.0, 0.8]"]
-
-        # CAS-12294: should raise exception when trying to use timeavg and forbidden modes
-        with self.assertRaises(RuntimeError):
-            res = flagdata(vis=self.vis, mode='list', inpfile=inplist)
-
-        # Nothing should have been flagged or unflagged
-        res = flagdata(vis=self.vis, mode='summary', spw='7,9')
-        self.assertEqual(res['total'], 549888)
-        self.assertEqual(res['flagged'], 0)
-        # This is what it would flag if clip+timeavg+manual was accepted:
-        # self.assertEqual(res['spw']['7']['flagged'], 274944)
-        # self.assertEqual(res['spw']['9']['flagged'], 0)
-        # self.assertEqual(res['flagged'], 274944)
-
-    def test_forbid_timeavg_list_longer(self):
-        '''flagdata: timeavg=True should not be accepted in list mode, with +manual'''
-
-        inplist = ["mode='manual' spw='7'",
-                   "mode='clip' spw='9' timeavg=True timebin='2s' clipminmax=[0.0, 0.8]",
-                   "mode='clip' spw='8' clipzeros=True"]
-
-        # CAS-12294: as above, should not be accepted
-        with self.assertRaises(RuntimeError):
-            res = flagdata(vis=self.vis, mode='list', inpfile=inplist)
-
-        res = flagdata(vis=self.vis, mode='summary', spw='7,8,9')
-        self.assertEqual(res['total'], 824832)
-        self.assertEqual(res['flagged'], 0)
-        # This is what it would flag if clip+timeavg+manual was accepted?
-        # self.assertEqual(res['spw']['7']['flagged'], 274944)
-        # self.assertEqual(res['spw']['8']['flagged'], 274944)
-        # self.assertEqual(res['spw']['9']['flagged'], 0)
-        # self.assertEqual(res['flagged'], 274944*2)
-
-    def test_forbid_chanavg_list(self):
-        '''flagdata: chanavg=True should not be accepted in list mode, with +manual'''
-
-        inplist = ["mode='manual' spw='8'",
-                   "mode='clip' spw='9' channelavg=True chanbin=2 clipminmax=[0.0, 0.8]"]
-
-        # CAS-12294: as above, should not be accepted
-        with self.assertRaises(RuntimeError):
-            res = flagdata(vis=self.vis, mode='list', inpfile=inplist)
-
-        res = flagdata(vis=self.vis, mode='summary', spw='7,8,9')
-        self.assertEqual(res['total'], 824832)
-        self.assertEqual(res['flagged'], 0)
-
-    def test_forbid_chanavg_list_other_modes(self):
-        '''flagdata: chanavg=True should not be accepted in list mode, with shadow,
-        unflag, elevation, quack'''
-
-        # CAS-12294: as above, should not be accepted. Try to apply several forbidden
-        # methods in a row, and check at the end, to avoid running too many summaries
-        inplist = ["mode='unflag'",
-                   "mode='clip' spw='9' channelavg=True chanbin=2 clipminmax=[0.0, 0.1]"]
-        with self.assertRaises(RuntimeError):
-            res = flagdata(vis=self.vis, mode='list', inpfile=inplist)
-
-        inplist = ["mode='shadow'",
-                   "mode='clip' spw='9' channelavg=True chanbin=2 clipminmax=[0.0, 0.1]"]
-        with self.assertRaises(RuntimeError):
-            res = flagdata(vis=self.vis, mode='list', inpfile=inplist)
-
-        inplist = ["mode='elevation' lowerlimit=89.0 upperlimit=89.5",
-                   "mode='clip' spw='9' channelavg=True chanbin=2 clipminmax=[0.0, 0.1]"]
-        with self.assertRaises(RuntimeError):
-            res = flagdata(vis=self.vis, mode='list', inpfile=inplist)
-
-        inplist = ["mode='clip' spw='9' channelavg=True chanbin=2 clipminmax=[0.0, 0.1]",
-                   "mode='quack' quackmode='tail' quackinterval=1.0"]
-        with self.assertRaises(RuntimeError):
-            res = flagdata(vis=self.vis, mode='list', inpfile=inplist)
-
-        inplist = ["mode='clip' spw='9' channelavg=True chanbin=2 clipminmax=[0.0, 0.1]",
-                   "mode='quack' quackmode='end' quackinterval=1.0"]
-        with self.assertRaises(RuntimeError):
-            res = flagdata(vis=self.vis, mode='list', inpfile=inplist)
-
-        # Nothing should have been flagged
-        res = flagdata(vis=self.vis, mode='summary')
-        self.assertEqual(res['total'], 4399104)
-        self.assertEqual(res['flagged'], 0)
-
-    def test_allow_all_auto_methods_timeavg_chanavg_extendflags_antint(self):
-        """ Full list: all auto-methods, avg (time and chan), extendflags and antint """
-
-        # Note that the only way to enable antint together with one auto-method is to use
-        # the list mode
-        inplist = ["mode='clip' clipminmax=[0.01, 1.] spw='10' channelavg=True chanbin=8",
-                   "mode='tfcrop' timeavg=True timebin='2s'",
-                   "mode='rflag' extendflags=True",
-                   "mode='antint' antint_ref_antenna='ea01' minchanfrac=0.01"
-        ]
-
-        res = flagdata(vis=self.vis, flagbackup=False, mode='list', inpfile=inplist)
-        self.assertEqual(res, {})
-        # The return from listmode is not enough to know. Let's see if there are flags
-        res = flagdata(vis=self.vis, mode='summary')
-        self.assertEqual(res['total'], 4399104)
-        self.assertEqual(res['flagged'], 591808)
-
-
-@unittest.skipIf(True,
-                 'These tests will open the flagging display GUI -> they are not meant to '
-                 'run together with the usual automated verification tests of test_flagdata')
-class test_auto_methods_display(test_base):
-    """ Test display together with auto-flagging methods and additional methods that can
-    be used together (extendflags and even antint). """
-
-    def setUp(self):
-        """ This MS has 1 field, 2 scans, 16 spws, with 64 channels each. 4 corr"""
-        self.setUp_data4tfcrop()
-
-    def test_display_clip_timeavg_chanavg(self):
-        """ Display data with clip, enabling avg (time and chan)"""
-
-        # Note flagdata with display='data' doesn't return anything (an empty dict)
-        flagdata(vis=self.vis, flagbackup=False, mode='clip', clipminmax=[0.05,10.],
-                 datacolumn='DATA', spw='10,11',
-                 channelavg=True, chanbin=8, timeavg=True, timebin='4s',
-                 display='data')
-
-    def test_display_tfcrop_timeavg_chanavg_extendflags(self):
-        """ Display data with tfcrop, enabling avg (time and chan), extendflags"""
-
-        # SPWs picked to get not too uninteresting outputs (avoid all or almost all
-        # flagged/unflagged)
-        flagdata(vis=self.vis, flagbackup=False, mode='tfcrop',
-                 datacolumn='DATA', spw='5,6',
-                 channelavg=True, chanbin=4, timeavg=True, timebin='4s',
-                 extendflags=True, display='data')
-
-    def test_display_rflag_timeavg_chanavg_extendflags(self):
-        """ Display data with tfcrop, enabling avg (time and chan), extendflags"""
-
-        flagdata(vis=self.vis, flagbackup=False, mode='rflag',
-                 datacolumn='DATA', spw='5,6',
-                 channelavg=True, chanbin=4, timeavg=True, timebin='2s',
-                 extendflags=True, display='data', action='calculate')
-
-    def test_display_all_auto_timeavg_chanavg_extendflags_list_antint(self):
-        """ Display with auto-methods (all), avg (time and chan), extendflags + antint """
-
-        # Note that the only way to enable antint together with one auto-method is to use
-        # the list mode
-        inplist = ["mode='clip' clipminmax=[0.01, 1.] spw='10' timeavg=True timebin='2s' "
-                   "channelavg=True chanbin=4",
-                   "mode='tfcrop'",
-                   "mode='rflag'",
-                   "mode='antint' antint_ref_antenna='ea01' minchanfrac=0.01"
-        ]
-
-        flagdata(vis=self.vis, flagbackup=False, mode='list', inpfile=inplist,
-                 display='data')
-
-
-=======
->>>>>>> c358ff82
 class test_flags_propagation_base(test_base):
     """
     Common methods and infrastructure used in test_flags_propagation_channelavg and
@@ -4994,11 +4716,7 @@
 
         self.assertEqual(res['total'], 25600)
         # Before CAS-12727, there is some 'loss' of flags. This would be: 1490
-<<<<<<< HEAD
         self.assertEqual(res['flagged'], 10311)
-=======
-        self.assertEqual(res['flagged'], 10578)
->>>>>>> c358ff82
         self.assertTrue(self.check_flags_preserved(apriori_flags, final_flags),
                         'Not all the flags set "before" are set "after"')
 
@@ -5012,11 +4730,7 @@
 
         self.assertEqual(res['total'], 25600)
         # Before CAS-12727, there is some 'loss' of flags. This would be: 1339
-<<<<<<< HEAD
         self.assertEqual(res['flagged'], 5140)
-=======
-        self.assertEqual(res['flagged'], 5146)
->>>>>>> c358ff82
         self.assertTrue(self.check_flags_preserved(apriori_flags, final_flags),
                         'Not all the flags set "before" are set "after"')
 
@@ -5030,11 +4744,7 @@
         self.assertEqual(res['total'], 25600)
         # Before CAS-12727, there is some 'loss' of flags. This would be: 68
         # Instead of >= 1280  (= 5 rows x 4 pol x 64 chan)
-<<<<<<< HEAD
         self.assertEqual(res['flagged'], 2905)
-=======
-        self.assertEqual(res['flagged'], 1280)
->>>>>>> c358ff82
         self.assertTrue(self.check_flags_preserved(apriori_flags, final_flags),
                         'Not all the flags set "before" are set "after"')
 
@@ -5048,11 +4758,7 @@
         self.assertEqual(res['total'], 25600)
         # Before CAS-12727, there is some 'loss' of flags. This would be: 756
         # Instead of >= 1280
-<<<<<<< HEAD
         self.assertEqual(res['flagged'], 3586)
-=======
-        self.assertEqual(res['flagged'], 1996)
->>>>>>> c358ff82
         self.assertTrue(self.check_flags_preserved(apriori_flags, final_flags),
                         'Not all the flags set "before" are set "after"')
 
@@ -5071,8 +4777,6 @@
                         'Not all the flags set "before" are set "after"')
 
 
-<<<<<<< HEAD
-=======
 class test_forbid_avg_in_non_autoflagging_list(test_base):
     """
     CAS-12294: forbid the use of timeavg or chanavg in methods other than the
@@ -5338,7 +5042,6 @@
                  display='data')
 
 
->>>>>>> c358ff82
 # Cleanup class
 class cleanup(test_base):
 
@@ -5393,18 +5096,11 @@
             test_preaveraging,
             test_preaveraging_rflag_residual,
             test_virtual_col,
-<<<<<<< HEAD
-            test_list_modes_forbidden_with_avg,
-            test_auto_methods_display,
-            test_flags_propagation_channelavg,
-            test_flags_propagation_timeavg,
-=======
             test_flags_propagation_channelavg,
             test_flags_propagation_timeavg,
             test_forbid_avg_in_non_autoflagging_list,
             test_list_modes_forbidden_with_avg,
             test_auto_methods_display,
->>>>>>> c358ff82
             cleanup]
 
 if is_CASA6:    
