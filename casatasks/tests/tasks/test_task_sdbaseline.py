########################################################################
# test_task_sdbaseline.py
#
# Copyright (C) 2018
# Associated Universities, Inc. Washington DC, USA
#
# This script is free software; you can redistribute it and/or modify it
# under the terms of the GNU Library General Public License as published by
# the Free Software Foundation; either version 2 of the License, or (at your
# option) any later version.
#
# This library is distributed in the hope that it will be useful, but WITHOUT
# ANY WARRANTY; without even the implied warranty of MERCHANTABILITY or
# FITNESS FOR A PARTICULAR PURPOSE.  See the GNU Library General Public
# License for more details.
#
# [Add the link to the JIRA ticket here once it exists]
#
# Based on the requirements listed in plone found here:
# https://casadocs.readthedocs.io/en/stable/api/tt/casatasks.single.sdbaseline.html
#
#
##########################################################################
import contextlib
import copy
import csv
import filecmp
import glob
import os
import re
import shutil
import unittest
from io import StringIO

import numpy as np
from casatasks import casalog, sdbaseline
from casatasks.private.sdutil import table_manager
from casatasks.private.task_sdbaseline import (check_fftthresh, is_empty,
                                               parse_wavenumber_param)
from casatools import ctsys, table

tb = table()
ctsys_resolve = ctsys.resolve


# Utilities for reading blparam file
class FileReader(object):
    def __init__(self, filename):
        self.__filename = filename
        self.__data = None
        self.__nline = None

    def read(self):
        if self.__data is None:
            f = open(self.__filename, 'r')
            self.__data = f.readlines()
            f.close()
            self.__nline = len(self.__data)
        return

    def nline(self):
        self.read()
        return self.__nline

    def index(self, txt, start):
        return self.__data[start:].index(txt) + 1 + start

    def getline(self, idx):
        return self.__data[idx]


class BlparamFileParser(FileReader):
    def __init__(self, blfile):
        FileReader.__init__(self, blfile)
        self.__nrow = None
        self.__coeff = None
        self.__rms = None
        self.__ctxt = 'Baseline parameters\n'
        self.__rtxt = 'Results of baseline fit\n'

    def nrow(self):
        self.read()
        if self.__nrow is None:
            return self._nrow()
        else:
            return self.__nrow

    def coeff(self):
        self.read()
        if self.__coeff is None:
            self.parseCoeff()
        return self.__coeff

    def rms(self):
        self.read()
        if self.__rms is None:
            self.parseRms()
        return self.__rms

    def _nrow(self):
        self.__nrow = 0
        for i in range(self.nline()):
            if self.getline(i) == self.__ctxt:
                self.__nrow += 1
        return self.__nrow

    def parse(self):
        self.read()
        self.parseCoeff()
        self.parseRms()
        return

    def parseCoeff(self):
        self.__coeff = []
        nrow = self.nrow()
        idx = 0
        while (len(self.__coeff) < nrow):
            idx = self.index(self.__ctxt, idx)
            coeffs = []
            while (self.getline(idx) != self.__rtxt):
                coeff = self.__parseCoeff(idx)
                coeffs += coeff
                idx += 1
            self.__coeff.append(coeffs)
        return

    def parseRms(self):
        self.__rms = []
        nrow = self.nrow()
        idx = 0
        while (len(self.__rms) < nrow):
            idx = self.index(self.__rtxt, idx)
            self.__rms.append(self.__parseRms(idx))
        return

    def __parseCoeff(self, idx):
        return parseCoeff(self.getline(idx))

    def __parseRms(self, idx):
        return parseRms(self.getline(idx))


def parseCoeff(txt):
    clist = txt.rstrip('\n').split(',')
    return [float(c.split('=')[1]) for c in clist]


def parseRms(txt):
    t = txt.lstrip().rstrip('\n')[6:]
    return float(t)


def remove_single_file_dir(filename):
    """
    Remove a single file or a single directory.
    For filename, '.' and those end with '..' (namely, '..', '../..' etc.)
    are not allowed.
    """
    if filename == '.' or filename[-2:] == '..':
        raise Exception("Caution! Attempting to remove '" + filename + "'!!")

    if os.path.exists(filename):
        if os.path.isdir(filename):
            shutil.rmtree(filename)
        else:  # file or symlink
            os.remove(filename)


def remove_files_dirs(filename):
    """
    Remove files/directories/symlinks 'filename*'.
    For filename, '', '.' and those end with '..' (namely, '..', '../..' etc.)
    are not allowed.
    """
    if filename == '.' or filename[-2:] == '..':
        raise Exception("Caution! Attempting to remove '" + filename + "*'!!")
    elif filename == '':
        raise Exception("The parameter 'filename' must not be a null string.")

    filenames = glob.glob('{}*'.format(filename.rstrip('/')))

    for filename in filenames:
        remove_single_file_dir(filename)


def compare_dir(dir1, dir2):
    # Write dircmp() result to a text file, then read the result as a list
    compare_result = 'compare_' + dir1 + '_' + dir2
    with open(compare_result, 'w') as o:
        with contextlib.redirect_stdout(o):
            filecmp.dircmp(dir1, dir2, ignore=['table.lock']).report_full_closure()
    with open(compare_result) as f:
        lines = f.readlines()
    remove_single_file_dir(compare_result)

    # Added/deleted files
    n_only = _get_num_files_by_keyword(lines, 'Only in ')
    # Modified files
    n_diff = _get_num_files_by_keyword(lines, 'Differing ')

    mesg = ''
    if n_only > 0:
        mesg += '{} added or deleted'.format(n_only)
    if n_diff > 0:
        if n_only > 0:
            mesg += ', '
        mesg += '{} modified'.format(n_diff)

    return mesg


def _get_num_files_by_keyword(cmpresult, keyword):
    return len(sum([eval(s[s.index(':') + 1:]) for s in cmpresult if s.startswith(keyword)], []))


class sdbaseline_unittest_base(unittest.TestCase):
    """
    Base class for sdbaseline unit test
    """
    # Data path of input/output
    datapath = ctsys_resolve('unittest/sdbaseline/')
    taskname = "sdbaseline"
    verboselog = False

    # complist = ['max','min','rms','median','stddev']

    blparam_order = ['row', 'pol', 'mask', 'nclip', 'cthre',
                     'uself', 'lthre', 'ledge', 'redge', 'chavg',
                     'btype', 'order', 'npiec', 'nwave']
    blparam_dic = {}
    blparam_dic['row'] = [0, 0, 1, 1, 2, 2, 3, 3]
    blparam_dic['pol'] = [0, 1, 0, 1, 0, 1, 0, 1]
    # blparam_dic['mask']  = ['0~4000;6000~8000']*3 + ['']*5
    blparam_dic['mask'] = ['500~2500;5000~7500'] * 8
    blparam_dic['nclip'] = [0] * 8
    blparam_dic['cthre'] = ['3.'] * 8
    blparam_dic['uself'] = ['false'] * 4 + ['true'] + ['false'] * 3
    blparam_dic['lthre'] = ['0.'] * 4 + ['3.', '', '', '0.']
    blparam_dic['ledge'] = [0] * 4 + [10, 50, '', 0]
    blparam_dic['redge'] = [0] * 4 + [10, 50, '', 0]
    blparam_dic['chavg'] = [0] * 4 + [4, '', '', 0]
    blparam_dic['btype'] = ['poly'] + ['chebyshev'] * 2\
        + ['poly', 'chebyshev', 'poly'] + ['cspline'] * 2
    blparam_dic['order'] = [0, 0, 1, 1, 2, 2, '', '']
    blparam_dic['npiec'] = [0] * 6 + [1] * 2
    blparam_dic['nwave'] = [[]] * 3 + [''] * 2 + [[]] * 3

    # helper functions for tests
    def _createBlparamFile(self, file, param_order, val, option=''):
        nspec = 8
        f = open(file, 'w')
        assert(len(param_order) == len(val.keys()))
        for key in val.keys():
            assert(len(val[key]) == nspec)
        for i in range(nspec):
            do_write = True
            s = ''
            for key in param_order:
                v = val[key][i]
                if key == 'nwave':
                    if v != '':
                        s += ','
                        s += str(v)
                else:
                    s += str(v)
                    if key != 'npiec':
                        s += ','
            s += '\n'
            if (option == 'r2p1less') and (val['row'][i] == 2) and (val['pol'][i] == 1):
                do_write = False
            if (option == 'r2p1cout') and (val['row'][i] == 2) and (val['pol'][i] == 1):
                s = '#' + s
            if do_write:
                f.write(s)
        f.close()

    def _checkfile(self, name, fail=True):
        """
        Check if the file exists.
        name : the path and file name to test
        fail : if True, Error if the file does not exists.
               if False, return if the file exists
        """
        isthere = os.path.exists(name)
        if fail:
            self.assertTrue(isthere, msg='Could not find, %s' % (name))
        else:
            return isthere

    def _remove(self, names):
        """
        Remove a list of files and directories from disk
        """
        for name in names:
            remove_single_file_dir(name)

    def _copy(self, names, from_dir=None, dest_dir=None):
        """
        Copy a list of files and directories from a directory (from_dir) to
        another (dest_dir) in the same name.

        names : a list of files and directories to copy
        from_dir : a path to directory from which search and copy files
                   and directories (the default is the current path)
        to_dir   : a path to directory to which copy files and directories
                   (the default is the current path)
        NOTE: it is not allowed to specify
        """
        # Check for paths
        if from_dir is None and dest_dir is None:
            raise ValueError("Can not copy files to exactly the same path.")
        from_path = os.path.abspath("." if from_dir is None else from_dir.rstrip("/"))
        to_path = os.path.abspath("." if dest_dir is None else dest_dir.rstrip("/"))
        if from_path == to_path:
            raise ValueError("Can not copy files to exactly the same path.")
        # Copy a list of files and directories
        for name in names:
            from_name = from_path + "/" + name
            to_name = to_path + "/" + name
            if os.path.exists(from_name):
                if os.path.isdir(from_name):
                    shutil.copytree(from_name, to_name)
                else:
                    shutil.copyfile(from_name, to_name)
                if self.verboselog:
                    casalog.post("Copying '%s' FROM %s TO %s" % (name, from_path, to_path))
            else:
                casalog.post("Could not find '%s'...skipping copy" % from_name, 'WARN')

    def _getUniqList(self, val):
        """Accepts a python list and returns a list of unique values"""
        if not isinstance(val, list):
            raise Exception('_getUniqList: input value must be a list.')
        return list(set(val))

    def _getListSelection(self, val):
        """
        Converts input to a list of unique integers
        Input: Either comma separated string of IDs, an integer, or a list of values.
        Output: a list of unique integers in input arguments for string and integer input.
                In case the input is a list of values, output will be a list of unique values.
        """
        if isinstance(val, str):
            val_split = val.split(',')
            val_sel = [int(val_split[j]) for j in range(len(val_split))]
        elif isinstance(val, int):
            val_sel = [val]
        elif isinstance(val, list) or isinstance(val, tuple):
            val_sel = val.copy()
        else:
            raise Exception('_getListSelection: wrong value ' + str(val) + ' for selection.')
        return self._getUniqList(val_sel)

    def _getListSelectedRowID(self, data_list, sel_list):
        """
        Returns IDs of data_list that contains values equal to one in
        sel_list.
        The function is used to get row IDs that corresponds to a
        selected IDs. In that use case, data_list is typically a list
        of values in a column of an MS (e.g., SCAN_NUMBER) and sel_list is
        a list of selected (scan) IDs.

        data_list : a list to test and get IDs from
        sel_list  : a list of values to look for existance in data_list
        """
        res = [i for i in range(len(data_list)) if data_list[i] in sel_list]
        return self._getUniqList(res)

    def _getEffective(self, spec, mask):
        """
        Returns an array made by selected elements in spec array.
        Only the elements in the ID range in mask are returned.

        spec : a data array
        mask : a mask list of the channel ranges to use. The format is
               [[start_idx0, end_idx0], [start_idx1, end_idx1], ...]
        """
        res = [spec[j] for i in range(len(mask)) for j in range(mask[i][0], mask[i][1])]
        return np.array(res)

    def _getStats(self, filename=None, spw=None, pol=None, colname=None, mask=None):
        """
        Returns a list of statistics dictionary of selected rows in an MS.

        filename : the name of MS
        spw      : spw ID selection (default: all spws in MS)
        pol      : pol ID selection (default: all pols in MS)
        colname  : the name of data column (default: 'FLOAT_DATA')
        mask     : a mask list of the channel ranges to use. The format is
                   [[start_idx0, end_idx0], [start_idx1, end_idx1], ...]

        The order of output list is in the ascending order of selected row IDs.
        The dictionary in output list has keys:
        'row' (row ID in MS), 'pol' (pol ID), 'rms', 'min', 'max', 'median',
        and 'stddev'
        """
        # Get selected row and pol IDs in MS. Also get spectrumn in the MS
        if not spw:
            spw = ''
        select_spw = (spw not in ['', '*'])
        if select_spw:
            spw_sel = self._getListSelection(spw)
        if not pol:
            pol = ''
        select_pol = (pol not in ['', '*'])
        if select_pol:
            pol_sel = self._getListSelection(pol)
        if not colname:
            colname = 'FLOAT_DATA'
        self._checkfile(filename)
        with table_manager(filename) as tb:
            data = tb.getcol(colname)
            ddid = tb.getcol('DATA_DESC_ID')
        with table_manager(filename + '/DATA_DESCRIPTION') as tb:
            spwid = tb.getcol('SPECTRAL_WINDOW_ID').tolist()
        if not select_spw:
            spw_sel = spwid
        # get the selected DD IDs from selected SPW IDs.
        dd_sel = self._getListSelectedRowID(spwid, spw_sel)
        # get the selected row IDs from selected DD IDs
        row_sel = self._getListSelectedRowID(ddid, dd_sel)
        if not select_spw:
            row_sel = range(len(ddid))
        if not select_pol:
            pol_sel = range(len(data))

        res = []
        for irow in row_sel:
            for ipol in pol_sel:
                spec = data[ipol, :, irow]
                res_elem = self._calc_stats_of_array(spec, mask=mask)
                res_elem['row'] = irow
                res_elem['pol'] = ipol

                res.append(res_elem)

        return res

    def _calc_stats_of_array(self, data, mask=None):
        """
        """
        if mask is not None:
            spec = self._getEffective(data, mask)
        else:
            spec = np.array(data)
        res_elem = {}
        res_elem['rms'] = np.sqrt(np.var(spec))
        res_elem['min'] = np.min(spec)
        res_elem['max'] = np.max(spec)
        # res_elem['mean'] = np.mean(spec)
        res_elem['median'] = np.median(spec)
        res_elem['stddev'] = np.std(spec)
        return res_elem

    def _convert_statslist_to_dict(self, stat_list):
        """
        Returns a disctionary of statistics of selected rows in an MS.

        stat_list: a list of stats dictionary (e.g., return value of _getStats)

        The output dictionary is in form:
        {'max': [max0, max1, max2, ...], 'min': [min0, min1,...], ...}
        The order of elements are in ascending order of row and pol IDs pair, i.e.,
        (row0, pol0), (row0, pol1), (row1, pol0), ....
        """
        # if len(stat_list) == 0:
        #     raise Exception, "No row selected in MS"
        stat_dict = {key: [stat[key] for stat in stat_list] for key in stat_list[0].keys()}
        return stat_dict

    def _compareStats(self, currstat, refstat, rtol=1.0e-2, atol=1.0e-5, complist=None):
        """
        Compare statistics results (dictionaries) and test if the values are within
        an allowed tolerance.

        currstat : the statistic values to test (either an MS name or
                   a dictionary)
        refstat  : the reference statistics values (a dictionary)
        rtol   : tolerance of relative difference
        atol   : tolerance of absolute difference
        complist : statistics to compare (default: keys in refstat)
        """
        # test if the statistics of baselined spectra are equal to
        # the reference values
        printstat = False  # True
        # In case currstat is filename
        if isinstance(currstat, str) and os.path.exists(currstat):
            # print "calculating statistics from '%s'" % currstat
            currstat = self._getStats(currstat)

        self.assertTrue(isinstance(currstat, dict) and isinstance(refstat, dict),
                        "Need to specify two dictionaries to compare")
        if complist:
            keylist = complist
        else:
            keylist = refstat.keys()
            # keylist = self.complist

        for key in keylist:
            self.assertTrue(key in currstat,
                            msg="%s is not defined in the current results." % key)
            self.assertTrue(key in refstat,
                            msg="%s is not defined in the reference data." % key)
            refval = refstat[key]
            currval = currstat[key]
            # Quantum values
            if isinstance(refval, dict):
                if 'unit' in refval and 'unit' in currval:
                    if printstat:
                        print("Comparing unit of '%s': %s (current run), %s (reference)" %
                              (key, currval['unit'], refval['unit']))
                    self.assertEqual(refval['unit'], currval['unit'],
                                     "The units of '%s' differs: %s (expected: %s)" %
                                     (key, currval['unit'], refval['unit']))
                    refval = refval['value']
                    currval = currval['value']
                else:
                    raise Exception("Invalid quantum values. %s (current run) %s (reference)" %
                                    (str(currval), str(refval)))
            currval = self._to_list(currval)
            refval = self._to_list(refval)
            if printstat:
                print("Comparing '%s': %s (current run), %s (reference)" %
                      (key, str(currval), str(refval)))
            self.assertTrue(len(currval) == len(refval),
                            "Number of elemnets in '%s' differs." % key)
            if isinstance(refval[0], str):
                for i in range(len(currval)):
                    if isinstance(refval[i], str):
                        self.assertTrue(currval[i] == refval[i],
                                        msg="%s[%d] differs: %s (expected: %s) " %
                                        (key, i, str(currval[i]), str(refval[i])))
            else:
                # np.allclose handles almost zero case more properly.
                self.assertTrue(np.allclose(currval, refval, rtol=rtol, atol=atol),
                                msg="%s differs: %s" % (key, str(currval)))
            del currval, refval

    def _to_list(self, input):
        """
        Convert input to a list
        If input is None, this method simply returns None.
        """
        listtypes = (list, tuple, np.ndarray)
        if input is None:
            return None
        elif type(input) in listtypes:
            return list(input)
        else:
            return [input]

    def _compareBLparam(self, out, reference):
        # test if baseline parameters are equal to the reference values
        # currently comparing every lines in the files
        # TO DO: compare only "Fitter range" and "Baseline parameters"
        self._checkfile(out)
        self._checkfile(reference)

        blparse_out = BlparamFileParser(out)
        blparse_out.parse()
        coeffs_out = blparse_out.coeff()
        rms_out = blparse_out.rms()
        blparse_ref = BlparamFileParser(reference)
        blparse_ref.parse()
        coeffs_ref = blparse_ref.coeff()
        rms_ref = blparse_ref.rms()
        allowdiff = 0.01
        print('Check baseline parameters:')
        for irow in range(len(rms_out)):
            print('Row %s:' % (irow))
            print('   Reference rms  = %s' % (rms_ref[irow]))
            print('   Calculated rms = %s' % (rms_out[irow]))
            print('   Reference coeffs  = %s' % (coeffs_ref[irow]))
            print('   Calculated coeffs = %s' % (coeffs_out[irow]))
            r0 = rms_ref[irow]
            r1 = rms_out[irow]
            rdiff = (r1 - r0) / r0
            self.assertTrue((abs(rdiff) < allowdiff),
                            msg='row %s: rms is different' % (irow))
            c0 = coeffs_ref[irow]
            c1 = coeffs_out[irow]
            for ic in range(len(c1)):
                rdiff = (c1[ic] - c0[ic]) / c0[ic]
                self.assertTrue((abs(rdiff) < allowdiff),
                                msg='row %s: coefficient for order %s is different' % (irow, ic))
        print('')


class sdbaseline_basicTest(sdbaseline_unittest_base):
    """
    Basic unit tests for task sdbaseline. No interactive testing.

    List of tests:
    test000 : default values for all parameters
    test001 : polynominal baselining with no mask (maskmode = 'list'). spw and pol specified.
    test002 : Chebyshev baselining with no mask (maskmode = 'list'). spw and pol specified.
    test003 : cubic spline baselining with no mask (maskmode = 'list'). spw and pol specified.
    test004 : sinusoidal baselining with no mask (maskmode = 'list'). spw and pol specified.
    test050 : existing file as outfile with overwrite=False (raises an exception)
    test051 : no data after selection (raises an exception)
    test060 : blparam files should be overwritten when overwrite=True in fit mode
    test061 : blparam files should not exist when overwrite=False in fit mode
    test062 : blparam files should not be removed in apply mode
    test070 : no output MS when dosubtract=False
    test071 : dosubtract=False and blformat is empty (raises an exception)
    test080 : existent outfile is not overwritten if dosubtract=False

    Note: The input data 'OrionS_rawACSmod_calave.ms' is generated
          from a single dish regression data 'OrionS_rawACSmod' as follows:

          sdcal(infile='OrionS_rawACSmod',scanlist=[20,21,22,23],
                calmode='ps',tau=0.09,outfile='temp.asap')
          sdcal(infile='temp.asap',timeaverage=True,
                tweight='tintsys',outfile='temp2.asap')
          sdsave(infile='temp2.asap',outformat='MS2',
                 outfile='OrionS_rawACSmod_calave.ms')
    """
    # Input and output names
    infile = 'OrionS_rawACSmod_calave.ms'
    outroot = sdbaseline_unittest_base.taskname + '_basictest'
    blrefroot = os.path.join(sdbaseline_unittest_base.datapath, 'refblparam')
    tid = None

    def setUp(self):
        if os.path.exists(self.infile):
            shutil.rmtree(self.infile)
        shutil.copytree(os.path.join(self.datapath, self.infile), self.infile)

        if os.path.exists(self.infile + '_blparam.txt'):
            os.remove(self.infile + '_blparam.txt')
        if os.path.exists(self.infile + '_blparam.csv'):
            os.remove(self.infile + '_blparam.csv')
        if os.path.exists(self.infile + '_blparam.btable'):
            shutil.rmtree(self.infile + '_blparam.btable')

    def tearDown(self):
        remove_files_dirs(self.infile)
        remove_files_dirs(self.outroot)

    def test000(self):
        """Basic Test 000: default values for all parameters"""
        tid = '000'
        infile = self.infile
        outfile = self.outroot + tid + '.ms'
        datacolumn = 'float_data'
        result = sdbaseline(infile=infile, datacolumn=datacolumn,
                            outfile=outfile)
        # sdbaseline returns None if it runs successfully
        self.assertEqual(result, None,
                         msg="The task returned '" + str(result) + "' instead of None")
        # uncomment the next line once blparam file can be output
        # self._compareBLparam(outfile+"_blparam.txt",self.blrefroot+tid)
        row = 3
        pol = 1
        results = self._getStats(outfile, '')
        theresult = None
        for i in range(len(results)):
            if ((results[i]['row'] == int(row)) and (results[i]['pol'] == int(pol))):
                theresult = results[i]
        reference = {'rms': 0.16677055621054496,
                     'min': -2.5817961692810059,
                     'max': 1.3842859268188477,
                     'median': -0.00086212158203125,
                     'stddev': 0.16677055621054496,
                     }
        self._compareStats(theresult, reference)

    def test001(self):
        """simple successful case: blfunc = 'poly', maskmode = 'list' and masklist=[] (no mask)"""
        tid = '001'
        infile = self.infile
        outfile = self.outroot + tid + '.ms'
        datacolumn = 'float_data'
        maskmode = 'list'
        blfunc = 'poly'
        spw = '3'
        pol = 'LL'
        overwrite = True
        result = sdbaseline(infile=infile, datacolumn=datacolumn,
                            maskmode=maskmode, blfunc=blfunc,
                            spw=spw, pol=pol, outfile=outfile,
                            overwrite=overwrite)
        # sdbaseline returns None if it runs successfully
        self.assertEqual(result, None,
                         msg="The task returned '" + str(result) + "' instead of None")
        # uncomment the next line once blparam file can be output
        # self._compareBLparam(outfile + "_blparam.txt", self.blrefroot + tid)
        results = self._getStats(outfile)
        print(self._getStats(outfile))
        theresult = None
        for i in range(len(results)):
            theresult = results[i]

        reference = {'rms': 0.16677055621054496,
                     'min': -2.5817961692810059,
                     'max': 1.3842859268188477,
                     'median': -0.00086212158203125,
                     'stddev': 0.16677055621054496,
                     }

        self._compareStats(theresult, reference)

    def test001_uppercase_params(self):
        """simple successful case: blfunc = 'poly', maskmode = 'list' and masklist=[] (no mask)"""
        tid = '001'
        infile = self.infile
        outfile = self.outroot + tid + '.ms'
        datacolumn = 'FLOAT_DATA'
        maskmode = 'LIST'
        blfunc = 'POLY'
        spw = '3'
        pol = 'LL'
        overwrite = True
        result = sdbaseline(infile=infile, datacolumn=datacolumn,
                            maskmode=maskmode, blfunc=blfunc,
                            spw=spw, pol=pol, outfile=outfile,
                            overwrite=overwrite)
        # sdbaseline returns None if it runs successfully
        self.assertEqual(result, None,
                         msg="The task returned '" + str(result) + "' instead of None")
        # uncomment the next line once blparam file can be output
        # self._compareBLparam(outfile + "_blparam.txt", self.blrefroot + tid)
        results = self._getStats(outfile)
        print(self._getStats(outfile))
        theresult = None
        for i in range(len(results)):
            theresult = results[i]

        reference = {'rms': 0.16677055621054496,
                     'min': -2.5817961692810059,
                     'max': 1.3842859268188477,
                     'median': -0.00086212158203125,
                     'stddev': 0.16677055621054496,
                     }

        self._compareStats(theresult, reference)

    def test002(self):
        """successful case: blfunc = 'chebyshev', maskmode = 'list' and masklist=[] (no mask)"""
        tid = '002'
        infile = self.infile
        outfile = self.outroot + tid + '.ms'
        datacolumn = 'float_data'
        maskmode = 'list'
        blfunc = 'chebyshev'
        spw = '3'
        pol = 'LL'
        overwrite = True
        result = sdbaseline(infile=infile, datacolumn=datacolumn,
                            maskmode=maskmode, blfunc=blfunc,
                            spw=spw, pol=pol, outfile=outfile,
                            overwrite=overwrite)
        # sdbaseline returns None if it runs successfully
        self.assertEqual(result, None,
                         msg="The task returned '" + str(result) + "' instead of None")
        # uncomment the next line once blparam file can be output
        # self._compareBLparam(outfile + "_blparam.txt", self.blrefroot + tid)
        results = self._getStats(outfile)
        print(self._getStats(outfile))
        theresult = None
        for i in range(len(results)):
            theresult = results[i]

        reference = {'rms': 0.16677055621054496,
                     'min': -2.5817961692810059,
                     'max': 1.3842859268188477,
                     'median': -0.00086212158203125,
                     'stddev': 0.16677055621054496,
                     }

        self._compareStats(theresult, reference)

    def test003(self):
        """successful case: blfunc = 'cspline', maskmode = 'list' and masklist=[] (no mask)"""
        print("")

        tid = '003'
        infile = self.infile
        outfile = self.outroot + tid + '.ms'
        datacolumn = 'float_data'
        maskmode = 'list'
        blfunc = 'cspline'
        overwrite = True
        npiece = 3
        spw = '3'
        pol = 'LL'
        result = sdbaseline(infile=infile, datacolumn=datacolumn,
                            maskmode=maskmode,
                            blfunc=blfunc, npiece=npiece,
                            spw=spw, pol=pol,
                            outfile=outfile, overwrite=overwrite)

        # sdbaseline returns None if it runs successfully
        self.assertIsNone(result, msg="The task returned '" + str(result) + "' instead of None")
        # self._compareBLparam(outfile+"_blparam.txt",self.blrefroot+tid)
        results = self._getStats(outfile)
        print(self._getStats(outfile))

        theresult = None
        for i in range(len(results)):
            theresult = results[i]

        reference = {'rms': 0.16685959517745799,
                     'min': -2.5928177833557129,
                     'max': 1.3953156471252441,
                     'median': -0.00089824199676513672,
                     'stddev': 0.16685959517745766,
                     }

        self._compareStats(theresult, reference)

        # check if baseline is subtracted

        # Output MS only has the selected pol, LL
        in_pol = 1
        out_pol = 0

        # open the original MS
        tb.open(infile)
        orig_pol1_value = np.array(tb.getcell('FLOAT_DATA', int(spw))[in_pol, :])
        tb.close()
        variance_orig_pol1 = np.var(orig_pol1_value)

        # open the MS after sdbaseline
        tb.open(outfile)
        pol1_value = np.array(tb.getcell('FLOAT_DATA', 0)[out_pol, :])
        tb.close()
        variance_pol1 = np.var(pol1_value)

        # assert pol1_value < orig_pol1_value
        self.assertTrue((pol1_value < orig_pol1_value).all())

        # assert variance of pol1_value < variance of orig_pol1_value
        self.assertLess(variance_pol1**0.5, variance_orig_pol1**0.5)

        # print '1sigma before cspline (pol1)', variance_orig_pol1**0.5
        # print '1sigma after cspline (pol1)',  variance_pol1**0.5

    def test050(self):
        """Basic Test 050: failure case: existing file as outfile with overwrite=False"""
        infile = self.infile
        outfile = 'Dummy_Empty.ms'
        mode = 'list'
        os.mkdir(outfile)
        try:
            sdbaseline(infile=infile, outfile=outfile, overwrite=False, maskmode=mode)
        except Exception as e:
            pos = str(e).find("outfile='" + outfile + "' exists, and cannot overwrite it.")
            self.assertNotEqual(pos, -1, msg='Unexpected exception was thrown: %s' % (str(e)))
        finally:
            shutil.rmtree(outfile)

    def test051(self):
        """Basic Test 051: failure case: no data after selection"""
        tid = '051'
        infile = self.infile
        outfile = self.outroot + tid + '.ms'
        spw = '10'  # non-existent IF value
        mode = 'list'
        try:
            sdbaseline(infile=infile, outfile=outfile, spw=spw, maskmode=mode)
        except Exception as e:
            self.assertIn('Spw Expression: No match found for 10,', str(e))

    def test060(self):
        """Basic Test 060: blparam file(s) should be overwritten when overwrite=True in fit mode"""
        tid = '060'
        infile = self.infile
        outfile = self.outroot + tid + '.ms'
        overwrite = False
        datacolumn = 'float_data'

        # First run
        sdbaseline(infile=infile, outfile=outfile, overwrite=overwrite, datacolumn=datacolumn)

        # Keep blparam.txt, and remove outfile only
        shutil.rmtree(outfile)
        self.assertFalse(os.path.exists(outfile), msg='{} should not exist'.format(outfile))
        blparamfile = infile + '_blparam.txt'
        self.assertTrue(os.path.exists(blparamfile), msg='{} should exist'.format(blparamfile))

        # Second run (in fit mode, overwrite=True), which must be successful
        overwrite = True
        sdbaseline(infile=infile, outfile=outfile, overwrite=overwrite, datacolumn=datacolumn)

    def test061(self):
        """Basic Test 061: blparam file(s) should not exist when overwrite=False in fit mode """
        tid = '061'
        infile = self.infile
        outfile = self.outroot + tid + '.ms'
        overwrite = False
        datacolumn = 'float_data'

        # First run
        sdbaseline(infile=infile, outfile=outfile, overwrite=overwrite, datacolumn=datacolumn)

        # Keep blparam.txt, and remove outfile only
        shutil.rmtree(outfile)
        self.assertFalse(os.path.exists(outfile), msg='{} should not exist'.format(outfile))
        blparamfile = infile + '_blparam.txt'
        self.assertTrue(os.path.exists(blparamfile), msg='{} should exist'.format(blparamfile))

        # Second run (in fit mode, overwrite=False), which must emit ValueError
        with self.assertRaises(ValueError, msg='{}_blparam.txt exists.'.format(infile)):
            sdbaseline(infile=infile, outfile=outfile, overwrite=overwrite, datacolumn=datacolumn)

    def test062(self):
        """Basic Test 062: blparam file(s) should not be removed in apply mode"""
        tid = '062'
        infile = self.infile
        outfile = self.outroot + tid + '.ms'
        overwrite = False
        datacolumn = 'float_data'
        blmode = 'fit'
        blformat = ['text', 'table']

        # First run
        sdbaseline(infile=infile, outfile=outfile, overwrite=overwrite, datacolumn=datacolumn,
                   blmode=blmode, blformat=blformat)

        # Keep blparam files, and remove outfile only
        shutil.rmtree(outfile)
        self.assertFalse(os.path.exists(outfile), msg='{} should not exist'.format(outfile))
        for ext in ['txt', 'bltable']:
            blparamfile = infile + '_blparam.' + ext
            self.assertTrue(os.path.exists(blparamfile), msg='{} should exist'.format(blparamfile))
            # Backup blparam file for comparison
            blparamfile_backup = blparamfile + '.backup'
            if ext == 'txt':
                shutil.copy(blparamfile, blparamfile_backup)
            elif ext == 'bltable':
                shutil.copytree(blparamfile, blparamfile_backup)

        # Second run (in apply mode), which must be successful
        blmode = 'apply'
        bltable = infile + '_blparam.bltable'
        overwrite = True
        sdbaseline(infile=infile, outfile=outfile, overwrite=overwrite, datacolumn=datacolumn,
                   blmode=blmode, bltable=bltable)

        # Param files created in the first run should be kept
        for ext in ['txt', 'bltable']:
            blparamfile = infile + '_blparam.' + ext
            self.assertTrue(os.path.exists(blparamfile), msg='{} should exist'.format(blparamfile))
            blparamfile_backup = blparamfile + '.backup'
            if ext == 'txt':
                res = filecmp.cmp(blparamfile, blparamfile_backup)
                self.assertTrue(res, msg='{} changed'.format(blparamfile))
            elif ext == 'bltable':
                res = compare_dir(blparamfile, blparamfile_backup)
                self.assertEqual(res, '', msg='{0} changed: {1}'.format(blparamfile, res))

    def test070(self):
        """Basic Test 070: no output MS when dosubtract=False"""
        tid = '070'
        infile = self.infile
        outfile = self.outroot + tid + '.ms'
        datacolumn = 'float_data'
        dosubtract = False
        blformats = ['text', 'csv', 'table', ['text', 'table'], ['text', ''],
                     ['text', 'csv', 'table']]

        for blformat in blformats:
            print(f"Testing blformat='{blformat}'...")
            remove_files_dirs(infile + '_blparam.')
            remove_single_file_dir(outfile)
            self.assertFalse(os.path.exists(outfile), f"{outfile} must be deleted before testing.")

            sdbaseline(infile=infile, datacolumn=datacolumn, outfile=outfile, dosubtract=dosubtract,
                       blformat=blformat)
            self.assertFalse(os.path.exists(outfile), f"{outfile} is created.")

    def test071(self):
        """Basic Test 071: dosubtract=False and blformat is empty (raises an exception)"""
        tid = '071'
        infile = self.infile
        outfile = self.outroot + tid + '.ms'
        datacolumn = 'float_data'
        dosubtract = False
        blformats = ['', [], ['', '', '']]

        for blformat in blformats:
            print(f"Testing blformat='{blformat}'...")
            with self.assertRaises(ValueError,
                                   msg="blformat must be specified when dosubtract is False"):
                sdbaseline(infile=infile, datacolumn=datacolumn, outfile=outfile,
                           dosubtract=dosubtract, blformat=blformat)

    def test080(self):
        """Basic Test 080: existent outfile is not overwritten if dosubtract=False"""
        tid = '080'
        infile = self.infile
        outfile = self.outroot + tid + '.ms'
        dosubtract = False
        overwrite = False
        datacolumn = 'float_data'

        # Copy infile to outfile so that outfile does exist prior to sdbaseline, and also
        # outfile is identical to non-baselined data (infile)
        shutil.copytree(infile, outfile)

        # Run sdbaseline with dosubtract=False
        try:
            sdbaseline(infile=infile, outfile=outfile, dosubtract=dosubtract, overwrite=overwrite,
                       datacolumn=datacolumn)
        except Exception as e:
            print('unexpected failure!')
            raise e

        # Confirm outfile data unchanged, i.e., identical to infile
        for sta_in, sta_out in zip(self._getStats(infile, ''), self._getStats(outfile, '')):
            for k in sta_in.keys():
                if k in ['row', 'pol']:
                    self.assertEqual(sta_in[k], sta_out[k])
                else:
                    self.assertAlmostEqual(sta_in[k], sta_out[k])


class sdbaseline_maskTest(sdbaseline_unittest_base):
    """
    Tests for various mask selections. No interactive testing.

    List of tests:
    test100 : with masked ranges at the edges of spectrum. blfunc is cspline.
    test101 : with masked ranges not touching spectrum edge

    Note: input data is generated from a single dish regression data,
    'OrionS_rawACSmod', as follows:
      sdcal(infile='OrionS_rawACSmod',scanlist=[20,21,22,23],
                calmode='ps',tau=0.09,outfile='temp.asap')
      sdcal(infile='temp.asap',timeaverage=True,
                tweight='tintsys',outfile='temp2.asap')
      sdsave(infile='temp2.asap',outformat='MS2',
                outfile='OrionS_rawACSmod_calave.ms')
    """
    # Input and output names
    infile = 'OrionS_rawACSmod_calave.ms'
    outroot = sdbaseline_unittest_base.taskname + '_masktest'
    blrefroot = os.path.join(sdbaseline_unittest_base.datapath, 'refblparam_mask')
    tid = None

    # Channel range excluding bad edge
    search = [[200, 7599]]
    # Baseline channels. should be identical to one selected by 'auto' mode
    blchan0 = [[200, 3979], [4152, 7599]]
    blchan2 = [[200, 2959], [3120, 7599]]

    # reference values
    ref_pol0if0 = {'linemaxpos': 4102.0, 'linesum': 103.81604766845703,
                   'linemax': 1.6280698776245117,
                   'baserms': 0.15021507441997528,
                   'basestd': 0.15022546052932739}
    ref_pol0if2 = {'rms': 0.13134850561618805,
                   'stddev': 0.1313575953245163}
    """
    ref_pol0if2 = {'linemaxpos': 3045.0, 'linesum': 127.79755401611328,
                   'linemax': 2.0193681716918945,
                   'baserms': 0.13134850561618805,
                   'basestd': 0.1313575953245163}
    """

    def setUp(self):
        if os.path.exists(self.infile):
            shutil.rmtree(self.infile)
        shutil.copytree(os.path.join(self.datapath, self.infile), self.infile)

        if os.path.exists(self.infile + '_blparam.txt'):
            os.remove(self.infile + '_blparam.txt')
        if os.path.exists(self.infile + '_blparam.csv'):
            os.remove(self.infile + '_blparam.csv')
        if os.path.exists(self.infile + '_blparam.btable'):
            shutil.rmtree(self.infile + '_blparam.btable')

    def tearDown(self):
        remove_files_dirs(self.infile)
        remove_files_dirs(self.outroot)

    def test100(self):
        """Mask Test 100: with masked ranges at the edges of spectrum. blfunc must be cspline."""
        self.tid = '100'
        infile = self.infile
        outfile = self.outroot + self.tid + '.ms'
        datacolumn = 'float_data'
        mode = 'list'
        spw = '2:%s' % (';'.join(map(self._get_range_in_string, self.search)))
        pol = 'RR'
        blfunc = 'cspline'
        npiece = 4

        result = sdbaseline(infile=infile, datacolumn=datacolumn, maskmode=mode,
                            spw=spw, pol=pol, blfunc=blfunc, npiece=npiece,
                            outfile=outfile)
        # sdbaseline returns None if it runs successfully
        self.assertEqual(result, None,
                         msg="The task returned '" + str(result) + "' instead of None")
        # Compare IF2
        testval = self._getStats(filename=outfile, spw='', pol=0, mask=self.search)
        ref100 = {'rms': 0.18957555661537034,
                  'min': -0.48668813705444336,
                  'max': 1.9516196250915527,
                  'median': -0.013428688049316406,
                  'stddev': 0.18957555661537034,
                  'row': 0,
                  'pol': 0}
        self._compareStats(testval[0], ref100)

    def test101(self):
        """Mask Test 101: with masked ranges not touching spectrum edge"""
        self.tid = '101'
        infile = self.infile
        outfile = self.outroot + self.tid + '.ms'
        datacolumn = 'float_data'
        mode = 'list'
        spw = '2:%s' % (';'.join(map(self._get_range_in_string, self.blchan2)))
        pol = 'RR'

        print('spw =', spw)

        result = sdbaseline(infile=infile, datacolumn=datacolumn, maskmode=mode,
                            outfile=outfile, spw=spw, pol=pol)
        # sdbaseline returns None if it runs successfully
        self.assertEqual(result, None,
                         msg="The task returned '" + str(result) + "' instead of None")
        # Compare IF2
        testval = self._getStats(filename=outfile, spw='', pol=0, mask=self.blchan2)
        self._compareStats(testval[0], self.ref_pol0if2)
        # self._compareBLparam(self.outroot+self.tid+'.asap_blparam.txt',\
        #                     self.blrefroot+self.tid)

    def _get_range_in_string(self, valrange):
        if isinstance(valrange, list) or isinstance(valrange, tuple):
            return str(valrange[0]) + '~' + str(valrange[1])
        else:
            return False


class sdbaseline_sinusoidTest(sdbaseline_unittest_base):
    """
    Tests for sinusoidal baseline fitting. No interactive testing.

    List of tests:
    test000 : addwn as integer
    test001 : addwn as list of an integer
    test002 : addwn as list of integers
    test003 : addwn as tuple of an integer
    test004 : addwn as tuple of integers
    test005 : addwn as string (single wave number)
    test006 : addwn as string (comma-separated wave numbers)
    test007 : addwn as string (wave number range specified with '-')
    test008 : addwn as string (wave number range specified with '~')
    test009 : addwn as string (less or equal pattern 1)
    test010 : addwn as string (less or equal pattern 2)
    test011 : addwn as string (less or equal pattern 3)
    test012 : addwn as string (less or equal pattern 4)
    test013 : addwn as string (less pattern 1)
    test014 : addwn as string (less pattern 2)
    test015 : addwn as string (greater or equal pattern 1)
    test016 : addwn as string (greater or equal pattern 2)
    test017 : addwn as string (greater or equal pattern 3)
    test018 : addwn as string (greater or equal pattern 4)
    test019 : addwn as string (greater pattern 1)
    test020 : addwn as string (greater pattern 2)
    test021 : specify fftthresh by 'sigma' + checking residual rms
    test022 : specify fftthresh by 'top' + checking residual rms
    test023 : sinusoid-related parameters with default values
    test024 : addwn has too large value but rejwn removes it

    test021_uppercase_params : specify fftthresh by 'SIGMA' + checking residual rms
    test022_uppercase_params : specify fftthresh by 'TOP' + checking residual rms
    test025_uppercase_params : specify fftmethod by 'FFT'

    test100 : no effective wave number set (addwn empty list, applyfft=False)
    test101 : no effective wave number set (addwn empty list, applyfft=True)
    test102 : no effective wave number set (addwn empty tuple, applyfft=False)
    test103 : no effective wave number set (addwn empty tuple, applyfft=True)
    test104 : no effective wave number set (addwn empty string, applyfft=False)
    test105 : no effective wave number set (addwn empty string, applyfft=True)
    test106 : no effective wave number set (addwn and rejwn identical, applyfft=False)
    test107 : no effective wave number set (addwn and rejwn identical, applyfft=True)
    test108 : no effective case (rejwn covers wider range than that of addwn, applyfft=False)
    test109 : no effective case (rejwn covers wider range than that of addwn, applyfft=True)
    test110 : wn range greater than upper limit
    test111 : explicitly specify wn (greater than upper limit)
    test112 : explicitly specify wn (negative)
    test113 : explicitly specify wn (addwn has negative and greater than upper limit)
    test114 : explicitly specify wn (both addwn/rejwn have negative and greater than upper limit)
    test115 : wrong fftthresh (as list)
    test116 : wrong fftthresh (as string 'asigma')
    test117 : wrong fftthresh (as string 'topa')
    test118 : wrong fftthresh (as string 'top3sigma')
    test119 : wrong fftthresh (as string 'a123')
    test120 : wrong fftthresh (as string '')
    test121 : wrong fftthresh (as string '-3.0')
    test122 : wrong fftthresh (as string '0.0')
    test123 : wrong fftthresh (as string '-3')
    test124 : wrong fftthresh (as string '0')
    test125 : wrong fftthresh (as string '-3.0sigma')
    test126 : wrong fftthresh (as string '0.0sigma')
    test127 : wrong fftthresh (as string '-3sigma')
    test128 : wrong fftthresh (as string '0sigma')
    test129 : wrong fftthresh (as string 'top-3')
    test130 : wrong fftthresh (as string 'top0')
    test131 : wrong fftthresh (as string 'top1.5')
    test132 : wrong fftthresh (as float -3.0)
    test133 : wrong fftthresh (as float 0.0)
    test134 : wrong fftthresh (as int -3)
    test135 : wrong fftthresh (as int 0)

    Note: The input data 'sinusoidal.ms' has just two spectral data,
          which are actually identical and described as
          spec[i] = sin(i*2*PI/8191) + 4 * sin(i*2*PI/8191*3)
                    + 8 * sin(i*2*PI/8191*5) + 2 * sin(i*2*PI/8191*12).
          addwn='1,3,5,12' will be enough to perfectly fit this spectrum, but
          applyfft=True and fftthresh='top4' will also do.
    """
    # Input and output names
    infile = 'sinusoidal.ms'
    outroot = sdbaseline_unittest_base.taskname + '_sinusoidtest'
    tid = None

    def setUp(self):
        if os.path.exists(self.infile):
            shutil.rmtree(self.infile)
        shutil.copytree(os.path.join(self.datapath, self.infile), self.infile)

        if os.path.exists(self.infile + '_blparam.txt'):
            os.remove(self.infile + '_blparam.txt')
        if os.path.exists(self.infile + '_blparam.csv'):
            os.remove(self.infile + '_blparam.csv')
        if os.path.exists(self.infile + '_blparam.btable'):
            shutil.rmtree(self.infile + '_blparam.btable')

    def tearDown(self):
        remove_files_dirs(self.infile)
        remove_files_dirs(self.outroot)

    def test000(self):
        """Sinusoid Test 000: addwn as integer"""
        tid = '000'
        infile = self.infile
        outfile = self.outroot + tid + '.ms'
        datacolumn = 'float_data'
        addwn = 0
        result = sdbaseline(infile=infile, datacolumn=datacolumn, outfile=outfile,
                            blfunc='sinusoid', addwn=addwn, applyfft=False)
        self.assertEqual(result, None,
                         msg="The task returned '" + str(result) + "' instead of None")

    def test001(self):
        """Sinusoid Test 001: addwn as list of an integer"""
        tid = '001'
        infile = self.infile
        outfile = self.outroot + tid + '.ms'
        datacolumn = 'float_data'
        addwn = [0]
        result = sdbaseline(infile=infile, datacolumn=datacolumn, outfile=outfile,
                            blfunc='sinusoid', addwn=addwn, applyfft=False)
        self.assertEqual(result, None,
                         msg="The task returned '" + str(result) + "' instead of None")

    def test002(self):
        """Sinusoid Test 002: addwn as list of integers"""
        tid = '002'
        infile = self.infile
        outfile = self.outroot + tid + '.ms'
        datacolumn = 'float_data'
        addwn = [0, 1]
        result = sdbaseline(infile=infile, datacolumn=datacolumn, outfile=outfile,
                            blfunc='sinusoid', addwn=addwn, applyfft=False)
        self.assertEqual(result, None,
                         msg="The task returned '" + str(result) + "' instead of None")

    def test003(self):
        """Sinusoid Test 003: addwn as tuple of an integer"""
        tid = '003'
        infile = self.infile
        outfile = self.outroot + tid + '.ms'
        datacolumn = 'float_data'
        addwn = [0]
        result = sdbaseline(infile=infile, datacolumn=datacolumn, outfile=outfile,
                            blfunc='sinusoid', addwn=addwn, applyfft=False)
        self.assertEqual(result, None,
                         msg="The task returned '" + str(result) + "' instead of None")

    def test004(self):
        """Sinusoid Test 004: addwn as tuple of integers"""
        tid = '004'
        infile = self.infile
        outfile = self.outroot + tid + '.ms'
        datacolumn = 'float_data'
        addwn = [0, 1]
        result = sdbaseline(infile=infile, datacolumn=datacolumn, outfile=outfile,
                            blfunc='sinusoid', addwn=addwn, applyfft=False)
        self.assertEqual(result, None,
                         msg="The task returned '" + str(result) + "' instead of None")

    def test005(self):
        """Sinusoid Test 005: addwn as string (single wave number)"""
        tid = '005'
        infile = self.infile
        outfile = self.outroot + tid + '.ms'
        datacolumn = 'float_data'
        addwn = '0'
        result = sdbaseline(infile=infile, datacolumn=datacolumn, outfile=outfile,
                            blfunc='sinusoid', addwn=addwn, applyfft=False)
        self.assertEqual(result, None,
                         msg="The task returned '" + str(result) + "' instead of None")

    def test006(self):
        """Sinusoid Test 006: addwn as string (comma-separated wave numbers)"""
        tid = '006'
        infile = self.infile
        outfile = self.outroot + tid + '.ms'
        datacolumn = 'float_data'
        addwn = '0,1'
        result = sdbaseline(infile=infile, datacolumn=datacolumn, outfile=outfile,
                            blfunc='sinusoid', addwn=addwn, applyfft=False)
        self.assertEqual(result, None,
                         msg="The task returned '" + str(result) + "' instead of None")

    def test007(self):
        """Sinusoid Test 007: addwn as string (wave number range specified with '-')"""
        tid = '007'
        infile = self.infile
        outfile = self.outroot + tid + '.ms'
        datacolumn = 'float_data'
        addwn = '0-2'
        result = sdbaseline(infile=infile, datacolumn=datacolumn, outfile=outfile,
                            blfunc='sinusoid', addwn=addwn, applyfft=False)
        self.assertEqual(result, None,
                         msg="The task returned '" + str(result) + "' instead of None")

    def test008(self):
        """Sinusoid Test 008: addwn as string (wave number range specified with '~')"""
        tid = '008'
        infile = self.infile
        outfile = self.outroot + tid + '.ms'
        datacolumn = 'float_data'
        addwn = '0~2'
        result = sdbaseline(infile=infile, datacolumn=datacolumn, outfile=outfile,
                            blfunc='sinusoid', addwn=addwn, applyfft=False)
        self.assertEqual(result, None,
                         msg="The task returned '" + str(result) + "' instead of None")

    def test009(self):
        """Sinusoid Test 009: addwn as string (less or equal pattern 1)"""
        tid = '009'
        infile = self.infile
        outfile = self.outroot + tid + '.ms'
        datacolumn = 'float_data'
        addwn = '<=2'
        result = sdbaseline(infile=infile, datacolumn=datacolumn, outfile=outfile,
                            blfunc='sinusoid', addwn=addwn, applyfft=False)
        self.assertEqual(result, None,
                         msg="The task returned '" + str(result) + "' instead of None")

    def test010(self):
        """Sinusoid Test 010: addwn as string (less or equal pattern 2)"""
        tid = '010'
        infile = self.infile
        outfile = self.outroot + tid + '.ms'
        datacolumn = 'float_data'
        addwn = '=<2'
        result = sdbaseline(infile=infile, datacolumn=datacolumn, outfile=outfile,
                            blfunc='sinusoid', addwn=addwn, applyfft=False)
        self.assertEqual(result, None,
                         msg="The task returned '" + str(result) + "' instead of None")

    def test011(self):
        """Sinusoid Test 011: addwn as string (less or equal pattern 3)"""
        tid = '011'
        infile = self.infile
        outfile = self.outroot + tid + '.ms'
        datacolumn = 'float_data'
        addwn = '2>='
        result = sdbaseline(infile=infile, datacolumn=datacolumn, outfile=outfile,
                            blfunc='sinusoid', addwn=addwn, applyfft=False)
        self.assertEqual(result, None,
                         msg="The task returned '" + str(result) + "' instead of None")

    def test012(self):
        """Sinusoid Test 012: addwn as string (less or equal pattern 4)"""
        tid = '012'
        infile = self.infile
        outfile = self.outroot + tid + '.ms'
        datacolumn = 'float_data'
        addwn = '2=>'
        result = sdbaseline(infile=infile, datacolumn=datacolumn, outfile=outfile,
                            blfunc='sinusoid', addwn=addwn, applyfft=False)
        self.assertEqual(result, None,
                         msg="The task returned '" + str(result) + "' instead of None")

    def test013(self):
        """Sinusoid Test 013: addwn as string (less pattern 1)"""
        tid = '013'
        infile = self.infile
        outfile = self.outroot + tid + '.ms'
        datacolumn = 'float_data'
        addwn = '<2'
        result = sdbaseline(infile=infile, datacolumn=datacolumn, outfile=outfile,
                            blfunc='sinusoid', addwn=addwn, applyfft=False)
        self.assertEqual(result, None,
                         msg="The task returned '" + str(result) + "' instead of None")

    def test014(self):
        """Sinusoid Test 014: addwn as string (less pattern 2)"""
        tid = '014'
        infile = self.infile
        outfile = self.outroot + tid + '.ms'
        datacolumn = 'float_data'
        addwn = '2>'
        result = sdbaseline(infile=infile, datacolumn=datacolumn, outfile=outfile,
                            blfunc='sinusoid', addwn=addwn, applyfft=False)
        self.assertEqual(result, None,
                         msg="The task returned '" + str(result) + "' instead of None")

    def test015(self):
        """Sinusoid Test 015: addwn as string (greater or equal pattern 1)"""
        tid = '015'
        infile = self.infile
        outfile = self.outroot + tid + '.ms'
        datacolumn = 'float_data'
        addwn = '4090<='
        result = sdbaseline(infile=infile, datacolumn=datacolumn, outfile=outfile,
                            blfunc='sinusoid', addwn=addwn, applyfft=False)
        self.assertEqual(result, None,
                         msg="The task returned '" + str(result) + "' instead of None")

    def test016(self):
        """Sinusoid Test 016: addwn as string (greater or equal pattern 2)"""
        tid = '016'
        infile = self.infile
        outfile = self.outroot + tid + '.ms'
        datacolumn = 'float_data'
        addwn = '4090=<'
        result = sdbaseline(infile=infile, datacolumn=datacolumn, outfile=outfile,
                            blfunc='sinusoid', addwn=addwn, applyfft=False)
        self.assertEqual(result, None,
                         msg="The task returned '" + str(result) + "' instead of None")

    def test017(self):
        """Sinusoid Test 017: addwn as string (greater or equal pattern 3)"""
        tid = '017'
        infile = self.infile
        outfile = self.outroot + tid + '.ms'
        datacolumn = 'float_data'
        addwn = '>=4090'
        result = sdbaseline(infile=infile, datacolumn=datacolumn, outfile=outfile,
                            blfunc='sinusoid', addwn=addwn, applyfft=False)
        self.assertEqual(result, None,
                         msg="The task returned '" + str(result) + "' instead of None")

    def test018(self):
        """Sinusoid Test 018: addwn as string (greater or equal pattern 4)"""
        tid = '018'
        infile = self.infile
        outfile = self.outroot + tid + '.ms'
        datacolumn = 'float_data'
        addwn = '=>4090'
        result = sdbaseline(infile=infile, datacolumn=datacolumn, outfile=outfile,
                            blfunc='sinusoid', addwn=addwn, applyfft=False)
        self.assertEqual(result, None,
                         msg="The task returned '" + str(result) + "' instead of None")

    def test019(self):
        """Sinusoid Test 019: addwn as string (greater pattern 1)"""
        tid = '019'
        infile = self.infile
        outfile = self.outroot + tid + '.ms'
        datacolumn = 'float_data'
        addwn = '4090<'
        result = sdbaseline(infile=infile, datacolumn=datacolumn, outfile=outfile,
                            blfunc='sinusoid', addwn=addwn, applyfft=False)
        self.assertEqual(result, None,
                         msg="The task returned '" + str(result) + "' instead of None")

    def test020(self):
        """Sinusoid Test 020: addwn as string (greater pattern 2)"""
        tid = '020'
        infile = self.infile
        outfile = self.outroot + tid + '.ms'
        datacolumn = 'float_data'
        addwn = '>4090'
        result = sdbaseline(infile=infile, datacolumn=datacolumn, outfile=outfile,
                            blfunc='sinusoid', addwn=addwn, applyfft=False)
        self.assertEqual(result, None,
                         msg="The task returned '" + str(result) + "' instead of None")

    def test021(self):
        """Sinusoid Test 021: specify fftthresh by 'sigma' + checking residual rms"""
        tid = '021'
        infile = self.infile
        outfile = self.outroot + tid + '.ms'
        datacolumn = 'float_data'
        addwn = '0'
        fftthresh = '3.0sigma'
        torr = 1.0e-6
        result = sdbaseline(infile=infile, datacolumn=datacolumn, outfile=outfile,
                            blfunc='sinusoid', addwn=addwn, applyfft=True, fftthresh=fftthresh)
        self.assertEqual(result, None,
                         msg="The task returned '" + str(result) + "' instead of None")
        stat = self._getStats(filename=outfile, pol='0')
        self.assertTrue(stat[0]['rms'] < torr)

    def test021_uppercase_params(self):
        """Sinusoid Test 021: specify fftthresh by 'SIGMA' + checking residual rms"""
        tid = '021'
        infile = self.infile
        outfile = self.outroot + tid + '.ms'
        datacolumn = 'FLOAT_DATA'
        addwn = '0'
        fftthresh = '3.0SIGMA'
        torr = 1.0e-6
        result = sdbaseline(infile=infile, datacolumn=datacolumn, outfile=outfile,
                            blfunc='sinusoid', addwn=addwn, applyfft=True, fftthresh=fftthresh)
        self.assertEqual(result, None,
                         msg="The task returned '" + str(result) + "' instead of None")
        stat = self._getStats(filename=outfile, pol='0')
        self.assertTrue(stat[0]['rms'] < torr)

    def test022(self):
        """Sinusoid Test 022: specify fftthresh by 'top' + checking residual rms"""
        tid = '022'
        infile = self.infile
        outfile = self.outroot + tid + '.ms'
        datacolumn = 'float_data'
        addwn = '0'
        fftthresh = 'top4'
        torr = 1.0e-6
        result = sdbaseline(infile=infile, datacolumn=datacolumn, outfile=outfile,
                            blfunc='sinusoid', addwn=addwn, applyfft=True, fftthresh=fftthresh)
        self.assertEqual(result, None,
                         msg="The task returned '" + str(result) + "' instead of None")
        stat = self._getStats(filename=outfile, pol='0')
        self.assertTrue(stat[0]['rms'] < torr)

    def test022_uppercase_params(self):
        """Sinusoid Test 022: specify fftthresh by 'TOP' + checking residual rms"""
        tid = '022'
        infile = self.infile
        outfile = self.outroot + tid + '.ms'
        datacolumn = 'FLOAT_DATA'
        addwn = '0'
        fftthresh = 'TOP4'
        torr = 1.0e-6
        result = sdbaseline(infile=infile, datacolumn=datacolumn, outfile=outfile,
                            blfunc='sinusoid', addwn=addwn, applyfft=True, fftthresh=fftthresh)
        self.assertEqual(result, None,
                         msg="The task returned '" + str(result) + "' instead of None")
        stat = self._getStats(filename=outfile, pol='0')
        self.assertTrue(stat[0]['rms'] < torr)

    def test023(self):
        """Sinusoid Test 023: sinusoid-related parameters with default values"""
        tid = '023'
        infile = self.infile
        outfile = self.outroot + tid + '.ms'
        datacolumn = 'float_data'
        result = sdbaseline(infile=infile, datacolumn=datacolumn, outfile=outfile,
                            blfunc='sinusoid')
        self.assertEqual(result, None,
                         msg="The task returned '" + str(result) + "' instead of None")

    def test024(self):
        """Sinusoid Test 024: addwn has too large value but rejwn removes it"""
        tid = '024'
        infile = self.infile
        outfile = self.outroot + tid + '.ms'
        datacolumn = 'float_data'
        applyfft = False
        addwn = [0, 10000]
        rejwn = '4000<'
        result = sdbaseline(infile=infile, datacolumn=datacolumn, outfile=outfile,
                            blfunc='sinusoid', applyfft=applyfft, addwn=addwn, rejwn=rejwn)
        self.assertEqual(result, None,
                         msg="The task returned '" + str(result) + "' instead of None")

    def test025_uppercase_params(self):
        """Sinusoid Test 025: specify fftmethod by 'FFT' + checking residual rms"""
        tid = '025'
        infile = self.infile
        outfile = self.outroot + tid + '.ms'
        datacolumn = 'FLOAT_DATA'
        addwn = '0'
        fftmethod = 'FFT'
        fftthresh = '3.0SIGMA'
        torr = 1.0e-6
        result = sdbaseline(infile=infile, datacolumn=datacolumn, outfile=outfile,
                            blfunc='sinusoid', addwn=addwn, applyfft=True,
                            fftmethod=fftmethod, fftthresh=fftthresh)
        self.assertEqual(result, None,
                         msg="The task returned '" + str(result) + "' instead of None")
        stat = self._getStats(filename=outfile, pol='0')
        self.assertTrue(stat[0]['rms'] < torr)

    def test100(self):
        """Sinusoid Test 100: no effective wave number set (addwn empty list, applyfft=False)"""
        tid = '100'
        infile = self.infile
        outfile = self.outroot + tid + '.ms'
        datacolumn = 'float_data'
        addwn = []
        try:
            sdbaseline(infile=infile, datacolumn=datacolumn, outfile=outfile,
                       blfunc='sinusoid', addwn=addwn, applyfft=False)
        except Exception as e:
            self.assertEqual(str(e), 'addwn must contain at least one element.')

    def test101(self):
        """Sinusoid Test 101: no effective wave number set (addwn empty list, applyfft=True)"""
        tid = '101'
        infile = self.infile
        outfile = self.outroot + tid + '.ms'
        datacolumn = 'float_data'
        addwn = []
        try:
            sdbaseline(infile=infile, datacolumn=datacolumn, outfile=outfile,
                       blfunc='sinusoid', addwn=addwn, applyfft=True)
        except Exception as e:
            self.assertEqual(str(e), 'addwn must contain at least one element.')

    def test102(self):
        """Sinusoid Test 102: no effective wave number set (addwn empty tuple, applyfft=False)"""
        tid = '102'
        infile = self.infile
        outfile = self.outroot + tid + '.ms'
        datacolumn = 'float_data'
        addwn = []
        try:
            sdbaseline(infile=infile, datacolumn=datacolumn, outfile=outfile,
                       blfunc='sinusoid', addwn=addwn, applyfft=False)
        except Exception as e:
            self.assertEqual(str(e), 'addwn must contain at least one element.')

    def test103(self):
        """Sinusoid Test 103: no effective wave number set (addwn empty tuple, applyfft=True)"""
        tid = '103'
        infile = self.infile
        outfile = self.outroot + tid + '.ms'
        datacolumn = 'float_data'
        addwn = []
        try:
            sdbaseline(infile=infile, datacolumn=datacolumn, outfile=outfile,
                       blfunc='sinusoid', addwn=addwn, applyfft=True)
        except Exception as e:
            self.assertEqual(str(e), 'addwn must contain at least one element.')

    def test104(self):
        """Sinusoid Test 104: no effective wave number set (addwn empty string, applyfft=False)"""
        tid = '104'
        infile = self.infile
        outfile = self.outroot + tid + '.ms'
        datacolumn = 'float_data'
        addwn = ''
        try:
            sdbaseline(infile=infile, datacolumn=datacolumn, outfile=outfile,
                       blfunc='sinusoid', addwn=addwn, applyfft=False)
        except Exception as e:
            self.assertEqual(str(e), 'string index out of range')

    def test105(self):
        """Sinusoid Test 105: no effective wave number set (addwn empty string, applyfft=True)"""
        tid = '105'
        infile = self.infile
        outfile = self.outroot + tid + '.ms'
        datacolumn = 'float_data'
        addwn = ''
        try:
            sdbaseline(infile=infile, datacolumn=datacolumn, outfile=outfile,
                       blfunc='sinusoid', addwn=addwn, applyfft=True)
        except Exception as e:
            self.assertEqual(str(e), 'string index out of range')

    def test106(self):
        """no effective wavenumber (addwn and rejwn identical, applyfft=False)"""
        tid = '106'
        infile = self.infile
        outfile = self.outroot + tid + '.ms'
        datacolumn = 'float_data'
        addwn = [0, 1, 2]
        rejwn = [0, 1, 2]
        try:
            sdbaseline(infile=infile, datacolumn=datacolumn, outfile=outfile,
                       blfunc='sinusoid', addwn=addwn, rejwn=rejwn, applyfft=False)
        except Exception as e:
            self.assertEqual(str(e), 'No effective wave number given for sinusoidal fitting.')

    def test107(self):
        """no effective wavenumber (addwn and rejwn identical, applyfft=True)"""
        tid = '107'
        infile = self.infile
        outfile = self.outroot + tid + '.ms'
        datacolumn = 'float_data'
        addwn = [0, 1, 2]
        rejwn = [0, 1, 2]
        try:
            sdbaseline(infile=infile, datacolumn=datacolumn, outfile=outfile,
                       blfunc='sinusoid', addwn=addwn, rejwn=rejwn, applyfft=True)
        except Exception as e:
            self.assertEqual(str(e), 'No effective wave number given for sinusoidal fitting.')

    def test108(self):
        """no effective wavenumber (rejwn covers wider range than that of addwn, applyfft=False)"""
        tid = '108'
        infile = self.infile
        outfile = self.outroot + tid + '.ms'
        datacolumn = 'float_data'
        addwn = '<5'
        rejwn = '<10'
        try:
            sdbaseline(infile=infile, datacolumn=datacolumn, outfile=outfile,
                       blfunc='sinusoid', addwn=addwn, rejwn=rejwn, applyfft=False)
        except Exception as e:
            self.assertEqual(str(e), 'No effective wave number given for sinusoidal fitting.')

    def test109(self):
        """no effective wavenumber (rejwn covers wider range than that of addwn, applyfft=True)"""
        tid = '109'
        infile = self.infile
        outfile = self.outroot + tid + '.ms'
        datacolumn = 'float_data'
        addwn = '<5'
        rejwn = '<10'
        try:
            sdbaseline(infile=infile, datacolumn=datacolumn, outfile=outfile,
                       blfunc='sinusoid', addwn=addwn, rejwn=rejwn, applyfft=True)
        except Exception as e:
            self.assertEqual(str(e), 'No effective wave number given for sinusoidal fitting.')

    def test110(self):
        """Sinusoid Test 110: wn range greater than upper limit"""
        tid = '110'
        infile = self.infile
        outfile = self.outroot + tid + '.ms'
        datacolumn = 'float_data'
        addwn = '5000<'
        rejwn = '<5100'
        try:
            sdbaseline(infile=infile, datacolumn=datacolumn, outfile=outfile,
                       blfunc='sinusoid', addwn=addwn, rejwn=rejwn, applyfft=True)
        except Exception as e:
            self.assertEqual(str(e), 'No effective wave number given for sinusoidal fitting.')

    def test111(self):
        """Sinusoid Test 111: explicitly specify wn value (greater than upper limit)"""
        tid = '111'
        infile = self.infile
        outfile = self.outroot + tid + '.ms'
        datacolumn = 'float_data'
        addwn = [5000, 5500]
        rejwn = []
        try:
            sdbaseline(infile=infile, datacolumn=datacolumn, outfile=outfile,
                       blfunc='sinusoid', addwn=addwn, rejwn=rejwn, applyfft=True)
        except Exception as e:
            self.assertEqual(str(e), 'No effective wave number given for sinusoidal fitting.')

    def test112(self):
        """Sinusoid Test 112: explicitly specify wn value (negative)"""
        tid = '112'
        infile = self.infile
        outfile = self.outroot + tid + '.ms'
        datacolumn = 'float_data'
        addwn = [-10, 5]
        rejwn = []
        try:
            sdbaseline(infile=infile, datacolumn=datacolumn, outfile=outfile,
                       blfunc='sinusoid', addwn=addwn, rejwn=rejwn, applyfft=True)
        except Exception as e:
            self.assertEqual(str(e), 'wrong value given for addwn/rejwn')

    def test113(self):
        """explicitly specify wn (addwn has negative and greater than upper limit)"""
        tid = '113'
        infile = self.infile
        outfile = self.outroot + tid + '.ms'
        datacolumn = 'float_data'
        addwn = [-10, 5000]
        rejwn = []
        try:
            sdbaseline(infile=infile, datacolumn=datacolumn, outfile=outfile,
                       blfunc='sinusoid', addwn=addwn, rejwn=rejwn, applyfft=True)
        except Exception as e:
            self.assertEqual(str(e), 'wrong value given for addwn/rejwn')

    def test114(self):
        """explicitly specify wn (both addwn/rejwn have negative and greater than upper limit)"""
        tid = '114'
        infile = self.infile
        outfile = self.outroot + tid + '.ms'
        datacolumn = 'float_data'
        addwn = [-10, 5000]
        rejwn = [-10, 5500]
        try:
            sdbaseline(infile=infile, datacolumn=datacolumn, outfile=outfile,
                       blfunc='sinusoid', addwn=addwn, rejwn=rejwn, applyfft=True)
        except Exception as e:
            self.assertEqual(str(e), 'wrong value given for addwn/rejwn')

    def test115(self):
        """Sinusoid Test 115: wrong fftthresh (as list)"""
        tid = '115'
        infile = self.infile
        outfile = self.outroot + tid + '.ms'
        datacolumn = 'float_data'
        fftthresh = [3.0]
        try:
            sdbaseline(infile=infile, datacolumn=datacolumn, outfile=outfile,
                       blfunc='sinusoid', applyfft=True, fftthresh=fftthresh)
        except Exception as e:
            self.assertEqual(str(e), 'fftthresh must be float or integer or string.')

    def test116(self):
        """Sinusoid Test 116: wrong fftthresh (as string 'asigma')"""
        tid = '116'
        infile = self.infile
        outfile = self.outroot + tid + '.ms'
        datacolumn = 'float_data'
        fftthresh = 'asigma'
        try:
            sdbaseline(infile=infile, datacolumn=datacolumn, outfile=outfile,
                       blfunc='sinusoid', applyfft=True, fftthresh=fftthresh)
        except Exception as e:
            self.assertEqual(str(e), 'fftthresh has a wrong format.')

    def test117(self):
        """Sinusoid Test 117: wrong fftthresh (as string 'topa')"""
        tid = '117'
        infile = self.infile
        outfile = self.outroot + tid + '.ms'
        datacolumn = 'float_data'
        fftthresh = 'topa'
        try:
            sdbaseline(infile=infile, datacolumn=datacolumn, outfile=outfile,
                       blfunc='sinusoid', applyfft=True, fftthresh=fftthresh)
        except Exception as e:
            self.assertEqual(str(e), 'fftthresh has a wrong format.')

    def test118(self):
        """Sinusoid Test 118: wrong fftthresh (as string 'top3sigma')"""
        tid = '118'
        infile = self.infile
        outfile = self.outroot + tid + '.ms'
        datacolumn = 'float_data'
        fftthresh = 'top3sigma'
        try:
            sdbaseline(infile=infile, datacolumn=datacolumn, outfile=outfile,
                       blfunc='sinusoid', applyfft=True, fftthresh=fftthresh)
        except Exception as e:
            self.assertEqual(str(e), 'fftthresh has a wrong format.')

    def test119(self):
        """Sinusoid Test 119: wrong fftthresh (as string 'a123')"""
        tid = '119'
        infile = self.infile
        outfile = self.outroot + tid + '.ms'
        datacolumn = 'float_data'
        fftthresh = 'a123'
        try:
            sdbaseline(infile=infile, datacolumn=datacolumn, outfile=outfile,
                       blfunc='sinusoid', applyfft=True, fftthresh=fftthresh)
        except Exception as e:
            self.assertEqual(str(e), 'fftthresh has a wrong format.')

    def test120(self):
        """Sinusoid Test 120: wrong fftthresh (as string '')"""
        tid = '120'
        infile = self.infile
        outfile = self.outroot + tid + '.ms'
        datacolumn = 'float_data'
        fftthresh = ''
        try:
            sdbaseline(infile=infile, datacolumn=datacolumn, outfile=outfile,
                       blfunc='sinusoid', applyfft=True, fftthresh=fftthresh)
        except Exception as e:
            self.assertEqual(str(e), 'fftthresh has a wrong format.')

    def test121(self):
        """Sinusoid Test 121: wrong fftthresh (as string '-3.0')"""
        tid = '121'
        infile = self.infile
        outfile = self.outroot + tid + '.ms'
        datacolumn = 'float_data'
        fftthresh = '-3.0'
        try:
            sdbaseline(infile=infile, datacolumn=datacolumn, outfile=outfile,
                       blfunc='sinusoid', applyfft=True, fftthresh=fftthresh)
        except Exception as e:
            self.assertEqual(str(e), 'threshold given to fftthresh must be positive.')

    def test122(self):
        """Sinusoid Test 122: wrong fftthresh (as string '0.0')"""
        tid = '122'
        infile = self.infile
        outfile = self.outroot + tid + '.ms'
        datacolumn = 'float_data'
        fftthresh = '0.0'
        try:
            sdbaseline(infile=infile, datacolumn=datacolumn, outfile=outfile,
                       blfunc='sinusoid', applyfft=True, fftthresh=fftthresh)
        except Exception as e:
            self.assertEqual(str(e), 'threshold given to fftthresh must be positive.')

    def test123(self):
        """Sinusoid Test 123: wrong fftthresh (as string '-3')"""
        tid = '123'
        infile = self.infile
        outfile = self.outroot + tid + '.ms'
        datacolumn = 'float_data'
        fftthresh = '-3'
        try:
            sdbaseline(infile=infile, datacolumn=datacolumn, outfile=outfile,
                       blfunc='sinusoid', applyfft=True, fftthresh=fftthresh)
        except Exception as e:
            self.assertEqual(str(e), 'threshold given to fftthresh must be positive.')

    def test124(self):
        """Sinusoid Test 124: wrong fftthresh (as string '0')"""
        tid = '124'
        infile = self.infile
        outfile = self.outroot + tid + '.ms'
        datacolumn = 'float_data'
        fftthresh = '0'
        try:
            sdbaseline(infile=infile, datacolumn=datacolumn, outfile=outfile,
                       blfunc='sinusoid', applyfft=True, fftthresh=fftthresh)
        except Exception as e:
            self.assertEqual(str(e), 'threshold given to fftthresh must be positive.')

    def test125(self):
        """Sinusoid Test 125: wrong fftthresh (as string '-3.0sigma')"""
        tid = '125'
        infile = self.infile
        outfile = self.outroot + tid + '.ms'
        datacolumn = 'float_data'
        fftthresh = '-3.0sigma'
        try:
            sdbaseline(infile=infile, datacolumn=datacolumn, outfile=outfile,
                       blfunc='sinusoid', applyfft=True, fftthresh=fftthresh)
        except Exception as e:
            self.assertEqual(str(e), 'threshold given to fftthresh must be positive.')

    def test126(self):
        """Sinusoid Test 126: wrong fftthresh (as string '0.0sigma')"""
        tid = '126'
        infile = self.infile
        outfile = self.outroot + tid + '.ms'
        datacolumn = 'float_data'
        fftthresh = '0.0sigma'
        try:
            sdbaseline(infile=infile, datacolumn=datacolumn, outfile=outfile,
                       blfunc='sinusoid', applyfft=True, fftthresh=fftthresh)
        except Exception as e:
            self.assertEqual(str(e), 'threshold given to fftthresh must be positive.')

    def test127(self):
        """Sinusoid Test 127: wrong fftthresh (as string '-3sigma')"""
        tid = '127'
        infile = self.infile
        outfile = self.outroot + tid + '.ms'
        datacolumn = 'float_data'
        fftthresh = '-3sigma'
        try:
            sdbaseline(infile=infile, datacolumn=datacolumn, outfile=outfile,
                       blfunc='sinusoid', applyfft=True, fftthresh=fftthresh)
        except Exception as e:
            self.assertEqual(str(e), 'threshold given to fftthresh must be positive.')

    def test128(self):
        """Sinusoid Test 128: wrong fftthresh (as string '0sigma')"""
        tid = '128'
        infile = self.infile
        outfile = self.outroot + tid + '.ms'
        datacolumn = 'float_data'
        fftthresh = '0sigma'
        try:
            sdbaseline(infile=infile, datacolumn=datacolumn, outfile=outfile,
                       blfunc='sinusoid', applyfft=True, fftthresh=fftthresh)
        except Exception as e:
            self.assertEqual(str(e), 'threshold given to fftthresh must be positive.')

    def test129(self):
        """Sinusoid Test 129: wrong fftthresh (as string 'top-3')"""
        tid = '129'
        infile = self.infile
        outfile = self.outroot + tid + '.ms'
        datacolumn = 'float_data'
        fftthresh = 'top-3'
        try:
            sdbaseline(infile=infile, datacolumn=datacolumn, outfile=outfile,
                       blfunc='sinusoid', applyfft=True, fftthresh=fftthresh)
        except Exception as e:
            self.assertEqual(str(e), 'threshold given to fftthresh must be positive.')

    def test130(self):
        """Sinusoid Test 130: wrong fftthresh (as string 'top0')"""
        tid = '130'
        infile = self.infile
        outfile = self.outroot + tid + '.ms'
        datacolumn = 'float_data'
        fftthresh = 'top0'
        try:
            sdbaseline(infile=infile, datacolumn=datacolumn, outfile=outfile,
                       blfunc='sinusoid', applyfft=True, fftthresh=fftthresh)
        except Exception as e:
            self.assertEqual(str(e), 'threshold given to fftthresh must be positive.')

    def test131(self):
        """Sinusoid Test 131: wrong fftthresh (as string 'top1.5')"""
        tid = '131'
        infile = self.infile
        outfile = self.outroot + tid + '.ms'
        datacolumn = 'float_data'
        fftthresh = 'top1.5'
        try:
            sdbaseline(infile=infile, datacolumn=datacolumn, outfile=outfile,
                       blfunc='sinusoid', applyfft=True, fftthresh=fftthresh)
        except Exception as e:
            self.assertEqual(str(e), 'fftthresh has a wrong format.')

    def test132(self):
        """Sinusoid Test 132: wrong fftthresh (as float -3.0)"""
        tid = '132'
        infile = self.infile
        outfile = self.outroot + tid + '.ms'
        datacolumn = 'float_data'
        fftthresh = -3.0
        try:
            sdbaseline(infile=infile, datacolumn=datacolumn, outfile=outfile,
                       blfunc='sinusoid', applyfft=True, fftthresh=fftthresh)
        except Exception as e:
            self.assertEqual(str(e), 'threshold given to fftthresh must be positive.')

    def test133(self):
        """Sinusoid Test 133: wrong fftthresh (as float 0.0)"""
        tid = '133'
        infile = self.infile
        outfile = self.outroot + tid + '.ms'
        datacolumn = 'float_data'
        fftthresh = 0.0
        try:
            sdbaseline(infile=infile, datacolumn=datacolumn, outfile=outfile,
                       blfunc='sinusoid', applyfft=True, fftthresh=fftthresh)
        except Exception as e:
            self.assertEqual(str(e), 'threshold given to fftthresh must be positive.')

    def test134(self):
        """Sinusoid Test 134: wrong fftthresh (as int -3)"""
        tid = '134'
        infile = self.infile
        outfile = self.outroot + tid + '.ms'
        datacolumn = 'float_data'
        fftthresh = -3
        try:
            sdbaseline(infile=infile, datacolumn=datacolumn, outfile=outfile,
                       blfunc='sinusoid', applyfft=True, fftthresh=fftthresh)
        except Exception as e:
            self.assertEqual(str(e), 'threshold given to fftthresh must be positive.')

    def test135(self):
        """Sinusoid Test 135: wrong fftthresh (as int 0)"""
        tid = '135'
        infile = self.infile
        outfile = self.outroot + tid + '.ms'
        datacolumn = 'float_data'
        fftthresh = 0
        try:
            sdbaseline(infile=infile, datacolumn=datacolumn, outfile=outfile,
                       blfunc='sinusoid', applyfft=True, fftthresh=fftthresh)
        except Exception as e:
            self.assertEqual(str(e), 'threshold given to fftthresh must be positive.')


# this class is not included in the suite, skip the tests (needed for CASA6)
class sdbaseline_multi_IF_test(sdbaseline_unittest_base):
    """
    Unit tests for task sdbaseline. No interactive testing.

    This test intends to check whether sdbaseline task works fine
    for data that has multiple IFs whose nchan differ each other.

    List of tests:
    test200 : test multi IF data input
    """
    # Input and output names
    infile = 'testMultiIF.asap'
    blparamfile_suffix = '_blparam.txt'
    outroot = os.path.join(sdbaseline_unittest_base.taskname, '_multi')
    refblparamfile = 'refblparam_multiIF'

    def setUp(self):
        if os.path.exists(self.infile):
            shutil.rmtree(self.infile)
        shutil.copytree(os.path.join(self.datapath, self.infile), self.infile)

        if os.path.exists(self.infile + '_blparam.txt'):
            os.remove(self.infile + '_blparam.txt')
        if os.path.exists(self.infile + '_blparam.csv'):
            os.remove(self.infile + '_blparam.csv')
        if os.path.exists(self.infile + '_blparam.btable'):
            shutil.rmtree(self.infile + '_blparam.btable')

    def tearDown(self):
        remove_single_file_dir(self.infile)
        remove_files_dirs(self.outroot)

    @unittest.skip("Not currently part of the test suite")
    def test200(self):
        """test200: Test the task works with multi IF data"""
        infile = self.infile
        mode = "list"
        blfunc = "poly"
        order = 1
        outfile = os.path.join(self.outroot, ".asap")
        blparamfile = os.path.join(outfile, self.blparamfile_suffix)

        result = sdbaseline(infile=infile, maskmode=mode, outfile=outfile,
                            blfunc=blfunc, order=order)
        self.assertIsNone(result, msg="The task returned '" + str(result) + "' instead of None")
        self._compareBLparam(blparamfile, self.datapath + self.refblparamfile)
        reference = {5: {'rms': 1.4250789880752563,
                         'min': -4.2702846527099609,
                         'max': 5.5566844940185547,
                         'max_abscissa': {'value': 823.0,
                                          'unit': 'channel'},
                         'median': 0.017315864562988281,
                         'min_abscissa': {'value': 520.0,
                                          'unit': 'channel'},
                         'stddev': 1.425775408744812},
                     7: {'rms': 1.4971292018890381,
                         'min': -4.7103700637817383,
                         'max': 5.4820127487182617,
                         'max_abscissa': {'value': 1335.0,
                                          'unit': 'channel'},
                         'median': 0.027227401733398438,
                         'min_abscissa': {'value': 1490.0,
                                          'unit': 'channel'},
                         'stddev': 1.4974949359893799}}
        for ifno in [5, 7]:
            currstat = self._getStats(outfile, ifno)
            self._compareStats(currstat, reference[ifno])


class sdbaseline_outbltableTest(sdbaseline_unittest_base):
    """
    Tests for outputting baseline table

    List of tests
    test301 : blmode='fit', bloutput!='', dosubtract=True, blfunc='poly'/'chebyshev'/'cspline'
                (poly/chebyshev/cspline fit in MS, bltable is written)
    test302 : blmode='fit', bloutput!='', dosubtract=True, blfunc='variable'
                (variable fit in MS, bltable is written)
                testing 3 cases:
                    (1) blparam contains values for all spectra
                    (2) no values for a spectrum (row=2,pol=1), which is to be skipped
                    (3) values commented out for a spectrum (row=2,pol=1), which is to be skipped
    test303 : blmode='fit', bloutput!='', dosubtract=True, blfunc='poly','chebyshev','cspline'
                testing if bltable is shortened
                testing 3 cases:
                    (1) all spectra in row 2 are flagged entirely
                    (2) in row 2, entirely flagged for pol 0, also pol 1 is unselected
                    (3) in row 2, entirely flagged for pol 1, also pol 0 is unselected
    test304 : same as test303, but for blfunc='variable'

    Note: input data is generated from a single dish regression data,
    'OrionS_rawACSmod', as follows:
      sdcal(infile='OrionS_rawACSmod',scanlist=[20,21,22,23],
                calmode='ps',tau=0.09,outfile='temp.asap')
      sdcal(infile='temp.asap',timeaverage=True,
                tweight='tintsys',outfile='temp2.asap')
      sdsave(infile='temp2.asap',outformat='MS2',
                outfile='OrionS_rawACSmod_calave.ms')
    """
    # Input and output names
    infile = 'OrionS_rawACSmod_calave.ms'
    outroot = sdbaseline_unittest_base.taskname + '_bltabletest'
    tid = None
    ftype = {'poly': 0, 'chebyshev': 1, 'cspline': 2, 'sinusoid': 3}

    def setUp(self):
        if os.path.exists(self.infile):
            shutil.rmtree(self.infile)
        shutil.copytree(os.path.join(self.datapath, self.infile), self.infile)

        if os.path.exists(self.infile + '_blparam.txt'):
            os.remove(self.infile + '_blparam.txt')
        if os.path.exists(self.infile + '_blparam.csv'):
            os.remove(self.infile + '_blparam.csv')
        if os.path.exists(self.infile + '_blparam.btable'):
            shutil.rmtree(self.infile + '_blparam.btable')

    def tearDown(self):
        remove_single_file_dir(self.infile)
        remove_files_dirs(self.outroot)

    def _checkBltableVar(self, outms, bltable, blparam, option):
        npol = 2
        results = [[4.280704], [3.912475],
                   [4.323003, 0.00196013], [3.839441, -8.761247e-06],
                   [4.280719, 0.00255683, 0.00619966], [4.140454, -7.516477e-05, 6.538814e-09],
                   [4.221929, -8.751897e-06, -6.81303991e-09, 3.36383428e-13],
                   [3.983634, -6.322114e-06, -1.11215614e-08, 7.00922610e-13]
                   ]
        rms = [0.162739, 0.182507, 0.140955, 0.159999, 0.132135, 0.381708, 0.128761, 0.146849]
        tb.open(bltable)
        try:
            for i in range(npol * tb.nrows()):
                irow = i // npol
                ipol = i % npol
                is_skipped = (option != '') and (irow == 2) and (ipol == 1)

                self.assertEqual(not is_skipped, tb.getcell('APPLY', irow)[ipol][0])
                if is_skipped:
                    continue

                self.assertEqual(self.ftype[blparam['btype'][i].lower()],
                                 tb.getcell('FUNC_TYPE', irow)[ipol][0])
                fparam_key = 'order' if (blparam['btype'][i] != 'cspline') else 'npiec'
                self.assertEqual(blparam[fparam_key][i], tb.getcell('FUNC_PARAM', irow)[ipol][0])

                if (blparam['btype'][i] == 'cspline'):
                    for j in range(blparam['npiec'][i]):
                        self.assertEqual(0.0, tb.getcell('FUNC_FPARAM', irow)[ipol][j])
                else:
                    self.assertEqual(0, len(tb.getcell('FUNC_FPARAM', irow)[ipol]))
                for j in range(len(results[i])):
                    self._checkValue(results[i][j], tb.getcell('RESULT', irow)[ipol][j], 1.0e-5)
                self._checkValue(rms[i], tb.getcell('RMS', irow)[ipol][0], 1.0e-1)
                self._checkValue(float(blparam['cthre'][i]),
                                 tb.getcell('CLIP_THRESHOLD', irow)[ipol][0], 1.0e-6)
                self.assertEqual(blparam['nclip'][i], tb.getcell('CLIP_ITERATION', irow)[ipol][0])
                uself = (blparam['uself'][i] == 'true')
                self.assertEqual(uself, tb.getcell('USE_LF', irow)[ipol][0])
                lthre = 5.0 if ((blparam['lthre'][i] == '') or not uself) \
                    else float(blparam['lthre'][i])
                self._checkValue(lthre, tb.getcell('LF_THRESHOLD', irow)[ipol][0], 1.0e-6)
                chavg = 0 if (blparam['chavg'][i] == '') else int(blparam['chavg'][i])
                self.assertEqual(chavg, tb.getcell('LF_AVERAGE', irow)[ipol][0])
                ledge = 0 if ((blparam['ledge'][i] == '') or not uself) \
                    else int(blparam['ledge'][i])
                self.assertEqual(ledge, tb.getcell('LF_EDGE', irow)[ipol][0])
                redge = 0 if ((blparam['redge'][i] == '') or not uself) \
                    else int(blparam['redge'][i])
                self.assertEqual(redge, tb.getcell('LF_EDGE', irow)[ipol][1])
        finally:
            tb.close()

    def _checkBltable(self, outms, bltable, blfunc, order, mask):
        tb.open(bltable)
        for irow in range(tb.nrows()):
            for ipol in range(len(tb.getcell('RMS', irow))):
                self.assertEqual(tb.getcell('FUNC_TYPE', irow)[ipol], self.ftype[blfunc.lower()])
                self.assertEqual(tb.getcell('FUNC_PARAM', irow)[ipol], order)
                ref = self._getStats(filename=outms, spw=str(irow), pol=str(ipol), mask=mask[irow])
                # tolerance value in the next line is temporarily set a bit large
                # since rms in bltable is smaller than expected because it is
                # calculated based on masklist currently stored in bltable, which
                # is after an extra clipping.
                # this bug is already fixed in trunk of Sakura, so once libsakura
                # is updated we can set smaller tolerance value. (2015/4/22 WK)
                self._checkValue(ref[0]['rms'], tb.getcell('RMS', irow)[ipol][0], 2.0e-2)
        tb.close()

    def _checkValue(self, ref, out, tol=1.0e-02):
        # print '###################################'
        # print 'ref = ' + str(ref) + ', out = ' + str(out)
        if (abs(ref) > tol) or (abs(out) > tol):
            if ref != 0.0:
                rel = abs((out - ref) / ref)
            elif out != 0.0:
                rel = abs((out - ref) / out)
            else:
                rel = abs(out - ref)
            self.assertTrue((rel < tol),
                            msg=f'the output ({out}) differs from reference ({ref})')

    def test301(self):
        """test301: poly/chebyshev/cspline baselining, output bltable"""
        self.tid = '301'
        infile = self.infile
        datacolumn = 'float_data'
        spw = '0:1000~3500;5000~7500,1:500~7500,2:500~2500;3500~7500'
        mask = [[[1000, 3500], [5000, 7500]],
                [[500, 7500]],
                [[500, 2500], [3500, 7500]]
                ]
        blmode = 'fit'
        blformat = 'table'
        dosubtract = True
        blfunc = ['poly', 'chebyshev', 'cspline']
        order = 5
        npiece = 4
        rms_s0p0_ms = [0.150905484071, 0.150905484071, 0.149185846787]

        for i in range(len(blfunc)):
            print('testing blfunc=' + blfunc[i] + '...')
            outfile = self.outroot + self.tid + blfunc[i] + '.ms'
            bloutput = self.outroot + self.tid + blfunc[i] + '.bltable'
            result = sdbaseline(infile=infile, datacolumn=datacolumn,
                                blmode=blmode, blformat=blformat, bloutput=bloutput,
                                spw=spw, blfunc=blfunc[i], order=order, npiece=npiece,
                                dosubtract=dosubtract, outfile=outfile)
            self.assertEqual(result, None,
                             msg="The task returned '" + str(result) + "' instead of None")
            msresult = self._getStats(filename=outfile, spw='0', pol='0', mask=mask[0])
            self._checkValue(rms_s0p0_ms[i], msresult[0]['stddev'], 1.0e-6)

            fparam = npiece if blfunc[i] == 'cspline' else order
            self._checkBltable(outfile, bloutput, blfunc[i], fparam, mask)

    def test301_uppercase_params(self):
        """test301: poly/chebyshev/cspline baselining, output bltable"""
        self.tid = '301'
        infile = self.infile
        datacolumn = 'FLOAT_DATA'
        spw = '0:1000~3500;5000~7500,1:500~7500,2:500~2500;3500~7500'
        mask = [[[1000, 3500], [5000, 7500]],
                [[500, 7500]],
                [[500, 2500], [3500, 7500]]
                ]
        blmode = 'FIT'
        blformat = 'TABLE'
        dosubtract = True
        blfunc = ['POLY', 'CHEBYSHEV', 'CSPLINE']
        order = 5
        npiece = 4
        rms_s0p0_ms = [0.150905484071, 0.150905484071, 0.149185846787]

        for i in range(len(blfunc)):
            print('testing blfunc=' + blfunc[i] + '...')
            outfile = self.outroot + self.tid + blfunc[i] + '.ms'
            bloutput = self.outroot + self.tid + blfunc[i] + '.bltable'
            result = sdbaseline(infile=infile, datacolumn=datacolumn,
                                blmode=blmode, blformat=blformat, bloutput=bloutput,
                                spw=spw, blfunc=blfunc[i], order=order, npiece=npiece,
                                dosubtract=dosubtract, outfile=outfile)
            self.assertEqual(result, None,
                             msg="The task returned '" + str(result) + "' instead of None")
            msresult = self._getStats(filename=outfile, spw='0', pol='0', mask=mask[0])
            self._checkValue(rms_s0p0_ms[i], msresult[0]['stddev'], 1.0e-6)

            fparam = npiece if blfunc[i] == 'CSPLINE' else order
            self._checkBltable(outfile, bloutput, blfunc[i], fparam, mask)

    def test302(self):
        """test302: per-spectrum baselining, output bltable"""
        self.tid = '302'
        infile = self.infile
        datacolumn = 'float_data'
        blmode = 'fit'
        blformat = 'table'
        blfunc = 'variable'
        dosubtract = True

        for option in ['', 'r2p1less', 'r2p1cout']:
            bloutput = self.outroot + self.tid + option + '.bltable'
            outfile = self.outroot + self.tid + option + '.ms'
            blparam = self.outroot + self.tid + option + '.blparam'
            self._createBlparamFile(blparam, self.blparam_order, self.blparam_dic, option)
            result = sdbaseline(infile=infile, datacolumn=datacolumn,
                                blmode=blmode, blformat=blformat, bloutput=bloutput,
                                blfunc=blfunc, blparam=blparam,
                                dosubtract=dosubtract, outfile=outfile)
            self.assertEqual(result, None,
                             msg="The task returned '" + str(result) + "' instead of None")
            self._checkBltableVar(outfile, bloutput, self.blparam_dic, option)

    def test303(self):
        """test303: testing shortening baseline table for poly,chebyshev,cspline"""
        self.tid = '303'
        infile = self.infile
        datacolumn = 'float_data'
        spw = ''
        blmode = 'fit'
        blformat = 'table'
        dosubtract = True
        blfunc = ['poly', 'chebyshev', 'cspline']
        order = 5
        npiece = 4
        with table_manager(infile) as tb:
            nrow_data = tb.nrows()
        testmode = ['masked_masked', 'masked_unselect', 'unselect_masked']
        prange = [[0, 1], [0], [1]]
        polval = ['', 'RR', 'LL']
        for i in range(len(blfunc)):
            for j in range(len(testmode)):
                print('testing blfunc=' + blfunc[i] + ', testmode=' + testmode[j] + '...')
                # prepare input data
                if os.path.exists(infile):
                    shutil.rmtree(infile)
                shutil.copytree(os.path.join(self.datapath, self.infile), infile)

                with table_manager(infile, nomodify=False) as tb:
                    r2msk = tb.getcell('FLAG', 2)
                    r2msk[prange[j], :] = True
                    tb.putcell('FLAG', 2, r2msk)

                pol = polval[j]
                outfile = self.outroot + self.tid + blfunc[i] + testmode[j] + '.ms'
                bloutput = self.outroot + self.tid + blfunc[i] + testmode[j] + '.bltable'
                result = sdbaseline(infile=infile, datacolumn=datacolumn,
                                    blmode=blmode, blformat=blformat, bloutput=bloutput,
                                    spw=spw, pol=pol, blfunc=blfunc[i], order=order, npiece=npiece,
                                    dosubtract=dosubtract, outfile=outfile)
                self.assertEqual(result, None,
                                 msg="The task returned '" + str(result) + "' instead of None")
                with table_manager(bloutput) as tb:
                    nrow_bltable = tb.nrows()
                self.assertTrue((nrow_bltable == nrow_data - 1),
                                msg="The baseline table is not shortened...")
                # delete used data
                if (os.path.exists(self.infile)):
                    shutil.rmtree(self.infile)
                os.system('rm -rf ' + self.outroot + '*')

    def test304(self):
        """test304: testing shortening baseline table for blfunc=variable"""
        self.tid = '304'
        infile = self.infile
        datacolumn = 'float_data'
        spw = ''
        blmode = 'fit'
        blformat = 'table'
        blfunc = 'variable'
        dosubtract = True
        with table_manager(infile) as tb:
            nrow_data = tb.nrows()
        testmode = ['masked_masked', 'masked_unselect', 'unselect_masked']
        prange = [[0, 1], [0], [1]]
        polval = ['', 'RR', 'LL']
        for j in range(len(testmode)):
            print('testing blfunc=' + blfunc + ', testmode=' + testmode[j] + '...')
            # prepare input data
            if os.path.exists(self.infile):
                shutil.rmtree(self.infile)
            shutil.copytree(os.path.join(self.datapath, self.infile), self.infile)

            blparam = self.outroot + '.blparam'
            self._createBlparamFile(blparam, self.blparam_order, self.blparam_dic, '')

            tb.open(tablename=infile, nomodify=False)
            r2msk = tb.getcell('FLAG', 2)
            r2msk[prange[j], :] = True
            tb.putcell('FLAG', 2, r2msk)
            tb.close()
            pol = polval[j]

            outfile = self.outroot + self.tid + blfunc + '.ms'
            bloutput = self.outroot + self.tid + blfunc + '.bltable'
            sdbaseline(infile=infile, datacolumn=datacolumn,
                       blmode=blmode, blformat=blformat, bloutput=bloutput,
                       spw=spw, pol=pol, blfunc=blfunc, blparam=blparam,
                       dosubtract=dosubtract, outfile=outfile)
            with table_manager(bloutput) as tb:
                nrow_bltable = tb.nrows()
            self.assertTrue((nrow_bltable == nrow_data - 1),
                            msg="The baseline table is not shortened...")
            # delete used data
            if (os.path.exists(self.infile)):
                shutil.rmtree(self.infile)
            os.system('rm -rf ' + self.outroot + '*')


class sdbaseline_applybltableTest(sdbaseline_unittest_base):
    """
    Tests for applying baseline table
    (blmode='apply' mode)

    List of tests
    test400 : MS with no all-channel-flagged, bltable with apply=True for all spectra
    test401 : MS with one spectrum with all channels flagged, while apply=True throughout bltable
    test402 : MS with no all-channel-flagged, while apply=False for one spectrum in bltable
    test403 : MS with no all-channel-flagger, while bltable lacks one row (irow=2)

    Note: for tests401-403, the spectrum with all channels flagged, or the corresponding
    data in baseline table has apply=False or is inexist, should not be subtracted baseline.
    """
    # Input and output names
    infile = 'OrionS_rawACSmod_calave.ms'
    outroot = sdbaseline_unittest_base.taskname + '_bltabletest'
    reffile = outroot + '.ms'
    blmode = 'apply'
    bltable = outroot + '.bltable'
    tid = None

    def setUp(self):
        if os.path.exists(self.infile):
            shutil.rmtree(self.infile)
        shutil.copytree(os.path.join(self.datapath, self.infile), self.infile)

        if os.path.exists(self.infile + '_blparam.txt'):
            os.remove(self.infile + '_blparam.txt')
        if os.path.exists(self.infile + '_blparam.csv'):
            os.remove(self.infile + '_blparam.csv')
        if os.path.exists(self.infile + '_blparam.btable'):
            shutil.rmtree(self.infile + '_blparam.btable')

        # create baseline table
        blparam = self.outroot + '.blparam'
        self._createBlparamFile(blparam, self.blparam_order, self.blparam_dic, '')
        result = sdbaseline(infile=self.infile, datacolumn='float_data',
                            blmode='fit', blformat='table', bloutput=self.bltable,
                            blfunc='variable', blparam=blparam,
                            dosubtract=True, outfile=self.reffile)
        self.assertEqual(result, None,
                         msg="The task returned '" + str(result) + "' instead of None")

    def tearDown(self):
        remove_single_file_dir(self.infile)
        remove_files_dirs(self.outroot)

    def _checkResult(self, outfile, option):
        npol = 2
        with table_manager(outfile) as tb:
            out_spec = tb.getcol('FLOAT_DATA')
            out_flag = tb.getcol('FLAG')
        with table_manager(self.reffile) as tb:
            ref_spec = tb.getcol('FLOAT_DATA')
            ref_flag = tb.getcol('FLAG')
        with table_manager(self.infile) as tb:
            in_spec = tb.getcol('FLOAT_DATA')
            # in_flag = tb.getcol('FLAG')
            nrow = tb.nrows()
            nchan = len(in_spec[0][0])

        for ipol in range(npol):
            for ichan in range(nchan):
                for irow in range(nrow):
                    outspec = out_spec[ipol][ichan][irow]
                    outflag = out_flag[ipol][ichan][irow]
                    if ((option == 'r2p1msflagged') and (irow == 2) and (ipol == 1)) or \
                       ((option == 'r2p1bltnotapply') and (irow == 2) and (ipol == 1)) or \
                       ((option == 'r2p1bltinexist') and (irow == 2)):
                        ansspec = in_spec[ipol][ichan][irow]
                        ansflag = True
                    else:
                        ansspec = ref_spec[ipol][ichan][irow]
                        ansflag = ref_flag[ipol][ichan][irow]

                    self.assertTrue(abs(outspec - ansspec) < 1e-6, msg='spec: result != answer')
                    self.assertEqual(outflag, ansflag, msg='flag: result != answer')

    def test400(self):
        """test400: apply baseline table. all bltable entries applied to all MS data."""
        self.tid = '400'
        outfile = self.outroot + self.tid + '.ms'
        result = sdbaseline(infile=self.infile, datacolumn='float_data',
                            blmode=self.blmode, bltable=self.bltable,
                            outfile=outfile)
        self.assertEqual(result, None,
                         msg="The task returned '" + str(result) + "' instead of None")
        self._checkResult(outfile, '')

    def test400_uppercase_params(self):
        """apply baseline table with blmode='APPLY'. all bltable entries applied to all MS data."""
        self.tid = '400'
        outfile = self.outroot + self.tid + '.ms'
        result = sdbaseline(infile=self.infile, datacolumn='float_data',
                            blmode=self.blmode.upper(), bltable=self.bltable,
                            outfile=outfile)
        self.assertEqual(result, None,
                         msg="The task returned '" + str(result) + "' instead of None")
        self._checkResult(outfile, '')

    def test401(self):
        """test401: apply baseline table to MS with a spectrum totally flagged."""
        self.tid = '401'
        outfile = self.outroot + self.tid + '.ms'
        try:
            tb.open(tablename=self.infile, nomodify=False)
            tmpflag = tb.getcell('FLAG', 2)
            for ichan in range(len(tmpflag[0])):
                tmpflag[1][ichan] = True
            tb.putcell('FLAG', 2, tmpflag)
        finally:
            tb.close()

        result = sdbaseline(infile=self.infile, datacolumn='float_data',
                            blmode=self.blmode, bltable=self.bltable,
                            outfile=outfile)
        self.assertEqual(result, None,
                         msg="The task returned '" + str(result) + "' instead of None")
        self._checkResult(outfile, 'r2p1msflagged')

    def test402(self):
        """test402: apply baseline table containing apply=False data."""
        self.tid = '402'
        outfile = self.outroot + self.tid + '.ms'

        try:
            tb.open(tablename=self.bltable, nomodify=False)
            tmpapply = tb.getcell('APPLY', 2)
            tmpapply[1] = False
            tb.putcell('APPLY', 2, tmpapply)
        finally:
            tb.close()

        result = sdbaseline(infile=self.infile, datacolumn='float_data',
                            blmode=self.blmode, bltable=self.bltable,
                            outfile=outfile)
        self.assertEqual(result, None,
                         msg="The task returned '" + str(result) + "' instead of None")
        self._checkResult(outfile, 'r2p1bltnotapply')

    def test403(self):
        """test403: apply baseline table lacking data for a spectrum in MS."""
        self.tid = '403'
        outfile = self.outroot + self.tid + '.ms'

        try:
            tb.open(tablename=self.bltable, nomodify=False)
            tb.removerows([2])
            self.assertEqual(tb.nrows(), 3, msg='failed to remove a row in bltable.')
        finally:
            tb.close()

        result = sdbaseline(infile=self.infile, datacolumn='float_data',
                            blmode=self.blmode, bltable=self.bltable,
                            outfile=outfile)
        self.assertEqual(result, None,
                         msg="The task returned '" + str(result) + "' instead of None")
        self._checkResult(outfile, 'r2p1bltinexist')


class sdbaseline_variableTest(sdbaseline_unittest_base):
    """
    Tests for blfunc='variable'

    List of tests necessary
    00: test baseline subtraction with variable baseline functions and orders
    01: test skipping rows by comment, i.e., lines start with '#' (rows should be flagged)
    02: test skipping rows by non-existent lines in blparam file (rows should be flagged)
    03: test mask selection
    04: test data selection
    05: test clipping
    06: duplicated fitting parameter in blparam file (the last one is adopted)
<<<<<<< HEAD
    10: check if baseline function names are correctly output in text file
    11: check if the numbers of baseline coefficients are correctly output in text/csv
=======
    10: check if baseline function info is correctly output in text file
>>>>>>> e91392ea
    NOT IMPLEMENTED YET
    * line finder
    * edge flagging
    """
    outfile = 'variable_bl.ms'
    column = 'float_data'
    nspec = 4
    refstat0 = {'max': [0.0] * nspec, 'min': [0.0] * nspec,
                'rms': [0.0] * nspec, 'stddev': [0.0] * nspec}

    def setUp(self):
        if hasattr(self, 'infile'):
            self.__refetch_files(self.infile)

    def tearDown(self):
        remove_files_dirs(os.path.splitext(self.infile)[0])
        remove_single_file_dir(self.paramfile)
        remove_single_file_dir(self.outfile)

    def _refetch_files(self, files, from_dir=None):
        if type(files) == str:
            files = [files]
        self._remove(files)
        self._copy(files, from_dir)

    def __select_stats(self, stats, idx_list):
        """
        Returns a dictionary with selected elements of statistics
        stats    : a dictionary of statistics
        idx_list : a list of indices to select in stats
        """
        ret_dict = {}
        for key in stats.keys():
            ret_dict[key] = [stats[key][idx] for idx in idx_list]
        return ret_dict

    def _run_test(self, infile, reference, mask=None, rtol=1.e-5, atol=1.e-6,
                  flag_spec=(), **task_param):
        """
        Run sdbaseline with mode='variable' and test output MS.

        infile    : input ms name
        reference : reference statistic values in form {'key': [value0, value1, ...], ...}
        mask      : list of masklist to calculate statistics of output MS (None=use all)
        rtol, atol: relative and absolute tolerance of comparison.
        flag_spec : a list of rowid and polid pair whose spectrum should be flagged in output MS
        **task_param : additional parameters to invoke task. blfunc and outfile are predefined.
        """
        self.infile = infile
        sdbaseline(infile=self.infile, blfunc='variable', outfile=self.outfile, **task_param)
        colname = (task_param['datacolumn'] if 'datacolumn' in task_param else 'data').upper()

        # calculate statistics of valid spectrum. Test flagged spectrum.
        ivalid_spec = 0
        ispec = 0
        stats_list = []
        valid_idx = []
        with table_manager(self.outfile) as tb:
            for rowid in range(tb.nrows()):
                data = tb.getcell(colname, rowid)
                flag = tb.getcell('FLAG', rowid)
                npol = len(data)
                for polid in range(npol):
                    if (rowid, polid) in flag_spec:
                        # for flagged rows
                        self.assertTrue(flag[polid].all(),
                                        "row=%d, pol=%d should be flagged" % (rowid, polid))
                    else:
                        spec = data[polid, :]
                        masklist = mask[ivalid_spec] if mask is not None else None
                        stats_list.append(self._calc_stats_of_array(spec, masklist))
                        ivalid_spec += 1
                        valid_idx.append(ispec)
                    ispec += 1
        # shrink reference list if # of processed spectra is smaller than reference (selection)
        if len(stats_list) < len(list(reference.values())[0]):
            self.assertEqual(len(valid_idx), len(stats_list),
                             "Internal error: len(valid_idx)!=len(stats_list)")
            reference = self.__select_stats(reference, valid_idx)

        currstat = self._convert_statslist_to_dict(stats_list)
        # print("cruustat=%s" % str(currstat))
        self._compareStats(currstat, reference, rtol=1.0e-6, atol=1.0e-6)

    def testVariable00(self):
        """Test blfunc='variable' with variable baseline functions and orders"""
        infile = 'analytic_variable.ms'
        self.paramfile = 'analytic_variable_blparam.txt'
        self._refetch_files([infile, self.paramfile], self.datapath)
        self._run_test(infile, self.refstat0, blparam=self.paramfile, datacolumn=self.column)
<<<<<<< HEAD

        if os.path.exists(self.infile + '_blparam.txt'):
            os.remove(self.infile + '_blparam.txt')
        if os.path.exists(self.infile + '_blparam.csv'):
            os.remove(self.infile + '_blparam.csv')
        if os.path.exists(self.infile + '_blparam.btable'):
            shutil.rmtree(self.infile + '_blparam.btable')
=======
>>>>>>> e91392ea

    def testVariable01(self):
        """Test blfunc='variable' with skipping rows by comment ('#') (rows should be flagged)"""
        infile = 'analytic_variable.ms'
        self.paramfile = 'analytic_variable_blparam_comment.txt'
        self._refetch_files([infile, self.paramfile], self.datapath)
        self._run_test(infile, self.refstat0, flag_spec=[(0, 0)],
                       blparam=self.paramfile, datacolumn=self.column)
<<<<<<< HEAD

        if os.path.exists(self.infile + '_blparam.txt'):
            os.remove(self.infile + '_blparam.txt')
        if os.path.exists(self.infile + '_blparam.csv'):
            os.remove(self.infile + '_blparam.csv')
        if os.path.exists(self.infile + '_blparam.btable'):
            shutil.rmtree(self.infile + '_blparam.btable')
=======
>>>>>>> e91392ea

    def testVariable02(self):
        """Test blfunc='variable' with non-existent lines in blparam file
        (rows should be flagged)
        """
        infile = 'analytic_variable.ms'
        self.paramfile = 'analytic_variable_blparam_2lines.txt'
        self._refetch_files([infile, self.paramfile], self.datapath)
        self._run_test(infile, self.refstat0, flag_spec=[(0, 0), (1, 1)],
                       blparam=self.paramfile, datacolumn=self.column)
<<<<<<< HEAD

        if os.path.exists(self.infile + '_blparam.txt'):
            os.remove(self.infile + '_blparam.txt')
        if os.path.exists(self.infile + '_blparam.csv'):
            os.remove(self.infile + '_blparam.csv')
        if os.path.exists(self.infile + '_blparam.btable'):
            shutil.rmtree(self.infile + '_blparam.btable')
=======
>>>>>>> e91392ea

    def testVariable03(self):
        """Test blfunc='variable' with mask selection"""
        infile = 'analytic_order3_withoffset.ms'
        self.paramfile = 'analytic_variable_blparam_mask.txt'
        self._refetch_files([infile, self.paramfile], self.datapath)
        mask = [[[0, 4000], [6000, 8000]],
                [[0, 5000], [6000, 8000]],
                [[0, 3000], [5000, 8000]], None]
        self._run_test(infile, self.refstat0, mask=mask,
                       blparam=self.paramfile, datacolumn=self.column)
<<<<<<< HEAD

        if os.path.exists(self.infile + '_blparam.txt'):
            os.remove(self.infile + '_blparam.txt')
        if os.path.exists(self.infile + '_blparam.csv'):
            os.remove(self.infile + '_blparam.csv')
        if os.path.exists(self.infile + '_blparam.btable'):
            shutil.rmtree(self.infile + '_blparam.btable')
=======
>>>>>>> e91392ea

    def testVariable04(self):
        """Test blfunc='variable' with data selection (spw='1')"""
        infile = 'analytic_variable.ms'
        self.paramfile = 'analytic_variable_blparam_spw1.txt'
        self._refetch_files([infile, self.paramfile], self.datapath)
        self._run_test(infile, self.refstat0, spw='1',
                       blparam=self.paramfile, datacolumn=self.column)
<<<<<<< HEAD

        if os.path.exists(self.infile + '_blparam.txt'):
            os.remove(self.infile + '_blparam.txt')
        if os.path.exists(self.infile + '_blparam.csv'):
            os.remove(self.infile + '_blparam.csv')
        if os.path.exists(self.infile + '_blparam.btable'):
            shutil.rmtree(self.infile + '_blparam.btable')
=======
>>>>>>> e91392ea

    def testVariable05(self):
        """Test blfunc='variable' with clipping"""
        infile = 'analytic_order3_withoffset.ms'
        self.paramfile = 'analytic_variable_blparam_clip.txt'
        self._refetch_files([infile, self.paramfile], self.datapath)
        mask = [[[0, 4000], [6000, 8000]],
                [[0, 5000], [6000, 8000]],
                [[0, 3000], [5000, 8000]], None]
        self._run_test(infile, self.refstat0, atol=1.e-5,
                       mask=mask, blparam=self.paramfile, datacolumn=self.column)
<<<<<<< HEAD

        if os.path.exists(self.infile + '_blparam.txt'):
            os.remove(self.infile + '_blparam.txt')
        if os.path.exists(self.infile + '_blparam.csv'):
            os.remove(self.infile + '_blparam.csv')
        if os.path.exists(self.infile + '_blparam.btable'):
            shutil.rmtree(self.infile + '_blparam.btable')
=======
>>>>>>> e91392ea

    def testVariable06(self):
        """Test blfunc='variable' with duplicated fitting parameters (the last one is adopted)"""
        infile = 'analytic_variable.ms'
        self.paramfile = 'analytic_variable_blparam_duplicate.txt'
        self._refetch_files([infile, self.paramfile], self.datapath)
        self._run_test(infile, self.refstat0, blparam=self.paramfile, datacolumn=self.column)

<<<<<<< HEAD
        if os.path.exists(self.infile + '_blparam.txt'):
            os.remove(self.infile + '_blparam.txt')
        if os.path.exists(self.infile + '_blparam.csv'):
            os.remove(self.infile + '_blparam.csv')
        if os.path.exists(self.infile + '_blparam.btable'):
            shutil.rmtree(self.infile + '_blparam.btable')

    def _extract_blfunc_params(self, paramfile):
        blparams = {'func': [], 'pname': [], 'pvalue': []}
        isref = (paramfile == self.paramfile)
        delimiter = ',' if isref else None

        with open(paramfile, 'r') as f:
            lines = sorted(f.readlines()) if isref else f.readlines()

            for line in lines:
                elems = line.rstrip('\n')
                if isref and elems.startswith('#'):
                    continue

                elem = elems.split(delimiter)
                if not isref:
                    if len(elem) < 8:
                        continue
                    if (elem[0] != 'Baseline') or (elem[1] != 'parameters'):
                        continue

                for k in blparams.keys():
                    if k == 'func':
                        val = elem[10] if isref else elem[4]
                    elif k == 'pname':
                        val = ('npiece' if elem[10] == 'cspline' else 'order') if isref else elem[5]
                    elif k == 'pvalue':
                        val = (elem[12] if elem[10] == 'cspline' else elem[11]) if isref else elem[7]
                    blparams[k].append(val)

        return blparams

    def testVariable10(self):
        """Check if baseline function names are correctly output in text file"""
        self.infile = 'analytic_variable.ms'
        self.paramfile = 'analytic_variable_blparam.txt'
        self._refetch_files([self.infile, self.paramfile], self.datapath)
        blformat = 'text'
        bloutput = self.infile + '_blparam.txt'

        sdbaseline(infile=self.infile, datacolumn='float_data',
                   blformat=blformat, bloutput=bloutput,
                   dosubtract=False,
                   blfunc='variable', blparam=self.paramfile)

        blparams_answer = self._extract_blfunc_params(self.paramfile)
        blparams_result = self._extract_blfunc_params(bloutput)
        self.assertDictEqual(blparams_answer, blparams_result,
                             msg='baseline parameter output in text file is wrong.')

    def _get_num_coeff(self, paramfile):
        ncoeffs = []
        isref = (paramfile == self.paramfile)
        iscsv = (os.path.splitext(paramfile)[1][1:] == 'csv')
        delimiter = ',' if (isref or iscsv) else None

        with open(paramfile, 'r') as f:
            # sort the reference blparam file so that row and pol ids are in ascending order
            # for all (blparam, bloutput(csv) and bloutput(text)) files
            lines = sorted(f.readlines()) if isref else f.readlines()

            for line in lines:
                line = line.rstrip('\n')
                if isref and line.startswith('#'):
                    continue

                elems = line.split(delimiter)
                if isref:
                    blfunc_type = elems[10]
                    iscspline = (blfunc_type == 'cspline')
                    blfunc_order = int(elems[12] if iscspline else elems[11])

                    if blfunc_type in ['poly', 'chebyshev']:
                        ncoeff = blfunc_order + 1
                    elif iscspline:
                        ncoeff = blfunc_order + 3
                    else:
                        raise ValueError(f'{blfunc_type} is invalid for blfunc!')
                elif iscsv:
                    ncoeff = len(elems) - 10
                else:  # txt
                    if len(elems) < 1:
                        continue
                    if elems[0] != 'p0':
                        continue

                    ncoeff = sum(e.startswith('p') for e in elems)

                ncoeffs.append(ncoeff)

        return ncoeffs

    def testVariable11(self):
        """Check if the numbers of baseline coefficients are correctly output in text/csv"""
        self.infile = 'analytic_variable.ms'
        self.paramfile = 'analytic_variable_blparam.txt'
        self._refetch_files([self.infile, self.paramfile], self.datapath)

        blformat = ['text', 'csv']
        blformat_ext = ['txt', 'csv']
        bloutput = []
        for ext in blformat_ext:
            bloutput.append(self.infile + '_blparam.' + ext)

        sdbaseline(infile=self.infile,
                   datacolumn='float_data',
                   blformat=blformat,
                   bloutput=bloutput,
                   dosubtract=False,
                   blfunc='variable',
                   blparam=self.paramfile)

        ncoeff_ref = self._get_num_coeff(self.paramfile)
        for blfile in bloutput:
            ext = os.path.splitext(blfile)[1][1:]
            self.assertEqual(ncoeff_ref, self._get_num_coeff(blfile),
                             msg=f'number of baseline coefficients in {ext} file is wrong.')
=======
    def _extract_blfunc_params(self, paramfile):
        blparams = {'func': [], 'pname': [], 'pvalue': []}
        isref = (paramfile == self.paramfile)
>>>>>>> e91392ea

        if isref:  # Extract baseline parameters from reference file in csv format
            ref_data = np.genfromtxt(paramfile,
                                     delimiter=',',
                                     names=True,
                                     usecols=('ROW', 'POL', 'BL_TYPE', 'ORDER', 'N_PIECE'),
                                     dtype=None,
                                     encoding='utf-8')

<<<<<<< HEAD
class sdbaseline_bloutputTest(sdbaseline_unittest_base):
    """
    Basic unit tests for task sdbaseline. No interactive testing.

    List of tests:

    test000 : no bloutput cases

    test010 : single bloutput cases
    test011 : single bloutput cases (blformat with extra empty elements)

    test020 : double bloutput cases
    test021 : double bloutput cases (blformat with an extra empty element)

    test030 : triple bloutput cases

    test100 : sinusoid test for finite wavenumber patterns
    test101 : sinusoid test for infinite wavenumber pattern
    """

    infile = 'OrionS_rawACSmod_calave.ms'
    outfile = 'test.ms'
    blparam = 'analytic_variable_blparam.txt'

    blfuncs = ['poly', 'cspline', 'sinusoid', 'variable']
    blout_exts = {'text': '.txt', 'csv': '.csv', 'table': '.bltable'}
    blout_fmts_short = ['text', 'csv']
    wns = ['0', '02', '1']

    blout_default_root = infile + '_blparam'
    blout_defaults = {}
    blout_nondefault_root = infile + '_bloutput_nondefault'
    blout_nondefaults = {}
    ref_blout_root = 'bloutput_'
    ref_blout = {}
    ref_blout_s_root = 'bloutput_sinusoid_addwn012_rejwn'
    ref_blout_s = {}

    for fmt in blout_exts.keys():
        blout_defaults[fmt] = blout_default_root + blout_exts[fmt]
        blout_nondefaults[fmt] = blout_nondefault_root + blout_exts[fmt]

        ref_blout[fmt] = {}
        for fn in blfuncs:
            ref_blout[fmt][fn] = ref_blout_root + fn + blout_exts[fmt]

        ref_blout_s[fmt] = {}
        for wn in wns:
            ref_blout_s[fmt][wn] = ref_blout_s_root + wn + blout_exts[fmt]

    ref_blout101 = 'bloutput_sinusoid_addwnGt4000_rejwn4005.txt'

    base_param = dict(infile=infile,
                      datacolumn='float_data',
                      maskmode='list',
                      outfile=outfile,
                      blparam=blparam)

    def setUp(self):
        self._clear_working_directory()

        self._copy_data(self.infile)
        self._copy_data(self.blparam)

        for fmt in self.blout_fmts_short:
            for fn in self.blfuncs:
                self._copy_data(self.ref_blout[fmt][fn])
            for wn in self.wns:
                self._copy_data(self.ref_blout_s[fmt][wn])

        self._copy_data(self.ref_blout101)

    def tearDown(self):
        self._clear_working_directory()

    def _clear_working_directory(self):
        remove_single_file_dir(self.infile)
        remove_single_file_dir(self.outfile)
        remove_single_file_dir(self.blparam)

        for fmt in self.blout_fmts_short:
            for fn in self.blfuncs:
                remove_single_file_dir(self.ref_blout[fmt][fn])
            for wn in self.wns:
                remove_single_file_dir(self.ref_blout_s[fmt][wn])

        remove_single_file_dir(self.ref_blout101)

        for fmt in self.blout_exts.keys():
            remove_single_file_dir(self.blout_defaults[fmt])
            remove_single_file_dir(self.blout_nondefaults[fmt])

    def exec_sdbaseline(self, **kwargs):
        task_param = self.base_param.copy()
        for key, value in kwargs.items():
            task_param[key] = value
        sdbaseline(**task_param)

    def check_bloutput(self, bloutput):
        for fname in bloutput:
            if fname != '':
                result_exist = os.path.exists(fname)
                self.assertEqual(result_exist, True, msg=fname + 'does not exist!')

    def check_bloutputparam_csv(self, bloutputfile, ref_all):
        with open(bloutputfile, 'r') as file:
            list_all = [row for row in csv.reader(file)]
            self.assertEqual(ref_all, list_all,
                             msg='parameter values of the output csv file are \
                                  not equivalent to referece values!')

    def _copy_data(self, filename):
        remote = os.path.join(self.datapath, filename)
        if os.path.isdir(remote):
            shutil.copytree(remote, filename)
        else:
            shutil.copyfile(remote, filename)

    def _set_actual_bloutput(self, blfmt, blout):
        res = {}
        if blfmt == '':
            res['name'] = None
            res['default'] = None
            res['format'] = None
        else:
            res['name'] = self.blout_defaults[blfmt] if blout == '' else blout
            res['default'] = (blout == '')
            res['format'] = blfmt

        return res

    def _create_test_cases(self, blformat):
        # generate a full list of possible bloutput for given blformat.
        # for example, when blformat=['csv', 'text'], the returned value will be:
        # [ ['',''],['foo.csv',''],['','foo.txt'],['foo.csv','foo.txt'] ]
        # in case blformat has only one element (or a string) like ['csv'],
        # string values '' and 'foo.csv' are added to the returned value.

        bloutputs = []

        if isinstance(blformat, str):
            blformat = [blformat]

        if not isinstance(blformat, list):
            raise Exception('blformat must be list or string!')

        if len(blformat) == 0:
            raise Exception('blformat must have one element at least!')

        for i in range(2 ** len(blformat)):
            bloutput = []
            idxs = [int(v) for v in str(bin(i))[2:].zfill(len(blformat))]
            for j in range(len(idxs)):
                elem = '' if (idxs[j] == 0) or (blformat[j] == '') \
                       else self.blout_nondefaults[blformat[j]]
                bloutput.append(elem)
            if bloutput not in bloutputs:
                bloutputs.append(bloutput)

        if len(blformat) == 1:
            bloutputs.append('')
            bloutputs.append(self.blout_nondefaults[blformat[0]])

        return bloutputs

    def _do_run_test(self, blformat, bloutput):
        # print(f'testing blformat={blformat}, bloutput={bloutput}')

        for blfunc in self.blfuncs:
            result = self.exec_sdbaseline(blfunc=blfunc, blformat=blformat, bloutput=bloutput)
            self.assertIsNone(result, msg=f'invalid return value ({result})')

            actual_bloutput = []
            if isinstance(blformat, str) and isinstance(bloutput, str):
                actual_bloutput.append(self._set_actual_bloutput(blformat, bloutput))
            elif isinstance(blformat, list) and isinstance(bloutput, list):
                self.assertEqual(len(blformat), len(bloutput),
                                 msg=f'{blformat} and {bloutput} have different length!')
                for i in range(len(bloutput)):
                    actual_bloutput.append(self._set_actual_bloutput(blformat[i], bloutput[i]))

            for f in actual_bloutput:
                the_blout = f['name']
                blfmt = f['format']
                if the_blout is None:
                    continue
                self.assertTrue(os.path.exists(the_blout), msg=f'{the_blout} does not exist!')
                if not f['default']:
                    fdef = self.blout_defaults[blfmt]
                    self.assertFalse(os.path.exists(fdef), msg=f'{fdef} exists!')
                if blfmt != 'table':
                    res = filecmp.cmp(the_blout, self.ref_blout[blfmt][blfunc])
                    self.assertTrue(res, msg=f'{the_blout} is not identical with the reference!')

            remove_single_file_dir(self.outfile)
            remove_files_dirs(self.blout_default_root)
            remove_files_dirs(self.blout_nondefault_root)

    def _get_blformat_inclusive(self, blformats):
        for i in range(len(blformats)):
            if isinstance(blformats[i], str):
                blformats[i] = [blformats[i]]

        res = [''] * len(blformats[0])
        for blformat in blformats:
            for i in range(len(blformat)):
                if blformat[i] != '':
                    res[i] = blformat[i]

        if res == ['']:
            res = ['text']
        elif res == ['', '']:
            res = ['text', 'csv']
        elif res == ['', '', '']:
            res = ['text', 'csv', 'table']

        return res

    def _run_test(self, blformats):
        blfmt_incl = self._get_blformat_inclusive(blformats)
        bloutputs = self._create_test_cases(blfmt_incl)
        lst = [(blformat, bloutput) for blformat in blformats for bloutput in bloutputs]
        for blformat, bloutput in lst:
            self._do_run_test(blformat=blformat, bloutput=bloutput)

    def test000(self):
        """no bloutput cases"""
        self._run_test(['', ['']])
        self._run_test([['', '']])
        self._run_test([['', '', '']])

    def test010(self):
        """single bloutput cases"""
        # self._run_test(['text', ['text']])  # tentatively skipped for CAS-13673
        # self._run_test(['csv', ['csv']])  # tentatively skipped for CAS-13674
        self._run_test(['table', ['table']])

    def test011(self):
        """single bloutput cases (blformat with empty elements)"""
        # self._run_test([['', 'csv'], ['text', '']])  # tentatively skipped for CAS-13673
        self._run_test([['', '', 'table']])
        # self._run_test([['', 'text', '']])  # tentatively skipped for CAS-13673
        # self._run_test([['csv', '', '']])  # tentatively skipped for CAS-13674

    @unittest.skip("Not currently part of the the test suite")
    def test020(self):
        """double bloutput cases"""
        self._run_test([['table', 'text']])
        self._run_test([['text', 'table']])
        self._run_test([['table', 'csv']])
        self._run_test([['csv', 'table']])
        self._run_test([['text', 'csv']])
        self._run_test([['csv', 'text']])

    @unittest.skip("Not currently part of the the test suite")
    def test021(self):
        """double bloutput cases (blformat with an empty element)"""
        self._run_test([['table', 'text', ''], ['table', '', 'csv'], ['', 'text', 'csv']])

    @unittest.skip("Not currently part of the the test suite")
    def test030(self):
        """triple bloutput cases"""
        self._run_test([['table', 'text', 'csv']])
        self._run_test([['text', 'table', 'csv']])
        self._run_test([['csv', 'text', 'table']])

    def _run_sinusoid_test(self, rejwn):
        # print(f'testing {rejwn}...')

        blformat = self.blout_fmts_short  # ['text', 'csv']
        result = self.exec_sdbaseline(blfunc='sinusoid', addwn=[0, 1, 2], rejwn=rejwn,
                                      blformat=blformat, bloutput=['', ''])
        self.assertIsNone(result, msg=f'invalid return value ({result})')

        for fmt in blformat:
            the_blout = self.blout_defaults[fmt]
            ref_blout = self.ref_blout_s[fmt][''.join([str(v) for v in rejwn])]
            res = filecmp.cmp(the_blout, ref_blout)
            self.assertTrue(res, msg=f'{the_blout} is not identical with the reference!')

        remove_single_file_dir(self.outfile)
        remove_files_dirs(self.blout_default_root)
        remove_files_dirs(self.blout_nondefault_root)

    def test100(self):
        """confirm if bloutput is correctly output for various wavenumber sets"""
        rejwns = [[0], [0, 2], [1]]
        for rejwn in rejwns:
            self._run_sinusoid_test(rejwn)

    def test101(self):
        """Basic Test 0127: addwn>4000, rejwn4005 test"""

        blfunc = 'sinusoid'
        blformat = ['text', 'csv']
        bloutput = ['', '']
        addwn = '>4000'
        rejwn = [4005]
        spw = '0'
        applyfft = False

        result = self.exec_sdbaseline(blfunc=blfunc, addwn=addwn, rejwn=rejwn, applyfft=applyfft,
                                      blformat=blformat, bloutput=bloutput, spw=spw)
        self.assertIsNone(result, msg=f'invalid return value ({result})')

        the_blout = self.blout_defaults['text']
        res = filecmp.cmp(the_blout, self.ref_blout101)
        self.assertTrue(res, msg=f'{the_blout} is not identical with the reference!')

        remove_single_file_dir(self.outfile)
        remove_files_dirs(self.blout_default_root)
        remove_files_dirs(self.blout_nondefault_root)


class sdbaseline_autoTest(sdbaseline_unittest_base):
    """
    A class that tests maskmode='auto'.

    testAutoPolyNoMask : polynomial fitting using all channels but edge=(500, 500)
    testAutoChebNoMask : Chebyshev polynomial fitting using all channels but edge=(500, 500)
    testAutoCsplNoMask : cspline fitting using all channels but edge=(500, 500)
    testAutoSinuNoMask : sinusoidal fitting using all channels but edge=(500, 500)
    testAutoPolyMaskChan : polynomial fitting using 500~7691 channels (no edge mask)
    testAutoChebMaskChan : Chebyshev polynomial fitting using 500~7691 channels (no edge mask)
    testAutoCsplMaskChan : cspline fitting using 500~7691 channels (no edge mask)
    testAutoSinuMaskChan : sinusoidal fitting using 500~7691 channels (no edge mask)
    testAutoPolyMaskFreq : polynomial fitting using 500~7691 (no edge mask)
    testAutoChebMaskFreq : Chebyshev polynomial fitting using 500~7691 (no edge mask)
    testAutoCsplMaskFreq : cspline fitting using 500~7691 (no edge mask)
    testAutoSinuMaskFreq : sinusoidal fitting using 500~7691 (no edge mask)
    testAutoPolyChanFlag : polynomial fitting of all channels with channel flag in both edge
    testAutoChebChanFlag : Chebyshev fitting of all channels with channel flag in both edge
    testAutoCsplChanFlag : cspline fitting of all channels with channel flag in both edge
    testAutoSinuChanFlag : sinusoidal fitting of all channels with channel flag in both edge
    """
    infile = 'OrionS_rawACSmod_calave.ms'
    outroot = sdbaseline_unittest_base.taskname + '_lftest'
    outfile = outroot + ".ms"
    bloutput = outroot + "_blout"
    base_param = dict(infile=infile,
                      datacolumn='float_data',
                      pol='RR',
                      maskmode='auto',
                      thresh=5.0,
                      avg_limit=16,
                      minwidth=16,
                      outfile=outfile,
                      blformat='csv',
                      bloutput=bloutput)
    edge = [500, 500]
    spw = '2'
    spwchan = '2:500~7691'
    spwfreq = '2:44052975469.940445~44096877113.524124Hz'  # 44052978522~44096874062Hz'
    # in either tests,
    statrange = [[1000, 7191]]
    polystat = {'rms': 0.20170082215673005, 'min': -0.42453908920288086,
                'max': 2.0263485908508301, 'median': 0.0034337043762207031,
                'stddev': 0.20170082215673005}
    chebstat = {'rms': 0.20170082215673005, 'min': -0.42453908920288086,
                'max': 2.0263485908508301, 'median': 0.0034337043762207031,
                'stddev': 0.20170082215673005}
    csplstat = {'rms': 0.20181625130943376, 'min': -0.42370939254760742,
                'max': 2.0274257659912109, 'median': 0.0038695335388183594,
                'stddev': 0.20181625130943376}
    # sinustat = {'max': , 'min': , 'median': , 'rms': , 'stddev': }

    def setUp(self):
        for prevout in glob.glob(self.outroot + '*'):
            if os.path.isdir(prevout):
                shutil.rmtree(prevout)
            else:
                os.remove(prevout)
        if os.path.exists(self.infile):
            shutil.rmtree(self.infile)
        shutil.copytree(os.path.join(self.datapath, self.infile), self.infile)

    def tearDown(self):
        remove_single_file_dir(self.infile)
        remove_files_dirs(self.outroot)

    def flag(self, infile, edge=None, rowidx=None):
        rowflag = True if edge is None else False
        if isinstance(rowidx, int):
            rowidx = [rowidx]

        with table_manager(infile, nomodify=False) as tb:
            if rowidx is None:
                rowidx = range(tb.nrows())
            for idx in rowidx:
                specs = tb.getcell("FLAG", idx)
                if rowflag:
                    specs = True
                else:
                    specs[:, :edge[0]] = True
                    if edge[1] > 0:
                        specs[:, -edge[1]:] = True
                tb.putcell('FLAG', idx, specs)

    def run_test(self, refstat, **kwargs):
        task_param = self.base_param.copy()
        for key, val in kwargs.items():
            task_param[key] = val
        sdbaseline(**task_param)
        outfile = task_param['outfile']
        polid = 0 if task_param['pol'] in ['RR', 'LL'] else None
        currstat = self._getStats(outfile, spw='0', pol=polid,
                                  colname=task_param['datacolumn'].upper(),
                                  mask=self.statrange)
        self._compareStats(currstat[0], refstat)

    def testAutoPolyNoMask(self):
        """polynomial fitting using all channels but edge=[500, 500]"""
        self.run_test(self.polystat, spw=self.spw, edge=self.edge, blfunc='poly')

    def testAutoChebNoMask(self):
        """Chebyshev polynomial fitting using all channels but edge=[500, 500]"""
        self.run_test(self.chebstat, spw=self.spw, edge=self.edge, blfunc='chebyshev')

    def testAutoCsplNoMask(self):
        """cspline fitting using all channels but edge=[500, 500]"""
        self.run_test(self.csplstat, spw=self.spw, edge=self.edge, blfunc='cspline')

#     def testAutoSinuNoMask(self):
#         """sinusoidal fitting using all channels but edge=[500, 500]"""
#         self.run_test(self.sinustat, spw=self.spw, edge=self.edge, blfunc='sinusoid')

    def testAutoPolyMaskChan(self):
        """polynomial fitting using 500~7691 channels (no edge mask)"""
        self.run_test(self.polystat, spw=self.spwchan, edge=[0, 0], blfunc='poly')

    def testAutoChebMaskChan(self):
        """Chebyshev polynomial fitting using 500~7691 channels (no edge mask)"""
        self.run_test(self.chebstat, spw=self.spwchan, edge=[0, 0], blfunc='chebyshev')

    def testAutoCsplMaskChan(self):
        """cspline fitting using 500~7691 channels (no edge mask)"""
        self.run_test(self.csplstat, spw=self.spwchan, edge=[0, 0], blfunc='cspline')

#     def testAutoSinuMaskChan(self):
#         """sinusoidal fitting using 500~7691 channels (no edge mask)"""
#         self.run_test(self.sinustat, spw=self.spwchan, edge=self.noedge, blfunc='sinusoid')

    def testAutoPolyMaskFreq(self):
        """polynomial fitting using 500~7691 channels (no edge mask)"""
        self.run_test(self.polystat, spw=self.spwfreq, edge=[0, 0], blfunc='poly')

    def testAutoChebMaskFreq(self):
        """Chebyshev polynomial fitting using 500~7691 channels (no edge mask)"""
        self.run_test(self.chebstat, spw=self.spwfreq, edge=[0, 0], blfunc='chebyshev')

    def testAutoCsplMaskFreq(self):
        """cspline fitting using 500~7691 channels (no edge mask)"""
        self.run_test(self.csplstat, spw=self.spwfreq, edge=[0, 0], blfunc='cspline')

#     def testAutoSinuMaskFreq(self):
#         """sinusoidal fitting using 500~7691 channels (no edge mask)"""
#         self.run_test(self.sinustat, spw=self.spwfreq, edge=self.noedge, blfunc='sinusoid')

    def testAutoPolyChanFlag(self):
        """polynomial fitting of all channels with channel flag in both edge"""
        self.flag(self.infile, edge=self.edge)
        self.run_test(self.polystat, spw=self.spw, edge=[0, 0], blfunc='poly')

=======
            sorted_refdata = np.sort(ref_data, order=['ROW', 'POL'])

            bltype, order, npiece = [sorted_refdata[col] for col in ['BL_TYPE', 'ORDER', 'N_PIECE']]

            blparams['func'] = bltype.tolist()
            blparams['pname'] = ['npiece' if t == 'cspline' else 'order' for t in bltype]

            is_cspline = (bltype == 'cspline')
            not_cspline = np.logical_not(is_cspline)
            blparams['pvalue'] = np.select([is_cspline, not_cspline], [npiece, order]).tolist()

        else:  # Extract baseline parameters from ad-hoc 'free-format' text file
            blparams_pattern = '^Baseline parameters  Function = (?P<func>[a-z]+)  '\
                               '(?P<pname>[a-z]+) = (?P<pvalue>[0-9]+)'

            with open(paramfile, 'r') as f:
                blparams_rows = re.findall(blparams_pattern, f.read(), re.MULTILINE)

            blparams_csv = '\n'.join([','.join(row) for row in blparams_rows])

            blparams_data = np.genfromtxt(StringIO(blparams_csv),
                                          delimiter=',',
                                          dtype=[('func', '<U10'),
                                                 ('pname', '<U10'),
                                                 ('pvalue', 'i4')])

            for key in blparams.keys():
                blparams[key] = blparams_data[key].tolist()

        return blparams

    def testVariable10(self):
        """Check if baseline function info is correct in text output when blfunc='variable'"""
        self.infile = 'analytic_variable.ms'
        self.paramfile = 'analytic_variable_blparam.txt'
        self._refetch_files([self.infile, self.paramfile], self.datapath)
        blformat = 'text'
        bloutput = self.infile + '_blparam.txt'

        sdbaseline(infile=self.infile,
                   datacolumn='float_data',
                   blformat=blformat,
                   bloutput=bloutput,
                   dosubtract=False,
                   blfunc='variable',
                   blparam=self.paramfile)

        blparams_answer = self._extract_blfunc_params(self.paramfile)
        blparams_result = self._extract_blfunc_params(bloutput)
        self.assertDictEqual(blparams_answer, blparams_result,
                             msg='baseline parameter output in text file is wrong.')


class sdbaseline_bloutputTest(sdbaseline_unittest_base):
    """
    Basic unit tests for task sdbaseline. No interactive testing.

    List of tests:

    test000 : no bloutput cases

    test010 : single bloutput cases
    test011 : single bloutput cases (blformat with extra empty elements)

    test020 : double bloutput cases
    test021 : double bloutput cases (blformat with an extra empty element)

    test030 : triple bloutput cases

    test100 : sinusoid test for finite wavenumber patterns
    test101 : sinusoid test for infinite wavenumber pattern
    """

    infile = 'OrionS_rawACSmod_calave.ms'
    outfile = 'test.ms'
    blparam = 'analytic_variable_blparam.txt'

    blfuncs = ['poly', 'cspline', 'sinusoid', 'variable']
    blout_exts = {'text': '.txt', 'csv': '.csv', 'table': '.bltable'}
    blout_fmts_short = ['text', 'csv']
    wns = ['0', '02', '1']

    blout_default_root = infile + '_blparam'
    blout_defaults = {}
    blout_nondefault_root = infile + '_bloutput_nondefault'
    blout_nondefaults = {}
    ref_blout_root = 'bloutput_'
    ref_blout = {}
    ref_blout_s_root = 'bloutput_sinusoid_addwn012_rejwn'
    ref_blout_s = {}

    for fmt in blout_exts.keys():
        blout_defaults[fmt] = blout_default_root + blout_exts[fmt]
        blout_nondefaults[fmt] = blout_nondefault_root + blout_exts[fmt]

        ref_blout[fmt] = {}
        for fn in blfuncs:
            ref_blout[fmt][fn] = ref_blout_root + fn + blout_exts[fmt]

        ref_blout_s[fmt] = {}
        for wn in wns:
            ref_blout_s[fmt][wn] = ref_blout_s_root + wn + blout_exts[fmt]

    ref_blout101 = 'bloutput_sinusoid_addwnGt4000_rejwn4005.txt'

    base_param = dict(infile=infile,
                      datacolumn='float_data',
                      maskmode='list',
                      outfile=outfile,
                      blparam=blparam)

    def setUp(self):
        self._clear_working_directory()

        self._copy_data(self.infile)
        self._copy_data(self.blparam)

        for fmt in self.blout_fmts_short:
            for fn in self.blfuncs:
                self._copy_data(self.ref_blout[fmt][fn])
            for wn in self.wns:
                self._copy_data(self.ref_blout_s[fmt][wn])

        self._copy_data(self.ref_blout101)

    def tearDown(self):
        self._clear_working_directory()

    def _clear_working_directory(self):
        remove_single_file_dir(self.infile)
        remove_single_file_dir(self.outfile)
        remove_single_file_dir(self.blparam)

        for fmt in self.blout_fmts_short:
            for fn in self.blfuncs:
                remove_single_file_dir(self.ref_blout[fmt][fn])
            for wn in self.wns:
                remove_single_file_dir(self.ref_blout_s[fmt][wn])

        remove_single_file_dir(self.ref_blout101)

        for fmt in self.blout_exts.keys():
            remove_single_file_dir(self.blout_defaults[fmt])
            remove_single_file_dir(self.blout_nondefaults[fmt])

    def exec_sdbaseline(self, **kwargs):
        task_param = self.base_param.copy()
        for key, value in kwargs.items():
            task_param[key] = value
        sdbaseline(**task_param)

    def check_bloutput(self, bloutput):
        for fname in bloutput:
            if fname != '':
                result_exist = os.path.exists(fname)
                self.assertEqual(result_exist, True, msg=fname + 'does not exist!')

    def check_bloutputparam_csv(self, bloutputfile, ref_all):
        with open(bloutputfile, 'r') as file:
            list_all = [row for row in csv.reader(file)]
            self.assertEqual(ref_all, list_all,
                             msg='parameter values of the output csv file are \
                                  not equivalent to referece values!')

    def _copy_data(self, filename):
        remote = os.path.join(self.datapath, filename)
        if os.path.isdir(remote):
            shutil.copytree(remote, filename)
        else:
            shutil.copyfile(remote, filename)

    def _set_actual_bloutput(self, blfmt, blout):
        res = {}
        if blfmt == '':
            res['name'] = None
            res['default'] = None
            res['format'] = None
        else:
            res['name'] = self.blout_defaults[blfmt] if blout == '' else blout
            res['default'] = (blout == '')
            res['format'] = blfmt

        return res

    def _create_test_cases(self, blformat):
        # generate a full list of possible bloutput for given blformat.
        # for example, when blformat=['csv', 'text'], the returned value will be:
        # [ ['',''],['foo.csv',''],['','foo.txt'],['foo.csv','foo.txt'] ]
        # in case blformat has only one element (or a string) like ['csv'],
        # string values '' and 'foo.csv' are added to the returned value.

        bloutputs = []

        if isinstance(blformat, str):
            blformat = [blformat]

        if not isinstance(blformat, list):
            raise Exception('blformat must be list or string!')

        if len(blformat) == 0:
            raise Exception('blformat must have one element at least!')

        for i in range(2 ** len(blformat)):
            bloutput = []
            idxs = [int(v) for v in str(bin(i))[2:].zfill(len(blformat))]
            for j in range(len(idxs)):
                elem = '' if (idxs[j] == 0) or (blformat[j] == '') \
                       else self.blout_nondefaults[blformat[j]]
                bloutput.append(elem)
            if bloutput not in bloutputs:
                bloutputs.append(bloutput)

        if len(blformat) == 1:
            bloutputs.append('')
            bloutputs.append(self.blout_nondefaults[blformat[0]])

        return bloutputs

    def _do_run_test(self, blformat, bloutput):
        # print(f'testing blformat={blformat}, bloutput={bloutput}')

        for blfunc in self.blfuncs:
            result = self.exec_sdbaseline(blfunc=blfunc, blformat=blformat, bloutput=bloutput)
            self.assertIsNone(result, msg=f'invalid return value ({result})')

            actual_bloutput = []
            if isinstance(blformat, str) and isinstance(bloutput, str):
                actual_bloutput.append(self._set_actual_bloutput(blformat, bloutput))
            elif isinstance(blformat, list) and isinstance(bloutput, list):
                self.assertEqual(len(blformat), len(bloutput),
                                 msg=f'{blformat} and {bloutput} have different length!')
                for i in range(len(bloutput)):
                    actual_bloutput.append(self._set_actual_bloutput(blformat[i], bloutput[i]))

            for f in actual_bloutput:
                the_blout = f['name']
                blfmt = f['format']
                if the_blout is None:
                    continue
                self.assertTrue(os.path.exists(the_blout), msg=f'{the_blout} does not exist!')
                if not f['default']:
                    fdef = self.blout_defaults[blfmt]
                    self.assertFalse(os.path.exists(fdef), msg=f'{fdef} exists!')
                if blfmt != 'table':
                    res = filecmp.cmp(the_blout, self.ref_blout[blfmt][blfunc])
                    self.assertTrue(res, msg=f'{the_blout} is not identical with the reference!')

            remove_single_file_dir(self.outfile)
            remove_files_dirs(self.blout_default_root)
            remove_files_dirs(self.blout_nondefault_root)

    def _get_blformat_inclusive(self, blformats):
        for i in range(len(blformats)):
            if isinstance(blformats[i], str):
                blformats[i] = [blformats[i]]

        res = [''] * len(blformats[0])
        for blformat in blformats:
            for i in range(len(blformat)):
                if blformat[i] != '':
                    res[i] = blformat[i]

        if res == ['']:
            res = ['text']
        elif res == ['', '']:
            res = ['text', 'csv']
        elif res == ['', '', '']:
            res = ['text', 'csv', 'table']

        return res

    def _run_test(self, blformats):
        blfmt_incl = self._get_blformat_inclusive(blformats)
        bloutputs = self._create_test_cases(blfmt_incl)
        lst = [(blformat, bloutput) for blformat in blformats for bloutput in bloutputs]
        for blformat, bloutput in lst:
            self._do_run_test(blformat=blformat, bloutput=bloutput)

    def test000(self):
        """no bloutput cases"""
        self._run_test(['', ['']])
        self._run_test([['', '']])
        self._run_test([['', '', '']])

    def test010(self):
        """single bloutput cases"""
        # self._run_test(['text', ['text']])  # tentatively skipped for CAS-13673
        self._run_test(['csv', ['csv']])
        self._run_test(['table', ['table']])

    def test011(self):
        """single bloutput cases (blformat with empty elements)"""
        # self._run_test([['', 'csv'], ['text', '']])  # tentatively skipped for CAS-13673
        self._run_test([['', '', 'table']])
        # self._run_test([['', 'text', '']])  # tentatively skipped for CAS-13673
        self._run_test([['csv', '', '']])

    @unittest.skip("Not currently part of the test suite")
    def test020(self):
        """double bloutput cases"""
        self._run_test([['table', 'text']])
        self._run_test([['text', 'table']])
        self._run_test([['table', 'csv']])
        self._run_test([['csv', 'table']])
        self._run_test([['text', 'csv']])
        self._run_test([['csv', 'text']])

    @unittest.skip("Not currently part of the test suite")
    def test021(self):
        """double bloutput cases (blformat with an empty element)"""
        self._run_test([['table', 'text', ''], ['table', '', 'csv'], ['', 'text', 'csv']])

    @unittest.skip("Not currently part of the test suite")
    def test030(self):
        """triple bloutput cases"""
        self._run_test([['table', 'text', 'csv']])
        self._run_test([['text', 'table', 'csv']])
        self._run_test([['csv', 'text', 'table']])

    def _run_sinusoid_test(self, rejwn):
        # print(f'testing {rejwn}...')

        blformat = self.blout_fmts_short  # ['text', 'csv']
        result = self.exec_sdbaseline(blfunc='sinusoid', addwn=[0, 1, 2], rejwn=rejwn,
                                      blformat=blformat, bloutput=['', ''])
        self.assertIsNone(result, msg=f'invalid return value ({result})')

        for fmt in blformat:
            the_blout = self.blout_defaults[fmt]
            ref_blout = self.ref_blout_s[fmt][''.join([str(v) for v in rejwn])]
            res = filecmp.cmp(the_blout, ref_blout)
            self.assertTrue(res, msg=f'{the_blout} is not identical with the reference!')

        remove_single_file_dir(self.outfile)
        remove_files_dirs(self.blout_default_root)
        remove_files_dirs(self.blout_nondefault_root)

    def test100(self):
        """confirm if bloutput is correctly output for various wavenumber sets"""
        rejwns = [[0], [0, 2], [1]]
        for rejwn in rejwns:
            self._run_sinusoid_test(rejwn)

    def test101(self):
        """Basic Test 0127: addwn>4000, rejwn4005 test"""

        blfunc = 'sinusoid'
        blformat = ['text', 'csv']
        bloutput = ['', '']
        addwn = '>4000'
        rejwn = [4005]
        spw = '0'
        applyfft = False

        result = self.exec_sdbaseline(blfunc=blfunc, addwn=addwn, rejwn=rejwn, applyfft=applyfft,
                                      blformat=blformat, bloutput=bloutput, spw=spw)
        self.assertIsNone(result, msg=f'invalid return value ({result})')

        the_blout = self.blout_defaults['text']
        res = filecmp.cmp(the_blout, self.ref_blout101)
        self.assertTrue(res, msg=f'{the_blout} is not identical with the reference!')

        remove_single_file_dir(self.outfile)
        remove_files_dirs(self.blout_default_root)
        remove_files_dirs(self.blout_nondefault_root)


class sdbaseline_autoTest(sdbaseline_unittest_base):
    """
    A class that tests maskmode='auto'.

    testAutoPolyNoMask : polynomial fitting using all channels but edge=(500, 500)
    testAutoChebNoMask : Chebyshev polynomial fitting using all channels but edge=(500, 500)
    testAutoCsplNoMask : cspline fitting using all channels but edge=(500, 500)
    testAutoSinuNoMask : sinusoidal fitting using all channels but edge=(500, 500)
    testAutoPolyMaskChan : polynomial fitting using 500~7691 channels (no edge mask)
    testAutoChebMaskChan : Chebyshev polynomial fitting using 500~7691 channels (no edge mask)
    testAutoCsplMaskChan : cspline fitting using 500~7691 channels (no edge mask)
    testAutoSinuMaskChan : sinusoidal fitting using 500~7691 channels (no edge mask)
    testAutoPolyMaskFreq : polynomial fitting using 500~7691 (no edge mask)
    testAutoChebMaskFreq : Chebyshev polynomial fitting using 500~7691 (no edge mask)
    testAutoCsplMaskFreq : cspline fitting using 500~7691 (no edge mask)
    testAutoSinuMaskFreq : sinusoidal fitting using 500~7691 (no edge mask)
    testAutoPolyChanFlag : polynomial fitting of all channels with channel flag in both edge
    testAutoChebChanFlag : Chebyshev fitting of all channels with channel flag in both edge
    testAutoCsplChanFlag : cspline fitting of all channels with channel flag in both edge
    testAutoSinuChanFlag : sinusoidal fitting of all channels with channel flag in both edge
    """
    infile = 'OrionS_rawACSmod_calave.ms'
    outroot = sdbaseline_unittest_base.taskname + '_lftest'
    outfile = outroot + ".ms"
    bloutput = outroot + "_blout"
    base_param = dict(infile=infile,
                      datacolumn='float_data',
                      pol='RR',
                      maskmode='auto',
                      thresh=5.0,
                      avg_limit=16,
                      minwidth=16,
                      outfile=outfile,
                      blformat='csv',
                      bloutput=bloutput)
    edge = [500, 500]
    spw = '2'
    spwchan = '2:500~7691'
    spwfreq = '2:44052975469.940445~44096877113.524124Hz'  # 44052978522~44096874062Hz'
    # in either tests,
    statrange = [[1000, 7191]]
    polystat = {'rms': 0.20170082215673005, 'min': -0.42453908920288086,
                'max': 2.0263485908508301, 'median': 0.0034337043762207031,
                'stddev': 0.20170082215673005}
    chebstat = {'rms': 0.20170082215673005, 'min': -0.42453908920288086,
                'max': 2.0263485908508301, 'median': 0.0034337043762207031,
                'stddev': 0.20170082215673005}
    csplstat = {'rms': 0.20181625130943376, 'min': -0.42370939254760742,
                'max': 2.0274257659912109, 'median': 0.0038695335388183594,
                'stddev': 0.20181625130943376}
    # sinustat = {'max': , 'min': , 'median': , 'rms': , 'stddev': }

    def setUp(self):
        for prevout in glob.glob(self.outroot + '*'):
            if os.path.isdir(prevout):
                shutil.rmtree(prevout)
            else:
                os.remove(prevout)
        if os.path.exists(self.infile):
            shutil.rmtree(self.infile)
        shutil.copytree(os.path.join(self.datapath, self.infile), self.infile)

    def tearDown(self):
        remove_single_file_dir(self.infile)
        remove_files_dirs(self.outroot)

    def flag(self, infile, edge=None, rowidx=None):
        rowflag = True if edge is None else False
        if isinstance(rowidx, int):
            rowidx = [rowidx]

        with table_manager(infile, nomodify=False) as tb:
            if rowidx is None:
                rowidx = range(tb.nrows())
            for idx in rowidx:
                specs = tb.getcell("FLAG", idx)
                if rowflag:
                    specs = True
                else:
                    specs[:, :edge[0]] = True
                    if edge[1] > 0:
                        specs[:, -edge[1]:] = True
                tb.putcell('FLAG', idx, specs)

    def run_test(self, refstat, **kwargs):
        task_param = self.base_param.copy()
        for key, val in kwargs.items():
            task_param[key] = val
        sdbaseline(**task_param)
        outfile = task_param['outfile']
        polid = 0 if task_param['pol'] in ['RR', 'LL'] else None
        currstat = self._getStats(outfile, spw='0', pol=polid,
                                  colname=task_param['datacolumn'].upper(),
                                  mask=self.statrange)
        self._compareStats(currstat[0], refstat)

    def testAutoPolyNoMask(self):
        """polynomial fitting using all channels but edge=[500, 500]"""
        self.run_test(self.polystat, spw=self.spw, edge=self.edge, blfunc='poly')

    def testAutoChebNoMask(self):
        """Chebyshev polynomial fitting using all channels but edge=[500, 500]"""
        self.run_test(self.chebstat, spw=self.spw, edge=self.edge, blfunc='chebyshev')

    def testAutoCsplNoMask(self):
        """cspline fitting using all channels but edge=[500, 500]"""
        self.run_test(self.csplstat, spw=self.spw, edge=self.edge, blfunc='cspline')

#     def testAutoSinuNoMask(self):
#         """sinusoidal fitting using all channels but edge=[500, 500]"""
#         self.run_test(self.sinustat, spw=self.spw, edge=self.edge, blfunc='sinusoid')

    def testAutoPolyMaskChan(self):
        """polynomial fitting using 500~7691 channels (no edge mask)"""
        self.run_test(self.polystat, spw=self.spwchan, edge=[0, 0], blfunc='poly')

    def testAutoChebMaskChan(self):
        """Chebyshev polynomial fitting using 500~7691 channels (no edge mask)"""
        self.run_test(self.chebstat, spw=self.spwchan, edge=[0, 0], blfunc='chebyshev')

    def testAutoCsplMaskChan(self):
        """cspline fitting using 500~7691 channels (no edge mask)"""
        self.run_test(self.csplstat, spw=self.spwchan, edge=[0, 0], blfunc='cspline')

#     def testAutoSinuMaskChan(self):
#         """sinusoidal fitting using 500~7691 channels (no edge mask)"""
#         self.run_test(self.sinustat, spw=self.spwchan, edge=self.noedge, blfunc='sinusoid')

    def testAutoPolyMaskFreq(self):
        """polynomial fitting using 500~7691 channels (no edge mask)"""
        self.run_test(self.polystat, spw=self.spwfreq, edge=[0, 0], blfunc='poly')

    def testAutoChebMaskFreq(self):
        """Chebyshev polynomial fitting using 500~7691 channels (no edge mask)"""
        self.run_test(self.chebstat, spw=self.spwfreq, edge=[0, 0], blfunc='chebyshev')

    def testAutoCsplMaskFreq(self):
        """cspline fitting using 500~7691 channels (no edge mask)"""
        self.run_test(self.csplstat, spw=self.spwfreq, edge=[0, 0], blfunc='cspline')

#     def testAutoSinuMaskFreq(self):
#         """sinusoidal fitting using 500~7691 channels (no edge mask)"""
#         self.run_test(self.sinustat, spw=self.spwfreq, edge=self.noedge, blfunc='sinusoid')

    def testAutoPolyChanFlag(self):
        """polynomial fitting of all channels with channel flag in both edge"""
        self.flag(self.infile, edge=self.edge)
        self.run_test(self.polystat, spw=self.spw, edge=[0, 0], blfunc='poly')

>>>>>>> e91392ea
    def testAutoChebChanFlag(self):
        """Chebyshev polynomial of all channels with channel flag in both edge"""
        self.flag(self.infile, edge=self.edge)
        self.run_test(self.chebstat, spw=self.spw, edge=[0, 0], blfunc='chebyshev')

    def testAutoCsplChanFlag(self):
        """cspline fitting of all channels with channel flag in both edge"""
        self.flag(self.infile, edge=self.edge)
        self.run_test(self.csplstat, spw=self.spw, edge=[0, 0], blfunc='cspline')

#     def testAutoSinuChanFlag(self):
#         """sinusoidal fitting of all channels with channel flag in both edge"""
#         self.flag(self.infile,edge=self.edge)
#         self.run_test(self.sinustat, spw=self.spw, edge=self.noedge, blfunc='sinusoid')


class sdbaseline_selectionTest(unittest.TestCase):
    datapath = ctsys_resolve('unittest/sdbaseline/')
    infile = "analytic_type1.bl.ms"
    outfile = "baselined.ms"
    bloutfile = infile + "_blparam.txt"
    common_param = dict(infile=infile, outfile=outfile,
                        maskmode='list', blmode='fit', dosubtract=True,
                        blfunc='poly', order=1)
    selections = dict(intent=("CALIBRATE_ATMOSPHERE#OFF*", [1]),
                      antenna=("DA99", [1]),
                      field=("M1*", [0]),
                      spw=(">6", [1]),
                      timerange=("2013/4/28/4:13:21", [1]),
                      scan=("0~8", [0]),
                      pol=("YY", [1]))
    # baseline mask for each row of MS
    chan_mask = {'float_data': ("0~19;21~127", "0~39;41~127"),
                 'corrected': ("0~59;61~127", "0~79;81~127")}
    # data of line (chan, amp) for each pol and row of MS
    line_data = {'float_data': {'r0': ((20, 50.0), (20, 100.0)),
                                'r1': ((40, 150.0), (40, 200.0))},
                 'corrected': {'r0': ((60, 75.0), (60, 125.0)),
                               'r1': ((80, 175.0), (80, 225.0))}
                 }
    templist = [infile, outfile, bloutfile]
    verbose = False

    def _clearup(self):
        for name in self.templist:
            remove_single_file_dir(name)

    def setUp(self):
        self._clearup()
        shutil.copytree(os.path.join(self.datapath, self.infile), self.infile)

    def tearDown(self):
        self._clearup()

    def _get_selection_string(self, key):
        if key not in self.selections.keys():
            raise ValueError("Invalid selection parameter %s" % key)
        return {key: self.selections[key][0]}

    def _get_selected_row_and_pol(self, key):
        if key not in self.selections.keys():
            raise ValueError("Invalid selection parameter %s" % key)
        pols = [0, 1]
        rows = [0, 1]
        if key == 'pol':  # self.selection stores pol ids
            pols = self.selections[key][1]
        else:  # self.selection stores row ids
            rows = self.selections[key][1]
        return (rows, pols)

    def _get_reference(self, nchan, irow, ipol, datacol):
        line_chan, line_amp = self.line_data[datacol][('r%d' % irow)][ipol]
        reference = np.zeros(nchan)
        reference[line_chan] = line_amp
        if self.verbose:
            print("reference=%s" % str(reference))
        return reference

    def _format_spw_mask(self, datacolumn, sel_param):
        (rowids, polids) = self._get_selected_row_and_pol(sel_param)
        spwstr = "*"
        if sel_param == "spw":
            spwstr = self._get_selection_string(sel_param)['spw']
        if len(rowids) == 1:
            return ("%s:%s" % (spwstr, self.chan_mask[datacolumn][rowids[0]]))
        else:
            spwids = ['6', '7']
            spwstr = ""
            for irow in rowids:
                if len(spwstr) > 0:
                    spwstr = spwstr + ","
                spwstr = spwstr + \
                    ("%s:%s" % (spwids[irow], self.chan_mask[datacolumn][irow]))
            return spwstr

    def run_test(self, sel_param, datacolumn, reindex=True):
        inparams = self._get_selection_string(sel_param)
        inparams['spw'] = self._format_spw_mask(datacolumn, sel_param)
        inparams.update(self.common_param)
        print("task param: %s" % str(inparams))
        sdbaseline(datacolumn=datacolumn, reindex=reindex, **inparams)
        self._test_result(inparams["outfile"], sel_param, datacolumn)

    def _test_result(self, msname, sel_param, dcol, atol=1.e-5, rtol=1.e-5, applymode=False):
        # Make sure output MS exists
        self.assertTrue(os.path.exists(msname), "Could not find output MS")
        # Compare output MS with reference (nrow, npol, and spectral values)
        (rowids, polids) = self._get_selected_row_and_pol(sel_param)
        poltest = (sel_param == "pol")
        if dcol.startswith("float"):
            testcolumn = "FLOAT_DATA"
        else:  # output is in DATA column
            testcolumn = "DATA"
        tb.open(msname)
        try:
            if not applymode:  # normal fit
                self.assertEqual(tb.nrows(), len(rowids),
                                 "Row number wrong %d (expected: %d)" % (tb.nrows(), len(rowids)))
            else:  # in case of apply, rownumber does not change from input MS
                self.assertGreaterEqual(tb.nrows(), np.array(rowids).max(),
                                        'Reference row number is larger than table size.')
            for out_row in range(len(rowids)):
                in_row = rowids[out_row]
                if applymode:
                    out_row = in_row
                sp = tb.getcell(testcolumn, out_row)
                if not poltest:
                    self.assertEqual(sp.shape[0], len(polids),
                                     "Number of pol is wrong in row=%d:  %d (expected: %d)" %
                                     (out_row, len(polids), sp.shape[0]))
                nchan = sp.shape[1]
                for out_pol in range(len(polids)):
                    in_pol = polids[out_pol]
                    reference = self._get_reference(nchan, in_row, in_pol, dcol)
                    if self.verbose:
                        print("data=%s" % str(sp[out_pol]))
                    self.assertTrue(np.allclose(sp[out_pol], reference,
                                                atol=atol, rtol=rtol),
                                    "Baselined data differs at row=%d, pol=%d" % (out_row, out_pol))
        finally:
            tb.close()

    def run_test_apply(self, sel_param, datacolumn, reindex=True):
        """BL table generation + application"""
        inparams = self._get_selection_string(sel_param)
        inparams['spw'] = self._format_spw_mask(datacolumn, sel_param)
        inparams.update(self.common_param)
        outms = inparams['outfile']
        bltable = outms + '.bl.cal'
        print('generate BL table')
        inparams.update(dict(dosubtract=False, blformat='table', bloutput=bltable, outfile=''))
        sdbaseline(datacolumn=datacolumn, reindex=reindex, **inparams)
        self.assertTrue(os.path.exists(bltable), 'Failed to generate BL caltable')
        self.assertFalse(os.path.exists(outms), 'Output MS should not be generated yet.')
        print('apply BL table')
        sdbaseline(datacolumn=datacolumn, reindex=reindex, infile=inparams['infile'],
                   outfile=outms, blmode='apply', bltable=bltable)
        self._test_result(outms, sel_param, datacolumn, applymode=True)

    def testIntentF(self):
        """Test selection by intent (float_data)"""
        self.run_test("intent", "float_data")

    def testIntentC(self):
        """Test selection by intent (corrected)"""
        self.run_test("intent", "corrected")

    def testAntennaF(self):
        """Test selection by antenna (float_data)"""
        self.run_test("antenna", "float_data")

    def testAntennaC(self):
        """Test selection by antenna (corrected)"""
        self.run_test("antenna", "corrected")

    def testFieldF(self):
        """Test selection by field (float_data)"""
        self.run_test("field", "float_data")

    def testFieldC(self):
        """Test selection by field (corrected)"""
        self.run_test("field", "corrected")

    def testSpwF(self):
        """Test selection by spw (float_data)"""
        self.run_test("spw", "float_data")

    def testSpwC(self):
        """Test selection by spw (corrected)"""
        self.run_test("spw", "corrected")

    def testTimerangeF(self):
        """Test selection by timerange (float_data)"""
        self.run_test("timerange", "float_data")

    def testTimerangeC(self):
        """Test selection by timerange (corrected)"""
        self.run_test("timerange", "corrected")

    def testScanF(self):
        """Test selection by scan (float_data)"""
        self.run_test("scan", "float_data")

    def testScanC(self):
        """Test selection by scan (corrected)"""
        self.run_test("scan", "corrected")

    def testPolF(self):
        """Test selection by pol (float_data)"""
        self.run_test("pol", "float_data")

    def testPolC(self):
        """Test selection by pol (corrected)"""
        self.run_test("pol", "corrected")

    def testReindexSpw(self):
        """Test reindex =T/F in spw selection"""
        outfile = self.common_param['outfile']
        for datacol in ['float_data', 'corrected']:
            print("Test: %s" % datacol.upper())
            for (reindex, ddid, spid) in zip([True, False], [0, 1], [0, 7]):
                print("- reindex=%s" % str(reindex))
                self.run_test("spw", datacol, reindex=reindex)
                tb.open(outfile)
                try:
                    self.assertEqual(ddid, tb.getcell('DATA_DESC_ID', 0),
                                     "comparison of DATA_DESCRIPTION_ID failed.")
                finally:
                    tb.close()
                tb.open(outfile + '/DATA_DESCRIPTION')
                try:
                    self.assertEqual(spid, tb.getcell('SPECTRAL_WINDOW_ID', ddid),
                                     "comparison of SPW_ID failed.")
                finally:
                    tb.close()
                shutil.rmtree(outfile)
                os.remove('%s_blparam.txt' % self.common_param['infile'])

    def testReindexIntent(self):
        """Test reindex =T/F in intent selection"""
        outfile = self.common_param['outfile']
        for datacol in ['float_data', 'corrected']:
            print("Test: %s" % datacol.upper())
            for (reindex, idx) in zip([True, False], [0, 4]):
                print("- reindex=%s" % str(reindex))
                self.run_test("intent", datacol, reindex=reindex)
                tb.open(outfile)
                try:
                    self.assertEqual(idx, tb.getcell('STATE_ID', 0),
                                     "comparison of state_id failed.")
                finally:
                    tb.close()
                shutil.rmtree(outfile)
                os.remove('%s_blparam.txt' % self.common_param['infile'])


class sdbaseline_updateweightTest(sdbaseline_unittest_base):
    """
    Tests for updateweight=True
    to confirm if WEIGHT_SPECTRUM column is removed
    """

    datapath = ctsys_resolve('unittest/sdbaseline/')
    infile = 'uid___A002_X6218fb_X264.ms'
    outroot = sdbaseline_unittest_base.taskname + '_updateweighttest'
    outfile = outroot + '.ms'
    params = {'infile': infile, 'outfile': outfile,
              'intent': 'OBSERVE_TARGET#ON_SOURCE',
              'spw': '9', 'datacolumn': 'data',
              'updateweight': True}

    def setUp(self):
        remove_files_dirs(self.infile)
        shutil.copytree(os.path.join(self.datapath, self.infile), self.infile)

    def tearDown(self):
        remove_files_dirs(self.infile)
        remove_files_dirs(self.outroot)

    def test000(self):
        with table_manager(self.infile) as tb:
            colnames_in = tb.colnames()
        infile_has_wspec = 'WEIGHT_SPECTRUM' in colnames_in
        self.assertTrue(infile_has_wspec,
                        msg='WEIGHT_SPECTRUM not found in the input data.')

        sdbaseline(**self.params)

        with table_manager(self.outfile) as tb:
            colnames_out = tb.colnames()
        outfile_no_wspec = 'WEIGHT_SPECTRUM' not in colnames_out
        self.assertTrue(outfile_no_wspec,
                        msg='WEIGHT_SPECTRUM is not removed.')


class sdbaseline_updateweightTest2(sdbaseline_unittest_base):
    """
    Tests for updateweight=True cases

    test000 : updateweight=False - WEIGHT column must not be updated
    test010 : updateweight=True, sigmavalue=default('stddev')
    test011 : updateweight=True, sigmavalue=default('stddev'), channels 4500~6500 flagged
    test012 : updateweight=True, sigmavalue=default('stddev'), spw to flag channels 4500-6499
    test020 : updateweight=True, sigmavalue='stddev'
    test021 : updateweight=True, sigmavalue='stddev', channels 4500~6500 flagged in input data
    test022 : updateweight=True, sigmavalue='stddev', spw to flag channels 4500-6499
    test030 : updateweight=True, sigmavalue='rms'
    test031 : updateweight=True, sigmavalue='rms', channels 4500~6500 flagged in input data
    test032 : updateweight=True, sigmavalue='rms', spw to flag channels 4500-6499
    test040 : blfunc='variable'
    test041 : blfunc='variable', channels 4500~6500 flagged in input data
    test042 : blfunc='variable', spw to flag channels 4500-6499
    test050 : blmode='apply'
    test051 : blmode='apply', channels 4500~6500 flagged in input data
    test052 : blmode='apply', spw to flag channels 4500-6499
    test060 : confirm if clipping result is used to compute weights in fit mode
    test061 : confirm if clipping result is used to compute weights in apply mode
    """

    datapath = ctsys_resolve('unittest/sdbaseline/')
    infile = 'analytic_order3_withoffset.ms'
    outroot = sdbaseline_unittest_base.taskname + '_updateweighttest'
    outfile = outroot + '.ms'
    spw = '*:0~4499;6500~8191'
    params_base = {'infile': infile,
                   'outfile': outfile,
                   'intent': 'OBSERVE_TARGET#ON_SOURCE',
                   'datacolumn': 'float_data',
                   'updateweight': True}

    OUTLIER_CHANNEL = 4000
    OUTLIER_VALUE = 100000000.0

    def setUp(self):
        remove_files_dirs(self.infile)
        shutil.copytree(os.path.join(self.datapath, self.infile), self.infile)
        self.params = copy.deepcopy(self.params_base)

    def tearDown(self):
        remove_files_dirs(self.infile)
        remove_files_dirs(self.outroot)

    def _check_weight_identical(self):
        with table_manager(self.infile) as tb:
            wgt_in = tb.getcol('WEIGHT')
        with table_manager(self.outfile) as tb:
            wgt_out = tb.getcol('WEIGHT')
        self.assertTrue(np.array_equal(wgt_in, wgt_out),
                        msg='WEIGHT column is unexpectedly updated!')

    def _check_weight_values(self, sigmavalue='stddev'):
        """
        Check if the values in the WEIGHT column are identical
        to those calculated per polarisation and per row
        as 1/(sigma(pol, row)^2), where sigma is
        - the standard deviation if sigmavalue is 'stddev',
          in which case sigma^2 is the variance, or
        - the root mean square if sigmavalue is 'rms',
          in which case sigma^2 is the mean square
        calculated over all *valid* spectra
        along the frequency channels axis of (pol, row).
        Note that the values in the WEIGHT column should be
        zero in case all channels are flagged.
        """
        with table_manager(self.outfile) as tb:
            wgt = tb.getcol('WEIGHT')
            data = tb.getcol('FLOAT_DATA')
            flag = tb.getcol('FLAG')
            if 'spw' in self.params.keys():
                flag[:, 4500:6500, :] = True

        mdata = np.ma.masked_array(data, mask=flag)
        if sigmavalue == 'stddev':
            mwgt_ref = 1.0 / np.var(mdata, axis=1)
        elif sigmavalue == 'rms':
            mwgt_ref = 1.0 / np.mean(np.square(mdata), axis=1)
        else:
            raise ValueError("Illegal argument: sigmavalue={}: must be \
                             'stddev' or 'rms'".format(sigmavalue))
        wgt_ref = np.ma.filled(mwgt_ref, fill_value=0.0)

        self.assertTrue(np.allclose(wgt, wgt_ref, rtol=1.0e-2, atol=1.0e-5))

    def run_test(self):
        sdbaseline(**self.params)

        if self.params['updateweight']:
            sigmavalue = self.params['sigmavalue'] if 'sigmavalue' in self.params else 'stddev'
            self._check_weight_values(sigmavalue)
        else:
            self._check_weight_identical()

    def write_param_file(self, param_file):
        params = [[''] * 2 for i in range(2)]
        params[0][0] = '0,0,,0,3.,false,,,,,poly,3,0,[]\n'
        params[0][1] = '0,1,,0,3.,false,,,,,chebyshev,2,0,[]\n'
        params[1][0] = '1,0,,0,3.,false,,,,,cspline,,1,[]\n'
        params[1][1] = '1,1,,0,3.,false,,,,,cspline,,2,[]\n'

        with open(param_file, mode='w') as f:
            for irow in range(len(params)):
                for ipol in range(len(params[0])):
                    f.write(params[irow][ipol])

    def add_mask(self):
        # flag channels from 4500 to 6499 for each spectrum
        with table_manager(self.infile, nomodify=False) as tb:
            flag = tb.getcol('FLAG')
            flag[:, 4500:6500, :] = True
            tb.putcol('FLAG', flag)

    def test000(self):
        """updateweight=False - WEIGHT column must not be updated"""
        self.params.update(updateweight=False)
        self.run_test()

    def test010(self):
        """updateweight=True, sigmavalue=default('stddev')"""
        self.run_test()

    def test011(self):
        """updateweight=True, sigmavalue=default('stddev'), channels 4500~6500 flagged"""
        self.add_mask()
        self.run_test()

    def test012(self):
        """updateweight=True, sigmavalue=default('stddev'), spw to flag channels 4500-6499"""
        self.params.update(spw=self.spw)
        self.run_test()

    def test020(self):
        """updateweight=True, sigmavalue='stddev'"""
        self.params.update(sigmavalue='stddev')
        self.run_test()

    def test021(self):
        """updateweight=True, sigmavalue='stddev', channels 4500~6500 flagged in input data"""
        self.add_mask()
        self.params.update(sigmavalue='stddev')
        self.run_test()

    def test022(self):
        """updateweight=True, sigmavalue='stddev', spw to flag channels 4500-6499"""
        self.params.update(spw=self.spw, sigmavalue='stddev')
        self.run_test()

    def test030(self):
        """updateweight=True, sigmavalue='rms'"""
        self.params.update(sigmavalue='rms')
        self.run_test()

    def test031(self):
        """updateweight=True, sigmavalue='rms', channels 4500~6500 flagged in input data"""
        self.add_mask()
        self.params.update(sigmavalue='rms')
        self.run_test()

    def test032(self):
        """updateweight=True, sigmavalue='rms', spw to flag channels 4500-6499"""
        self.params.update(spw=self.spw, sigmavalue='rms')
        self.run_test()

    def test040(self):
        """blfunc='variable'"""
        self.params.update(blfunc='variable', blparam=self.outroot + '_param.txt')
        self.write_param_file(self.params['blparam'])
        self.run_test()

    def test041(self):
        """blfunc='variable', channels 4500~6500 flagged in input data"""
        self.add_mask()
        self.params.update(blfunc='variable', blparam=self.outroot + '_param.txt')
        self.write_param_file(self.params['blparam'])
        self.run_test()

    def test042(self):
        """blfunc='variable', spw to flag channels 4500-6499"""
        self.params.update(spw=self.spw, blfunc='variable', blparam=self.outroot + '_param.txt')
        self.write_param_file(self.params['blparam'])
        self.run_test()

    def run_apply_test(self):
        bltable = self.infile + '.bltable'
        self.params.update(blformat='table', bloutput=bltable, bltable=bltable)

        # make a baseline table
        self.params.update(blmode='fit', updateweight=False)
        sdbaseline(**self.params)
        self._checkfile(bltable)
        remove_single_file_dir(self.outfile)

        # apply
        self.params.update(blmode='apply', updateweight=True)
        self.run_test()

    def test050(self):
        """blmode='apply'"""
        self.run_apply_test()

    def test051(self):
        """blmode='apply', channels 4500~6500 flagged in input data"""
        self.add_mask()
        self.run_apply_test()

    def test052(self):
        """blmode='apply', spw to flag channels 4500-6499"""
        self.params.update(spw=self.spw)
        self.run_apply_test()

    def _set_data_for_clipping(self):
        # set artificial spectra (flat+outlier) in input MS
        with table_manager(self.infile, nomodify=False) as tb:
            spec = tb.getcell('FLOAT_DATA', 0)  # row 0, shape = (npol, nchan)
            # flat spectrum with (mean, sigma) = (0, 1)
            spec[:, 0::2] = 1.0
            spec[:, 1::2] = -1.0
            spec[:, self.OUTLIER_CHANNEL] = self.OUTLIER_VALUE
            tb.putcell('FLOAT_DATA', 0, spec)

            flag = tb.getcell('FLAG', 0)  # row 0
            flag.fill(False)
            tb.putcell('FLAG', 0, flag)

            return spec, flag

    def _get_reference_weight(self, spec, flag):
        # compute the reference weight value
        flag[:, self.OUTLIER_CHANNEL] = True
        mdata = np.ma.masked_array(spec, mask=flag)

        return 1.0 / np.var(mdata, axis=1)

    def run_clipping_test(self, doapply=False):
        bltable = self.infile + '_blparam.bltable'
        if doapply:
            self.params.update(blmode='fit',
                               blformat='table', bloutput=bltable,
                               dosubtract=False,
                               updateweight=False)

        spec, flag = self._set_data_for_clipping()
        weight_ref = self._get_reference_weight(spec, flag)

        sdbaseline(**self.params)

        if doapply:
            self.params.update(blmode='apply', bltable=bltable,
                               dosubtract=True,
                               updateweight=True)
            sdbaseline(**self.params)

        # value checking
        # the weight values in the output MS should be close to 1
        # if the outlier channel is correctly eliminated by iterative clipping.
        # if clipping result is not taken into account when computing weights,
        # the weight should be a very small value (~ 8 * 10^-13)
        with table_manager(self.outfile) as tb:
            self.assertTrue(np.allclose(tb.getcell('WEIGHT', 0), weight_ref),
                            msg='weight value is wrong.')

    def test060(self):
        """confirm if clipping result is used to compute weights in fit mode"""
        self.params.update(clipniter=5, clipthresh=3.0, updateweight=True,
                           blmode='fit', blfunc='poly', order=0)
        self.run_clipping_test()

    def test061(self):
        """confirm if clipping result is used to compute weights in apply mode"""
        self.params.update(clipniter=5, clipthresh=3.0,
                           blmode='fit', blfunc='poly', order=0)
        self.run_clipping_test(doapply=True)


class sdbaseline_clippingTest(sdbaseline_unittest_base):
    """
    Tests for iterative sigma clipping

    test000 : to confirm if clipping works regardless of blformat when blfunc='poly'
    test001 : to confirm if clipping works regardless of blformat blfunc='cspline'
    test002 : to confirm if clipping works regardless of blformat blfunc='sinusoid'
    test003 : to confirm if clipping works regardless of blformat blfunc='variable'

    test010 : clipping runs multiple times (positive spikes only, threshold=3sigma)
    test011 : clipping runs multiple times (positive spikes only, threshold=10sigma)
    test012 : clipping runs multiple times (negative spikes only)
    test013 : clipping runs multiple times (both positive/negative spikes)

    test020 : clipping does run but actually no data clipped (huge threshold)
    test021 : clipping does run but actually no data clipped (no spike)
    """

    datapath = ctsys_resolve('unittest/sdbaseline/')
    infile = 'analytic_order3_withoffset.ms'
    outroot = sdbaseline_unittest_base.taskname + '_clippingtest'
    outfile = outroot + '.ms'
    csvfile = infile + '_blparam.csv'
    blparamfile = outroot + '.blparam'
    params = {'infile': infile, 'outfile': outfile,
              'overwrite': True,
              'intent': 'OBSERVE_TARGET#ON_SOURCE',
              'datacolumn': 'float_data',
              'blmode': 'fit',
              'order': 0, 'npiece': 1, 'addwn': 0,
              'blparam': blparamfile}
    outdata = {}
    outmask = {}

    def setUp(self):
        remove_files_dirs(self.infile)
        shutil.copytree(os.path.join(self.datapath, self.infile), self.infile)
        self.outdata = {}
        self.outmask = {}

    def tearDown(self):
        remove_files_dirs(self.infile)
        remove_files_dirs(self.outroot)

    def _setup_input_data(self, spikes):
        with table_manager(self.infile, nomodify=False) as tb:
            data = tb.getcell('FLOAT_DATA', 0)
            # flat spectrum with (mean, sigma) = (5, 1)
            data[:, 0::2] = 6.0
            data[:, 1::2] = 4.0
            # outliers
            for chan, value in spikes:
                data[:, chan] = value
            tb.putcell('FLOAT_DATA', 0, data)

    def _set_params(self, blfunc, outbl, clipniter, thres):
        self.params['blfunc'] = blfunc
        self.params['blformat'] = 'csv' if outbl else ''
        self.params['clipniter'] = clipniter
        self.params['clipthresh'] = thres

    def _get_data_name(self, outbl, clipniter):
        name_bl = 'bl' if outbl else 'nobl'
        name_cl = str(clipniter)

        return name_bl + '-' + name_cl

    def _exec_sdbaseline(self, blfunc, outbl, clipniter, thres):
        self._set_params(blfunc, outbl, clipniter, thres)

        if blfunc == 'variable':
            self._create_blparam_file(clipniter, thres)

        sdbaseline(**self.params)

        with table_manager(self.outfile) as tb:
            data_name = self._get_data_name(outbl, clipniter)
            self.outdata[data_name] = tb.getcell('FLOAT_DATA', 0)[0]  # row(spw)=0, pol=0
        if outbl:
            with open(self.csvfile) as f:
                for line in csv.reader(f):
                    if (line[2] == '0') and (line[3] == '0'):  # row(spw)=0, pol=0
                        data_name = self._get_data_name(outbl, clipniter)
                        self.outmask[data_name] = line[5]

            remove_single_file_dir(self.csvfile)

        remove_files_dirs(self.outroot)

    def _result(self, outbl, clipniter):
        return self.outdata[self._get_data_name(outbl, clipniter)]

    def _resmask(self, clipniter):
        return self.outmask[self._get_data_name(True, clipniter)]

    def _create_blparam_file(self, clipniter, thres):
        with open(self.blparamfile, 'w') as f:
            f.write(f'0,0,,{clipniter},{thres},false,,,,,poly,0,,[]')
            f.write(f'0,1,,{clipniter},{thres},false,,,,,chebyshev,0,,[]')
            f.write(f'1,0,,{clipniter},{thres},false,,,,,cspline,,1,[]')
            f.write(f'1,1,,{clipniter},{thres},false,,,,,cspline,,1,[]')

    def _run_test(self, blfunc='poly', spikes=[(4000, 100000.0)], thres=3.0, ifclipped=True):
        self._setup_input_data(spikes=spikes)

        bools = [False, True]
        lst = [(outbl, clipniter) for outbl in bools for clipniter in [0, 1]]
        for outbl, clipniter in lst:
            self._exec_sdbaseline(blfunc, outbl, clipniter, thres)

        # when clipping is turned on, output of sdbaseline must be identical
        # regardless of whether blformat is empty or not
        self.assertTrue(np.allclose(self._result(False, 1), self._result(True, 1)),
                        msg='unexpected result; result differs with different blformat.')
        # when clipping is turned off, output of sdbaseline must be identical
        # regardless of whether blformat is empty or not
        self.assertTrue(np.allclose(self._result(False, 0), self._result(True, 0)),
                        msg='unexpected result; result differs with different blformat.')
        # when clipping is turned on, output of sdbaseline must be different from that
        # without clipping, regardless of whether blformat is empty or not
        if ifclipped:
            for blout in bools:
                self.assertFalse(np.allclose(self._result(blout, 1), self._result(blout, 0)),
                                 msg='unexpected result; clipping is not working.')
        else:
            for blout in bools:
                self.assertTrue(np.allclose(self._result(blout, 1), self._result(blout, 0)),
                                msg='unexpected result; clipping is done.')

    def _run_test_multiple_clipping(self, spikes, thres=3.0):
        # using a data with two spikes with different values.
        # this test is to confirm if the larger spike is clipped in the first turn
        # and if the smaller spike is clipped in the second turn
        # and if no more data is clipped afterwards.

        self._setup_input_data(spikes=[(2000, 1000.0), (4000, 100000.0)])
        maxiter = 5

        bools = [False, True]
        for niter in range(maxiter):
            for outbl in bools:
                self._exec_sdbaseline(blfunc='poly', outbl=outbl, clipniter=niter, thres=thres)

            # checking for every iteration if output spectrum is identical
            # regardless of whether bloutput is empty or not
            self.assertTrue(np.allclose(self._result(False, niter), self._result(True, niter)),
                            msg='unexpected result; result differs with different blformat.')

        # checking for every iteration if output mask is correct
        answer_mask_before = '[[0;8191]]'
        self.assertEqual(self._resmask(0), answer_mask_before)
        answer_mask_after_1clip = '[[0;3999];[4001;8191]]'  # channel 4000 is clipped
        self.assertEqual(self._resmask(1), answer_mask_after_1clip)
        answer_mask_after_2clip = '[[0;1999];[2001;3999];[4001;8191]]'  # channel 2000 is clipped
        for i in range(2, maxiter):
            self.assertEqual(self._resmask(i), answer_mask_after_2clip)

    def test000(self):
        """confirm if clipping works regardless of blformat when blfunc='poly'"""
        self._run_test(blfunc='poly')

    def test001(self):
        """confirm if clipping works regardless of blformat blfunc='cspline'"""
        self._run_test(blfunc='cspline')

    def test002(self):
        """confirm if clipping works regardless of blformat blfunc='sinusoid'"""
        self._run_test(blfunc='sinusoid')

    def test003(self):
        """confirm if clipping works regardless of blformat blfunc='variable'"""
        self._run_test(blfunc='variable')

    def test010(self):
        """clipping runs multiple times (positive spikes only, threshold=3sigma)"""
        self._run_test_multiple_clipping(spikes=[(2000, 1000.0), (4000, 100000.0)])

    def test011(self):
        """clipping runs multiple times (positive spikes only, threshold=10sigma)"""
        self._run_test_multiple_clipping(spikes=[(2000, 1000.0), (4000, 100000.0)], thres=10.0)

    def test012(self):
        """clipping runs multiple times (negative spikes only)"""
        self._run_test_multiple_clipping(spikes=[(2000, -1000.0), (4000, -100000.0)])

    def test013(self):
        """clipping runs multiple times (both positive/negative spikes)"""
        self._run_test_multiple_clipping(spikes=[(2000, -1000.0), (4000, 100000.0)])

    def test020(self):
        """clipping does run but actually no data clipped (huge threshold)"""
        self._run_test(thres=100.0, ifclipped=False)

    def test021(self):
        """clipping does run but actually no data clipped (no spike)"""
        self._run_test(thres=3.0, spikes=[], ifclipped=False)


class sdbaseline_helperTest(sdbaseline_unittest_base):
    """
    Tests for helper functions

    test000 : tests for is_empty()
    test010 : tests for parse_wavenumber_param()
    test020 : tests for check_fftthresh()
    """

    def test000(self):
        """tests for is_empty()"""
        print("Testing a helper function is_empty() with")

        # right cases
        blformats = [None, '', [], ['', '', '']]
        for blformat in blformats:
            print(f"    blformat='{blformat}'...")
            self.assertTrue(is_empty(blformat))

        # wrong cases
        blformats = ['text', 'csv', 'table',
                     ['text'], ['csv'], ['table'],
                     ['text', ''], ['', 'table'],
                     ['text', 'csv'], ['text', 'table'], ['csv', 'table'],
                     ['text', 'csv', ''], ['text', '', 'table'], ['', 'csv', 'table'],
                     ['text', 'csv', 'table'],
                     ['text', 'csv', 'table', ''], ['', 'text', 'csv', 'table']]
        for blformat in blformats:
            print(f"    blformat='{blformat}'...")
            self.assertFalse(is_empty(blformat))

    def test010(self):
        """tests for parse_wavenumber_param()"""
        test_cases = [([1, 2, 3], '1,2,3'),
                      ([1, 3, 2], '1,2,3'),
                      ([3, 2, 1], '1,2,3'),
                      ([3, 1, 3], '1,3'),
                      ([-5, 1, 2], 'ERROR'),
                      ((3, 2, 1), '1,2,3'),
                      ((4, 1, 4), '1,4'),
                      ((-5, 1, 2), 'ERROR'),
                      (5, '5'),
                      (0, '0'),
                      (-6, 'ERROR'),
                      (7.0, 'ERROR'),
                      (True, 'ERROR'),
                      ('5', '5'),
                      ('0', '0'),
                      ('-6', 'ERROR'),
                      ('7.0', 'ERROR'),
                      ('1, 2, 3', '1,2,3'),
                      ('3, 2, 1', '1,2,3'),
                      ('3, 1, 3', '1,3'),
                      ('-5, 1, 2', 'ERROR'),
                      ('2-5', '2,3,4,5'),
                      ('3~6', '3,4,5,6'),
                      ('<=3', '0,1,2,3'),
                      ('=<4', '0,1,2,3,4'),
                      ('5>=', '0,1,2,3,4,5'),
                      ('6=>', '0,1,2,3,4,5,6'),
                      ('<3', '0,1,2'),
                      ('4>', '0,1,2,3'),
                      ('>=3', '3,-999'),
                      ('=>4', '4,-999'),
                      ('5<=', '5,-999'),
                      ('6=<', '6,-999'),
                      ('>3', '4,-999'),
                      ('4<', '5,-999')]

        print("Testing a helper function parse_wavenumber_param() with")
        for (wn, answer) in test_cases:
            print(f"    wn='{wn}'...")
            if answer == 'ERROR':
                with self.assertRaises(ValueError, msg="wrong value given for addwn/rejwn"):
                    parse_wavenumber_param(wn)
            else:
                self.assertEqual(answer, parse_wavenumber_param(wn))

    def test020(self):
        """tests for check_fftthresh()"""
        print("Testing a helper function check_fftthresh() with")

        # right cases
        test_cases = [3, 3.0, 'top4', '5sigma', '5.0sigma']
        for fftthresh in test_cases:
            print(f"    fftthresh='{fftthresh}'...")
            try:
                check_fftthresh(fftthresh)
            except Exception as e:
                print("Unexpected error!")
                raise e

        # wrong cases
        test_cases = [{'fftthresh': [0, 0.0, -3, -3.0, 'top-4', '-5sigma', '-5.0sigma'],
                       'errmsg': "threshold given to fftthresh must be positive."},
                      {'fftthresh': ['fivesigma'],
                       'errmsg': "fftthresh has a wrong format."},
                      {'fftthresh': [None, True, ['3.0'], ('top4',)],
                       'errmsg': "fftthresh must be float or integer or string."}]
        for test_case in test_cases:
            for fftthresh in test_case['fftthresh']:
                print(f"    fftthresh='{fftthresh}'...")
                with self.assertRaises(ValueError, msg=test_case['errmsg']):
                    check_fftthresh(fftthresh)


if __name__ == '__main__':
    unittest.main()<|MERGE_RESOLUTION|>--- conflicted
+++ resolved
@@ -2634,12 +2634,8 @@
     04: test data selection
     05: test clipping
     06: duplicated fitting parameter in blparam file (the last one is adopted)
-<<<<<<< HEAD
     10: check if baseline function names are correctly output in text file
     11: check if the numbers of baseline coefficients are correctly output in text/csv
-=======
-    10: check if baseline function info is correctly output in text file
->>>>>>> e91392ea
     NOT IMPLEMENTED YET
     * line finder
     * edge flagging
@@ -2730,16 +2726,6 @@
         self.paramfile = 'analytic_variable_blparam.txt'
         self._refetch_files([infile, self.paramfile], self.datapath)
         self._run_test(infile, self.refstat0, blparam=self.paramfile, datacolumn=self.column)
-<<<<<<< HEAD
-
-        if os.path.exists(self.infile + '_blparam.txt'):
-            os.remove(self.infile + '_blparam.txt')
-        if os.path.exists(self.infile + '_blparam.csv'):
-            os.remove(self.infile + '_blparam.csv')
-        if os.path.exists(self.infile + '_blparam.btable'):
-            shutil.rmtree(self.infile + '_blparam.btable')
-=======
->>>>>>> e91392ea
 
     def testVariable01(self):
         """Test blfunc='variable' with skipping rows by comment ('#') (rows should be flagged)"""
@@ -2748,16 +2734,6 @@
         self._refetch_files([infile, self.paramfile], self.datapath)
         self._run_test(infile, self.refstat0, flag_spec=[(0, 0)],
                        blparam=self.paramfile, datacolumn=self.column)
-<<<<<<< HEAD
-
-        if os.path.exists(self.infile + '_blparam.txt'):
-            os.remove(self.infile + '_blparam.txt')
-        if os.path.exists(self.infile + '_blparam.csv'):
-            os.remove(self.infile + '_blparam.csv')
-        if os.path.exists(self.infile + '_blparam.btable'):
-            shutil.rmtree(self.infile + '_blparam.btable')
-=======
->>>>>>> e91392ea
 
     def testVariable02(self):
         """Test blfunc='variable' with non-existent lines in blparam file
@@ -2768,16 +2744,6 @@
         self._refetch_files([infile, self.paramfile], self.datapath)
         self._run_test(infile, self.refstat0, flag_spec=[(0, 0), (1, 1)],
                        blparam=self.paramfile, datacolumn=self.column)
-<<<<<<< HEAD
-
-        if os.path.exists(self.infile + '_blparam.txt'):
-            os.remove(self.infile + '_blparam.txt')
-        if os.path.exists(self.infile + '_blparam.csv'):
-            os.remove(self.infile + '_blparam.csv')
-        if os.path.exists(self.infile + '_blparam.btable'):
-            shutil.rmtree(self.infile + '_blparam.btable')
-=======
->>>>>>> e91392ea
 
     def testVariable03(self):
         """Test blfunc='variable' with mask selection"""
@@ -2789,16 +2755,6 @@
                 [[0, 3000], [5000, 8000]], None]
         self._run_test(infile, self.refstat0, mask=mask,
                        blparam=self.paramfile, datacolumn=self.column)
-<<<<<<< HEAD
-
-        if os.path.exists(self.infile + '_blparam.txt'):
-            os.remove(self.infile + '_blparam.txt')
-        if os.path.exists(self.infile + '_blparam.csv'):
-            os.remove(self.infile + '_blparam.csv')
-        if os.path.exists(self.infile + '_blparam.btable'):
-            shutil.rmtree(self.infile + '_blparam.btable')
-=======
->>>>>>> e91392ea
 
     def testVariable04(self):
         """Test blfunc='variable' with data selection (spw='1')"""
@@ -2807,16 +2763,6 @@
         self._refetch_files([infile, self.paramfile], self.datapath)
         self._run_test(infile, self.refstat0, spw='1',
                        blparam=self.paramfile, datacolumn=self.column)
-<<<<<<< HEAD
-
-        if os.path.exists(self.infile + '_blparam.txt'):
-            os.remove(self.infile + '_blparam.txt')
-        if os.path.exists(self.infile + '_blparam.csv'):
-            os.remove(self.infile + '_blparam.csv')
-        if os.path.exists(self.infile + '_blparam.btable'):
-            shutil.rmtree(self.infile + '_blparam.btable')
-=======
->>>>>>> e91392ea
 
     def testVariable05(self):
         """Test blfunc='variable' with clipping"""
@@ -2828,16 +2774,6 @@
                 [[0, 3000], [5000, 8000]], None]
         self._run_test(infile, self.refstat0, atol=1.e-5,
                        mask=mask, blparam=self.paramfile, datacolumn=self.column)
-<<<<<<< HEAD
-
-        if os.path.exists(self.infile + '_blparam.txt'):
-            os.remove(self.infile + '_blparam.txt')
-        if os.path.exists(self.infile + '_blparam.csv'):
-            os.remove(self.infile + '_blparam.csv')
-        if os.path.exists(self.infile + '_blparam.btable'):
-            shutil.rmtree(self.infile + '_blparam.btable')
-=======
->>>>>>> e91392ea
 
     def testVariable06(self):
         """Test blfunc='variable' with duplicated fitting parameters (the last one is adopted)"""
@@ -2846,42 +2782,47 @@
         self._refetch_files([infile, self.paramfile], self.datapath)
         self._run_test(infile, self.refstat0, blparam=self.paramfile, datacolumn=self.column)
 
-<<<<<<< HEAD
-        if os.path.exists(self.infile + '_blparam.txt'):
-            os.remove(self.infile + '_blparam.txt')
-        if os.path.exists(self.infile + '_blparam.csv'):
-            os.remove(self.infile + '_blparam.csv')
-        if os.path.exists(self.infile + '_blparam.btable'):
-            shutil.rmtree(self.infile + '_blparam.btable')
-
     def _extract_blfunc_params(self, paramfile):
         blparams = {'func': [], 'pname': [], 'pvalue': []}
         isref = (paramfile == self.paramfile)
         delimiter = ',' if isref else None
 
-        with open(paramfile, 'r') as f:
-            lines = sorted(f.readlines()) if isref else f.readlines()
-
-            for line in lines:
-                elems = line.rstrip('\n')
-                if isref and elems.startswith('#'):
-                    continue
-
-                elem = elems.split(delimiter)
-                if not isref:
-                    if len(elem) < 8:
-                        continue
-                    if (elem[0] != 'Baseline') or (elem[1] != 'parameters'):
-                        continue
-
-                for k in blparams.keys():
-                    if k == 'func':
-                        val = elem[10] if isref else elem[4]
-                    elif k == 'pname':
-                        val = ('npiece' if elem[10] == 'cspline' else 'order') if isref else elem[5]
-                    elif k == 'pvalue':
-                        val = (elem[12] if elem[10] == 'cspline' else elem[11]) if isref else elem[7]
-                    blparams[k].append(val)
+        if isref:  # Extract baseline parameters from reference file in csv format
+            ref_data = np.genfromtxt(paramfile,
+                                     delimiter=',',
+                                     names=True,
+                                     usecols=('ROW', 'POL', 'BL_TYPE', 'ORDER', 'N_PIECE'),
+                                     dtype=None,
+                                     encoding='utf-8')
+
+            sorted_refdata = np.sort(ref_data, order=['ROW', 'POL'])
+
+            bltype, order, npiece = [sorted_refdata[col] for col in ['BL_TYPE', 'ORDER', 'N_PIECE']]
+
+            blparams['func'] = bltype.tolist()
+            blparams['pname'] = ['npiece' if t == 'cspline' else 'order' for t in bltype]
+
+            is_cspline = (bltype == 'cspline')
+            not_cspline = np.logical_not(is_cspline)
+            blparams['pvalue'] = np.select([is_cspline, not_cspline], [npiece, order]).tolist()
+
+        else:  # Extract baseline parameters from ad-hoc 'free-format' text file
+            blparams_pattern = '^Baseline parameters  Function = (?P<func>[a-z]+)  '\
+                               '(?P<pname>[a-z]+) = (?P<pvalue>[0-9]+)'
+
+            with open(paramfile, 'r') as f:
+                blparams_rows = re.findall(blparams_pattern, f.read(), re.MULTILINE)
+
+            blparams_csv = '\n'.join([','.join(row) for row in blparams_rows])
+
+            blparams_data = np.genfromtxt(StringIO(blparams_csv),
+                                          delimiter=',',
+                                          dtype=[('func', '<U10'),
+                                                 ('pname', '<U10'),
+                                                 ('pvalue', 'i4')])
+
+            for key in blparams.keys():
+                blparams[key] = blparams_data[key].tolist()
 
         return blparams
 
@@ -2893,10 +2834,13 @@
         blformat = 'text'
         bloutput = self.infile + '_blparam.txt'
 
-        sdbaseline(infile=self.infile, datacolumn='float_data',
-                   blformat=blformat, bloutput=bloutput,
+        sdbaseline(infile=self.infile,
+                   datacolumn='float_data',
+                   blformat=blformat,
+                   bloutput=bloutput,
                    dosubtract=False,
-                   blfunc='variable', blparam=self.paramfile)
+                   blfunc='variable',
+                   blparam=self.paramfile)
 
         blparams_answer = self._extract_blfunc_params(self.paramfile)
         blparams_result = self._extract_blfunc_params(bloutput)
@@ -2970,21 +2914,8 @@
             ext = os.path.splitext(blfile)[1][1:]
             self.assertEqual(ncoeff_ref, self._get_num_coeff(blfile),
                              msg=f'number of baseline coefficients in {ext} file is wrong.')
-=======
-    def _extract_blfunc_params(self, paramfile):
-        blparams = {'func': [], 'pname': [], 'pvalue': []}
-        isref = (paramfile == self.paramfile)
->>>>>>> e91392ea
-
-        if isref:  # Extract baseline parameters from reference file in csv format
-            ref_data = np.genfromtxt(paramfile,
-                                     delimiter=',',
-                                     names=True,
-                                     usecols=('ROW', 'POL', 'BL_TYPE', 'ORDER', 'N_PIECE'),
-                                     dtype=None,
-                                     encoding='utf-8')
-
-<<<<<<< HEAD
+
+
 class sdbaseline_bloutputTest(sdbaseline_unittest_base):
     """
     Basic unit tests for task sdbaseline. No interactive testing.
@@ -3229,7 +3160,7 @@
         # self._run_test([['', 'text', '']])  # tentatively skipped for CAS-13673
         # self._run_test([['csv', '', '']])  # tentatively skipped for CAS-13674
 
-    @unittest.skip("Not currently part of the the test suite")
+    @unittest.skip("Not currently part of the test suite")
     def test020(self):
         """double bloutput cases"""
         self._run_test([['table', 'text']])
@@ -3239,12 +3170,12 @@
         self._run_test([['text', 'csv']])
         self._run_test([['csv', 'text']])
 
-    @unittest.skip("Not currently part of the the test suite")
+    @unittest.skip("Not currently part of the test suite")
     def test021(self):
         """double bloutput cases (blformat with an empty element)"""
         self._run_test([['table', 'text', ''], ['table', '', 'csv'], ['', 'text', 'csv']])
 
-    @unittest.skip("Not currently part of the the test suite")
+    @unittest.skip("Not currently part of the test suite")
     def test030(self):
         """triple bloutput cases"""
         self._run_test([['table', 'text', 'csv']])
@@ -3448,524 +3379,6 @@
         self.flag(self.infile, edge=self.edge)
         self.run_test(self.polystat, spw=self.spw, edge=[0, 0], blfunc='poly')
 
-=======
-            sorted_refdata = np.sort(ref_data, order=['ROW', 'POL'])
-
-            bltype, order, npiece = [sorted_refdata[col] for col in ['BL_TYPE', 'ORDER', 'N_PIECE']]
-
-            blparams['func'] = bltype.tolist()
-            blparams['pname'] = ['npiece' if t == 'cspline' else 'order' for t in bltype]
-
-            is_cspline = (bltype == 'cspline')
-            not_cspline = np.logical_not(is_cspline)
-            blparams['pvalue'] = np.select([is_cspline, not_cspline], [npiece, order]).tolist()
-
-        else:  # Extract baseline parameters from ad-hoc 'free-format' text file
-            blparams_pattern = '^Baseline parameters  Function = (?P<func>[a-z]+)  '\
-                               '(?P<pname>[a-z]+) = (?P<pvalue>[0-9]+)'
-
-            with open(paramfile, 'r') as f:
-                blparams_rows = re.findall(blparams_pattern, f.read(), re.MULTILINE)
-
-            blparams_csv = '\n'.join([','.join(row) for row in blparams_rows])
-
-            blparams_data = np.genfromtxt(StringIO(blparams_csv),
-                                          delimiter=',',
-                                          dtype=[('func', '<U10'),
-                                                 ('pname', '<U10'),
-                                                 ('pvalue', 'i4')])
-
-            for key in blparams.keys():
-                blparams[key] = blparams_data[key].tolist()
-
-        return blparams
-
-    def testVariable10(self):
-        """Check if baseline function info is correct in text output when blfunc='variable'"""
-        self.infile = 'analytic_variable.ms'
-        self.paramfile = 'analytic_variable_blparam.txt'
-        self._refetch_files([self.infile, self.paramfile], self.datapath)
-        blformat = 'text'
-        bloutput = self.infile + '_blparam.txt'
-
-        sdbaseline(infile=self.infile,
-                   datacolumn='float_data',
-                   blformat=blformat,
-                   bloutput=bloutput,
-                   dosubtract=False,
-                   blfunc='variable',
-                   blparam=self.paramfile)
-
-        blparams_answer = self._extract_blfunc_params(self.paramfile)
-        blparams_result = self._extract_blfunc_params(bloutput)
-        self.assertDictEqual(blparams_answer, blparams_result,
-                             msg='baseline parameter output in text file is wrong.')
-
-
-class sdbaseline_bloutputTest(sdbaseline_unittest_base):
-    """
-    Basic unit tests for task sdbaseline. No interactive testing.
-
-    List of tests:
-
-    test000 : no bloutput cases
-
-    test010 : single bloutput cases
-    test011 : single bloutput cases (blformat with extra empty elements)
-
-    test020 : double bloutput cases
-    test021 : double bloutput cases (blformat with an extra empty element)
-
-    test030 : triple bloutput cases
-
-    test100 : sinusoid test for finite wavenumber patterns
-    test101 : sinusoid test for infinite wavenumber pattern
-    """
-
-    infile = 'OrionS_rawACSmod_calave.ms'
-    outfile = 'test.ms'
-    blparam = 'analytic_variable_blparam.txt'
-
-    blfuncs = ['poly', 'cspline', 'sinusoid', 'variable']
-    blout_exts = {'text': '.txt', 'csv': '.csv', 'table': '.bltable'}
-    blout_fmts_short = ['text', 'csv']
-    wns = ['0', '02', '1']
-
-    blout_default_root = infile + '_blparam'
-    blout_defaults = {}
-    blout_nondefault_root = infile + '_bloutput_nondefault'
-    blout_nondefaults = {}
-    ref_blout_root = 'bloutput_'
-    ref_blout = {}
-    ref_blout_s_root = 'bloutput_sinusoid_addwn012_rejwn'
-    ref_blout_s = {}
-
-    for fmt in blout_exts.keys():
-        blout_defaults[fmt] = blout_default_root + blout_exts[fmt]
-        blout_nondefaults[fmt] = blout_nondefault_root + blout_exts[fmt]
-
-        ref_blout[fmt] = {}
-        for fn in blfuncs:
-            ref_blout[fmt][fn] = ref_blout_root + fn + blout_exts[fmt]
-
-        ref_blout_s[fmt] = {}
-        for wn in wns:
-            ref_blout_s[fmt][wn] = ref_blout_s_root + wn + blout_exts[fmt]
-
-    ref_blout101 = 'bloutput_sinusoid_addwnGt4000_rejwn4005.txt'
-
-    base_param = dict(infile=infile,
-                      datacolumn='float_data',
-                      maskmode='list',
-                      outfile=outfile,
-                      blparam=blparam)
-
-    def setUp(self):
-        self._clear_working_directory()
-
-        self._copy_data(self.infile)
-        self._copy_data(self.blparam)
-
-        for fmt in self.blout_fmts_short:
-            for fn in self.blfuncs:
-                self._copy_data(self.ref_blout[fmt][fn])
-            for wn in self.wns:
-                self._copy_data(self.ref_blout_s[fmt][wn])
-
-        self._copy_data(self.ref_blout101)
-
-    def tearDown(self):
-        self._clear_working_directory()
-
-    def _clear_working_directory(self):
-        remove_single_file_dir(self.infile)
-        remove_single_file_dir(self.outfile)
-        remove_single_file_dir(self.blparam)
-
-        for fmt in self.blout_fmts_short:
-            for fn in self.blfuncs:
-                remove_single_file_dir(self.ref_blout[fmt][fn])
-            for wn in self.wns:
-                remove_single_file_dir(self.ref_blout_s[fmt][wn])
-
-        remove_single_file_dir(self.ref_blout101)
-
-        for fmt in self.blout_exts.keys():
-            remove_single_file_dir(self.blout_defaults[fmt])
-            remove_single_file_dir(self.blout_nondefaults[fmt])
-
-    def exec_sdbaseline(self, **kwargs):
-        task_param = self.base_param.copy()
-        for key, value in kwargs.items():
-            task_param[key] = value
-        sdbaseline(**task_param)
-
-    def check_bloutput(self, bloutput):
-        for fname in bloutput:
-            if fname != '':
-                result_exist = os.path.exists(fname)
-                self.assertEqual(result_exist, True, msg=fname + 'does not exist!')
-
-    def check_bloutputparam_csv(self, bloutputfile, ref_all):
-        with open(bloutputfile, 'r') as file:
-            list_all = [row for row in csv.reader(file)]
-            self.assertEqual(ref_all, list_all,
-                             msg='parameter values of the output csv file are \
-                                  not equivalent to referece values!')
-
-    def _copy_data(self, filename):
-        remote = os.path.join(self.datapath, filename)
-        if os.path.isdir(remote):
-            shutil.copytree(remote, filename)
-        else:
-            shutil.copyfile(remote, filename)
-
-    def _set_actual_bloutput(self, blfmt, blout):
-        res = {}
-        if blfmt == '':
-            res['name'] = None
-            res['default'] = None
-            res['format'] = None
-        else:
-            res['name'] = self.blout_defaults[blfmt] if blout == '' else blout
-            res['default'] = (blout == '')
-            res['format'] = blfmt
-
-        return res
-
-    def _create_test_cases(self, blformat):
-        # generate a full list of possible bloutput for given blformat.
-        # for example, when blformat=['csv', 'text'], the returned value will be:
-        # [ ['',''],['foo.csv',''],['','foo.txt'],['foo.csv','foo.txt'] ]
-        # in case blformat has only one element (or a string) like ['csv'],
-        # string values '' and 'foo.csv' are added to the returned value.
-
-        bloutputs = []
-
-        if isinstance(blformat, str):
-            blformat = [blformat]
-
-        if not isinstance(blformat, list):
-            raise Exception('blformat must be list or string!')
-
-        if len(blformat) == 0:
-            raise Exception('blformat must have one element at least!')
-
-        for i in range(2 ** len(blformat)):
-            bloutput = []
-            idxs = [int(v) for v in str(bin(i))[2:].zfill(len(blformat))]
-            for j in range(len(idxs)):
-                elem = '' if (idxs[j] == 0) or (blformat[j] == '') \
-                       else self.blout_nondefaults[blformat[j]]
-                bloutput.append(elem)
-            if bloutput not in bloutputs:
-                bloutputs.append(bloutput)
-
-        if len(blformat) == 1:
-            bloutputs.append('')
-            bloutputs.append(self.blout_nondefaults[blformat[0]])
-
-        return bloutputs
-
-    def _do_run_test(self, blformat, bloutput):
-        # print(f'testing blformat={blformat}, bloutput={bloutput}')
-
-        for blfunc in self.blfuncs:
-            result = self.exec_sdbaseline(blfunc=blfunc, blformat=blformat, bloutput=bloutput)
-            self.assertIsNone(result, msg=f'invalid return value ({result})')
-
-            actual_bloutput = []
-            if isinstance(blformat, str) and isinstance(bloutput, str):
-                actual_bloutput.append(self._set_actual_bloutput(blformat, bloutput))
-            elif isinstance(blformat, list) and isinstance(bloutput, list):
-                self.assertEqual(len(blformat), len(bloutput),
-                                 msg=f'{blformat} and {bloutput} have different length!')
-                for i in range(len(bloutput)):
-                    actual_bloutput.append(self._set_actual_bloutput(blformat[i], bloutput[i]))
-
-            for f in actual_bloutput:
-                the_blout = f['name']
-                blfmt = f['format']
-                if the_blout is None:
-                    continue
-                self.assertTrue(os.path.exists(the_blout), msg=f'{the_blout} does not exist!')
-                if not f['default']:
-                    fdef = self.blout_defaults[blfmt]
-                    self.assertFalse(os.path.exists(fdef), msg=f'{fdef} exists!')
-                if blfmt != 'table':
-                    res = filecmp.cmp(the_blout, self.ref_blout[blfmt][blfunc])
-                    self.assertTrue(res, msg=f'{the_blout} is not identical with the reference!')
-
-            remove_single_file_dir(self.outfile)
-            remove_files_dirs(self.blout_default_root)
-            remove_files_dirs(self.blout_nondefault_root)
-
-    def _get_blformat_inclusive(self, blformats):
-        for i in range(len(blformats)):
-            if isinstance(blformats[i], str):
-                blformats[i] = [blformats[i]]
-
-        res = [''] * len(blformats[0])
-        for blformat in blformats:
-            for i in range(len(blformat)):
-                if blformat[i] != '':
-                    res[i] = blformat[i]
-
-        if res == ['']:
-            res = ['text']
-        elif res == ['', '']:
-            res = ['text', 'csv']
-        elif res == ['', '', '']:
-            res = ['text', 'csv', 'table']
-
-        return res
-
-    def _run_test(self, blformats):
-        blfmt_incl = self._get_blformat_inclusive(blformats)
-        bloutputs = self._create_test_cases(blfmt_incl)
-        lst = [(blformat, bloutput) for blformat in blformats for bloutput in bloutputs]
-        for blformat, bloutput in lst:
-            self._do_run_test(blformat=blformat, bloutput=bloutput)
-
-    def test000(self):
-        """no bloutput cases"""
-        self._run_test(['', ['']])
-        self._run_test([['', '']])
-        self._run_test([['', '', '']])
-
-    def test010(self):
-        """single bloutput cases"""
-        # self._run_test(['text', ['text']])  # tentatively skipped for CAS-13673
-        self._run_test(['csv', ['csv']])
-        self._run_test(['table', ['table']])
-
-    def test011(self):
-        """single bloutput cases (blformat with empty elements)"""
-        # self._run_test([['', 'csv'], ['text', '']])  # tentatively skipped for CAS-13673
-        self._run_test([['', '', 'table']])
-        # self._run_test([['', 'text', '']])  # tentatively skipped for CAS-13673
-        self._run_test([['csv', '', '']])
-
-    @unittest.skip("Not currently part of the test suite")
-    def test020(self):
-        """double bloutput cases"""
-        self._run_test([['table', 'text']])
-        self._run_test([['text', 'table']])
-        self._run_test([['table', 'csv']])
-        self._run_test([['csv', 'table']])
-        self._run_test([['text', 'csv']])
-        self._run_test([['csv', 'text']])
-
-    @unittest.skip("Not currently part of the test suite")
-    def test021(self):
-        """double bloutput cases (blformat with an empty element)"""
-        self._run_test([['table', 'text', ''], ['table', '', 'csv'], ['', 'text', 'csv']])
-
-    @unittest.skip("Not currently part of the test suite")
-    def test030(self):
-        """triple bloutput cases"""
-        self._run_test([['table', 'text', 'csv']])
-        self._run_test([['text', 'table', 'csv']])
-        self._run_test([['csv', 'text', 'table']])
-
-    def _run_sinusoid_test(self, rejwn):
-        # print(f'testing {rejwn}...')
-
-        blformat = self.blout_fmts_short  # ['text', 'csv']
-        result = self.exec_sdbaseline(blfunc='sinusoid', addwn=[0, 1, 2], rejwn=rejwn,
-                                      blformat=blformat, bloutput=['', ''])
-        self.assertIsNone(result, msg=f'invalid return value ({result})')
-
-        for fmt in blformat:
-            the_blout = self.blout_defaults[fmt]
-            ref_blout = self.ref_blout_s[fmt][''.join([str(v) for v in rejwn])]
-            res = filecmp.cmp(the_blout, ref_blout)
-            self.assertTrue(res, msg=f'{the_blout} is not identical with the reference!')
-
-        remove_single_file_dir(self.outfile)
-        remove_files_dirs(self.blout_default_root)
-        remove_files_dirs(self.blout_nondefault_root)
-
-    def test100(self):
-        """confirm if bloutput is correctly output for various wavenumber sets"""
-        rejwns = [[0], [0, 2], [1]]
-        for rejwn in rejwns:
-            self._run_sinusoid_test(rejwn)
-
-    def test101(self):
-        """Basic Test 0127: addwn>4000, rejwn4005 test"""
-
-        blfunc = 'sinusoid'
-        blformat = ['text', 'csv']
-        bloutput = ['', '']
-        addwn = '>4000'
-        rejwn = [4005]
-        spw = '0'
-        applyfft = False
-
-        result = self.exec_sdbaseline(blfunc=blfunc, addwn=addwn, rejwn=rejwn, applyfft=applyfft,
-                                      blformat=blformat, bloutput=bloutput, spw=spw)
-        self.assertIsNone(result, msg=f'invalid return value ({result})')
-
-        the_blout = self.blout_defaults['text']
-        res = filecmp.cmp(the_blout, self.ref_blout101)
-        self.assertTrue(res, msg=f'{the_blout} is not identical with the reference!')
-
-        remove_single_file_dir(self.outfile)
-        remove_files_dirs(self.blout_default_root)
-        remove_files_dirs(self.blout_nondefault_root)
-
-
-class sdbaseline_autoTest(sdbaseline_unittest_base):
-    """
-    A class that tests maskmode='auto'.
-
-    testAutoPolyNoMask : polynomial fitting using all channels but edge=(500, 500)
-    testAutoChebNoMask : Chebyshev polynomial fitting using all channels but edge=(500, 500)
-    testAutoCsplNoMask : cspline fitting using all channels but edge=(500, 500)
-    testAutoSinuNoMask : sinusoidal fitting using all channels but edge=(500, 500)
-    testAutoPolyMaskChan : polynomial fitting using 500~7691 channels (no edge mask)
-    testAutoChebMaskChan : Chebyshev polynomial fitting using 500~7691 channels (no edge mask)
-    testAutoCsplMaskChan : cspline fitting using 500~7691 channels (no edge mask)
-    testAutoSinuMaskChan : sinusoidal fitting using 500~7691 channels (no edge mask)
-    testAutoPolyMaskFreq : polynomial fitting using 500~7691 (no edge mask)
-    testAutoChebMaskFreq : Chebyshev polynomial fitting using 500~7691 (no edge mask)
-    testAutoCsplMaskFreq : cspline fitting using 500~7691 (no edge mask)
-    testAutoSinuMaskFreq : sinusoidal fitting using 500~7691 (no edge mask)
-    testAutoPolyChanFlag : polynomial fitting of all channels with channel flag in both edge
-    testAutoChebChanFlag : Chebyshev fitting of all channels with channel flag in both edge
-    testAutoCsplChanFlag : cspline fitting of all channels with channel flag in both edge
-    testAutoSinuChanFlag : sinusoidal fitting of all channels with channel flag in both edge
-    """
-    infile = 'OrionS_rawACSmod_calave.ms'
-    outroot = sdbaseline_unittest_base.taskname + '_lftest'
-    outfile = outroot + ".ms"
-    bloutput = outroot + "_blout"
-    base_param = dict(infile=infile,
-                      datacolumn='float_data',
-                      pol='RR',
-                      maskmode='auto',
-                      thresh=5.0,
-                      avg_limit=16,
-                      minwidth=16,
-                      outfile=outfile,
-                      blformat='csv',
-                      bloutput=bloutput)
-    edge = [500, 500]
-    spw = '2'
-    spwchan = '2:500~7691'
-    spwfreq = '2:44052975469.940445~44096877113.524124Hz'  # 44052978522~44096874062Hz'
-    # in either tests,
-    statrange = [[1000, 7191]]
-    polystat = {'rms': 0.20170082215673005, 'min': -0.42453908920288086,
-                'max': 2.0263485908508301, 'median': 0.0034337043762207031,
-                'stddev': 0.20170082215673005}
-    chebstat = {'rms': 0.20170082215673005, 'min': -0.42453908920288086,
-                'max': 2.0263485908508301, 'median': 0.0034337043762207031,
-                'stddev': 0.20170082215673005}
-    csplstat = {'rms': 0.20181625130943376, 'min': -0.42370939254760742,
-                'max': 2.0274257659912109, 'median': 0.0038695335388183594,
-                'stddev': 0.20181625130943376}
-    # sinustat = {'max': , 'min': , 'median': , 'rms': , 'stddev': }
-
-    def setUp(self):
-        for prevout in glob.glob(self.outroot + '*'):
-            if os.path.isdir(prevout):
-                shutil.rmtree(prevout)
-            else:
-                os.remove(prevout)
-        if os.path.exists(self.infile):
-            shutil.rmtree(self.infile)
-        shutil.copytree(os.path.join(self.datapath, self.infile), self.infile)
-
-    def tearDown(self):
-        remove_single_file_dir(self.infile)
-        remove_files_dirs(self.outroot)
-
-    def flag(self, infile, edge=None, rowidx=None):
-        rowflag = True if edge is None else False
-        if isinstance(rowidx, int):
-            rowidx = [rowidx]
-
-        with table_manager(infile, nomodify=False) as tb:
-            if rowidx is None:
-                rowidx = range(tb.nrows())
-            for idx in rowidx:
-                specs = tb.getcell("FLAG", idx)
-                if rowflag:
-                    specs = True
-                else:
-                    specs[:, :edge[0]] = True
-                    if edge[1] > 0:
-                        specs[:, -edge[1]:] = True
-                tb.putcell('FLAG', idx, specs)
-
-    def run_test(self, refstat, **kwargs):
-        task_param = self.base_param.copy()
-        for key, val in kwargs.items():
-            task_param[key] = val
-        sdbaseline(**task_param)
-        outfile = task_param['outfile']
-        polid = 0 if task_param['pol'] in ['RR', 'LL'] else None
-        currstat = self._getStats(outfile, spw='0', pol=polid,
-                                  colname=task_param['datacolumn'].upper(),
-                                  mask=self.statrange)
-        self._compareStats(currstat[0], refstat)
-
-    def testAutoPolyNoMask(self):
-        """polynomial fitting using all channels but edge=[500, 500]"""
-        self.run_test(self.polystat, spw=self.spw, edge=self.edge, blfunc='poly')
-
-    def testAutoChebNoMask(self):
-        """Chebyshev polynomial fitting using all channels but edge=[500, 500]"""
-        self.run_test(self.chebstat, spw=self.spw, edge=self.edge, blfunc='chebyshev')
-
-    def testAutoCsplNoMask(self):
-        """cspline fitting using all channels but edge=[500, 500]"""
-        self.run_test(self.csplstat, spw=self.spw, edge=self.edge, blfunc='cspline')
-
-#     def testAutoSinuNoMask(self):
-#         """sinusoidal fitting using all channels but edge=[500, 500]"""
-#         self.run_test(self.sinustat, spw=self.spw, edge=self.edge, blfunc='sinusoid')
-
-    def testAutoPolyMaskChan(self):
-        """polynomial fitting using 500~7691 channels (no edge mask)"""
-        self.run_test(self.polystat, spw=self.spwchan, edge=[0, 0], blfunc='poly')
-
-    def testAutoChebMaskChan(self):
-        """Chebyshev polynomial fitting using 500~7691 channels (no edge mask)"""
-        self.run_test(self.chebstat, spw=self.spwchan, edge=[0, 0], blfunc='chebyshev')
-
-    def testAutoCsplMaskChan(self):
-        """cspline fitting using 500~7691 channels (no edge mask)"""
-        self.run_test(self.csplstat, spw=self.spwchan, edge=[0, 0], blfunc='cspline')
-
-#     def testAutoSinuMaskChan(self):
-#         """sinusoidal fitting using 500~7691 channels (no edge mask)"""
-#         self.run_test(self.sinustat, spw=self.spwchan, edge=self.noedge, blfunc='sinusoid')
-
-    def testAutoPolyMaskFreq(self):
-        """polynomial fitting using 500~7691 channels (no edge mask)"""
-        self.run_test(self.polystat, spw=self.spwfreq, edge=[0, 0], blfunc='poly')
-
-    def testAutoChebMaskFreq(self):
-        """Chebyshev polynomial fitting using 500~7691 channels (no edge mask)"""
-        self.run_test(self.chebstat, spw=self.spwfreq, edge=[0, 0], blfunc='chebyshev')
-
-    def testAutoCsplMaskFreq(self):
-        """cspline fitting using 500~7691 channels (no edge mask)"""
-        self.run_test(self.csplstat, spw=self.spwfreq, edge=[0, 0], blfunc='cspline')
-
-#     def testAutoSinuMaskFreq(self):
-#         """sinusoidal fitting using 500~7691 channels (no edge mask)"""
-#         self.run_test(self.sinustat, spw=self.spwfreq, edge=self.noedge, blfunc='sinusoid')
-
-    def testAutoPolyChanFlag(self):
-        """polynomial fitting of all channels with channel flag in both edge"""
-        self.flag(self.infile, edge=self.edge)
-        self.run_test(self.polystat, spw=self.spw, edge=[0, 0], blfunc='poly')
-
->>>>>>> e91392ea
     def testAutoChebChanFlag(self):
         """Chebyshev polynomial of all channels with channel flag in both edge"""
         self.flag(self.infile, edge=self.edge)
