--- conflicted
+++ resolved
@@ -99,11 +99,7 @@
 from casatasks.private.casa_transition import is_CASA6
 if is_CASA6:
      from casatools import ctsys, quanta, measures, image, vpmanager, calibrater
-<<<<<<< HEAD
-     from casatasks import casalog, delmod, imsubimage, tclean, uvsub, imhead, imsmooth, immath, widebandpbcor, flagdata
-=======
-     from casatasks import casalog, delmod, imsubimage, tclean, uvsub, imhead, imsmooth, immath, widebandpbcor,impbcor
->>>>>>> 88858d46
+     from casatasks import casalog, delmod, imsubimage, tclean, uvsub, imhead, imsmooth, immath, widebandpbcor, impbcor, flagdata
      from casatasks.private.parallel.parallel_task_helper import ParallelTaskHelper
      from casatasks.private.imagerhelpers.parallel_imager_helper import PyParallelImagerHelper
 
@@ -4612,8 +4608,6 @@
           report = report1 + report2 + report3
           self.checkfinal(pstr=report)
 
-<<<<<<< HEAD
-=======
 
 class test_errors_failures(testref_base):
 
@@ -4695,7 +4689,6 @@
                             parallel=self.parallel)
 
 
->>>>>>> 88858d46
 if is_CASA6:
      if __name__ == '__main__':
           unittest.main()