--- conflicted
+++ resolved
@@ -41,28 +41,6 @@
 ### DATA ###
 
 if CASA6:
-<<<<<<< HEAD
-    datapath = casatools.ctsys.resolve('visibilities/alma/uid___X02_X3d737_X1_01_small.ms/')
-    libpath = casatools.ctsys.resolve('text/testcallib.txt')
-    vladata = casatools.ctsys.resolve('visibilities/vla/ngc5921.ms/')
-    ### VLBA data for test ###
-    # visibilities/vla
-    VLBAdatapath = casatools.ctsys.resolve('visibilities/vlba/ba123a.ms')
-    cdfdata = casatools.ctsys.resolve('regression/evn/n08c1.ms/')
-else:
-    if os.path.exists(os.environ.get('CASAPATH').split()[0] + '/data/casa-data-req'):
-        datapath = os.environ.get('CASAPATH').split()[0] + '/data/casa-data-req/visibilities/alma/uid___X02_X3d737_X1_01_small.ms/'
-        libpath = os.environ.get('CASAPATH').split()[0] + '/data/casa-data-req/text/testcallib.txt'
-        vladata = os.environ.get('CASAPATH').split()[0] + '/data/casa-data-req/visibilities/vla/ngc5921.ms/'
-        VLBAdatapath = os.environ.get('CASAPATH').split()[0] + '/data/casa-data-req/visibilities/vlba/ba123a.ms/'
-    else:
-        datapath = os.environ.get('CASAPATH').split()[0] + '/casa-data-req/visibilities/alma/uid___X02_X3d737_X1_01_small.ms/'
-        libpath = os.environ.get('CASAPATH').split()[0] + '/casa-data-req/text/testcallib.txt'
-        vladata = os.environ.get('CASAPATH').split()[0] + '/casa-data-req/visibilities/vla/ngc5921.ms/'
-        VLBAdatapath = os.environ.get('CASAPATH').split()[0] + '/casa-data-req/visibilities/vlba/ba123a.ms/'
-    cdfdata = os.environ.get('CASAPATH').split()[0] + '/data/regression/evn/n08c1.ms/'
-
-=======
     datapath = casatools.ctsys.resolve('unittest/accor/uid___X02_X3d737_X1_01_small.ms/')
     libpath = casatools.ctsys.resolve('unittest/accor/testcallib.txt')
     vladata = casatools.ctsys.resolve('unittest/accor/ngc5921.ms/')
@@ -74,7 +52,6 @@
     vladata = os.environ.get('CASAPATH').split()[0] + '/casatestdata/unittest/accor/ngc5921.ms/'
     VLBAdatapath = os.environ.get('CASAPATH').split()[0] + '/casatestdata/unittest/accor/ba123a.ms/'
     cdfdata = os.environ.get('CASAPATH').split()[0] + '/casatestdata/unittest/accor/n08c1.ms/'
->>>>>>> 429bbf57
 
 caltab = 'cal.A'
 cal_default = 'cal.default'
@@ -319,10 +296,6 @@
 
     # CAS-13184
     #@unittest.skipIf(sys.platform == "darwin", "Disabled for OSX")
-<<<<<<< HEAD
-=======
-    @unittest.skip("Re-enable this in CAS-13184")
->>>>>>> 429bbf57
     def test_corrdepflags(self):
         ''' Test that adding corrdepflags=True finds more solutions '''
 
