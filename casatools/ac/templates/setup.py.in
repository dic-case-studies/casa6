--- conflicted
+++ resolved
@@ -672,10 +672,6 @@
                     s = s.replace('CXXFLAGS += -stdlib=libc++','')
                     ### it could be that replacing DEFAULT_CXX should be done in all cases
                     s = s.replace('$(DEFAULT_CXX)',props['build.compiler.cxx'])
-<<<<<<< HEAD
-                if sysconfig.get_platform() == 'macosx-10.15-x86_64':
-                    s = s.replace('CPPFLAGS += -g -Wall -Wextra -Werror','CPPFLAGS += -g -Wall -Wextra')
-=======
                 if sys.platform =='darwin':
                     proc = Popen( [ "/usr/bin/xcodebuild -version | grep Xcode" ], stdout=PIPE, stderr=PIPE, shell=True )
                     out,err = pipe_decode(proc.communicate( ))
@@ -687,7 +683,6 @@
                     if int(xcodeversionmajor) >= 11:
                         print("Xcode version is 11 or greater. Won't treat grpc build warnings as errors ")
                         s = s.replace('CPPFLAGS += -g -Wall -Wextra -Werror','CPPFLAGS += -g -Wall -Wextra')
->>>>>>> de376b83
 
                 with open(makefile, "w") as fd:
                     fd.write(s)
