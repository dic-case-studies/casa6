//# SynthesisUtilMethods.cc: 
//# Copyright (C) 2013-2014
//# Associated Universities, Inc. Washington DC, USA.
//#
//# This program is free software; you can redistribute it and/or modify it
//# under the terms of the GNU General Public License as published by the Free
//# Software Foundation; either version 2 of the License, or (at your option)
//# any later version.
//#
//# This program is distributed in the hope that it will be useful, but WITHOUT
//# ANY WARRANTY; without even the implied warranty of MERCHANTABILITY or
//# FITNESS FOR A PARTICULAR PURPOSE.  See the GNU General Public License for
//# more details.
//#
//# You should have received a copy of the GNU General Public License along
//# with this program; if not, write to the Free Software Foundation, Inc.,
//# 675 Massachusetts Ave, Cambridge, MA 02139, USA.
//#
//# Correspondence concerning AIPS++ should be addressed as follows:
//#        Internet email: aips2-request@nrao.edu.
//#        Postal address: AIPS++ Project Office
//#                        National Radio Astronomy Observatory
//#                        520 Edgemont Road
//#                        Charlottesville, VA 22903-2475 USA
//#
//# $Id$

#include <casa/Exceptions/Error.h>
#include <casa/iostream.h>
#include <casa/sstream.h>

#include <casa/Arrays/Matrix.h>
#include <casa/Arrays/ArrayMath.h>
#include <casa/Arrays/ArrayLogical.h>

#include <casa/Logging.h>
#include <casa/Logging/LogIO.h>
#include <casa/Logging/LogMessage.h>
#include <casa/Logging/LogSink.h>
#include <casa/Logging/LogMessage.h>

#include <casa/OS/DirectoryIterator.h>
#include <casa/OS/File.h>
#include <casa/OS/Path.h>

#include <casa/OS/HostInfo.h>

#include <images/Images/TempImage.h>
#include <images/Images/SubImage.h>
#include <images/Regions/ImageRegion.h>
#include <imageanalysis/Utilities/SpectralImageUtil.h>
#include <measures/Measures/MeasTable.h>
#include <measures/Measures/MRadialVelocity.h>
#include <ms/MSSel/MSSelection.h>
#include <ms/MeasurementSets/MSColumns.h>
#include <ms/MeasurementSets/MSDopplerUtil.h>
#include <tables/Tables/Table.h>
#include <synthesis/ImagerObjects/SynthesisUtilMethods.h>
#include <synthesis/TransformMachines/Utils.h>

#include <msvis/MSVis/SubMS.h>
#include <mstransform/MSTransform/MSTransformRegridder.h>
#include <msvis/MSVis/MSUtil.h>
#include <msvis/MSVis/VisibilityIteratorImpl2.h>
#include <msvis/MSVis/VisBufferUtil.h>
#include <sys/types.h>
#include <unistd.h>
#include <limits>
#include <tuple>
#include <sys/time.h>
#include<sys/resource.h>

using namespace std;

using namespace casacore;
namespace casa { //# NAMESPACE CASA - BEGIN
 
  SynthesisUtilMethods::SynthesisUtilMethods()
  {
    
  }
  
  SynthesisUtilMethods::~SynthesisUtilMethods() 
  {
  }
  
  Int SynthesisUtilMethods::validate(const VisBuffer& vb)
  {
    Int N=vb.nRow(),M=-1;
    for(Int i=0;i<N;i++)
      {
	if ((!vb.flagRow()(i)) && (vb.antenna1()(i) != vb.antenna2()(i)))
	  {M++;break;}
      }
    return M;
  }

  Int SynthesisUtilMethods::validate(const vi::VisBuffer2& vb)
  {
    Int N=vb.nRows(),M=-1;
    for(Int i=0;i<N;i++)
      {
	if ((!vb.flagRow()(i)) && (vb.antenna1()(i) != vb.antenna2()(i)))
	  {M++;break;}
      }
    return M;
  }
  // Get the next largest even composite of 2,3,5,7.
  // This is to ensure a 'good' image size for FFTW.
  // Translated from gcwrap/scripts/cleanhelper.py : getOptimumSize
  Int SynthesisUtilMethods::getOptimumSize(const Int npix)
  {
    Int n=npix;

    if( n%2 !=0 ){ n+= 1; }

    Vector<uInt> fac = primeFactors(n, false);
    Int val, newlarge;
    for( uInt k=0; k< fac.nelements(); k++ )
      {
	if( fac[k]>7 )
	  {
	    val = fac[k];
	    while( max( primeFactors(val) ) > 7 ){ val+=1;}
	    fac[k] = val;
	  }
      }
    newlarge=product(fac);
    for( Int k=n; k<newlarge; k+=2 )
      {
	if( max( primeFactors(k) ) < 8 ) {return k;}
      }
    return newlarge;
  }

  // Return the prime factors of the given number
  Vector<uInt> SynthesisUtilMethods::primeFactors(uInt n, Bool /*douniq*/)
  {
    Vector<uInt> factors;
    
    Int lastresult = n;
    Int sqlast = int(sqrt(n))+1;
   
    if(n==1){ factors.resize(1);factors[0]=1;return factors;}
    Int c=2;
    while(1)
      {
	if( lastresult == 1 || c > sqlast ) { break; }
	sqlast = (Int)(sqrt(lastresult))+1;
	while(1)
	  {
	    if( c>sqlast){ c=lastresult; break; }
	    if( lastresult % c == 0 ) { break; }
	    c += 1;
	  }
	factors.resize( factors.nelements()+1, true );
	factors[ factors.nelements()-1 ] = c;
	lastresult /= c;
      }
    if( factors.nelements()==0 ) { factors.resize(1);factors[0]=n; }

    //if( douniq ) { factors = unique(factors); }

    /*    
	  /// The Sort::unique isn't working as called below. Results appear to be the
	  /// same as with the cleanhelper python code, so leaving as is for not. CAS-7889
    if( douniq )
      {
	cout << "Test unique fn on : " << factors << endl;
	Sort srt;
	Vector<uInt> unvec=factors; uInt nrec;
	srt.unique(unvec,nrec);
	cout << " Unique : " << unvec << " nr : " << nrec << endl;
      }
    */

    return factors;
  }


  Int SynthesisUtilMethods::parseLine(char* line){
        int i = strlen(line);
        while (*line < '0' || *line > '9') line++;
        line[i-3] = '\0';
        i = atoi(line);
        return i;
    }
    
  void SynthesisUtilMethods::getResource(String label, String fname)
  {
               return;

     LogIO os( LogOrigin("SynthesisUtilMethods","getResource",WHERE) );


        FILE* file = fopen("/proc/self/status", "r");
        int vmSize = -1, vmRSS=-1, pid=-1;
	int fdSize=-1;
        char line[128];
    
        while (fgets(line, 128, file) != NULL){
	  if (strncmp(line, "VmSize:", 7) == 0){
	    vmSize = parseLine(line)/1024.0;
	  }
	  if (strncmp(line, "VmRSS:", 6) == 0){
	    vmRSS = parseLine(line)/1024.0;
	  }
	  	  if (strncmp(line, "FDSize:", 7) == 0){
	    fdSize = parseLine(line);
	  }
	  if (strncmp(line, "Pid:", 4) == 0){
	    pid = parseLine(line);
	  }
	}
        fclose(file);

	struct rusage usage;
	struct timeval now;
	getrusage(RUSAGE_SELF, &usage);
	now = usage.ru_utime;

	ostringstream oss;
	
	oss << " PID: " << pid ;
	oss << " MemRSS: " << vmRSS << " MB.";
	oss << " VirtMem: " << vmSize << " MB.";
	oss << " ProcTime: " << now.tv_sec << "." << now.tv_usec;
	oss << " FDSize: " << fdSize;
	oss <<  " [" << label << "] ";


	os << oss.str() << LogIO::NORMAL3 <<  LogIO::POST;
	//	cout << oss.str() << endl;

	// Write this to a file too...
	fname = "memprofile";
	if( fname.size() > 0 )
	  {
	    ofstream myfile;
	    myfile.open (fname+"."+String::toString(pid), ios::app);
	    myfile << oss.str() << endl;
	    myfile.close();
	  }
  }



  // Data partitioning rules for CONTINUUM imaging
  //
  //  ALL members of the selection parameters in selpars are strings
  //  ONLY.  This methods reads the selection parameters from selpars
  //  and returns a partitioned Record with npart data selection
  //  entries.
  //
  //  The algorithm used to do the partitioning along the TIME axis is
  //  as follows:
  //    
  //    for each MS in selpars
  //      - get the selection parameters
  //      - generate a selected MS
  //      - get number of rows in the selected MS
  //      - divide the rows in nparts
  //      - for each part
  //          - get compute rowBeg and rowEnd
  //          - modify rowEnd such that rowEnd points to the end of
  //            full integration data.  This is done as follows:
  //               tRef = TIME(rowEnd);
  //               reduce rowEnd till TIME(rowEnd) != tRef
  //          - Construct a T0~T1 string
  //          - Fill it in the timeSelPerPart[msID][PartNo] array
  //
  Record SynthesisUtilMethods::continuumDataPartition(Record &selpars, const Int npart)
  {
    LogIO os( LogOrigin("SynthesisUtilMethods","continuumDataPartition",WHERE) );

    Record onepart, allparts;
    Vector<Vector<String> > timeSelPerPart;
    timeSelPerPart.resize(selpars.nfields());

    // Duplicate the entire input record npart times, with a specific partition id.
    // Modify each sub-record according to partition id.
    for (uInt msID=0;msID<selpars.nfields();msID++)
      {
	Record thisMS= selpars.subRecord(RecordFieldId("ms"+String::toString(msID)));
	String msName = thisMS.asString("msname");
	timeSelPerPart[msID].resize(npart,true);
	//
	// Make a selected MS and extract the time-column information
	//
	MeasurementSet ms(msName,TableLock(TableLock::AutoNoReadLocking), Table::Old),
	  selectedMS(ms);
	MSInterface msI(ms);	MSSelection msSelObj; 
	msSelObj.reset(msI,MSSelection::PARSE_NOW,
		       thisMS.asString("timestr"),
		       thisMS.asString("antenna"),
		       thisMS.asString("field"),
		       thisMS.asString("spw"),
		       thisMS.asString("uvdist"),
		       thisMS.asString("taql"),
		       "",//thisMS.asString("poln"),
		       thisMS.asString("scan"),
		       "",//thisMS.asString("array"),
		       thisMS.asString("state"),
		       thisMS.asString("obs")//observation
		       );
	msSelObj.getSelectedMS(selectedMS);

	//--------------------------------------------------------------------
	// Use the selectedMS to generate time selection strings per part
	//
	//	Double Tint;
	ROMSMainColumns mainCols(selectedMS);
	Vector<uInt> rowNumbers = selectedMS.rowNumbers();
	Int nRows=selectedMS.nrow(), 
	  dRows=nRows/npart;
	Int rowBegID=0, rowEndID=nRows-1;
	Int rowBeg=rowNumbers[rowBegID], rowEnd=rowNumbers[rowEndID];
	//cerr << "NRows, dRows, npart = " << nRows << " " << dRows << " " << npart << " " << rowBeg << " " << rowEnd << endl;

	rowEndID = rowBegID + dRows;
	

	MVTime mvInt=mainCols.intervalQuant()(0);
	Time intT(mvInt.getTime());
	//	Tint = intT.modifiedJulianDay();

	Int partNo=0;
	// The +1 in rowBeg and rowEnd below is because it appears
	// that TaQL by default counts from 1, not 0.
	while(rowEndID < nRows)
	  {
	    //	    rowBeg=rowNumbers[rowBegID]; rowEnd = rowNumbers[rowEndID];
	    rowBeg=rowBegID+1; rowEnd = rowEndID+1;
	    stringstream taql;
	    taql << "ROWNUMBER() >= " << rowBeg << " && ROWNUMBER() <= " << rowEnd;
	    timeSelPerPart[msID][partNo] = taql.str();

	    if (partNo == npart - 1) break;
	    partNo++;
	    rowBegID = rowEndID+1;
	    rowEndID = min(rowBegID + dRows, nRows-1);
	    if (rowEndID == nRows-1) break;
	  }

	//rowBeg=rowNumbers[rowBegID]; rowEnd = rowNumbers[nRows-1];
	stringstream taql;
	rowBeg=rowBegID+1; rowEnd = nRows-1+1;
	taql << "ROWNUMBER() >= " << rowBeg << " && ROWNUMBER() <= " << rowEnd;
	timeSelPerPart[msID][partNo] = taql.str();
	os << endl << "Rows = " << rowBeg << " " << rowEnd << " "
	   << "[P][M]: " << msID << ":" << partNo << " " << timeSelPerPart[msID][partNo]
	   << LogIO::POST;	    
      }
    //
    // The time selection strings for all parts of the current
    // msID are in timeSelPerPart.  
    //--------------------------------------------------------------------
    //
    // Now reverse the order of parts and ME loops. Create a Record
    // per part, get the MS for thisPart.  Put the associated time
    // selection string in it.  Add the thisMS to thisPart Record.
    // Finally add thisPart Record to the allparts Record.
    //
    for(Int iPart=0; iPart<npart; iPart++)
      {
	Record thisPart;
	thisPart.assign(selpars);
	for (uInt msID=0; msID<selpars.nfields(); msID++)	  
	  {
	    Record thisMS = thisPart.subRecord(RecordFieldId("ms"+String::toString(msID)));

	    thisMS.define("taql",timeSelPerPart[msID][iPart]);
	    thisPart.defineRecord(RecordFieldId("ms"+String::toString(msID)) , thisMS);
	  }
	allparts.defineRecord(RecordFieldId(String::toString(iPart)), thisPart);
      }
    //    cerr << allparts << endl;
    return allparts;

    // for( Int part=0; part < npart; part++)
    //   {

    // 	onepart.assign(selpars);


    // 	//-------------------------------------------------
    // 	// WARNING : This is special-case code for two specific datasets
    // 	for ( uInt msid=0; msid<selpars.nfields(); msid++)
    // 	  {
    // 	    Record onems = onepart.subRecord( RecordFieldId("ms"+String::toString(msid)) );
    // 	    String msname = onems.asString("msname");
    // 	    String spw = onems.asString("spw");
    // 	    if(msname.matches("DataTest/twopoints_twochan.ms"))
    // 	      {
    // 		onems.define("spw", spw+":"+String::toString(part));
    // 	      }
    // 	    if(msname.matches("DataTest/point_twospws.ms"))
    // 	      {
    // 		onems.define("spw", spw+":"+ (((Bool)part)?("10~19"):("0~9"))  );
    // 	      }
    // 	    if(msname.matches("DataTest/reg_mawproject.ms"))
    // 	      {
    // 		onems.define("scan", (((Bool)part)?("1~17"):("18~35"))  );
    // 	      }
    // 	    onepart.defineRecord( RecordFieldId("ms"+String::toString(msid)) , onems );
    // 	  }// end ms loop
    // 	//-------------------------------------------------

    // 	allparts.defineRecord( RecordFieldId(String::toString(part)), onepart );

    //   }// end partition loop

    // return allparts;
  }


  // Data partitioning rules for CUBE imaging
  Record SynthesisUtilMethods::cubeDataPartition(const Record &selpars, const Int npart,
		  const Double freqBeg, const Double freqEnd, const MFrequency::Types eltype)
  {
    LogIO os( LogOrigin("SynthesisUtilMethods","cubeDataPartition",WHERE) );
    // Temporary special-case code. Please replace with actual rules.
    Vector<Double> fstart(npart);
    Vector<Double> fend(npart);
    Double step=(freqEnd-freqBeg)/Double(npart);
    fstart(0)=freqBeg;
    fend(0)=freqBeg+step;
    for (Int k=1; k < npart; ++k){
    	fstart(k)=fstart(k-1)+step;
    	fend(k)=fend(k-1)+step;
    }
    return cubeDataPartition( selpars, fstart, fend, eltype );

  }


  Record SynthesisUtilMethods::cubeDataImagePartition(const Record & selpars, const CoordinateSystem&
				    incsys, const Int npart, const Int nchannel, 
				    Vector<CoordinateSystem>& outCsys,
						 Vector<Int>& outnChan){

    LogIO os( LogOrigin("SynthesisUtilMethods","cubeDataImagePartition",WHERE) );
    outnChan.resize(npart);
    outCsys.resize(npart);
    Int nomnchan=nchannel/npart;
    outnChan.set(nomnchan);
    nomnchan=nchannel%npart;
    for (Int k=0; k < nomnchan; ++k)
      outnChan[k]+=1;
    Vector<Int> shp(0);
    //shp(0)=20; shp(1)=20; shp(2)=1; shp(3)=outnChan[0];
    Vector<Float> shift(4, 0.0);
    Vector<Float> fac(4, 1.0);
    Vector<Double> freqEnd(npart);
    Vector<Double> freqStart(npart);
    Float chanshift=0.0;
    for (Int k =0; k <npart; ++k){
      shift(3)=chanshift;
      //cerr << k << " shift " << shift << endl;
      outCsys[k]=incsys.subImage(shift, fac, shp);
      freqStart[k]=SpectralImageUtil::worldFreq(outCsys[k], 0.0);
      freqEnd[k]=SpectralImageUtil::worldFreq(outCsys[k], Double(outnChan[k]-1));
      if(freqStart[k] > freqEnd[k]){
	Double tmp=freqEnd[k];
	freqEnd[k]=freqStart[k];
	freqStart[k]=tmp;
      }
      chanshift+=Float(outnChan[k]);      
    }
     MFrequency::Types eltype=incsys.spectralCoordinate(incsys.findCoordinate(Coordinate::SPECTRAL)).frequencySystem(true);

     //os << "freqStart="<<freqStart<<" freqend="<<freqEnd<< "eltype="<<eltype<<LogIO::POST;
     Record rec=cubeDataPartition(selpars, freqStart, freqEnd, eltype);
     for (Int k=0; k < npart ; ++k){
       outCsys[k].save(rec.asrwRecord(String::toString(k)), "coordsys");
       rec.asrwRecord(String::toString(k)).define("nchan", outnChan[k]);
     }
     return rec;
  }

  Record SynthesisUtilMethods::cubeDataPartition(const Record &selpars, const Vector<Double>& freqBeg, const Vector<Double>&freqEnd, const MFrequency::Types eltype){
    LogIO os( LogOrigin("SynthesisUtilMethods","cubeDataPartition",WHERE) );
    Record retRec;
    Int npart=freqBeg.shape()(0);
    for (Int k=0; k < npart; ++k){
      Int nms=selpars.nfields();
      Record partRec;
      for(Int j=0; j < nms; ++j){
    	  if(selpars.isDefined(String("ms"+String::toString(j)))){
    		  Record msRec=selpars.asRecord(String("ms"+String::toString(j)));
    		  if(!msRec.isDefined("msname"))
    			  throw(AipsError("No msname key in ms record"));
    		  String msname=msRec.asString("msname");
    		  String userspw=msRec.isDefined("spw")? msRec.asString("spw") : "*";
    		  String userfield=msRec.isDefined("field") ? msRec.asString("field") : "*";
                  String userstate=msRec.isDefined("state") ? msRec.asString("state") : "*";
                  
    		  MeasurementSet elms(msname);
    		  Record laSelection=elms.msseltoindex(userspw, userfield);
                  if (userfield=="")  userfield="*";
                  MSSelection mssel;
                  mssel.setSpwExpr(userspw);
                  mssel.setFieldExpr(userfield);
                  mssel.setStateExpr(userstate);
                  TableExprNode exprNode = mssel.toTableExprNode(&elms);
    		  Matrix<Int> spwsel=mssel.getChanList();
    		  Vector<Int> fieldsel=mssel.getFieldList();
                  // case for scan intent specified 
                  if (userstate!="*") {
                    MeasurementSet elselms((elms)(exprNode), &elms);
                    ROMSColumns tmpmsc(elselms);
                    Vector<Int> fldidv=tmpmsc.fieldId().getColumn();
                    if (fldidv.nelements()==0)
                      throw(AipsError("No field ids were selected, please check input parameters"));
                    std::set<Int> ufldids(fldidv.begin(),fldidv.end());
                    std::vector<Int> tmpv(ufldids.begin(), ufldids.end());
                    fieldsel.resize(tmpv.size());
                    uInt count=0;
                    for (std::vector<int>::const_iterator it=tmpv.begin();it != tmpv.end(); it++)
                    {
                      fieldsel(count) = *it;
                      count++;
                    }
                  }
    		  //Matrix<Int> spwsel=laSelection.asArrayInt("channel");
    		  //Vector<Int> fieldsel=laSelection.asArrayInt("field");
    		  Vector<Int> freqSpw;
    		  Vector<Int> freqStart;
    		  Vector<Int> freqNchan;
		  String newspw;
		  try{
		    MSUtil::getSpwInFreqRange(freqSpw, freqStart, freqNchan, elms, freqBeg(k), freqEnd(k),0.0, eltype, fieldsel[0]);
		    newspw=mergeSpwSel(freqSpw, freqStart, freqNchan, spwsel);
		    //cerr << "try " << freqSpw <<  "  " << freqStart << "  " << freqNchan << endl;
		  }
		  catch(...){
		    //cerr << "In catch " << endl;
		    newspw="";
		  }
		  //String newspw=mergeSpwSel(freqSpw, freqStart, freqNchan, spwsel);
		  if(newspw=="") newspw="-1";
    		  msRec.define("spw", newspw);
    		  partRec.defineRecord(String("ms"+String::toString(j)),msRec);
    	  }

      }
      retRec.defineRecord(String::toString(k), partRec);
    }




    return retRec;
  }


 String  SynthesisUtilMethods::mergeSpwSel(const Vector<Int>& fspw, const Vector<Int>& fstart, const Vector<Int>& fnchan, const Matrix<Int>& spwsel)
  {
	 String retval="";
	 Int cstart, cend;
  	  for(Int k=0; k < fspw.shape()(0); ++k){
  		  cstart=fstart(k);
  		  cend=fstart(k)+fnchan(k)-1;
  		  for (Int j=0; j < spwsel.shape()(0); ++j){
  			//need to put this here as multiple rows can have the same spw
  			cstart=fstart(k);
  			cend=fstart(k)+fnchan(k)-1;
  			if(spwsel(j,0)==fspw[k]){
			  if(cstart < spwsel(j,1)) cstart=spwsel(j,1);
			  if(cend > spwsel(j,2)) cend= spwsel(j,2);
  				if(!retval.empty()) retval=retval+(",");
  				retval=retval+String::toString(fspw[k])+":"+String::toString(cstart)+"~"+String::toString(cend);
  			}
  		  }
  	  }



  	  return retval;
  }

  // Image cube partitioning rules for CUBE imaging
  Record SynthesisUtilMethods::cubeImagePartition(Record &impars, Int npart)
  {
    LogIO os( LogOrigin("SynthesisUtilMethods","cubeImagePartition",WHERE) );

    Record onepart, allparts;

    // Duplicate the entire input record npart times, with a specific partition id.
    // Modify each sub-record according to partition id.
    for( Int part=0; part < npart; part++)
      {

	onepart.assign(impars);

	//-------------------------------------------------
	// WARNING : This is special-case code for two specific datasets
	for ( uInt imfld=0; imfld<impars.nfields(); imfld++)
	  {
	    Record onefld = onepart.subRecord( RecordFieldId(String::toString(imfld)) );
	    Int nchan = onefld.asInt("nchan");
	    //String freqstart = onems.asString("freqstart");

	    onefld.define("nchan", nchan/npart);
	    onefld.define("freqstart", (((Bool)part)?("1.2GHz"):("1.0GHz"))  );

	    String imname = onefld.asString("imagename");
	    onefld.define("imagename", imname+".n"+String::toString(part));

	    onepart.defineRecord( RecordFieldId( String::toString(imfld) ), onefld );
	  }// end ms loop
	//-------------------------------------------------

	allparts.defineRecord( RecordFieldId(String::toString(part)), onepart );

      }// end partition loop

    return allparts;
    

  }

  /////////////////////////////////////////////////////////////////////////////////////////////////////////////////
  /////////////////////////////////////////////////////////////////////////////////////////////////////////////////
  /////////////////    Parameter Containers     ///////////////////////////////////////////////////////
  /////////////////////////////////////////////////////////////////////////////////////////////////////////////////
  /////////////////////////////////////////////////////////////////////////////////////////////////////////////////

  // Read String from Record
  String SynthesisParams::readVal(const Record &rec, String id, String& val) const
  {
    if( rec.isDefined( id ) )
      {
	String inval("");
	if( rec.dataType( id )==TpString ) 
	  { rec.get( id , inval );  // Read into temp string
	    //	    val = inval;
	    //	    return String("");
	    // Set value only if it is not a null string. Otherwise, leave it unchanged as it will
	    // retain the default value that was set before this function was called.
	    if(inval.length()>0){val=inval;}
	    return String(""); 
	  }
	else { return String(id + " must be a string\n"); }
      }
    else { return String("");}
  }

  // Read Integer from Record
  String SynthesisParams::readVal(const Record &rec, String id, Int& val) const
  {
    if( rec.isDefined( id ) )
      {
	if( rec.dataType( id )==TpInt ) { rec.get( id , val ); return String(""); }
	else  { return String(id + " must be an integer\n"); }
      }
    else { return String(""); }
  }

  // Read Float from Record
  String SynthesisParams::readVal(const Record &rec, String id, Float& val) const
  {
    if( rec.isDefined( id ) )
      {
      if ( rec.dataType( id )==TpFloat || rec.dataType( id )==TpDouble )  
	{ rec.get( id , val ); return String(""); }
      else { return String(id + " must be a float\n"); }
      }
    else { return String(""); }
  }

  // Read Bool from Record
  String SynthesisParams::readVal(const Record &rec, String id, Bool& val) const
  {
    if( rec.isDefined( id ) )
      {
	if( rec.dataType( id )==TpBool ) { rec.get( id , val ); return String(""); }
	else { return String(id + " must be a bool\n"); }
      }
    else{ return String(""); }
  }

  // Read Vector<Int> from Record
  String SynthesisParams::readVal(const Record &rec, String id, Vector<Int>& val) const
  {
    if( rec.isDefined( id ) )
      {
	if( rec.dataType( id )==TpArrayInt || rec.dataType( id )==TpArrayUInt ) 
	  { rec.get( id , val ); return String(""); }
	else if ( rec.dataType( id ) == TpArrayBool ) // An empty python vector [] comes in as this.
	  {
	    Vector<Bool> vec; rec.get( id, vec );
	    if( vec.nelements()==0 ){val.resize(0); return String("");}
	    else{ return String(id + " must be a vector of strings.\n"); }
	  }
	else { return String(id + " must be a vector of integers\n"); }
      }
    else{ return String(""); }
  }

  // Read Vector<Float> from Record
  String SynthesisParams::readVal(const Record &rec, String id, Vector<Float>& val) const
  {
    if( rec.isDefined( id ) )
      {
	if( rec.dataType( id )==TpArrayFloat )
	  { 
	    rec.get( id , val ); return String(""); 
	    /*
	    Array<Float> vec; rec.get(id, vec );
	    cout << " vec : " << vec << endl;
	    if( vec.shape().nelements()==1 )
	      {
		val.resize( vec.shape()[0] );
		for(uInt i=0;i<val.nelements();i++){val[i]=(Float)vec(IPosition(1,i));}
		return String("");
	      }
	    else { return String(id + " must be a 1D vector of floats"); }
	    */
	  }
	else if ( rec.dataType( id ) ==TpArrayDouble ) 
	  {
	    Vector<Double> vec; rec.get( id, vec );
	    val.resize(vec.nelements());
	    for(uInt i=0;i<val.nelements();i++){val[i]=(Float)vec[i];}
	    return String("");
	  }
	else if ( rec.dataType( id ) ==TpArrayInt ) 
	  {
	    Vector<Int> vec; rec.get( id, vec );
	    val.resize(vec.nelements());
	    for(uInt i=0;i<val.nelements();i++){val[i]=(Float)vec[i];}
	    return String("");
	  }
	else if ( rec.dataType( id ) == TpArrayBool ) // An empty python vector [] comes in as this.
	  {
	    Vector<Bool> vec; rec.get( id, vec );
	    if( vec.shape().product()==0 ){val.resize(0); return String("");}
	    else{ return String(id + " must be a vector of strings.\n"); }
	    // val.resize(0); return String("");
	  }
	else { return String(id + " must be a vector of floats\n"); }
      }
    else{ return String(""); }
  }

  // Read Vector<String> from Record
  String SynthesisParams::readVal(const Record &rec, String id, Vector<String>& val) const
  {
    if( rec.isDefined( id ) )
      {
	if( rec.dataType( id )==TpArrayString || rec.dataType( id )==TpArrayChar ) 
	  { rec.get( id , val ); return String(""); }
	else if ( rec.dataType( id ) == TpArrayBool ) // An empty python vector [] comes in as this.
	  {
	    Vector<Bool> vec; rec.get( id, vec );
	    if( vec.nelements()==0 ){val.resize(0); return String("");}
	    else{ return String(id + " must be a vector of strings.\n"); }
	  }
	else { return String(id + " must be a vector of strings.\n"); 
	}
      }
    else{ return String(""); }
  }

  // Convert String to Quantity
  String SynthesisParams::stringToQuantity(String instr, Quantity& qa) const
  {
    //QuantumHolder qh;
    //String error;
    //    if( qh.fromString( error, instr ) ) { qa = qh.asQuantity(); return String(""); }
    //else { return String("Error in converting " + instr + " to a Quantity : " + error + " \n"); }
    if ( casacore::Quantity::read( qa, instr ) ) { return String(""); }
    else  { return String("Error in converting " + instr + " to a Quantity \n"); }
  }

  // Convert String to MDirection
  // UR : TODO :    If J2000 not specified, make it still work.
  String SynthesisParams::stringToMDirection(String instr, MDirection& md) const
  {
    try
      {
	String tmpRF, tmpRA, tmpDEC;
	std::istringstream iss(instr);
	iss >> tmpRF >> tmpRA >> tmpDEC;
	if( tmpDEC.length() == 0 )// J2000 may not be specified.
	  {
	    tmpDEC = tmpRA;
	    tmpRA = tmpRF;
	    tmpRF = String("J2000");
	  }
	casacore::Quantity tmpQRA;
	casacore::Quantity tmpQDEC;
	casacore::Quantity::read(tmpQRA, tmpRA);
	casacore::Quantity::read(tmpQDEC, tmpDEC);

	if(tmpQDEC.getFullUnit()==Unit("deg") && tmpDEC.contains(":")){
	  LogIO os( LogOrigin("SynthesisParams","stringToMDirection",WHERE) );
	  os << LogIO::WARN 
	     << "You provided the Declination/Latitude value \""<< tmpDEC
	     << "\" which is understood to be in units of hours.\n"
	     << "If you meant degrees, please replace \":\" by \".\"."
	     << LogIO::POST;
	}

	MDirection::Types theRF;
	MDirection::getType(theRF, tmpRF);
	md = MDirection (tmpQRA, tmpQDEC, theRF);
	return String("");
      }
    catch(AipsError &x)
      {
	return String("Error in converting '" + instr + "' to MDirection. Need format : 'J2000 19:59:28.500 +40.44.01.50'\n");
      }
  }

  // Read Quantity from a Record string
  String SynthesisParams::readVal(const Record &rec, String id, Quantity& val) const
  {
    if( rec.isDefined( id ) )
      {
	if( rec.dataType( id )==TpString ) 
	  { String valstr;  rec.get( id , valstr ); return stringToQuantity(valstr, val); }
	else { return String(id + " must be a string in the format : '1.5GHz' or '0.2arcsec'...'\n"); }
      }
    else{ return String(""); }
  }

  // Read MDirection from a Record string
  String SynthesisParams::readVal(const Record &rec, String id, MDirection& val) const
  {
    if( rec.isDefined( id ) )
      {
	if( rec.dataType( id )==TpString ) 
	  { String valstr;  rec.get( id , valstr ); return stringToMDirection(valstr, val); }
	else { return String(id + " must be a string in the format : 'J2000 19:59:28.500 +40.44.01.50'\n"); }
      }
    else{ return String(""); }
  }

  // Convert MDirection to String
  String SynthesisParams::MDirectionToString(MDirection val) const
  {
    MVDirection mvpc( val.getAngle() );
    MVAngle ra = mvpc.get()(0);
    MVAngle dec = mvpc.get()(1);
    // Beware of precision here......( for VLBA / ALMA ). 14 gives 8 digits after the decimal for arcsec.
    return  String(val.getRefString() + " " + ra.string(MVAngle::TIME,14) + " " +  dec.string(MVAngle::ANGLE,14));
  }

  // Convert Quantity to String
  String SynthesisParams::QuantityToString(Quantity val) const
  {
    //std::ostringstream ss;
    //use digits10 to ensure the conersions involve use full decimal digits guranteed to be 
    //correct plus extra digits to deal with least significant digits (or replace with
    // max_digits10 when it is available)
    //ss.precision(std::numeric_limits<double>::digits10+2);
    //ss << val;
    //return ss.str();
    //TT: change to C++11 to_string which handles double value to string conversion 
    return String(std::to_string( val.getValue(val.getUnit()) )) + val.getUnit() ;
  }
  
  // Convert Record contains Quantity or Measure quantities to String
  String SynthesisParams::recordQMToString(const Record &rec) const
  { 
     Double val;
     String unit;
     if ( rec.isDefined("m0") ) 
       {
         Record subrec = rec.subRecord("m0");
         subrec.get("value",val); 
         subrec.get("unit",unit);
       }
     else if (rec.isDefined("value") )
       {
         rec.get("value",val);
         rec.get("unit",unit);
       }
     return String::toString(val) + unit;
  } 


  /////////////////////// Selection Parameters

  SynthesisParamsSelect::SynthesisParamsSelect():SynthesisParams()
  {
    setDefaults();
  }

  SynthesisParamsSelect::~SynthesisParamsSelect()
  {
  }

  SynthesisParamsSelect::SynthesisParamsSelect(const SynthesisParamsSelect& other){
	  operator=(other);
  }

  SynthesisParamsSelect& SynthesisParamsSelect::operator=(const SynthesisParamsSelect& other){
	  if(this!=&other) {
		  msname=other.msname;
		      spw=other.spw;
		      freqbeg=other.freqbeg;
		      freqend=other.freqend;
		      freqframe=other.freqframe;
		      field=other.field;
		      antenna=other.antenna;
		      timestr=other.timestr;
		      scan=other.scan;
		      obs=other.obs;
		      state=other.state;
		      uvdist=other.uvdist;
		      taql=other.taql;
		      usescratch=other.usescratch;
		      readonly=other.readonly;
		      incrmodel=other.incrmodel;
		      datacolumn=other.datacolumn;

	  }
	  return *this;
  }

  void SynthesisParamsSelect::fromRecord(const Record &inrec)
  {
    setDefaults();

    String err("");

    try
      {
	
	err += readVal( inrec, String("msname"), msname );

	err += readVal( inrec, String("readonly"), readonly );
	err += readVal( inrec, String("usescratch"), usescratch );

	// override with entries from savemodel.
	String savemodel("");
	err += readVal( inrec, String("savemodel"), savemodel );
	if( savemodel=="none" ){usescratch=false; readonly=true;}
	else if( savemodel=="virtual" ){usescratch=false; readonly=false;}
	else if ( savemodel=="modelcolumn" ){ usescratch=true; readonly=false; }

	err += readVal( inrec, String("incrmodel"), incrmodel );

	err += readVal( inrec, String("spw"), spw );

	/// -------------------------------------------------------------------------------------
	// Why are these params here ? Repeats of defineimage.
	err += readVal( inrec, String("freqbeg"), freqbeg);
	err += readVal( inrec, String("freqend"), freqend);

	String freqframestr( MFrequency::showType(freqframe) );
	err += readVal( inrec, String("outframe"), freqframestr);
	if( ! MFrequency::getType(freqframe, freqframestr) )
	  { err += "Invalid Frequency Frame " + freqframestr ; }
	/// -------------------------------------------------------------------------------------

	err += readVal( inrec, String("field"),field);
	err += readVal( inrec, String("antenna"),antenna);
	err += readVal( inrec, String("timestr"),timestr);
	err += readVal( inrec, String("scan"),scan);
	err += readVal( inrec, String("obs"),obs);
	err += readVal( inrec, String("state"),state);
	err += readVal( inrec, String("uvdist"),uvdist);
	err += readVal( inrec, String("taql"),taql);

	err += readVal( inrec, String("datacolumn"),datacolumn);

	err += verify();

      }
    catch(AipsError &x)
      {
	err = err + x.getMesg() + "\n";
      }
      
      if( err.length()>0 ) throw(AipsError("Invalid Selection Parameter set : " + err));
      
  }

  String SynthesisParamsSelect::verify() const
  {
    String err;
    // Does the MS exist on disk.
    Directory thems( msname );
    if( thems.exists() )
      {
	// Is it readable ? 
	if( ! thems.isReadable() )
	  { err += "MS " + msname + " is not readable.\n"; }
	// Depending on 'readonly', is the MS writable ? 
	if( readonly==false && ! thems.isWritable() ) 
	  { err += "MS " + msname + " is not writable.\n"; }
      }
    else 
      { err += "MS does not exist : " + msname + "\n"; }
    
    return err;
  }
  
  void SynthesisParamsSelect::setDefaults()
  {
    msname="";
    spw="";
    freqbeg="";
    freqend="";
    MFrequency::getType(freqframe,"LSRK");
    field="";
    antenna="";
    timestr="";
    scan="";
    obs="";
    state="";
    uvdist="";
    taql="";
    usescratch=false;
    readonly=true;
    incrmodel=false;
    datacolumn="corrected";
  }

  Record SynthesisParamsSelect::toRecord()const
  {
    Record selpar;
    selpar.define("msname",msname);
    selpar.define("spw",spw);
    selpar.define("freqbeg",freqbeg);
    selpar.define("freqend",freqend);
    selpar.define("freqframe", MFrequency::showType(freqframe)); // Convert MFrequency::Types to String
    selpar.define("field",field);
    selpar.define("antenna",antenna);
    selpar.define("timestr",timestr);
    selpar.define("scan",scan);
    selpar.define("obs",obs);
    selpar.define("state",state);
    selpar.define("uvdist",uvdist);
    selpar.define("taql",taql);
    selpar.define("usescratch",usescratch);
    selpar.define("readonly",readonly);
    selpar.define("incrmodel",incrmodel);
    selpar.define("datacolumn",datacolumn);

    return selpar;
  }


  /////////////////////// Image Parameters

  SynthesisParamsImage::SynthesisParamsImage():SynthesisParams()
  {
    setDefaults();
  }

  SynthesisParamsImage::~SynthesisParamsImage()
  {
  }


  void SynthesisParamsImage::fromRecord(const Record &inrec)
  {
    setDefaults();
    String err("");

    try
      {

	err += readVal( inrec, String("imagename"), imageName);

	//// imsize
	if( inrec.isDefined("imsize") ) 
	  {
	    DataType tp = inrec.dataType("imsize");
	    
	    if( tp == TpInt ) // A single integer for both dimensions.
	      {
		Int npix; inrec.get("imsize", npix);
		imsize.resize(2);
		imsize.set( npix );
	      }
	    else if( tp == TpArrayInt ) // An integer array : [ nx ] or [ nx, ny ]
	      {
		Vector<Int> ims;
		inrec.get("imsize", ims);
		if( ims.nelements()==1 ) // [ nx ]
		  {imsize.set(ims[0]); }
		else if( ims.nelements()==2 ) // [ nx, ny ]
		  { imsize[0]=ims[0]; imsize[1]=ims[1]; }
		else // Wrong array length
		  {err += "imsize must be either a single integer, or a vector of two integers\n";  }
	      }
	    else // Wrong data type
	      { err += "imsize must be either a single integer, or a vector of two integers\n";   }

	  }//imsize
	
	//// cellsize
	if( inrec.isDefined("cell") ) 
	  {
	    try
	      {
		DataType tp = inrec.dataType("cell");
		if( tp == TpInt ||  
		    tp == TpFloat || 
		    tp == TpDouble )
		  {
		    Double cell = inrec.asDouble("cell");
		    cellsize.set( Quantity( cell , "arcsec" ) );
		  }
		else if ( tp == TpArrayInt ||  
			  tp == TpArrayFloat || 
			  tp == TpArrayDouble )
		  {
		    Vector<Double> cells;
		    inrec.get("cell", cells);
		    if(cells.nelements()==1) // [ cellx ]
		      {cellsize.set( Quantity( cells[0], "arcsec" ) ); }
		    else if( cells.nelements()==2 ) // [ cellx, celly ]
		      { cellsize[0]=Quantity(cells[0],"arcsec"); cellsize[1]=Quantity(cells[1],"arcsec"); }
		    else // Wrong array length
		      {err += "cellsize must be a single integer/string, or a vector of two integers/strings\n";  }
		  }
		else if( tp == TpString )
		  {
		    String cell;
		    inrec.get("cell",cell);
		    Quantity qcell;
		    err += stringToQuantity( cell, qcell );
		    cellsize.set( qcell );
		  }
		else if( tp == TpArrayString )
		  {
		    Array<String> cells;
		    inrec.get("cell", cells);
		    Vector<String> vcells(cells);
		    if(cells.nelements()==1) // [ cellx ]
		      { 
			Quantity qcell; 
			err+= stringToQuantity( vcells[0], qcell ); cellsize.set( qcell ); 
		      }
		    else if( cells.nelements()==2 ) // [ cellx, celly ]
		      { 
			err+= stringToQuantity( vcells[0], cellsize[0] );
			err+= stringToQuantity( vcells[1], cellsize[1] );
		      }
		    else // Wrong array length
		      {err += "cellsize must be a single integer/string, or a vector of two integers/strings\n";  }
		  }
		else // Wrong data type
		  { err += "cellsize must be a single integer/string, or a vector of two integers/strings\n";   }
		
	      } 
	    catch(AipsError &x)
	      {
		err += "Error reading cellsize : " + x.getMesg();
	      }
	  }// cellsize

	//// stokes
	err += readVal( inrec, String("stokes"), stokes);
	    
	////nchan
	err += readVal( inrec, String("nchan"), nchan);

	/// phaseCenter (as a string) . // Add INT support later.
	//err += readVal( inrec, String("phasecenter"), phaseCenter );
	if( inrec.isDefined("phasecenter") )
	  {
	    String pcent("");
	    if( inrec.dataType("phasecenter") == TpString )
	      {
		inrec.get("phasecenter",pcent);
		if( pcent.length() > 0 ) // if it's zero length, it means 'figure out from first field in MS'.
		  {
		    err += readVal( inrec, String("phasecenter"), phaseCenter );
		    phaseCenterFieldId=-1;
		    //// Phase Center Field ID.... if explicitly specified, and not via phasecenter.
		    //   Need this, to deal with a null phase center being translated to a string to go back out.
		    err += readVal( inrec, String("phasecenterfieldid"), phaseCenterFieldId);
		  }
		//else {  phaseCenterFieldId=0; } // Take the first field of the MS.
		else {  phaseCenterFieldId=-2; } // deal with this later in buildCoordinateSystem to assign the first selected field 
	      }
	    if (inrec.dataType("phasecenter")==TpInt 
		|| inrec.dataType("phasecenter")==TpFloat 
		|| inrec.dataType("phasecenter")==TpDouble )
	      {
		// This will override the previous setting to 0 if the phaseCenter string is zero length.
		err += readVal( inrec, String("phasecenter"), phaseCenterFieldId );
	      }

	    if( ( inrec.dataType("phasecenter") != TpString && inrec.dataType("phasecenter")!=TpInt
		  && inrec.dataType("phasecenter")!=TpFloat && inrec.dataType("phasecenter")!=TpDouble ) )
	      //		|| ( phaseCenterFieldId==-1 ) )
	      {
		err += String("Cannot set phasecenter. Please specify a string or int\n");
	      }
	  }

	
	//// Projection
	if( inrec.isDefined("projection") )
	  {
	    if( inrec.dataType("projection") == TpString )
	      {
		String pstr;
		inrec.get("projection",pstr);

		try
		  {
		    if( pstr.matches("NCP") )
		      {
			pstr ="SIN";
			useNCP=true;
		      }
		    projection=Projection::type( pstr );
		  }
		catch(AipsError &x)
		  {
		    err += String("Invalid projection code : " + pstr );
		  }
	      }
	    else { err += "projection must be a string\n"; } 
	  }//projection

	// Frequency frame stuff. 
	err += readVal( inrec, String("specmode"), mode);
	// Alias for 'mfs' is 'cont'
	if(mode=="cont") mode="mfs";

        err += readVal( inrec, String("outframe"), frame);
        qmframe="";
        // mveltype is only set when start/step is given in mdoppler
        mveltype=""; 
        //start 
        String startType("");
        String widthType("");
        if( inrec.isDefined("start") ) 
          {
            if( inrec.dataType("start") == TpInt ) 
              {
	        err += readVal( inrec, String("start"), chanStart);
	        start = String::toString(chanStart);
                startType="chan";
              }
            else if( inrec.dataType("start") == TpString ) 
              {
	        err += readVal( inrec, String("start"), start);
                if( start.contains("Hz") ) 
                  {
                    stringToQuantity(start,freqStart);
                    startType="freq";
                  }
                else if( start.contains("m/s") )
                  {
                    stringToQuantity(start,velStart); 
                    startType="vel";
                  } 
              }
            else if ( inrec.dataType("start") == TpRecord ) 
              {
                //record can be freq in Quantity or MFreaquency or vel in Quantity or
                //MRadialVelocity or Doppler (by me.todoppler())
                // ** doppler => converted to radialvel with frame 
                startRecord = inrec.subRecord("start");
                if(startRecord.isDefined("m0") )
                  { 
                    //must be a measure
                    String mtype;
                    startRecord.get("type", mtype);
                    if( mtype=="frequency")
                      { 
                        //mfrequency
                        startRecord.get(String("refer"), qmframe);
                        if ( frame!="" && frame!=qmframe)
                          {
                            // should emit warning to the logger
                            cerr<<"The frame in start:"<<qmframe<<" Override frame="<<frame<<endl;
                          }
                        start = recordQMToString(startRecord);
                        stringToQuantity(start,freqStart);
                        startType="freq";
                      }
                    else if( mtype=="radialvelocity")
                      {
                        //mradialvelocity
                        startRecord.get(String("refer"), qmframe);
                        if ( frame!="" && frame!=qmframe)
                          {
                            // should emit warning to the logger
                            cerr<<"The frame in start:"<<qmframe<<" Override frame="<<frame<<endl;
                          }
                        start = recordQMToString(startRecord);
                        stringToQuantity(start,velStart);
                        startType="vel";
                      }
                    else if( mtype=="doppler") 
                      {
                        //use veltype in mdoppler
                        //start = MDopToVelString(startRecord);
                        start = recordQMToString(startRecord);
                        stringToQuantity(start,velStart);
                        startRecord.get(String("refer"), mveltype);
                        mveltype.downcase();
                        startType="vel";
                      }
                  }
                else 
                  {
                    start = recordQMToString(startRecord);
                    if ( start.contains("Hz") ) 
                      { 
                         stringToQuantity(start,freqStart);
                         startType="freq";
                      }
                    else if ( start.contains("m/s") ) 
                      { 
                         stringToQuantity(start,velStart);
                         startType="vel";
                      }
                    else { err+= String("Unrecognized Quantity unit for start, must contain m/s or Hz\n"); }
                  }
              }
            else { err += String("start must be an integer, a string, or frequency/velocity in Quantity/Measure\n");}
           }

        //step
        if( inrec.isDefined("width") ) 
          {
            if( inrec.dataType("width") == TpInt )
              {           
	        err += readVal( inrec, String("width"), chanStep);
                step = String::toString(chanStep);
                widthType="chan";
              }
            else if( inrec.dataType("width") == TpString ) 
              {
	        err += readVal( inrec, String("width"), step);
                if( step.contains("Hz") ) 
                  {
                    stringToQuantity(step,freqStep);
                    widthType="freq";
                  }
                else if( step.contains("m/s") )
                  {
                    stringToQuantity(step,velStep); 
                    widthType="vel";
                  } 
              }
            else if ( inrec.dataType("width") == TpRecord ) 
              {
                //record can be freq in Quantity or MFreaquency or vel in Quantity or
                //MRadialVelocity or Doppler (by me.todoppler())
                // ** doppler => converted to radialvel with frame 
                stepRecord = inrec.subRecord("width");
                if(stepRecord.isDefined("m0") )
                  { 
                    //must be a measure
                    String mtype;
                    stepRecord.get("type", mtype);
                    if( mtype=="frequency")
                      { 
                        //mfrequency
                        stepRecord.get(String("refer"), qmframe);
                        if ( frame!="" && frame!=qmframe)
                          {
                            // should emit warning to the logger
                            cerr<<"The frame in step:"<<qmframe<<" Override frame="<<frame<<endl;
                          }
                        step = recordQMToString(stepRecord);
                        stringToQuantity(step, freqStep);
                        widthType="freq";
                      }
                    else if( mtype=="radialvelocity")
                      {
                        //mradialvelocity
                        stepRecord.get(String("refer"), qmframe);
                        if ( frame!="" && frame!=qmframe)
                          {
                            // should emit warning to the logger
                            cerr<<"The frame in step:"<<qmframe<<" Override frame="<<frame<<endl;
                          }
                        step = recordQMToString(stepRecord);
                        stringToQuantity(step,velStep);
                        widthType="vel";
                      }
                    else if( mtype=="doppler") 
                      {
                        //step = MDopToVelString(stepRecord);
                        step = recordQMToString(stepRecord);
                        stringToQuantity(step,velStep);
                        startRecord.get(String("refer"), mveltype);
                        mveltype.downcase();
                        widthType="vel";
                      }
                  }
                else 
                  {
                    step = recordQMToString(stepRecord);
                    if ( step.contains("Hz") ) 
                      { 
                        stringToQuantity(step,freqStep);
                        widthType="freq";
                      }
                    else if ( step.contains("m/s") ) 
                      { 
                        stringToQuantity(step,velStep);
                        widthType="vel";
                      }
                    else { err+= String("Unrecognized Quantity unit for step, must contain m/s or Hz\n"); }
                  }
              }
            else { err += String("step must be an integer, a string, or frequency/velocity in Quantity/Measure\n");}
          }

        //check for start, width unit consistentcy
        if (startType!=widthType && startType!="" &&  widthType!="") 
           err += String("Cannot mix start and width with different unit types (e.g. km/s vs. Hz)\n");
 
        //reffreq (String, Quantity, or Measure)
	if( inrec.isDefined("reffreq") )
          {
            if( inrec.dataType("reffreq")==TpString ) 
              {
	        err += readVal( inrec, String("reffreq"), refFreq); 
              }
            else if( inrec.dataType("reffreq")==TpRecord) 
              {
                String reffreqstr;
                reffreqRecord = inrec.subRecord("reffreq"); 
                if(reffreqRecord.isDefined("m0") )
                  { 
                    String mtype;
                    reffreqRecord.get("type", mtype);
                    if( mtype=="frequency")
                      {
                        reffreqstr = recordQMToString(reffreqRecord);
                        stringToQuantity(reffreqstr,refFreq);
                      }
                    else{ err+= String("Unrecognized Measure for reffreq, must be a frequency measure\n");}
                  }
                else  
                  {
                    reffreqstr = recordQMToString(reffreqRecord);
                    if( reffreqstr.contains("Hz") ) { stringToQuantity(reffreqstr,refFreq);}
                    else { err+= String("Unrecognized Quantity unit for reffreq, must contain Hz\n");}
                  }
              }
            else { err += String("reffreq must be a string, or frequency in Quantity/Measure\n");}
          }
   
	err += readVal( inrec, String("veltype"), veltype); 
        veltype = mveltype!=""? mveltype:veltype;
        // sysvel (String, Quantity)
        if( inrec.isDefined("sysvel") )
          {
            if( inrec.dataType("sysvel")==TpString )
              {
	        err += readVal( inrec, String("sysvel"), sysvel); 
              }
            else if( inrec.dataType("sysvel")==TpRecord )
              {
                sysvelRecord = inrec.subRecord("sysvel"); 
                sysvel = recordQMToString(sysvelRecord);
                if( sysvel=="" || !sysvel.contains("m/s") )
                  { err+= String("Unrecognized Quantity unit for sysvel, must contain m/s\n");}
              }
            else
              { err += String("sysvel must be a string, or velocity in Quantity\n");}
          }
	err += readVal( inrec, String("sysvelframe"), sysvelframe); 

        // rest frequencies (record or vector of Strings)
        if( inrec.isDefined("restfreq") )
          {
	    Vector<String> rfreqs(0);
            Record restfreqSubRecord;
            if( inrec.dataType("restfreq")==TpRecord )
              {
                restfreqRecord = inrec.subRecord("restfreq");
                // assume multiple restfreqs are index as '0','1'..
                if( restfreqRecord.isDefined("0") )
                  {
                    rfreqs.resize( restfreqRecord.nfields() );
                    for( uInt fr=0; fr<restfreqRecord.nfields(); fr++)
                      {
                        restfreqSubRecord = restfreqRecord.subRecord(String::toString(fr));
                        rfreqs[fr] = recordQMToString(restfreqSubRecord);
                      }
                  }
              }
            else if( inrec.dataType("restfreq")==TpArrayString ) 
              {
	        //Vector<String> rfreqs(0);
	        err += readVal( inrec, String("restfreq"), rfreqs );
                // case no restfreq is given: set to
              }
	    else if( inrec.dataType("restfreq")==TpString ) 
              {
	        rfreqs.resize(1);
	        err += readVal( inrec, String("restfreq"), rfreqs[0] );
                // case no restfreq is given: set to
              }
	    restFreq.resize( rfreqs.nelements() );
	    for( uInt fr=0; fr<rfreqs.nelements(); fr++)
	      {
		err += stringToQuantity( rfreqs[fr], restFreq[fr] );
	      }
	  } // if def restfreq

        // optional - coordsys, imshape
        // if exist use them. May need a consistency check with the rest of impars?
        if( inrec.isDefined("csys") )
          { 
	    //            cout<<"HAS CSYS KEY - got from input record"<<endl;
            if( inrec.dataType("csys")==TpRecord )
              {
                //csysRecord = inrec.subRecord("csys");
                csysRecord.defineRecord("coordsys",inrec.subRecord("csys"));
              }
            if( inrec.isDefined("imshape") ) 
              {
                if ( inrec.dataType("imshape") == TpArrayInt )
                  {
                    err += readVal( inrec, String("imshape"), imshape ); 
                  }
              }
           }
                
	//String freqframestr( MFrequency::showType(freqFrame) );
	//err += readVal( inrec, String("outframe"), freqframestr);
	//if( ! MFrequency::getType(freqFrame, freqframestr) )
	//  { err += "Invalid Frequency Frame " + freqframestr ; }

        String freqframestr = (frame!="" && qmframe!="")? qmframe:frame;
	if( frame!="" && ! MFrequency::getType(freqFrame, freqframestr) )
	  { err += "Invalid Frequency Frame " + freqframestr ; }
	err += readVal( inrec, String("restart"), overwrite );

	
	// startmodel parsing copied in SynthesisParamDeconv. Clean this up !!! 
        if( inrec.isDefined("startmodel") ) 
          {
            if( inrec.dataType("startmodel")==TpString )
	      {
		String onemodel;
		err += readVal( inrec, String("startmodel"), onemodel );
		if( onemodel.length()>0 )
		  {
		    startModel.resize(1);
		    startModel[0] = onemodel;
		  }
		else {startModel.resize();}
	      }
	    else if( inrec.dataType("startmodel")==TpArrayString || 
		     inrec.dataType("startmodel")==TpArrayBool)
	      {
		err += readVal( inrec, String("startmodel"), startModel );
	      }
	    else {
	      err += String("startmodel must be either a string(singleterm) or a list of strings(multiterm)\n");
	      }
	  }

	err += readVal( inrec, String("nterms"), nTaylorTerms );
	err += readVal( inrec, String("deconvolver"), deconvolver );

	// Force nchan=1 for anything other than cube modes...
	if(mode=="mfs") nchan=1;

	err += verify();
	
      }
    catch(AipsError &x)
      {
	err = err + x.getMesg() + "\n";
      }
      
      if( err.length()>0 ) throw(AipsError("Invalid Image Parameter set : " + err));
     
  }

  String SynthesisParamsImage::MDopToVelString(Record &rec)
  {
    if( rec.isDefined("type") ) 
      {
        String measType;
        String unit;
        Double val = 0;
        rec.get("type", measType);
        if(measType=="doppler")
          {
            rec.get(String("refer"), mveltype);
            Record dopRecord = rec.subRecord("m0");
            String dopstr = recordQMToString(dopRecord);
            //cerr<<"dopstr="<<dopstr<<endl;
            MRadialVelocity::Types mvType;
            //use input frame
            qmframe = frame!=""? frame: "LSRK";
            MRadialVelocity::getType(mvType, qmframe);
            MDoppler::Types mdType;
            MDoppler::getType(mdType, mveltype);
            MDoppler dop(Quantity(val,unit), mdType);
            MRadialVelocity mRadVel(MRadialVelocity::fromDoppler(dop, mvType));
            Double velval = mRadVel.get("m/s").getValue();
            return start = String::toString(velval) + String("m/s");
          }
        else
          { return String("");}
      }
      else { return String("");}
  }

  String SynthesisParamsImage::verify() const
  {
    String err;

    if( imageName=="" ) {err += "Please supply an image name\n";}

    if( imsize.nelements() != 2 ){ err += "imsize must be a vector of 2 Ints\n"; }
    if( cellsize.nelements() != 2 ) { err += "cellsize must be a vector of 2 Quantities\n"; }

    //// default is nt=2 but deconvolver != mtmfs by default.
    //    if( nchan>1 and nTaylorTerms>1 )
    //  {err += "Cannot have more than one channel with ntaylorterms>1\n";}

    if( (mode=="mfs") && nchan>1 )
      { err += "specmode=mfs cannot have nchan="+String::toString(nchan)+" (must be 1)\n";}

    if( ! stokes.matches("I") && ! stokes.matches("Q") && 
	! stokes.matches("U") && ! stokes.matches("V") && 
	! stokes.matches("RR") && ! stokes.matches("LL") && 
	! stokes.matches("XX") && ! stokes.matches("YY") && 
	! stokes.matches("IV") && ! stokes.matches("IQ") && 
	! stokes.matches("RRLL") && ! stokes.matches("XXYY") &&
	! stokes.matches("QU") && ! stokes.matches("UV") && 
	! stokes.matches("IQU") && ! stokes.matches("IUV") && 
	! stokes.matches("IQUV") ) 
      { err += "Stokes " + stokes + " is an unsupported option \n";}

    ///    err += verifySpectralSetup();  

    // Allow only one starting model. No additions to be done.
    if( startModel.nelements()>0 )
      {
	if( deconvolver!="mtmfs" ) {

	  if( startModel.nelements()!=1 ){err += String("Only one startmodel image is allowed.\n");}
	  else
	    {
	      File fp( imageName+String(".model") );
	      if( fp.exists() ) err += "Model " + imageName+".model exists, but a starting model of " + startModel[0] + " is also being requested. Please either reset startmodel='' to use what already exists, or delete " + imageName + ".model so that it uses the new model specified in startmodel.";
	    }
	  }
	else {// mtmfs
	  File fp( imageName+String(".model.tt0") ); 
	  if( fp.exists() ) 
	    {err += "Model " + imageName+".model.tt* exists, but a starting model of ";
	      for (uInt i=0;i<startModel.nelements();i++){ err += startModel[i] + ","; }
	      err +=" is also being requested. Please either reset startmodel='' to use what already exists, or delete " + imageName + ".model.tt* so that it uses the new model specified in startmodel";
	    }
	}

	// Check that startmodel exists on disk !
	for(uInt ss=0;ss<startModel.nelements();ss++)
	  {
	    File fp( startModel[ss] );
	    if( ! fp.exists() ) {err += "Startmodel " + startModel[ss] + " cannot be found on disk.";}
	  }

      }

    
    /// Check imsize for efficiency.
    Int imxnew = SynthesisUtilMethods::getOptimumSize( imsize[0] );
    Int imynew = SynthesisUtilMethods::getOptimumSize( imsize[1] );

    if( imxnew != imsize[0]  || imynew != imsize[1] )
      {
	LogIO os( LogOrigin("SynthesisParamsImage","buildCoordinateSystem",WHERE) );
	if( imxnew != imsize[0] ) {os << LogIO::WARN << "imsize with "+String::toString(imsize[0])+" pixels is not an efficient imagesize. Try "+String::toString(imxnew)+" instead." << LogIO::POST;}
	if( imsize[0] != imsize[1] && imynew != imsize[1] ) {os << LogIO::WARN << "imsize with "+String::toString(imsize[1])+" pixels is not an efficient imagesize. Try "+String::toString(imynew)+" instead." << LogIO::POST;}
	//err += "blah";
      }
    
	return err;
  }// verify()

  /*  
  // Convert all user options to  LSRK freqStart, freqStep, 
  // Could have (optional) log messages coming out of this function, to tell the user what the
  // final frequency setup is ?

  String SynthesisParamsImage::verifySpectralSetup()
  {
  }
  */

  void SynthesisParamsImage::setDefaults()
  {
    // Image definition parameters
    imageName = String("");
    imsize.resize(2); imsize.set(100);
    cellsize.resize(2); cellsize.set( Quantity(1.0,"arcsec") );
    stokes="I";
    phaseCenter=MDirection();
    phaseCenterFieldId=-1;
    projection=Projection::SIN;
    useNCP=false;
    startModel=Vector<String>(0);
    overwrite=false;

    // Spectral coordinates
    nchan=1;
    mode="mfs";
    start="";
    step="";
    chanStart=0;
    chanStep=1;
    //freqStart=Quantity(0,"Hz");
    //freqStep=Quantity(0,"Hz");
    //velStart=Quantity(0,"m/s");
    //velStep=Quantity(0,"m/s");
    freqStart=Quantity(0,"");
    freqStep=Quantity(0,"");
    velStart=Quantity(0,"");
    velStep=Quantity(0,"");
    veltype=String("radio");
    restFreq.resize(0);
    refFreq = Quantity(0,"Hz");
    frame = "";
    freqFrame=MFrequency::LSRK;
    sysvel="";
    sysvelframe="";
    nTaylorTerms=1;
    deconvolver="hogbom";
    ///csysRecord=Record();
    //

    
  }

  Record SynthesisParamsImage::toRecord() const
  {
    Record impar;
    impar.define("imagename", imageName);
    impar.define("imsize", imsize);
    Vector<String> cells(2);
    cells[0] = QuantityToString( cellsize[0] );
    cells[1] = QuantityToString( cellsize[1] );
    impar.define("cell", cells );
    impar.define("stokes", stokes);
    impar.define("nchan", nchan);
    impar.define("nterms", nTaylorTerms);
    impar.define("deconvolver",deconvolver);
    impar.define("phasecenter", MDirectionToString( phaseCenter ) );
    impar.define("phasecenterfieldid",phaseCenterFieldId);
    impar.define("projection", (useNCP? "NCP" : projection.name()) );

    impar.define("specmode", mode );
    // start and step can be one of these types
    if( start!="" )
      { 
        if( !start.contains("Hz") && !start.contains("m/s") && 
           String::toInt(start) == chanStart )
          {
            impar.define("start",chanStart); 
          }
        else if( startRecord.nfields() > 0 )
          {
            impar.defineRecord("start", startRecord ); 
          }
        else 
          {
            impar.define("start",start);
        }
      }
    else { 
        impar.define("start", start ); 
      }
    if( step!="" )
      {
        if( !step.contains("Hz") && !step.contains("m/s") && 
           String::toInt(step) == chanStep )
          {
            impar.define("width", chanStep);
          }
        else if( stepRecord.nfields() > 0 )
          { 
            impar.defineRecord("width",stepRecord);
          }
        else
          {
            impar.define("width",step);
          }
      }
    else 
      { 
        impar.define("width", step);
      }
    //impar.define("chanstart", chanStart );
    //impar.define("chanstep", chanStep );
    //impar.define("freqstart", QuantityToString( freqStart ));
    //impar.define("freqstep", QuantityToString( freqStep ) );
    //impar.define("velstart", QuantityToString( velStart ));
    //impar.define("velstep", QuantityToString( velStep ) );
    impar.define("veltype", veltype);
    if (restfreqRecord.nfields() != 0 ) 
      {
        impar.defineRecord("restfreq", restfreqRecord);
      }
    else
      {
        Vector<String> rfs( restFreq.nelements() );
        for(uInt rf=0; rf<restFreq.nelements(); rf++){rfs[rf] = QuantityToString(restFreq[rf]);}
        impar.define("restfreq", rfs);
      }
    //impar.define("reffreq", QuantityToString(refFreq));
    //reffreq
    if( reffreqRecord.nfields() != 0 )  
      { impar.defineRecord("reffreq",reffreqRecord); }
    else
      { impar.define("reffreq",reffreq); }
    //impar.define("reffreq", reffreq );
    //impar.define("outframe", MFrequency::showType(freqFrame) );
    impar.define("outframe", frame );
    //sysvel
    if( sysvelRecord.nfields() != 0 )
      { impar.defineRecord("sysvel",sysvelRecord); } 
    else
      { impar.define("sysvel", sysvel );}
    impar.define("sysvelframe", sysvelframe );

    impar.define("restart",overwrite );
    impar.define("startmodel", startModel );

    if( csysRecord.nfields() != 0 )
      {
	//        cout <<" HAS CSYS INFO.... writing to output record"<<endl;
        impar.defineRecord("csys", csys);
        impar.define("imshape", imshape);
      } 
    //    else cout << " NO CSYS INFO to write to output record " << endl;

    return impar;
  }

  //////////////////////////////////////////////////////////////////////////////////////////////////////////////////
  ///////////////////////////     Build a coordinate system.  ////////////////////////////////////////
  //////////////////////////////////////////////////////////////////////////////////////////////////////////////////
  ////   To be used from SynthesisImager, to construct the images it needs
  ////   To also be connected to a 'makeimage' method of the synthesisimager tool.
  ////       ( need to supply MS only to add  'ObsInfo' to the csys )
  //////////////////////////////////////////////////////////////////////////////////////////////////////////////////

  
<<<<<<< HEAD
<<<<<<< Updated upstream
  CoordinateSystem SynthesisParamsImage::buildCoordinateSystem(vi::VisibilityIterator2& vi2) 
=======
  CoordinateSystem SynthesisParamsImage::buildCoordinateSystem(vi::VisibilityIterator2& vi2, const std::map<Int, std::map<Int, Vector<Int> > >& chansel, Block<const MeasurementSet *> mss) 
>>>>>>> Stashed changes
=======
  CoordinateSystem SynthesisParamsImage::buildCoordinateSystem(vi::VisibilityIterator2& vi2, const std::map<Int, std::map<Int, Vector<Int> > >& chansel) 
>>>>>>> 99877860
  {
    
    
    //vi2.getImpl()->spectralWindows( spwids );
    //The above is not right
    //////////// ///Kludge to find all spw selected
    //std::vector<Int> pushspw;
    vi::VisBuffer2* vb=vi2.getVisBuffer();
    vi2.originChunks();
    vi2.origin();
    /// This version uses the new vi2/vb2
    // get the first ms for multiple MSes
    MeasurementSet msobj=vi2.ms();
    Int fld=vb->fieldId()(0);
<<<<<<< HEAD
<<<<<<< Updated upstream
    for (vi2.originChunks(); vi2.moreChunks();vi2.nextChunk())
    	{
	  for (vi2.origin(); vi2.more();vi2.next())
	    {
	      //Collect info on first ms only
	      if(vb->msId() == 0){
		Int a=vb->spectralWindows()(0);
		if(std::find(pushspw.begin(), pushspw.end(), a) == pushspw.end()) {
		  
		  pushspw.push_back(a);
		}
	      }
	      


	    }
	}
    Vector<Int> spwids(pushspw);
=======
	//handling first ms only
	Double gfreqmax=-1.0;
	Double gdatafend=-1.0;
	Double gdatafstart=1e14;
	Double gfreqmin=1e14;
	Vector<Int> spwids0;
	Int j=0;
	for (auto forMS0=chansel.begin(); forMS0 !=chansel.end(); ++forMS0, ++j){
    //auto forMS0=chansel.find(0);
    map<Int, Vector<Int> > spwsels=forMS0->second;
	Int nspws=spwsels.size();
	Vector<Int> spwids(nspws);
	Vector<Int> nChannels(nspws);
	Vector<Int> firstChannels(nspws);
	//Vector<Int> channelIncrement(nspws);
	
	Int k=0;
	for (auto it=spwsels.begin(); it != spwsels.end(); ++it, ++k){
		spwids[k]=it->first;
		nChannels[k]=(it->second)[0];
		firstChannels[k]=(it->second)[1];
	}
    if(j==0)
		spwids0=spwids;
	// std::tie (spwids, nChannels, firstChannels, channelIncrement)=(static_cast<vi::VisibilityIteratorImpl2 * >(vi2.getImpl()))->getChannelInformation(false);
  
    //cerr << "SPWIDS "<< spwids <<  "  nchan " << nChannels << " firstchan " << firstChannels << endl;
>>>>>>> Stashed changes
=======
	//handling first ms only
    auto forMS0=chansel.find(0);
    map<Int, Vector<Int> > spwsels=forMS0->second;
	Int nspws=spwsels.size();
	Vector<Int> spwids(nspws);
	Vector<Int> nChannels(nspws);
	Vector<Int> firstChannels(nspws);
	//Vector<Int> channelIncrement(nspws);
	Int k=0;
	for (auto it=spwsels.begin(); it != spwsels.end(); ++it, ++k){
		spwids[k]=it->first;
		nChannels[k]=(it->second)[0];
		firstChannels[k]=(it->second)[1];
	}
    
	// std::tie (spwids, nChannels, firstChannels, channelIncrement)=(static_cast<vi::VisibilityIteratorImpl2 * >(vi2.getImpl()))->getChannelInformation(false);
  
    //cerr << "SPWIDS "<< spwids <<  "  nchan " << nChannels << " firstchan " << firstChannels << endl;
>>>>>>> 99877860
    //////////////////This returns junk for multiple ms CAS-9994..so kludged up along with spw kludge
    //Vector<Int> flds;
    //vi2.getImpl()->fieldIds( flds );
    //AlwaysAssert( flds.nelements()>0 , AipsError );
    //fld = flds[0];
    Double freqmin=0, freqmax=0;
    freqFrameValid=(freqFrame != MFrequency::REST );
<<<<<<< Updated upstream
    MFrequency::Types dataFrame=(MFrequency::Types)vi2.subtableColumns().spectralWindow().measFreqRef()(spwids[0]);
<<<<<<< HEAD
    Double datafstart, datafend;
    VisBufferUtil::getFreqRange(datafstart, datafend, vi2, dataFrame );
=======
    //MFrequency::Types dataFrame=(MFrequency::Types)vi2.subtableColumns().spectralWindow().measFreqRef()(spwids[0]);
    MFrequency::Types dataFrame=(MFrequency::Types)ROMSColumns(*mss[j]).spectralWindow().measFreqRef()(spwids[0]);
=======
    
>>>>>>> 99877860
	Double datafstart, datafend;
    //VisBufferUtil::getFreqRange(datafstart, datafend, vi2, dataFrame );
	//cerr << std::setprecision(12) << "before " << datafstart << "   " << datafend << endl;
		MSUtil::getFreqRangeInSpw( datafstart, datafend, spwids, firstChannels,
<<<<<<< HEAD
				  nChannels,*mss[j], dataFrame, fld, True);
	//	cerr << "after " << datafstart << "   " << datafend << endl;
		if(datafstart > datafend)
			throw(AipsError("spw selection failed")); 
		//cerr << "datafstart " << datafstart << " end " << datafend << endl;
>>>>>>> Stashed changes
=======
				  nChannels,msobj, dataFrame, fld, True);
		//cerr << "after " << datafstart << "   " << datafend << endl;
		if(datafstart > datafend)
			throw(AipsError("spw selection failed")); 
		//cerr << "datafstart " << datafstart << " end " << datafend << endl;
>>>>>>> 99877860
    if (mode=="cubedata") {
		
       freqmin = datafstart;
       freqmax = datafend;
    }
    else {
<<<<<<< HEAD
<<<<<<< Updated upstream
       VisBufferUtil::getFreqRange(freqmin,freqmax, vi2, freqFrameValid? freqFrame:MFrequency::REST );
    }
    
=======
       //VisBufferUtil::getFreqRange(freqmin,freqmax, vi2, freqFrameValid? freqFrame:MFrequency::REST );
	   //cerr << "before " << freqmin << "   " << freqmax << endl;
		MSUtil::getFreqRangeInSpw( freqmin, freqmax, spwids, firstChannels,
				  nChannels,*mss[j], freqFrameValid? freqFrame:MFrequency::REST , fld, True);
		//cerr << "after " << freqmin << "   " << freqmax << endl;
    }
    if(freqmin < gfreqmin) gfreqmin=freqmin;
	if(freqmax > gfreqmax) gfreqmax=freqmax;
	if(datafstart < gdatafstart) gdatafstart=datafstart;
	if(datafend > gdatafend) gdatafend=datafend;
	}
    //cerr << "freqmin " <<freqmin << " max " <<freqmax << endl;
>>>>>>> Stashed changes
=======
       //VisBufferUtil::getFreqRange(freqmin,freqmax, vi2, freqFrameValid? freqFrame:MFrequency::REST );
	   //cerr << "before " << freqmin << "   " << freqmax << endl;
		MSUtil::getFreqRangeInSpw( freqmin, freqmax, spwids, firstChannels,
				  nChannels,msobj, freqFrameValid? freqFrame:MFrequency::REST , fld, True);
		//cerr << "after " << freqmin << "   " << freqmax << endl;
    }
    //cerr << "freqmin " <<freqmin << " max " <<freqmax << endl;
>>>>>>> 99877860

    return buildCoordinateSystemCore( msobj, spwids0, fld, gfreqmin, gfreqmax, gdatafstart, gdatafend );
  }
  

  CoordinateSystem SynthesisParamsImage::buildCoordinateSystem(ROVisibilityIterator* rvi ) 
  {
    /// This version uses the old vi/vb
    // get the first ms for multiple MSes
    MeasurementSet msobj=rvi->getMeasurementSet();
    Vector<Int> spwids;
    Vector<Int> nvischan;
    rvi->allSelectedSpectralWindows(spwids,nvischan);
    Int fld = rvi->fieldId();
    Double freqmin=0, freqmax=0;
    Double datafstart, datafend;
    //freqFrameValid=(freqFrame != MFrequency::REST || mode != "cubedata" );
    freqFrameValid=(freqFrame != MFrequency::REST );
    ROMSColumns msc(msobj);
    MFrequency::Types dataFrame=(MFrequency::Types)msc.spectralWindow().measFreqRef()(spwids[0]);
    rvi->getFreqInSpwRange(datafstart, datafend, dataFrame );
    if (mode=="cubedata") {
       freqmin = datafstart;
       freqmax = datafend;
    }
    else { 
       rvi->getFreqInSpwRange(freqmin,freqmax,freqFrameValid? freqFrame:MFrequency::REST );
    }
    // Following three lines are  kind of redundant but need to get freq range in the data frame to be used
    // to select channel range for default start 
    //cerr<<"freqmin="<<freqmin<<" datafstart="<<datafstart<<" freqmax="<<freqmax<<" datafend="<<datafend<<endl;
    return buildCoordinateSystemCore( msobj, spwids, fld, freqmin, freqmax, datafstart, datafend );
  }

  CoordinateSystem SynthesisParamsImage::buildCoordinateSystemCore(
								   MeasurementSet& msobj, 
								   Vector<Int> spwids, Int fld, 
								   Double freqmin, Double freqmax,
                                                                   Double datafstart, Double datafend )
  {
    LogIO os( LogOrigin("SynthesisParamsImage","buildCoordinateSystem",WHERE) );
  
    CoordinateSystem csys;
    if( csysRecord.nfields()!=0 ) 
      {
        //use cysRecord
        Record subRec1;
	//        cout<<"USE THE EXISTING CSYS +++++++++++++++++"<<endl;
        CoordinateSystem *csysptr = CoordinateSystem::restore(csysRecord,"coordsys");
        //csys = *csysptr; 
        //CoordinateSystem csys(*csysptr); 
        csys = *csysptr;

      }
    else { 
    MDirection phaseCenterToUse = phaseCenter;

    if( phaseCenterFieldId != -1 )
      {
	ROMSFieldColumns msfield(msobj.field());
        if(phaseCenterFieldId == -2) // the case for  phasecenter=''
          { 
	    phaseCenterToUse=msfield.phaseDirMeas( fld ); 
          }
        else 
          {
	    phaseCenterToUse=msfield.phaseDirMeas( phaseCenterFieldId ); 
          }
      }
    // Setup Phase center if it is specified only by field id.

    /////////////////// Direction Coordinates
    MVDirection mvPhaseCenter(phaseCenterToUse.getAngle());
    // Normalize correctly
    MVAngle ra=mvPhaseCenter.get()(0);
    ra(0.0);

    MVAngle dec=mvPhaseCenter.get()(1);
    Vector<Double> refCoord(2);
    refCoord(0)=ra.get().getValue();    
    refCoord(1)=dec;
    Vector<Double> refPixel(2); 
    refPixel(0) = Double(imsize[0]/2);
    refPixel(1) = Double(imsize[1]/2);

    Vector<Double> deltas(2);
    deltas(0)=-1* cellsize[0].get("rad").getValue();
    deltas(1)=cellsize[1].get("rad").getValue();
    Matrix<Double> xform(2,2);
    xform=0.0;xform.diagonal()=1.0;

    Vector<Double> projparams(2); 
    projparams = 0.0;
    if( useNCP==true ) { projparams[0]=0.0, projparams[1]=1/tan(refCoord(1));   }
    Projection projTo( projection.type(), projparams );

    DirectionCoordinate
      myRaDec(MDirection::Types(phaseCenterToUse.getRefPtr()->getType()),
	      //	      projection,
	      projTo,
	      refCoord(0), refCoord(1),
	      deltas(0), deltas(1),
	      xform,
	      refPixel(0), refPixel(1));


    //defining observatory...needed for position on earth
    // get the first ms for multiple MSes
    ROMSColumns msc(msobj);
    String telescop = msc.observation().telescopeName()(0);
    MEpoch obsEpoch = msc.timeMeas()(0);
    MPosition obsPosition;
    if(!(MeasTable::Observatory(obsPosition, telescop)))
      {
        os << LogIO::WARN << "Did not get the position of " << telescop
           << " from data repository" << LogIO::POST;
        os << LogIO::WARN
           << "Please contact CASA to add it to the repository."
           << LogIO::POST;
        os << LogIO::WARN << "Frequency conversion will not work " << LogIO::POST;
      }

    ObsInfo myobsinfo;
    myobsinfo.setTelescope(telescop);
    myobsinfo.setPointingCenter(mvPhaseCenter);
    myobsinfo.setObsDate(obsEpoch);
    myobsinfo.setObserver(msc.observation().observer()(0));

    /// Attach obsInfo to the CoordinateSystem
    ///csys.setObsInfo(myobsinfo);


    /////////////////// Spectral Coordinate

    //Make sure frame conversion is switched off for REST frame data.
    //Bool freqFrameValid=(freqFrame != MFrequency::REST);

    //freqFrameValid=(freqFrame != MFrequency::REST );
    //UR//freqFrameValid=(freqFrame != MFrequency::REST || mode != "cubedata" );
    //UR - moved freqFrameValid calc to vi/vi2 dependent wrappers.

    if(spwids.nelements()==0)
      {
        Int nspw=msc.spectralWindow().nrow();
        spwids.resize(nspw);
        indgen(spwids); 
      }
    MFrequency::Types dataFrame=(MFrequency::Types)msc.spectralWindow().measFreqRef()(spwids[0]);
    Vector<Double> dataChanFreq, dataChanWidth;
    std::vector<std::vector<Int> > averageWhichChan;
    std::vector<std::vector<Int> > averageWhichSPW;
    std::vector<std::vector<Double> > averageChanFrac;
    
    if(spwids.nelements()==1)
      {
        dataChanFreq=msc.spectralWindow().chanFreq()(spwids[0]);
        dataChanWidth=msc.spectralWindow().chanWidth()(spwids[0]);
      }
    else 
      {
        //SubMS thems(msobj);
        //if(!thems.combineSpws(spwids,true,dataChanFreq,dataChanWidth))
	
	if(!MSTransformRegridder::combineSpwsCore(os,msobj, spwids,dataChanFreq,dataChanWidth,
											  averageWhichChan,averageWhichSPW,averageChanFrac))
          {
            os << LogIO::SEVERE << "Error combining SpWs" << LogIO::POST;
          }
      }
    Double minDataFreq = min(dataChanFreq);
    if(start=="" && minDataFreq < datafstart  ) {
        // limit data chan freq vector for default start case with channel selection
        Int chanStart, chanEnd;
        Int lochan = 0;
        Int nDataChan = dataChanFreq.nelements();
        Int hichan = nDataChan-1;
        Double diff_fmin, diff_fmax;
        Bool ascending = dataChanFreq[nDataChan-1] - dataChanFreq[0] > 0;
        for(Int ichan = 0; ichan < nDataChan; ichan++) 
          {
            diff_fmin = dataChanFreq[ichan] - datafstart;  
            diff_fmax = datafend - dataChanFreq[ichan];  
            // freqmin and freqmax should corresponds to the channel edges
            if(ascending) 
              {
                
                if( diff_fmin > 0 &&  diff_fmin <= dataChanWidth[ichan]/2. )
                  {
                    lochan = ichan;
                  }
                else if(diff_fmax > 0 && diff_fmax <= dataChanWidth[ichan]/2. )
                  {
                    hichan = ichan;
                  }
              }
            else
              {
                if( diff_fmax > 0 && diff_fmax <= dataChanWidth[ichan]/2. )
                  {
                    hichan = ichan;
                  }
                else if( diff_fmin > 0 && diff_fmin <= dataChanWidth[ichan]/2. )
                  {
                    lochan = ichan;
                  }   
              }
           }
        chanStart = lochan;
        chanEnd = hichan;
        if (lochan > hichan) 
          {
            chanStart=hichan;
            chanEnd=lochan; 
          }
        Vector<Double> tempChanFreq = dataChanFreq(Slice(chanStart,chanEnd-chanStart+1,1)); 
        Vector<Double> tempChanWidth = dataChanWidth(Slice(chanStart,chanEnd-chanStart+1,1)); 
        dataChanFreq.resize(tempChanFreq.nelements());
        dataChanWidth.resize(tempChanWidth.nelements());
        dataChanFreq = tempChanFreq;
        dataChanWidth = tempChanWidth;
      }
    Quantity qrestfreq = restFreq.nelements() >0 ? restFreq[0]: Quantity(0.0, "Hz");
    String cubemode;
    if ( qrestfreq.getValue("Hz")==0 ) 
      {
        MSDopplerUtil msdoppler(msobj);
        Vector<Double> restfreqvec;
        msdoppler.dopplerInfo(restfreqvec, spwids(0), fld);
        qrestfreq = restfreqvec.nelements() >0 ? Quantity(restfreqvec(0),"Hz"): Quantity(0.0, "Hz");
        if ( qrestfreq.getValue("Hz")==0 and mode!="mfs" )
          {
          cubemode = findSpecMode(mode);
          if ( cubemode=="channel" || cubemode=="frequency" )
            {
              //Double provisional_restfreq = msc.spectralWindow().refFrequency()(spwids(0));
              //By PLWG request, changed to center (mean) frequency of the selected spws -2015-06-22(TT) 
              Double provisional_restfreq = (datafend+datafstart)/2.0;
              qrestfreq = Quantity(provisional_restfreq, "Hz");
              os << LogIO::WARN << "No rest frequency info, using the center of the selected spw(s):"
                 << provisional_restfreq <<" Hz. Velocity labelling may not be correct." 
                 << LogIO::POST;
            } 
          else { // must be vel mode
            throw(AipsError("No valid rest frequency is defined in the data, please specify the restfreq parameter") );
            } 
        }
      }
    Double refPix;
    Vector<Double> chanFreq;
    Vector<Double> chanFreqStep;
    String specmode;

    if (!getImFreq(chanFreq, chanFreqStep, refPix, specmode, obsEpoch, 
		   obsPosition, dataChanFreq, dataChanWidth, dataFrame, qrestfreq, freqmin, freqmax,
		   phaseCenterToUse))
      throw(AipsError("Failed to determine channelization parameters"));

    Bool nonLinearFreq(false);
    String veltype_p=veltype;
    veltype_p.upcase(); 
    if(veltype_p.contains("OPTICAL") || veltype_p.matches("Z") || veltype_p.contains("BETA") ||
         veltype_p.contains("RELATI") || veltype_p.contains("GAMMA")) 
      {
        nonLinearFreq= true;
      }

    SpectralCoordinate mySpectral;
    Double stepf;
    if(!nonLinearFreq) 
    //TODO: velocity mode default start case (use last channels?)
      {
        Double startf=chanFreq[0];
        //Double stepf=chanFreqStep[0];
        if(chanFreq.nelements()==1) 
          {
            stepf=chanFreqStep[0];
          }
        else 
          { 
            stepf=chanFreq[1]-chanFreq[0];
          }
        Double restf=qrestfreq.getValue("Hz");
	//stepf=9e8;
        if ( mode=="mfs" and restf == 0.0 ) restf = restFreq[0].getValue("Hz");
        //cerr<<" startf="<<startf<<" stepf="<<stepf<<" refPix="<<refPix<<" restF="<<restf<<endl;
        // once NOFRAME is implemented do this 
        if(mode=="cubedata") 
          {
      //       mySpectral = SpectralCoordinate(freqFrameValid ? MFrequency::Undefined : MFrequency::REST, 
             mySpectral = SpectralCoordinate(freqFrame == MFrequency::REST? 
                                             MFrequency::REST : MFrequency::Undefined, 
        	                             startf, stepf, refPix, restf);
          }
        else 
          {
             mySpectral = SpectralCoordinate(freqFrameValid ? freqFrame : MFrequency::REST, 
		startf, stepf, refPix, restf);
          }
      }
    else 
      { // nonlinear freq coords - use tabular setting
        // once NOFRAME is implemented do this 
        if(mode=="cubedata") 
          {
            //mySpectral = SpectralCoordinate(freqFrameValid ? MFrequency::Undefined : MFrequency::REST,
            mySpectral = SpectralCoordinate(freqFrame == MFrequency::REST ? 
                                            MFrequency::REST : MFrequency::Undefined,
                                            chanFreq, (Double)qrestfreq.getValue("Hz"));
          }
        else 
          {
            mySpectral = SpectralCoordinate(freqFrameValid ? freqFrame : MFrequency::REST,
                 chanFreq, (Double)qrestfreq.getValue("Hz"));
          }
      }
    //cout << "Rest Freq : " << restFreq << endl;

    //for(uInt k=1 ; k < restFreq.nelements(); ++k)
      //mySpectral.setRestFrequency(restFreq[k].getValue("Hz"));
     
    uInt nrestfreq = restFreq.nelements();
    if ( nrestfreq > 1 ) {
      Vector<Double> restfreqval( nrestfreq - 1 );
      for ( uInt k=1 ; k < nrestfreq; ++k ) {
        restfreqval[k-1] = restFreq[k].getValue("Hz");
      }    
      mySpectral.setRestFrequencies(restfreqval, 0, true);
    }

    // no longer needed, done inside SIImageStore
    //if ( freqFrameValid ) {
    // mySpectral.setReferenceConversion(MFrequency::LSRK,obsEpoch,obsPosition,phaseCenterToUse);   
    //}

    //    cout << "RF from coordinate : " << mySpectral.restFrequency() << endl;

    ////////////////// Stokes Coordinate
   
    Vector<Int> whichStokes = decideNPolPlanes(stokes);
    if(whichStokes.nelements()==0)
      throw(AipsError("Stokes selection of " + stokes + " is invalid"));
    StokesCoordinate myStokes(whichStokes);

    //////////////////  Build Full coordinate system. 

    //CoordinateSystem csys;
    csys.addCoordinate(myRaDec);
    csys.addCoordinate(myStokes);
    csys.addCoordinate(mySpectral);
    csys.setObsInfo(myobsinfo);

    //store back csys to impars record
    //cerr<<"save csys to csysRecord..."<<endl;
    csys.save(csysRecord,"coordsys");
    //cerr<<"BUILDCOORDSYS:: new csysRecord ="<<csysRecord<<endl;
    // imshape
    imshape.resize(4);
    imshape[0] = imsize[0];
    imshape[1] = imsize[0];
    imshape[2] = whichStokes.nelements();
    imshape[3] = chanFreq.nelements(); 
    //toRecord();
    //////////////// Set Observatory info, if MS is provided.
    // (remove this section after verified...)
    /***
    if( ! msobj.isNull() )
      {
	//defining observatory...needed for position on earth
	ROMSColumns msc(msobj);
	String telescop = msc.observation().telescopeName()(0);
	MEpoch obsEpoch = msc.timeMeas()(0);
	MPosition obsPosition;
	if(!(MeasTable::Observatory(obsPosition, telescop)))
	  {
	    os << LogIO::WARN << "Did not get the position of " << telescop 
	       << " from data repository" << LogIO::POST;
	    os << LogIO::WARN 
	       << "Please contact CASA to add it to the repository."
	       << LogIO::POST;
	    os << LogIO::WARN << "Frequency conversion will not work " << LogIO::POST;
	  }
	
	ObsInfo myobsinfo;
	myobsinfo.setTelescope(telescop);
	myobsinfo.setPointingCenter(mvPhaseCenter);
	myobsinfo.setObsDate(obsEpoch);
	myobsinfo.setObserver(msc.observation().observer()(0));

	/// Attach obsInfo to the CoordinateSystem
	csys.setObsInfo(myobsinfo);

      }// if MS is provided.
      ***/
    } // end of else when coordsys record is not defined...
 
    //    cout << " ----- ----- ------ ------ CSYS WORLD AXIS UNITS : " << csys.worldAxisUnits() << endl;

   return csys;
  }


  /*
#ifdef USEVIVB2
  CoordinateSystem SynthesisParamsImage::buildCoordinateSystem(vi::VisibilityIterator2* vi2)
#else
  CoordinateSystem SynthesisParamsImage::buildCoordinateSystem(ROVisibilityIterator* rvi )
#endif
  {
    LogIO os( LogOrigin("SynthesisParamsImage","buildCoordinateSystem",WHERE) );
  

    // get the first ms for multiple MSes
#ifdef USEVIVB2
    MeasurementSet msobj=vi2->getMeasurementSet();
#else
    MeasurementSet msobj=rvi->getMeasurementSet();
#endif

    MDirection phaseCenterToUse = phaseCenter;
    if( phaseCenterFieldId != -1 )
      {
	ROMSFieldColumns msfield(msobj.field());
	phaseCenterToUse=msfield.phaseDirMeas( phaseCenterFieldId ); 
      }
    // Setup Phase center if it is specified only by field id.

    /////////////////// Direction Coordinates
    MVDirection mvPhaseCenter(phaseCenterToUse.getAngle());
    // Normalize correctly
    MVAngle ra=mvPhaseCenter.get()(0);
    ra(0.0);

    MVAngle dec=mvPhaseCenter.get()(1);
    Vector<Double> refCoord(2);
    refCoord(0)=ra.get().getValue();    
    refCoord(1)=dec;
    Vector<Double> refPixel(2); 
    refPixel(0) = Double(imsize[0]/2);
    refPixel(1) = Double(imsize[1]/2);

    Vector<Double> deltas(2);
    deltas(0)=-1* cellsize[0].get("rad").getValue();
    deltas(1)=cellsize[1].get("rad").getValue();
    Matrix<Double> xform(2,2);
    xform=0.0;xform.diagonal()=1.0;

    Vector<Double> projparams(2); 
    projparams = 0.0;
    if( useNCP==true ) { projparams[0]=0.0, projparams[1]=1/tan(refCoord(1));   }
    Projection projTo( projection.type(), projparams );

    DirectionCoordinate
      myRaDec(MDirection::Types(phaseCenterToUse.getRefPtr()->getType()),
	      //	      projection,
	      projTo,
	      refCoord(0), refCoord(1),
	      deltas(0), deltas(1),
	      xform,
	      refPixel(0), refPixel(1));


    //defining observatory...needed for position on earth
    // get the first ms for multiple MSes
    ROMSColumns msc(msobj);
    String telescop = msc.observation().telescopeName()(0);
    MEpoch obsEpoch = msc.timeMeas()(0);
    MPosition obsPosition;
    if(!(MeasTable::Observatory(obsPosition, telescop)))
      {
        os << LogIO::WARN << "Did not get the position of " << telescop
           << " from data repository" << LogIO::POST;
        os << LogIO::WARN
           << "Please contact CASA to add it to the repository."
           << LogIO::POST;
        os << LogIO::WARN << "Frequency conversion will not work " << LogIO::POST;
      }

    ObsInfo myobsinfo;
    myobsinfo.setTelescope(telescop);
    myobsinfo.setPointingCenter(mvPhaseCenter);
    myobsinfo.setObsDate(obsEpoch);
    myobsinfo.setObserver(msc.observation().observer()(0));

    /// Attach obsInfo to the CoordinateSystem
    ///csys.setObsInfo(myobsinfo);


    /////////////////// Spectral Coordinate

    //Make sure frame conversion is switched off for REST frame data.
    //Bool freqFrameValid=(freqFrame != MFrequency::REST);

    //freqFrameValid=(freqFrame != MFrequency::REST );
    freqFrameValid=(freqFrame != MFrequency::REST || mode != "cubedata" );

    // *** get selected spw ids ***
    Vector<Int> spwids;
#ifdef USEVIVB2
    vi2->spectralWindows( spwids );
#else
    Vector<Int> nvischan;
    rvi->allSelectedSpectralWindows(spwids,nvischan);
#endif
    if(spwids.nelements()==0)
      {
        Int nspw=msc.spectralWindow().nrow();
        spwids.resize(nspw);
        indgen(spwids); 
      }
    MFrequency::Types dataFrame=(MFrequency::Types)msc.spectralWindow().measFreqRef()(spwids[0]);
    Vector<Double> dataChanFreq, dataChanWidth;
    if(spwids.nelements()==1)
      {
        dataChanFreq=msc.spectralWindow().chanFreq()(spwids[0]);
        dataChanWidth=msc.spectralWindow().chanWidth()(spwids[0]);
      }
    else 
      {
        SubMS thems(msobj);
        if(!thems.combineSpws(spwids,true,dataChanFreq,dataChanWidth))
	  //if(!MSTransformRegridder::combineSpws(os,msobj.tableName(),spwids,dataChanFreq,dataChanWidth))
          {
            os << LogIO::SEVERE << "Error combining SpWs" << LogIO::POST;
          }
      }
    
    Quantity qrestfreq = restFreq.nelements() >0 ? restFreq[0]: Quantity(0.0, "Hz");
    if( qrestfreq.getValue("Hz")==0 ) 
      {
#ifdef USEVIVB2
	///// TTCheck
	Vector<Int> flds;
	vi2->fieldIds( flds );
	AlwaysAssert( flds.nelements()>0 , AipsError );
	Int fld = flds[0];
#else
        Int fld = rvi->fieldId();
#endif
        MSDopplerUtil msdoppler(msobj);
        Vector<Double> restfreqvec;
        msdoppler.dopplerInfo(restfreqvec, spwids[0], fld);
        qrestfreq = restfreqvec.nelements() >0 ? Quantity(restfreqvec[0],"Hz"): Quantity(0.0, "Hz");
      }
    Double refPix;
    Vector<Double> chanFreq;
    Vector<Double> chanFreqStep;
    String specmode;

    //for mfs 
    Double freqmin=0, freqmax=0;
#ifdef USEVIVB2
    vi2->getFreqInSpwRange(freqmin,freqmax,freqFrameValid? freqFrame:MFrequency::REST );
#else
    rvi->getFreqInSpwRange(freqmin,freqmax,freqFrameValid? freqFrame:MFrequency::REST );
#endif

    if (!getImFreq(chanFreq, chanFreqStep, refPix, specmode, obsEpoch, 
		   obsPosition, dataChanFreq, dataChanWidth, dataFrame, qrestfreq, freqmin, freqmax,
		   phaseCenterToUse))
      throw(AipsError("Failed to determine channelization parameters"));

    Bool nonLinearFreq(false);
    String veltype_p=veltype;
    veltype_p.upcase(); 
    if(veltype_p.contains("OPTICAL") || veltype_p.matches("Z") || veltype_p.contains("BETA") ||
         veltype_p.contains("RELATI") || veltype_p.contains("GAMMA")) 
      {
        nonLinearFreq= true;
      }

    SpectralCoordinate mySpectral;
    Double stepf;
    if(!nonLinearFreq) 
    //TODO: velocity mode default start case (use last channels?)
      {
        Double startf=chanFreq[0];
        //Double stepf=chanFreqStep[0];
        if(chanFreq.nelements()==1) 
          {
            stepf=chanFreqStep[0];
          }
        else 
          { 
            stepf=chanFreq[1]-chanFreq[0];
          }
        Double restf=qrestfreq.getValue("Hz");
        //cerr<<" startf="<<startf<<" stepf="<<stepf<<" refPix="<<refPix<<" restF="<<restf<<endl;
        // once NOFRAME is implemented do this 
        if(mode=="cubedata") 
          {
      //       mySpectral = SpectralCoordinate(freqFrameValid ? MFrequency::Undefined : MFrequency::REST, 
             mySpectral = SpectralCoordinate(freqFrame == MFrequency::REST? 
                                             MFrequency::REST : MFrequency::Undefined, 
        	                             startf, stepf, refPix, restf);
          }
        else 
          {
             mySpectral = SpectralCoordinate(freqFrameValid ? freqFrame : MFrequency::REST, 
		startf, stepf, refPix, restf);
          }
      }
    else 
      { // nonlinear freq coords - use tabular setting
        // once NOFRAME is implemented do this 
        if(mode=="cubedata") 
          {
            //mySpectral = SpectralCoordinate(freqFrameValid ? MFrequency::Undefined : MFrequency::REST,
            mySpectral = SpectralCoordinate(freqFrame == MFrequency::REST ? 
                                            MFrequency::REST : MFrequency::Undefined,
                                            chanFreq, (Double)qrestfreq.getValue("Hz"));
          }
        else 
          {
            mySpectral = SpectralCoordinate(freqFrameValid ? freqFrame : MFrequency::REST,
                 chanFreq, (Double)qrestfreq.getValue("Hz"));
          }
      }
    //cout << "Rest Freq : " << restFreq << endl;

    for(uInt k=1 ; k < restFreq.nelements(); ++k)
      mySpectral.setRestFrequency(restFreq[k].getValue("Hz"));

    if ( freqFrameValid ) {
      mySpectral.setReferenceConversion(MFrequency::LSRK,obsEpoch,obsPosition,phaseCenterToUse);   
    }

    //    cout << "RF from coordinate : " << mySpectral.restFrequency() << endl;

    ////////////////// Stokes Coordinate
   
    Vector<Int> whichStokes = decideNPolPlanes(stokes);
    if(whichStokes.nelements()==0)
      throw(AipsError("Stokes selection of " + stokes + " is invalid"));
    StokesCoordinate myStokes(whichStokes);

    //////////////////  Build Full coordinate system. 

    CoordinateSystem csys;
    csys.addCoordinate(myRaDec);
    csys.addCoordinate(myStokes);
    csys.addCoordinate(mySpectral);
    csys.setObsInfo(myobsinfo);

    //////////////// Set Observatory info, if MS is provided.
    // (remove this section after verified...)
    return csys;
  }
*/

  Bool SynthesisParamsImage::getImFreq(Vector<Double>& chanFreq, Vector<Double>& chanFreqStep, 
                                       Double& refPix, String& specmode,
                                       const MEpoch& obsEpoch, const MPosition& obsPosition, 
                                       const Vector<Double>& dataChanFreq, 
                                       const Vector<Double>& dataChanWidth,
                                       const MFrequency::Types& dataFrame, 
                                       const Quantity& qrestfreq, const Double& freqmin, const Double& freqmax,
				       const MDirection& phaseCenter) 
  {

    String inStart, inStep; 
    specmode = findSpecMode(mode);
    String freqframe;
    Bool verbose("true"); // verbose logging messages from calcChanFreqs
    LogIO os( LogOrigin("SynthesisParamsImage","getImFreq",WHERE) );

    refPix=0.0; 
    Bool descendingfreq(false);
    Bool descendingoutfreq(false);

    if( mode.contains("cube") )
      { 
        String restfreq=QuantityToString(qrestfreq);
        // use frame from input start or width in MFreaquency or MRadialVelocity
        freqframe = qmframe!=""? qmframe: MFrequency::showType(freqFrame);
        // emit warning here if qmframe is used 
        //
        inStart = start;
        inStep = step;
        if( specmode=="channel" ) 
          {
            inStart = String::toString(chanStart);
            inStep = String::toString(chanStep); 
            // negative step -> descending channel indices 
            if (inStep.contains(casacore::Regex("^-"))) descendingfreq=true;
            // input frame is the data frame
            //freqframe = MFrequency::showType(dataFrame);
          }
        else if( specmode=="frequency" ) 
          {
            //if ( freqStart.getValue("Hz") == 0 && freqStart.getUnit() != "" ) { // default start
            //start = String::toString( freqmin ) + freqStart.getUnit();
            //}
            //else {
            //start = String::toString( freqStart.getValue(freqStart.getUnit()) )+freqStart.getUnit();  
            //}
            //step = String::toString( freqStep.getValue(freqStep.getUnit()) )+freqStep.getUnit();  
            // negative freq width -> descending freq ordering
            if(inStep.contains(casacore::Regex("^-"))) descendingfreq=true;
          }
        else if( specmode=="velocity" ) 
          {
            // if velStart is empty set start to vel of freqmin or freqmax?
            //if ( velStart.getValue(velStart.getUnit()) == 0 && !(velStart.getUnit().contains("m/s")) ) {
            //  start = "";
            //}
            //else { 
            //  start = String::toString( velStart.getValue(velStart.getUnit()) )+velStart.getUnit();  
            //}
            //step = String::toString( velStep.getValue(velStep.getUnit()) )+velStep.getUnit();  
            // positive velocity width -> descending freq ordering
            if (!inStep.contains(casacore::Regex("^-"))) descendingfreq=true;
          }

      if (inStep=='0') inStep="";

      MRadialVelocity mSysVel; 
      Quantity qVel;
      MRadialVelocity::Types mRef;
      if(mode!="cubesrc") 
        {
          if(freqframe=="SOURCE") 
            {
              os << LogIO::SEVERE << "freqframe=\"SOURCE\" is only allowed for mode=\"cubesrc\""
                 << LogIO::EXCEPTION;
              return false; 
            }
        }
      else // only for cubesrc mode: TODO- check for the ephemeris info.
        {
          if(sysvel!="") {
            stringToQuantity(sysvel,qVel);
            MRadialVelocity::getType(mRef,sysvelframe);
            mSysVel=MRadialVelocity(qVel,mRef);
          }
          else // and if no ephemeris info, issue a warning... 
            {  mSysVel=MRadialVelocity();}
        }
      // cubedata mode: input start, step are those of the input data frame
      if ( mode=="cubedata" ) 
        {
          freqframe=MFrequency::showType(dataFrame);
          freqFrameValid=false; // no conversion for vb.lsrfrequency()
        }
      //if ( mode=="cubedata" ) freqframe=MFrequency::REST;
      
      // *** NOTE *** 
      // calcChanFreqs alway returns chanFreq in
      // ascending freq order. 
      // for step < 0 calcChanFreqs returns chanFreq that 
      // contains start freq. in its last element of the vector. 
      //
      os << LogIO::DEBUG1<<"mode="<<mode<<" specmode="<<specmode<<" inStart="<<inStart
         <<" inStep="<<inStep<<" restfreq="<<restfreq<<" freqframe="<<freqframe
         <<" dataFrame="<<dataFrame <<" veltype="<<veltype<<" nchan="<<nchan
         << LogIO::POST;
      ostringstream ostr;
      ostr << " phaseCenter='" << phaseCenter;
      os << String(ostr)<<"' ";


      //Bool rst=SubMS::calcChanFreqs(os,
      Double dummy; // dummy variable  - weightScale is not used here
      Bool rst=MSTransformRegridder::calcChanFreqs(os,
                           chanFreq, 
                           chanFreqStep,
                           dummy,
                           dataChanFreq,
                           dataChanWidth,
                           phaseCenter,
                           dataFrame,
                           obsEpoch,
                           obsPosition,
                           specmode,
                           nchan,
                           inStart,
                           inStep,
                           restfreq,
                           freqframe,
                           veltype,
                           verbose, 
                           mSysVel
                           );

      if( nchan==-1 ) 
	{ 
	  nchan = chanFreq.nelements(); 
	  os << LogIO::DEBUG1 << "Setting nchan to number of selected channels : " << nchan << LogIO::POST;
	}

      if (!rst) {
        os << LogIO::SEVERE << "calcChanFreqs failed, check input start and width parameters"
           << LogIO::EXCEPTION;
        return false;
      }
      os << LogIO::DEBUG1
         <<"chanFreq 0="<<chanFreq[0]<<" chanFreq last="<<chanFreq[chanFreq.nelements()-1]
         << LogIO::POST;

      if (chanFreq[0]>chanFreq[chanFreq.nelements()-1]) {
        descendingoutfreq = true;
      }

       //if (descendingfreq && !descendingoutfreq) {
      if ((specmode=="channel" && descendingfreq==1) 
          || (specmode!="channel" && (descendingfreq != descendingoutfreq))) { 
        // reverse the freq vector if necessary so the first element can be
        // used to set spectralCoordinates in all the cases.
        //
        // also do for chanFreqStep..
        std::vector<Double> stlchanfreq;
        chanFreq.tovector(stlchanfreq);
        std::reverse(stlchanfreq.begin(),stlchanfreq.end());
        chanFreq=stlchanfreq;
        chanFreqStep=-chanFreqStep;
      }
    }
    else if ( mode=="mfs" ) {
      chanFreq.resize(1);
      chanFreqStep.resize(1);
      //chanFreqStep[0] = freqmax - freqmin;
      Double freqmean = (freqmin + freqmax)/2;
      if (refFreq.getValue("Hz")==0) {
        chanFreq[0] = freqmean;
        refPix = 0.0;
	chanFreqStep[0] = freqmax - freqmin;
      }
      else { 
        chanFreq[0] = refFreq.getValue("Hz"); 
	// Set the new reffreq to be the refPix (CAS-9518)
        refPix  = 0.0; // (refFreq.getValue("Hz") - freqmean)/chanFreqStep[0];
	// A larger bandwidth to compensate for the shifted reffreq (CAS-9518)
	chanFreqStep[0] = freqmax - freqmin + 2*fabs(chanFreq[0] - freqmean);
      }

      if( nchan==-1 ) nchan=1;
      if( qrestfreq.getValue("Hz")==0.0 )  {
         restFreq.resize(1);
         restFreq[0] = Quantity(freqmean,"Hz");
      }
    }
    else {
       // unrecognized mode, error
       os << LogIO::SEVERE << "mode="<<mode<<" is unrecognized."
          << LogIO::EXCEPTION;
       return false;
    }
    return true;

  }//getImFreq

  String SynthesisParamsImage::findSpecMode(const String& mode) const
  {
    String specmode;
    specmode="channel";
    if ( mode.contains("cube") ) {
      // if velstart or velstep is defined -> specmode='vel'
      // else if freqstart or freqstep is defined -> specmode='freq'
      // velocity: assume unset if velStart => 0.0 with no unit
      //           assume unset if velStep => 0.0 with/without unit
      if ( !(velStart.getValue()==0.0 && velStart.getUnit()=="" ) ||
           !( velStep.getValue()==0.0)) { 
        specmode="velocity";
      }
      else if ( !(freqStart.getValue()==0.0 && freqStart.getUnit()=="") ||
                !(freqStep.getValue()==0.0)) {
        specmode="frequency";
      }
    }
    return specmode;
  }


  Vector<Int> SynthesisParamsImage::decideNPolPlanes(const String& stokes) const
  {
    Vector<Int> whichStokes(0);
    if(stokes=="I" || stokes=="Q" || stokes=="U" || stokes=="V" || 
       stokes=="RR" ||stokes=="LL" || 
       stokes=="XX" || stokes=="YY" ) {
      whichStokes.resize(1);
      whichStokes(0)=Stokes::type(stokes);
    }
    else if(stokes=="IV" || stokes=="IQ" || 
	    stokes=="RRLL" || stokes=="XXYY" ||
	    stokes=="QU" || stokes=="UV"){
      whichStokes.resize(2);
      
      if(stokes=="IV"){ whichStokes[0]=Stokes::I; whichStokes[1]=Stokes::V;}
      else if(stokes=="IQ"){whichStokes[0]=Stokes::I; whichStokes[1]=Stokes::Q;}
      else if(stokes=="RRLL"){whichStokes[0]=Stokes::RR; whichStokes[1]=Stokes::LL;}
      else if(stokes=="XXYY"){whichStokes[0]=Stokes::XX; whichStokes[1]=Stokes::YY; }
      else if(stokes=="QU"){whichStokes[0]=Stokes::Q; whichStokes[1]=Stokes::U; }
      else if(stokes=="UV"){ whichStokes[0]=Stokes::U; whichStokes[1]=Stokes::V; }
	
    }
  
    else if(stokes=="IQU" || stokes=="IUV") {
      whichStokes.resize(3);
      if(stokes=="IUV")
	{whichStokes[0]=Stokes::I; whichStokes[1]=Stokes::U; whichStokes[2]=Stokes::V;}
      else
	{whichStokes[0]=Stokes::I; whichStokes[1]=Stokes::Q; whichStokes[2]=Stokes::U;}
    }
    else if(stokes=="IQUV"){
      whichStokes.resize(4);
      whichStokes(0)=Stokes::I; whichStokes(1)=Stokes::Q;
      whichStokes(2)=Stokes::U; whichStokes(3)=Stokes::V;
    }
      
    return whichStokes;
  }// decidenpolplanes

  IPosition SynthesisParamsImage::shp() const
  {
    uInt nStokes = ( decideNPolPlanes(stokes) ).nelements();

    if( imsize[0]<=0 || imsize[1]<=0 || nStokes<=0 || nchan<=0 )
      {
	throw(AipsError("Internal Error : Image shape is invalid : [" + String::toString(imsize[0]) + "," + String::toString(imsize[1]) + "," + String::toString(nStokes) + "," + String::toString(nchan) + "]" )); 
      }

    return IPosition( 4, imsize[0], imsize[1], nStokes, nchan );
  }

  Record SynthesisParamsImage::getcsys() const
  {
      return csysRecord;
  }

  Record SynthesisParamsImage::updateParams(const Record& impar)
  {
      Record newimpar( impar );
      if ( impar.isDefined("csys") ) 
       { 
           Vector<Int> newimsize(2);
           newimsize[0] = imshape[0];
           newimsize[1] = imshape[1];
           newimpar.define("imsize", newimsize);
           if ( newimpar.isDefined("direction0") )
             {
               Record dirRec = newimpar.subRecord("direction0");
               Vector<Double> cdelta = dirRec.asArrayDouble("cdelt");
               Vector<String> cells(2);
               cells[0] = String::toString(-1*cdelta[0]) + "rad";
               cells[1] = String::toString(-1*cdelta[1]) + "rad";
               newimpar.define("cell", cells );
             } 
           if ( newimpar.isDefined("stokes1") )
             {
               Record stokesRec = newimpar.subRecord("stokes1");
               Vector<String> stokesvecs = stokesRec.asArrayString("stokes"); 
               String stokesStr;
               for (uInt j = 0; j < stokesvecs.nelements(); j++)
                 {
                     stokesStr+=stokesvecs[j];
                 }
             }
           if ( newimpar.isDefined("nchan") ) 
             {
               newimpar.define("nchan",imshape[2]);
             }
           if ( newimpar.isDefined("spectral2") ) 
             {
               Record specRec = newimpar.subRecord("spectral2");
               if ( specRec.isDefined("restfreqs") ) 
                 {
                   Vector<Double> restfs = specRec.asArrayDouble("restfreqs");
                   Vector<String> restfstrs(restfs.nelements());
                   for(uInt restf=0; restf<restfs.nelements(); restf++){restfstrs[restf] = String::toString(restfs[restf]) + "Hz";}
                   newimpar.define("restfreq",restfstrs);
                 }
               //reffreq?
               //outframe
               //sysvel
               //sysvelframe
             }      
        }
      return newimpar;
  }

 /////////////////////// Grid/FTMachine Parameters

  SynthesisParamsGrid::SynthesisParamsGrid():SynthesisParams()
  {
    setDefaults();
  }

  SynthesisParamsGrid::~SynthesisParamsGrid()
  {
  }


  void SynthesisParamsGrid::fromRecord(const Record &inrec)
  {
    setDefaults();

    String err("");

    try
      {
	err += readVal( inrec, String("imagename"), imageName);

	// FTMachine parameters
	err += readVal( inrec, String("gridder"), gridder );
	err += readVal( inrec, String("padding"), padding );
	err += readVal( inrec, String("useautocorr"), useAutoCorr );
	err += readVal( inrec, String("usedoubleprec"), useDoublePrec );
	err += readVal( inrec, String("wprojplanes"), wprojplanes );
	err += readVal( inrec, String("convfunc"), convFunc );

	err += readVal( inrec, String("vptable"), vpTable );

	//// convert 'gridder' to 'ftmachine' and 'mtype'
	ftmachine="gridft";
	mType="default";
	if(gridder=="ft" || gridder=="gridft" || gridder=="standard" )
	  { ftmachine="gridft"; }
	if( gridder=="widefield" && (wprojplanes>1 || wprojplanes==-1))
	  { ftmachine="wprojectft";}
	if( gridder=="wproject" || gridder=="wprojectft")
	  {ftmachine="wprojectft"; }

	if(gridder=="ftmosaic" || gridder=="mosaicft" || gridder=="mosaic" )
	  { ftmachine="mosaicft"; }
	if(gridder=="imagemosaic") {
	    mType="imagemosaic";
	    if (wprojplanes>1 || wprojplanes==-1){ ftmachine="wprojectft"; }
	  }
	if(gridder=="awproject" || gridder=="awprojectft")
	  {ftmachine="awprojectft";}

	String deconvolver;
	err += readVal( inrec, String("deconvolver"), deconvolver );
	if( deconvolver== "mtmfs" ) 
	  { mType="multiterm"; }// Takes precedence over imagemosaic

	// facets	
	err += readVal( inrec, String("facets"), facets);
	// chanchunks
	err += readVal( inrec, String("chanchunks"), chanchunks);

	// Spectral interpolation
	err += readVal( inrec, String("interpolation"), interpolation );// not used in SI yet...

	// Track moving source ?
	err += readVal( inrec, String("distance"), distance );
	err += readVal( inrec, String("tracksource"), trackSource );
	err += readVal( inrec, String("trackdir"), trackDir );

	// The extra params for WB-AWP
	err += readVal( inrec, String("aterm"), aTermOn );
	err += readVal( inrec, String("psterm"), psTermOn );
	err += readVal( inrec, String("mterm"), mTermOn );
 	err += readVal( inrec, String("wbawp"), wbAWP );
	err += readVal( inrec, String("cfcache"), cfCache );
	err += readVal( inrec, String("dopointing"), doPointing );
	err += readVal( inrec, String("dopbcorr"), doPBCorr );
	err += readVal( inrec, String("conjbeams"), conjBeams );
	err += readVal( inrec, String("computepastep"), computePAStep );
	err += readVal( inrec, String("rotatepastep"), rotatePAStep );

	// Single or MultiTerm mapper : read in 'deconvolver' and set mType here.
	//	err += readVal( inrec, String("mtype"), mType );

	if( ftmachine=="awprojectft" && cfCache=="" )
	  {cfCache=imageName+".cf"; }

	err += verify();
	
      }
    catch(AipsError &x)
      {
	err = err + x.getMesg() + "\n";
      }
      
      if( err.length()>0 ) throw(AipsError("Invalid Gridding/FTM Parameter set : " + err));
      
  }

  String SynthesisParamsGrid::verify() const
  {
    String err;

    // Check for valid FTMachine type.
    // Valid other params per FTM type, etc... ( check about nterms>1 )

    if( imageName=="" ) {err += "Please supply an image name\n";}

    if( (ftmachine != "gridft") && (ftmachine != "wprojectft") && 
	(ftmachine != "mosaicft") && (ftmachine != "awprojectft") && 
	(ftmachine != "mawprojectft") && (ftmachine != "protoft"))
      { err += "Invalid ftmachine name. Must be one of 'gridft', 'wprojectft', 'mosaicft', 'awprojectft', 'mawpojectft'";   }

    if( ((ftmachine=="mosaicft") && (mType=="imagemosaic"))  || 
	((ftmachine=="awprojectft") && (mType=="imagemosaic")) )
      {  err +=  "Cannot use " + ftmachine + " with " + mType + 
	  " because it is a redundant choice for mosaicing. "
	  "In the future, we may support the combination to signal the use of single-pointing sized image grids during gridding and iFT, "
	  "and only accumulating it on the large mosaic image. For now, please set either mappertype='default' to get mosaic gridding "
	  " or ftmachine='ft' or 'wprojectft' to get image domain mosaics. \n"; }

    if( facets < 1 )
      {err += "Must have at least 1 facet\n"; }
    //if( chanchunks < 1 )
    //  {err += "Must have at least 1 chanchunk\n"; }
    if( (facets>1) && (chanchunks>1) )
      { err += "The combination of facetted imaging with channel chunking is not yet supported. Please choose only one or the other for now. \n";}

    if(ftmachine=="wproject" && (wprojplanes==0 || wprojplanes==1))
      {err += "The wproject gridder must be accompanied with wprojplanes>1 or wprojplanes=-1\n";}

    if((ftmachine=="awprojectft") && (facets>1) )
      {err += "The awprojectft gridder supports A- and W-Projection. "
	  "Instead of using facets>1 to deal with the W-term, please set the number of wprojplanes to a value > 1 "
	  "to trigger the combined AW-Projection algorithm. \n";  } // Also, the way the AWP cfcache is managed, even if all facets share a common one so that they reuse convolution functions, the first facet's gridder writes out the avgPB and all others see that it's there and don't compute their own. As a result, the code will run, but the first facet's weight image will be duplicated for all facets.  If needed, this must be fixed in the way the AWP gridder manages its cfcache. But, since the AWP gridder supports joint A and W projection, facet support may never be needed in the first place... 

    if((ftmachine=="awprojectft") && (wprojplanes==-1) )
      {err +="The awprojectft gridder does not support wprojplanes=-1 for automatic calculation. Please pick a value >1" ;}

    if( (ftmachine=="mosaicft") && (facets>1) )
      { err += "The combination of mosaicft gridding with multiple facets is not supported. "
	  "Please use the awprojectft gridder instead, and set wprojplanes to a value > 1 to trigger AW-Projection. \n"; }

    return err;
  }

  void SynthesisParamsGrid::setDefaults()
  {
    imageName="";
    // FTMachine parameters
    //ftmachine="GridFT";
    ftmachine="gridft";
    gridder=ftmachine;
    padding=1.2;
    useAutoCorr=false;
    useDoublePrec=true; 
    wprojplanes=1; 
    convFunc="SF"; 
    vpTable="";
    
    // facets
    facets=1;

    // chanchunks
    chanchunks=1;

    // Spectral Axis interpolation
    interpolation=String("nearest");

    // Moving phase center ?
    distance=Quantity(0,"m");
    trackSource=false;
    trackDir=MDirection(Quantity(0.0, "deg"), Quantity(90.0, "deg"));

    // The extra params for WB-AWP
    aTermOn    = true;
    psTermOn   = true;
    mTermOn    = false;
    wbAWP      = true;
    cfCache  = "";
    doPointing = false;
    doPBCorr   = true;
    conjBeams  = true;
    computePAStep=360.0;
    rotatePAStep=5.0;

    // Mapper type
    mType = String("default");
    
  }

  Record SynthesisParamsGrid::toRecord() const
  {
    Record gridpar;

    // FTMachine params
    gridpar.define("padding", padding);
    gridpar.define("useautocorr",useAutoCorr );
    gridpar.define("usedoubleprec", useDoublePrec);
    gridpar.define("wprojplanes", wprojplanes);
    gridpar.define("convfunc", convFunc);
    gridpar.define("vptable", vpTable);

    gridpar.define("facets", facets);
    gridpar.define("chanchunks", chanchunks);
    
    gridpar.define("interpolation",interpolation);

    gridpar.define("distance", QuantityToString(distance));
    gridpar.define("tracksource", trackSource);
    gridpar.define("trackdir", MDirectionToString( trackDir ));

    gridpar.define("aterm",aTermOn );
    gridpar.define("psterm",psTermOn );
    gridpar.define("mterm",mTermOn );
    gridpar.define("wbawp", wbAWP);
    gridpar.define("cfcache", cfCache);
    gridpar.define("dopointing",doPointing );
    gridpar.define("dopbcorr", doPBCorr);
    gridpar.define("conjbeams",conjBeams );
    gridpar.define("computepastep", computePAStep);
    gridpar.define("rotatepastep", rotatePAStep);

    if( mType=="multiterm") gridpar.define("deconvolver","mtmfs");
    ///    else gridpar.define("deconvolver","singleterm");

    if( mType=="imagemosaic") gridpar.define("gridder","imagemosaic");
    else gridpar.define("gridder", gridder);

    //    gridpar.define("mtype", mType);

    return gridpar;
  }



  ///////////////////////////////////////////////////////////////////////////////////////////////////////////

 /////////////////////// Deconvolver Parameters

  SynthesisParamsDeconv::SynthesisParamsDeconv():SynthesisParams()
  {
    setDefaults();
  }

  SynthesisParamsDeconv::~SynthesisParamsDeconv()
  {
  }


  void SynthesisParamsDeconv::fromRecord(const Record &inrec)
  {
    setDefaults();

    String err("");

    try
      {
	
	err += readVal( inrec, String("imagename"), imageName );
	err += readVal( inrec, String("deconvolver"), algorithm );


	//err += readVal( inrec, String("startmodel"), startModel );
	// startmodel parsing copied from SynthesisParamImage. Clean this up !!! 
        if( inrec.isDefined("startmodel") ) 
          {
            if( inrec.dataType("startmodel")==TpString )
	      {
		String onemodel;
		err += readVal( inrec, String("startmodel"), onemodel );
		if( onemodel.length()>0 )
		  {
		    startModel.resize(1);
		    startModel[0] = onemodel;
		  }
		else {startModel.resize();}
	      }
	    else if( inrec.dataType("startmodel")==TpArrayString || 
		     inrec.dataType("startmodel")==TpArrayBool)
	      {
		err += readVal( inrec, String("startmodel"), startModel );
	      }
	    else {
	      err += String("startmodel must be either a string(singleterm) or a list of strings(multiterm)\n");
	      }
	  }
	//------------------------

	err += readVal( inrec, String("id"), deconvolverId );
	err += readVal( inrec, String("nterms"), nTaylorTerms );

	err += readVal( inrec, String("scales"), scales );
	err += readVal( inrec, String("scalebias"), scalebias );

        err += readVal( inrec, String("usemask"), maskType );
        if( maskType=="auto-thresh" ) 
          {
            autoMaskAlgorithm = "thresh";
          }
        else if( maskType=="auto-thesh2" )
          {
            autoMaskAlgorithm = "thresh2";
          }
        else if( maskType=="auto-onebox" ) 
          {
            autoMaskAlgorithm = "onebox";
          }
        else if( maskType=="user" || maskType=="pb" )
          {
            autoMaskAlgorithm = "";
          }
              

        if( inrec.isDefined("mask") ) 
          {
            if( inrec.dataType("mask")==TpString )
              {
                err+= readVal( inrec, String("mask"), maskString );
              }
            else if( inrec.dataType("mask")==TpArrayString ) 
              {
                err+= readVal( inrec, String("mask"), maskList );
              }
           }
        
        if( inrec.isDefined("pbmask") )
          {
            err += readVal( inrec, String("pbmask"), pbMask ); 
          }
        if( inrec.isDefined("maskthreshold") ) 
          {
            if( inrec.dataType("maskthreshold")==TpString )
              {
                err += readVal( inrec, String("maskthreshold"), maskThreshold );
                //deal with the case a string is a float value without unit
                Quantity testThresholdString;
                Quantity::read(testThresholdString,maskThreshold);
                if( testThresholdString.getUnit()=="" )
                  {
                    if(testThresholdString.getValue()<1.0)
                      {
                          fracOfPeak = testThresholdString.getValue();
                          maskThreshold=String("");
                      }
                  }
              }
            else if( inrec.dataType("maskthreshold")==TpFloat || inrec.dataType("maskthreshold")==TpDouble )
              {

                err += readVal( inrec, String("maskthreshold"), fracOfPeak );
                if( fracOfPeak >=1.0 ) 
                  {
                    // maskthreshold is sigma ( * rms = threshold) 
                    //
                    maskThreshold=String::toString(fracOfPeak);
                    fracOfPeak=0.0;
                  }
              }
            else 
              {
                err += "maskthreshold must be a string, float, or double\n";
              }
           }
        if( inrec.isDefined("maskresolution") ) 
          { 
            if( inrec.dataType("maskresolution")==TpString )
              {
                err += readVal(inrec, String("maskresolution"), maskResolution );
                //deal with the case a string is a float value without unit
                Quantity testResolutionString;
                Quantity::read(testResolutionString,maskResolution);
                if( testResolutionString.getUnit()=="" )
                  {
                      maskResByBeam = testResolutionString.getValue();
                      maskResolution=String("");
                  }
              }
            else if( inrec.dataType("maskresolution")==TpFloat || inrec.dataType("maskresolution")==TpDouble )
              {

                err += readVal( inrec, String("maskresolution"), maskResByBeam );
              }
            else 
              {
                err += "maskresolution must be a string, float, or double\n";
              }
           }
             
       
        if( inrec.isDefined("nmask") ) 
          {
            if( inrec.dataType("nmask")==TpInt )
              {
                err+= readVal(inrec, String("nmask"), nMask );
              }
            else 
              {
                err+= "nmask must be an integer\n";
              }
          }
        if( inrec.isDefined("autoadjust") )
          {
            if( inrec.dataType("autoadjust")==TpBool )
              {
                err+= readVal(inrec, String("autoadjust"), autoAdjust );
              }
            else 
              {
                err+= "autoadjust must be a bool\n";
              }
          }
        //params for the new automasking algorithm
        if( inrec.isDefined("sidelobethreshold"))
          {
            if(inrec.dataType("sidelobethreshold")==TpFloat || inrec.dataType("sidelobethreshold")==TpDouble )
              {
                err+= readVal(inrec, String("sidelobethreshold"), sidelobeThreshold );
              }
            else 
              {
                err+= "sidelobethreshold must be a float or double";
              }
          }
        if( inrec.isDefined("noisethreshold"))
          {
            if(inrec.dataType("noisethreshold")==TpFloat || inrec.dataType("noisethreshold")==TpDouble )
              {
                err+= readVal(inrec, String("noisethreshold"), noiseThreshold );
              }
            else 
              {
                err+= "noisethreshold must be a float or double";
              }
          }
        if( inrec.isDefined("lownoisethreshold"))
          {
            if(inrec.dataType("lownoisethreshold")==TpFloat || inrec.dataType("lownoisethreshold")==TpDouble )
              {
                err+= readVal(inrec, String("lownoisethreshold"), lowNoiseThreshold );
              }
            else 
              {
                err+= "lownoisethreshold must be a float or double";
              }
          }
        if( inrec.isDefined("smoothfactor"))
          {
            if( inrec.dataType("smoothfactor")==TpFloat || inrec.dataType("smoothfactor")==TpDouble )
              {
                err+= readVal(inrec, String("smoothfactor"), smoothFactor );
              }
            else 
              {
                err+= "smoothfactor must be a float or double";
              }
          }
        if( inrec.isDefined("minbeamfrac"))
          {
            if( inrec.dataType("minbeamfrac")==TpFloat || inrec.dataType("minbeamfrac")==TpDouble )
              {
                err+= readVal(inrec, String("minbeamfrac"), minBeamFrac );
              }
            else 
              {
                if (inrec.dataType("minbeamfrac")==TpInt) {
                  cerr<<"minbeamfrac is int"<<endl;
                }
                if (inrec.dataType("minbeamfrac")==TpString) {
                  cerr<<"minbeamfrac is String"<<endl;
                }
                err+= "minbeamfrac must be a float or double";
              }
          }
        if( inrec.isDefined("cutthreshold"))
          {
            if( inrec.dataType("cutthreshold")==TpFloat || inrec.dataType("cutthreshold")==TpDouble )
              {
                err+= readVal(inrec, String("cutthreshold"), cutThreshold );
              }
            else {
                err+= "cutthreshold must be a float or double";
            }
          }
        if( inrec.isDefined("restoringbeam") )     
	  {
	    String errinfo("");
	    try {
	      
	      if( inrec.dataType("restoringbeam")==TpString )     
		{
		  err += readVal( inrec, String("restoringbeam"), usebeam); 
		  if( ! usebeam.matches("common") && ! usebeam.length()==0 )  
		    {
		      Quantity bsize;
		      err += readVal( inrec, String("restoringbeam"), bsize );
		      restoringbeam.setMajorMinor( bsize, bsize );
		      usebeam = String("");
		    }
		  errinfo = usebeam;
		}
	      else if( inrec.dataType("restoringbeam")==TpArrayString )
		{
		  Vector<String> bpars;
		  err += readVal( inrec, String("restoringbeam"), bpars );

		  for (uInt i=0;i<bpars.nelements();i++) { errinfo += bpars[i] + " "; }

		  if( bpars.nelements()==1 && bpars[0].length()>0 ) { 
		    if( bpars[0]=="common") { usebeam="common"; }
		    else {
		      Quantity axis; stringToQuantity( bpars[0] , axis);
		      restoringbeam.setMajorMinor( axis, axis ); 
		    }
		  }else if( bpars.nelements()==2 ) { 
		    Quantity majaxis, minaxis;
		    stringToQuantity( bpars[0], majaxis ); stringToQuantity( bpars[1], minaxis );
		    restoringbeam.setMajorMinor( majaxis, minaxis );
		  }else if( bpars.nelements()==3 ) {
		    Quantity majaxis, minaxis, pa;
		    stringToQuantity( bpars[0], majaxis ); stringToQuantity( bpars[1], minaxis ); stringToQuantity( bpars[2], pa );
		    restoringbeam.setMajorMinor( majaxis, minaxis );
		    restoringbeam.setPA( pa );
		  }else {
		    restoringbeam = GaussianBeam();
		    usebeam = String("");
		  }
		}
	    } catch( AipsError &x) {
	      err += "Cannot construct a restoringbeam from supplied parameters " + errinfo + ". Please check that majoraxis >= minoraxis and all entries are strings.";
	      restoringbeam = GaussianBeam();
	      usebeam = String("");
	    }
	    
	  }// if isdefined(restoringbeam)

        if( inrec.isDefined("interactive") ) 
	  {    
	    if( inrec.dataType("interactive")==TpBool )     
	      {err += readVal( inrec, String("interactive"), interactive );}
	    else if ( inrec.dataType("interactive")==TpInt )
	      {Int inter=0; err += readVal( inrec, String("interactive"), inter); interactive=(Bool)inter;}
	  }

	//err += readVal( inrec, String("interactive"), interactive );
	
	err += verify();
	
      }
    catch(AipsError &x)
      {
	err = err + x.getMesg() + "\n";
      }
      
      if( err.length()>0 ) throw(AipsError("Invalid Deconvolver Parameter set : " + err));
      
  }

  String SynthesisParamsDeconv::verify() const
  {
    String err;

    if( imageName=="" ) {err += "Please supply an image name\n";}
    
    // Allow mask inputs in only one way. User specified OR already on disk. Not both
    if( maskString.length()>0 )
      {
	  File fp( imageName+".mask" );
	  if( fp.exists() ) err += "Mask image " + imageName+".mask exists, but a specific input mask of " + maskString + " has also been supplied. Please either reset mask='' to reuse the existing mask, or delete " + imageName + ".mask before restarting";
      }

    if( pbMask >= 1.0)
      {err += "pbmask must be < 1.0 \n"; }
    else if( pbMask < 0.0)
      {err += "pbmask must be a positive value \n"; }

    if(  maskType=="none" ) 
      {
        if( maskString!="" || (maskList.nelements()!=0 && maskList[0]!="") )
          {
           cerr<<"maskString="<<maskString<<endl;
           cerr<<"maskList.nelements()="<<maskList.nelements()<<" maskList[0]="<<maskList[0]<<endl;
           err += "mask is specified but usemask='none'. Please set usemask='user' to use the mask parameter\n";}
      } 
    if ( fracOfPeak >= 1.0) 
      {err += "fracofpeak must be < 1.0 \n"; }
    else if ( fracOfPeak < 0.0) 
      {err += "fracofpeak must be a positive value \n"; }
  
    return err;
  }

  void SynthesisParamsDeconv::setDefaults()
  {
    imageName="";
    algorithm="hogbom";
    startModel=Vector<String>(0);
    deconvolverId=0;
    nTaylorTerms=1;
    scales.resize(1); scales[0]=0.0;
    scalebias=0.6;
    maskType="none";
    maskString="";
    maskList.resize(1); maskList[0]="";
    pbMask=0.0;
    autoMaskAlgorithm="thresh";
    maskThreshold="";
    maskResolution="";
    fracOfPeak=0.0; 
    nMask=0;
    interactive=false;
    autoAdjust=False;
  }

  Record SynthesisParamsDeconv::toRecord() const
  {
    Record decpar;

    decpar.define("imagename", imageName);
    decpar.define("deconvolver", algorithm);
    decpar.define("startmodel",startModel);
    decpar.define("id",deconvolverId);
    decpar.define("nterms",nTaylorTerms);
    decpar.define("scales",scales);
    decpar.define("scalebias",scalebias);
    decpar.define("usemask",maskType);
    if( maskList.nelements()==1 && maskList[0]=="") 
      {
        decpar.define("mask",maskString);
      }
    else {
        decpar.define("mask",maskList);
    }
    decpar.define("pbmask",pbMask);
    if (fracOfPeak > 0.0) 
      {
        decpar.define("maskthreshold",fracOfPeak);
      }
    else 
      {
        decpar.define("maskthreshold",maskThreshold);
      }
    decpar.define("maskresolution",maskResolution);
    decpar.define("nmask",nMask);
    decpar.define("autoadjust",autoAdjust);
    decpar.define("sidelobethreshold",sidelobeThreshold);
    decpar.define("noisethreshold",noiseThreshold);
    decpar.define("lownoisethreshold",lowNoiseThreshold);
    decpar.define("smoothfactor",smoothFactor);
    decpar.define("minbeamfrac",minBeamFrac);
    decpar.define("cutthreshold",cutThreshold);
    decpar.define("interactive",interactive);

    return decpar;
  }

  /////////////////////////////////////////////////////////////////////////////////////////////////////


} //# NAMESPACE CASA - END
<|MERGE_RESOLUTION|>--- conflicted
+++ resolved
@@ -1855,15 +1855,9 @@
   //////////////////////////////////////////////////////////////////////////////////////////////////////////////////
 
   
-<<<<<<< HEAD
-<<<<<<< Updated upstream
-  CoordinateSystem SynthesisParamsImage::buildCoordinateSystem(vi::VisibilityIterator2& vi2) 
-=======
+
   CoordinateSystem SynthesisParamsImage::buildCoordinateSystem(vi::VisibilityIterator2& vi2, const std::map<Int, std::map<Int, Vector<Int> > >& chansel, Block<const MeasurementSet *> mss) 
->>>>>>> Stashed changes
-=======
-  CoordinateSystem SynthesisParamsImage::buildCoordinateSystem(vi::VisibilityIterator2& vi2, const std::map<Int, std::map<Int, Vector<Int> > >& chansel) 
->>>>>>> 99877860
+
   {
     
     
@@ -1878,29 +1872,9 @@
     // get the first ms for multiple MSes
     MeasurementSet msobj=vi2.ms();
     Int fld=vb->fieldId()(0);
-<<<<<<< HEAD
-<<<<<<< Updated upstream
-    for (vi2.originChunks(); vi2.moreChunks();vi2.nextChunk())
-    	{
-	  for (vi2.origin(); vi2.more();vi2.next())
-	    {
-	      //Collect info on first ms only
-	      if(vb->msId() == 0){
-		Int a=vb->spectralWindows()(0);
-		if(std::find(pushspw.begin(), pushspw.end(), a) == pushspw.end()) {
-		  
-		  pushspw.push_back(a);
-		}
-	      }
-	      
-
-
-	    }
-	}
-    Vector<Int> spwids(pushspw);
-=======
+
 	//handling first ms only
-	Double gfreqmax=-1.0;
+        Double gfreqmax=-1.0;
 	Double gdatafend=-1.0;
 	Double gdatafstart=1e14;
 	Double gfreqmin=1e14;
@@ -1921,32 +1895,12 @@
 		nChannels[k]=(it->second)[0];
 		firstChannels[k]=(it->second)[1];
 	}
-    if(j==0)
-		spwids0=spwids;
+	if(j==0)
+	  spwids0=spwids;
 	// std::tie (spwids, nChannels, firstChannels, channelIncrement)=(static_cast<vi::VisibilityIteratorImpl2 * >(vi2.getImpl()))->getChannelInformation(false);
   
     //cerr << "SPWIDS "<< spwids <<  "  nchan " << nChannels << " firstchan " << firstChannels << endl;
->>>>>>> Stashed changes
-=======
-	//handling first ms only
-    auto forMS0=chansel.find(0);
-    map<Int, Vector<Int> > spwsels=forMS0->second;
-	Int nspws=spwsels.size();
-	Vector<Int> spwids(nspws);
-	Vector<Int> nChannels(nspws);
-	Vector<Int> firstChannels(nspws);
-	//Vector<Int> channelIncrement(nspws);
-	Int k=0;
-	for (auto it=spwsels.begin(); it != spwsels.end(); ++it, ++k){
-		spwids[k]=it->first;
-		nChannels[k]=(it->second)[0];
-		firstChannels[k]=(it->second)[1];
-	}
-    
-	// std::tie (spwids, nChannels, firstChannels, channelIncrement)=(static_cast<vi::VisibilityIteratorImpl2 * >(vi2.getImpl()))->getChannelInformation(false);
-  
-    //cerr << "SPWIDS "<< spwids <<  "  nchan " << nChannels << " firstchan " << firstChannels << endl;
->>>>>>> 99877860
+
     //////////////////This returns junk for multiple ms CAS-9994..so kludged up along with spw kludge
     //Vector<Int> flds;
     //vi2.getImpl()->fieldIds( flds );
@@ -1954,47 +1908,26 @@
     //fld = flds[0];
     Double freqmin=0, freqmax=0;
     freqFrameValid=(freqFrame != MFrequency::REST );
-<<<<<<< Updated upstream
-    MFrequency::Types dataFrame=(MFrequency::Types)vi2.subtableColumns().spectralWindow().measFreqRef()(spwids[0]);
-<<<<<<< HEAD
-    Double datafstart, datafend;
-    VisBufferUtil::getFreqRange(datafstart, datafend, vi2, dataFrame );
-=======
+
     //MFrequency::Types dataFrame=(MFrequency::Types)vi2.subtableColumns().spectralWindow().measFreqRef()(spwids[0]);
     MFrequency::Types dataFrame=(MFrequency::Types)ROMSColumns(*mss[j]).spectralWindow().measFreqRef()(spwids[0]);
-=======
-    
->>>>>>> 99877860
+
 	Double datafstart, datafend;
     //VisBufferUtil::getFreqRange(datafstart, datafend, vi2, dataFrame );
 	//cerr << std::setprecision(12) << "before " << datafstart << "   " << datafend << endl;
-		MSUtil::getFreqRangeInSpw( datafstart, datafend, spwids, firstChannels,
-<<<<<<< HEAD
-				  nChannels,*mss[j], dataFrame, fld, True);
+		MSUtil::getFreqRangeInSpw( datafstart, datafend, spwids, firstChannels, nChannels,*mss[j], dataFrame, fld, True);
 	//	cerr << "after " << datafstart << "   " << datafend << endl;
 		if(datafstart > datafend)
 			throw(AipsError("spw selection failed")); 
 		//cerr << "datafstart " << datafstart << " end " << datafend << endl;
->>>>>>> Stashed changes
-=======
-				  nChannels,msobj, dataFrame, fld, True);
-		//cerr << "after " << datafstart << "   " << datafend << endl;
-		if(datafstart > datafend)
-			throw(AipsError("spw selection failed")); 
-		//cerr << "datafstart " << datafstart << " end " << datafend << endl;
->>>>>>> 99877860
+
     if (mode=="cubedata") {
 		
        freqmin = datafstart;
        freqmax = datafend;
     }
     else {
-<<<<<<< HEAD
-<<<<<<< Updated upstream
-       VisBufferUtil::getFreqRange(freqmin,freqmax, vi2, freqFrameValid? freqFrame:MFrequency::REST );
-    }
-    
-=======
+
        //VisBufferUtil::getFreqRange(freqmin,freqmax, vi2, freqFrameValid? freqFrame:MFrequency::REST );
 	   //cerr << "before " << freqmin << "   " << freqmax << endl;
 		MSUtil::getFreqRangeInSpw( freqmin, freqmax, spwids, firstChannels,
@@ -2007,16 +1940,6 @@
 	if(datafend > gdatafend) gdatafend=datafend;
 	}
     //cerr << "freqmin " <<freqmin << " max " <<freqmax << endl;
->>>>>>> Stashed changes
-=======
-       //VisBufferUtil::getFreqRange(freqmin,freqmax, vi2, freqFrameValid? freqFrame:MFrequency::REST );
-	   //cerr << "before " << freqmin << "   " << freqmax << endl;
-		MSUtil::getFreqRangeInSpw( freqmin, freqmax, spwids, firstChannels,
-				  nChannels,msobj, freqFrameValid? freqFrame:MFrequency::REST , fld, True);
-		//cerr << "after " << freqmin << "   " << freqmax << endl;
-    }
-    //cerr << "freqmin " <<freqmin << " max " <<freqmax << endl;
->>>>>>> 99877860
 
     return buildCoordinateSystemCore( msobj, spwids0, fld, gfreqmin, gfreqmax, gdatafstart, gdatafend );
   }
