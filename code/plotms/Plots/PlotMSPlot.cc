--- conflicted
+++ resolved
@@ -314,7 +314,6 @@
 
 vector<PMS::Axis> PlotMSPlot::getCachedAxes() {
 	PMS_PP_Cache* c = itsParams_.typedGroup<PMS_PP_Cache>();
-<<<<<<< HEAD
 	PMS_PP_MSData* d = itsParams_.typedGroup<PMS_PP_MSData>();
 	for(uInt i=0; i<c->numXAxes(); i++) {
 		if (c->xAxis(i) == PMS::NONE) {
@@ -331,22 +330,6 @@
 				c->setYAxis(getGsplineAxis(d->filename()), i);
 			} else {
 				c->setYAxis(PMS::DEFAULT_YAXIS, i);
-=======
-	// get default axes if not given by user
-	for (uInt i=0; i < c->numXAxes(); i++){
-		if (c->xAxis(i) == PMS::NONE) 
-			c->setXAxis(getDefaultXAxis(), i);
-	}
-	for (uInt i=0; i < c->numYAxes(); i++){
-		if (c->yAxis(i) == PMS::NONE) {
-			if (itsCache_->calType().startsWith("Xf")) {
-                c->setYAxis(PMS::GPHASE, i);
-			} else if (itsCache_->calType() == "GSPLINE") {
-                PMS_PP_MSData* d = itsParams_.typedGroup<PMS_PP_MSData>();
-                c->setYAxis(getGsplineAxis(d->filename()), i);
-			} else {
-                c->setYAxis(PMS::DEFAULT_YAXIS, i);
->>>>>>> d68b56e0
 			}
 		}
 	}
@@ -358,24 +341,6 @@
 		if (!validXAxis) {
 			c->setShowAtm(false);
 			c->setShowTsky(false);
-<<<<<<< HEAD
-			itsParent_->showWarning("Overlays are valid only when xaxis is Channel or Frequency");
-		} else {
-			// add here for script client
-			bool found(false);
-			const vector<PMS::Axis> yAxes = c->yAxes();
-			PMS::Axis atmAxis = (c->showAtm() ? PMS::ATM : PMS::TSKY);
-			for (uInt i=0; i<yAxes.size(); ++i) {
-				if (yAxes[i] == atmAxis) {
-					found=True;
-					break;
-				}
-			}
-			if (!found) {
-				// add ATM/TSKY to Cache axes
-				int index = c->numXAxes();
-				c->setAxes(xaxis, atmAxis, c->xDataColumn(0), PMS::DEFAULT_DATACOLUMN, index);
-=======
 			c->setShowImage(false);
 			itsParent_->showWarning("Overlays are valid only when xaxis is Channel or Frequency");
 		} else {
@@ -414,7 +379,6 @@
 				// add IMAGESB (image sideband) to Cache axes
 				int index = c->numXAxes();
 				c->setAxes(xaxis, PMS::IMAGESB, c->xDataColumn(0), PMS::DEFAULT_DATACOLUMN, index);
->>>>>>> d68b56e0
 				// set Axes positions
 				PMS_PP_Axes* a = itsParams_.typedGroup<PMS_PP_Axes>();
 				a->resize(index+1, true);  // copy values
@@ -423,19 +387,11 @@
 				a->setXRange(a->xRangeSet(index-1), a->xRange(index-1), index);
 				// set Display symbol color
 				PMS_PP_Display* disp = itsParams_.typedGroup<PMS_PP_Display>();
-<<<<<<< HEAD
-				PlotSymbolPtr atmSymbol = disp->unflaggedSymbol(index);
-				atmSymbol->setSymbol("circle");
-				atmSymbol->setSize(2,2);
-				atmSymbol->setColor("#FF00FF");
-				disp->setUnflaggedSymbol(atmSymbol, index);
-=======
 				PlotSymbolPtr imageSymbol = disp->unflaggedSymbol(index);
 				imageSymbol->setSymbol("circle");
 				imageSymbol->setSize(2,2);
 				imageSymbol->setColor("#000000"); // black
 				disp->setUnflaggedSymbol(imageSymbol, index);
->>>>>>> d68b56e0
 				PlotSymbolPtr flaggedSymbol = disp->flaggedSymbol();
 				disp->setFlaggedSymbol(flaggedSymbol, index);
 			}
@@ -2262,7 +2218,6 @@
 				xRefVal = min(xRefVal, refval);
 			}
 		}
-<<<<<<< HEAD
 	}
 	// Reference value (for time axis)
 	canvas->setAxisReferenceValue(xPlotAxis, xHasRef, xRefVal);
@@ -2282,71 +2237,6 @@
 				} else if (plotFreqFrame != freqFrame) {
 					freqFrame = ""; // only add frame if they all have same one
 				}
-=======
-		// y range
-		bool hasAtmOverlay(false);
-		for ( int i = 0; i < yAxisCount; i++ ){
-			PlotAxis cy = axesParams->yAxis( i );
-			if ( axesParams->yRangeSet(i) ){
-				// Custom axes ranges set by user
-				canvas->setAxisRange(cy, axesParams->yRange(i));
-			} else if (yPtsToPlot) {
-				PMS::Axis y = cacheParams->yAxis(i);
-				// add margin if showAtm so overlay doesn't overlap plot
-				if ((cacheParams->showAtm() && y!=PMS::ATM) ||
-					(cacheParams->showTsky() && y!=PMS::TSKY)) {
-					ymax += (ymax-ymin)*0.5;
-					pair<double, double> ybounds = make_pair(ymin, ymax);
-					canvas->setAxisRange(cy, ybounds);
-				}
-				setAxisRange(y, cy, ymin, ymax, canvas);
-				if (PMS::axisIsUV(y) && xIsUV) {
-					// set x and y ranges equally
-					double ymax = canvas->axisRange(cy).first;
-					xymax = max(xymax, ymax);
-					pair<double, double> xybounds = make_pair(-xymax, xymax);
-					canvas->setAxisRange(cx, xybounds);
-					canvas->setAxisRange(cy, xybounds);
-					makeSquare = true;
-					if (xIsUVwave && (y==PMS::UWAVE || y==PMS::VWAVE)) {
-						waveplot=true;
-					}
-				} else if (PMS::axisIsOverlay(y)) {
-					// This assumes that the user is plotting a single y-axis;
-					// yaxis 0 is user-set, yaxis 1 is atm/tsky,
-					// and yaxis 2 is image sideband
-					itsCache_->indexer(i,iteration).minsMaxes(xmin, xmax, ymin, ymax);
-					pair<double,double> atmrange;
-					// in all cases, do not allow ymin < 0
-					if (y == PMS::ATM) {  // range in 0 - 100
-                        hasAtmOverlay = true;
-						double overlayRange(ymax - ymin);
-						double lowerMargin(overlayRange * 3.0);
-						double upperMargin(overlayRange > 2.0 ? 2.0 : overlayRange);
-						atmrange = make_pair(max((ymin-lowerMargin), 0.0), min(ymax+upperMargin, 100.0));
-					} else if (y == PMS::TSKY) { // range above 0
-						double overlayRange(ymax - ymin);
-						double lowerMargin(overlayRange * 3.0);
-						double upperMargin(overlayRange > 2.0 ? 2.0 : overlayRange);
-						atmrange = make_pair(max((ymin-lowerMargin), 0.0), (ymax+upperMargin));
-					} else { // range above 0
-						// get combined range of image sideband and atm/tsky overlay
-						double yminAtm, ymaxAtm;
-						itsCache_->indexer(i-1,iteration).minsMaxes(xmin, xmax, yminAtm, ymaxAtm);
-						ymin = min(ymin, yminAtm);
-						ymax = max(ymax, ymaxAtm);
-						double overlayRange(ymax - ymin);
-						double lowerMargin(overlayRange * 3.0);
-						double upperMargin(overlayRange > 2.0 ? 2.0 : overlayRange);
-						if (hasAtmOverlay) {
-							atmrange = make_pair(max((ymin-lowerMargin), 0.0), min((ymax+upperMargin), 100.0));
-						} else {
-							atmrange = make_pair(max((ymin-lowerMargin), 0.0), (ymax+upperMargin));
-						}
-					}
-					canvas->setAxisRange(cy, atmrange);
-				}
->>>>>>> d68b56e0
 			}
 			averaged &= axisIsAveraged(xAxis, dataParams[i]->averaging());
 		}
@@ -2472,7 +2362,6 @@
 				}
 			}
 
-<<<<<<< HEAD
 			// min/max for range
 			double ymin(DBL_MAX), ymax(-DBL_MAX); // for each plot
 			if (axesParams[plotindex]->yRangeSet(yindex)) {
@@ -2506,96 +2395,6 @@
 					getAxisBoundsForOverlay(ymin, ymax);
 					if (yaxis == PMS::ATM) {
 						ymax = min(ymax + 1.0, 100.0);
-=======
-	// determine which are MS and which are CalTable cache types
-	// Needed for cal axes, axis labels, title
-	casacore::Vector<casacore::Int> cacheTypes(canvasPlotCount, 0);   // default MS
-	casacore::Vector<casacore::String> calTypes(canvasPlotCount, ""); // default no caltype
-	casacore::Int calTableType = PlotMSCacheBase::CAL;
-	for (int i=0; i<canvasPlotCount; ++i) {
-		PlotMSPlotParameters plotParams = canvasPlots[i]->parameters();
-		PMS_PP_MSData* dataParams = plotParams.typedGroup<PMS_PP_MSData>();
-		PMS_PP_Cache* cacheParams = plotParams.typedGroup<PMS_PP_Cache>();
-		if (dataParams==NULL || cacheParams==NULL)
-			continue;
-		cacheTypes(i) = dataParams->type();
-		if (cacheTypes(i)==calTableType) {
-			casacore::String filename = dataParams->filename();
-			NewCalTable ct(NewCalTable::createCT(filename, Table::Old, Table::Plain));
-			calTypes(i) = ct.tableInfo().subType();
-		}
-	}
-
-	// needed for title and axis labels
-	bool allCalTables = allEQ(cacheTypes, calTableType);
-	bool polnRatio = itsCache_->polnRatio();
-	PlotMSAveraging averaging = dataParams->averaging();
-
-	if (set) {
-		PMS::DataColumn xDataColumn(itsCache_->getXDataColumn());
-		vector<PMS::Axis> yAxes;
-		vector<bool> yRefs;
-		vector<double> yRefVals;
-		vector<PMS::DataColumn> yDatas;
-		// x-axis label 
-		if (showX) {
-			if (allCalTables && PMS::axisIsData(x)) // convert xaxis to cal axis depending on type (e.g. "Amp"->"Tsys")
-				x = getCalAxis(calTypes(0), x);
-			// data col may have been changed during loading if no col
-			casacore::String xLabelSingle = canvParams->xLabelFormat().getLabel(x, xref, xrefval, xDataColumn, polnRatio);
-			if (x==PMS::TIME && xLabelSingle.contains("1858")) // xrefval==0
-				xLabelSingle.gsub("(from 1858/11/17)", "");
-			if (x == PMS::FREQUENCY)
-				xLabelSingle = addFreqFrame(xLabelSingle);
-			if (axisIsAveraged(x, averaging) && !allCalTables)
-				xLabelSingle = "Average " + xLabelSingle;
-			if (allCalTables && xLabelSingle.contains("Corr")) 
-				xLabelSingle.gsub("Corr", "Poln");
-			canvas->setAxisLabel(cx, xLabelSingle);
-		}
-		// y-axis label(s)
-		if(showY) {
-			casacore::String yLabelLeft(""), yLabelRight("");
-			for ( int i=0; i<canvasPlotCount; i++ ){
-				PlotMSPlotParameters plotParams = canvasPlots[i]->parameters();
-				PMS_PP_Cache *plotCacheParams = plotParams.typedGroup<PMS_PP_Cache>();
-				PMS_PP_Axes * plotAxisParams = plotParams.typedGroup<PMS_PP_Axes>();
-				if ( plotCacheParams == NULL || plotAxisParams == NULL )
-					continue;
-				PlotMSCacheBase& plotCacheBase = canvasPlots[i]->cache();
-				bool isCalTable(cacheTypes(i)==calTableType);
-				int plotYAxisCount = plotAxisParams->numYAxes();
-				for ( int j=0; j<plotYAxisCount; j++ ){
-					PMS::Axis y = plotCacheParams->yAxis( j );
-					// skip if image sideband axis could not be loaded
-					if ((y == PMS::IMAGESB) && !itsCache_->canShowImageCurve()) {
-						continue;
-                    }
-					if (isCalTable && PMS::axisIsData(y))
-						y = getCalAxis(calTypes(i), y);
-					yAxes.push_back(y);  // save for title
-					PlotAxis cy = plotAxisParams->yAxis( j );
-					bool yref = plotCacheBase.hasReferenceValue(y);
-					yRefs.push_back(yref); // save for title
-					double yrefval = plotCacheBase.referenceValue(y);
-					yRefVals.push_back(yrefval); // save for title
-					// data col may have been changed during loading if no col
-					PMS::DataColumn yDataColumn = plotCacheBase.getYDataColumn(j);
-					yDatas.push_back(yDataColumn); // save for title
-					casacore::String yLabelSingle = canvParams->yLabelFormat( ).getLabel(y, yref, yrefval, yDataColumn, polnRatio);
-					if (y==PMS::TIME && yLabelSingle.contains("1858")) // yrefval==0
-						yLabelSingle.gsub("(from 1858/11/17)", "");
-					if (y == PMS::FREQUENCY)
-						yLabelSingle = addFreqFrame(yLabelSingle);
-					if (axisIsAveraged(y, averaging) && !isCalTable)
-						yLabelSingle = "Average " + yLabelSingle;
-					if (isCalTable && yLabelSingle.contains("Corr"))
-						yLabelSingle.gsub("Corr", "Poln");
-					if ( cy == Y_LEFT ){
-						if ( yLabelLeft.size() > 0 )
-							yLabelLeft.append( ", ");
-						yLabelLeft.append( yLabelSingle );
->>>>>>> d68b56e0
 					} else {
 						ymax += 0.1;
 					}
