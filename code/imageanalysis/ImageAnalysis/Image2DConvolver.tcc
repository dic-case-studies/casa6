--- conflicted
+++ resolved
@@ -388,13 +388,8 @@
     VectorKernel::KernelTypes kernelType, Bool logFactors, Double pixelArea
 ) const {
     ImageMetaData<T> md(imageOut);
-<<<<<<< HEAD
-    casacore::uInt nChan = md.nChannels();
-    casacore::uInt nPol = md.nStokes();
-=======
     auto nChan = md.nChannels();
     auto nPol = md.nStokes();
->>>>>>> 327e3c61
     // initialize all beams to be null
     iiOut.setAllBeams(nChan, nPol, casacore::GaussianBeam());
     const auto& cSys = imageIn.coordinates();
