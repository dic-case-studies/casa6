--- conflicted
+++ resolved
@@ -2960,7 +2960,6 @@
         self._test_clipping(infile, is_clip_effective=True)
         
 
-<<<<<<< HEAD
 class sdimaging_test_projection(sdimaging_unittest_base):
     """
     Test projection
@@ -3139,9 +3138,7 @@
                              compstats=self.keys, ignoremask=False,
                              projection=projection)
     
-=======
 """
->>>>>>> 31ddcfe0
 # utility for sdimaging_test_mapextent
 # commented out since sd tool is no longer available in CASA (CAS-10301)
 def get_mapextent(infile, scan=None):
@@ -3226,17 +3223,9 @@
     return [sdimaging_test0,sdimaging_test1,
             sdimaging_test2,sdimaging_test3,
             sdimaging_autocoord,sdimaging_test_selection,
-<<<<<<< HEAD
-            sdimaging_test_flag, 
-            sdimaging_test_polflag,sdimaging_test_mslist,
-            sdimaging_test_restfreq, sdimaging_test_mapextent,
-            sdimaging_test_interp, sdimaging_test_clipping,
-            sdimaging_test_projection]
-=======
             sdimaging_test_flag,sdimaging_test_polflag,
             sdimaging_test_mslist,
             sdimaging_test_restfreq, 
             sdimaging_test_mapextent,
-            sdimaging_test_interp,sdimaging_test_clipping
-            ]
->>>>>>> 31ddcfe0
+            sdimaging_test_interp,sdimaging_test_clipping,
+            sdimaging_test_projection]