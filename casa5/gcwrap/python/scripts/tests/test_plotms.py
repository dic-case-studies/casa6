--- conflicted
+++ resolved
@@ -30,7 +30,7 @@
     testms2 = "ngc5921.ms"
     testms3 = "sun.subset.pentagon.ms"
     testms4 = "split_ddid_mixedpol_CAS-12283.ms"
-    testct1 = 'ngc5921.ref1a.gcal'
+    testct = 'ngc5921.ref1a.gcal'
     testct2 = 'ngc5921.ref2a.gcal'
     testct3 = 'a_mueller.uvcont.tbl'
     outputDir="/tmp/" + str(os.getpid()) + "/"
@@ -40,7 +40,7 @@
     ms2 = os.path.join(outputDir, testms2)
     ms3 = os.path.join(outputDir, testms3)
     ms4 = os.path.join(outputDir, testms4)
-    ct = os.path.join(outputDir, testct1)
+    ct = os.path.join(outputDir, testct)
     ct2 = os.path.join(outputDir, testct2)
     ct3 = os.path.join(outputDir, testct3)
 
@@ -70,22 +70,15 @@
         if not os.path.exists(self.ms2):
             shutil.copytree(os.path.join(datapath,self.testms2), 
                     self.ms2, symlinks=True)
-<<<<<<< HEAD
         if not os.path.exists(self.ct):
-            shutil.copytree(os.path.join(calpath, self.testct1),
+            shutil.copytree(os.path.join(datapath, self.testct),
                     self.ct, symlinks=True)
         if not os.path.exists(self.ct2):
-            shutil.copytree(os.path.join(calpath, self.testct2),
+            shutil.copytree(os.path.join(datapath, self.testct2),
                     self.ct2, symlinks=True)
         if not os.path.exists(self.ct3):
             shutil.copytree(os.path.join(datapath, self.testct3),
                     self.ct3, symlinks=True)
-=======
-        testcaltable = os.path.join(self.outputDir, self.caltable)
-        if not os.path.exists(self.caltable):
-            shutil.copytree(os.path.join(datapath, self.testcaltable),
-                    self.caltable, symlinks=True)
->>>>>>> a9f0c960
 
     def setUpPointingData(self):
         if not os.path.exists(self.ms3):
@@ -116,7 +109,7 @@
                 for row in reader:
                     nrow += 1
                 assertEqual(nrow, 2) # vis, antenna sel headers only
-            else: 
+            else:
                 # skip 5 header lines:
                 # vis, antenna sel, plotindex, col names, col units
                 [next(reader, None) for line in range(5)]
