##########################################################################
# test_mstool.py
#
# Copyright (C) 2016
# Associated Universities, Inc. Washington DC, USA.
#
# This script is free software; you can redistribute it and/or modify it
# under the terms of the GNU Library General Public License as published by
# the Free Software Foundation; either version 2 of the License, or (at your
# option) any later version.
#
# This library is distributed in the hope that it will be useful, but WITHOUT
# ANY WARRANTY; without even the implied warranty of MERCHANTABILITY or
# FITNESS FOR A PARTICULAR PURPOSE.  See the GNU Library General Public
# License for more details.
#
# You should have received a copy of the GNU Library General Public License
# along with this library; if not, write to the Free Software Foundation,
# Inc., 675 Massachusetts Ave, Cambridge, MA 02139, USA.
#
# Correspondence concerning AIPS++ should be adressed as follows:
#        Internet email: aips2-request@nrao.edu.
#        Postal address: AIPS++ Project Office
#                        National Radio Astronomy Observatory
#                        520 Edgemont Road
#                        Charlottesville, VA 22903-2475 USA
#
# Test suite for the CASA ms tool,
# using examples from ms.xml
#
###########################################################################

import shutil
import os
import time
import unittest
from numpy import array, testing, where
from math import ceil

from taskinit import mstool, cbtool

datadir = os.environ.get('CASAPATH').split()[0]+'/data/regression/'
datafile = os.path.join(datadir, "unittest/listobs/ngc5921_ut.ms")
print 'ms tool tests will use data from '+ datafile

class mstool_test_base(unittest.TestCase):
    
    testms = "ngc5921.ms"
    testms2 = "ngc7538.ms"
    testfits = "ngc5921.fits"

    def setUpTest(self, nomodify=True):
        # Despite setUp/tearDown, some tests with writable MS left
        # MS in a changed state and caused later tests to fail.
        # So will copy RO testms to a RW one in those tests
        self.ms = mstool()
        if not os.path.exists(self.testms):
            shutil.copytree(datafile, self.testms)
        self.ms.open(self.testms, nomodify)

    def setUpMs2(self):
        ms2 = os.path.join(datadir, 'unittest/clean/ngc7538_ut.ms')
        if not os.path.exists(self.testms2):
            shutil.copytree(ms2, self.testms2, symlinks=True)
    
    def setUpFits(self):
        fitsfile = os.path.join(datadir, 'ngc5921/ngc5921.fits')
        if not os.path.exists(self.testfits):
            shutil.copyfile(fitsfile, self.testfits)

    def tearDownTest(self):
        self.ms.done()
        self.removeMS(self.testms)
        self.ms = None

    def checkMS(self, msName):
        # MS is a directory
        self.assertTrue(os.path.isdir(msName), "MS check failed")

    def removeMS(self, msName):
        # really any directory, usually an MS in these tests
        try:
            shutil.rmtree(msName)
        except OSError:
            pass

    def checkFile(self, fileName):
        # MS is a directory
        self.assertTrue(os.path.isfile(fileName), "File check failed")

    def removeFile(self, fileName):
        try:
            os.remove(fileName)
        except OSError:
            pass

# ------------------------------------------------------------------------------

class mstool_test_ms(mstool_test_base):
    """ Test basic MS info """

    def setUp(self):
        self.setUpTest()

    def tearDown(self):
        self.tearDownTest()

    def test_msinfo(self): 
        """test ms.iswritable, name, nrow, getreferencedtables"""
        self.assertFalse(self.ms.iswritable())
        self.assertEqual(self.ms.name(), os.path.join(os.getcwd(), self.testms))
        self.assertEqual(self.ms.nrow(), 22653)
        self.assertEqual(self.ms.getreferencedtables(), [self.ms.name()])
        print

    def test_getfielddirmeas(self): 
        """test ms.getfielddirmeas"""
        # Reads row 0 of DELAY_DIR column in FIELD table
        delayDir = self.ms.getfielddirmeas("DELAY_DIR", 0)
        self.assertAlmostEqual(delayDir['m0']['value'], -2.7439276)
        self.assertAlmostEqual(delayDir['m1']['value'], 0.53248521)
        print

    def test_asdmref(self): 
        """test ms.asdmref"""
        # empty string if no ASDM reference
        self.assertEqual(self.ms.asdmref(), "")
        print

# ------------------------------------------------------------------------------

class mstool_test_concat(mstool_test_base):

    def setUp(self):
        self.setUpTest(False) # need write access
        self.setUpMs2() 
        self.outputMS = os.path.join(os.getcwd(), "outputTest.ms")

    def tearDown(self):
        self.tearDownTest()
        self.removeMS(self.outputMS)
        self.removeMS(self.testms2)

    def test_createmultims(self): 
        """test ms.createmultims, ms.getreferencedtables"""
        self.ms.createmultims(self.outputMS, self.testms2, 
            ["ANTENNA", "DATA_DESCRIPTION", "FEED"])
        self.checkMS(self.outputMS)
        self.assertTrue(self.ms.ismultims())
        # For multims returns path to SUBMSS as a list
        refTable = os.path.join(self.outputMS, "SUBMSS/ngc7538.ms")
        self.assertEquals(self.ms.getreferencedtables(), [refTable])
        print

    def test_concatenate(self): 
        """test ms.concatenate"""
        # concatenate testms2 to testms
        self.ms.concatenate(self.testms2, '1GHz', '1arcsec')
        self.ms.close() # to flush changes
        self.ms.open(self.testms)
        # test MS originally had 22653 rows
        self.assertEqual(self.ms.nrow(), 49329)
        print

    def test_testconcatenate(self): 
        """test ms.testconcatenate"""
        # concat without MAIN and POINTING tables
        self.assertEqual(len(self.ms.range(["fields"])['fields']), 3)
        self.ms.testconcatenate(self.testms2, '1GHz', '1arcsec')
        self.assertEqual(len(self.ms.range(["fields"])['fields']), 6)
        print

    def test_virtconcatenate(self): 
        """test ms.virtconcatenate"""
        self.assertEqual(len(self.ms.range(["fields"])['fields']), 3)
        self.ms.virtconcatenate(self.testms2, 'ngcaux.dat', '1GHz', '1arcsec')
        self.assertEqual(len(self.ms.range(["fields"])['fields']), 6)
        self.removeFile('ngcaux.dat')
        print

# ------------------------------------------------------------------------------

class mstool_test_summary(mstool_test_base):

    def setUp(self):
        self.setUpTest()

    def tearDown(self):
        self.tearDownTest()

    def test_summary(self): 
        """test ms.summary"""
        # Returns record (python dict)
        summary = self.ms.summary()
        # just check simple keyword values (also has scan and field dicts)
        self.assertEqual(summary['numrecords'], 22653)
        self.assertEqual(summary['timeref'], 'TAI')
        self.assertEqual(summary['nfields'], 3)
        self.assertAlmostEqual(summary['IntegrationTime'], 5310.000972747803)
        self.assertAlmostEqual(summary['BeginTime'], 49820.38802083069)
        self.assertAlmostEqual(summary['EndTime'], 49820.44947917527)
        print

    def test_getscansummary(self): 
        """test ms.getscansummary"""
        # Returns record (python dict)
        scanInfo = self.ms.getscansummary()
        self.assertEqual(len(scanInfo), 7) # 7 scans in this ms
        scan7 = scanInfo['7']['0']  # we'll just check the details of one scan
        self.assertEqual(scan7['nRow'], 1512)
        self.assertEqual(scan7['StateId'], -1)
        self.assertEqual(scan7['FieldId'], 1)
        self.assertEqual(scan7['IntegrationTime'], 30.0)
        self.assertAlmostEqual(scan7['BeginTime'], 49820.44826388359)
        self.assertAlmostEqual(scan7['EndTime'], 49820.449305564165)
        print

    def test_getspectralwindowinfo(self): 
        """test ms.getspectralwindowinfo"""
        # Returns record (python dict)
        spwInfo = self.ms.getspectralwindowinfo()
        self.assertEqual(len(spwInfo), 1) # 1 spw
        spw0 = spwInfo['0']
        self.assertEqual(spw0['NumChan'], 63)
        self.assertEqual(spw0['NumCorr'], 2)
        self.assertEqual(spw0['Frame'], 'LSRK')
        self.assertEqual(spw0['PolId'], 0)
        self.assertEqual(spw0['SpectralWindowId'], 0)
        self.assertAlmostEqual(spw0['ChanWidth'], 24414.0625)
        self.assertAlmostEqual(spw0['TotalWidth'], 1550196.875)
        self.assertAlmostEqual(spw0['Chan1Freq'], 1412665073.7687755)
        self.assertAlmostEqual(spw0['RefFreq'], 1413428013.2219005)
        print

    def test_listhistory(self): 
        """test ms.listhistory"""
        # Lists history table in logger, returns bool
        self.assertTrue(self.ms.listhistory())
        print

    def test_writehistory(self): 
        """test ms.writehistory"""
        self.assertTrue(self.ms.writehistory('an arbitrary history message'))
        self.assertTrue(self.ms.listhistory())
        print

<<<<<<< HEAD
    def test_statisticsold(self): 
=======
    def xtest_statisticsold(self): 
>>>>>>> 907665cb
        """test ms.statisticsold"""
        # Returns record (python dict)
        stats = self.ms.statisticsold(column="DATA", complex_value='amp', 
                field="2")["DATA"]
        self.assertEqual(stats['npts'], 1619352.0)
        self.assertAlmostEqual(stats['medabsdevmed'], 0.0122800)
        self.assertAlmostEqual(stats['min'], 2.2130522e-05)
        self.assertAlmostEqual(stats['max'], 73.6559143)
        self.assertAlmostEqual(stats['sum'], 6899544.742657, 6)
        self.assertAlmostEqual(stats['sumsq'], 439740418.53064, 5)
        self.assertAlmostEqual(stats['mean'], 4.2606825)
        self.assertAlmostEqual(stats['median'], 0.0273157)
        self.assertAlmostEqual(stats['rms'], 16.47888, 5)
        self.assertAlmostEqual(stats['stddev'], 15.9185447)
        self.assertAlmostEqual(stats['var'], 253.4000652)
        self.assertAlmostEqual(stats['quartile'], 0.0254916)
        print

    def test_statistics(self): 
        """test ms.statistics"""
        # Returns record (python dict)
        stats = self.ms.statistics(column="DATA", complex_value='amp', field="2")
        stats = stats['']
        self.assertTrue(stats['isMasked'])
        self.assertFalse(stats['isWeighted'])
        self.assertEqual(stats['minIndex'], 8692)
        self.assertEqual(stats['maxIndex'], 2408)
        self.assertEqual(stats['maxDatasetIndex'], 13)
        self.assertEqual(stats['minDatasetIndex'], 32)
        self.assertEqual(stats['npts'], 1619352.0)
        self.assertAlmostEqual(stats['medabsdevmed'], 0.0122800)
        self.assertAlmostEqual(stats['min'], 2.2130521e-05)
        self.assertAlmostEqual(stats['max'], 73.6559143)
        self.assertAlmostEqual(stats['sum'], 6899544.7427, 4)
        self.assertAlmostEqual(stats['sumsq'], 439740418.5306, 4)
        self.assertAlmostEqual(stats['mean'], 4.2606825)
        self.assertAlmostEqual(stats['median'], 0.0273157)
        self.assertAlmostEqual(stats['rms'], 16.47888, 5)
        self.assertAlmostEqual(stats['stddev'], 15.9185447)
        self.assertAlmostEqual(stats['variance'], 253.4000652)
        self.assertAlmostEqual(stats['firstquartile'], 0.0163202)
        self.assertAlmostEqual(stats['thirdquartile'], 0.0418118)
        print

    def test_range(self): 
        """test ms.range"""
        # Returns record (python dict)
        ranges = self.ms.range(["time","uvdist","amplitude","antenna1"])
        self.assertEqual(len(ranges['antenna1']), 27)
        self.assertAlmostEqual(ranges['time'][0], 4.30448154e+09, 1)
        self.assertAlmostEqual(ranges['time'][1], 4.30448682e+09, 1)
        self.assertAlmostEqual(ranges['uvdist'][0], 0.)
        self.assertAlmostEqual(ranges['uvdist'][1], 1020.32003137)
        self.assertAlmostEqual(ranges['amplitude'][0], 2.21305218e-05)
        self.assertAlmostEqual(ranges['amplitude'][1], 7.37500000e+01)
        print

    def test_lister(self): 
        """test ms.lister"""
        fname = 'lister.txt'
        self.assertTrue(self.ms.lister(field='2', antenna='1', correlation='RR', 
            scan='3', listfile=fname))
        self.checkFile(fname)
        f = open(fname)
        # we're not going to do any parsing...
        self.assertEqual(len(f.readlines()), 30784)
        f.close()
        self.removeFile('lister.txt')
        print

    def test_metadata(self): 
        """test ms.metadata"""
        # returns msmetadata
        msmd = self.ms.metadata()
        # just check ms.metadata example;
        # other msmetadata functions tested in test_msmd
        self.assertEqual(msmd.nspw(), 1)
        msmd.done()
        print

# ------------------------------------------------------------------------------

class mstool_test_select(mstool_test_base):

    def setUp(self):
        self.setUpTest()

    def tearDown(self):
        self.tearDownTest()

    def xtest_selectinitold(self): 
        """test ms.selectinitold, ms.nrowold"""
        self.assertTrue(self.ms.selectinitold())
        # this MS only has one DDID so no selection done
        self.assertEqual(self.ms.nrowold(), 22653)
        print

    def test_selectinit(self): 
        """test ms.selectinit, ms.nrow"""
        self.assertTrue(self.ms.selectinit())
        # this MS only has one DDID so no selection done
        self.assertEqual(self.ms.nrow(False), 22653)
        self.assertEqual(self.ms.nrow(True), 22653)
        print

    def test_msselect(self): 
        """test ms.msselect, ms.msselectedindices, ms.reset"""
        staql={'field':'1445+0990*', 'scan':'3~5'}
        # msselect changes "base" MS
        self.ms.msselect(staql)
        # fewer rows with selection
        self.assertEqual(self.ms.nrow(), 22653)
        self.assertEqual(self.ms.nrow(True), 1890)
        # selected field 1
        self.assertEqual(self.ms.msselectedindices()['field'][0], 1)
        testing.assert_array_equal(self.ms.msselectedindices()['scan'], [3,4,5])
        # reset to orig MS - no selected indices
        self.ms.reset()
        self.assertEqual(self.ms.nrow(), 22653)
        self.assertEqual(self.ms.msselectedindices()['field'].size, 0)
        print

    def xtest_selectold(self): 
        """test ms.selectold"""
        self.assertEqual(len(self.ms.rangeold(["antenna1"])["antenna1"]), 27)
        # select 3 antenna1
        antsel = [1,3,5]
        self.ms.selectold({'antenna1':antsel})
        # range for antenna is list of sel antennas, not min/max
        testing.assert_array_equal(self.ms.rangeold(['antenna1'])['antenna1'], antsel)
        print

    def test_select(self): 
        """test ms.select"""
        self.assertEqual(len(self.ms.range(["antenna1"])["antenna1"]), 27)
        # select 3 antenna1
        antsel = [1,3,5]
        self.ms.select({'antenna1':antsel})
        # range for antenna is list of sel antennas, not min/max
        testing.assert_array_equal(self.ms.range(['antenna1'])['antenna1'], antsel)
        print

    def xtest_selecttaqlold(self): 
        """test ms.selecttaqlold"""
        self.ms.selectinitold()
        # select one antenna1
        self.ms.selecttaqlold('ANTENNA1==3')
        testing.assert_array_equal(self.ms.rangeold(["antenna1"])['antenna1'], [3])
        print

    def test_selecttaql(self): 
        """test ms.selecttaql"""
        self.ms.selectinit()
        self.ms.selecttaql('ANTENNA1==3')
        # range returns array of size 1, antennaId 3
        testing.assert_array_equal(self.ms.range(["antenna1"])['antenna1'], [3])
        print

    def xtest_selectchannelold(self): 
        """test ms.selectchannelold"""
        # original ms has 63 channels
        self.ms.selectinitold()
        rec = self.ms.getdataold(["axis_info"])
        self.assertEqual(len(rec["axis_info"]["freq_axis"]["chan_freq"]), 63)

        # average into 3 channels
        self.assertTrue(self.ms.selectchannelold(3,2,5,8))
        rec = self.ms.getdataold(["data", "axis_info"])
        # check chan_freq
        chan_freqs = rec["axis_info"]["freq_axis"]["chan_freq"]
        self.assertEqual(len(chan_freqs), 3)
        exp_freqs = array([[1.41276273e+09], [1.41295804e+09], [1.41315336e+09]])
        testing.assert_array_almost_equal(chan_freqs, exp_freqs, -1)
        # check channel-averaged data
        self.assertEqual(rec['data'].shape[1], 3)
        self.assertAlmostEqual(rec['data'][0][0][0], (62.093727111816406+0j))

        # test invalid selection
        print "\nTest invalid channel selection:"
        self.ms.selectinitold(reset=True)
        self.assertFalse(self.ms.selectchannelold(128,2,5,3))
        print

    def test_selectchannel(self):
        """test ms.selectchannel"""
        # original ms has 63 channels
        self.ms.selectinit()
        rec = self.ms.getdata(["axis_info"])
        self.assertEqual(len(rec["axis_info"]["freq_axis"]["chan_freq"]), 63)

        # average into 3 channels
        self.assertTrue(self.ms.selectchannel(3,2,5,8))
        rec = self.ms.getdata(["data", "axis_info"])
        # check chan_freq
        chan_freqs = rec["axis_info"]["freq_axis"]["chan_freq"]
        self.assertEqual(len(chan_freqs), 3)
        exp_freqs = array([[1.41276273e+09], [1.41295804e+09], [1.41315336e+09]])
        testing.assert_array_almost_equal(chan_freqs, exp_freqs, -1)
        # check channel-averaged data
        self.assertEqual(rec['data'].shape[1], 3)
        self.assertAlmostEqual(rec['data'][0][2][0], (70.219131469726562+0j))

        # test invalid selection
        print "\nTest invalid channel selection:"
        self.ms.selectinit(reset=True)
        self.assertFalse(self.ms.selectchannel(2,128,5,3))
        print

    def xtest_selectpolarizationold(self): 
        """test ms.selectpolarizationold"""
        # no selection: RR,LL 
        self.ms.selectinitold()
        rec = self.ms.getdataold(["axis_info", "data"])
        testing.assert_array_equal(rec["axis_info"]["corr_axis"], ["RR", "LL"])
        self.assertEqual(rec['data'].shape[0], 2)
        # select one polarization RR
        self.ms.selectpolarizationold(["RR"])
        rec = self.ms.getdataold(["axis_info", "data"])
        testing.assert_array_equal(rec["axis_info"]["corr_axis"], ["RR"])
        self.assertEqual(rec['data'].shape[0], 1)
        self.assertAlmostEqual(rec['data'][0][0][0], (3.1573812961578369+0j))
        # test polarization conversion
        self.ms.reset()
        self.ms.selectpolarizationold(["XX"])
        rec = self.ms.getdataold(["axis_info", "data"])
        testing.assert_array_equal(rec["axis_info"]["corr_axis"], ["XX"])
        self.assertEqual(rec['data'].shape[0], 1)
        self.assertAlmostEqual(rec['data'][0][0][0], (2.7459716796875+0j))
        print

    def test_selectpolarization(self): 
        """test ms.selectpolarization"""
        # no selection: RR,LL 
        self.ms.selectinit()
        rec = self.ms.getdata(["axis_info", "data"])
        testing.assert_array_equal(rec["axis_info"]["corr_axis"], ["RR", "LL"])
        self.assertEqual(rec['data'].shape[0], 2)
        # select one polarization RR
        self.ms.selectpolarization(["RR"])
        rec = self.ms.getdata(["axis_info", "data"])
        testing.assert_array_equal(rec["axis_info"]["corr_axis"], ["RR"])
        self.assertEqual(rec['data'].shape[0], 1)
        self.assertAlmostEqual(rec['data'][0][0][0], (3.1573812961578369+0j))
        # test polarization conversion
        self.ms.reset()
        self.ms.selectpolarization(["XX"])
        rec = self.ms.getdata(["axis_info", "data"])
        testing.assert_array_equal(rec["axis_info"]["corr_axis"], ["XX"])
        self.assertEqual(rec['data'].shape[0], 1)
        self.assertAlmostEqual(rec['data'][0][0][0], (2.7459716796875+0j))
        print

    def test_msseltoindex(self): 
        """test ms.msseltoindex"""
        # select field id 2
        rec = self.ms.msseltoindex(self.testms, field="N*")
        self.assertEqual(rec['field'], [2])
        print

# ------------------------------------------------------------------------------

class mstool_test_transform(mstool_test_base):

    def setUp(self):
        self.setUpTest()

    def tearDown(self):
        self.tearDownTest()

    def test_regridspw(self): 
        """test ms.regridspw"""
        # Basic check, tested more fully in regridspw_test.py
        # See pre-regridspw values in test_getspectralwindowinfo
        self.ms.close()
        regridms = 'ngc5921_regrid.ms'
        shutil.copytree(self.testms, regridms)
        self.ms.open(regridms, False)
        self.assertTrue(self.ms.regridspw(mode="chan", center=24, chanwidth=2, bandwidth=32))
        spwinfo = self.ms.getspectralwindowinfo()['0']
        self.ms.close()
        self.removeMS(regridms)
        self.ms.open(self.testms) # prevent SEVERE ms::detached errors in cleanup
        # check values
        self.assertEqual(spwinfo['NumChan'], 16)  # was 63
        self.assertAlmostEqual(spwinfo['ChanWidth'], 48828.125) # was 24414.0625
        self.assertAlmostEqual(spwinfo['TotalWidth'], 781250.0) # was 1550196.875
        print

    def test_cvel(self): 
        """test ms.cvel"""
        self.ms.close()
        cvelms = 'ngc5921_cvel.ms'
        shutil.copytree(self.testms, cvelms)
        self.ms.open(cvelms, False)
        self.assertTrue(self.ms.cvel(mode="channel", width=2))
        spwinfo = self.ms.getspectralwindowinfo()['0']
        self.ms.close()
        self.removeMS(cvelms)
        self.ms.open(self.testms) # prevent SEVERE ms::detached errors in cleanup
        # check values
        self.assertEqual(spwinfo['NumChan'], 31)  # was 63
        self.assertAlmostEqual(spwinfo['ChanWidth'], 48828.125) # was 24414.0625
        self.assertAlmostEqual(spwinfo['TotalWidth'], 1513671.875) # was 1550196.875
        self.assertAlmostEqual(spwinfo['RefFreq'], 1412677280.8000255) # was 1413428013.2219005
        self.assertAlmostEqual(spwinfo['Chan1Freq'], 1412677280.8000255) # was 1412665073.7687755
        print

    def test_cvelfreqs(self): 
        """test ms.cvelfreqs"""
        self.ms.close()
        cvelms = 'ngc5921_cvelfreq.ms'
        shutil.copytree(self.testms, cvelms)
        self.ms.open(cvelms, False)
        centers = self.ms.cvelfreqs(mode="channel", width=2)
        self.ms.close()
        self.removeMS(cvelms)
        self.ms.open(self.testms) # prevent SEVERE ms::detached errors in cleanup
        # check len, first and last values
        self.assertEqual(len(centers), 31)
        self.assertAlmostEqual(centers[0], 1412677280.8000255)
        self.assertAlmostEqual(centers[30], 1414142124.5500255)
        print

    def test_statwt(self): 
        """test ms.statwt"""
        self.ms.close()
        statwtms = 'ngc5921_statwt.ms'
        shutil.copytree(self.testms, statwtms)
        self.ms.open(statwtms, False)
        self.assertTrue(self.ms.statwt(fitspw='0:0~32', field=[0], datacolumn='data'))
        rec = self.ms.getdata(['weight','sigma'])
        self.ms.close()
        self.removeMS(statwtms)
        self.ms.open(self.testms) # prevent SEVERE ms::detached errors in cleanup
        # orig weight=378.0, sigma=0.0514344
        self.assertAlmostEqual(rec['weight'][0][0], .0101575451)
        self.assertAlmostEqual(rec['sigma'][0][0], 9.9221458)
        print

    def test_continuum_uv_cont_sub(self): 
        """test ms.continuumsub, uvsub, contsub"""
        # Make writable ms
        self.ms.close()
        subms = 'ngc5921_sub.ms'
        shutil.copytree(self.testms, subms)
        self.ms.open(subms, False)
        # no model or corrected data in orig MS
        exp_model = array([-0.05976862+0.21077624j,-0.13658243+0.1545141j,-0.21587822-0.11069717j,-0.13609098-0.17520858j,0.18628541-0.08726287j])
        exp_corr = array([ 0.05145176-0.20602664j,0.12195288-0.1444806j,0.21040531+0.09249699j,0.11938272+0.16995102j,-0.19297704+0.09558354j])
        self.assertTrue(self.ms.continuumsub(field=1, mode='subtract'))
        rec = self.ms.getdata(['model_data', 'corrected_data'])
        self.assertEqual(rec['model_data'].shape, (2,63,22653))
        # check some values
        model0 = rec['model_data'][0][0][-5:]
        corr0 = rec['corrected_data'][0][0][-5:]
        testing.assert_array_almost_equal(corr0, exp_corr, 7)
        testing.assert_array_almost_equal(model0, exp_model, 7)
        # Now that we have model data, call uvsub (corrected-model)
        self.assertTrue(self.ms.uvsub())
        rec = self.ms.getdata(['corrected_data'])
        corr1 = rec['corrected_data'][0][0][-5:]
        testing.assert_array_almost_equal(corr1, corr0-model0, 7)
        # call contsub
        contsubms = "contsub.ms"
        self.assertTrue(self.ms.contsub(contsubms, fitspw='0', 
            fitorder=0, field=[0], combine='spw'))
        self.ms.close()
        self.removeMS(subms)
        self.checkMS(contsubms)
        self.ms.open(contsubms)
        rec = self.ms.getdata(['data'])
        self.assertAlmostEqual(rec['data'][0][0][0], (-59.606513977050781+0j))
        self.ms.close()
        self.removeMS(contsubms)
        self.ms.open(self.testms) # prevent SEVERE ms::detached errors in cleanup
        print

    def test_hanningsmooth(self): 
        """test ms.hanningsmooth"""
        self.ms.close()
        smoothms = 'ngc5921_statwt.ms'
        shutil.copytree(self.testms, smoothms)
        self.ms.open(smoothms, False)
        self.assertTrue(self.ms.hanningsmooth('data'))
        rec = self.ms.getdata(['data'])
        self.ms.close()
        self.removeMS(smoothms)
        self.ms.open(self.testms) # prevent SEVERE ms::detached errors in cleanup
        # orig data was 3.15738129616+0j
        self.assertAlmostEqual(rec['data'][0][0][0], (14.5159635544+0j))
        print

    # No tests for these functions:
    def xtest_moments(self): 
        """test ms.moments"""
        # No test: this function does not exist in ms_cmpt.cc!
        print

    def xtest_addephemeris(self): 
        """test ms.addephemeris"""
        # No test: no ephemeris sources in test MS
        print

# ------------------------------------------------------------------------------

class mstool_test_dataIO(mstool_test_base):

    def setUp(self):
        self.setUpTest()

    def tearDown(self):
        self.tearDownTest()

    def xtest_getdataold_putdataold(self): 
        """test ms.getdataold, putdataold"""
        self.ms.close()
        # need writable MS for putdata:
        putms = 'ngc5921_put.ms'
        self.removeMS(putms)
        shutil.copytree(self.testms, putms)
        # add corrected_data
        cb = cbtool()
        cb.open(putms)
        cb.close()
        self.ms.open(putms, False)
        # items list
        rec = self.ms.getdataold(['data', 'antenna1', 'scan_number'])
        self.assertEqual(rec['antenna1'][1], 27)
        self.assertEqual(rec['scan_number'][1], 1)
        data0 = rec['data']
        # double the data and write it into the MS
        doubleData = data0 * 2
        doubleRec = {'corrected_data': doubleData}
        self.ms.putdataold(doubleRec)
        # make sure it is 2x
        rec = self.ms.getdataold(['corrected_data'])
        testing.assert_array_almost_equal(rec['corrected_data'],
                data0*2, 7)
        self.ms.close()
        self.removeMS(putms)
        self.ms.open(self.testms) # reopen for tearDown
        print

    def test_getdata_putdata(self): 
        """test ms.getdata, putdata"""
        self.ms.close()
        # need writable MS for putdata:
        putms = 'ngc5921_put.ms'
        self.removeMS(putms)
        shutil.copytree(self.testms, putms)
        # add corrected_data
        cb = cbtool()
        cb.open(putms)
        cb.close()
        self.ms.open(putms, False)
        # items list
        rec = self.ms.getdata(['data', 'antenna1', 'scan_number'])
        self.assertEqual(rec['antenna1'][1], 27)
        self.assertEqual(rec['scan_number'][1], 1)
        data0 = rec['data']
        # double the data and write it into the MS
        doubleData = data0 * 2
        doubleRec = {'corrected_data': doubleData}
        self.ms.putdata(doubleRec)
        # make sure it is 2x
        rec = self.ms.getdata(['corrected_data'])
        self.assertEqual(rec['corrected_data'].shape, (2,63,22653))
        testing.assert_array_almost_equal(rec['corrected_data'], data0*2)
        # divide by 2 (=data again) and put it back, use ifraxis
        rec = self.ms.getdata(['corrected_data'], ifraxis=True)
        halfData = rec['corrected_data']*0.5
        self.assertEqual(halfData.shape, (2,63,378,60))
        halfRec = {'corrected_data': halfData}
        self.ms.putdata(halfRec)
        rec = self.ms.getdata(['data','corrected_data'])
        testing.assert_array_almost_equal(rec['corrected_data'],
                rec['data'])
        self.ms.close()
        self.removeMS(putms)
        self.ms.open(self.testms) # reopen for tearDown
        print

    def xtest_getdataold_args(self): 
        """test ms.getdataold ifraxis, increment, and average"""
        # Expected data shape
        ncorr = 2
        nchan = 63
        nrow = 22653
        # Expected data shape with ifraxis
        nIfr = 378
        nAnt = 60
        # Expected data after averaging
        exp_data1 = [0.18245400-0.00021324j, 1.50447035-0.0020918j, 2.84147143-0.00377467j, 3.58339596-0.00475751j, 4.02027655-0.00478132j]
        exp_data2 = [2.49434376e+00+0.j, -1.52505504e-03-0.00459018j, 1.09913200e-03+0.00773078j, -4.95528942e-03-0.00457142j, 7.29188230e-03+0.00369013j]
        # defaults
        self.ms.selectinitold()
        rec = self.ms.getdataold(['data'])
        self.assertEqual(rec['data'].shape, (ncorr, nchan, nrow))
        # ifraxis True
        rec = self.ms.getdataold(['data', 'ifr_number'], ifraxis=True)
        self.assertEqual(rec['data'].shape, (ncorr, nchan, nIfr, nAnt))
        # increment 2
        rec = self.ms.getdataold(['data'], increment=2)
        self.assertEqual(rec['data'].shape, (ncorr, nchan, nrow/2))
        # average True, ifraxis False - avg over row axis
        rec = self.ms.getdataold(['data'], average=True)
        self.assertEqual(rec['data'].shape, (ncorr, nchan))
        testing.assert_array_almost_equal(rec['data'][0][:5], exp_data1, 8)
        # average True, ifraxis True - avg over time axis
        rec = self.ms.getdataold(['data'], ifraxis=True, average=True)
        self.assertEqual(rec['data'].shape, (ncorr, nchan, nIfr))
        testing.assert_array_almost_equal(rec['data'][0][0][:5], exp_data2, 8)
        print

    def test_getdata_args(self): 
        """test ms.getdata ifraxis, increment, and average"""
        # Expected data shape
        ncorr = 2
        nchan = 63
        nrow = 22653
        # Expected data shape with ifraxis
        nIfr = 378
        nAnt = 60
        # Expected data after averaging
        exp_data1 = [0.18245400-0.00021324j, 1.50447035-0.0020918j, 2.84147143-0.00377467j, 3.58339596-0.00475751j, 4.02027655-0.00478132j]
        exp_data2 = [2.49434376e+00+0.j, -1.52505504e-03-0.00459018j, 1.09913200e-03+0.00773078j, -4.95528942e-03-0.00457142j, 7.29188230e-03+0.00369013j]
        # defaults
        rec = self.ms.getdata(['data'])
        self.assertEqual(rec['data'].shape, (ncorr, nchan, nrow))
		# caps and mixed case
        rec = self.ms.getdata(['DATA', 'Flag'])
        self.assertEqual(rec['data'].shape, (ncorr, nchan, nrow))
        self.assertEqual(rec['flag'].shape, (ncorr, nchan, nrow))
        # ifraxis True
        rec = self.ms.getdata(['data', 'ifr_number'], ifraxis=True)
        self.assertEqual(rec['data'].shape, (ncorr, nchan, nIfr, nAnt))
        # increment 2
        rec = self.ms.getdata(['data'], increment=2)
        self.assertEqual(rec['data'].shape, (ncorr, nchan, nrow/2))
        # average True, ifraxis False - avg over row axis
        rec = self.ms.getdata(['data'], average=True)
        self.assertEqual(rec['data'].shape, (ncorr, nchan))
        testing.assert_array_almost_equal(rec['data'][0][:5], exp_data1, 8)
        # average True, ifraxis True - avg over time axis
        rec = self.ms.getdata(['data'], ifraxis=True, average=True)
        self.assertEqual(rec['data'].shape, (ncorr, nchan, nIfr))
        testing.assert_array_almost_equal(rec['data'][0][0][:5], exp_data2, 8)
        print

    def xtest_ngetdata(self): 
        """test ms.ngetdata"""
        # 'items' list is only argument implemented (partially)
        rec = self.ms.ngetdata(['data', 'flag'])
        self.assertAlmostEqual(rec['data'][0][0][0], (3.15738129616+0j))
        self.assertEqual(rec['flag'][0][0][0], 0)
        print

# ------------------------------------------------------------------------------

class mstool_test_sort(mstool_test_base):

    def setUp(self):
        # For these tests, no newmsname caused exception:
        # Exception Reported: Invalid Table operation: Cannot copy/rename;
        # target table <path>/nosedir/ngc5921.ms is still
        # open (is in the table cache)
        self.setUpTest()

    def tearDown(self):
        self.tearDownTest()

    def test_timesort(self): 
        """test ms.timesort"""
        rec0 = self.ms.getdata(['time'])
        timesortms = 'ngc5921_timesort.ms'
        self.assertTrue(self.ms.timesort(timesortms))
        self.ms.close()
        self.ms.open(timesortms)
        rec1 = self.ms.getdata(['time'])
        self.ms.close()
        self.removeMS(timesortms)
        self.ms.open(self.testms) # prevent SEVERE ms::detached errors in cleanup
        # ms is already time-sorted!
        testing.assert_array_equal(rec0['time'], rec1['time'])
        print

    def test_sort(self): 
        """test ms.sort"""
        rec = self.ms.getdata(['antenna1', 'antenna2'])
        self.assertEqual(rec['antenna1'][1], 27)
        self.assertEqual(rec['antenna2'][2], 7)
        sortms = 'ngc5921_sort.ms'
        self.assertTrue(self.ms.sort(sortms, ['ANTENNA1', 'ANTENNA2']))
        self.ms.close()
        self.ms.open(sortms)
        rec = self.ms.getdata(['antenna1', 'antenna2'])
        self.ms.close()
        self.removeMS(sortms)
        self.ms.open(self.testms) # prevent SEVERE ms::detached errors in cleanup
        # check that antennas were sorted
        self.assertEqual(rec['antenna1'][1], 0)
        self.assertEqual(rec['antenna2'][2], 0)
        print

# ------------------------------------------------------------------------------

class mstool_test_subms(mstool_test_base):

    def setUp(self):
        self.setUpTest()

    def tearDown(self):
        self.tearDownTest()

    def test_split(self): 
        """test ms.split"""
        self.assertEqual(self.ms.nrow(), 22653)
        self.assertTrue(self.ms.split('subms.ms', field=[0], step=[5]))
        self.checkMS('subms.ms')
        self.ms.close()
        self.ms.open('subms.ms')
        # fewer rows with field id 0 only
        self.assertEqual(self.ms.nrow(), 4509)
        rec = self.ms.getdata(['field_id'])
        self.ms.close()
        self.removeMS('subms.ms')
        self.ms.open(self.testms) # for teardown
        # check values
        field0 = rec['field_id']
        self.assertTrue((field0 == 0).all())
        print

    def test_split_averaging(self): 
        """test ms.split time averaging"""
        self.assertTrue(self.ms.split('subms.ms', timebin='120s'))
        self.checkMS('subms.ms')
        self.ms.close()
        self.ms.open('subms.ms')
        self.assertEqual(self.ms.nrow(), 9450)
        self.ms.close()
        self.removeMS('subms.ms')
        self.ms.open(self.testms) # for teardown
        print

    def test_partition(self): 
        """test ms.partition"""
        self.assertTrue(self.ms.partition('partition.ms', field=[0]))
        self.checkMS('partition.ms')
        self.ms.close()
        self.ms.open('partition.ms')
        # fewer rows with field id 0 only
        self.assertEqual(self.ms.nrow(), 4509)
        self.ms.close()
        self.removeMS('partition.ms')
        self.ms.open(self.testms) # for teardown
        print

    def xtest_partition_averaging(self): 
        """test ms.partition time averaging"""
        # TBD: test removed, timebin causes seg fault!
        self.assertTrue(self.ms.partition('partition.ms', timebin='120s'))
        self.checkMS('partition.ms')
        self.ms.close()
        self.ms.open('partition.ms')
        self.assertEqual(self.ms.nrow(), 4509)
        self.ms.close()
        self.removeMS('partition.ms')
        self.ms.open(self.testms) # for teardown
        print

# ------------------------------------------------------------------------------

class mstool_test_iter(mstool_test_base):

    def setUp(self):
        self.setUpTest()

    def tearDown(self):
        self.tearDownTest()

    def xtest_iterold_columns(self): 
        """test ms.iterold functions with sort columns"""
        scannum = 1
        # rows per chunk
        rows = [4509, 1890, 6048, 756, 1134, 6804, 1512]
        self.ms.iterinitold(["SCAN_NUMBER", "ARRAY_ID", "FIELD_ID", 
            "DATA_DESC_ID", "TIME"], adddefaultsortcolumns=False)
        self.ms.iteroriginold()
        rec = self.ms.getdataold(["scan_number", "data"])
        self.assertEqual(rec['scan_number'][0], scannum)
        self.assertEqual(rec["data"].shape[2], rows[scannum-1])
        while self.ms.iternextold():
            scannum += 1;
            rec = self.ms.getdataold(["scan_number", "data"])
            self.assertEqual(rec['scan_number'][0], scannum)
            self.assertEqual(rec["data"].shape[2], rows[scannum-1])
        self.ms.iterendold()
        print

    def test_iteration_columns(self): 
        """test ms.iter functions with sort columns"""
        scannum = 1
        # rows per chunk
        rows = [4509, 1890, 6048, 756, 1134, 6804, 1512]
        self.ms.iterinit(["SCAN_NUMBER", "ARRAY_ID", "FIELD_ID", 
            "DATA_DESC_ID", "TIME"], adddefaultsortcolumns=False)
        self.ms.iterorigin()
        rec = self.ms.getdata(["scan_number", "data"])
        self.assertEqual(rec['scan_number'][0], scannum)
        self.assertEqual(rec["data"].shape[2], rows[scannum-1])
        while self.ms.iternext():
            scannum += 1;
            rec = self.ms.getdata(["scan_number", "data"])
            self.assertEqual(rec['scan_number'][0], scannum)
            self.assertEqual(rec["data"].shape[2], rows[scannum-1])
        self.ms.iterend()
        print

    def xtest_iterinitold_interval(self): 
        """test ms.iterinitold interval parameter"""
        lasttime = 0.0
        interval = 120.0
        nchunk = 1
        # Select a scan to avoid time jumps between scans
        self.ms.msselect({'scan': '3'})
        times = self.ms.rangeold(['time'])['time']
        scantime = times[1]-times[0]
        totalchunks = ceil(scantime/interval)
        self.ms.iterinitold(interval=interval)
        self.ms.iteroriginold() # chunk1
        while self.ms.iternextold(): # next chunk
            nchunk += 1
            rec = self.ms.getdataold(["time"])
            thistime = rec["time"][0]
            if lasttime != 0.0:
                self.assertAlmostEqual(thistime-lasttime, interval, 2)
            lasttime = thistime
        self.ms.iterendold()
        self.assertEqual(nchunk, totalchunks)
        print

    def test_iterinit_interval(self): 
        """test ms.iterinit interval parameter"""
        lasttime = 0.0
        interval = 120.0
        nchunk = 1
        # Select a scan to avoid time jumps between scans
        self.ms.msselect({'scan': '3'})
        times = self.ms.range(['time'])['time']
        scantime = times[1]-times[0]
        totalchunks = ceil(scantime/interval)
        self.ms.iterinit(interval=interval)
        self.ms.iterorigin() # chunk1
        while self.ms.iternext(): # next chunk
            nchunk += 1
            rec = self.ms.getdata(["time"])
            thistime = rec["time"][0]
            if lasttime != 0.0:
                self.assertAlmostEqual(thistime-lasttime, interval, 2)
            lasttime = thistime
        self.ms.iterend()
        self.assertEqual(nchunk, totalchunks)
        print

    def Xtest_iterinitold_maxrows(self): 
        """test ms.iterinitold maxrows parameter"""
        maxrows = 256 
        nchunk = 1
        self.ms.msselect({'scan': '2'})
        rec = self.ms.getdataold(['data']) # get all rows at once
        totalrows = rec['data'].shape[2]
        totalchunks = ceil(float(totalrows)/maxrows)
        self.ms.iterinitold(maxrows=maxrows)
        self.ms.iteroriginold() # chunk1
        rec = self.ms.getdataold(["data"])
        self.assertEqual(rec["data"].shape[2], maxrows)
        while self.ms.iternextold(): # next chunk
            nchunk += 1
            # last chunk will be partial
            if nchunk < totalchunks:
                rec = self.ms.getdataold(["data"])
                self.assertEqual(rec["data"].shape[2], maxrows)
        self.ms.iterendold()
        self.assertEqual(nchunk, totalchunks)
        print

    def test_iterinit_maxrows(self): 
        """test ms.iterinit maxrows parameter"""
        maxrows = 256 
        nchunk = 1
        self.ms.msselect({'scan': '2'})
        rec = self.ms.getdata(['data']) # get all rows at once
        totalrows = rec['data'].shape[2]
        totalchunks = ceil(float(totalrows)/maxrows)
        self.ms.iterinit(maxrows=maxrows)
        self.ms.iterorigin() # chunk1
        rec = self.ms.getdata(["data"])
        self.assertEqual(rec["data"].shape[2], maxrows)
        while self.ms.iternext(): # next chunk
            nchunk += 1
            # last chunk will be partial
            if nchunk < totalchunks:
                rec = self.ms.getdata(["data"])
                self.assertEqual(rec["data"].shape[2], maxrows)
        self.ms.iterend()
        self.assertEqual(nchunk, totalchunks)
        print

    def xtest_niteration(self): 
        """test ms.niter"""
        exp_rows = [0, 4509, 6399]
        got_rows = []
        self.ms.niterinit()
        self.ms.niterorigin()
        while not self.ms.niterend():
            rec = self.ms.ngetdata(['rows'])
            got_rows.append(rec['rows'][0])
            self.ms.niternext()
        self.assertEqual(got_rows, exp_rows)
        print

    def xtest_niteration_interval(self): 
        """test ms.niter interval parameter"""
        # DISABLED THIS TEST - intervals are "mostly" correct at 120s;
        # Not going to debug this as it is almost deprecated (old VIVB)
        # Test interval
        self.ms.msselect({'scan': '3'})
        lasttime = 0.0
        interval = 120.0
        self.ms.niterinit(interval=interval)
        self.ms.niterorigin()
        while not self.ms.niterend():
            rec = self.ms.ngetdata(["time"])
            thistime = rec["time"][0]
            if lasttime != 0.0:
                self.assertAlmostEqual(thistime - lasttime, interval, 2)
            lasttime = thistime
            self.ms.niternext()
        print

    def xtest_niteration_rows(self): 
        """test ms.niter rows parameter"""
        # Note this does not work quite like old iter,
        # niternext gets next VB not next set of rows 
        # (i.e., there is only one VB so one iteration)
        # Also setting maxrows returns maxrows+1!
        maxrows = 256 
        self.ms.msselect({'scan': '2'})
        self.ms.niterinit(maxrows=maxrows)
        self.ms.niterorigin()
        while not self.ms.niterend():
            rec = self.ms.ngetdata(['rows'])
            self.assertEqual(len(rec['rows']), maxrows+1)
            self.ms.niternext()
        print

# ------------------------------------------------------------------------------

class mstool_test_fits(mstool_test_base):

    def setUp(self):
        self.setUpTest()
        self.setUpFits()

    def tearDown(self):
        self.tearDownTest()
        self.removeFile(self.testfits)

    def test_list_from_tofits(self):
        """test ms.listfits, fromfits, tofits"""
        self.assertTrue(self.ms.listfits(self.testfits))
        # from fits to ms
        fitsms = 'fromfits.ms'
        testfits = "testfile.fits"
        self.assertTrue(self.ms.fromfits(fitsms, self.testfits))
        self.checkMS(fitsms)
        # from ms to fits
        self.ms.close() # self.testms
        self.ms.open(fitsms)
        self.assertTrue(self.ms.tofits(testfits, column="DATA", field=[0]))
        self.checkFile(testfits)
        # clean up
        self.ms.close() # fitsms
        self.removeMS(fitsms)
        self.removeFile(testfits)
        self.ms.open(self.testms) # for teardown
        print

# ------------------------------------------------------------------------------

def suite():
    return [mstool_test_ms,
            mstool_test_concat,
            mstool_test_summary,
            mstool_test_select,
            mstool_test_transform,
            mstool_test_dataIO,
            mstool_test_iter,
            mstool_test_sort,
            mstool_test_subms,
            mstool_test_fits
            ]
<|MERGE_RESOLUTION|>--- conflicted
+++ resolved
@@ -244,11 +244,7 @@
         self.assertTrue(self.ms.listhistory())
         print
 
-<<<<<<< HEAD
-    def test_statisticsold(self): 
-=======
     def xtest_statisticsold(self): 
->>>>>>> 907665cb
         """test ms.statisticsold"""
         # Returns record (python dict)
         stats = self.ms.statisticsold(column="DATA", complex_value='amp', 
