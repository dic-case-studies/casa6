--- conflicted
+++ resolved
@@ -1267,18 +1267,11 @@
 			PMS::axisIsRaDec(currentX_[dataIndex]) or
 			PMS::axisIsRaDec(currentY_[dataIndex]) );
 	for (Int iter=0;iter<nIter;++iter) {
-<<<<<<< HEAD
-		indexer_[dataIndex][iter] = new PlotMSIndexer(this, 
+		indexer_[dataIndex][iter] = PlotMSIndexerFactory::initIndexer(this, 
             currentX_[dataIndex], currentXData_[dataIndex], 
             currentY_[dataIndex], currentYData_[dataIndex],
-            iteraxis, iterValues(iter), xconnector, timeconnect, dataIndex);
-=======
-		indexer_[dataIndex][iter] = PlotMSIndexerFactory::initIndexer(this,
-					currentX_[dataIndex], currentXData_[dataIndex],
-					currentY_[dataIndex], currentYData_[dataIndex],
-					iteraxis, iterValues(iter), dataIndex,
-					useRaDecIndexer);
->>>>>>> 005fc470
+            iteraxis, iterValues(iter), xconnector, timeconnect, 
+			dataIndex, useRaDecIndexer);
 	}
 
 	// Extract global ranges from the indexers
