--- conflicted
+++ resolved
@@ -340,13 +340,8 @@
   // Call parent to do general stuff
   GJones::keepNCT();
 
-<<<<<<< HEAD
-  if (prtlev() > 4)
-    cout << " SVJ::keepNCT" << endl;
-=======
   if (prtlev()>4)
     cout << " SDDoubleCircleGainCal::keepNCT" << endl;
->>>>>>> e4504e45
 
   // Set proper antenna id
   Vector<Int> a1(nAnt());
