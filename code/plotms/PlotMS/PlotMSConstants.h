//# PlotMSConstants.h: Constants and useful classes/methods for plotms.
//# Copyright (C) 2009
//# Associated Universities, Inc. Washington DC, USA.
//#
//# This library is free software; you can redistribute it and/or modify it
//# under the terms of the GNU Library General Public License as published by
//# the Free Software Foundation; either version 2 of the License, or (at your
//# option) any later version.
//#
//# This library is distributed in the hope that it will be useful, but WITHOUT
//# ANY WARRANTY; without even the implied warranty of MERCHANTABILITY or
//# FITNESS FOR A PARTICULAR PURPOSE.  See the GNU Library General Public
//# License for more details.
//#
//# You should have received a copy of the GNU Library General Public License
//# along with this library; if not, write to the Free Software Foundation,
//# Inc., 675 Massachusetts Ave, Cambridge, MA 02139, USA.
//#
//# Correspondence concerning AIPS++ should be addressed as follows:
//#        Internet email: aips2-request@nrao.edu.
//#        Postal address: AIPS++ Project Office
//#                        National Radio Astronomy Observatory
//#                        520 Edgemont Road
//#                        Charlottesville, VA 22903-2475 USA
//#
//# $Id: $
#ifndef PLOTMSCONSTANTS_H_
#define PLOTMSCONSTANTS_H_

#include <casa/Containers/Record.h>
#include <graphics/GenericPlotter/PlotFactory.h>

#include <map>
#include <vector>

namespace casa {

// Useful macros for defining enums.  Although the two macros can be used
// separately, their intended use is for them to be used sequentially.
// Parameters:
// * NAME: name of the enum,
// * ALLMETHOD: name of the method that returns a vector of all defined members
//              of the enum (also nALLMETHOD which returns the number of
//              defined members in the enum),
// * ALLSTRMETHOD: name of the method that returns a vector of the string
//                 representation of all defined members of the enum,
// * CONVMETHOD: name of the method that converts between the enum and its
//               casacore::String representation,
// * ... (__VA_ARGS__): list of enum methods for PMS_ENUM1 and list of
//                      their string representations for PMS_ENUM2.  IMPORTANT:
//                      if both macros are used then the lists must be the same
//                      size and in the same order.
// <group>
#define PMS_ENUM1(NAME,ALLMETHOD,ALLSTRMETHOD,CONVMETHOD,...)                 \
    enum NAME {                                                               \
        __VA_ARGS__                                                           \
    };                                                                        \
                                                                              \
    static const vector< NAME >& ALLMETHOD () {                               \
        static const NAME arr[] = {                                           \
            __VA_ARGS__                                                       \
        };                                                                    \
        static const int count = sizeof(arr) / sizeof(arr[0]);                \
        static const vector< NAME > v(arr, &arr[count]);                      \
        return v;                                                             \
    }                                                                         \
                                                                              \
    static unsigned int n##ALLMETHOD () {                                     \
        static unsigned int n = ALLMETHOD ().size();                          \
        return n;                                                             \
    }

#define PMS_ENUM2(NAME,ALLMETHOD,ALLSTRMETHOD,CONVMETHOD,...)                 \
    static const vector<casacore::String>& ALLSTRMETHOD () {                            \
        static const casacore::String arr[] = {                                         \
            __VA_ARGS__                                                       \
        };                                                                    \
        static const int count = sizeof(arr) / sizeof(arr[0]);                \
        static const vector<casacore::String> v(arr, &arr[count]);                      \
        return v;                                                             \
    }                                                                         \
                                                                              \
    static const casacore::String& CONVMETHOD ( NAME v) {                               \
        return ALLSTRMETHOD ()[v]; }                                          \
                                                                              \
    static const NAME & CONVMETHOD (const casacore::String& v, bool* ok = NULL) {       \
        const vector<casacore::String>& strs = ALLSTRMETHOD ();                         \
        const vector< NAME >& enms = ALLMETHOD ();                            \
        for(unsigned int i = 0; i < strs.size(); i++) {                       \
            if(PMS::strEq(v, strs[i], true)) {                                \
                if(ok != NULL) *ok = true;                                    \
                return enms[i];                                               \
            }                                                                 \
        }                                                                     \
        if(ok != NULL) *ok = false;                                           \
        return enms[0];                                                       \
    }
// </group>


// Container class for useful constants/methods.
class PMS {
public:
    // Enum for the axis choices that are available to be plotted.  Used both
    // by the user to select what to plot and by the cache loading system.
    // **If these are changed, also update: xmlcasa/tasks/plotms.xml,
    // xmlcasa/scripts/task_plotms.py.**
    // <group>
    PMS_ENUM1(Axis, axes, axesStrings, axis,
	      SCAN,FIELD,TIME,TIME_INTERVAL,
	      SPW,CHANNEL,FREQUENCY,VELOCITY,CORR,
	      ANTENNA1,ANTENNA2,BASELINE,ROW,
          OBSERVATION,INTENT,FEED1,FEED2,
	      AMP,PHASE,REAL,IMAG,WT,WTxAMP,WTSP,
	      SIGMA, SIGMASP,
	      FLAG,FLAG_ROW,
	      UVDIST,UVDIST_L,U,V,W,UWAVE,VWAVE,WWAVE,
	      AZ0,EL0,HA0,PA0,
	      ANTENNA,AZIMUTH,ELEVATION,
	      PARANG,
	      GAMP,GPHASE,GREAL,GIMAG,
	      DELAY,SWP,TSYS,OPAC, SNR, TEC,
	      RADIAL_VELOCITY, RHO, 
	      NONE)

    PMS_ENUM2(Axis, axes, axesStrings, axis,
	      "Scan","Field","Time","Interval",
	      "Spw","Channel","Frequency","Velocity","Correlation",
	      "Antenna1","Antenna2","Baseline","Row",
	      "Observation", "Intent", "Feed1", "Feed2",
	      "Amp","Phase","Real","Imag","Wt","Wt*Amp","WtSp",
	      "Sigma", "SigmaSp", "Flag","FlagRow",
	      "UVdist","UVwave","U","V","W","Uwave","Vwave","Wwave",
	      "Azimuth","Elevation","HourAngle","ParAngle",
	      "Antenna","Ant-Azimuth","Ant-Elevation","Ant-ParAngle",
	      "Gain Amp","Gain Phase","Gain Real","Gain Imag",
	      "Delay","SwPower","Tsys","Opac", "SNR", "TEC",
	      "Radial Velocity [km/s]", "Distance (rho) [km]", 
	      "None")

    // </group>
              
    // Returns the axes scale for the given axis.  Currently NORMAL unless the
    // axis is TIME, in which case the scale is DATE_MJ_SEC.
    static PlotAxisScale axisScale(Axis axis);
    
    
    // Enum for the different data columns for data axes.
    // **If these are changed, also update: xmlcasa/tasks/plotms.xml.**
    // <group>
    PMS_ENUM1(DataColumn, dataColumns, dataColumnStrings, dataColumn,
              DATA, CORRECTED, MODEL, CORRMODEL, DATAMODEL, DATA_DIVIDE_MODEL, 
<<<<<<< HEAD
              CORRECTED_DIVIDE_MODEL, FLOAT_DATA)
    PMS_ENUM2(DataColumn, dataColumns, dataColumnStrings, dataColumn,
              "data", "corrected", "model", "corrected-model", "data-model", 
              "data/model", "corrected/model", "float")
=======
			  CORRECTED_DIVIDE_MODEL, FLOAT_DATA)
    PMS_ENUM2(DataColumn, dataColumns, dataColumnStrings, dataColumn,
              "data", "corrected", "model", "corrected-model", "data-model", 
			  "data/model", "corrected/model", "float")
>>>>>>> ba725c09
    // </group>
              
    // Returns whether or not the given axis needs the second data parameter to
    // indicate which data column to use or not.  Currently false except for
    // AMP, PHASE, REAL, and IMAG.
    static bool axisIsData(Axis axis);
    // Cal table axes which need validation/slicing for poln selection
    static bool axisNeedsCalSlice(Axis axis);
    // Need datacolumn for averaging weight axes          
    static bool axisIsWeight(Axis axis);
    // for loading conjugates and setting axis ranges
    static bool axisIsUV(Axis axis);
              
    // Enum for different axes types.  Currently only used to display this
    // information to the user in the GUI's cache tab.
    // <group>
    PMS_ENUM1(AxisType, axesTypes, axesTypeStrings, axisType,
              TBOOL, TINT, TFLOAT, TDOUBLE, TTIME)
    PMS_ENUM2(AxisType, axesTypes, axesTypeStrings, axisType,
              "boolean", "integer", "float", "double", "time")
    //</group>
             
    // Returns the type for the given axis.
    static AxisType axisType(Axis axis);
    
    
    // Enum for different axes units.  Currently only used in labels.
    // <group>
    PMS_ENUM1(AxisUnit, axesUnits, axesUnitStrings, axisUnit,
              UNONE, UDATETIME, GHERTZ, METERS_PER_SECOND, KILOMETERS_PER_SECOND,
              KILOMETERS, METERS, HOURS, WAVELENGTHS, DEGREES, NANOSECONDS, KELVIN,
              NEPERS, SECONDS);
    PMS_ENUM2(AxisUnit, axesUnits, axesUnitStrings, axisUnit,
              "", "hh:mm:ss", "GHz", "m/s", "km/s", "km", "m", "hours",
              "<html>&lambda;</html>", "degrees", "ns", "K", "neper", "s");

    // </group>
              
    // Returns the unit for the given axis.
    static AxisUnit axisUnit(Axis axis);
    
    
    // Convert to/from dates and doubles, using the given scale (must be either
    // DATE_MJ_SEC or DATE_MJ_DAY).
    // <group>
    static double dateDouble(unsigned int year, unsigned int mon,
            unsigned int day, unsigned int hour, unsigned int min,
            double sec, PlotAxisScale scale = DATE_MJ_SEC);
    static void dateDouble(double value, unsigned int& year, unsigned int& mon,
            unsigned int& day, unsigned int& hour, unsigned int& min,
            double& sec, PlotAxisScale scale = DATE_MJ_SEC);
    // </group>    
              
    // Returns true if the given Strings are equals, false otherwise.  If
    // ignoreCase is false then it is a direct casacore::String comparison using ==;
    // otherwise the casacore::String characters are compared while ignoring case for
    // letters.
    static bool strEq(const casacore::String& str1, const casacore::String& str2,
                      bool ignoreCase = false);
    
    // Returns true if the given Records are equals, false otherwise.
    static bool recEq(const casacore::Record& rec1, const casacore::Record& rec2);
    
    // Converts the given templated vector to/from an int Vector.
    // <group>
    template <class T>
    static casacore::Vector<int> toIntVector(const vector<T>& v) {
        casacore::Vector<int> v2(v.size());
        for(unsigned int i = 0; i < v.size(); i++) v2[i] = (int)v[i];
        return v2;
    }
    
    template <class T>
    static vector<T> fromIntVector(const casacore::Vector<int>& v) {
        vector<T> v2(v.size());
        for(unsigned int i = 0; i < v.size(); i++) v2[i] = (T)v[i];
        return v2;
    }
    // </group>
    
    
    // Enum for the different casacore::MS summary types.
    // <group>
    PMS_ENUM1(SummaryType, summaryTypes, summaryTypeStrings, summaryType,
              S_ALL, S_WHERE, S_WHAT, S_HOW, S_MAIN, S_TABLES, S_ANTENNA,
              S_FEED, S_FIELD, S_OBSERVATION, S_HISTORY, S_POLARIZATION,
              S_SOURCE, S_SPW, S_SPW_POL,
              S_SYSCAL, S_WEATHER)

    PMS_ENUM2(SummaryType, summaryTypes, summaryTypeStrings, summaryType,
              "All", "Where", "What", "How", "Main", "Tables", "Antenna",
              "Feed", "Field", "Observation", "History", "Polarization",
              "Source", "Spectral Window", "Spectral Window and Polarization",
              "SysCal", "Weather")
    // </group>
              

   // Enum for export range.
   // <group>
   PMS_ENUM1(ExportRange, exportRanges, exportRangeStrings, exportRange, PAGE_CURRENT, PAGE_ALL)
   PMS_ENUM2(ExportRange, exportRanges, exportRangeStrings, exportRange, "Current Page", "All Pages")
   // </group>
              

    // Colorizing Values //
              
    // Returns the list of unique colors used to colorize plots.
    static const vector<casacore::String>& COLORS_LIST();
    
    
    // Default Parameter Values //
    
    // Default values for PlotMSParameters.
    // <group>
    static const casacore::String DEFAULT_LOG_FILENAME;
    static const int DEFAULT_LOG_EVENTS;
    static const casacore::LogMessage::Priority DEFAULT_LOG_PRIORITY;
    static const bool DEFAULT_CLEAR_SELECTIONS;
    static const int DEFAULT_CACHED_IMAGE_WIDTH;
    static const int DEFAULT_CACHED_IMAGE_HEIGHT;
    static const int DEFAULT_GRID_ROWS;
    static const int DEFAULT_GRID_COLS;
    // </group>
    
    // Default values for PMS_PP_Cache.
    // <group>
    static const Axis DEFAULT_XAXIS;
    static const Axis DEFAULT_YAXIS;
    static const DataColumn DEFAULT_DATACOLUMN;
    static const DataColumn DEFAULT_DATACOLUMN_WT;
    static const Axis DEFAULT_COLOR_AXIS;
    // </group>
    
    // Default values for PMS_PP_Canvas.
    // <group>
    static const PlotAxis DEFAULT_CANVAS_XAXIS;
    static const PlotAxis DEFAULT_CANVAS_YAXIS;
    static const casacore::String DEFAULT_CANVAS_AXIS_LABEL_FORMAT;
    static const bool DEFAULT_FONTSET;
    static const int DEFAULT_FONT;
    static const bool DEFAULT_SHOWAXIS;
    static const bool DEFAULT_SHOWLEGEND;
    static const PlotCanvas::LegendPosition DEFAULT_LEGENDPOSITION;
    static const bool DEFAULT_SHOW_GRID;
    static PlotLinePtr DEFAULT_GRID_LINE(PlotFactoryPtr factory);
    static const casacore::String DEFAULT_TITLE_FORMAT;
    // </group>
    
    // Default values for export range;
    static const ExportRange DEFAULT_EXPORT_RANGE;

    // Default values for PMS_PP_Display.
    // <group>
    static PlotSymbolPtr DEFAULT_UNFLAGGED_SYMBOL(PlotFactoryPtr factory);
    static PlotSymbolPtr DEFAULT_FLAGGED_SYMBOL(PlotFactoryPtr factory);
    static PlotSymbolPtr NO_FLAGGED_SYMBOL(PlotFactoryPtr factory);
    // </group>
    
    // Returns the minimum visible sizes for plot symbol types.
    static std::map<PlotSymbol::Symbol, int> SYMBOL_MINIMUM_SIZES();
    
    // Default text annotation properties.
    // <group>
    static PlotFontPtr DEFAULT_ANNOTATION_TEXT_FONT(PlotFactoryPtr factory);
    static PlotLinePtr DEFAULT_ANNOTATION_TEXT_OUTLINE(PlotFactoryPtr factory);
    static PlotAreaFillPtr DEFAULT_ANNOTATION_TEXT_BACKGROUND(
            PlotFactoryPtr factory);
    // </group>
    
    // Default rectangle annotation properties.
    // <group>
    static PlotLinePtr DEFAULT_ANNOTATION_RECT_LINE(PlotFactoryPtr factory);
    static PlotAreaFillPtr DEFAULT_ANNOTATION_RECT_FILL(PlotFactoryPtr f);
    // </group>
    
    
    // Logging Constants //
    
    // Log class origin.
    static const casacore::String LOG_ORIGIN;
    
    // Log event origin names.
    // <group>
    static const casacore::String LOG_ORIGIN_DBUS;
    static const casacore::String LOG_ORIGIN_FLAG;
    static const casacore::String LOG_ORIGIN_LOAD_CACHE;
    static const casacore::String LOG_ORIGIN_LOCATE;
    static const casacore::String LOG_ORIGIN_PARAMS_CHANGED;
    static const casacore::String LOG_ORIGIN_PLOT;
    static const casacore::String LOG_ORIGIN_RELEASE_CACHE;
    static const casacore::String LOG_ORIGIN_UNFLAG;
    static const casacore::String LOG_ORIGIN_SUMMARY;
    // </group>
    
    // Log event flags.
    // <group>
    static const int LOG_EVENT_DBUS;
    static const int LOG_EVENT_FLAG;
    static const int LOG_EVENT_LOAD_CACHE;
    static const int LOG_EVENT_LOCATE;
    static const int LOG_EVENT_PARAMS_CHANGED;
    static const int LOG_EVENT_PLOT;
    static const int LOG_EVENT_RELEASE_CACHE;
    static const int LOG_EVENT_UNFLAG;
    static const int LOG_EVENT_SUMMARY;
    // </group>
};

}

#endif /* PLOTMSCONSTANTS_H_ */<|MERGE_RESOLUTION|>--- conflicted
+++ resolved
@@ -125,7 +125,7 @@
 
     PMS_ENUM2(Axis, axes, axesStrings, axis,
 	      "Scan","Field","Time","Interval",
-	      "Spw","Channel","Frequency","Velocity","Correlation",
+	      "Spw","Channel","Frequency","Velocity","Corr",
 	      "Antenna1","Antenna2","Baseline","Row",
 	      "Observation", "Intent", "Feed1", "Feed2",
 	      "Amp","Phase","Real","Imag","Wt","Wt*Amp","WtSp",
@@ -150,17 +150,10 @@
     // <group>
     PMS_ENUM1(DataColumn, dataColumns, dataColumnStrings, dataColumn,
               DATA, CORRECTED, MODEL, CORRMODEL, DATAMODEL, DATA_DIVIDE_MODEL, 
-<<<<<<< HEAD
               CORRECTED_DIVIDE_MODEL, FLOAT_DATA)
     PMS_ENUM2(DataColumn, dataColumns, dataColumnStrings, dataColumn,
               "data", "corrected", "model", "corrected-model", "data-model", 
               "data/model", "corrected/model", "float")
-=======
-			  CORRECTED_DIVIDE_MODEL, FLOAT_DATA)
-    PMS_ENUM2(DataColumn, dataColumns, dataColumnStrings, dataColumn,
-              "data", "corrected", "model", "corrected-model", "data-model", 
-			  "data/model", "corrected/model", "float")
->>>>>>> ba725c09
     // </group>
               
     // Returns whether or not the given axis needs the second data parameter to
