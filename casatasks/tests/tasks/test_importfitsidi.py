--- conflicted
+++ resolved
@@ -33,13 +33,7 @@
     _ms = ms( )
     _tb = table( )
 
-<<<<<<< HEAD
-    # enhanced later using ctsys.resolve
-    datapath = ctsys.resolve('regression/fitsidi_import/input/')
-    vlbadata = ctsys.resolve('fits/VLBA_TL015A_tl015arecor_BIN0_SRC0_1_201020T164655.idifits')
-=======
     datapath = ctsys.resolve('unittest/importfitsidi/')
->>>>>>> 2b65672a
 else:
     from __main__ import default
     from tasks import *
@@ -49,25 +43,17 @@
     _ms = ms
     _tb = tb
 
-<<<<<<< HEAD
-    datapath=os.environ.get('CASAPATH').split()[0]+'/data/regression/fitsidi_import/input/'
-    if os.path.exists(os.environ.get('CASAPATH').split()[0] + '/data/casa-data-req'):
-        vlbadata = os.environ.get('CASAPATH').split()[0] + '/data/casa-data-req/fits/VLBA_TL015A_tl015arecor_BIN0_SRC0_1_201020T164655.idifits'
-    else:
-        vlbadata = os.environ.get('CASAPATH').split()[0] + '/casa-data-req/fits/VLBA_TL015A_tl015arecor_BIN0_SRC0_1_201020T164655.idifits'
-=======
     datapath=os.environ.get('CASAPATH').split()[0]+'/casatestdata/unittest/importfitsidi/'
->>>>>>> 2b65672a
 
 myname = 'importfitsidi-unit-test'
-vlbacopy = 'vlba_copy.idifits'
 
 # default dataset name
 my_dataset_names = ['n09q2_1_1-shortened.IDI1',
                     'n09q2_1_1-shortened-part1.IDI1',
                     'n09q2_1_1-shortened-part2.IDI1',
                     'emerlin_multiuv.IDI1',
-                    '1331_3030_C-Band_5GHz__64.000_128.fits']
+                    '1331_3030_C-Band_5GHz__64.000_128.fits',
+                    'VLBA_TL015A_tl015arecor_BIN0_SRC0_1_201020T164655.idifits']
 
 # name of the resulting MS
 msname = my_dataset_names[0]+'.ms'
@@ -133,7 +119,6 @@
             if is_CASA6:
                 datasetPath = ctsys.resolve(datasetPath)
             shutil.copy(datasetPath, fname)
-        shutil.copy(vlbadata, vlbacopy)
 
         if not is_CASA6:
             default(importfitsidi)
@@ -141,7 +126,6 @@
     def tearDown(self):
         for fname in my_dataset_names:
             os.remove(fname)
-        os.remove(vlbacopy)
         shutil.rmtree(msname,ignore_errors=True)
         shutil.rmtree(msname+'.flagversions',ignore_errors=True)
         
@@ -843,13 +827,120 @@
                 retValue['error_msgs']=retValue['error_msgs']+'Check of table OBSERVATION failed'
                 
         self.assertTrue(retValue['success'])
-<<<<<<< HEAD
-
+    
     def test5(self):
+        '''fitsidi-import: Test e-MERLIN polarization swapping'''
+        retValue = {'success': True, 'msgs': "", 'error_msgs': '' }    
+
+        # FITS-IDI files from the e-MERLIN correlator have some
+        # baselines in non-canonical order.  Make sure that
+        # importfitsidi correctly swaps the cross-polarisation
+        # products when it swaps the antennas.
+        #
+        self.res = importfitsidi(my_dataset_names[4], msname)
+        print(myname, ": Success! Now checking output ...")
+
+        # The Mk2-De baseline will be swapped.  These are the expected
+        # phases for that baseline.
+        expected = numpy.array([[ 3.13964248,  2.86829948,  2.58296013,  2.3439014 ,  2.10988331,
+                                  1.97421145,  1.7791388 ,  1.5775888 ,  1.40460491,  1.22053266,
+                                  1.01471496,  0.82222307,  0.59186804,  0.38555288,  0.16937262,
+                                  -0.05033521, -0.25431359, -0.47900817, -0.69958377, -0.87468606,
+                                  -1.09604585, -1.34909344, -1.62127054, -1.87543309, -2.12334824,
+                                  -2.34573412, -2.53386259, -2.72510219, -2.89187169, -3.06771994,
+                                  3.0699141 ,  2.88419271],
+                                [-1.84054375, -0.83255982, -1.02057993, -1.24484885, -1.32794607,
+                                  -0.82715571, -0.79155159, -1.19584942, -0.73648691, -0.59470183,
+                                  -0.83499312, -0.48545197, -0.57062495, -0.34914687,  0.01485419,
+                                  -0.17965424,  0.01576512,  0.64190328,  0.36306599,  0.6468659 ,
+                                  1.15446103,  1.02624571,  0.89803523,  1.0682807 ,  0.83425844,
+                                  0.8939116 ,  0.96772492,  1.20877922,  1.51828313,  1.73502862,
+                                  1.48054171,  2.27795124],
+                                [-1.72998369, -2.10472918, -2.28158116, -2.53716612, -2.63328958,
+                                  -2.69052339, -2.89023638, -3.02556944,  3.04760623,  2.90053821,
+                                  2.76279259,  2.49925351,  2.26630735,  1.77548301,  1.423805  ,
+                                  1.0532515 ,  0.66610861,  0.37606233,  0.14707069,  0.03789629,
+                                  -0.18920378, -0.37956986, -0.56126845, -0.69712436, -0.82414556,
+                                  -1.03143954, -1.22291136, -1.41123331, -1.65069032, -1.79867935,
+                                  -1.80994236, -2.02587509],
+                                [ 0.1903225 ,  0.28886324,  0.27794465,  0.29231161,  0.298327  ,
+                                  0.34109077,  0.45782065,  0.60621154,  0.77383608,  0.90957648,
+                                  1.06189084,  1.24068403,  1.39028943,  1.51727164,  1.60704148,
+                                  1.63228989,  1.67657077,  1.71906674,  1.80779397,  1.9613409 ,
+                                  2.11035109,  2.254354  ,  2.42930079,  2.55850363,  2.67686605,
+                                  2.78933764,  2.83647609,  2.92243385, -3.14000082, -2.84540629,
+                                  -2.57244778, -2.36642051]])
+
+        try:
+            _ms.open(msname)
+            _ms.select({'antenna1': [0], 'antenna2': [2]})
+            _ms.selectchannel(nchan=32, start=0, width=16, inc=16)
+            rec = _ms.getdata(['phase'], average=True)
+            _ms.close()
+        except:
+            print(myname, ": Error  Cannot open MS")
+            retValue['success']=False
+            retValue['error_msgs']=retValue['error_msgs']+'Cannot open MS'
+        else:
+            results = numpy.isclose(rec['phase'], expected, rtol=8e-7, atol=1e-8).all()
+            if not results:
+                retValue['success']=False
+                retValue['error_msgs']=retValue['error_msgs']+'Crosspol check for Mk2-De baseline failed'
+
+        # The De-Pi baseline will not be swapped.  These are the expected
+        # phases for that baseline.
+        expected = numpy.array([[ 2.18404031,  2.52688265,  2.88025069, -3.06777024, -2.7234993 ,
+                                  -2.4769671 , -2.12538004, -1.74727786, -1.40869737, -1.12853301,
+                                  -0.83723795, -0.57250589, -0.23436357,  0.10187802,  0.42698029,
+                                  0.77069479,  1.06355178,  1.38657355,  1.72898543,  2.03018403,
+                                  2.38947916,  2.717098  ,  3.01598072, -2.97815442, -2.67935085,
+                                  -2.41194654, -2.12304139, -1.84744442, -1.55729675, -1.25337708,
+                                  -1.00634491, -0.74762005],
+                                [ 2.4460454 ,  3.00888586, -3.08539438, -3.0410893 , -2.99218869,
+                                  -2.94937682, -2.57229424, -2.26054573, -1.91930437, -1.58734751,
+                                  -1.2868315 , -0.96962148, -0.59307194, -0.25247654,  0.13383511,
+                                  0.34873137,  0.54140246,  0.77145398,  1.05496573,  1.18506956,
+                                  1.47813749,  1.70011413,  1.94997513,  2.24114943,  2.3705833 ,
+                                  2.51808047,  2.82756138,  3.0124886 , -2.97727132, -2.61935139,
+                                  -2.24914908, -1.8698504 ],
+                                [ 1.28013647,  1.47956204,  1.30087411,  1.58066428,  1.52697527,
+                                  1.57440555,  1.64748108,  1.613729  ,  1.63689208,  1.7030493 ,
+                                  1.54547369,  1.63134134,  1.5600487 ,  1.57901645,  1.56169891,
+                                  1.65976775,  1.65306389,  1.659922  ,  1.46294129,  1.4702158 ,
+                                  1.38168573,  1.39496899,  1.37612033,  1.25856972,  1.31672955,
+                                  1.34671378,  1.25240135,  1.17149973,  1.25372207,  0.98874217,
+                                  0.85313851,  0.67320693],
+                                [-0.2974771 , -0.27914691, -0.29463151, -0.35890678, -0.41856381,
+                                  -0.50046909, -0.56969333, -0.62361556, -0.73453844, -0.78436178,
+                                  -0.84025633, -0.90566015, -0.98629397, -1.05542088, -1.12567806,
+                                  -1.16428077, -1.23636246, -1.32543719, -1.40451121, -1.51268327,
+                                  -1.60201359, -1.69172263, -1.74908674, -1.83386433, -1.8914839 ,
+                                  -1.954831  , -2.02388644, -2.12116575, -2.21479368, -2.31664228,
+                                  -2.38661528, -2.48180223]])
+
+        try:
+            _ms.open(msname)
+            _ms.select({'antenna1': [2], 'antenna2': [3]})
+            _ms.selectchannel(nchan=32, start=0, width=16, inc=16)
+            rec = _ms.getdata(['phase'], average=True)
+            _ms.close()
+        except:
+            print(myname, ": Error  Cannot open MS")
+            retValue['success']=False
+            retValue['error_msgs']=retValue['error_msgs']+'Cannot open MS'
+        else:
+            results = numpy.isclose(rec['phase'], expected, rtol=8e-7, atol=1e-8).all()
+            if not results:
+                retValue['success']=False
+                retValue['error_msgs']=retValue['error_msgs']+'Crosspol check for De-Pi baseline failed'
+
+        self.assertTrue(retValue['success'])
+
+    def test6(self):
         '''fitsidi-import: Test import of gain curves'''
         retValue = {'success': True, 'msgs': "", 'error_msgs': '' }    
 
-        self.res = importfitsidi(vlbacopy, msname, 
+        self.res = importfitsidi(my_dataset_names[5], msname, 
                                  constobsid=True, scanreindexgap_s=5)
         print(myname, ": Success! Now checking output ...")
         mscomponents = set(["table.dat",
@@ -906,119 +997,7 @@
             _ms.close()
             print(myname, ": OK. Checking tables in detail ...")
             retValue['success']=True
-=======
-    
-
-    def test5(self):
-        '''fitsidi-import: Test e-MERLIN polarization swapping'''
-        retValue = {'success': True, 'msgs': "", 'error_msgs': '' }    
-
-        # FITS-IDI files from the e-MERLIN correlator have some
-        # baselines in non-canonical order.  Make sure that
-        # importfitsidi correctly swaps the cross-polarisation
-        # products when it swaps the antennas.
-        #
-        self.res = importfitsidi(my_dataset_names[4], msname)
-        print(myname, ": Success! Now checking output ...")
-
-        # The Mk2-De baseline will be swapped.  These are the expected
-        # phases for that baseline.
-        expected = numpy.array([[ 3.13964248,  2.86829948,  2.58296013,  2.3439014 ,  2.10988331,
-                                  1.97421145,  1.7791388 ,  1.5775888 ,  1.40460491,  1.22053266,
-                                  1.01471496,  0.82222307,  0.59186804,  0.38555288,  0.16937262,
-                                  -0.05033521, -0.25431359, -0.47900817, -0.69958377, -0.87468606,
-                                  -1.09604585, -1.34909344, -1.62127054, -1.87543309, -2.12334824,
-                                  -2.34573412, -2.53386259, -2.72510219, -2.89187169, -3.06771994,
-                                  3.0699141 ,  2.88419271],
-                                [-1.84054375, -0.83255982, -1.02057993, -1.24484885, -1.32794607,
-                                  -0.82715571, -0.79155159, -1.19584942, -0.73648691, -0.59470183,
-                                  -0.83499312, -0.48545197, -0.57062495, -0.34914687,  0.01485419,
-                                  -0.17965424,  0.01576512,  0.64190328,  0.36306599,  0.6468659 ,
-                                  1.15446103,  1.02624571,  0.89803523,  1.0682807 ,  0.83425844,
-                                  0.8939116 ,  0.96772492,  1.20877922,  1.51828313,  1.73502862,
-                                  1.48054171,  2.27795124],
-                                [-1.72998369, -2.10472918, -2.28158116, -2.53716612, -2.63328958,
-                                  -2.69052339, -2.89023638, -3.02556944,  3.04760623,  2.90053821,
-                                  2.76279259,  2.49925351,  2.26630735,  1.77548301,  1.423805  ,
-                                  1.0532515 ,  0.66610861,  0.37606233,  0.14707069,  0.03789629,
-                                  -0.18920378, -0.37956986, -0.56126845, -0.69712436, -0.82414556,
-                                  -1.03143954, -1.22291136, -1.41123331, -1.65069032, -1.79867935,
-                                  -1.80994236, -2.02587509],
-                                [ 0.1903225 ,  0.28886324,  0.27794465,  0.29231161,  0.298327  ,
-                                  0.34109077,  0.45782065,  0.60621154,  0.77383608,  0.90957648,
-                                  1.06189084,  1.24068403,  1.39028943,  1.51727164,  1.60704148,
-                                  1.63228989,  1.67657077,  1.71906674,  1.80779397,  1.9613409 ,
-                                  2.11035109,  2.254354  ,  2.42930079,  2.55850363,  2.67686605,
-                                  2.78933764,  2.83647609,  2.92243385, -3.14000082, -2.84540629,
-                                  -2.57244778, -2.36642051]])
-
-        try:
-            _ms.open(msname)
-            _ms.select({'antenna1': [0], 'antenna2': [2]})
-            _ms.selectchannel(nchan=32, start=0, width=16, inc=16)
-            rec = _ms.getdata(['phase'], average=True)
-            _ms.close()
-        except:
-            print(myname, ": Error  Cannot open MS")
-            retValue['success']=False
-            retValue['error_msgs']=retValue['error_msgs']+'Cannot open MS'
-        else:
-            results = numpy.isclose(rec['phase'], expected, rtol=8e-7, atol=1e-8).all()
-            if not results:
-                retValue['success']=False
-                retValue['error_msgs']=retValue['error_msgs']+'Crosspol check for Mk2-De baseline failed'
-
-        # The De-Pi baseline will not be swapped.  These are the expected
-        # phases for that baseline.
-        expected = numpy.array([[ 2.18404031,  2.52688265,  2.88025069, -3.06777024, -2.7234993 ,
-                                  -2.4769671 , -2.12538004, -1.74727786, -1.40869737, -1.12853301,
-                                  -0.83723795, -0.57250589, -0.23436357,  0.10187802,  0.42698029,
-                                  0.77069479,  1.06355178,  1.38657355,  1.72898543,  2.03018403,
-                                  2.38947916,  2.717098  ,  3.01598072, -2.97815442, -2.67935085,
-                                  -2.41194654, -2.12304139, -1.84744442, -1.55729675, -1.25337708,
-                                  -1.00634491, -0.74762005],
-                                [ 2.4460454 ,  3.00888586, -3.08539438, -3.0410893 , -2.99218869,
-                                  -2.94937682, -2.57229424, -2.26054573, -1.91930437, -1.58734751,
-                                  -1.2868315 , -0.96962148, -0.59307194, -0.25247654,  0.13383511,
-                                  0.34873137,  0.54140246,  0.77145398,  1.05496573,  1.18506956,
-                                  1.47813749,  1.70011413,  1.94997513,  2.24114943,  2.3705833 ,
-                                  2.51808047,  2.82756138,  3.0124886 , -2.97727132, -2.61935139,
-                                  -2.24914908, -1.8698504 ],
-                                [ 1.28013647,  1.47956204,  1.30087411,  1.58066428,  1.52697527,
-                                  1.57440555,  1.64748108,  1.613729  ,  1.63689208,  1.7030493 ,
-                                  1.54547369,  1.63134134,  1.5600487 ,  1.57901645,  1.56169891,
-                                  1.65976775,  1.65306389,  1.659922  ,  1.46294129,  1.4702158 ,
-                                  1.38168573,  1.39496899,  1.37612033,  1.25856972,  1.31672955,
-                                  1.34671378,  1.25240135,  1.17149973,  1.25372207,  0.98874217,
-                                  0.85313851,  0.67320693],
-                                [-0.2974771 , -0.27914691, -0.29463151, -0.35890678, -0.41856381,
-                                  -0.50046909, -0.56969333, -0.62361556, -0.73453844, -0.78436178,
-                                  -0.84025633, -0.90566015, -0.98629397, -1.05542088, -1.12567806,
-                                  -1.16428077, -1.23636246, -1.32543719, -1.40451121, -1.51268327,
-                                  -1.60201359, -1.69172263, -1.74908674, -1.83386433, -1.8914839 ,
-                                  -1.954831  , -2.02388644, -2.12116575, -2.21479368, -2.31664228,
-                                  -2.38661528, -2.48180223]])
-
-        try:
-            _ms.open(msname)
-            _ms.select({'antenna1': [2], 'antenna2': [3]})
-            _ms.selectchannel(nchan=32, start=0, width=16, inc=16)
-            rec = _ms.getdata(['phase'], average=True)
-            _ms.close()
-        except:
-            print(myname, ": Error  Cannot open MS")
-            retValue['success']=False
-            retValue['error_msgs']=retValue['error_msgs']+'Cannot open MS'
-        else:
-            results = numpy.isclose(rec['phase'], expected, rtol=8e-7, atol=1e-8).all()
-            if not results:
-                retValue['success']=False
-                retValue['error_msgs']=retValue['error_msgs']+'Crosspol check for De-Pi baseline failed'
-
-        self.assertTrue(retValue['success'])
-
->>>>>>> 2b65672a
-    
+
             name = "GAIN_CURVE"
             expected = [ ['TYPE',       8, 'POWER(ZA)', 0],
                          ['NUM_POLY',   8, 3, 0],
