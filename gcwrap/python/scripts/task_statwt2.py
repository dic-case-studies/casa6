from taskinit import mstool, tbtool, casalog, write_history
import flaghelper

def statwt2(
<<<<<<< HEAD
    vis, field, spw, intent, array, observation, combine,
=======
    vis, selectdata, field, spw, intent, array, observation, combine,
>>>>>>> 907665cb
    timebin, slidetimebin, chanbin, minsamp, statalg, fence, center,
    lside, zscore, maxiter, excludechans, wtrange,
    flagbackup, preview, datacolumn
):
    casalog.origin('statwt2')
    if not selectdata:
        # CAS-10761, requirement provided by Urvashi
        if field or spw or intent or array or observation:
            casalog.post(
                "selectdata=False, any explicitly set data "
                + "selection parameters will be ignored",
                "WARN"
            )
        field = ""
        spw = ""
        intent = ""
        array = ""
        observation = ""
    try:
        if (flagbackup):
            if (preview):
                casalog.post(
                    "Running in preview mode. No flags will be "
                    + "modified, so existing flags will not be backed up."
                )
            else:
                casalog.post('Backup original flags before applying new flags')
                flaghelper.backupFlags(aflocal=None, msfile=vis, prename='statwt2')
        myms = mstool()
        myms.open(vis, nomodify=preview)
        sel = {}
        sel['spw'] = spw 
        #sel['time'] = timerange
        sel['field'] = field
        #sel['baseline'] = antenna
        #sel['scan'] = scan
        sel['scanintent'] = intent
        #sel['polarization'] = correlation
        #sel['uvdist'] = uvrange
        sel['observation'] = str(observation)
        sel['array'] = array
        #sel['feed'] = feed
        # Select the data. Only-parse is set to false.
        myms.msselect(sel, False)
        myms.statwt2(
            combine=combine, timebin=timebin,
            slidetimebin=slidetimebin, chanbin=chanbin,
            minsamp=minsamp, statalg=statalg, fence=fence,
            center=center, lside=lside, zscore=zscore,
            maxiter=maxiter, excludechans=excludechans,
            wtrange=wtrange, preview=preview, datacolumn=datacolumn
        ) 
        return True
    except Exception, instance:
        casalog.post( '*** Error ***'+str(instance), 'SEVERE' )
        raise
    finally:
        myms.done()<|MERGE_RESOLUTION|>--- conflicted
+++ resolved
@@ -2,11 +2,7 @@
 import flaghelper
 
 def statwt2(
-<<<<<<< HEAD
-    vis, field, spw, intent, array, observation, combine,
-=======
     vis, selectdata, field, spw, intent, array, observation, combine,
->>>>>>> 907665cb
     timebin, slidetimebin, chanbin, minsamp, statalg, fence, center,
     lside, zscore, maxiter, excludechans, wtrange,
     flagbackup, preview, datacolumn
