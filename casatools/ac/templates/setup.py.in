--- conflicted
+++ resolved
@@ -1002,9 +1002,7 @@
                                         '-DNO_CRASH_REPORTER', '-fno-omit-frame-pointer', '-DWITHOUT_ACS', '-DWITHOUT_BOOST', \
                                         '-DUSE_THREADS', '-DCASATOOLS', '-Dcasacore=casa6core', '-fPIC' ] \
                                         + platform_cflags[sys.platform],
-<<<<<<< HEAD
-                       'sakura-source/': platform_cflags[sys.platform] }
-=======
+                       'sakura-source/': platform_cflags[sys.platform],
                        'src/':     ['-DAIPS_64B', '-DAIPS_AUTO_STL', '-DAIPS_DEBUG', '-DAIPS_HAS_QWT', \
                                         '-DAIPS_LINUX', '-DAIPS_LITTLE_ENDIAN', '-DAIPS_STDLIB', \
                                         '-DCASACORE_NEEDS_RETHROW', '-DCASA_USECASAPATH', '-DQWT6', \
@@ -1012,7 +1010,6 @@
                                         '-DNO_CRASH_REPORTER', '-fno-omit-frame-pointer', '-DWITHOUT_ACS', '-DWITHOUT_BOOST', \
                                         '-DUSE_THREADS', '-DCASATOOLS', '-Dcasacore=casa6core', '-fPIC' ] \
                                         + platform_cflags[sys.platform] }
->>>>>>> b80ccfeb
 
 def get_ccache():
     return [ props['build.compiler.ccache'] ] if 'build.compiler.ccache' in props and len(props['build.compiler.ccache']) > 0 else [ ]
@@ -2307,15 +2304,9 @@
         )
         dep_targ = dep_name + ": ;\nPRECIOUS: " + dep_name
         cflags = module_cflags['binding/'] + platform_cflags[sys.platform]
-<<<<<<< HEAD
-        includes = sep.join(get_new_cxx_compiler_includes() + get_cxx_compiler_includes_from_setuputils() + get_cflags() + ["-Ibinding"])
-        tool_inc = "-Ibinding/generated/tools/{toolname} -Ibinding/tools/{toolname}"
+        includes = sep.join(get_new_cxx_compiler_includes() + get_cxx_compiler_includes_from_setuputils() + get_cflags() + ["-Isrc"])
+        tool_inc = "-Ibinding/generated/tools/{toolname} -Isrc/tools/{toolname}"
         flags = sep.join(["$(DEPFLAGS)"] + get_new_cxx_compiler_flags() + get_cxx_compiler_flags_from_setuputils())
-=======
-        includes = sep.join(get_new_cxx_compiler_includes() + get_cflags() + ["-Isrc"])
-        tool_inc = "-Ibinding/generated/tools/{toolname} -Isrc/tools/{toolname}"
-        flags = sep.join(["$(DEPFLAGS)"] + get_new_cxx_compiler_flags())
->>>>>>> b80ccfeb
         add_cflags = sysconfig.get_config_var('CFLAGS')
         duse_grpc = get_use_grpc()
         grpc_dirs = ["-I" + get_grpc_srcdir() + " -I" + get_grpc_incdir()]
