--- conflicted
+++ resolved
@@ -601,18 +601,13 @@
 
     try {
       //      if ( !itsIsInteractive ) setAutoMask();
-<<<<<<< HEAD
-      itsLoopController.setCycleControls(minorCycleControlRec);
-      CubeMinorCycleAlgorithm cmc;
-=======
       if(doAutoMask < 1){
 	itsLoopController.setCycleControls(minorCycleControlRec);
       }
       else if(doAutoMask==1){
 	minorCycleControlRec=itsPreviousIterBotRec_p;
       }
-      CubeMinorCycleAlgorithm *cmc=new CubeMinorCycleAlgorithm();
->>>>>>> 75d265ba
+      CubeMinorCycleAlgorithm cmc;
       //casa::applicator.defineAlgorithm(cmc);
       ///argv and argc are needed just to callthe right overloaded init
       Int argc=1;
@@ -793,16 +788,10 @@
             else
               cerr << "deconv remainder rank " << rank << " failed " << endl;
             
-<<<<<<< HEAD
             rank = casa::applicator.nextProcessDone(cmc, allDone);
-			if(casa::applicator.isSerial())
-                          allDone=true;
-=======
-            rank = casa::applicator.nextProcessDone(*cmc, allDone);
-	    if(casa::applicator.isSerial())
-	      allDone=true;
-	    
->>>>>>> 75d265ba
+            if(casa::applicator.isSerial())
+              allDone=true;
+
           }
 
           if(anyEQ(retvals, False))
