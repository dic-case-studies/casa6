# sd task for imaging
import os
import re
import numpy

from taskinit import casalog, gentools, qatool

import sdutil
import sdbeamutil
from cleanhelper import cleanhelper

@sdutil.sdtask_decorator
<<<<<<< HEAD
def sdimaging(infiles, outfile, overwrite, field, spw, antenna, scan, intent, mode, nchan, start, width, veltype, outframe, gridfunction, convsupport, truncate, gwidth, jwidth, imsize, cell, phasecenter, ephemsrcname, pointingcolumn, restfreq, stokes, minweight, brightnessunit, clipminmax):
=======
def sdimaging(infiles, outfile, overwrite, field, spw, antenna, scan, intent, 
              mode, nchan, start, width, veltype, outframe, 
              gridfunction, convsupport, truncate, gwidth, jwidth, 
              imsize, cell, phasecenter, projection, ephemsrcname, 
              pointingcolumn, restfreq, stokes, minweight, clipminmax):
>>>>>>> 9643e58e
    with sdutil.sdtask_manager(sdimaging_worker, locals()) as worker:
        worker.initialize()
        worker.execute()
        worker.finalize()    

def is_string_type(val):
    """
    Returns True if the argument is string type.
    """
    return type(val) in [str, numpy.string_]

class sdimaging_worker(sdutil.sdtask_template_imaging):
    def __init__(self, **kwargs):
        super(sdimaging_worker,self).__init__(**kwargs)
        self.imager_param = {}
        self.sorted_idx = []
        self.image_unit = ""

    def parameter_check(self):
        # outfile check
        sdutil.assert_outfile_canoverwrite_or_nonexistent(self.outfile,
                                                          'im',
                                                          self.overwrite)
        sdutil.assert_outfile_canoverwrite_or_nonexistent(self.outfile+'.weight',
                                                          'im',
                                                          self.overwrite)
        # fix spw
        if type(self.spw) == str:
            self.spw = self.__format_spw_string(self.spw)
        # check unit of start and width
        # fix default
        if self.mode == 'channel':
            if self.start == '': self.start = 0
            if self.width == '': self.width = 1
        else:
            if self.start == 0: self.start = ''
            if self.width == 1: self.width = ''
        # fix unit
        if self.mode == 'frequency':
            myunit = 'Hz'
        elif self.mode == 'velocity':
            myunit = 'km/s'
        else: # channel
            myunit = ''

        for name in ['start', 'width']:
            param = getattr(self, name)
            new_param = self.__format_quantum_unit(param, myunit)
            if new_param == None:
                raise ValueError, "Invalid unit for %s in mode %s: %s" % \
                      (name, self.mode, param)
            setattr(self, name, new_param)

        casalog.post("mode='%s': start=%s, width=%s, nchan=%d" % \
                     (self.mode, self.start, self.width, self.nchan))
        

        # check length of selection parameters
        if is_string_type(self.infiles):
            nfile = 1
            self.infiles = [ self.infiles ]
        else:
            nfile = len(self.infiles)

        for name in ['field', 'spw', 'antenna', 'scanno']:
            param = getattr(self, name)
            if not self.__check_selection_length(param, nfile):
                raise ValueError, "Length of %s != infiles." % (name)
        # set convsupport default
        if self.convsupport >= 0 and self.gridfunction.upper() != 'SF':
            casalog.post("user defined convsupport is ignored for %s kernel" % self.gridfunction, priority='WARN')
            self.convsupport=-1

    def __format_spw_string(self, spw):
        """
        Returns formatted spw selection string which is accepted by imager.
        """
        if type(spw) != str:
            raise ValueError, "The parameter should be string."
        if spw.strip() == '*': spw = ''
        # WORKAROUND for CAS-6422, i.e., ":X~Y" fails while "*:X~Y" works.
        if spw.startswith(":"): spw = '*' + spw
        return spw        

    def __format_quantum_unit(self, data, unit):
        """
        Returns False if data has an unit which in not a variation of
        input unit.
        Otherwise, returns input data as a quantum string. The input
        unit is added to the return value if no unit is in data.
        """
        my_qa = qatool()
        if data == '' or my_qa.compare(data, unit):
            return data
        if my_qa.getunit(data) == '':
            casalog.post("No unit specified. Using '%s'" % unit)
            return '%f%s' % (data, unit)
        return None

    def __check_selection_length(self, data, nfile):
        """
        Returns true if data is either a string, an array with length
        1 or nfile
        """
        if not is_string_type(data) and len(data) not in [1, nfile]:
            return False
        return True

    def get_selection_param_for_ms(self, fileid, param):
        """
        Returns valid selection string for a certain ms

        Arguments
            fileid : file idx in infiles list
            param : string (array) selection value
        """
        if is_string_type(param):
            return param
        elif len(param) == 1:
            return param[0]
        else:
            return param[fileid]

    def get_selection_idx_for_ms(self, file_idx):
        """
        Returns a dictionary of selection indices for i-th MS in infiles

        Argument: file idx in infiles list
        """
        if file_idx < len(self.infiles) and file_idx > -1:
            vis = self.infiles[file_idx]
            field = self.get_selection_param_for_ms(file_idx, self.field)
            spw = self.get_selection_param_for_ms(file_idx, self.spw)
            spw = self.__format_spw_string(spw)
            antenna = self.get_selection_param_for_ms(file_idx, self.antenna)
            if antenna == -1: antenna = ''
            scan = self.get_selection_param_for_ms(file_idx, self.scanno)
            intent = self.get_selection_param_for_ms(file_idx, self.intent) 
            my_ms = gentools(['ms'])[0]
            sel_ids = my_ms.msseltoindex(vis=vis, spw=spw, field=field,
                                         baseline=antenna, scan=scan)
            fieldid = list(sel_ids['field']) if len(sel_ids['field']) > 0 else -1
            baseline = self.format_ac_baseline(sel_ids['antenna1'])
            scanid = list(sel_ids['scan']) if len(sel_ids['scan']) > 0 else ""
            # SPW (need to get a list of valid spws instead of -1)
            if len(sel_ids['channel']) > 0:
                spwid = [ chanarr[0] for chanarr in sel_ids['channel'] ]
            elif spw=="": # No spw selection
                my_ms.open(vis)
                try: spwinfo =  my_ms.getspectralwindowinfo()
                except: raise
                finally: my_ms.close()
                
                spwid = [int(idx) for idx in spwinfo.keys()]
            else:
                raise RuntimeError("Invalid spw selction, %s ,for MS %d" (str(spw), file_idx))
            
            return {'field': fieldid, 'spw': spwid, 'baseline': baseline, 'scan': scanid, 'intent': intent, 'antenna1': sel_ids['antenna1']} 
        else:
            raise ValueError, ("Invalid file index, %d" % file_idx)

    def format_ac_baseline(self, in_antenna):
        """ format auto-correlation baseline string from antenna idx list """
        # exact match string
        if  is_string_type(in_antenna):
            if (len(in_antenna) != 0) and (in_antenna.find('&') == -1) \
                   and (in_antenna.find(';')==-1):
                in_antenna =+ '&&&'
            return in_antenna
        # single integer -> list of int
        if type(in_antenna)==int:
            if in_antenna >=0:
                in_antenna = [in_antenna]
            else:
                return -1
        # format auto-corr string from antenna idices.
        baseline = ''
        for idx in in_antenna:
            if len(baseline) > 0: baseline += ';'
            if idx >= 0:
                baseline += (str(idx) + '&&&')
        return baseline

    def compile(self):
        # imaging mode
        self.imager_param['mode'] = self.mode

        # Work on selection of the first table in sorted list
        # to get default restfreq and outframe
        imhelper = cleanhelper(self.imager, self.infiles, casalog=casalog)
        imhelper.sortvislist(self.spw, self.mode, self.width)
        self.sorted_idx = imhelper.sortedvisindx
        selection_ids = self.get_selection_idx_for_ms(self.sorted_idx[0])
        self.__update_subtable_name(self.infiles[self.sorted_idx[0]])
        # field
        fieldid = selection_ids['field'][0] if type(selection_ids['field']) != int else selection_ids['field']
        sourceid=-1
        self.open_table(self.field_table)
        source_ids = self.table.getcol('SOURCE_ID')
        self.close_table()
        if self.field == '' or fieldid ==-1:
            sourceid = source_ids[0]
        elif fieldid >= 0 and fieldid < len(source_ids):
            sourceid = source_ids[fieldid]
        else:
            raise ValueError, "No valid field in the first MS."

        # restfreq
        if self.restfreq=='' and self.source_table != '':
            self.open_table(self.source_table)
            source_ids = self.table.getcol('SOURCE_ID')
            for i in range(self.table.nrows()):
                if sourceid == source_ids[i] \
                       and self.table.iscelldefined('REST_FREQUENCY',i) \
                       and (selection_ids['spw'] == -1 or \
                            self.table.getcell('SPECTRAL_WINDOW_ID', i) in selection_ids['spw']):
                    rf = self.table.getcell('REST_FREQUENCY',i)
                    if len(rf) > 0:
                        self.restfreq=self.table.getcell('REST_FREQUENCY',i)[0]
                        break
            self.close_table()
            casalog.post("restfreq set to %s" % self.restfreq, "INFO")
        # REST_FREQUENCY column is optional (need retry if not exists)
        self.imager_param['restfreq'] = self.restfreq
    
        # 
        # spw (define representative spw id = spwid_ref)
        spwid_ref = selection_ids['spw'][0] if type(selection_ids['spw']) != int else selection_ids['spw']
        # Invalid spw selection should have handled at msselectiontoindex().
        # -1 means all spw are selected.
        self.open_table(self.spw_table)
        if spwid_ref < 0:
            for id in range(self.table.nrows()):
                if self.table.getcell('NUM_CHAN',id) > 0:
                    spwid_ref = id
                    break
            if spwid_ref < 0:
                self.close_table()
                msg='No valid spw id exists in the first table'
                raise ValueError, msg
        self.allchannels = self.table.getcell('NUM_CHAN',spwid_ref)
        freq_chan0 = self.table.getcell('CHAN_FREQ',spwid_ref)[0]
        freq_inc0 = self.table.getcell('CHAN_WIDTH',spwid_ref)[0]
        # in case rest frequency is not defined yet.
        if self.restfreq=='':
            self.restfreq = '%fHz' % self.table.getcell('CHAN_FREQ',spwid_ref).mean()
            self.imager_param['restfreq'] = self.restfreq
            casalog.post("Using mean freq of spw %d as restfreq: %s" %
                         (spwid_ref, self.restfreq), "INFO")
        self.close_table()
        self.imager_param['spw'] = -1 #spwid_ref

        # outframe (force using the current frame)
        self.imager_param['outframe'] = self.outframe
        if self.outframe == '':
            if len(self.infiles) > 1:
                # The default will be 'LSRK'
                casalog.post("Multiple MS inputs. The default outframe is set to 'LSRK'")
                self.imager_param['outframe'] = 'LSRK'
            else:
                # get from MS
                my_ms = gentools(['ms'])[0]
                my_ms.open(self.infiles[0])
                spwinfo = my_ms.getspectralwindowinfo()
                my_ms.close()
                del my_ms
                for key, spwval in spwinfo.items():
                    if spwval['SpectralWindowId'] == spwid_ref:
                        self.imager_param['outframe'] = spwval['Frame']
                        casalog.post("Using frequency frame of MS, '%s'" % self.imager_param['outframe'])
                        break
            if self.imager_param['outframe'] == '':
                raise Exception, "Internal error of getting frequency frame of spw=%d." % spwid_ref
        else:
            casalog.post("Using frequency frame defined by user, '%s'" % self.imager_param['outframe'])
        
        # brightness unit
        if len(self.brightnessunit) > 0:
            if self.brightnessunit.lower() == 'k':
                self.image_unit = 'K'
            elif self.brightnessunit.lower() == 'jy/beam':
                self.image_unit = 'Jy/beam'
            else:
                raise ValueError, "Invalid brightness unit, %s" % self.brightnessunit

#         # antenna
#         in_antenna = self.antenna # backup for future use
#         if type(self.antenna)==int:
#             if self.antenna >= 0:
#                 self.antenna=str(self.antenna)+'&&&'
#         else:
#             if (len(self.antenna) != 0) and (self.antenna.find('&') == -1) \
#                    and (self.antenna.find(';')==-1):
#                 self.antenna = self.antenna + '&&&'

    def _configure_map_property(self):
        selection_ids = self.get_selection_idx_for_ms(self.sorted_idx[0])

        # stokes
        if self.stokes == '':
            self.stokes = 'I'
        self.imager_param['stokes'] = self.stokes

        # gridfunction

        # outfile
        if os.path.exists(self.outfile) and self.overwrite:
            os.system('rm -rf %s'%(self.outfile))
        if os.path.exists(self.outfile+'.weight') and self.overwrite:
            os.system('rm -rf %s'%(self.outfile+'.weight'))


        # cell
        cell = self.cell
        if cell == '' or cell[0] == '':
            # Calc PB
            grid_factor = 3.
            casalog.post("The cell size will be calculated using PB size of antennas in the first MS")
            qPB = self._calc_PB(selection_ids['antenna1'])
            cell = '%f%s' % (qPB['value']/grid_factor, qPB['unit'])
            casalog.post("Using cell size = PB/%4.2F = %s" % (grid_factor, cell))

        (cellx,celly) = sdutil.get_cellx_celly(cell, unit='arcmin')
        self.imager_param['cellx'] = cellx
        self.imager_param['celly'] = celly

        # Calculate Pointing center and extent (if necessary)
        # return a dictionary with keys 'center', 'width', 'height'
        #imsize = self.imsize
        imsize = sdutil._to_list(self.imsize, int) or \
            sdutil._to_list(self.imsize, numpy.integer)
        if imsize is None:
            imsize = self.imsize if hasattr(self.imsize, '__iter__') else [ self.imsize ]
            imsize = [ int(numpy.ceil(v)) for v in imsize ]
            casalog.post("imsize is not integers. force converting to integer pixel numbers.", priority="WARN")
            casalog.post("rounded-up imsize: %s --> %s" % (str(self.imsize), str(imsize)))

        phasecenter = self.phasecenter
        if self.phasecenter == "" or \
               len(imsize) == 0 or imsize[0] < 1:
            map_param = self._get_pointing_extent()
            # imsize
            if len(imsize) == 0 or imsize[0] < 1:
                imsize = self._get_imsize(map_param['width'], map_param['height'], cellx, celly)
                if self.phasecenter != "":
                    casalog.post("You defined phasecenter but not imsize. The image will cover as wide area as pointing in MS extends, but be centered at phasecenter. This could result in a strange image if your phasecenter is a part from the center of pointings", priority='WARN')
                if imsize[0] > 1024 or imsize[1] > 1024:
                    casalog.post("The calculated image pixel number is larger than 1024. It could take time to generate the image depending on your computer resource. Please wait...", priority='WARN')

            # phasecenter
            # if empty, it should be determined here...
            if self.phasecenter == "":
                phasecenter = map_param['center']

        # imsize
        (nx,ny) = sdutil.get_nx_ny(imsize)
        self.imager_param['nx'] = nx
        self.imager_param['ny'] = ny

        # phasecenter
        self.imager_param['phasecenter'] = phasecenter

        self.imager_param['movingsource'] = self.ephemsrcname

        # channel map
        imhelper = cleanhelper(self.imager, self.infiles, casalog=casalog)
        imhelper.sortvislist(self.spw, self.mode, self.width)
        spwsel = str(',').join([str(spwid) for spwid in selection_ids['spw']])
        srestf = self.imager_param['restfreq'] if is_string_type(self.imager_param['restfreq']) else "%fHz" % self.imager_param['restfreq']
        (imnchan, imstart, imwidth) = imhelper.setChannelizeDefault(self.mode, spwsel, self.field, self.nchan, self.start, self.width, self.imager_param['outframe'], self.veltype,self.imager_param['phasecenter'], srestf)
        del imhelper
        
        # start and width
        if self.mode == 'velocity':
            startval = [self.imager_param['outframe'], imstart]
            widthval = imwidth
        elif self.mode == 'frequency':
            startval = [self.imager_param['outframe'], imstart]
            widthval = imwidth
        else: #self.mode==channel
            startval = int(self.start)
            widthval = int(self.width)

        if self.nchan < 0: self.nchan = self.allchannels
        self.imager_param['start'] = startval
        self.imager_param['step'] = widthval
        self.imager_param['nchan'] = imnchan #self.nchan
        
        self.imager_param['projection'] = self.projection

        

    def execute(self):
        # imaging
        casalog.post("Start imaging...", "INFO")
        if len(self.infiles) == 1:
            self.open_imager(self.infiles[0])
            selection_ids = self.get_selection_idx_for_ms(0)
            spwsel = self.get_selection_param_for_ms(0, self.spw)
            if spwsel.strip() in ['', '*']: spwsel = selection_ids['spw']
            ### TODO: channel selection based on spw
            ok = self.imager.selectvis(field=selection_ids['field'],
                                       #spw=selection_ids['spw'],
                                       spw=spwsel,
                                       nchan=-1, start=0, step=1,
                                       baseline=selection_ids['baseline'],
                                       scan=selection_ids['scan'],
                                       intent=selection_ids['intent']) 
            if not ok:
                raise ValueError, "Selection is empty: you may want to review this MS selection"
        else:
            self.close_imager()
            #self.sorted_idx.reverse()
            for idx in self.sorted_idx.__reversed__():
                name = self.infiles[idx]
                selection_ids = self.get_selection_idx_for_ms(idx)
                spwsel = self.get_selection_param_for_ms(idx, self.spw)
                if spwsel.strip() in ['', '*']: spwsel = selection_ids['spw']
                ### TODO: channel selection based on spw
                self.imager.selectvis(vis=name, field=selection_ids['field'],
                                      #spw=selection_ids['spw'],
                                      spw = spwsel,
                                      nchan=-1, start=0, step=1,
                                      baseline=selection_ids['baseline'],
                                      scan=selection_ids['scan'],
                                      intent=selection_ids['intent'])
                # need to do this
                self.is_imager_opened = True
                
        # it should be called after infiles are registered to imager
        self._configure_map_property()
        
        casalog.post("Using phasecenter \"%s\""%(self.imager_param['phasecenter']), "INFO")

        self.imager.defineimage(**self.imager_param)#self.__get_param())
        self.imager.setoptions(ftmachine='sd', gridfunction=self.gridfunction)
        self.imager.setsdoptions(pointingcolumntouse=self.pointingcolumn, convsupport=self.convsupport, truncate=self.truncate, gwidth=self.gwidth, jwidth=self.jwidth, minweight = 0., clipminmax=self.clipminmax)
        self.imager.makeimage(type='singledish', image=self.outfile)
        weightfile = self.outfile+".weight"
        self.imager.makeimage(type='coverage', image=weightfile)
        self.close_imager()

        if not os.path.exists(self.outfile):
            raise RuntimeError, "Failed to generate output image '%s'" % self.outfile
        if not os.path.exists(weightfile):
            raise RuntimeError, "Failed to generate weight image '%s'" % weightfile
        # Convert output images to proper output frame and set brightness unit (if necessary)
        my_ia = gentools(['ia'])[0]
        my_ia.open(self.outfile)
        csys = my_ia.coordsys()
        csys.setconversiontype(spectral=csys.referencecode('spectra')[0])
        my_ia.setcoordsys(csys.torecord())
        if len(self.image_unit) > 0:
            casalog.post("Setting brightness unit '%s' to image." % self.image_unit)
            my_ia.setbrightnessunit(self.image_unit)

        my_ia.close()

        # Mask image pixels whose weight are smaller than minweight.
        # Weight image should have 0 weight for pixels below < minweight
        casalog.post("Start masking the map using minweight = %f" % \
                     self.minweight, "INFO")
        my_ia.open(weightfile)
        try:
            stat=my_ia.statistics(mask="'"+weightfile+"' > 0.0", robust=True)
            valid_pixels=stat['npts']
        except RuntimeError, e:
            if e.message.find('No valid data found.') >= 0:
                valid_pixels = [0]
            else:
                raise e
        if len(valid_pixels) == 0 or valid_pixels[0] == 0:
            my_ia.close()
            casalog.post("All pixels weight zero. This indicates no data in MS is in image area. Mask will not be set. Please check your image parameters.","WARN")
            return
        median_weight = stat['median'][0]
        weight_threshold = median_weight * self.minweight
        casalog.post("Median of weight in the map is %f" % median_weight, \
                     "INFO")
        casalog.post("Pixels in map with weight <= median(weight)*minweight = %f will be masked." % \
                     (weight_threshold),"INFO")
        ###Leaving the original logic to calculate the number of masked pixels via
        ###product of median of and min_weight (which i don't understand the logic)
        ### if one wanted to find how many pixel were masked one could easily count the
        ### number of pixels set to false 
        ### e.g  after masking self.outfile below one could just do this 
        ### nmasked_pixels=tb.calc('[select from "'+self.outfile+'"/mask0'+'"  giving [nfalse(PagedArray )]]')
        my_tb = gentools(['tb'])[0]
        nmask_pixels=0
        nchan=stat['trc'][3]+1
        casalog.filter('ERROR') ### hide the useless message of tb.calc
    
       
        ### doing it by channel to make sure it does not go out of memory
        ####tab.calc try to load the whole chunk in ram 
        for k in range(nchan):
            nmask_pixels += my_tb.calc('[select from "'+weightfile+'"  giving [ntrue(map[,,,'+str(k)+'] <='+str(median_weight*self.minweight)+')]]')['0'][0]
        casalog.filter()  ####set logging back to normal
        
        casalog.filter()  ####set logging back to normal
        imsize=numpy.product(my_ia.shape())
        my_ia.close()
        # Modify default mask
        my_ia.open(self.outfile)
        my_ia.calcmask("'%s'>%f" % (weightfile,weight_threshold), asdefault=True)
        my_ia.close()
        masked_fraction = 100.*(1. - (imsize - nmask_pixels) / float(valid_pixels[0]) )
        casalog.post("This amounts to %5.1f %% of the area with nonzero weight." % \
                    ( masked_fraction ),"INFO")
        casalog.post("The weight image '%s' is returned by this task, if the user wishes to assess the results in detail." \
                     % (weightfile), "INFO")
        
        # Calculate theoretical beam size
        casalog.post("Calculating image beam size.")
        if self.gridfunction.upper() not in  ['SF']:
            casalog.post("Beam size definition for '%s' kernel is experimental." % self.gridfunction, priority='WARN')
            casalog.post("You may want to take careful look at the restoring beam in the image.",priority='WARN')
        my_msmd = gentools(['msmd'])[0]
        # antenna diameter and blockage
        ref_ms_idx = self.sorted_idx[0]
        ref_ms_name = self.infiles[ref_ms_idx]
        selection_ids = self.get_selection_idx_for_ms(ref_ms_idx)
        ant_idx = selection_ids['antenna1']
        diameter = self._get_average_antenna_diameter(ant_idx)
        my_msmd.open(ref_ms_name)
        ant_name = my_msmd.antennanames(ant_idx)
        my_msmd.close()
        is_alma = False
        for name in ant_name:
            if name[0:2] in ["PM", "DV", "DA", "CM"]:
                is_alma = True
                break
        blockage = "0.75m" if is_alma else "0.0m" # unknown blockage diameter
        # output reference code
        my_ia.open(self.outfile)
        csys = my_ia.coordsys()
        my_ia.close()
        outref = csys.referencecode('direction')[0]
        cell = list(csys.increment(type='direction',format='s')['string'])
        # pointing sampling
        ref_ms_spw = self.get_selection_param_for_ms(ref_ms_idx,self.spw)
        ref_ms_field = self.get_selection_param_for_ms(ref_ms_idx,self.field)
        ref_ms_scan = self.get_selection_param_for_ms(ref_ms_idx,self.scanno)
        # xSampling, ySampling, angle = sdutil.get_ms_sampling_arcsec(ref_ms_name, spw=ref_ms_spw,
        #                                                             antenna=selection_ids['baseline'],
        #                                                             field=ref_ms_field,
        #                                                             scan=ref_ms_scan,#timerange='',
        #                                                             outref=outref)

        # obtain sampling interval for beam calculation.
        self.open_imager(ref_ms_name)
        ok = self.imager.selectvis(field=ref_ms_field,
                                   #spw=selection_ids['spw'],
                                   spw=ref_ms_spw,
                                   nchan=-1, start=0, step=1,
                                   baseline=selection_ids['baseline'],
                                   scan=ref_ms_scan,
                                   intent=selection_ids['intent'])
        if len(ant_idx) > 1:
            casalog.post("Using only antenna %s to calculate sampling interval" % ant_name[0])
        ptg_samp = self.imager.pointingsampling(pattern='raster', ref=outref,
                                                movingsource=self.ephemsrcname,
                                                pointingcolumntouse=self.pointingcolumn,
                                                antenna=('%s&&&' % ant_name[0]))
        self.close_imager()
        my_qa = qatool()
        xSampling, ySampling = my_qa.getvalue(my_qa.convert(ptg_samp['sampling'], 'arcsec'))
        angle = my_qa.getvalue(my_qa.convert(ptg_samp['angle'], "deg"))[0]

        casalog.post("Detected raster sampling = [%f, %f] arcsec" %
                     (xSampling, ySampling))
        # handling of failed sampling detection
        valid_sampling = True
        sampling = [xSampling, ySampling]
        if abs(xSampling) < 2.2e-3 or not numpy.isfinite(xSampling):
            casalog.post("Invalid sampling=%s arcsec. Using the value of orthogonal direction=%s arcsec" % (xSampling, ySampling), priority="WARN")
            sampling = [ ySampling ]
            angle = 0.0
            valid_sampling = False
        if abs(ySampling) < 1.0e-3 or not numpy.isfinite(ySampling):
            if valid_sampling:
                casalog.post("Invalid sampling=%s arcsec. Using the value of orthogonal direction=%s arcsec" % (ySampling, xSampling), priority="WARN")
                sampling = [ xSampling ]
                angle = 0.0
                valid_sampling = True
        # reduce sampling and cell if it's possible
        if len(sampling)>1 and abs(sampling[0]-sampling[1]) <= 0.01*abs(sampling[0]):
            sampling = [sampling[0]]
            angle = 0.0
            if cell[0]==cell[1]: cell = [cell[0]]
        if valid_sampling:
            # actual calculation of beam size
            bu = sdbeamutil.TheoreticalBeam()
            bu.set_antenna(diameter,blockage)
            bu.set_sampling(sampling, "%fdeg" % angle)
            bu.set_image_param(cell, self.restfreq, self.gridfunction,
                               self.convsupport, self.truncate, self.gwidth,
                               self.jwidth,is_alma)
            bu.summary()
            imbeam_dict = bu.get_beamsize_image()
            casalog.post("Setting image beam: major=%s, minor=%s, pa=%s" %
                         (imbeam_dict['major'], imbeam_dict['minor'],
                          imbeam_dict['pa'],))
            # set beam size to image
            my_ia.open(self.outfile)
            my_ia.setrestoringbeam(**imbeam_dict)
            my_ia.close()
        else:
            #BOTH sampling was invalid
            casalog.post("Could not detect valid raster sampling. Exitting without setting beam size to image", priority='WARN')


    def _calc_PB(self, antenna):
        """
        Calculate the primary beam size of antenna, using dish diamenter
        and rest frequency
        Average antenna diamter and reference frequency are adopted for
        calculation.
        The input argument should be a list of antenna IDs.
        """
        casalog.post("Calculating Pirimary beam size:")
        # CAS-5410 Use private tools inside task scripts
        my_qa = qatool()
        
        pb_factor = 1.175
        # Reference frequency
        ref_freq = self.restfreq
        if type(ref_freq) in [float, numpy.float64]:
            ref_freq = my_qa.tos(my_qa.quantity(ref_freq, 'Hz'))
        if not my_qa.compare(ref_freq, 'Hz'):
            msg = "Could not get the reference frequency. " + \
                  "Your data does not seem to have valid one in selected field.\n" + \
                  "PB is not calculated.\n" + \
                  "Please set restreq or cell manually to generate an image."
            raise Exception, msg
        # Antenna diameter
        antdiam_ave = self._get_average_antenna_diameter(antenna)
        # Calculate PB
        wave_length = 0.2997924 / my_qa.convert(my_qa.quantity(ref_freq),'GHz')['value']
        D_m = my_qa.convert(antdiam_ave, 'm')['value']
        lambda_D = wave_length / D_m * 3600. * 180 / numpy.pi
        PB = my_qa.quantity(pb_factor*lambda_D, 'arcsec')
        # Summary
        casalog.post("- Antenna diameter: %s m" % D_m)
        casalog.post("- Reference Frequency: %s" % ref_freq)
        casalog.post("PB size = %5.3f * lambda/D = %s" % (pb_factor, my_qa.tos(PB)))
        return PB


    def _get_imsize(self, width, height, dx, dy):
        casalog.post("Calculating pixel size.")
        # CAS-5410 Use private tools inside task scripts
        my_qa = qatool()
        ny = numpy.ceil( ( my_qa.convert(height, my_qa.getunit(dy))['value'] /  \
                           my_qa.getvalue(dy) ) )
        nx = numpy.ceil( ( my_qa.convert(width, my_qa.getunit(dx))['value'] /  \
                           my_qa.getvalue(dx) ) )
        casalog.post("- Map extent: [%s, %s]" % (my_qa.tos(width), my_qa.tos(height)))
        casalog.post("- Cell size: [%s, %s]" % (my_qa.tos(dx), my_qa.tos(dy)))
        casalog.post("Image pixel numbers to cover the extent: [%d, %d] (projected)" % \
                     (nx+1, ny+1))
        return (int(nx+1), int(ny+1))


    def _get_pointing_extent(self):
        ### MS selection is ignored. This is not quite right.
        casalog.post("Calculating map extent from pointings.")
        # CAS-5410 Use private tools inside task scripts
        my_qa = qatool()
        ret_dict = {}
        
        colname = self.pointingcolumn.upper()

        # MSs should be registered to imager
        if not self.is_imager_opened:
            raise RuntimeError('Internal error: imager should be opened here.')
        
        if self.phasecenter == "":
            # defaut is J2000
            base_mref = 'J2000'
        elif isinstance(self.phasecenter, int) or self.phasecenter.isdigit():
            # may be field id
            self.open_table(self.field_table)
            base_mref = self.table.getcolkeyword('PHASE_DIR', 'MEASINFO')['Ref']
            self.close_table()
        else:
            # may be phasecenter is explicitly specified
            pattern = '^([\-\+]?[0-9.]+([eE]?-?[0-9])?)|([\-\+]?[0-9][:h][0-9][:m][0-9.]s?)|([\-\+]?[0-9][.d][0-9][.d][0-9.]s?)$'
            items = self.phasecenter.split()
            base_mref = 'J2000'
            for i in items:
                s = i.strip()
                if re.match(pattern, s) is None:
                    base_mref = s
                    break

        mapextent = self.imager.mapextent(ref=base_mref, movingsource=self.ephemsrcname, 
                                          pointingcolumntouse=colname)
        if mapextent['status'] is True:
            qheight = my_qa.quantity(mapextent['extent'][1], 'rad')
            qwidth = my_qa.quantity(mapextent['extent'][0], 'rad')
            qcent0 = my_qa.quantity(mapextent['center'][0], 'rad')
            qcent1 = my_qa.quantity(mapextent['center'][1], 'rad')
            scenter = '%s %s %s'%(base_mref, my_qa.formxxx(qcent0, 'hms'), 
                                  my_qa.formxxx(qcent1, 'dms'))

            casalog.post("- Pointing center: %s" % scenter)
            casalog.post("- Pointing extent: [%s, %s] (projected)" % (my_qa.tos(qwidth), \
                                                                  my_qa.tos(qheight)))
            ret_dict['center'] = scenter
            ret_dict['width'] = qwidth
            ret_dict['height'] = qheight
        else:
            casalog.post('Failed to derive map extent from the MSs registered to the imager probably due to mising valid data.', priority='SEVERE')
            ret_dict['center'] = ''
            ret_dict['width'] = my_qa.quantity(0.0, 'rad')
            ret_dict['height'] = my_qa.quantity(0.0, 'rad')
        return ret_dict


    def _get_x_minmax(self, x):
        # assumed the x is in unit of rad.
        pi2 = 2. * numpy.pi
        x = (x % pi2)
        npart = 4
        dlon = pi2/float(npart)
        pos = [int(v/dlon) for v in x]
        voids = [False for dummy in range(npart)]
        for ipos in range(npart):
            try: dummy = pos.index(ipos)
            except: voids[ipos] = True
        if not any(voids):
            raise Exception, "Failed to find global pointing gap. The algorithm requires at least 2PI/%d of pointing gap" % npart
        rot_pos = []
        if (not voids[0]) and (not voids[npart-1]):
            gmax = -1
            for idx in range(npart-2, 0, -1):
                if voids[idx]:
                    gmax = idx
                    break
            if gmax < 0:
                raise Exception, "Failed to detect gap max"
            rot_pos = range(gmax+1, npart)
        for idx in xrange(len(x)):
            x[idx] = (x[idx] - pi2) if pos[idx] in rot_pos else x[idx]

        return (x.min(), x.max())

    def __update_subtable_name(self, msname):
        self.open_table(msname)
        keys = self.table.getkeywords()
        self.close_table()
        self.field_table = sdutil.get_subtable_name(keys['FIELD'])
        self.spw_table = sdutil.get_subtable_name(keys['SPECTRAL_WINDOW'])
        self.source_table = sdutil.get_subtable_name(keys['SOURCE'])
        self.antenna_table = sdutil.get_subtable_name(keys['ANTENNA'])
        self.polarization_table = sdutil.get_subtable_name(keys['POLARIZATION'])
        self.observation_table = sdutil.get_subtable_name(keys['OBSERVATION'])
        self.pointing_table = sdutil.get_subtable_name(keys['POINTING'])
        self.data_desc_table = sdutil.get_subtable_name(keys['DATA_DESCRIPTION'])
        self.pointing_table = sdutil.get_subtable_name(keys['POINTING'])        

    def _get_average_antenna_diameter(self, antenna):
        my_qa = qatool()
        self.open_table(self.antenna_table)
        try:
            antdiam_unit = self.table.getcolkeyword('DISH_DIAMETER', 'QuantumUnits')[0]
            diams = self.table.getcol('DISH_DIAMETER')
        finally:
            self.close_table()

        if len(antenna) == 0:
            antdiam_ave = my_qa.quantity(diams.mean(), antdiam_unit)
        else:
            d_ave = sum([diams[idx] for idx in antenna])/float(len(antenna))
            antdiam_ave = my_qa.quantity(d_ave, antdiam_unit)
        return antdiam_ave<|MERGE_RESOLUTION|>--- conflicted
+++ resolved
@@ -10,15 +10,11 @@
 from cleanhelper import cleanhelper
 
 @sdutil.sdtask_decorator
-<<<<<<< HEAD
-def sdimaging(infiles, outfile, overwrite, field, spw, antenna, scan, intent, mode, nchan, start, width, veltype, outframe, gridfunction, convsupport, truncate, gwidth, jwidth, imsize, cell, phasecenter, ephemsrcname, pointingcolumn, restfreq, stokes, minweight, brightnessunit, clipminmax):
-=======
 def sdimaging(infiles, outfile, overwrite, field, spw, antenna, scan, intent, 
               mode, nchan, start, width, veltype, outframe, 
               gridfunction, convsupport, truncate, gwidth, jwidth, 
               imsize, cell, phasecenter, projection, ephemsrcname, 
-              pointingcolumn, restfreq, stokes, minweight, clipminmax):
->>>>>>> 9643e58e
+              pointingcolumn, restfreq, stokes, minweight, brightnessunit, clipminmax):
     with sdutil.sdtask_manager(sdimaging_worker, locals()) as worker:
         worker.initialize()
         worker.execute()
