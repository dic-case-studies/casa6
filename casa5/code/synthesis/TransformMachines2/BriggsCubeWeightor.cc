//# BriggsCubeWeight.cc: Implementation for Briggs weighting for cubes
//# Copyright (C) 2018-2019
//# Associated Universities, Inc. Washington DC, USA.
//#
//# This library is free software; you can redistribute it and/or modify it
//# under the terms of the GNU General Public License as published by
//# the Free Software Foundation; either version 3 of the License, or (at your
//# option) any later version.
//#
//# This library is distributed in the hope that it will be useful, but WITHOUT
//# ANY WARRANTY; without even the implied warranty of MERCHANTABILITY or
//# FITNESS FOR A PARTICULAR PURPOSE.  See the GNU General Public
//# License for more details.
//#
//# https://www.gnu.org/licenses/
//#
//# You should have received a copy of the GNU  General Public License
//# along with this library; if not, write to the Free Software Foundation,
//# Inc., 675 Massachusetts Ave, Cambridge, MA 02139, USA.
//#
//# Queries concerning CASA should be submitted at
//#        https://help.nrao.edu
//#
//#        Postal address: CASA Project Manager
//#                        National Radio Astronomy Observatory
//#                        520 Edgemont Road
//#                        Charlottesville, VA 22903-2475 USA
//#
//#
#include <casa/Arrays/ArrayMath.h>
#include <casa/Arrays/Matrix.h>
#include <casa/Arrays/Vector.h>
#include <casa/Arrays/Slice.h>
#include <casa/Containers/Record.h>
#include <tables/Tables/ScaColDesc.h>
#include <tables/Tables/ArrColDesc.h>
#include <tables/Tables/ScalarColumn.h>
#include <tables/Tables/ArrayColumn.h>
#include <tables/DataMan/StManAipsIO.h>
#include <tables/DataMan/IncrementalStMan.h>
#include <tables/DataMan/TiledShapeStMan.h>
#include <tables/DataMan/StandardStMan.h>
#include<msvis/MSVis/VisImagingWeight.h>
#include <msvis/MSVis/VisBuffer2.h>
#include <msvis/MSVis/VisibilityIterator2.h>
#include<synthesis/TransformMachines2/FTMachine.h>
#include<synthesis/TransformMachines2/BriggsCubeWeightor.h>


namespace casa{//# CASA namespace
namespace refim {//# namespace refactor imaging
  
using namespace casacore;
using namespace casa;
using namespace casacore;
using namespace casa::refim;
using namespace casacore;
using namespace casa::vi;

<<<<<<< HEAD
  BriggsCubeWeightor::BriggsCubeWeightor(): grids_p(0), ft_p(0), f2_p(0), d2_p(0), uscale_p(0), vscale_p(0), uorigin_p(0),vorigin_p(0), nx_p(0), ny_p(0), rmode_p(""), noise_p(0.0), robust_p(2), superUniformBox_p(0), multiField_p(False),initialized_p(False), refFreq_p(-1.0), freqInterpMethod_p(InterpolateArray1D<Double, Complex>::nearestNeighbour), fracBW_p(0.0)  {
=======
  BriggsCubeWeightor::BriggsCubeWeightor(): grids_p(0), ft_p(0), f2_p(0), d2_p(0), uscale_p(0), vscale_p(0), uorigin_p(0),vorigin_p(0), nx_p(0), ny_p(0), rmode_p(""), noise_p(0.0), robust_p(2), superUniformBox_p(0), multiField_p(False),initialized_p(False), refFreq_p(-1.0), freqInterpMethod_p(InterpolateArray1D<Double, Complex>::nearestNeighbour), wgtTab_p(nullptr), imWgtColName_p("") {
>>>>>>> 70a1a122
    multiFieldMap_p.clear();
    
    
  }
  
<<<<<<< HEAD
  BriggsCubeWeightor::BriggsCubeWeightor( const String& rmode, const Quantity& noise, const Double robust,  const Double& fracBW, const Int superUniformBox, const Bool multiField)  : grids_p(0), ft_p(0), f2_p(0), d2_p(0), uscale_p(0), vscale_p(0), uorigin_p(0),vorigin_p(0), nx_p(0), ny_p(0), initialized_p(False), refFreq_p(-1.0),freqInterpMethod_p(InterpolateArray1D<Double, Complex>::nearestNeighbour) {
=======
  BriggsCubeWeightor::BriggsCubeWeightor( const String& rmode, const Quantity& noise, const Double robust, const Int superUniformBox, const Bool multiField)  : grids_p(0), ft_p(0), f2_p(0), d2_p(0), uscale_p(0), vscale_p(0), uorigin_p(0),vorigin_p(0), nx_p(0), ny_p(0), initialized_p(False), refFreq_p(-1.0),freqInterpMethod_p(InterpolateArray1D<Double, Complex>::nearestNeighbour), wgtTab_p(nullptr), imWgtColName_p("") {
>>>>>>> 70a1a122

    rmode_p=rmode;
    noise_p=noise;
    robust_p=robust;
    superUniformBox_p=superUniformBox;
    multiField_p=multiField;
    multiFieldMap_p.clear();
    fracBW_p = fracBW;
  }


  BriggsCubeWeightor::BriggsCubeWeightor(vi::VisibilityIterator2& vi,
<<<<<<< HEAD
                       const String& rmode, const Quantity& noise,
                       const Double robust,
                                         const ImageInterface<Complex>& templateimage, const RecordInterface& inrec, const Double& fracBW,
                     const Int superUniformBox, const Bool multiField){
=======
				       const String& rmode, const Quantity& noise,
				       const Double robust,
                                         const ImageInterface<Complex>& templateimage, const RecordInterface& inrec,
					 const Int superUniformBox, const Bool multiField): wgtTab_p(nullptr){
>>>>>>> 70a1a122
    rmode_p=rmode;
    noise_p=noise;
    robust_p=robust;
    superUniformBox_p=superUniformBox;
    multiField_p=multiField;
    initialized_p=False;
    refFreq_p=-1.0;
    fracBW_p = fracBW;
    
    init(vi, templateimage,inrec);




  }
<<<<<<< HEAD
                       
=======

  String BriggsCubeWeightor::initImgWeightCol(vi::VisibilityIterator2& vi,
			       const ImageInterface<Complex>& templateimage, const RecordInterface& inRec){
    CoordinateSystem cs=templateimage.coordinates();
	if(initialized_p && nx_p==templateimage.shape()(0) && ny_p==templateimage.shape()(1)){
		
		Double freq=cs.toWorld(IPosition(4,0,0,0,0))[3];
		if(freq==refFreq_p)
		return imWgtColName_p;
	}
	  
	visWgt_p=vi.getImagingWeightGenerator();
    VisImagingWeight vWghtNat("natural");
	vi.useImagingWeight(vWghtNat);
	vi::VisBuffer2 *vb=vi.getVisBuffer();
	std::vector<pair<Int, Int> > fieldsToUse;
	rownr_t nrows=0;
	vi.originChunks();
	vi.origin();
	Double freqbeg=cs.toWorld(IPosition(4,0,0,0,0))[3];
	Double freqend=cs.toWorld(IPosition(4,0,0,0,templateimage.shape()[3]-1))[3];
	for (vi.originChunks();vi.moreChunks();vi.nextChunk()) {
	  for (vi.origin(); vi.more(); vi.next()) {
	    nrows+=vb->nRows();
	if(multiField_p){
		
				pair<Int, Int> ms_field=make_pair(vb->msId(), vb->fieldId()[0]);
				if (std::find(fieldsToUse.begin(), fieldsToUse.end(), ms_field) == fieldsToUse.end()) {
					fieldsToUse.push_back(ms_field);
				}
				
			}
		}
	}
	wgtTab_p=nullptr;
	ostringstream oss;
	oss << std::setprecision(12) << nrows << "_" << freqbeg << "_" << freqend << "_"<< rmode_p << "_" << robust_p;

	//cerr << "STRING " << oss.str() << endl;;
	imWgtColName_p=makeScratchImagingWeightTable(wgtTab_p, oss.str());
	if(wgtTab_p->nrow()==nrows){
	  //cerr << "REUSING " << endl;
	  return imWgtColName_p;
	}
	else{
	  wgtTab_p->removeRow(wgtTab_p->rowNumbers());

	}
	//cerr << "CREATING " << endl;
	vbrowms2wgtrow_p.clear();
	if(fieldsToUse.size()==0)
		fieldsToUse.push_back(make_pair(Int(-1),Int(-1)));
	//cerr << "FIELDs to use " << Vector<pair<Int,Int> >(fieldsToUse) << endl;
	for (uInt k=0; k < fieldsToUse.size(); ++k){
		vi.originChunks();
		vi.origin();
		IPosition shp=templateimage.shape();
		nx_p=shp[0];
		ny_p=shp[1];
		CoordinateSystem cs=templateimage.coordinates();
		refFreq_p=cs.toWorld(IPosition(4,0,0,0,0))[3];
		Vector<String> units = cs.worldAxisUnits();
		units[0]="rad"; units[1]="rad";
		cs.setWorldAxisUnits(units);
		Vector<Double> incr=cs.increment();
		uscale_p=(nx_p*incr[0]);
		vscale_p=(ny_p*incr[1]);
		uorigin_p=nx_p/2;
		vorigin_p=ny_p/2;
		////TESTOO
		//IPosition shp=templateimage.shape();
		shp[3]=shp[3]+4; //add two channel at begining and end;
		Vector<Double> refpix=cs.referencePixel();
		refpix[3]+=2;
		cs.setReferencePixel(refpix);
		TempImage<Complex> newTemplate(shp, cs);
		Matrix<Double>  sumWgts;
		  
		initializeFTMachine(0, newTemplate, inRec);
		Matrix<Float> dummy;
    
		ft_p[0]->initializeToSky(newTemplate, dummy, *vb);
		Vector<Double> convFunc(2+superUniformBox_p, 1.0);
		//cerr << "superuniform box " << superUniformBox_p << endl;
		ft_p[0]->modifyConvFunc(convFunc, superUniformBox_p, 1);
		for (vi.originChunks();vi.moreChunks();vi.nextChunk()) {
			for (vi.origin(); vi.more(); vi.next()) {
	
	//cerr << "key and index "<< key << "   " << index << "   " << multiFieldMap_p[key] << endl; 
				if((vb->fieldId()[0] == fieldsToUse[k].second &&  vb->msId()== fieldsToUse[k].first) || fieldsToUse[k].first==-1){
					ft_p[0]->put(*vb, -1, true, FTMachine::PSF);
				}
			
			}
		}
		Array<Float> griddedWeight;
		ft_p[0]->getGrid(griddedWeight);
    //cerr << index << " griddedWeight Shape " << griddedWeight.shape() << endl;
		//grids_p[index]->put(griddedWeight.reform(newTemplate.shape()));
		sumWgts=ft_p[0]->getSumWeights();
		//cerr << "sumweight " << sumWgts[index] << endl;
		//clear the ftmachine
		ft_p[0]->finalizeToSky();
  
		////Lets reset vi before returning 
		vi.originChunks();
		vi.origin();
  
		Int nchan=newTemplate.shape()(3);
		//cerr << "rmode " << rmode_p << endl;
    
		for (uInt chan=0; chan < uInt(nchan); ++ chan){
			IPosition start(4,0,0,0,chan);
			IPosition end(4,nx_p-1,ny_p-1,0,chan);
			Matrix<Float> gwt(griddedWeight(start, end).reform(IPosition(2, nx_p, ny_p)));
			if (rmode_p=="norm" && (sumWgts(0,chan)> 0.0)) {
			//os << "Normal robustness, robust = " << robust << LogIO::POST;
				Double sumlocwt = 0.;
				for(Int vgrid=0;vgrid<ny_p;vgrid++) {
					for(Int ugrid=0;ugrid<nx_p;ugrid++) {
						if(gwt(ugrid, vgrid)>0.0) sumlocwt+=square(gwt(ugrid,vgrid));
					}
				}
				f2_p[0][chan] = square(5.0*pow(10.0,Double(-robust_p))) / (sumlocwt / sumWgts(0,chan));
				d2_p[0][chan] = 1.0;

			}
			else if (rmode_p=="abs") {
				//os << "Absolute robustness, robust = " << robust << ", noise = "
				//   << noise.get("Jy").getValue() << "Jy" << LogIO::POST;
				f2_p[0][chan] = square(robust_p);
				d2_p[0][chan] = 2.0 * square(noise_p.get("Jy").getValue());
	
			}
			else {
				f2_p[0][chan] = 1.0;
				d2_p[0][chan] = 0.0;
			}
      
		}//chan
		for (vi.originChunks();vi.moreChunks();vi.nextChunk()) {
			for (vi.origin(); vi.more(); vi.next()) {
				if((vb->fieldId()[0] == fieldsToUse[k].second &&  vb->msId()== fieldsToUse[k].first) || fieldsToUse[k].first==-1){
					Matrix<Float> imweight;	
					getWeightUniform(griddedWeight, imweight, *vb);
					rownr_t nRows=vb->nRows();
					//Int nChans=vb->nChannels();
					Vector<uInt> msId(nRows, uInt(vb->msId()));
					RowNumbers rowidsnr=vb->rowIds();
                                        Vector<uInt>rowids(rowidsnr.nelements());
                                        convertArray(rowids, rowidsnr);
					wgtTab_p->addRow(nRows, False);
					rownr_t endrow=wgtTab_p->nrow()-1;
					rownr_t beginrow=endrow-nRows+1;
						//Slicer sl(IPosition(2,beginrow,0), IPosition(2,endrow,nChans-1), Slicer::endIsLast);
					ArrayColumn<Float> col(*wgtTab_p, "IMAGING_WEIGHT");
						//cerr << "sl length " << sl.length() << " array shape " << fakeweight.shape() << " col length " << col.nrow() << endl;
					//col.putColumnRange(sl, fakeweight);
					//cerr << "nrows " << nRows << " imweight.shape " << imweight.shape() << endl;
					for (rownr_t row=0; row < nRows; ++row)
						col.put(beginrow+row, imweight.column(row));
					
					Slicer sl2(IPosition(1, endrow-nRows+1), IPosition(1, endrow), Slicer::endIsLast);
					ScalarColumn<uInt> col2(*wgtTab_p,"MSID");
					col2.putColumnRange(sl2, msId);
					ScalarColumn<uInt> col3(*wgtTab_p, "ROWID");
                                        
					col3.putColumnRange(sl2, rowids);
				}
			}
		}
		
		
		
	}
		
	initialized_p=True;
	return imWgtColName_p;
	  
}
  
  String BriggsCubeWeightor::makeScratchImagingWeightTable(CountedPtr<Table>& weightTable, const String& filetag){

    //String wgtname=File::newUniqueName(".", "IMAGING_WEIGHT").absoluteName();
    String wgtname=Path("IMAGING_WEIGHT_"+filetag).absoluteName();
    if(Table::isReadable(wgtname)){
      weightTable=new Table(wgtname, Table::Update);
      if(weightTable->nrow() >0)
	return wgtname;

    }
    
	TableDesc td;
	uInt cache_val=32768;
    td.comment() = "Imaging_weight";
	td.addColumn (ScalarColumnDesc<uInt>("MSID"));
	td.addColumn (ScalarColumnDesc<uInt>("ROWID"));
	td.addColumn (ArrayColumnDesc<Float>("IMAGING_WEIGHT", 1));
	
	td.defineHypercolumn("TiledImagingWeight", 2, stringToVector("IMAGING_WEIGHT"));
	SetupNewTable newtab(wgtname, td, Table::New);
	IncrementalStMan incrStMan("MS_ID",cache_val);
	newtab.bindColumn("MSID", incrStMan);
	StandardStMan aipsStMan("ROWID", cache_val/4);
	newtab.bindColumn("ROWID", aipsStMan);
	TiledShapeStMan tiledStMan("TiledImagingWeight",IPosition(2,50, 500));
	newtab.bindColumn("IMAGING_WEIGHT",tiledStMan);
	weightTable=new Table(newtab);
	//weightTable->markForDelete();
	return wgtname;
 }
>>>>>>> 70a1a122
 void BriggsCubeWeightor::init(vi::VisibilityIterator2& vi,
                   const ImageInterface<Complex>& templateimage, const RecordInterface& inRec)
 {
  LogIO os(LogOrigin("BriggsCubeWeightor", "constructor", WHERE));

  //freqInterpMethod_p=interpMethod;
  //freqFrameValid_p=freqFrameValid;
  //chanchunk may call the same object
  if(initialized_p && nx_p==templateimage.shape()(0) && ny_p==templateimage.shape()(1)){
    CoordinateSystem cs=templateimage.coordinates();
    Double freq=cs.toWorld(IPosition(4,0,0,0,0))[3];
    if(freq==refFreq_p)
      return;
  }
  //cerr << "in bgwt init " << endl;
  //Need to save previous wieght scheme of vi
  visWgt_p=vi.getImagingWeightGenerator();
    VisImagingWeight vWghtNat("natural");
  vi.useImagingWeight(vWghtNat);
  vi::VisBuffer2 *vb=vi.getVisBuffer();
  Int nIndices=0;
  for (vi.originChunks();vi.moreChunks();vi.nextChunk()) {
    for (vi.origin(); vi.more(); vi.next()) {
      String key=String::toString(vb->msId())+"_"+String::toString(vb->fieldId()(0));
      Int index=0;
      if(multiField_p){
    //find how many indices will be needed
    index=multiFieldMap_p.size();
    if(multiFieldMap_p.count(key) < 1)
      multiFieldMap_p[key]=index;
    nIndices=multiFieldMap_p.size();
      }
      else{
    multiFieldMap_p[key]=0;
    nIndices=1;
      }

    }
  }
  //cerr << "nindices " << nIndices << endl;
  vi.originChunks();
  vi.origin();
  String key=String::toString(vb->msId())+"_"+String::toString(vb->fieldId()(0));
  IPosition shp=templateimage.shape();
  nx_p=shp[0];
  ny_p=shp[1];
  CoordinateSystem cs=templateimage.coordinates();
  refFreq_p=cs.toWorld(IPosition(4,0,0,0,0))[3];
  Vector<String> units = cs.worldAxisUnits();
  units[0]="rad"; units[1]="rad";
  cs.setWorldAxisUnits(units);
  Vector<Double> incr=cs.increment();
  uscale_p=(nx_p*incr[0]);
  vscale_p=(ny_p*incr[1]);
  uorigin_p=nx_p/2;
  vorigin_p=ny_p/2;
  ////TESTOO
  //IPosition shp=templateimage.shape();
  shp[3]=shp[3]+4; //add two channel at begining and end;
  Vector<Double> refpix=cs.referencePixel();
  refpix[3]+=2;
  cs.setReferencePixel(refpix);
  TempImage<Complex> newTemplate(shp, cs);
  ///////////////////////
  //ImageInterface<Complex>& newTemplate=const_cast<ImageInterface<Complex>& >(templateimage);
  Vector<Matrix<Double> > sumWgts(nIndices);
  
  for(int index=0; index < nIndices; ++index){
    initializeFTMachine(index, newTemplate, inRec);
    Matrix<Float> dummy;
    
    ft_p[index]->initializeToSky(newTemplate, dummy, *vb);
    Vector<Double> convFunc(2+superUniformBox_p, 1.0);
    //cerr << "superuniform box " << superUniformBox_p << endl;
    ft_p[index]->modifyConvFunc(convFunc, superUniformBox_p, 1);
    for (vi.originChunks();vi.moreChunks();vi.nextChunk()) {
      for (vi.origin(); vi.more(); vi.next()) {
    
    key=String::toString(vb->msId())+"_"+String::toString(vb->fieldId()(0));
      
    //cerr << "key and index "<< key << "   " << index << "   " << multiFieldMap_p[key] << endl;
    if(multiFieldMap_p[key]==index){
      ft_p[index]->put(*vb, -1, true, FTMachine::PSF);
    }
      
      }
    }
    Array<Float> griddedWeight;
    ft_p[index]->getGrid(griddedWeight);
    //cerr << index << " griddedWeight Shape " << griddedWeight.shape() << endl;
    grids_p[index]->put(griddedWeight.reform(newTemplate.shape()));
    sumWgts[index]=ft_p[index]->getSumWeights();
    //cerr << "sumweight " << sumWgts[index] << endl;
    //clear the ftmachine
    ft_p[index]->finalizeToSky();
  }
  ////Lets reset vi before returning
  vi.originChunks();
  vi.origin();
  
  
  Int nchan=newTemplate.shape()(3);
  for (uInt index=0; index< f2_p.nelements();++index){
    //cerr << "rmode " << rmode_p << endl;
    
    for (uInt chan=0; chan < uInt(nchan); ++ chan){
      IPosition start(4,0,0,0,chan);
      IPosition shape(4,nx_p,ny_p,1,1);
      Array<Float> arr;
      grids_p[index]->getSlice(arr, start, shape, True);
      Matrix<Float> gwt(arr);
      if ((rmode_p=="norm" || rmode_p=="bwtaper" ) && (sumWgts[index](0,chan)> 0.0)) {
    //os << "Normal robustness, robust = " << robust << LogIO::POST;
    Double sumlocwt = 0.;
    for(Int vgrid=0;vgrid<ny_p;vgrid++) {
      for(Int ugrid=0;ugrid<nx_p;ugrid++) {
        if(gwt(ugrid, vgrid)>0.0) sumlocwt+=square(gwt(ugrid,vgrid));
      }
    }
    f2_p[index][chan] = square(5.0*pow(10.0,Double(-robust_p))) / (sumlocwt / sumWgts[index](0,chan));
    d2_p[index][chan] = 1.0;

      }
      else if (rmode_p=="abs") {
    //os << "Absolute robustness, robust = " << robust << ", noise = "
    //   << noise.get("Jy").getValue() << "Jy" << LogIO::POST;
    f2_p[index][chan] = square(robust_p);
    d2_p[index][chan] = 2.0 * square(noise_p.get("Jy").getValue());
    
      }
      else {
    f2_p[index][chan] = 1.0;
    d2_p[index][chan] = 0.0;
      }
      
      
      
    }//chan
    
    
    
  }

  initialized_p=True;
 }

<<<<<<< HEAD

Double BriggsCubeWeightor::calcFractionalBandwidth(const Vector<Double>& freqs, int nvischan, const Matrix<Bool>& flag){
    Double centerFreq, fracBW;
    
    Int chn_f1 = 0;
    while((flag(chn_f1,0) == 1) && (chn_f1 < (nvischan-1))) chn_f1++;
    
    Int chn_f2 = nvischan-1;
    while((flag(chn_f2,0) == 1) && (chn_f2 >= 0)) chn_f2--;

    centerFreq = (freqs(chn_f1) + freqs(chn_f2))/2;
    fracBW = abs((freqs(chn_f2) - freqs(chn_f1))/centerFreq);
    return fracBW;
}

void BriggsCubeWeightor::weightUniform(Matrix<Float>& imweight, const vi::VisBuffer2& vb){

=======
  void BriggsCubeWeightor::weightUniform(Matrix<Float>& imweight, const vi::VisBuffer2& vb){
	if(!wgtTab_p.null())
		return readWeightColumn(imweight, vb);
>>>>>>> 70a1a122
    if(multiFieldMap_p.size()==0)
      throw(AipsError("BriggsCubeWeightor has not been initialized"));
    String key=String::toString(vb.msId())+"_"+String::toString(vb.fieldId()(0));
    Int index=multiFieldMap_p[key];
    Vector<Int> chanMap=ft_p[0]->channelMap(vb);
    //cerr << "weightuniform chanmap " << chanMap << endl;
    ///No matching channels
    if(max(chanMap)==-1)
      return;
    Int nvischan=vb.nChannels();
    rownr_t nRow=vb.nRows();
    Matrix<Double> uvw=vb.uvw();
    imweight.resize(nvischan, nRow);
    imweight.set(0.0);
    
    Matrix<Float> weight;
    VisImagingWeight::unPolChanWeight(weight, vb.weightSpectrum());
    Matrix<Bool> flag;
    cube2Matrix(vb.flagCube(), flag);

    Int nChanWt=weight.shape()(0);
    Double sumwt=0.0;
    Float u, v;
    Double fracBW, nCellsBW, uvDistanceFactor;
    IPosition pos(4,0);
<<<<<<< HEAD
    
=======
    for (rownr_t row=0; row<nRow; row++) {
	for (Int chn=0; chn<nvischan; chn++) {
	  if ((!flag(chn,row)) && (chanMap(chn) > -1)) {
	    pos(3)=chanMap(chn);
	    Float f=vb.getFrequency(0,chn)/C::c;
	    u=-uvw(0, row)*f;
	    v=-uvw(1, row)*f;
	    Int ucell=Int(std::round(uscale_p*u+uorigin_p));
	    Int vcell=Int(std::round(vscale_p*v+vorigin_p));
	    pos(0)=ucell; pos(1)=vcell;
	    ////TESTOO
	    //if(row==0){
	     
	    //  ofstream myfile;
	    //  myfile.open ("briggsLoc.txt", ios::out | ios::app | ios::ate );
	    //  myfile << vb.rowIds()(0) << " uv " << uvw.column(0) << " loc " << pos[0] << ", " << pos[1] << "\n"<< endl;
	    //  myfile.close();
  
>>>>>>> 70a1a122

    fracBW = fracBW_p;
    if(rmode_p=="bwtaper")
    {
        if(fracBW == 0.0)
        {
            throw(AipsError("BriggsCubeWeightor fractional bandwith is not a valid value, 0.0."));
        }
        //cout << "BriggsCubeWeightor::weightUniform fracBW " << fracBW << endl;
    }
    
        
    for (Int row=0; row<nRow; row++) {
    for (Int chn=0; chn<nvischan; chn++) {
      if ((!flag(chn,row)) && (chanMap(chn) > -1)) {
        pos(3)=chanMap(chn);
        Float f=vb.getFrequency(0,chn)/C::c;
        u=-uvw(0, row)*f;
        v=-uvw(1, row)*f;
        Int ucell=Int(std::round(uscale_p*u+uorigin_p));
        Int vcell=Int(std::round(vscale_p*v+vorigin_p));
        pos(0)=ucell; pos(1)=vcell;
          
        imweight(chn,row)=0.0;
        if((ucell>0)&&(ucell<nx_p)&&(vcell>0)&&(vcell<ny_p)) {
          Float gwt=grids_p[index]->getAt(pos);
          if(gwt >0){
              imweight(chn,row)=weight(chn%nChanWt,row);
              
              if(rmode_p=="bwtaper"){
                  nCellsBW = fracBW*sqrt(pow(uscale_p*u,2.0) + pow(vscale_p*v,2.0));
                  uvDistanceFactor = nCellsBW + 0.5;
                  if(uvDistanceFactor < 1.5) uvDistanceFactor = (4.0 - nCellsBW)/(4.0 - 2.0*nCellsBW);
                  imweight(chn,row)/= gwt*f2_p[index][pos[3]]*2/uvDistanceFactor +d2_p[index][pos[3]];
              }
              else{
                  imweight(chn,row)/=gwt*f2_p[index][pos[3]]+d2_p[index][pos[3]];
              }
              
              sumwt+=imweight(chn,row);
          }
        }
      }
      else{
        imweight(chn,row)=0.0;
      }
    
    }
    }

   
    if(visWgt_p.doFilter()){
      visWgt_p.filter (imweight, flag, uvw, vb.getFrequencies(0), imweight);

    }
    
  }
void BriggsCubeWeightor::readWeightColumn(casacore::Matrix<casacore::Float>& imweight, const vi::VisBuffer2& vb){
	
	if(vbrowms2wgtrow_p.size()==0){
		Vector<uInt> msids=ScalarColumn<uInt>(*wgtTab_p, "MSID").getColumn();
		Vector<rownr_t> msrowid(ScalarColumn<uInt>(*wgtTab_p,"ROWID").nrow());
                convertArray(msrowid, ScalarColumn<uInt>(*wgtTab_p,"ROWID").getColumn());
		for (uInt k=0; k < msids.nelements(); ++k){
			vbrowms2wgtrow_p[make_pair(msids[k], msrowid[k])]=k;
		}
		//cerr << "Map size " << vbrowms2wgtrow_p.size() << " max size " << vbrowms2wgtrow_p.max_size() << endl;
	}
	imweight.resize(vb.nChannels(), vb.nRows());
	uInt msidnow=vb.msId();
	RowNumbers rowIds=vb.rowIds();
	ArrayColumn<Float> imwgtcol(*wgtTab_p, "IMAGING_WEIGHT");
	for (rownr_t k=0; k < (vb.nRows()); ++k){
		rownr_t tabrow=vbrowms2wgtrow_p[make_pair(msidnow, rowIds[k])];
		//cerr << imwgtcol.get(tabrow).shape() << "   " << imweight.column(k).shape() << endl; 
		imweight.column(k)=imwgtcol.get(tabrow);
		
	
	}
	
}
void BriggsCubeWeightor::getWeightUniform(const Array<Float>& wgtDensity, Matrix<Float>& imweight, const vi::VisBuffer2& vb){

    Vector<Int> chanMap=ft_p[0]->channelMap(vb);
    //cerr << "weightuniform chanmap " << chanMap << endl;
    
    Int nvischan=vb.nChannels();
    rownr_t nRow=vb.nRows();
    Matrix<Double> uvw=vb.uvw();
    imweight.resize(nvischan, nRow);
    imweight.set(0.0);
    ///No matching channels
    if(max(chanMap)==-1)
      return;
    Matrix<Float> weight;
    VisImagingWeight::unPolChanWeight(weight, vb.weightSpectrum());
    Matrix<Bool> flag;
    cube2Matrix(vb.flagCube(), flag);

    Int nChanWt=weight.shape()(0);
    Double sumwt=0.0;
    Float u, v;
    IPosition pos(4,0);
    for (rownr_t row=0; row<nRow; row++) {
	for (Int chn=0; chn<nvischan; chn++) {
	  if ((!flag(chn,row)) && (chanMap(chn) > -1)) {
	    pos(3)=chanMap(chn);
	    Float f=vb.getFrequency(0,chn)/C::c;
	    u=-uvw(0, row)*f;
	    v=-uvw(1, row)*f;
	    Int ucell=Int(std::round(uscale_p*u+uorigin_p));
	    Int vcell=Int(std::round(vscale_p*v+vorigin_p));
	    pos(0)=ucell; pos(1)=vcell;
	    ////TESTOO
	    //if(row==0){
	     
	    //  ofstream myfile;
	    //  myfile.open ("briggsLoc.txt", ios::out | ios::app | ios::ate );
	    //  myfile << vb.rowIds()(0) << " uv " << uvw.column(0) << " loc " << pos[0] << ", " << pos[1] << "\n"<< endl;
	    //  myfile.close();
  

	    //}
	    //////
	    imweight(chn,row)=0.0;
	    if((ucell>0)&&(ucell<nx_p)&&(vcell>0)&&(vcell<ny_p)) {
	      Float gwt=wgtDensity(pos);
	      if(gwt >0){
			imweight(chn,row)=weight(chn%nChanWt,row);
			imweight(chn,row)/=gwt*f2_p[0][pos[3]]+d2_p[0][pos[3]];
			sumwt+=imweight(chn,row);
	      }
	    }
	    //else {
	    // imweight(chn,row)=0.0;
	      //ndrop++;
	    //}
	  }
	  else{
	    imweight(chn,row)=0.0;
	  }
    
	}
    }

   
    if(visWgt_p.doFilter()){
      visWgt_p.filter (imweight, flag, uvw, vb.getFrequencies(0), imweight);

    }
    
  }
void BriggsCubeWeightor::initializeFTMachine(const uInt index, const ImageInterface<Complex>& templateimage, const RecordInterface& inRec){
  Int nchan=templateimage.shape()(3);
  if(ft_p.nelements() <= index){
    ft_p.resize(index+1);
    grids_p.resize(index+1);
    f2_p.resize(index+1);
    d2_p.resize(index+1);
    f2_p[index]=Vector<Float>(nchan, 0.0);
    d2_p[index]=Vector<Float>(nchan, 0.0);
  }
  ft_p[index]=new refim::GridFT(Long(1000000), Int(200), "BOX",1.0, true, false);
  Int tmpInt;
  inRec.get("freqinterpmethod", tmpInt);
  freqInterpMethod_p=static_cast<InterpolateArray1D<Double, Complex >::InterpolationMethod>(tmpInt);
  ft_p[index]->setFreqInterpolation(freqInterpMethod_p);
  inRec.get("freqframevalid", freqFrameValid_p);
  ft_p[index]->setFrameValidity(freqFrameValid_p);
  String error;
  if(!(ft_p[index]->recoverMovingSourceState(error, inRec)))
    throw(AipsError("BriggsCubeWeightor could not get the state of the ftmachine:" + error));
  //remember to make the stokes I
  grids_p[index]=new TempImage<Float>(templateimage.shape(), templateimage.coordinates(), 0.0);
  
}
void BriggsCubeWeightor::cube2Matrix(const Cube<Bool>& fcube, Matrix<Bool>& fMat)
  {
      fMat.resize(fcube.shape()[1], fcube.shape()[2]);
      Bool deleteIt1;
      Bool deleteIt2;
      const Bool * pcube = fcube.getStorage (deleteIt1);
      Bool * pflags = fMat.getStorage (deleteIt2);
      for (uInt row = 0; row < fcube.shape()[2]; row++) {
          for (Int chn = 0; chn < fcube.shape()[1]; chn++) {
              *pflags = *pcube++;
              for (Int pol = 1; pol < fcube.shape()[0]; pol++, pcube++) {
                  *pflags = *pcube ? *pcube : *pflags;
              }
              pflags++;
          }
      }
      fcube.freeStorage (pcube, deleteIt1);
      fMat.putStorage (pflags, deleteIt2);
  }


  }//# namespace refim ends
}//namespace CASA ends

<|MERGE_RESOLUTION|>--- conflicted
+++ resolved
@@ -57,21 +57,15 @@
 using namespace casacore;
 using namespace casa::vi;
 
-<<<<<<< HEAD
-  BriggsCubeWeightor::BriggsCubeWeightor(): grids_p(0), ft_p(0), f2_p(0), d2_p(0), uscale_p(0), vscale_p(0), uorigin_p(0),vorigin_p(0), nx_p(0), ny_p(0), rmode_p(""), noise_p(0.0), robust_p(2), superUniformBox_p(0), multiField_p(False),initialized_p(False), refFreq_p(-1.0), freqInterpMethod_p(InterpolateArray1D<Double, Complex>::nearestNeighbour), fracBW_p(0.0)  {
-=======
-  BriggsCubeWeightor::BriggsCubeWeightor(): grids_p(0), ft_p(0), f2_p(0), d2_p(0), uscale_p(0), vscale_p(0), uorigin_p(0),vorigin_p(0), nx_p(0), ny_p(0), rmode_p(""), noise_p(0.0), robust_p(2), superUniformBox_p(0), multiField_p(False),initialized_p(False), refFreq_p(-1.0), freqInterpMethod_p(InterpolateArray1D<Double, Complex>::nearestNeighbour), wgtTab_p(nullptr), imWgtColName_p("") {
->>>>>>> 70a1a122
+
+BriggsCubeWeightor::BriggsCubeWeightor(): grids_p(0), ft_p(0), f2_p(0), d2_p(0), uscale_p(0), vscale_p(0), uorigin_p(0),vorigin_p(0), nx_p(0), ny_p(0), rmode_p(""), noise_p(0.0), robust_p(2), superUniformBox_p(0), multiField_p(False),initialized_p(False), refFreq_p(-1.0), freqInterpMethod_p(InterpolateArray1D<Double, Complex>::nearestNeighbour), fracBW_p(0.0), wgtTab_p(nullptr), imWgtColName_p("") {
+      
     multiFieldMap_p.clear();
     
-    
-  }
-  
-<<<<<<< HEAD
-  BriggsCubeWeightor::BriggsCubeWeightor( const String& rmode, const Quantity& noise, const Double robust,  const Double& fracBW, const Int superUniformBox, const Bool multiField)  : grids_p(0), ft_p(0), f2_p(0), d2_p(0), uscale_p(0), vscale_p(0), uorigin_p(0),vorigin_p(0), nx_p(0), ny_p(0), initialized_p(False), refFreq_p(-1.0),freqInterpMethod_p(InterpolateArray1D<Double, Complex>::nearestNeighbour) {
-=======
-  BriggsCubeWeightor::BriggsCubeWeightor( const String& rmode, const Quantity& noise, const Double robust, const Int superUniformBox, const Bool multiField)  : grids_p(0), ft_p(0), f2_p(0), d2_p(0), uscale_p(0), vscale_p(0), uorigin_p(0),vorigin_p(0), nx_p(0), ny_p(0), initialized_p(False), refFreq_p(-1.0),freqInterpMethod_p(InterpolateArray1D<Double, Complex>::nearestNeighbour), wgtTab_p(nullptr), imWgtColName_p("") {
->>>>>>> 70a1a122
+  }
+  
+
+BriggsCubeWeightor::BriggsCubeWeightor( const String& rmode, const Quantity& noise, const Double robust,  const Double& fracBW, const Int superUniformBox, const Bool multiField)  : grids_p(0), ft_p(0), f2_p(0), d2_p(0), uscale_p(0), vscale_p(0), uorigin_p(0),vorigin_p(0), nx_p(0), ny_p(0), initialized_p(False), refFreq_p(-1.0),freqInterpMethod_p(InterpolateArray1D<Double, Complex>::nearestNeighbour), wgtTab_p(nullptr), imWgtColName_p("") {
 
     rmode_p=rmode;
     noise_p=noise;
@@ -84,17 +78,10 @@
 
 
   BriggsCubeWeightor::BriggsCubeWeightor(vi::VisibilityIterator2& vi,
-<<<<<<< HEAD
-                       const String& rmode, const Quantity& noise,
-                       const Double robust,
-                                         const ImageInterface<Complex>& templateimage, const RecordInterface& inrec, const Double& fracBW,
-                     const Int superUniformBox, const Bool multiField){
-=======
 				       const String& rmode, const Quantity& noise,
 				       const Double robust,
-                                         const ImageInterface<Complex>& templateimage, const RecordInterface& inrec,
+                                         const ImageInterface<Complex>& templateimage, const RecordInterface& inrec, const Double& fracBW,
 					 const Int superUniformBox, const Bool multiField): wgtTab_p(nullptr){
->>>>>>> 70a1a122
     rmode_p=rmode;
     noise_p=noise;
     robust_p=robust;
@@ -110,11 +97,9 @@
 
 
   }
-<<<<<<< HEAD
-                       
-=======
-
-  String BriggsCubeWeightor::initImgWeightCol(vi::VisibilityIterator2& vi,
+
+
+String BriggsCubeWeightor::initImgWeightCol(vi::VisibilityIterator2& vi,
 			       const ImageInterface<Complex>& templateimage, const RecordInterface& inRec){
     CoordinateSystem cs=templateimage.coordinates();
 	if(initialized_p && nx_p==templateimage.shape()(0) && ny_p==templateimage.shape()(1)){
@@ -228,7 +213,7 @@
 			IPosition start(4,0,0,0,chan);
 			IPosition end(4,nx_p-1,ny_p-1,0,chan);
 			Matrix<Float> gwt(griddedWeight(start, end).reform(IPosition(2, nx_p, ny_p)));
-			if (rmode_p=="norm" && (sumWgts(0,chan)> 0.0)) {
+			if ((rmode_p=="norm" || rmode_p=="bwtaper") && (sumWgts(0,chan)> 0.0)) {
 			//os << "Normal robustness, robust = " << robust << LogIO::POST;
 				Double sumlocwt = 0.;
 				for(Int vgrid=0;vgrid<ny_p;vgrid++) {
@@ -324,7 +309,8 @@
 	//weightTable->markForDelete();
 	return wgtname;
  }
->>>>>>> 70a1a122
+
+
  void BriggsCubeWeightor::init(vi::VisibilityIterator2& vi,
                    const ImageInterface<Complex>& templateimage, const RecordInterface& inRec)
  {
@@ -471,29 +457,11 @@
   initialized_p=True;
  }
 
-<<<<<<< HEAD
-
-Double BriggsCubeWeightor::calcFractionalBandwidth(const Vector<Double>& freqs, int nvischan, const Matrix<Bool>& flag){
-    Double centerFreq, fracBW;
-    
-    Int chn_f1 = 0;
-    while((flag(chn_f1,0) == 1) && (chn_f1 < (nvischan-1))) chn_f1++;
-    
-    Int chn_f2 = nvischan-1;
-    while((flag(chn_f2,0) == 1) && (chn_f2 >= 0)) chn_f2--;
-
-    centerFreq = (freqs(chn_f1) + freqs(chn_f2))/2;
-    fracBW = abs((freqs(chn_f2) - freqs(chn_f1))/centerFreq);
-    return fracBW;
-}
 
 void BriggsCubeWeightor::weightUniform(Matrix<Float>& imweight, const vi::VisBuffer2& vb){
-
-=======
-  void BriggsCubeWeightor::weightUniform(Matrix<Float>& imweight, const vi::VisBuffer2& vb){
 	if(!wgtTab_p.null())
 		return readWeightColumn(imweight, vb);
->>>>>>> 70a1a122
+    
     if(multiFieldMap_p.size()==0)
       throw(AipsError("BriggsCubeWeightor has not been initialized"));
     String key=String::toString(vb.msId())+"_"+String::toString(vb.fieldId()(0));
@@ -519,28 +487,6 @@
     Float u, v;
     Double fracBW, nCellsBW, uvDistanceFactor;
     IPosition pos(4,0);
-<<<<<<< HEAD
-    
-=======
-    for (rownr_t row=0; row<nRow; row++) {
-	for (Int chn=0; chn<nvischan; chn++) {
-	  if ((!flag(chn,row)) && (chanMap(chn) > -1)) {
-	    pos(3)=chanMap(chn);
-	    Float f=vb.getFrequency(0,chn)/C::c;
-	    u=-uvw(0, row)*f;
-	    v=-uvw(1, row)*f;
-	    Int ucell=Int(std::round(uscale_p*u+uorigin_p));
-	    Int vcell=Int(std::round(vscale_p*v+vorigin_p));
-	    pos(0)=ucell; pos(1)=vcell;
-	    ////TESTOO
-	    //if(row==0){
-	     
-	    //  ofstream myfile;
-	    //  myfile.open ("briggsLoc.txt", ios::out | ios::app | ios::ate );
-	    //  myfile << vb.rowIds()(0) << " uv " << uvw.column(0) << " loc " << pos[0] << ", " << pos[1] << "\n"<< endl;
-	    //  myfile.close();
-  
->>>>>>> 70a1a122
 
     fracBW = fracBW_p;
     if(rmode_p=="bwtaper")
@@ -553,7 +499,7 @@
     }
     
         
-    for (Int row=0; row<nRow; row++) {
+    for (rownr_t row=0; row<nRow; row++) {
     for (Int chn=0; chn<nvischan; chn++) {
       if ((!flag(chn,row)) && (chanMap(chn) > -1)) {
         pos(3)=chanMap(chn);
