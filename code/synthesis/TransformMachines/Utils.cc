// -*- C++ -*-
//# Utils.cc: Implementation of global functions from Utils.h 
//# Copyright (C) 1997,1998,1999,2000,2001,2002,2003
//# Associated Universities, Inc. Washington DC, USA.
//#
//# This library is free software; you can redistribute it and/or modify it
//# under the terms of the GNU Library General Public License as published by
//# the Free Software Foundation; either version 2 of the License, or (at your
//# option) any later version.
//#
//# This library is distributed in the hope that it will be useful, but WITHOUT
//# ANY WARRANTY; without even the implied warranty of MERCHANTABILITY or
//# FITNESS FOR A PARTICULAR PURPOSE.  See the GNU Library General Public
//# License for more details.
//#
//# You should have received a copy of the GNU Library General Public License
//# along with this library; if not, write to the Free Software Foundation,
//# Inc., 675 Massachusetts Ave, Cambridge, MA 02139, USA.
//#
//# Correspondence concerning AIPS++ should be addressed as follows:
//#        Internet email: aips2-request@nrao.edu.
//#        Postal address: AIPS++ Project Office
//#                        National Radio Astronomy Observatory
//#                        520 Edgemont Road
//#                        Charlottesville, VA 22903-2475 USA
//#
//# $Id$
#include <msvis/MSVis/VisBuffer.h>
#include <casa/Logging/LogIO.h>
#include <ms/MeasurementSets/MSColumns.h>
#include <measures/Measures/MEpoch.h>
#include <measures/Measures/MeasTable.h>
#include <synthesis/TransformMachines/Utils.h>
#include <synthesis/TransformMachines/StokesImageUtil.h>
#include <casa/Utilities/Assert.h>
#include <casa/Arrays/Vector.h>
#include <casa/Arrays/ArrayMath.h>
#include <lattices/LEL/LatticeExpr.h>
#include <images/Images/PagedImage.h>
#include <images/Images/ImageRegrid.h>
#include <casa/Containers/Record.h>
#include <lattices/Lattices/LatticeIterator.h>
#include <lattices/Lattices/TiledLineStepper.h> 
#include <lattices/Lattices/LatticeStepper.h> 
#include <lattices/LatticeMath/LatticeFFT.h>
#include <casa/System/Aipsrc.h>

using namespace casacore;
namespace casa{
  //
  //--------------------------------------------------------------------------------------------
  //  
  void storeImg(String fileName,ImageInterface<Complex>& theImg, Bool writeReIm)
  {
    PagedImage<Complex> ctmp(theImg.shape(), theImg.coordinates(), fileName);
    LatticeExpr<Complex> le(theImg);
    ctmp.copyData(le);
    if (writeReIm)
      {
	ostringstream reName,imName;
	reName << "re" << fileName;
	imName << "im" << fileName;
	{
	  PagedImage<Float> tmp(theImg.shape(), theImg.coordinates(), reName);
	  LatticeExpr<Float> le(abs(theImg));
	  tmp.copyData(le);
	}
	{
	  PagedImage<Float> tmp(theImg.shape(), theImg.coordinates(), imName);
	  LatticeExpr<Float> le(arg(theImg));
	  tmp.copyData(le);
	}
      }
  }
  
  void storeImg(String fileName,ImageInterface<Float>& theImg)
  {
    PagedImage<Float> tmp(theImg.shape(), theImg.coordinates(), fileName);
    LatticeExpr<Float> le(theImg);
    tmp.copyData(le);
  }

  void storeArrayAsImage(String fileName, const CoordinateSystem& coord,
			 const Array<Complex>& theImg)
  {
    PagedImage<Complex> ctmp(theImg.shape(), coord, fileName);
    ctmp.put(theImg);
  }
  void storeArrayAsImage(String fileName, const CoordinateSystem& coord,
			 const Array<DComplex>& theImg)
  {
    PagedImage<DComplex> ctmp(theImg.shape(), coord, fileName);
    ctmp.put(theImg);
  }
  void storeArrayAsImage(String fileName, const CoordinateSystem& coord,
			 const Array<Float>& theImg)
  {
    PagedImage<Float> ctmp(theImg.shape(), coord, fileName);
    ctmp.put(theImg);
  }
  //
  //---------------------------------------------------------------------
  //
  // Get the time stamp for the for the current visibility integration.
  // Since VisTimeAverager() does not accumulate auto-correlations (it
  // should though!), and the VisBuffer can potentially have
  // auto-correlation placeholders, vb.time()(0) may not be correct (it
  // will be in fact zero when AC rows are present).  So look for the
  // first timestamp of a row corresponding to an unflagged
  // cross-correlation.
  //
  Double getCurrentTimeStamp(const VisBuffer& vb)
  {
    LogIO os(LogOrigin("Utils", "getCurrentTimeStamp", WHERE));

    Int N=vb.nRow();
    for(Int i=0;i<N;i++)
      {
	if ((!vb.flagRow()(i)) && (vb.antenna1()(i) != vb.antenna2()(i)))
	  return vb.time()(i);
      }
    //os << "No unflagged row found!  This is a major problem/bug" << LogIO::WARN;
    return 0.0;
  }
  //
  //---------------------------------------------------------------------
  // Compute the Parallactic Angle for the give VisBuffer
  //
  void getHADec(MeasurementSet& ms, const VisBuffer& vb, 
		Double& HA, Double& RA, Double& Dec)
  {
    MEpoch last;
    Double time = getCurrentTimeStamp(vb);
    
    Unit Second("s"), Day("d");
    MEpoch epoch(Quantity(time,Second),MEpoch::TAI);
    MPosition pos;
    MSObservationColumns msoc(ms.observation());
    String ObsName=msoc.telescopeName()(vb.arrayId());
    
    if (!MeasTable::Observatory(pos,ObsName))
      throw(AipsError("Observatory position for "+ ObsName + " not found"));
    
    MeasFrame frame(epoch,pos);
    MEpoch::Convert toLAST = MEpoch::Convert(MEpoch::Ref(MEpoch::TAI,frame),
					     MEpoch::Ref(MEpoch::LAST,frame));
    RA=vb.direction1()(0).getAngle().getValue()(0);    
    if (RA < 0.0) RA += M_PI*2.0;
    Dec=vb.direction1()(0).getAngle().getValue()(1);    

    last = toLAST(epoch);
    Double LST   = last.get(Day).getValue();
    LST -= floor(LST); // Extract the fractional day
    LST *= 2*C::pi;// Convert to Raidan

    cout << "LST = " << LST << " " << LST/(2*C::pi) << endl;
    
    HA = LST - RA;
  }
  //
  //---------------------------------------------------------------------
  // Compute the Parallactic Angle for the give VisBuffer
  //
  Double getPA(const VisBuffer& vb)
  {
    return (Double)(vb.feed_pa(getCurrentTimeStamp(vb))(0));
    // Double pa=0;
    // Int n=0;
    // Vector<Float> antPA = vb.feed_pa(getCurrentTimeStamp(vb));
    // for (uInt i=0;i<antPA.nelements();i++)
    //   {
    // 	if (!vb.msColumns().antenna().flagRow()(i))
    // 	  {pa += antPA(i); n++;break;}
    //   }
    // //    pa = sum(antPA)/(antPA.nelements()-1);
    // if (n==0) 
    //   throw(AipsError("No unflagged antenna found in getPA()."));
    // return pa/n;
  }
  //
  //---------------------------------------------------------------------
  //
  // Make stokes axis, given the polarization types.
  //
  void makeStokesAxis(Int npol_p, Vector<String>& polType, Vector<Int>& whichStokes)
  {
    //    Vector<String> polType=msc.feed().polarizationType()(0);
    StokesImageUtil::PolRep polRep_p;
    LogIO os(LogOrigin("Utils", "makeStokesAxis", WHERE));

    if (polType(0)!="X" && polType(0)!="Y" &&
	polType(0)!="R" && polType(0)!="L") 
      {
	os << "Warning: Unknown stokes types in feed table: ["
	   << polType(0) << ", " << polType(1) << "]" << endl
	   << "Results open to question!" << LogIO::POST;
      }
  
    if (polType(0)=="X" || polType(0)=="Y") 
      {
	polRep_p=StokesImageUtil::LINEAR;
	os << "Preferred polarization representation is linear" << LogIO::POST;
      }
    else 
      {
	polRep_p=StokesImageUtil::CIRCULAR;
	os << "Preferred polarization representation is circular" << LogIO::POST;
      }

    //    Vector<Int> whichStokes(npol_p);
    switch(npol_p) 
      {
      case 1:
	whichStokes.resize(1);
	whichStokes(0)=Stokes::I;
	os <<  "Image polarization = Stokes I" << LogIO::POST;
	break;
      case 2:
	whichStokes.resize(2);
	whichStokes(0)=Stokes::I;
	if (polRep_p==StokesImageUtil::LINEAR) 
	  {
	    whichStokes(1)=Stokes::Q;
	    os <<  "Image polarization = Stokes I,Q" << LogIO::POST;
	  }
      else 
	{
	  whichStokes(1)=Stokes::V;
	  os <<  "Image polarization = Stokes I,V" << LogIO::POST;
	}
	break;
      case 3:
	whichStokes.resize(3);
	whichStokes(0)=Stokes::I;
	whichStokes(1)=Stokes::Q;
	whichStokes(1)=Stokes::U;
	os <<  "Image polarization = Stokes I,Q,U" << LogIO::POST;
	break;
      case 4:
	whichStokes.resize(4);
	whichStokes(0)=Stokes::I;
	whichStokes(1)=Stokes::Q;
	whichStokes(2)=Stokes::U;
	whichStokes(3)=Stokes::V;
	os <<  "Image polarization = Stokes I,Q,U,V" << LogIO::POST;
	break;
      default:
	os << LogIO::SEVERE << "Illegal number of Stokes parameters: " << npol_p
	   << LogIO::POST;
      };
  }
  //
  //--------------------------------------------------------------------------------------------
  //  
  Bool isVBNaN(const VisBuffer &vb,String& mesg)
  {
    IPosition ndx(3,0);
    Int N = vb.nRow();
    for(ndx(2)=0;ndx(2)<N;ndx(2)++)
      if (std::isnan(vb.modelVisCube()(ndx).real()) ||
	  std::isnan(vb.modelVisCube()(ndx).imag())
	  )
	{
	  ostringstream os;
	  os << ndx(2) << " " << vb.antenna1()(ndx(2)) << "-" << vb.antenna2()(ndx(2)) << " "
	     << vb.flagCube()(ndx) << " " << vb.flag()(0,ndx(2)) << " " << vb.weight()(ndx(2));
	  mesg = os.str().c_str();
	  return true;
	}
    return false;
  }
  //
  //--------------------------------------------------------------------------------------------
  //  
  /////////////////////////////////////////////////////////////////////////////
  //
  // IChangeDetector  - an interface class to detect changes in the VisBuffer
  //     Exact meaning of the "change" is defined in the derived classes
  //     (e.g. a change in the parallactic angle)
  
  // return true if a change occurs somewhere in the buffer
  Bool IChangeDetector::changed(const VisBuffer &vb) const
  {
     for (Int i=0;i<vb.nRow();++i)
          if (changed(vb,i)) return true;
     return false;
  }

  // return true if a change occurs somewhere in the buffer starting from row1
  // up to row2 (row2=-1 means up to the end of the buffer). The row number,
  // where the change occurs is returned in the row2 parameter
  Bool IChangeDetector::changedBuffer(const VisBuffer &vb, Int row1, 
		   Int &row2) const
  {
    if (row1<0) row1=0;
    Int jrow = row2;
    if (jrow < 0) jrow = vb.nRow()-1;
    DebugAssert(jrow<vb.nRow(),AipsError);
    
    // It is not important now to have a separate function for a "block"
    // operation. Because an appropriate caching is implemented inside
    // VisBuffer, changed(vb,row) can be called in the
    // loop without a perfomance penalty. This method returns the 
    // first row where the change occured rather than the last unchanged 
    // row as it was for BeamSkyJones::changedBuffer
      
    for (Int ii=row1;ii<=jrow;++ii)
         if (changed(vb,ii)) {
             row2 = ii;
             return true;
         }
    return false;
  }
  
  // a virtual destructor to make the compiler happy
  IChangeDetector::~IChangeDetector() {}
  
  //
  /////////////////////////////////////////////////////////////////////////////

  /////////////////////////////////////////////////////////////////////////////
  //
  // ParAngleChangeDetector - a class to detect a change in the parallatic 
  //                          angle
  //
  
  // set up the tolerance, which determines how much the position angle should
  // change to report the change by this class
  ParAngleChangeDetector::ParAngleChangeDetector(const Quantity &pa_tolerance) 
               : pa_tolerance_p(pa_tolerance.getValue("rad")),
		    last_pa_p(1000.) {}  // 1000 is >> 2pi, so it is changed
                                         // after construction
  
  // Set the value of the PA tolerance
  void ParAngleChangeDetector::setTolerance(const Quantity &pa_tolerance)
  {
    pa_tolerance_p = (pa_tolerance.getValue("rad"));
  }
  // reset to the state which exist just after construction
  void ParAngleChangeDetector::reset()
  {
      last_pa_p=1000.; // it is >> 2pi, which would force a changed state
  }
     
  // return parallactic angle tolerance
  Quantity ParAngleChangeDetector::getParAngleTolerance() const
  {
      return Quantity(pa_tolerance_p,"rad");
  }
  
  // return true if a change occurs in the given row since the last call 
  // of update
  Bool ParAngleChangeDetector::changed(const VisBuffer &vb, Int row) const
  {
     if (row<0) row=0;
     //     const Double feed1_pa=vb.feed1_pa()[row];
     Double feed1_pa=getPA(vb);
     if (abs(feed1_pa-last_pa_p) > pa_tolerance_p) 
       {
//  	 cout << "Utils: " << feed1_pa*57.295 << " " << last_pa_p*57.295 << " " << abs(feed1_pa-last_pa_p)*57.295 << " " << ttt*57.295 << " " << vb.time()(0)-4.51738e+09 << endl;
	 return true;
       }
     //     const Double feed2_pa=vb.feed2_pa()[row];
     Double feed2_pa = getPA(vb);
     if (abs(feed2_pa-last_pa_p) > pa_tolerance_p) 
       {
//  	 cout << "Utils: " << feed2_pa*57.295 << " " 
//  	      << last_pa_p*57.295 << " " 
//  	      << abs(feed2_pa-last_pa_p)*57.295 << " " << ttt*57.295 << vb.time()(0)-4.51738e+09 <<endl;
	 return true;
       }
     return false;
  }
  
  // start looking for a change from the given row of the VisBuffer
  void ParAngleChangeDetector::update(const VisBuffer &vb, Int row) 
  {
     if (row<0) row=0;
     const Double feed1_pa=vb.feed1_pa()[row];
     const Double feed2_pa=vb.feed2_pa()[row];
     if (abs(feed1_pa-feed2_pa)>pa_tolerance_p) {
	 LogIO os;
	 os<<LogIO::WARN << LogOrigin("ParAngleChangeDetector","update") 
           <<"The parallactic angle is different at different stations"
	   <<LogIO::POST<<LogIO::WARN <<LogOrigin("ParAngleChangeDetector","update")
	   <<"The result may be incorrect. Continuing anyway."<<LogIO::POST;
     }
     last_pa_p=(feed1_pa+feed2_pa)/2.;
  }

  Int getPhaseCenter(MeasurementSet& ms, MDirection& dir0, Int whichField)
  {
    MSFieldColumns msfc(ms.field());
    if (whichField < 0)
      {
	MSRange msr(ms);
	//
	// An array of shape [2,1,1]!
	//
	Vector<Int> fieldId;
	fieldId = msr.range(MSS::FIELD_ID).asArrayInt(RecordFieldId(0));
	
	Array<Double> phaseDir = msfc.phaseDir().getColumn();
	
	if (fieldId.nelements() <= 0)
	  throw(AipsError("getPhaseCenter: No fields found in the selected MS."));
	
	IPosition ndx0(3,0,0,0),ndx1(3,1,0,0);
	
	Double maxRA, maxDec, RA,Dec,RA0,Dec0, dist0;
	maxRA = maxDec=0;
	for(uInt i=0;i<fieldId.nelements();i++)
	  {
	    RA   = phaseDir(IPosition(3,0,0,fieldId(i)));
	    Dec  = phaseDir(IPosition(3,1,0,fieldId(i)));
	    maxRA += RA; maxDec += Dec;
	  }
	RA0=maxRA/fieldId.nelements(); Dec0=maxDec/fieldId.nelements();
	
	dist0=10000;
	Int field0=0;
	for(uInt i=0;i<fieldId.nelements();i++)
	  {
	    RA   = RA0-phaseDir(IPosition(3,0,0,fieldId(i)));
	    Dec  = Dec0-phaseDir(IPosition(3,1,0,fieldId(i)));
	    Double dist=sqrt(RA*RA + Dec*Dec);
	    if (dist < dist0) {field0=fieldId(i);dist0=dist;};
	  }
	dir0=msfc.phaseDirMeasCol()(field0)(IPosition(1,0));
	//dir0=msfc.phaseDirMeasCol()(6)(IPosition(1,0));
	return field0;
      }
    else
      {
	dir0=msfc.phaseDirMeasCol()(whichField)(IPosition(1,0));
	return whichField;
      }
  }
  //
  //------------------------------------------------------------------
  //
  Bool findMaxAbsLattice(const ImageInterface<Float>& lattice,
			 Float& maxAbs,IPosition& posMaxAbs) 
  {
    posMaxAbs = IPosition(lattice.shape().nelements(), 0);
    maxAbs=0.0;

    const IPosition tileShape = lattice.niceCursorShape();
    TiledLineStepper ls(lattice.shape(), tileShape, 0);
    {
      RO_LatticeIterator<Float> li(lattice, ls);
      for(li.reset();!li.atEnd();li++)
	{
	  IPosition posMax=li.position();
	  IPosition posMin=li.position();
	  Float maxVal=0.0;
	  Float minVal=0.0;
	  
	  minMax(minVal, maxVal, posMin, posMax, li.cursor());
	  if((maxVal)>(maxAbs)) 
	    {
	      maxAbs=maxVal;
	      posMaxAbs=li.position();
	      posMaxAbs(0)=posMax(0);
	    }
	}
    }

    return true;
  };
  //
  //------------------------------------------------------------------
  //
  Bool findMaxAbsLattice(const ImageInterface<Float>& masklat,
			 const Lattice<Float>& lattice,
			 Float& maxAbs,IPosition& posMaxAbs, 
			 Bool flip)
  {
    
    AlwaysAssert(masklat.shape()==lattice.shape(), AipsError);

    Array<Float> msk;
  
    posMaxAbs = IPosition(lattice.shape().nelements(), 0);
    maxAbs=0.0;
    //maxAbs=-1.0e+10;
    const IPosition tileShape = lattice.niceCursorShape();
    TiledLineStepper ls(lattice.shape(), tileShape, 0);
    TiledLineStepper lsm(masklat.shape(), tileShape, 0);
    {
      RO_LatticeIterator<Float> li(lattice, ls);
      RO_LatticeIterator<Float> lim(masklat, lsm);
      for(li.reset(),lim.reset();!li.atEnd();li++,lim++) 
	{
	  IPosition posMax=li.position();
	  IPosition posMin=li.position();
	  Float maxVal=0.0;
	  Float minVal=0.0;
	  
	  msk = lim.cursor();
	  if(flip) msk = (Float)1.0 - msk;
	  
	  //minMaxMasked(minVal, maxVal, posMin, posMax, li.cursor(),lim.cursor());
	  minMaxMasked(minVal, maxVal, posMin, posMax, li.cursor(),msk);
	  
	  
	  if((maxVal)>(maxAbs)) 
	    {
	      maxAbs=maxVal;
	      posMaxAbs=li.position();
	      posMaxAbs(0)=posMax(0);
	    }
	}
    }

    return true;
  }
  //
  //---------------------------------------------------------------
  //Rotate a complex array using a the given coordinate system and the
  //angle in radians.  Default interpolation method is "CUBIC".
  //Axeses corresponding to Linear coordinates in the given
  //CoordinateSystem object are rotated.  Rotation is done using
  //ImageRegrid object, about the pixel given by (N+1)/2 where N is
  //the number of pixels along the axis.
  //
  void SynthesisUtils::rotateComplexArray(LogIO& logio, Array<Complex>& inArray, 
					  CoordinateSystem& inCS,
					  Array<Complex>& outArray,
					  Double dAngleRad,
					  String interpMethod,
					  Bool modifyInCS)
  {
//     logio << LogOrigin("SynthesisUtils", "rotateComplexArray")
// 	  << "Rotating CF using " << interpMethod << " interpolation." 
// 	  << LogIO::POST;
    (void)logio;
    //
    // If no rotation required, just copy the inArray to outArray.
    //
    //    if (abs(dAngleRad) < 0.1)
    
    // IPosition tt;
    // inCS.list(logio,MDoppler::RADIO,tt,tt);

    if (abs(dAngleRad) == 0.0)
      {
	outArray.reference(inArray);
	//	outArray.assign(inArray);
	return;
      }
    //
    // Re-grid inImage onto outImage
    //
    Vector<Int> pixelAxes;
    Int coordInd = -1;
    // Extract LINRAR coords from inCS.
    // Extract axes2

    if(modifyInCS){
      Vector<Double> refPix = inCS.referencePixel();
      refPix(0) = (Int)((inArray.shape()(0))/2.0);
      refPix(1) = (Int)((inArray.shape()(1))/2.0);
      inCS.setReferencePixel(refPix);
    }

    coordInd = inCS.findCoordinate(Coordinate::LINEAR);
    Bool haveLinear = true;

    if(coordInd == -1){ // no linear coordinate found, look for DIRECTION instead
      coordInd = inCS.findCoordinate(Coordinate::DIRECTION);
      haveLinear = false;
    }

    pixelAxes=inCS.pixelAxes(coordInd);
    IPosition axes2(pixelAxes);
    // Set linear transformation matrix in inCS.
//     CoordinateSystem outCS =
//       ImageRegrid<Complex>::makeCoordinateSystem (logio, outCS, inCS, axes2);

    CoordinateSystem outCS(inCS);

    Matrix<Double> xf = outCS.coordinate(coordInd).linearTransform();
    Matrix<Double> rotm(2,2);
    rotm(0,0) = cos(dAngleRad); rotm(0,1) = sin(dAngleRad);
    rotm(1,0) = -rotm(0,1);     rotm(1,1) = rotm(0,0);

    // Double s = sin(dAngleRad);
    // Double c = cos(dAngleRad);
    // rotm(0,0) =  c; rotm(0,1) = s;
    // rotm(1,0) = -s; rotm(1,1) = c;

    // Create new linear transform matrix
    Matrix<Double> xform(2,2);
    xform(0,0) = rotm(0,0)*xf(0,0)+rotm(0,1)*xf(1,0);
    xform(0,1) = rotm(0,0)*xf(0,1)+rotm(0,1)*xf(1,1);
    xform(1,0) = rotm(1,0)*xf(0,0)+rotm(1,1)*xf(1,0);
    xform(1,1) = rotm(1,0)*xf(0,1)+rotm(1,1)*xf(1,1);

    if(haveLinear){
      LinearCoordinate linCoords = outCS.linearCoordinate(coordInd);
      linCoords.setLinearTransform(xform);
      outCS.replaceCoordinate(linCoords, coordInd);
    }
    else{
      DirectionCoordinate dirCoords = outCS.directionCoordinate(coordInd);
      dirCoords.setLinearTransform(xform);
      outCS.replaceCoordinate(dirCoords, coordInd);
    }      
    
    outArray.resize(inArray.shape());
    outArray.set(0);
    //
    // Make an image out of inArray and inCS --> inImage
    //
    //    TempImage<Complex> inImage(inArray.shape(), inCS);
    {
      TempImage<Float> inImage(inArray.shape(),inCS);
      TempImage<Float> outImage(outArray.shape(), outCS);
      ImageRegrid<Float> ir;
      Interpolate2D::Method interpolationMethod = Interpolate2D::stringToMethod(interpMethod);
      //------------------------------------------------------------------------
      // Rotated the real part
      //
      inImage.copyData(LatticeExpr<Float>(real(ArrayLattice<Complex>(inArray))));
      outImage.set(0.0);

      ir.regrid(outImage, interpolationMethod, axes2, inImage);
      setReal(outArray,outImage.get());
      //------------------------------------------------------------------------
      // Rotated the imaginary part
      //
      inImage.copyData(LatticeExpr<Float>(imag(ArrayLattice<Complex>(inArray))));
      outImage.set(0.0);

      ir.regrid(outImage, interpolationMethod, axes2, inImage);
      setImag(outArray,outImage.get());
    }
  }
  //
  //---------------------------------------------------------------
  //
  void SynthesisUtils::findLatticeMax(const ImageInterface<Complex>& lattice,
				      Vector<Float>& maxAbs,
				      Vector<IPosition>& posMaxAbs) 
  {
    IPosition lshape(lattice.shape());
    IPosition ndx(lshape);
    Int nPol=lshape(2);
    posMaxAbs.resize(nPol);
    for(Int i=0;i<nPol;i++)
      posMaxAbs(i)=IPosition(lattice.shape().nelements(), 0);
    maxAbs.resize(nPol);
    ndx=0;
    
    for(Int s2=0;s2<lshape(2);s2++)
      for(Int s3=0;s3<lshape(3);s3++)
	{
	  ndx(2) = s2; ndx(3)=s3;
	  {
	    //
	    // Locate the pixel with the peak value.  That's the
	    // origin in pixel co-ordinates.
	    //
	    maxAbs(s2)=0;
	    posMaxAbs(s2) = 0;
	    for(ndx(1)=0;ndx(1)<lshape(1);ndx(1)++)
	      for(ndx(0)=0;ndx(0)<lshape(0);ndx(0)++)
		if (abs(lattice(ndx)) > maxAbs(s2)) 
		  {posMaxAbs(s2) = ndx;maxAbs(s2)=abs(lattice(ndx));}
	  }
	}
  }
  //
  //---------------------------------------------------------------
  //
  void SynthesisUtils::findLatticeMax(const Array<Complex>& lattice,
				      Vector<Float>& maxAbs,
				      Vector<IPosition>& posMaxAbs) 
  {
    IPosition lshape(lattice.shape());
    IPosition ndx(lshape);
    Int nPol=lshape(2);
    posMaxAbs.resize(nPol);
    for(Int i=0;i<nPol;i++)
      posMaxAbs(i)=IPosition(lattice.shape().nelements(), 0);
    maxAbs.resize(nPol);
    ndx=0;
    
    for(Int s2=0;s2<lshape(2);s2++)
      for(Int s3=0;s3<lshape(3);s3++)
	{
	  ndx(2) = s2; ndx(3)=s3;
	  {
	    //
	    // Locate the pixel with the peak value.  That's the
	    // origin in pixel co-ordinates.
	    //
	    maxAbs(s2)=0;
	    posMaxAbs(s2) = 0;
	    for(ndx(1)=0;ndx(1)<lshape(1);ndx(1)++)
	      for(ndx(0)=0;ndx(0)<lshape(0);ndx(0)++)
		if (abs(lattice(ndx)) > maxAbs(s2)) 
		  {posMaxAbs(s2) = ndx;maxAbs(s2)=abs(lattice(ndx));}
	  }
	}
  }
  //
  //---------------------------------------------------------------
  //
  void SynthesisUtils::findLatticeMax(const ImageInterface<Float>& lattice,
				      Vector<Float>& maxAbs,
				      Vector<IPosition>& posMaxAbs) 
  {
    IPosition lshape(lattice.shape());
    IPosition ndx(lshape);
    Int nPol=lshape(2);
    posMaxAbs.resize(nPol);
    for(Int i=0;i<nPol;i++)
      posMaxAbs(i)=IPosition(lattice.shape().nelements(), 0);
    maxAbs.resize(nPol);
    ndx=0;
    
    for(Int s2=0;s2<lshape(2);s2++)
      for(Int s3=0;s3<lshape(3);s3++)
	{
	  ndx(2) = s2; ndx(3)=s3;
	  {
	    //
	    // Locate the pixel with the peak value.  That's the
	    // origin in pixel co-ordinates.
	    //
	    maxAbs(s2)=0;
	    posMaxAbs(s2) = 0;
	    for(ndx(1)=0;ndx(1)<lshape(1);ndx(1)++)
	      for(ndx(0)=0;ndx(0)<lshape(0);ndx(0)++)
		if (abs(lattice(ndx)) > maxAbs(s2)) 
		  {posMaxAbs(s2) = ndx;maxAbs(s2)=abs(lattice(ndx));}
	  }
	}
  }
  //
  //---------------------------------------------------------------
  // Get the value of the named variable from ~/.aipsrc (or ~/.casarc)
  // or from a env. variable (in this precidence order).
  //
  template <class T>
  T SynthesisUtils::getenv(const char *name,const T defaultVal)
    {
      T val=defaultVal;
      stringstream defaultStr;
      defaultStr << defaultVal;
      {
	char *valStr=NULL;
	std::string tt(name);
	unsigned long pos;
	while((pos=tt.find(".")) != tt.npos)
<<<<<<< HEAD
	  {
	    cerr << pos << tt << endl;
	    tt.replace(pos, 1, "_");
	  }
=======
	  tt.replace(pos, 1, "_");
>>>>>>> 755cab74

	if ((valStr = std::getenv(tt.c_str())) != NULL)
	  {
	    stringstream toT2(valStr);
	    toT2 >> val;
	  }
      }
      // If environment variable was not found (val remained set to the
      // defaulVal), look in ~/.aipsrc.
      if (val==defaultVal)
	{
	  uint handle = Aipsrc::registerRC(name, defaultStr.str().c_str());    
	  String strVal = Aipsrc::get(handle);
	  stringstream toT(strVal);
	  toT >> val;
	}
      return val;
    }
  template 
  Int SynthesisUtils::getenv(const char *name, const Int defaultVal);
  template 
  Bool SynthesisUtils::getenv(const char *name, const Bool defaultVal);
  template 
  Double SynthesisUtils::getenv(const char *name, const Double defaultVal);
  Float SynthesisUtils::libreSpheroidal(Float nu) 
  {
    Double top, bot, nuend, delnusq;
    uInt part;
    if (nu <= 0) return 1.0;
    else 
      if (nu >= 1.0) 
	return 0.0;
      else 
	{
	  uInt np = 5;
	  uInt nq = 3;
	  Matrix<Double> p(np, 2);
	  Matrix<Double> q(nq, 2);
	  p(0,0) = 8.203343e-2;
	  p(1,0) = -3.644705e-1;
	  p(2,0) =  6.278660e-1;
	  p(3,0) = -5.335581e-1; 
	  p(4,0) =  2.312756e-1;
	  p(0,1) =  4.028559e-3;
	  p(1,1) = -3.697768e-2; 
	  p(2,1) = 1.021332e-1;
	  p(3,1) = -1.201436e-1;
	  p(4,1) = 6.412774e-2;
	  q(0,0) = 1.0000000e0;
	  q(1,0) = 8.212018e-1;
	  q(2,0) = 2.078043e-1;
	  q(0,1) = 1.0000000e0;
	  q(1,1) = 9.599102e-1;
	  q(2,1) = 2.918724e-1;

	  part = 0;
	  nuend = 0.0;
	  if ((nu >= 0.0) && (nu < 0.75)) 
	    {
	      part = 0;
	      nuend = 0.75;
	    } 
	  else if ((nu >= 0.75) && (nu <= 1.00)) 
	    {
	      part = 1;
	      nuend = 1.0;
	    }
	  
	  top = p(0,part);
	  delnusq = pow(nu,2.0) - pow(nuend,2.0);
	  for (uInt k=1; k<np; k++) 
	    top += p(k, part) * pow(delnusq, (Double)k);

	  bot = q(0, part);
	  for (uInt k=1; k<nq; k++) 
	    bot += q(k,part) * pow(delnusq, (Double)k);
	  
	  if (bot != 0.0) return (top/bot);
	  else            return 0.0;
	}
  }

  Double SynthesisUtils::getRefFreq(const VisBuffer& vb)
  {return max(vb.msColumns().spectralWindow().chanFreq().getColumn());}
  
  void SynthesisUtils::makeFTCoordSys(const CoordinateSystem& coords,
				      const Int& convSize,
				      const Vector<Double>& ftRef,
				      CoordinateSystem& ftCoords)
  {
    Int directionIndex;

    ftCoords = coords;
    directionIndex=ftCoords.findCoordinate(Coordinate::DIRECTION);
    //  The following line follows the (lame) logic that if a
    //  DIRECTION axis was not found, the coordinate system must be of
    //  the FT domain already
    if (directionIndex == -1) return;

    DirectionCoordinate dc;//=coords.directionCoordinate(directionIndex);
    //	AlwaysAssert(directionIndex>=0, AipsError);
    dc=coords.directionCoordinate(directionIndex);
    Vector<Bool> axes(2); axes(0)=axes(1)=true;//axes(2)=true;
    Vector<Int> shape(2,convSize);

    Vector<Double>ref(4);
    ref(0)=ref(1)=ref(2)=ref(3)=0;
    dc.setReferencePixel(ref);
    Coordinate* ftdc=dc.makeFourierCoordinate(axes,shape);
    Vector<Double> refVal;
    refVal=ftdc->referenceValue();
    //    refVal(0)=refVal(1)=0;
    //    ftdc->setReferenceValue(refVal);
    ref(0)=ftRef(0);
    ref(1)=ftRef(1);
    ftdc->setReferencePixel(ref);

    ftCoords.replaceCoordinate(*ftdc, directionIndex);
    // LogIO logio;
    // IPosition tt;
    // coords.list(logio,MDoppler::RADIO,tt,tt);
    // ftCoords.list(logio,MDoppler::RADIO,tt,tt);

    delete ftdc; ftdc=0;
  }

  //
  // Given a list of Spw,MinFreq,MaxFreq,FreqStep (the output product
  // of MSSelection), expand the list to a list of channel freqs. and
  // conjugate freqs. per SPW.
  //
  void SynthesisUtils::expandFreqSelection(const Matrix<Double>& freqSelection, 
					   Matrix<Double>& expandedFreqList,
					   Matrix<Double>& expandedConjFreqList)
  {
    Int nSpw = freqSelection.shape()(0), maxSlots=0;
    Double freq;

    for (Int s=0;s<nSpw;s++)
	maxSlots=max(maxSlots,SynthesisUtils::nint((freqSelection(s,2)-freqSelection(s,1))/freqSelection(s,3))+1);

    expandedFreqList.resize(nSpw,maxSlots);
    expandedConjFreqList.resize(nSpw,maxSlots);

    for (Int s=0,cs=(nSpw-1);s<nSpw;s++,cs--)
      for (Int i=0,ci=(maxSlots-1);i<maxSlots;i++,ci--)
	{
	  freq = freqSelection(s,1)+i*freqSelection(s,3);
	  expandedFreqList(s,i) = (freq <= freqSelection(s,2)) ? freq : 0;
	  freq = freqSelection(cs,2) - ci*freqSelection(cs,3);
	  expandedConjFreqList(s,ci) = (freq >= freqSelection(cs,1)) ? freq : 0;
	}
  }

  //
  // The result will be in-place in c1
  //
  template
  void SynthesisUtils::libreConvolver(Array<Complex>& c1, const Array<Complex>& c2);
  

  template <class T>
  void SynthesisUtils::libreConvolver(Array<T>& c1, const Array<T>& c2)
  {
    Array<T> c2tmp;
    c2tmp.assign(c2);

    if (c1.shape().product() > c2tmp.shape().product())
      c2tmp.resize(c1.shape(),true);
    else
      c1.resize(c2tmp.shape(),true);


    ArrayLattice<T> c2tmp_lat(c2tmp), c1_lat(c1);

    LatticeFFT::cfft2d(c1_lat,false);
    LatticeFFT::cfft2d(c2tmp_lat,false);
    //cerr << "########## " << c1.shape() << " " << c2tmp.shape() << endl;
    c1 = sqrt(c1);
    c2tmp=sqrt(c2tmp);
    c1 *= conj(c2tmp);
    LatticeFFT::cfft2d(c1_lat);
  }


  Double SynthesisUtils::nearestValue(const Vector<Double>& list, const Double& val, Int& index)
  {
    Vector<Double> diff = fabs(list - val);
    Double minVal=1e20; 
    Int i=0;

    for (index=0;index<(Int)diff.nelements();index++)
      if (diff[index] < minVal) {minVal=diff[index];i=index;}
    index=i;
    return list(index);

    // The algorithm below has a N*log(N) cost.
    //
    // Bool dummy;
    // Sort sorter(diff.getStorage(dummy), sizeof(Double));
    // sorter.sortKey((uInt)0,TpDouble);
    // Int nch=list.nelements();
    // Vector<uInt> sortIndx;
    // sorter.sort(sortIndx, nch);
    
    // index=sortIndx(0);
    // return list(index);


    // Works only for regularly samplied list
    //
    // Int ndx=min(freqValues_p.nelements()-1,max(0,SynthesisUtils::nint((freqVal-freqValues_p[0])/freqValIncr_p)));
    // return ndx;
  }

  template <class T>
  T SynthesisUtils::stdNearestValue(const vector<T>& list, const T& val, Int& index)
  {
    vector<T> diff=list;
    for (uInt i=0;i<list.size();i++)
      diff[i] = fabs(list[i] - val);
    
    T minVal=std::numeric_limits<T>::max();//1e20; 
    Int i=0;

    for (index=0;index<(Int)diff.size();index++)
      if (diff[index] < minVal) {minVal=diff[index];i=index;}
    index=i;
    return list[index];
  }

  CoordinateSystem SynthesisUtils::makeUVCoords(CoordinateSystem& imageCoordSys,
						IPosition& shape)
  {
    CoordinateSystem FTCoords = imageCoordSys;
    
    Int dirIndex=FTCoords.findCoordinate(Coordinate::DIRECTION);
    DirectionCoordinate dc=imageCoordSys.directionCoordinate(dirIndex);
    Vector<Bool> axes(2); axes=true;
    Vector<Int> dirShape(2); dirShape(0)=shape(0);dirShape(1)=shape(1);
    Coordinate* FTdc=dc.makeFourierCoordinate(axes,dirShape);
    FTCoords.replaceCoordinate(*FTdc,dirIndex);
    delete FTdc;
    
    return FTCoords;
  }

  Vector<Int> SynthesisUtils::mapSpwIDToDDID(const VisBuffer& vb, const Int& spwID)
  {
    Vector<Int> ddidList;
    Int nDDRows = vb.msColumns().dataDescription().nrow();
    for (Int i=0; i<nDDRows; i++)
      {
	if(vb.msColumns().dataDescription().spectralWindowId().get(i) == spwID)
	  {
	    Int n=ddidList.nelements();
	    ddidList.resize(n+1,true);
	    ddidList(n) = i;
	  }
      }
    return ddidList;
  }

  Vector<Int> SynthesisUtils::mapSpwIDToPolID(const VisBuffer& vb, const Int& spwID)
  {
    Vector<Int> polIDList, ddIDList;
    ddIDList = SynthesisUtils::mapSpwIDToDDID(vb, spwID);
    Int n=ddIDList.nelements();
    polIDList.resize(n);
    for (Int i=0; i<n; i++)
      polIDList(i) = vb.msColumns().dataDescription().polarizationId().get(ddIDList(i));
      
    return polIDList;
  }


  // 
  // Calcualte the BLC, TRC of the intersection of two rectangles (courtesy U.Rau)
  //
  void SynthesisUtils::calcIntersection(const Int blc1[2], const Int trc1[2], 
					const Float blc2[2], const Float trc2[2],
					Float blc[2], Float trc[2])
  {
    //    cerr << blc1[0] << " " << blc1[1] << " " << trc1[0] << " " << trc1[1] << " " << blc2[0] << " " << blc2[1] << " " << trc2[0] << " " << trc2[1] << endl;
    Float dblc, dtrc;
    for (Int i=0;i<2;i++)
      {
        dblc = blc2[i] - blc1[i];
        dtrc = trc2[i] - trc1[i];

        if ((dblc >= 0) and (dtrc >= 0))
	  {
            blc[i] = blc1[i] + dblc;
            trc[i] = trc2[i] - dtrc;
	  }
        else if ((dblc >= 0) and (dtrc < 0))
	  {
            blc[i] = blc1[i] + dblc;
            trc[i] = trc1[i] + dtrc;
	  }
        else if ((dblc < 0) and (dtrc >= 0))
	  {
            blc[i] = blc2[i] - dblc;
            trc[i] = trc2[i] - dtrc;
	  }
        else
	  {
            blc[i] = blc2[i] - dblc;
            trc[i] = trc1[i] + dtrc;
	  }
      }
  }
  //
  // Check if the two rectangles interset (courtesy U.Rau).
  //
  Bool SynthesisUtils::checkIntersection(const Int blc1[2], const Int trc1[2], const Float blc2[2], const Float trc2[2])
  {
    // blc1[2] = {xmin1, ymin1}; 
    // blc2[2] = {xmin2, ymin2};
    // trc1[2] = {xmax1, ymax1};
    // trc2[2] = {xmax2, ymax2};

    if ((blc1[0] > trc2[0]) || (trc1[0] < blc2[0]) || (blc1[1] > trc2[1]) || (trc1[1] < blc2[1])) 
      return false;
    else
      return true;
// def checkintersect(  xmin1, ymin1, xmax1, ymax1,   xmin2, ymin2, xmax2, ymax2 ):
//     if  xmin1 > xmax2  or xmax1 < xmin2 or ymin1 > ymax2 or ymax1 < ymin2 :
//         return false
//     else : 
//         return true
  }

  // template<class Iterator>
  // Iterator SynthesisUtils::Unique(Iterator first, Iterator last)
  // {
  //   while (first != last)
  //     {
  //       Iterator next(first);
  //       last = std::remove(++next, last, *first);
  //       first = next;
  //     }
    
  //   return last;
  // }

  String SynthesisUtils::mjdToString(Time& time)
  {
    String tStr;
    tStr = String::toString(time.year()) + "/" +
      String::toString(time.month()) + "/" +
      String::toString(time.dayOfMonth()) + "/" +
      String::toString(time.hours()) + ":" +
      String::toString(time.minutes()) + ":";
    ostringstream fsec;
    fsec << setprecision(2) << time.dseconds();
    tStr = tStr + String(fsec.str());
    //      String::toString(time.dseconds());
    return tStr;
  }

  template <class Iterator>
  Iterator SynthesisUtils::Unique(Iterator first, Iterator last)
  {
    while (first != last)
      {
	Iterator next(first);
        last = std::remove(++next, last, *first);
        first = next;
      }
    
    return last;
  }

  void SynthesisUtils::showCS(const CoordinateSystem& cs, ostream &os, const String& msg)
  {
    LogIO log_l(LogOrigin("SynthesisUtils","showCS"));
    IPosition dummy;
    Vector<String> csList;
    if (msg!="")
      os << "CoordSys: ";
    csList = cs.list(log_l,MDoppler::RADIO,dummy,dummy);
    os << csList << endl;
  }

  const casacore::Array<Complex> SynthesisUtils::getCFPixels(const casacore::String& Dir,
							     const casacore::String& fileName)
  {
    try
      {
	casacore::PagedImage<casacore::Complex> thisCF(Dir+'/'+fileName);
	return thisCF.get();
      }
    catch (AipsError &x)
      {
	LogIO log_l(LogOrigin("SynthesisUtils","getCFPixels"));
	log_l << x.getMesg() << LogIO::EXCEPTION;
      }
    return casacore::Array<Complex>(); // Just to keep the complier happy.  Program control should never get here.
  }
  
  casacore::TableRecord SynthesisUtils::getCFParams(const casacore::String& Dir,
						    const casacore::String& fileName,
						    casacore::Array<Complex>& pixelBuffer,
						    casacore::CoordinateSystem& coordSys, 
						    casacore::Double& sampling,
						    casacore::Double& paVal,
						    casacore::Int& xSupport, casacore::Int& ySupport,
						    casacore::Double& fVal, casacore::Double& wVal, casacore::Int& mVal,
						    casacore::Double& conjFreq, casacore::Int& conjPoln,
						    casacore::Bool loadPixels,
						    casacore::Bool loadMiscInfo)
  {
    try
      {
	casacore::PagedImage<casacore::Complex> thisCF(Dir+'/'+fileName);
	if (loadPixels) pixelBuffer.assign(thisCF.get());
	casacore::TableRecord miscinfo;
	if (loadMiscInfo)
	  {
	    miscinfo= thisCF.miscInfo();

	    miscinfo.get("ParallacticAngle", paVal);
	    miscinfo.get("MuellerElement", mVal);
	    miscinfo.get("WValue", wVal);
	    miscinfo.get("Xsupport", xSupport);
	    miscinfo.get("Ysupport", ySupport);
	    miscinfo.get("Sampling", sampling);
	    miscinfo.get("ConjFreq", conjFreq);
	    miscinfo.get("ConjPoln", conjPoln);
	    casacore::Int index= thisCF.coordinates().findCoordinate(casacore::Coordinate::SPECTRAL);
	    coordSys = thisCF.coordinates();
	    casacore::SpectralCoordinate spCS = coordSys.spectralCoordinate(index);
	    fVal=static_cast<Float>(spCS.referenceValue()(0));
	  }
	return miscinfo;
      }
    catch(AipsError& x)
      {
	throw(AipsError(String("Error in SynthesisUtils::getCFParams(): ")
				      +x.getMesg()));
      }
  };


  void SynthesisUtils::rotate2(const double& actualPA, CFCell& baseCFC, CFCell& cfc, const double& rotAngleIncr)
    {
      LogIO log_l(LogOrigin("SynthesisUtils", "rotate2"));

      // // If the A-Term is a No-Op, the resulting CF is rotationally
      // // symmetric.
      // if (isNoOp()) return;

      (void)baseCFC;

      //double actualPA = getPA(vb);
      double currentCFPA = cfc.pa_p.getValue("rad");
      //Double baseCFCPA=baseCFC.pa_p.getValue("rad");

      double dPA = currentCFPA-actualPA;

      if (fabs(dPA) > fabs(rotAngleIncr))
	{
	  casacore::Array<TT> inData;
	  //inData.assign(*baseCFC.getStorage());
	  //dPA = baseCFCPA-actualPA;
	  dPA = currentCFPA-actualPA;
	  inData.assign(*cfc.getStorage());
	  try
	    {
	      SynthesisUtils::rotateComplexArray(log_l, inData, cfc.coordSys_p,
						 *cfc.getStorage(),
						 dPA);//,"LINEAR");
	      // currentCFPA-actualPA);//,"LINEAR");
	    }
	  catch (AipsError &x)
	    {
	      log_l << x.getMesg() << LogIO::EXCEPTION;
	    }
	  cfc.pa_p=Quantity(actualPA, "rad");
	}
    };


  template
  std::vector<Double>::iterator SynthesisUtils::Unique(std::vector<Double>::iterator first, std::vector<Double>::iterator last);
  template
  std::vector<Float>::iterator SynthesisUtils::Unique(std::vector<Float>::iterator first, std::vector<Float>::iterator last);
  template
  std::vector<Int>::iterator SynthesisUtils::Unique(std::vector<Int>::iterator first, std::vector<Int>::iterator last);

  template 
  Double SynthesisUtils::stdNearestValue(const vector<Double>& list, const Double& val, Int& index);
  template 
  Float SynthesisUtils::stdNearestValue(const vector<Float>& list, const Float& val, Int& index);
  template 
  Int SynthesisUtils::stdNearestValue(const vector<Int>& list, const Int& val, Int& index);


using namespace casacore;
} // namespace casa<|MERGE_RESOLUTION|>--- conflicted
+++ resolved
@@ -755,14 +755,7 @@
 	std::string tt(name);
 	unsigned long pos;
 	while((pos=tt.find(".")) != tt.npos)
-<<<<<<< HEAD
-	  {
-	    cerr << pos << tt << endl;
-	    tt.replace(pos, 1, "_");
-	  }
-=======
 	  tt.replace(pos, 1, "_");
->>>>>>> 755cab74
 
 	if ((valStr = std::getenv(tt.c_str())) != NULL)
 	  {
