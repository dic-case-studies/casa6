--- conflicted
+++ resolved
@@ -167,15 +167,11 @@
     inpparams['scalebias']=inpparams.pop('smallscalebias')
     if specmode=='cont':
         specmode='mfs'
-<<<<<<< HEAD
-=======
         inpparams['specmode']='mfs'
->>>>>>> 7517b171
 #    if specmode=='mfs' and nterms==1 and deconvolver == "mtmfs":
 #        casalog.post( "The MTMFS deconvolution algorithm (deconvolver='mtmfs') needs nterms>1.Please set nterms=2 (or more). ", "WARN", "task_tclean" )
 #        return
-        inpparams['specmode']='mfs'
-   
+
     if specmode!='mfs' and deconvolver=="mtmfs":
         casalog.post( "The MSMFS algorithm (deconvolver='mtmfs') applies only to specmode='mfs'.", "WARN", "task_tclean" )
         return
@@ -198,118 +194,6 @@
     if usemask=='auto-thresh' or usemask=='auto-thresh2':
         casalog.post(usemask+" is deprecated, will be removed in CASA 5.4.  It is recommended to use auto-multithresh instead", "WARN") 
 
-<<<<<<< HEAD
-    # Put all parameters into dictionaries and check them. 
-    paramList = ImagerParameters(
-        msname =vis,
-        field=field,
-        spw=spw,
-        timestr=timerange,
-        uvdist=uvrange,
-        antenna=antenna,
-        scan=scan,
-        obs=observation,
-        state=intent,
-        datacolumn=datacolumn,
-
-        ### Image....
-        imagename=imagename,
-        #### Direction Image Coords
-        imsize=imsize, 
-        cell=cell, 
-        phasecenter=phasecenter,
-        stokes=stokes,
-        projection=projection,
-        startmodel=startmodel,
-
-        ### Spectral Image Coords
-        specmode=specmode,
-        reffreq=reffreq,
-        nchan=nchan,
-        start=start,
-        width=width,
-        outframe=outframe,
-        veltype=veltype,
-        restfreq=restfreq,
-        sysvel='', #sysvel,
-        sysvelframe='', #sysvelframe,
-        interpolation=interpolation,
-
-        gridder=gridder,
-#        ftmachine=ftmachine,
-        facets=facets,
-        chanchunks=chanchunks,
-
-        wprojplanes=wprojplanes,
-
-        vptable=vptable,
-        usepointing=usepointing,
-        mosweight=mosweight,
-        ### Gridding....
-
-        aterm=aterm,
-        psterm=psterm,
-        wbawp = wbawp,
-        cfcache = cfcache,
-        conjbeams = conjbeams,
-        computepastep =computepastep,
-        rotatepastep = rotatepastep,
-
-        pblimit=pblimit,
-        normtype=normtype,
-
-        outlierfile=outlierfile,
-        restart=restart,
-
-        weighting=weighting,
-        robust=robust,
-        npixels=npixels,
-        uvtaper=uvtaper,
-
-        ### Deconvolution
-        niter=niter,
-        cycleniter=cycleniter,
-        loopgain=gain,
-        threshold=threshold,
-        nsigma=nsigma,
-        cyclefactor=cyclefactor,
-        minpsffraction=minpsffraction, 
-        maxpsffraction=maxpsffraction,
-        interactive=interactive,
-
-        deconvolver=deconvolver,
-        scales=scales,
-        nterms=nterms,
-        scalebias=smallscalebias,
-        restoringbeam=restoringbeam,
-        
-        ### new mask params
-        usemask=usemask,
-        mask=mask,
-        pbmask=pbmask,
-        #maskthreshold=maskthreshold,
-        #maskresolution=maskresolution,
-        #nmask=nmask,
-
-        ### automask multithresh params
-        sidelobethreshold=sidelobethreshold,
-        noisethreshold=noisethreshold,
-        lownoisethreshold=lownoisethreshold,
-        negativethreshold=negativethreshold,
-        smoothfactor=smoothfactor,
-        minbeamfrac=minbeamfrac,
-        cutthreshold=cutthreshold,
-        growiterations=growiterations,
-        dogrowprune=dogrowprune,
-        minpercentchange=minpercentchange,
-        verbose=verbose,
- 
-        savemodel=savemodel,
-        parallel=parallel
-        )
-
-=======
->>>>>>> 7517b171
     #paramList.printParameters()
 
     pcube=False
