--- conflicted
+++ resolved
@@ -2271,33 +2271,6 @@
 bool
 ms::selectinit(const int datadescid, const bool resetsel)
 {
-<<<<<<< HEAD
-    *itsLog << LogOrigin("ms", "selectinit");
-    Bool retval = false;
-    try {
-        Vector<Int> ddId(1, datadescid);
-        if(!detached()){
-            Int n=ddId.nelements();
-            if (n>0 && min(ddId)<0 && !resetsel) {
-                *itsLog << "The data description id must be a list of "
-                    "positive integers" << LogIO::EXCEPTION;
-            }
-            if (resetsel) {
-                retval = reset();
-            } else {
-                String taQLExpr = "DATA_DESC_ID IN [" + String::toString(datadescid) + "]";
-                retval = selecttaql(taQLExpr);
-                initSel_p = retval;
-            }
-        }
-    } catch (AipsError x) {
-        *itsLog << LogIO::SEVERE << "Exception Reported: " << x.getMesg() << LogIO::POST;
-        Table::relinquishAutoLocks(true);
-        RETHROW(x);
-    }
-    Table::relinquishAutoLocks(true);
-    return retval;
-=======
 	*itsLog << LogOrigin("ms", "selectinit");
 	Bool retval = false;
 	try {
@@ -2339,7 +2312,6 @@
 	}
 	Table::relinquishAutoLocks(true);
 	return retval;
->>>>>>> 7b03907f
 }
 
 bool
@@ -2372,19 +2344,11 @@
 bool
 ms::select(const ::casac::record& items)
 {
-<<<<<<< HEAD
-    *itsLog << LogOrigin("ms", "select");
-    // Use selecttaql and msselect for these selections
-    Bool retval = true;
-    try {
-        if(!detached()){
-=======
 	*itsLog << LogOrigin("ms", "select");
     // Use selecttaql and doMSSelection for these selections
 	Bool retval = true;
 	try {
 		if(!detached()){
->>>>>>> 7b03907f
             if (checkinit()) {
               *itsLog << LogOrigin("ms", "select");
               Record* selRecord = toRecord(items);
@@ -2481,18 +2445,6 @@
                   *itsLog << LogIO::WARN << "Unrecognized field in input ignored: "+fieldStr << LogIO::POST;
                      
               }
-<<<<<<< HEAD
-              delete selRecord;
-          }
-        }
-    } catch (AipsError x) {
-        *itsLog << LogIO::SEVERE << "Exception Reported: " << x.getMesg() << LogIO::POST;
-        Table::relinquishAutoLocks(true);
-        RETHROW(x);
-    }
-    Table::relinquishAutoLocks(true);
-    return retval;
-=======
 			  delete selRecord;
 		  }
         }
@@ -2502,7 +2454,6 @@
 	}
 	Table::relinquishAutoLocks(true);
 	return retval;
->>>>>>> 7b03907f
 }
 
 bool
@@ -2542,18 +2493,6 @@
             ::casac::record* casacRec = fromRecord(taqlSelRec);
             retval = doMSSelection(*casacRec);
         }
-<<<<<<< HEAD
-    } catch (MSSelectionNullSelection x) {
-        *itsLog << LogIO::WARN << "Selected table has zero rows" << LogIO::POST;
-        retval = true;
-    } catch (AipsError x) {
-        *itsLog << LogIO::SEVERE << "Exception Reported: " << x.getMesg() << LogIO::POST;
-        Table::relinquishAutoLocks(true);
-        RETHROW(x);
-    }
-    Table::relinquishAutoLocks(true);
-    return retval;
-=======
 	} catch (AipsError x) {
     	*itsLog << LogOrigin("ms", "selecttaql");
 		if (x.getMesg().contains("zero rows")) {
@@ -2566,7 +2505,6 @@
 	}
 	Table::relinquishAutoLocks(true);
 	return retval;
->>>>>>> 7b03907f
 }
 
 bool
@@ -3643,9 +3581,6 @@
 ::casac::record*
 ms::getdata(const std::vector<std::string>& items, const bool ifraxis, const int ifraxisgap, const int increment, const bool average)
 {
-<<<<<<< HEAD
-    *itsLog << LogOrigin("ms", "getdata");
-=======
 	*itsLog << LogOrigin("ms", "getdata");
 
 	::casac::record *retval(0);
@@ -3668,29 +3603,7 @@
                 *itsLog << LogIO::WARN << "ifraxis not requested, ignoring ifraxisgap argument" << LogIO::POST;
                 axisgap = 0;
             }
->>>>>>> 7b03907f
-
-    ::casac::record *retval(0);
-    try {
-      if(!detached()) {
-          Record out(RecordInterface::Variable);
-          Vector<String> itemnames(items);
-          Int axisgap = ifraxisgap;
-          doingAveraging_p = average;
-          bool chanAverage = ((chansel_p.size() > 0) && (chansel_p[2] > 1));
-
-          uInt nrows = itsSelectedMS->nrow();
-          if (nrows == 0) {
-              *itsLog << LogIO::WARN << "Selected table is empty - use selectinit" << LogIO::POST;
-             return retval;
-          }
-
-          if (axisgap>0 && ifraxis==false) {
-              *itsLog << LogIO::WARN << "ifraxis not requested, ignoring ifraxisgap argument" << LogIO::POST;
-              axisgap = 0;
-          }
-
-          if (checkinit()) {
+
             // Keep table before increment selection, restore later
             MeasurementSet origSelMS = *itsSelectedMS;
             if ((increment>1) && (uInt(increment)<=nrows)) {
@@ -3866,7 +3779,6 @@
             } else {   
                 // Set up iterator and go through all chunks
                 // Note: iter methods change LogOrigin, change back!
-<<<<<<< HEAD
                 *itsLog << LogOrigin("ms", "getdata");
                 // init iterator, do not sort columns
                 std::vector<std::string> columns = {""};
@@ -3897,34 +3809,6 @@
                     iterend();
                     *itsLog << LogOrigin("ms", "getdata");
                 } // iterinit
-=======
-				std::vector<std::string> columns = {""};
-				if (iterinit(columns, 0.0, 0, false)) {
-					iterorigin();
-					vi::VisBuffer2* vb2 = itsVI2->getVisBuffer();
-					*itsLog << LogOrigin("ms", "getdata");
-					// handle first chunk
-					for (itsVI2->origin(); itsVI2->more(); itsVI2->next()) {
-						for (uInt it=0; it<itemnames.size(); ++it) {
-							if (!itemnames(it).empty()) {
-								getitem(itemnames(it), vb2, out, ifraxis);
-							}
-						}
-					}
-					// continue iteration
-					while (iternext()) {
-						*itsLog << LogOrigin("ms", "getdata");
-						for (itsVI2->origin(); itsVI2->more(); itsVI2->next()) {
-							for (uInt it=0; it<itemnames.size(); ++it) {
-								if (!itemnames(it).empty())
-									getitem(itemnames(it), vb2, out, ifraxis);
-							}
-						}
-					}
-					iterend();
-					*itsLog << LogOrigin("ms", "getdata");
-				} // iterinit
->>>>>>> 7b03907f
             } // else (!VI2)
 
 
@@ -4000,11 +3884,7 @@
             // restore original selected table
             *itsSelectedMS = origSelMS;
             retval = casa::fromRecord(out);
-<<<<<<< HEAD
           } // checkinit
-=======
-		  }
->>>>>>> 7b03907f
         } // !detached
     } catch (AipsError x) {
         *itsLog << LogIO::SEVERE << "Exception Reported: " << x.getMesg() << LogIO::POST;
@@ -6558,61 +6438,6 @@
 
 bool ms::msselect(const ::casac::record& exprs, const bool onlyparse)
 {
-<<<<<<< HEAD
-    Bool retVal=false;
-    try
-    {
-        *itsLog << LogOrigin("ms", "msselect");
-        Record *casaRec = toRecord(exprs);
-        String spwExpr, timeExpr, fieldExpr, baselineExpr, scanExpr, scanIntentExpr,
-            polnExpr, uvDistExpr, obsExpr, arrayExpr, taQLExpr;
-        Int nFields = casaRec->nfields();
-        for (Int i=0; i<nFields; i++)
-        {
-            if (casaRec->name(i) == "spw")           {spwExpr        = casaRec->asString(RecordFieldId(i));}
-            if (casaRec->name(i) == "time")          {timeExpr       = casaRec->asString(RecordFieldId(i));}
-            if (casaRec->name(i) == "field")         {fieldExpr      = casaRec->asString(RecordFieldId(i));}
-            if (casaRec->name(i) == "baseline")      {baselineExpr   = casaRec->asString(RecordFieldId(i));}
-            if (casaRec->name(i) == "antenna")       {baselineExpr   = casaRec->asString(RecordFieldId(i));}
-            if (casaRec->name(i) == "scan")          {scanExpr       = casaRec->asString(RecordFieldId(i));}
-            if (casaRec->name(i) == "scanintent")    {scanIntentExpr = casaRec->asString(RecordFieldId(i));}
-            if (casaRec->name(i) == "state")         {scanIntentExpr = casaRec->asString(RecordFieldId(i));}
-            if (casaRec->name(i) == "polarization")  {polnExpr       = casaRec->asString(RecordFieldId(i));}
-            if (casaRec->name(i) == "uvdist")        {uvDistExpr     = casaRec->asString(RecordFieldId(i));}
-            if (casaRec->name(i) == "observation")   {obsExpr        = casaRec->asString(RecordFieldId(i));}
-            if (casaRec->name(i) == "array")         {arrayExpr      = casaRec->asString(RecordFieldId(i));}
-            if (casaRec->name(i) == "taql")          {taQLExpr       = casaRec->asString(RecordFieldId(i));}
-        }
-        // if (itsSelectedMS) delete itsSelectedMS;
-        // itsSelectedMS = new MeasurementSet();
-
-        //
-        // If only parsing is requested, just set up the itsMSS object.
-        // This is much faster if one is only interested in the indices
-        // and not the actual selected MS.
-        //
-        if (onlyparse)
-        {
-            itsMSS->reset(*itsMS, MSSelection::PARSE_NOW,timeExpr,baselineExpr,fieldExpr,spwExpr,uvDistExpr,
-                          taQLExpr,polnExpr,scanExpr,arrayExpr,scanIntentExpr,obsExpr);
-            retVal=(itsMSS->getTEN(itsMS).isNull() == false);
-        } else {
-            retVal = mssSetData(*itsSelectedMS, *itsSelectedMS, "",/*outMSName*/
-                timeExpr, baselineExpr, fieldExpr, spwExpr, uvDistExpr,
-                taQLExpr, polnExpr, scanExpr,
-                arrayExpr, scanIntentExpr, obsExpr, itsMSS);
-            *itsMS = MeasurementSet(*itsSelectedMS);
-        }
-        if (itsSel) itsSel->setMS(*itsMS);
-        return retVal;
-    }
-    catch (AipsError x)
-    {
-        RETHROW(x);
-    }
-    Table::relinquishAutoLocks(true);
-    return retVal;
-=======
 	// public: catches exception and prints log mesg rather than traceback
 	Bool retVal=false;
 	try
@@ -6693,7 +6518,6 @@
 	}
 	Table::relinquishAutoLocks(true);
 	return retVal;
->>>>>>> 7b03907f
 }
 
 ::casac::record*
