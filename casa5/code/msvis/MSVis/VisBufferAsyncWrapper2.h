--- conflicted
+++ resolved
@@ -425,11 +425,7 @@
     // the VisBuffer and the row IDs in the underlying casacore::MS main
     // virtual table:  mainTableID [i] = rowIds () [ i];
 
-<<<<<<< HEAD
-    virtual const casacore::RowNumbers & rowIds () const; // [nR]
-=======
     virtual const casacore::Vector<casacore::rownr_t> & rowIds () const; // [nR]
->>>>>>> 52ae56e6
 
     // Returns the spectral window ID for the specified row.
 
