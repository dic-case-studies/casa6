//# CalCache.h: CalTable-specific casacore::Data cache for plotms.
//# Copyright (C) 2009
//# Associated Universities, Inc. Washington DC, USA.
//#
//# This library is free software; you can redistribute it and/or modify it
//# under the terms of the GNU Library General Public License as published by
//# the Free Software Foundation; either version 2 of the License, or (at your
//# option) any later version.
//#
//# This library is distributed in the hope that it will be useful, but WITHOUT
//# ANY WARRANTY; without even the implied warranty of MERCHANTABILITY or
//# FITNESS FOR A PARTICULAR PURPOSE.  See the GNU Library General Public
//# License for more details.
//#
//# You should have received a copy of the GNU Library General Public License
//# along with this library; if not, write to the Free Software Foundation,
//# Inc., 675 Massachusetts Ave, Cambridge, MA 02139, USA.
//#
//# Correspondence concerning AIPS++ should be addressed as follows:
//#        Internet email: aips2-request@nrao.edu.
//#        Postal address: AIPS++ Project Office
//#                        National Radio Astronomy Observatory
//#                        520 Edgemont Road
//#                        Charlottesville, VA 22903-2475 USA
//#
//# $Id: $
#ifndef CALCACHE_H_
#define CALCACHE_H_

#include <plotms/Data/PlotMSCacheBase.h>

#include <plotms/PlotMS/PlotMSAveraging.h>
#include <plotms/PlotMS/PlotMSConstants.h>
#include <plotms/PlotMS/PlotMSFlagging.h>
#include <synthesis/CalTables/NewCalTable.h>
#include <synthesis/CalTables/CTIter.h>
#include <synthesis/CalTables/SolvableVJMCol.h>
#include <synthesis/CalTables/CalDescColumns.h>
#include <synthesis/CalTables/BJonesMCol.h>
#include <synthesis/CalTables/GJonesMCol.h>
#include <synthesis/MeasurementComponents/MSMetaInfoForCal.h>
#include <casa/aips.h>
#include <casa/Arrays.h>
#include <casa/Containers/Block.h>

namespace casa {

//# Forward declarations.
class PlotMSApp;
class PlotMSIndexer;

class CalCache : public PlotMSCacheBase {
    
  // Friend class declarations.
  friend class PlotMSIndexer;

public:    
  
  // Constructor which takes parent PlotMS.
  CalCache(PlotMSApp* parent);
  
  // Destructor
  virtual ~CalCache();

  // Identify myself
  PlotMSCacheBase::Type cacheType() const { return PlotMSCacheBase::CAL; };

  // Is the underlying table complex?
  inline casacore::Bool parsAreComplex() { return parsAreComplex_; };

  // ...not yet CAL-specific... (or ever?)
  // Set up indexing for the plot
  //  void setUpIndexer(PMS::Axis iteraxis=PMS::SCAN,
  //    casacore::Bool globalXRange=false, casacore::Bool globalYRange=false);

  // Convert poln index->name and name->index
  virtual casacore::String polname(casacore::Int ipol);

  // given filename, get cal type
  void setFilename(casacore::String filename);

protected:

  // CAL-specific loadIt method
  virtual void loadIt(std::vector<PMS::Axis>& loadAxes,
      std::vector<PMS::DataColumn>& loadData,
      ThreadCommunication* thread = nullptr);

private:
    
  // Forbid copy for now
  CalCache(const CalCache&);

  // NewCalTable:
  void loadNewCalTable(std::vector<PMS::Axis>& loadAxes,
      std::vector<PMS::DataColumn>& loadData, ThreadCommunication* thread = nullptr);
  void setUpCalIter(NewCalTable& selct, casacore::Bool readonly=True);
  void countChunks(ROCTIter& ci,
      std::vector<PMS::Axis>& loadAxes,
      std::vector<PMS::DataColumn>& loadData,
      ThreadCommunication* thread);
  void loadCalChunks(ROCTIter& ci, const std::vector<PMS::Axis> loadAxes,
      ThreadCommunication* thread);
  void loadCalAxis(ROCTIter& cti, casacore::Int chunk, PMS::Axis axis,
      casacore::String& pol, std::vector<casacore::Slice>& chansel);
  virtual void flagToDisk(const PlotMSFlagging& flagging,
      casacore::Vector<casacore::Int>& chunks, 
      casacore::Vector<casacore::Int>& relids,
      casacore::Bool flag, PlotMSIndexer* indexer, int index);

  // Concat array1 and array2, result in array1. For channel selections.
  template<typename T>
  void ConcatArrays(casacore::Array<T>& array1, casacore::Array<T>& array2) {
    if (array1.empty()) {
        array1 = array2;
    } else {
        size_t ndim(array1.shape().size());
        if (ndim == 3) {
            // must have matching shapes except last axis; swap last two
            casacore::IPosition new_order(3, 0, 2, 1);
            casacore::Array<T> reorderArray1 = reorderArray(array1, new_order);
            casacore::Array<T> reorderArray2 = reorderArray(array2, new_order);
            casacore::Array<T> concatArray = concatenateArray(reorderArray1, reorderArray2);

            // swap concat axes back and assign to array1
            array1.resize();
            array1 = reorderArray(concatArray, new_order);
        } else {
            casacore::Array<T> concatArray = concatenateArray(array1, array2);
            array1.resize();
            array1 = concatArray;
        }
    }
  }

  // CalTable:
  void countChunks(casacore::Int nrowMain, std::vector<PMS::Axis>& loadAxes,
    std::vector<PMS::DataColumn>& loadData, ThreadCommunication* thread);
  void setMSname(casacore::String msname); // set msname_; adds path to name
  void getNamesFromMS();    // for locate
  void setUpLoad(ThreadCommunication* thread, casacore::Slice& parSlice);
  void getCalDataAxis(PMS::Axis axis, casacore::Cube<casacore::Complex>& viscube,
    casacore::Int chunk);  // get axes derived from raw viscube

  // BPOLY CalTable:
  void loadBPoly(std::vector<PMS::Axis>& loadAxes,
<<<<<<< HEAD
    std::vector<PMS::DataColumn>& loadData,
    ThreadCommunication* thread = nullptr);
  NewCalTable* virtualBPoly(BJonesPolyTable& polyTable);
  void getChanFreqsFromMS(
    casacore::Vector<casacore::Vector<casacore::Double>>& mschanfreqs);
  Double getChebVal(const Vector<Double>& coeff, const Double& xinit,
    const Double& xfinal, const Double& x);
=======
      std::vector<PMS::DataColumn>& loadData, ThreadCommunication* thread = nullptr);
  void loadCalChunks(ROBJonesPolyMCol& mcol, ROCalDescColumns& dcol,
      casacore::Int nrow, const std::vector<PMS::Axis> loadAxes,
      casacore::Vector<casacore::Vector<casacore::Slice> >& chansel,
      ThreadCommunication* thread);
  void loadCalAxis(ROSolvableVisJonesMCol& mcol, ROCalDescColumns& dcol,
      casacore::Int chunk, PMS::Axis axis);
  void getChanFreqsFromMS(casacore::Vector< casacore::Vector<casacore::Double> >& mschanfreqs);
  void getSelFreqsForSpw(casacore::Vector<casacore::Slice>& chansel,
      casacore::Vector<casacore::Double>& chanFreqs,
      casacore::Vector<casacore::Int>& chanNums);
  // cube selected by channel:
  template<class T>
  void getSelectedCube(const casacore::Cube<T>& inputCube,
    const casacore::Vector<casacore::Slice>& chanSlices,
    casacore::Cube<T>& outputCube);
>>>>>>> dec3815a

  // GSPLINE CalTable:
  void loadGSpline(std::vector<PMS::Axis>& loadAxes,
    std::vector<PMS::DataColumn>& loadData, ThreadCommunication* thread = nullptr);
  void loadCalChunks(ROGJonesSplineMCol& mcol, ROCalDescColumns& dcol,
<<<<<<< HEAD
    casacore::Int nsample, const std::vector<PMS::Axis> loadAxes,
    casacore::Vector<int>& selectedAnts, ThreadCommunication* thread);
=======
      casacore::Int nsample, const std::vector<PMS::Axis> loadAxes,
      casacore::Vector<int>& selectedAnts, ThreadCommunication* thread);
>>>>>>> dec3815a
  void checkAxes(const std::vector<PMS::Axis>& loadAxes);
  // cube selected by antenna1:
  template<class T>
  void getSelectedCube(casacore::Cube<T>& inputcube,
    const casacore::Vector<casacore::Int>& selectedRows);

  // Utilities for all cal tables:
  // Get axis string for VisCal Slice code
  casacore::String toVisCalAxis(PMS::Axis axis);
  // Check axis and slice param column appropriately
  casacore::Slice getParSlice(casacore::String axis, casacore::String polnSel);
  // Check for divide-by-zero (=inf); set to 1.0 and flag it
  void checkRatioArray(casacore::Array<float>& array, int chunk);
  // Trap attempt to use to much memory (too many points)
  //  void trapExcessVolume(map<PMS::Axis,casacore::Bool> pendingLoadAxes);

  // All
  // Check divide-by-zero in ratio plot (checkRatioArray)
  bool divZero_;
  // Volume meter for volume calculation
  //  PMSCacheVolMeter vm_;

  // NewCalTable iterator pointers
  ROCTIter* ci_p;
  CTIter* wci_p;
  // The polarization basis
  casacore::String basis_;
  // Is parameter column complex?
  casacore::Bool parsAreComplex_;

  // CalTable (cannot plot BPOLY or GSPLINE without MS)
  casacore::String msname_;
};
typedef casacore::CountedPtr<CalCache> CalCachePtr;


}

#endif /* CALCACHE_H_ */<|MERGE_RESOLUTION|>--- conflicted
+++ resolved
@@ -144,7 +144,6 @@
 
   // BPOLY CalTable:
   void loadBPoly(std::vector<PMS::Axis>& loadAxes,
-<<<<<<< HEAD
     std::vector<PMS::DataColumn>& loadData,
     ThreadCommunication* thread = nullptr);
   NewCalTable* virtualBPoly(BJonesPolyTable& polyTable);
@@ -152,36 +151,13 @@
     casacore::Vector<casacore::Vector<casacore::Double>>& mschanfreqs);
   Double getChebVal(const Vector<Double>& coeff, const Double& xinit,
     const Double& xfinal, const Double& x);
-=======
-      std::vector<PMS::DataColumn>& loadData, ThreadCommunication* thread = nullptr);
-  void loadCalChunks(ROBJonesPolyMCol& mcol, ROCalDescColumns& dcol,
-      casacore::Int nrow, const std::vector<PMS::Axis> loadAxes,
-      casacore::Vector<casacore::Vector<casacore::Slice> >& chansel,
-      ThreadCommunication* thread);
-  void loadCalAxis(ROSolvableVisJonesMCol& mcol, ROCalDescColumns& dcol,
-      casacore::Int chunk, PMS::Axis axis);
-  void getChanFreqsFromMS(casacore::Vector< casacore::Vector<casacore::Double> >& mschanfreqs);
-  void getSelFreqsForSpw(casacore::Vector<casacore::Slice>& chansel,
-      casacore::Vector<casacore::Double>& chanFreqs,
-      casacore::Vector<casacore::Int>& chanNums);
-  // cube selected by channel:
-  template<class T>
-  void getSelectedCube(const casacore::Cube<T>& inputCube,
-    const casacore::Vector<casacore::Slice>& chanSlices,
-    casacore::Cube<T>& outputCube);
->>>>>>> dec3815a
 
   // GSPLINE CalTable:
   void loadGSpline(std::vector<PMS::Axis>& loadAxes,
     std::vector<PMS::DataColumn>& loadData, ThreadCommunication* thread = nullptr);
   void loadCalChunks(ROGJonesSplineMCol& mcol, ROCalDescColumns& dcol,
-<<<<<<< HEAD
     casacore::Int nsample, const std::vector<PMS::Axis> loadAxes,
     casacore::Vector<int>& selectedAnts, ThreadCommunication* thread);
-=======
-      casacore::Int nsample, const std::vector<PMS::Axis> loadAxes,
-      casacore::Vector<int>& selectedAnts, ThreadCommunication* thread);
->>>>>>> dec3815a
   void checkAxes(const std::vector<PMS::Axis>& loadAxes);
   // cube selected by antenna1:
   template<class T>
