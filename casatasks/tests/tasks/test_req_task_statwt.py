import os
import sys
import shutil
import unittest
import numpy as np
import numpy.ma as ma
<<<<<<< HEAD

subdir = 'unittest/statwt/'
CASA6 = False
=======
### for testhelper import
#from casatestutils import testhelper as th
is_casa6 = False
subdir = 'visibilities/vla/'

# https://stackoverflow.com/questions/52580105/exception-similar-to-modulenotfounderror-in-python-2-7
try:
    ModuleNotFoundError
except NameError:
    ModuleNotFoundError = ImportError

>>>>>>> 2c8f033c
try:
    from casatools import ctsys, table, ms
    from casatasks import statwt
    datadir = ctsys.resolve(subdir)
    mytb = table()
    myms = ms()
<<<<<<< HEAD
    CASA6 = True
except:
=======
    is_casa6 = True
except (ImportError, ModuleNotFoundError):
>>>>>>> 2c8f033c
    from tasks import *
    from taskinit import *
    from casa_stack_manip import stack_frame_find

    casa_stack_rethrow = stack_frame_find().get('__rethrow_casa_exceptions', False)
    datadir = (
        os.environ.get('CASAPATH').split()[0] + '/casatestdata/' + subdir
    )
    mytb = tbtool()
    myms = mstool()

src = os.path.join(datadir, 'ngc5921_small.statwt.ms')
vlass = os.path.join(datadir, 'test_vlass_subset.ms')

# Place for reference data used in the tests
refdir = datadir + '/statwt_reference/'

# rows and target_row are the row numbers from the subtable formed
# by the baseline query
# In the chan_flags, a value of False means the channel is good (not flagged)
# so should be used. It follows the convention of the FLAGS column in the MS.

# EVEN IF THIS IS NO LONGER USED BY THE TESTS, IT SHOULDN'T BE DELETED BECAUSE
# IT IS USEFUL IN SANTIFY CHECKING NEW TESTS
def get_weights(
    data, flags, chan_flags, exposures, combine_corr, target_exposure, chanbins,
    target_flags, wtrange
):  
    shape = data.shape
    ncorr_groups = 1 if combine_corr else shape[0]
    nchanbins = 1 if chanbins is None else len(chanbins)
    tchanbins = chanbins
    if nchanbins == 1:
        tchanbins = [[0, shape[1]]]
    ncorr = shape[0]
    weights = np.zeros([shape[0], shape[1]])
    wt = np.zeros(shape[0])
    nrows = data.shape[2]
    median_axis = 1 if ncorr_groups > 1 else None
    mod_flags = target_flags[:]
    if type(chan_flags) == type(None):
        myflags = flags[:]
    else:
        t_flags = np.expand_dims(np.expand_dims(chan_flags, 0), 2)
        myflags = np.logical_or(flags, t_flags)
    for corr in range(ncorr_groups):
        end_corr = corr + 1 if ncorr_groups > 1 else ncorr + 1
        for cb in tchanbins:
            var = variance(
                data[corr:end_corr, cb[0]:cb[1], :],
                myflags[corr:end_corr, cb[0]:cb[1], :], exposures
            )
            if flags[corr:end_corr, cb[0]:cb[1]].all():
                weights[corr:end_corr, cb[0]:cb[1]] = 0
                mod_flags[corr:end_corr, cb[0]:cb[1]] = True
            if var == 0:
                weights[corr:end_corr, cb[0]:cb[1]] = 0 
                mod_flags[corr:end_corr, cb[0]:cb[1]] = True
            else:
                weights[corr:end_corr, cb[0]:cb[1]] = target_exposure/var
            if type(wtrange) != type(None):
                condition = np.logical_or(
                    np.less(
                        weights[corr:end_corr, cb[0]:cb[1]], wtrange[0]
                    ),
                    np.greater(
                        weights[corr:end_corr, cb[0]:cb[1]], wtrange[1]
                    )
                )
                exp_condition = np.expand_dims(condition, 2)
                weights[corr:end_corr, cb[0]:cb[1]] = np.where(
                    condition, 0, weights[corr:end_corr, cb[0]:cb[1]]
                )
                mod_flags[corr:end_corr, cb[0]:cb[1]] = np.where(
                    exp_condition, True, mod_flags[corr:end_corr, cb[0]:cb[1]]
                )
            mweights = ma.array(
                weights[corr:end_corr, :],
                mask=mod_flags[corr:end_corr, :]
            )
            wt[corr:end_corr] = np.median(mweights, median_axis)
    mod_flags = np.where(np.expand_dims(weights, 2) == 0, True, mod_flags)
    return (weights, wt, mod_flags)

def variance(data, flags, exposures):
    if flags.all():
        return 0
    expo = ma.masked_array(np.resize(exposures, data.shape), mask=flags)
    d = ma.array(data, mask=flags)
    myreal = np.real(d)
    myimag = np.imag(d)
    mean_r = np.sum(expo*myreal)/np.sum(expo)
    mean_i = np.sum(expo*myimag)/np.sum(expo)
    var_r = np.sum(expo * (myreal - mean_r)*(myreal - mean_r))/d.count()
    var_i = np.sum(expo * (myimag - mean_i)*(myimag - mean_i))/d.count()
    return (var_r + var_i)/2

def _get_dst_cols(dst, other="", dodata=True):
    mytb.open(dst)
    wt = mytb.getcol("WEIGHT")
    wtsp = mytb.getcol("WEIGHT_SPECTRUM")
    flag = mytb.getcol("FLAG")
    frow = mytb.getcol("FLAG_ROW")
    if dodata:
        data = mytb.getcol("CORRECTED_DATA")
    if len(other) > 0:
        if type(other) == type([]):
            othercol = []
            for x in other:
                othercol.append(mytb.getcol(x))
        else:
            othercol = mytb.getcol(other)
    mytb.close()
    cols = [wt, wtsp, flag, frow]
    if dodata:
        cols.append(data)
    if len(other) > 0:
        if type(other) == type([]):
            for x in othercol:
                cols.append(x)
        else:
            cols.append(othercol)
    return cols

def _get_table_cols(mytb):
    times = mytb.getcol("TIME")
    wt = mytb.getcol("WEIGHT")
    wtsp = None if mytb.colnames().count('WEIGHT_SPECTRUM') == 0 \
        else mytb.getcol("WEIGHT_SPECTRUM")
    flag = mytb.getcol("FLAG")
    frow = mytb.getcol("FLAG_ROW")
    data_col_name = 'CORRECTED_DATA' \
        if mytb.colnames().count('CORRECTED_DATA') > 0 else 'DATA'
    data = mytb.getcol(data_col_name)
    sigma = mytb.getcol("SIGMA")
    sisp = None if mytb.colnames().count('SIGMA_SPECTRUM') == 0 \
        else mytb.getcol("SIGMA_SPECTRUM")
    return [times, wt, wtsp, flag, frow, data, sigma, sisp]

# per correlation
def _variance2(dr, di, flag, corr, row):
    fr = numpy.extract(numpy.logical_not(flag[corr,:,row]), dr[corr,:,row])
    fi = numpy.extract(numpy.logical_not(flag[corr,:,row]), di[corr,:,row])
    if len(fr) <= 1:
        return 0
    else:
        vr = numpy.var(fr, ddof=1)
        vi = numpy.var(fi, ddof=1)
        return 2/(vr + vi)

class statwt_test(unittest.TestCase):
    
    def tearDown(self):
        mytb.done()
        myms.done()
    
    def _check_weights(
        self, msname, row_to_rows, data_column, chan_flags, combine_corr,
        chanbins, wtrange
    ):
        if data_column.startswith('c'):
            col_data = 'CORRECTED_DATA'
            check_sigma = False
        elif data_column.startswith('d'):
            col_data = 'DATA'
            check_sigma = True
        else:
            raise Exception("Unhandled column spec " + data_column)
        for ant1 in range(10):
            for ant2 in range((ant1 + 1), 10):
                query_str = 'ANTENNA1=' + str(ant1) + ' AND ANTENNA2=' \
                     + str(ant2)
                tb.open(msname)
                subt = tb.query(query_str)
                data = subt.getcol(col_data)
                flags = subt.getcol('FLAG')
                exposures = subt.getcol('EXPOSURE')
                wt = subt.getcol('WEIGHT')
                wtsp = subt.getcol('WEIGHT_SPECTRUM')
                flag_row = subt.getcol('FLAG_ROW')
                if check_sigma:
                    sigma = subt.getcol('SIGMA')
                    sisp = subt.getcol('SIGMA_SPECTRUM')
                subt.done()
                tb.done()
                nrows = data.shape[2]
                for row in range(nrows):
                    start = row_to_rows[row][0]
                    end = row_to_rows[row][1]
                    (weights, ewt, mod_flags) = get_weights(
                        data[:,:,start:end], flags[:, :, start:end], chan_flags,
                        exposures[start: end], combine_corr, exposures[row],
                        chanbins, flags[:, :, row:row+1], wtrange
                    )
                    self.assertTrue(
                        np.allclose(weights, wtsp[:, :, row]),
                        'Failed wtsp, got ' + str(wtsp[:, :, row])
                        + '\nexpected ' + str(weights) + '\nbaseline '
                        + str([ant1, ant2]) + '\nrow ' + str(row)
                    )
                    self.assertTrue(
                        np.allclose(ewt, wt[:, row]),
                        'Failed weight, got ' + str(wt[:, row])
                        + '\nexpected ' + str(np.median(weights, 1))
                        + '\nbaseline ' + str([ant1, ant2]) + '\nrow '
                        + str(row)
                    )
                    self.assertTrue(
                        (mod_flags == np.expand_dims(flags[:, :, row], 2)).all(),
                        'Failed flag, got ' + str(flags[:, :, row])
                        + '\nexpected ' + str(mod_flags) + '\nbaseline '
                        + str([ant1, ant2]) + '\nrow ' + str(row)
                    )
                    eflag_row = mod_flags.all()
                    self.assertTrue(
                        (eflag_row == flag_row[row]).all(),
                        'Failed flag_row, got ' + str(flag_row[row])
                        + '\nexpected ' + str(eflag_row) + '\nbaseline '
                        + str([ant1, ant2]) + '\nrow ' + str(row)
                    )
                    # all flags must be True where wtsp = 0
                    self.assertTrue(np.extract(weights == 0, mod_flags).all())
                    if check_sigma:
                        esigma = np.where(ewt == 0, -1, 1/np.sqrt(ewt))
                        self.assertTrue(
                            np.allclose(esigma, sigma[:, row]),
                            'Failed sigma, got ' + str(sigma[:, row])
                            + '\nexpected ' + str(esigma)
                            + '\nbaseline ' + str([ant1, ant2]) + '\nrow '
                            + str(row)
                        )
                        esisp = np.where(weights == 0, -1, 1/np.sqrt(weights))
                        self.assertTrue(
                            np.allclose(esisp, sisp[:, :, row]),
                            'Failed sigma_spectrum, got ' + str(sisp[:, :, row])
                            + '\nexpected ' + str(esisp)
                            + '\nbaseline ' + str([ant1, ant2]) + '\nrow '
                            + str(row)
                        )
              
    def compare(self, dst, ref):
        self.assertTrue(mytb.open(dst), "Table open failed for " + dst)
<<<<<<< HEAD
        mytb1 = table() if CASA6 else tbtool()
        ref = os.path.join(refdir, ref)
=======
        mytb1 = table() if is_casa6 else tbtool()
        ref = os.path.join(datadir, ref)
>>>>>>> 2c8f033c
        self.assertTrue(mytb1.open(ref), "Table open failed for " + ref)
        self.compareTables(mytb, mytb1)
        mytb.done()
        mytb1.done()
                        
    def compareTables(self, dst, ref):
        self.assertEqual(dst.nrows(), ref.nrows(), 'number of rows differ')
        [
            gtimes, gwt, gwtsp, gflag, gfrow, gdata, gsigma, gsisp
        ] = _get_table_cols(dst)
        [
            etimes, ewt, ewtsp, eflag, efrow, edata, esigma, esisp
        ] = _get_table_cols(ref)
        self.assertTrue(np.allclose(gwt, ewt), 'WEIGHT comparison failed')
        if type(ewtsp) != type(None) or type(gwtsp) != type(None):
            self.assertTrue(
                np.allclose(gwtsp, ewtsp), 'WEIGHT_SPECTRUM comparison failed'
            )
        self.assertTrue((gflag == eflag).all(), 'FLAG comparison failed')
        self.assertTrue((gfrow == efrow).all(), 'FLAG_ROW comparison failed')
        # all flags must be True where wtsp = 0
        self.assertTrue(np.extract(gwtsp == 0, gflag).all())
        self.assertTrue(np.allclose(gsigma, esigma), 'SIGMA comparison failed')
        if type(gsisp) != type(None) or type(esisp) != type(None):
            self.assertTrue(np.allclose(
                gsisp, esisp), 'SIGMA_SPECTRUM comparison failed'
            )

    def test_algorithm(self):
        """ Test the algorithm, includes excludechans tests"""
        dst = "ngc5921.split.ms"
        cflags = np.array(63 * [False])
        cflags[10:21] = True
        row_to_rows = []
        for row in range(60):
            row_to_rows.append((row, row+1))
        for combine in ["", "corr"]:
            c = 0
            for fitspw in ["0:0~9;21~62", "", "0:10~20"]:
                shutil.copytree(src, dst)
                excludechans = c == 2
                statwt(
                    dst, combine=combine, fitspw=fitspw,
                    excludechans=excludechans
                )
                chan_flags = cflags if fitspw else None
                if combine == '':
                    if fitspw == '':
                        ref = 'ngc5921_statwt_ref_test_algorithm_sep_corr_no_fitspw.ms'
                    else: 
                        ref = 'ngc5921_statwt_ref_test_algorithm_sep_corr_fitspw.ms'
                else:
                    if fitspw == '':
                        ref = 'ngc5921_statwt_ref_test_algorithm_combine_corr_no_fitspw.ms'
                    else:
                        ref = 'ngc5921_statwt_ref_test_algorithm_combine_corr_has_fitspw.ms'
                self.compare(dst, ref)
                shutil.rmtree(dst)
                c += 1               

    def test_timebin(self):
        """ Test time binning"""
        dst = "ngc5921.split.timebin.ms"
        combine = "corr"
        for timebin in ["300s", 10]:
            shutil.copytree(src, dst) 
            statwt(dst, timebin=timebin, combine=combine)
            ref = 'ngc5921_statwt_ref_test_timebin_' + str(timebin) + '.ms'
            self.compare(dst, ref)
            shutil.rmtree(dst)

    def test_chanbin(self):
        """Test channel binning"""
        dst = "ngc5921.split.chanbin_0.ms"
        row_to_rows = []
        for i in range(60):
            row_to_rows.append([i, i+1])
        bins = [
            [0, 8], [8, 16], [16, 24], [24, 32], [32, 40], [40, 48],
            [48, 56], [56,63]
        ]
        for combine in ["", "corr"]:
            for i in [0, 2]:
                for chanbin in ["195.312kHz", 8]:
                    if i == 2 and combine != '' and chanbin != 8:
                        # only run the check for i == 2 once
                        continue
                    shutil.copytree(src, dst)
                    if i == 0:
                        statwt(dst, chanbin=chanbin, combine=combine)
                    elif i == 2:
                        # check WEIGHT_SPECTRUM is created, only check once,
                        # this test is long as it is
                        mytb.open(dst, nomodify=False)
                        x = mytb.ncols()
                        self.assertTrue(
                            mytb.removecols("WEIGHT_SPECTRUM"),
                            "column not removed"
                        )
                        y = mytb.ncols()
                        self.assertTrue(y == x-1, "wrong number of columns")
                        mytb.done()
                        statwt(dst, chanbin=chanbin, combine=combine)
                    if combine == '':
                        ref = 'ngc5921_statwt_ref_test_chanbin_sep_corr.ms'
                    else:
                        ref = 'ngc5921_statwt_ref_test_chanbin_combine_corr.ms'
                    shutil.rmtree(dst)

    def test_minsamp(self):
        """Test minimum number of points"""
        dst = "ngc5921.split.minsamp.ms"
        combine = "corr"
        trow = 12
        for minsamp in [60, 80]:
            shutil.copytree(src, dst)
            statwt(dst, minsamp=minsamp, combine=combine)
            [wt, wtsp, flag, frow, data] = _get_dst_cols(dst)
            if minsamp == 60:
                self.assertTrue(
                    (wt[:, trow] > 0).all(), "Incorrect weight row " + str(trow)
                )
                self.assertTrue(
                    (wtsp[:, :, trow] > 0).all(),
                    "Incorrect weight spectrum row " + str(trow)
                )
                self.assertFalse(
                    flag[:,:,trow].all(), "Incorrect flag row " + str(trow)
                )
                self.assertFalse(
                    frow[trow], "Incorrect flagrow row " + str(trow)
                )
            else:
                self.assertTrue(
                    (wt[:, trow] == 0).all(),
                    "Incorrect weight row " + str(trow)
                )
                self.assertTrue(
                    (wtsp[:, :, trow] == 0).all(),
                    "Incorrect weight spectrum row " + str(trow)
                )
                self.assertTrue(
                    flag[:,:,trow].all(), "Incorrect flag row " + str(trow)
                )
                self.assertTrue(
                    frow[trow], "Incorrect flagrow row " + str(trow)
                )
            shutil.rmtree(dst)
            
    def test_fieldsel(self):
        """Test field selection"""
        dst = "ngc5921.split.fieldsel.ms"
        combine = "corr"
        ref = 'ngc5921_statwt_ref_test_fieldsel.ms'
        for field in ["2", "N5921_2"]:
            shutil.copytree(src, dst)
            statwt(dst, field=field, combine=combine)
            self.compare(dst, ref)
            shutil.rmtree(dst)
          
    def test_spwsel(self):
        """Test spw selection"""
        dst = "ngc5921.split.spwsel.ms"
        ref = 'ngc5921_statwt_ref_test_algorithm_combine_corr_no_fitspw.ms'
        combine = "corr"
        spw="0"
        # data set only has one spw
        shutil.copytree(src, dst)
        statwt(dst, spw=spw, combine=combine)
        self.compare(dst, ref)
        shutil.rmtree(dst)

    def test_scansel(self):
        """CAS-11858 Test scan selection"""
        dst = "ngc5921.split.scansel.ms"
        ref = 'ngc5921_statwt_ref_test_scansel.ms'
        combine = "corr"
        [origwt, origwtsp, origflag, origfrow, origdata] = _get_dst_cols(src)
        scan = "5"
        shutil.copytree(src, dst)
        statwt(dst, scan=scan, combine=combine)
        self.compare(dst, ref)
        shutil.rmtree(dst)
        
    def test_default_boundaries(self):
        """Test default scan, field, etc boundaries"""
        dst = "ngc5921.split.normalbounds.ms"
        ref = 'ngc5921_statwt_ref_test_default_boundaries.ms'
        timebin = "6000s"
        # there are three field_ids, and there is a change in field_id when
        # there is a change in scan number, so specifying combine="field" in the
        # absence of "scan" will give the same result as combine=""
        row_to_rows = []
        for i in range(12):
            row_to_rows.append([0, 12])
        for i in range(12, 17):
            row_to_rows.append([12, 17])
        for i in range(17, 33):
            row_to_rows.append([17, 33])
        for i in range(33, 35):
            row_to_rows.append([33, 35])
        for i in range(35, 38):
            row_to_rows.append([35, 38])
        for i in range(38, 56):
            row_to_rows.append([38, 56])
        for i in range(56, 60):
            row_to_rows.append([56, 60])
        for combine in ["corr", "corr,field"]:
            shutil.copytree(src, dst)
            statwt(dst, timebin=timebin, combine=combine)
            self.compare(dst, ref)
            shutil.rmtree(dst)
            
    def test_no_scan_boundaries(self):
        """Test no scan boundaries"""
        dst = "ngc5921.no_scan_bounds.ms"
        timebin = "6000s"
        ref = 'ngc5921_statwt_ref_test_no_scan_bounds.ms'
        combine = "corr, scan"
        shutil.copytree(src, dst)
        statwt(dst, timebin=timebin, combine=combine)
        self.compare(dst, ref)
        shutil.rmtree(dst)
    
    def test_no_scan_nor_field_boundaries(self):
        """Test no scan nor field boundaries"""
        dst = "ngc5921.no_scan_nor_field_bounds.ms"
        timebin = "6000s"
        ref = 'ngc5921_statwt_ref_test_no_scan_nor_field_bounds.ms'
        for combine in ["corr,scan,field", "corr,field,scan"]:
            shutil.copytree(src, dst)
            statwt(dst, timebin=timebin, combine=combine)
            self.compare(dst, ref)
            shutil.rmtree(dst)
                
    def test_statalg(self):
        """Test statalg"""
        # just testing inputs
        dst = "ngc5921.split.statalg.ms"
        for statalg in ["cl", "ch", "h", "f", "bogus"]:
            shutil.copytree(src, dst)
            if statalg == "cl":
                statwt(vis=dst, statalg=statalg)
            elif statalg == "ch":
                statwt(vis=dst, statalg=statalg, zscore=5, maxiter=3)
            elif statalg == "h":
                statwt(vis=dst, statalg=statalg, fence=0.2)
            elif statalg == "f":
                statwt(vis=dst, statalg=statalg, center="median",
                       lside=False)
            elif statalg == "bogus":
<<<<<<< HEAD
                if CASA6 or casa_stack_rethrow:
=======
                if is_casa6 or casa_stack_rethrow:
>>>>>>> 2c8f033c
                    self.assertRaises(
                        RuntimeError, statwt, vis=dst, statalg=statalg
                    )
                else:
                    self.assertFalse(statwt(vis=dst, statalg=statalg))
            shutil.rmtree(dst)
                
    def test_wtrange(self):
        """Test weight range"""
        dst = "ngc5921.split.timebin.ms"
        ref = "ngc5921_statwt_ref_test_wtrange_300s.ms"
        combine = "corr"
        timebin = "300s"
        wtrange = [1, 2]
        """
        row_to_rows = []
        for i in range(10):
            row_to_rows.append([0, 10])
        for i in range(2):
            row_to_rows.append([10, 12])
        for i in range(5):
            row_to_rows.append([12, 17])
        for i in range(5):
            row_to_rows.append([17, 22])
        for i in range(5):
            row_to_rows.append([22, 27])
        for i in range(5):
            row_to_rows.append([27, 32])
        for i in range(1):
            row_to_rows.append([32, 33])
        for i in range(2):
            row_to_rows.append([33, 35])
        for i in range(3):
            row_to_rows.append([35, 38])
        for i in range(5):
            row_to_rows.append([38, 43])
        for i in range(5):
            row_to_rows.append([43, 48])
        for i in range(5):
            row_to_rows.append([48, 53])
        for i in range(3):
            row_to_rows.append([53, 56])
        for i in range(4):
            row_to_rows.append([56, 60])
        """
        for i in [0, 1]:
            shutil.copytree(src, dst) 
            statwt(dst, timebin=timebin, combine=combine, wtrange=wtrange)
            self.compare(dst, ref)
            # self._check_weights(
            #    dst, row_to_rows, 'c', None, True, None, wtrange
            # )
            shutil.rmtree(dst)

    def test_preview(self):
        """ Test preview mode"""
        dst = "ngc5921.split.preview.ms"
        [refwt, refwtsp, refflag, reffrow, refdata] = _get_dst_cols(src)
        combine = "corr"
        timebin = "300s"
        wtrange = [1, 2]
        preview = True
        shutil.copytree(src, dst)
        statwt(
            dst, timebin=timebin, combine=combine, wtrange=wtrange,
            preview=preview
        )
        [tstwt, tstwtsp, tstflag, tstfrow, tstdata] = _get_dst_cols(dst)
        self.assertTrue(np.all(tstflag == refflag), "FLAGs don't match")
        self.assertTrue(np.all(tstfrow == reffrow), "FLAG_ROWs don't match")
        self.assertTrue(
            np.all(np.isclose(tstwt, refwt)), "WEIGHTs don't match"
        )
        self.assertTrue(
            np.all(np.isclose(tstwtsp, refwtsp)), "WEIGHT_SPECTRUMs don't match"
        )
        shutil.rmtree(dst)

    def test_data_col(self):
        """Test using data column"""
        dst = "ngc5921.split.data.ms"
        ref = 'ngc5921_statwt_ref_test_data_col.ms'
        combine = "corr"
        timebin = 1
        data = "data"
        """
        row_to_rows = []
        for i in range(60):
            row_to_rows.append([i, i+1])
        """
        shutil.copytree(src, dst)
        self.assertTrue(mytb.open(dst, nomodify=False))
        self.assertTrue(mytb.removecols("DATA"))
        self.assertTrue(mytb.renamecol("CORRECTED_DATA", "DATA"))
        mytb.done()
        statwt(dst, timebin=timebin, combine=combine, datacolumn=data)
        # self._check_weights(dst, row_to_rows, 'd', None, True, None, None)
        self.compare(dst, ref)
        shutil.rmtree(dst)

    def test_sliding_time_window(self):
        """Test sliding time window"""
        dst = "ngc5921.split.sliding_time_window.ms"
        ref = 'ngc5921_statwt_ref_test_sliding_time_window.ms'
        timebin = "300s"
        """
        row_to_rows = []
        row_to_rows.append([0, 6])
        row_to_rows.append([0, 7])
        row_to_rows.append([0, 8])
        row_to_rows.append([0, 9])
        row_to_rows.append([0, 9])
        row_to_rows.append([0, 10])
        row_to_rows.append([1, 12])
        row_to_rows.append([2, 12])
        row_to_rows.append([3, 12])
        row_to_rows.append([5, 12])
        row_to_rows.append([6, 12])
        row_to_rows.append([6, 12])
        row_to_rows.append([12, 17])
        row_to_rows.append([12, 17])
        row_to_rows.append([12, 17])
        row_to_rows.append([12, 17])
        row_to_rows.append([12, 17])
        row_to_rows.append([17, 20])
        row_to_rows.append([17, 21])
        row_to_rows.append([17, 22])
        row_to_rows.append([18, 23])
        row_to_rows.append([19, 24])
        row_to_rows.append([20, 25])
        row_to_rows.append([21, 26])
        row_to_rows.append([22, 27])
        row_to_rows.append([23, 28])
        row_to_rows.append([24, 29])
        row_to_rows.append([25, 30])
        row_to_rows.append([26, 31])
        row_to_rows.append([27, 32])
        row_to_rows.append([28, 33])
        row_to_rows.append([29, 33])
        row_to_rows.append([30, 33])
        row_to_rows.append([33, 35])
        row_to_rows.append([33, 35])
        row_to_rows.append([35, 38])
        row_to_rows.append([35, 38])
        row_to_rows.append([35, 38])
        row_to_rows.append([38, 41])
        row_to_rows.append([38, 42])
        row_to_rows.append([38, 43])
        row_to_rows.append([39, 44])
        row_to_rows.append([40, 45])
        row_to_rows.append([41, 46])
        row_to_rows.append([42, 47])
        row_to_rows.append([43, 48])
        row_to_rows.append([44, 49])
        row_to_rows.append([45, 50])
        row_to_rows.append([46, 51])
        row_to_rows.append([47, 52])
        row_to_rows.append([48, 53])
        row_to_rows.append([49, 54])
        row_to_rows.append([50, 55])
        row_to_rows.append([51, 56])
        row_to_rows.append([52, 56])
        row_to_rows.append([53, 56])
        row_to_rows.append([56, 60])
        row_to_rows.append([56, 60])
        row_to_rows.append([56, 60])
        row_to_rows.append([56, 60])
        """
        shutil.copytree(src, dst)
        statwt(dst, timebin=timebin, slidetimebin=True)
        # self._check_weights(
        #    dst, row_to_rows, 'c', None, False, None, None
        # )
        self.compare(dst, ref)
        shutil.rmtree(dst)
        
    def test_sliding_window_timebin_int(self):
        """Test sliding window with timebin as int specified"""
        dst = "ngc5921.split.sliding_time_window.ms"
        ref = 'ngc5921_statwt_ref_test_sliding_time_window.ms'
        row_to_rows = []
        # odd int, timebin = 5
        row_to_rows.append([0, 5])
        row_to_rows.append([0, 5])
        row_to_rows.append([0, 5])
        row_to_rows.append([1, 6])
        row_to_rows.append([2, 7])
        row_to_rows.append([3, 8])
        row_to_rows.append([4, 9])
        row_to_rows.append([5, 10])
        row_to_rows.append([6, 11])
        row_to_rows.append([7, 12])
        row_to_rows.append([7, 12])
        row_to_rows.append([7, 12])
        
        row_to_rows.append([12, 17])
        row_to_rows.append([12, 17])
        row_to_rows.append([12, 17])
        row_to_rows.append([12, 17])
        row_to_rows.append([12, 17])
        
        row_to_rows.append([17, 22])
        row_to_rows.append([17, 22])
        row_to_rows.append([17, 22])
        row_to_rows.append([18, 23])
        row_to_rows.append([19, 24])
        row_to_rows.append([20, 25])
        row_to_rows.append([21, 26])
        row_to_rows.append([22, 27])
        row_to_rows.append([23, 28])
        row_to_rows.append([24, 29])
        row_to_rows.append([25, 30])
        row_to_rows.append([26, 31])
        row_to_rows.append([27, 32])
        row_to_rows.append([28, 33])
        row_to_rows.append([28, 33])
        row_to_rows.append([28, 33])
        
        row_to_rows.append([33, 35])
        row_to_rows.append([33, 35])
        
        row_to_rows.append([35, 38])
        row_to_rows.append([35, 38])
        row_to_rows.append([35, 38])
        
        row_to_rows.append([38, 43])
        row_to_rows.append([38, 43])
        row_to_rows.append([38, 43])
        row_to_rows.append([39, 44])
        row_to_rows.append([40, 45])
        row_to_rows.append([41, 46])
        row_to_rows.append([42, 47])
        row_to_rows.append([43, 48])
        row_to_rows.append([44, 49])
        row_to_rows.append([45, 50])
        row_to_rows.append([46, 51])
        row_to_rows.append([47, 52])
        row_to_rows.append([48, 53])
        row_to_rows.append([49, 54])
        row_to_rows.append([50, 55])
        row_to_rows.append([51, 56])
        row_to_rows.append([51, 56])
        row_to_rows.append([51, 56])
        
        row_to_rows.append([56, 60])
        row_to_rows.append([56, 60])
        row_to_rows.append([56, 60])
        row_to_rows.append([56, 60])

    def test_sliding_window_timebin_int(self):
        """Test sliding window with timebin as int specified"""
        dst = "ngc5921.split.sliding_time_window.ms"
        # row_to_rows = []
        """
        # odd int, timebin = 5
        row_to_rows.append([0, 5])
        row_to_rows.append([0, 5])
        row_to_rows.append([0, 5])
        row_to_rows.append([1, 6])
        row_to_rows.append([2, 7])
        row_to_rows.append([3, 8])
        row_to_rows.append([4, 9])
        row_to_rows.append([5, 10])
        row_to_rows.append([6, 11])
        row_to_rows.append([7, 12])
        row_to_rows.append([7, 12])
        row_to_rows.append([7, 12])
        
        row_to_rows.append([12, 17])
        row_to_rows.append([12, 17])
        row_to_rows.append([12, 17])
        row_to_rows.append([12, 17])
        row_to_rows.append([12, 17])
        
        row_to_rows.append([17, 22])
        row_to_rows.append([17, 22])
        row_to_rows.append([17, 22])
        row_to_rows.append([18, 23])
        row_to_rows.append([19, 24])
        row_to_rows.append([20, 25])
        row_to_rows.append([21, 26])
        row_to_rows.append([22, 27])
        row_to_rows.append([23, 28])
        row_to_rows.append([24, 29])
        row_to_rows.append([25, 30])
        row_to_rows.append([26, 31])
        row_to_rows.append([27, 32])
        row_to_rows.append([28, 33])
        row_to_rows.append([28, 33])
        row_to_rows.append([28, 33])
        
        row_to_rows.append([33, 35])
        row_to_rows.append([33, 35])
        
        row_to_rows.append([35, 38])
        row_to_rows.append([35, 38])
        row_to_rows.append([35, 38])
        
        row_to_rows.append([38, 43])
        row_to_rows.append([38, 43])
        row_to_rows.append([38, 43])
        row_to_rows.append([39, 44])
        row_to_rows.append([40, 45])
        row_to_rows.append([41, 46])
        row_to_rows.append([42, 47])
        row_to_rows.append([43, 48])
        row_to_rows.append([44, 49])
        row_to_rows.append([45, 50])
        row_to_rows.append([46, 51])
        row_to_rows.append([47, 52])
        row_to_rows.append([48, 53])
        row_to_rows.append([49, 54])
        row_to_rows.append([50, 55])
        row_to_rows.append([51, 56])
        row_to_rows.append([51, 56])
        row_to_rows.append([51, 56])
        
        row_to_rows.append([56, 60])
        row_to_rows.append([56, 60])
        row_to_rows.append([56, 60])
        row_to_rows.append([56, 60])
        """
        """
        # even timebin = 6
        row_to_rows.append([0, 6])
        row_to_rows.append([0, 6])
        row_to_rows.append([0, 6])
        row_to_rows.append([1, 7])
        row_to_rows.append([2, 8])
        row_to_rows.append([3, 9])
        row_to_rows.append([4, 10])
        row_to_rows.append([5, 11])
        row_to_rows.append([6, 12])
        row_to_rows.append([6, 12])
        row_to_rows.append([6, 12])
        row_to_rows.append([6, 12])
        
        row_to_rows.append([12, 17])
        row_to_rows.append([12, 17])
        row_to_rows.append([12, 17])
        row_to_rows.append([12, 17])
        row_to_rows.append([12, 17])
        
        row_to_rows.append([17, 23])
        row_to_rows.append([17, 23])
        row_to_rows.append([17, 23])
        row_to_rows.append([18, 24])
        row_to_rows.append([19, 25])
        row_to_rows.append([20, 26])
        row_to_rows.append([21, 27])
        row_to_rows.append([22, 28])
        row_to_rows.append([23, 29])
        row_to_rows.append([24, 30])
        row_to_rows.append([25, 31])
        row_to_rows.append([26, 32])
        row_to_rows.append([27, 33])
        row_to_rows.append([27, 33])
        row_to_rows.append([27, 33])
        row_to_rows.append([27, 33])
        
        row_to_rows.append([33, 35])
        row_to_rows.append([33, 35])
        
        row_to_rows.append([35, 38])
        row_to_rows.append([35, 38])
        row_to_rows.append([35, 38])
        
        row_to_rows.append([38, 44])
        row_to_rows.append([38, 44])
        row_to_rows.append([38, 44])
        row_to_rows.append([39, 45])
        row_to_rows.append([40, 46])
        row_to_rows.append([41, 47])
        row_to_rows.append([42, 48])
        row_to_rows.append([43, 49])
        row_to_rows.append([44, 50])
        row_to_rows.append([45, 51])
        row_to_rows.append([46, 52])
        row_to_rows.append([47, 53])
        row_to_rows.append([48, 54])
        row_to_rows.append([49, 55])
        row_to_rows.append([50, 56])
        row_to_rows.append([50, 56])
        row_to_rows.append([50, 56])
        row_to_rows.append([50, 56])
        
        row_to_rows.append([56, 60])
        row_to_rows.append([56, 60])
        row_to_rows.append([56, 60])
        row_to_rows.append([56, 60])
        """

        for timebin in [5, 6]:
            ref = 'ngc5921_statwt_ref_test_sliding_time_window_' + str(timebin) + '.ms'
            shutil.copytree(src, dst)
            statwt(dst, timebin=timebin, slidetimebin=True)
            #self._check_weights(
            #    dst, row_to_rows, 'c', None, False, None, None
            #)
            self.compare(dst, ref)
            shutil.rmtree(dst)

    def test_residual(self):
        """ Test using corrected_data - model_data column"""
        dst = "ngc5921.split.residualwmodel.ms"
        ref = 'ngc5921_statwt_ref_test_residual.ms'
        data = "residual"
        # row_to_rows = []
        # for i in range(60):
        #    row_to_rows.append([i, i+1])
        shutil.copytree(src, dst)
        statwt(dst, datacolumn=data)
        # self._check_weights(
        #    dst, row_to_rows, data, None, False, None, None
        # )
        self.compare(dst, ref)
        shutil.rmtree(dst)
            
    def test_residual_no_model(self):
        """Test datacolumn='residual' in the absence of a MODEL_DATA column"""
        dst = "ngc5921.split.residualwoutmodel.ms"
        ref = 'ngc5921_statwt_ref_test_residual_no_model.ms'
        data = "residual"
        shutil.copytree(src, dst)
        self.assertTrue(mytb.open(dst, nomodify=False))
        self.assertTrue(mytb.removecols("MODEL_DATA"))
        mytb.done()
        statwt(dst, datacolumn=data)
        # self._check_weights(
        #    dst, row_to_rows, data, None, False, None, None
        # )
        self.compare(dst, ref)
        shutil.rmtree(dst)

    def test_residual_data(self):
        """Test using data - model_data column"""
        dst = "ngc5921.split.residualdatawmodel.ms"
        ref = 'ngc5921_statwt_ref_test_residual_data.ms'
        data = "residual_data"
        # row_to_rows = []
        # for i in range(60):
        #     row_to_rows.append([i, i+1])
        shutil.copytree(src, dst)
        statwt(dst, datacolumn=data)
        # self._check_weights(
        #    dst, row_to_rows, data, None, False, None, None
        # )
        self.compare(dst, ref)
        shutil.rmtree(dst)
        
    def test_residual_data_no_model(self):
        """Test using residual data in absence of MODEL_DATA"""
        dst = "ngc5921.split.residualdatawoutmodel.ms"
        ref = 'ngc5921_statwt_ref_test_residual_data_no_model.ms'
        data = "residual_data"
        # row_to_rows = []
        # for i in range(60):
        #     row_to_rows.append([i, i+1])
        shutil.copytree(src, dst)
        self.assertTrue(mytb.open(dst, nomodify=False))
        self.assertTrue(mytb.removecols("MODEL_DATA"))
        mytb.done()
        statwt(dst, datacolumn=data)
        # self._check_weights(
        #     dst, row_to_rows, data, None, False, None, None
        # )
        self.compare(dst, ref)
        shutil.rmtree(dst)

    def test_returned_stats(self):
        """ Test returned stats, CAS-10881"""
        dst = "ngc5921.split.statstest.ms"
        shutil.copytree(src, dst)
        res = statwt(dst)
        self.assertTrue(
            np.isclose(res['mean'], 3.691224144843796),
            "mean is incorrect"
        )
        self.assertTrue(
            np.isclose(res['variance'], 6.860972180192186),
            "variance is incorrect"
        )
        shutil.rmtree(dst)
        
    def test_multi_spw_no_spectrum_columns(self):
        "Test multi spw with no sigma nor weight spectrum columns works"
        for tb in [1, "5s"]:
            dst = "statwt_test_vlass_timebin" + str(tb) + ".ms"
            shutil.copytree(vlass, dst)
            res = statwt(
                vis=dst, combine='scan,field,state', timebin=tb,
                datacolumn='residual_data'
            )
            ref = 'test_vlass_timebin' + str(tb) + '.ms'
            self.compare(dst, ref)
            shutil.rmtree(dst)

    def test_chanbin_multi_spw_no_spectrum_columns(self):
        """
        Test specifying chanbin when multi spw with no sigma nor weight
        spectrum columns works
        """
        ref = 'ref_vlass_wtsp_creation.ms'
        for spw in ["", "0"]:
            dst = "statwt_test_vlass_spw_select_" + str(spw) + ".ms"
            shutil.copytree(vlass, dst)
            if spw == '':
                try:
                    statwt(
                        vis=dst, combine='scan,field,state', chanbin=1,
                        timebin='1yr', datacolumn='residual_data',
                        selectdata=True, spw=spw
                    )
                except Exception:
                    self.fail()
                self.compare(dst, ref)
            else:
                # Currently there is a bug which requires statwt to be run twice
<<<<<<< HEAD
                if CASA6 or casa_stack_rethrow:
=======
                if is_casa6 or casa_stack_rethrow:
>>>>>>> 2c8f033c
                    self.assertRaises(
                        RuntimeError, statwt, vis=dst, combine='scan,field,state',
                        chanbin=1, timebin='1yr', datacolumn='residual_data',
                        selectdata=True, spw=spw
                    )
                else:
                    res = statwt(
                        vis=dst, combine='scan,field,state', chanbin=1,
                        timebin='1yr', datacolumn='residual_data', selectdata=True, 
                        spw=spw
                    )
                    self.assertFalse(res)
                res = statwt(
                    vis=dst, combine='scan,field,state', chanbin=1,
                    timebin='1yr', datacolumn='residual_data',
                    selectdata=True, spw=spw
                )
                self.assertTrue(res)
                mytb.open(refdir + ref)
                reftab = mytb.query("DATA_DESC_ID == 0")
                mytb.done()
                mytb.open(dst)
                dsttab = mytb.query("DATA_DESC_ID == 0")
                mytb.done()
                self.compareTables(dsttab, reftab)
                reftab.done()
                dsttab.done()
            shutil.rmtree(dst)

def suite():
    return [statwt_test]

if __name__ == '__main__':
    unittest.main()
<|MERGE_RESOLUTION|>--- conflicted
+++ resolved
@@ -4,15 +4,10 @@
 import unittest
 import numpy as np
 import numpy.ma as ma
-<<<<<<< HEAD
-
-subdir = 'unittest/statwt/'
-CASA6 = False
-=======
 ### for testhelper import
 #from casatestutils import testhelper as th
 is_casa6 = False
-subdir = 'visibilities/vla/'
+subdir = 'unittest/statwt/'
 
 # https://stackoverflow.com/questions/52580105/exception-similar-to-modulenotfounderror-in-python-2-7
 try:
@@ -20,20 +15,14 @@
 except NameError:
     ModuleNotFoundError = ImportError
 
->>>>>>> 2c8f033c
 try:
     from casatools import ctsys, table, ms
     from casatasks import statwt
     datadir = ctsys.resolve(subdir)
     mytb = table()
     myms = ms()
-<<<<<<< HEAD
-    CASA6 = True
-except:
-=======
     is_casa6 = True
 except (ImportError, ModuleNotFoundError):
->>>>>>> 2c8f033c
     from tasks import *
     from taskinit import *
     from casa_stack_manip import stack_frame_find
@@ -47,9 +36,6 @@
 
 src = os.path.join(datadir, 'ngc5921_small.statwt.ms')
 vlass = os.path.join(datadir, 'test_vlass_subset.ms')
-
-# Place for reference data used in the tests
-refdir = datadir + '/statwt_reference/'
 
 # rows and target_row are the row numbers from the subtable formed
 # by the baseline query
@@ -276,13 +262,8 @@
               
     def compare(self, dst, ref):
         self.assertTrue(mytb.open(dst), "Table open failed for " + dst)
-<<<<<<< HEAD
-        mytb1 = table() if CASA6 else tbtool()
-        ref = os.path.join(refdir, ref)
-=======
         mytb1 = table() if is_casa6 else tbtool()
         ref = os.path.join(datadir, ref)
->>>>>>> 2c8f033c
         self.assertTrue(mytb1.open(ref), "Table open failed for " + ref)
         self.compareTables(mytb, mytb1)
         mytb.done()
@@ -387,9 +368,9 @@
                         mytb.done()
                         statwt(dst, chanbin=chanbin, combine=combine)
                     if combine == '':
-                        ref = 'ngc5921_statwt_ref_test_chanbin_sep_corr.ms'
+                        ref = datadir + 'ngc5921_statwt_ref_test_chanbin_sep_corr.ms'
                     else:
-                        ref = 'ngc5921_statwt_ref_test_chanbin_combine_corr.ms'
+                        ref = datadir + 'ngc5921_statwt_ref_test_chanbin_combine_corr.ms'
                     shutil.rmtree(dst)
 
     def test_minsamp(self):
@@ -500,7 +481,7 @@
         """Test no scan boundaries"""
         dst = "ngc5921.no_scan_bounds.ms"
         timebin = "6000s"
-        ref = 'ngc5921_statwt_ref_test_no_scan_bounds.ms'
+        ref = os.path.join(datadir, 'ngc5921_statwt_ref_test_no_scan_bounds.ms')
         combine = "corr, scan"
         shutil.copytree(src, dst)
         statwt(dst, timebin=timebin, combine=combine)
@@ -511,7 +492,7 @@
         """Test no scan nor field boundaries"""
         dst = "ngc5921.no_scan_nor_field_bounds.ms"
         timebin = "6000s"
-        ref = 'ngc5921_statwt_ref_test_no_scan_nor_field_bounds.ms'
+        ref = os.path.join(datadir, 'ngc5921_statwt_ref_test_no_scan_nor_field_bounds.ms')
         for combine in ["corr,scan,field", "corr,field,scan"]:
             shutil.copytree(src, dst)
             statwt(dst, timebin=timebin, combine=combine)
@@ -534,11 +515,7 @@
                 statwt(vis=dst, statalg=statalg, center="median",
                        lside=False)
             elif statalg == "bogus":
-<<<<<<< HEAD
-                if CASA6 or casa_stack_rethrow:
-=======
                 if is_casa6 or casa_stack_rethrow:
->>>>>>> 2c8f033c
                     self.assertRaises(
                         RuntimeError, statwt, vis=dst, statalg=statalg
                     )
@@ -1041,7 +1018,7 @@
         Test specifying chanbin when multi spw with no sigma nor weight
         spectrum columns works
         """
-        ref = 'ref_vlass_wtsp_creation.ms'
+        ref = datadir + 'ref_vlass_wtsp_creation.ms'
         for spw in ["", "0"]:
             dst = "statwt_test_vlass_spw_select_" + str(spw) + ".ms"
             shutil.copytree(vlass, dst)
@@ -1057,11 +1034,7 @@
                 self.compare(dst, ref)
             else:
                 # Currently there is a bug which requires statwt to be run twice
-<<<<<<< HEAD
-                if CASA6 or casa_stack_rethrow:
-=======
                 if is_casa6 or casa_stack_rethrow:
->>>>>>> 2c8f033c
                     self.assertRaises(
                         RuntimeError, statwt, vis=dst, combine='scan,field,state',
                         chanbin=1, timebin='1yr', datacolumn='residual_data',
@@ -1080,7 +1053,7 @@
                     selectdata=True, spw=spw
                 )
                 self.assertTrue(res)
-                mytb.open(refdir + ref)
+                mytb.open(ref)
                 reftab = mytb.query("DATA_DESC_ID == 0")
                 mytb.done()
                 mytb.open(dst)
