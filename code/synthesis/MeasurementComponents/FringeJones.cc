--- conflicted
+++ resolved
@@ -37,10 +37,6 @@
 
 #include <casa/Arrays/ArrayMath.h>
 #include <casa/Arrays/MatrixMath.h>
-<<<<<<< HEAD
-// FIXME: ?
-=======
->>>>>>> 950b0bf4
 #include <casa/Arrays/ArrayLogical.h>
 #include <casa/BasicSL/String.h>
 #include <casa/Utilities/Assert.h>
@@ -66,9 +62,6 @@
 #include <gsl/gsl_blas.h>
 #include <gsl/gsl_spblas.h>
 #include <gsl/gsl_multilarge_nlinear.h>
-<<<<<<< HEAD
-
-=======
 #include <gsl/gsl_linalg.h>
 
 
@@ -76,7 +69,6 @@
 // error; it should be set to 0 for production.
 #define DEVDEBUG 0
 
->>>>>>> 950b0bf4
 using namespace casa::vi;
 using namespace casacore;
 
@@ -90,267 +82,6 @@
     vC /= vCa;
 }
 
-<<<<<<< HEAD
-
-class SDBListGridManager {
-public:
-    Double fmin, fmax, df;
-    Double tmin, tmax, dt;
-    Int nt, totalChans = 0, nSPWChan;
-private:
-    SDBList& sdbs;
-    std::set<Int> spwins;
-    std::set< Double > times;
-    // You can't store references in a map.
-    // C++ 11 has a reference_wrapper type, but for now:
-    std::map< Int, Vector<Double> const * > spwIdToFreqMap;
-public:
-    SDBListGridManager(SDBList& sdbs_) :
-        sdbs (sdbs_)
-        {
-            std::set<Double> fmaxes;
-            std::set<Double> fmins;
-            Float dfn;
-            Int totalChans0( 0 ) ;
-            Int nchan;
-
-            for (Int i=0; i != sdbs.nSDB(); i++) {
-                SolveDataBuffer& sdb = sdbs(i);
-                Int spw = sdb.spectralWindow()(0);
-                Double t = sdbs(i).time()(0);
-                times.insert( t ); 
-                if ( spwins.find( spw ) == spwins.end() ) {
-                    spwins.insert(spw);
-                    const Vector<Double>& fs = sdb.freqs();
-                    spwIdToFreqMap[spw] = &(sdb.freqs());
-                    nchan = sdb.nChannels();
-                    fmaxes.insert(fs(nchan-1));
-                    fmins.insert(fs(0));
-                    // We assume they're all at the same time.
-
-                    totalChans0 += nchan;
-                    Float df0 = fs(1) - fs(0);
-                    dfn = (fs(nchan-1) - fs(0))/(nchan-1);
-                    cerr << "Spectral window " << spw << " has " << nchan << " channels" << endl;
-                    cerr << "df0 "<< df0 << "; " << "dfn " << dfn << endl;
-                } else {
-                    continue;
-                }
-            }
-            nt = sdbs.nSDB()/spwins.size();
-            tmin = *(times.begin());
-            tmax = *(times.rbegin());
-            dt = (tmax - tmin) / (nt - 1);
-            cerr << "nt " << nt << " dt " << dt << endl;
-            nSPWChan = nchan;
-            fmin = *(fmins.begin());
-            fmax = *(fmaxes.rbegin());
-            totalChans = round((fmax - fmin)/dfn + 1);
-            df = (fmax - fmin)/(totalChans-1);
-            cerr << "Global fmin " << fmin << " global max " << fmax << endl;
-            cerr << "tmin " << tmin << " tmax " << tmax << endl;
-            cerr << "Global df " << df << endl;
-            cerr << "I guess we'll need " << totalChans << " freq points in total." << endl;
-            cerr << "Compared to " << totalChans0 << " with simple-minded concatenation." << endl;
-        }
-    Int
-    nSPW() {
-        return spwins.size();
-    }
-    Int
-    bigFreqGridIndex(Double f) {
-        return round( (f - fmin)/df );
-    }
-    Int
-    getTimeIndex(Double t) {
-        return round( (t - tmin)/dt );
-    }
-    Int nChannels() {
-        return totalChans;
-    }
-    void
-    checkAllGridpoints() {
-        map<Int , Vector<Double> const * >::iterator it;
-        for (it = spwIdToFreqMap.begin(); it != spwIdToFreqMap.end(); it++) {
-            Int spwid = it->first;
-            Vector<Double> const* fs = it->second;
-            Int length;
-            fs->shape(length);
-            for (Int i=0; i!=length; i++) {
-                Double f = (*fs)(i);
-                Int j = bigFreqGridIndex(f);
-                cerr << "spwid, i = (" << spwid << ", " << i << ") => " << j << " (" << f << ")" << endl;
-            }
-        }
-        cerr << "[1] spwins.size() " << nSPW() << endl;
-        cerr << "[2] spwins.size() " << spwins.size() << endl;
-    }
-    Int
-    swStartIndex(Int spw) {
-        Vector<Double> const* fs = spwIdToFreqMap[spw];
-        Double f0 = (*fs)(0);
-        return bigFreqGridIndex( f0 );
-    }
-};
-    
-
-
-// **************************************************************
-// DelayRateFFT modeled on DelayFFT(const VisBuffer&, Double padBW, Int refant) in KJones.{cc|h}
-
-// Remark: Double, Int et al are in casacore namespace. Need to be
-// qualified in headers, I guess, but here we are not in headers and we
-// are using that namespace.
-class DelayRateFFT {
-    // The idiom used in KJones solvers is:
-    // DelayFFT delfft1(vbga(ibuf), ptbw, refant());
-    // delfft1.FFT();
-    // delfft1.shift(f0[0]);
-    // delfft1.searchPeak();
-    // This class is designed to follow that API (only without the shift).
-private:
-    Int refant_;
-    // SBDListGridManager handles all the sizing and interpolating of
-    // multiple spectral windows onto a single frequency grid.
-    SDBListGridManager gm_;
-    Int nPadFactor_;
-    Int nt_;
-    Int nPadT_;
-    Int nChan_;
-    Int nSPWChan_;
-    Int nPadChan_;
-    Int nElem_;
-    Double f0_, df_;
-    Double t0_, t1_, dt_;
-    Double padBW_;
-    Array<Complex> Vpad_; 
-    Int nCorr_;
-    // 
-    Matrix<Float> param_;
-    Matrix<Bool> flag_; //?
-    std::set<Int> activeAntennas_;
-public:
-    // A lot of assumptions heree that assume only one spectral window,
-    // which is unfortunate since there may be more.
-    DelayRateFFT(SDBList& sdbs, Int refant) :
-        refant_( refant ),
-        gm_ ( sdbs ),
-        nPadFactor_ ( 8  / gm_.nSPW() ), 
-        nt_( gm_.nt ),
-        nPadT_( nPadFactor_ * nt_ ),
-        nChan_ ( gm_.nChannels() ),
-        nPadChan_ ( nPadFactor_*nChan_ ),
-        dt_ ( gm_.dt ),
-        f0_( gm_.fmin / 1.e9),      // GHz
-        df_( gm_.df / 1.e9),
-        Vpad_()  {
-        // Actual code!
-        // gm_.checkAllGridpoints();
-        Int veryDebug ( 0 );
-        Int nCorrOrig( sdbs(0).nCorrelations() );
-        nCorr_ = (nCorrOrig> 1 ? 2 : 1); // number of p-hands
-        // when we get the visCubecorrected it is already
-        // reduced to parallel hands, but there isn't a
-        // corresponding method for flags.
-        Int corrStep = (nCorrOrig > 2 ? 3 : 1); // step for p-hands
-
-        activeAntennas_.insert(refant_);
-        SolveDataBuffer& s0 ( sdbs(0) );
-        nElem_ =  1 + max( max(s0.antenna1()), max(s0.antenna2())) ;
-        // Can't get timeInterval, fails with error
-        // "Caught exception: Exception: Can't fill VisBuffer component TimeInterval:
-        // Not attached to VisibilityIterator."
-        cerr << "Filling FFT grid with " << sdbs.nSDB() << " data buffers." << endl;
-        if (sdbs.nSDB() < 2) {
-            throw(AipsError("Not enough sdbs!"));
-        }
-        
-        IPosition paddedDataSize(4, nCorr_, nElem_, nPadT_, nPadChan_);
-        Vpad_.resize(paddedDataSize);
-
-        // FIXME: There are now multiple SDBs per time step!
-        for (Int ibuf=0; ibuf != sdbs.nSDB(); ibuf++) {
-            SolveDataBuffer& s ( sdbs(ibuf) );
-            if ( !s.Ok() )
-                continue;
-
-            Int nr = 0;
-            for (Int irow=0; irow!=s.nRows(); irow++) {
-                if ( s.flagRow()(irow) )
-                    continue;
-                Int iant;
-                Int a1(s.antenna1()(irow)), a2(s.antenna2()(irow));
-                if (a1 == a2) {
-                    continue;
-                }
-                else if (a1 == refant_) {
-                    iant = a2;
-                }
-                else if (a2 == refant_) {
-                    iant = a1;
-                }
-                else {
-                    continue;
-                }
-                // OK, we're not skipping this one so we have to do something.
-
-                // v has shape (nelems, ?, nrows, nchannels)
-                Cube<Complex> v = s.visCubeCorrected();
-                Cube<Bool> fl = s.flagCube();
-                Int spw = s.spectralWindow()( 0 );
-                Int f_index = gm_.swStartIndex( spw );    // ditto!
-                Int t_index = gm_.getTimeIndex( s.time()(0) );
-                Int spwchans = gm_.nSPWChan;
-                IPosition start( 4,      0,      iant, t_index, f_index);
-                IPosition stop(  4,      nCorr_,    1,       1, spwchans);
-                IPosition stride(4,      1,         1,       1, 1);
-                Slicer sl1(start,     stop, stride, Slicer::endIsLength);
-                Slicer sl2(IPosition(3, 0,         0, irow),
-                           IPosition(3, nCorr_, spwchans, 1),
-                           IPosition(3, corrStep,        1,  1), Slicer::endIsLength);
-                
-                Slicer flagSlice(IPosition(3, 0,         0, irow),
-                                 IPosition(3, nCorr_, spwchans, 1),
-                                 IPosition(3, corrStep,        1, 1), Slicer::endIsLength);
-                nr++;
-                if ( veryDebug ) {
-                    cerr << "nr " << nr
-                         << " irow " << endl
-                         << "Vpad shape " << Vpad_.shape() << endl
-                         << "v shape " << v.shape() << endl
-                         << "sl2 " << sl2 << endl
-                         << "sl1 " << sl1 << endl
-                         << "flagSlice " << flagSlice << endl;
-                }
-                Array<Complex> rhs = v(sl2).nonDegenerate();
-                unitize(rhs);
-                Vpad_(sl1).nonDegenerate() = rhs;
-                // Zero flagged entries.
-
-                Array<Bool> flagged( fl(flagSlice).nonDegenerate() );
-                
-                if ( allTrue(flagged) ) {
-                    ; // cerr << "irow " << irow << " Whoopsie!" << endl;
-                } else {
-                    activeAntennas_.insert(iant);
-                }
-                
-                if (veryDebug) {
-                    cerr << "flagSlice " << flagSlice << endl
-                         << "fl.shape() " << fl.shape() << endl
-                         << "Vpad_.shape() " << Vpad_.shape() << endl
-                         << "flagged.shape() " << flagged.shape() << endl
-                         << "sl1 " << sl1 << endl;
-                    cerr << "halfflagged" << endl;
-                }
-                Vpad_(sl1).nonDegenerate()(flagged) = Complex(0.0);
-            }
-        }
-        cerr << "Constructed a DelayRateFFT object." << endl;
-        cerr << "Antennas found: ";
-        std::set<Int>::iterator it;
-        for (it = activeAntennas_.begin(); it != activeAntennas_.end(); it++) {
-=======
 SDBListGridManager::SDBListGridManager(SDBList& sdbs_) :
     sdbs(sdbs_)
 {
@@ -654,154 +385,10 @@
     for (Int icorr=0; icorr != nCorr_; icorr++) {
         cerr << "Antennas found for correlation " << icorr << ": ";
         for (std::set<Int>::iterator it = activeAntennas_[icorr].begin(); it != activeAntennas_[icorr].end(); it++) {
->>>>>>> 950b0bf4
             cerr << *it << ", ";
         }
         cerr << endl;
     }
-<<<<<<< HEAD
-
-    // The following are copied from KJones.h definition of DelayFFT.
-    // I'm putting them here because I haven't yet split out the header version.
-
-    const std::set<Int>& getActiveAntennas() const { return activeAntennas_; }
-    const Array<Bool>& flag() const { return flag_; }
-    const Array<Complex>& Vpad() const { return Vpad_; }
-    const Matrix<Float>& param() const { return param_; }
-    Int refant() const { return refant_; }
-    
-    void FFT() {
-        // Axes are 0: correlation (i.e., hand of polarization), 1: antenna, 2: time, 3: channel
-        Vector<Bool> ax(4, false);
-        ax(2) = true;
-        ax(3) = true;
-        // Also copied from DelayFFT in KJones.
-        ArrayLattice<Complex> c(Vpad_);
-        // But variable c is not returned and is not a member?
-        // IT SEEMS that the FFT is in place, and that FFTing c actually changes Vpad_
-        LatticeFFT::cfft0(c, ax, true);
-    }
-
-    std::pair<Bool, Float>  xinterp(Float alo, Float amax, Float ahi) {
-        Float denom (alo-2.0*amax+ahi);
-        Bool cond = amax>0.0 && abs(denom)>0.0 ;
-        Float fpk = cond ? 0.5-(ahi-amax)/denom : 0.0;
-        return std::make_pair(cond, fpk);
-    }
-    
-    void searchPeak() {
-        // Recall param_ -> [phase, delay, rate] for each correlation
-        param_.resize(3*nCorr_, nElem_); // Srsly, why we do this here?
-        param_.set(0.0);
-        // Note: It looks like we have to have one flag per parameter?
-        flag_.resize(3*nCorr_, nElem_);
-        flag_.set(true);  // all flagged initially 
-        cerr << "nt_ " << nt_ << " nPadChan_ " << nPadChan_ << endl;
-        for (Int icorr=0; icorr<nCorr_; ++icorr) {
-            flag_(icorr*3 + 0, refant()) = false; 
-            flag_(icorr*3 + 1, refant()) = false;
-            flag_(icorr*3 + 2, refant()) = false;
-            for (Int ielem=0; ielem<nElem_; ++ielem) {
-                if (ielem==refant()) {
-                    continue;
-                }
-                // NB: Time, Channel
-                // And once again we fail at slicing
-                IPosition start(4, icorr, ielem,      0,         0);
-                IPosition stop( 4,     1,     1, nPadT_, nPadChan_);
-                IPosition step( 4,     1,     1,       1,        1);
-                Slicer sl(start, stop, step, Slicer::endIsLength);
-                Matrix<Complex> aS = Vpad_(sl).nonDegenerate();
-                cerr << "aS.shape()=" <<aS.shape() << endl;
-
-                Matrix<Float> amp( amplitude(aS) );
-                Int ipkch(0);
-                Int ipkt(0);
-                Float amax(-1.0);
-                // Unlike KJones we have to iterate in time too
-                for (Int itime=0; itime != nPadT_; itime++) {
-                    for (Int ich=0; ich != nPadChan_; ich++) {
-                        if (amp(itime, ich) > amax) {
-                            ipkch = ich;
-                            ipkt  = itime;
-                            amax=amp(itime, ich);
-                        }
-                    }
-                }
-                // We used to print out a slice once, but that's not needed now.
-                // cerr << "Slice: "
-                //      << amplitude(
-                //          Vpad_(Slicer(
-                //                    IPosition( 4, icorr, ielem,      ipkt,     0),
-                //                    IPosition( 4,     1,     1,      1, nPadChan_),
-                //                    IPosition( 4,     1,     1,      1,        1),
-                //                    Slicer::endIsLength)).nonDegenerate())
-                //      << endl;
-
-                // Finished grovelling. Now we have the location of the
-                // maximum amplitude.
-                Float alo_ch = amp(ipkt, (ipkch > 0) ? ipkch-1 : nPadChan_-1);
-                Float ahi_ch = amp(ipkt, ipkch<(nPadChan_-1) ? ipkch+1 : 0);
-                // cerr << "In channel dimension ipkch " << ipkch << " alo " << alo_ch  << " amax " << amax << " ahi " << ahi_ch << endl;
-                std::pair<Bool, Float> maybeFpkch = xinterp(alo_ch, amax, ahi_ch);
-                // We handle wrapping while looking for neighbours
-                Float alo_t = amp(ipkt > 0 ? ipkt-1 : nPadT_ -1,     ipkch);
-                Float ahi_t = amp(ipkt < (nPadT_ -1) ? ipkt+1 : 0,   ipkch);
-                // cerr << "In time dimension ipkt " << ipkt << " alo " << alo_t  << " amax " << amax << " ahi " << ahi_t << endl;
-                std::pair<Bool, Float> maybeFpkt = xinterp(alo_t, amax, ahi_t);
-
-                Int sgn = (ielem < refant()) ? 1 : -1;
-                if (maybeFpkch.first and maybeFpkt.first) {
-                    // Phase
-                    Complex c = aS(ipkt, ipkch);
-                    Float phase = arg(c);
-                    // FIXME: Here we go again.
-                    param_(icorr*3 + 0, ielem) = sgn*phase;
-                    // Delay
-                    // FIXME!:
-                    // Float delay = (ipkch + maybeFpkch.second)/Float(nPadChan_);
-                    
-                    Float delay = (ipkch)/Float(nPadChan_);
-                    if (delay > 0.5) delay -= 1.0;           // fold
-                    delay /= df_;                           // nsec
-                    param_(icorr*3 + 1, ielem) = sgn*delay; //
-                    // FIXME!:
-                    // Double rate = (ipkt + maybeFpkt.second)/Float(nPadT_);
-                    Double rate = (ipkt)/Float(nPadT_);
-                    if (rate > 0.5) rate -= 1.0;
-                    Double rate0 = rate/dt_;
-                    Double rate1 = rate0/(1e9 * f0_); 
-
-                    param_(icorr*3 + 2, ielem) = Float(sgn*rate1); 
-                    if (0) {
-                        cerr << "maybeFpkch.second=" << maybeFpkch.second
-                             << ", df_ " << df_ 
-                             << " fpkch " << (ipkch + maybeFpkch.second) << endl;
-                        cerr << " maybeFpkt.second=" << maybeFpkt.second
-                             << " rate0 " << rate
-                             << " 1e9 * f0_ " << 1e9 * f0_ 
-                             << ", dt_ " << dt_
-                             << " fpkt " << (ipkt + maybeFpkt.second) << endl;
-                        
-                    }
-                    cerr << "Found peak for element " << ielem << " correlation " << icorr
-                         << " ipkt=" << ipkt << "/" << nPadT_ << ", ipkch=" << ipkch << "/" << nPadChan_
-                         << "; delay " << delay << ", rate " << rate
-                         << ", phase " << arg(c) << " sign= " << sgn << endl;
-                    // Set 3 flags.
-                    flag_(icorr*3 + 0, ielem)=false; 
-                    flag_(icorr*3 + 1, ielem)=false;
-                    flag_(icorr*3 + 2, ielem)=false;
-                }
-                else {
-                    cerr << "No peak for element " << ielem << " correlation " << icorr << endl;
-                }
-            }
-        }
-    }
-}; // End of class DelayRateFFT.
-
-=======
     cerr << endl;
 }    
 
@@ -986,7 +573,6 @@
         as.erase(*it);
     }
 }
->>>>>>> 950b0bf4
 
 
 // Start of GSL compliant solver
@@ -1008,23 +594,6 @@
     size_t corrStep;
     Double t0;
     Double reftime;
-<<<<<<< HEAD
-    std::set< Int > activeAntennas;
-    std::map< Int, Int > antennaIndexMap;
-    size_t activeCorr;
-public:
-    AuxParamBundle(SDBList& sdbs_, size_t refant, const std::set<Int>& activeAntennas_) :
-        sdbs(sdbs_),
-        nCalls(0),
-        refant(refant),
-        nCorrelations( sdbs.nCorrelations() > 1 ? 2 : 1 ),
-        // nCorrelations( sdbs.nCorrelations() ),
-        // nCorrelations( 2 ),
-        corrStep( sdbs.nCorrelations() > 2 ? 3 : 1),
-        activeAntennas( activeAntennas_ ),
-        activeCorr( -1 )
-        // corrStep( 3 )
-=======
     std::map< Int, std::set< Int > > activeAntennas;
     std::map< Int, Int > antennaIndexMap;
     Int activeCorr;
@@ -1038,24 +607,14 @@
         activeAntennas(activeAntennas_),
         activeCorr(-1)
         // corrStep(3)
->>>>>>> 950b0bf4
         {
             Int last_index = sdbs.nSDB() - 1 ;
             t0 = sdbs(0).time()(0);
             Double tlast = sdbs(last_index).time()(0);
             reftime = 0.5*(t0 + tlast);
             // cerr << "AuxParamBundle reftime " << reftime << " t0 " << t0 <<" dt " << tlast - t0 << endl;
-<<<<<<< HEAD
-            std::set<Int>::iterator it;
-            Int i = 0;
-            for (it = activeAntennas.begin(); it != activeAntennas.end(); it++) {
-                antennaIndexMap[*it] = i++;
-            }
-        }
-=======
-        }
-
->>>>>>> 950b0bf4
+        }
+
     Double get_t0() {
         return t0;
     }
@@ -1070,13 +629,6 @@
     }
     size_t
     get_num_antennas() {
-<<<<<<< HEAD
-        return (size_t) activeAntennas.size();
-    }
-    size_t
-    get_max_antenna_index() {
-        return max( max(sdbs(0).antenna1()), max(sdbs(0).antenna2())) ;
-=======
         if (activeCorr < 0) {
             throw(AipsError("Correlation out of range."));
         }
@@ -1089,7 +641,6 @@
             throw(AipsError("Correlation out of range."));
         }
         return *(activeAntennas.find(activeCorr)->second.rbegin());
->>>>>>> 950b0bf4
     }
     // Sometimes there is Int, sometimes size_t; the following ones are casacore::Int.
     Int
@@ -1110,14 +661,9 @@
     }
     bool
     isActive(size_t iant) {
-<<<<<<< HEAD
-        if (iant == refant) return true;
-        else return (activeAntennas.find( iant ) != activeAntennas.end() );
-=======
         std::set<Int> ants = activeAntennas.find(activeCorr)->second;
         if (iant == refant) return true;
         else return (ants.find(iant) != ants.end());
->>>>>>> 950b0bf4
     }
     Int
     get_param_index(size_t iant, size_t icor) {
@@ -1142,15 +688,6 @@
     void
     set_active_corr(size_t icorr) {
         activeCorr = icorr;
-<<<<<<< HEAD
-    }
-};
-    
-int
-expb_f(const gsl_vector *param, void *d, gsl_vector *f)
-{
-    AuxParamBundle *bundle =  (AuxParamBundle *)d;
-=======
         antennaIndexMap.clear();
         Int i = 0;
         std::set<Int>::iterator it;
@@ -1178,7 +715,6 @@
 expb_f(const gsl_vector *param, void *d, gsl_vector *f)
 {
     AuxParamBundle *bundle = (AuxParamBundle *)d;
->>>>>>> 950b0bf4
     SDBList& sdbs = bundle->sdbs;
     Double refTime = bundle->get_t0();
 
@@ -1186,11 +722,6 @@
     Vector<Double> freqs = sdbs.freqs();
     
     size_t count = 0; // This is the master index.
-<<<<<<< HEAD
-    for (Int ibuf=0; ibuf < sdbs.nSDB(); ibuf++) {
-        SolveDataBuffer& s ( sdbs(ibuf) );
-        if ( !s.Ok() ) continue;
-=======
 
     Double sumwt = 0.0;
     Double xi_squared = 0.0;
@@ -1198,18 +729,13 @@
     for (Int ibuf=0; ibuf < sdbs.nSDB(); ibuf++) {
         SolveDataBuffer& s (sdbs(ibuf));
         if (!s.Ok()) continue;
->>>>>>> 950b0bf4
 
         Cube<Complex> v = s.visCubeCorrected();
         Cube<Bool> fl = s.flagCube();
         Cube<Float> weights = s.weightSpectrum();
            
         for (Int irow=0; irow!=s.nRows(); irow++) {
-<<<<<<< HEAD
-            if ( s.flagRow()(irow) ) continue;
-=======
             if (s.flagRow()(irow)) continue;
->>>>>>> 950b0bf4
 
             Int ant1(s.antenna1()(irow));
             Int ant2(s.antenna2()(irow));
@@ -1241,10 +767,6 @@
                 phi0_2 = gsl_vector_get(param, iparam2+0);
                 tau2 =   gsl_vector_get(param, iparam2+1);
                 r2 =     gsl_vector_get(param, iparam2+2);
-<<<<<<< HEAD
-                // cerr << "phi0_2 " << phi0_2 << " tau2 " << tau2 << " r2 " << r2 << endl;
-=======
->>>>>>> 950b0bf4
             } else {
                 phi0_2 = 0.0;
                 tau2 = 0.0;
@@ -1255,13 +777,6 @@
             Float tau  = tau2 - tau1;
             Float r    = r2 - r1;
             for (size_t ichan = 0; ichan != v.ncolumn(); ichan++) {
-<<<<<<< HEAD
-                if ( fl(dcorr, ichan, irow) ) continue;
-                Complex vis = v(dcorr, ichan, irow);
-                Double w = weights(dcorr, ichan, irow);
-                if (fabs(w) < FLT_EPSILON) continue;
-                
-=======
                 if (fl(dcorr, ichan, irow)) continue;
                 Complex vis = v(dcorr, ichan, irow);
                 Double w0 = weights(dcorr, ichan, irow);
@@ -1276,48 +791,20 @@
                 Double w = sqrt(w0);
                 sumwt += w*w;
                 if (fabs(w) < FLT_EPSILON) continue;
->>>>>>> 950b0bf4
                 // We have to turn the delay back into seconds from nanoseconds.
                 // Freq difference is in Hz, which comes out typically as 1e6 bands
                 Double wDf = C::_2pi*(freqs(ichan) - freqs(0))*1e-9;
                 //
                 Double t1 = s.time()(0);
-<<<<<<< HEAD
-=======
                 // FIXME: Remind me why we *do* scale wDf with 1e-9
                 // but do *not* do that with ref_freq?
                 // I have a theory which is mine:
                 // this is because tau is in nanoseconds.
->>>>>>> 950b0bf4
                 Double ref_freq = freqs(0);
                 Double wDt = C::_2pi*(t1 - refTime) * ref_freq; 
 
                 Double mtheta = -(phi0 + tau*wDf + r*wDt); 
                 Double vtheta = arg(vis);
-<<<<<<< HEAD
-                
-                gsl_vector_set(f, count, w*(cos(mtheta) - cos(vtheta)));
-                gsl_vector_set(f, count+1, w*(sin(mtheta)  - sin(vtheta)));
-                
-                count += 2;
-            }
-        }
-    }
-    return GSL_SUCCESS;
-}
-
-
-void
-print_baselines(std::set<std::pair< Int, Int > > baselines) {
-    cerr << "Baselines encountered ";
-    std::set<std::pair< Int, Int > >::iterator it;
-    for (it=baselines.begin(); it != baselines.end(); ++it) {
-        cerr << "(" << it->first << ", " << it->second << ") ";
-    }
-    cerr << endl;
-}
-
-=======
 
                 Double c_r = w*(cos(mtheta) - cos(vtheta));
                 Double c_i = w*(sin(mtheta)  - sin(vtheta));
@@ -1333,7 +820,6 @@
     return GSL_SUCCESS;
 }
 
->>>>>>> 950b0bf4
     
 int
 expb_df(CBLAS_TRANSPOSE_t TransJ, const gsl_vector* x, const gsl_vector *u, void *bundle_, gsl_vector *v, gsl_matrix *JTJ)
@@ -1343,11 +829,7 @@
     // if TransJ is true, evaluate J^T u and store in v.
     // Also store J^T . J in lower half of JTJ.
     std::set <std::pair < Int, Int> > baselines;
-<<<<<<< HEAD
-    AuxParamBundle *bundle =  (AuxParamBundle *)bundle_;
-=======
     AuxParamBundle *bundle = (AuxParamBundle *)bundle_;
->>>>>>> 950b0bf4
 
     SDBList& sdbs = bundle->sdbs;
     Vector<Double> freqs = sdbs.freqs();
@@ -1361,13 +843,8 @@
     std::set< Int > params;
     for (Int ibuf=0; ibuf < sdbs.nSDB(); ibuf++) {
         // cerr << "OK so count = " << count << endl;
-<<<<<<< HEAD
-        SolveDataBuffer& s ( sdbs(ibuf) );
-        if ( !s.Ok() ) continue;
-=======
         SolveDataBuffer& s (sdbs(ibuf));
         if (!s.Ok()) continue;
->>>>>>> 950b0bf4
 
         Cube<Complex> vis = s.visCubeCorrected();
         Cube<Bool> fl = s.flagCube();
@@ -1376,11 +853,7 @@
         Double t1 = s.time()(0);
         // cerr << "ibuf " << ibuf << " t1 - t0 = " << t1 - t0 << endl;
         for (Int irow=0; irow!=s.nRows(); irow++) {
-<<<<<<< HEAD
-            if ( s.flagRow()(irow) ) continue;
-=======
             if (s.flagRow()(irow)) continue;
->>>>>>> 950b0bf4
 
             Int ant1(s.antenna1()(irow));
             Int ant2(s.antenna2()(irow));
@@ -1432,14 +905,9 @@
             bool found_data = false;
             
             for (size_t ichan = 0; ichan != vis.ncolumn(); ichan++) {
-<<<<<<< HEAD
-                if ( fl(dcorr, ichan, irow) ) continue;
-                Double w = weights(dcorr, ichan, irow);
-=======
                 if (fl(dcorr, ichan, irow)) continue;
                 Double w0 = weights(dcorr, ichan, irow);
                 Double w = sqrt(w0);
->>>>>>> 950b0bf4
                 if (fabs(w) < FLT_EPSILON) continue;
                 found_data = true;
                 // Add a 1e-9 factor because tau parameter is in nanoseconds.
@@ -1450,12 +918,6 @@
                 Double wc = cos(mtheta);
 
                 if (iparam2 >= 0) {
-<<<<<<< HEAD
-                    // cerr << "insert param2! " << iparam2
-                    // << " into array of size (" << JTJ->size1 << ", " <<  JTJ->size2 << ")"
-                    //      << endl;
-=======
->>>>>>> 950b0bf4
                     params.insert(iparam2);
                     /* 
                        What we want to express is just:
@@ -1518,20 +980,6 @@
                     // can be simplified to (ws*ws) + (wc*wc) and that that reduces to 1.
                     // But I'd like to have regression tests for some of that I guess.
                     if (JTJ) {
-<<<<<<< HEAD
-                        (*gsl_matrix_ptr(JTJ, iparam2 + 0, iparam2 + 0)) += w*w*-1.0*-1.0*((-ws) * (-ws) +  // J[count + 0, iparam2 + 0] * J[count + 0, iparam2 + 0]
-                                                                                           (+wc) * (+wc));  // J[count + 1, iparam2 + 0] * J[count + 1, iparam2 + 0]
-                        (*gsl_matrix_ptr(JTJ, iparam2 + 1, iparam2 + 0)) += w*w*-wDf*-1.0*((-ws) * (-ws) +  // J[count + 0, iparam2 + 1] * J[count + 0, iparam2 + 0]
-                                                                                           (+wc) * (+wc));  // J[count + 1, iparam2 + 1] * J[count + 1, iparam2 + 0]
-                        (*gsl_matrix_ptr(JTJ, iparam2 + 1, iparam2 + 1)) += w*w*-wDf*-wDf*((-ws) * (-ws) +  // J[count + 0, iparam2 + 1]^2
-                                                                                           (+wc) * (+wc));  // J[count + 1, iparam2 + 1]^2 
-                        (*gsl_matrix_ptr(JTJ, iparam2 + 2, iparam2 + 0)) += w*w*-wDt*-1.0*((-ws) * (-ws) +  // J[count + 0, iparam2 + 2] * J[count + 0, iparam2 + 0]
-                                                                                           (+wc) * (+wc) ); // J[count + 1, iparam2 + 2] * J[count + 1, iparam2 + 0] 
-                        (*gsl_matrix_ptr(JTJ, iparam2 + 2, iparam2 + 1)) += w*w*-wDt*-wDf*((-ws) * (-ws) +  // J[count + 0, iparam2 + 2] * J[count + 0, iparam2 + 1]
-                                                                                           (+wc) * (+wc));  // J[count + 1, iparam2 + 2] * J[count + 1, iparam2 + 1]
-                        (*gsl_matrix_ptr(JTJ, iparam2 + 2, iparam2 + 2)) += w*w*-wDt*-wDt*((-ws) * (-ws) +  // J[count + 0, iparam2 + 2]^2 
-                                                                                           (+wc) * (+wc));  // J[count + 1, iparam2 + 2]^2
-=======
                         // J[count + 0, iparam2 + 0] * J[count + 0, iparam2 + 0]
                         // J[count + 1, iparam2 + 0] * J[count + 1, iparam2 + 0]
                         (*gsl_matrix_ptr(JTJ, iparam2 + 0, iparam2 + 0)) +=
@@ -1555,7 +1003,6 @@
                         // J[count + 0, iparam2 + 2]^2 and J[count + 1, iparam2 + 2]^2
                         (*gsl_matrix_ptr(JTJ, iparam2 + 2, iparam2 + 2)) +=
                             w0*-wDt*-wDt*((-ws) * (-ws) + (+wc) * (+wc));  
->>>>>>> 950b0bf4
                     }
 
                 }
@@ -1579,20 +1026,6 @@
                         (*gsl_vector_ptr(v, iparam1 + 2)) += gsl_vector_get(u, count + 1) * (w*+wc*+wDt);
                     } 
                     if (JTJ) {
-<<<<<<< HEAD
-                        (*gsl_matrix_ptr(JTJ, iparam1 + 0, iparam1 + 0)) += w*w*1.0*1.0*((-ws) * (-ws) +  // J[count + 0, iparam1 + 0]^2
-                                                                                         (+wc) * (+wc));  // J[count + 1, iparam1 + 0]^2
-                        (*gsl_matrix_ptr(JTJ, iparam1 + 1, iparam1 + 0)) += w*w*wDf*1.0*((-ws) * (-ws) +  // J[count + 0, iparam1 + 1] * J[count + 0, iparam1 + 0]
-                                                                                         (+wc) * (+wc));  // J[count + 1, iparam1 + 1] * J[count + 1, iparam1 + 0]
-                        (*gsl_matrix_ptr(JTJ, iparam1 + 1, iparam1 + 1)) += w*w*wDf*wDf*((-ws) * (-ws) +  // J[count + 0, iparam1 + 1]^2
-                                                                                         (+wc) * (+wc));  // J[count + 1, iparam1 + 1]^2 
-                        (*gsl_matrix_ptr(JTJ, iparam1 + 2, iparam1 + 0)) += w*w*wDt*1.0*((-ws) * (-ws) +  // J[count + 0, iparam1 + 2] * J[count + 0, iparam1 + 0]
-                                                                                         (+wc) * (+wc) ); // J[count + 1, iparam1 + 2] * J[count + 1, iparam1 + 0] 
-                        (*gsl_matrix_ptr(JTJ, iparam1 + 2, iparam1 + 1)) += w*w*wDt*wDf*((-ws) * (-ws) +  // J[count + 0, iparam1 + 2] * J[count + 0, iparam1 + 1]
-                                                                                         (+wc) * (+wc));  // J[count + 1, iparam1 + 2] * J[count + 1, iparam1 + 1]
-                        (*gsl_matrix_ptr(JTJ, iparam1 + 2, iparam1 + 2)) += w*w*wDt*wDt*((-ws) * (-ws) +  // J[count + 0, iparam1 + 2]^2 
-                                                                                         (+wc) * (+wc));  // J[count + 1, iparam1 + 2]^2
-=======
                         // J[count + 0, iparam1 + 0]^2 and J[count + 1, iparam1 + 0]^2
                         (*gsl_matrix_ptr(JTJ, iparam1 + 0, iparam1 + 0)) +=
                             w0*1.0*1.0*((-ws) * (-ws) + (+wc) * (+wc));
@@ -1614,26 +1047,17 @@
                         // J[count + 0, iparam1 + 2]^2 and  J[count + 1, iparam1 + 2]^2
                         (*gsl_matrix_ptr(JTJ, iparam1 + 2, iparam1 + 2)) +=
                             w0*wDt*wDt*((-ws) * (-ws) + (+wc) * (+wc));  
->>>>>>> 950b0bf4
                     }
                 }
                 count += 2;
             } // loop over rows
             if (found_data) {
                 std::pair<Int, Int> antpair = std::make_pair(ant1, ant2);
-<<<<<<< HEAD
-                bool newBaseline = (baselines.find( antpair ) == baselines.end());
-                if ( newBaseline ) {
-                    // print_baselines(baselines);
-                    // cerr << "Adding (" << ant1 << ", " << ant2 << ")" << endl;
-                    baselines.insert( antpair );
-=======
                 bool newBaseline = (baselines.find(antpair) == baselines.end());
                 if (newBaseline) {
                     // print_baselines(baselines);
                     // cerr << "Adding (" << ant1 << ", " << ant2 << ")" << endl;
                     baselines.insert(antpair);
->>>>>>> 950b0bf4
                 }
                 // only print weights to ref ant.
                 if (0 && newBaseline && ((iparam1 == -1) || (iparam2 == -1))) {
@@ -1643,32 +1067,19 @@
             }
         }
     }
-<<<<<<< HEAD
-    if (0) {
-=======
     if (DEVDEBUG && 0) {
->>>>>>> 950b0bf4
         cerr << "Param indices ";
         std::copy(
             params.begin(),
             params.end(),
             std::ostream_iterator<Int>(std::cerr, " ")
-<<<<<<< HEAD
-            );
-=======
 );
->>>>>>> 950b0bf4
         cerr << endl;
         print_baselines(baselines);
         cerr << "count " << count << endl;
         cerr <<"JTJ " << std::scientific << endl;
-<<<<<<< HEAD
-        for (int i=0; i!=JTJ->size1; i++) {
-            for (int j=0; j!=JTJ->size2; j++) {
-=======
         for (size_t i=0; i!=JTJ->size1; i++) {
             for (size_t j=0; j!=JTJ->size2; j++) {
->>>>>>> 950b0bf4
                 cerr << gsl_matrix_get(JTJ, i, j) << " ";
             }
             cerr << endl;
@@ -1679,53 +1090,6 @@
 }
     
 
-<<<<<<< HEAD
-void
-least_squares_driver(SDBList& sdbs, Matrix<Float>& param, Int refant, const std::set<Int>& activeAntennas) {
-    // n below is number of variables,
-    // p is number of parameters
-
-    // Int midTimeIndex = sdbs.nSDB() / 2;
-    // Double refTime = sdbs(midTimeIndex).time()(0);
-
-    AuxParamBundle bundle( sdbs, refant, activeAntennas );
-    // Three parameters for every antenna.
-    size_t p = 3 * (bundle.get_num_antennas() - 1);
-    // We need to store complex visibilities in a real matrix so we
-    // just store real and imaginary components separately.
-    size_t n = 2 * bundle.get_num_data_points();
-
-    // Parameters for the least-squares solver.
-    const double param_tol = 1.0e-50;
-    //const double gtol = 1e-50; // 1e-30; 
-    const double gtol = 1.0e-50; // 1e-30; 
-    const double ftol = 1.0e-50;   // eps rel
-    const size_t max_iter = 20;
-
-    const gsl_multilarge_nlinear_type *T = gsl_multilarge_nlinear_trust;
-    
-    gsl_multilarge_nlinear_parameters params = gsl_multilarge_nlinear_default_parameters();
-    // params.trs = gsl_multilarge_nlinear_trs_lm;
-    params.scale = gsl_multilarge_nlinear_scale_more;
-    params.solver = gsl_multilarge_nlinear_solver_cholesky;
-
-
-
-    gsl_multilarge_nlinear_workspace *w = gsl_multilarge_nlinear_alloc(T, &params, n, p);
-    gsl_multilarge_nlinear_fdf f;
-
-    f.f = &expb_f;
-    /* Can't set to NULL for finite-difference Jacobian in multilarge case. */
-    f.df =  &expb_df;   
-    f.n = n;    /* number of data points */
-    f.p = p;    /* number of parameters */
-    f.params = &bundle;
-
-    // Our original param is a matrix of (3*nCorr, nElem).
-    // We have to transcribe it to a vector.
-    for (size_t icor=0; icor != bundle.get_num_corrs(); icor++ ) {
-        bundle.set_active_corr(icor);
-=======
 
 int
 expb_hess(gsl_vector *param, AuxParamBundle *bundle, gsl_matrix *hess, Double xi_squared, gsl_vector *snr_vector, LogIO& logSink)
@@ -2045,38 +1409,23 @@
         
         // Our original param is a matrix of (3*nCorr, nElem).
         // We have to transcribe it to a vector.
->>>>>>> 950b0bf4
 
         gsl_vector *gp = gsl_vector_alloc(p);
         gsl_vector_set_zero(gp);
 
-<<<<<<< HEAD
-        for (size_t iant=0; iant != bundle.get_max_antenna_index()+1; iant++) {
-            if ( !bundle.isActive(iant) ) {
-                cerr << "Skipping antenna " << iant << endl;
-=======
         // We transcribe Casa parameters into gsl vector format, as required by the solver.
         for (size_t iant=0; iant != bundle.get_max_antenna_index()+1; iant++) {
             if (!bundle.isActive(iant)) {
                 // logSink << "Skipping antenna " << iant << " for correlation " << icor << "." << LogIO::POST;
->>>>>>> 950b0bf4
                 continue;
             }
             Int ind = bundle.get_param_corr_index(iant);
             if (ind < 0) continue;
-<<<<<<< HEAD
-            gsl_vector_set( gp, ind+0, param(3*icor + 0, iant) );
-            gsl_vector_set( gp, ind+1, param(3*icor + 1, iant) );
-            gsl_vector_set( gp, ind+2, param(3*icor + 2, iant) );
-        }
-        gsl_vector *gp_orig = gsl_vector_alloc( p );
-=======
             gsl_vector_set(gp, ind+0, casa_param(3*icor + 0, iant));
             gsl_vector_set(gp, ind+1, casa_param(3*icor + 1, iant));
             gsl_vector_set(gp, ind+2, casa_param(3*icor + 2, iant));
         }
         gsl_vector *gp_orig = gsl_vector_alloc(p);
->>>>>>> 950b0bf4
         // Keep a copy of original parameters
         gsl_vector_memcpy (gp_orig, gp);
         // initialise workspace
@@ -2084,73 +1433,18 @@
     
         // compute initial residual norm */
         gsl_vector *res_f = gsl_multilarge_nlinear_residual(w);
-<<<<<<< HEAD
-        double chi0 = gsl_blas_dnrm2(res_f);
-=======
->>>>>>> 950b0bf4
 
         int info;
         int status = gsl_multilarge_nlinear_driver(max_iter, param_tol, gtol, ftol,
                                                    NULL, NULL, &info, w);
-<<<<<<< HEAD
-    
-        double chi1 = gsl_blas_dnrm2(res_f);
-
-        gsl_vector_sub( gp_orig, w->x);
-=======
         double chi1 = gsl_blas_dnrm2(res_f);
         
         gsl_vector_sub(gp_orig, w->x);
->>>>>>> 950b0bf4
         gsl_vector *diff = gp_orig;
         double diffsize = gsl_blas_dnrm2(diff);
     
         gsl_vector *res = gsl_multilarge_nlinear_position(w);
         
-<<<<<<< HEAD
-        for (size_t iant=0; iant != bundle.get_max_antenna_index()+1; iant++) {
-            if ( !bundle.isActive(iant) ) continue;
-            Int iparam = bundle.get_param_corr_index(iant);
-            if (iparam<0) continue;
-            if (1) {
-                bool flag = false;
-                if ( fabs(gsl_vector_get(diff, iparam + 0) > FLT_EPSILON) ) {
-                    flag = true;
-                }
-                if ( fabs(gsl_vector_get(diff, iparam + 1) > FLT_EPSILON) ) {
-                    flag = true;
-                }
-                if ( fabs(gsl_vector_get(diff, iparam + 2) > 1e-30) ) {
-                    flag = true;
-                }
-                cerr << "Old values for ant " << iant << " correlation " << icor << endl;
-                if (flag) cerr << "Changed! "<< endl;
-                cerr << "Psi " << param(3*icor + 0, iant)
-                     << " delay " << param(3*icor + 1, iant)
-                     << " rate " << param(3*icor + 2, iant)
-                     << endl;
-                cerr << "New values for ant " << iant << " correlation " << icor << endl;
-                cerr << "Psi " << gsl_vector_get(res, iparam+0)
-                     << " delay " << gsl_vector_get(res, iparam+1)
-                     << " rate " << gsl_vector_get(res, iparam+2)
-                     << endl << endl;
-            }
-            param(3*icor + 0, iant) = gsl_vector_get( res, iparam+0 );
-            param(3*icor + 1, iant) = gsl_vector_get( res, iparam+1 );
-            param(3*icor + 2, iant) = gsl_vector_get( res, iparam+2 );
-        }
-
-        cerr <<  "Least squares complete for correlation " << icor << "," << endl
-             << "number of iterations: " <<  gsl_multilarge_nlinear_niter(w) << endl
-            // << "reason for stopping: " << ( (info == 1) ? "small step size" : "small gradient" ) << endl
-             << "initial |f(x)| = " << chi0 << endl
-             << "final   |f(x)| = " << chi1 << endl
-             << "final step taken = " << diffsize 
-             << "." << endl;
-        gsl_vector_free( gp );
-    }    
-    gsl_multilarge_nlinear_free( w );
-=======
         // We transcribe values back from gsl_vector to the param matrix
         
         gsl_matrix *hess = gsl_matrix_alloc(p,p);
@@ -2228,7 +1522,6 @@
         gsl_matrix_free(hess);
         gsl_multilarge_nlinear_free(w);
     }    
->>>>>>> 950b0bf4
 }
 
     
@@ -2378,10 +1671,6 @@
             if (spwMap()(ispw)>-1)
                 KrefFreqs_(ispw)=tmpfreqs(spwMap()(ispw));
     }
-<<<<<<< HEAD
-}
-
-=======
 }
 
 void FringeJones::setApply() {
@@ -2400,7 +1689,6 @@
 }
 
 
->>>>>>> 950b0bf4
 void FringeJones::setCallib(const Record& callib,
                             const MeasurementSet& selms) {
 
@@ -2427,17 +1715,6 @@
             if (spwMap()(ispw)>-1)
                 KrefFreqs_(ispw)=tmpfreqs(spwMap()(ispw));
     }
-<<<<<<< HEAD
-}
-
-void FringeJones::setSolve(const Record& solve) {
-
-    // Call parent to do conventional things
-    GJones::setSolve(solve);
-    // Trap unspecified refant:
-    if (refant()<0)
-        throw(AipsError("Please specify a good reference antenna (refant) explicitly."));
-=======
 }
 
 void FringeJones::setSolve(const Record& solve) {
@@ -2462,7 +1739,6 @@
 
   return SolvableVisCal::specify(specify);
 
->>>>>>> 950b0bf4
 }
 
 void FringeJones::calcAllJones() {
@@ -2517,88 +1793,6 @@
   }
 }
 
-<<<<<<< HEAD
-void FringeJones::selfSolveOne(SDBList& sdbs) {
-    solveLotsOfSDBs(sdbs);
-        
-    // Implement actual solve here!!!
-    //  E.g., gather data from visCubeCorrected in the SolveDataBuffers 
-    //   in the SDBList and feed to solving code
-    //  Typically, each SolveDataBuffer will contain a single timestamp 
-    //    in a single spw
-    //  E.g., see KJones::solveOneSDBmbd(SDBList&)
-}
-
-void FringeJones::solveLotsOfSDBs(SDBList& sdbs) {
-    solveRPar()=0.0;
-    solveParOK()=false; 
-    solveParErr()=1.0; // Does nothing?
-    // Maybe we put refFreq, refTime stuff in here?
-    Vector<Double> myRefFreqs;
-    // FIXME: Update for multiple SWs!
-    // FIMXE: No, really!
-    MSSpectralWindow msSpw(ct_->spectralWindow());
-    ROMSSpWindowColumns msCol(msSpw);
-    msCol.refFrequency().getColumn(myRefFreqs, true);
-    Double ref_freq = myRefFreqs(currSpw());
-    Double ref_time = refTime();
-    Double dt0 = (ref_time - sdbs(0).time()(0));
-    Double df0 = ref_freq - sdbs.freqs()(0);
-    
-    // Pausing here:
-    // throw(AipsError("Just checking ref values."));
-    // the values seemed reasonable
-    DelayRateFFT drf( sdbs, refant());
-    drf.FFT(); 
-    logSink() << "FFT completed." << endl;
-    drf.searchPeak();
-    logSink() << "Searched for peaks in FFT." << endl;
-    Matrix<Float> sRP(solveRPar().nonDegenerate(1));
-    Matrix<Bool> sPok(solveParOK().nonDegenerate(1));
-    
-    // Map from MS antenna number to index 
-    Int ncol = drf.param().ncolumn();
-
-    for (Int i=0; i!=ncol; i++) {
-        IPosition start(2, 0,                  i);
-        IPosition stop( 2, drf.param().nrow(), 1);
-        IPosition step( 2, 1,                  1);
-        Slicer sl(start, stop, step, Slicer::endIsLength);
-        sRP(sl) = drf.param()(sl);
-        sPok(sl) = !(drf.flag()(sl));
-    }
-
-    // cerr << "(Reminder:) Current spectral window =" << currSpw() << endl;
-    if (1) {
-        logSink() << "Starting least squares optimization." << endl;
-        least_squares_driver(sdbs, sRP, refant(), drf.getActiveAntennas());
-    }
-    
-    size_t nCorrOrig( sdbs(0).nCorrelations() );
-    size_t nCorr = (nCorrOrig> 1 ? 2 : 1); // number of p-hands
-
-    if (0) {
-        cerr << "Ref time " << MVTime(refTime()/C::day).string(MVTime::YMD,7) << endl;
-        cerr << "df0 " << df0 << " dt0 " << dt0 << " ref_freq*dt0 " << ref_freq*dt0 << LogIO::POST;
-        cerr << "ref_freq " << ref_freq << endl;
-        cerr << "df0 " << df0 << " dt0 " << dt0 << " ref_freq*dt0 " << ref_freq*dt0 << endl;
-    }
-    // Report delays to console.
-    // FIXME: nAnt 
-    for (Int iant=0; iant != nAnt(); iant++) {
-        for (size_t icor=0; icor != nCorr; icor++ ) {
-            Double phi0 = sRP(3*icor + 0, iant);
-            Double delay = sRP(3*icor + 1, iant);
-            Double rate = sRP(3*icor + 2, iant);
-            Double delta1 = df0*delay;
-            Double delta2 = ref_freq*dt0*rate;
-            Double delta3 = C::_2pi*(delta1+delta2);
-            // cerr << "For " << iant << " correlation " << icor << "." << endl;
-            logSink() << "Antenna " << iant << ": phi0 " << phi0 << " delay " << delay << " rate " << rate << endl
-                      << "Adding corrections for frequency (" << 360*delta1 << ")"
-                      << " and time (" << 360*delta2 << ") degrees." << LogIO::POST;
-            sRP(3*icor + 0, iant) += delta3;
-=======
 
 void
 FringeJones::calculateSNR(Int nCorr, DelayRateFFT drf) {
@@ -2628,24 +1822,11 @@
                 sPok(3*icor + 1, iant) = false;
                 sPok(3*icor + 2, iant) = false;
             }
->>>>>>> 950b0bf4
-        }
-    }
-}
-
-void
-FringeJones::solveOneVB(const VisBuffer&) {
-    throw(AipsError("VisBuffer interface not supported!"));
-}
-
-<<<<<<< HEAD
-
-} //# NAMESPACE CASA - END
-
-
-/*
-
-=======
+        }
+    }
+}
+
+
 
 // void FringeJones::solveLotsOfSDBs(SDBList& sdbs)
 
@@ -2810,13 +1991,8 @@
 /*
 Example of use in at Python level:
 
->>>>>>> 950b0bf4
 fringefit(vis="n14c2.ms", caltable="fail.fj", field="",spw="1",intent="",
           selectdata=True, timerange="", antenna="", scan="5", observation="",
           msselect="", solint="inf", refant="EF", minsnr=3.0, append=False,
           gaintable=['n14c2.gcal'], parang=False)
-<<<<<<< HEAD
 */
-=======
-*/
->>>>>>> 950b0bf4
