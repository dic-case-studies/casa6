#ifndef TABLE_STREAM_READER_H
#define TABLE_STREAM_READER_H
#include <alma/ASDM/Misc.h>
#include <libxml/parser.h>
#include <libxml/tree.h>
#include <alma/ASDM/ASDM.h>
#include <alma/ASDM/Entity.h>
#include <alma/ASDM/EndianStream.h>
#include <alma/ASDM/ConversionException.h>
#include <sstream>
#include <sys/types.h>
#include <sys/stat.h>
#include <unistd.h>

#define READBUFFERSIZE ( 50 * 1024 * 1024 )
namespace asdm {
  /**
   * A generic class to read a file containing an ASDM table as a stream.
   *
   * The purpose of this class is to provide the programmer with a way to read a file containing an ASDM table by successive
   * slices. Each slice is transformed into the in memory representation of the rows which have been read. A slice can be specified
   * in two ways :
   * <ul>
   * <li> a number of rows. See methods nextNRows.</li>
   * <li> a number of bytes. See methods untilNBytes.</li>
   * </ul>
   *
   * <b>Remarks</b>
   * <ul>
   *<li> This class has been meant as an alternative to the historical ASDM methods <code>getXXXX</code> (e.g. <code>getAntenna</code> of 
   * <code>getPointing</code>) which load entirely the tables into memory. </li>
   *<li> This class allows to read a table completely independantly of the ASDM it belongs to and of the other tables of the ASDM. </li>
   *</ul>
   *
   * @param T The parameter T must be the type of one of the tables which can be found in an ASDM (e.g. AntennaTable)
   * @param R The parameter R must be the type of the rows which make the content of a table of type T (e.g. AntennaRow is T is AntennaTable).
   */
  
  template<class T, class R> class TableStreamReader {
  public:
    /**
     * An empty constructor.
     */
    TableStreamReader(){currentState = S_CLOSED; readBuffer = (char *) malloc (READBUFFERSIZE);  boundary_1 = "" ;}

    /**
     * The destructor.
     */
    virtual ~TableStreamReader(){;}

 

    /**
     * Opens a file expected to contain an ASDM table of type T with rows of type R.
     *
     * @param directory the path to the directory containing the file.
     */
    void open(const std::string& directory){
      checkState(T_OPEN, "TableStreamReader::open");
      // Open the file.
      tablePath = directory + "/"+ T::name() + ".bin";
      tableFile.open(tablePath.c_str(), std::ios::in|std::ios::binary);
      if (!tableFile.is_open())
	throw asdm::ConversionException("Could not open file " + tablePath, T::name());

      // Determine the size of the file.
      struct stat filestatus;
      stat( tablePath.c_str(), &filestatus);
      fileSizeInBytes = filestatus.st_size;

      // And start parsing the content.

      boundary_1 = requireMIMEHeader();
<<<<<<< HEAD
      //cout << "boundary_1 = " << boundary_1 << std::endl;
=======
      // cout << "boundary_1 = " << boundary_1 << endl;
>>>>>>> 6fd0881b

      requireBoundary(boundary_1, 0);
      
      skipUntilEmptyLine(10);
      std::string xmlHeader = accumulateUntilBoundary(boundary_1, 100);

      //
      // We have the xmlHeader , let's parse it.
      //
      xmlDoc *doc;
      doc = xmlReadMemory(xmlHeader.data(), xmlHeader.size(), "BinaryTableHeader.xml", NULL, XML_PARSE_NOBLANKS);
      if ( doc == NULL ) 
	throw asdm::ConversionException("Failed to parse the xmlHeader into a DOM structure.", T::name());
          
      xmlNode* root_element = xmlDocGetRootElement(doc);
      if ( root_element == NULL || root_element->type != XML_ELEMENT_NODE )
	throw asdm::ConversionException("Failed to parse the xmlHeader into a DOM structure.", T::name());
    
      const ByteOrder* byteOrder = NULL;
      if ( std::string("ASDMBinaryTable").compare((const char*) root_element->name) == 0) {
	// Then it's an "old fashioned" MIME file for tables.
	// Just try to deserialize it with Big_Endian for the bytes ordering.
	byteOrder = asdm::ByteOrder::Big_Endian;       
	attributesSeq = T::defaultAttributesNamesInBin();
      } else if (std::string(T::name()+"Table").compare((const char*) root_element->name) == 0) {
	// It's a new (and correct) MIME file for tables.
	//
	// 1st )  Look for a BulkStoreRef element with an attribute byteOrder.
	//
	xmlNode* bulkStoreRef = 0;
	xmlNode* child = root_element->children;
      
	// Skip the two first children (Entity and ContainerEntity).
	bulkStoreRef = (child ==  0) ? 0 : ( (child->next) == 0 ? 0 : child->next->next );
      
	if ( bulkStoreRef == 0 || (bulkStoreRef->type != XML_ELEMENT_NODE)  || (std::string("BulkStoreRef").compare((const char*) bulkStoreRef->name) != 0))
	  throw asdm::ConversionException ("Could not find the element '/"+T::name()+"Table/BulkStoreRef'. Invalid XML header '"+ xmlHeader + "'.", T::name());
      	
	// We found BulkStoreRef, now look for its attribute byteOrder.
	_xmlAttr* byteOrderAttr = 0;
	for (struct _xmlAttr* attr = bulkStoreRef->properties; attr; attr = attr->next) {
          if (std::string("byteOrder").compare((const char*) attr->name) == 0) {
	    byteOrderAttr = attr;
	    break;
	  }
        }
      
	if (byteOrderAttr == 0) 
	  throw asdm::ConversionException("Could not find the element '/"+T::name()+"Table/BulkStoreRef/@byteOrder'. Invalid XML header '" + xmlHeader +"'.", T::name());
      
        std::string byteOrderValue = std::string((const char*) byteOrderAttr->children->content);
	if (!(byteOrder = asdm::ByteOrder::fromString(byteOrderValue)))
	  throw asdm::ConversionException("No valid value retrieved for the element '/"+T::name()+"Table/BulkStoreRef/@byteOrder'. Invalid XML header '" + xmlHeader + "'.", T::name());
		
	//
	// 2nd) Look for the Attributes element and grab the names of the elements it contains.
	//
	xmlNode* attributes = bulkStoreRef->next;
	if ( attributes == 0 || (attributes->type != XML_ELEMENT_NODE)  || (std::string("Attributes").compare((const char*) attributes->name) != 0))	 
	  throw asdm::ConversionException ("Could not find the element '/"+T::name()+"Table/Attributes'. Invalid XML header '"+ xmlHeader + "'.", T::name());
 
 	xmlNode* childOfAttributes = attributes->children;
 	
 	while ( childOfAttributes != 0 && (childOfAttributes->type == XML_ELEMENT_NODE) ) {
            attributesSeq.push_back(std::string((const char*) childOfAttributes->name));
	  childOfAttributes = childOfAttributes->next;
	}
      }
      
      skipUntilEmptyLine(10);

      // Create an EndianIFStream from the substring containing the binary part.
      eifs = asdm::EndianIFStream (&tableFile, byteOrder);
    
      asdm::Entity entity = Entity::fromBin((EndianIStream &)eifs);
    
      // We do nothing with that but we have to read it.
      asdm::Entity containerEntity = Entity::fromBin((EndianIStream &)eifs);

      // Let's read numRows but ignore it and rely on the value specified in the ASDM.xml file.    
      ((EndianIStream &)eifs).readInt();
      
      // Memorize the starting point of rows.
      whereRowsStart = tableFile.tellg();

      // find where the rows end, seek to near the end
      tableFile.seekg(fileSizeInBytes-100);
      std::string lastPart = accumulateUntilBoundary(boundary_1, 5);

      // the full size of the boundary and anything after it
      endBoundarySizeInBytes = 100 - lastPart.size();
      
      // reset back to start of rows
      tableFile.seekg(whereRowsStart);

      // Update the state
      currentState = S_OPENED;
    }

    /**
     * Repositions the read head to the beginning of the table.
     * The internal storage containing the result of the last read operation is cleared.
     */
    void reset() {
      checkState(T_RESET, "TableStreamReader::reset");
      clear();
      tableFile.seekg(whereRowsStart);
    }

    /**
     * Reads at most n rows in the file, creates as many memory representations of these rows and return the reference of a vector of pointers on these representations.
     *
     * @param nRows the maximum number of rows to read.
     * @return a constant reference to a vector of pointers on instances of R.
     */
    const std::vector<R*>& nextNRows(unsigned int nRows) {
      checkState(T_READ, "TableStreamReader::nextNRows"); 
      clear();
      unsigned int nread = 0;
      T& tableRef =  (T&) asdm.getTable(T::name());
      while ( hasRows() && nread < nRows ) {
	rows.push_back(R::fromBin((EndianIStream&) eifs, tableRef, attributesSeq));
	nread++;
      }
      return rows;
    }

    /**
     * Reads as many rows as possible in the file, keeps their in memory representation until the number of read bytes is greater or equal
     * a number of bytes, n,  passed as a parameter to the method
     *
     * @param n the number of read bytes which is used as an upper limit to the read operation.
     * @return a constant reference to a vector of pointers on instances of R.
     */
    
    const std::vector<R*>& untilNBytes(unsigned int nBytes) {
      checkState(T_READ, "TableStreamReader::untilNBytes"); 
      clear();
      off_t whereAmI  = tableFile.tellg();
      if (!hasRows()) return rows;

      T& tableRef = (T&) asdm.getTable(T::name());
      do {
<<<<<<< HEAD
	rows.push_back(R::fromBin((EndianIStream&) eifs, tableRef , attributesSeq));
      } while (((tableFile.tellg() - whereAmI) < nBytes) && hasRows());
=======
          rows.push_back(R::fromBin((EndianIStream&) eifs, tableRef , attributesSeq));
      }
      while (((tableFile.tellg() - whereAmI) < nBytes) && hasRows());
>>>>>>> 6fd0881b
      return rows;
    }

    /**
     * Returns true if the end of the file has not been reached.
     */
    bool hasRows() {
      checkState(T_CHECK, "TableStreamReader::hasRows");
      return tableFile.tellg() < (fileSizeInBytes - endBoundarySizeInBytes);
    }

    /**
     * Releases all the resources allocated to the instance which can be reused with another file.
     */
    void close() {
      checkState(T_CLOSE, "TableStreamReader::close"); 
      clear();
      if (tableFile.is_open()) tableFile.close();
      free(readBuffer);
      // Update the state.
      currentState = S_CLOSED;
    }
    
  private:
    std::string			tablePath;
    std::ifstream		tableFile;
    std::string	                currentLine;
    std::string	                boundary_1;

    off_t                       fileSizeInBytes;
    off_t                       endBoundarySizeInBytes;
    asdm::EndianIFStream	eifs;
    std::vector<std::string>	attributesSeq;
    asdm::ASDM                  asdm;
    std::vector<R*>		rows;

    char*                       readBuffer;

    std::streampos whereRowsStart;

    enum State {S_CLOSED, S_OPENED};
    enum Transition {T_OPEN, T_CHECK, T_RESET, T_READ, T_CLOSE};
    State currentState;

    void checkState(Transition t, const std::string& methodName) const {
      switch (currentState) {
      case S_CLOSED:
	if (t == T_OPEN) return;

      case S_OPENED:
	if (t == T_CHECK || t == T_RESET || t == T_READ || t == T_CLOSE) return;
      }
      throw asdm::ConversionException("Invalid call of method '" + methodName + "' in the current context.", T::name());
    }
    /**
     * Empty the local storage containing the rows obtained during the last read operation.
     */
    void clear() {
      for (unsigned int i = 0; i < rows.size(); i++)
	if (rows[i]) delete rows[i];
      rows.clear();
    }

    void skipUntilEmptyLine(int maxSkips) {
      // cout << "Entering skipUntilEmptyLine" << std::endl;
      int numSkips = 0;
      std::string line;
      do {
#ifndef WITHOUT_BOOST
        // not sure where this trim is coming from
	line = trim(nextLine());
#else
        // using function in Misc.h
        line = nextLine();
	trim(line);
#endif
	numSkips++;
      } while (line.size() != 0 && numSkips <= maxSkips);
      
      if (numSkips > maxSkips) {
        std::ostringstream oss;
	oss << "could not find an empty line is less than " << maxSkips + 1 << " lines." << std::endl;
	throw asdm::ConversionException(oss.str(), T::name());
      } 
      // cout << "Exiting skipUntilEmptyLine" << std::endl;
    }

    std::string nextLine() {
      unsigned long long whereAmI = tableFile.tellg();
      getline(tableFile, currentLine);
      if (tableFile.fail()) {
	std::ostringstream oss ;
	oss << "TableStreamReader::nextLine() : I could not read a line in '" << tablePath <<  "' at position " << whereAmI << ".";
	throw asdm::ConversionException(oss.str(), T::name());
      }
      // cout << "nextLine has read '" << currentLine << "'" << std::endl;
      return currentLine;
    }  

    std::pair<std::string, std::string> headerField2Pair(const std::string& hf){
    std::string name, value;
    size_t colonIndex = hf.find(":");
    if (colonIndex == std::string::npos)
      throw asdm::ConversionException(" could not detect a well formed MIME header field in '"+hf+"'", T::name());

    if (colonIndex > 0) {
      name = hf.substr(0, colonIndex);
      trim(name);
    }

    if (colonIndex < hf.size()) {
      value = hf.substr(colonIndex+1);
      trim(value);
    }

    return make_pair(name, value);
}

std::string requireMIMEHeader() {
  // MIME-Version
  std::pair<std::string, std::string>name_value(headerField2Pair(nextLine()));
  // cout << name_value.first << "=" << name_value.second << std::endl;
  // if (currentLine != "MIME-Version: 1.0") // a work around for the case when the very first character is not the expected "M" (happened with some corrupted data).
#ifndef WITHOUT_BOOST
  if (! boost::algorithm::iends_with(currentLine, "IME-Version: 1.0"))
#else
  std::string versionEnd = "IME-Version: 1.0";
  if ((currentLine.size()<=versionEnd.size()) || (currentLine.compare((currentLine.size()-versionEnd.size()),versionEnd.size(),versionEnd)!=0))
#endif
    throw asdm::ConversionException("'MIME-Version: 1.0' missing at the very beginning of the file '"+ tablePath +"'.", T::name());

  // Content-Type
  boundary_1 = requireBoundaryInCT(requireHeaderField("CONTENT-TYPE").second);

  // cout << "boundary_1 =" << boundary_1 << std::endl;
  
  // Content-Description
  //name_value = requireHeaderField("CONTENT-DESCRIPTION");

  // Content-Location
  //name_value = requireHeaderField("CONTENT-LOCATION");

  // Look for an empty line in the at most 10 subsequent lines.
  skipUntilEmptyLine(20);

  return boundary_1;
}    

std::pair<std::string, std::string> requireHeaderField(const std::string & hf) {
#ifndef WITHOUT_BOOST
  std::string s = boost::trim_copy(nextLine());
  while (boost::algorithm::iends_with(s, ";")) {
    s += boost::trim_copy(nextLine());
  }
#else
  std::string s = asdm::trim_copy(nextLine());
  while (s.back()==';') {
    s += asdm::trim_copy(nextLine());
  }
#endif

  std::pair<std::string, std::string> hf2pair(headerField2Pair(s));

#ifndef WITHOUT_BOOST
  if (boost::algorithm::to_upper_copy(hf2pair.first) != hf)
    throw asdm::ConversionException("read '" + currentLine + "'. Was expecting '" + hf + "'...", T::name());
#else
  if (asdm::str_toupper(hf2pair.first) != hf)
    throw asdm::ConversionException("read '" + currentLine + "'. Was expecting '" + hf + "'...", T::name());
#endif
  return hf2pair;
}

void requireBoundary(const std::string& boundary, int maxLines) {
  // cout << "Entering require boundary with boundary == '" << boundary << "' and maxLines = " << maxLines << std::endl; 
  int numLines = 0;
  std::string dashdashBoundary = "--"+boundary;
  std::string line = nextLine();
  while ((numLines <= maxLines) && (line.compare(dashdashBoundary) != 0)) {
    numLines++;
    line = nextLine();
  }

  if (numLines > maxLines) {
    std::ostringstream oss;
    oss << "could not find the boundary std::string '"<< boundary << "' in less than " << maxLines + 1 << " lines." << std::endl;
    throw asdm::ConversionException(oss.str(), T::name());
  }
}

std::string accumulateUntilBoundary(const std::string& boundary, int maxLines) {
  // cout << "Entering accumulateUntilBoundary with maxLines = " << maxLines << std::endl;
  int numLines = 0;
  std::string line ;
  std::string result;

#ifndef WITHOUT_BOOST
  // not sure where this trim is coming from
  line=trim(nextLine());
#else
  // using function in Misc.h
  line = nextLine();
  trim(line);
#endif

  while ( numLines <= maxLines && line.find("--"+boundary) == std::string::npos ) {
    result += line;
#ifndef WITHOUT_BOOST
    line=trim(nextLine());
#else
    line = nextLine();
    trim(line);
#endif
    numLines++;
  }
  
  if (numLines > maxLines) {
    std::ostringstream oss;
    oss << "could not find the boundary std::string '"<< boundary << "' in less than " << maxLines + 1 << " lines." << std::endl;
    throw asdm::ConversionException(oss.str(), T::name());    
  }
  return result;
}

std::string requireBoundaryInCT(const std::string& ctValue) {
  std::vector<std::string> cvValueItems;
 
#ifndef WITHOUT_BOOST
  boost::algorithm::split (cvValueItems, ctValue, boost::algorithm::is_any_of(";"));
#else
  asdm::strsplit(ctValue,';',cvValueItems);
#endif
  std::vector<std::string> cvValueItemsNameValue;
  for ( std::vector<std::string>::const_iterator iter = cvValueItems.begin(); iter != cvValueItems.end() ; iter++ ) {
    cvValueItemsNameValue.clear();
#ifndef WITHOUT_BOOST
    boost::algorithm::split(cvValueItemsNameValue, *iter, boost::algorithm::is_any_of("="));
    std::string boundary;
    if ((cvValueItemsNameValue.size() > 1) && (boost::to_upper_copy(boost::trim_copy(cvValueItemsNameValue[0])) == "BOUNDARY") && (unquote(cvValueItemsNameValue[1], boundary).size() > 0))
      return boundary;
#else
    asdm::strsplit(*iter,'=',cvValueItemsNameValue);
    std::string boundary;
    if ((cvValueItemsNameValue.size() > 1) && (asdm::str_toupper(asdm::trim_copy(cvValueItemsNameValue[0])) == "BOUNDARY") && (unquote(cvValueItemsNameValue[1], boundary).size() > 0))
      return boundary;
#endif
													     }
throw asdm::ConversionException("could not find a boundary definition in '" + ctValue + "'.", T::name());
}

std::string unquote(const std::string& s, std::string& unquoted) {
  if (s.size() >= 2) {
    if (((s.at(0) == '"') && (s.at(s.size()-1) == '"')) || ((s.at(0) == '\'') && (s.at(s.size()-1) == '\''))) {
      if (s.size() == 2) {
	unquoted = "";
      } else {
	unquoted = s.substr(1, s.size() - 2);
      }
    } else {
      unquoted = s;
    }
  } else {
    unquoted = s;
  }
  return unquoted;
}
};
} // end namespace asdm
#endif<|MERGE_RESOLUTION|>--- conflicted
+++ resolved
@@ -71,11 +71,7 @@
       // And start parsing the content.
 
       boundary_1 = requireMIMEHeader();
-<<<<<<< HEAD
-      //cout << "boundary_1 = " << boundary_1 << std::endl;
-=======
-      // cout << "boundary_1 = " << boundary_1 << endl;
->>>>>>> 6fd0881b
+      // cout << "boundary_1 = " << boundary_1 << std::endl;
 
       requireBoundary(boundary_1, 0);
       
@@ -219,14 +215,9 @@
 
       T& tableRef = (T&) asdm.getTable(T::name());
       do {
-<<<<<<< HEAD
 	rows.push_back(R::fromBin((EndianIStream&) eifs, tableRef , attributesSeq));
       } while (((tableFile.tellg() - whereAmI) < nBytes) && hasRows());
-=======
-          rows.push_back(R::fromBin((EndianIStream&) eifs, tableRef , attributesSeq));
-      }
-      while (((tableFile.tellg() - whereAmI) < nBytes) && hasRows());
->>>>>>> 6fd0881b
+      
       return rows;
     }
 
