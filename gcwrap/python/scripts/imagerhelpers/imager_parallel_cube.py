--- conflicted
+++ resolved
@@ -363,36 +363,17 @@
                         except:
                             casalog.post("Cleaning up the existing file named "+fullconcatimname,"DEBUG")
                             os.remove(fullconcatimname)
-<<<<<<< HEAD
                     # set tempclose = false to avoid a long accessing issue
                     #cmd = 'imageconcat inimages='+subimliststr+' outimage='+"'"+fullconcatimname+"'"+' type='+type+' tempclose=false'      
-                    # run virtual concat
                     #ret=os.system(cmd)
                     #if ret!=0:
                     #    casalog.post("concatenation of "+concatimname+" failed","WARN")
-                    iatool=casac.image()
+                    iatool=imageanalysis()
                     concattool = iatool.imageconcat(outfile=fullconcatimname, mode=type, infiles=subimliststr.strip("'"), axis=-1, tempclose=False, overwrite=True)
                     if(len(concattool.shape())==0):
                         casalog.post("concatenation of "+concatimname+" failed","WARN")
                     concattool.done()
                     
-=======
-
-                    # Remember to set tempclose=false to avoid a long accessing issue
-                    if is_CASA6:
-                        iatool = imageanalysis()
-                        concated = iatool.imageconcat(outfile=fullconcatimname,
-                                                      infiles=subimliststr.strip("'"),
-                                                      axis=-1, tempclose=False)
-                        concated.done()
-                    else:
-                        cmd = 'imageconcat inimages='+subimliststr+' outimage='+"'"+fullconcatimname+"'"+' type='+type+' tempclose=false'
-                        # run virtual concat
-                        ret=os.system(cmd)
-                        if ret!=0:
-                            casalog.post("concatenation of "+concatimname+" failed","WARN")
-
->>>>>>> 53ae56ca
 
     def getSummary(self):
         joblist=[]
