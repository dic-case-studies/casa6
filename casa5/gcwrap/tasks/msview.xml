<<<<<<< HEAD
<casaxml xsi:schemaLocation="http://casa.nrao.edu/schema/casa.xsd       file:///opt/casa/code/xmlcasa/xml/casa.xsd" xmlns:xsi="http://www.w3.org/2001/XMLSchema-instance" xmlns="http://casa.nrao.edu/schema/psetTypes.html">

<task async="never" category="utility, visualization, editing" name="msview" type="function">
=======
<?xml version="1.0" encoding="UTF-8"?>
<?xml-stylesheet type="text/xsl" ?>
<casaxml xmlns="http://casa.nrao.edu/schema/psetTypes.html"
      xmlns:xsi="http://www.w3.org/2001/XMLSchema-instance"
      xsi:schemaLocation="http://casa.nrao.edu/schema/casa.xsd
      file:///opt/casa/code/xmlcasa/xml/casa.xsd">

<task type="function" name="msview" category="visualization, editing" async="never">
>>>>>>> b9e7b481
    <shortdescription>View a visibility data set</shortdescription>
    <description>
        The msview task will display measurements in raster form.
        Many display and editing options are available.

        Executing the msview task will bring up a display panel
        window, which can be resized.  If no data file was specified,
        a Load Data window will also appear. Click on the desired measurement
        set,and the rendered data should appear on the display panel.

        A Data Display Options window will also appear.  It has drop-down
        subsections for related options, most of which are self-explanatory.

        The state of the msview task -- loaded data and related display
        options -- can be saved in a 'restore' file for later use.
        You can provide the restore filename on the command line or
        select it from the Load Data window.

        See the cookbook for more details on using the msview task.

    </description>
    <input>
        <param allowblank="true" mustexist="true" name="infile" type="string"><shortdescription> (Optional)  Name of file to visualize.</shortdescription><description> (Optional)  Name of file to visualize.</description>
            
            <value/>
        </param>

        <param name="displaytype" type="string"><shortdescription> (Optional)  Type of visual rendering (raster, contour, vector or marker).  lel  if an lel expression is given for infile  (advanced).</shortdescription><description> (Optional)  Type of visual rendering (raster, contour, vector or marker).  lel  if an lel expression is given for infile  (advanced).</description>
            
            <value>raster</value>
        </param>

        <param name="channel" type="int"><shortdescription> (Optional)  access a specific channel in the image cube</shortdescription><description> (Optional)  access a specific channel in the image cube</description>
            
            <value>0</value>
        </param>

        <param name="zoom" type="int"><shortdescription> (Optional)  zoom in/out by increments</shortdescription><description> (Optional)  zoom in/out by increments</description>
            
            <value>1</value>
        </param>

        <param name="outfile" type="string"><shortdescription> (Optional)  name of the output file to generate</shortdescription><description> (Optional)  name of the output file to generate</description>
            
            <value/>
        </param>

        <param name="outscale" type="double"><shortdescription> (Optional)  amount to scale output bitmap formats (non-PS, non-PDF)</shortdescription><description> (Optional)  amount to scale output bitmap formats (non-PS, non-PDF)</description>
            
            <value>1.0</value>
        </param>

        <param name="outdpi" type="int"><shortdescription> (Optional)  output DPI for PS/PDF</shortdescription><description> (Optional)  output DPI for PS/PDF</description>
            
            <value>300</value>
        </param>

        <param name="outformat" type="string"><shortdescription> (Optional)  format of the output e.g. jpg or pdf (this is overridden by the output files extension</shortdescription><description> (Optional)  format of the output e.g. jpg or pdf (this is overridden by the output files extension</description>
            
            <value>jpg</value>
        </param>

        <param name="outlandscape" type="bool"><shortdescription> (Optional)  should the output mode be landscape (PS or PDF)</shortdescription><description> (Optional)  should the output mode be landscape (PS or PDF)</description>
            
            <value>False</value>
        </param>

        <param name="gui" type="bool"><shortdescription> (Optional)  Display the panel in a GUI.</shortdescription><description> (Optional)  Display the panel in a GUI.</description>
            
            <value>True</value>
        </param>

                <constraints>
                </constraints>
    </input>
    <returns type="void"/>

    <example>

        examples of usage:

        msview
        msview &quot;mymeasurementset.ms&quot;
        msview &quot;myrestorefile.rstr&quot;
        
        Keyword arguments:
        infile -- Name of file to visualize
                default: ''
                example: infile='my.ms'
                If no infile is specified the Load Data window
                will appear for selecting data.
        displaytype -- (optional): method of rendering data
                visually (raster, contour, vector or marker).  
                You can also set this parameter to 'lel' and
                provide an lel expression for infile (advanced).
                default: 'raster'

        Note: there is no longer a filetype parameter; typing of
        data files is now done automatically.
                example:  msview infile='my.ms'
                obsolete: msview infile='my.ms', filetype='ms'

    </example>
</task>
</casaxml><|MERGE_RESOLUTION|>--- conflicted
+++ resolved
@@ -1,8 +1,3 @@
-<<<<<<< HEAD
-<casaxml xsi:schemaLocation="http://casa.nrao.edu/schema/casa.xsd       file:///opt/casa/code/xmlcasa/xml/casa.xsd" xmlns:xsi="http://www.w3.org/2001/XMLSchema-instance" xmlns="http://casa.nrao.edu/schema/psetTypes.html">
-
-<task async="never" category="utility, visualization, editing" name="msview" type="function">
-=======
 <?xml version="1.0" encoding="UTF-8"?>
 <?xml-stylesheet type="text/xsl" ?>
 <casaxml xmlns="http://casa.nrao.edu/schema/psetTypes.html"
@@ -11,7 +6,6 @@
       file:///opt/casa/code/xmlcasa/xml/casa.xsd">
 
 <task type="function" name="msview" category="visualization, editing" async="never">
->>>>>>> b9e7b481
     <shortdescription>View a visibility data set</shortdescription>
     <description>
         The msview task will display measurements in raster form.
@@ -34,53 +28,53 @@
 
     </description>
     <input>
-        <param allowblank="true" mustexist="true" name="infile" type="string"><shortdescription> (Optional)  Name of file to visualize.</shortdescription><description> (Optional)  Name of file to visualize.</description>
-            
-            <value/>
+        <param type="string" name="infile" mustexist="true" allowblank='true'>
+            <description> (Optional)  Name of file to visualize.</description>
+            <value></value>
         </param>
 
-        <param name="displaytype" type="string"><shortdescription> (Optional)  Type of visual rendering (raster, contour, vector or marker).  lel  if an lel expression is given for infile  (advanced).</shortdescription><description> (Optional)  Type of visual rendering (raster, contour, vector or marker).  lel  if an lel expression is given for infile  (advanced).</description>
-            
+        <param type="string" name="displaytype">
+            <description> (Optional)  Type of visual rendering (raster, contour, vector or marker).  lel  if an lel expression is given for infile  (advanced).</description>
             <value>raster</value>
         </param>
 
-        <param name="channel" type="int"><shortdescription> (Optional)  access a specific channel in the image cube</shortdescription><description> (Optional)  access a specific channel in the image cube</description>
-            
+        <param type="int" name="channel">
+            <description> (Optional)  access a specific channel in the image cube</description>
             <value>0</value>
         </param>
 
-        <param name="zoom" type="int"><shortdescription> (Optional)  zoom in/out by increments</shortdescription><description> (Optional)  zoom in/out by increments</description>
-            
+        <param type="int" name="zoom">
+            <description> (Optional)  zoom in/out by increments</description>
             <value>1</value>
         </param>
 
-        <param name="outfile" type="string"><shortdescription> (Optional)  name of the output file to generate</shortdescription><description> (Optional)  name of the output file to generate</description>
-            
-            <value/>
+        <param type="string" name="outfile">
+            <description> (Optional)  name of the output file to generate</description>
+            <value></value>
         </param>
 
-        <param name="outscale" type="double"><shortdescription> (Optional)  amount to scale output bitmap formats (non-PS, non-PDF)</shortdescription><description> (Optional)  amount to scale output bitmap formats (non-PS, non-PDF)</description>
-            
+        <param type="double" name="outscale">
+            <description> (Optional)  amount to scale output bitmap formats (non-PS, non-PDF)</description>
             <value>1.0</value>
         </param>
 
-        <param name="outdpi" type="int"><shortdescription> (Optional)  output DPI for PS/PDF</shortdescription><description> (Optional)  output DPI for PS/PDF</description>
-            
+        <param type="int" name="outdpi">
+            <description> (Optional)  output DPI for PS/PDF</description>
             <value>300</value>
         </param>
 
-        <param name="outformat" type="string"><shortdescription> (Optional)  format of the output e.g. jpg or pdf (this is overridden by the output files extension</shortdescription><description> (Optional)  format of the output e.g. jpg or pdf (this is overridden by the output files extension</description>
-            
+        <param type="string" name="outformat">
+            <description> (Optional)  format of the output e.g. jpg or pdf (this is overridden by the output files extension</description>
             <value>jpg</value>
         </param>
 
-        <param name="outlandscape" type="bool"><shortdescription> (Optional)  should the output mode be landscape (PS or PDF)</shortdescription><description> (Optional)  should the output mode be landscape (PS or PDF)</description>
-            
+        <param type="bool" name="outlandscape">
+            <description> (Optional)  should the output mode be landscape (PS or PDF)</description>
             <value>False</value>
         </param>
 
-        <param name="gui" type="bool"><shortdescription> (Optional)  Display the panel in a GUI.</shortdescription><description> (Optional)  Display the panel in a GUI.</description>
-            
+        <param type="bool" name="gui">
+            <description> (Optional)  Display the panel in a GUI.</description>
             <value>True</value>
         </param>
 
@@ -94,8 +88,8 @@
         examples of usage:
 
         msview
-        msview &quot;mymeasurementset.ms&quot;
-        msview &quot;myrestorefile.rstr&quot;
+        msview "mymeasurementset.ms"
+        msview "myrestorefile.rstr"
         
         Keyword arguments:
         infile -- Name of file to visualize
