--- conflicted
+++ resolved
@@ -214,7 +214,6 @@
         self.assertEqual(isthere,True,
                          msg='output file %s was not created because of the task failure'%(name))
 
-<<<<<<< HEAD
     def _check_weight_image(self, imagename):
         # weight image name is imagename + '.weight'
         weight_image = os.path.splitext(imagename.rstrip('/'))[0] + '.weight'
@@ -253,8 +252,6 @@
             csys_science.done()
             csys_weight.done()
 
-=======
->>>>>>> c8ae052e
     def _checkframe(self, name):
         _ia.open(name)
         csys = _ia.coordsys()
@@ -2808,12 +2805,8 @@
         status = sdimaging(**self.param)
         self.assertIsNone(status, msg='sdimaging failed to execute')
         outfile = self.outfile + image_suffix
-<<<<<<< HEAD
         self._checkfile(outfile)
         self._check_weight_image(outfile)
-=======
-        self.assertTrue(os.path.exists(outfile), msg='output image is not created.')
->>>>>>> c8ae052e
 
     def verify_mapextent(self, npix_ref, blc_ref, trc_ref):
         outfile = self.outfile + image_suffix
@@ -2972,12 +2965,8 @@
         status = sdimaging(**self.param)
         self.assertIsNone(status, msg='sdimaging failed to execute')
         outfile = self.outfile + image_suffix
-<<<<<<< HEAD
         self._checkfile(outfile)
         self._check_weight_image(outfile)
-=======
-        self.assertTrue(os.path.exists(outfile), msg='output image is not created.')
->>>>>>> c8ae052e
 
     def verify_scanned_region(self, phasecenter, **kwargs):
         _phasecenter = phasecenter.strip().upper()
@@ -3158,13 +3147,9 @@
 
         status = sdimaging(infiles=infiles, outfile=outfile, **self.params)
         self.assertIsNone(status, msg = 'sdimaging failed to execute')
-<<<<<<< HEAD
         outfile = outfile + '.image'
         self._checkfile(outfile)
         self._check_weight_image(outfile)
-=======
-        self.assertTrue(os.path.exists(outfile+'.image'), msg='output image is not created.')
->>>>>>> c8ae052e
 
     def check_spline_works(self, outfile, multiple_ms=False):
         weightfile = outfile + '.weight'
@@ -3301,12 +3286,8 @@
         status = sdimaging(**self.params)
         self.assertIsNone(status, msg = 'sdimaging failed to execute')
         outfile = self.outfile + image_suffix
-<<<<<<< HEAD
         self._checkfile(outfile)
         self._check_weight_image(outfile)
-=======
-        self.assertTrue(os.path.exists(outfile), msg='output image is not created.')
->>>>>>> c8ae052e
 
     def test_spline_interp(self):
         """test_spline_interp: Check if spline interpolation works for fast scan data."""
@@ -3423,12 +3404,8 @@
                   gridfunction=gridfunction, imsize=imsize, cell=cell,
                   phasecenter=phasecenter, clipminmax=True)
         _outfile = outfile + image_suffix
-<<<<<<< HEAD
         self._checkfile(_outfile)
         self._check_weight_image(_outfile)
-=======
-        self.assertTrue(os.path.exists(_outfile))
->>>>>>> c8ae052e
 
         if is_clip_effective == True:
             # pre-flag the data to be clipped
@@ -3514,12 +3491,8 @@
                   gridfunction=gridfunction, imsize=imsize, cell=cell,
                   phasecenter=phasecenter, clipminmax=False)
         _outfile_ref = outfile + image_suffix
-<<<<<<< HEAD
         self._checkfile(_outfile_ref)
         self._check_weight_image(_outfile_ref)
-=======
-        self.assertTrue(os.path.exists(_outfile_ref))
->>>>>>> c8ae052e
 
         # compare
         myia = image()
@@ -3848,8 +3821,6 @@
             self.assertFalse(os.path.exists(self.outfile+suffix), msg=suffix+' exists though it should not.')
 
 
-<<<<<<< HEAD
-=======
 class sdimaging_antenna_move(sdimaging_unittest_base):
     datapath = ctsys_resolve('visibilities/almasd')
     infiles = ['PM04_A108.ms', 'PM04_T704.ms']
@@ -3894,7 +3865,6 @@
         self.run_test_common(params, refstats=ref, shape=(imsize, imsize, 1, 1), ignoremask=False)
 
 
->>>>>>> c8ae052e
 """
 # utility for sdimaging_test_mapextent
 # commented out since sd tool is no longer available in CASA (CAS-10301)
