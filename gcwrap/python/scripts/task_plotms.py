--- conflicted
+++ resolved
@@ -37,12 +37,7 @@
            plotfile=None, expformat=None, exprange=None,
            highres=None, dpi=None, width=None, height=None, overwrite=None,
            showgui=None, clearplots=None,
-<<<<<<< HEAD
-           callib=None, showatm=None, showtsky=None
-=======
-           callib=None,
-           headeritems=None
->>>>>>> c9e4ebb7
+           callib=None, headeritems=None, showatm=None, showtsky=None
 ):
 
 # we'll add these later
@@ -193,12 +188,9 @@
                     default: 'upperright'
     clearplots -- clear existing plots so that the new ones coming in can replace them.                 
     callib -- calibration library string, list of strings, or filename for on-the-fly calibration
-<<<<<<< HEAD
+    headeritems -- string of comma-separated page header items keywords
     showatm -- show atmospheric transmission curve
     showtsky -- show sky temperature curve
-=======
-    headeritems -- string of comma-separated page header items keywords
->>>>>>> c9e4ebb7
 
     """
     # Check if DISPLAY environment variable is set.
