--- conflicted
+++ resolved
@@ -596,11 +596,7 @@
         self.checkfinal(pstr=report)
 
     #Test 15 
-<<<<<<< HEAD
-    #@unittest.skipIf(ParallelTaskHelper.isMPIEnabled(), "Skip test. Cube Parallel Output Can't be used. Revisit after CAS-9386")
-=======
-    @unittest.skipIf(True, "Impact of changes to PSF fitting need to checked CAS-13022")
->>>>>>> bc18dfea
+    #@unittest.skipIf(True, "Impact of changes to PSF fitting need to checked CAS-13022")
     def test_singlepointing_mfs_sdint_autopsf(self):
         # Equivalent to onetest(runtype='SinglePointing', specmode='mfs', usedata='sdint')
         """ [singlePointing] Test_singlepointing_mfs_sdint_autopsf """
@@ -700,11 +696,7 @@
 
 
     #Test8
-<<<<<<< HEAD
-    #@unittest.skipIf(ParallelTaskHelper.isMPIEnabled(), "Skip test. Cube Parallel Output Can't be used. Revisit after CAS-9386")
-=======
-    @unittest.skipIf(True, "Impact of changes to PSF fitting need to checked CAS-13022")
->>>>>>> bc18dfea
+    #@unittest.skipIf(True, "Impact of changes to PSF fitting need to checked CAS-13022")
     def test_mosaic_mfs_intonly(self):
         # Equivalent to onetest(runtype='Mosaic', specmode='mfs', usedata='int')
         """ [Mosaic] Test_mosaic_mfs_intonly """
