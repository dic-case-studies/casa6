//# SynthesisDeconvolver.cc: Implementation of Imager.h
//# Copyright (C) 1997-2020
//# Associated Universities, Inc. Washington DC, USA.
//#
//# This program is free software; you can redistribute it and/or modify it
//# under the terms of the GNU General Public License as published by the Free
//# Software Foundation; either version 2 of the License, or (at your option)
//# any later version.
//#
//# This program is distributed in the hope that it will be useful, but WITHOUT
//# ANY WARRANTY; without even the implied warranty of MERCHANTABILITY or
//# FITNESS FOR A PARTICULAR PURPOSE.  See the GNU General Public License for
//# more details.
//#
//# You should have received a copy of the GNU General Public License along
//# with this program; if not, write to the Free Software Foundation, Inc.,
//# 675 Massachusetts Ave, Cambridge, MA 02139, USA.
//#
//# Correspondence concerning AIPS++ should be addressed as follows:
//#        Internet email: aips2-request@nrao.edu.
//#        Postal address: AIPS++ Project Office
//#                        National Radio Astronomy Observatory
//#                        520 Edgemont Road
//#                        Charlottesville, VA 22903-2475 USA
//#
//# $Id$

#include <casa/Exceptions/Error.h>
#include <casa/iostream.h>
#include <casa/sstream.h>

#include <casa/Arrays/Matrix.h>
#include <casa/Arrays/ArrayMath.h>
#include <casa/Arrays/ArrayLogical.h>

#include <casa/Logging.h>
#include <casa/Logging/LogIO.h>
#include <casa/Logging/LogMessage.h>
#include <casa/Logging/LogSink.h>
#include <casa/Logging/LogMessage.h>

#include <casa/OS/DirectoryIterator.h>
#include <casa/OS/File.h>
#include <casa/OS/Path.h>

#include <casa/OS/HostInfo.h>

#include <images/Images/TempImage.h>
#include <images/Images/SubImage.h>
#include <images/Regions/ImageRegion.h>
#include <lattices/Lattices/LatticeLocker.h>
#include <synthesis/ImagerObjects/CubeMinorCycleAlgorithm.h>
#include <imageanalysis/ImageAnalysis/CasaImageBeamSet.h>
#include <synthesis/ImagerObjects/SynthesisDeconvolver.h>

#include <sys/types.h>
#include <unistd.h>
using namespace std;

using namespace casacore;
extern casa::Applicator casa::applicator;
namespace casa { //# NAMESPACE CASA - BEGIN

<<<<<<< HEAD
  SynthesisDeconvolver::SynthesisDeconvolver() :
				       itsDeconvolver( ),
				       itsMaskHandler( ),
=======
  
  SynthesisDeconvolver::SynthesisDeconvolver() : 
				       itsDeconvolver(nullptr), 
				       itsMaskHandler(nullptr ),
                                       itsImages(nullptr),
>>>>>>> e873bb93
                                       itsImageName(""),
				       //                                       itsPartImageNames(Vector<String>(0)),
				       itsBeam(0.0),
				       itsDeconvolverId(0),
				       itsScales(Vector<Float>()),
                                       itsMaskType(""),
                                       itsPBMask(0.0),
				       //itsMaskString(String("")),
                                       itsIterDone(0.0),
                                       itsChanFlag(Vector<Bool>(0)),
                                       itsRobustStats(Record()),
                                       initializeChanMaskFlag(false),
                                       itsPosMask(nullptr),
				       itsIsMaskLoaded(false),
				       itsMaskSum(-1e+9),
				       itsPreviousFutureRes(0.0),
				       itsPreviousIterBotRec_p(Record())
  {
  }

  SynthesisDeconvolver::~SynthesisDeconvolver()
  {
        LogIO os( LogOrigin("SynthesisDeconvolver","descructor",WHERE) );
	os << LogIO::DEBUG1 << "SynthesisDeconvolver destroyed" << LogIO::POST;
	SynthesisUtilMethods::getResource("End SynthesisDeconvolver");

  }

  void SynthesisDeconvolver::setupDeconvolution(const SynthesisParamsDeconv& decpars)
  {
    LogIO os( LogOrigin("SynthesisDeconvolver","setupDeconvolution",WHERE) );

    //Copy this decpars into a private variable that can be used elsewhere
    //there is no proper copy operator (as public casa::Arrays members = operator fails) 
    itsDecPars.fromRecord(decpars.toRecord());
    itsImageName = decpars.imageName;
    itsStartingModelNames = decpars.startModel;
    itsDeconvolverId = decpars.deconvolverId;

    os << "Set Deconvolution Options for [" << itsImageName << "] : " << decpars.algorithm ;
<<<<<<< HEAD
    if( itsStartingModelNames.nelements()>0 && itsStartingModelNames[0].length() > 0 )
=======
      if( itsStartingModelNames.nelements()>0 && itsStartingModelNames[0].length() > 0 ) 
>>>>>>> e873bb93
      os << " , starting from model : " << itsStartingModelNames;
    os << LogIO::POST;
    
    try
      {
	if(decpars.algorithm==String("hogbom"))
	  {
	    itsDeconvolver.reset(new SDAlgorithmHogbomClean());
	  }
	else if(decpars.algorithm==String("mtmfs"))
	  {
	    itsDeconvolver.reset(new SDAlgorithmMSMFS( decpars.nTaylorTerms, decpars.scales, decpars.scalebias ));
	  }
	else if(decpars.algorithm==String("clark_exp"))
	  {
	    itsDeconvolver.reset(new SDAlgorithmClarkClean("clark"));
	  }
	else if(decpars.algorithm==String("clarkstokes_exp"))
	  {
	    itsDeconvolver.reset(new SDAlgorithmClarkClean("clarkstokes"));
	  }
	else if(decpars.algorithm==String("clark"))
	  {
	    itsDeconvolver.reset(new SDAlgorithmClarkClean2("clark"));
	  }
	else if(decpars.algorithm==String("clarkstokes"))
	  {
	    itsDeconvolver.reset(new SDAlgorithmClarkClean2("clarkstokes"));
	  }
	else if(decpars.algorithm==String("multiscale"))
	  {
	    itsDeconvolver.reset(new SDAlgorithmMSClean( decpars.scales, decpars.scalebias ));
	  }
	else if(decpars.algorithm==String("mem"))
	  {
	    itsDeconvolver.reset(new SDAlgorithmMEM( "entropy" ));
	  }
	else if (decpars.algorithm==String("asp"))
	  {
	    itsDeconvolver.reset(new SDAlgorithmAAspClean(decpars.fusedThreshold));
	  }
	else
	  {
	    throw( AipsError("Un-known algorithm : "+decpars.algorithm) );
	  }

	// Set restoring beam options
	itsDeconvolver->setRestoringBeam( decpars.restoringbeam, decpars.usebeam );
        itsUseBeam = decpars.usebeam;// store this info also here.

	// Set Masking options
	//	itsDeconvolver->setMaskOptions( decpars.maskType );
	itsMaskHandler.reset(new SDMaskHandler());
	//itsMaskString = decpars.maskString;
	itsMaskType = decpars.maskType;
        if(itsMaskType=="auto-thresh")
          {
            itsAutoMaskAlgorithm="thresh";
          }
        else if(itsMaskType=="auto-thresh2")
          {
            itsAutoMaskAlgorithm="thresh2";
          }
        else if(itsMaskType=="auto-multithresh")
          {
            itsAutoMaskAlgorithm="multithresh";
          }
        else if(itsMaskType=="auto-onebox")
          {
            itsAutoMaskAlgorithm="onebox";
          }
        else {
            itsAutoMaskAlgorithm="";
        }
        itsPBMask = decpars.pbMask;
        itsMaskString = decpars.maskString;
        if(decpars.maskList.nelements()==0 ||
            (decpars.maskList.nelements()==1 && decpars.maskList[0]==""))
          {
            itsMaskList.resize(1);
            itsMaskList[0] = itsMaskString;
          }
        else
          {
            itsMaskList = decpars.maskList;
          }
        itsMaskThreshold = decpars.maskThreshold;
        itsFracOfPeak = decpars.fracOfPeak;
        itsMaskResolution = decpars.maskResolution;
        itsMaskResByBeam = decpars.maskResByBeam;
        itsNMask = decpars.nMask;
        //itsAutoAdjust = decpars.autoAdjust;
        //desable autoadjust
        itsAutoAdjust = false;
        itsSidelobeThreshold = decpars.sidelobeThreshold;
        itsNoiseThreshold = decpars.noiseThreshold;
        itsLowNoiseThreshold = decpars.lowNoiseThreshold;
        itsNegativeThreshold = decpars.negativeThreshold;
        itsSmoothFactor = decpars.smoothFactor;
        itsMinBeamFrac = decpars.minBeamFrac;
        itsCutThreshold = decpars.cutThreshold;
        itsGrowIterations = decpars.growIterations;
        itsDoGrowPrune = decpars.doGrowPrune;
        itsMinPercentChange = decpars.minPercentChange;
        itsVerbose = decpars.verbose;
        itsFastNoise = decpars.fastnoise;
	      itsIsInteractive = decpars.interactive;
        itsNsigma = decpars.nsigma;
      }
    catch(AipsError &x)
      {
	throw( AipsError("Error in constructing a Deconvolver : "+x.getMesg()) );
      }

    itsAddedModel=false;
  }

  Long SynthesisDeconvolver::estimateRAM(const vector<int>& imsize){

    Long mem=0;
    /* This does not work
    if( ! itsImages )
      {
	itsImages = makeImageStore( itsImageName );
      }
    */
    if(itsDeconvolver)
      mem=itsDeconvolver->estimateRAM(imsize);
    return mem;
  }
<<<<<<< HEAD

   Record SynthesisDeconvolver::initMinorCycle( )
  {
=======
  Record SynthesisDeconvolver::initMinorCycle(){
    /////IMPORTANT initMinorCycle has to be called before setupMask...that order has to be kept !

    
    if(!itsImages)
      itsImages=makeImageStore(itsImageName);
    //For cubes as we are not doing a post major cycle residual automasking
    //Force recalculation of robust stats to update nsigmathreshold with
    //most recent residual
   
    if(itsAutoMaskAlgorithm=="multithresh" && itsImages->residual()->shape()[3] >1 && itsNsigma > 0.0){
      Record retval;
      Record backupRobustStats=itsRobustStats;
      itsRobustStats=Record();
      retval=initMinorCycle(itsImages);
      itsRobustStats=backupRobustStats;
      return retval;
    }
    
    /* else if (itsAutoMaskAlgorithm=="multithresh" && itsImages->residual()->shape()[3]){
      ///As the automask for cubes pre-CAS-9386...
      /// was tuned to look for threshold in future mask
      ///It is as good as somewhere in between no mask and mask
      //      Record backupRobustStats=itsRobustStats;
      Record retval=initMinorCycle(itsImages);
      //cerr << "INITMINOR " << itsRobustStats << endl;
      //itsRobustStats=backupRobustStats;
      if(retval.isDefined("peakresidualnomask")){
	Float futureRes=Float(retval.asFloat("peakresidualnomask")-(retval.asFloat("peakresidualnomask")-retval.asFloat("peakresidual"))/1000.0);
	if(futureRes != itsPreviousFutureRes){
	  //itsLoopController.setPeakResidual(retval.asFloat("peakresidualnomask"));
	  retval.define("peakresidual", futureRes);
	  itsPreviousFutureRes=futureRes;
	}
      }
      return retval;
      }
    */
    Record retval= initMinorCycle(itsImages);
    //    cerr << "INITMINOR retval" << retval << endl;

    return retval;
  }
  Record SynthesisDeconvolver::initMinorCycle(std::shared_ptr<SIImageStore> imstor )
  { 
>>>>>>> e873bb93
    LogIO os( LogOrigin("SynthesisDeconvolver","initMinorCycle",WHERE) );
    Record returnRecord;
    Timer timer;
    Timer tim;
    tim.mark();
    try {

      //os << "---------------------------------------------------- Init (?) Minor Cycles ---------------------------------------------" << LogIO::POST;

      itsImages = imstor;

      // If a starting model exists, this will initialize the ImageStore with it. Will do this only once.
      setStartingModel();

      //itsIterDone is currently only used by automask code so move this to inside setAutomask
      //itsIterDone += itsLoopController.getIterDone();

      //      setupMask();

      Float masksum;
      if( ! itsImages->hasMask() ) // i.e. if there is no existing mask to re-use...
	{ masksum = -1.0;}
      else
	{
	  masksum = itsImages->getMaskSum();
	  itsImages->mask()->unlock();
	}
      Bool validMask = ( masksum > 0 );
      //    os << LogIO::NORMAL3 << "****INITMINOR Masksum stuff "<< tim.real() << LogIO::POST;
      // tim.mark();

      // Calculate Peak Residual and Max Psf Sidelobe, and fill into SubIterBot.
      Float peakresnomask = itsImages->getPeakResidual();
      Float peakresinmask= validMask ? itsImages->getPeakResidualWithinMask() : peakresnomask;
      //os << LogIO::NORMAL3 << "****INITMINOR residual peak "<< tim.real() << LogIO::POST;
      //tim.mark();
      itsLoopController.setPeakResidual( validMask ? peakresinmask : peakresnomask );
      //os << LogIO::NORMAL3 << "****INITMINOR OTHER residual peak "<< tim.real() << LogIO::POST;
      //tim.mark();
      itsLoopController.setPeakResidualNoMask( peakresnomask );
      itsLoopController.setMaxPsfSidelobe( itsImages->getPSFSidelobeLevel() );
      
      //re-calculate current nsigma threhold
      //os<<"Calling calcRobustRMS ....syndeconv."<<LogIO::POST;
      Float nsigmathresh = 0.0;
      Bool useautomask = ( itsAutoMaskAlgorithm=="multithresh" ? true : false);
      Int iterdone = itsLoopController.getIterDone();
<<<<<<< HEAD
      if ( itsNsigma >0.0 ) {
=======

      //cerr << "INIT automask " << useautomask << " alg " << itsAutoMaskAlgorithm << " sigma " << itsNsigma  << endl;
      if ( itsNsigma >0.0) { 
>>>>>>> e873bb93
        itsMaskHandler->setPBMaskLevel(itsPBMask);
        Array<Double> medians, robustrms;
        // 2 cases to use existing stats.
        // 1. automask has run and so the image statistics record has filled
        // or
        // 2. no automask but for the first cycle but already initial calcRMS has ran to avoid duplicate
        //
<<<<<<< HEAD
        if ((useautomask && itsRobustStats.nfields()) ||
=======
        //cerr << "useauto " << useautomask << " nfields " << itsRobustStats.nfields() << " iterdone " << iterdone << endl;
        if ((useautomask && itsRobustStats.nfields()) || 
>>>>>>> e873bb93
            (!useautomask && iterdone==0 && itsRobustStats.nfields()) ) {
           os <<LogIO::DEBUG1<<"automask on: check the current stats"<<LogIO::POST;
           //os<< "itsRobustStats nfield="<< itsRobustStats.nfields() << LogIO::POST;;
           if (itsRobustStats.isDefined("medabsdevmed")) {
             Array<Double> mads;
             itsRobustStats.get(RecordFieldId("medabsdevmed"), mads);
             os<<LogIO::DEBUG1<<"Using robust rms from automask ="<< mads*1.4826 <<LogIO::POST;
             robustrms = mads*1.4826;
           }
           else if(itsRobustStats.isDefined("robustrms")) {
             itsRobustStats.get(RecordFieldId("robustrms"), robustrms);
           }
           itsRobustStats.get(RecordFieldId("median"), medians);

        }
       else { // do own stats calculation
          timer.mark();
	  
          os<<LogIO::DEBUG1<<"Calling calcRobustRMS .. "<<LogIO::POST;
          robustrms = itsImages->calcRobustRMS(medians, itsPBMask, itsFastNoise);
          os<< LogIO::NORMAL << "time for calcRobustRMS:  real "<< timer.real() << "s ( user " << timer.user()
             <<"s, system "<< timer.system() << "s)" << LogIO::POST;
          //reset itsRobustStats
          //cerr << "medians " << medians << " pbmask " << itsPBMask << endl;
          try {
            //os<<"current content of itsRobustStats nfields=="<<itsRobustStats.nfields()<<LogIO::POST;
            itsRobustStats.define(RecordFieldId("robustrms"), robustrms);
            itsRobustStats.define(RecordFieldId("median"), medians);
          }
          catch(AipsError &x) {
            throw( AipsError("Error in storing the robust image statistics") );
          }
<<<<<<< HEAD
        }

=======

	  //cerr << this << " DOING robust " << itsRobustStats << endl;
	  
       }
 
>>>>>>> e873bb93
        /***
        Array<Double> robustrms =kitsImages->calcRobustRMS(medians, itsPBMask, itsFastNoise);
        // Before the first iteration the iteration parameters have not been
        // set in SIMinorCycleController
        // Use nsigma pass to SynthesisDeconvolver directly for now...
        //Float nsigma = itsLoopController.getNsigma();
        ***/
        Double minval, maxval;
        IPosition minpos, maxpos;
        //Double maxrobustrms = max(robustrms);
        minMax(minval, maxval, minpos, maxpos, robustrms);

        //Float nsigmathresh = nsigma * (Float)robustrms(IPosition(1,0));
        //nsigmathresh = itsNsigma * (Float)maxrobustrms;
        String msg="";
        if (useautomask) {
          nsigmathresh = (Float)(medians(maxpos)) + itsNsigma * (Float)maxval;
          msg+=" (nsigma*rms + median)";
        }
        else {
          nsigmathresh = itsNsigma * (Float)maxval;
        }
        os << "Current nsigma threshold (maximum along spectral channels ) ="<<nsigmathresh<< msg <<LogIO::POST;
      }
   
      itsLoopController.setNsigmaThreshold(nsigmathresh);
      itsLoopController.setPBMask(itsPBMask);


      if ( itsAutoMaskAlgorithm=="multithresh" && !initializeChanMaskFlag ) {
        IPosition maskshp = itsImages->mask()->shape();
        Int nchan = maskshp(3);
        itsChanFlag=Vector<Bool>(nchan,False);
        initializeChanMaskFlag=True;
        // also initialize posmask, which tracks only positive (emission)
<<<<<<< HEAD
        itsPosMask = TempImage<Float> (maskshp, itsImages->mask()->coordinates(),SDMaskHandler::memoryToUse());
        itsPosMask.set(0);
=======
        if(!itsPosMask){
          //itsPosMask = TempImage<Float> (maskshp, itsImages->mask()->coordinates(),SDMaskHandler::memoryToUse());
          itsPosMask=itsImages->tempworkimage();
	  //you don't want to modify this here...
	  //It is set to 0.0 in SIImageStore first time it is created.
          //itsPosMask->set(0);
          itsPosMask->unlock();
        }
>>>>>>> e873bb93
      }
      os<<LogIO::DEBUG1<<"itsChanFlag.shape="<<itsChanFlag.shape()<<LogIO::POST;

      /*
      Array<Double> rmss = itsImages->calcRobustRMS();
      AlwaysAssert( rmss.shape()[0]>0 , AipsError);
      cout  << "madRMS : " << rmss << "  with shape : " << rmss.shape() << endl;
      //itsLoopController.setMadRMS( rmss[0] );
      */

      if( itsMaskSum != masksum || masksum == 0.0 ) // i.e. mask has changed.
	{
	  itsMaskSum = masksum;
	  itsLoopController.setMaskSum( masksum );
	}
      else // mask has not changed...
	{
	  itsLoopController.setMaskSum( -1.0 );
	}
<<<<<<< HEAD


=======
      
>>>>>>> e873bb93
      returnRecord = itsLoopController.getCycleInitializationRecord();
      //cerr << "INIT record " << returnRecord << endl;

<<<<<<< HEAD
      itsImages->printImageStats();
=======
      //      itsImages->printImageStats();
      os << " Absolute Peak residual within mask : " << peakresinmask << ", over full image : " << peakresnomask  << LogIO::POST;
      itsImages->releaseLocks();
>>>>>>> e873bb93

      os << LogIO::DEBUG2 << "Initialized minor cycle. Returning returnRec" << LogIO::POST;

    } catch(AipsError &x) {
      throw( AipsError("Error initializing the Minor Cycle for "  + itsImageName + " : "+x.getMesg()) );
    }
<<<<<<< HEAD

=======
>>>>>>> e873bb93
    return returnRecord;
  }
  void SynthesisDeconvolver::setChanFlag(const Vector<Bool>& chanflag){
    //ignore if it has not been given a size yet in initminorcycle
    if(itsChanFlag.nelements()==0)
      return;
    if(itsChanFlag.nelements() != chanflag.nelements())
      throw(AipsError("cannot set chan flags for different number of channels"));
    itsChanFlag =chanflag;

  }
  Vector<Bool> SynthesisDeconvolver::getChanFlag(){
    return itsChanFlag;
  }
  void SynthesisDeconvolver::setRobustStats(const Record& rec){
    itsRobustStats=Record();
    itsRobustStats=rec;
    
  }
  Record SynthesisDeconvolver::getRobustStats(){
    return itsRobustStats;
  }

  Record SynthesisDeconvolver::interactiveGUI(Record& iterRec)
  {
    LogIO os( LogOrigin("SynthesisDeconvolver","interactiveGUI",WHERE) );
    Record returnRecord;

    try {

      // Check that required parameters are present in the iterRec.
      Int niter=0,cycleniter=0,iterdone;
      Float threshold=0.0, cyclethreshold=0.0;
      if( iterRec.isDefined("niter") &&
	  iterRec.isDefined("cycleniter") &&
	  iterRec.isDefined("threshold") &&
	  iterRec.isDefined("cyclethreshold") &&
	  iterRec.isDefined("iterdone") )
	{
	  iterRec.get("niter", niter);
	  iterRec.get("cycleniter", cycleniter);
	  iterRec.get("threshold", threshold);
	  iterRec.get("cyclethreshold", cyclethreshold);
	  iterRec.get("iterdone",iterdone);
	}
      else throw(AipsError("SD::interactiveGui() needs valid niter, cycleniter, threshold to start up."));

      if( ! itsImages ) itsImages = makeImageStore( itsImageName );

      //      SDMaskHandler masker;
      String strthresh = String::toString(threshold)+"Jy";
      String strcycthresh = String::toString(cyclethreshold)+"Jy";

      if( itsMaskString.length()>0 ) {
	  itsMaskHandler->fillMask( itsImages, itsMaskString );
      }

      Int iterleft = niter - iterdone;
      if( iterleft<0 ) iterleft=0;

      Int stopcode = itsMaskHandler->makeInteractiveMask( itsImages, iterleft, cycleniter, strthresh, strcycthresh );

      Quantity qa;
      casacore::Quantity::read(qa,strthresh);
      threshold = qa.getValue(Unit("Jy"));
      casacore::Quantity::read(qa,strcycthresh);
      cyclethreshold = qa.getValue(Unit("Jy"));

      itsIsMaskLoaded=true;

      returnRecord.define( RecordFieldId("actioncode"), stopcode );
      returnRecord.define( RecordFieldId("niter"), iterdone + iterleft );
      returnRecord.define( RecordFieldId("cycleniter"), cycleniter );
      returnRecord.define( RecordFieldId("threshold"), threshold );
      returnRecord.define( RecordFieldId("cyclethreshold"), cyclethreshold );

    } catch(AipsError &x) {
      throw( AipsError("Error in Interactive GUI : "+x.getMesg()) );
    }
    return returnRecord;
  }

<<<<<<< HEAD

=======
  void SynthesisDeconvolver::setMinorCycleControl(const Record& minorCycleControlRec){
    //Don't know what itsloopcontroller does not need a const record;
    Record lala=minorCycleControlRec;
    itsLoopController.setCycleControls(lala);

  }
  
>>>>>>> e873bb93

  Record SynthesisDeconvolver::executeMinorCycle(Record& minorCycleControlRec)
  {
    // LogIO os( LogOrigin("SynthesisDeconvolver","executeMinorCycle",WHERE) );
    

    //    itsImages->printImageStats();
    SynthesisUtilMethods::getResource("Start Deconvolver");
    ///if cube execute cube deconvolution...check on residual shape as itsimagestore return 0 shape sometimes
    if(!itsImages)
      throw(AipsError("Initminor Cycle has not been called yet"));
    if(itsImages->residual()->shape()[3]> 1){
     return  executeCubeMinorCycle(minorCycleControlRec);
    }
     
    //  os << "---------------------------------------------------- Run Minor Cycle Iterations  ---------------------------------------------" << LogIO::POST;
    return executeCoreMinorCycle(minorCycleControlRec);
    SynthesisUtilMethods::getResource("End Deconvolver");
  }
  Record SynthesisDeconvolver::executeCoreMinorCycle(Record& minorCycleControlRec)
  {
   
    Record returnRecord;
    try {
      //      if ( !itsIsInteractive ) setAutoMask();
      //cerr << "MINORCYCLE control Rec " << minorCycleControlRec << endl;
      itsLoopController.setCycleControls(minorCycleControlRec);
      bool automaskon (false);
      if (itsAutoMaskAlgorithm=="multithresh") {
        automaskon=true;
      }
      //itsDeconvolver->deconvolve( itsLoopController, itsImages, itsDeconvolverId, automaskon, itsFastNoise );
      // include robust stats rec
<<<<<<< HEAD
=======
      
>>>>>>> e873bb93
      itsDeconvolver->deconvolve( itsLoopController, itsImages, itsDeconvolverId, automaskon, itsFastNoise, itsRobustStats );
      
      returnRecord = itsLoopController.getCycleExecutionRecord();

      //scatterModel(); // This is a no-op for the single-node case.

      itsImages->releaseLocks();

    } catch(AipsError &x) {
      throw( AipsError("Error in running Minor Cycle : "+x.getMesg()) );
    }

   

    return returnRecord;
  }
  Record SynthesisDeconvolver::executeCubeMinorCycle(Record& minorCycleControlRec, const Int AutoMaskFlag)
  {
        LogIO os( LogOrigin("SynthesisDeconvolver","executeCubeMinorCycle",WHERE) );
    Record returnRecord;
    Int doAutoMask=AutoMaskFlag;

    SynthesisUtilMethods::getResource("Start Deconvolver");

    try {
      //      if ( !itsIsInteractive ) setAutoMask();
      if(doAutoMask < 1){
	itsLoopController.setCycleControls(minorCycleControlRec);
      }
      else if(doAutoMask==1){
	minorCycleControlRec=itsPreviousIterBotRec_p;
      }
      CubeMinorCycleAlgorithm cmc;
      //casa::applicator.defineAlgorithm(cmc);
      ///argv and argc are needed just to callthe right overloaded init
      Int argc=1;
      char **argv=nullptr;
      applicator.init(argc, argv);
      if(applicator.isController()){
        os << ((AutoMaskFlag != 1) ? "---------------------------------------------------- Run Minor Cycle Iterations  ---------------------------------------------" : "---------------------------------------------------- Run Automask  ---------------------------------------------" )<< LogIO::POST;
        /*{///TO BE REMOVED
          LatticeExprNode le( sum( *(itsImages->mask()) ) );
          os << LogIO::WARN << "#####Sum of mask BEFORE minor cycle " << le.getFloat() << endl;
            }
        */
        Timer tim;
        tim.mark();
        //itsImages->printImageStats();
        // Add itsIterdone to be sent to child processes ...needed for automask
        //cerr << "before record " << itsIterDone << " loopcontroller " << itsLoopController.getIterDone() << endl;
        minorCycleControlRec.define("iterdone", itsIterDone);
	if(doAutoMask < 0) // && itsPreviousIterBotRec_p.nfields() >0)
	  doAutoMask=0;
	minorCycleControlRec.define("onlyautomask",doAutoMask);
        if(itsPosMask){
          minorCycleControlRec.define("posmaskname", itsPosMask->name());
        }
	//Int numprocs = applicator.numProcs(); 
        //cerr << "Number of procs: " << numprocs << endl;
          
          Int numchan=itsImages->residual()->shape()[3];
          Vector<Int> startchans;
          Vector<Int> endchans;
          Int numblocks=numblockchans(startchans, endchans); 
          String psfname=itsImages->psf()->name();
          
          Float psfsidelobelevel=itsImages->getPSFSidelobeLevel();
          String residualname=itsImages->residual()->name();
          String maskname=itsImages->mask()->name();
          String modelname=itsImages->model()->name();
          ////Need the pb too as calcrobustrms in SynthesisDeconvolver uses it
          String pbname="";
          if(itsImages->hasPB())
            pbname=itsImages->pb()->name();
          itsImages->releaseLocks();
          ///in lieu of = operator go via record
          // need to create a proper = operator for SynthesisParamsDeconv
          SynthesisParamsDeconv decpars;
          ///Will have to create a = operator...right now kludging
          ///from record has a check that has to be bypassed for just the
          /// usage as a = operator
          {
            String tempMaskString= itsDecPars.maskString;
            itsDecPars.maskString="";
            decpars.fromRecord(itsDecPars.toRecord());
            //return itsDecPars back to its original state
            itsDecPars.maskString=tempMaskString;
          }
          ///remove starting model as already dealt with in this deconvolver
          decpars.startModel="";
          ///masking is dealt already by this deconvolver so mask image
          //is all that is needed which is sent as maskname to subdeconvolver
          decpars.maskString="";
          (decpars.maskList).resize();
          Record decParsRec = decpars.toRecord();

          /////Now we loop over channels and deconvolve each
          ///If we do want to do block of channels rather than 1 channel
          ///at a time chanRange can take that and the trigger to call this
          ///function in executeMinorCycle has to change.
          Int rank(0);
          Bool assigned; 
          Bool allDone(false);
          Vector<Int> chanRange(2);
          //Record beamsetRec;
          Vector<Bool> retvals(numblocks, False);
          Vector<Bool> chanFlag(0);
          if(itsChanFlag.nelements()==0){
            itsChanFlag.resize(numchan);
            itsChanFlag.set(False);
          }
	  Record chanflagRec;
          Int indexofretval=0;
          for (Int k=0; k < numblocks; ++k) {
            //os << LogIO::DEBUG1 << "deconvolving channel "<< k << LogIO::POST;
            assigned=casa::applicator.nextAvailProcess(cmc, rank);
            //cerr << "assigned "<< assigned << endl;
            while(!assigned) {
              //cerr << "SErial ? " << casa::applicator.isSerial() << endl;
              rank = casa::applicator.nextProcessDone(cmc, allDone);
              //cerr << "while rank " << rank << endl;
              //receiving output of CubeMinorCycleAlgorithm::put
              //#1
              Vector<Int> chanRangeProcessed;
              casa::applicator.get(chanRangeProcessed);
              //#2
              
              Record chanflagRec;
	      casa::applicator.get(chanflagRec);
               
              //#3
              Record retval;
              casa::applicator.get(retval);
	      
	      Vector<Bool> retchanflag;
	      chanflagRec.get("chanflag", retchanflag);
	      if(retchanflag.nelements() >0)
		itsChanFlag(Slice(chanRangeProcessed[0], chanRangeProcessed[1]-chanRangeProcessed[0]+1))=retchanflag;
	      Record substats=chanflagRec.asRecord("statsrec");
	      setSubsetRobustStats(substats, chanRangeProcessed[0], chanRangeProcessed[1], numchan);
	      
              retvals(indexofretval)=(retval.nfields() > 0);
              ++indexofretval;
              ///might need to merge these retval
	      if(doAutoMask <1)
		mergeReturnRecord(retval, returnRecord, chanRangeProcessed[0]);
              /*if(retval.nfields())
                cerr << k << "deconv rank " << rank << " successful " << endl;
               else
                cerr << k << "deconv rank " << rank << " failed " << endl;
              */
              //cerr <<"rank " << rank << " return rec "<< retval << endl;
              assigned = casa::applicator.nextAvailProcess(cmc, rank);
	  
            }

            ///send process info
            // put dec sel params #1
            applicator.put(decParsRec);
            // put itercontrol  params #2
            applicator.put(minorCycleControlRec);
            // put which channel to process #3
            chanRange[0]=startchans[k];  chanRange[1]=endchans[k];
            applicator.put(chanRange);
            // psf  #4
            applicator.put(psfname);
            // residual #5
            applicator.put(residualname);
            // model #6
            applicator.put(modelname);
            // mask #7
            applicator.put(maskname);
            //pb #8
            applicator.put(pbname);
            //#9 psf side lobe
            applicator.put(psfsidelobelevel);
            //# put chanflag
            chanFlag.resize();
            chanFlag=itsChanFlag(IPosition(1, chanRange[0]), IPosition(1, chanRange[1]));
           
            chanflagRec.define("chanflag", chanFlag);
	    Record statrec=getSubsetRobustStats(chanRange[0], chanRange[1]);
	    chanflagRec.defineRecord("statsrec", statrec);
            applicator.put(chanflagRec);
            /// Tell worker to process it
            applicator.apply(cmc);
            
          }
          // Wait for all outstanding processes to return
          rank = casa::applicator.nextProcessDone(cmc, allDone);
          while (!allDone) {

            Vector<Int> chanRangeProcessed;
            casa::applicator.get(chanRangeProcessed);
            Record chanflagRec;
            casa::applicator.get(chanflagRec);       	    
            Record retval;
            casa::applicator.get(retval);
	    Vector<Bool> retchanflag;
	    chanflagRec.get("chanflag", retchanflag);
	    if(retchanflag.nelements() >0)
              itsChanFlag(Slice(chanRangeProcessed[0], chanRangeProcessed[1]-chanRangeProcessed[0]+1))=retchanflag;
	    Record substats=chanflagRec.asRecord("statsrec");
	    setSubsetRobustStats(substats, chanRangeProcessed[0], chanRangeProcessed[1], numchan);
            retvals(indexofretval)=(retval.nfields() > 0);
            ++indexofretval;
	    if(doAutoMask < 1)
	      mergeReturnRecord(retval, returnRecord, chanRangeProcessed[0]);
            if(retval.nfields() >0)
              //cerr << "deconv remainder rank " << rank << " successful " << endl;
              cerr << "";
            else
              cerr << "deconv remainder rank " << rank << " failed " << endl;
            
            rank = casa::applicator.nextProcessDone(cmc, allDone);
            if(casa::applicator.isSerial())
              allDone=true;

          }

          if(anyEQ(retvals, False))
            throw(AipsError("one of more section of the cube failed in deconvolution"));
	  if(doAutoMask < 1){
	    itsLoopController.incrementMinorCycleCount(returnRecord.asInt("iterdone"));
	    itsIterDone+=returnRecord.asInt("iterdone");
	  }
	  itsPreviousIterBotRec_p=Record();
	  itsPreviousIterBotRec_p=minorCycleControlRec;
          /*{///TO BE REMOVED
          LatticeExprNode le( sum( *(itsImages->mask()) ) );
          os << LogIO::WARN << "#####Sum of mask AFTER minor cycle " << le.getFloat()  << "loopcontroller iterdeconv " << itsLoopController.getIterDone() << endl;
          }*/ 

      }///end of if controller
      /////////////////////////////////////////////////
  
      //scatterModel(); // This is a no-op for the single-node case.

      itsImages->releaseLocks();

    } catch(AipsError &x) {
      //MPI_Abort(MPI_COMM_WORLD, 6);
      throw( AipsError("Error in running Minor Cycle : "+x.getMesg()) );
    }

    SynthesisUtilMethods::getResource("End Deconvolver");

    return returnRecord;
  }

  // Restore Image.
  void SynthesisDeconvolver::restore()
  {
    LogIO os( LogOrigin("SynthesisDeconvolver","restoreImage",WHERE) );

    if( ! itsImages )
      {
	itsImages = makeImageStore( itsImageName );
      }

    SynthesisUtilMethods::getResource("Restoration");

    itsDeconvolver->restore(itsImages);
    itsImages->releaseLocks();

  }

  void SynthesisDeconvolver::mergeReturnRecord(const Record& inRec, Record& outRec, const Int chan){

    ///Something has to be done about what is done in SIIterBot_state::mergeMinorCycleSummary if it is needed
    Matrix<Double> summaryminor(6,0);
    if(outRec.isDefined("summaryminor"))
      summaryminor=Matrix<Double>(outRec.asArrayDouble("summaryminor"));
    Matrix<Double> subsummaryminor;
    if(inRec.isDefined("summaryminor"))
      subsummaryminor=Matrix<Double>(inRec.asArrayDouble("summaryminor"));
    if(subsummaryminor.nelements() !=0){
      ///The 6th element is supposed to be the subimage id
      subsummaryminor.row(5)= subsummaryminor.row(5)+(Double(chan));
      Matrix<Double> newsummary(6, summaryminor.shape()[1]+subsummaryminor.shape()[1]);
      Int ocol=0;
      for (Int col=0; col< summaryminor.shape()[1]; ++col, ++ocol)
        newsummary.column(ocol)=summaryminor.column(col);
      for (Int col=0; col< subsummaryminor.shape()[1]; ++col, ++ocol)
        newsummary.column(ocol)=subsummaryminor.column(col);
      summaryminor.resize(newsummary.shape());
      summaryminor=newsummary;
    }
    outRec.define("summaryminor", summaryminor);
    //cerr << "inRec summ minor " << inRec.asArrayDouble("summaryminor") << endl;
    //cerr << "outRec summ minor " << summaryminor << endl;
    outRec.define("iterdone", Int(inRec.asInt("iterdone")+ (outRec.isDefined("iterdone") ? outRec.asInt("iterdone"): Int(0))));
    outRec.define("maxcycleiterdone", outRec.isDefined("maxcycleiterdone") ? max(inRec.asInt("maxcycleiterdone"), outRec.asInt("maxcycleiterdone")) :inRec.asInt("maxcycleiterdone")) ;
    
    outRec.define("peakresidual", outRec.isDefined("peakresidual") ? max(inRec.asFloat("peakresidual"), outRec.asFloat("peakresidual")) :inRec.asFloat("peakresidual")) ;

    ///is not necessarily defined it seems
    Bool updatedmodelflag=False;
    if(inRec.isDefined("updatedmodelflag"))
      inRec.get("updatedmodelflag", updatedmodelflag);
    outRec.define("updatedmodelflag", outRec.isDefined("updatedmodelflag") ? updatedmodelflag || outRec.asBool("updatedmodelflag") : updatedmodelflag) ;



  }
  // get channel blocks
  Int SynthesisDeconvolver::numblockchans(Vector<Int>& startchans, Vector<Int>& endchans){
    Int nchan=itsImages->residual()->shape()[3];
    //roughly 8e6 pixel to deconvolve per lock/process is a  minimum
    Int optchan= 8e6/(itsImages->residual()->shape()[0])/(itsImages->residual()->shape()[1]);
    // cerr << "OPTCHAN" << optchan  << endl;
    if(optchan < 10) optchan=10;
    Int nproc= applicator.numProcs() < 2 ? 1 : applicator.numProcs()-1;
    /*if(nproc==1){
      startchans.resize(1);
      endchans.resize(1);
      startchans[0]=0;
      endchans[0]=nchan-1;
      return 1;
      }
    */
    Int blksize= nchan/nproc > optchan ? optchan : Int( std::floor(Float(nchan)/Float(nproc)));
    if(blksize< 1) blksize=1;
    Int nblk=Int(nchan/blksize);
    startchans.resize(nblk);
    endchans.resize(nblk);
    for (Int k=0; k < nblk; ++k){
      startchans[k]= k*blksize;
      endchans[k]=(k+1)*blksize-1;
    }
    if(endchans[nblk-1] < (nchan-1)){
      startchans.resize(nblk+1,True);
      startchans[nblk]=endchans[nblk-1]+1;
      endchans.resize(nblk+1,True);
      endchans[nblk]=nchan-1;
      ++nblk;
    }
    //cerr << "nblk " << nblk << " beg " << startchans << " end " << endchans << endl;
    return nblk;
  }
  
  // pbcor Image.
  void SynthesisDeconvolver::pbcor()
  {
    LogIO os( LogOrigin("SynthesisDeconvolver","pbcor",WHERE) );

    if( ! itsImages )
      {
	itsImages = makeImageStore( itsImageName );
      }

    itsDeconvolver->pbcor(itsImages);
    itsImages->releaseLocks();

  }



  /////////////////////////////////////////////////////////////////////////////////////////////////////////////////////////
  ////    Internal Functions start here.  These are not visible to the tool layer.
  /////////////////////////////////////////////////////////////////////////////////////////////////////////////////////////

  std::shared_ptr<SIImageStore> SynthesisDeconvolver::makeImageStore( String imagename )
  {
    std::shared_ptr<SIImageStore> imstore;
    if( itsDeconvolver->getAlgorithmName() == "mtmfs" )
      {  imstore.reset( new SIImageStoreMultiTerm( imagename, itsDeconvolver->getNTaylorTerms(), true ) ); }
    else
      {  imstore.reset( new SIImageStore( imagename, true ) ); }

    return imstore;

  }


  // #############################################
  // #############################################
  // #############################################
  // #############################################

  // Set a starting model.
  void SynthesisDeconvolver::setStartingModel()
  {
    LogIO os( LogOrigin("SynthesisDeconvolver","setStartingModel",WHERE) );

    if(itsAddedModel==true) {return;}

    try
      {

	if( itsStartingModelNames.nelements()>0 && itsImages )
	  {
	    //	    os << "Setting " << itsStartingModelNames << " as starting model for deconvolution " << LogIO::POST;
	    itsImages->setModelImage( itsStartingModelNames );
	  }

	itsAddedModel=true;

      }
    catch(AipsError &x)
      {
	throw( AipsError("Error in setting  starting model for deconvolution: "+x.getMesg()) );
      }

  }

  // Set mask
  Bool SynthesisDeconvolver::setupMask()
  {

    ////Remembet this has to be called only after initMinorCycle
    LogIO os( LogOrigin("SynthesisDeconvolver","setupMask",WHERE) );
    if(!itsImages)
      throw(AipsError("Initminor Cycle has not been called yet"));
    Bool maskchanged=False;
    //debug
    if( itsIsMaskLoaded==false ) {
      // use mask(s)
      if(  itsMaskList[0] != "" || itsMaskType == "pb" || itsAutoMaskAlgorithm != "" ) {
        // Skip automask for non-interactive mode.
        if ( itsAutoMaskAlgorithm != "") { // && itsIsInteractive) {
	  os << "[" << itsImages->getName() << "] Setting up an auto-mask"<<  ((itsPBMask>0.0)?" within PB mask limit ":"") << LogIO::POST;
          ////For Cubes this is done in CubeMinorCycle
	  //cerr << this << "SETUP mask " << itsRobustStats << endl;
          if(itsImages->residual()->shape()[3] ==1)
            setAutoMask();
	  else if((itsImages->residual()->shape()[3] >1)){
	    Record dummy;
	    executeCubeMinorCycle(dummy, 1);
	  }
          /***
          if ( itsPBMask > 0.0 ) {
            itsMaskHandler->autoMaskWithinPB( itsImages, itsAutoMaskAlgorithm, itsMaskThreshold, itsFracOfPeak, itsMaskResolution, itsMaskResByBeam, itsPBMask);
          }
          else {
            cerr<<"automask by automask.."<<endl;
            itsMaskHandler->autoMask( itsImages, itsAutoMaskAlgorithm, itsMaskThreshold, itsFracOfPeak, itsMaskResolution, itsMaskResByBeam);
          }
          ***/
        }
        //else if( itsMaskType=="user" && itsMaskList[0] != "" ) {
        if( itsMaskType=="user" && itsMaskList[0] != "" ) {
	  os << "[" << itsImages->getName() << "] Setting up a mask from " << itsMaskList  <<  ((itsPBMask>0.0)?" within PB mask limit ":"") << LogIO::POST;

          itsMaskHandler->fillMask( itsImages, itsMaskList);
          if( itsPBMask > 0.0 ) {
            itsMaskHandler->makePBMask(itsImages, itsPBMask, True);
          }
        }
        else if( itsMaskType=="pb") {
	  os << "[" << itsImages->getName() << "] Setting up a PB based mask" << LogIO::POST;
          itsMaskHandler->makePBMask(itsImages, itsPBMask);
        }

	os << "----------------------------------------------------------------------------------------------------------------------------------------" << LogIO::POST;

      } else {

        // new im statistics creates an empty mask and need to take care of that case
        Bool emptyMask(False);
        if( itsImages->hasMask() )
          {
            if (itsImages->getMaskSum()==0.0) {
              emptyMask=True;
            }
          }
	if( ! itsImages->hasMask() || emptyMask ) // i.e. if there is no existing mask to re-use...
	  {
            LatticeLocker lock1 (*(itsImages->mask()), FileLocker::Write);
	    if( itsIsInteractive ) itsImages->mask()->set(0.0);
	    else itsImages->mask()->set(1.0);
	    os << "[" << itsImages->getName() << "] Initializing new mask to " << (itsIsInteractive?"0.0 for interactive drawing":"1.0 for the full image") << LogIO::POST;
	  }
	else {
	  os << "[" << itsImages->getName() << "] Initializing to existing mask" << LogIO::POST;
	}

      }

      // If anything other than automasking, don't re-make the mask here.
      if ( itsAutoMaskAlgorithm == "" )
        {	itsIsMaskLoaded=true; }


      // Get the number of mask pixels (sum) and send to the logger.
      Float masksum = itsImages->getMaskSum();
      Float npix = (itsImages->getShape()).product();

      //Int npix2 = 20000*20000*16000*4;
      //Float npix2f = 20000*20000*16000*4;

      //cout << " bigval : " << npix2 << " and " << npix2f << endl;

      os << "[" << itsImages->getName() << "] Number of pixels in the clean mask : " << masksum << " out of a total of " << npix << " pixels. [ " << 100.0 * masksum/npix << " % ]" << LogIO::POST;

      maskchanged=True;
    }
    else {
    }

    itsImages->mask()->unlock();
    return maskchanged;
}

  void SynthesisDeconvolver::setAutoMask()
  {
     //modify mask using automask otherwise no-op
     if ( itsAutoMaskAlgorithm != "" )  {
       itsIterDone += itsLoopController.getIterDone();
       
      
       
       Bool isThresholdReached = itsLoopController.isThresholdReached();
             //cerr << this << " setAuto " << itsRobustStats << endl;
       LogIO os( LogOrigin("SynthesisDeconvolver","setAutoMask",WHERE) );
       os << "Generating AutoMask" << LogIO::POST;
       //os << LogIO::WARN << "#####ItsIterDone value " << itsIterDone << endl;
       
       //os << "itsMinPercentChnage = " << itsMinPercentChange<< LogIO::POST;
       //cerr << "SUMa of chanFlag before " << ntrue(itsChanFlag) << endl;
       if ( itsPBMask > 0.0 ) {
         //itsMaskHandler->autoMaskWithinPB( itsImages, itsPosMask, itsIterDone, itsChanFlag, itsAutoMaskAlgorithm, itsMaskThreshold, itsFracOfPeak, itsMaskResolution, itsMaskResByBeam, itsNMask, itsAutoAdjust,  itsSidelobeThreshold, itsNoiseThreshold, itsLowNoiseThreshold, itsNegativeThreshold,itsCutThreshold, itsSmoothFactor, itsMinBeamFrac, itsGrowIterations, itsDoGrowPrune, itsMinPercentChange, itsVerbose, itsFastNoise, isThresholdReached, itsPBMask);
         //pass robust stats
         itsMaskHandler->autoMaskWithinPB( itsImages, *itsPosMask, itsIterDone, itsChanFlag, itsRobustStats, itsAutoMaskAlgorithm, itsMaskThreshold, itsFracOfPeak, itsMaskResolution, itsMaskResByBeam, itsNMask, itsAutoAdjust,  itsSidelobeThreshold, itsNoiseThreshold, itsLowNoiseThreshold, itsNegativeThreshold,itsCutThreshold, itsSmoothFactor, itsMinBeamFrac, itsGrowIterations, itsDoGrowPrune, itsMinPercentChange, itsVerbose, itsFastNoise, isThresholdReached, itsPBMask);
       }
       else {
         //itsMaskHandler->autoMask( itsImages, itsPosMask, itsIterDone, itsChanFlag,itsAutoMaskAlgorithm, itsMaskThreshold, itsFracOfPeak, itsMaskResolution, itsMaskResByBeam, itsNMask, itsAutoAdjust, itsSidelobeThreshold, itsNoiseThreshold, itsLowNoiseThreshold, itsNegativeThreshold, itsCutThreshold, itsSmoothFactor, itsMinBeamFrac, itsGrowIterations, itsDoGrowPrune, itsMinPercentChange, itsVerbose, itsFastNoise, isThresholdReached );
<<<<<<< HEAD
        // pass robust stats
        itsMaskHandler->autoMask( itsImages, itsPosMask, itsIterDone, itsChanFlag, itsRobustStats, itsAutoMaskAlgorithm, itsMaskThreshold, itsFracOfPeak, itsMaskResolution, itsMaskResByBeam, itsNMask, itsAutoAdjust, itsSidelobeThreshold, itsNoiseThreshold, itsLowNoiseThreshold, itsNegativeThreshold, itsCutThreshold, itsSmoothFactor, itsMinBeamFrac, itsGrowIterations, itsDoGrowPrune, itsMinPercentChange, itsVerbose, itsFastNoise, isThresholdReached );
=======
        // pass robust stats 
        itsMaskHandler->autoMask( itsImages, *itsPosMask, itsIterDone, itsChanFlag, itsRobustStats, itsAutoMaskAlgorithm, itsMaskThreshold, itsFracOfPeak, itsMaskResolution, itsMaskResByBeam, itsNMask, itsAutoAdjust, itsSidelobeThreshold, itsNoiseThreshold, itsLowNoiseThreshold, itsNegativeThreshold, itsCutThreshold, itsSmoothFactor, itsMinBeamFrac, itsGrowIterations, itsDoGrowPrune, itsMinPercentChange, itsVerbose, itsFastNoise, isThresholdReached );
>>>>>>> e873bb93
       }
       //cerr <<this << " SETAutoMask " << itsRobustStats << endl;
       //cerr << "SUM of chanFlag AFTER " << ntrue(itsChanFlag) << endl;
     }
  }

  // check if restoring beam is reasonable
  void SynthesisDeconvolver::checkRestoringBeam()
  {
    LogIO os( LogOrigin("SynthesisDeconvolver","checkRestoringBeam",WHERE) );
    //check for a bad restoring beam
    GaussianBeam beam;

    if( ! itsImages ) itsImages = makeImageStore( itsImageName );
    ImageInfo psfInfo = itsImages->psf()->imageInfo();
    if (psfInfo.hasSingleBeam()) {
      beam = psfInfo.restoringBeam();
    }
    else if (psfInfo.hasMultipleBeams() && itsUseBeam=="common") {
      beam = CasaImageBeamSet(psfInfo.getBeamSet()).getCommonBeam();
    }
    Double beammaj = beam.getMajor(Unit("arcsec"));
    Double beammin = beam.getMinor(Unit("arcsec"));
    if (std::isinf(beammaj) || std::isinf(beammin)) {
      String msg;
      if (itsUseBeam=="common") {
        msg+="Bad restoring beam using the common beam (at least one of the beam axes has an infinite size)  ";
        throw(AipsError(msg));
      }
    }
    itsImages->releaseLocks();
  }

  // This is for interactive-clean.
  void SynthesisDeconvolver::getCopyOfResidualAndMask( TempImage<Float> &/*residual*/,
                                           TempImage<Float> &/*mask*/ )
  {
    // Actually all I think we need here are filenames JSK 12/12/12
    // resize/shape and copy the residual image and mask image to these in/out variables.
    // Allocate Memory here.
  }
  void SynthesisDeconvolver::setMask( TempImage<Float> &/*mask*/ )
  {
    // Here we will just pass in the new names
    // Copy the input mask to the local main image mask
  }
  void SynthesisDeconvolver::setIterDone(const Int iterdone){
    //cerr << "SETITERDONE iterdone " << iterdone << endl;
    ///this get lost in initMinorCycle
    //itsLoopController.incrementMinorCycleCount(iterdone);
    itsIterDone=iterdone;
    
  }
  void SynthesisDeconvolver::setPosMask(std::shared_ptr<ImageInterface<Float> > posmask){
    itsPosMask=posmask;									      
									      
  }

  auto key2Mat = [](const Record& rec, const String& key, const Int npol) {
     Matrix<Double> tmp;
     //cerr << "KEY2mat " << key <<"  "<< rec.asArrayDouble(key).shape() << endl;
     if(rec.asArrayDouble(key).shape().nelements()==1){
       if(rec.asArrayDouble(key).shape()[0] != npol){
	 tmp.resize(1,rec.asArrayDouble(key).shape()[0]);
	 Vector<Double>tmpvec=rec.asArrayDouble(key);
	 tmp.row(0)=tmpvec;
       }
       else{
	 tmp.resize(rec.asArrayDouble(key).shape()[0],1);
	 Vector<Double>tmpvec=rec.asArrayDouble(key);
	 tmp.column(0)=tmpvec;
       }
	 
     }
     else{
       tmp=rec.asArrayDouble(key);
     }
     return tmp;
   };
  
  Record SynthesisDeconvolver::getSubsetRobustStats(const Int chanBeg, const Int chanEnd){
    Record outRec;
    //cerr << "getSUB " << itsRobustStats << endl;
    if(itsRobustStats.nfields()==0)
      return outRec;
    Matrix<Double> tmp;
    std::vector<String> keys={"min", "max", "rms", "medabsdevmed", "med", "robustrms", "median"};
    for (auto it = keys.begin() ; it != keys.end(); ++it){
      if(itsRobustStats.isDefined(*it)){
	tmp.resize();
	tmp=key2Mat(itsRobustStats, *it, itsImages->residual()->shape()[2]);
	/*
	cerr << "size of " << *it << "   " << itsRobustStats.asArrayDouble(*it).shape() << endl;
	if(itsRobustStats.asArrayDouble(*it).shape().nelements()==1){
	  tmp.resize(1, itsRobustStats.asArrayDouble(*it).shape()[0]);
	  Vector<Double>tmpvec=itsRobustStats.asArrayDouble(*it);
	  tmp.row(0)=tmpvec;

	}
	else
	  tmp=itsRobustStats.asArrayDouble(*it);
	*/
	//	cerr << std::setprecision(12) << tmp[chanBeg] << " bool " <<(tmp[chanBeg]> (C::dbl_max-(C::dbl_max*1e-15))) << endl;
	if(tmp(0,chanBeg)> (C::dbl_max-(C::dbl_max*1e-15)))
	  return Record();
	//cerr << "GETSUB blc "<< IPosition(2, 0, chanBeg)<<  " trc " << IPosition(2, tmp.shape()[0]-1, chanEnd) << " shape " << tmp.shape() << endl;
	outRec.define(*it, tmp(IPosition(2, 0, chanBeg), IPosition(2, tmp.shape()[0]-1, chanEnd)));     
      }
    }
    //cerr <<"chanbeg " << chanBeg << " chanend " << chanEnd << endl;
    //cerr << "GETSUB " << outRec << endl; 
    return outRec;
  }
  
  void SynthesisDeconvolver::setSubsetRobustStats(const Record& inrec, const Int chanBeg, const Int chanEnd, const Int numchan){
    if(inrec.nfields()==0)
      return ;
    Matrix<Double> tmp;
    std::vector<String> keys={"min", "max", "rms", "medabsdevmed", "med", "robustrms", "median"};
   
    for (auto it = keys.begin() ; it != keys.end(); ++it){
      if(inrec.isDefined(*it)){
	tmp.resize();
	tmp=key2Mat(inrec, *it,itsImages->residual()->shape()[2] );
	Matrix<Double> outvec;
	if(itsRobustStats.isDefined(*it)){
	  outvec=key2Mat(itsRobustStats, *it, itsImages->residual()->shape()[2]);	 
	}
	else{
	  outvec.resize(itsImages->residual()->shape()[2], numchan);
	  outvec.set(C::dbl_max);
	}
	
	
	outvec(IPosition(2, 0, chanBeg), IPosition(2,outvec.shape()[0]-1, chanEnd))=tmp;
	itsRobustStats.define(*it, outvec);     
      }
    }

    //cerr << "SETT " << itsRobustStats << endl;
    //cerr << "SETT::ItsRobustStats " << Vector<Double>(itsRobustStats.asArrayDouble("min")) << endl;
  }
} //# NAMESPACE CASA - END
<|MERGE_RESOLUTION|>--- conflicted
+++ resolved
@@ -61,30 +61,23 @@
 extern casa::Applicator casa::applicator;
 namespace casa { //# NAMESPACE CASA - BEGIN
 
-<<<<<<< HEAD
   SynthesisDeconvolver::SynthesisDeconvolver() :
-				       itsDeconvolver( ),
-				       itsMaskHandler( ),
-=======
-  
-  SynthesisDeconvolver::SynthesisDeconvolver() : 
-				       itsDeconvolver(nullptr), 
+				       itsDeconvolver(nullptr),
 				       itsMaskHandler(nullptr ),
-                                       itsImages(nullptr),
->>>>>>> e873bb93
-                                       itsImageName(""),
-				       //                                       itsPartImageNames(Vector<String>(0)),
+               itsImages(nullptr),
+               itsImageName(""),
+				       //itsPartImageNames(Vector<String>(0)),
 				       itsBeam(0.0),
 				       itsDeconvolverId(0),
 				       itsScales(Vector<Float>()),
-                                       itsMaskType(""),
-                                       itsPBMask(0.0),
+               itsMaskType(""),
+               itsPBMask(0.0),
 				       //itsMaskString(String("")),
-                                       itsIterDone(0.0),
-                                       itsChanFlag(Vector<Bool>(0)),
-                                       itsRobustStats(Record()),
-                                       initializeChanMaskFlag(false),
-                                       itsPosMask(nullptr),
+               itsIterDone(0.0),
+               itsChanFlag(Vector<Bool>(0)),
+               itsRobustStats(Record()),
+               initializeChanMaskFlag(false),
+               itsPosMask(nullptr),
 				       itsIsMaskLoaded(false),
 				       itsMaskSum(-1e+9),
 				       itsPreviousFutureRes(0.0),
@@ -105,21 +98,18 @@
     LogIO os( LogOrigin("SynthesisDeconvolver","setupDeconvolution",WHERE) );
 
     //Copy this decpars into a private variable that can be used elsewhere
-    //there is no proper copy operator (as public casa::Arrays members = operator fails) 
+    //there is no proper copy operator (as public casa::Arrays members = operator fails)
     itsDecPars.fromRecord(decpars.toRecord());
     itsImageName = decpars.imageName;
     itsStartingModelNames = decpars.startModel;
     itsDeconvolverId = decpars.deconvolverId;
 
     os << "Set Deconvolution Options for [" << itsImageName << "] : " << decpars.algorithm ;
-<<<<<<< HEAD
+
     if( itsStartingModelNames.nelements()>0 && itsStartingModelNames[0].length() > 0 )
-=======
-      if( itsStartingModelNames.nelements()>0 && itsStartingModelNames[0].length() > 0 ) 
->>>>>>> e873bb93
       os << " , starting from model : " << itsStartingModelNames;
     os << LogIO::POST;
-    
+
     try
       {
 	if(decpars.algorithm==String("hogbom"))
@@ -247,21 +237,16 @@
       mem=itsDeconvolver->estimateRAM(imsize);
     return mem;
   }
-<<<<<<< HEAD
-
-   Record SynthesisDeconvolver::initMinorCycle( )
-  {
-=======
-  Record SynthesisDeconvolver::initMinorCycle(){
+
+  Record SynthesisDeconvolver::initMinorCycle() {
     /////IMPORTANT initMinorCycle has to be called before setupMask...that order has to be kept !
 
-    
     if(!itsImages)
       itsImages=makeImageStore(itsImageName);
     //For cubes as we are not doing a post major cycle residual automasking
     //Force recalculation of robust stats to update nsigmathreshold with
     //most recent residual
-   
+
     if(itsAutoMaskAlgorithm=="multithresh" && itsImages->residual()->shape()[3] >1 && itsNsigma > 0.0){
       Record retval;
       Record backupRobustStats=itsRobustStats;
@@ -270,7 +255,7 @@
       itsRobustStats=backupRobustStats;
       return retval;
     }
-    
+
     /* else if (itsAutoMaskAlgorithm=="multithresh" && itsImages->residual()->shape()[3]){
       ///As the automask for cubes pre-CAS-9386...
       /// was tuned to look for threshold in future mask
@@ -296,8 +281,7 @@
     return retval;
   }
   Record SynthesisDeconvolver::initMinorCycle(std::shared_ptr<SIImageStore> imstor )
-  { 
->>>>>>> e873bb93
+  {
     LogIO os( LogOrigin("SynthesisDeconvolver","initMinorCycle",WHERE) );
     Record returnRecord;
     Timer timer;
@@ -339,19 +323,15 @@
       //tim.mark();
       itsLoopController.setPeakResidualNoMask( peakresnomask );
       itsLoopController.setMaxPsfSidelobe( itsImages->getPSFSidelobeLevel() );
-      
+
       //re-calculate current nsigma threhold
       //os<<"Calling calcRobustRMS ....syndeconv."<<LogIO::POST;
       Float nsigmathresh = 0.0;
       Bool useautomask = ( itsAutoMaskAlgorithm=="multithresh" ? true : false);
       Int iterdone = itsLoopController.getIterDone();
-<<<<<<< HEAD
-      if ( itsNsigma >0.0 ) {
-=======
 
       //cerr << "INIT automask " << useautomask << " alg " << itsAutoMaskAlgorithm << " sigma " << itsNsigma  << endl;
-      if ( itsNsigma >0.0) { 
->>>>>>> e873bb93
+      if ( itsNsigma >0.0) {
         itsMaskHandler->setPBMaskLevel(itsPBMask);
         Array<Double> medians, robustrms;
         // 2 cases to use existing stats.
@@ -359,12 +339,9 @@
         // or
         // 2. no automask but for the first cycle but already initial calcRMS has ran to avoid duplicate
         //
-<<<<<<< HEAD
+
+        //cerr << "useauto " << useautomask << " nfields " << itsRobustStats.nfields() << " iterdone " << iterdone << endl;
         if ((useautomask && itsRobustStats.nfields()) ||
-=======
-        //cerr << "useauto " << useautomask << " nfields " << itsRobustStats.nfields() << " iterdone " << iterdone << endl;
-        if ((useautomask && itsRobustStats.nfields()) || 
->>>>>>> e873bb93
             (!useautomask && iterdone==0 && itsRobustStats.nfields()) ) {
            os <<LogIO::DEBUG1<<"automask on: check the current stats"<<LogIO::POST;
            //os<< "itsRobustStats nfield="<< itsRobustStats.nfields() << LogIO::POST;;
@@ -382,7 +359,7 @@
         }
        else { // do own stats calculation
           timer.mark();
-	  
+
           os<<LogIO::DEBUG1<<"Calling calcRobustRMS .. "<<LogIO::POST;
           robustrms = itsImages->calcRobustRMS(medians, itsPBMask, itsFastNoise);
           os<< LogIO::NORMAL << "time for calcRobustRMS:  real "<< timer.real() << "s ( user " << timer.user()
@@ -397,16 +374,11 @@
           catch(AipsError &x) {
             throw( AipsError("Error in storing the robust image statistics") );
           }
-<<<<<<< HEAD
-        }
-
-=======
-
-	  //cerr << this << " DOING robust " << itsRobustStats << endl;
-	  
+
+	        //cerr << this << " DOING robust " << itsRobustStats << endl;
+
        }
- 
->>>>>>> e873bb93
+
         /***
         Array<Double> robustrms =kitsImages->calcRobustRMS(medians, itsPBMask, itsFastNoise);
         // Before the first iteration the iteration parameters have not been
@@ -431,7 +403,7 @@
         }
         os << "Current nsigma threshold (maximum along spectral channels ) ="<<nsigmathresh<< msg <<LogIO::POST;
       }
-   
+
       itsLoopController.setNsigmaThreshold(nsigmathresh);
       itsLoopController.setPBMask(itsPBMask);
 
@@ -442,10 +414,7 @@
         itsChanFlag=Vector<Bool>(nchan,False);
         initializeChanMaskFlag=True;
         // also initialize posmask, which tracks only positive (emission)
-<<<<<<< HEAD
-        itsPosMask = TempImage<Float> (maskshp, itsImages->mask()->coordinates(),SDMaskHandler::memoryToUse());
-        itsPosMask.set(0);
-=======
+
         if(!itsPosMask){
           //itsPosMask = TempImage<Float> (maskshp, itsImages->mask()->coordinates(),SDMaskHandler::memoryToUse());
           itsPosMask=itsImages->tempworkimage();
@@ -454,7 +423,6 @@
           //itsPosMask->set(0);
           itsPosMask->unlock();
         }
->>>>>>> e873bb93
       }
       os<<LogIO::DEBUG1<<"itsChanFlag.shape="<<itsChanFlag.shape()<<LogIO::POST;
 
@@ -474,32 +442,20 @@
 	{
 	  itsLoopController.setMaskSum( -1.0 );
 	}
-<<<<<<< HEAD
-
-
-=======
-      
->>>>>>> e873bb93
+
       returnRecord = itsLoopController.getCycleInitializationRecord();
       //cerr << "INIT record " << returnRecord << endl;
 
-<<<<<<< HEAD
-      itsImages->printImageStats();
-=======
       //      itsImages->printImageStats();
       os << " Absolute Peak residual within mask : " << peakresinmask << ", over full image : " << peakresnomask  << LogIO::POST;
       itsImages->releaseLocks();
->>>>>>> e873bb93
 
       os << LogIO::DEBUG2 << "Initialized minor cycle. Returning returnRec" << LogIO::POST;
 
     } catch(AipsError &x) {
       throw( AipsError("Error initializing the Minor Cycle for "  + itsImageName + " : "+x.getMesg()) );
     }
-<<<<<<< HEAD
-
-=======
->>>>>>> e873bb93
+
     return returnRecord;
   }
   void SynthesisDeconvolver::setChanFlag(const Vector<Bool>& chanflag){
@@ -517,7 +473,7 @@
   void SynthesisDeconvolver::setRobustStats(const Record& rec){
     itsRobustStats=Record();
     itsRobustStats=rec;
-    
+
   }
   Record SynthesisDeconvolver::getRobustStats(){
     return itsRobustStats;
@@ -582,22 +538,18 @@
     return returnRecord;
   }
 
-<<<<<<< HEAD
-
-=======
+
   void SynthesisDeconvolver::setMinorCycleControl(const Record& minorCycleControlRec){
     //Don't know what itsloopcontroller does not need a const record;
     Record lala=minorCycleControlRec;
     itsLoopController.setCycleControls(lala);
 
   }
-  
->>>>>>> e873bb93
 
   Record SynthesisDeconvolver::executeMinorCycle(Record& minorCycleControlRec)
   {
     // LogIO os( LogOrigin("SynthesisDeconvolver","executeMinorCycle",WHERE) );
-    
+
 
     //    itsImages->printImageStats();
     SynthesisUtilMethods::getResource("Start Deconvolver");
@@ -607,14 +559,14 @@
     if(itsImages->residual()->shape()[3]> 1){
      return  executeCubeMinorCycle(minorCycleControlRec);
     }
-     
+
     //  os << "---------------------------------------------------- Run Minor Cycle Iterations  ---------------------------------------------" << LogIO::POST;
     return executeCoreMinorCycle(minorCycleControlRec);
     SynthesisUtilMethods::getResource("End Deconvolver");
   }
   Record SynthesisDeconvolver::executeCoreMinorCycle(Record& minorCycleControlRec)
   {
-   
+
     Record returnRecord;
     try {
       //      if ( !itsIsInteractive ) setAutoMask();
@@ -626,12 +578,8 @@
       }
       //itsDeconvolver->deconvolve( itsLoopController, itsImages, itsDeconvolverId, automaskon, itsFastNoise );
       // include robust stats rec
-<<<<<<< HEAD
-=======
-      
->>>>>>> e873bb93
       itsDeconvolver->deconvolve( itsLoopController, itsImages, itsDeconvolverId, automaskon, itsFastNoise, itsRobustStats );
-      
+
       returnRecord = itsLoopController.getCycleExecutionRecord();
 
       //scatterModel(); // This is a no-op for the single-node case.
@@ -642,7 +590,7 @@
       throw( AipsError("Error in running Minor Cycle : "+x.getMesg()) );
     }
 
-   
+
 
     return returnRecord;
   }
@@ -687,15 +635,15 @@
         if(itsPosMask){
           minorCycleControlRec.define("posmaskname", itsPosMask->name());
         }
-	//Int numprocs = applicator.numProcs(); 
+	//Int numprocs = applicator.numProcs();
         //cerr << "Number of procs: " << numprocs << endl;
-          
+
           Int numchan=itsImages->residual()->shape()[3];
           Vector<Int> startchans;
           Vector<Int> endchans;
-          Int numblocks=numblockchans(startchans, endchans); 
+          Int numblocks=numblockchans(startchans, endchans);
           String psfname=itsImages->psf()->name();
-          
+
           Float psfsidelobelevel=itsImages->getPSFSidelobeLevel();
           String residualname=itsImages->residual()->name();
           String maskname=itsImages->mask()->name();
@@ -731,7 +679,7 @@
           ///at a time chanRange can take that and the trigger to call this
           ///function in executeMinorCycle has to change.
           Int rank(0);
-          Bool assigned; 
+          Bool assigned;
           Bool allDone(false);
           Vector<Int> chanRange(2);
           //Record beamsetRec;
@@ -756,21 +704,21 @@
               Vector<Int> chanRangeProcessed;
               casa::applicator.get(chanRangeProcessed);
               //#2
-              
+
               Record chanflagRec;
 	      casa::applicator.get(chanflagRec);
-               
+
               //#3
               Record retval;
               casa::applicator.get(retval);
-	      
+
 	      Vector<Bool> retchanflag;
 	      chanflagRec.get("chanflag", retchanflag);
 	      if(retchanflag.nelements() >0)
 		itsChanFlag(Slice(chanRangeProcessed[0], chanRangeProcessed[1]-chanRangeProcessed[0]+1))=retchanflag;
 	      Record substats=chanflagRec.asRecord("statsrec");
 	      setSubsetRobustStats(substats, chanRangeProcessed[0], chanRangeProcessed[1], numchan);
-	      
+
               retvals(indexofretval)=(retval.nfields() > 0);
               ++indexofretval;
               ///might need to merge these retval
@@ -783,7 +731,7 @@
               */
               //cerr <<"rank " << rank << " return rec "<< retval << endl;
               assigned = casa::applicator.nextAvailProcess(cmc, rank);
-	  
+
             }
 
             ///send process info
@@ -809,14 +757,14 @@
             //# put chanflag
             chanFlag.resize();
             chanFlag=itsChanFlag(IPosition(1, chanRange[0]), IPosition(1, chanRange[1]));
-           
+
             chanflagRec.define("chanflag", chanFlag);
 	    Record statrec=getSubsetRobustStats(chanRange[0], chanRange[1]);
 	    chanflagRec.defineRecord("statsrec", statrec);
             applicator.put(chanflagRec);
             /// Tell worker to process it
             applicator.apply(cmc);
-            
+
           }
           // Wait for all outstanding processes to return
           rank = casa::applicator.nextProcessDone(cmc, allDone);
@@ -825,7 +773,7 @@
             Vector<Int> chanRangeProcessed;
             casa::applicator.get(chanRangeProcessed);
             Record chanflagRec;
-            casa::applicator.get(chanflagRec);       	    
+            casa::applicator.get(chanflagRec);
             Record retval;
             casa::applicator.get(retval);
 	    Vector<Bool> retchanflag;
@@ -843,7 +791,7 @@
               cerr << "";
             else
               cerr << "deconv remainder rank " << rank << " failed " << endl;
-            
+
             rank = casa::applicator.nextProcessDone(cmc, allDone);
             if(casa::applicator.isSerial())
               allDone=true;
@@ -861,11 +809,11 @@
           /*{///TO BE REMOVED
           LatticeExprNode le( sum( *(itsImages->mask()) ) );
           os << LogIO::WARN << "#####Sum of mask AFTER minor cycle " << le.getFloat()  << "loopcontroller iterdeconv " << itsLoopController.getIterDone() << endl;
-          }*/ 
+          }*/
 
       }///end of if controller
       /////////////////////////////////////////////////
-  
+
       //scatterModel(); // This is a no-op for the single-node case.
 
       itsImages->releaseLocks();
@@ -923,7 +871,7 @@
     //cerr << "outRec summ minor " << summaryminor << endl;
     outRec.define("iterdone", Int(inRec.asInt("iterdone")+ (outRec.isDefined("iterdone") ? outRec.asInt("iterdone"): Int(0))));
     outRec.define("maxcycleiterdone", outRec.isDefined("maxcycleiterdone") ? max(inRec.asInt("maxcycleiterdone"), outRec.asInt("maxcycleiterdone")) :inRec.asInt("maxcycleiterdone")) ;
-    
+
     outRec.define("peakresidual", outRec.isDefined("peakresidual") ? max(inRec.asFloat("peakresidual"), outRec.asFloat("peakresidual")) :inRec.asFloat("peakresidual")) ;
 
     ///is not necessarily defined it seems
@@ -970,7 +918,7 @@
     //cerr << "nblk " << nblk << " beg " << startchans << " end " << endchans << endl;
     return nblk;
   }
-  
+
   // pbcor Image.
   void SynthesisDeconvolver::pbcor()
   {
@@ -1139,15 +1087,15 @@
      //modify mask using automask otherwise no-op
      if ( itsAutoMaskAlgorithm != "" )  {
        itsIterDone += itsLoopController.getIterDone();
-       
-      
-       
+
+
+
        Bool isThresholdReached = itsLoopController.isThresholdReached();
              //cerr << this << " setAuto " << itsRobustStats << endl;
        LogIO os( LogOrigin("SynthesisDeconvolver","setAutoMask",WHERE) );
        os << "Generating AutoMask" << LogIO::POST;
        //os << LogIO::WARN << "#####ItsIterDone value " << itsIterDone << endl;
-       
+
        //os << "itsMinPercentChnage = " << itsMinPercentChange<< LogIO::POST;
        //cerr << "SUMa of chanFlag before " << ntrue(itsChanFlag) << endl;
        if ( itsPBMask > 0.0 ) {
@@ -1157,13 +1105,9 @@
        }
        else {
          //itsMaskHandler->autoMask( itsImages, itsPosMask, itsIterDone, itsChanFlag,itsAutoMaskAlgorithm, itsMaskThreshold, itsFracOfPeak, itsMaskResolution, itsMaskResByBeam, itsNMask, itsAutoAdjust, itsSidelobeThreshold, itsNoiseThreshold, itsLowNoiseThreshold, itsNegativeThreshold, itsCutThreshold, itsSmoothFactor, itsMinBeamFrac, itsGrowIterations, itsDoGrowPrune, itsMinPercentChange, itsVerbose, itsFastNoise, isThresholdReached );
-<<<<<<< HEAD
+
         // pass robust stats
-        itsMaskHandler->autoMask( itsImages, itsPosMask, itsIterDone, itsChanFlag, itsRobustStats, itsAutoMaskAlgorithm, itsMaskThreshold, itsFracOfPeak, itsMaskResolution, itsMaskResByBeam, itsNMask, itsAutoAdjust, itsSidelobeThreshold, itsNoiseThreshold, itsLowNoiseThreshold, itsNegativeThreshold, itsCutThreshold, itsSmoothFactor, itsMinBeamFrac, itsGrowIterations, itsDoGrowPrune, itsMinPercentChange, itsVerbose, itsFastNoise, isThresholdReached );
-=======
-        // pass robust stats 
         itsMaskHandler->autoMask( itsImages, *itsPosMask, itsIterDone, itsChanFlag, itsRobustStats, itsAutoMaskAlgorithm, itsMaskThreshold, itsFracOfPeak, itsMaskResolution, itsMaskResByBeam, itsNMask, itsAutoAdjust, itsSidelobeThreshold, itsNoiseThreshold, itsLowNoiseThreshold, itsNegativeThreshold, itsCutThreshold, itsSmoothFactor, itsMinBeamFrac, itsGrowIterations, itsDoGrowPrune, itsMinPercentChange, itsVerbose, itsFastNoise, isThresholdReached );
->>>>>>> e873bb93
        }
        //cerr <<this << " SETAutoMask " << itsRobustStats << endl;
        //cerr << "SUM of chanFlag AFTER " << ntrue(itsChanFlag) << endl;
@@ -1215,11 +1159,11 @@
     ///this get lost in initMinorCycle
     //itsLoopController.incrementMinorCycleCount(iterdone);
     itsIterDone=iterdone;
-    
+
   }
   void SynthesisDeconvolver::setPosMask(std::shared_ptr<ImageInterface<Float> > posmask){
-    itsPosMask=posmask;									      
-									      
+    itsPosMask=posmask;
+
   }
 
   auto key2Mat = [](const Record& rec, const String& key, const Int npol) {
@@ -1236,14 +1180,14 @@
 	 Vector<Double>tmpvec=rec.asArrayDouble(key);
 	 tmp.column(0)=tmpvec;
        }
-	 
+
      }
      else{
        tmp=rec.asArrayDouble(key);
      }
      return tmp;
    };
-  
+
   Record SynthesisDeconvolver::getSubsetRobustStats(const Int chanBeg, const Int chanEnd){
     Record outRec;
     //cerr << "getSUB " << itsRobustStats << endl;
@@ -1270,36 +1214,36 @@
 	if(tmp(0,chanBeg)> (C::dbl_max-(C::dbl_max*1e-15)))
 	  return Record();
 	//cerr << "GETSUB blc "<< IPosition(2, 0, chanBeg)<<  " trc " << IPosition(2, tmp.shape()[0]-1, chanEnd) << " shape " << tmp.shape() << endl;
-	outRec.define(*it, tmp(IPosition(2, 0, chanBeg), IPosition(2, tmp.shape()[0]-1, chanEnd)));     
+	outRec.define(*it, tmp(IPosition(2, 0, chanBeg), IPosition(2, tmp.shape()[0]-1, chanEnd)));
       }
     }
     //cerr <<"chanbeg " << chanBeg << " chanend " << chanEnd << endl;
-    //cerr << "GETSUB " << outRec << endl; 
+    //cerr << "GETSUB " << outRec << endl;
     return outRec;
   }
-  
+
   void SynthesisDeconvolver::setSubsetRobustStats(const Record& inrec, const Int chanBeg, const Int chanEnd, const Int numchan){
     if(inrec.nfields()==0)
       return ;
     Matrix<Double> tmp;
     std::vector<String> keys={"min", "max", "rms", "medabsdevmed", "med", "robustrms", "median"};
-   
+
     for (auto it = keys.begin() ; it != keys.end(); ++it){
       if(inrec.isDefined(*it)){
 	tmp.resize();
 	tmp=key2Mat(inrec, *it,itsImages->residual()->shape()[2] );
 	Matrix<Double> outvec;
 	if(itsRobustStats.isDefined(*it)){
-	  outvec=key2Mat(itsRobustStats, *it, itsImages->residual()->shape()[2]);	 
+	  outvec=key2Mat(itsRobustStats, *it, itsImages->residual()->shape()[2]);
 	}
 	else{
 	  outvec.resize(itsImages->residual()->shape()[2], numchan);
 	  outvec.set(C::dbl_max);
 	}
-	
-	
+
+
 	outvec(IPosition(2, 0, chanBeg), IPosition(2,outvec.shape()[0]-1, chanEnd))=tmp;
-	itsRobustStats.define(*it, outvec);     
+	itsRobustStats.define(*it, outvec);
       }
     }
 
