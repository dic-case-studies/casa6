import os
import shutil
import copy
from collections import namedtuple
import numpy
from scipy.optimize import curve_fit
import unittest

<<<<<<< HEAD
datapath = os.environ.get('CASAPATH').split()[0] + '/casatestdata/unittest/sdsidebandsplit/'
=======
from casatasks.private.casa_transition import is_CASA6
if is_CASA6:
    from casatasks import sdsidebandsplit
    from casatools import quanta
    from casatools import image
    from casatools import ctsys
    datapath = ctsys.resolve('regression/unittest/sdsidebandsplit/')

    # default isn't used in casatasks
    def default(atask):
        pass

    # stack_frame_find
    def stack_frame_find():
        return {}
else:
    from tasks import sdsidebandsplit
    from taskinit import qatool as quanta
    from taskinit import iatool as image
    from casa_stack_manip import stack_frame_find

    datapath = os.environ.get('CASAPATH').split()[0] + '/data/regression/unittest/sdsidebandsplit/'

>>>>>>> eb1fbe4a

# Gaussian fit
def gauss_func(x, *p):
    amp, center, width, offset = p
    y = amp * numpy.exp(-(x - center)**2 / (2. * width**2)) + offset
    return y


def gauss_fit(x, y):
    # initial guess
    o = y.mean()
    a = numpy.abs(y - o).max()
    c = x[numpy.where(numpy.abs(y - o) == a)[0]][0]
    w = numpy.abs(y - o).sum() / a
    # print("initial guess: (%f, %f, %f, %f)" % (a,c,w,o))
    return curve_fit(gauss_func, x, y, p0=(a, c, w, o))


# a named tuple to store spectral information.
# start, end: start and end of a channel range
# max, min: max and min value of the channel range
# peak, center, width: gaussian fit parameters of the channel range
SpectralInfo = namedtuple('SpectralInfo',
                          ['start', 'end', 'max', 'min', 'peak', 'center', 'width', 'offset'])


class sdsidebandsplitTestBase(unittest.TestCase):
    standard_param = dict(
        imagename=['onepix_noiseless_shift0.image', 'onepix_noiseless_shift-102.image',
                   'onepix_noiseless_shift8.image', 'onepix_noiseless_shift62.image',
                   'onepix_noiseless_shift88.image', 'onepix_noiseless_shift100.image'],
        outfile='separated.image',
        overwrite=False,
        signalshift=[0.0, -102, +8, +62, +88, +100],
        imageshift=[0.0, 102, -8, -62, -88, -100],
        getbothside=False,
        refchan=0.0,
        refval='805GHz',
        otherside=False,
        threshold=0.2
    )

    def update_task_param(self, new_param={}):
        """
        Overwrite standard task parameter and return a new dictionary
        with updated parameters.
        Note this task does not check validity of parameter names in
        the input parameter.

        Parameter
            new_param : a dictionary of parameter names (key) and
                        values (value) to overwrite standard task
                        execution parameters in tests.
        """
        if type(new_param) is not dict:
            raise TypeError('The input should be a dictionary')
        updated_param = copy.deepcopy(self.standard_param)
        updated_param.update(new_param)
        return updated_param

    def setUp(self):
        # copy input images
        for name in self.standard_param['imagename']:
            if os.path.exists(name):
                shutil.rmtree(name)
            shutil.copytree(datapath + name, name)
        # remove output files of previous run
        prefix = self.standard_param['outfile']
        for suffix in ['.signalband', '.imageband']:
            if os.path.exists(prefix + suffix):
                shutil.rmtree(prefix + suffix)

    def tearDown(self):
        # remove input images
        for name in self.standard_param['imagename']:
            if os.path.exists(name):
                shutil.rmtree(name)

        # remove output files
        prefix = self.standard_param['outfile']
        for suffix in ['.signalband', '.imageband']:
            if os.path.exists(prefix + suffix):
                shutil.rmtree(prefix + suffix)

    def run_test(self, reference, **new_param):
        """
        Run sdsidebandsplit with given parameters and test result

        Arguments
            reference : a reference to compare results.
                        A dictionary with keys, 'signal' and 'image',
                        for signal and image sideband, respectively.
                        The data structure of 'signal' and 'image' values
                        depend on the implementation of test,
                        e.g., compare_image_data method.
            other key word arguments : test specific prameters to run tests
        """
        # Run task
        task_param = self.update_task_param(new_param)
        ret = sdsidebandsplit(**task_param)
        self.assertEqual(ret, None, 'The return value of task should be None')
        # Test results
        template_image = task_param['imagename'][0]
        self.assertTrue(os.path.exists(template_image),
                        "Could not find template image '%s'" % template_image)
        refcsys, refshape = self.get_image(template_image)
        self.assertTrue('signal' in reference,
                        'Internal Error: No valid reference value for signal sideband')
        # test signal band image
        imagename = task_param['outfile'] + '.signalband'
        self.check_result(imagename, refcsys, refshape, reference['signal'])
        # test image band image
        imagename = task_param['outfile'] + '.imageband'
        if task_param['getbothside']:
            self.assertTrue('image' in reference,
                            'Internal Error: No valid reference value for image sideband')
            # modify refcsys for image sideband
            spid = refcsys.findaxisbyname('spectral')
            refcsys.setreferencepixel(task_param['refchan'], 'spectral')
            myqa = quanta()
            refcsys.setreferencevalue(myqa.convert(task_param['refval'],
                                                   refcsys.units()[spid])['value'],
                                      'spectral')
            inc = refcsys.increment(format='n', type='spectral')['numeric'][0]
            refcsys.setincrement(-inc, 'spectral')

            self.check_result(imagename, refcsys, refshape, reference['image'])

    def get_image(self, imagename, getdata=False, getmask=False):
        """
        Returns image coordinate system object, shape.
        Optionally returns image pixel and mask values.
        Return values are in the order of
            csys, shape, data (optional), mask (optional).

        Parameters:
            imagename : the name of image
            getdata   : if True, returns image pixel values
            getmask   : if True, return image pixel mask
        """
        self.assertTrue(os.path.exists(imagename),
                        "Could not find image '%s'" % imagename)
        myia = image()
        myia.open(imagename)
        try:
            imcsys = myia.coordsys()
            imshape = myia.shape()
            if getdata:
                imdata = myia.getchunk()
            if getmask:
                immask = myia.getchunk(getmask=True)
        finally:
            myia.close()
        retval = [imcsys, imshape]
        if getdata:
            retval.append(imdata)
        if getmask:
            retval.append(immask)
        return retval

    def check_result(self, imagename, ref_csys, ref_shape, ref_value):
        """
        Compare an image with reference coordinate system, shape, and values.
        Details of tests shold be defined by methods called from this method,
        i.e., compare_image_coordinate and compare_image_data.

        Arguments
            imagename : the name of image to be tested
            ref_csys  : the reference coordinate system
            ref_shape : the reference of image shape
            ref_value : the data structure which defines image data
        """
        self.assertTrue(os.path.exists(imagename),
                        "Output image '%s' does not exist." % imagename)
        mycsys, myshape, mydata = self.get_image(imagename, getdata=True)
        self.compare_image_coordinate(mycsys, myshape, ref_csys, ref_shape)
        self.compare_image_data(mydata, ref_value)

    def compare_image_coordinate(self, csys, shape, ref_csys, ref_shape):
        """
        This method compares a coordinate system and shape with reference ones.
        The order of axes should be the same.
        Tested items:
        - dimension of shape
        - shape of each dimension
        - coordinate types of axes
        - axes units
        - reference pixel ids
        - reference values
        - increments
        """
        # dimension
        self.assertEqual(len(shape), len(ref_shape), 'Dimension of shape differs from reference.')
        # dimension of csys
        self.assertEqual(ref_csys.naxes(), csys.naxes(),
                         'Dimension of coordinate system differs from reference')
        # confirm dimension of csys and shape
        self.assertEqual(len(shape), csys.naxes(),
                         'Dimention mismatch between shape and coordinate system')
        for i in range(len(ref_shape)):
            # shape of each dimension
            self.assertEqual(shape[i], ref_shape[i],
                             'Shape in %d-th dimension differs' % i)
            # axis type
            self.assertEqual(csys.axiscoordinatetypes()[i],
                             ref_csys.axiscoordinatetypes()[i],
                             'Axis coordinate type does not match in dimension %d' % i)
            # axis unit
            self.assertEqual(csys.units()[i], ref_csys.units()[i],
                             'Axis unit does not match in dimension %d' % i)
            # axis reference pixel
            self.assertAlmostEqual(csys.referencepixel()['numeric'][i],
                                   ref_csys.referencepixel()['numeric'][i],
                                   'Reference pixel does not match in dimension %d' % i)
            # axis reference value
            self.assertAlmostEqual(csys.referencevalue()['numeric'][i],
                                   ref_csys.referencevalue()['numeric'][i],
                                   ' does not match in dimension %d' % i)
            # axis increment
            self.assertAlmostEqual(csys.increment()['numeric'][i],
                                   ref_csys.increment()['numeric'][i],
                                   ' does not match in dimension %d' % i)


class failureTestCase(sdsidebandsplitTestBase):
    """
    A class to test invalid task parameters to run sdsidebandsplit.
    Implemented based on test case table attached to CAS-8091
    """
    def setUp(self):
        self.g = stack_frame_find()
        if '__rethrow_casa_exceptions' in self.g:
            self.rethrow_backup = self.g['__rethrow_casa_exceptions']
        else:
            self.rethrow_backup = None
        self.g['__rethrow_casa_exceptions'] = True
        super(failureTestCase, self).setUp()

    def tearDown(self):
        if self.rethrow_backup is None:
            self.g.pop('__rethrow_casa_exceptions')
        else:
            self.g['__rethrow_casa_exceptions'] = self.rethrow_backup
        super(failureTestCase, self).tearDown()
        del self.g

    def run_exception(self, ref_message, **new_param):
        """
        Run task and compare
        """
        task_param = self.update_task_param(new_param)
        self.assertRaisesRegexp(Exception, ref_message, sdsidebandsplit, **task_param)

    # T-001
    def test_imagename_1image(self):
        """test failure: len(imagename)<2"""
        imagename = [self.standard_param['imagename'][0]]
        ref_message = 'At least two valid input data are required for processing'
        self.run_exception(ref_message, imagename=imagename)

    # T-005
    def test_imagename_invalidname(self):
        """test failure: len(imagename)==2 but includes an invalid imagename"""
        invalid_name = 'invalid.image'
        imagename = self.standard_param['imagename'][:-2] + [invalid_name]
        if is_CASA6:
            ref_message = '.*cReqPathVec type.*'
        else:
            ref_message = 'Could not find %s' % invalid_name
        self.run_exception(ref_message, imagename=imagename)

    # T-006
    def test_outfile_undefined(self):
        """test failure: outfile is empty"""
        ref_message = 'Output file name is undefined.'
        self.run_exception(ref_message, outfile='')

    # T-008, T-009
    def test_outfile_exists(self):
        """test failure: overwrite=F and outfile already exists."""
        for sideband in ('signalband', 'imageband'):
            print('Test %s' % sideband)
            name = self.standard_param['outfile'] + '.' + sideband
            os.mkdir(name)
            ref_message = 'Image %s already exists.' % name
            param = dict(getbothside=(sideband == 'imageband'))
            self.run_exception(ref_message, **param)
            shutil.rmtree(name)

    # T-012
    def test_shifts_undefined(self):
        """test failure: both signalshift and imageshift are undefined"""
        ref_message = 'Channel shift was not been set.'
        self.run_exception(ref_message, signalshift=[], imageshift=[])

    # T-014, T-015, T-017, T-018
    def test_shift_wrong_length(self):
        """test failure: lengh of signalshift or imageshift does not match len(imagename)"""
        ref_message = "The number of shift should match that of images"
        for sideband in ['signalshift', 'imageshift']:
            myshift = self.standard_param[sideband] + [50]
            for shift in (myshift[:5], myshift):
                print('Test len(%s)=%d' % (sideband, len(shift)))
                param = {sideband: shift}
                self.run_exception(ref_message, **param)

    # T-022, T-023, T-024
    def test_refval_invalid(self):
        """test failure: refval is invalid (empty, a negative freqency or not a frequency)"""
        ref_message = ('refval is not a dictionary',
                       'Frequency should be positive',
                       'From/to units not consistent.')
        for refval, message in zip(('', '-100GHz', '300K'), ref_message):
            print("Test refval='%s'" % refval)
            self.run_exception(message, refval=refval, getbothside=True)

    # T-027, T-031
    def test_threshold_outofrange(self):
        """test failure: threshold = 0.0, 1.0"""
        ref_message = 'Rejection limit should be > 0.0 and < 1.0'
        for thres in (0.0, 1.0):
            print('Test threshold=%f' % thres)
            self.run_exception(ref_message, threshold=thres)


class standardTestCase(sdsidebandsplitTestBase):
    """
    A class to test valid task parameters to run sdsidebandsplit.
    Implemented based on test case table attached to CAS-8091
    The input images are synthesized spectra of
    1 x 1 pixel, stokes I, 4080 channels.
    """

    standard_reference = dict(signal=(SpectralInfo(0, 1500, 4.06522, 0.99518, 2.96347, 898.4841, 30.48852, 1.08165),
                                      SpectralInfo(1700, 2700, 6.05933, 1.02671, 4.92205, 2297.6872, 19.75842, 1.14450)),
                              image=(SpectralInfo(1000, 2000, 8.07553, 1.05448, 6.94301, 1600.1052, 19.95953, 1.13069),
                                     SpectralInfo(2500, 3500, 3.06859, 1.00263, 1.99147, 2999.9953, 9.92538, 1.07988)))

    def assertAlmostEqual2(self, first, second, eps=1.0e-7, msg=None):
        if second == 0:
            self.assertLessEqual(abs(first), eps, msg)
        else:
            reldiff = abs((first - second) / second)
            self.assertLessEqual(reldiff, eps, msg)

    def compare_image_data(self, data, reference):
        """
        Compare image data with reference.

        Arguments
            data      : pixel value of image
            reference : a list of namedtuple, SpectralInfo,
                        which defines spectral feature of segments of spectrum
                        See the begining of this code about definition of SpectralInfo.
        """
        self.assertEqual(data.shape, (1, 1, 1, 4080), 'Data shape is not expected one')
        for seg in reference:
            sp = data[0, 0, 0, seg.start:seg.end]
            x = numpy.asarray(list(range(seg.start, seg.end)))
            # print('Max: ref {0} val {1}'.format(seg.max, sp.max()))
            # print('Min: ref {0} val {1}'.format(seg.min, sp.min()))
            self.assertAlmostEqual2(sp.max(), seg.max, 1e-3, 'Max comparison failed')
            self.assertAlmostEqual2(sp.min(), seg.min, 0.01, 'Min comparison failed')
            # compare gaussian fit
            fitp, _dummy = gauss_fit(x, sp)
            # print('Peak: ref {0} val {1}'.format(seg.peak, fitp[0]))
            # print('Peak Pos: ref {0} val {1}'.format(seg.center, fitp[1]))
            # print('Width: ref {0} val {1}'.format(seg.width, fitp[2]))
            # print('Offset: ref {0} val {1}'.format(seg.offset, fitp[3]))
            self.assertAlmostEqual2(fitp[0], seg.peak, 1e-3, 'Peak comparison failed')
            self.assertAlmostEqual2(fitp[1], seg.center, 1e-3, 'Peak position comparison failed')
            self.assertAlmostEqual2(numpy.abs(fitp[2]), numpy.abs(seg.width), 1e-3, 'Width comparison failed')
            self.assertAlmostEqual2(fitp[3], seg.offset, 1e-3, 'Offset comparison failed')

    # T-002
    def test_imagename_2images(self):
        """len(imagename)==2"""
        reference = dict(signal=[SpectralInfo(0, 1500, 4.0, 1.0, 2.86439, 898.70730, 30.33598, 1.09944),
                                 SpectralInfo(1500, 3000, 6.0, 1.0, 4.91510, 2297.94793, 19.555875, 1.10176954)])
        imagename = self.standard_param['imagename'][:2]
        signalshift = self.standard_param['signalshift'][:2]
        imageshift = self.standard_param['imageshift'][:2]
        self.run_test(reference, imagename=imagename,
                      signalshift=signalshift, imageshift=imageshift)

    # T-007
    def test_imagename_6images(self):
        """standard run: valid outfile, len(imagename)==6"""
        self.run_test(self.standard_reference)

    # T-010
    def test_imageband_exists_signalonly(self):
        """imageband image exists but only signal band is solved (must succeed)"""
        imageband = self.standard_param['outfile'] + '.imageband'
        os.mkdir(imageband)
        self.assertTrue(os.path.exists(imageband), "Failed to create '%s'" % imageband)
        self.run_test(self.standard_reference, getbothside=False, overwrite=False)

    # T-011
    def test_overwrite(self):
        """overwrite = True"""
        for sideband in ['.signalband', '.imageband']:
            name = self.standard_param['outfile'] + sideband
            os.mkdir(name)
            self.assertTrue(os.path.exists(name), "Failed to create '%s'" % name)
        self.run_test(self.standard_reference, overwrite=True, getbothside=True)

    # T-013
    def test_signalshift_from_imageshift(self):
        """obtain signalshift from imageshift"""
        self.run_test(self.standard_reference, signalshift=[])

    # T-016
    def test_imageshift_from_signalshift(self):
        """obtain imageshift from signalshift"""
        self.run_test(self.standard_reference, imageshift=[])

    # T-019
    def test_getbothside(self):
        """getbothside = True"""
        self.run_test(self.standard_reference, getbothside=True)

    # T-020
    def test_refchan_negative(self):
        """refchan = -1.0"""
        self.run_test(self.standard_reference, getbothside=True, refchan=-1.0)

    # T-021
    def test_refchan_large(self):
        """refchan > nchan"""
        self.run_test(self.standard_reference, getbothside=True, refchan=5000.0)

    # T-025
    def test_otherside(self):
        """otherside = True"""
        reference = dict(signal=(SpectralInfo(0, 1500, 2.77938, -0.198638, 2.90884, 898.4125, 29.57543, -0.12153),
                                 SpectralInfo(1500, 3000, 4.74292, -0.20648, 4.88534, 2298.0446, 19.75160, -0.13152)),
                         image=(SpectralInfo(1000, 2200, 6.67820, -0.24841, 6.84674, 1599.9131, 19.75747, -0.15339),
                                SpectralInfo(2500, 3500, 1.88367, -0.11315, 1.96069, 2999.8335, 9.94222, -0.07489)))
        for doboth in [False, True]:
            print('getbothside = %s' % str(doboth))
            self.run_test(reference, otherside=True, getbothside=doboth, overwrite=True)

    # T-028, T-029, T-030
    def test_threshold(self):
        """various threshold values"""
        ref_small = dict(signal=(SpectralInfo(0, 1500, 4.09385, 1.08961, 2.99224, 898.04215, 29.99680, 1.09845),
                                 SpectralInfo(1500, 3000, 6.08972, 1.08962, 4.99175, 2297.9978, 19.98419, 1.09853)))
        ref_mid = dict(signal=(SpectralInfo(0, 1500, 4.06263, 0.96078, 2.97665, 898.26048, 29.81733, 1.07312),
                               SpectralInfo(1500, 3000, 6.02824, 0.99354, 4.87862, 2297.8214, 19.10228, 1.19242)))
        ref_large = dict(signal=(SpectralInfo(0, 1500, 3.99807, 0.97891, 2.96490, 898.00416, -29.48243, 1.04387),
                                 SpectralInfo(1500, 3000, 5.99822, 0.96876, 4.83709, 2298.0035, -18.79443, 1.21969)))
        for val, ref in zip((0.0001, 0.5, 0.9999), (ref_small, ref_mid, ref_large)):
            print('Threshold=%f' % val)
            self.run_test(ref, threshold=val, overwrite=True)


class MultiPixTestCase(sdsidebandsplitTestBase):
    """
    A class to test sdsidebandsplit with multi-pixel images.
    Implemented based on test case table attached to CAS-8091 (T-032)
    """
    standard_param = dict(
        imagename=['multipix_noiseless_shift0.image', 'multipix_noiseless_shift-102.image',
                   'multipix_noiseless_shift8.image', 'multipix_noiseless_shift62.image',
                   'multipix_noiseless_shift88.image', 'multipix_noiseless_shift100.image'],
        outfile='separated.image',
        overwrite=False,
        signalshift=[0.0, -102, +8, +62, +88, +100],
        imageshift=[0.0, 102, -8, -62, -88, -100],
        getbothside=False,
        refchan=0.0,
        refval='805GHz',
        otherside=False,
        threshold=0.2
    )

    def compare_image_data(self, data, reference):
        """
        Compare image data with reference.

        Arguments
            data      : pixel value of image
            reference : a reference image name
        """
        self.assertTrue(os.path.exists(reference),
                        "Could not find reference image '%s'" % reference)
        myia = image()
        myia.open(reference)
        try:
            ref_data = myia.getchunk()
        finally:
            myia.close()
        self.assertEqual(data.shape, ref_data.shape, 'Image shape comparison failed')
        self.assertAlmostEqual(data.max(), ref_data.max(), 3, 'Max comparison failed')
#         self.assertEqual(numpy.where(data==data.max()),
#                          numpy.where(ref_data==ref_data.max()),
#                          'Max position comparison failed')
        self.assertAlmostEqual(data.min(), ref_data.min(), 3, 'Min comparison failed')
#         self.assertEqual(numpy.where(data==data.min()),
#                          numpy.where(ref_data==ref_data.min()),
#                          'Max position comparison failed')
        self.assertAlmostEqual(data.std(), ref_data.std(), 3, 'StdDev comparison failed')

    # T-032
    def test_multi_pixels(self):
        """images with 10x10 spatial pixel"""
        reference = dict(signal=datapath + 'ref_multipix.signalband',
                         image=datapath + 'ref_multipix.imageband')
        self.run_test(reference, getbothside=True)


def suite():
    return [failureTestCase, standardTestCase, MultiPixTestCase]


if is_CASA6:
    if __name__ == '__main__':
        unittest.main()<|MERGE_RESOLUTION|>--- conflicted
+++ resolved
@@ -6,16 +6,13 @@
 from scipy.optimize import curve_fit
 import unittest
 
-<<<<<<< HEAD
-datapath = os.environ.get('CASAPATH').split()[0] + '/casatestdata/unittest/sdsidebandsplit/'
-=======
 from casatasks.private.casa_transition import is_CASA6
 if is_CASA6:
     from casatasks import sdsidebandsplit
     from casatools import quanta
     from casatools import image
     from casatools import ctsys
-    datapath = ctsys.resolve('regression/unittest/sdsidebandsplit/')
+    datapath = ctsys.resolve('unittest/sdsidebandsplit/')
 
     # default isn't used in casatasks
     def default(atask):
@@ -30,9 +27,8 @@
     from taskinit import iatool as image
     from casa_stack_manip import stack_frame_find
 
-    datapath = os.environ.get('CASAPATH').split()[0] + '/data/regression/unittest/sdsidebandsplit/'
-
->>>>>>> eb1fbe4a
+    datapath = os.environ.get('CASAPATH').split()[0] + '/casatestdata/unittest/sdsidebandsplit/'
+
 
 # Gaussian fit
 def gauss_func(x, *p):
