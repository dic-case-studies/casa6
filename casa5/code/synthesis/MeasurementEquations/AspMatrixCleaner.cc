//# Copyright (C) 1997-2010
//# Associated Universities, Inc. Washington DC, USA.
//#
//# This library is free software; you can redistribute it and/or modify it
//# under the terms of the GNU Library General Public License as published by
//# the Free Software Foundation; either version 2 of the License, or (at your
//# option) any later version.
//#
//# This library is distributed in the hope that it will be useful, but WITHOUT
//# ANY WARRANTY; without even the implied warranty of MERCHANTABILITY or
//# FITNESS FOR A PARTICULAR PURPOSE.  See the GNU Library General Public
//# License for more details.
//#
//# You should have received a copy of the GNU Library General Public License
//# along with this library; if not, write to the Free Software Foundation,
//# Inc., 675 Massachusetts Ave, Cambridge, MA 02139, USA.
//#
//# Correspondence concerning AIPS++ should be addressed as follows:
//#        Internet email: aips2-request@nrao.edu.
//#        Postal address: AIPS++ Project Office
//#                        National Radio Astronomy Observatory
//#                        520 Edgemont Road
//#                        Charlottesville, VA 22903-2475 USA
//#
//# $Id:  $AspMatrixCleaner.cc

// Same include list as in MatrixCleaner.cc
#include <casa/Arrays/Matrix.h>
#include <casa/Arrays/Cube.h>
#include <casa/Arrays/ArrayMath.h>
#include <casa/Arrays/MatrixMath.h>
#include <casa/Arrays/ArrayIO.h>
#include <casa/BasicMath/Math.h>
#include <casa/BasicSL/Complex.h>
#include <casa/Logging/LogIO.h>
#include <casa/OS/File.h>
#include <casa/Containers/Record.h>

#include <lattices/LRegions/LCBox.h>
#include <casa/Arrays/Slicer.h>
#include <scimath/Mathematics/FFTServer.h>
#include <casa/OS/HostInfo.h>
#include <casa/Arrays/ArrayError.h>
#include <casa/Arrays/ArrayIter.h>
#include <casa/Arrays/VectorIter.h>

#include <casa/Utilities/GenSort.h>
#include <casa/BasicSL/String.h>
#include <casa/Utilities/Assert.h>
#include <casa/Utilities/Fallible.h>

#include <casa/BasicSL/Constants.h>

#include <casa/Logging/LogSink.h>
#include <casa/Logging/LogMessage.h>

#include <synthesis/MeasurementEquations/MatrixCleaner.h>
#include <synthesis/TransformMachines/StokesImageUtil.h>
#include <coordinates/Coordinates/TabularCoordinate.h>

#ifdef _OPENMP
#include <omp.h>
#endif

// Additional include files
#include <algorithm>
#include<synthesis/MeasurementEquations/AspMatrixCleaner.h>

#include <LBFGS.h>
#include <synthesis/MeasurementEquations/lbfgsAsp.h>
#include <synthesis/MeasurementEquations/lbfgsAspZhang.h>

using namespace casacore;
using Eigen::VectorXd;
using namespace LBFGSpp;

namespace casa { //# NAMESPACE CASA - BEGIN

AspMatrixCleaner::AspMatrixCleaner():
  MatrixCleaner(),
  itsInitScaleSizes(0),
  itsAspScaleSizes(0),
  itsAspAmplitude(0),
  itsNInitScales(4),
  itsPrevLBFGSGrad(0.0),
  itsNumIterNoGoodAspen(0),
<<<<<<< HEAD
  itsPsfWidth(0.0),
  itsUseZhang(true)
=======
  itsSwitchedToHogbom(false)
>>>>>>> 2d38c8eb
{
  itsInitScales.resize(0);
  itsInitScaleXfrs.resize(0);
  itsDirtyConvInitScales.resize(0);
  itsInitScaleMasks.resize(0);
  itsPsfConvInitScales.resize(0);
}

AspMatrixCleaner::~AspMatrixCleaner()
{
  destroyAspScales();
  destroyInitMasks();
  if(!itsMask.null())
    itsMask=0;
}

void AspMatrixCleaner::makedirtyscales()
{
  LogIO os(LogOrigin("AspMatrixCleaner", "makedirtyscales()", WHERE));

  if(!itsScalesValid || itsNscales < 1 || itsDirty.null() || (itsNscales != Int(itsScaleXfrs.nelements())) )
    return;

  if( (psfShape_p) != (itsDirty->shape()))
    throw(AipsError("PSF and Dirty array are not of the same shape"));

  // "only" have 0 scale size -> switch to hogbom
  if (itsNscales == 1)
  {
    itsDirtyConvScales.resize(1, true);
    itsDirtyConvScales[0] = Matrix<Float>(itsDirty->shape());
    itsDirtyConvScales[0] = *itsDirty;
    return;
  }

  Matrix<Complex> dirtyFT;
  FFTServer<Float,Complex> fft(itsDirty->shape());
  fft.fft0(dirtyFT, *itsDirty);
  itsDirtyConvScales.resize(itsNscales, true);
  Int scale=0;
  //Having problem with fftw and omp
  // #pragma omp parallel default(shared) private(scale) firstprivate(fft)
  {
    //#pragma omp  for
    // Dirty*scale
    for (scale=0; scale<itsNscales; scale++)
    {
      //os << "Calculating convolutions for scale size " << itsScaleSizes(scale) << LogIO::POST;
      Matrix<Complex> cWork;

      itsDirtyConvScales[scale]=Matrix<Float>(itsDirty->shape());
      cWork=((dirtyFT)*(itsScaleXfrs[scale]));
      fft.fft0((itsDirtyConvScales[scale]), cWork, false);
      fft.flip((itsDirtyConvScales[scale]), false, false);
    }
  }
}

Bool AspMatrixCleaner::setaspcontrol(const Int niter,
           const Float gain,
           const Quantity& aThreshold,
           const Quantity& fThreshold)
{
  itsMaxNiter=niter;
  itsGain=gain;
  itsThreshold=aThreshold;
  itsFracThreshold=fThreshold;
  return true;
}

// Do the clean as set up
Int AspMatrixCleaner::aspclean(Matrix<Float>& model,
                         Bool /*showProgress*/)
{
  AlwaysAssert(model.shape()==itsDirty->shape(), AipsError);

  LogIO os(LogOrigin("AspMatrixCleaner", "aspclean()", WHERE));

  Int nScalesToClean = itsNscales;
  os << LogIO::NORMAL1 << "AAsp clean algorithm" << LogIO::POST;


  Int scale;
  Vector<Float> scaleBias(nScalesToClean);
  // scaleBias is 1.0 for AAsp for now
  for (scale=0; scale < nScalesToClean; scale++)
    scaleBias(scale) = 1.0;

  AlwaysAssert(itsScalesValid, AipsError);
  ////no need to use all cores if possible
  Int nth = nScalesToClean;
#ifdef _OPENMP

    nth = min(nth, omp_get_max_threads());

#endif
  // Find the peaks of the convolved Psfs
  Vector<Float> maxPsfConvScales(nScalesToClean);
  Int naxes = model.shape().nelements();

#pragma omp parallel default(shared) private(scale) num_threads(nth)
  {
    #pragma omp for
    for (scale=0; scale<nScalesToClean; scale++)
    {
      IPosition positionPeakPsfConvScales(naxes, 0);

      findMaxAbs(itsPsfConvScales[scale], maxPsfConvScales(scale),
      positionPeakPsfConvScales);

      //   cout  << "MAX  " << scale << "    " << positionPeakPsfConvScales
      //      << "  " << maxPsfConvScales(scale) << "\n"
      //      << endl;
     }
  } //End pragma parallel
  for (scale=0; scale<nScalesToClean; scale++)
  {
    if (maxPsfConvScales(scale) < 0.0)
    {
      os << "As Peak of PSF is negative, you should setscales again with a smaller scale size"
   << LogIO::SEVERE;
      return -1;
    }
  }

  // Define a subregion for the inner quarter
  IPosition blcDirty(model.shape().nelements(), 0);
  IPosition trcDirty(model.shape()-1);

  if(!itsMask.null())
  {
    os << "Cleaning using given mask" << LogIO::POST;
    if (itsMaskThreshold < 0)
    {
        os << LogIO::NORMAL
           << "Mask thresholding is not used, values are interpreted as weights"
           <<LogIO::POST;
    }
    else
    {
      // a mask that does not allow for clean was sent
      if(noClean_p)
        return 0;

      os << LogIO::NORMAL
         << "Cleaning pixels with mask values above " << itsMaskThreshold
         << LogIO::POST;
    }

    Int nx=model.shape()(0);
    Int ny=model.shape()(1);

    AlwaysAssert(itsMask->shape()(0)==nx, AipsError);
    AlwaysAssert(itsMask->shape()(1)==ny, AipsError);
    Int xbeg=nx-1;
    Int ybeg=ny-1;
    Int xend=0;
    Int yend=0;
    for (Int iy=0;iy<ny;iy++)
    {
      for (Int ix=0;ix<nx;ix++)
      {
        if((*itsMask)(ix,iy)>0.000001)
        {
          xbeg=min(xbeg,ix);
          ybeg=min(ybeg,iy);
          xend=max(xend,ix);
          yend=max(yend,iy);
        }
      }
    }

    if (!itsIgnoreCenterBox)
    {
      if((xend - xbeg)>nx/2)
      {
        xbeg=nx/4-1; //if larger than quarter take inner of mask
        os << LogIO::WARN << "Mask span over more than half the x-axis: Considering inner half of the x-axis"  << LogIO::POST;
      }
      if((yend - ybeg)>ny/2)
      {
        ybeg=ny/4-1;
        os << LogIO::WARN << "Mask span over more than half the y-axis: Considering inner half of the y-axis" << LogIO::POST;
      }
      xend=min(xend,xbeg+nx/2-1);
      yend=min(yend,ybeg+ny/2-1);
    }

    //blcDirty(0)=xbeg> 0 ? xbeg-1 : 0;
    //blcDirty(1)=ybeg > 0 ? ybeg-1 : 0;
    blcDirty(0)=xbeg;
    blcDirty(1)=ybeg;
    trcDirty(0)=xend;
    trcDirty(1)=yend;
  }
  else
  {
    if (itsIgnoreCenterBox) {
      os << LogIO::NORMAL << "Cleaning entire image" << LogIO::POST;
      os << LogIO::NORMAL1 << "as per MF/WF" << LogIO::POST; // ???
    }
    else {
      os << "Cleaning inner quarter of the image" << LogIO::POST;
      for (Int i=0;i<Int(model.shape().nelements());i++)
      {
        blcDirty(i)=model.shape()(i)/4;
        trcDirty(i)=blcDirty(i)+model.shape()(i)/2-1;
        if(trcDirty(i)<0)
          trcDirty(i)=1;
      }
    }
  }
  LCBox centerBox(blcDirty, trcDirty, model.shape());

  Block<Matrix<Float> > scaleMaskSubs;
  if (!itsMask.null())
  {
    scaleMaskSubs.resize(itsNscales);
    for (Int is=0; is < itsNscales; is++)
      scaleMaskSubs[is] = ((itsScaleMasks[is]))(blcDirty, trcDirty);
  }

  // Start the iteration
  Vector<Float> maxima(nScalesToClean);
  Block<IPosition> posMaximum(nScalesToClean);
  Vector<Float> totalFluxScale(nScalesToClean);
  totalFluxScale=0.0;
  Float totalFlux=0.0;
  Int converged=0;
  Int stopPointModeCounter = 0;
  Int optimumScale=0;
  Float tmpMaximumResidual = 0.0;
  itsStrengthOptimum=0.0;
  IPosition positionOptimum(model.shape().nelements(), 0);

  Int nx=model.shape()(0);
  Int ny=model.shape()(1);
  IPosition gip;
  gip = IPosition(2, nx, ny);
  casacore::Block<casacore::Matrix<casacore::Float> > vecWork_p;
  vecWork_p.resize(nScalesToClean);
  for (Int i=0; i<nScalesToClean; i++)
    vecWork_p[i].resize(gip);

  os << "Starting iteration"<< LogIO::POST;
  vector<Float> tempScaleSizes;
  itsIteration = itsStartingIter; // 0

  for (Int ii = itsStartingIter; ii < itsMaxNiter; ii++)
  {
    cout << "cur iter " << itsIteration << " max iter is "<<
            itsMaxNiter << endl;
    itsIteration++;

    // Find the peak residual
    itsStrengthOptimum = 0.0;
    optimumScale = 0;

#pragma omp parallel default(shared) private(scale) num_threads(nth)
    {
#pragma omp  for
      for (scale=0; scale < min(nScalesToClean,itsNscales); ++scale)
      {
        // Find absolute maximum for the dirty image
        //cout << "clean: in omp loop for scale : " << scale << " : " << blcDirty << " : " << trcDirty << " :: " << itsDirtyConvScales.nelements() << endl;
        Matrix<Float> work = (vecWork_p[scale])(blcDirty,trcDirty);
        work = 0.0;
        work = work + (itsDirtyConvScales[scale])(blcDirty,trcDirty);
        maxima(scale)=0;
        posMaximum[scale]=IPosition(model.shape().nelements(), 0);

        //genie debug
        /*Float maxVal=0;
        IPosition posmin(vecWork_p[scale].shape().nelements(), 0);
        Float minVal=0;
        IPosition posmax(vecWork_p[scale].shape().nelements(), 0);
        minMaxMasked(minVal, maxVal, posmin, posmax, vecWork_p[scale], itsScaleMasks[scale]);
        cout << "clean: ScaleVal " << scale << ": min " << minVal << " max " << maxVal << endl;*/
        //genie

        if (!itsMask.null()) {
          findMaxAbsMask(vecWork_p[scale], itsScaleMasks[scale],
              maxima(scale), posMaximum[scale]);
          //cout << "before: maxima[" << scale << "] = " << maxima(scale) << endl;
        }
        else
          findMaxAbs(vecWork_p[scale], maxima(scale), posMaximum[scale]);

        // Remember to adjust the position for the window and for
        // the flux scale
        // cout << "scale " << scale << " maxPsfconvscale " << maxPsfConvScales(scale) << endl;
        // cout << "posmax " << posMaximum[scale] << " blcdir " << blcDirty << endl;
        // cout << "maxima " << maxima(scale) << " dirconvscale " << (itsDirtyConvScales[scale])(posMaximum[scale]) << endl;
        maxima(scale)/=maxPsfConvScales(scale);
        maxima(scale) *= scaleBias(scale);
        maxima(scale) *= (itsDirtyConvScales[scale])(posMaximum[scale]); //makes maxima(scale) positive to ensure correct scale is selected in itsStrengthOptimum for loop (next for loop).
        //cout << "maxPsfconvscale[" << scale << "] = " << maxPsfConvScales(scale) << endl;
        //cout << "after: maxima[" << scale << "] = " << maxima(scale) << endl;

        //posMaximum[scale]+=blcDirty;
      }
    } //End parallel section
    for (scale=0; scale < min(nScalesToClean,itsNscales); scale++)
    {
      if(abs(maxima(scale)) > abs(itsStrengthOptimum))
      {
        optimumScale=scale;
        itsStrengthOptimum = maxima(scale);
        positionOptimum = posMaximum[scale];
        cout << "clean: New optimum scale is " << itsScaleSizes(scale) << " itsStrengthOptimum " << itsStrengthOptimum << endl;
      }
    }

    itsStrengthOptimum /= scaleBias(optimumScale);
    itsStrengthOptimum /=  (itsDirtyConvScales[optimumScale])(posMaximum[optimumScale]);

    AlwaysAssert(optimumScale < nScalesToClean, AipsError);

    // Now add to the total flux
    totalFlux += (itsStrengthOptimum*itsGain);
    itsTotalFlux = totalFlux;
    totalFluxScale(optimumScale) += (itsStrengthOptimum*itsGain);

    if(ii == itsStartingIter)
    {
      itsMaximumResidual = abs(itsStrengthOptimum);
      tmpMaximumResidual = itsMaximumResidual;
      os << "Initial maximum residual is " << itsMaximumResidual;
      if( !itsMask.null() )
        os << " within the mask ";

      os << LogIO::POST;
    }

    // Various ways of stopping:
    //    1. stop if below threshold
    if (abs(itsStrengthOptimum) < threshold())
    {
      os << "Reached stopping threshold " << threshold() << " at iteration "<<
            ii << LogIO::POST;
      os << "Optimum flux is " << abs(itsStrengthOptimum) << LogIO::POST;
      converged = 1;
      break;
    }
    //    2. negatives on largest scale?
    if ((nScalesToClean > 1) && itsStopAtLargeScaleNegative  &&
        optimumScale == (nScalesToClean-1) &&
        itsStrengthOptimum < 0.0)
    {
      os << "Reached negative on largest scale" << LogIO::POST;
      converged = -2;
      break;
    }
    //  3. stop point mode at work
    if (itsStopPointMode > 0)
    {
      if (optimumScale == 0)
        stopPointModeCounter++;
      else
        stopPointModeCounter = 0;

      if (stopPointModeCounter >= itsStopPointMode)
      {
        os << "Cleaned " << stopPointModeCounter <<
          " consecutive components from the smallest scale, stopping prematurely"
           << LogIO::POST;
        itsDidStopPointMode = true;
        converged = -1;
        break;
      }
    }
    //4. Diverging large scale
    //If actual value is 50% above the maximum residual. ..good chance it will not recover at this stage
    if(((abs(itsStrengthOptimum)-abs(tmpMaximumResidual)) > (abs(tmpMaximumResidual)/2.0))
       && !(itsStopAtLargeScaleNegative))
    {
      cout << "Diverging due to large scale?" << endl;
      os << "Diverging due to large scale?" << LogIO::POST;
      os << "itsStrengthOptimum " << itsStrengthOptimum << " tmp " << tmpMaximumResidual << LogIO::POST;
       //clean is diverging most probably due to the large scale
      converged=-2;
      break;
    }
    //5. Diverging for some other reason; may just need another CS-style reconciling
    if((abs(itsStrengthOptimum)-abs(tmpMaximumResidual)) > (abs(tmpMaximumResidual)/2.0))
    {
      os << "Diverging due to unknown reason" << LogIO::POST;
      converged=-3;
      break;
    }

      /*
      if(progress) {
        progress->info(false, itsIteration, itsMaxNiter, maxima,
        posMaximum, itsStrengthOptimum,
        optimumScale, positionOptimum,
        totalFlux, totalFluxScale,
        itsJustStarting );
        itsJustStarting = false;
      } else*/
    {
      if (itsIteration == itsStartingIter + 1)
        os << "iteration    MaximumResidual   CleanedFlux" << LogIO::POST;
      if ((itsIteration % (itsMaxNiter/10 > 0 ? itsMaxNiter/10 : 1)) == 0)
      {
        //Good place to re-up the fiducial maximum residual
        //tmpMaximumResidual=abs(itsStrengthOptimum);
        os << itsIteration <<"      "<<itsStrengthOptimum<<"      "
           << totalFlux <<LogIO::POST;
      }
    }

    // Continuing: subtract the peak that we found from all dirty images
    // Define a subregion so that the peak is centered
    IPosition support(model.shape());
    support(0) = max(Int(itsScaleSizes(itsNscales-1)+0.5), support(0));
    support(1) = max(Int(itsScaleSizes(itsNscales-1)+0.5), support(1));

    IPosition inc(model.shape().nelements(), 1);
    //cout << "support " << support.asVector()  << endl;
    //support(0)=1024;
    //support(1)=1024;
    //support(0)=min(Int(support(0)), Int(trcDirty(0)-blcDirty(0)));
    //support(1)=min(Int(support(1)), Int(trcDirty(1)-blcDirty(1)));
    // support(0)=min(Int(support(0)), (trcDirty(0)-blcDirty(0)+
    //        Int(2*abs(positionOptimum(0)-blcDirty(0)/2.0-trcDirty(0)/2.0))));
    //support(1)=min(Int(support(1)), (trcDirty(1)-blcDirty(1)+
    //        Int(2*abs(positionOptimum(1)-blcDirty(1)/2.0-trcDirty(1)/2.0))));

    IPosition blc(positionOptimum-support/2);
    IPosition trc(positionOptimum+support/2-1);
    LCBox::verify(blc, trc, inc, model.shape());

    // cout << "verify: blc " << blc.asVector() << " trc " << trc.asVector() << endl;

    IPosition blcPsf(blc+itsPositionPeakPsf-positionOptimum);
    IPosition trcPsf(trc+itsPositionPeakPsf-positionOptimum);
    LCBox::verify(blcPsf, trcPsf, inc, model.shape());
    makeBoxesSameSize(blc,trc,blcPsf,trcPsf);
    // cout << "samebox: blcPsf " << blcPsf.asVector() << " trcPsf " << trcPsf.asVector() << endl;
    // cout << "samebox: blc " << blc.asVector() << " trc " << trc.asVector() << endl;
    //    LCBox subRegion(blc, trc, model.shape());
    //  LCBox subRegionPsf(blcPsf, trcPsf, model.shape());

    Matrix<Float> modelSub = model(blc, trc);
    Matrix<Float> scaleSub = (itsScales[optimumScale])(blcPsf,trcPsf);

    // Now do the addition of this scale to the model image...
    Float scaleFactor;
    scaleFactor = itsGain * itsStrengthOptimum;
    modelSub += scaleFactor * scaleSub;

    // Now update the (residual image * scale)
    //cout << "before dirtySub(100,100) = " << itsDirtyConvScales[0](100,100) << endl;
    #pragma omp parallel default(shared) private(scale) num_threads(nth)
    {
      #pragma omp  for
      for (scale=0; scale < min(nScalesToClean,itsNscales); ++scale)
      {
        Matrix<Float> dirtySub=(itsDirtyConvScales[scale])(blc,trc);
        //AlwaysAssert(itsPsfConvScales[index(scale,optimumScale)], AipsError);
        Matrix<Float> psfSub=(itsPsfConvScales[index(scale,optimumScale)])(blcPsf, trcPsf);
        dirtySub -= scaleFactor*psfSub;
      }
    }//End parallel

    blcDirty = blc;
    trcDirty = trc;

    //genie If we switch to hogbom (i.e. only have 0 scale size)
    // there is no need to do the following Aspen update
    //if (nScalesToClean == 1)
    if (itsSwitchedToHogbom && itsNscales == 1)
      continue;

    //genie Now update the actual residual image
    // At this point, itsDirty is not updated. Only itsDirtyConvScales is updated.
    //cout << "after dirtySub(100,100) = " << itsDirtyConvScales[0](100,100) << endl;
    //cout << "after itsdirty(100,100) = " << (*itsDirty)(100,100) << endl;
    setDirty(residual()); // this updates itsDirty correctly
    //cout << "after2 itsdirty(100,100) = " << (*itsDirty)(100,100) << endl;
    // need to getActiveSetAspen, add 0 scale size
    // and then defineAspScales, makePsfScales, makeScaleMasks, makeDirtyScales?
    // need to re-think the logic v.s. what's done in ADAlgAAspClean.

    tempScaleSizes.clear();
    tempScaleSizes = getActiveSetAspen();
    /*for (scale = 0; scale < int(tempScaleSizes.size()); scale++)
      cout << "2. getActiveSetAspen[" << scale << "] " << tempScaleSizes[scale] << endl;
    cout << "# tempScaleSizes " << tempScaleSizes.size() << endl;*/
    tempScaleSizes.push_back(0.0); // put 0 scale
    //Vector<Float> scaleSizes(tempScaleSizes);
    //defineAspScales(scaleSizes);
    defineAspScales(tempScaleSizes);

    makePsfScales();
    makeScaleMasks();
    makedirtyscales();
    //genie
  }
  // End of iteration

  for (scale=0; scale < min(nScalesToClean,itsNscales); scale++) {
    os << LogIO::NORMAL
       << "  " << scale << "    " << totalFluxScale(scale)
       << LogIO::POST;
  }
  // Finish off the plot, etc.
  /*
  if(progress) {
    progress->info(true, itsIteration, itsMaxNiter, maxima, posMaximum,
       itsStrengthOptimum,
       optimumScale, positionOptimum,
       totalFlux, totalFluxScale);
  }
  */

  if(!converged)
    os << "Failed to reach stopping threshold" << LogIO::POST;

  return converged;
}


Bool AspMatrixCleaner::destroyAspScales()
{
  destroyScales();

  for(uInt scale=0; scale < itsDirtyConvInitScales.nelements(); scale++)
    itsDirtyConvInitScales[scale].resize();

  itsDirtyConvInitScales.resize(0, true);

  return true;
}

Bool AspMatrixCleaner::destroyInitScales()
{
  for(uInt scale=0; scale < itsInitScales.nelements(); scale++)
    itsInitScales[scale].resize();
  for(uInt scale=0; scale < itsInitScaleXfrs.nelements(); scale++)
    itsInitScaleXfrs[scale].resize();
  for(uInt scale=0; scale < itsPsfConvInitScales.nelements(); scale++)
    itsPsfConvInitScales[scale].resize();

  itsInitScales.resize(0, true);
  itsInitScaleXfrs.resize(0, true);
  itsPsfConvInitScales.resize(0, true);

  return true;
}

Bool AspMatrixCleaner::destroyInitMasks()
{
  for(uInt scale=0; scale<itsInitScaleMasks.nelements();scale++)
    itsInitScaleMasks[scale].resize();

  itsInitScaleMasks.resize(0);

  return true;
};


float AspMatrixCleaner::getPsfGaussianWidth(ImageInterface<Float>& psf)
{
  GaussianBeam beam;
  try
  {
      StokesImageUtil::FitGaussianPSF(psf, beam);
  }
  catch(AipsError &x)
  {
    LogIO os( LogOrigin("AspMatrixCleaner","getPsfGaussianWidth",WHERE) );
    os << "Error in fitting a Gaussian to the PSF : " << x.getMesg() << LogIO::POST;
    throw( AipsError("Error in fitting a Gaussian to the PSF" + x.getMesg()) );
  }

  CoordinateSystem cs = psf.coordinates();
  String dirunit = cs.worldAxisUnits()(0);
  Vector<String> unitas=cs.worldAxisUnits();
  unitas(0)="arcsec";
  unitas(1)="arcsec";
  cs.setWorldAxisUnits(unitas);

  cout << "major width " << beam.getMajor("arcsec") << " in " << cs.worldAxisUnits()(0) << endl;
  cout << "minor width " << beam.getMinor("arcsec") << endl;
  cout << " pixel sizes are " << abs(cs.increment()(0)) << " and ";
  cout << abs(cs.increment()(1)) << endl;
  const auto xpixels = beam.getMajor("arcsec") / abs(cs.increment()(0));
  const auto ypixels = beam.getMinor("arcsec") / abs(cs.increment()(1));
  cout << "xpixels " << xpixels << " ypixels " << ypixels << endl;
  cout << "init width " << float(ceil((xpixels + ypixels)/2)) << endl;

  itsPsfWidth = float(ceil((xpixels + ypixels)/2));

  return itsPsfWidth;
}

void AspMatrixCleaner::setInitScaleXfrs(/*const Array<Float> arrpsf, */const Float width)
{
  if(itsScales.nelements() > 0)
    destroyAspScales();

  /*Matrix<Float> tempMat;
  tempMat.reference(arrpsf);
  psfShape_p.resize(0, false);
  psfShape_p = tempMat.shape();*/

  // try 0, 1.5width, 5width and 10width
  itsInitScaleSizes.resize(itsNInitScales, false);
  itsInitScaleSizes = {0.0f, 1.5f*width, 5.0f*width, 10.0f*width};
  itsInitScales.resize(itsNInitScales, false);
  itsInitScaleXfrs.resize(itsNInitScales, false);
  FFTServer<Float,Complex> fft(psfShape_p);
  for (int scale = 0; scale < itsNInitScales; scale++)
  {
    itsInitScales[scale] = Matrix<Float>(psfShape_p);
    makeScale(itsInitScales[scale], itsInitScaleSizes[scale]);
    cout << "made itsInitScales[" << scale << "] = " << itsInitScaleSizes[scale] << endl;
    itsInitScaleXfrs[scale] = Matrix<Complex> ();
    fft.fft0(itsInitScaleXfrs[scale], itsInitScales[scale]);
  }
}

// calculate the convolutions of the psf with the initial scales
void AspMatrixCleaner::setInitScalePsfs()
{
  itsPsfConvInitScales.resize((itsNInitScales+1)*(itsNInitScales+1), false);
  itsNscales = itsNInitScales; // # initial scales. This will be updated in defineAspScales later.
  FFTServer<Float,Complex> fft(psfShape_p);

  Matrix<Complex> cWork;

  for (Int scale=0; scale < itsNInitScales; scale++)
  {
    //cout << "Calculating convolutions of psf for initial scale size " << itsInitScaleSizes[scale] << endl;
    //PSF * scale
    itsPsfConvInitScales[scale] = Matrix<Float>(psfShape_p);
    cWork=((*itsXfr)*(itsInitScaleXfrs[scale])*(itsInitScaleXfrs[scale]));
    fft.fft0((itsPsfConvInitScales[scale]), cWork, false);
    fft.flip(itsPsfConvInitScales[scale], false, false);

    for (Int otherscale = scale; otherscale < itsNInitScales; otherscale++)
    {
      AlwaysAssert(index(scale, otherscale) < Int(itsPsfConvInitScales.nelements()),
       AipsError);

      // PSF *  scale * otherscale
      itsPsfConvInitScales[index(scale,otherscale)] = Matrix<Float>(psfShape_p);
      cWork=((*itsXfr)*(itsInitScaleXfrs[scale])*(itsInitScaleXfrs[otherscale]));
      fft.fft0(itsPsfConvInitScales[index(scale,otherscale)], cWork, false);
    }
  }
}

// Set up the masks for the initial scales (i.e. 0, 1.5width, 5width and 10width)
Bool AspMatrixCleaner::setInitScaleMasks(const Array<Float> arrmask, const Float& maskThreshold)
{
  LogIO os(LogOrigin("AspMatrixCleaner", "setInitScaleMasks()", WHERE));

  destroyMasks();

  Matrix<Float> mask(arrmask);
  itsMask = new Matrix<Float>(mask.shape());
  itsMask->assign(mask);
  itsMaskThreshold = maskThreshold;
  noClean_p=(max(*itsMask) < itsMaskThreshold) ? true : false;

  if(itsMask.null() || noClean_p)
    return false;

  // make scale masks
  if(itsInitScaleSizes.size() <= 1)
  {
    os << "Initial scales are not yet set - cannot set initial scale masks"
       << LogIO::EXCEPTION;
  }

  AlwaysAssert((itsMask->shape() == psfShape_p), AipsError);
  FFTServer<Float,Complex> fft(itsMask->shape());

  Matrix<Complex> maskFT;
  fft.fft0(maskFT, *itsMask);
  itsInitScaleMasks.resize(itsNInitScales);
  // Now we can do all the convolutions
  Matrix<Complex> cWork;
  for (int scale=0; scale < itsNInitScales; scale++)
  {
    // Mask * scale
    // Allow only 10% overlap by default, hence 0.9 is a default mask threshold
    // if thresholding is not used, just extract the real part of the complex mask
    itsInitScaleMasks[scale] = Matrix<Float>(itsMask->shape());
    cWork=((maskFT)*(itsInitScaleXfrs[scale]));
    fft.fft0(itsInitScaleMasks[scale], cWork, false);
    fft.flip(itsInitScaleMasks[scale], false, false);
    for (Int j=0 ; j < (itsMask->shape())(1); ++j)
    {
      for (Int k =0 ; k < (itsMask->shape())(0); ++k)
      {
        if(itsMaskThreshold > 0)
          (itsInitScaleMasks[scale])(k,j) =  (itsInitScaleMasks[scale])(k,j) > itsMaskThreshold ? 1.0 : 0.0;
      }
    }
    Float mysum = sum(itsInitScaleMasks[scale]);
    if (mysum <= 0.1) {
      os << LogIO::WARN << "Ignoring initial scale " << itsInitScaleSizes[scale] <<
  " since it is too large to fit within the mask" << LogIO::POST;
    }

  }

   Int nx = itsInitScaleMasks[0].shape()(0);
   Int ny = itsInitScaleMasks[0].shape()(1);

   /* Set the edges of the masks according to the scale size */
   // Set the values OUTSIDE the box to zero....
  for(Int scale=0; scale < itsNInitScales; scale++)
  {
    Int border = (Int)(itsInitScaleSizes[scale]*1.5);
    // bottom
    IPosition blc1(2, 0 , 0 );
    IPosition trc1(2, nx-1, border);
    IPosition inc1(2, 1);
    LCBox::verify(blc1, trc1, inc1, itsInitScaleMasks[scale].shape());
    (itsInitScaleMasks[scale])(blc1, trc1) = 0.0;
    // top
    blc1[0]=0; blc1[1] = ny-border-1;
    trc1[0] = nx-1; trc1[1] = ny-1;
    LCBox::verify(blc1, trc1, inc1, itsInitScaleMasks[scale].shape());
    (itsInitScaleMasks[scale])(blc1, trc1) = 0.0;
    // left
    blc1[0]=0; blc1[1]=border;
    trc1[0]=border; trc1[1] = ny-border-1;
    LCBox::verify(blc1, trc1, inc1, itsInitScaleMasks[scale].shape());
    (itsInitScaleMasks[scale])(blc1, trc1) = 0.0;
    // right
    blc1[0] = nx-border-1; blc1[1]=border;
    trc1[0] = nx; trc1[1] = ny-border-1;
    LCBox::verify(blc1, trc1, inc1, itsInitScaleMasks[scale].shape());
    (itsInitScaleMasks[scale])(blc1,trc1) = 0.0;
  }

  return true;
}

void AspMatrixCleaner::maxDirtyConvInitScales(float& strengthOptimum, int& optimumScale, IPosition& positionOptimum)
{
  LogIO os(LogOrigin("AspMatrixCleaner", "maxDirtyConvInitScales()", WHERE));

  const int nx = itsDirty->shape()[0];
  const int ny = itsDirty->shape()[1];
  cout << "nx " << nx << " ny " << ny << endl;
  IPosition blcDirty(itsDirty->shape().nelements(), 0);
  IPosition trcDirty(itsDirty->shape() - 1);

  if(!itsMask.null())
  {
    os << "Finding initial scales for Asp using given mask" << LogIO::POST;
    if (itsMaskThreshold < 0)
    {
        os << LogIO::NORMAL
           << "Mask thresholding is not used, values are interpreted as weights"
           <<LogIO::POST;
    }
    else
    {
      // a mask that does not allow for clean was sent
      if(noClean_p)
        return;

      os << LogIO::NORMAL
         << "Finding initial scales with mask values above " << itsMaskThreshold
         << LogIO::POST;
    }

    AlwaysAssert(itsMask->shape()(0) == nx, AipsError);
    AlwaysAssert(itsMask->shape()(1) == ny, AipsError);
    Int xbeg=nx-1;
    Int ybeg=ny-1;
    Int xend=0;
    Int yend=0;
    for (Int iy=0;iy<ny;iy++)
    {
      for (Int ix=0;ix<nx;ix++)
      {
        if((*itsMask)(ix,iy)>0.000001)
        {
          xbeg=min(xbeg,ix);
          ybeg=min(ybeg,iy);
          xend=max(xend,ix);
          yend=max(yend,iy);
        }
      }
    }
    blcDirty(0)=xbeg;
    blcDirty(1)=ybeg;
    trcDirty(0)=xend;
    trcDirty(1)=yend;
  }
  else
    os << LogIO::NORMAL << "Finding initial scales using the entire image" << LogIO::POST;

  // Find the peak residual
  IPosition gip;
  gip = IPosition(2, nx, ny);
  casacore::Block<casacore::Matrix<casacore::Float> > vecWork_p;
  vecWork_p.resize(itsNInitScales);

  for (int i = 0; i < itsNInitScales; i++)
    vecWork_p[i].resize(gip);

  Vector<Float> maxima(itsNInitScales);
  Block<IPosition> posMaximum(itsNInitScales);
  int scale;
  int nth = itsNInitScales;
  #ifdef _OPENMP
    nth = min(nth, omp_get_max_threads());
  #endif

  //genie
  // Find the peaks of the convolved Psfs
  Vector<Float> maxPsfConvInitScales(itsNInitScales);
  Int naxes = psfShape_p.nelements();

  #pragma omp parallel default(shared) private(scale) num_threads(nth)
  {
    #pragma omp for
    for (scale=0; scale < itsNInitScales; scale++)
    {
      IPosition positionPeakPsfConvInitScales(naxes, 0);

      findMaxAbs(itsPsfConvInitScales[scale], maxPsfConvInitScales(scale),
      positionPeakPsfConvInitScales);
     }
  } //End pragma parallel
  for (scale=0; scale < itsNInitScales; scale++)
  {
    if (maxPsfConvInitScales(scale) < 0.0)
    {
      os << "As Peak of PSF is negative, you should change the initial scales with a smaller scale size"
   << LogIO::SEVERE;
      return;
    }
  }
  //genie

  #pragma omp parallel default(shared) private(scale) num_threads(nth)
  {
    #pragma omp for
    for (scale=0; scale < itsNInitScales; ++scale)
    {
      // Find absolute maximum for the dirty image
      //cout << "in omp loop for scale : " << scale << " : " << blcDirty << " : " << trcDirty << " :: " << itsDirty->shape().nelements() << endl;
      Matrix<Float> work = (vecWork_p[scale])(blcDirty, trcDirty);
      work = 0.0;
      work = work + (itsDirtyConvInitScales[scale])(blcDirty, trcDirty);
      maxima(scale) = 0;
      posMaximum[scale] = IPosition(itsDirty->shape().nelements(), 0);
      //cout << "makedirtyinitscale before: " << itsInitScaleMasks[scale].shape() << endl;

      //genie debug
      Float maxVal=0;
      IPosition posmin(vecWork_p[scale].shape().nelements(), 0);
      Float minVal=0;
      IPosition posmax(vecWork_p[scale].shape().nelements(), 0);
      minMaxMasked(minVal, maxVal, posmin, posmax, vecWork_p[scale], itsInitScaleMasks[scale]);
      //cout << "InitScaleVal " << scale << ": min " << minVal << " max " << maxVal << endl;
      //genie

      if (!itsMask.null())
      {
        findMaxAbsMask(vecWork_p[scale], itsInitScaleMasks[scale],
          maxima(scale), posMaximum[scale]);
      }
      else
        findMaxAbs(vecWork_p[scale], maxima(scale), posMaximum[scale]);

      // Remember to adjust the position for the window and for
      // the flux scale
      maxima(scale) /= maxPsfConvInitScales(scale);
      maxima(scale) *= (itsDirtyConvInitScales[scale])(posMaximum[scale]); //makes maxima(scale) positive to ensure correct scale is selected in strengthOptimum for loop (next for loop).
      //cout << "maxDirty: maxPsfconvinitscale[" << scale << "] = " << maxPsfConvInitScales(scale) << endl;
      //cout << "after: maxima[" << scale << "] = " << maxima(scale) << endl;
      //genie: it seems we need the above
    }
  }//End parallel section

  // Find the peak residual among the 4 initial scales, which will be the next Aspen
  for (scale = 0; scale < itsNInitScales; scale++)
  {
    if(abs(maxima(scale)) > abs(strengthOptimum)) //genie, bug was from comparing to itsStrengthOptimum
    //if(abs(maxima(scale)) > abs(itsStrengthOptimum))
    {
      optimumScale = scale;
      strengthOptimum = maxima(scale);
      positionOptimum = posMaximum[scale];
    }
  }

  AlwaysAssert(optimumScale < itsNInitScales, AipsError);
}


bool AspMatrixCleaner::isGoodAspen(Float amp, Float scale, IPosition center, Float threshold)
{
  const int nX = itsDirty->shape()(0);
  const int nY = itsDirty->shape()(1);

  Matrix<Float> Asp(nX, nY);
  Gaussian2D<Float> gbeam(amp, center[0], center[1], scale, 1, 0);
  for (int j = 0; j < nY; ++j)
  {
    for(int i = 0; i < nX; ++i)
    {
      int px = i - nX/2;
      int py = j - nY/2;
      Asp(i,j) = gbeam(px, py);
    }
  }

  // gradient. 0: amplitude; 1: scale
  // generate derivative of amplitude
  Matrix<Float> GradAmp(nX, nY);
  Gaussian2D<Float> gbeamGradAmp(1, center[0], center[1], scale, 1, 0);
  for (int j = 0; j < nY; ++j)
  {
    for(int i = 0; i < nX; ++i)
    {
      int px = i - nX/2;
      int py = j - nY/2;
      GradAmp(i,j) = (-2) * gbeamGradAmp(px, py);
    }
  }
  Matrix<Float> Grad0 = product(transpose(*itsDirty), GradAmp);

  // generate derivative of scale
  Matrix<Float> GradScale(nX, nY);
  for (int j = 0; j < nY; ++j)
  {
    for(int i = 0; i < nX; ++i)
      GradScale(i, j) = (-2)*2*(pow(i-center[0],2) + pow(j-center[1],2))*Asp(i,j)/pow(scale,3);
  }
  Matrix<Float> Grad1 = product(transpose(*itsDirty), GradScale);

  // calculate the length of the direvative vector
  Float lenDirVec = 0.0;
  for (int j = 0; j < Grad0.shape()(1); ++j)
  {
    for(int i = 0; i < Grad0.shape()(0); ++i)
    {
      lenDirVec += sqrt(pow(Grad0(i,j), 2));
    }
  }

  for (int j = 0; j < Grad1.shape()(1); ++j)
  {
    for(int i = 0; i < Grad1.shape()(0); ++i)
    {
      lenDirVec += sqrt(pow(Grad1(i,j), 2));
    }
  }

  cout << "scale " << scale << " amp " << amp << " center " << center << " lenDirVec " << lenDirVec << " threshold " << threshold << endl;
  if (lenDirVec >= threshold)
  {
    //cout << "lenDirVec " << lenDirVec << " threshold " << threshold << endl;
    return true;
  }

  return false;

}


vector<Float> AspMatrixCleaner::getActiveSetAspen()
{
  LogIO os(LogOrigin("AspMatrixCleaner", "getActiveSetAspen()", WHERE));

  if(int(itsInitScaleXfrs.nelements()) == 0)
    throw(AipsError("Initial scales for Asp are not defined"));

  // if there is no "good" aspen put into the active-set
  // for more than 10 consecutive iterations, we switch
  // from Asp to hogbom
  if (itsNumIterNoGoodAspen  > 10)
  {
    cout << "Switch to hogbom." << endl;
    itsSwitchedToHogbom = true;
    return {};
  }

  // Dirty * initial scales
  Matrix<Complex> dirtyFT;
  FFTServer<Float,Complex> fft(itsDirty->shape());
  fft.fft0(dirtyFT, *itsDirty);
  itsDirtyConvInitScales.resize(itsNInitScales); // 0, 1.5width, 5width and 10width

  for (int scale=0; scale < itsNInitScales; scale++)
  {
    Matrix<Complex> cWork;
    //cout << "scale " << scale << " itsInitScaleptr " << &(itsInitScaleXfrs[scale]) << endl;

    itsDirtyConvInitScales[scale] = Matrix<Float>(itsDirty->shape());
    cWork=((dirtyFT)*(itsInitScaleXfrs[scale]));
    fft.fft0((itsDirtyConvInitScales[scale]), cWork, false);
    fft.flip((itsDirtyConvInitScales[scale]), false, false);
  }

  float strengthOptimum = 0.0;
  int optimumScale = 0;
  IPosition positionOptimum(itsDirty->shape().nelements(), 0);

  maxDirtyConvInitScales(strengthOptimum, optimumScale, positionOptimum);
  cout << "Initial maximum residual is " << abs(strengthOptimum);
  cout << " at location " << positionOptimum[0] << " " << positionOptimum[1];
  cout << " " << positionOptimum[2] << " and scale: " << optimumScale << endl;

  // initial scale size = 0 gives the peak res, so we don't
  // need to do the LBFGS optimization for it
  if (optimumScale == 0)
    return itsAspScaleSizes;
  else
  {
    //genie:
    // grab the existing Aspen from class variables, itsAspAmp and itsAspScale
    // and also add the new Aspen
    // abs(strengthOptimum), itsInitScaleSizes[optimumScale] to x
    // Also, push back the new center (positionOptimum) to itsAspCenter
    AlwaysAssert(itsAspScaleSizes.size() == itsAspAmplitude.size(), AipsError);
    AlwaysAssert(itsAspScaleSizes.size() == itsAspCenter.size(), AipsError);

    // avoid duplicated (i.e. same location, Amp and size) Aspen for speed up
    if (find(itsAspAmplitude.begin(), itsAspAmplitude.end(), strengthOptimum) != itsAspAmplitude.end() &&
        find(itsAspScaleSizes.begin(), itsAspScaleSizes.end(), itsInitScaleSizes[optimumScale]) != itsAspScaleSizes.end() &&
        find(itsAspCenter.begin(), itsAspCenter.end(), positionOptimum) != itsAspCenter.end())
    {
      return itsAspScaleSizes;
    }
    else //i.e. add the unique apsen to the permanent list
    {
      itsAspAmplitude.push_back(strengthOptimum);
      itsAspScaleSizes.push_back(itsInitScaleSizes[optimumScale]);
      itsAspCenter.push_back(positionOptimum);
    }

    // test scale up genie
    for (unsigned int i = 0; i < itsAspAmplitude.size(); i++)
      itsAspAmplitude[i] = itsAspAmplitude[i] * 1e8;


    // heuristiclly determine active set for speed up
    Float resArea = 0.0;
    Int nX = itsDirty->shape()(0);
    Int nY = itsDirty->shape()(1);

    for (Int j = 0; j < nY; ++j)
    {
      for(Int i = 0; i < nX; ++i)
        resArea += abs((*itsDirty)(i,j));
    }
    //const Float lamda = 2e4; //M31
    const Float lamda = 7.65e-1; //G55
    //const Float lamda = 1.5; //G55
    const Float threshold = lamda * resArea;
    vector<Float> tempx;
    vector<IPosition> activeSetCenter;

    bool hasGoodAspen = false;
    for (unsigned int i = 0; i < itsAspAmplitude.size(); i++)
    {
      //cout << "scale " << i << " heuristic: " << endl;
      if (isGoodAspen(itsAspAmplitude[i], itsAspScaleSizes[i], itsAspCenter[i], threshold))
      {
        tempx.push_back(itsAspAmplitude[i]);
        tempx.push_back(itsAspScaleSizes[i]);
        activeSetCenter.push_back(itsAspCenter[i]);

        itsAspAmplitude.erase(itsAspAmplitude.begin() + i);
        itsAspScaleSizes.erase(itsAspScaleSizes.begin() + i);
        itsAspCenter.erase(itsAspCenter.begin() + i);

        hasGoodAspen = true;
      }
    }

    if (hasGoodAspen)
      itsNumIterNoGoodAspen = 0;
    else
      itsNumIterNoGoodAspen += 1;

    //
    //unsigned int length = (itsAspScaleSizes.size() + 1) * 2;  //genie recon
    //VectorXd x(length); //genie recon
    unsigned int length = tempx.size();
    VectorXd x(length);

    /*vector<Float> tempx;
    for (unsigned int i = 0; i < itsAspAmplitude.size(); i++)
    {
      tempx.push_back(itsAspAmplitude[i]);
      tempx.push_back(itsAspScaleSizes[i]);
    }*/
    //tempx.push_back(strengthOptimum);
    //tempx.push_back(itsInitScaleSizes[optimumScale]);
    //itsAspCenter.push_back(positionOptimum);

<<<<<<< HEAD
    //if (itsUseZhang)
    AspZhangObjFunc fun(*itsDirty, activeSetCenter); // Asp 2016
    //else
      //AspObjFunc fun(*itsDirty, *itsXfr, activeSetCenter); //Asp 2004


=======
>>>>>>> 2d38c8eb
    for (unsigned int i = 0; i < length; i++)
      x[i] = tempx[i]; //Eigen::VectorXd needs to be assigned in this way

    cout << "Before: x = " << x.transpose() << endl;

    // lbfgs optimization
    LBFGSParam<double> param;
    param.epsilon = 1e-2;
    param.max_linesearch = 10;
    param.min_step = 1e-30;
    param.max_iterations = 2; //M31
    /*param.epsilon = 1e-5;
    param.max_linesearch = 10;
    param.min_step = 1e-30;
    param.max_iterations = 2;
    param.delta = 1e-15;*/ //G55
    param.gclip = itsPrevLBFGSGrad;
    //param.linesearch = LBFGS_LINESEARCH_BACKTRACKING_STRONG_WOLFE; genie: doesn't work
    LBFGSSolver<double> solver(param);

    //AspObjFunc fun(*itsDirty, *itsXfr, itsAspCenter);
    AspObjFunc fun(*itsDirty, *itsXfr, activeSetCenter);

    double fx;
    double gclip;
    solver.minimize(fun, x, fx, gclip);

    // use the initial gradient as a roll back gradient if there is
    // gradient exploding in lbfgs
    if (itsPrevLBFGSGrad == 0.0)
      itsPrevLBFGSGrad = gclip;
    //std::cout << "itsPrevLBFGSGrad " << itsPrevLBFGSGrad << std::endl;
    std::cout << "After: x = " << x.transpose() << std::endl;
    //std::cout << "f(x) = " << fx << std::endl;
    //std::cout << "float is " << Float(x[1]) << endl;

    // x is not changing in LBFGS which causes convergence issue
    // so we use the previous x instead. This is a hack suggested by
    // the online community
    if (fx == 0)
    {
      for (unsigned int i = 0; i < length; i++)
        x[i] = tempx[i];
    }

    // put the updated x back to the class variables, itsAspAmp and itsAspScale
    //itsAspAmplitude.clear(); //cannot
    //itsAspScaleSizes.clear(); //cannot
    for (unsigned int i = 0; i < length; i+= 2)
    {
      itsAspAmplitude.push_back(x[i]);
      itsAspScaleSizes.push_back(x[i+1]);
      itsAspCenter.push_back(activeSetCenter[i/2]);
    }
  } // end of LBFGS optimization

  // debug info
  /*for (unsigned int i = 0; i < itsAspAmplitude.size(); i++)
  {
    //cout << "After opt AspApm[" << i << "] = " << itsAspAmplitude[i] << endl;
    //cout << "After opt AspScale[" << i << "] = " << itsAspScaleSizes[i] << endl;
    //cout << "After opt AspCenter[" << i << "] = " << itsAspCenter[i] << endl;
    cout << "AspScale[ " << i << " ] = " << itsAspScaleSizes[i] << " center " << itsAspCenter[i] << endl;
  }*/
  // test scale back genie
  for (unsigned int i = 0; i < itsAspAmplitude.size(); i++)
    itsAspAmplitude[i] = itsAspAmplitude[i] / 1e8;

  return itsAspScaleSizes; // return optimized scale
}

// Define the Asp scales without doing anything else
// user will call make makePsfScales and makeDirtyScales like an adult in the know
void AspMatrixCleaner::defineAspScales(vector<Float>& scaleSizes)
{
  /*if(itsScales.nelements()>0) {
    destroyAspScales();
  }

  destroyMasks();*/ //genie do I need this? prob not

  // try speed up here by removing duplicated scale sizes
  /*itsNscales = scaleSizes.nelements();
  itsScaleSizes.resize(itsNscales);
  itsScaleSizes = scaleSizes;  // make a copy that we can call our own
  GenSort<Float>::sort(itsScaleSizes);*/

  sort(scaleSizes.begin(), scaleSizes.end());
  scaleSizes.erase(unique(scaleSizes.begin(), scaleSizes.end()), scaleSizes.end());
  //scaleSizes.erase(unique(scaleSizes.begin(),scaleSizes.end(),[](Float l, Float r) { return abs(l - r) < 1e-5; }), scaleSizes.end());

  itsNscales = Int(scaleSizes.size());
  itsScaleSizes.resize(itsNscales);
  itsScaleSizes = Vector<Float>(scaleSizes);  // make a copy that we can call our own

  // analytically calculate component scale by Asp 2016
  if (itsUseZhang)
  {
    for (Int i = 0; i < itsNscales; i++)
    {
      if (itsScaleSizes[i] >= itsPsfWidth)
        itsScaleSizes[i] = sqrt(pow(itsScaleSizes[i], 2) - pow(Float(itsPsfWidth), 2));
    }
  }
  // end Asp 2016

  itsScalesValid = true;  //genie? It's false in MS clean
}

} //# NAMESPACE CASA - END<|MERGE_RESOLUTION|>--- conflicted
+++ resolved
@@ -84,12 +84,9 @@
   itsNInitScales(4),
   itsPrevLBFGSGrad(0.0),
   itsNumIterNoGoodAspen(0),
-<<<<<<< HEAD
   itsPsfWidth(0.0),
-  itsUseZhang(true)
-=======
+  itsUseZhang(true),
   itsSwitchedToHogbom(false)
->>>>>>> 2d38c8eb
 {
   itsInitScales.resize(0);
   itsInitScaleXfrs.resize(0);
@@ -1196,15 +1193,12 @@
     //tempx.push_back(itsInitScaleSizes[optimumScale]);
     //itsAspCenter.push_back(positionOptimum);
 
-<<<<<<< HEAD
+
     //if (itsUseZhang)
-    AspZhangObjFunc fun(*itsDirty, activeSetCenter); // Asp 2016
+    //AspZhangObjFunc fun(*itsDirty, activeSetCenter); // Asp 2016
     //else
-      //AspObjFunc fun(*itsDirty, *itsXfr, activeSetCenter); //Asp 2004
-
-
-=======
->>>>>>> 2d38c8eb
+    AspObjFunc fun(*itsDirty, *itsXfr, activeSetCenter); //Asp 2004
+
     for (unsigned int i = 0; i < length; i++)
       x[i] = tempx[i]; //Eigen::VectorXd needs to be assigned in this way
 
