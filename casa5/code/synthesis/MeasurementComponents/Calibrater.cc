//# Calibrater.cc: Implementation of Calibrater.h
//# Copyright (C) 1996,1997,1998,1999,2000,2001,2002,2003
//# Associated Universities, Inc. Washington DC, USA.
//#
//# This program is free software; you can redistribute it and/or modify it
//# under the terms of the GNU General Public License as published by the Free
//# Software Foundation; either version 2 of the License, or (at your option)
//# any later version.
//#
//# This program is distributed in the hope that it will be useful, but WITHOUT
//# ANY WARRANTY; without even the implied warranty of MERCHANTABILITY or
//# FITNESS FOR A PARTICULAR PURPOSE.  See the GNU General Public License for
//# more details.
//#
//# You should have received a copy of the GNU General Public License along
//# with this program; if not, write to the Free Software Foundation, Inc.,
//# 675 Massachusetts Ave, Cambridge, MA 02139, USA.
//#
//# Correspondence concerning AIPS++ should be addressed as follows:
//#        Internet email: aips2-request@nrao.edu.
//#        Postal address: AIPS++ Project Office
//#                        National Radio Astronomy Observatory
//#                        520 Edgemont Road
//#                        Charlottesville, VA 22903-2475 USA
//#
//# $Id: Calibrater.cc,v 19.37 2006/03/16 01:28:09 gmoellen Exp $

#include <tables/Tables/Table.h>
#include <tables/Tables/TableRecord.h>
#include <tables/Tables/TableDesc.h>
#include <tables/Tables/TableLock.h>
#include <tables/TaQL/TableParse.h>
#include <tables/Tables/ArrColDesc.h>
#include <tables/DataMan/TiledShapeStMan.h>

#include <casa/System/AipsrcValue.h>
#include <casa/Arrays/ArrayUtil.h>
#include <casa/Arrays/ArrayLogical.h>
#include <casa/Arrays/ArrayPartMath.h>
//#include <casa/Arrays/ArrayMath.h>
#include <ms/MeasurementSets/MSColumns.h>
#include <ms/MSSel/MSFieldIndex.h>
#include <ms/MSSel/MSSelection.h>
#include <ms/MSSel/MSSelectionTools.h>
#include <ms/MSOper/MSMetaData.h>
#include <casa/BasicSL/Constants.h>
#include <casa/Exceptions/Error.h>
#include <casa/iostream.h>
#include <casa/sstream.h>
#include <casa/OS/File.h>
#include <synthesis/MeasurementComponents/Calibrater.h>
#include <synthesis/CalTables/CLPatchPanel.h>
#include <synthesis/MeasurementComponents/CalSolVi2Organizer.h>
#include <synthesis/MeasurementComponents/MSMetaInfoForCal.h>
#include <synthesis/MeasurementComponents/VisCalSolver.h>
#include <synthesis/MeasurementComponents/VisCalSolver2.h>
#include <synthesis/MeasurementComponents/UVMod.h>
#include <synthesis/MeasurementComponents/TsysGainCal.h>
#include <msvis/MSVis/VisSetUtil.h>
#include <msvis/MSVis/VisBuffAccumulator.h>
#include <msvis/MSVis/VisibilityIterator2.h>
#include <msvis/MSVis/VisBuffer2.h>
#include <msvis/MSVis/ViFrequencySelection.h>
#include <casa/Quanta/MVTime.h>

#include <casa/Logging/LogMessage.h>
#include <casa/Logging/LogIO.h>
#include <casa/Utilities/Assert.h>

#include <tables/Tables/SetupNewTab.h>
#include <vector>
using std::vector;
#include <msvis/MSVis/UtilJ.h>

#ifdef _OPENMP
 #include <omp.h>
#endif

//#define REPORT_CAL_TIMING

using namespace casacore;
using namespace casa::utilj;

using namespace casacore;
using namespace casa::vpf;

using namespace casacore;
namespace casa { //# NAMESPACE CASA - BEGIN

Calibrater::Calibrater(): 
  ms_p(0), 
  mssel_p(0), 
  mss_p(0),
  frequencySelections_p(nullptr),
  msmc_p(0),
  ve_p(0),
  vc_p(),
  svc_p(0),
  histLockCounter_p(), 
  hist_p(0),
  usingCalLibrary_(false),
  corrDepFlags_(false), // default (==traditional behavior)
  actRec_(),
  simdata_p(false),
  ssvp_p()
{
  //  cout << "This is the NEW VI2-aware Calibrater" << endl;
}

Calibrater::Calibrater(String msname): 
  msname_p(msname),
  ms_p(0), 
  mssel_p(0), 
  mss_p(0),
  frequencySelections_p(nullptr),
  msmc_p(0),
  ve_p(0),
  vc_p(),
  svc_p(0),
  histLockCounter_p(), 
  hist_p(0),
  usingCalLibrary_(false),
  corrDepFlags_(false), // default (==traditional behavior)
  actRec_(),
  simdata_p(false),
  ssvp_p()
{


  if (!Table::isReadable(msname))
    throw(AipsError("MS "+msname+" does not exist."));


  logSink() << LogOrigin("Calibrater","") << LogIO::NORMAL
	    << "Arranging to calibrate MS: "+msname
	    << LogIO::POST;
  
  // This is a bare Calibrater, intended to serve a VisEquation 

  // We need very little of the usual stuff

  // A VisEquation
  ve_p = new VisEquation();

  // Reset the apply/solve VisCals
  reset();

}

Calibrater::Calibrater(const vi::SimpleSimVi2Parameters& ssvp): 
  msname_p("<noms>"),
  ms_p(0), 
  mssel_p(0), 
  mss_p(0),
  frequencySelections_p(nullptr),
  msmc_p(0),
  ve_p(0),
  vc_p(),
  svc_p(0),
  histLockCounter_p(), 
  hist_p(0),
  usingCalLibrary_(false),
  corrDepFlags_(false), // default (==traditional behavior)
  actRec_(),
  simdata_p(true),
  ssvp_p(ssvp)
{

  logSink() << LogOrigin("Calibrater","") << LogIO::NORMAL
	    << "Arranging SIMULATED MS data for testing!!!!"
	    << LogIO::POST;
  
  // A VisEquation
  ve_p = new VisEquation();

  // Initialize the meta-info server that will be shared with VisCals
  if (msmc_p) delete msmc_p;
  msmc_p = new MSMetaInfoForCal(ssvp_p);

  // Reset the apply/solve VisCals
  reset();

}

/*
Calibrater::Calibrater(const Calibrater & other)
{
  operator=(other);
}

Calibrater& Calibrater::operator=(const Calibrater & other)
{
  ms_p=other.ms_p;
  mssel_p=other.mssel_p;
  ve_p=other.ve_p;
  histLockCounter_p=other.histLockCounter_p;
  hist_p=other.hist_p;
  historytab_p=other.historytab_p;
  
  return *this;
}
*/

Calibrater::~Calibrater()
{
  cleanup();
  if (msmc_p) delete msmc_p; msmc_p=0;
  if (ms_p)   delete ms_p;   ms_p=0;
  if (hist_p) delete hist_p; hist_p=0;

}

Calibrater* Calibrater::factory(Bool old) {
  
  Calibrater* cal(NULL);

  if (old)
    cal = new OldCalibrater();
  else 
    //throw(AipsError("VI2-aware Calibrater not yet available..."));
    cal = new Calibrater();

  return cal;

}

Calibrater* Calibrater::factory(String msname, Bool old) {
  
  Calibrater* cal(NULL);

  if (old)
    cal = new OldCalibrater(msname);
  else
    throw(AipsError("VI2-aware Calibrater not yet available..."));
  //cal = new Calibrater(msname);

  return cal;

}


LogIO& Calibrater::logSink() {return sink_p;};

String Calibrater::timerString() {
  ostringstream o;
  o <<" [user:   " << timer_p.user () << 
    "  system: " << timer_p.system () <<
    "  real:   " << timer_p.real () << "]"; 
  timer_p.mark();
  return o;
};

Bool Calibrater::initialize(MeasurementSet& inputMS, 
			    Bool compress,
			    Bool addScratch, Bool addModel)  {
  
  logSink() << LogOrigin("Calibrater","") << LogIO::NORMAL3;
  
  try {
    timer_p.mark();

    // Set pointer ms_p from input MeasurementSet
    if (ms_p) {
      *ms_p=inputMS;
    } else {
      ms_p = new MeasurementSet(inputMS);
      AlwaysAssert(ms_p,AipsError);
    };

    // Remember the ms's name
    msname_p=ms_p->tableName();

    // Initialize the meta-info server that will be shared with VisCals
    if (msmc_p) delete msmc_p;
    msmc_p = new MSMetaInfoForCal(*ms_p);

    // Add/init scr cols, if requested (init is hard-wired)
    if (addScratch || addModel) {
      Bool alsoinit=true;
      VisSetUtil::addScrCols(*ms_p,addModel,addScratch,alsoinit,compress);
    }

    // Set the selected MeasurementSet to be the same initially
    // as the input MeasurementSet
    logSink() << LogIO::NORMAL
	      << "Initializing nominal selection to the whole MS."
	      << LogIO::POST;

    if (mssel_p) delete mssel_p;
    mssel_p=new MeasurementSet(*ms_p);
    
    // Create the associated VisEquation
    //  TBD: move to ctor and make it non-pointer
    if (ve_p) {
      delete ve_p;
      ve_p=0;
    };
    ve_p=new VisEquation();

    // Reset the apply/solve VisCals
    reset(true,true);

    return true;

  } catch (AipsError x) {
    logSink() << LogOrigin("Calibrater","initialize",WHERE) 
	      << LogIO::SEVERE << "Caught exception: " << x.getMesg() 
	      << LogIO::POST;
    cleanup();
    if (msmc_p) delete msmc_p; msmc_p=NULL;
    if (ms_p)   delete ms_p;   ms_p=NULL;
    if (hist_p) delete hist_p; hist_p=NULL;

    throw(AipsError("Error in Calibrater::initialize()"));
    return false;
  } 
  return false;
}


// Select data (using MSSelection syntax)
void Calibrater::selectvis(const String& time,
			   const String& spw,
			   const String& scan,
			   const String& field,
			   const String& intent,
			   const String& obsIDs,
			   const String& baseline,
			   const String& uvrange,
			   const String& chanmode,
			   const Int&,
			   const Int&,
			   const Int&,
			   const MRadialVelocity&,
			   const MRadialVelocity&,
			   const String& msSelect)
{
// Define primary measurement set selection criteria
// Inputs:
//    time
//    spw
//    scan
//    field
//    intent
//    obsIDs
//    baseline
//    uvrange
//    chanmode     const String&            Frequency/velocity selection mode
//                                          ("channel", "velocity" or 
//                                           "opticalvelocity")
//    nchan        const Int&               No of channels to select
//    start        const Int&               Start channel to select
//    step         const Int&               Channel increment
//    mStart       const MRadialVelocity&   Start radial vel. to select
//    mStep        const MRadialVelocity&   Radial velocity increment
//    msSelect     const String&            MS selection string (TAQL)
// Output to private data:
//
  logSink() << LogOrigin("Calibrater","selectvis") << LogIO::NORMAL3;
  
  try {

 /*   
    cout << "time     = " << time << " " << time.length() <<endl;
    cout << "spw      = " << spw << " " << spw.length() <<endl;
    cout << "scan     = " << scan << " " << scan.length() <<endl;
    cout << "field    = " << field << " " << field.length() <<endl;
    cout << "baseline = " << baseline << " " << baseline.length() << endl;
    cout << "uvrange  = " << uvrange << " " << uvrange.length() << endl;
 */

    logSink() << "Selecting data" << LogIO::POST;
    
    // Apply selection to the original MeasurementSet
    logSink() << "Performing selection on MeasurementSet" << endl;
    
    if (mssel_p) {
      delete mssel_p;
      mssel_p=0;
    };

    // Report non-trivial user selections
    if (time!="")
      logSink() << " Selecting on time: '" << time << "'" << endl;
    if (spw!="")
      logSink() << " Selecting on spw: '" << spw << "'" << endl;
    if (scan!="")
      logSink() << " Selecting on scan: '" << scan << "'" << endl;
    if (field!="")
      logSink() << " Selecting on field: '" << field << "'" << endl;
    if (intent!="")
      logSink() << " Selecting on intent: '" << intent << "'" << endl;
    if(obsIDs != "")
      logSink() << " Selecting by observation IDs: '" << obsIDs << "'" << endl;
    if (baseline!="")
      logSink() << " Selecting on antenna/baseline: '" << baseline << "'" << endl;
    if (uvrange!="")
      logSink() << " Selecting on uvrange: '" << uvrange << "'" << endl;
    if (msSelect!="")
      logSink() << " Selecting with TaQL: '" << msSelect << "'" << endl;
    logSink() << LogIO::POST;


    // Assume no selection, for starters
    mssel_p = new MeasurementSet(*ms_p);

    // Apply user-supplied selection
    Bool nontrivsel=false;

    // Ensure use of a fresh MSSelection object
    if (mss_p) { delete mss_p; mss_p=NULL; }
    mss_p=new MSSelection();
    nontrivsel= mssSetData(*ms_p,
			   *mssel_p,"",
			   time,baseline,
			   field,spw,
			   uvrange,msSelect,
			   "",scan,"",intent, obsIDs,mss_p);

    // Keep any MR status for the MS
    mssel_p->setMemoryResidentSubtables(ms_p->getMrsEligibility());

    // If non-trivial MSSelection invoked and nrow reduced:
    if(nontrivsel && mssel_p->nrow()<ms_p->nrow()) {

      // Escape if no rows selected
      if (mssel_p->nrow()==0) 
	throw(AipsError("Specified selection selects zero rows!"));

      // ...otherwise report how many rows are selected
      logSink() << "By selection " << ms_p->nrow() 
		<< " rows are reduced to " << mssel_p->nrow() 
		<< LogIO::POST;
    }
    else {
      // Selection did nothing:
      logSink() << "Selection did not drop any rows" << LogIO::POST;
    }

    // Attempt to use MSSelection for channel selection
    //  if user not using the old way
    if (chanmode=="none") {
      selectChannel(spw);
    }
    else {
      // Old-fashioned way now deprecated
      logSink() << LogIO::WARN 
		<< "You have used the old-fashioned mode parameter" << endl
		<< "for channel selection." << endl
		<< "Please begin using the new channel selection" << endl
		<< "syntax in the spw parameter." << LogIO::POST;
      throw(AipsError("Old-fashioned chanmode selection is no longer supported!"));
    }

  }
  catch (MSSelectionError& x) {
    // Re-initialize with the existing MS
    logSink() << LogOrigin("Calibrater","selectvis",WHERE) 
	      << LogIO::SEVERE << "Caught exception: " << x.getMesg()
	      << LogIO::POST;
    // jagonzal (CAS-4110): I guess it is not necessary to create these columns when the selection is empty
    initialize(*ms_p,false,false,false);
    throw(AipsError("Error in data selection specification: " + x.getMesg()));
  } 
  catch (AipsError x) {
    // Re-initialize with the existing MS
    logSink() << LogOrigin("Calibrater","selectvis",WHERE) 
	      << LogIO::SEVERE << "Caught exception: " << x.getMesg()
	      << LogIO::POST;
    // jagonzal (CAS-4110): I guess it is not necessary to create these columns when the selection is empty.
    initialize(*ms_p,false,false,false);
    throw(AipsError("Error in Calibrater::selectvis(): " + x.getMesg()));
  } 
};


Bool Calibrater::setapply(const String& type, 
			  const Double& t,
			  const String& table,
			  const String& spw,
			  const String& field,
			  const String& interp,
			  const Bool& calwt,
			  const Vector<Int>& spwmap,
			  const Vector<Double>& opacity) 
{

  logSink() << LogOrigin("Calibrater",
                         "setapply(type, t, table, spw, field, interp, calwt, spwmap, opacity)")
            << LogIO::NORMAL;


  //  cout << "Calibrater::setapply: field="<< field << endl;
   
  // Set record format for calibration table application information
  RecordDesc applyparDesc;
  applyparDesc.addField ("t", TpDouble);
  applyparDesc.addField ("table", TpString);
  applyparDesc.addField ("interp", TpString);
  applyparDesc.addField ("spw", TpArrayInt);
  //  applyparDesc.addField ("field", TpArrayInt);
  applyparDesc.addField ("fieldstr", TpString);
  applyparDesc.addField ("calwt",TpBool);
  applyparDesc.addField ("spwmap",TpArrayInt);
  applyparDesc.addField ("opacity",TpArrayDouble);
  
  // Create record with the requisite field values
  Record applypar(applyparDesc);
  applypar.define ("t", t);
  applypar.define ("table", table);

  /*
  String cinterp=interp;
  //  cinterp.erase(remove_if(cinterp.begin(), cinterp.end(), isspace), cinterp.end());
  cinterp.erase( remove( cinterp.begin(), cinterp.end(), ' ' ), cinterp.end() );
  */
 
  applypar.define ("interp", interp);
  applypar.define ("spw",getSpwIdx(spw));
  //  applypar.define ("field",getFieldIdx(field));
  applypar.define ("fieldstr",field);
  applypar.define ("calwt",calwt);
  applypar.define ("spwmap",spwmap);
  applypar.define ("opacity", opacity);
  
  String upType=type;
  upType.upcase();
  if (upType=="")
    // Get type from table
    upType = calTableType(table);

  return setapply(upType,applypar);

}

Bool Calibrater::setapply (const String& type, 
			   const Record& applypar)
{
  logSink() << LogOrigin("Calibrater", "setapply(type, applypar)");

  // First try to create the requested VisCal object
  VisCal *vc(NULL);

  try {

    if(!ok()) 
      throw(AipsError("Calibrater not prepared for setapply."));

    String upType=type;
    upType.upcase();

    logSink() << LogIO::NORMAL 
	      << "Arranging to APPLY:"
	      << LogIO::POST;

    // Add a new VisCal to the apply list
    vc = createVisCal(upType,*msmc_p);  

    vc->setApply(applypar);       

    logSink() << LogIO::NORMAL << ".   "
	      << vc->applyinfo()
	      << LogIO::POST;

  } catch (AipsError x) {
    logSink() << LogIO::SEVERE << x.getMesg() 
	      << " Check inputs and try again."
	      << LogIO::POST;
    if (vc) delete vc;
    throw(AipsError("Error in Calibrater::setapply."));
    return false;
  }

  // Creation apparently successful, so add to the apply list
  // TBD: consolidate with above?
  try {

    uInt napp=vc_p.nelements();
    vc_p.resize(napp+1,false,true);      
    vc_p[napp] = vc;
    vc=NULL;
   
    // Maintain sort of apply list
    ve_p->setapply(vc_p);
    
    return true;

  } catch (AipsError x) {
    logSink() << LogIO::SEVERE << "Caught exception: " << x.getMesg() 
	      << LogIO::POST;
    if (vc) delete vc;
    throw(AipsError("Error in Calibrater::setapply."));
    return false;
  } 
  return false;
}


// Validate a Cal Library record
Bool Calibrater::validatecallib(Record callib) {

  uInt ntab=callib.nfields();
  for (uInt itab=0;itab<ntab;++itab) {

    String tabname=callib.name(itab);
    Record thistabrec=callib.asRecord(itab);
    uInt ncl=thistabrec.nfields();

    for (uInt icl=0;icl<ncl;++icl) {

      if (thistabrec.dataType(icl)!=TpRecord)
	continue;

      Record thisicl=thistabrec.asRecord(icl);
      try {
	CalLibSlice::validateCLS(thisicl);
      }
      catch ( AipsError x) {
	logSink() << LogIO::SEVERE
		  << "Caltable " << tabname 
		  << " is missing the following fields: " 
		  << x.getMesg() 
		  << LogIO::POST;
      }

    }
  }
  return true;
}


// Set up apply-able calibration via a Cal Library
Bool Calibrater::setcallib2(Record callib, const MeasurementSet* ms) {

  logSink() << LogOrigin("Calibrater", "setcallib2(callib)");

  //  cout << "Calibrater::setcallib2(callib) : " << boolalpha << callib << endl;

  uInt ntab=callib.nfields();

  //  cout << "callib.nfields() = " << ntab << endl;

  // Do some preliminary per-table verification
  for (uInt itab=0;itab<ntab;++itab) {

    String tabname=callib.name(itab);

    // Trap parang
    // TBD...
    //    if (tabname=="<parang>")
    //      continue;

    // Insist that the table exists on disk
    if (!Table::isReadable(tabname))
      throw(AipsError("Caltable "+tabname+" does not exist."));

  }

  // Tables exist, so deploy them...

  // Local MS object for callib parsing (only)
  //  MeasurementSet lms(msname_p,Table::Update);
  // TBD: Use selected MS instead (not yet available in OTF plotms context!)
  //const MeasurementSet lms(*mssel_p);
  //MeasurementSet lms(msname_p);

  // Local const MS object for callib parsing (only)
  const MeasurementSet *lmsp(0);
  if (ms) {
    // Use supplied MS (from outside), if specified...
    // TBD: should we verify same base MS as ms_p/mssel_p?
    //cout << "Using externally-specified MS!!" << endl;
    lmsp=ms;
  }
  else {
    // ...use internal one instead
    //cout << "Using internal MS (mssel_p)!!" << endl;
    lmsp=mssel_p;
  }
  // Reference for use below
  const MeasurementSet &lms(*lmsp);


  for (uInt itab=0;itab<ntab;++itab) {

    String tabname=callib.name(itab);

    // Get the type from the table
    String upType=calTableType(tabname);
    upType.upcase();

    // Add table name to the record
    Record thistabrec=callib.asrwRecord(itab);
    thistabrec.define("tablename",tabname);

    // First try to create the requested VisCal object
    VisCal *vc(NULL);

    try {

      //      if(!ok()) 
      //	throw(AipsError("Calibrater not prepared for setapply."));
      
      logSink() << LogIO::NORMAL 
		<< "Arranging to APPLY:"
		<< LogIO::POST;
      
      // Add a new VisCal to the apply list
      vc = createVisCal(upType,*msmc_p);

      // ingest this table according to its callib
      vc->setCallib(thistabrec,lms);
      
    } catch (AipsError x) {
      logSink() << LogIO::SEVERE << x.getMesg() 
		<< " Check inputs and try again."
		<< LogIO::POST;
      if (vc) delete vc;
      throw(AipsError("Error in Calibrater::callib2."));
      return false;
    }

    // Creation apparently successful, so add to the apply list
    // TBD: consolidate with above?
    try {
      
      uInt napp=vc_p.nelements();
      vc_p.resize(napp+1,false,true);      
      vc_p[napp] = vc;
      vc=NULL;
   
      // Maintain sort of apply list
      ve_p->setapply(vc_p);
      
    } catch (AipsError x) {
      logSink() << LogIO::SEVERE << "Caught exception: " << x.getMesg() 
		<< LogIO::POST;
      if (vc) delete vc;
      throw(AipsError("Error in Calibrater::setapply."));
      return false;
    } 
  }

  // Signal use of CalLibrary
  usingCalLibrary_=true;

  // All ok, if we get this far!
  return true;

}

Bool Calibrater::setmodel(const String& modelImage)
{
  if (!svc_p)
    throw(AipsError("Calibrater::setmodel() called before Calibrater::setsolve()"));
  svc_p->setModel(modelImage);
  return true;
}

Bool Calibrater::setModel(const Vector<Double>& stokes) {

  if (ve_p) {
    Vector<Float> fstokes(stokes.shape());
    convertArray(fstokes,stokes);
    ve_p->setModel(fstokes);
  }
  else
    throw(AipsError("Error in Calibrater::setModel: no VisEquation."));

  return true;

}

Bool Calibrater::setsolve (const String& type, 
			   const String& solint,
			   const String& table,
                           const Bool append,
                           const Double preavg, 
			   const String& apmode,
			   const Int minblperant,
                           const String& refant,
                           const String& refantmode,
			   const Bool solnorm,
			   const String& normtype,
			   const Float minsnr,
			   const String& combine,
			   const Int fillgaps,
			   const String& cfcache,
			   const Double painc,
                           const Int fitorder,
                           const Float fraction,
                           const Int numedge,
                           const String& radius,
                           const Bool smooth,
                           const Bool zerorates,
                           const Bool globalsolve,
                           const Int niter,
                           const Vector<Double>& delaywindow, 
                           const Vector<Double>& ratewindow,
                           const Vector<Bool>& paramactive,
			   const String& solmode,
			   const Vector<Double>& rmsthresh
    )
{
  
  logSink() << LogOrigin("Calibrater","setsolve") << LogIO::NORMAL3;
  
  // Create a record description containing the solver parameters
  RecordDesc solveparDesc;
  solveparDesc.addField ("solint", TpString);
  solveparDesc.addField ("preavg", TpDouble);
  solveparDesc.addField ("apmode", TpString);
  solveparDesc.addField ("refant", TpArrayInt);
  solveparDesc.addField ("refantmode", TpString);
  solveparDesc.addField ("minblperant", TpInt);
  solveparDesc.addField ("table", TpString);
  solveparDesc.addField ("append", TpBool);
  solveparDesc.addField ("solnorm", TpBool);
  solveparDesc.addField ("normtype", TpString);
  solveparDesc.addField ("type", TpString);
  solveparDesc.addField ("combine", TpString);
  solveparDesc.addField ("maxgap", TpInt);
  solveparDesc.addField ("cfcache", TpString);
  solveparDesc.addField ("painc", TpDouble);
  solveparDesc.addField ("fitorder", TpInt);
  solveparDesc.addField ("solmode", TpString);
  solveparDesc.addField ("rmsthresh", TpArrayDouble);

  // fringe-fit specific fields
  solveparDesc.addField ("zerorates", TpBool);
  solveparDesc.addField ("minsnr", TpFloat);
  solveparDesc.addField ("globalsolve", TpBool);
  solveparDesc.addField ("delaywindow", TpArrayDouble);
  solveparDesc.addField ("ratewindow", TpArrayDouble);
  solveparDesc.addField ("niter", TpInt);
  solveparDesc.addField ("paramactive", TpArrayBool);

  // single dish specific fields
  solveparDesc.addField ("fraction", TpFloat);
  solveparDesc.addField ("numedge", TpInt);
  solveparDesc.addField ("radius", TpString);
  solveparDesc.addField ("smooth", TpBool);


  // Create a solver record with the requisite field values
  Record solvepar(solveparDesc);
  solvepar.define ("solint", solint);
  solvepar.define ("preavg", preavg);
  String upmode=apmode;
  upmode.upcase();
  solvepar.define ("apmode", upmode);
  solvepar.define ("refant", getRefantIdxList(refant));
  solvepar.define ("refantmode", refantmode);
  solvepar.define ("minblperant", minblperant);
  solvepar.define ("table", table);
  solvepar.define ("append", append);
  solvepar.define ("solnorm", solnorm);
  solvepar.define ("normtype", normtype);
  // Fringe-fit specific
  solvepar.define ("minsnr", minsnr);
  solvepar.define ("zerorates", zerorates);
  solvepar.define ("globalsolve", globalsolve);
  solvepar.define ("niter", niter);
  solvepar.define ("delaywindow", delaywindow);
  solvepar.define ("ratewindow", ratewindow);
  solvepar.define ("solmode", solmode);
  solvepar.define ("rmsthresh", rmsthresh);
  solvepar.define ("paramactive", paramactive);
  
  String uptype=type;
  uptype.upcase();
  solvepar.define ("type", uptype);
  
  String upcomb=combine;
  upcomb.upcase();
  solvepar.define("combine",upcomb);
  solvepar.define("maxgap",fillgaps);
  solvepar.define ("cfcache", cfcache);
  solvepar.define ("painc", painc);
  solvepar.define("fitorder", fitorder);

  // single dish specific
  solvepar.define("fraction", fraction);
  solvepar.define("numedge", numedge);
  solvepar.define("radius", radius);
  solvepar.define("smooth", smooth);

  return setsolve(type,solvepar);
}

Bool Calibrater::setsolvebandpoly(const String& table,
				  const Bool& append,
				  const String& solint,
				  const String& combine,
				  const Vector<Int>& degree,
				  const Bool& visnorm,
				  const Bool& solnorm,
				  const Int& maskcenter,
				  const Float& maskedge,
				  const String& refant) {

  logSink() << LogOrigin("Calibrater","setsolvebandpoly") << LogIO::NORMAL3;

  // TBD: support solution interval!

    // Create a record description containing the solver parameters
    RecordDesc solveparDesc;
    solveparDesc.addField ("table", TpString);
    solveparDesc.addField ("append", TpBool);
    solveparDesc.addField ("solint", TpString);
    solveparDesc.addField ("combine", TpString);
    solveparDesc.addField ("degree", TpArrayInt);
    solveparDesc.addField ("visnorm", TpBool);
    solveparDesc.addField ("solnorm", TpBool);
    solveparDesc.addField ("maskcenter", TpInt);
    solveparDesc.addField ("maskedge", TpFloat);
    solveparDesc.addField ("refant", TpArrayInt);

    //    solveparDesc.addField ("preavg", TpDouble);
    //    solveparDesc.addField ("phaseonly", TpBool);
    
    // Create a solver record with the requisite field values
    Record solvepar(solveparDesc);
    solvepar.define ("table", table);
    solvepar.define ("append", append);
    solvepar.define ("solint",solint);
    String upcomb=combine;
    upcomb.upcase();
    solvepar.define ("combine",combine);
    solvepar.define ("degree", degree);
    solvepar.define ("visnorm", visnorm);
    solvepar.define ("solnorm", solnorm);
    solvepar.define ("maskcenter", maskcenter);
    solvepar.define ("maskedge", maskedge);
    solvepar.define ("refant", getRefantIdxList(refant));


    //    solvepar.define ("t", t);
    //    solvepar.define ("preavg", preavg);
    //    solvepar.define ("phaseonly", phaseonly);


    return setsolve("BPOLY",solvepar);

}

Bool Calibrater::setsolvegainspline(const String& table,
				    const Bool&   append,
				    const String& apmode,
				    const Double& splinetime,
				    const Double& preavg,
				    const Int&    numpoint,
				    const Double& phasewrap,
				    const String& refant) {
  
  logSink() << LogOrigin("Calibrater","setsolvegainspline") << LogIO::NORMAL3;

  // Create a record description containing the solver parameters
  RecordDesc solveparDesc;
  solveparDesc.addField ("table", TpString);
  solveparDesc.addField ("append", TpBool);
  solveparDesc.addField ("apmode", TpString);
  solveparDesc.addField ("splinetime", TpDouble);
  solveparDesc.addField ("preavg", TpDouble);
  solveparDesc.addField ("refant", TpArrayInt);
  solveparDesc.addField ("numpoint", TpInt);
  solveparDesc.addField ("phasewrap", TpDouble);
  
  // Create a solver record with the requisite field values
  Record solvepar(solveparDesc);
  solvepar.define ("table", table);
  solvepar.define ("append", append);
  String upMode=apmode;
  upMode.upcase();
  solvepar.define ("apmode", upMode);
  solvepar.define ("splinetime",splinetime);
  solvepar.define ("preavg", preavg);
  solvepar.define ("refant", getRefantIdxList(refant));
  solvepar.define ("numpoint",numpoint);
  solvepar.define ("phasewrap",phasewrap);
  
  return setsolve("GSPLINE",solvepar);
  
}

Bool Calibrater::setsolve (const String& type, 
			   const Record& solvepar) {

  // Attempt to create the solvable object
  SolvableVisCal *svc(NULL);
  try {

    if(!ok()) 
      throw(AipsError("Calibrater not prepared for setsolve."));

    String upType = type;
    upType.upcase();

    // Clean out any old solve that was lying around
    unsetsolve();

    logSink() << LogIO::NORMAL 
	      << "Arranging to SOLVE:"
	      << LogIO::POST;

    // Create the new SolvableVisCal
    svc = createSolvableVisCal(upType,*msmc_p);
    svc->setSolve(solvepar);
    
    logSink() << LogIO::NORMAL << ".   "
	      << svc->solveinfo()
	      << LogIO::POST;

    // Creation apparently successful, keep it
    svc_p=svc;
    svc=NULL;

    // if calibration specific data filter is necessary
    // keep configuration parameter as a record
    setCalFilterConfiguration(upType, solvepar);

    return true;

  } catch (AipsError x) {
    logSink() << LogIO::SEVERE << "Caught exception: " << x.getMesg() 
	      << LogIO::POST;
    unsetsolve();
    if (svc) delete svc;
    throw(AipsError("Error in Calibrater::setsolve."));
    return false;
  } 
  return false;
}

Bool Calibrater::state() {

  logSink() << LogOrigin("Calibrater","state") << LogIO::NORMAL3;

  applystate();
  solvestate();

  return true;

}

Bool Calibrater::applystate() {


  //  logSink() << LogOrigin("Calibrater","applystate") << LogIO::NORMAL;

  logSink() << LogIO::NORMAL 
	    << "The following calibration terms are arranged for apply:"
	    << LogIO::POST;

  Int napp(vc_p.nelements());
  if (napp>0)
    for (Int iapp=0;iapp<napp;++iapp)
      logSink() << LogIO::NORMAL << ".   "
		<< vc_p[iapp]->applyinfo()
		<< LogIO::POST;
  else
    logSink() << LogIO::NORMAL << ".   "
	      << "(None)"
	      << LogIO::POST;

  return true;

}


Bool Calibrater::solvestate() {

  //  logSink() << LogOrigin("Calibrater","solvestate") << LogIO::NORMAL;

  logSink() << LogIO::NORMAL 
	    << "The following calibration term is arranged for solve:"
	    << LogIO::POST;

  if (svc_p)
    logSink() << LogIO::NORMAL << ".   "
	      << svc_p->solveinfo()
	      << LogIO::POST;
  else
    logSink()  << LogIO::NORMAL << ".   "
	      << "(None)"
	      << LogIO::POST;

  return true;
}

Bool Calibrater::reset(const Bool& apply, const Bool& solve) {

  //  logSink() << LogOrigin("Calibrater","reset") << LogIO::NORMAL;

  // Delete the VisCal apply list
  if (apply)   
    unsetapply();

  // Delete the VisCal solve object
  if (solve)
    unsetsolve();
        
  return true;
}

// Delete all (default) or one VisCal in apply list
Bool Calibrater::unsetapply(const Int& which) {

  //  logSink() << LogOrigin("Calibrater","unsetapply") << LogIO::NORMAL;
  
  try {
    if (which<0) {
      for (uInt i=0;i<vc_p.nelements();i++)
	if (vc_p[i]) delete vc_p[i];
      vc_p.resize(0,true);
    } else {
      if (vc_p[which]) delete vc_p[which];
      vc_p.remove(which);
    }
    
    // Maintain size/sort of apply list
    if(ve_p) ve_p->setapply(vc_p);

    return true;
  } catch (AipsError x) {
    logSink() << LogIO::SEVERE << "Caught exception: " << x.getMesg() 
	      << LogIO::POST;
    throw(AipsError("Error in Calibrater::unsetapply."));

    return false;
  }
  return false;
}

  // Delete solve VisCal
Bool Calibrater::unsetsolve() {

  //  logSink() << LogOrigin("Calibrater","unsetsolve") << LogIO::NORMAL;

  try {
    if (svc_p) delete svc_p;
    svc_p=NULL;
    
    if(ve_p) ve_p->setsolve(*svc_p);

    return true;

  } catch (AipsError x) {
    logSink() << LogIO::SEVERE << "Caught exception: " << x.getMesg() 
	      << LogIO::POST;
    throw(AipsError("Error in Calibrater::unsetsolve."));
    return false;
  }
  return false;
}

Bool
Calibrater::setCorrDepFlags(const Bool& corrDepFlags) 
{

  logSink() << LogOrigin("Calibrater","setCorrDepFlags") << LogIO::NORMAL;

  // Set it
  corrDepFlags_=corrDepFlags;

  logSink() << "Setting correlation dependent flags = " << (corrDepFlags_ ? "True" : "False") << LogIO::POST;

  return true;

}


Bool
Calibrater::correct2(String mode)
{
    logSink() << LogOrigin("Calibrater","correct2 (VI2/VB2)") << LogIO::NORMAL;

    //cout << "Artificial STOP!" << endl;
    //return false;


    Bool retval = true;

    try {

      // Ensure apply list non-zero and properly sorted
      ve_p->setapply(vc_p);

      bool forceOldVIByEnv(false);
      forceOldVIByEnv = (getenv("VI1CAL")!=NULL);
      if (forceOldVIByEnv && anyEQ(ve_p->listTypes(),VisCal::A)) {
	logSink() << LogIO::WARN << "Using VI2 calibration apply.  AMueller (uvcontsub) no longer requires VI1 for apply." << LogIO::POST;
      }

      /*   CAS-12434 (2019Jun07, gmoellen): AMueller works with VB2 in _apply_ (only) context now
      // Trap uvcontsub case, since it does not yet handlg VB2
      if (anyEQ(ve_p->listTypes(),VisCal::A)) {

	// Only uvcontsub, nothing else
	if (ve_p->nTerms()==1) {
	  // Use old method (which doesn't need WEIGHT_SPECTRUM support in this context)
	  return this->correct(mode);
	}
	else
	  throw(AipsError("Cannot handle AMueller (uvcontsub) and other types simultaneously."));
      }
      */
      
      // Report the types that will be applied
      applystate();

      // make mode all-caps
      String upmode=mode;
      upmode.upcase();

      // If trialmode=T, only the flags will be set
      //   (and only written if not TRIAL)
      Bool trialmode=(upmode.contains("TRIAL") || 
		      upmode.contains("FLAGONLY"));


      // Arrange for iteration over data
      Block<Int> columns;
      // include scan iteration
      columns.resize(5);
      columns[0]=MS::ARRAY_ID;
      columns[1]=MS::SCAN_NUMBER;
      columns[2]=MS::FIELD_ID;
      columns[3]=MS::DATA_DESC_ID;
      columns[4]=MS::TIME;

      vi::SortColumns sc(columns);
      vi::VisibilityIterator2 vi(*mssel_p,sc,true);

      // Apply channel selection (see selectChannel(spw))
      if (frequencySelections_p)
	vi.setFrequencySelection(*frequencySelections_p);

      vi::VisBuffer2 *vb = vi.getVisBuffer();

      // Detect if we will be setting WEIGHT_SPECTRUM, and arrange for this
      vi.originChunks();    // required for wSExists() in next line to work
      vi.origin();
      Bool doWtSp=vi.weightSpectrumExists();  // Exists non-trivially

      if (doWtSp && calWt()) 
	logSink() << "Found valid WEIGHT_SPECTRUM, correcting it." << LogIO::POST;

      // Pass each timestamp (VisBuffer) to VisEquation for correction
      
      Vector<Bool> uncalspw(vi.nSpectralWindows());  // Used to accumulate error messages
      uncalspw.set(false);		             // instead of bombing the user

      uInt nvb(0);

        for (vi.originChunks(); vi.moreChunks(); vi.nextChunk()) {

	  for (vi.origin(); vi.more(); vi.next()) {

	    uInt spw = vb->spectralWindows()(0);
	    //if (ve_p->spwOK(spw)){
	    //if (    (usingCalLibrary_ && ve_p->VBOKforCalApply(*vb))  // CalLibrary case
	    //     || (!usingCalLibrary_ && ve_p->spwOK(spw))          // old-fashioned case
	    //	 ) {
	    if ( ve_p->VBOKforCalApply(*vb) ) {  // Handles old and new (CL) contexts

	      // Re-initialize weight info from sigma info
	      //   This is smart wrt spectral weights, etc.
	      //   (this makes W and WS, if present, "dirty" in the vb)
	      // TBD: only do this if !trial (else: avoid the I/O)
	      vb->resetWeightsUsingSigma();

	      // Arrange for _in-place_ apply on CORRECTED_DATA (init from DATA)
	      //   (this makes CD "dirty" in the vb)
	      // TBD: only do this if !trial (else: avoid the I/O)
	      vb->setVisCubeCorrected(vb->visCube());

	      // Make flagcube dirty in the vb
	      //  NB: we must _always_ do this I/O  (even trial mode)
	      vb->setFlagCube(vb->flagCube());

	      // Make all vb "not dirty"; we'll carefully arrange the writeback below
	      vb->dirtyComponentsClear();

	      // throws exception if nothing to apply
	      ve_p->correct2(*vb,trialmode,doWtSp);
		    
	      // Only if not a trial run, manage writes to disk
	      if (upmode!="TRIAL") {
		
		if (upmode.contains("CAL")) {
		  vb->setVisCubeCorrected(vb->visCubeCorrected());

		  if (calWt()) {
		    // Set weights dirty only if calwt=T
		    if (doWtSp) {
		      vb->setWeightSpectrum(vb->weightSpectrum());
		      // If WS was calibrated, set W to its channel-axis median
		      vb->setWeight(partialMedians(vb->weightSpectrum(),IPosition(1,1)));
		    }
		    else
		      vb->setWeight(vb->weight()); 
		  }
		}

		if (upmode.contains("FLAG"))
		  vb->setFlagCube(vb->flagCube());
		
		// Push the calibrated data etc. back to the MS
		vb->writeChangesBack();
		nvb+=1;  // increment vb counter
	      }

	    }
	    else{
	      uncalspw[spw] = true;

	      // set the flags, if we are being strict
	      // (don't touch the data/weights, which are initialized)
	      if (upmode.contains("STRICT")) {

		// reference (to avoid copy) and set the flags
		Cube<Bool> fC(vb->flagCube());   // reference
		fC.set(true);  

		// make dirty for writeChangesBack  (does this do an actual copy?)
		vb->setFlagCube(vb->flagCube());

		// write back to 
		vb->writeChangesBack();

	      }
	      else {

		// Break out of inner VI2 loop, if possible
		if (! vi.isAsynchronous()){
		  
		  // Asynchronous I/O doesn't have a way to skip
		  // VisBuffers, so only break out when not using
		  // async i/o.
		  break; 

		}

	      }
	    }
	  }
        }

        // Now that we're out of the loop, summarize any errors.

        retval = summarize_uncalspws(uncalspw, "correct",
 				     upmode.contains("STRICT"));
	
	actRec_=Record();
	actRec_.define("origin","Calibrater::correct");
	actRec_.defineRecord("VisEquation",ve_p->actionRec());
	

	//cout << "Number of VisBuffers corrected: " << nvb << endl;

    }
    catch (AipsError x) {
        logSink() << LogIO::SEVERE << "Caught exception: " << x.getMesg()
	              << LogIO::POST;

        logSink() << "Resetting all calibration application settings." << LogIO::POST;
        unsetapply();

        throw(AipsError("Error in Calibrater::correct."));
        retval = false;         // Not that it ever gets here...
    }
    return retval;
}

Bool Calibrater::corrupt2()
{
    logSink() << LogOrigin("Calibrater","corrupt2 (VI2/VB2)") << LogIO::NORMAL;
    Bool retval = true;

    try {

      if (!ok())
	throw(AipsError("Calibrater not prepared for corrupt2!"));
      
      // MODEL_DATA column must be physically present!
      if (!ms_p->tableDesc().isColumn("MODEL_DATA"))
	throw(AipsError("MODEL_DATA column unexpectedly absent. Cannot corrupt."));

      // Ensure apply list non-zero and properly sorted
      ve_p->setapply(vc_p);

      /*
      // Trap uvcontsub case, since it does not yet handlg VB2
      if (anyEQ(ve_p->listTypes(),VisCal::A)) {

	// Only uvcontsub, nothing else
	if (ve_p->nTerms()==1) {
	  // Use old method (which doesn't need WEIGHT_SPECTRUM support in this context)
	  return this->correct(mode);
	}
	else
	  throw(AipsError("Cannot handle AMueller (uvcontsub) and other types simultaneously."));
      }
      */
      
      // Report the types that will be applied
      applystate();

      // Arrange for iteration over data
      Block<Int> columns;
      // include scan iteration
      columns.resize(5);
      columns[0]=MS::ARRAY_ID;
      columns[1]=MS::SCAN_NUMBER;
      columns[2]=MS::FIELD_ID;
      columns[3]=MS::DATA_DESC_ID;
      columns[4]=MS::TIME;

      vi::SortColumns sc(columns);
      vi::VisibilityIterator2 vi(*mssel_p,sc,true);

      // Apply channel selection (see selectChannel(spw))
      if (frequencySelections_p)
	vi.setFrequencySelection(*frequencySelections_p);

      vi::VisBuffer2 *vb = vi.getVisBuffer();

      // Detect if we will be setting WEIGHT_SPECTRUM, and arrange for this
      vi.originChunks();    // required for wSExists() in next line to work
      vi.origin();
      
      Vector<Bool> uncalspw(vi.nSpectralWindows());  // Used to accumulate error messages
      uncalspw.set(false);		             // instead of bombing the user

      // Pass each timestamp (VisBuffer) to VisEquation for correction
      uInt nvb(0);
      for (vi.originChunks(); vi.moreChunks(); vi.nextChunk()) {
	for (vi.origin(); vi.more(); vi.next()) {
	  uInt spw = vb->spectralWindows()(0);
	  //if (ve_p->spwOK(spw)){
	  if (usingCalLibrary_ || ve_p->spwOK(spw)){

	    // Make all vb "not dirty", for safety
	    vb->dirtyComponentsClear();

	    // throws exception if nothing to apply
	    ve_p->corrupt2(*vb);

	    // make visCubeModel _ONLY_ dirty for writeChangesBack
	    vb->setVisCubeModel(vb->visCubeModel());
	    
	    // Push the corrupted model back to the MS
	    vb->writeChangesBack();
	    nvb+=1;  // increment vb counter
	  }
	  else{
	    uncalspw[spw] = true;
	  }
	}
      }

      // Now that we're out of the loop, summarize any errors.
      retval = summarize_uncalspws(uncalspw, "corrupt2",false);   // (didn't flag them)
      
      actRec_=Record();
      actRec_.define("origin","Calibrater::corrupt2");
      actRec_.defineRecord("VisEquation",ve_p->actionRec());

      //cout << "Number of VisBuffers corrupted: " << nvb << endl;
      
    }
    catch (AipsError x) {
        logSink() << LogIO::SEVERE << "Caught exception: " << x.getMesg()
	              << LogIO::POST;

        logSink() << "Resetting all calibration application settings." << LogIO::POST;
        unsetapply();

        throw(AipsError("Error in Calibrater::corrupt2."));
        retval = false;         // Not that it ever gets here...
    }
    return retval;
 }

Bool Calibrater::initWeightsWithTsys(String wtmode, Bool dowtsp,
				     String tsystable, String gainfield, String interp, Vector<Int> spwmap) {

	logSink() << LogOrigin("Calibrater", "initWeightsWithTsys")
			<< LogIO::NORMAL;
	Bool retval = true;

	try {

		if (!ok())
			throw(AipsError("Calibrater not prepared for initWeights!"));

		String uptype = calTableType(tsystable);
		if (!uptype.contains("TSYS")) {
			throw(AipsError(
					"Invalid calibration table type for Tsys weighting."));
		}
		// Set record format for calibration table application information
		RecordDesc applyparDesc;
		applyparDesc.addField("t", TpDouble);
		applyparDesc.addField("table", TpString);
		applyparDesc.addField("interp", TpString);
		applyparDesc.addField("spw", TpArrayInt);
		applyparDesc.addField("fieldstr", TpString);
		applyparDesc.addField("calwt", TpBool);
		applyparDesc.addField("spwmap", TpArrayInt);
		applyparDesc.addField("opacity", TpArrayDouble);

		// Create record with the requisite field values
		Record applypar(applyparDesc);
		applypar.define("t", 0.0);
		applypar.define("table", tsystable);
		applypar.define("interp", interp);
		applypar.define("spw", getSpwIdx(""));
		applypar.define("fieldstr", gainfield);
		applypar.define("calwt", true);
		applypar.define("spwmap", spwmap);
		applypar.define("opacity", Vector<Double>(1, 0.0));

		if (vc_p.nelements() > 0) {
			logSink() << LogIO::WARN << "Resetting all calibration application settings." << LogIO::POST;
			unsetapply();
		}
		logSink() << LogIO::NORMAL << "Weight initialization does not support selection. Resetting MS selection." << LogIO::POST;
		selectvis();
		StandardTsys vc = StandardTsys(*msmc_p);
		vc.setApply(applypar);

		logSink() << LogIO::NORMAL << ".   " << vc.applyinfo() << LogIO::POST;
		PtrBlock<VisCal*> vcb(1, &vc);
		// Maintain sort of apply list
		ve_p->setapply(vcb);

		// Detect WEIGHT_SPECTRUM and SIGMA_SPECTRUM
		TableDesc mstd = ms_p->actualTableDesc();
		String colWtSp = MS::columnName(MS::WEIGHT_SPECTRUM);
		Bool wtspexists = mstd.isColumn(colWtSp);
		String colSigSp = MS::columnName(MS::SIGMA_SPECTRUM);
		Bool sigspexists = mstd.isColumn(colSigSp);
		Bool addsigsp = (dowtsp && !sigspexists);

		// Some log info
		bool use_exposure = false;
		if (wtmode == "tsys") {
			logSink()
					<< "Initializing SIGMA and WEIGHT according to channel bandwidth and Tsys. NOTE this is an expert mode."
					<< LogIO::WARN << LogIO::POST;
		} else if (wtmode == "tinttsys") {
			logSink()
					<< "Initializing SIGMA and WEIGHT according to channel bandwidth, integration time, and Tsys. NOTE this is an expert mode."
					<< LogIO::WARN << LogIO::POST;
			use_exposure = true;
		} else {
			throw(AipsError("Unrecognized wtmode specified: " + wtmode));
		}

		// Force dowtsp if the column already exists
		if (wtspexists && !dowtsp) {
			logSink() << "Found WEIGHT_SPECTRUM; will force its initialization."
					<< LogIO::POST;
			dowtsp = true;
		}

		// Report that we are initializing the WEIGHT_SPECTRUM, and prepare to do so.
		if (dowtsp) {

			// Ensure WEIGHT_SPECTRUM really exists at all
			//   (often it exists but is empty)
			if (!wtspexists) {
				logSink() << "Creating WEIGHT_SPECTRUM." << LogIO::POST;

				// Nominal defaulttileshape
				IPosition dts(3, 4, 32, 1024);

				// Discern DATA's default tile shape and use it
				const Record dminfo = ms_p->dataManagerInfo();
				for (uInt i = 0; i < dminfo.nfields(); ++i) {
					Record col = dminfo.asRecord(i);
					//if (upcase(col.asString("NAME"))=="TILEDDATA") {
					if (anyEQ(col.asArrayString("COLUMNS"), String("DATA"))) {
						dts = IPosition(
								col.asRecord("SPEC").asArrayInt(
										"DEFAULTTILESHAPE"));
						//cout << "Found DATA's default tile: " << dts << endl;
						break;
					}
				}

				// Add the column
				String colWtSp = MS::columnName(MS::WEIGHT_SPECTRUM);
				TableDesc tdWtSp;
				tdWtSp.addColumn(
						ArrayColumnDesc<Float>(colWtSp, "weight spectrum", 2));
				TiledShapeStMan wtSpStMan("TiledWgtSpectrum", dts);
				ms_p->addColumn(tdWtSp, wtSpStMan);
			} else
				logSink() << "Found WEIGHT_SPECTRUM." << LogIO::POST;
			// Ensure WEIGHT_SPECTRUM really exists at all
			//   (often it exists but is empty)
		if (!sigspexists) {
				logSink() << "Creating SIGMA_SPECTRUM." << LogIO::POST;

				// Nominal defaulttileshape
				IPosition dts(3, 4, 32, 1024);

				// Discern DATA's default tile shape and use it
				const Record dminfo = ms_p->dataManagerInfo();
				for (uInt i = 0; i < dminfo.nfields(); ++i) {
					Record col = dminfo.asRecord(i);
					//if (upcase(col.asString("NAME"))=="TILEDDATA") {
					if (anyEQ(col.asArrayString("COLUMNS"), String("DATA"))) {
						dts = IPosition(
								col.asRecord("SPEC").asArrayInt(
										"DEFAULTTILESHAPE"));
						//cout << "Found DATA's default tile: " << dts << endl;
						break;
					}
				}

				// Add the column
				String colSigSp = MS::columnName(MS::SIGMA_SPECTRUM);
				TableDesc tdSigSp;
				tdSigSp.addColumn(
						ArrayColumnDesc<Float>(colSigSp, "sigma spectrum", 2));
				TiledShapeStMan sigSpStMan("TiledSigtSpectrum", dts);
				ms_p->addColumn(tdSigSp, sigSpStMan);
				{
				  TableDesc loctd = ms_p->actualTableDesc();
				  String loccolSigSp = MS::columnName(MS::SIGMA_SPECTRUM);
				  AlwaysAssert(loctd.isColumn(loccolSigSp),AipsError);
				}
		}
		}
		else {
    if (sigspexists) {
      logSink() << "Removing SIGMA_SPECTRUM for non-channelized weight." << LogIO::POST;
      if (true || ms_p->canRemoveColumn(colSigSp)) {
	ms_p->removeColumn(colSigSp);
      }
      else
	logSink() << LogIO::WARN << "Failed to remove SIGMA_SPECTRUM column. Values in SIGMA and SIGMA_SPECTRUM columns may be inconsistent after the operation." << LogIO::POST;
    }
		}

		// Arrange for iteration over data
		//  TBD: Be sure this sort is optimal for creating WS?
		Block<Int> columns;
		// include scan iteration
		columns.resize(5);
		columns[0] = MS::ARRAY_ID;
		columns[1] = MS::SCAN_NUMBER;
		columns[2] = MS::FIELD_ID;
		columns[3] = MS::DATA_DESC_ID;
		columns[4] = MS::TIME;

		vi::SortColumns sc(columns);
		vi::VisibilityIterator2 vi2(*ms_p, sc, true);
		vi::VisBuffer2 *vb = vi2.getVisBuffer();

		MSColumns mscol(*ms_p);
		const MSSpWindowColumns& msspw(mscol.spectralWindow());
		uInt nSpw = msspw.nrow();
		Vector<Double> effChBw(nSpw, 0.0);
		for (uInt ispw = 0; ispw < nSpw; ++ispw) {
			effChBw[ispw] = mean(msspw.effectiveBW()(ispw));
		}

		Int ivb(0);
		for (vi2.originChunks(); vi2.moreChunks(); vi2.nextChunk()) {

			for (vi2.origin(); vi2.more(); vi2.next(), ++ivb) {

				Int spw = vb->spectralWindows()(0);

				auto nrow = vb->nRows();
				Int nchan = vb->nChannels();
				Int ncor = vb->nCorrelations();

				// Prepare for WEIGHT_SPECTRUM and SIGMA_SPECTRUM, if nec.
				Cube<Float> newwtsp(0, 0, 0), newsigsp(0, 0, 0);
				if (dowtsp) {
				  newwtsp.resize(ncor, nchan, nrow);
				  newwtsp.set(1.0);
				  newsigsp.resize(ncor, nchan, nrow);
				  newsigsp.set(1.0);
				}

				if (ve_p->spwOK(spw)) {

					// Re-initialize weight info from sigma info
					//   This is smart wrt spectral weights, etc.
					//   (this makes W and WS, if present, "dirty" in the vb)
					// TBD: only do this if !trial (else: avoid the I/O)
					// vb->resetWeightsUsingSigma();
					// Handle non-trivial modes
					// Init WEIGHT, SIGMA  from bandwidth & time
					Matrix<Float> newwt(ncor, nrow), newsig(ncor, nrow);
					newwt.set(1.0);
					newsig.set(1.0);

					// Detect ACs
					const Vector<Int> a1(vb->antenna1());
					const Vector<Int> a2(vb->antenna2());
					Vector<Bool> ac(a1 == a2);

					// XCs need an extra factor of 2
					Vector<Float> xcfactor(nrow, 2.0);
					xcfactor(ac) = 1.0;				// (but not ACs)

					// The row-wise integration time
					Vector<Float> expo(nrow);
					convertArray(expo, vb->exposure());

					// Set weights to channel bandwidth first.
					newwt.set(Float(effChBw(spw)));

					// For each correlation, apply exposure and xcfactor
					for (Int icor = 0; icor < ncor; ++icor) {

						Vector<Float> wt(newwt.row(icor));
						if (use_exposure) {
							wt *= expo;
						}
						wt *= xcfactor;
						if (dowtsp) {
							for (Int ich = 0; ich < nchan; ++ich) {
								Vector<Float> wtspi(
										newwtsp(Slice(icor, 1, 1),
												Slice(ich, 1, 1), Slice()).nonDegenerate(
												IPosition(1, 2)));
								wtspi = wt;
							}
						}
					}
					// Handle SIGMA_SPECTRUM
					if (dowtsp) {
					  newsigsp = 1.0f / sqrt(newwtsp);
					}
					// sig from wt is inverse sqrt
					newsig = 1.0f / sqrt(newwt);

					// Arrange write-back of both SIGMA and WEIGHT
					vb->setSigma(newsig);
					vb->setWeight(newwt);
					if (dowtsp) {
					  vb->initWeightSpectrum(newwtsp);
					  vb->initSigmaSpectrum(newsigsp);
					}
					// Force writeback to disk (need to initialize weight/sigma before applying cal table)
					vb->writeChangesBack();

					// Arrange for _in-place_ apply on CORRECTED_DATA (init from DATA)
					//   (this makes CD "dirty" in the vb)
					// TBD: only do this if !trial (else: avoid the I/O)
					vb->setVisCubeCorrected(vb->visCube());

					// Make flagcube dirty in the vb
					//  NB: we must _always_ do this I/O  (even trial mode)
					vb->setFlagCube(vb->flagCube());

					// Make all vb "not dirty"; we'll carefully arrange the writeback below
					vb->dirtyComponentsClear();

					// throws exception if nothing to apply
					ve_p->correct2(*vb, false, dowtsp);

					if (dowtsp) {
						vb->setWeightSpectrum(vb->weightSpectrum());
						// If WS was calibrated, set W to its channel-axis median
						vb->setWeight( partialMedians(vb->weightSpectrum(), IPosition(1, 1)) );
						newsigsp = 1.0f / sqrt(vb->weightSpectrum());
						vb->initSigmaSpectrum(newsigsp);
						vb->setSigma( partialMedians(newsigsp, IPosition(1, 1)) );
					} else {
						vb->setWeight(vb->weight());
						newsig = 1.0f / sqrt(vb->weight());
						vb->setSigma(newsig);
					}
					// Force writeback to disk
					vb->writeChangesBack();

				} else {//Not calibrating the spw
				  if (dowtsp && !wtspexists) {
				    // newly created WS Need to initialize
				    vb->initWeightSpectrum(newwtsp);
				  }
				  if (addsigsp) {
				    // newly created SS Need to initialize
				    vb->initSigmaSpectrum(newsigsp);
				    vb->writeChangesBack();
				  }
				}
			}
		}
		// clear-up Tsys caltable from list of apply
		unsetapply();

	} catch (AipsError x) {
		logSink() << LogIO::SEVERE << "Caught exception: " << x.getMesg()
				<< LogIO::POST;

		logSink() << "Resetting all calibration application settings."
				<< LogIO::POST;
		unsetapply();

		throw(AipsError("Error in Calibrater::initWeights."));
		retval = false;  // Not that it ever gets here...
	}
	return retval;
}


Bool Calibrater::initWeights(String wtmode, Bool dowtsp) {

  logSink() << LogOrigin("Calibrater","initWeights") << LogIO::NORMAL;
  Bool retval = true;

  try {

    if (!ok())
      throw(AipsError("Calibrater not prepared for initWeights!"));

    // An enum for the requested wtmode
    enum wtInitModeEnum {
      NONE,    // ambiguous, will complain
      ONES,    // SIGMA=1.0, propagate to WEIGHT, WEIGHT_SEPCTRUM
      NYQ,      // SIGMA=f(df,dt), propagate to WEIGHT, WEIGHT_SEPCTRUM
      SIGMA,   // SIGMA as is, propagate to WEIGHT, WEIGHT_SEPCTRUM
      WEIGHT,  // SIGMA, WEIGHT as are, propagate to WEIGHT_SEPCTRUM (if requested)
      DELWTSP,  // just delete WEIGHT_SPECTRUM if it exists
      DELSIGSP,  // just delete SIGMA_SPECTRUM if it exists
    };
    
    // Translate mode String to enum value
    wtInitModeEnum initmode(NONE);
    if (wtmode=="ones") initmode=ONES;
    else if (wtmode=="nyq") initmode=NYQ;
    else if (wtmode=="sigma") initmode=SIGMA;
    else if (wtmode=="weight") initmode=WEIGHT;
    else if (wtmode=="delwtsp") initmode=DELWTSP;
    else if (wtmode=="delsigsp") initmode=DELSIGSP;

    // Detect WEIGHT_SPECTRUM
    TableDesc mstd = ms_p->actualTableDesc();
    String colWtSp=MS::columnName(MS::WEIGHT_SPECTRUM);
    Bool wtspexists=mstd.isColumn(colWtSp);
    String colSigSp=MS::columnName(MS::SIGMA_SPECTRUM);
    Bool sigspexists=mstd.isColumn(colSigSp);

    // Some log info
    switch (initmode) {
    case DELWTSP: {
      if (wtspexists) {
	if (true || ms_p->canRemoveColumn(colWtSp)) {
	  logSink() << "Removing WEIGHT_SPECTRUM." << LogIO::POST;
	  ms_p->removeColumn(colWtSp);
	}
	else
	  logSink() << "Sorry, WEIGHT_SPECTRUM is not removable." << LogIO::POST;
      }
      else
	logSink() << "WEIGHT_SPECTRUM already absent." << LogIO::POST;

      // Nothing more to do here
      return true;
      break;
    }
    case DELSIGSP: {
      if (sigspexists) {
	if (true || ms_p->canRemoveColumn(colSigSp)) {
	  logSink() << "Removing SIGMA_SPECTRUM." << LogIO::POST;
	  ms_p->removeColumn(colSigSp);
	}
	else
	  logSink() << "Sorry, SIGMA_SPECTRUM is not removable." << LogIO::POST;
      }
      else
	logSink() << "SIGMA_SPECTRUM already absent." << LogIO::POST;

      // Nothing more to do here
      return true;
      break;
    }
    case NONE: {
      throw(AipsError("Unrecognized wtmode specified: "+wtmode));
      break;
    }
    case ONES: {
      logSink() << "Initializing SIGMA and WEIGHT with 1.0" << LogIO::POST;
      break;
    }
    case NYQ: {
      logSink() << "Initializing SIGMA and WEIGHT according to channel bandwidth and integration time." 
		<< LogIO::POST;
      break;
    }
    case SIGMA: {
      logSink() << "Initializing WEIGHT according to existing SIGMA." << LogIO::POST;
      break;
    }
    case WEIGHT: {
      // Complain if dowtsp==F, because otherwise we have nothing to do
      if (!dowtsp)
	throw(AipsError("Specified wtmode requires dowtsp=T"));
      break;
    }
    }

    // Force dowtsp if the column already exists
    if (wtspexists && !dowtsp) {
      logSink() << "Found WEIGHT_SPECTRUM; will force its initialization." << LogIO::POST;
      dowtsp=true;
    }
    // remove SIGMA_SPECTRUM column for non-channelized weight
    if (sigspexists) {
      logSink() << "Removing SIGMA_SPECTRUM for non-channelized weight." << LogIO::POST;
      if (true || ms_p->canRemoveColumn(colSigSp)) {
	ms_p->removeColumn(colSigSp);
      }
      else
	logSink() << LogIO::WARN << "Failed to remove SIGMA_SPECTRUM column. Values in SIGMA and SIGMA_SPECTRUM columns may be inconsistent after the operation." << LogIO::POST;
    }

    // Report that we are initializing the WEIGHT_SPECTRUM, and prepare to do so.
    if (dowtsp) {

      // Ensure WEIGHT_SPECTRUM really exists at all 
      //   (often it exists but is empty)
      if (!wtspexists) {
	logSink() << "Creating WEIGHT_SPECTRUM." << LogIO::POST;

	// Nominal defaulttileshape
	IPosition dts(3,4,32,1024); 

	// Discern DATA's default tile shape and use it
	const Record dminfo=ms_p->dataManagerInfo();
	for (uInt i=0;i<dminfo.nfields();++i) {
	  Record col=dminfo.asRecord(i);
	  //if (upcase(col.asString("NAME"))=="TILEDDATA") {
	  if (anyEQ(col.asArrayString("COLUMNS"),String("DATA"))) {
	    dts=IPosition(col.asRecord("SPEC").asArrayInt("DEFAULTTILESHAPE"));
	    //cout << "Found DATA's default tile: " << dts << endl;
	    break;
	  }
	}

	// Add the column
	String colWtSp=MS::columnName(MS::WEIGHT_SPECTRUM);
	TableDesc tdWtSp;
	tdWtSp.addColumn(ArrayColumnDesc<Float>(colWtSp,"weight spectrum", 2));
	TiledShapeStMan wtSpStMan("TiledWgtSpectrum",dts);
	ms_p->addColumn(tdWtSp,wtSpStMan);
      }
      else
	logSink() << "Found WEIGHT_SPECTRUM." << LogIO::POST;


      logSink() << "Initializing WEIGHT_SPECTRUM uniformly in channel (==WEIGHT)." << LogIO::POST;

    }

    // Arrange for iteration over data
    //  TBD: Be sure this sort is optimal for creating WS?
    Block<Int> columns;
    // include scan iteration
    columns.resize(5);
    columns[0]=MS::ARRAY_ID;
    columns[1]=MS::SCAN_NUMBER;
    columns[2]=MS::FIELD_ID;
    columns[3]=MS::DATA_DESC_ID;
    columns[4]=MS::TIME;

    vi::SortColumns sc(columns);
    vi::VisibilityIterator2 vi2(*ms_p,sc,true);
    vi::VisBuffer2 *vb = vi2.getVisBuffer();

    MSColumns mscol(*ms_p);
    const MSSpWindowColumns& msspw(mscol.spectralWindow());
    uInt nSpw=msspw.nrow();
    Vector<Double> effChBw(nSpw,0.0);
    for (uInt ispw=0;ispw<nSpw;++ispw) {
      effChBw[ispw]=mean(msspw.effectiveBW()(ispw));
    }

    Int ivb(0);
    for (vi2.originChunks(); vi2.moreChunks(); vi2.nextChunk()) {

      for (vi2.origin(); vi2.more(); vi2.next(),++ivb) {

	Int spw = vb->spectralWindows()(0);

	auto nrow=vb->nRows();
	Int nchan=vb->nChannels();
	Int ncor=vb->nCorrelations();

	// Vars for new sigma/weight info

	// Prepare for WEIGHT_SPECTRUM, if nec.
	Cube<Float> newwtsp(0,0,0);
	if (dowtsp) {
	  newwtsp.resize(ncor,nchan,nrow);
	  newwtsp.set(1.0);
	}

	// Handle non-trivial modes
	switch (initmode) {
	// Init WEIGHT, SIGMA  with ones
	case ONES: {

	  Matrix<Float> newwt(ncor,nrow),newsig(ncor,nrow);
	  newwt.set(1.0);
	  newsig.set(1.0);

	  // Arrange write-back of both SIGMA and WEIGHT
	  vb->setSigma(newsig);
	  vb->setWeight(newwt);

	  // NB: newwtsp already ready

	  break;
	}	  

	// Init WEIGHT, SIGMA  from bandwidth & time
	case NYQ: {

	  Matrix<Float> newwt(ncor,nrow),newsig(ncor,nrow);
	  newwt.set(1.0);
	  newsig.set(1.0);

	  // Detect ACs
	  const Vector<Int> a1(vb->antenna1());
	  const Vector<Int> a2(vb->antenna2());
	  Vector<Bool> ac(a1==a2);
	  
	  // XCs need an extra factor of 2
	  Vector<Float> xcfactor(nrow,2.0);
	  xcfactor(ac)=1.0;   // (but not ACs)
	  
	  // The row-wise integration time
	  Vector<Float> expo(nrow);
	  convertArray(expo,vb->exposure());

	  // Set weights to channel bandwidth first.
	  newwt.set(Float(effChBw(spw)));
	  
	  // For each correlation, apply exposure and xcfactor
	  for (Int icor=0;icor<ncor;++icor) {

	    Vector<Float> wt(newwt.row(icor));
	    wt*=expo;
	    wt*=xcfactor;
	    if (dowtsp) {
	      for (Int ich=0;ich<nchan;++ich) {
		Vector<Float> wtspi(newwtsp(Slice(icor,1,1),Slice(ich,1,1),Slice()).nonDegenerate(IPosition(1,2)));
		wtspi=wt;
	      }
	    }
	  }

	  // sig from wt is inverse sqrt
	  newsig=1.0f/sqrt(newwt);

	  // Arrange write-back of both SIGMA and WEIGHT
	  vb->setSigma(newsig);
	  vb->setWeight(newwt);

	  break;
	}
	// Init WEIGHT from SIGMA 
	case SIGMA: {

	  Matrix<Float> newwt(ncor,nrow);
	  newwt.set(FLT_EPSILON);        // effectively zero, but strictly not zero

	  Matrix<Float> sig;
	  sig.assign(vb->sigma());       // access existing SIGMA

	  LogicalArray mask(sig==0.0f);  // mask out unphysical SIGMA
	  sig(mask)=1.0f;

	  newwt=1.0f/square(sig);
	  newwt(mask)=FLT_EPSILON;       // effectively zero

	  // Writeback WEIGHT
	  vb->setWeight(newwt);
	  
	  if (dowtsp) {
	    for (Int ich=0;ich<nchan;++ich) {
	      Matrix<Float> wtspi(newwtsp(Slice(),Slice(ich,1,1),Slice()).nonDegenerate(IPosition(2,0,2)));
	      wtspi=newwt;
	    }
	  }

	  break;
	}
	// Init WEIGHT_SPECTRUM from WEIGHT
	case WEIGHT: {
	  const Matrix<Float> wt(vb->weight()); // access existing WEIGHT
	  for (Int ich=0;ich<nchan;++ich) {
	    Matrix<Float> wtspi(newwtsp(Slice(),Slice(ich,1,1),Slice()).nonDegenerate(IPosition(2,0,2)));
	    wtspi=wt;
	  }
	  break;
	} 
	default: {
	  throw(AipsError("Problem in weight initialization loop."));
	}
	}

	// Force writeback to disk
	vb->writeChangesBack();
	
	// Handle WEIGHT_SPECTRUM
	if (dowtsp)
	  vb->initWeightSpectrum(newwtsp);

      }
    }

  }
  catch (AipsError x) {
    logSink() << LogIO::SEVERE << "Caught exception: " << x.getMesg()
             << LogIO::POST;

    logSink() << "Resetting all calibration application settings." << LogIO::POST;
    unsetapply();

    throw(AipsError("Error in Calibrater::initWeights."));
    retval = false;  // Not that it ever gets here...
  }
  return retval;
}


Bool Calibrater::initWeights(Bool doBT, Bool dowtsp) {

  logSink() << LogOrigin("Calibrater","initWeights") << LogIO::NORMAL;
  Bool retval = true;

  try {

    if (!ok())
      throw(AipsError("Calibrater not prepared for initWeights!"));

    // Log that we are beginning...
    if (doBT)
      logSink() << "Initializing SIGMA and WEIGHT according to channel bandwidth and integration time." << LogIO::POST;
    else
      logSink() << "Initializing SIGMA and WEIGHT to unity." << LogIO::POST;

    if (dowtsp) {
      logSink() << "Also initializing WEIGHT_SPECTRUM uniformly in channel (==WEIGHT)." << LogIO::POST;

      // Ensure WEIGHT_SPECTRUM really exists at all 
      //   (often it exists but is empty)
      TableDesc mstd = ms_p->actualTableDesc();
      if (!mstd.isColumn("WEIGHT_SPECTRUM")) {
	cout << "Creating WEIGHT_SPECTRUM!" << endl;

	// Nominal defaulttileshape
	IPosition dts(3,4,32,1024); 

	// Discern DATA's default tile shape and use it
	const Record dminfo=ms_p->dataManagerInfo();
	for (uInt i=0;i<dminfo.nfields();++i) {
	  Record col=dminfo.asRecord(i);
	  //if (upcase(col.asString("NAME"))=="TILEDDATA") {
	  if (anyEQ(col.asArrayString("COLUMNS"),String("DATA"))) {
	    dts=IPosition(col.asRecord("SPEC").asArrayInt("DEFAULTTILESHAPE"));
	    cout << "Found DATA's default tile: " << dts << endl;
	    break;
	  }
	}

	// Add the column
	String colWtSp=MS::columnName(MS::WEIGHT_SPECTRUM);
	TableDesc tdWtSp;
	tdWtSp.addColumn(ArrayColumnDesc<Float>(colWtSp,"weight spectrum", 2));
	TiledShapeStMan wtSpStMan("TiledWgtSpectrum",dts);
	ms_p->addColumn(tdWtSp,wtSpStMan);
      }
    }

    // Arrange for iteration over data
    Block<Int> columns;
    // include scan iteration
    columns.resize(5);
    columns[0]=MS::ARRAY_ID;
    columns[1]=MS::SCAN_NUMBER;
    columns[2]=MS::FIELD_ID;
    columns[3]=MS::DATA_DESC_ID;
    columns[4]=MS::TIME;

    vi::SortColumns sc(columns);
    vi::VisibilityIterator2 vi2(*ms_p,sc,true);
    vi::VisBuffer2 *vb = vi2.getVisBuffer();

    MSColumns mscol(*ms_p);
    const MSSpWindowColumns& msspw(mscol.spectralWindow());
    uInt nSpw=msspw.nrow();
    Vector<Double> effChBw(nSpw,0.0);
    for (uInt ispw=0;ispw<nSpw;++ispw) {
      effChBw[ispw]=mean(msspw.effectiveBW()(ispw));
    }

    Int ivb(0);
    for (vi2.originChunks(); vi2.moreChunks(); vi2.nextChunk()) {

      for (vi2.origin(); vi2.more(); vi2.next()) {

	Int spw = vb->spectralWindows()(0);

	auto nrow=vb->nRows();
	Int nchan=vb->nChannels();
	Int ncor=vb->nCorrelations();

	Matrix<Float> newwt(ncor,nrow),newsig(ncor,nrow);
	newwt.set(1.0);
	newsig.set(1.0);

	Cube<Float> newwtsp(0,0,0);
	if (dowtsp) {
	  newwtsp.resize(ncor,nchan,nrow);
	  newwtsp.set(1.0);
	}

	// If requested, set weights according to bandwidth and integration time
	if (doBT) {
	  
	  // Detect ACs
	  const Vector<Int> a1(vb->antenna1());
	  const Vector<Int> a2(vb->antenna2());
	  Vector<Bool> ac(a1==a2);
	  
	  // XCs need an extra factor of 2
	  Vector<Float> xcfactor(nrow,2.0);
	  xcfactor(ac)=1.0;   // (but not ACs)
	  
	  // The row-wise integration time
	  Vector<Float> expo(nrow);
	  convertArray(expo,vb->exposure());

	  // Set weights to channel bandwidth first.
	  newwt.set(Float(effChBw(spw)));
	  
	  // For each correlation, apply exposure and xcfactor
	  for (Int icor=0;icor<ncor;++icor) {

	    Vector<Float> wt(newwt.row(icor));
	    wt*=expo;
	    wt*=xcfactor;
	    if (dowtsp) {
	      for (Int ich=0;ich<nchan;++ich) {
		Vector<Float> wtsp(newwtsp(Slice(icor,1,1),Slice(ich,1,1),Slice()));
		wtsp=wt;
	      }
	    }
	    
	  }

	  // sig from wt is inverse sqrt
	  newsig=newsig/sqrt(newwt);

	}

	/*
	  cout << ivb << " "
	  << ncor << " " << nchan << " " << nrow << " "
	  << expo(0) << " "
	  << newwt(0,0) << " "
	  << newsig(0,0) << " "
	  << endl;
	*/
	++ivb;

	// Set in vb, and writeback
	vb->setWeight(newwt);
	vb->setSigma(newsig);
	vb->writeChangesBack();
	
	if (dowtsp)
	  vb->initWeightSpectrum(newwtsp);

      }
    }

  }
  catch (AipsError x) {
    logSink() << LogIO::SEVERE << "Caught exception: " << x.getMesg()
             << LogIO::POST;

    logSink() << "Resetting all calibration application settings." << LogIO::POST;
    unsetapply();

    throw(AipsError("Error in Calibrater::initWeightsOLD."));
    retval = false;  // Not that it ever gets here...
  }
  return retval;
}


Bool Calibrater::solve() {

  logSink() << LogOrigin("Calibrater","solve") << LogIO::NORMAL3;

  try {

    if (!ok()) 
      throw(AipsError("Calibrater not prepared for solve."));

    // Handle nothing-to-solve-for case
    if (!svc_p)
      throw(AipsError("Please run setsolve before attempting to solve."));

    // Handle specified caltable
    if (svc_p) {

      // If table exists (readable) and not deletable
      //   we have to abort (append=T requires deletable)
      if ( Table::isReadable(svc_p->calTableName()) &&
	   !Table::canDeleteTable(svc_p->calTableName()) ) {
	throw(AipsError("Specified caltable ("+svc_p->calTableName()+") exists and\n cannot be replaced (or appended to) because it appears to be open somewhere (Quit plotcal?)."));
      }
    }

    // Arrange VisEquation for solve
    ve_p->setsolve(*svc_p);

    // Ensure apply list properly sorted w.r.t. solvable term
    ve_p->setapply(vc_p);

    // Report what is being applied and solved-for
    applystate();
    solvestate();

    // Report correct/corrupt apply order
    //    ve_p->state();

    // Generally use standard solver
    if (svc_p->useGenericGatherForSolve())
      genericGatherAndSolve();  // VI2-driven, SDBs
    else {
      //cout << "Fully self-directed data gather and solve" << endl;
      // Fully self-directed data gather and solve
      throw(AipsError("Can't do selfGatherAndSolve for "+svc_p->typeName()));
      //svc_p->selfGatherAndSolve(*vs_p,*ve_p);
    }

  } catch (AipsError x) {
    logSink() << LogIO::SEVERE << "Caught exception: " << x.getMesg() << LogIO::POST;

    logSink() << "Reseting entire solve/apply state." << LogIO::POST;
    reset();

    throw(AipsError("Error in Calibrater::solve."));
    return false;
  } 

  return true;

}


Bool Calibrater::summarize_uncalspws(const Vector<Bool>& uncalspw,
				     const String& origin,
				     Bool strictflag)
{
  Bool hadprob = false;
  uInt totNspw = uncalspw.nelements();

  for(uInt i = 0; i < totNspw; ++i){
    if(uncalspw[i]){
      hadprob = true;
      break;
    }
  }
  if(hadprob){
    logSink() << LogIO::WARN
	      << "Spectral window(s) ";
    for(uInt i = 0; i < totNspw; ++i){
      if(uncalspw[i]){
	logSink() << i << ", ";
      }
    }
    logSink() << "\n  could not be " << origin << "ed due to missing (pre-)calibration\n"
	      << "    in one or more of the specified tables.\n";
    if (strictflag)
      logSink() << "    These spws have been flagged!";
    else
      logSink() << "    Please check your results carefully!";

    logSink() << LogIO::POST;
  }
  return !hadprob;
}

void Calibrater::fluxscale(const String& infile, 
			   const String& outfile,
			   const String& refFields, 
			   const Vector<Int>& refSpwMap, 
			   const String& tranFields,
			   const Bool& append,
                           const Float& inGainThres,
                           const String& antSel,
                           const String& timerangeSel,
                           const String& scanSel,
			   SolvableVisCal::fluxScaleStruct& oFluxScaleFactor,
			   Vector<Int>& tranidx,
			   const String& oListFile,
                           const Bool& incremental,
                           const Int& fitorder,
                           const Bool& display) {

  // TBD:  Permit more flexible matching on specified field names
  //  (Currently, exact matches are required.)

  logSink() << LogOrigin("Calibrater","fluxscale") << LogIO::NORMAL3;

  //outfile check
  if (outfile=="") 
    throw(AipsError("output fluxscaled caltable name must be specified!"));
  else {
    if (File(outfile).exists() && !append) 
      throw(AipsError("output caltable name, "+outfile+" exists. Please specify a different caltable name"));
  }

  // Convert refFields/transFields to index lists
  Vector<Int> refidx(0);

  if (refFields.length()>0)
    refidx=getFieldIdx(refFields);
  else
    throw(AipsError("A reference field must be specified!"));

  if (tranFields.length()>0)
    tranidx=getFieldIdx(tranFields);

  // Call Vector<Int> version:
  fluxscale(infile,outfile,refidx,refSpwMap,tranidx,append,inGainThres,antSel,timerangeSel,
      scanSel,oFluxScaleFactor,oListFile,incremental,fitorder,display);

}

void Calibrater::fluxscale(const String& infile, 
			   const String& outfile,
			   const Vector<Int>& refField, 
			   const Vector<Int>& refSpwMap, 
			   const Vector<Int>& tranField,
			   const Bool& append,
			   const Float& inGainThres,
			   const String& antSel,
			   const String& timerangeSel,
			   const String& scanSel,
			   SolvableVisCal::fluxScaleStruct& oFluxScaleFactor,
			   const String& oListFile,
			   const Bool& incremental,
			   const Int& fitorder,
			   const Bool& display) {
  
  //  throw(AipsError("Method 'fluxscale' is temporarily disabled."));

  // TBD: write inputs to MSHistory
  logSink() << LogOrigin("Calibrater","fluxscale") << LogIO::NORMAL3;

  SolvableVisCal *fsvj_(NULL);
  try {
    // If infile is Calibration table
    if (Table::isReadable(infile) && 
	Table::tableInfo(infile).type()=="Calibration") {

      // get calibration type
      String caltype;
      caltype = Table::tableInfo(infile).subType();
      logSink() << "Table " << infile 
		<< " is of type: "<< caltype 
		<< LogIO::POST;
      String message="Table "+infile+" is of type: "+caltype;
      MSHistoryHandler::addMessage(*ms_p, message, "calibrater", "", "calibrater::fluxscale()");
      
      // form selection
      String select="";
      // Selection is empty for case of no tran specification
      if (tranField.nelements()>0) {
	
	// All selected fields
	Vector<Int> allflds = concatenateArray(refField,tranField);
	
	// Assemble TaQL
	ostringstream selectstr;
	selectstr << "FIELD_ID IN [";
	for (Int iFld=0; iFld<allflds.shape(); iFld++) {
	  if (iFld>0) selectstr << ", ";
	  selectstr << allflds(iFld);
	}
	selectstr << "]";
	select=selectstr.str();
      }

      // Construct proper SVC object
      if (caltype == "G Jones") {
	fsvj_ = createSolvableVisCal("G",*msmc_p);
      } else if (caltype == "T Jones") {
	fsvj_ = createSolvableVisCal("T",*msmc_p);
      } else {
	// Can't process other than G and T (add B?)
	ostringstream typeErr;
	typeErr << "Type " << caltype 
	       << " not supported in fluxscale.";

	throw(AipsError(typeErr.str()));
      }

      // fill table with selection
      RecordDesc applyparDesc;
      applyparDesc.addField ("table", TpString);
      applyparDesc.addField ("select", TpString);
      Record applypar(applyparDesc);
      applypar.define ("table", infile);
      applypar.define ("select", select);
      fsvj_->setApply(applypar);

      //Bool incremental=false;
      // Make fluxscale calculation
      Vector<String> fldnames(MSFieldColumns(ms_p->field()).name().getColumn());
      //fsvj_->fluxscale(refField,tranField,refSpwMap,fldnames,oFluxScaleFactor,
      fsvj_->fluxscale(outfile,refField,tranField,refSpwMap,fldnames,inGainThres,antSel,
        timerangeSel,scanSel,oFluxScaleFactor, oListFile,incremental,fitorder,display);
//        oListFile);
     
      // If no outfile specified, use infile (overwrite!)
      String out(outfile);
      if (out.length()==0)
	out = infile;

      // Store result
      if (append) {
	logSink() << "Appending result to " << out << LogIO::POST;
	String message="Appending result to "+out;
	MSHistoryHandler::addMessage(*ms_p, message, "calibrater", "", "calibrater::fluxscale()");
      } else {
	logSink() << "Storing result in " << out << LogIO::POST;
	String message="Storing result in "+out;
	MSHistoryHandler::addMessage(*ms_p, message, "calibrater", "", "calibrater::fluxscale()");
      }
      fsvj_->storeNCT(out,append);
      
      // Clean up
      delete fsvj_;

    } else {
      // Table not found/unreadable, or not Calibration
      ostringstream tabErr;
      tabErr << "File " << infile
	     << " does not exist or is not a Calibration Table.";

      throw(AipsError(tabErr.str()));

    }
  } catch (AipsError x) {

    logSink() << LogIO::SEVERE
	      << "Caught Exception: "
	      << x.getMesg()
	      << LogIO::POST;
    
    // Clean up
    if (fsvj_) delete fsvj_;

    // Write to MS History table
    //    String message="Caught Exception: "+x.getMesg();
    //    MSHistoryHandler::addMessage(*ms_p, message, "calibrater", "", "calibrater::fluxscale()");

    throw(AipsError("Error in Calibrater::fluxscale."));

    return;

  }
  return;


}

void Calibrater::specifycal(const String& type,
			    const String& caltable,
			    const String& time,
			    const String& spw,
			    const String& antenna,
			    const String& pol,
			    const Vector<Double>& parameter,
			    const String& infile,
			    const Bool& uniform) {

  logSink() << LogOrigin("Calibrater","specifycal") << LogIO::NORMAL;

  // SVJ objects:
  SolvableVisCal *cal_(NULL);

  try {
 			    
    // Set record format for calibration table application information
    RecordDesc specifyDesc;
    specifyDesc.addField ("caltable", TpString);
    specifyDesc.addField ("time", TpString);
    specifyDesc.addField ("spw", TpArrayInt);
    specifyDesc.addField ("antenna", TpArrayInt);
    specifyDesc.addField ("pol", TpString);
    specifyDesc.addField ("parameter", TpArrayDouble);
    specifyDesc.addField ("caltype",TpString);
    specifyDesc.addField ("infile",TpString);
    specifyDesc.addField ("uniform",TpBool);

    // Create record with the requisite field values
    Record specify(specifyDesc);
    specify.define ("caltable", caltable);
    specify.define ("time", time);
    if (spw=="*")
      specify.define ("spw",Vector<Int>(1,-1));
    else
      specify.define ("spw",getSpwIdx(spw));
    if (antenna=="*")
      specify.define ("antenna",Vector<Int>(1,-1) );
    else
      specify.define ("antenna",getAntIdx(antenna));
    specify.define ("pol",pol);
    specify.define ("parameter",parameter);
    specify.define ("caltype",type);
    specify.define ("infile",infile);
    specify.define ("uniform",uniform);

    // Now do it
    String utype=upcase(type);
    if (utype=="G" || utype.contains("AMP") || utype.contains("PH"))
      cal_ = createSolvableVisCal("G",*msmc_p);
    else if (utype=='K' || utype.contains("SBD") || utype.contains("DELAY"))
      cal_ = createSolvableVisCal("K",*msmc_p);
    else if (utype.contains("MBD"))
      cal_ = createSolvableVisCal("K",*msmc_p);  // As of 5.3, MBD is ordinary K
    else if (utype.contains("ANTPOS"))
      cal_ = createSolvableVisCal("KANTPOS",*msmc_p);
    else if (utype.contains("TSYS"))
      cal_ = createSolvableVisCal("TSYS",*msmc_p);
    else if (utype.contains("EVLAGAIN") ||
	     utype.contains("SWP") ||
	     utype.contains("RQ"))
      cal_ = createSolvableVisCal("EVLASWP",*msmc_p);
    else if (utype.contains("OPAC"))
      cal_ = createSolvableVisCal("TOPAC",*msmc_p);
    else if (utype.contains("GC") && ms_p && ms_p->keywordSet().isDefined("GAIN_CURVE"))
      cal_ = createSolvableVisCal("POWERCURVE",*msmc_p);
    else if (utype.contains("GC") || utype.contains("EFF"))
      cal_ = createSolvableVisCal("GAINCURVE",*msmc_p);
    else if (utype.contains("TEC"))
      cal_ = createSolvableVisCal("TEC",*msmc_p);
    else if (utype.contains("SDSKY_PS"))
      cal_ = createSolvableVisCal("SDSKY_PS",*msmc_p);
    else if (utype.contains("SDSKY_RASTER"))
      cal_ = createSolvableVisCal("SDSKY_RASTER",*msmc_p);
    else if (utype.contains("SDSKY_OTF"))
      cal_ = createSolvableVisCal("SDSKY_OTF",*msmc_p);
    else
      throw(AipsError("Unrecognized caltype."));

    // set up for specification (set up the CalSet)
    cal_->setSpecify(specify);

    // fill with specified values
    cal_->specify(specify);

    // Store result
    cal_->storeNCT();

    delete cal_;

  } catch (AipsError x) {
    logSink() << LogIO::SEVERE
	      << "Caught Exception: "
	      << x.getMesg()
	      << LogIO::POST;

    if (cal_) delete cal_;
    
    throw(AipsError("Error in Calibrater::specifycal."));
    return;
  }
  return;

}


Bool Calibrater::smooth(const String& infile, 
			String& outfile,  // const Bool& append,
			const String& smoothtype,
			const Double& smoothtime,
			const String& fields)
{

  // TBD: support append?
  // TBD: spw selection?

  logSink() << LogOrigin("Calibrater","smooth") << LogIO::NORMAL;

  logSink() << "Beginning smoothing/interpolating method." << LogIO::POST;


  // A pointer to an SVC
  SolvableVisCal *svc(NULL);

  try {
    
    // Handle no in file 
    if (infile=="")
      throw(AipsError("Please specify an input calibration table."));

    // Handle bad smoothtype
    if (smoothtype!="mean" && smoothtype!="median")
      throw(AipsError("Unrecognized smooth type!"));

    // Handle bad smoothtime
    if (smoothtime<=0)
      throw(AipsError("Please specify a strictly positive smoothtime."));

    // Handle no outfile
    if (outfile=="") {
      outfile=infile;
      logSink() << "Will overwrite input file with smoothing result." 
		<< LogIO::POST;
    }


    svc = createSolvableVisCal(calTableType(infile),*msmc_p);
    
    if (svc->smoothable()) {
      
      // Fill calibration table using setApply
      RecordDesc applyparDesc;
      applyparDesc.addField ("table", TpString);
      Record applypar(applyparDesc);
      applypar.define ("table", infile);
      svc->setApply(applypar);

      // Convert refFields/transFields to index lists
      Vector<Int> fldidx(0);
      if (fields.length()>0)
	fldidx=getFieldIdx(fields);

      // Delegate to SVC
      svc->smooth(fldidx,smoothtype,smoothtime);
      
      // Store the result on disk
      //    if (append) logSink() << "Appending result to " << outfile << LogIO::POST;
      //else 
      logSink() << "Storing result in " << outfile << LogIO::POST;
      
      
      if (outfile != "") 
	svc->calTableName()=outfile;
      svc->storeNCT();

      // Clean up
      if (svc) delete svc; svc=NULL;
      
      // Apparently, it worked
      return true;

    }
    else
      throw(AipsError("This type ("+svc->typeName()+") does not support smoothing."));

  } catch (AipsError x) {
   
    logSink() << LogIO::SEVERE
	      << "Caught Exception: "
	      << x.getMesg()
	      << LogIO::POST;
    // Clean up
    if (svc) delete svc; svc=NULL;

    throw(AipsError("Error in Calibrater::smooth."));

    return false;
  }
  return false;
}

// Apply new reference antenna to calibration
Bool Calibrater::reRefant(const casacore::String& infile,
			  casacore::String& outfile, 
			  const casacore::String& refantmode, 
			  const casacore::String& refant)
{

  logSink() << LogOrigin("Calibrater","reRefant") << LogIO::NORMAL;

  //  logSink() << "Beginning smoothing/interpolating method." << LogIO::POST;


  // A pointer to an SVC
  SolvableVisJones *svj(NULL);

  try {
    
    // Handle no in file 
    if (infile=="")
      throw(AipsError("Please specify an input calibration table."));

    // Handle bad refantmode
    if (refantmode!="strict" && 
	refantmode!="flex")
      throw(AipsError("Unrecognized refantmode!"));

    // Handle no outfile
    if (outfile=="") {
      outfile=infile;
      logSink() << "Will overwrite input file with rerefant result."
		<< LogIO::POST;
    }


    svj = (SolvableVisJones*) createSolvableVisCal(calTableType(infile),*msmc_p);
    
    // Fill calibration table using setApply
    RecordDesc applyparDesc;
    applyparDesc.addField ("table", TpString);
    Record applypar(applyparDesc);
    applypar.define ("table", infile);
    svj->setApply(applypar);

    // Do the work
    svj->refantmode() = refantmode;
    svj->refantlist().reference(getRefantIdxList(refant));   // replaces the default list
    svj->applyRefAnt();

    // Store the result on disk
    logSink() << "Storing result in " << outfile << LogIO::POST;
      
    if (outfile != "") 
      svj->calTableName()=outfile;
    svj->storeNCT();

    // Clean up
    if (svj) delete svj; svj=NULL;
      
    // Apparently, it worked
    return true;

  } catch (AipsError x) {
   
    logSink() << LogIO::SEVERE
	      << "Caught Exception: "
	      << x.getMesg()
	      << LogIO::POST;
    // Clean up
    if (svj) delete svj; svj=NULL;

    throw(AipsError("Error in Calibrater::reRefant."));
    
    return false;
  }
  return false;
}


// List a calibration table
Bool Calibrater::listCal(const String& infile,
			 const String& field,
			 const String& antenna,
			 const String& spw,
			 const String& listfile,
			 const Int& pagerows) {
    
    SolvableVisCal *svc(NULL);
    logSink() << LogOrigin("Calibrater","listCal");
    
    try {
        
        // Trap (currently) unsupported types
        if (upcase(calTableType(infile))=="GSPLINE" ||
            upcase(calTableType(infile))=="BPOLY")
            throw(AipsError("GSPLINE and BPOLY tables cannot currently be listed."));
        
        // Get user's selected fields, ants
        Vector<Int> ufldids=getFieldIdx(field);
        Vector<Int> uantids=getAntIdx(antenna);
        
        String newSpw = spw;
        Bool defaultSelect = false;
        if (spw.empty()) { // list all channels (default)
            defaultSelect = true;
            newSpw = "*"; 
            logSink() << LogIO::NORMAL1 << "Spws selected: ALL" << endl
                      << "Channels selected: ALL" << LogIO::POST;
        }
        // Get user's selected spw and channels
        Vector<Int> uspwids=getSpwIdx(newSpw);
        Matrix<Int> uchanids=getChanIdx(newSpw);
        if (!defaultSelect) {
            logSink() << LogIO::NORMAL1 << "Spw and Channel selection matrix: "
                      << endl << "Each rows shows: [ Spw , Start Chan , Stop Chan , Chan Step ]"
                      << endl << uchanids << LogIO::POST;
        }
        logSink() << LogIO::DEBUG2 
                  << "uspwids = "  << uspwids  << endl
                  << "uchanids = " << uchanids << LogIO::POST;
        
        // By default, do first spw, first chan
        if (uspwids.nelements()==0) {
            uchanids.resize(1,4);
            uchanids=0;
        } 
        
        // Set record format for calibration table application information
        RecordDesc applyparDesc;
        applyparDesc.addField ("table", TpString);
        
        // Create record with the requisite field values
        Record applypar(applyparDesc);
        applypar.define ("table", infile);
        
        // Generate the VisCal to be listed
        svc = createSolvableVisCal(calTableType(infile),*msmc_p);  
        svc->setApply(applypar);       
        
        // list it
        svc->listCal(ufldids,uantids,uchanids,  //uchanids(0,0),uchanids(0,1),
                     listfile,pagerows);
        
        if (svc) delete svc; svc=NULL;
        
        return true;
        
    } catch (AipsError x) {
        
        logSink() << LogIO::SEVERE
                  << "Caught Exception: "
                  << x.getMesg()
                  << LogIO::POST;
        // Clean up
        if (svc) delete svc; svc=NULL;
        
        throw(AipsError("Error in Calibrater::listCal."));
        
        return false;
    }
    return false;
    
}



Bool Calibrater::updateCalTable(const String& caltable) {

  // Call the SVC method that knows how
  return NewCalTable::CTBackCompat(caltable);

}

void Calibrater::selectChannel(const String& spw) {

  if (mss_p && mssel_p) {

    // Refresh the frequencySelections object to feed to VI2, if relevant
    frequencySelections_p.reset(new vi::FrequencySelections());

    vi::FrequencySelectionUsingChannels usingChannels;
    usingChannels.add(*mss_p,mssel_p);
    frequencySelections_p->add(usingChannels);

    //    cout << usingChannels.toString() << endl;
    //    cout << "FS.size() = " << frequencySelections_p->size() << endl;

  }

  // TBD:  Does frequencySelections_p support string info for reporting to logger?

  Matrix<Int> chansel = getChanIdx(spw);
  uInt nselspw=chansel.nrow();

  if (nselspw==0)
    logSink() << "Frequency selection: Selecting all channels in all spws." 
	      << LogIO::POST;
  else {

    logSink() << "Frequency selection: " << LogIO::POST;

    // Trap non-unit step (for now)
    if (ntrue(chansel.column(3)==1)!=nselspw) {
      logSink() << LogIO::WARN
		<< "Calibration does not support non-unit channel stepping; "
		<< "using step=1."
		<< LogIO::POST;
      chansel.column(3)=1;
    }

    Vector<Int> uspw(chansel.column(0));
    Vector<Int> ustart(chansel.column(1));
    Vector<Int> uend(chansel.column(2));
    Vector<Int> ustep(chansel.column(3));

    logSink() << LogIO::NORMAL;
    for (uInt i=0;i<nselspw;++i) {

      logSink() << ".  Spw " << uspw(i) << ":"
		<< ustart(i) << "~" << uend(i) 
		<< " (" << uend(i)-ustart(i)+1 << " channels,"
		<< " step by " << ustep(i) << ")"
		<< endl;
	
    } // i
    logSink() << LogIO::POST;

  } // non-triv spw selection

}


Bool Calibrater::cleanup() {

  //  logSink() << LogOrigin("Calibrater","cleanup") << LogIO::NORMAL;

  // Delete the VisCals
  reset();

  // Delete derived dataset stuff
  if(mssel_p) delete mssel_p; mssel_p=0;
  if(mss_p) delete mss_p; mss_p=0;
  frequencySelections_p.reset();

  // Delete the current VisEquation
  if(ve_p) delete ve_p; ve_p=0;

  return true;

}

// Parse refant specification
Vector<Int> Calibrater::getRefantIdxList(const String& refant) {

  Vector<Int> irefant;
  if (refant.length()==0) {
    // Nothing specified, return -1 in single-element vector
    irefant.resize(1);
    irefant(0)=-1;
  }
  else {
    // parse the specification
    MSSelection msselect;
    msselect.setAntennaExpr(refant);
    Vector<Int> iref=msselect.getAntenna1List(mssel_p);
    if (anyLT(iref,0))
      cout << "Negated selection (via '!') not yet implemented for refant," << endl << " and will be ignored." << endl;
    irefant=iref(iref>-1).getCompressedArray();
    if (irefant.nelements()==0) {
      irefant.resize(1);
      irefant(0)=-1;
    }
  }

  return irefant;
}


// Interpret refant *index*
Vector<Int> Calibrater::getAntIdx(const String& antenna) {

    MSSelection msselect;
    msselect.setAntennaExpr(antenna);
    return msselect.getAntenna1List(mssel_p);

}

// Interpret field indices (MSSelection)
Vector<Int> Calibrater::getFieldIdx(const String& fields) {

  MSSelection mssel;
  mssel.setFieldExpr(fields);
  return mssel.getFieldList(mssel_p);

}

// Interpret spw indices (MSSelection)
Vector<Int> Calibrater::getSpwIdx(const String& spws) {

  MSSelection mssel;
  mssel.setSpwExpr(spws);

  /*
  cout << "mssel.getSpwList(mssel_p) = " << mssel.getSpwList(mssel_p) << endl;
  cout << "mssel.getChanList(mssel_p) = " << mssel.getChanList(mssel_p) << endl;  cout << "Vector<Int>() = " << Vector<Int>() << endl;
  */

  // Use getChanList (column 0 for spw) because it is 
  //  more reliable about the number and order of specified spws.
  //  return mssel.getSpwList(mssel_p);
  Matrix<Int> chanmat=mssel.getChanList(mssel_p);
  if (chanmat.nelements()>0) 
    return chanmat.column(0);
  else
    return Vector<Int>();

}

Matrix<Int> Calibrater::getChanIdx(const String& spw) {

  MSSelection mssel;
  mssel.setSpwExpr(spw);

  return mssel.getChanList(mssel_p);

}


// Query apply types if we are calibrating the weights
Bool Calibrater::calWt() {

  Int napp(vc_p.nelements());
  // Return true as soon as we find a type which is cal'ing wts
  for (Int iapp=0;iapp<napp;++iapp)
    if (vc_p[iapp] && vc_p[iapp]->calWt())
      return true;

  // None cal'd weights, so return false
  return false;

}

Bool Calibrater::ok() {

  if ((simdata_p || 
       (ms_p && mssel_p))
      && ve_p) {
    return true;
  }
  else {
    logSink() << "Calibrater is not yet initialized" << LogIO::POST;
    return false;
  }
}
// The standard solving mechanism
casacore::Bool Calibrater::genericGatherAndSolve()  
{

#ifdef _OPENMP
  Double Tsetup(0.0),Tgather(0.0),Tsolve(0.0),Tadd(0.0);
  Double time0=omp_get_wtime();
#endif

  // Condition solint values 
  svc_p->reParseSolintForVI2();

  // Organize VI2 layers for solving:
  CalSolVi2Organizer vi2org;

  //-------------------------------------------------
  //  NB: Populating the vi2org should probably be delegated to the svc_p
  //      since that is where most of the required (non-data) info is,
  //      and then some calibration types may introduce layers that are
  //      very specific to them (e.g., SD data selection, etc.)
  //  e.g., replace the following with something like:
  //
  //  svc_p->formVi2LayerFactories(vi2org,mssel_p,ve_p);
  //                                      ssvp_p          // a simdata version
  //

  // Add the (bottom) data access layer
  if (simdata_p)
    // Simulated data (used for testing)
    vi2org.addSimIO(ssvp_p);
  else
  {
    // Real (selected) data in an MS (channel selection handled by addDiskIO method)
    //   The iteration time-interval is the solution interval
    vi2org.addDiskIO(mssel_p,svc_p->solTimeInterval(),
		     svc_p->combobs(),svc_p->combscan(),
		     svc_p->combfld(),svc_p->combspw(),
		     true,     // use MSIter2
                     frequencySelections_p);  // Tell VI2 factory about the freq selection!
  }

  // Add ad hoc SD section layer (e.g., OTF select of raster boundaries, etc.)
  // only double circle gain calibration is implemented
  bool SD = svc_p->longTypeName().startsWith("SDGAIN_OTFD");
  if (SD) {
    vi2org.addCalFilter(calFilterConfig_p);
  }

  // Add pre-cal layer, using the VisEquation
  //  (include control for corr-dep flags)
  vi2org.addCalForSolving(*ve_p,corrDepFlags_);


  // Add the freq-averaging layer, if needed
  //cout << "svc_p->fintervalChV() = " << svc_p->fintervalChV() << endl;                                                    
  //cout << "svc_p->fsolint() = " << svc_p->fsolint() << endl;
  // TBD: improve the following logic with new method in SVC...
  if (!svc_p->freqDepMat() ||       // entirely unchannelized cal  OR
      (svc_p->freqDepPar() &&            // channelized par and
       svc_p->fsolint()!="none" &&       // some partial channel averaging
       anyGT(svc_p->fintervalChV(),1.0)) // explicity specified (non-trivially)
      ) { 
    Vector<Int> chanbin(svc_p->fintervalChV().nelements());
    convertArray(chanbin,svc_p->fintervalChV());
    vi2org.addChanAve(chanbin);  
  }

  // Add the time-averaging layer, if needed
  //  NB: There is some evidence that doing time-averaging _after_ 
  //      channel averaging may be more expensive then doing it _before_, 
  //      but this ensures that the meta-info (e.g. time, timeCentroid, etc.)
  //      appear correctly in the VB2 accessed at this scope.
  //      The problem is that AveragingTvi2 has not explicitly
  //      implemented all of the relevant data accessors; it just
  //      assumes---incorrectly---that you are going to use its VB2.
  //      Making AveragingTvi2 the top layer ensures you do use it.
  //      (Hard-wired use of AveragingTvi2 in MSTransform set it up
  //       as the top [last] layer, and has been well-tested...)

  //cout << "svc_p->solint() = " << svc_p->solint() << endl;
  //cout << "svc_p->solTimeInterval() = " << svc_p->solTimeInterval() << endl;
  //cout << "svc_p->preavg() = " << svc_p->preavg() << endl;
  if (!svc_p->solint().contains("int") &&      // i.e., not "int")
      svc_p->preavg() != -DBL_MAX) {
    Float avetime(svc_p->solTimeInterval());   // avetime is solint, nominally
    // Use preavg instead, if...
    if (svc_p->preavg()>FLT_EPSILON &&             // ...set meaningfully
	svc_p->preavg()<svc_p->solTimeInterval())  // ...and less than solint
      avetime=svc_p->preavg();
    vi2org.addTimeAve(avetime);  // use min of solint and preavg here!
  }

  //  vi2org should be fully configured at this point
  //-------------------------------------------------


  // Form the VI2 to drive data iteration below
  vi::VisibilityIterator2& vi(vi2org.makeFullVI());
  //  cout << "VI Layers: " << vi.ViiType() << endl;

<<<<<<< HEAD



  // Establish output freq meta data prior to solving  (CAS-12735 and related)

  // We can't proceed rationally if we have more than one freqSelection (multiple MSs)
  AlwaysAssert(frequencySelections_p->size()<2,AipsError);

  // Discern (even implicitly-)selected spw subset
  set<uInt> selspwset;
  {
    // TBD can we use the msmc_p?  (or maybe it is for the whole MS, not just the selected one?)
    MSMetaData msmdtmp(mssel_p,50.0);
    selspwset=msmdtmp.getSpwIDs();
  }

  // Extract selected spw list as a Vector<uInt>
  Vector<uInt> selspwlist;
  if (selspwset.size()>0) {
=======
  // Establish output freq meta data prior to solving  (CAS-12735 and related)

  // Discern (even implicitly-)selected spw subset
  set<uInt> selspwset;
  if (!simdata_p)  {

    // We can't proceed rationally if we have more than one freqSelection (multiple MSs)
    //  (this is a sort-of out-of-the-blue test here....)
    AlwaysAssert(frequencySelections_p->size()<2,AipsError);

    // TBD can we use the msmc_p?  (or maybe it is for the whole MS, not just the selected one?)
    MSMetaData msmdtmp(mssel_p,50.0);
    selspwset=msmdtmp.getSpwIDs();
  } 

  // Extract selected spw list as a Vector<uInt>
  Vector<uInt> selspwlist;
  if (!simdata_p && selspwset.size()>0) {
>>>>>>> bfdbadcc
    Vector<uInt> vtmp(selspwset.begin(),selspwset.size(),0);
    selspwlist.reference(vtmp);
  } else {
    // All spws in the MS  (this is a last resort!)
<<<<<<< HEAD
=======
    // NB: This is used in simdata_p=True context!
>>>>>>> bfdbadcc
    selspwlist.resize(msmc_p->nSpw());
    indgen(selspwlist);
  }
  //  cout << "selspwlist = " << selspwlist << endl;

  // Delegate freq meta calculation to the SVC (wherein this info is stored)
  svc_p->discernAndSetSolnFrequencies(vi,selspwlist);


  // Access to the net VB2 for forming SolveDataBuffers in the SDBList below
  //  NB: this assumes that the internal address of the VI2's VB2 will never change!
  vi::VisBuffer2 *vb = vi.getImpl()->getVisBuffer();

  // VI2 should now be ready....

  // Discern number of Solutions and how many VI2 chunks per each
  Int nSol(0);
  Vector<Int> nChPSol(1000,0);  // nominal size; will enlarge as needed, and trim at end

  {
    //cout << "Counting chunks and solutions..." << endl;
    uInt isol(0);
    //    uInt ichk(0);
    for (vi.originChunks();vi.moreChunks();vi.nextChunk()) {
      // NB: this loop NEVER touches the the subChunks, since
      //     this would cause data I/O, cal, averaging, etc.

      //      int frame=vi.getImpl()->getReportingFrameOfReference();
      //      cout << "ichk=" << ichk << " freqs= " << vi.getImpl()->getFrequencies(-1.0e0,frame,selspwlist(ispw),0);


      // Enlarge nChPSol Vector, if necessary
      if (isol>nChPSol.nelements()-1) {
	//cout << "   ...At isol=" << isol << ", resizing nchPSol: " << nChPSol.nelements() << "-->";
	nChPSol.resize(isol*2,True);        // double length, copy existing elements
	nChPSol(Slice(isol,isol,1)).set(0); // init new elements
	//cout << nChPSol.nelements() << endl;
	//cout << "sol counting: " << isol << " " << nChPSol << " (" << ntrue(nChPSol>0) << "/" << nChPSol.nelements() << ")" << endl;
      }

      // incr chunk counter for current solution
      ++nChPSol(isol);  
      //cout << "sol counting: " << isol << " " << nChPSol(Slice(0,min(isol+2,nChPSol.nelements()),1))
      //     << " (" << ntrue(nChPSol>0) << "/" << nChPSol.nelements() << ")" 
      //     << "  keyCh=" << vi.keyChange()
      //     << endl;

      // next chunk is nominally next solution
      ++isol;           

      // If combining spw or field, and the next chunk changes by
      //   DATA_DESC_ID or FIELD_ID (and _not_ TIME, which is
      //   changing slower than these when combine is on),
      //   then the next chunk should be counted in the same soln
      if ( (svc_p->combspw() && vi.keyChange()=="DATA_DESC_ID") ||
	   (svc_p->combfld() && vi.keyChange()=="FIELD_ID") )
	--isol; // next one is the same solution interval

    }
    // Trim list to realized length, which is the number of solutions we'll 
    //   attempt below
    nSol=ntrue(nChPSol>0);
    nChPSol.resize(nSol,true);
    //cout << "nSol   =" << nSol << endl;
    //cout << "nChPSol=" << nChPSol << endl;

    /*  from SVC...
    if (svc_p->combobs())
      logSink() << "Combining observation Ids." << LogIO::POST;
    if (svc_p->combscan())
      logSink() << "Combining scans." << LogIO::POST;
    if (svc_p->combspw()) 
      logSink() << "Combining spws: " << spwlist << " -> " << spwlab << LogIO::POST;
    if (svc_p->combfld()) 
      logSink() << "Combining fields." << LogIO::POST;
    */

    logSink() << "For solint = " << svc_p->solint() << ", found "
	      <<  nSol << " solution intervals."
	      << LogIO::POST;
  }

  //  throw(AipsError("EARLY ESCAPE!!"));

  // Create the output caltable                                                                                             
  //  (this version doesn't revise frequencies)                                                                             
  svc_p->createMemCalTable2();

  Vector<Float> spwwts(msmc_p->nSpw(),-1.0);
  Vector<Int64> nexp(msmc_p->nSpw(),0), natt(msmc_p->nSpw(),0),nsuc(msmc_p->nSpw(),0);

#ifdef _OPENMP
  Tsetup+=(omp_get_wtime()-time0);
#endif

  Int nGood(0);
  vi.originChunks();
  Int nGlobalChunks=0;  // counts VI chunks globally
  for (Int isol=0;isol<nSol && vi.moreChunks();++isol) {

#ifdef _OPENMP
    time0=omp_get_wtime();
#endif

    // Data will accumulate here                                                                                            
    SDBList sdbs;

    // Gather the chunks/VBs for this solution                                                                              
    //   Solution boundaries will ALWAYS occur on chunk boundaries,
    //   though some chunk boundaries will be ignored in the 
    //   combine='spw' or 'field' context

    for (Int ichunk=0;                                // count chunks in this solution
	 ichunk<nChPSol(isol)&&vi.moreChunks();  // while more chunks needed _and_ available
	 ++ichunk,vi.nextChunk()) {                     // advance to next chunk

      // Global chunk counter
      ++nGlobalChunks;

      //  Loop over VB2s in this chunk
      //    (we get more then one when preavg<solint)
      Int ivb(0);
      for (vi.origin();
	   vi.more();
	   ++ivb,vi.next()) {

	// Add this VB to the SDBList                                                                                       
#ifdef _OPENMP
	Double Tadd0=omp_get_wtime();
#endif

	sdbs.add(*vb);

#ifdef _OPENMP
	Tadd+=(omp_get_wtime()-Tadd0);
#endif

	// Keep track of spws seen but not included in solving
	Int ispw=vb->spectralWindows()(0);
	if (spwwts(ispw)<0) spwwts(ispw)=0.0f;
	spwwts(ispw)+=sum(vb->weightSpectrum());

	/*
	Double modv(86400.0);
	cout.precision(7);
	cout << "isol=" << isol
             << " ichk="<<ichunk
             << " ivb="<<ivb
             << " sc="<<vb->scan()(0)
             << " fld="<<vb->fieldId()(0)
             << " spw="<<vb->spectralWindows()(0)
             << " nr="<<vb->nRows()
             << " nch="<<vb->nChannels() << flush;
	cout << " f="<<mean(vb->getFrequencies(0))/1e9
	     << "->"<< mean(sdbs.freqs())/1e9
             << " t="<<fmod(mean(vb->time()),modv)
	     << "->"<< fmod(sdbs.aggregateTime(),modv)
             << " tC="<<fmod(mean(vb->timeCentroid()),modv)
	     << "->"<< fmod(sdbs.aggregateTimeCentroid(),modv)
             << " wt="<<sum(vb->weightSpectrum())
	     << " nSDB=" << sdbs.nSDB() 
	     << " nGlChks=" << nGlobalChunks
	     << " (keych=" << vi.keyChange() << ")"
             << endl;
	//*/

      }  // VI2 subchunks (VB2s)
    } // VI2 chunks

    // Which spw is this?
    Int thisSpw(sdbs.aggregateSpw());

    // Expecting a solution                                                                                                 
    nexp(thisSpw)+=1;

#ifdef _OPENMP
    Tgather+=(omp_get_wtime()-time0);
    time0=omp_get_wtime();
#endif

    if (sdbs.Ok()) {

      // Some unflagged data, so Attempting a solution                                                                      
      natt(thisSpw)+=1;

      // make phase- or amp-only, if necessary                                                                              
      sdbs.enforceAPonData(svc_p->apmode());

      // zero cross-hand weights, if necessary                                                                              
      sdbs.enforceSolveWeights(svc_p->phandonly());

      // Synchronize meta-info in SVC                                                                                       
      svc_p->syncSolveMeta(sdbs);

      // Set or verify freqs in the caltable                                                                                
      //svc_p->setOrVerifyCTFrequencies(thisSpw);                                                                     
      svc_p->setCTFrequencies(thisSpw);                                                                     

      // Size the solvePar arrays inside SVC                                                                                
      //  (smart:  if freqDepPar()=F, uses 1)                                                                               
      //  returns the number of channel solutions to iterate over                                                           
      //Int nChanSol=svc_p->sizeSolveParCurrSpw(sdbs.nChannels());
      Int nChanSol=svc_p->sizeSolveParCurrSpw((svc_p->freqDepPar() ? sdbs.nChannels() : 1));

      if (svc_p->useGenericSolveOne()) {

        // We'll use the generic solver                                                                                     
        VisCalSolver2 vcs(svc_p->solmode(),svc_p->rmsthresh());

        // Guess from the data                                                                                              
        svc_p->guessPar(sdbs,corrDepFlags_);

        Bool totalGoodSol(False);  // Will be set True if any channel is good                                               
        //for (Int ich=0;ich<nChanSol;++ich) {
        for (Int ich=nChanSol-1;ich>-1;--ich) {
          svc_p->markTimer();
          svc_p->focusChan()=ich;

          // Execute the solve                                                                                              
          Bool goodsol=vcs.solve(*ve_p,*svc_p,sdbs);


          if (goodsol) {
            totalGoodSol=True;

            svc_p->formSolveSNR();
            svc_p->applySNRThreshold();
          }
          else
	    svc_p->currMetaNote();

          // Record solution in its channel, good or bad                                                                    
          if (svc_p->freqDepPar())
            svc_p->keep1(ich);

        } // ich                                                                                                            

        if (totalGoodSol) {
          // Keep this good solution, and count it                                                                          
          svc_p->keepNCT();
          ++nGood;
          nsuc(thisSpw)+=1;
        }

      } // useGenericSolveOne                                                                                               
      else {
        // Use self-directed individual solve                                                                               
        //   TBD: return T/F for goodness?                                                                                  
	//cout << "Calling selfSolveOne()!!!!!!" << endl;
        svc_p->selfSolveOne(sdbs);

        // Keep this good solution, and count it                                                                            
        svc_p->keepNCT();
        ++nGood;
        nsuc(thisSpw)+=1;
      }

    } // sdbs.Ok()
    else {
      // Synchronize meta-info in SVC
      svc_p->syncSolveMeta(sdbs);
      cout << "Found no unflagged data at:";
      svc_p->currMetaNote();
    }
    //cout << endl;

#ifdef _OPENMP
    Tsolve+=(omp_get_wtime()-time0);
#endif    
    
    //    throw(AipsError("EARLY ESCAPE!!"));


  } // isol                                                                                                                 

  // Report nGood to logger
  logSink() << "  Found good " 
	    << svc_p->typeName() << " solutions in "
	    << nGood << " solution intervals."
	    << LogIO::POST;

#ifdef _OPENMP
 #ifdef REPORT_CAL_TIMING
  cout << "Calibrater::genericGatherAndSolve Timing: " << endl;
  cout << " setup=" << Tsetup
       << " gather=" << Tgather 
       << " (SDBadd=" << Tadd << ")"
       << " solve=" << Tsolve 
       << " total=" << Tsetup+Tgather+Tsolve
    //       << " tick=" << omp_get_wtick()
       << endl;
 #endif
#endif

  // Report spws that were seen but not solved
  Vector<Bool> unsolspw=(spwwts==0.0f); 
  summarize_uncalspws(unsolspw, "solv");                                                                                  

  //  throw(AipsError("EARLY ESCAPE!!"));

  if (nGood>0) {
    if (svc_p->typeName()!="BPOLY") {  // needed?                                                                           
      // apply refant, etc.                                                                                                 
      svc_p->globalPostSolveTinker();

      // write to disk                                                                                                      
      svc_p->storeNCT();
    }
  }
  else {
    logSink() << "No output calibration table written."
	      << LogIO::POST;
  }

  // Fill activity record
  //  cout << "  Expected, Attempted, Succeeded (by spw) = " << nexp << ", " << natt << ", " << nsuc << endl;                 
  //  cout << " Expected, Attempted, Succeeded = " << sum(nexp) << ", " << sum(natt) << ", " << sum(nsuc) << endl;
  actRec_=Record();
  actRec_.define("origin","Calibrater::genericGatherAndSolve");
  actRec_.define("nExpected",nexp);
  actRec_.define("nAttempt",natt);
  actRec_.define("nSucceed",nsuc);

  { 
    Record solveRec=svc_p->solveActionRec();
    if (solveRec.nfields()>0)
      actRec_.merge(solveRec);
  }

  // Reach here, all is good
  return True;

}


void Calibrater::writeHistory(LogIO& /*os*/, Bool /*cliCommand*/)
{
  // Disabled 2016/04/19: avoid direct MS.HISTORY updates from
  //   below the python level, FOR NOW

  return;
  /*
  if (!historytab_p.isNull()) {
    if (histLockCounter_p == 0) {
      historytab_p.lock(false);
    }
    ++histLockCounter_p;

    os.postLocally();
    if (cliCommand) {
      hist_p->cliCommand(os);
    } else {
      hist_p->addMessage(os);
    }

    if (histLockCounter_p == 1) {
      historytab_p.unlock();
    }
    if (histLockCounter_p > 0) {
      --histLockCounter_p;
    }
  } else {
    os << LogIO::SEVERE << "calibrater is not yet initialized" << LogIO::POST;
  }
  */
}

void Calibrater::setCalFilterConfiguration(String const &type,
    Record const &config) {
  // currently only SDDoubleCircleGainCal requires data filtering
  if (type.startsWith("SDGAIN_OTFD")) {
    calFilterConfig_p.define("mode", "SDGAIN_OTFD");
    if (config.isDefined("smooth")) {
      calFilterConfig_p.define("smooth", config.asBool("smooth"));
    }
    if (config.isDefined("radius")) {
      calFilterConfig_p.define("radius", config.asString("radius"));
    }
  }
}

// *********************************************
//  OldCalibrater implementations that use vs_p

OldCalibrater::OldCalibrater(): 
  Calibrater(),
  vs_p(0), 
  rawvs_p(0)
{
  //  cout << "This is the OLD VI2-aware Calibrater" << endl;
}

OldCalibrater::OldCalibrater(String msname): 
  Calibrater(msname),
  vs_p(0), 
  rawvs_p(0)
{
}

/*
OldCalibrater::OldCalibrater(const OldCalibrater & other) :
  Calibrater(other)
{
  operator=(other);
}

OldCalibrater& OldCalibrater::operator=(const OldCalibrater & other)
{
  Calibrater::operator=(other); // copy parental units
  vs_p=other.vs_p;
  rawvs_p=other.rawvs_p;
  return *this;
}
*/

OldCalibrater::~OldCalibrater()
{
  OldCalibrater::cleanupVisSet();
}


// Select data (using MSSelection syntax)
void OldCalibrater::selectvis(const String& time,
			      const String& spw,
			      const String& scan,
			      const String& field,
			      const String& intent,
			      const String& obsIDs,
			      const String& baseline,
			      const String& uvrange,
			      const String& chanmode,
			      const Int& nchan,
			      const Int& start, 
			      const Int& step,
			      const MRadialVelocity& mStart,
			      const MRadialVelocity& mStep,
			      const String& msSelect)
{
// Define primary measurement set selection criteria
// Inputs:
//    time
//    spw
//    scan
//    field
//    intent
//    obsIDs
//    baseline
//    uvrange
//    chanmode     const String&            Frequency/velocity selection mode
//                                          ("channel", "velocity" or 
//                                           "opticalvelocity")
//    nchan        const Int&               No of channels to select
//    start        const Int&               Start channel to select
//    step         const Int&               Channel increment
//    mStart       const MRadialVelocity&   Start radial vel. to select
//    mStep        const MRadialVelocity&   Radial velocity increment
//    msSelect     const String&            MS selection string (TAQL)
// Output to private data:
//
  logSink() << LogOrigin("Calibrater","selectvis") << LogIO::NORMAL3;
  
  try {

 /*   
    cout << "time     = " << time << " " << time.length() <<endl;
    cout << "spw      = " << spw << " " << spw.length() <<endl;
    cout << "scan     = " << scan << " " << scan.length() <<endl;
    cout << "field    = " << field << " " << field.length() <<endl;
    cout << "baseline = " << baseline << " " << baseline.length() << endl;
    cout << "uvrange  = " << uvrange << " " << uvrange.length() << endl;
 */

    logSink() << "Selecting data" << LogIO::POST;
    
    // Apply selection to the original MeasurementSet
    logSink() << "Performing selection on MeasurementSet" << endl;
    
    if (mssel_p) {
      delete mssel_p;
      mssel_p=0;
    };

    // Report non-trivial user selections
    if (time!="")
      logSink() << " Selecting on time: '" << time << "'" << endl;
    if (spw!="")
      logSink() << " Selecting on spw: '" << spw << "'" << endl;
    if (scan!="")
      logSink() << " Selecting on scan: '" << scan << "'" << endl;
    if (field!="")
      logSink() << " Selecting on field: '" << field << "'" << endl;
    if (intent!="")
      logSink() << " Selecting on intent: '" << intent << "'" << endl;
    if(obsIDs != "")
      logSink() << " Selecting by observation IDs: '" << obsIDs << "'" << endl;
    if (baseline!="")
      logSink() << " Selecting on antenna/baseline: '" << baseline << "'" << endl;
    if (uvrange!="")
      logSink() << " Selecting on uvrange: '" << uvrange << "'" << endl;
    if (msSelect!="")
      logSink() << " Selecting with TaQL: '" << msSelect << "'" << endl;
    logSink() << LogIO::POST;


    // Assume no selection, for starters
    // gmoellen 2012/01/30    mssel_p = new MeasurementSet(sorted, ms_p);
    mssel_p = new MeasurementSet(*ms_p);

    // Apply user-supplied selection
    Bool nontrivsel=false;
    // gmoellen 2012/01/30    nontrivsel= mssSetData(MeasurementSet(sorted, ms_p),

    // Ensure use of a fresh MSSelection object
    if (mss_p) { delete mss_p; mss_p=NULL; }
    mss_p=new MSSelection();
    nontrivsel= mssSetData(*ms_p,
			   *mssel_p,"",
			   time,baseline,
			   field,spw,
			   uvrange,msSelect,
			   "",scan,"",intent, obsIDs,mss_p);

    // Keep any MR status for the MS
    mssel_p->setMemoryResidentSubtables(ms_p->getMrsEligibility());

    // If non-trivial MSSelection invoked and nrow reduced:
    if(nontrivsel && mssel_p->nrow()<ms_p->nrow()) {

      // Escape if no rows selected
      if (mssel_p->nrow()==0) 
	throw(AipsError("Specified selection selects zero rows!"));

      // ...otherwise report how many rows are selected
      logSink() << "By selection " << ms_p->nrow() 
		<< " rows are reduced to " << mssel_p->nrow() 
		<< LogIO::POST;
    }
    else {
      // Selection did nothing:
      logSink() << "Selection did not drop any rows" << LogIO::POST;
    }

    // Now, re-create the associated VisSet
    if(vs_p) delete vs_p; vs_p=0;
    Block<int> sort(0);
    Matrix<Int> noselection;
    // gmoellen 2012/01/30    vs_p = new VisSet(*mssel_p,sort,noselection);
    vs_p = new VisSet(*mssel_p,sort,noselection,false,0.0,false,false);
    AlwaysAssert(vs_p, AipsError);

    // Attempt to use MSSelection for channel selection
    //  if user not using the old way
    if (chanmode=="none") {
      selectChannel(spw);
    }
    else {
      // Reluctantly use the old-fashioned way
      logSink() << LogIO::WARN 
		<< "You have used the old-fashioned mode parameter" << endl
		<< "for channel selection.  It still works, for now," << endl
		<< "but this will be eliminated in the near future." << endl
		<< "Please begin using the new channel selection" << endl
		<< "syntax in the spw parameter." << LogIO::POST;
      selectChannel(chanmode,nchan,start,step,mStart,mStep);
    }

  }
  catch (MSSelectionError& x) {
    // Re-initialize with the existing MS
    logSink() << LogOrigin("Calibrater","selectvis",WHERE) 
	      << LogIO::SEVERE << "Caught exception: " << x.getMesg()
	      << LogIO::POST;
    // jagonzal (CAS-4110): I guess it is not necessary to create these columns when the selection is empty
    initialize(*ms_p,false,false,false);
    throw(AipsError("Error in data selection specification: " + x.getMesg()));
  } 
  catch (AipsError x) {
    // Re-initialize with the existing MS
    logSink() << LogOrigin("Calibrater","selectvis",WHERE) 
	      << LogIO::SEVERE << "Caught exception: " << x.getMesg()
	      << LogIO::POST;
    // jagonzal (CAS-4110): I guess it is not necessary to create these columns when the selection is empty.
    initialize(*ms_p,false,false,false);
    throw(AipsError("Error in Calibrater::selectvis(): " + x.getMesg()));
  } 
};


Bool OldCalibrater::setapply (const String& type, 
			      const Record& applypar)
{
  logSink() << LogOrigin("Calibrater", "setapply(type, applypar)");

  // First try to create the requested VisCal object
  VisCal *vc(NULL);

  try {

    if(!ok()) 
      throw(AipsError("Calibrater not prepared for setapply."));

    String upType=type;
    upType.upcase();

    logSink() << LogIO::NORMAL 
	      << "Arranging to APPLY:"
	      << LogIO::POST;

    // Add a new VisCal to the apply list
    vc = createVisCal(upType,*vs_p);  

    vc->setApply(applypar);       

    logSink() << LogIO::NORMAL << ".   "
	      << vc->applyinfo()
	      << LogIO::POST;

  } catch (AipsError x) {
    logSink() << LogIO::SEVERE << x.getMesg() 
	      << " Check inputs and try again."
	      << LogIO::POST;
    if (vc) delete vc;
    throw(AipsError("Error in Calibrater::setapply."));
    return false;
  }

  // Creation apparently successful, so add to the apply list
  // TBD: consolidate with above?
  try {

    uInt napp=vc_p.nelements();
    vc_p.resize(napp+1,false,true);      
    vc_p[napp] = vc;
    vc=NULL;
   
    // Maintain sort of apply list
    ve_p->setapply(vc_p);
    
    return true;

  } catch (AipsError x) {
    logSink() << LogIO::SEVERE << "Caught exception: " << x.getMesg() 
	      << LogIO::POST;
    if (vc) delete vc;
    throw(AipsError("Error in Calibrater::setapply."));
    return false;
  } 
  return false;
}

// Set up apply-able calibration via a Cal Library
Bool OldCalibrater::setcallib(Record callib) {

  logSink() << LogOrigin("Calibrater", "setcallib(callib)");

  //  cout << "Calibrater::setcallib: callib.isFixed() = " << boolalpha << callib.isFixed() << endl;

  uInt ntab=callib.nfields();

  //  cout << "callib.nfields() = " << ntab << endl;

  // Do some preliminary per-table verification
  for (uInt itab=0;itab<ntab;++itab) {

    String tabname=callib.name(itab);

    // Insist that the table exists on disk
    if (!Table::isReadable(tabname))
      throw(AipsError("Caltable "+tabname+" does not exist."));

  }

  // Tables exist, so deploy them...

  for (uInt itab=0;itab<ntab;++itab) {

    String tabname=callib.name(itab);

    // Get the type from the table
    String upType=calTableType(tabname);
    upType.upcase();

    // Add table name to the record
    Record thistabrec=callib.asrwRecord(itab);
    thistabrec.define("tablename",tabname);

    // First try to create the requested VisCal object
    VisCal *vc(NULL);

    try {

      if(!ok()) 
	throw(AipsError("Calibrater not prepared for setapply."));
      
      logSink() << LogIO::NORMAL 
		<< "Arranging to APPLY:"
		<< LogIO::POST;
      
      // Add a new VisCal to the apply list
      vc = createVisCal(upType,*vs_p);  


      // ingest this table according to its callib
      vc->setCallib(thistabrec,*mssel_p);

    } catch (AipsError x) {
      logSink() << LogIO::SEVERE << x.getMesg() 
		<< " Check inputs and try again."
		<< LogIO::POST;
      if (vc) delete vc;
      throw(AipsError("Error in Calibrater::setapply."));
      return false;
    }

    // Creation apparently successful, so add to the apply list
    // TBD: consolidate with above?
    try {
      
      uInt napp=vc_p.nelements();
      vc_p.resize(napp+1,false,true);      
      vc_p[napp] = vc;
      vc=NULL;
   
      // Maintain sort of apply list
      ve_p->setapply(vc_p);
      
    } catch (AipsError x) {
      logSink() << LogIO::SEVERE << "Caught exception: " << x.getMesg() 
		<< LogIO::POST;
      if (vc) delete vc;
      throw(AipsError("Error in Calibrater::setapply."));
      return false;
    } 
  }

  // All ok, if we get this far!
  return true;

}


// Set up apply-able calibration via a Cal Library
Bool OldCalibrater::setcallib2(Record callib, const casacore::MeasurementSet* ms) {

  logSink() << LogOrigin("OldCalibrater", "setcallib2(callib)");

  //  cout << "Calibrater::setcallib2(callib) : " << boolalpha << callib << endl;

  uInt ntab=callib.nfields();

  //  cout << "callib.nfields() = " << ntab << endl;

  // Do some preliminary per-table verification
  for (uInt itab=0;itab<ntab;++itab) {

    String tabname=callib.name(itab);

    // Trap parang
    // TBD...
    //    if (tabname=="<parang>")
    //      continue;

    // Insist that the table exists on disk
    if (!Table::isReadable(tabname))
      throw(AipsError("Caltable "+tabname+" does not exist."));

  }

  // Tables exist, so deploy them...

  // Local MS object for callib parsing (only)
  //  MeasurementSet lms(msname_p,Table::Update);
  //cout << "OLD lms" << endl;


  // Local const MS object for callib parsing (only)
  const MeasurementSet *lmsp(0);
  if (ms) {
    // Use supplied MS (from outside), if specified...
    // TBD: should we verify same base MS as ms_p/mssel_p?
    lmsp=ms;
  }
  else {
    // ...use internal one instead
    lmsp=mssel_p;
  }
  // Reference for use below
  const MeasurementSet &lms(*lmsp);

  // Get some global shape info:
  Int MSnAnt = lms.antenna().nrow();
  Int MSnSpw = lms.spectralWindow().nrow();

  for (uInt itab=0;itab<ntab;++itab) {

    String tabname=callib.name(itab);

    // Get the type from the table
    String upType=calTableType(tabname);
    upType.upcase();

    // Add table name to the record
    Record thistabrec=callib.asrwRecord(itab);
    thistabrec.define("tablename",tabname);

    // First try to create the requested VisCal object
    VisCal *vc(NULL);

    try {

      //      if(!ok()) 
      //	throw(AipsError("Calibrater not prepared for setapply."));
      
      logSink() << LogIO::NORMAL 
		<< "Arranging to APPLY:"
		<< LogIO::POST;
      
      // Add a new VisCal to the apply list
      vc = createVisCal(upType,msname_p,MSnAnt,MSnSpw);  

      // ingest this table according to its callib
      vc->setCallib(thistabrec,lms);

    } catch (AipsError x) {
      logSink() << LogIO::SEVERE << x.getMesg() 
		<< " Check inputs and try again."
		<< LogIO::POST;
      if (vc) delete vc;
      throw(AipsError("Error in Calibrater::callib2."));
      return false;
    }

    // Creation apparently successful, so add to the apply list
    // TBD: consolidate with above?
    try {
      
      uInt napp=vc_p.nelements();
      vc_p.resize(napp+1,false,true);      
      vc_p[napp] = vc;
      vc=NULL;
   
      // Maintain sort of apply list
      ve_p->setapply(vc_p);
      
    } catch (AipsError x) {
      logSink() << LogIO::SEVERE << "Caught exception: " << x.getMesg() 
		<< LogIO::POST;
      if (vc) delete vc;
      throw(AipsError("Error in Calibrater::setapply."));
      return false;
    } 
  }
  // All ok, if we get this far!
  return true;

}


Bool OldCalibrater::setsolve (const String& type, 
			      const Record& solvepar) {

  // Attempt to create the solvable object
  SolvableVisCal *svc(NULL);
  try {

    if(!ok()) 
      throw(AipsError("Calibrater not prepared for setsolve."));

    String upType = type;
    upType.upcase();

    // Clean out any old solve that was lying around
    unsetsolve();

    logSink() << LogIO::NORMAL 
	      << "Arranging to SOLVE:"
	      << LogIO::POST;

    // Create the new SolvableVisCal
    svc = createSolvableVisCal(upType,*vs_p);
    svc->setSolve(solvepar);
    
    logSink() << LogIO::NORMAL << ".   "
	      << svc->solveinfo()
	      << LogIO::POST;

    // Creation apparently successful, keep it
    svc_p=svc;
    svc=NULL;

    return true;

  } catch (AipsError x) {
    logSink() << LogIO::SEVERE << "Caught exception: " << x.getMesg() 
	      << LogIO::POST;
    unsetsolve();
    if (svc) delete svc;
    throw(AipsError("Error in Calibrater::setsolve."));
    return false;
  } 
  return false;
}

Bool OldCalibrater::correct(String mode)
{
    logSink() << LogOrigin("Calibrater","correct") << LogIO::NORMAL;

    Bool retval = true;

    try {

        // make mode all-caps
        String upmode=mode;
	upmode.upcase();

	// If trialmode=T, only the flags will be set
	//   (and only written if not TRIAL)
	Bool trialmode=(upmode.contains("TRIAL") || 
			upmode.contains("FLAGONLY"));

        // Set up VisSet and its VisibilityIterator.

        VisibilityIterator::DataColumn whichOutCol = configureForCorrection ();

        VisIter& vi(vs_p->iter());
        VisBufferAutoPtr vb (vi);
        vi.origin();

        // Pass each timestamp (VisBuffer) to VisEquation for correction

        Vector<Bool> uncalspw(vi.numberSpw());	// Used to accumulate error messages
        uncalspw.set(false);		        // instead of bombing the user
        uncalspw.set(False);		        // instead of bombing the user
                                        // in a loop.

        for (vi.originChunks(); vi.moreChunks(); vi.nextChunk()) {

            for (vi.origin(); vi.more(); vi++) {

                uInt spw = vb->spectralWindow();

		// Re-initialize weights from sigma column
		vb->resetWeightMat();

		// If we can calibrate this vb, do it...
                if (ve_p->spwOK(spw)){
		  
		  // throws exception if nothing to apply
		  ve_p->correct(*vb,trialmode);
		    
                }
		// ...else don't, prepare warning, and possibly set flags
                else{

		  // set uncalspw for warning message
		  uncalspw[spw] = true;
		  // set the flags, if we are being strict
		  if (upmode.contains("STRICT"))
		    // set the flags
		    // (don't touch the data/weights, which are initialized)
		    vb->flag().set(true);
                }

		// Only if not a trial run, trigger write to disk
		if (!upmode.contains("TRIAL")) {
		      
		  if (upmode.contains("CAL")) {
		    vi.setVis (vb->visCube(), whichOutCol);
		    vi.setWeightMat(vb->weightMat()); 
		  }
		  
		  if (upmode.contains("FLAG"))
		    vi.setFlag (vb->flag());
		  
		}
		
            }
        }

        vs_p->flush (); // Flush to disk

        // Now that we're out of the loop, summarize any errors.

        retval = summarize_uncalspws(uncalspw, "correct",
 				     upmode.contains("STRICT"));

	actRec_=Record();
	actRec_.define("origin","Calibrater::correct");
	actRec_.defineRecord("VisEquation",ve_p->actionRec());

    }
    catch (AipsError x) {
        logSink() << LogIO::SEVERE << "Caught exception: " << x.getMesg()
	              << LogIO::POST;

        logSink() << "Resetting all calibration application settings." << LogIO::POST;
        unsetapply();

        throw(AipsError("Error in Calibrater::correct."));
        retval = false;         // Not that it ever gets here...
    }
    return retval;
}

Bool OldCalibrater::corrupt() {
  
  logSink() << LogOrigin("Calibrater","corrupt") << LogIO::NORMAL;
  Bool retval = true;

  try {

    if (!ok())
      throw(AipsError("Calibrater not prepared for corrupt!"));

    // Nominally, we write out to the MODEL_DATA, unless absent
    VisibilityIterator::DataColumn whichOutCol(VisibilityIterator::Model);

    if (!ms_p->tableDesc().isColumn("MODEL_DATA"))
      throw(AipsError("MODEL_DATA column unexpectedly absent. Cannot corrupt."));

    // Ensure apply list non-zero and properly sorted
    ve_p->setapply(vc_p);

    // Report the types that will be applied
    applystate();

    // Arrange for iteration over data
    Block<Int> columns;
    // include scan iteration
    columns.resize(5);
    columns[0]=MS::ARRAY_ID;
    columns[1]=MS::SCAN_NUMBER;
    columns[2]=MS::FIELD_ID;
    columns[3]=MS::DATA_DESC_ID;
    columns[4]=MS::TIME;
    vs_p->resetVisIter(columns,0.0);
    VisIter& vi(vs_p->iter());
    VisBuffer vb(vi);
    
    // Pass each timestamp (VisBuffer) to VisEquation for corruption.
    Vector<Bool> uncalspw(vi.numberSpw());	// Used to accumulate error messages
    uncalspw.set(false);		        // instead of bombing the user
						// in a loop.
    for (vi.originChunks(); vi.moreChunks(); vi.nextChunk()) {
      Int spw = vi.spectralWindow();

      // Only proceed if spw can be calibrated
      if (ve_p->spwOK(spw)) {

	for (vi.origin(); vi.more(); vi++) {
	  
	  // Corrupt the MODEL_DATA
	  //  (note we are not treating weights and flags)
	  ve_p->corrupt(vb);    // throws exception if nothing to apply
	  vi.setVis(vb.modelVisCube(),whichOutCol);

	}
      }
      else 
	uncalspw[spw] = true;
    }
    // Flush to disk
    vs_p->flush();

    // Now that we're out of the loop, summarize any errors.
    retval = summarize_uncalspws(uncalspw, "corrupt");
  }
  catch (AipsError x) {
    logSink() << LogIO::SEVERE << "Caught exception: " << x.getMesg() 
	      << LogIO::POST;

    logSink() << "Resetting all calibration application settings." << LogIO::POST;
    unsetapply();

    throw(AipsError("Error in Calibrater::corrupt."));
    retval = false;  // Not that it ever gets here...
  } 
  return retval;
}

Bool OldCalibrater::initWeightsWithTsys(String wtmode, Bool dowtsp,
					String tsystable, String gainfield, String interp, Vector<Int> spwmap) {

	logSink() << LogOrigin("Calibrater", "initWeightsWithTsys")
			<< LogIO::NORMAL;
	Bool retval = true;

	try {

		if (!ok())
			throw(AipsError("Calibrater not prepared for initWeights!"));

		String uptype = calTableType(tsystable);
		if (!uptype.contains("TSYS")) {
			throw(AipsError(
					"Invalid calibration table type for Tsys weighting."));
		}
		// Set record format for calibration table application information
		RecordDesc applyparDesc;
		applyparDesc.addField("t", TpDouble);
		applyparDesc.addField("table", TpString);
		applyparDesc.addField("interp", TpString);
		applyparDesc.addField("spw", TpArrayInt);
		applyparDesc.addField("fieldstr", TpString);
		applyparDesc.addField("calwt", TpBool);
		applyparDesc.addField("spwmap", TpArrayInt);
		applyparDesc.addField("opacity", TpArrayDouble);

		// Create record with the requisite field values
		Record applypar(applyparDesc);
		applypar.define("t", 0.0);
		applypar.define("table", tsystable);
		applypar.define("interp", interp);
		applypar.define("spw", getSpwIdx(""));
		applypar.define("fieldstr", gainfield);
		applypar.define("calwt", true);
		applypar.define("spwmap", spwmap);
		applypar.define("opacity", Vector<Double>(1, 0.0));

		if (vc_p.nelements() > 0) {
			logSink() << LogIO::WARN << "Resetting all calibration application settings." << LogIO::POST;
			unsetapply();
		}
		logSink() << LogIO::NORMAL << "Weight initialization does not support selection. Resetting MS selection." << LogIO::POST;
		selectvis();
		StandardTsys vc = StandardTsys(*vs_p);
		vc.setApply(applypar);

		logSink() << LogIO::NORMAL << ".   " << vc.applyinfo() << LogIO::POST;
		PtrBlock<VisCal*> vcb(1, &vc);
		// Maintain sort of apply list
		ve_p->setapply(vcb);

		// Detect WEIGHT_SPECTRUM and SIGMA_SPECTRUM
		TableDesc mstd = ms_p->actualTableDesc();
		String colWtSp = MS::columnName(MS::WEIGHT_SPECTRUM);
		Bool wtspexists = mstd.isColumn(colWtSp);
		String colSigSp = MS::columnName(MS::SIGMA_SPECTRUM);
		Bool sigspexists = mstd.isColumn(colSigSp);
		Bool addsigsp = (dowtsp && !sigspexists);

		// Some log info
		bool use_exposure = false;
		if (wtmode == "tsys") {
			logSink()
					<< "Initializing SIGMA and WEIGHT according to channel bandwidth and Tsys. NOTE this is an expert mode."
					<< LogIO::WARN << LogIO::POST;
		} else if (wtmode == "tinttsys") {
			logSink()
					<< "Initializing SIGMA and WEIGHT according to channel bandwidth, integration time, and Tsys. NOTE this is an expert mode."
					<< LogIO::WARN << LogIO::POST;
			use_exposure = true;
		} else {
			throw(AipsError("Unrecognized wtmode specified: " + wtmode));
		}

		// Force dowtsp if the column already exists
		if (wtspexists && !dowtsp) {
			logSink() << "Found WEIGHT_SPECTRUM; will force its initialization."
					<< LogIO::POST;
			dowtsp = true;
		}

		// Report that we are initializing the WEIGHT_SPECTRUM, and prepare to do so.
		if (dowtsp) {

			// Ensure WEIGHT_SPECTRUM really exists at all
			//   (often it exists but is empty)
			if (!wtspexists) {
				logSink() << "Creating WEIGHT_SPECTRUM." << LogIO::POST;

				// Nominal defaulttileshape
				IPosition dts(3, 4, 32, 1024);

				// Discern DATA's default tile shape and use it
				const Record dminfo = ms_p->dataManagerInfo();
				for (uInt i = 0; i < dminfo.nfields(); ++i) {
					Record col = dminfo.asRecord(i);
					//if (upcase(col.asString("NAME"))=="TILEDDATA") {
					if (anyEQ(col.asArrayString("COLUMNS"), String("DATA"))) {
						dts = IPosition(
								col.asRecord("SPEC").asArrayInt(
										"DEFAULTTILESHAPE"));
						//cout << "Found DATA's default tile: " << dts << endl;
						break;
					}
				}

				// Add the column
				String colWtSp = MS::columnName(MS::WEIGHT_SPECTRUM);
				TableDesc tdWtSp;
				tdWtSp.addColumn(
						ArrayColumnDesc<Float>(colWtSp, "weight spectrum", 2));
				TiledShapeStMan wtSpStMan("TiledWgtSpectrum", dts);
				ms_p->addColumn(tdWtSp, wtSpStMan);
			} else
				logSink() << "Found WEIGHT_SPECTRUM." << LogIO::POST;
			// Ensure WEIGHT_SPECTRUM really exists at all
			//   (often it exists but is empty)
		if (!sigspexists) {
				logSink() << "Creating SIGMA_SPECTRUM." << LogIO::POST;

				// Nominal defaulttileshape
				IPosition dts(3, 4, 32, 1024);

				// Discern DATA's default tile shape and use it
				const Record dminfo = ms_p->dataManagerInfo();
				for (uInt i = 0; i < dminfo.nfields(); ++i) {
					Record col = dminfo.asRecord(i);
					//if (upcase(col.asString("NAME"))=="TILEDDATA") {
					if (anyEQ(col.asArrayString("COLUMNS"), String("DATA"))) {
						dts = IPosition(
								col.asRecord("SPEC").asArrayInt(
										"DEFAULTTILESHAPE"));
						//cout << "Found DATA's default tile: " << dts << endl;
						break;
					}
				}

				// Add the column
				String colSigSp = MS::columnName(MS::SIGMA_SPECTRUM);
				TableDesc tdSigSp;
				tdSigSp.addColumn(
						ArrayColumnDesc<Float>(colSigSp, "sigma spectrum", 2));
				TiledShapeStMan sigSpStMan("TiledSigtSpectrum", dts);
				ms_p->addColumn(tdSigSp, sigSpStMan);
				{
				  TableDesc loctd = ms_p->actualTableDesc();
				  String loccolSigSp = MS::columnName(MS::SIGMA_SPECTRUM);
				  AlwaysAssert(loctd.isColumn(loccolSigSp),AipsError);
				}
		}
		}
		else {
    if (sigspexists) {
      logSink() << "Removing SIGMA_SPECTRUM for non-channelized weight." << LogIO::POST;
      if (true || ms_p->canRemoveColumn(colSigSp)) {
	ms_p->removeColumn(colSigSp);
      }
      else
	logSink() << LogIO::WARN << "Failed to remove SIGMA_SPECTRUM column. Values in SIGMA and SIGMA_SPECTRUM columns may be inconsistent after the operation." << LogIO::POST;
    }
		}

		// Arrange for iteration over data
		//  TBD: Be sure this sort is optimal for creating WS?
		Block<Int> columns;
		// include scan iteration
		columns.resize(5);
		columns[0] = MS::ARRAY_ID;
		columns[1] = MS::SCAN_NUMBER;
		columns[2] = MS::FIELD_ID;
		columns[3] = MS::DATA_DESC_ID;
		columns[4] = MS::TIME;

		vi::SortColumns sc(columns);
		vi::VisibilityIterator2 vi2(*ms_p, sc, true);
		vi::VisBuffer2 *vb = vi2.getVisBuffer();

		MSColumns mscol(*ms_p);
		const MSSpWindowColumns& msspw(mscol.spectralWindow());
		uInt nSpw = msspw.nrow();
		Vector<Double> effChBw(nSpw, 0.0);
		for (uInt ispw = 0; ispw < nSpw; ++ispw) {
			effChBw[ispw] = mean(msspw.effectiveBW()(ispw));
		}

		Int ivb(0);
		for (vi2.originChunks(); vi2.moreChunks(); vi2.nextChunk()) {

			for (vi2.origin(); vi2.more(); vi2.next(), ++ivb) {

				Int spw = vb->spectralWindows()(0);

				auto nrow = vb->nRows();
				Int nchan = vb->nChannels();
				Int ncor = vb->nCorrelations();

				// Prepare for WEIGHT_SPECTRUM and SIGMA_SPECTRUM, if nec.
				Cube<Float> newwtsp(0, 0, 0), newsigsp(0, 0, 0);
				if (dowtsp) {
				  newwtsp.resize(ncor, nchan, nrow);
				  newwtsp.set(1.0);
				  newsigsp.resize(ncor, nchan, nrow);
				  newsigsp.set(1.0);
				}

				if (ve_p->spwOK(spw)) {

					// Re-initialize weight info from sigma info
					//   This is smart wrt spectral weights, etc.
					//   (this makes W and WS, if present, "dirty" in the vb)
					// TBD: only do this if !trial (else: avoid the I/O)
					// vb->resetWeightsUsingSigma();
					// Handle non-trivial modes
					// Init WEIGHT, SIGMA  from bandwidth & time
					Matrix<Float> newwt(ncor, nrow), newsig(ncor, nrow);
					newwt.set(1.0);
					newsig.set(1.0);

					// Detect ACs
					const Vector<Int> a1(vb->antenna1());
					const Vector<Int> a2(vb->antenna2());
					Vector<Bool> ac(a1 == a2);

					// XCs need an extra factor of 2
					Vector<Float> xcfactor(nrow, 2.0);
					xcfactor(ac) = 1.0;				// (but not ACs)

					// The row-wise integration time
					Vector<Float> expo(nrow);
					convertArray(expo, vb->exposure());

					// Set weights to channel bandwidth first.
					newwt.set(Float(effChBw(spw)));

					// For each correlation, apply exposure and xcfactor
					for (Int icor = 0; icor < ncor; ++icor) {

						Vector<Float> wt(newwt.row(icor));
						if (use_exposure) {
							wt *= expo;
						}
						wt *= xcfactor;
						if (dowtsp) {
							for (Int ich = 0; ich < nchan; ++ich) {
								Vector<Float> wtspi(
										newwtsp(Slice(icor, 1, 1),
												Slice(ich, 1, 1), Slice()).nonDegenerate(
												IPosition(1, 2)));
								wtspi = wt;
							}
						}
					}
					// Handle SIGMA_SPECTRUM
					if (dowtsp) {
					  newsigsp = 1.0f / sqrt(newwtsp);
					}
					// sig from wt is inverse sqrt
					newsig = 1.0f / sqrt(newwt);

					// Arrange write-back of both SIGMA and WEIGHT
					vb->setSigma(newsig);
					vb->setWeight(newwt);
					if (dowtsp) {
					  vb->initWeightSpectrum(newwtsp);
					  vb->initSigmaSpectrum(newsigsp);
					}
					// Force writeback to disk (need to initialize weight/sigma before applying cal table)
					vb->writeChangesBack();

					// Arrange for _in-place_ apply on CORRECTED_DATA (init from DATA)
					//   (this makes CD "dirty" in the vb)
					// TBD: only do this if !trial (else: avoid the I/O)
					vb->setVisCubeCorrected(vb->visCube());

					// Make flagcube dirty in the vb
					//  NB: we must _always_ do this I/O  (even trial mode)
					vb->setFlagCube(vb->flagCube());

					// Make all vb "not dirty"; we'll carefully arrange the writeback below
					vb->dirtyComponentsClear();

					// throws exception if nothing to apply
					ve_p->correct2(*vb, false, dowtsp);

					if (dowtsp) {
						vb->setWeightSpectrum(vb->weightSpectrum());
						// If WS was calibrated, set W to its channel-axis median
						vb->setWeight( partialMedians(vb->weightSpectrum(), IPosition(1, 1)) );
						newsigsp = 1.0f / sqrt(vb->weightSpectrum());
						vb->initSigmaSpectrum(newsigsp);
						vb->setSigma( partialMedians(newsigsp, IPosition(1, 1)) );
					} else {
						vb->setWeight(vb->weight());
						newsig = 1.0f / sqrt(vb->weight());
						vb->setSigma(newsig);
					}
					// Force writeback to disk
					vb->writeChangesBack();

				} else {//Not calibrating the spw
				  if (dowtsp && !wtspexists) {
				    // newly created WS Need to initialize
				    vb->initWeightSpectrum(newwtsp);
				  }
				  if (addsigsp) {
				    // newly created SS Need to initialize
				    vb->initSigmaSpectrum(newsigsp);
				    vb->writeChangesBack();
				  }
				}
			}
		}
		// clear-up Tsys caltable from list of apply
		unsetapply();

	} catch (AipsError x) {
		logSink() << LogIO::SEVERE << "Caught exception: " << x.getMesg()
				<< LogIO::POST;

		logSink() << "Resetting all calibration application settings."
				<< LogIO::POST;
		unsetapply();

		throw(AipsError("Error in Calibrater::initWeights."));
		retval = false;  // Not that it ever gets here...
	}
	return retval;
}

Bool OldCalibrater::solve() {

  logSink() << LogOrigin("Calibrater","solve") << LogIO::NORMAL3;

  try {

    if (!ok()) 
      throw(AipsError("Calibrater not prepared for solve."));

    // Handle nothing-to-solve-for case
    if (!svc_p)
      throw(AipsError("Please run setsolve before attempting to solve."));

    // Handle specified caltable
    if (true && svc_p) {

      /*      
      cout << "name: " << svc_p->calTableName() << endl;
      cout << boolalpha;
      cout << "append?   " << svc_p->append() << endl;
      cout << "opened?   " << Table::isOpened(svc_p->calTableName()) << endl;
      cout << "readable? " << Table::isReadable(svc_p->calTableName()) << endl;
      //      cout << "writable? " << Table::isWritable(svc_p->calTableName()) << endl;
      cout << "canDelete? " << Table::canDeleteTable(svc_p->calTableName(),true) << endl;
      */

      // If table exists (readable) and not deletable
      //   we have to abort (append=T requires deletable)
      if ( Table::isReadable(svc_p->calTableName()) &&
	   !Table::canDeleteTable(svc_p->calTableName()) ) {
	throw(AipsError("Specified caltable ("+svc_p->calTableName()+") exists and\n cannot be replaced (or appended to) because it appears to be open somewhere (Quit plotcal?)."));
      }
    }

    // Arrange VisEquation for solve
    ve_p->setsolve(*svc_p);

    // Ensure apply list properly sorted w.r.t. solvable term
    ve_p->setapply(vc_p);

    // Report what is being applied and solved-for
    applystate();
    solvestate();


    // Report correct/corrupt apply order
    //    ve_p->state();

    // Set the channel mask
    svc_p->setChanMask(chanmask_);

    // Generally use standard solver
    if (svc_p->useGenericGatherForSolve())
      genericGatherAndSolve();   // using VisBuffGroupAcc
    else {
      //cout << "Fully self-directed data gather and solve" << endl;
      // Fully self-directed data gather and solve
      svc_p->selfGatherAndSolve(*vs_p,*ve_p);
    }

    svc_p->clearChanMask();

  } catch (AipsError x) {
    logSink() << LogIO::SEVERE << "Caught exception: " << x.getMesg() << LogIO::POST;

    logSink() << "Reseting entire solve/apply state." << LogIO::POST;
    reset();

    throw(AipsError("Error in Calibrater::solve."));
    return false;
  } 

  return true;

}

Vector<Double> OldCalibrater::modelfit(const Int& niter,
				       const String& stype,
				       const Vector<Double>& par,
				       const Vector<Bool>& vary,
				       const String& file) {

 /*
  cout << "Calibrater::modelfit" << endl;
  cout << " niter = " << niter << endl;
  cout << " stype = " << stype << endl;
  cout << " par   = " << par << endl;
  cout << " vary  = " << vary << endl;
  cout << " file  = " << file << endl;
 */
  //  logSink() << LogOrigin("Calibrater","modelfit") << LogIO::NORMAL;
  
  try {
    if(!ok()) throw(AipsError("Calibrater not ok()"));

    // Construct UVMod with the VisSet
    UVMod uvmod(*vs_p);

    if (stype=="P")
      uvmod.setModel(ComponentType::POINT, par, vary);
    else if (stype=="G")
      uvmod.setModel(ComponentType::GAUSSIAN, par, vary);
    else if (stype=="D")
      uvmod.setModel(ComponentType::DISK, par, vary);
    else
      throw(AipsError("Unrecognized component type in Calibrater::modelfit."));
    
    // Run the fit
    uvmod.modelfit(niter,file);

    // Return the parameter vector
    return uvmod.par();

  } catch (AipsError x) {
    logSink() << LogIO::SEVERE << "Caught exception: " << x.getMesg() << LogIO::POST;
    throw(AipsError("Error in Calibrater::modelfit."));
    
    return Vector<Double>();
  } 

}

void OldCalibrater::fluxscale(const String& infile, 
			      const String& outfile,
			      const Vector<Int>& refField, 
			      const Vector<Int>& refSpwMap, 
			      const Vector<Int>& tranField,
			      const Bool& append,
			      const Float& inGainThres,
			      const String& antSel,
			      const String& timerangeSel,
			      const String& scanSel,
			      SolvableVisCal::fluxScaleStruct& oFluxScaleFactor,
			      const String& oListFile,
			      const Bool& incremental,
			      const Int& fitorder,
			      const Bool& display) {

  //  throw(AipsError("Method 'fluxscale' is temporarily disabled."));

  // TBD: write inputs to MSHistory
  logSink() << LogOrigin("Calibrater","fluxscale") << LogIO::NORMAL3;

  SolvableVisCal *fsvj_(NULL);
  try {
    // If infile is Calibration table
    if (Table::isReadable(infile) && 
	Table::tableInfo(infile).type()=="Calibration") {

      // get calibration type
      String caltype;
      caltype = Table::tableInfo(infile).subType();
      logSink() << "Table " << infile 
		<< " is of type: "<< caltype 
		<< LogIO::POST;
      String message="Table "+infile+" is of type: "+caltype;
      MSHistoryHandler::addMessage(*ms_p, message, "calibrater", "", "calibrater::fluxscale()");
      
      // form selection
      String select="";
      // Selection is empty for case of no tran specification
      if (tranField.nelements()>0) {
	
	// All selected fields
	Vector<Int> allflds = concatenateArray(refField,tranField);
	
	// Assemble TaQL
	ostringstream selectstr;
	selectstr << "FIELD_ID IN [";
	for (Int iFld=0; iFld<allflds.shape(); iFld++) {
	  if (iFld>0) selectstr << ", ";
	  selectstr << allflds(iFld);
	}
	selectstr << "]";
	select=selectstr.str();
      }

      // Construct proper SVC object
      if (caltype == "G Jones") {
	fsvj_ = createSolvableVisCal("G",*vs_p);
      } else if (caltype == "T Jones") {
	fsvj_ = createSolvableVisCal("T",*vs_p);
      } else {
	// Can't process other than G and T (add B?)
	ostringstream typeErr;
	typeErr << "Type " << caltype 
	       << " not supported in fluxscale.";

	throw(AipsError(typeErr.str()));
      }

      // fill table with selection
      RecordDesc applyparDesc;
      applyparDesc.addField ("table", TpString);
      applyparDesc.addField ("select", TpString);
      Record applypar(applyparDesc);
      applypar.define ("table", infile);
      applypar.define ("select", select);
      fsvj_->setApply(applypar);

      //Bool incremental=false;
      // Make fluxscale calculation
      Vector<String> fldnames(MSFieldColumns(ms_p->field()).name().getColumn());
      //fsvj_->fluxscale(refField,tranField,refSpwMap,fldnames,oFluxScaleFactor,
      fsvj_->fluxscale(outfile,refField,tranField,refSpwMap,fldnames,inGainThres,antSel,
        timerangeSel,scanSel,oFluxScaleFactor, oListFile,incremental,fitorder,display);
//        oListFile);
     
      // If no outfile specified, use infile (overwrite!)
      String out(outfile);
      if (out.length()==0)
	out = infile;

      // Store result
      if (append) {
	logSink() << "Appending result to " << out << LogIO::POST;
	String message="Appending result to "+out;
	MSHistoryHandler::addMessage(*ms_p, message, "calibrater", "", "calibrater::fluxscale()");
      } else {
	logSink() << "Storing result in " << out << LogIO::POST;
	String message="Storing result in "+out;
	MSHistoryHandler::addMessage(*ms_p, message, "calibrater", "", "calibrater::fluxscale()");
      }
      fsvj_->storeNCT(out,append);
      
      // Clean up
      delete fsvj_;

    } else {
      // Table not found/unreadable, or not Calibration
      ostringstream tabErr;
      tabErr << "File " << infile
	     << " does not exist or is not a Calibration Table.";

      throw(AipsError(tabErr.str()));

    }
  } catch (AipsError x) {

    logSink() << LogIO::SEVERE
	      << "Caught Exception: "
	      << x.getMesg()
	      << LogIO::POST;
    
    // Clean up
    if (fsvj_) delete fsvj_;

    // Write to MS History table
    //    String message="Caught Exception: "+x.getMesg();
    //    MSHistoryHandler::addMessage(*ms_p, message, "calibrater", "", "calibrater::fluxscale()");

    throw(AipsError("Error in Calibrater::fluxscale."));

    return;

  }
  return;


}

void OldCalibrater::accumulate(const String& intab,
			       const String& incrtab,
			       const String& outtab,
			       const String& fields,
			       const String& calFields,
			       const String& interp,
			       const Double& t,
			       const Vector<Int>& spwmap) {
  
  //  logSink() << LogOrigin("Calibrater","accumulate") << LogIO::NORMAL;

  logSink() << "Beginning accumulate." << LogIO::POST;

  // SVJ objects:
  SolvableVisCal *incal_(NULL), *incrcal_(NULL);

  try {
    
  /*
    cout << "intab     = " << intab << endl;
    cout << "incrtab   = " << incrtab << endl;
    cout << "outtab    = " << outtab << endl;
    cout << "fields    = " << fields << endl;
    cout << "calFields = " << calFields << endl;
    cout << "interp    = " << interp << endl;
    cout << "t         = " << t << endl;
  */

    // Incremental table's type sets the type we are dealing with
    String caltype=calTableType(incrtab);

    // If no input cumulative timescale specified, then
    //   a valid input cumulative table must be specified
    if (t < 0.0) {

      String intype=calTableType(intab);

      if (intype!=caltype) {
      
	ostringstream typeErr;
	typeErr << "Table " << intab
		<< " is not the same type as "
		<< incrtab << " (" << caltype << ")";
	throw(AipsError(typeErr.str()));
      }
    }

    // At this point all is ok; we will:
    //  o fill from intab and accumulate to it (t<0), OR
    //  o create a new cumulative table from scratch (t>0)

    // If creating a new cumulative table, it must span the whole dataset,
    //   so reset data selection to whole MS, and setup iterator
    if (t>0.0) {
      selectvis();
      Block<Int> columns;
      columns.resize(4);
      columns[0]=MS::ARRAY_ID;
      columns[1]=MS::TIME;
      columns[2]=MS::FIELD_ID;
      columns[3]=MS::DATA_DESC_ID;
      vs_p->resetVisIter(columns,t);
    }

    //	logSink() << "Table " << infile 
    //		  << " is of type: "<< caltype 
    //		  << LogIO::POST;

    incal_ = createSolvableVisCal(caltype,*vs_p);
    incrcal_ = createSolvableVisCal(caltype,*vs_p);
    
    // TBD: move to svj.setAccumulate?
    if ( !(incal_->accumulatable()) ) {
      ostringstream typeErr;
      typeErr << "Type " << caltype 
	      << " not yet supported in accumulate.";
      throw(AipsError(typeErr.str()));
    }

    // At this point, accumulation apparently supported,
    //   so continue...
    
    // initialize the cumulative solutions
    incal_->setAccumulate(*vs_p,intab,"",t,-1);
    

    /*
    // form selection on incr table
    String incrSel="";
    if (calFields.shape()>0) {
      
      // Assemble TaQL
      ostringstream selectstr;
      selectstr << "FIELD_ID IN [";
      for (Int iFld=0; iFld<calFields.shape(); iFld++) {
	if (iFld>0) selectstr << ", ";
	selectstr << calFields(iFld);
      }
      selectstr << "]";
      incrSel=selectstr.str();
    }
    */
    
    // fill incr table with selection
    logSink() << "Preparing to accumulate calibration from table: "
	      << incrtab
	      << LogIO::POST;

    // Set record format for calibration table application information
    RecordDesc applyparDesc;
    applyparDesc.addField ("t", TpDouble);
    applyparDesc.addField ("table", TpString);
    //    applyparDesc.addField ("select", TpString);
    applyparDesc.addField ("fieldstr", TpString);
    applyparDesc.addField ("interp", TpString);
    applyparDesc.addField ("spwmap",TpArrayInt);
    
    // Create record with the requisite field values
    Record applypar(applyparDesc);
    applypar.define ("t", t);
    applypar.define ("table", incrtab);
    //    applypar.define ("select", incrSel);
    applypar.define ("fieldstr", calFields);
    applypar.define ("interp", interp);
    applypar.define ("spwmap",spwmap);

    incrcal_->setApply(applypar);

    Vector<Int> fldidx(0);
    if (fields.length()>0)
      fldidx=getFieldIdx(fields);

    // All ready, now do the accumulation
    incal_->accumulate(incrcal_,fldidx);
    
    // ...and store the result
    logSink() << "Storing accumulated calibration in table: " 
	      << outtab
	      << LogIO::POST;

    if (outtab != "") 
      incal_->calTableName()=outtab;

    incal_->storeNCT();
    
    delete incal_;
    delete incrcal_;

    logSink() << "Finished accumulation." 
	      << LogIO::POST;

  } catch (AipsError x) {
    logSink() << LogIO::SEVERE
	      << "Caught Exception: "
	      << x.getMesg()
	      << LogIO::POST;

    if (incal_) delete incal_;
    if (incrcal_) delete incrcal_;
    
    throw(AipsError("Error in Calibrater::accumulate."));
    return;
  }
  return;

}

void OldCalibrater::specifycal(const String& type,
			       const String& caltable,
			       const String& time,
			       const String& spw,
			       const String& antenna,
			       const String& pol,
			       const Vector<Double>& parameter,
			       const String& infile,
			       const Bool& uniform) {

  logSink() << LogOrigin("Calibrater","specifycal") << LogIO::NORMAL;

  // SVJ objects:
  SolvableVisCal *cal_(NULL);

  try {
 			    
    // Set record format for calibration table application information
    RecordDesc specifyDesc;
    specifyDesc.addField ("caltable", TpString);
    specifyDesc.addField ("time", TpString);
    specifyDesc.addField ("spw", TpArrayInt);
    specifyDesc.addField ("antenna", TpArrayInt);
    specifyDesc.addField ("pol", TpString);
    specifyDesc.addField ("parameter", TpArrayDouble);
    specifyDesc.addField ("caltype",TpString);
    specifyDesc.addField ("infile",TpString);
    specifyDesc.addField ("uniform",TpBool);

    // Create record with the requisite field values
    Record specify(specifyDesc);
    specify.define ("caltable", caltable);
    specify.define ("time", time);
    if (spw=="*")
      specify.define ("spw",Vector<Int>(1,-1));
    else
      specify.define ("spw",getSpwIdx(spw));
    if (antenna=="*")
      specify.define ("antenna",Vector<Int>(1,-1) );
    else
      specify.define ("antenna",getAntIdx(antenna));
    specify.define ("pol",pol);
    specify.define ("parameter",parameter);
    specify.define ("caltype",type);
    specify.define ("infile",infile);
    specify.define ("uniform",uniform);

    // Now do it
    String utype=upcase(type);
    if (utype=="G" || utype.contains("AMP") || utype.contains("PH"))
      cal_ = createSolvableVisCal("G",*vs_p);
    else if (utype=='K' || utype.contains("SBD") || utype.contains("DELAY"))
      cal_ = createSolvableVisCal("K",*vs_p);
    else if (utype.contains("MBD"))
      cal_ = createSolvableVisCal("K",*vs_p);  // as of 5.3, KMBD is just K
    else if (utype.contains("ANTPOS"))
      cal_ = createSolvableVisCal("KANTPOS",*vs_p);
    else if (utype.contains("TSYS"))
      cal_ = createSolvableVisCal("TSYS",*vs_p);
    else if (utype.contains("EVLAGAIN") ||
	     utype.contains("SWP") ||
	     utype.contains("RQ"))
      cal_ = createSolvableVisCal("EVLASWP",*vs_p);
    else if (utype.contains("OPAC"))
      cal_ = createSolvableVisCal("TOPAC",*vs_p);
    else if (utype.contains("GC") || utype.contains("EFF"))
      cal_ = createSolvableVisCal("GAINCURVE",*vs_p);
    else if (utype.contains("TEC"))
      cal_ = createSolvableVisCal("TEC",*vs_p);
    else if (utype.contains("SDSKY_PS"))
      cal_ = createSolvableVisCal("SDSKY_PS",*vs_p);
    else if (utype.contains("SDSKY_RASTER"))
      cal_ = createSolvableVisCal("SDSKY_RASTER",*vs_p);
    else if (utype.contains("SDSKY_OTF"))
      cal_ = createSolvableVisCal("SDSKY_OTF",*vs_p);
    else
      throw(AipsError("Unrecognized caltype."));

    // set up for specification (set up the CalSet)
    cal_->setSpecify(specify);

    // fill with specified values
    cal_->specify(specify);

    // Store result
    cal_->storeNCT();

    delete cal_;

  } catch (AipsError x) {
    logSink() << LogIO::SEVERE
	      << "Caught Exception: "
	      << x.getMesg()
	      << LogIO::POST;

    if (cal_) delete cal_;
    
    throw(AipsError("Error in Calibrater::specifycal."));
    return;
  }
  return;

}

Bool OldCalibrater::smooth(const String& infile, 
			   String& outfile,  // const Bool& append,
			   const String& smoothtype,
			   const Double& smoothtime,
			   const String& fields)
{

  // TBD: support append?
  // TBD: spw selection?

  logSink() << LogOrigin("Calibrater","smooth") << LogIO::NORMAL;

  logSink() << "Beginning smoothing/interpolating method." << LogIO::POST;


  // A pointer to an SVC
  SolvableVisCal *svc(NULL);

  try {
    
    // Handle no in file 
    if (infile=="")
      throw(AipsError("Please specify an input calibration table."));

    // Handle bad smoothtype
    if (smoothtype!="mean" && smoothtype!="median")
      throw(AipsError("Unrecognized smooth type!"));

    // Handle bad smoothtime
    if (smoothtime<=0)
      throw(AipsError("Please specify a strictly positive smoothtime."));

    // Handle no outfile
    if (outfile=="") {
      outfile=infile;
      logSink() << "Will overwrite input file with smoothing result." 
		<< LogIO::POST;
    }


    svc = createSolvableVisCal(calTableType(infile),*vs_p);
    
    if (svc->smoothable()) {
      
      // Fill calibration table using setApply
      RecordDesc applyparDesc;
      applyparDesc.addField ("table", TpString);
      Record applypar(applyparDesc);
      applypar.define ("table", infile);
      svc->setApply(applypar);

      // Convert refFields/transFields to index lists
      Vector<Int> fldidx(0);
      if (fields.length()>0)
	fldidx=getFieldIdx(fields);

      // Delegate to SVC
      svc->smooth(fldidx,smoothtype,smoothtime);
      
      // Store the result on disk
      //    if (append) logSink() << "Appending result to " << outfile << LogIO::POST;
      //else 
      logSink() << "Storing result in " << outfile << LogIO::POST;
      
      
      if (outfile != "") 
	svc->calTableName()=outfile;
      svc->storeNCT();

      // Clean up
      if (svc) delete svc; svc=NULL;
      
      // Apparently, it worked
      return true;

    }
    else
      throw(AipsError("This type ("+svc->typeName()+") does not support smoothing."));

  } catch (AipsError x) {
   
    logSink() << LogIO::SEVERE
	      << "Caught Exception: "
	      << x.getMesg()
	      << LogIO::POST;
    // Clean up
    if (svc) delete svc; svc=NULL;

    throw(AipsError("Error in Calibrater::smooth."));

    return false;
  }
  return false;
}

// List a calibration table
Bool OldCalibrater::listCal(const String& infile,
			    const String& field,
			    const String& antenna,
			    const String& spw,
			    const String& listfile,
			    const Int& pagerows) {
    
    SolvableVisCal *svc(NULL);
    logSink() << LogOrigin("Calibrater","listCal");
    
    try {
        
        // Trap (currently) unsupported types
        if (upcase(calTableType(infile))=="GSPLINE" ||
            upcase(calTableType(infile))=="BPOLY")
            throw(AipsError("GSPLINE and BPOLY tables cannot currently be listed."));
        
        // Get user's selected fields, ants
        Vector<Int> ufldids=getFieldIdx(field);
        Vector<Int> uantids=getAntIdx(antenna);
        
        String newSpw = spw;
        Bool defaultSelect = false;
        if (spw.empty()) { // list all channels (default)
            defaultSelect = true;
            newSpw = "*"; 
            logSink() << LogIO::NORMAL1 << "Spws selected: ALL" << endl
                      << "Channels selected: ALL" << LogIO::POST;
        }
        // Get user's selected spw and channels
        Vector<Int> uspwids=getSpwIdx(newSpw);
        Matrix<Int> uchanids=getChanIdx(newSpw);
        if (!defaultSelect) {
            logSink() << LogIO::NORMAL1 << "Spw and Channel selection matrix: "
                      << endl << "Each rows shows: [ Spw , Start Chan , Stop Chan , Chan Step ]"
                      << endl << uchanids << LogIO::POST;
        }
        logSink() << LogIO::DEBUG2 
                  << "uspwids = "  << uspwids  << endl
                  << "uchanids = " << uchanids << LogIO::POST;
        
        // By default, do first spw, first chan
        if (uspwids.nelements()==0) {
            uchanids.resize(1,4);
            uchanids=0;
        } 
        
        // Set record format for calibration table application information
        RecordDesc applyparDesc;
        applyparDesc.addField ("table", TpString);
        
        // Create record with the requisite field values
        Record applypar(applyparDesc);
        applypar.define ("table", infile);
        
        // Generate the VisCal to be listed
        svc = createSolvableVisCal(calTableType(infile),*vs_p);  
        svc->setApply(applypar);       
        
        // list it
        svc->listCal(ufldids,uantids,uchanids,  //uchanids(0,0),uchanids(0,1),
                     listfile,pagerows);
        
        if (svc) delete svc; svc=NULL;
        
        return true;
        
    } catch (AipsError x) {
        
        logSink() << LogIO::SEVERE
                  << "Caught Exception: "
                  << x.getMesg()
                  << LogIO::POST;
        // Clean up
        if (svc) delete svc; svc=NULL;
        
        throw(AipsError("Error in Calibrater::listCal."));
        
        return false;
    }
    return false;
    
}

Bool OldCalibrater::initialize(MeasurementSet& inputMS, 
			       Bool compress,
			       Bool addScratch, Bool addModel)  {
  
  logSink() << LogOrigin("Calibrater","") << LogIO::NORMAL3;
  
  try {
    timer_p.mark();

    // Set pointer ms_p from input MeasurementSet
    if (ms_p) {
      *ms_p=inputMS;
    } else {
      ms_p = new MeasurementSet(inputMS);
      AlwaysAssert(ms_p,AipsError);
    };

    // Disabled 2016/04/19 (gmoellen): avoid direct MS.HISTORY 
    //   updates from below the python level, FOR NOW

    /*

    // Setup to write LogIO to HISTORY Table in MS
    if(!(Table::isReadable(ms_p->historyTableName()))){
      // create a new HISTORY table if its not there
      TableRecord &kws = ms_p->rwKeywordSet();
      SetupNewTable historySetup(ms_p->historyTableName(),
				 MSHistory::requiredTableDesc(),Table::New);
      kws.defineTable(MS::keywordName(MS::HISTORY), Table(historySetup));
      MSHistoryHandler::addMessage(*ms_p, "HISTORY Table added by Calibrater",
				   "Calibrater","","Calibrater::initialize()");
    }
    historytab_p=Table(ms_p->historyTableName(),
		       TableLock(TableLock::UserNoReadLocking), Table::Update);
    // jagonzal (CAS-4110): When the selectvis method throws an exception the initialize method
    // is called again to leave the calibrater in a proper state, and since there was a previous
    // initialization the history handler was already created, and has to be destroyed before
    // creating a new one to avoid leaveing the HISTORY table opened.
    if (hist_p) delete hist_p;
    hist_p= new MSHistoryHandler(*ms_p, "calibrater");

    // (2016/04/19) */

    // Remember the ms's name
    msname_p=ms_p->tableName();


    // Add/init scr cols, if requested (init is hard-wired)
    if (addScratch || addModel) {
      Bool alsoinit=true;
      VisSetUtil::addScrCols(*ms_p,addModel,addScratch,alsoinit,compress);
    }

    // Set the selected MeasurementSet to be the same initially
    // as the input MeasurementSet
    if (mssel_p) delete mssel_p;
    mssel_p=new MeasurementSet(*ms_p);
    
    logSink() << LogIO::NORMAL
	      << "Initializing nominal selection to the whole MS."
	      << LogIO::POST;


    // Create a VisSet with no selection
    // (gmoellen 2012/02/06: this merely makes a VisIter now)
    if (vs_p) {
      delete vs_p;
      vs_p=0;
    };
    Block<Int> nosort(0);
    Matrix<Int> noselection;
    Double timeInterval=0;
    // gmoellen 2012/02/06    vs_p=new VisSet(*ms_p,nosort,noselection,addScratch,timeInterval,compress, addModel);
    vs_p=new VisSet(*ms_p,nosort,noselection,false,timeInterval,false,false);

    // Size-up the chanmask PB
    initChanMask();

    // Create the associated VisEquation
    //  TBD: move to ctor and make it non-pointer
    if (ve_p) {
      delete ve_p;
      ve_p=0;
    };
    ve_p=new VisEquation();

    // Reset the apply/solve VisCals
    reset(true,true);

    return true;

  } catch (AipsError x) {
    logSink() << LogOrigin("Calibrater","initialize",WHERE) 
	      << LogIO::SEVERE << "Caught exception: " << x.getMesg() 
	      << LogIO::POST;
    cleanup();
    cleanupVisSet();
    if (ms_p) delete ms_p; ms_p=NULL;
    if (hist_p) delete hist_p; hist_p=NULL;

    throw(AipsError("Error in Calibrater::initialize()"));
    return false;
  } 
  return false;
}

Bool OldCalibrater::initCalSet(const Int& calSet) 
{

  //  logSink() << LogOrigin("Calibrater","initCalSet") << LogIO::NORMAL3;

  if (vs_p) {

    Block<Int> columns;
    // include scan iteration, for more optimal iteration
    columns.resize(5);
    columns[0]=MS::ARRAY_ID;
    columns[1]=MS::SCAN_NUMBER;
    columns[2]=MS::FIELD_ID;
    columns[3]=MS::DATA_DESC_ID;
    columns[4]=MS::TIME;
    vs_p->resetVisIter(columns,0.0);

    vs_p->initCalSet(calSet);
    return true;
  }
  else {
    throw(AipsError("Calibrater cannot initCalSet"));
    return false;
  }
}

Bool OldCalibrater::cleanupVisSet() {

  //  logSink() << LogOrigin("OldCalibrater","cleanupVisSet") << LogIO::NORMAL;

  if(vs_p) delete vs_p; vs_p=0;

  // Delete chanmask
  initChanMask();

  return true;

}

VisibilityIterator::DataColumn OldCalibrater::configureForCorrection ()
{
    if (!ok())
      throw(AipsError("Calibrater not prepared for correct!"));

    // Nominally, we write out to the CORRECTED_DATA, unless absent
    VisibilityIterator::DataColumn whichOutCol(VisibilityIterator::Corrected);

    if (!ms_p->tableDesc().isColumn("CORRECTED_DATA"))
      throw(AipsError("CORRECTED_DATA column unexpectedly absent. Cannot correct."));

    // Ensure apply list non-zero and properly sorted
    ve_p->setapply(vc_p);

    // Report the types that will be applied
    applystate();

    // Arrange for iteration over data
    Block<Int> columns;
    // include scan iteration
    columns.resize(5);
    columns[0]=MS::ARRAY_ID;
    columns[1]=MS::SCAN_NUMBER;
    columns[2]=MS::FIELD_ID;
    columns[3]=MS::DATA_DESC_ID;
    columns[4]=MS::TIME;

    // Reset the VisibilityIterator in the VisSet. 
    vs_p->resetVisIter (columns, 0.0);

    return whichOutCol;
}

void OldCalibrater::selectChannel(const String& spw) {

  // Initialize the chanmask_
  initChanMask();

  if (mss_p && mssel_p) {

    // Refresh the frequencySelections object to feed to VI2, if relevant
    frequencySelections_p.reset(new vi::FrequencySelections());

    vi::FrequencySelectionUsingChannels usingChannels;
    usingChannels.add(*mss_p,mssel_p);
    frequencySelections_p->add(usingChannels);

    //    cout << usingChannels.toString() << endl;
    //    cout << "FS.size() = " << frequencySelections_p->size() << endl;

  }

  Matrix<Int> chansel = getChanIdx(spw);
  uInt nselspw=chansel.nrow();

  if (nselspw==0)
    logSink() << "Frequency selection: Selecting all channels in all spws." 
	      << LogIO::POST;
  else {

    logSink() << "Frequency selection: " << LogIO::POST;

    // Trap non-unit step (for now)
    if (ntrue(chansel.column(3)==1)!=nselspw) {
      logSink() << LogIO::WARN
		<< "Calibration does not support non-unit channel stepping; "
		<< "using step=1."
		<< LogIO::POST;
      chansel.column(3)=1;
    }

    Int nspw=vs_p->numberSpw();
    Vector<Int> nChan0;
    nChan0 = vs_p->numberChan();

    Vector<Int> uspw(chansel.column(0));
    Vector<Int> ustart(chansel.column(1));
    Vector<Int> uend(chansel.column(2));

    Vector<Int> start(nspw,INT_MAX);
    Vector<Int> end(nspw,-INT_MAX);
    logSink() << LogIO::NORMAL;
    for (uInt i=0;i<nselspw;++i) {
      
      Int& spw=uspw(i);

      // Initialize this spw mask, if necessary (def = masked)
      if (!chanmask_[spw])
      	chanmask_[spw]=new Vector<Bool>(nChan0(spw),true);

      // revise net start/end/nchan
      start(spw)=min(start(spw),ustart(i));
      end(spw)=max(end(spw),uend(i));
      Int nchan=end(spw)-start(spw)+1;  // net inclusive nchan

      // User's 
      Int step=chansel(i,3);
      Int unchan=uend(i)-ustart(i)+1;
      
      // Update the mask (false = valid)
      (*chanmask_[spw])(Slice(ustart(i),unchan))=false;


      logSink() << ".  Spw " << spw << ":"
		<< ustart(i) << "~" << uend(i) 
		<< " (" << uend(i)-ustart(i)+1 << " channels,"
		<< " step by " << step << ")"
		<< endl;

  /*
      cout << i << " " << spw << " {" 
	   << start(spw) << " [" << ustart(i) << " " 
	   << uend(i) << "] " << end(spw) << "}" << endl;
      cout << "chanmask = ";
      for (Int j=0;j<nChan0(spw);++j) cout << (*chanmask_[spw])(j);
      cout << endl << endl;
  */
	
      // Call via VisSet (avoid call to VisIter::origin)
      vs_p->selectChannel(1,start(spw),nchan,step,spw,false);
	
    } // i
    logSink() << LogIO::POST;

  } // non-triv spw selection

  // For testing:
  if (false) {

    VisIter& vi(vs_p->iter());
    VisBuffer vb(vi);
    
    // Pass each timestamp (VisBuffer) to VisEquation for correction
    for (vi.originChunks(); vi.moreChunks(); vi.nextChunk()) {
      vi.origin();
      //      for (vi.origin(); vi.more(); vi++)
	cout << vb.spectralWindow() << " "
	     << vb.nChannel() << " "
	     << vb.channel() << " "
	     << vb.visCube().shape()
	     << endl;
    }
  }

}

void OldCalibrater::initChanMask() {

  for (uInt i=0;i<chanmask_.nelements();++i) 
    if (chanmask_[i])
      delete chanmask_[i];
  if (vs_p) {
    chanmask_.resize(vs_p->numberSpw(),true);
    chanmask_=NULL;
  }
  else {
    //    throw(AipsError("Trouble sizing chanmask!"));
    // just don't support channel masking:
    chanmask_.resize(0,true);
  }

}

// Select on channel in the VisSet
void OldCalibrater::selectChannel(const String& mode, 
			       const Int& nchan, 
			       const Int& start, const Int& step,
			       const MRadialVelocity& mStart,
			       const MRadialVelocity& mStep) {
  
  // Set data selection variables
  dataMode_p=mode;
  dataNchan_p=nchan;
  if (dataNchan_p<0) dataNchan_p=0; 
  dataStart_p=start;
  if (dataStart_p<0) dataNchan_p=0; 
  dataStep_p=step;
  if (dataStep_p<1) dataNchan_p=1; 
  
  mDataStart_p=mStart;
  mDataStep_p=mStep;
  
  // Select on frequency channel
  if(dataMode_p=="channel") {
    // *** this bit here is temporary till we unifomize data selection
    //Getting the selected SPWs
    MSMainColumns msc(*mssel_p);
    Vector<Int> dataDescID = msc.dataDescId().getColumn();
    Bool dum;
    Sort sort( dataDescID.getStorage(dum),sizeof(Int) );
    sort.sortKey((uInt)0,TpInt);
    Vector<uInt> index,uniq;
    sort.sort(index,dataDescID.nelements());
    uInt nSpw = sort.unique(uniq,index);
    
    Vector<Int> selectedSpw(nSpw);
    Vector<Int> nChan(nSpw);
    for (uInt k=0; k < nSpw; ++k) {
      selectedSpw[k]=dataDescID[index[uniq[k]]];
      nChan[k]=vs_p->numberChan()(selectedSpw[k]);
      
    }
    if(dataNchan_p==0) dataNchan_p=vs_p->numberChan()(selectedSpw[0]);
    if(dataStart_p<0) {
      logSink() << LogIO::SEVERE << "Illegal start pixel = " 
		<< dataStart_p << LogIO::POST;
    }
    Int end = Int(dataStart_p) + Int(dataNchan_p) * Int(dataStep_p);
    for (uInt k=0; k < selectedSpw.nelements() ; ++k){
      if(end < 1 || end > nChan[k]) {
	logSink() << LogIO::SEVERE << "Illegal step pixel = " << dataStep_p
		  << " in Spw " << selectedSpw[k]
		  << LogIO::POST;
      }
      logSink() << "Selecting "<< dataNchan_p
		<< " channels, starting at visibility channel "
		<< dataStart_p  << " stepped by "
		<< dataStep_p << " in Spw " << selectedSpw[k] << LogIO::POST;
      
      // Set frequency channel selection for all spectral window id's
      Int nch;
      //Vector<Int> nChan=vs_p->numberChan();
      //Int nSpw=vs_p->numberSpw();
      if (dataNchan_p==0) {
	nch=nChan(k);
      }else {
	nch=dataNchan_p;
      };
      vs_p->selectChannel(1,dataStart_p,nch,dataStep_p,selectedSpw[k]);
      
    }
  }
  // Select on velocity
  else if (dataMode_p=="velocity") {
    MVRadialVelocity mvStart(mDataStart_p.get("m/s"));
    MVRadialVelocity mvStep(mDataStep_p.get("m/s"));
    MRadialVelocity::Types
      vType((MRadialVelocity::Types)mDataStart_p.getRefPtr()->getType());
    logSink() << "Selecting "<< dataNchan_p
	      << " channels, starting at radio velocity " << mvStart
	      << " stepped by " << mvStep << ", reference frame is "
	      << MRadialVelocity::showType(vType) << LogIO::POST;
    vs_p->iter().selectVelocity(Int(dataNchan_p), mvStart, mvStep,
				vType, MDoppler::RADIO);
  }
  
  // Select on optical velocity
  else if (dataMode_p=="opticalvelocity") {
    MVRadialVelocity mvStart(mDataStart_p.get("m/s"));
    MVRadialVelocity mvStep(mDataStep_p.get("m/s"));
    MRadialVelocity::Types
      vType((MRadialVelocity::Types)mDataStart_p.getRefPtr()->getType());
    logSink() << "Selecting "<< dataNchan_p
	      << " channels, starting at optical velocity " << mvStart
	      << " stepped by " << mvStep << ", reference frame is "
	      << MRadialVelocity::showType(vType) << LogIO::POST;
    vs_p->iter().selectVelocity(Int(dataNchan_p), mvStart, mvStep,
				vType, MDoppler::OPTICAL);
  }
  
  
}

Bool OldCalibrater::ok() {

  if(vs_p && ms_p && mssel_p && ve_p) {
    return true;
  }
  else {
    logSink() << "Calibrater is not yet initialized" << LogIO::POST;
    return false;
  }
}

Bool OldCalibrater::genericGatherAndSolve() {

#ifdef _OPENMP
  Double Tsetup(0.0),Tgather(0.0),Tsolve(0.0);
  Double time0=omp_get_wtime();
#endif

  //cout << "Generic gather and solve." << endl;

  // Create the solver
  VisCalSolver vcs;
  
   // Inform logger/history
  logSink() << "Solving for " << svc_p->typeName()
	    << LogIO::POST;
  
  // Initialize the svc according to current VisSet
  //  (this counts intervals, sizes CalSet)
  Vector<Int> nChunkPerSol;
  Int nSol = svc_p->sizeUpSolve(*vs_p,nChunkPerSol);

  // Create the in-memory (New)CalTable
  svc_p->createMemCalTable();

  // The iterator, VisBuffer
  VisIter& vi(vs_p->iter());
  VisBuffer vb(vi);
  
  Vector<Int> slotidx(vs_p->numberSpw(),-1);

  // We will remember which spws couldn't be processed
  Vector<Bool> unsolspw(vi.numberSpw());	
  unsolspw.set(false);		       

  // Manage verbosity of partial channel averaging
  Vector<Bool> verb(vi.numberSpw(),true);

  Vector<Int64> nexp(vi.numberSpw(),0), natt(vi.numberSpw(),0),nsuc(vi.numberSpw(),0);

#ifdef _OPENMP
  Tsetup+=(omp_get_wtime()-time0);
#endif

  Int nGood(0);
  vi.originChunks();
  for (Int isol=0;isol<nSol && vi.moreChunks();++isol) {

#ifdef _OPENMP
    time0=omp_get_wtime();
#endif

    nexp(vi.spectralWindow())+=1;

    // capture obs, scan info so we can set it later 
    //   (and not rely on what the VB averaging code can't properly do)
    Vector<Int> scv,obsv;
    Int solscan=vi.scan(scv)(0),solobs=vi.observationId(obsv)(0);

    // Arrange to accumulate 
    //    VisBuffAccumulator vba(vs_p->numberAnt(),svc_p->preavg(),false); 
    VisBuffGroupAcc vbga(vs_p->numberAnt(),vs_p->numberSpw(),vs_p->numberFld(),svc_p->preavg()); 
    
    for (Int ichunk=0;ichunk<nChunkPerSol(isol);++ichunk) {
    
      // Current _chunk_'s spw
      Int spw(vi.spectralWindow());
    
      // Only accumulate for solve if we can pre-calibrate
      if (ve_p->spwOK(spw)) {

	// Collapse each timestamp in this chunk according to VisEq
	//  with calibration and averaging
	for (vi.origin(); vi.more(); vi++) {
	  
	  // Force read of the field Id
	  vb.fieldId();

	  // Apply the channel mask (~no-op, if unnecessary)
	  svc_p->applyChanMask(vb);
	  
	  // This forces the data/model/wt I/O, and applies
	  //   any prior calibrations
	  ve_p->collapse(vb);
	  
	  // If permitted/required by solvable component, normalize
	  if (svc_p->normalizable()) 
	    vb.normalize();
	  
	  // If this solve not freqdep, and channels not averaged yet, do so
	  if (!svc_p->freqDepMat() && vb.nChannel()>1)
	    vb.freqAveCubes();

	  if (svc_p->freqDepPar() && 
	      svc_p->fsolint()!="none" &&
	      svc_p->fintervalCh()>0.0) {
	    //	    cout << "svc_p->currSpw() = " << svc_p->currSpw() << endl;
	    if (verb(spw)) 
	      logSink() << " Reducing nchan in spw " 
			<< spw
			<< " from " << vb.nChannel();
	    vb.channelAve(svc_p->chanAveBounds(spw));

	    // Kludge for 3.4 to reset corr-indep flag to correct channel axis shape
	    // (because we use vb.flag() below, rather than vb.flagCube())
	    vb.flag().assign(operator>(partialNTrue(vb.flagCube(),IPosition(1,0)),0UL));

	    if (verb(spw)) {
	      logSink() << " to " 
			<< vb.nChannel() << LogIO::POST;
	      verb(spw)=false;  // suppress future verbosity in this spw
	    }
	  }
	  
	  // Accumulate collapsed vb in a time average
	  //  (only if the vb contains any unflagged data)
	  if (nfalse(vb.flag())>0)
	    vbga.accumulate(vb);
	  
	}
      }
      else
	// This spw not accumulated for solve
	unsolspw(spw)=true;

      // Advance the VisIter, if possible
      if (vi.moreChunks()) vi.nextChunk();

    }
    
    // Finalize the averged VisBuffer
    vbga.finalizeAverage();

    // Establish meta-data for this interval
    //  (some of this may be used _during_ solve)
    //  (this sets currSpw() in the SVC)
    Bool vbOk=(vbga.nBuf()>0 && svc_p->syncSolveMeta(vbga));

    svc_p->overrideObsScan(solobs,solscan);

#ifdef _OPENMP
    Tgather+=(omp_get_wtime()-time0);
    time0=omp_get_wtime();
#endif

    if (vbOk) {

      // Use spw of first VB in vbga
      // TBD: (currSpw==thisSpw) here??  (I.e., use svc_p->currSpw()?  currSpw is prot!)
      Int thisSpw=svc_p->spwMap()(vbga(0).spectralWindow());
    
      natt(thisSpw)+=1;

      slotidx(thisSpw)++;
      
      // Make data amp- or phase-only, if needed
      vbga.enforceAPonData(svc_p->apmode());
      
      // Select on correlation via weights, according to the svc
      vbga.enforceSolveCorrWeights(svc_p->phandonly());

      if (svc_p->useGenericSolveOne()) {
	// generic individual solve

	//cout << "Generic individual solve: isol=" << isol << endl;

	// First guess
	svc_p->guessPar(vbga(0));
	
	// Solve for each parameter channel (in curr Spw)
	
	// (NB: force const version of nChanPar()  [why?])
	//	for (Int ich=0;ich<((const SolvableVisCal*)svc_p)->nChanPar();++ich) {
	Bool totalGoodSol(false);
	for (Int ich=((const SolvableVisCal*)svc_p)->nChanPar()-1;ich>-1;--ich) {
	  // for (Int ich=0;ich<((const SolvableVisCal*)svc_p)->nChanPar();++ich) {
	  
	  // If pars chan-dep, SVC mechanisms for only one channel at a time
	  svc_p->markTimer();
	  svc_p->focusChan()=ich;
	  
	  //	  svc_p->state();
	  
	  //	  cout << "Starting solution..." << endl;

	  // Pass VE, SVC, VB to solver
	  Bool goodSoln=vcs.solve(*ve_p,*svc_p,vbga);
	  
	  //	  cout << "goodSoln= " << boolalpha << goodSoln << endl;

	  // If good... 
	  if (goodSoln) {
	    totalGoodSol=true;
	    
	    svc_p->formSolveSNR();
	    svc_p->applySNRThreshold();
	    
	    // ..and file this solution in the correct slot
	    if (svc_p->freqDepPar())
	      svc_p->keep1(ich);
	    //	    svc_p->keep(slotidx(thisSpw));
	    //      Int n=svc_p->nSlots(thisSpw);
	    //	    svc_p->printActivity(n,slotidx(thisSpw),vi.fieldId(),thisSpw,nGood);	      
	    
	  }
	  else {
	    // report where this failure occured
	    svc_p->currMetaNote();
	    if (svc_p->freqDepPar())
	      // We must record a flagged solution for this channel
	      svc_p->keep1(ich);
	  }
	  
	} // parameter channels

	if (totalGoodSol) {
	  svc_p->keepNCT();
	  nsuc(thisSpw)+=1;
	}
	
	// Count good solutions.
	if (totalGoodSol)	nGood++;
	
      }
      else {
	//cout << "Self-directed individual solve: isol=" << isol << endl;
	// self-directed individual solve
	// TBD: selfSolveOne should return T/F for "good"
	svc_p->selfSolveOne(vbga);

	// File this solution in the correct slot of the CalSet
	svc_p->keepNCT();

	nGood++;
	nsuc(thisSpw)+=1;
      } 
	
    } // vbOK

#ifdef _OPENMP
    Tsolve+=(omp_get_wtime()-time0);
#endif

  } // isol

  logSink() << "  Found good " 
	    << svc_p->typeName() << " solutions in "
	    << nGood << " slots."
	    << LogIO::POST;
#ifdef _OPENMP
 #ifdef REPORT_CAL_TIMING
  cout << "OldCalibrater::genericGatherAndSolve Timing: " << endl;
  cout << " setup=" << Tsetup
       << " gather=" << Tgather 
       << " solve=" << Tsolve 
       << " total=" << Tsetup+Tgather+Tsolve
       << endl;
 #endif
#endif

  summarize_uncalspws(unsolspw, "solv");
  
  // Store whole of result in a caltable
  if (nGood==0) {
    logSink() << "No output calibration table written."
	      << LogIO::POST;
  }
  else {

    // TBD: Remove BPOLY specificity here
    if (svc_p->typeName()!="BPOLY") {
      // Do global post-solve tinkering (e.g., phase-only, normalization, etc.)
      svc_p->globalPostSolveTinker();

      // write the table
      svc_p->storeNCT();

    }
  }

  // Fill activity record
  actRec_=Record();
  actRec_.define("origin","Calibrater::genericGatherAndSolve");
  actRec_.define("nExpected",nexp);
  actRec_.define("nAttempt",natt);
  actRec_.define("nSucceed",nsuc);

  { 
    Record solveRec=svc_p->solveActionRec();
    if (solveRec.nfields()>0)
      actRec_.merge(solveRec);
  }



  return true;

}


} //# NAMESPACE CASA - END<|MERGE_RESOLUTION|>--- conflicted
+++ resolved
@@ -3240,27 +3240,6 @@
   vi::VisibilityIterator2& vi(vi2org.makeFullVI());
   //  cout << "VI Layers: " << vi.ViiType() << endl;
 
-<<<<<<< HEAD
-
-
-
-  // Establish output freq meta data prior to solving  (CAS-12735 and related)
-
-  // We can't proceed rationally if we have more than one freqSelection (multiple MSs)
-  AlwaysAssert(frequencySelections_p->size()<2,AipsError);
-
-  // Discern (even implicitly-)selected spw subset
-  set<uInt> selspwset;
-  {
-    // TBD can we use the msmc_p?  (or maybe it is for the whole MS, not just the selected one?)
-    MSMetaData msmdtmp(mssel_p,50.0);
-    selspwset=msmdtmp.getSpwIDs();
-  }
-
-  // Extract selected spw list as a Vector<uInt>
-  Vector<uInt> selspwlist;
-  if (selspwset.size()>0) {
-=======
   // Establish output freq meta data prior to solving  (CAS-12735 and related)
 
   // Discern (even implicitly-)selected spw subset
@@ -3279,15 +3258,11 @@
   // Extract selected spw list as a Vector<uInt>
   Vector<uInt> selspwlist;
   if (!simdata_p && selspwset.size()>0) {
->>>>>>> bfdbadcc
     Vector<uInt> vtmp(selspwset.begin(),selspwset.size(),0);
     selspwlist.reference(vtmp);
   } else {
     // All spws in the MS  (this is a last resort!)
-<<<<<<< HEAD
-=======
     // NB: This is used in simdata_p=True context!
->>>>>>> bfdbadcc
     selspwlist.resize(msmc_p->nSpw());
     indgen(selspwlist);
   }
