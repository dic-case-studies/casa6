--- conflicted
+++ resolved
@@ -1087,16 +1087,13 @@
 	    //cout << "Opening image : " << itsImageName+label << " of shape " << ptr->shape() << endl;
 	  }
       }
-<<<<<<< HEAD
-    
+
     //cerr << "ACCIM2 ptr " << ptr.get() << " lock " << itsReadLock.get() << endl;
     //itsReadLock.reset(new LatticeLocker(*ptr, FileLocker::Read));
     
-=======
     //    DirectionCoordinate dcord = ptr->coordinates().directionCoordinate();
     //    cout << "Latpole from " << label << " : " << dcord.longLatPoles() << endl;
 
->>>>>>> 9196d509
   }
 
 
