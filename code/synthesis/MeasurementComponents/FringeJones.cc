//# FringeJones.cc: Implementation of FringeJones
//# Copyright (C) 1996,1997,1998,1999,2000,2001,2002,2003,2011
//# Associated Universities, Inc. Washington DC, USA.
//#
//# This library is free software; you can redistribute it and/or modify it
//# under the terms of the GNU Library General Public License as published by
//# the Free Software Foundation; either version 2 of the License, or (at your
//# option) any later version.
//#
//# This library is distributed in the hope that it will be useful, but WITHOUT
//# ANY WARRANTY; without even the implied warranty of MERCHANTABILITY or
//# FITNESS FOR A PARTICULAR PURPOSE.  See the GNU Library General Public
//# License for more details.
//#
//# You should have received a copy of the GNU Library General Public License
//# along with this library; if not, write to the Free Software Foundation,
//# Inc., 675 Massachusetts Ave, Cambridge, MA 02139, USA.
//#
//# Correspondence concerning AIPS++ should be addressed as follows:
//#        Internet email: aips2-request@nrao.edu.
//#        Postal address: AIPS++ Project Office
//#                        National Radio Astronomy Observatory
//#                        520 Edgemont Road
//#                        Charlottesville, VA 22903-2475 USA
//#

#include <synthesis/MeasurementComponents/FringeJones.h>

#include <msvis/MSVis/VisBuffer.h>
#include <msvis/MSVis/VisBuffAccumulator.h>
#include <ms/MeasurementSets/MSColumns.h>
#include <synthesis/MeasurementEquations/VisEquation.h>  // *
#include <synthesis/MeasurementComponents/SolveDataBuffer.h>
#include <lattices/Lattices/ArrayLattice.h>
#include <lattices/LatticeMath/LatticeFFT.h>
#include <scimath/Mathematics/FFTServer.h>

#include <casa/Arrays/ArrayMath.h>
#include <casa/Arrays/MatrixMath.h>
#include <casa/Arrays/ArrayLogical.h>
#include <casa/BasicSL/String.h>
#include <casa/Utilities/Assert.h>
#include <casa/Exceptions/Error.h>
#include <casa/System/Aipsrc.h>

#include <casa/sstream.h>

#include <measures/Measures/MCBaseline.h>
#include <measures/Measures/MDirection.h>
#include <measures/Measures/MEpoch.h>
#include <measures/Measures/MeasTable.h>

#include <casa/Logging/LogMessage.h>
#include <casa/Logging/LogSink.h>

#include <casa/Arrays/MaskedArray.h>
#include <casa/Arrays/MaskArrMath.h>

#include <gsl/gsl_rng.h>
#include <gsl/gsl_randist.h>
#include <gsl/gsl_vector.h>
#include <gsl/gsl_blas.h>
#include <gsl/gsl_spblas.h>
#include <gsl/gsl_multilarge_nlinear.h>
#include <gsl/gsl_linalg.h>


// DEVDEBUG gates the development debugging information to standard
// error; it should be set to 0 for production.
#define DEVDEBUG 0

using namespace casa::vi;
using namespace casacore;

namespace casa { //# NAMESPACE CASA - BEGIN
    
static void unitize(Array<Complex>& vC) 
{
    Array<Float> vCa(amplitude(vC));
    // Divide by non-zero amps
    vCa(vCa<FLT_EPSILON)=1.0;
    vC /= vCa;
}

SDBListGridManager::SDBListGridManager(SDBList& sdbs_) :
    sdbs(sdbs_)
{
    std::set<Double> fmaxes;
    std::set<Double> fmins;
    Float dfn(0.0);
    Int totalChans0(0) ;
    Int nchan(0);

    if (sdbs.nSDB()==0) {
        // The for loop is fine with an empty list, but code below it
        // isn't and there's nothing to lose by bailing early!
        return;
    }
        
    
    for (Int i=0; i != sdbs.nSDB(); i++) {
        SolveDataBuffer& sdb = sdbs(i);
        Int spw = sdb.spectralWindow()(0);
        Double t = sdbs(i).time()(0);
        times.insert(t); 
        if (spwins.find(spw) == spwins.end()) {
            spwins.insert(spw);
            const Vector<Double>& fs = sdb.freqs();
            spwIdToFreqMap[spw] = &(sdb.freqs());
            nchan = sdb.nChannels();
            fmaxes.insert(fs(nchan-1));
            fmins.insert(fs(0));
            // We assume they're all at the same time.

            totalChans0 += nchan;
            Float df0 = fs(1) - fs(0);
            dfn = (fs(nchan-1) - fs(0))/(nchan-1);
            if (DEVDEBUG) {
                cerr << "Spectral window " << spw << " has " << nchan << " channels" << endl;
                cerr << "df0 "<< df0 << "; " << "dfn " << dfn << endl;
            }
        } else {
            continue;
        }
    }
    nt = sdbs.nSDB()/spwins.size();
    tmin = *(times.begin());
    tmax = *(times.rbegin());
    dt = (tmax - tmin)/(nt - 1);
    nSPWChan = nchan;
    fmin = *(fmins.begin());
    fmax = *(fmaxes.rbegin());
    totalChans = round((fmax - fmin)/dfn + 1);
    df = (fmax - fmin)/(totalChans-1);
    if (DEVDEBUG) {
        cerr << "Global fmin " << fmin << " global max " << fmax << endl;
        cerr << "nt " << nt << " dt " << dt << endl;
        cerr << "tmin " << tmin << " tmax " << tmax << endl;
        cerr << "Global dt " << tmax - tmin << endl;
        cerr << "Global df " << df << endl;
        cerr << "I guess we'll need " << totalChans << " freq points in total." << endl;
        cerr << "Compared to " << totalChans0 << " with simple-minded concatenation." << endl;
    }
}

// checkAllGridPoints is a diagnostic funtion that should not be called
// in production releases, but it doesn't do any harm to have it
// latent.
void
SDBListGridManager::checkAllGridpoints() {
    map<Int, Vector<Double> const *>::iterator it;
    for (it = spwIdToFreqMap.begin(); it != spwIdToFreqMap.end(); it++) {
        Int spwid = it->first;
        Vector<Double> const* fs = it->second;
        Int length;
        fs->shape(length);
        for (Int i=0; i!=length; i++) {
            Double f = (*fs)(i);
            Int j = bigFreqGridIndex(f);
            cerr << "spwid, i = (" << spwid << ", " << i << ") => " << j << " (" << f << ")" << endl;
        }
    }
    cerr << "[1] spwins.size() " << nSPW() << endl;
    cerr << "[2] spwins.size() " << spwins.size() << endl;
}

Int
SDBListGridManager::swStartIndex(Int spw) {
    Vector<Double> const* fs = spwIdToFreqMap[spw];
    Double f0 = (*fs)(0);
    return bigFreqGridIndex(f0);
}


   
// DelayRateFFT is modeled on DelayFFT in KJones.{cc|h}
DelayRateFFT::DelayRateFFT(SDBList& sdbs, Int refant) :
    refant_(refant),
    gm_(sdbs),
    nPadFactor_(max(2, 8  / gm_.nSPW())), 
    nt_(gm_.nt),
    nPadT_(nPadFactor_ * nt_),
    nChan_(gm_.nChannels()),
    nPadChan_(nPadFactor_*nChan_),
    dt_(gm_.dt),
    f0_(gm_.fmin / 1.e9),      // GHz
    df_(gm_.df / 1.e9),
    df_all_(gm_.fmax - gm_.fmin),
    Vpad_(),
    xcount_(),
    sumw_(),
    sumww_() {
    // This check should be commented out in production:
    // gm_.checkAllGridpoints();
    if (nt_ < 2) {
        throw(AipsError("Can't do a 2-dimensional FFT on a single timestep! Please consider changing solint to avoid orphan timesteps."));
    }
    
    Int nCorrOrig(sdbs(0).nCorrelations());
    nCorr_ = (nCorrOrig> 1 ? 2 : 1); // number of p-hands

    for (Int i=0; i<nCorr_; i++) {
        activeAntennas_[i].insert(refant_);
    }
    
    // when we get the visCubecorrected it is already
    // reduced to parallel hands, but there isn't a
    // corresponding method for flags.
    Int corrStep = (nCorrOrig > 2 ? 3 : 1); // step for p-hands

    for (Int ibuf=0; ibuf != sdbs.nSDB(); ibuf++) {
        SolveDataBuffer& s(sdbs(ibuf));
        for (Int irow=0; irow!=s.nRows(); irow++) {
            Int a1(s.antenna1()(irow)), a2(s.antenna2()(irow));
            allActiveAntennas_.insert(a1);
            allActiveAntennas_.insert(a2);
        }
    }

    nElem_ =  1 + *(allActiveAntennas_.rbegin()) ;

    IPosition aggregateDim(2, nCorr_, nElem_);
    xcount_.resize(aggregateDim);
    sumw_.resize(aggregateDim);
    sumww_.resize(aggregateDim);

    xcount_ = 0;
    sumw_ = 0.0;
    sumww_ = 0.0;
    
    if (DEVDEBUG) {
        cerr << "Filling FFT grid with " << sdbs.nSDB() << " data buffers." << endl;
    }

    // Don't try to check there are multiple times here; let DelayRateFFT check that.
    IPosition paddedDataSize(4, nCorr_, nElem_, nPadT_, nPadChan_);
    Vpad_.resize(paddedDataSize);

    for (Int ibuf=0; ibuf != sdbs.nSDB(); ibuf++) {
        SolveDataBuffer& s(sdbs(ibuf));
        if (!s.Ok())
            continue;

        Int nr = 0;
        for (Int irow=0; irow!=s.nRows(); irow++) {
            if (s.flagRow()(irow))
                continue;
            Int iant;
            Int a1(s.antenna1()(irow)), a2(s.antenna2()(irow));
            if (a1 == a2) {
                continue;
            }
            else if (a1 == refant_) {
                iant = a2;
            }
            else if (a2 == refant_) {
                iant = a1;
            }
            else {
                continue;
            }
            // OK, we're not skipping this one so we have to do something.

            // v has shape (nelems, ?, nrows, nchannels)
            Cube<Complex> v = s.visCubeCorrected();
            Cube<Float> w = s.weightSpectrum();
            Cube<Bool> fl = s.flagCube();
            Int spw = s.spectralWindow()(0);
            Int f_index = gm_.swStartIndex(spw);    // ditto!
            Int t_index = gm_.getTimeIndex(s.time()(0));
            Int spwchans = gm_.nSPWChan;
            IPosition start(4,      0,      iant, t_index, f_index);
            IPosition stop(4,      nCorr_,    1,       1, spwchans);
            IPosition stride(4,      1,         1,       1, 1);
            Slicer sl1(start,     stop, stride, Slicer::endIsLength);
            Slicer sl2(IPosition(3, 0,         0, irow),
                       IPosition(3, nCorr_, spwchans, 1),
                       IPosition(3, corrStep,        1,  1), Slicer::endIsLength);
                
            Slicer flagSlice(IPosition(3, 0,         0, irow),
                             IPosition(3, nCorr_, spwchans, 1),
                             IPosition(3, corrStep,        1, 1), Slicer::endIsLength);
            nr++;
            if (DEVDEBUG && 0) {
                cerr << "nr " << nr
                     << " irow " << endl
                     << "Vpad shape " << Vpad_.shape() << endl
                     << "v shape " << v.shape() << endl
                     << "sl2 " << sl2 << endl
                     << "sl1 " << sl1 << endl
                     << "flagSlice " << flagSlice << endl;
            }
            Array<Complex> rhs = v(sl2).nonDegenerate();
            Array<Float> weights = w(sl2).nonDegenerate();
                
            unitize(rhs);
            Vpad_(sl1).nonDegenerate() = rhs * weights;

            Array<Bool> flagged(fl(flagSlice).nonDegenerate());
            // Zero flagged entries.
            Vpad_(sl1).nonDegenerate()(flagged) = Complex(0.0);

            if (!allTrue(flagged)) {
                for (Int icorr=0; icorr<nCorr_; ++icorr) {
                    IPosition p(2, icorr, iant);
                    activeAntennas_[icorr].insert(iant);
                    for (Int ichan=0; ichan != (Int) spwchans+1; ichan++) {
                        IPosition pchan(2, ichan, irow);
                        if (!flagged(pchan)) {
                            Float w = weights(pchan);
                            xcount_(p)++;
                            sumw_(p) += w;
                            sumww_(p) += w*w;
                        }
                    }
                }
            }                
            if (DEVDEBUG && 0) {
                cerr << "flagSlice " << flagSlice << endl
                     << "fl.shape() " << fl.shape() << endl
                     << "Vpad_.shape() " << Vpad_.shape() << endl
                     << "flagged.shape() " << flagged.shape() << endl
                     << "sl1 " << sl1 << endl;
            }
        }
    }
    if (DEVDEBUG) {
        cerr << "Constructed a DelayRateFFT object." << endl;
    }
}

DelayRateFFT::DelayRateFFT(Array<Complex>& data, Int nPadFactor, Float f0, Float df, Float dt, SDBList& s) :
    gm_(s),
    refant_(0),
    nPadFactor_(nPadFactor),
    f0_(f0),
    df_(df),
    dt_(dt),
    Vpad_(),
    sumw_(),
    sumww_(),
    param_(),
    flag_()
{
    IPosition shape = data.shape();
    nCorr_ = shape(0);
    nElem_ = shape(1);
    nt_ = shape(2);
    nChan_ = shape(3);
    nPadT_ = nPadFactor_*nt_;
    nPadChan_ = nPadFactor_*nChan_;
    IPosition paddedDataSize(4, nCorr_, nElem_, nPadT_, nPadChan_);
    Vpad_.resize(paddedDataSize);
    
    IPosition start(4, 0, 0, 0, 0);
    IPosition stop(4, nCorr_,  nElem_, nt_, nChan_);
    IPosition stride(4, 1, 1, 1, 1);
    Slicer sl1(start, stop, stride, Slicer::endIsLength);
    Vpad_(sl1) = data;

    unitize(Vpad_);

}

Matrix<Float>
DelayRateFFT::delay() const {
    IPosition start(2, 1, 0);
    IPosition stop(2, 3*nCorr_-1, nElem_-1);
    IPosition stride(2, 3, 1);
    Slicer sl1(start,  stop, stride, Slicer::endIsLast);
    return param_(sl1);
}

Matrix<Float>
DelayRateFFT::rate() const {
    IPosition start(2, 2, 0);
    IPosition stop(2, 3*nCorr_-1, nElem_-1);
    IPosition stride(2, 3, 1);
    Slicer sl1(start,  stop, stride, Slicer::endIsLast);
    return param_(sl1);
}

void
DelayRateFFT::printActive() {
    for (Int icorr=0; icorr != nCorr_; icorr++) {
        cerr << "Antennas found for correlation " << icorr << ": ";
        for (std::set<Int>::iterator it = activeAntennas_[icorr].begin(); it != activeAntennas_[icorr].end(); it++) {
            cerr << *it << ", ";
        }
        cerr << endl;
    }
    cerr << endl;
}    

void
DelayRateFFT::FFT() {
    // Axes are 0: correlation (i.e., hand of polarization), 1: antenna, 2: time, 3: channel
    Vector<Bool> ax(4, false);
    ax(2) = true;
    ax(3) = true;
    // Also copied from DelayFFT in KJones.
    // we make a copy to FFT in place.
    if (DEVDEBUG) {
        cerr << "Vpad_.shape() " << Vpad_.shape() << endl;
    }
    ArrayLattice<Complex> c(Vpad_);
    LatticeFFT::cfft0(c, ax, true);
    if (DEVDEBUG) {
        cerr << "FFT transformed" << endl;
    }
}

std::pair<Bool, Float>
DelayRateFFT::xinterp(Float alo, Float amax, Float ahi) {
    Float denom(alo-2.0*amax+ahi);
    Bool cond = amax>0.0 && abs(denom)>0.0 ;
    Float fpk = cond ? 0.5-(ahi-amax)/denom : 0.0;
    return std::make_pair(cond, fpk);
}
    
void
DelayRateFFT::searchPeak() {
    // Recall param_ -> [phase, delay, rate] for each correlation
    param_.resize(3*nCorr_, nElem_); // This might be better done elsewhere.
    param_.set(0.0);
    flag_.resize(3*nCorr_, nElem_);
    flag_.set(true);  // all flagged initially
    if (DEVDEBUG) {
        cerr << "nt_ " << nt_ << " nPadChan_ " << nPadChan_ << endl;
        cerr << "Vpad_.shape() " << Vpad_.shape() << endl;
    }
    for (Int icorr=0; icorr<nCorr_; ++icorr) {
        flag_(icorr*3 + 0, refant()) = false; 
        flag_(icorr*3 + 1, refant()) = false;
        flag_(icorr*3 + 2, refant()) = false;
        for (Int ielem=0; ielem<nElem_; ++ielem) {
            if (ielem==refant()) {
                continue;
            }
            // NB: Time, Channel
            // And once again we fail at slicing
            IPosition start(4, icorr, ielem,      0,         0);
            IPosition stop(4,     1,     1, nPadT_, nPadChan_);
            IPosition step(4,     1,     1,       1,        1);
            Slicer sl(start, stop, step, Slicer::endIsLength);
            Matrix<Complex> aS = Vpad_(sl).nonDegenerate();
            // cerr << "aS.shape()=" <<aS.shape() << endl;

            Matrix<Float> amp(amplitude(aS));
            Int ipkch(0);
            Int ipkt(0);
            Float amax(-1.0);
            // Unlike KJones we have to iterate in time too
            for (Int itime=0; itime != nPadT_; itime++) {
                for (Int ich=0; ich != nPadChan_; ich++) {
                    if (amp(itime, ich) > amax) {
                        ipkch = ich;
                        ipkt  = itime;
                        amax=amp(itime, ich);
                    }
                }
            }
            // Finished grovelling. Now we have the location of the
            // maximum amplitude.
            Float alo_ch = amp(ipkt, (ipkch > 0) ? ipkch-1 : nPadChan_-1);
            Float ahi_ch = amp(ipkt, ipkch<(nPadChan_-1) ? ipkch+1 : 0);
            std::pair<Bool, Float> maybeFpkch = xinterp(alo_ch, amax, ahi_ch);
            // We handle wrapping while looking for neighbours
            Float alo_t = amp(ipkt > 0 ? ipkt-1 : nPadT_ -1,     ipkch);
            Float ahi_t = amp(ipkt < (nPadT_ -1) ? ipkt+1 : 0,   ipkch);
            if (DEVDEBUG) {
                cerr << "In channel dimension ipkch " << ipkch << " alo " << alo_ch
                     << " amax " << amax << " ahi " << ahi_ch << endl;
                cerr << "In time dimension ipkt " << ipkt << " alo " << alo_t
                     << " amax " << amax << " ahi " << ahi_t << endl;
            }
            std::pair<Bool, Float> maybeFpkt = xinterp(alo_t, amax, ahi_t);

            Int sgn = (ielem < refant()) ? 1 : -1;
            if (maybeFpkch.first and maybeFpkt.first) {
                // Phase
                Complex c = aS(ipkt, ipkch);
                Float phase = arg(c);
                param_(icorr*3 + 0, ielem) = sgn*phase;
                Float delay = (ipkch)/Float(nPadChan_);
                if (delay > 0.5) delay -= 1.0;           // fold
                delay /= df_;                           // nsec
                param_(icorr*3 + 1, ielem) = sgn*delay; //
                Double rate = (ipkt)/Float(nPadT_);
                if (rate > 0.5) rate -= 1.0;
                Double rate0 = rate/dt_;
                Double rate1 = rate0/(1e9 * f0_); 

                param_(icorr*3 + 2, ielem) = Float(sgn*rate1); 
                if (DEVDEBUG) {
                    cerr << "maybeFpkch.second=" << maybeFpkch.second
                         << ", df_ " << df_ 
                         << " fpkch " << (ipkch + maybeFpkch.second) << endl;
                    cerr << " maybeFpkt.second=" << maybeFpkt.second
                         << " rate0 " << rate
                         << " 1e9 * f0_ " << 1e9 * f0_ 
                         << ", dt_ " << dt_
                         << " fpkt " << (ipkt + maybeFpkt.second) << endl;
                        
                }
                if (DEVDEBUG) {
                    cerr << "Found peak for element " << ielem << " correlation " << icorr
                         << " ipkt=" << ipkt << "/" << nPadT_ << ", ipkch=" << ipkch << "/" << nPadChan_
                         << " peak=" << amax 
                         << "; delay " << delay << ", rate " << rate
                         << ", phase " << arg(c) << " sign= " << sgn << endl;
                }
                // Set 3 flags.
                flag_(icorr*3 + 0, ielem)=false; 
                flag_(icorr*3 + 1, ielem)=false;
                flag_(icorr*3 + 2, ielem)=false;
            }
            else {
                if (DEVDEBUG) {
                    cerr << "No peak in 2D FFT for element " << ielem << " correlation " << icorr << endl;
                }
            }
        }
    }
}


Float
DelayRateFFT::snr(Int icorr, Int ielem, Float delay, Float rate) {
    // We calculate a signal-to-noise ration for the 2D FFT fringefit
    // using a formula transcribed from AIPS FRING.
    //
    // Have to convert delay and rate back into indices on the padded 2D grid.
    Int sgn = (ielem < refant()) ? 1 : -1;
    delay *= sgn*df_;
    if (delay < 0.0) delay += 1;
    Int ichan = Int(delay*nPadChan_ + 0.5); 
    if (ichan == nPadChan_) ichan = 0;
        
    rate *= sgn*1e9 * f0_;
    rate *= dt_;
    if (rate < 0.0) rate += 1;
    Int itime = Int(rate*nPadT_ + 0.5);
    if (itime == nPadT_) itime = 0;
    // What about flags? If the datapoint closest to the computed
    // delay and rate values is flagged we probably shouldn't use
    // it, but what *should* we use?
    IPosition ipos(4, icorr, ielem, itime, ichan);
    IPosition p(2, icorr, ielem);
    Complex v = Vpad_(ipos);
    Float peak = abs(v);
    if (peak > 0.999*sumw_(p)) peak=0.999*sumw_(p);
    // xcount is number of data points for baseline to ielem
    // sumw is sum of weights,
    // sumww is sum of squares of weights

    Float x = C::pi/2*peak/sumw_(p);
    // The magic numbers in the following formula are from AIPS FRING
    Float cwt = (pow(tan(x), 1.163) * sqrt(sumw_(p)/sqrt(sumww_(p)/xcount_(p))));

    if (DEVDEBUG) {
        cerr << "Correlation " << icorr << " antenna " << ielem << " ipos " << ipos
             << " peak=" << peak << "; xang=" << x << "; xcount=" << xcount_(p) << "; sumw=" << sumw_(p) << "; sumww=" << sumww_(p) 
             << " snr " << cwt << endl;
    }
    return cwt;
}
    

void DelayRateFFT::removeAntennasCorrelation(Int icor, std::set< Int > s) {
    std::set< Int > & as = activeAntennas_.find(icor)->second;
    for (std::set< Int >::iterator it=s.begin(); it!=s.end(); it++) {
        as.erase(*it);
    }
}


// Start of GSL compliant solver
// This function is supposed to evaluate the vector for xi-squared vector

class AuxParamBundle {
public:
    SDBList &sdbs;    
    size_t nCalls;
private:
    // We make sure there are no copy or default constructors to
    // preserve the integrity of our reference member.
    AuxParamBundle();
    AuxParamBundle(AuxParamBundle const&);
    AuxParamBundle const& operator=(AuxParamBundle const&);

    size_t refant;
    size_t nCorrelations;
    size_t corrStep;
    Double t0;
    Double reftime;
    std::map< Int, std::set< Int > > activeAntennas;
    std::map< Int, Int > antennaIndexMap;
    Int activeCorr;
<<<<<<< HEAD
public:
    AuxParamBundle(SDBList& sdbs_, size_t refant, const std::map< Int, std::set<Int> >& activeAntennas_) :
=======
    Int weightfactor;
public:
    AuxParamBundle(SDBList& sdbs_, size_t refant, const std::map< Int, std::set<Int> >& activeAntennas_, Int weightfactor_) :
>>>>>>> f3993bbf
        sdbs(sdbs_),
        nCalls(0),
        refant(refant),
        nCorrelations(sdbs.nCorrelations() > 1 ? 2 : 1),
        corrStep(sdbs.nCorrelations() > 2 ? 3 : 1),
        activeAntennas(activeAntennas_),
<<<<<<< HEAD
        activeCorr(-1)
=======
        activeCorr(-1),
        weightfactor(weightfactor_)
>>>>>>> f3993bbf
        // corrStep(3)
        {
            Int last_index = sdbs.nSDB() - 1 ;
            t0 = sdbs(0).time()(0);
            Double tlast = sdbs(last_index).time()(0);
            reftime = 0.5*(t0 + tlast);
            // cerr << "AuxParamBundle reftime " << reftime << " t0 " << t0 <<" dt " << tlast - t0 << endl;
        }

    Double get_t0() {
        return t0;
    }
    Double
<<<<<<< HEAD
=======
    get_weightExponent() {
        Double weightExponent;
        if (weightfactor == 0) {
            weightExponent = 0;
        } else if (weightfactor == 1) {
            weightExponent = 0.25;
        } else if (weightfactor == 2) {
            weightExponent = 0.5;
        } else {
            throw(AipsError("Invalid weightfactor - must be 0, 1 or 2."));
        }
        return weightExponent;
    }
    Double
>>>>>>> f3993bbf
    get_ref_time() {
        return reftime;
    }
    size_t
    get_num_corrs() {
        //return sdbs.nCorrelations() > 1 ? 2 : 1;
        return nCorrelations;
    }
    size_t
    get_num_antennas() {
        if (activeCorr < 0) {
            throw(AipsError("Correlation out of range."));
        }
        std::set< Int > ants = activeAntennas.find(activeCorr)->second;
        return (size_t) ants.size();
    }
    size_t
    get_max_antenna_index() {
        if (activeCorr < 0) {
            throw(AipsError("Correlation out of range."));
        }
        return *(activeAntennas.find(activeCorr)->second.rbegin());
    }
    // Sometimes there is Int, sometimes size_t; the following ones are casacore::Int.
    Int
    get_num_data_points() {
        Int nTotalRows = 0;
        for (Int i = 0; i != sdbs.nSDB(); i++) {
            nTotalRows += sdbs(i).nRows();
        }
        return 2 * nTotalRows * nCorrelations * sdbs.nChannels();
    }
    size_t 
    get_data_corr_index(size_t icorr) {
        if (icorr > nCorrelations) {
            throw(AipsError("Correlation out of range."));
        }
        size_t dcorr = icorr * corrStep;
        return dcorr;
    }
    bool
    isActive(size_t iant) {
        std::set<Int> ants = activeAntennas.find(activeCorr)->second;
        if (iant == refant) return true;
        else return (ants.find(iant) != ants.end());
    }
    Int
    get_param_index(size_t iant, size_t icor) {
        // here we use parallel correlation indices, because parameters
        // by definition only have one hand.
        if (iant == refant) return -1;
        int ipar = antennaIndexMap[iant];
        if (iant > refant) ipar -= 1;
        return 3*(ipar*nCorrelations + icor);
    }
    Int
    get_param_corr_index(size_t iant) {
        if (iant == refant) return -1;
        int ipar = antennaIndexMap[iant];
        if (iant > refant) ipar -= 1;
        return 3*ipar;        
    }
    size_t
    get_active_corr() {
        return activeCorr;
    }
    void
    set_active_corr(size_t icorr) {
        activeCorr = icorr;
        antennaIndexMap.clear();
        Int i = 0;
        std::set<Int>::iterator it;
        std::set<Int> ants = activeAntennas.find(activeCorr)->second;
        for (it = ants.begin(); it != ants.end(); it++) {
            antennaIndexMap[*it] = i++;
        }
    }
};



void
print_baselines(std::set<std::pair< Int, Int > > baselines) {
    cerr << "Baselines encountered ";
    std::set<std::pair< Int, Int > >::iterator it;
    for (it=baselines.begin(); it != baselines.end(); ++it) {
        cerr << "(" << it->first << ", " << it->second << ") ";
    }
    cerr << endl;
}


int
expb_f(const gsl_vector *param, void *d, gsl_vector *f)
{
    AuxParamBundle *bundle = (AuxParamBundle *)d;
    SDBList& sdbs = bundle->sdbs;
    Double refTime = bundle->get_t0();
<<<<<<< HEAD

=======
    Double weightExponent = bundle->get_weightExponent();
    
>>>>>>> f3993bbf
    gsl_vector_set_zero(f);
    Vector<Double> freqs = sdbs.freqs();
    
    size_t count = 0; // This is the master index.

    Double sumwt = 0.0;
    Double xi_squared = 0.0;

    for (Int ibuf=0; ibuf < sdbs.nSDB(); ibuf++) {
        SolveDataBuffer& s (sdbs(ibuf));
        if (!s.Ok()) continue;

        Cube<Complex> v = s.visCubeCorrected();
        Cube<Bool> fl = s.flagCube();
        Cube<Float> weights = s.weightSpectrum();
           
        for (Int irow=0; irow!=s.nRows(); irow++) {
            if (s.flagRow()(irow)) continue;

            Int ant1(s.antenna1()(irow));
            Int ant2(s.antenna2()(irow));
            if (!bundle->isActive(ant1) || !bundle->isActive(ant2))
                continue;            
            if (ant1==ant2) continue;

            // VisBuffer.h seems to suggest that a vb.visCube may have shape
            // (nCorr(), nChannel(), nRow())
            size_t icorr0 = bundle->get_active_corr();
            size_t dcorr = bundle->get_data_corr_index(icorr0);
            // We also need to get the right parameters for this,
            // polarization (icorr is an encoding of the
            // polarization of the correlation products).
            Int iparam1 = bundle->get_param_corr_index(ant1);
            Double phi0_1, tau1, r1;
            if (iparam1 >= 0) {
                phi0_1 = gsl_vector_get(param, iparam1+0);
                tau1 =   gsl_vector_get(param, iparam1+1);
                r1 =     gsl_vector_get(param, iparam1+2);
            } else {
                phi0_1 = 0.0;
                tau1 = 0.0;
                r1 = 0.0;
            }
            Int iparam2 = bundle->get_param_corr_index(ant2);
            Double phi0_2, tau2, r2;
            if (iparam2 >= 0) {
                phi0_2 = gsl_vector_get(param, iparam2+0);
                tau2 =   gsl_vector_get(param, iparam2+1);
                r2 =     gsl_vector_get(param, iparam2+2);
            } else {
                phi0_2 = 0.0;
                tau2 = 0.0;
                r2 = 0.0;
            }
            
            Float phi0 = phi0_2 - phi0_1;
            Float tau  = tau2 - tau1;
            Float r    = r2 - r1;
            for (size_t ichan = 0; ichan != v.ncolumn(); ichan++) {
                if (fl(dcorr, ichan, irow)) continue;
                Complex vis = v(dcorr, ichan, irow);
                Double w0 = weights(dcorr, ichan, irow);
<<<<<<< HEAD
                // FIXME: what should we use to scale the weights?
                // Double weightScale = norm(vis);
                // Double weightScale = abs(vis);
                // Double weightScale = 1;
                // Double weightScale = 1/sqrt(w0); // Actually AIPS 0, not AIPS 1!
                // Double weightScale = pow(w0, -0.75); // AIPS 2
                //  Double weightScale = 1/w0; // AIPS 3
                // Double weightScale = norm(vis); // Casa 1, I guess
                Double w = sqrt(w0);
=======
                Double w = pow(w0, weightExponent);
>>>>>>> f3993bbf
                sumwt += w*w;
                if (fabs(w) < FLT_EPSILON) continue;
                // We have to turn the delay back into seconds from nanoseconds.
                // Freq difference is in Hz, which comes out typically as 1e6 bands
                Double wDf = C::_2pi*(freqs(ichan) - freqs(0))*1e-9;
                //
                Double t1 = s.time()(0);
                // FIXME: Remind me why we *do* scale wDf with 1e-9
                // but do *not* do that with ref_freq?
                // I have a theory which is mine:
                // this is because tau is in nanoseconds.
                Double ref_freq = freqs(0);
                Double wDt = C::_2pi*(t1 - refTime) * ref_freq; 

                Double mtheta = -(phi0 + tau*wDf + r*wDt); 
                Double vtheta = arg(vis);

                Double c_r = w*(cos(mtheta) - cos(vtheta));
                Double c_i = w*(sin(mtheta)  - sin(vtheta));
                gsl_vector_set(f, count, c_r);
                gsl_vector_set(f, count+1, c_i);

                count += 2;
                xi_squared += c_r*c_r + c_i*c_i;
            }
        }
    }
    // cerr << "Residual xi-squared = " << xi_squared << endl;
    return GSL_SUCCESS;
}

    
int
expb_df(CBLAS_TRANSPOSE_t TransJ, const gsl_vector* x, const gsl_vector *u, void *bundle_, gsl_vector *v, gsl_matrix *JTJ)
{

    // x is the current vector for which we're finding the jacobian.
    // if TransJ is true, evaluate J^T u and store in v.
    // Also store J^T . J in lower half of JTJ.
    std::set <std::pair < Int, Int> > baselines;
    AuxParamBundle *bundle = (AuxParamBundle *)bundle_;

    SDBList& sdbs = bundle->sdbs;
<<<<<<< HEAD
=======
    Double weightExponent = bundle->get_weightExponent();
    
>>>>>>> f3993bbf
    Vector<Double> freqs = sdbs.freqs();

    size_t count = 0; // This is the master index.

    gsl_vector_set_zero(v);
    gsl_matrix_set_zero(JTJ);
    
    Double refTime = bundle->get_t0();
    std::set< Int > params;
    for (Int ibuf=0; ibuf < sdbs.nSDB(); ibuf++) {
        // cerr << "OK so count = " << count << endl;
        SolveDataBuffer& s (sdbs(ibuf));
        if (!s.Ok()) continue;

        Cube<Complex> vis = s.visCubeCorrected();
        Cube<Bool> fl = s.flagCube();
        Cube<Float> weights = s.weightSpectrum();

        Double t1 = s.time()(0);
        // cerr << "ibuf " << ibuf << " t1 - t0 = " << t1 - t0 << endl;
        for (Int irow=0; irow!=s.nRows(); irow++) {
            if (s.flagRow()(irow)) continue;

            Int ant1(s.antenna1()(irow));
            Int ant2(s.antenna2()(irow));

            if (ant1==ant2) continue;
            if (!bundle->isActive(ant1) || !bundle->isActive(ant2)) {
                // cerr << "Skipping " << ant1 << ", " << ant2 << endl;                   
                continue;
            }

            // VisBuffer.h seems to suggest that a vb.visCube may have shape
            // (nCorr(), nChannel(), nRow()) 

            size_t icorr0 = bundle->get_active_corr();
            size_t dcorr = bundle->get_data_corr_index(icorr0);
            // We also need to get the right parameters for this
            // polarization (icorr is an encoding of the
            // polarization of the correlation products).

            Int iparam1 = bundle->get_param_corr_index(ant1);
            Double phi0_1, tau1, r1;
            if (iparam1 >= 0) {
                phi0_1 = gsl_vector_get(x, iparam1+0);
                tau1 =   gsl_vector_get(x, iparam1+1);
                r1 =     gsl_vector_get(x, iparam1+2);
            } else {
                phi0_1 = 0.0;
                tau1 = 0.0;
                r1 = 0.0;
            }
            Int iparam2 = bundle->get_param_corr_index(ant2);
            Double phi0_2, tau2, r2;
            if (iparam2 >= 0) {
                phi0_2 = gsl_vector_get(x, iparam2+0);
                tau2 =   gsl_vector_get(x, iparam2+1);
                r2 =     gsl_vector_get(x, iparam2+2);
            } else {
                phi0_2 = 0.0;
                tau2 = 0.0;
                r2 = 0.0;
            }
            Double phi0 = phi0_2 - phi0_1;
            Double tau = tau2 - tau1;
            Double r = r2-r1;

            Double ref_freq = freqs(0); 
            Double wDt = C::_2pi*(t1 - refTime) * ref_freq; 
            // cerr << "Dt " << t1 - refTime << " ref_freq " << ref_freq << " wDt " << wDt << endl;
            bool found_data = false;
            
            for (size_t ichan = 0; ichan != vis.ncolumn(); ichan++) {
                if (fl(dcorr, ichan, irow)) continue;
                Double w0 = weights(dcorr, ichan, irow);
<<<<<<< HEAD
                Double w = sqrt(w0);
=======
                Double w = pow(w0, weightExponent);
>>>>>>> f3993bbf
                if (fabs(w) < FLT_EPSILON) continue;
                found_data = true;
                // Add a 1e-9 factor because tau parameter is in nanoseconds.
                Double wDf = C::_2pi*(freqs(ichan) - freqs(0))*1e-9;
                //
                Double mtheta = -(phi0 + tau*wDf + r*wDt);
                Double ws = sin(mtheta);
                Double wc = cos(mtheta);

                if (iparam2 >= 0) {
                    params.insert(iparam2);
                    /* 
                       What we want to express is just:
                       J[count + 0, iparam2 + 0] = w*-ws*-1.0; 
                       J[count + 1, iparam2 + 0] = w*+wc*-1.0;
                       J[count + 0, iparam2 + 1] = w*-ws*-wDf;
                       J[count + 1, iparam2 + 1] = w*+wc*-wDf;
                       J[count + 0, iparam2 + 2] = w*-ws*-wDt;
                       J[count + 1, iparam2 + 2] = w*+wc*-wDt;

                       But in the GSL multilarge framework we have to
                       be ready to calculate either J*u for a given u
                       or J^T*u, depending on the flag TransJ, and we also have to fill in the 
                       
                       v[iparam + ...] = J[count + ..., iparam + ...] * u[iparam + ...]

                       or
                       
                       v[iparam + ...] = J^T[iparam + ..., count + ...] * u[count + ...]

                       <https://www.gnu.org/software/gsl/doc/html/nls.html#c.gsl_multifit_nlinear_default_parameters>

                       "Additionally, the normal equations matrix J^T J should be stored in the lower half of JTJ."

                       So we should also use
                       JTJ[iparam + ..., iparam + ...] += J^T[iparam + ..., count + ...] J[count + ..., iparam + ...] 

                    */
                    if (TransJ==CblasNoTrans) {
                        // v = J u expressed here as v[count + 0] += J[count + 0, iparam2+0] *u[iparam2 + 0] etc.
                        // where we have to use gsl syntax and 
                        // Jacobians listed here 
                        // J[count + 0, iparam2 + 0]:
                        (*gsl_vector_ptr(v, count + 0)) += (w*-ws*-1.0) * gsl_vector_get(u, iparam2 + 0);
                        // J[count + 0, iparam2 + 1]:
                        (*gsl_vector_ptr(v, count + 0)) += (w*-ws*-wDf) * gsl_vector_get(u, iparam2 + 1);
                        // J[count + 0, iparam2 + 2]:
                        (*gsl_vector_ptr(v, count + 0)) += (w*-ws*-wDt) * gsl_vector_get(u, iparam2 + 2);
                        
                        // J[count + 1, iparam2 + 0]:
                        (*gsl_vector_ptr(v, count + 1)) += (w*+wc*-1.0) * gsl_vector_get(u, iparam2 + 0);
                        // J[count + 1, iparam2 + 1]:
                        (*gsl_vector_ptr(v, count + 1)) += (w*+wc*-wDf) * gsl_vector_get(u, iparam2 + 1);
                        // J[count + 1, iparam2 + 2]:
                        (*gsl_vector_ptr(v, count + 1)) += (w*+wc*-wDt) * gsl_vector_get(u, iparam2 + 2);
                    } else {
                        (*gsl_vector_ptr(v, iparam2 + 0)) += (w*-ws*-1.0) * gsl_vector_get(u, count + 0);
                        (*gsl_vector_ptr(v, iparam2 + 0)) += (w*+wc*-1.0) * gsl_vector_get(u, count + 1);
                        (*gsl_vector_ptr(v, iparam2 + 1)) += (w*-ws*-wDf) * gsl_vector_get(u, count + 0);
                        (*gsl_vector_ptr(v, iparam2 + 1)) += (w*+wc*-wDf) * gsl_vector_get(u, count + 1);
                        (*gsl_vector_ptr(v, iparam2 + 2)) += (w*-ws*-wDt) * gsl_vector_get(u, count + 0);
                        (*gsl_vector_ptr(v, iparam2 + 2)) += (w*+wc*-wDt) * gsl_vector_get(u, count + 1);
                    }
                    // JTJ part. I'm calculating these from the CblasNoTrans version.
                    // JTJ[i, k] = sum_j JT[i, j] * J[j, k] , which is to say
                    // JTJ[i, k] = sum_j J[j, i] * J[j, k].
                    // We're summing over the count + i vectors.
                    //
                    // Note that terms like (-ws*-1.0) * (-ws*-1.0) + (+wc*-1.0) * (+wc*-1.0)
                    // can be simplified to (ws*ws) + (wc*wc) and that that reduces to 1.
                    // But I'd like to have regression tests for some of that I guess.
                    if (JTJ) {
                        // J[count + 0, iparam2 + 0] * J[count + 0, iparam2 + 0]
                        // J[count + 1, iparam2 + 0] * J[count + 1, iparam2 + 0]
                        (*gsl_matrix_ptr(JTJ, iparam2 + 0, iparam2 + 0)) +=
                            w0*-1.0*-1.0*((-ws) * (-ws) + (+wc) * (+wc));
                        // J[count + 0, iparam2 + 1] * J[count + 0, iparam2 + 0]
                        // J[count + 1, iparam2 + 1] * J[count + 1, iparam2 + 0]                        
                        (*gsl_matrix_ptr(JTJ, iparam2 + 1, iparam2 + 0)) +=
                            w0*-wDf*-1.0*((-ws) * (-ws) + (+wc) * (+wc));  
                        // J[count + 0, iparam2 + 1]^2
                        // J[count + 1, iparam2 + 1]^2 
                        (*gsl_matrix_ptr(JTJ, iparam2 + 1, iparam2 + 1)) +=
                            w0*-wDf*-wDf*((-ws) * (-ws) + (+wc) * (+wc));
                        // J[count + 0, iparam2 + 2] * J[count + 0, iparam2 + 0]
                        // J[count + 1, iparam2 + 2] * J[count + 1, iparam2 + 0] 
                        (*gsl_matrix_ptr(JTJ, iparam2 + 2, iparam2 + 0)) +=
                            w0*-wDt*-1.0*((-ws) * (-ws) + (+wc) * (+wc));
                        // J[count + 0, iparam2 + 2] * J[count + 0, iparam2 + 1]
                        // J[count + 1, iparam2 + 2] * J[count + 1, iparam2 + 1]
                        (*gsl_matrix_ptr(JTJ, iparam2 + 2, iparam2 + 1)) +=
                            w0*-wDt*-wDf*((-ws) * (-ws) + (+wc) * (+wc));
                        // J[count + 0, iparam2 + 2]^2 and J[count + 1, iparam2 + 2]^2
                        (*gsl_matrix_ptr(JTJ, iparam2 + 2, iparam2 + 2)) +=
                            w0*-wDt*-wDt*((-ws) * (-ws) + (+wc) * (+wc));  
                    }

                }
                if (iparam1 >= 0) {
                    params.insert(iparam1);
                    if (TransJ==CblasNoTrans) {
                        (*gsl_vector_ptr(v, count + 0)) += gsl_vector_get(u, iparam1 + 0) * (w*-ws*+1.0);
                        (*gsl_vector_ptr(v, count + 0)) += gsl_vector_get(u, iparam1 + 1) * (w*-ws*+wDf); 
                        (*gsl_vector_ptr(v, count + 0)) += gsl_vector_get(u, iparam1 + 2) * (w*-ws*+wDt);
                        // 
                        (*gsl_vector_ptr(v, count + 1)) += gsl_vector_get(u, iparam1 + 0) * (w*+wc*+1.0);
                        (*gsl_vector_ptr(v, count + 1)) += gsl_vector_get(u, iparam1 + 1) * (w*+wc*+wDf);
                        (*gsl_vector_ptr(v, count + 1)) += gsl_vector_get(u, iparam1 + 2) * (w*+wc*+wDt);
                    } else {
                        // Transpose
                        (*gsl_vector_ptr(v, iparam1 + 0)) += gsl_vector_get(u, count + 0) * (w*-ws*+1.0);
                        (*gsl_vector_ptr(v, iparam1 + 0)) += gsl_vector_get(u, count + 1) * (w*+wc*+1.0);
                        (*gsl_vector_ptr(v, iparam1 + 1)) += gsl_vector_get(u, count + 0) * (w*-ws*+wDf);
                        (*gsl_vector_ptr(v, iparam1 + 1)) += gsl_vector_get(u, count + 1) * (w*+wc*+wDf);
                        (*gsl_vector_ptr(v, iparam1 + 2)) += gsl_vector_get(u, count + 0) * (w*-ws*+wDt);
                        (*gsl_vector_ptr(v, iparam1 + 2)) += gsl_vector_get(u, count + 1) * (w*+wc*+wDt);
                    } 
                    if (JTJ) {
                        // J[count + 0, iparam1 + 0]^2 and J[count + 1, iparam1 + 0]^2
                        (*gsl_matrix_ptr(JTJ, iparam1 + 0, iparam1 + 0)) +=
                            w0*1.0*1.0*((-ws) * (-ws) + (+wc) * (+wc));
                        // J[count + 0, iparam1 + 1] * J[count + 0, iparam1 + 0]
                        // and J[count + 1, iparam1 + 1] * J[count + 1, iparam1 + 0]
                        (*gsl_matrix_ptr(JTJ, iparam1 + 1, iparam1 + 0)) +=
                            w0*wDf*1.0*((-ws) * (-ws) + (+wc) * (+wc));
                        // J[count + 0, iparam1 + 1]^2 and J[count + 1, iparam1 + 1]^2 
                        (*gsl_matrix_ptr(JTJ, iparam1 + 1, iparam1 + 1)) +=
                            w0*wDf*wDf*((-ws) * (-ws) + (+wc) * (+wc));
                        // J[count + 0, iparam1 + 2] * J[count + 0, iparam1 + 0]
                        // J[count + 1, iparam1 + 2] * J[count + 1, iparam1 + 0] 
                        (*gsl_matrix_ptr(JTJ, iparam1 + 2, iparam1 + 0)) +=
                            w0*wDt*1.0*((-ws) * (-ws) + (+wc) * (+wc));
                        // J[count + 0, iparam1 + 2] * J[count + 0, iparam1 + 1]
                        // J[count + 1, iparam1 + 2] * J[count + 1, iparam1 + 1]
                        (*gsl_matrix_ptr(JTJ, iparam1 + 2, iparam1 + 1)) +=
                            w0*wDt*wDf*((-ws) * (-ws) + (+wc) * (+wc));
                        // J[count + 0, iparam1 + 2]^2 and  J[count + 1, iparam1 + 2]^2
                        (*gsl_matrix_ptr(JTJ, iparam1 + 2, iparam1 + 2)) +=
                            w0*wDt*wDt*((-ws) * (-ws) + (+wc) * (+wc));  
                    }
                }
                count += 2;
            } // loop over rows
            if (found_data) {
                std::pair<Int, Int> antpair = std::make_pair(ant1, ant2);
                bool newBaseline = (baselines.find(antpair) == baselines.end());
                if (newBaseline) {
                    // print_baselines(baselines);
                    // cerr << "Adding (" << ant1 << ", " << ant2 << ")" << endl;
                    baselines.insert(antpair);
                }
                // only print weights to ref ant.
                if (0 && newBaseline && ((iparam1 == -1) || (iparam2 == -1))) {
                    cerr << "baseline (" << ant1 << ", " << ant2 << ") "
                         << "weight " << weights(dcorr, vis.ncolumn()/2, irow) << endl;
                }
            }
        }
    }
    if (DEVDEBUG && 0) {
        cerr << "Param indices ";
        std::copy(
            params.begin(),
            params.end(),
            std::ostream_iterator<Int>(std::cerr, " ")
<<<<<<< HEAD
);
=======
            );
>>>>>>> f3993bbf
        cerr << endl;
        print_baselines(baselines);
        cerr << "count " << count << endl;
        cerr <<"JTJ " << std::scientific << endl;
        for (size_t i=0; i!=JTJ->size1; i++) {
            for (size_t j=0; j!=JTJ->size2; j++) {
                cerr << gsl_matrix_get(JTJ, i, j) << " ";
            }
            cerr << endl;
        }
        cerr << endl;
    }
    return GSL_SUCCESS;
}
    


int
expb_hess(gsl_vector *param, AuxParamBundle *bundle, gsl_matrix *hess, Double xi_squared, gsl_vector *snr_vector, LogIO& logSink)
{
    // We calculate the diagonal for the hessian as used by AIPS for
    // the signal to noise. The AIPS formulation, by Fred Schwab, is a
    // hand-rolled routine that solves a different problem to ours: by
    // using a triangular matrix for the Jacobian (requiring antenna i<
    // antenna j) the J^T * J term vanishes throughout and the Hessian
    // of the Xi^2 functional *only* includes the second-order
    // derivative terms, which are usually neglected.
    //
    // This is very clever, but it also means different covariance and
    // information matrices, and therefore a different SNR.  Here we
    // use a generic least squares solver but we cheat slightly and use
    // the AIPS form for the Hessian and SNR calculations.
    //
    // FIXME: Is there any compelling reason to use gsl_vectors for
    // this, given that we're not really hooked in to the gsl
    // least squares framework by the time we do this?
    
    SDBList& sdbs = bundle->sdbs;
    Double refTime = bundle->get_t0();

    // Dimensions of (num_antennas); is the same dimension as
    // param vector here.
    gsl_matrix_set_zero(hess);
    Vector<Double> freqs = sdbs.freqs();

    size_t nobs = 0;
    Double sumwt = 0;
    size_t numant3 = param->size;
    
    for (Int ibuf=0; ibuf < sdbs.nSDB(); ibuf++) {
        SolveDataBuffer& s (sdbs(ibuf));
        if (!s.Ok()) continue;

        Cube<Complex> v = s.visCubeCorrected();
        Cube<Bool> fl = s.flagCube();
        Cube<Float> weights = s.weightSpectrum();
           
        for (Int irow=0; irow!=s.nRows(); irow++) {
            if (s.flagRow()(irow)) continue;

            Int ant1(s.antenna1()(irow));
            Int ant2(s.antenna2()(irow));
            if (!bundle->isActive(ant1) || !bundle->isActive(ant2))
                continue;            
            if (ant1==ant2) continue;

            // VisBuffer.h seems to suggest that a vb.visCube may have shape
            // (nCorr(), nChannel(), nRow())
            size_t icorr0 = bundle->get_active_corr();
            size_t dcorr = bundle->get_data_corr_index(icorr0);
            // We also need to get the right parameters for this,
            // polarization (icorr is an encoding of the
            // polarization of the correlation products).
            Int iparam1 = bundle->get_param_corr_index(ant1);
            Double phi0_1, tau1, r1;
            if (iparam1 >= 0) {
                phi0_1 = gsl_vector_get(param, iparam1+0);
                tau1 =   gsl_vector_get(param, iparam1+1);
                r1 =     gsl_vector_get(param, iparam1+2);
            } else {
                phi0_1 = 0.0;
                tau1 = 0.0;
                r1 = 0.0;
            }
            Int iparam2 = bundle->get_param_corr_index(ant2);
            Double phi0_2, tau2, r2;
            if (iparam2 >= 0) {
                phi0_2 = gsl_vector_get(param, iparam2+0);
                tau2 =   gsl_vector_get(param, iparam2+1);
                r2 =     gsl_vector_get(param, iparam2+2);
                // cerr << "phi0_2 " << phi0_2 << " tau2 " << tau2 << " r2 " << r2 << endl;
            } else {
                phi0_2 = 0.0;
                tau2 = 0.0;
                r2 = 0.0;
            }

            Float phi0 = phi0_2 - phi0_1;
            Float tau  = tau2 - tau1;
            Float r    = r2 - r1;
            for (size_t ichan = 0; ichan != v.ncolumn(); ichan++) {
                if (fl(dcorr, ichan, irow)) continue;
                Complex vis = v(dcorr, ichan, irow);
                // Fixme: this isn't a square root.
                Double w0 = weights(dcorr, ichan, irow);
                sumwt += w0;
                Double w = w0;
                nobs++;
                if (fabs(w) < FLT_EPSILON) continue;
                
                // We have to turn the delay back into seconds from nanoseconds.
                // Freq difference is in Hz, which comes out typically as 1e6 bands
                Double wDf = C::_2pi*(freqs(ichan) - freqs(0))*1e-9;
                //
                Double t1 = s.time()(0);

                Double ref_freq = freqs(0);
                Double wDt = C::_2pi*(t1 - refTime) * ref_freq; 

                Double mtheta = -(phi0 + tau*wDf + r*wDt); 
                Double vtheta = arg(vis);

                // Hold on a minute though! 
                Double cx = w*cos(vtheta - mtheta);
                Double d00 = cx;
                Double d01 = wDf*cx;
                Double d02 = wDt*cx;
                Double d11 = wDf*d01;
                Double d12 = wDt*d01;
                Double d22 = wDt*d12;
                
                if (iparam1 >= 0) {
                    // Diagonal terms.
                    *gsl_matrix_ptr(hess, iparam1 + 0, iparam1 + 0) += d00;
                    *gsl_matrix_ptr(hess, iparam1 + 1, iparam1 + 1) += d11;
                    *gsl_matrix_ptr(hess, iparam1 + 2, iparam1 + 2) += d22;
                    // Off-diagonals
                    *gsl_matrix_ptr(hess, iparam1 + 0, iparam1 + 1) += d01;
                    *gsl_matrix_ptr(hess, iparam1 + 0, iparam1 + 2) += d02;
                    *gsl_matrix_ptr(hess, iparam1 + 1, iparam1 + 2) += d12;
                    // FIXME: Let's don't forget to symmetrize this stuff somewhere!
                    // FIXME: Also, is this right?
                    *gsl_matrix_ptr(hess, iparam1 + 1, iparam1 + 0) += d01;
                    *gsl_matrix_ptr(hess, iparam1 + 2, iparam1 + 0) += d02;
                    *gsl_matrix_ptr(hess, iparam1 + 2, iparam1 + 1) += d12;
                }
                if (iparam2 >= 0) {
                    // Diagonals
                    *gsl_matrix_ptr(hess, iparam2 + 0, iparam2 + 0) += d00;
                    *gsl_matrix_ptr(hess, iparam2 + 1, iparam2 + 1) += d11;
                    *gsl_matrix_ptr(hess, iparam2 + 2, iparam2 + 2) += d22;
                    // Off diagonals
                    *gsl_matrix_ptr(hess, iparam2 + 0, iparam2 + 1) += d01;
                    *gsl_matrix_ptr(hess, iparam2 + 0, iparam2 + 2) += d02;
                    *gsl_matrix_ptr(hess, iparam2 + 1, iparam2 + 2) += d12;
                    // Symmetry:
                    *gsl_matrix_ptr(hess, iparam2 + 1, iparam2 + 0) += d01;
                    *gsl_matrix_ptr(hess, iparam2 + 2, iparam2 + 0) += d02;
                    *gsl_matrix_ptr(hess, iparam2 + 2, iparam2 + 1) += d12;
                }
                // FIXME: Not just diagonal terms any more!
                if ((iparam1 >= 0) && (iparam2 >= 0)) {
                    // Note that some of these are not in the lower
                   // triangular part, even though they are copied
                    // faithfully from AIPS which thinks it is filling
                    // a triangular matrix and handles symmetry
                    // later. Unless I've missed something (again).
                    // 
                    *gsl_matrix_ptr(hess, iparam1 + 0, iparam2 + 0) -= d00;
                    *gsl_matrix_ptr(hess, iparam1 + 0, iparam2 + 1) -= d01;
                    *gsl_matrix_ptr(hess, iparam1 + 0, iparam2 + 2) -= d02;
                    *gsl_matrix_ptr(hess, iparam2 + 0, iparam1 + 1) -= d01;
                    *gsl_matrix_ptr(hess, iparam2 + 0, iparam1 + 2) -= d02;
                    *gsl_matrix_ptr(hess, iparam1 + 1, iparam2 + 1) -= d11;
                    *gsl_matrix_ptr(hess, iparam1 + 1, iparam2 + 2) -= d12;
                    *gsl_matrix_ptr(hess, iparam2 + 1, iparam1 + 2) -= d12;
                    *gsl_matrix_ptr(hess, iparam1 + 2, iparam2 + 2) -= d22;
                    // And symmetry:
                    *gsl_matrix_ptr(hess, iparam2 + 0, iparam1 + 0) -= d00;
                    *gsl_matrix_ptr(hess, iparam2 + 1, iparam1 + 0) -= d01;
                    *gsl_matrix_ptr(hess, iparam2 + 2, iparam1 + 0) -= d02;
                    *gsl_matrix_ptr(hess, iparam1 + 1, iparam2 + 0) -= d01;
                    *gsl_matrix_ptr(hess, iparam1 + 2, iparam2 + 0) -= d02;
                    *gsl_matrix_ptr(hess, iparam2 + 1, iparam1 + 1) -= d11;
                    *gsl_matrix_ptr(hess, iparam2 + 2, iparam1 + 1) -= d12;
                    *gsl_matrix_ptr(hess, iparam1 + 2, iparam2 + 1) -= d12;
                    *gsl_matrix_ptr(hess, iparam2 + 2, iparam1 + 2) -= d22;

                }
            }
        }
    }
    // s is more tricky: it is the xi^2 term from exp_f
    
    xi_squared = max(xi_squared, 1e-25);

    if (DEVDEBUG && 0) {
        cerr << "The matrix is" << endl;
        cerr << setprecision(3) << scientific;
        for (size_t i = 0; i != hess->size1; i++) {
            for (size_t j = 0; j < hess->size2; j++) {
                cerr << gsl_matrix_get(hess,i,j) << " ";
            }
            cerr << endl;
        }
        cerr << endl;
        // str.unsetf(cerr:floatfield);
        cerr << defaultfloat;
    }
    //
    size_t hsize = hess->size1;
    int signum;
    gsl_permutation *perm = gsl_permutation_alloc (hsize);
    gsl_matrix *lu = gsl_matrix_alloc(hsize, hsize);
    gsl_matrix *inv_hess = gsl_matrix_alloc(hsize, hsize);

    gsl_linalg_LU_decomp(hess, perm, &signum);
    Double det = gsl_linalg_LU_det(hess, signum);
    if (fabs(det) < GSL_DBL_EPSILON) {
        logSink << "Hessian matrix singular; setting signal-to-noise ratio to zero." << LogIO::POST;
        // Singular matrix; fill snrs with zero.
        for (size_t i=0; i < hess->size1; i+=3) {
            Double snr = 0;
            gsl_vector_set(snr_vector, i, snr);
        }
    }
    else {
        // cerr << "Determinant of hessian =" << det << endl;
        gsl_linalg_LU_invert(hess, perm, inv_hess);
    
        Double sigma2 = xi_squared / (nobs - numant3) * nobs / sumwt;
        // cerr << "xi_squared " << xi_squared << " Nobs " << nobs << " sumwt " << sumwt << " sigma2 " << sigma2 << endl;
        for (size_t i=0; i < hess->size1; i+=3) {
            Double h = gsl_matrix_get(inv_hess, i, i);
            Double snr0 = sqrt(sigma2*h*0.5);
            snr0 = min(snr0, 9999.999);
            Double snr = (snr0 > 1e-20) ? snr = 1.0/snr0 : snr0;
            // cerr << "Antenna " << i/3 << " h " << h << " SNR0 " << snr0 << " SNR  = " << snr << endl;
            gsl_vector_set(snr_vector, i, snr);
        }
    }
    gsl_matrix_free(lu);
    gsl_matrix_free(inv_hess);
    // SNR[i], according to aips, is 1/sqrt(sigma2*hess(i1,i1)*0.5);
    // Note that in AIPS i1 ranges over 1..NANT
    // We use 1 as a success code.
    return 1;
}

// Stolen from SolveDataBuffer
void
aggregateTimeCentroid(SDBList& sdbs, Int refAnt, std::map<Int, Double>& aggregateTime) {
    // Weighted average of SDBs' timeCentroids
    std::map<Int, Double> aggregateWeight;
    for (Int i=0; i < sdbs.nSDB(); ++i) {
        SolveDataBuffer& s = sdbs(i);
        Vector<Double> wtvD;
        // Sum over correlations and channels to get a vector of weights for each row
        Vector<Float> wtv(partialSums(s.weightSpectrum(), IPosition(2, 0, 1)));
        wtvD.resize(wtv.nelements());
        convertArray(wtvD, wtv);
        for (Int j=0; j<s.nRows(); j++) {
            Int a1 = s.antenna1()(j);
            Int a2 = s.antenna2()(j);
            Int ant;
            if (a1 == refAnt) { ant = a2; }
            else if (a2 == refAnt) { ant = a1; }
            else continue;
            Double w = wtv(j);
            aggregateTime[ant] += w*s.timeCentroid()(j);
            aggregateWeight[ant] += w;
        }
    }
    for (auto it=aggregateTime.begin(); it!=aggregateTime.end(); ++it) {
        Int a = it->first;
        it->second /= aggregateWeight[a];
    }

}



void
least_squares_driver(SDBList& sdbs, Matrix<Float>& casa_param, Matrix<Float>& casa_snr, Int refant,
<<<<<<< HEAD
                     const std::map< Int, std::set<Int> >& activeAntennas, LogIO& logSink) {
=======
                     const std::map< Int, std::set<Int> >& activeAntennas, Int weightFactor, LogIO& logSink) {
>>>>>>> f3993bbf
    // The variable casa_param is the Casa calibration framework's RParam matrix; we transcribe our results into it only at the end.
    // n below is number of variables,
    // p is number of parameters

<<<<<<< HEAD
    AuxParamBundle bundle(sdbs, refant, activeAntennas);
=======
    AuxParamBundle bundle(sdbs, refant, activeAntennas, weightFactor);
    
>>>>>>> f3993bbf
    for (size_t icor=0; icor != bundle.get_num_corrs(); icor++) {
        bundle.set_active_corr(icor);
        if (bundle.get_num_antennas() == 0) {
            logSink << "No antennas for correlation " << icor << "; not running least-squares solver." << LogIO::POST;
            continue;
        }
        if (bundle.get_num_antennas() == 1) {
            logSink << "No baselines for correlation " << icor << "; not running least-squares solver." << LogIO::POST;
            continue;
        }
        // Three parameters for every antenna.
        size_t p = 3 * (bundle.get_num_antennas() - 1);
        // We need to store complex visibilities in a real matrix so we
        // just store real and imaginary components separately.
        size_t n = 2 * bundle.get_num_data_points();

        if (DEVDEBUG) {
            cerr << "p " << p << " n " << n << endl;
        }
        // Parameters for the least-squares solver.
        // param_tol sets roughly the number of decimal places accuracy you want in the answer;
        // I feel that 3 is probably plenty for fringe fitting.
        const double param_tol = 1.0e-3;
        const double gtol = pow(GSL_DBL_EPSILON, 1.0/3.0);
        const double ftol = 1.0e-20;   
        const size_t max_iter = 100;

        const gsl_multilarge_nlinear_type *T = gsl_multilarge_nlinear_trust;
        gsl_multilarge_nlinear_parameters params = gsl_multilarge_nlinear_default_parameters();
        params.scale = gsl_multilarge_nlinear_scale_more;
        params.trs = gsl_multilarge_nlinear_trs_lm;
        params.solver = gsl_multilarge_nlinear_solver_cholesky;
        gsl_multilarge_nlinear_workspace *w = gsl_multilarge_nlinear_alloc(T, &params, n, p);
        gsl_multilarge_nlinear_fdf f;

        f.f = &expb_f;
        /* Can't set to NULL for finite-difference Jacobian in multilarge case. */
        f.df =  &expb_df;   
        f.n = n;    /* number of data points */
        f.p = p;    /* number of parameters */
        f.params = &bundle;

        
        // Our original param is a matrix of (3*nCorr, nElem).
        // We have to transcribe it to a vector.

        gsl_vector *gp = gsl_vector_alloc(p);
        gsl_vector_set_zero(gp);

        // We transcribe Casa parameters into gsl vector format, as required by the solver.
        for (size_t iant=0; iant != bundle.get_max_antenna_index()+1; iant++) {
            if (!bundle.isActive(iant)) {
                // logSink << "Skipping antenna " << iant << " for correlation " << icor << "." << LogIO::POST;
                continue;
            }
            Int ind = bundle.get_param_corr_index(iant);
            if (ind < 0) continue;
            gsl_vector_set(gp, ind+0, casa_param(3*icor + 0, iant));
            gsl_vector_set(gp, ind+1, casa_param(3*icor + 1, iant));
            gsl_vector_set(gp, ind+2, casa_param(3*icor + 2, iant));
        }
        gsl_vector *gp_orig = gsl_vector_alloc(p);
        // Keep a copy of original parameters
        gsl_vector_memcpy (gp_orig, gp);
        // initialise workspace
        gsl_multilarge_nlinear_init(gp, &f, w);
    
        // compute initial residual norm */
        gsl_vector *res_f = gsl_multilarge_nlinear_residual(w);

        int info;
        int status = gsl_multilarge_nlinear_driver(max_iter, param_tol, gtol, ftol,
                                                   NULL, NULL, &info, w);
        double chi1 = gsl_blas_dnrm2(res_f);
        
        gsl_vector_sub(gp_orig, w->x);
        gsl_vector *diff = gp_orig;
        double diffsize = gsl_blas_dnrm2(diff);
    
        gsl_vector *res = gsl_multilarge_nlinear_position(w);
        
        // We transcribe values back from gsl_vector to the param matrix
        
        gsl_matrix *hess = gsl_matrix_alloc(p,p);
        gsl_vector *snr_vector = gsl_vector_alloc(p);
        gsl_matrix_set_zero(hess);
        gsl_vector_set_zero(snr_vector);
        expb_hess(gp, &bundle, hess, chi1*chi1, snr_vector, logSink);
        
        Double log_det = 0;
        // cerr << "Hessian diagonal: [" ;
        // for (size_t i=0; i<p; i+=1)
        // {
        //     Double d = gsl_matrix_get(hess, i, i);
        //     cerr << d;
        //     if (i != p-1) cerr << ", ";
        //     log_det += log10(fabs(d));
        // }
        // cerr << "]" << endl;
        for (size_t iant=0; iant != bundle.get_max_antenna_index()+1; iant++) {
            if (!bundle.isActive(iant)) continue;
            Int iparam = bundle.get_param_corr_index(iant);
            if (iparam<0) continue;
            if (0) {
                bool flag = false;
                if (fabs(gsl_vector_get(diff, iparam + 0) > FLT_EPSILON)) {
                    flag = true;
                }
                if (fabs(gsl_vector_get(diff, iparam + 1) > FLT_EPSILON)) {
                    flag = true;
                }
                if (fabs(gsl_vector_get(diff, iparam + 2) > 1e-30)) {
                    flag = true;
                }
                if (DEVDEBUG) {
                    logSink << "Old values for ant " << iant << " correlation " << icor 
                            << ": Angle " << casa_param(3*icor + 0, iant)
                            << " delay " << casa_param(3*icor + 1, iant) << " ns "
                            << " rate " << casa_param(3*icor + 2, iant) << "."
                            << endl
                            << "New values for ant " << iant << " correlation " << icor 
                            << ": Angle " << gsl_vector_get(res, iparam+0)
                            << " delay " << gsl_vector_get(res, iparam+1) << " ns "
                            << " rate " << gsl_vector_get(res, iparam+2) << "."
                            << LogIO::POST;
                }
            }
            casa_param(3*icor + 0, iant) = gsl_vector_get(res, iparam+0);
            casa_param(3*icor + 1, iant) = gsl_vector_get(res, iparam+1);
            casa_param(3*icor + 2, iant) = gsl_vector_get(res, iparam+2);

            for (size_t i=0; i!=3; i++) {
                casa_snr(3*icor + i, iant) = gsl_vector_get(snr_vector, iparam+0);
            }
        }

        logSink <<  "Least squares complete for correlation " << icor
                << " after " <<  gsl_multilarge_nlinear_niter(w) << " iterations." << LogIO::POST;

            // << "reason for stopping: " << ((info == 1) ? "small step size" : "small gradient") << endl
            // << "initial |f(x)| = " << chi0 << endl
            // << "final   |f(x)| = " << chi1 << endl
            // << "final step taken = " << diffsize 

        if (DEVDEBUG) {
            switch (info) {
            case 1:
                logSink << "Small step size." << endl;
                break;
            case 2:
                logSink << "Flatness." << endl;
            }
            logSink << LogIO::POST;
        }
        gsl_vector_free(gp);
        gsl_matrix_free(hess);
        gsl_multilarge_nlinear_free(w);
    }    
}

    


// **********************************************************
//  CTRateAwareTimeInterp1 Implementations
//

CTRateAwareTimeInterp1::CTRateAwareTimeInterp1(NewCalTable& ct,
					       const casacore::String& timetype,
					       casacore::Array<Float>& result,
					       casacore::Array<Bool>& rflag) :
  CTTimeInterp1(ct,timetype,result,rflag)
{}

// Destructor (nothing to do locally)
CTRateAwareTimeInterp1::~CTRateAwareTimeInterp1() {}

Bool CTRateAwareTimeInterp1::interpolate(Double newtime) {
  // Call generic first
  if (CTTimeInterp1::interpolate(newtime)) {
    // Only if generic yields new calibration
    // NB: lastWasExact_=exact in generic
    applyPhaseRate(timeType().contains("nearest") || lastWasExact_);
    return true;
  }
  else
    // No change
    return false;

}

// Do the phase rate math
void CTRateAwareTimeInterp1::applyPhaseRate(Bool single)
{
  Int ispw=mcols_p->spwId()(0);
  MSSpectralWindow msSpw(ct_.spectralWindow());
  ROMSSpWindowColumns msCol(msSpw);
  Vector<Double> refFreqs;
  msCol.refFrequency().getColumn(refFreqs,True);

  // cout << "time = " << (currTime_ - timeRef_) << endl;

  if (single) {
    for (Int ipol=0;ipol<2;ipol++) {
      Double dtime=(currTime_-timeRef_)-timelist_(currIdx_);
      Double phase=result_(IPosition(2,ipol*3,0));
      Double rate=result_(IPosition(2,ipol*3+2,0));
      phase+=2.0*C::pi*rate*refFreqs(ispw)*dtime;
      result_(IPosition(2,ipol*3,0))=phase;
    }
  } else {
    Vector<uInt> rows(2); indgen(rows); rows+=uInt(currIdx_);
    Cube<Float> r(mcols_p->fparamArray("",rows));

    Vector<Double> dtime(2);
    dtime(0)=(currTime_-timeRef_)-timelist_(currIdx_);
    dtime(1)=(currTime_-timeRef_)-timelist_(currIdx_+1);
    Double wt=dtime(1) / (dtime(1)-dtime(0));


    for (Int ipol=0;ipol<2;ipol++) {
      Vector<Double> phase(2), rate(2);
      phase(0)=r.xyPlane(0)(IPosition(2,ipol*3,0));
      phase(1)=r.xyPlane(1)(IPosition(2,ipol*3,0));
      rate(0)=r.xyPlane(0)(IPosition(2,ipol*3+2,0));
      rate(1)=r.xyPlane(1)(IPosition(2,ipol*3+2,0));

      phase(0)+=2.0*C::pi*rate(0)*refFreqs(ispw)*dtime(0);
      phase(1)+=2.0*C::pi*rate(1)*refFreqs(ispw)*dtime(1);

      Vector<Complex> ph(2);
      ph(0)=Complex(cos(phase(0)),sin(phase(0)));
      ph(1)=Complex(cos(phase(1)),sin(phase(1)));
      ph(0)=Float(wt)*ph(0) + Float(1.0-wt)*ph(1);
      result_(IPosition(2,ipol*3,0))=arg(ph(0));
    }
  }
}




// **********************************************************
//  FringeJones Implementations
//
FringeJones::FringeJones(VisSet& vs) :
    VisCal(vs),             // virtual base
    VisMueller(vs),         // virtual base
    GJones(vs)       // immediate parent
{
    if (prtlev()>2) cout << "FringeJones::FringeJones(vs)" << endl;
}

FringeJones::FringeJones(String msname,Int MSnAnt,Int MSnSpw) :
    VisCal(msname,MSnAnt,MSnSpw),             // virtual base
    VisMueller(msname,MSnAnt,MSnSpw),         // virtual base
    GJones(msname,MSnAnt,MSnSpw)    // immediate parent
{
    if (prtlev()>2) cout << "FringeJones::FringeJones(msname,MSnAnt,MSnSpw)" << endl;
}

FringeJones::FringeJones(const MSMetaInfoForCal& msmc) :
    VisCal(msmc),             // virtual base
    VisMueller(msmc),         // virtual base
    GJones(msmc)    // immediate parent
{
    if (prtlev()>2) cout << "FringeJones::FringeJones(msmc)" << endl;
}

FringeJones::FringeJones(Int nAnt) :
    VisCal(nAnt), 
    VisMueller(nAnt),
    GJones(nAnt)
{
    if (prtlev()>2) cout << "FringeJones::FringeJones(nAnt)" << endl;
}

FringeJones::~FringeJones() {
    if (prtlev()>2) cout << "FringeJones::~FringeJones()" << endl;
}

void FringeJones::setApply(const Record& apply) {
    // Call parent to do conventional things
    GJones::setApply(apply);

    if (calWt()) 
        logSink() << " (" << this->typeName() << ": Enforcing calWt()=false for phase/delay-like terms)" << LogIO::POST;

    // Enforce calWt() = false for delays
    calWt()=false;

    // Extract per-spw ref Freq for phase(delay) calculation
    //  from the CalTable
    // TBD:  revise as per refFreq decisions
    MSSpectralWindow msSpw(ct_->spectralWindow());
    ROMSSpWindowColumns msCol(msSpw);
    msCol.refFrequency().getColumn(KrefFreqs_,true);
    KrefFreqs_/=1.0e9;  // in GHz

    /// Re-assign KrefFreq_ according spwmap (if any)
    if (spwMap().nelements()>0) {
        Vector<Double> tmpfreqs;
        tmpfreqs.assign(KrefFreqs_);
        for (uInt ispw=0;ispw<spwMap().nelements();++ispw)
            if (spwMap()(ispw)>-1)
                KrefFreqs_(ispw)=tmpfreqs(spwMap()(ispw));
    }
}

void FringeJones::setApply() {
  // This was omitted in copying KJones. It shouldn't have been.
    
  // Call parent to do conventional things
  GJones::setApply();

  // Enforce calWt() = false for delays
  calWt()=false;

  // Set the ref freqs to something usable
  KrefFreqs_.resize(nSpw());
  KrefFreqs_.set(5.0);

}

<<<<<<< HEAD

void FringeJones::setCallib(const Record& callib,
                            const MeasurementSet& selms) {

    // Call parent to do conventional things
    SolvableVisCal::setCallib(callib,selms);

    /*
    if (calWt()) 
        logSink() << " (" << this->typeName() << ": Enforcing calWt()=false for phase/delay-like terms)" << LogIO::POST;
    */
    // Enforce calWt() = false for delays
    calWt()=false;

    // Extract per-spw ref Freq for phase(delay) calculation
    //  from the CalTable 
   KrefFreqs_.assign(cpp_->refFreqIn());
    KrefFreqs_/=1.0e9;  // in GHz

    // Re-assign KrefFreq_ according spwmap (if any)
    if (spwMap().nelements()>0) {
        Vector<Double> tmpfreqs;
        tmpfreqs.assign(KrefFreqs_);
        for (uInt ispw=0;ispw<spwMap().nelements();++ispw)
            if (spwMap()(ispw)>-1)
                KrefFreqs_(ispw)=tmpfreqs(spwMap()(ispw));
    }
}

void FringeJones::setSolve(const Record& solve) {

    // Call parent to do conventional things
    GJones::setSolve(solve);

    // if (!ct_)
    //    throw(AipsError("No calibration table specified"));
    // cerr << "setSolve here, ct_: "<< ct_ << endl;

   // Trap unspecified refant:
    if (refant()<0)
        throw(AipsError("Please specify a good reference antenna (refant) explicitly."));
    if (solve.isDefined("zerorates")) {
        zeroRates() = solve.asBool("zerorates");
    }
    if (solve.isDefined("globalsolve")) {
        globalSolve() = solve.asBool("globalsolve");
    }

=======

void FringeJones::setCallib(const Record& callib,
                            const MeasurementSet& selms) {

    // Call parent to do conventional things
    SolvableVisCal::setCallib(callib,selms);

    /*
    if (calWt()) 
        logSink() << " (" << this->typeName() << ": Enforcing calWt()=false for phase/delay-like terms)" << LogIO::POST;
    */
    // Enforce calWt() = false for delays
    calWt()=false;

    // Extract per-spw ref Freq for phase(delay) calculation
    //  from the CalTable 
   KrefFreqs_.assign(cpp_->refFreqIn());
    KrefFreqs_/=1.0e9;  // in GHz

    // Re-assign KrefFreq_ according spwmap (if any)
    if (spwMap().nelements()>0) {
        Vector<Double> tmpfreqs;
        tmpfreqs.assign(KrefFreqs_);
        for (uInt ispw=0;ispw<spwMap().nelements();++ispw)
            if (spwMap()(ispw)>-1)
                KrefFreqs_(ispw)=tmpfreqs(spwMap()(ispw));
    }
}

void FringeJones::setSolve(const Record& solve) {

    // Call parent to do conventional things
    GJones::setSolve(solve);

    // if (!ct_)
    //    throw(AipsError("No calibration table specified"));
    // cerr << "setSolve here, ct_: "<< ct_ << endl;

   // Trap unspecified refant:
    if (refant()<0)
        throw(AipsError("Please specify a good reference antenna (refant) explicitly."));
    if (solve.isDefined("zerorates")) {
        zeroRates() = solve.asBool("zerorates");
    }
    if (solve.isDefined("globalsolve")) {
        globalSolve() = solve.asBool("globalsolve");
    }
    if (solve.isDefined("delaywindow")) {
        Array<Double> dw = solve.asArrayDouble("delaywindow");
        delayWindow() = dw;
    } else {
        cerr << "No delay window: " << endl;
    }
    if (solve.isDefined("ratewindow")) {
        rateWindow() = solve.asArrayDouble("ratewindow");
    } else {
        cerr << "No rate window: " << endl;
    }
    if (solve.isDefined("weightfactor")) {
        weightFactor() = solve.asInt("weightfactor");
    } 
>>>>>>> f3993bbf
}

// Note: this was previously omitted
void FringeJones::specify(const Record& specify) {

  return SolvableVisCal::specify(specify);

}

void FringeJones::calcAllJones() {

  if (prtlev()>6) cout << "       FringeJones::calcAllJones()" << endl;

  // Should handle OK flags in this method, and only
  //  do Jones calc if OK

  Vector<Complex> oneJones;
  Vector<Bool> oneJOK;
  Vector<Float> onePar;
  Vector<Bool> onePOK;

  ArrayIterator<Complex> Jiter(currJElem(),1);
  ArrayIterator<Bool>    JOKiter(currJElemOK(),1);
  ArrayIterator<Float>   Piter(currRPar(),1);
  ArrayIterator<Bool>    POKiter(currParOK(),1);

  if (DEVDEBUG) {
      cerr << "       calcAllJones() => KrefFreqs_(currSpw()) " << KrefFreqs_(currSpw()) << endl;
      cerr << "       currTime() " << currTime() << endl;
  }
  Double phase;
  for (Int iant=0; iant<nAnt(); iant++) {
    for (Int ich=0; ich<nChanMat(); ich++) {
      
      oneJones.reference(Jiter.array());
      oneJOK.reference(JOKiter.array());
      onePar.reference(Piter.array());
      onePOK.reference(POKiter.array());

      for (Int ipar=0;ipar<nPar();ipar+=3) {
          Double dphase=2.0*C::pi*onePar(ipar+2)*KrefFreqs_(currSpw())*1e9*(currTime() - refTime());
          if (onePOK(ipar)) {
          phase=onePar(ipar);
          phase+=2.0*C::pi*onePar(ipar+1)*
            (currFreq()(ich)-KrefFreqs_(currSpw()));
          phase+=2.0*C::pi*onePar(ipar+2)*KrefFreqs_(currSpw())*1e9*
            (currTime() - refTime());
          oneJones(ipar/3)=Complex(cos(phase),sin(phase));
          oneJOK(ipar/3)=True;
        }
      }
      // Advance iterators
      Jiter.next();
      JOKiter.next();
    }
    // Step to next antenns's pars
    Piter.next();
    POKiter.next();
  }
}


void
FringeJones::calculateSNR(Int nCorr, DelayRateFFT drf) {
    Matrix<Float> sRP(solveRPar().nonDegenerate(1));
    Matrix<Bool> sPok(solveParOK().nonDegenerate(1));
    Matrix<Float> sSNR(solveParSNR().nonDegenerate(1));
    
    for (size_t icor=0; icor != (size_t) nCorr; icor++) {
        const set<Int>& activeAntennas = drf.getActiveAntennasCorrelation(icor);
        for (Int iant=0; iant != nAnt(); iant++) {
            if (iant == refant()) {
                Double maxsnr = 999.0;
                sSNR(3*icor + 0, iant) = maxsnr;
                sSNR(3*icor + 1, iant) = maxsnr;
                sSNR(3*icor + 2, iant) = maxsnr;
            }
            else if (activeAntennas.find(iant) != activeAntennas.end()) {
                Double delay = sRP(3*icor + 1, iant);
                Double rate = sRP(3*icor + 2, iant);
                // Note that DelayRateFFT::snr is also used to calculate SNRs for the least square values!
                Float snrval = drf.snr(icor, iant, delay, rate);
                sSNR(3*icor + 0, iant) = snrval;
                sSNR(3*icor + 1, iant) = snrval;
                sSNR(3*icor + 2, iant) = snrval;
            } else {
                sPok(3*icor + 0, iant) = false;
                sPok(3*icor + 1, iant) = false;
                sPok(3*icor + 2, iant) = false;
            }
        }
    }
}



// void FringeJones::solveLotsOfSDBs(SDBList& sdbs)

void
FringeJones::selfSolveOne(SDBList& sdbs) {
    solveRPar()=0.0;
    solveParOK()=false; 
    solveParErr()=1.0; // Does nothing?
    // Maybe we put refFreq, refTime stuff in here?
    Vector<Double> myRefFreqs;
    // Cannot assume we have a calibration table (ct_) in this method.
    // MSSpectralWindow msSpw(ct_->spectralWindow());
    /// ROMSSpWindowColumns spwCol(msSpw);
    // spwCol.refFrequency().getColumn(myRefFreqs, true);
    //Double ref_freq = myRefFreqs(currSpw());
    Double ref_freq = sdbs.freqs()(0);
    Double t0 = sdbs(0).time()(0);
    Double dt0 = refTime() - t0;
    //Double df0 = ref_freq - sdbs.freqs()(0);
    Double df0 = 0; 

    logSink() << "Solving for fringes for spw=" << currSpw() << " at t="
              << MVTime(refTime()/C::day).string(MVTime::YMD,7)  << LogIO::POST;

    std::map<Int, Double> aggregateTime;
    aggregateTimeCentroid(sdbs, refant(), aggregateTime);

    if (DEVDEBUG) {
        std::cerr << "Weighted time centroids" << endl; 
        for (auto it=aggregateTime.begin(); it!=aggregateTime.end(); ++it)
            std::cerr << it->first << " => " << it->second - t0 << std::endl;
    }
    
    DelayRateFFT drf(sdbs, refant());
    drf.FFT(); 
    drf.searchPeak();
    Matrix<Float> sRP(solveRPar().nonDegenerate(1));
    Matrix<Bool> sPok(solveParOK().nonDegenerate(1));
    Matrix<Float> sSNR(solveParSNR().nonDegenerate(1));

    
    // Map from MS antenna number to index
    // transcribe fft results to sRP
    Int ncol = drf.param().ncolumn();

    for (Int i=0; i!=ncol; i++) {
        IPosition start(2, 0,                  i);
        IPosition stop(2, drf.param().nrow(), 1);
        IPosition step(2, 1,                  1);
        Slicer sl(start, stop, step, Slicer::endIsLength);
        sRP(sl) = drf.param()(sl);
        sPok(sl) = !(drf.flag()(sl));
    }

    size_t nCorrOrig(sdbs(0).nCorrelations());
    size_t nCorr = (nCorrOrig> 1 ? 2 : 1); // number of p-hands
<<<<<<< HEAD

    calculateSNR(nCorr, drf);

    set<Int> belowThreshold;

    Float threshold = minSNR();
    
    for (size_t icor=0; icor != nCorr; icor++) {
        const set<Int>& activeAntennas = drf.getActiveAntennasCorrelation(icor);
        for (Int iant=0; iant != nAnt(); iant++) {
            if (iant != refant() && (activeAntennas.find(iant) != activeAntennas.end())) {
                Float s = sSNR(3*icor + 0, iant);
		// Start the log message; finished below
		logSink() << "Antenna " << iant << " correlation has (FFT) SNR of " << s;
                if (s < threshold) {
                    belowThreshold.insert(iant);
                    logSink() << " below threshold (" << threshold << ")";
                    // Don't assume these will be flagged later; do it right away.
                    // (The least squares routine will eventually become optional.)
                    sPok(3*icor + 0, iant) = false;
                    sPok(3*icor + 1, iant) = false;
                    sPok(3*icor + 2, iant) = false;
                }
		// Finish the log message
		logSink() << "." << LogIO::POST;
            }
        }
        // We currently remove the antennas below SNR threshold from
        // the object used to handle the FFT fringe search.
        drf.removeAntennasCorrelation(icor, belowThreshold);
        if (DEVDEBUG) {
            drf.printActive();
        }
    }
    if (globalSolve()) {
        logSink() << "Starting least squares optimization." << LogIO::POST;
        // Note that least_squares_driver is *not* a method of
        // FringeJones so we pass everything in, including the logSink
        // reference.  Note also that sRP is passed by reference and
        // altered in place.
        least_squares_driver(sdbs, sRP, sSNR, refant(), drf.getActiveAntennas(), logSink());
    }
    else {
        logSink() << "Skipping least squares optimisation." << LogIO::POST;
    }

    if (DEVDEBUG) {
        cerr << "Ref time " << MVTime(refTime()/C::day).string(MVTime::YMD,7) << endl;
        cerr << "df0 " << df0 << " dt0 " << dt0 << " ref_freq*dt0 " << ref_freq*dt0 << endl;
        cerr << "ref_freq " << ref_freq << endl;
        cerr << "df0 " << df0 << " dt0 " << dt0 << " ref_freq*dt0 " << ref_freq*dt0 << endl;
    }

    for (Int iant=0; iant != nAnt(); iant++) {
        for (size_t icor=0; icor != nCorr; icor++) {
            Double df_bootleg = drf.get_df_all();
            Double phi0 = sRP(3*icor + 0, iant);
            Double delay = sRP(3*icor + 1, iant);
            Double rate = sRP(3*icor + 2, iant);
            // Double delta1 = df0*delay;
            // Double delta1 = 0.5*df_bootleg*delay/1e9;
            auto it = aggregateTime.find(iant);
            // We assume the reference frequency for fringe fitting
            // (which is NOT the one stored in the SPECTRAL_WINDOW
            // table) is the left-hand edge of the frequency grid.
            Double delta1 = 0.0; 
            Double delta2 = ref_freq*dt0*rate;
            Double delta3 = C::_2pi*(delta1+delta2);
            Double dt;
            auto p = aggregateTime.find(iant);
            if (zeroRates() && p != aggregateTime.end()) {
                dt = p->second - t0;
            } else {
                dt = refTime() - t0;
            }
            if (DEVDEBUG) {
                cerr << "Antenna " << iant << ": phi0 " << phi0 << " delay " << delay << " rate " << rate << " dt " << dt << endl
                     << "dt " << dt << endl
                     << "Ref freq. "<< ref_freq << " Adding corrections for frequency (" << 360*delta1 << ")" 
                     << " and time (" << 360*delta2 << ") degrees." << endl;
            }
            sRP(3*icor + 0, iant) += delta3;
         }
    }
    
    // We can zero the rates here (if needed) whether we did least squares or not.
    if (zeroRates()) {
        logSink() << "Zeroing delay rates in calibration table." << LogIO::POST;
        
        for (size_t icor=0; icor != nCorr; icor++) {
            for (Int iant=0; iant != nAnt(); iant++) {
                sRP(3*icor + 2, iant) = 0.0;
            }
        }
    }
}

void
FringeJones::solveOneVB(const VisBuffer&) {
    throw(AipsError("VisBuffer interface not supported!"));
}

=======

    calculateSNR(nCorr, drf);

    set<Int> belowThreshold;

    Float threshold = minSNR();
    
    for (size_t icor=0; icor != nCorr; icor++) {
        const set<Int>& activeAntennas = drf.getActiveAntennasCorrelation(icor);
        for (Int iant=0; iant != nAnt(); iant++) {
            if (iant != refant() && (activeAntennas.find(iant) != activeAntennas.end())) {
                Float s = sSNR(3*icor + 0, iant);
		// Start the log message; finished below
		logSink() << "Antenna " << iant << " correlation has (FFT) SNR of " << s;
                if (s < threshold) {
                    belowThreshold.insert(iant);
                    logSink() << " below threshold (" << threshold << ")";
                    // Don't assume these will be flagged later; do it right away.
                    // (The least squares routine will eventually become optional.)
                    sPok(3*icor + 0, iant) = false;
                    sPok(3*icor + 1, iant) = false;
                    sPok(3*icor + 2, iant) = false;
                }
		// Finish the log message
		logSink() << "." << LogIO::POST;
            }
        }
        // We currently remove the antennas below SNR threshold from
        // the object used to handle the FFT fringe search.
        drf.removeAntennasCorrelation(icor, belowThreshold);
        if (DEVDEBUG) {
            drf.printActive();
        }
    }
    if (globalSolve()) {
        logSink() << "Starting least squares optimization." << LogIO::POST;
        // Note that least_squares_driver is *not* a method of
        // FringeJones so we pass everything in, including the logSink
        // reference.  Note also that sRP is passed by reference and
        // altered in place.
        least_squares_driver(sdbs, sRP, sSNR, refant(), drf.getActiveAntennas(), weightFactor(), logSink());
    }
    else {
        logSink() << "Skipping least squares optimisation." << LogIO::POST;
    }

    if (DEVDEBUG) {
        cerr << "Ref time " << MVTime(refTime()/C::day).string(MVTime::YMD,7) << endl;
        cerr << "df0 " << df0 << " dt0 " << dt0 << " ref_freq*dt0 " << ref_freq*dt0 << endl;
        cerr << "ref_freq " << ref_freq << endl;
        cerr << "df0 " << df0 << " dt0 " << dt0 << " ref_freq*dt0 " << ref_freq*dt0 << endl;
    }

    for (Int iant=0; iant != nAnt(); iant++) {
        for (size_t icor=0; icor != nCorr; icor++) {
            Double df_bootleg = drf.get_df_all();
            Double phi0 = sRP(3*icor + 0, iant);
            Double delay = sRP(3*icor + 1, iant);
            Double rate = sRP(3*icor + 2, iant);
            // Double delta1 = df0*delay;
            // Double delta1 = 0.5*df_bootleg*delay/1e9;
            auto it = aggregateTime.find(iant);
            // We assume the reference frequency for fringe fitting
            // (which is NOT the one stored in the SPECTRAL_WINDOW
            // table) is the left-hand edge of the frequency grid.
            Double delta1 = 0.0; 
            Double delta2 = ref_freq*dt0*rate;
            Double delta3 = C::_2pi*(delta1+delta2);
            Double dt;
            auto p = aggregateTime.find(iant);
            if (zeroRates() && p != aggregateTime.end()) {
                dt = p->second - t0;
            } else {
                dt = refTime() - t0;
            }
            if (DEVDEBUG) {
                cerr << "Antenna " << iant << ": phi0 " << phi0 << " delay " << delay << " rate " << rate << " dt " << dt << endl
                     << "dt " << dt << endl
                     << "Ref freq. "<< ref_freq << " Adding corrections for frequency (" << 360*delta1 << ")" 
                     << " and time (" << 360*delta2 << ") degrees." << endl;
            }
            sRP(3*icor + 0, iant) += delta3;
         }
    }
    
    // We can zero the rates here (if needed) whether we did least squares or not.
    if (zeroRates()) {
        logSink() << "Zeroing delay rates in calibration table." << LogIO::POST;
        
        for (size_t icor=0; icor != nCorr; icor++) {
            for (Int iant=0; iant != nAnt(); iant++) {
                sRP(3*icor + 2, iant) = 0.0;
            }
        }
    }
}

void
FringeJones::solveOneVB(const VisBuffer&) {
    throw(AipsError("VisBuffer interface not supported!"));
}

>>>>>>> f3993bbf

} //# NAMESPACE CASA - END


/*
Example of use in at Python level:

fringefit(vis="n14c2.ms", caltable="fail.fj", field="",spw="1",intent="",
          selectdata=True, timerange="", antenna="", scan="5", observation="",
          msselect="", solint="inf", refant="EF", minsnr=3.0, append=False,
          gaintable=['n14c2.gcal'], parang=False)
*/
<|MERGE_RESOLUTION|>--- conflicted
+++ resolved
@@ -597,26 +597,17 @@
     std::map< Int, std::set< Int > > activeAntennas;
     std::map< Int, Int > antennaIndexMap;
     Int activeCorr;
-<<<<<<< HEAD
-public:
-    AuxParamBundle(SDBList& sdbs_, size_t refant, const std::map< Int, std::set<Int> >& activeAntennas_) :
-=======
     Int weightfactor;
 public:
     AuxParamBundle(SDBList& sdbs_, size_t refant, const std::map< Int, std::set<Int> >& activeAntennas_, Int weightfactor_) :
->>>>>>> f3993bbf
         sdbs(sdbs_),
         nCalls(0),
         refant(refant),
         nCorrelations(sdbs.nCorrelations() > 1 ? 2 : 1),
         corrStep(sdbs.nCorrelations() > 2 ? 3 : 1),
         activeAntennas(activeAntennas_),
-<<<<<<< HEAD
-        activeCorr(-1)
-=======
         activeCorr(-1),
         weightfactor(weightfactor_)
->>>>>>> f3993bbf
         // corrStep(3)
         {
             Int last_index = sdbs.nSDB() - 1 ;
@@ -630,8 +621,6 @@
         return t0;
     }
     Double
-<<<<<<< HEAD
-=======
     get_weightExponent() {
         Double weightExponent;
         if (weightfactor == 0) {
@@ -646,7 +635,6 @@
         return weightExponent;
     }
     Double
->>>>>>> f3993bbf
     get_ref_time() {
         return reftime;
     }
@@ -745,12 +733,8 @@
     AuxParamBundle *bundle = (AuxParamBundle *)d;
     SDBList& sdbs = bundle->sdbs;
     Double refTime = bundle->get_t0();
-<<<<<<< HEAD
-
-=======
     Double weightExponent = bundle->get_weightExponent();
     
->>>>>>> f3993bbf
     gsl_vector_set_zero(f);
     Vector<Double> freqs = sdbs.freqs();
     
@@ -813,19 +797,7 @@
                 if (fl(dcorr, ichan, irow)) continue;
                 Complex vis = v(dcorr, ichan, irow);
                 Double w0 = weights(dcorr, ichan, irow);
-<<<<<<< HEAD
-                // FIXME: what should we use to scale the weights?
-                // Double weightScale = norm(vis);
-                // Double weightScale = abs(vis);
-                // Double weightScale = 1;
-                // Double weightScale = 1/sqrt(w0); // Actually AIPS 0, not AIPS 1!
-                // Double weightScale = pow(w0, -0.75); // AIPS 2
-                //  Double weightScale = 1/w0; // AIPS 3
-                // Double weightScale = norm(vis); // Casa 1, I guess
-                Double w = sqrt(w0);
-=======
                 Double w = pow(w0, weightExponent);
->>>>>>> f3993bbf
                 sumwt += w*w;
                 if (fabs(w) < FLT_EPSILON) continue;
                 // We have to turn the delay back into seconds from nanoseconds.
@@ -869,11 +841,8 @@
     AuxParamBundle *bundle = (AuxParamBundle *)bundle_;
 
     SDBList& sdbs = bundle->sdbs;
-<<<<<<< HEAD
-=======
     Double weightExponent = bundle->get_weightExponent();
     
->>>>>>> f3993bbf
     Vector<Double> freqs = sdbs.freqs();
 
     size_t count = 0; // This is the master index.
@@ -949,11 +918,7 @@
             for (size_t ichan = 0; ichan != vis.ncolumn(); ichan++) {
                 if (fl(dcorr, ichan, irow)) continue;
                 Double w0 = weights(dcorr, ichan, irow);
-<<<<<<< HEAD
-                Double w = sqrt(w0);
-=======
                 Double w = pow(w0, weightExponent);
->>>>>>> f3993bbf
                 if (fabs(w) < FLT_EPSILON) continue;
                 found_data = true;
                 // Add a 1e-9 factor because tau parameter is in nanoseconds.
@@ -1119,11 +1084,7 @@
             params.begin(),
             params.end(),
             std::ostream_iterator<Int>(std::cerr, " ")
-<<<<<<< HEAD
-);
-=======
             );
->>>>>>> f3993bbf
         cerr << endl;
         print_baselines(baselines);
         cerr << "count " << count << endl;
@@ -1408,21 +1369,13 @@
 
 void
 least_squares_driver(SDBList& sdbs, Matrix<Float>& casa_param, Matrix<Float>& casa_snr, Int refant,
-<<<<<<< HEAD
-                     const std::map< Int, std::set<Int> >& activeAntennas, LogIO& logSink) {
-=======
                      const std::map< Int, std::set<Int> >& activeAntennas, Int weightFactor, LogIO& logSink) {
->>>>>>> f3993bbf
     // The variable casa_param is the Casa calibration framework's RParam matrix; we transcribe our results into it only at the end.
     // n below is number of variables,
     // p is number of parameters
 
-<<<<<<< HEAD
-    AuxParamBundle bundle(sdbs, refant, activeAntennas);
-=======
     AuxParamBundle bundle(sdbs, refant, activeAntennas, weightFactor);
     
->>>>>>> f3993bbf
     for (size_t icor=0; icor != bundle.get_num_corrs(); icor++) {
         bundle.set_active_corr(icor);
         if (bundle.get_num_antennas() == 0) {
@@ -1747,7 +1700,6 @@
 
 }
 
-<<<<<<< HEAD
 
 void FringeJones::setCallib(const Record& callib,
                             const MeasurementSet& selms) {
@@ -1795,55 +1747,6 @@
     if (solve.isDefined("globalsolve")) {
         globalSolve() = solve.asBool("globalsolve");
     }
-
-=======
-
-void FringeJones::setCallib(const Record& callib,
-                            const MeasurementSet& selms) {
-
-    // Call parent to do conventional things
-    SolvableVisCal::setCallib(callib,selms);
-
-    /*
-    if (calWt()) 
-        logSink() << " (" << this->typeName() << ": Enforcing calWt()=false for phase/delay-like terms)" << LogIO::POST;
-    */
-    // Enforce calWt() = false for delays
-    calWt()=false;
-
-    // Extract per-spw ref Freq for phase(delay) calculation
-    //  from the CalTable 
-   KrefFreqs_.assign(cpp_->refFreqIn());
-    KrefFreqs_/=1.0e9;  // in GHz
-
-    // Re-assign KrefFreq_ according spwmap (if any)
-    if (spwMap().nelements()>0) {
-        Vector<Double> tmpfreqs;
-        tmpfreqs.assign(KrefFreqs_);
-        for (uInt ispw=0;ispw<spwMap().nelements();++ispw)
-            if (spwMap()(ispw)>-1)
-                KrefFreqs_(ispw)=tmpfreqs(spwMap()(ispw));
-    }
-}
-
-void FringeJones::setSolve(const Record& solve) {
-
-    // Call parent to do conventional things
-    GJones::setSolve(solve);
-
-    // if (!ct_)
-    //    throw(AipsError("No calibration table specified"));
-    // cerr << "setSolve here, ct_: "<< ct_ << endl;
-
-   // Trap unspecified refant:
-    if (refant()<0)
-        throw(AipsError("Please specify a good reference antenna (refant) explicitly."));
-    if (solve.isDefined("zerorates")) {
-        zeroRates() = solve.asBool("zerorates");
-    }
-    if (solve.isDefined("globalsolve")) {
-        globalSolve() = solve.asBool("globalsolve");
-    }
     if (solve.isDefined("delaywindow")) {
         Array<Double> dw = solve.asArrayDouble("delaywindow");
         delayWindow() = dw;
@@ -1858,7 +1761,6 @@
     if (solve.isDefined("weightfactor")) {
         weightFactor() = solve.asInt("weightfactor");
     } 
->>>>>>> f3993bbf
 }
 
 // Note: this was previously omitted
@@ -2010,7 +1912,6 @@
 
     size_t nCorrOrig(sdbs(0).nCorrelations());
     size_t nCorr = (nCorrOrig> 1 ? 2 : 1); // number of p-hands
-<<<<<<< HEAD
 
     calculateSNR(nCorr, drf);
 
@@ -2051,7 +1952,7 @@
         // FringeJones so we pass everything in, including the logSink
         // reference.  Note also that sRP is passed by reference and
         // altered in place.
-        least_squares_driver(sdbs, sRP, sSNR, refant(), drf.getActiveAntennas(), logSink());
+        least_squares_driver(sdbs, sRP, sSNR, refant(), drf.getActiveAntennas(), weightFactor(), logSink());
     }
     else {
         logSink() << "Skipping least squares optimisation." << LogIO::POST;
@@ -2113,110 +2014,6 @@
     throw(AipsError("VisBuffer interface not supported!"));
 }
 
-=======
-
-    calculateSNR(nCorr, drf);
-
-    set<Int> belowThreshold;
-
-    Float threshold = minSNR();
-    
-    for (size_t icor=0; icor != nCorr; icor++) {
-        const set<Int>& activeAntennas = drf.getActiveAntennasCorrelation(icor);
-        for (Int iant=0; iant != nAnt(); iant++) {
-            if (iant != refant() && (activeAntennas.find(iant) != activeAntennas.end())) {
-                Float s = sSNR(3*icor + 0, iant);
-		// Start the log message; finished below
-		logSink() << "Antenna " << iant << " correlation has (FFT) SNR of " << s;
-                if (s < threshold) {
-                    belowThreshold.insert(iant);
-                    logSink() << " below threshold (" << threshold << ")";
-                    // Don't assume these will be flagged later; do it right away.
-                    // (The least squares routine will eventually become optional.)
-                    sPok(3*icor + 0, iant) = false;
-                    sPok(3*icor + 1, iant) = false;
-                    sPok(3*icor + 2, iant) = false;
-                }
-		// Finish the log message
-		logSink() << "." << LogIO::POST;
-            }
-        }
-        // We currently remove the antennas below SNR threshold from
-        // the object used to handle the FFT fringe search.
-        drf.removeAntennasCorrelation(icor, belowThreshold);
-        if (DEVDEBUG) {
-            drf.printActive();
-        }
-    }
-    if (globalSolve()) {
-        logSink() << "Starting least squares optimization." << LogIO::POST;
-        // Note that least_squares_driver is *not* a method of
-        // FringeJones so we pass everything in, including the logSink
-        // reference.  Note also that sRP is passed by reference and
-        // altered in place.
-        least_squares_driver(sdbs, sRP, sSNR, refant(), drf.getActiveAntennas(), weightFactor(), logSink());
-    }
-    else {
-        logSink() << "Skipping least squares optimisation." << LogIO::POST;
-    }
-
-    if (DEVDEBUG) {
-        cerr << "Ref time " << MVTime(refTime()/C::day).string(MVTime::YMD,7) << endl;
-        cerr << "df0 " << df0 << " dt0 " << dt0 << " ref_freq*dt0 " << ref_freq*dt0 << endl;
-        cerr << "ref_freq " << ref_freq << endl;
-        cerr << "df0 " << df0 << " dt0 " << dt0 << " ref_freq*dt0 " << ref_freq*dt0 << endl;
-    }
-
-    for (Int iant=0; iant != nAnt(); iant++) {
-        for (size_t icor=0; icor != nCorr; icor++) {
-            Double df_bootleg = drf.get_df_all();
-            Double phi0 = sRP(3*icor + 0, iant);
-            Double delay = sRP(3*icor + 1, iant);
-            Double rate = sRP(3*icor + 2, iant);
-            // Double delta1 = df0*delay;
-            // Double delta1 = 0.5*df_bootleg*delay/1e9;
-            auto it = aggregateTime.find(iant);
-            // We assume the reference frequency for fringe fitting
-            // (which is NOT the one stored in the SPECTRAL_WINDOW
-            // table) is the left-hand edge of the frequency grid.
-            Double delta1 = 0.0; 
-            Double delta2 = ref_freq*dt0*rate;
-            Double delta3 = C::_2pi*(delta1+delta2);
-            Double dt;
-            auto p = aggregateTime.find(iant);
-            if (zeroRates() && p != aggregateTime.end()) {
-                dt = p->second - t0;
-            } else {
-                dt = refTime() - t0;
-            }
-            if (DEVDEBUG) {
-                cerr << "Antenna " << iant << ": phi0 " << phi0 << " delay " << delay << " rate " << rate << " dt " << dt << endl
-                     << "dt " << dt << endl
-                     << "Ref freq. "<< ref_freq << " Adding corrections for frequency (" << 360*delta1 << ")" 
-                     << " and time (" << 360*delta2 << ") degrees." << endl;
-            }
-            sRP(3*icor + 0, iant) += delta3;
-         }
-    }
-    
-    // We can zero the rates here (if needed) whether we did least squares or not.
-    if (zeroRates()) {
-        logSink() << "Zeroing delay rates in calibration table." << LogIO::POST;
-        
-        for (size_t icor=0; icor != nCorr; icor++) {
-            for (Int iant=0; iant != nAnt(); iant++) {
-                sRP(3*icor + 2, iant) = 0.0;
-            }
-        }
-    }
-}
-
-void
-FringeJones::solveOneVB(const VisBuffer&) {
-    throw(AipsError("VisBuffer interface not supported!"));
-}
-
->>>>>>> f3993bbf
 
 } //# NAMESPACE CASA - END
 
