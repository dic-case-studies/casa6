--- conflicted
+++ resolved
@@ -15,6 +15,7 @@
 import operator
 import subprocess
 import numpy
+import six
 
 casa5 = False
 casa6 = False
@@ -939,10 +940,7 @@
 
     def check_final(self, pstr=""):
 
-<<<<<<< HEAD
-=======
         import re
->>>>>>> 346390ca
         casalog.post(pstr, 'INFO')
         if len(re.findall(r"\(.?Fail",pstr)) > 0:
             return False
@@ -1036,4 +1034,4 @@
             else:
                 mergedret=ret
 
-        return mergedret+        return mergedret
