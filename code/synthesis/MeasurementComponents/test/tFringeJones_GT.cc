//# tFringeJones_GT.cc: Tests the FringeJones
//# Copyright (C) 1995,1999,2000,2001
//# Associated Universities, Inc. Washington DC, USA.
//#
//# This program is free software; you can redistribute it and/or modify it
//# under the terms of the GNU General Public License as published by the Free
//# Software Foundation; either version 2 of the License, or (at your option)
//# any later version.
//#
//# This program is distributed in the hope that it will be useful, but WITHOUT
//# ANY WARRANTY; without even the implied warranty of MERCHANTABILITY or
//# FITNESS FOR A PARTICULAR PURPOSE.  See the GNU General Public License for
//# more details.
//#
//# You should have received a copy of the GNU General Public License along
//# with this program; if not, write to the Free Software Foundation, Inc.,
//# 675 Massachusetts Ave, Cambridge, MA 02139, USA.
//#
//# Correspondence concerning AIPS++ should be addressed as follows:
//#        Internet email: aips2-request@nrao.edu.
//#        Postal address: AIPS++ Project Office
//#                        National Radio Astronomy Observatory
//#                        520 Edgemont Road
//#                        Charlottesville, VA 22903-2475 USA
//#
//# $Id$

//#include <casa/aips.h>
//#include <casa/Exceptions/Error.h>
#include <casa/iostream.h>
#include <synthesis/MeasurementComponents/SolveDataBuffer.h>
#include <synthesis/MeasurementComponents/FringeJones.h>

#include <gtest/gtest.h>

#include "VisCalTestBase_GT.h"

// <summary>
// Test program for FringeJones
// </summary>


using namespace std;
using namespace casa;
using namespace casacore;
using namespace casa::vi;


#define FRINGEJONES_TEST_VERBOSE false

int main(int argc, char **argv) {
  ::testing::InitGoogleTest(&argc, argv);
  return RUN_ALL_TESTS();
}

class DelayRateFFTTest : public ::testing::Test {

public:
    virtual Array<Complex> appdel(Int nchan, Int nt, Float f0, Float df, Float dt, Float delay, Float fringerate) {
      // f0 is unused
      Matrix<Complex> cph(IPosition(2, nt, nchan));
      for (Int i=0; i!=nt; i++) {
        for (Int j=0; j!=nchan; j++) {
          Float p = C::_2pi*(-i*dt*fringerate*f0*1e9 -j*df*delay );
          cph(IPosition(2, i, j)) = Complex(cos(p),sin(p));
       }
    }
    return cph;
  }
};

TEST_F(DelayRateFFTTest, BasicDelayRateFFTTest) {
  Int nPadfactor(4);
  Int nchan(32), nt(20), nelem(2);
  Float df(0.1), dt(2.0);;
  Float f0(9.0);
  Float delay(-2.0);
  Float rate(4.0e-13);
  SDBList s = SDBList();
  
  Array<Complex> Vobs0(IPosition(4, 1, nelem, nt, nchan));
  const Array<Complex>& V2 = Vobs0(Slicer(IPosition(4, 0, nelem-1, 0, 0),
                                          IPosition(4, 0, nelem-1, nt-1, nchan-1),
                                          IPosition(4, 1, 1, 1, 1),
                                          Slicer::endIsLast)).nonDegenerate();
  const Array<Complex>& V3 = this->appdel(nchan, nt, f0, df, dt, delay, rate);
  V2.nonDegenerate() = V3;

  Array<Double> delayWindow(IPosition(1, 2));
  Array<Double> rateWindow(IPosition(1, 2));
  delayWindow(IPosition(1, 0)) = -100.0;
  delayWindow(IPosition(1, 1)) = +100.0;
  rateWindow(IPosition(1, 0)) = -100.0;
  rateWindow(IPosition(1, 1)) = +100.0;

  IPosition ds = delayWindow.shape();
  
  DelayRateFFT drfft0(Vobs0, nPadfactor, f0, df, dt, s, delayWindow, rateWindow);
  drfft0.FFT();
  drfft0.searchPeak();
  Float rate_resn = 1.0f/(nPadfactor*nt*dt*1e9*f0);
  Float delay_resn = 1.0f/(nPadfactor*nchan*df);
  
  if (FRINGEJONES_TEST_VERBOSE) {
    cerr << boolalpha;
    cerr << "param = " << drfft0.param() << endl;
    cerr << "delay = " << drfft0.delay()(0,1) << endl;
    cerr << "delay resolution = " << delay_resn << endl;
    cerr << "scaled error in delay = " << (drfft0.delay()(0, 1) - delay)/delay_resn << endl;
    cerr << "rate = " << drfft0.rate()(0, 1) << endl;
    cerr << "rate resolution = " << rate_resn << endl;
    cerr << "scaled error in rate = " << (drfft0.rate()(0, 1) - rate)/rate_resn << endl;
  }
  ASSERT_TRUE(allNearAbs(drfft0.delay()(0,1), delay, 0.5*delay_resn));
  ASSERT_TRUE(allNearAbs(drfft0.rate()(0,1), rate, 0.5*rate_resn));
}


TEST_F(DelayRateFFTTest, BasicDelayRateFFTTest2) {
  Int nPadfactor(4);
  Int nchan(32), nt(20), nelem(2);
  Float df(0.1), dt(2.0);;
  Float f0(9.0);
  Float delay(-2.8);
  Float rate(4.0e-13);
  SDBList s = SDBList();
  
  Array<Complex> Vobs0(IPosition(4, 1, nelem, nt, nchan));
  const Array<Complex>& V2 = Vobs0(Slicer(IPosition(4, 0, nelem-1, 0, 0),
                                          IPosition(4, 0, nelem-1, nt-1, nchan-1),
                                          IPosition(4, 1, 1, 1, 1),
                                          Slicer::endIsLast)).nonDegenerate();
  const Array<Complex>& V3 = this->appdel(nchan, nt, f0, df, dt, delay, rate);
  V2.nonDegenerate() = V3;

  Array<Double> delayWindow(IPosition(1, 2));
  Array<Double> rateWindow(IPosition(1, 2));
  Float minDelay = -1.0;
  Float maxDelay = +1.0;
  delayWindow(IPosition(1, 0)) = minDelay;
  delayWindow(IPosition(1, 1)) = maxDelay;
  rateWindow(IPosition(1, 0)) = -100.0;
  rateWindow(IPosition(1, 1)) = +100.0;

  IPosition ds = delayWindow.shape();
  
  DelayRateFFT drfft0(Vobs0, nPadfactor, f0, df, dt, s, delayWindow, rateWindow);
  drfft0.FFT();
  drfft0.searchPeak();
  Float delay_out = drfft0.delay()(0, 1);
  Float rate_resn = 1.0f/(nPadfactor*nt*dt*1e9*f0);
  Float delay_resn = 1.0f/(nPadfactor*nchan*df);
  
  if (FRINGEJONES_TEST_VERBOSE) {
    cerr << boolalpha;
    cerr << "param = " << drfft0.param() << endl;
    cerr << "delay out = " << delay_out << endl;
    cerr << "delay in = " << delay << endl;
    cerr << "delay = " << delay << endl;
    cerr << "delay resolution = " << delay_resn << endl;
    cerr << "scaled error in delay = " << (delay_out - delay)/delay_resn << endl;
    cerr << "rate = " << drfft0.rate()(0, 1) << endl;
    cerr << "rate resolution = " << rate_resn << endl;
    cerr << "scaled error in rate = " << (drfft0.rate()(0, 1) - rate)/rate_resn << endl;
  }
  ASSERT_TRUE((delay_out < maxDelay) && (delay_out >= minDelay));
  ASSERT_TRUE(allNearAbs(drfft0.rate()(0, 1), rate, 0.5*rate_resn));
}



class FringeJonesTest : public VisCalTestBase {
public:
  // test values for solutions
  Cube<Float> fpar;

  FringeJonesTest() :
    VisCalTestBase(1,  // nfield
		   1,  // nscan
		   1,  // nspw
		   7,  // nant
		   4,  // ncorr
		   64, // nchan per spw
		   16, // ntime per scan
		   false),  // unpolarized
    // nPar, 1, {1 | nAntennas}
<<<<<<< HEAD
    fpar(8, 1, VisCalTestBase::nAnt, 0.0f)  // Now 8 pars per antenna
=======
    fpar(8, 1, VisCalTestBase::nAnt, 0.0f)  // 8 pars per antenna
>>>>>>> c736784d
  {
      // Add FringeJonesTest specific init
      //  e.g., fill fpar with interesting values
    for (Int i=1; i!=VisCalTestBase::nAnt; i++) {
      // 1, 4 are delay.
      fpar(1, 0, i) = 2.3;
<<<<<<< HEAD
      fpar(1+4, 0, i) = -1.7;
      // Parameters 2 and 5 are rate.  But VisCal::setMeta currently
=======
      fpar(5, 0, i) = -1.7;
      // Parameters 2 and 6 are rate.  But VisCal::setMeta currently
>>>>>>> c736784d
      // only supports a single double for time, and this meta data is
      // used to generate all the Jones matrices for the FringeJones
      // (or any other VisCal subclass) calibrater; I don't feel
      // comfortable enough with the calibration stack to try to
      // intervene on this, so for now we can only test zero rates for
      // the FringeJones class proper.
      fpar(2, 0, i) = 0.0;
<<<<<<< HEAD
      fpar(2+4, 0, i) = 0.0;
=======
      fpar(6, 0, i) = 0.0;
>>>>>>> c736784d
    }
    // uncomment to see data shape summary from
    //VisCalTestBase::summary("FringeJonesTest");  
  }
};


TEST_F(FringeJonesTest, FringeJonesApplyState) {

  FringeJones ff(VisCalTestBase::msmc);  
  ff.setApply();

  ASSERT_EQ(VisCalEnum::JONES,ff.matrixType());
  ASSERT_EQ(VisCal::K,ff.type());
  ASSERT_EQ(String("Fringe Jones"),ff.typeName());
  // ASSERT_EQ(8,ff.nPar());
  ASSERT_FALSE(ff.freqDepPar());
  ASSERT_TRUE(ff.freqDepMat());
  ASSERT_FALSE(ff.freqDepCalWt());
  ASSERT_EQ(True,ff.timeDepMat());
  ASSERT_TRUE(ff.isApplied());
  ASSERT_TRUE(ff.isSolvable());
  ASSERT_TRUE(ff.useGenericGatherForSolve());
  ASSERT_FALSE(ff.useGenericSolveOne());
  
}



TEST_F(FringeJonesTest, FringeJones_selfSolveOneTest) {
  // Apply-able FringeJones
  FringeJones FJapp(msmc); // "<noms>",nAnt,nSpw);
  FJapp.setApply();
  // FJapp.setPrtlev(7);
  
  // Fill FJapp with actual parameters
  for (Int ispw=0;ispw<nSpw;++ispw) {
    FJapp.setMeta(0,1,0.0,
                 ispw,ssvp.freqs(ispw),
                 nChan);
    FJapp.sizeApplyParCurrSpw(nChan);
    // Enabled now phase model implemented...
    FJapp.setApplyParCurrSpw(fpar,true,false);  // don't invert
  }
  FringeJones FJsol(VisCalTestBase::msmc);
  // FJsol.setPrtlev(7);
  Record solvePar;
  solvePar.define("table",String("test.Fringe"));  // not used
  solvePar.define("solint",String("inf"));
  solvePar.define("combine",String(""));
  Array<Int> refant(IPosition(1,3));
  refant(IPosition(1, 0)) = 12;
  refant(IPosition(1, 1)) = 0;
  refant(IPosition(1, 2)) = 1;
  if (FRINGEJONES_TEST_VERBOSE) {
      cerr << "Refant " << refant << endl;
  }
  solvePar.define("refant",refant);
  solvePar.define("globalsolve", true);
  solvePar.define("weightfactor", 2);
  solvePar.define("niter", 20);
  solvePar.define("zerorates", true);
  Array<Double> delayWindow(IPosition(1, 2));
  Array<Double> rateWindow(IPosition(1, 2));
  delayWindow(IPosition(1, 0)) = -100.0;
  delayWindow(IPosition(1, 1)) = +100.0;
  rateWindow(IPosition(1, 0)) = -100.0;
  rateWindow(IPosition(1, 1)) = +100.0;
  solvePar.define("delaywindow", delayWindow);
  solvePar.define("ratewindow", rateWindow);
  Array<Bool> paramActive(IPosition(1,4));
  paramActive(IPosition(1, 0)) = true;
  paramActive(IPosition(1, 1)) = true;
  paramActive(IPosition(1, 2)) = true;
  paramActive(IPosition(1, 3)) = false;
  
  solvePar.define("paramactive", paramActive);
  
  FJsol.setSolve(solvePar);


  SDBList sdbs;
  Double reftime;

  Bool isFirst = true;
  for (vi2.originChunks();vi2.moreChunks();vi2.nextChunk()) {
    for (vi2.origin();vi2.more();vi2.next()) {
      if (isFirst) {
          reftime = vb2->time()(0);
          isFirst = false;
      }
      Int ispw=vb2->spectralWindows()(0);
      Int obsid(vb2->observationId()(0));
      Int scan(vb2->scan()(0));
      Int fldid(vb2->fieldId()(0));
      Vector<Double> freqs(vb2->getFrequencies(0));
      Vector<Int> a1(vb2->antenna1());
      Vector<Int> a2(vb2->antenna2());

      vb2->resetWeightsUsingSigma();
      vb2->setVisCubeCorrected(vb2->visCube());
      vb2->setFlagCube(vb2->flagCube());

      // Corrupt with FJapp
      // cerr << "Corrupting..." << endl;
      FJapp.setMeta(obsid,scan,reftime,
		    ispw,freqs,
		    fldid);
      FJapp.correct2(*vb2,false,false,false); // (trial?, doWtSp?, dosync)
      
      // Add vb2 to the SDBList
      sdbs.add(*vb2);
    }
  }


  
  // Setup meta & sizes for the solve
  FJsol.setMeta(sdbs.aggregateObsId(),
		sdbs.aggregateScan(),
		sdbs.aggregateTime(),
		sdbs.aggregateSpw(),
		sdbs.freqs(),
		sdbs.aggregateFld());
  FJsol.sizeSolveParCurrSpw(sdbs.nChannels()); 
  FJsol.selfSolveOne(sdbs);

  // Add comparison tests here
  Matrix<Float> p = FJsol.solveRPar().nonDegenerate();
  cerr << p.shape() << endl;
  Float delay1 = 2.3;
  Float delay2 = -1.7;
  Float rate1 = 0.0;
  Float rate2 = 0.0;    

  if (FRINGEJONES_TEST_VERBOSE) {
    cerr << "delay1 results " << p(1,1) << endl;
    cerr << "delay2 results " << p(3+1,1) << endl;
    cerr << "rate1 results " << p(2,1) << endl;
    cerr << "rate2 results " << p(4+1,1) << endl;
    cerr << "Parameters out: " << p << endl;
  }
  ASSERT_TRUE(allNearAbs(p(1, 1), delay1, 2e-2));
<<<<<<< HEAD
  ASSERT_TRUE(allNearAbs(p(4+1, 1), delay2, 2e-2));
  
  ASSERT_TRUE(allNearAbs(p(2, 1), rate1, 1e-5));
  ASSERT_TRUE(allNearAbs(p(4+2, 1), rate2, 1e-5));
=======
  ASSERT_TRUE(allNearAbs(p(5, 1), delay2, 2e-2));
  
  ASSERT_TRUE(allNearAbs(p(2, 1), rate1, 1e-5));
  ASSERT_TRUE(allNearAbs(p(6, 1), rate2, 1e-5));
>>>>>>> c736784d

  ASSERT_TRUE(FJsol.refant()==0);
  
}<|MERGE_RESOLUTION|>--- conflicted
+++ resolved
@@ -184,24 +184,15 @@
 		   16, // ntime per scan
 		   false),  // unpolarized
     // nPar, 1, {1 | nAntennas}
-<<<<<<< HEAD
     fpar(8, 1, VisCalTestBase::nAnt, 0.0f)  // Now 8 pars per antenna
-=======
-    fpar(8, 1, VisCalTestBase::nAnt, 0.0f)  // 8 pars per antenna
->>>>>>> c736784d
   {
       // Add FringeJonesTest specific init
       //  e.g., fill fpar with interesting values
     for (Int i=1; i!=VisCalTestBase::nAnt; i++) {
       // 1, 4 are delay.
       fpar(1, 0, i) = 2.3;
-<<<<<<< HEAD
       fpar(1+4, 0, i) = -1.7;
       // Parameters 2 and 5 are rate.  But VisCal::setMeta currently
-=======
-      fpar(5, 0, i) = -1.7;
-      // Parameters 2 and 6 are rate.  But VisCal::setMeta currently
->>>>>>> c736784d
       // only supports a single double for time, and this meta data is
       // used to generate all the Jones matrices for the FringeJones
       // (or any other VisCal subclass) calibrater; I don't feel
@@ -209,11 +200,7 @@
       // intervene on this, so for now we can only test zero rates for
       // the FringeJones class proper.
       fpar(2, 0, i) = 0.0;
-<<<<<<< HEAD
       fpar(2+4, 0, i) = 0.0;
-=======
-      fpar(6, 0, i) = 0.0;
->>>>>>> c736784d
     }
     // uncomment to see data shape summary from
     //VisCalTestBase::summary("FringeJonesTest");  
@@ -357,17 +344,10 @@
     cerr << "Parameters out: " << p << endl;
   }
   ASSERT_TRUE(allNearAbs(p(1, 1), delay1, 2e-2));
-<<<<<<< HEAD
   ASSERT_TRUE(allNearAbs(p(4+1, 1), delay2, 2e-2));
   
   ASSERT_TRUE(allNearAbs(p(2, 1), rate1, 1e-5));
   ASSERT_TRUE(allNearAbs(p(4+2, 1), rate2, 1e-5));
-=======
-  ASSERT_TRUE(allNearAbs(p(5, 1), delay2, 2e-2));
-  
-  ASSERT_TRUE(allNearAbs(p(2, 1), rate1, 1e-5));
-  ASSERT_TRUE(allNearAbs(p(6, 1), rate2, 1e-5));
->>>>>>> c736784d
 
   ASSERT_TRUE(FJsol.refant()==0);
   
