--- conflicted
+++ resolved
@@ -14,11 +14,6 @@
     from casatools import ctsys, table, ms
     from casatasks import sdsmooth
     from casatasks.private import sdutil
-<<<<<<< HEAD
-    from casatestutils.testhelper import copytree_ignore_subversion
-    #from testhelper import copytree_ignore_subversion
-=======
->>>>>>> 027131f3
 
     tb = table( )
 else:
@@ -29,14 +24,6 @@
     from sdsmooth import sdsmooth
     from taskinit import mstool as ms
 
-<<<<<<< HEAD
-    #try:
-    #    from .testutils import copytree_ignore_subversion
-    #except:
-    #    from tests.testutils import copytree_ignore_subversion
-    from casatestutils.testhelper import copytree_ignore_subversion
-=======
->>>>>>> 027131f3
     # the global tb tool is used here
 
 def gaussian_kernel(nchan, kwidth):
