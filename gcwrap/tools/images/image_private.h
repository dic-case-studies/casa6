public: 
// The constructed object will take over management
// of the pointer with a shared_ptr
image(casacore::ImageInterface<casacore::Float> * inImage);

image(casacore::ImageInterface<casacore::Complex> * inImage);

image(casacore::ImageInterface<casacore::Double> * inImage);

image(casacore::ImageInterface<casacore::DComplex> * inImage);

image(SHARED_PTR<casacore::ImageInterface<casacore::Float> > inImage);

image(SHARED_PTR<casacore::ImageInterface<casacore::Complex> > inImage);

image(SHARED_PTR<casacore::ImageInterface<casacore::Double> > inImage);

image(SHARED_PTR<casacore::ImageInterface<casacore::DComplex> > inImage);

image(casa::ITUPLE mytuple);

private:

typedef casacore::GaussianBeam Angular2DGaussian;

mutable casacore::LogIO _log = casacore::LogIO();

// This class needs to be templated. For now, we maintain two pointers.
// At least one of which will be zero for a valid object state.
// SHARED_PTR<casacore::ImageInterface<casacore::Float> > _imageFloat;
// SHARED_PTR<casacore::ImageInterface<casacore::Complex> > _imageComplex;

casa::SPIIF _imageF = casa::SPIIF();
casa::SPIIC _imageC = casa::SPIIC();
casa::SPIID _imageD = casa::SPIID();
casa::SPIIDC _imageDC = casa::SPIIDC();

std::auto_ptr<casa::ImageStatsCalculator> _stats;

static const casacore::String _class;

template<class T> record* _boundingbox(
    SPIIT image, const variant& region
) const;

template <class T> static casac::coordsys* _coordsys(
    SPIIT image, const std::vector<int>& pixelAxes
);

bool _doHistory = true;

// Having private version of IS and IH means that they will
// only recreate storage images if they have to

// Logs a message if the image DO is detached and returns true,
// otherwise returns false
bool _detached() const;

casac::record* recordFromQuantity(casacore::Quantity q);

casac::record* recordFromQuantity(const casacore::Quantum<casacore::Vector<casacore::Double> >& q);

template<class T> image* _adddegaxes(
	SPCIIT inImage,
	const std::string& outfile, bool direction,
	bool spectral, const std::string& stokes, bool linear,
	bool tabular, bool overwrite, bool silent
);

void _addHistory(
    const casacore::String& method, const std::vector<casacore::String>& keys,
    const std::vector<casac::variant>& vals,
    const std::vector<casacore::String>& appendMsgs=std::vector<casacore::String>(),
    const std::set<casacore::String>& dontQuote=std::set<casacore::String>()
);

template <class T> void _addHistory(
    SPIIT image, const casacore::String& method, const std::vector<casacore::String>& keys,
    const std::vector<casac::variant>& vals,
    const std::vector<casacore::String>& appendMsgs=std::vector<casacore::String>(),
    const std::set<casacore::String>& dontQuote=std::set<casacore::String>()
);

static String _quantityRecToString(const Record& q);

template <class T> image* _boxcar(
	SPCIIT myimage, const variant& region,
	const casac::variant& mask, const std::string& outfile, bool overwrite,
	bool stretch, int axis, int width, bool drop,
	const string& dmethod, const casacore::LogOrigin& lor
);

casacore::Quantity _casaQuantityFromVar(const ::casac::variant& theVar);

template<class T> image* _decimate(
	SPCIIT image, const string& outfile, int axis,
	int factor, casa::ImageDecimatorData::Function f,
	const SHARED_PTR<casacore::Record> region,
	const string& mask, bool overwrite, bool stretch,
	const vector<casacore::String>& msgs
) const;

casa::ITUPLE _fromarray(
    const std::string& outfile, const casac::variant& pixels,
    const casac::record& csys, bool linear, bool overwrite,
    bool log, const std::string& type
);

template<class T> casacore::Record _getchunk(
	SPCIIT myimage,
	const std::vector<int>& blc, const std::vector<int>& trc,
	const std::vector<int>& inc, const std::vector<int>& axes,
	bool list, bool dropdeg
);

static casacore::String _getMask(const casac::variant& mask);

template <class T> casacore::Record _getprofile(
	SPCIIT myimage, int axis, const casacore::String& function,
	const casacore::String& unit, const casacore::Record& region,
	const casacore::String& mask, bool stretch,
	const casacore::String& spectype, const casacore::Quantity* const &restfreq,
	const casacore::String& frame, const casacore::String& logfile,
	const casacore::String& regionName
);

SHARED_PTR<casacore::Record> _getRegion(
	const variant& region, const bool nullIfEmpty,
	const std::string& otherImageName=""
) const;

template<class T> variant* _getregion2(
    SPIIT image, const variant& region,
    const std::vector<int>& axes, const variant& mask,
    bool list, bool dropdeg, bool getmask, bool stretch
);

template<class T> vector<string>  _handleMask(
	SPIIT myimage, const casacore::String& op,
	const vector<string>& name
);

template <class T> image* _hanning(
	SPCIIT image, SHARED_PTR<const casacore::Record> region,
	const casacore::String& mask, const std::string& outfile, bool overwrite,
	bool stretch, int axis, bool drop,
	casa::ImageDecimatorData::Function dFunction,
	const std::vector<casac::variant> values
) const;

template<class T> SPIIT _imagecalc(
	const string& outfile, const string& pixels,
	bool overwrite, const string& imagemd
);

static casacore::String _inputsString(
	const std::vector<std::pair<casacore::String, casac::variant> >& inputs,
	const std::set<String>& dontQuote
);

static bool _isUnset(const variant& var);

// because public method name() is not const
casacore::String _name(bool strippath=false) const;

static std::vector<casacore::String> _newHistory(
	const std::string& method, const std::vector<casacore::String>& names,
	const std::vector<casac::variant>& values,
	const std::set<String>& dontQuote=std::set<String>()
);

void _notSupported(const std::string& method) const;

// the returned value of pixels will have either 0 or two elements, if 0 then the returned
// value of dir will be set
void _processDirection(
	casacore::Vector<casacore::Double>& pixels, casacore::MDirection& dir,
	const variant& inputDirection, const casacore::String& paramName
);

template<class T> void _putchunk(
	SPIIT image, const casac::variant& pixels,
	const vector<int>& blc, const vector<int>& inc,
	const bool list, const bool locking, const bool replicate
);

template<class T> bool _putregionComplex(
    SPIIT image, const variant& v_pixels, const variant& v_pixelmask,
    const variant& region, bool list, bool usemask,
    bool replicateArray
);

template<class T> bool _putregionReal(
    SPIIT image, const variant& v_pixels, const variant& v_pixelmask,
    const variant& region, bool list, bool usemask,
    bool replicateArray
);

template<class T> bool _putregion2(
    SPIIT image, const casacore::Array<T>& pixels,
    const variant& v_pixelmask, const variant& region,
    bool list, bool usemask, bool replicateArray
);

template<class T, class U>
void _convertArray(
    casacore::Array<T>& out, const casacore::Vector<U>& in,
    const casacore::IPosition& shape
);

template <class T> image* _regrid(
	casa::ImageRegridderBase<T>& regridder,
	const string& method, int decimate,	bool replicate,
	bool doRefChange, bool forceRegrid,
	bool specAsVelocity, bool stretch,
	bool dropDegenerateAxes, const casacore::LogOrigin& lor,
	const vector<casacore::String>& msgs
) const;

void _remove(bool verbose);

void _reset();

void _setImage(casa::ITUPLE mytuple);

template<class T> void _setrestoringbeam(
    SPIIT image, const variant& major, const variant& minor, const variant& pa,
<<<<<<< HEAD
    const record& beam, bool remove, bool log, int channel, int polarization,
=======
    bool remove, bool log, int channel, int polarization,
>>>>>>> ca9e44c7
    const casacore::Record& rec, const ImageBeamSet& bs
);

template<class T> image* _subimage(
	SHARED_PTR<casacore::ImageInterface<T> > clone,
	const casacore::String& outfile, const casac::variant& region,
	const casac::variant& vmask, bool dropDegenerateAxes, 	bool overwrite,
	bool list, bool stretch, const vector<int>& keepaxes, bool wantReturn
);

template <class T> static record* _summary(
    SPIIT image, const string& doppler, bool list,
    bool pixelorder, bool verbose
);

static vector<double> _toDoubleVec(const variant& v);

template <class T> casac::record* _toworld(
    SPIIT image, const casac::variant& value,
    const std::string& format, bool dovelocity
);

template <class T> SPIIT _twopointcorrelation(
	SPIIT myimage, const string& outfile,
	SHARED_PTR<casacore::Record> region, const casacore::String& mask,
	const casacore::IPosition& axes, const std::string& method,
	bool overwrite, bool stretch, const casacore::LogOrigin& origin,
    const vector<casacore::String>& msgs
) const;<|MERGE_RESOLUTION|>--- conflicted
+++ resolved
@@ -225,11 +225,7 @@
 
 template<class T> void _setrestoringbeam(
     SPIIT image, const variant& major, const variant& minor, const variant& pa,
-<<<<<<< HEAD
-    const record& beam, bool remove, bool log, int channel, int polarization,
-=======
     bool remove, bool log, int channel, int polarization,
->>>>>>> ca9e44c7
     const casacore::Record& rec, const ImageBeamSet& bs
 );
 
