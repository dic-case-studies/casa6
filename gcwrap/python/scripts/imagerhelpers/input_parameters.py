--- conflicted
+++ resolved
@@ -192,11 +192,7 @@
         self.allnormpars = fixedDict({ self.defaultKey : fixedDict({#'mtype': mtype,
                                  'pblimit': pblimit,'nterms':nterms,'facets':facets,
                                  'normtype':normtype, 'workdir':workdir,
-<<<<<<< HEAD
-                                 'deconvolver':deconvolver, 'imagename': imagename} )    })
-=======
                                  'deconvolver':deconvolver, 'restoringbeam':restoringbeam}     }
->>>>>>> a57cf4ce
 
         ######### Deconvolution
         self.alldecpars = fixedDict({ self.defaultKey: fixedDict({ 'id':0, 'deconvolver':deconvolver, 'nterms':nterms, 
