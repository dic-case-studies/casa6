--- conflicted
+++ resolved
@@ -3281,9 +3281,7 @@
     }
       return trackBeam;
 
-<<<<<<< HEAD
-    }
-=======
+
   }
   CountedPtr<vi::VisibilityIterator2> SynthesisImagerVi2::getVi(){
 	return vi_p;  
@@ -3322,7 +3320,6 @@
       }
       //itsMappers.imageStore(0)->psf()->setImageInfo(ii);
       //itsMappers.imageStore(0)->psf()->unlock();
->>>>>>> 5db1a3f5
 
       
     }
