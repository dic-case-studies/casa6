##########################################################################
# test_req_task_listobs.py
#
# Copyright (C) 2018
# Associated Universities, Inc. Washington DC, USA.
#
# This script is free software; you can redistribute it and/or modify it
# under the terms of the GNU Library General Public License as published by
# the Free Software Foundation; either version 2 of the License, or (at your
# option) any later version.
#
# This library is distributed in the hope that it will be useful, but WITHOUT
# ANY WARRANTY; without even the implied warranty of MERCHANTABILITY or
# FITNESS FOR A PARTICULAR PURPOSE.  See the GNU Library General Public
# License for more details.
#
# [Add the link to the JIRA ticket here once it exists]
#
# Based on the requirements listed in plone found here:
# https://casa.nrao.edu/casadocs/casa-5.3.0/global-task-list/task_listobs/about
#
# Each requirement is broken up into 4 versions testing it on a MS, MMS, time-averaged MS, and time-averaged MMS
#
# test_logread checks that the information is output in a form that follows logger guidelines
# test_file checks that the listfile parameter operates as intended by creating a file
# test_input checks that listobs can take a MS, MMS, time-averaged MS, or time-averaged MMS in the input file
# test_logfile checks that the logfile is populated when new listobs commands are run
# test_indivrow checks that one row is displayed per scan
# test_novis checks to be sure that listobs gives no visibility information
# test_scan checks that the scan information exists and the parameter accepts proper inputs
# test_field checks that the field information exists and the parameter accepts proper inputs
# test_spw checks that the spectral window information exists and the parameter accepts proper inputs
# test_corrs checks that the correlation information exists and the parameter accepts proper inputs
# test_ant checks that the antenna information exists and the parameter accepts proper inputs
# test_selectdata checks that the selectdata parameter works as intended and properly handles inputs
# test_uvrange checks that the parameter properly handles inputs
# test_timerange checks that the parameter properly handles inputs
# test_intent checks that intent information exists and inputs are properly handled
# test_array checks for the existence of the array parameter and that inputs are properly handled
# test_observation checks for the existence of the parameter and that inputs are properly handled
# test_verbose checks that verbose outputs are longer than non-verbose
# test_overwrite checks that the overwritten file is the same as the original
# test_CAS_6733 checks for an infinite loop bug
# test_avgInterval checks for the existence of the average int information
# test_listunfl checks that unflagged information is displayed by listobs
#
###########################################################################
from __future__ import absolute_import
from __future__ import print_function

CASA6 = False
import string
import sys
import os
import unittest
import hashlib
import subprocess
import shutil

from casatasks.private.casa_transition import *

try:
    import casatools
    from casatasks import partition, split, listobs, casalog
    from casatools.platform import bytes2str

    ms = casatools.ms()
    CASA6 = True
except ImportError:
    from __main__ import default
    from tasks import *
    from taskinit import *

# If the test is being run in CASA6 use the new method to get the CASA path
if CASA6:
<<<<<<< HEAD
    datapath = casatools.ctsys.resolve('unittest/listobs/')
else:
    datapath = os.environ.get('CASAPATH').split()[0] + '/casatestdata/unittest/listobs/'

    # Generate the test data

mesSet = os.path.join(datapath, 'uid___X02_X3d737_X1_01_small.ms')

=======
    ### for listing import
    sys.path.append(os.path.abspath(os.path.dirname(__file__)))
    import listing as lt

else:
    import listing as lt

    # Generate the test data

if CASA6:
    mesSet = casatools.ctsys.resolve('visibilities/alma/uid___X02_X3d737_X1_01_small.ms')
    # Data for old test
    msfile1Orig = casatools.ctsys.resolve('visibilities/vla/ngc5921_ut.ms')
    msfile2Orig = casatools.ctsys.resolve('visibilities/alma/uid___X02_X3d737_X1_01_small.ms')
    nep = casatools.ctsys.resolve('visibilities/alma/nep2-shrunk.ms')
    # datapath for ref files
    datapath = casatools.ctsys.resolve('text/')
else:
    if os.path.exists(os.environ.get('CASAPATH').split()[
                          0] + '/data/casa-data-req/visibilities/alma/uid___X02_X3d737_X1_01_small.ms'):
        mesSet = os.environ.get('CASAPATH').split()[
                     0] + '/data/casa-data-req/visibilities/alma/uid___X02_X3d737_X1_01_small.ms'
        # Data for old test
        msfile1Orig = os.environ.get('CASAPATH').split()[0] + '/data/casa-data-req/visibilities/vla/ngc5921_ut.ms'
        msfile2Orig = os.environ.get('CASAPATH').split()[
                          0] + '/data/casa-data-req/visibilities/alma/uid___X02_X3d737_X1_01_small.ms'
        nep = os.environ.get('CASAPATH').split()[0] + '/data/casa-data-req/visibilities/alma/nep2-shrunk.ms'
        # datapath for ref files
        datapath = os.environ.get('CASAPATH').split()[0] + '/data/casa-data-req/text/'
    else:
        mesSet = os.environ.get('CASAPATH').split()[
                     0] + '/casa-data-req/visibilities/alma/uid___X02_X3d737_X1_01_small.ms'
        # Data for old test
        msfile1Orig = os.environ.get('CASAPATH').split()[0] + '/casa-data-req/visibilities/vla/ngc5921_ut.ms'
        msfile2Orig = os.environ.get('CASAPATH').split()[
                          0] + '/casa-data-req/visibilities/alma/uid___X02_X3d737_X1_01_small.ms'
        nep = os.environ.get('CASAPATH').split()[0] + '/casa-data-req/visibilities/alma/nep2-shrunk.ms'
        # datapath for ref files
        datapath = os.environ.get('CASAPATH').split()[0] + '/casa-data-req/text/'
>>>>>>> bb61d885

# This is for tests that check what the parameter validator does when parameters are
# given wrong types - these don't exercise the task but the parameter validator!
if CASA6:
    validator_exc_type = AssertionError
else:
    from casa_stack_manip import stack_frame_find

    casa_stack_rethrow = stack_frame_find().get('__rethrow_casa_exceptions', False)
    validator_exc_type = RuntimeError

outvis = 'genmms.mms'
if not os.path.exists(outvis):
    partition(vis=mesSet, outputvis=outvis, createmms=True)
multiMesSet = outvis

outvis = 'gentimeavgms.ms'
if not os.path.exists(outvis):
    split(vis=mesSet, outputvis=outvis, datacolumn='DATA', timebin='1s')
timeavg_ms = outvis

outvis = 'gentimeavgmms.mms'
if not os.path.exists(outvis):
    split(vis=multiMesSet, outputvis=outvis, datacolumn='DATA', timebin='1s')
timeavg_mms = outvis

logpath = casalog.logfile()
# Old test input and output names
msfile1 = 'ngc5921_ut.ms'
msfile2 = 'uid___X02_X3d737_X1_01_small.ms'
# nep = 'nep2-shrunk.ms'
# Old reffiles
reffile = os.path.join(datapath, 'reflistobs')


def _sha1it(filename):
    blocksize = 65536
    hasher = hashlib.sha1()
    with open(filename, 'rb') as afile:
        buf = afile.read(blocksize)
        while len(buf) > 0:
            hasher.update(buf)
            buf = afile.read(blocksize)
    return hasher.hexdigest()


class listobs_test_base(unittest.TestCase):

    def setUp(self):
        if not CASA6:
            default(listobs)

    def tearDown(self):
        # remove files and temp logs
        os.system('rm -rf ' + 'listobs*.txt')
        os.system('rm -rf testlog.log')
        casalog.setlogfile(str(logpath))

    def filefunc(self, dataset, filename):
        listobs(vis=dataset, listfile=filename)
        self.assertTrue(os.path.isfile('listobs.txt'))

    def logreadfunc(self, dataset):
        casalog.setlogfile('testlog.log')
        listobs(vis=dataset)
        casalog.setlogfile(logpath)

        if sys.version_info[0] == 3:
            print('VERSION', ' ', sys.version_info)
            # Check that the file can be read in python session default encoding
            with open('testlog.log', 'r') as fout:
                list(map(bytes2str, fout.readlines()))
                print(list(map(bytes2str, fout.readlines())))

        else:
            # Check if the file can be decoded as ascii for python 2.7
            with open('testlog.log', 'r') as log:
                for data in log:
                    try:
                        data.decode('ASCII')
                    except:
                        self.fail()

    def logfilecontain(self, dataset):
        casalog.setlogfile('testlog.log')
        listobs(vis=dataset)
        self.assertTrue('listobs' in open('testlog.log').read(), msg='logfile not populated by listobs command on a MS')

    def novis(self, dataset):
        self.res = listobs(vis=dataset, listfile='listobs.txt')
        self.assertFalse('Amp' in open('listobs.txt').read())

    def scancheck(self, dataset):
        # Check that listobs runs and that the scan column exists
        self.res = listobs(vis=dataset, listfile='listobs.txt')
        self.assertTrue('Scan' in open('listobs.txt').read(), msg='scan does not exist in output')
        # Check to see if a valid input and invalid input is returns the proper value (pass/fail)
        try:
            listobs(vis=dataset, scan='1')
        except Exception:
            self.fail('Scan fails to select')
        if CASA6 or casa_stack_rethrow:
            with self.assertRaises(validator_exc_type):
                listobs(vis=dataset, scan=1)
        else:
            self.assertFalse(listobs(vis=dataset, scan=1), msg='Scan incorrectly accepts an int')

        # Make temp log
        casalog.setlogfile('testlog.log')

        # test for certain warnings appearing in the log
        listobs(vis=dataset, scan='1,2')
        self.assertFalse('WARN' in open('testlog.log').read(), msg='A warning is raised for multiple scans')
        listobs(vis=dataset, scan=['1', '2'])
        self.assertTrue('incorrect data type' in open('testlog.log').read(), msg='fails to label incorrect data type')
        listobs(vis=dataset, scan='abc')
        self.assertTrue('Parse error' in open('testlog.log').read(), msg='fails to recognize improper string')

    def fieldcheck(self, dataset):
        self.res = listobs(vis=dataset, listfile='listobs.txt')
        if CASA6 or casa_stack_rethrow:
            with self.assertRaises(validator_exc_type):
                listobs(vis=dataset, field=1)
        else:
            self.assertFalse(listobs(vis=dataset, field=1), msg='An int was given to the field (requires a string)')
        self.assertTrue('FldId' in open('listobs.txt').read(), msg='Field Id does not exist in a MS')
        # section that should raise no warnings
        casalog.setlogfile('testlog.log')
        listobs(vis=dataset, field='1')
        listobs(vis=dataset, field='0~2')
        listobs(vis=dataset, field='0,2')
        self.assertFalse('WARN' in open('testlog.log').read(), msg='not accepting proper input for field in a MS')
        # section that should be raising warnings
        listobs(vis=dataset, field='0-2')
        self.assertTrue('No match found for name "0-2"' in open('testlog.log').read(),
                        msg='Failed to identify improper delimiter')
        listobs(vis=dataset, field='abc')
        self.assertTrue('No match found for name "abc"' in open('testlog.log').read(),
                        msg='Failed to identify improper string')
        # return to default log file

    def spwcheck(self, dataset):
        self.res = listobs(vis=dataset, listfile='listobs.txt')
        if CASA6 or casa_stack_rethrow:
            with self.assertRaises(validator_exc_type):
                listobs(vis=dataset, spw=1)
        else:
            self.assertFalse(listobs(vis=dataset, spw=1), msg='An int was given to spw (requires string)')
        self.assertTrue('SpwID' in open('listobs.txt').read(), msg='Spw does not exist in a MS')
        # section that should raise no warnings
        casalog.setlogfile('testlog.log')
        listobs(vis=dataset, spw='0')
        listobs(vis=dataset, spw='0,1')
        listobs(vis=dataset, spw='0~1')
        self.assertFalse('WARN' in open('testlog.log').read(), msg='not accepting proper input for spw in a MS')
        # section that should raise warnings
        listobs(vis=dataset, spw='3')
        self.assertTrue('No match found for 3' in open('testlog.log').read(),
                        msg='fails to recognize out of range values')
        listobs(vis=dataset, spw='0')
        self.assertTrue('-1' in open('testlog.log').read(), msg='Fails to recognize improper delimiter')
        listobs(vis=dataset, spw='abc')
        self.assertTrue('No match found for "abc"' in open('testlog.log').read(),
                        msg='Fails to recognize improper string')
        # return to default log file

    def corrcheck(self, dataset):
        self.res = listobs(vis=dataset, listfile='listobs.txt')
        self.assertTrue('Corrs' in open('listobs.txt').read(), msg='Corrs does not exist in a MS')
        if CASA6 or casa_stack_rethrow:
            with self.assertRaises(validator_exc_type):
                listobs(vis=dataset, correlation=1)
        else:
            self.assertFalse(listobs(vis=dataset, correlation=1), msg='An int was accepted when a string is required')
        # section that should not raise warnings
        casalog.setlogfile('testlog.log')
        listobs(vis=dataset, correlation='XX')
        listobs(vis=dataset, correlation='XX,YY')
        self.assertFalse('WARN' in open('testlog.log').read(), msg='not accepting proper input for correlation in a MS')
        # section that should raise warnings
        listobs(vis=dataset, correlation=['XX', 'YY'])
        self.assertTrue('incorrect data type' in open('testlog.log').read(),
                        msg='No warning for using a list was given')
        listobs(vis=dataset, correlation='RR')
        self.assertTrue('named RR' in open('testlog.log').read(), msg='No warning for using a absent correlation')

    def antcheck(self, dataset):
        self.res = listobs(vis=dataset, listfile='listobs.txt')
        self.assertTrue('Antennas' in open('listobs.txt').read(), msg='Antennas section does not exist in MS')
        if CASA6 or casa_stack_rethrow:
            with self.assertRaises(validator_exc_type):
                listobs(vis=dataset, antenna=0)
        else:
            self.assertFalse(listobs(vis=dataset, antenna=0),
                             msg='Accepts an int as an argument when a string is required')
        # section that should not raise warnings
        casalog.setlogfile('testlog.log')
        listobs(vis=dataset, antenna='0')
        listobs(vis=dataset, antenna='0,DV01')
        self.assertFalse('WARN' in open('testlog.log').read(), msg='Proper inputs raised warnings')
        # section that should raise warnings
        listobs(vis=dataset, antenna='abc')
        self.assertTrue('Antenna Expression: No match found for token(s)' in open('testlog.log').read(),
                        msg='No warning raise for invalid string')
        listobs(vis=dataset, antenna='3')
        self.assertTrue('No match found for the antenna specificion [ID(s): [3]]' in open('testlog.log').read(),
                        msg='No warning for ID out of range')
        # This one is marked as correct by the documentation, but CASA disagrees
        listobs(vis=dataset, antenna=['0,DV01'])
        self.assertTrue('incorrect data type' in open('testlog.log').read(),
                        msg='Failed to recognize list as incorrect data type')
        # return to default log file

    def selectcheck(self, dataset):
        # selectdata should fail for all invalid inputs
        try:
            listobs(vis=dataset, selectdata=False)
        except Exception:
            self.fail('Passing False to select data fails on a MS')
        if CASA6 or casa_stack_rethrow:
            with self.assertRaises(validator_exc_type):
                listobs(vis=dataset, selectdata=1)
            with self.assertRaises(validator_exc_type):
                listobs(vis=dataset, selectdata='str')
        else:
            self.assertFalse(listobs(vis=dataset, selectdata=1), msg='An int is accepted for the select data parameter')
            self.assertFalse(listobs(vis=dataset, selectdata='str'),
                             msg='A string is accepted for the select data parameter')
            self.assertFalse(listobs(vis=dataset, selectdata=[False]),
                             msg='Array data type is accepted when it contains values')
        # I'm really not sure why these happen. especially the empty list
        if not CASA6:
            try:
                listobs(vis=dataset, selectdata=[])
            except Exception:
                self.fail()
            try:
                listobs(vis=dataset, selectdata=None)
            except Exception:
                self.fail()

    def uvrangecheck(self, dataset):
        try:
            listobs(vis=dataset, uvrange='0~100klambda')
        except Exception:
            self.fail('fails to read valid input for uvrange in a MS')
        if CASA6:
            with self.assertRaises(AssertionError):
                listobs(vis=dataset, uvrange=0)
            with self.assertRaises(AssertionError):
                listobs(vis=dataset, uvrange=[1, 2])
        else:
            with self.assertRaises(RuntimeError,
                                   msg='Accepts an int when only str should be accepted'):
                listobs(vis=dataset, uvrange=0)
            with self.assertRaises(RuntimeError,
                                   msg='accepts an array of ints when only str should be accepted'):
                listobs(vis=dataset, uvrange=[1, 2]),

        # Use temp log
        casalog.setlogfile('testlog.log')
        # shouldn't raise Warning
        listobs(vis=dataset, uvrange='0~100')
        listobs(vis=dataset, uvrange='0~100klambda')
        listobs(vis=dataset, uvrange='0~50,60~100')
        self.assertFalse('WARN' in open('testlog.log').read(), msg='Warnings are raised for valid inputs')
        # should raise warnings
        listobs(vis=dataset, uvrange=['0~50', '60~100'])
        self.assertTrue('incorrect data type' in open('testlog.log').read(),
                        msg='Fails to raise warning for wrong data type')
        listobs(vis=dataset, uvrange='0-100')
        self.assertTrue('near char. 2 in string "0-100"' in open('testlog.log').read(),
                        msg='Fails to raise warning for wrong delimiter')
        listobs(vis=dataset, uvrange='abc')
        self.assertTrue('near char. 1 in string "abc"' in open('testlog.log').read(),
                        msg='Fails to raise warning for improper string')
        # restore default log path

    def timerangecheck(self, dataset):
        # check valid entry
        try:
            listobs(vis=dataset, timerange='03:00:00~04:00:00')
        except Exception:
            self.fail()
        # create temp log and check inputs that raise no warnings
        casalog.setlogfile('testlog.log')
        listobs(vis=dataset, timerange='3:0:0~4:0:0,4:0:0~5:0:0')
        self.assertFalse('WARN' in open('testlog.log').read())
        # check that specific warnings are raised
        listobs(vis=dataset, timerange='abc')
        self.assertTrue('Parse error at or near ' in open('testlog.log').read())
        listobs(vis=dataset, timerange=[])
        self.assertTrue('incorrect data type' in open('testlog.log').read())
        listobs(vis=dataset, timerange='03:00:00-04:00:00')
        self.assertTrue('near char. 9 in string "03:00:00-04:00:00"' in open('testlog.log').read())
        listobs(vis=dataset, timerange='3~4')
        self.assertTrue('MSSelectionNullSelection' in open('testlog.log').read())
        # Check that passing an int fails
        if CASA6:
            with self.assertRaises(AssertionError):
                listobs(vis=dataset, timerange=4)
        else:
            with self.assertRaises(RuntimeError):
                listobs(vis=dataset, timerange=4)

    def intentcheck(self, dataset):
        # Returns true with a valid input and false with an int
        try:
            listobs(vis=dataset,
                    intent='CALIBRATE_PHASE.ON_SOURCE,CALIBRATE_POINTING.ON_SOURCE,CALIBRATE_WVR.ON_SOURCE')
        except Exception:
            self.fail('Fails with valid input')
        if CASA6:
            with self.assertRaises(AssertionError):
                listobs(vis=dataset, intent=1)
        else:
            with self.assertRaises(RuntimeError,
                                   msg='Accepts int when it should only accept str'):
                listobs(vis=dataset, intent=1)

        # Test for the existence of the column scan intent
        self.res = listobs(vis=dataset, listfile='listobs.txt')
        self.assertTrue('ScanIntent' in open('listobs.txt').read(), msg='There is no ScanIntent information for a MS')
        # These shouldn't raise any warnings
        casalog.setlogfile('testlog.log')
        listobs(vis=dataset, intent='CALIBRATE_PHASE.ON_SOURCE')
        listobs(vis=dataset, intent='CALIBRATE_PHASE.ON_SOURCE,CALIBRATE_POINTING.ON_SOURCE,CALIBRATE_WVR.ON_SOURCE')
        self.assertFalse('WARN' in open('testlog.log').read(),
                         msg='There are warnings for inputs that should raise none')
        # These should raise a warning
        listobs(vis=dataset, intent=[])
        self.assertTrue('incorrect data type' in open('testlog.log').read(), msg='Incorrect data type list accepted')
        listobs(vis=dataset, intent='abc')
        self.assertTrue('No match found for "abc"' in open('testlog.log').read(),
                        msg='Invalid string accepted without warning')
        # Set log path back to default

    def arraycheck(self, dataset):
        try:
            listobs(vis=dataset, array='0')
        except Exception:
            self.fail('Listobs fails to recognize valid array in a MS')
        if CASA6:
            with self.assertRaises(AssertionError):
                listobs(vis=dataset, array=0)
        else:
            with self.assertRaises(RuntimeError,
                                   msg='Listobs fails to recognize invalid data type in a MS'):
                listobs(vis=dataset, array=0)
        self.res = listobs(vis=dataset, listfile='listobs.txt')
        # These should raise warnings
        casalog.setlogfile('testlog.log')
        listobs(vis=dataset, array='abc')
        self.assertTrue('Parse error' in open('testlog.log').read(),
                        msg='Listobs fails to recognize invalid string in a MS')
        listobs(vis=dataset, array='10')
        self.assertTrue('The selected table has zero rows' in open('testlog.log').read(),
                        msg='Listobs fails to recognize empty table from a MS')

        self.assertTrue('ArrayID' in open('listobs.txt').read(), msg='There is no Array information for a MS')

    def obscheck(self, dataset):
        try:
            listobs(vis=dataset, observation=0)
        except Exception:
            self.fail('Observation fails to accept Int for a MS')
        try:
            listobs(vis=dataset, observation='0')
        except Exception:
            self.fail('Observation fails to accept proper string for a MS')
        # These should raise warnings
        casalog.setlogfile('testlog.log')
        listobs(vis=dataset, observation='abc')
        self.assertTrue('Parse error' in open('testlog.log').read(), msg='Listobs fails to identify improper string')
        listobs(vis=dataset, observation='10')
        self.assertTrue(('The selected table has zero rows') in open('testlog.log').read(),
                        msg='Listobs fails to identify an empty table')

        self.res = listobs(vis=dataset, listfile='listobs.txt')
        self.assertTrue('ObservationID' in open('listobs.txt').read(), msg='There is no Observation information')

    def verbosecheck(self, dataset):
        casalog.setlogfile('testlog.log')
        listobs(vis=dataset, verbose=False)
        nonverb = ['name', 'station']
        self.assertTrue(all(x in open('testlog.log').read() for x in nonverb),
                        msg='non-verbose not showing proper info')
        listobs(vis=dataset, verbose=True)
        items = ['Name', 'Station', r'Diam.', r'Long.', r'Lat.', 'Offset', 'ITRF', 'Scan', 'FieldName', 'SpwIds']
        self.assertTrue(all(x in open('testlog.log').read() for x in items))

    def overwritecheck(self, dataset):
        listfile = "listobs.txt"
        try:
            listobs(vis=dataset, listfile=listfile)
        except Exception:
            self.fail()
        # test default value is overwrite=False
        with self.assertRaises(RuntimeError):
            listobs(vis=dataset, listfile=listfile)
        with self.assertRaises(RuntimeError):
            listobs(vis=dataset, listfile=listfile, overwrite=False)
        expec = _sha1it(listfile)
        try:
            listobs(vis=dataset, listfile=listfile, overwrite=True)
        except Exception:
            self.fail()
        got = _sha1it(listfile)
        self.assertTrue(got == expec)

    def avgIntervalcheck(self, dataset):
        listobs(vis=dataset, listfile='listobs.txt')
        self.assertTrue('Average Interval' in open('listobs.txt').read(),
                        msg='There is no average interval column in a MS')

    def unfcheck(self, dataset):
        try:
            listobs(vis=dataset, listunfl=True)
        except Exception:
            self.fail()
        listobs(vis=dataset, listfile='listobs1.txt', listunfl=True)
        self.assertTrue('nUnflRows' in open('listobs1.txt').read())

        listobs(vis=dataset, listfile='listobs2.txt', listunfl=False)
        self.assertFalse('nUnflRows' in open('listobs2.txt').read())


class test_listobs(listobs_test_base):

    @classmethod
    def setUpClass(cls):

        pass

    def setUp(self):
        self.res = None
        if not CASA6:
            default(listobs)
        # From merged cases
        if CASA6:
            self.ms = ms
        else:
            self.ms = ms
        if (not os.path.exists(msfile1)):
            shutil.copytree(msfile1Orig, msfile1, symlinks=True)
        if (not os.path.exists(msfile2)):
            shutil.copytree(msfile2Orig, msfile2, symlinks=True)

    def tearDown(self):
        # remove files and temp logs
        os.system('rm -rf ' + 'listobs*.txt')
        os.system('rm -rf testlog.log')
        casalog.setlogfile(str(logpath))
        # From merged cases
        if CASA6:
            self.ms.done()

    @classmethod
    def tearDownClass(cls):
        # remove all the generated data
        os.system('rm -rf genmms.mms')
        os.system('rm -rf gentimeavgms.ms')
        os.system('rm -rf gentimeavgmms.mms')
        os.system('rm -rf genmms.mms.flagversions')
        # From merged tests
        shutil.rmtree(msfile1, ignore_errors=True)
        shutil.rmtree(msfile2, ignore_errors=True)
        os.system('rm -f diff*')
        os.system('rm -f newobs*')
        os.remove('CAS-5203.log')

    # Test that Different ms are taken
    def test_wrongInp(self):
        if not CASA6:
            with self.assertRaises(RuntimeError):
                listobs(vis='foo.ms')

    def test_input(self):
        '''Listobs test: Check all if listobs can take ms, mms, time averaged ms, and time averaged mms'''
        # See if listobs can take all these forms of MS
        try:
            listobs(vis=mesSet)
        except Exception:
            self.fail('Fails to take MS file')
        try:
            listobs(vis=multiMesSet)
        except Exception:
            self.fail('Fails to take MMS file')
        try:
            listobs(vis=timeavg_ms)
        except Exception:
            self.fail('Fails to take time-averaged MS file')
        try:
            listobs(vis=timeavg_mms)
        except Exception:
            self.fail('Fails to take time-averaged MMS file')

    # Test the list file
    def test_fileMS(self):
        '''Listobs test: Check to see if list file is generated from a MS'''
        self.filefunc(mesSet, 'listobs.txt')

    def test_fileMMS(self):
        '''Listobs test: Check to see if list file is generated from a MMS'''
        self.filefunc(multiMesSet, 'listobs.txt')

    def test_fileTimeAvgMS(self):
        '''Listobs test: Check to see if list file is generated from a time-averaged MS'''
        self.filefunc(timeavg_ms, 'listobs.txt')

    def test_fileTimeAvgMMS(self):
        '''Listobs test: Check to see if list file is generated from a time-averaged MMS'''
        self.filefunc(timeavg_mms, 'listobs.txt')

    # Test the log file encoding
    def test_logreadMS(self):
        '''Listobs test: Check that the log file from a MS is human readable'''
        self.logreadfunc(mesSet)

    def test_logreadMMS(self):
        '''Listobs test: Check that the log file from a MMS is human readable'''
        self.logreadfunc(multiMesSet)

    def test_logreadTimeAvgMS(self):
        '''Listobs test: Check that the log file from a time-averaged MS is human readable'''
        self.logreadfunc(timeavg_ms)

    def test_logreadTimeAvgMMS(self):
        '''Listobs test: Check that the log file from a time-averaged MMS is human readable'''
        self.logreadfunc(timeavg_mms)

    # Test log file written to

    def test_logfileMS(self):
        '''Listobs test: Check to see if the logger generates a logfile entries'''
        self.logfilecontain(mesSet)

    def test_logfileMMS(self):
        '''Listobs test: Check to see if the logger generates a logfile entries'''
        self.logfilecontain(multiMesSet)

    def test_logfileTimeAvgMS(self):
        '''Listobs test: Check to see if the logger generates a logfile entries'''
        self.logfilecontain(timeavg_ms)

    def test_logfileTimeAvgMMS(self):
        '''Listobs test: Check to see if the logger generates a logfile entries'''
        self.logfilecontain(timeavg_mms)

    # Test one row displayed per scan

    def test_indivrow(self):
        '''Listobs test: Check if one row is displayed per scan'''
        ms.open(mesSet)
        self.res = ms.summary(True, listunfl=True)
        ms.close()
        # beginning and ending times should be different
        btime = self.res['scan_1']['0']['BeginTime']
        etime = self.res['scan_1']['0']['EndTime']
        self.assertNotEqual(btime, etime, msg='Beginning and Ending times should not be equal')

    # Test that no visibility information is given

    def test_novisMS(self):
        '''Listobs test: Check if there is any visibility information when using a MS'''
        self.novis(mesSet)

    def test_novisMMS(self):
        '''Listobs test: Check if there is any visibility information when using a MMS'''
        self.novis(multiMesSet)

    def test_novisTimeAvgMS(self):
        '''Listobs test: Check if there is any visibility information when using a time-averaged MS'''
        self.novis(timeavg_ms)

    def test_novisTimeAvgMMS(self):
        '''Listobs test: Check if there is any visibility information when using a time-averaged MMS'''
        self.novis(timeavg_mms)

    # Test the scan parameter

    def test_scanMS(self):
        '''Listobs test: Check to make sure the scan information exists in all possible inputs in a MS'''
        self.scancheck(mesSet)

    def test_scanMMS(self):
        '''Listobs test: Check to make sure the scan information exists in all possible inputs in a MMS'''
        self.scancheck(multiMesSet)

    def test_scanTimeAvgMS(self):
        '''Listobs test: Check to make sure the scan information exists in all possible inputs in a time-averaged MS'''
        self.scancheck(timeavg_ms)

    def test_scanTimeAvgMMS(self):
        '''Listobs test: Check to make sure the scan information exists in all possible inputs in a time-averaged MMS'''
        self.scancheck(timeavg_mms)

    # Test the field parameter

    def test_fieldMS(self):
        '''Listobs test: Check to make sure the field information exists in all possible inputs in a MS'''
        self.fieldcheck(mesSet)

    def test_fieldMMS(self):
        '''Listobs test: Check to make sure the field information exists in all possible inputs in a MMS'''
        self.fieldcheck(multiMesSet)

    def test_fieldTimeAvgMS(self):
        '''Listobs test: Check to make sure the field information exists in all possible inputs in a time-averaged MS'''
        self.fieldcheck(timeavg_ms)

    def test_fieldTimeAvgMMS(self):
        '''Listobs test: Check to make sure the field information exists in all possible inputs in a time-averaged MMS'''
        self.fieldcheck(timeavg_mms)

    # Test the spw parameter

    def test_spwMS(self):
        '''Listobs test: Check to make sure the spw information exists in all possible inputs in a MS'''
        self.spwcheck(mesSet)

    def test_spwMMS(self):
        '''Listobs test: Check to make sure the spw information exists in all possible inputs in a MMS'''
        self.spwcheck(multiMesSet)

    def test_spwTimeAvgMS(self):
        '''Listobs test: Check to make sure the spw information exists in all possible inputs in a time-averaged MS'''
        self.spwcheck(timeavg_ms)

    def test_spwTimeAvgMMS(self):
        '''Listobs test: Check to make sure the spw information exists in all possible inputs in a time-averaged MMS'''
        self.spwcheck(timeavg_mms)

    # Test the Correlation parameter

    def test_corrsMS(self):
        '''Listobs test: Check to make sure the correlation information exists in all possible inputs in a MS'''
        self.corrcheck(mesSet)

    def test_corrsMMS(self):
        '''Listobs test: Check to make sure the correlation information exists in all possible inputs in a MMS'''
        self.corrcheck(multiMesSet)

    def test_corrsTimeAvgMS(self):
        '''Listobs test: Check to make sure the correlation information exists in all possible inputs in a time-averaged MS'''
        self.corrcheck(timeavg_ms)

    def test_corrsTimeAvgMMS(self):
        '''Listobs test: Check to make sure the correlation information exists in all possible inputs in a time-averaged MMS'''
        self.corrcheck(timeavg_mms)

    # Test the antenna parameter

    def test_antMS(self):
        '''Listobs test: Check to make sure the antenna information exists in all possible inputs in a MS'''
        self.antcheck(mesSet)

    def test_antMMS(self):
        '''Listobs test: Check to make sure the antenna information exists in all possible inputs in a MMS'''
        self.antcheck(multiMesSet)

    def test_antTimeAvgMS(self):
        '''Listobs test: Check to make sure the antenna information exists in all possible inputs in a time-averaged MS'''
        self.antcheck(timeavg_ms)

    def test_antTimeAvgMMS(self):
        '''Listobs test: Check to make sure the antenna information exists in all possible inputs in a time-averaged MMS'''
        self.antcheck(timeavg_mms)

    # Test the selectdata parameter

    def test_selectdataMS(self):
        '''Listobs test: Check to see if the selectdata parameter functions with a MS'''
        self.selectcheck(mesSet)

    def test_selectdataMMS(self):
        '''Listobs test: Check to see if the selectdata parameter functions with a MMS'''
        self.selectcheck(multiMesSet)

    def test_selectdataTimeAvgMS(self):
        '''Listobs test: Check to see if the selectdata parameter functions with a time-averaged MS'''
        self.selectcheck(timeavg_ms)

    def test_selectdataTimeAvgMMS(self):
        '''Listobs test: Check to see if the selectdata parameter functions with a time-averaged MMS'''
        self.selectcheck(timeavg_mms)

    # Test the uvrange parameter

    def test_uvrangeMS(self):
        '''Listobs test: check that the proper inputs work for uvrange on a MS'''
        self.uvrangecheck(mesSet)

    def test_uvrangeMMS(self):
        '''Listobs test: check that the proper inputs work for uvrange on a MMS'''
        self.uvrangecheck(multiMesSet)

    def test_uvrangeTimeAvgMS(self):
        '''Listobs test: check that the proper inputs work for uvrange on a time-averaged MS'''
        self.uvrangecheck(timeavg_ms)

    def test_uvrangeTimeAvgMMS(self):
        '''Listobs test: check that the proper inputs work for uvrange on a time-averaged MMS'''
        self.uvrangecheck(timeavg_mms)

    # Test time range parameter

    def test_timerangeMS(self):
        '''Listobs test: check that the proper inputs work for timerange on a MS'''
        self.timerangecheck(mesSet)

    def test_timerangeMMS(self):
        '''Listobs test: check that the proper inputs work for timerange on a MMS'''
        self.timerangecheck(multiMesSet)

    def test_timerangeTimeAvgMS(self):
        '''Listobs test: check that the proper inputs work for timerange on a time-averaged MS'''
        self.timerangecheck(timeavg_ms)

    def test_timerangeTimeAvgMMS(self):
        '''Listobs test: check that the proper inputs work for timerange on a time-averaged MMS'''
        self.timerangecheck(timeavg_mms)

    # Test the intent parameter

    def test_intentMS(self):
        '''Listobs test: Check to see that Intent info exists for a MS and accepts correct inputs'''
        self.intentcheck(mesSet)

    def test_intentMMS(self):
        '''Listobs test: Check to see that Intent info exists for a MMS and accepts correct inputs'''
        self.intentcheck(multiMesSet)

    def test_intentTimeAvgMS(self):
        '''Listobs test: Check to see that Intent info exists for a time-averaged MS and accepts correct inputs'''
        self.intentcheck(timeavg_ms)

    def test_intentTimeAvgMMS(self):
        '''Listobs test: Check to see that Intent info exists for a time-averaged MMS and accepts correct inputs'''
        self.intentcheck(timeavg_mms)

    # Test the array parameter

    def test_arrayMS(self):
        '''Listobs test: Check for the existence of the array parameter in a MS and accepts proper inputs'''
        self.arraycheck(mesSet)

    def test_arrayMMS(self):
        '''Listobs test: Check for the existence of the array parameter in a MMS and accepts proper inputs'''
        self.arraycheck(multiMesSet)

    def test_arrayTimeAvgMS(self):
        '''Listobs test: Check for the existence of the array parameter in a time-averaged MS and accepts proper inputs'''
        self.arraycheck(timeavg_ms)

    def test_arrayTimeAvgMMS(self):
        '''Listobs test: Check for the existence of the array parameter in a time-averaged MMS and accepts proper inputs'''
        self.arraycheck(timeavg_mms)

    # Test the observation parameter

    def test_observationMS(self):
        '''Listobs test: Check for the existence of the Observation parameter for a MS and check for proper inputs'''
        self.obscheck(mesSet)

    def test_observationMMS(self):
        '''Listobs test: Check for the existence of the Observation parameter for a MMS and check for proper inputs'''
        self.obscheck(multiMesSet)

    def test_observationTimeAvgMS(self):
        '''Listobs test: Check for the existence of the Observation parameter for a time-averaged MS and check for proper inputs'''
        self.obscheck(timeavg_ms)

    def test_observationTimeAvgMMS(self):
        '''Listobs test: Check for the existence of the Observation parameter for a time-averaged MMS and check for proper inputs'''
        self.obscheck(timeavg_mms)

    # Test the Verbose parameter

    def test_verboseMS(self):
        '''Listobs test: Check that a verbose file is larger than a non-verbose one for a MS'''
        self.verbosecheck(mesSet)

    def test_verboseMMS(self):
        '''Listobs test: Check that a verbose file is larger than a non-verbose one for a MMS'''
        self.verbosecheck(multiMesSet)

    def test_verboseTimeAvgMS(self):
        '''Listobs test: Check that a verbose file is larger than a non-verbose one for a time-averaged MS'''
        self.verbosecheck(timeavg_ms)

    def test_verboseTimeAvgMMS(self):
        '''Listobs test: Check that a verbose file is larger than a non-verbose one for a time-averaged MMS'''
        self.verbosecheck(timeavg_mms)

    # Test the overwrite param

    def test_overwriteMS(self):
        """Test overwrite parameter - CAS-5203: test for MS"""
        self.overwritecheck(mesSet)

    def test_overwriteMMS(self):
        """Test overwrite parameter - CAS-5203: test for MMS"""
        self.overwritecheck(multiMesSet)

    def test_overwriteTimeAvgMS(self):
        """Test overwrite parameter - CAS-5203: test for time-averaged MS"""
        self.overwritecheck(timeavg_ms)

    def test_overwriteTimeAvgMMS(self):
        """Test overwrite parameter - CAS-5203: test for time-averaged MMS"""
        self.overwritecheck(timeavg_mms)

    # Test the inf loop bug CAS-6733

    def test_CAS_6733(self):
<<<<<<< HEAD
        """Verify listobs runs to completion on data set in CAS-6733. This was an infinite loop bugfix"""            
        vis = os.path.join(datapath,'CAS-6733.ms')
=======
        """Verify listobs runs to completion on data set in CAS-6733. This was an infinite loop bugfix"""
        if CASA6:
            vis = casatools.ctsys.resolve('visibilities/evla/CAS-6733.ms')

        elif os.path.exists(os.environ.get('CASAPATH').split()[0] + '/data/casa-data-req'):
            vis = os.environ.get('CASAPATH').split()[0] + '/data/casa-data-req/visibilities/evla/CAS-6733.ms'
        else:
            vis = os.environ.get('CASAPATH').split()[0] + '/casa-data-req/visibilities/evla/CAS-6733.ms'

>>>>>>> bb61d885
        try:
            listobs(vis=vis)
        except Exception:
            self.fail()

    # Test average interval

    def test_avgIntervalMS(self):
        '''Listobs test: Check that the Int (s) column exists for a MS'''
        self.avgIntervalcheck(mesSet)

    def test_avgIntervalMMS(self):
        '''Listobs test: Check that the Int (s) column exists for a MMS'''
        self.avgIntervalcheck(multiMesSet)

    def test_avgIntervalTimeAvgMS(self):
        '''Listobs test: Check that the Int (s) column exists for a time-averaged MS'''
        self.avgIntervalcheck(timeavg_ms)

    def test_avgIntervalTimeAvgMMS(self):
        '''Listobs test: Check that the Int (s) column exists for a time-averaged MMS'''
        self.avgIntervalcheck(timeavg_mms)

    # Test list unflagged parameter

    def test_listunflMS(self):
        '''Listobs test: Check that the list unflagged column shows up in a MS'''
        self.unfcheck(mesSet)

    def test_listunflMMS(self):
        '''Listobs test: Check that the list unflagged column shows up in a MMS'''
        self.unfcheck(multiMesSet)

    def test_listunflTimeAvgMS(self):
        '''Listobs test: Check that the list unflagged column shows up in a time-averaged MS'''
        self.unfcheck(timeavg_ms)

    def test_listunflTimeAvgMMS(self):
        '''Listobs test: Check that the list unflagged column shows up in a time-averaged MMS'''
        self.unfcheck(timeavg_ms)

    # Start of merged cases from test_listobs

    def test_longFieldName(self):
        '''Listobs 2: CSV-591. Check if long field names are fully displayed'''
        self.ms.open(msfile1)
        res = self.ms.summary(True, listunfl=True)
        self.ms.close()
        name = res['field_0']['name']
        self.assertFalse(name.__contains__('*'), "Field name contains a *")
        name = res['scan_7']['0']['FieldName']
        self.assertFalse(name.__contains__('*'), "Field name contains a *")

    def test_almaOneRow(self):
        '''Listobs 3: CAS-2751. Check that ALMA MS displays one row per scan'''
        self.ms.open(msfile2)
        res = self.ms.summary(True, listunfl=True)
        self.ms.close()
        # Begin and end times should be different
        btime = res['scan_1']['0']['BeginTime']
        etime = res['scan_1']['0']['EndTime']
        self.assertNotEqual(btime, etime, "Begin and End times of scan=1 should not be equal")

        # Only one row of scan=1 should be printed
        output = 'listobs4.txt'
        out = "newobs4.txt"
        reference = reffile + '_almaOneRow'
        diff = "difflistobs4"

        listobs(vis=msfile2, verbose=True, listfile=output, listunfl=True)
        #        # Remove the name of the MS from output before comparison
        os.system("sed '1,3d' " + output + ' > ' + out)
        os.system("diff " + reference + " " + out + " > " + diff)
        self.assertTrue(lt.compare(out, reference),
                        'New and reference files are different. %s != %s. '
                        'See the diff file %s.' % (out, reference, diff))

    def test_nonVerboseFileSave(self):
        '''Listobs 4: Save on a file, verbose=False'''
        output = 'listobs5.txt'
        out = "newobs5.txt"
        reference = reffile + '_nonVerboseFileSave'
        diff1 = "diff1listobs5"
        diff2 = "diff2listobs5"

        #        # Run it twice to check for the precision change
        self.res = listobs(vis=msfile1, verbose=False, listfile=output, listunfl=True)
        #        # Remove the name of the MS from output before comparison
        os.system("sed '1,3d' " + output + ' > ' + out)
        os.system("diff " + reference + " " + out + " > " + diff1)
        self.assertTrue(lt.compare(out, reference),
                        'New and reference files are different in first run. %s != %s. '
                        'See the diff file %s.' % (out, reference, diff1))

        os.system('rm -rf ' + output + " " + out)
        self.res = listobs(vis=msfile1, verbose=False, listfile=output, listunfl=True)
        #        # Remove the name of the MS from output before comparison
        os.system("sed '1,3d' " + output + ' > ' + out)
        os.system("diff " + reference + " " + out + " > " + diff2)
        self.assertTrue(lt.compare(out, reference),
                        'New and reference files are different in second run. %s != %s. '
                        'See the diff file %s.' % (out, reference, diff2))

    def test_verboseFileSave(self):
        '''Listobs 5: Save on a file, verbose=True'''
        output = 'listobs6.txt'
        out = "newobs6.txt"
        diff = "difflistobs6"
        reference = reffile + '_verboseFileSave'
        self.res = listobs(vis=msfile1, listfile=output, verbose=True, listunfl=True)
        #        # Remove the name of the MS from output before comparison
        os.system("sed '1,3d' " + output + ' > ' + out)
        os.system("diff " + reference + " " + out + " > " + diff)
        self.assertTrue(lt.compare(out, reference),
                        'New and reference files are different. %s != %s. '
                        'See the diff file %s.' % (out, reference, diff))

    def test_scanSelectionParam(self):
        '''Listobs 6: test scan selection parameters'''
        output = "listobs7.txt"
        out = "newobs7.txt"
        diff = "difflistobs7"
        reference = reffile + '_scanSelectionParam'
        self.res = listobs(vis=msfile1, scan='2', listfile=output, verbose=True, listunfl=True)
        #        # Remove the name of the MS from output before comparison
        os.system("sed '1,3d' " + output + ' > ' + out)
        os.system("diff " + reference + " " + out + " > " + diff)
        self.assertTrue(lt.compare(out, reference),
                        'New and reference files are different. %s != %s. '
                        'See the diff file %s.' % (out, reference, diff))

    def test_antennaSelectionParam(self):
        '''Listobs 7: test antenna selection parameters'''
        output = "listobs8.txt"
        out = "newobs8.txt"
        diff = "difflistobs8"
        reference = reffile + '_antennaSelectionParam'
        self.res = listobs(vis=msfile1, antenna='3&&4', listfile=output, verbose=True, listunfl=True)
        #        # Remove the name of the MS from output before comparison
        os.system("sed '1,3d' " + output + ' > ' + out)
        os.system("diff " + reference + " " + out + " > " + diff)
        self.assertTrue(lt.compare(out, reference),
                        'New and reference files are different. %s != %s. '
                        'See the diff file %s.' % (out, reference, diff))

    def test_ephem(self):
        '''ephemeris objects'''
        output = "listobs9.txt"
        out = "newobs9.txt"
        diff = "difflistobs9"
        reference = reffile + '_ephem'
        self.res = listobs(vis=os.path.join(datapath, nep), listfile=output, verbose=True, listunfl=False)
        #        # Remove the name of the MS from output before comparison
        os.system("sed '1,3d' " + output + ' > ' + out)
        os.system("diff " + reference + " " + out + " > " + diff)
        self.assertTrue(lt.compare(out, reference),
                        'New and reference files are different. %s != %s. '
                        'See the diff file %s.' % (out, reference, diff))

    def test_overwrite(self):
        """Test overwrite parameter - CAS-5203"""
        listfile = "CAS-5203.log"
        listobs(vis=msfile1, listfile=listfile)

        # test default value is overwrite=False
        with self.assertRaises(RuntimeError):
            listobs(vis=msfile1, listfile=listfile)
        with self.assertRaises(RuntimeError):
            listobs(vis=msfile1, listfile=listfile, overwrite=False)

        expec = _sha1it(listfile)
        listobs(vis=msfile1, listfile=listfile, overwrite=True)
        got = _sha1it(listfile)
        self.assertTrue(got == expec)


def suite():
    return [test_listobs]


if __name__ == '__main__':
    unittest.main()<|MERGE_RESOLUTION|>--- conflicted
+++ resolved
@@ -57,72 +57,21 @@
 import subprocess
 import shutil
 
-from casatasks.private.casa_transition import *
-
 try:
     import casatools
     from casatasks import partition, split, listobs, casalog
     from casatools.platform import bytes2str
-
     ms = casatools.ms()
+    datapath = casatools.ctsys.resolve('unittest/listobs/')
     CASA6 = True
 except ImportError:
     from __main__ import default
     from tasks import *
     from taskinit import *
-
-# If the test is being run in CASA6 use the new method to get the CASA path
-if CASA6:
-<<<<<<< HEAD
-    datapath = casatools.ctsys.resolve('unittest/listobs/')
-else:
     datapath = os.environ.get('CASAPATH').split()[0] + '/casatestdata/unittest/listobs/'
 
-    # Generate the test data
-
-mesSet = os.path.join(datapath, 'uid___X02_X3d737_X1_01_small.ms')
-
-=======
-    ### for listing import
-    sys.path.append(os.path.abspath(os.path.dirname(__file__)))
-    import listing as lt
-
-else:
-    import listing as lt
-
-    # Generate the test data
-
-if CASA6:
-    mesSet = casatools.ctsys.resolve('visibilities/alma/uid___X02_X3d737_X1_01_small.ms')
-    # Data for old test
-    msfile1Orig = casatools.ctsys.resolve('visibilities/vla/ngc5921_ut.ms')
-    msfile2Orig = casatools.ctsys.resolve('visibilities/alma/uid___X02_X3d737_X1_01_small.ms')
-    nep = casatools.ctsys.resolve('visibilities/alma/nep2-shrunk.ms')
-    # datapath for ref files
-    datapath = casatools.ctsys.resolve('text/')
-else:
-    if os.path.exists(os.environ.get('CASAPATH').split()[
-                          0] + '/data/casa-data-req/visibilities/alma/uid___X02_X3d737_X1_01_small.ms'):
-        mesSet = os.environ.get('CASAPATH').split()[
-                     0] + '/data/casa-data-req/visibilities/alma/uid___X02_X3d737_X1_01_small.ms'
-        # Data for old test
-        msfile1Orig = os.environ.get('CASAPATH').split()[0] + '/data/casa-data-req/visibilities/vla/ngc5921_ut.ms'
-        msfile2Orig = os.environ.get('CASAPATH').split()[
-                          0] + '/data/casa-data-req/visibilities/alma/uid___X02_X3d737_X1_01_small.ms'
-        nep = os.environ.get('CASAPATH').split()[0] + '/data/casa-data-req/visibilities/alma/nep2-shrunk.ms'
-        # datapath for ref files
-        datapath = os.environ.get('CASAPATH').split()[0] + '/data/casa-data-req/text/'
-    else:
-        mesSet = os.environ.get('CASAPATH').split()[
-                     0] + '/casa-data-req/visibilities/alma/uid___X02_X3d737_X1_01_small.ms'
-        # Data for old test
-        msfile1Orig = os.environ.get('CASAPATH').split()[0] + '/casa-data-req/visibilities/vla/ngc5921_ut.ms'
-        msfile2Orig = os.environ.get('CASAPATH').split()[
-                          0] + '/casa-data-req/visibilities/alma/uid___X02_X3d737_X1_01_small.ms'
-        nep = os.environ.get('CASAPATH').split()[0] + '/casa-data-req/visibilities/alma/nep2-shrunk.ms'
-        # datapath for ref files
-        datapath = os.environ.get('CASAPATH').split()[0] + '/casa-data-req/text/'
->>>>>>> bb61d885
+from casatestutils import listing
+lt = listing
 
 # This is for tests that check what the parameter validator does when parameters are
 # given wrong types - these don't exercise the task but the parameter validator!
@@ -134,6 +83,9 @@
     casa_stack_rethrow = stack_frame_find().get('__rethrow_casa_exceptions', False)
     validator_exc_type = RuntimeError
 
+# Generate the test data
+mesSet = os.path.join(datapath, 'uid___X02_X3d737_X1_01_small.ms')
+
 outvis = 'genmms.mms'
 if not os.path.exists(outvis):
     partition(vis=mesSet, outputvis=outvis, createmms=True)
@@ -153,9 +105,9 @@
 # Old test input and output names
 msfile1 = 'ngc5921_ut.ms'
 msfile2 = 'uid___X02_X3d737_X1_01_small.ms'
-# nep = 'nep2-shrunk.ms'
+nep = 'nep2-shrunk.ms'
 # Old reffiles
-reffile = os.path.join(datapath, 'reflistobs')
+reffile = os.path.join(datapath, 'listobs_reference/reflistobs')
 
 
 def _sha1it(filename):
@@ -567,9 +519,11 @@
         else:
             self.ms = ms
         if (not os.path.exists(msfile1)):
-            shutil.copytree(msfile1Orig, msfile1, symlinks=True)
+            shutil.copytree(datapath+msfile1, msfile1, symlinks=True)
         if (not os.path.exists(msfile2)):
-            shutil.copytree(msfile2Orig, msfile2, symlinks=True)
+            shutil.copytree(datapath+msfile2, msfile2, symlinks=True)
+        if (not os.path.exists(nep)):
+            shutil.copytree(datapath+nep, nep, symlinks=True)
 
     def tearDown(self):
         # remove files and temp logs
@@ -582,7 +536,11 @@
 
     @classmethod
     def tearDownClass(cls):
-        # remove all the generated data
+        # remove all the generated and input data
+        shutil.rmtree(nep)
+        shutil.rmtree(msfile1)
+        shutil.rmtree(msfile2)
+        os.system('rm -rf reflistobs*')
         os.system('rm -rf genmms.mms')
         os.system('rm -rf gentimeavgms.ms')
         os.system('rm -rf gentimeavgmms.mms')
@@ -939,20 +897,9 @@
     # Test the inf loop bug CAS-6733
 
     def test_CAS_6733(self):
-<<<<<<< HEAD
         """Verify listobs runs to completion on data set in CAS-6733. This was an infinite loop bugfix"""            
         vis = os.path.join(datapath,'CAS-6733.ms')
-=======
-        """Verify listobs runs to completion on data set in CAS-6733. This was an infinite loop bugfix"""
-        if CASA6:
-            vis = casatools.ctsys.resolve('visibilities/evla/CAS-6733.ms')
-
-        elif os.path.exists(os.environ.get('CASAPATH').split()[0] + '/data/casa-data-req'):
-            vis = os.environ.get('CASAPATH').split()[0] + '/data/casa-data-req/visibilities/evla/CAS-6733.ms'
-        else:
-            vis = os.environ.get('CASAPATH').split()[0] + '/casa-data-req/visibilities/evla/CAS-6733.ms'
-
->>>>>>> bb61d885
+
         try:
             listobs(vis=vis)
         except Exception:
@@ -1104,7 +1051,7 @@
         out = "newobs9.txt"
         diff = "difflistobs9"
         reference = reffile + '_ephem'
-        self.res = listobs(vis=os.path.join(datapath, nep), listfile=output, verbose=True, listunfl=False)
+        self.res = listobs(vis=nep, listfile=output, verbose=True, listunfl=False)
         #        # Remove the name of the MS from output before comparison
         os.system("sed '1,3d' " + output + ' > ' + out)
         os.system("diff " + reference + " " + out + " > " + diff)
