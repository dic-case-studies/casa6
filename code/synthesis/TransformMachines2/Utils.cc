--- conflicted
+++ resolved
@@ -751,13 +751,8 @@
   // Get the value of the named variable from ~/.aipsrc (or ~/.casarc)
   // or from a env. variable (in this precidence order).
   //
-<<<<<<< HEAD
-    template <class T>
-    T SynthesisUtils::getenv(const char *name,const T defaultVal)
-=======
   template <class T>
     T SynthesisUtils::getenv(const char *name, const T defaultVal)
->>>>>>> 755cab74
     {
       T val=defaultVal;
       stringstream defaultStr;
@@ -786,19 +781,11 @@
 	}
       return val;
     }
-<<<<<<< HEAD
-  template 
+    template 
     Int SynthesisUtils::getenv(const char *name, const Int defaultVal);
   template 
     Bool SynthesisUtils::getenv(const char *name, const Bool defaultVal);
   template 
-=======
-    template 
-    Int SynthesisUtils::getenv(const char *name, const Int defaultVal);
-    template 
-    Bool SynthesisUtils::getenv(const char *name, const Bool defaultVal);
-    template 
->>>>>>> 755cab74
     Float SynthesisUtils::getenv(const char *name, const Float defaultVal);
 
   Float SynthesisUtils::libreSpheroidal(Float nu) 
