--- conflicted
+++ resolved
@@ -182,17 +182,10 @@
   CTInterface cti(ct);
   TableExprNode ten = cts.toTableExprNode(&cti);
   try {
-<<<<<<< HEAD
-    getSelectedTable(selCT,ct,ten,"");
-  } catch (AipsError x) {
-    //throw(AipsError("Error selecting on caltable: "+ct.tableName()));
-    throw(AipsError(x.getMesg()));
-=======
     getSelectedTable(selCT, ct, ten, "");
   } catch(AipsError x) {
       throw(AipsError("Error selecting on caltable:\n"+
         x.getMesg()));
->>>>>>> 55ee7d99
   }
 }
 
