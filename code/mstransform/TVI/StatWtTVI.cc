--- conflicted
+++ resolved
@@ -65,19 +65,13 @@
         "StatWtTVI requires the MS to have a "
         "DATA column. This MS does not"
     );
-<<<<<<< HEAD
     _mustComputeSigma = (_column == DATA || _column == RESIDUAL_DATA);
     _updateWeight = ! _mustComputeSigma 
         || (_mustComputeSigma && ! ms().isColumn(MSMainEnums::CORRECTED_DATA));
-    _useDefaultModelValue = (_column == RESIDUAL || _column == RESIDUAL_DATA)
-        && ! ms().isColumn(MSMainEnums::MODEL_DATA);
-    // Initialize attached VisBuffer
-=======
     _noModel = (_column == RESIDUAL || _column == RESIDUAL_DATA)
         && ! origMS.isColumn(MSMainEnums::MODEL_DATA)
         && ! origMS.source().isColumn(MSSourceEnums::SOURCE_MODEL);
 	// Initialize attached VisBuffer
->>>>>>> c36cbc99
 	setVisBuffer(createAttachedVisBuffer(VbRekeyable));
 }
 
