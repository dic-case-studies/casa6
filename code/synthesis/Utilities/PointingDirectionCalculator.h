//# PointingDirectionCalculator.h: Does for MSes various fixes which do not involve calibrating.
//# Copyright (C) 2008
//# Associated Universities, Inc. Washington DC, USA.
//#
//# This library is free software; you can redistribute it and/or modify it
//# under the terms of the GNU Library General Public License as published by
//# the Free Software Foundation; either version 2 of the License, or (at your
//# option) any later version.
//#
//# This library is distributed in the hope that it will be useful, but WITHOUT
//# ANY WARRANTY; without even the implied warranty of MERCHANTABILITY or
//# FITNESS FOR A PARTICULAR PURPOSE.  See the GNU Library General Public
//# License for more details.
//#
//# You should have received a copy of the GNU Library General Public License
//# along with this library; if not, write to the Free Software Foundation,
//# Inc., 675 Massachusetts Ave, Cambridge, MA 02139, USA.
//#
//# Correspondence concerning AIPS++ should be addressed as follows:
//#        Internet email: aips2-request@nrao.edu.
//#        Postal address: AIPS++ Project Office
//#                        National Radio Astronomy Observatory
//#                        520 Edgemont Road
//#                        Charlottesville, VA 22903-2475 USA
//#
//# $Id$
//#

#ifndef _SYNTHESIS_POINTING_DIRECTION_CALCULATOR_H_
#define _SYNTHESIS_POINTING_DIRECTION_CALCULATOR_H_

#include <casa/aipstype.h>
#include <casa/BasicSL/String.h>
#include <casa/Arrays/Matrix.h>
#include <casa/Arrays/Vector.h>
#include <casa/Quanta/MVDirection.h>
#include <casa/Utilities/CountedPtr.h>
#include <ms/MeasurementSets/MeasurementSet.h>
#include <ms/MeasurementSets/MSPointing.h>
#include <ms/MeasurementSets/MSPointingColumns.h>
#include <measures/Measures/MCDirection.h>
#include <measures/Measures/MDirection.h>
#include <measures/Measures/MPosition.h>
#include <measures/Measures/MEpoch.h>
#include <measures/Measures/MeasFrame.h>
#include <measures/TableMeasures/ScalarMeasColumn.h>
#include <measures/TableMeasures/ArrayMeasColumn.h>
#include <tables/Tables/ScalarColumn.h>
// CAS-8418 //
#include <synthesis/Utilities/SDPosInterpolator.h>
#include <memory>  // for unique_ptr<> 
#include <utility> // for std::pair

namespace casa {

///
// <summary>Calculates Pointing Direction Efficiently</summary>
//
//<use visibility=export>
//
// <reviewed reviewer="UNKNOWN" date="before2018/05/22" tests="" demos="">
// </reviewed>
//
// The PointingDirectionCalculator calculates pointing directions for selected MS rows.
// The calculation is based on the information recorded in MS POINTING table.
// In general, sampling intervals for spectral (autocorrelation) data (MS MAIN table)
// and pointing direction information (MS POINTING table) are independent. Thus,
// any interpolation in time domain should be necessary to calculate the pointing
// direction from the MS POINTING table. In addition, a direction reference frame
// in MS POINTING table may be different from the desired one. In that case,
// the frame conversion is also required. The class is intended to automate those
// complicated calculation. User can obtain a list of pointing directions by
// calling a few configuration method to select data and/or specify output direction
// reference frame. The class supports pointing direction calculation for moving
// objects. If the flag for moving source is turn on, returned direction will be
// shifted to the first timestamp.
//
// <prerequisite>
// </prerequisite>
//
// <etymology>
// </etymology>
//
// <synopsis>
// The PointingDirectionCalculator calculates pointing directions for selected
// MS rows. The calculation is based on the information recorded in MS POINTING
// table.
// </synopsis>
//
// <example>
// Here is a typical example for ALMA data. In ALMA, POINTING information is
// recorded in AZELGEO reference. However, there is a case that we need
// pointing direction in celestial coordinate such as J2000. In such case,
// the code will look like the following.
// <srcblock>
// MeasurementSet ms; // any MS
// PointingDirectionCalculator calculator(ms);
// calculator.setDirectionListMatrixShape(PointingDirectionCalculator::ROW_MAJOR);
// calculator.selectData(spw="19", antenna="PM01&&&"); // select spw 19 and antnena PM01
// calculator.setDirectionColumn("DIRECTION");
// calculator.setFrame("J2000");
// Matrix directions = calculator.getDirection();
// </srcblock>
// </example>
//
// <motivation>
// Pointing direction is one of the crucial information on single-dish data
// reduction. However, such information is not directly associated with
// spectral (autocorrelation) data. Instead, pointing directions must be
// calculated from the records in MS POINTING table. That calculation is
// sometimes complicated. It may contain an interpolation in time as well
// as a conversion to desired direction reference frame. This class is
// designed to automate such calculation. The implementation is somewhat
// specialized for the usecase of single-dish data reduction.
// </motivation>
//
//#! <templating arg=T>
//#! </templating>
//
// <thrown>
// </thrown>
//
// <todo asof="before2018/05/22">
//   <li> Define unit test
//   <li> Implement more sophisticated interpolation method such as cubic spline
// </todo>
///

class SplineInterpolation;       // CAS-8418 Forward Reference //

class PointingDirectionCalculator {
public:

    //+
    //  CAS-8418:  typedef of accessor_ and  Direction column types.
    //-
    typedef 
    casacore::MDirection (*ACCESSOR)(  casacore::MSPointingColumns &pointingColumns,
                                       casacore::uInt rownr);
    typedef
    enum DC_ { DIRECTION, TARGET, POINTING_OFFSET, SOURCE_OFFSET, ENCODER, nItems} PtColID;

    typedef casacore::Vector<casacore::Vector<casacore::Vector<casacore::Vector<casacore::Double> > > > 
    COEFF;

    // Enumerations for memory layout of the output pointing direction array.
    // User should select the layout according to an usercase of this class.
    enum MatrixShape {
        // Memory layout is "column major"
        COLUMN_MAJOR,
        // Memory layout is "row major"
        ROW_MAJOR
    };

    //+
    // Constructor
    //-
   
//+

//   Create Spline five Objects on PointingDirectionCalculator.
//
//   - The setDirectionColumn(name) performs all the initialization and make Coefficient table.
//   - In this constructor, init() and setDirectionColumn("DIRECTION") are called,
//     soon or later, setDirectionColumn will be called, whenever new Direction column is used
//     and interporation is made.
//   - The spline object is created by a column, which contains all antenna_Id.
//   - Cofficient table is obtained from SDPosInterpolation. 
//   - SplineInterpolation class in this file provides calculation but it is sort of customize 
//     for PoinitngDirectionCalculator.
//   - To see the initialization, please start from setDirectionColumn().  
//- 

    PointingDirectionCalculator(casacore::MeasurementSet const &ms);

    // Destructor
    ~PointingDirectionCalculator();

    // Select data in the given MS.
    // Each selection parameters accept MS data selection syntax.
    void selectData(casacore::String const &antenna = "", 
		casacore::String const &spw ="",
		casacore::String const &field = "", 
		casacore::String const &time = "",
            	casacore::String const &scan = "", 
		casacore::String const &feed = "",
            	casacore::String const &intent = "", 
		casacore::String const &observation = "", 
		casacore::String const &uvrange = "",
            	casacore::String const &msselect = "");

    //+
    // Select which POINTING column to use for pointing direction calculation.
    // Possible values are "DIRECTION" (default), "TARGET", "POINTING_OFFSET",
    // "SOURCE_OFFSET", and "ENCODER". These values are all case-sensitive.
    //
    // CAS-8418 Update
    //   Spline-Interpolation initialization is inserted for each POINTING Column.
    //   Once this is done, the object will be reused.
    //-
       
    void setDirectionColumn(casacore::String const &columnName = "DIRECTION");

    //+
    // Set output direction reference frame. This accepts reference strings which
    // <linkto class=MDirection>MDirection</linkto> can recognize.
    // If given string is invalid, the frame will be set to "J2000".
    //-
 
    void setFrame(casacore::String const frameType);

    //+
    // Set output direction matrix shape. If "ROW_MAJOR" is given, the shape will be
    // (2, nrow) where nrow is a number of selected rows in MS. If "COLUMN_MAJOR" is
    // set, the shape will be (nrow, 2). User can choose appropriate shape according
    // to the access pattern for the output direction matrix.
    //-

    void setDirectionListMatrixShape(
            PointingDirectionCalculator::MatrixShape const shape);
    
    //+
    // <group>
    // Set source name for the moving source.
    // The method accepts source names which <linkto class=MDirection>MDirection</linkto>
    // can recognize (e.g. "Moon", "Jupiter").
    // If given string is invalid, exception will be thrown. User can specify the moving source
    // using a string or the MDirection instance.
    
    void setMovingSource(casacore::String const sourceName);
    void setMovingSource(casacore::MDirection const &sourceDirection);
    
    // </group>

    //+
    // Clear the moving source setting.
    //-
    
    void unsetMovingSource();

    //+
    // Return number of rows for selected MS.
    //-

    casacore::uInt getNrowForSelectedMS() {return selectedMS_->nrow();}

    //+
    // Return direction type as a <linkto class=MDirection>MDirection::Types</linkto>
    // enum.
    //-

    casacore::MDirection::Types const &getDirectionType() {return directionType_;}

    //+
    // Return an information on the moving source as a <linkto class=MDirection>MDirection</linkto>
    // instance.
    //-
    
    casacore::MDirection const &getMovingSourceDirection() {return *movingSource_;}

    //+
    // Return pointing direction matrix. Its shape depends on the user set the shape to
    // "ROW_MAJOR" or "COLUMN_MAJOR". Returned directions are interpolated to timestamps
    // recorded in the selected MS, and are converted to desired direction reference
    // frame if necessary.
    //-     

    casacore::Matrix<casacore::Double> getDirection();

    //+
    // Return pointing direction for specified row.
    // If irow is larger than or equal to the number of rows for selected MS,
    // exception will be thrown.
    //-

    casacore::Vector<casacore::Double> getDirection(casacore::uInt irow);

    // <group>
    // Return a list of row ids for selected rows. The getRowId will return the ids
    // in selected MS. On the other hand, the getRowIdForOriginalMS will return
    // the ids in original MS.

    casacore::Vector<casacore::uInt> getRowId();
    casacore::Vector<casacore::uInt> getRowIdForOriginalMS();

    // </group>

    //+
    // Return a row id for specified row.
    // If irow is larger than or equal to the number of rows for selected MS,
    // exception will be thrown.
    //-

    casacore::uInt getRowId(casacore::uInt irow);

    //***************************************
    // CAS-8418  Spline Interpolation API 
    //***************************************
    
    // Spline interpolation Enable/Disable (true=ENABLE) 

    inline void setSplineInterpolation(bool mode) {useSplineInterpolation_ = mode;};

    // Curret Direction column (=accessor in this source) (for UT)

    inline PtColID  getCurretAccessorId()  { return  accessorId_ ; };

    // Exporting COEFF table. //

    bool    isCoefficientReady();   // true if current COEFF is availabe 
    COEFF   exportCoeff();          // returns copy of COEFF

private: 

    void init();
    void initPointingTable(casacore::Int const antennaId);
    void resetAntennaPosition(casacore::Int const antennaId);
    void resetTime(casacore::Double const timestamp);
    void inspectAntenna();
    void configureMovingSourceCorrection();

    casacore::Vector<casacore::Double> doGetDirection(casacore::uInt irow);
    casacore::Vector<casacore::Double> doGetDirection(casacore::uInt irow, casacore::uInt antID);

    // table access stuff

    casacore::CountedPtr<casacore::MeasurementSet> 		originalMS_;
    casacore::CountedPtr<casacore::MeasurementSet> 		selectedMS_;
    casacore::CountedPtr<casacore::MSPointing> 			pointingTable_;
<<<<<<< HEAD
    casacore::CountedPtr<casacore::MSPointingColumns> 	pointingColumns_;
    casacore::ROScalarMeasColumn<casacore::MEpoch> 		timeColumn_;
=======
    casacore::CountedPtr<casacore::MSPointingColumns>           pointingColumns_;
    casacore::ScalarMeasColumn<casacore::MEpoch> 		timeColumn_;
>>>>>>> b9bb70c8
    casacore::ScalarColumn<casacore::Double> 			intervalColumn_;
    casacore::ScalarColumn<casacore::Int> 			antennaColumn_;
    casacore::String 						directionColumnName_;

    casacore::MDirection (*accessor_)(	casacore::MSPointingColumns &pointingColumns,
            				casacore::uInt rownr);
    // conversion stuff

    casacore::MPosition 			antennaPosition_;
    casacore::MEpoch 				referenceEpoch_;
    casacore::MeasFrame 			referenceFrame_;
    casacore::CountedPtr<casacore::MDirection::Convert> directionConvert_;
    casacore::MDirection::Types 			directionType_;
    casacore::CountedPtr<casacore::MDirection> 		movingSource_;
    casacore::CountedPtr<casacore::MDirection::Convert> movingSourceConvert_;

    void (*movingSourceCorrection_)(
            casacore::CountedPtr<casacore::MDirection::Convert> &convertToAzel,
            casacore::CountedPtr<casacore::MDirection::Convert> &convertToCelestial,
            casacore::Vector<casacore::Double> &direction);

    // other
   
    casacore::Vector<casacore::uInt> 		antennaBoundary_;
    casacore::uInt 				numAntennaBoundary_;
    casacore::Vector<casacore::Double> 		pointingTimeUTC_;
    casacore::Double 				lastTimeStamp_;
    casacore::Int 				lastAntennaIndex_;
    casacore::uInt 				pointingTableIndexCache_;
    PointingDirectionCalculator::MatrixShape 	shape_;

    // privatize  default constructor

    PointingDirectionCalculator();

    //**********************************************
    // CAS-8418 Spline Extended
    //  (Initial values on the top of Constructor)
    //**********************************************

    // Spline Type , Initialized in Constructor. 'true' enables Spline Interpoation. //
      bool useSplineInterpolation_ ;      

    // Current Spline Object (become active with specified Direction Column)
      casa::SplineInterpolation                     *currSpline_ ;   

    // Spline Object for each Direction-Column 
      casacore::vector<std::unique_ptr<casa::SplineInterpolation> >    splineObj_;

    // Internal conditions to check limitted service.  
      casacore::Vector<bool>                         initializeReady_  ;
      casacore::Vector<bool>                         coefficientReady_ ;

    // Accessor ID (See typedef above. ) 
      PtColID   accessorId_ ;
 
    // check specified Column when creating Spline-Object.

      bool checkColumn(casacore::MeasurementSet const &ms,
                        casacore::String const &columnName );

    // Initialize Coefficient table.
      bool initializeSplinefromPointingColumn(casacore::MeasurementSet const &ms, PtColID  colNo );

    // Current Spline-Object handle. (only available SplineInterpolation class) 
      casa::SplineInterpolation         *getCurrentSplineObj() {return currSpline_; }

};

//+
// CAS-8418
// Spline Interpolation Class
//-

class SplineInterpolation  {
public:
        // Coefficient table typedef //
          typedef casacore::Vector<casacore::Vector<casacore::Vector<casacore::Vector<casacore::Double> > > >
          COEFF;

        // Constructor 
          SplineInterpolation(casacore::MeasurementSet const &ms, PointingDirectionCalculator::ACCESSOR acc );

         ~SplineInterpolation() {    }

        // Calculating Function //

        casacore::Vector<casacore::Double>   calculate(casacore::uInt row,
                                                       casacore::Double dt,
                                                       casacore::uInt AntennaID =0);
        // Spline-Obj coefficient status   //

        bool isCoefficientReady()   {return stsCofficientReady; }
       
        // Programmers API:: for Coefficient Table access // 

        COEFF getCoeff() { return coeff_; }

        // CAS-8418 Time Gap
        bool isTimeGap(casacore::uInt ant, casacore::uInt index)
                      { return tmp_timegap[ant][index]; }

private:
        //  default constructor 

         SplineInterpolation();

        //  constructor sub. 

          void init( casacore::MeasurementSet const &ms, 
                     PointingDirectionCalculator::ACCESSOR const my_accessor);

        // Coefficient (set up by SDPosInterpolator)

          COEFF  coeff_;
       
        // Interal Staus (one Spline status)//
 
          bool stsCofficientReady = false;
  
        // Coeff debug in csv. //
          void dumpCsvCoeff();

        //*
        // CAS-8418 Time Gap
        //   (relocated and new )
        //*
        
         casacore::Vector<casacore::Vector<casacore::Vector<casacore::Double> > > tmp_dir;
         casacore::Vector<casacore::Vector<casacore::Double> >          tmp_time;
         casacore::Vector<casacore::Vector<casacore::Double> >          tmp_dtime;
         casacore::Vector<casacore::Vector<bool> >                      tmp_timegap;

};


} //# NAMESPACE CASA - END

#endif /* _SYNTHESIS_POINTING_DIRECTION_CALCULATOR_H_ */<|MERGE_RESOLUTION|>--- conflicted
+++ resolved
@@ -327,13 +327,8 @@
     casacore::CountedPtr<casacore::MeasurementSet> 		originalMS_;
     casacore::CountedPtr<casacore::MeasurementSet> 		selectedMS_;
     casacore::CountedPtr<casacore::MSPointing> 			pointingTable_;
-<<<<<<< HEAD
-    casacore::CountedPtr<casacore::MSPointingColumns> 	pointingColumns_;
-    casacore::ROScalarMeasColumn<casacore::MEpoch> 		timeColumn_;
-=======
     casacore::CountedPtr<casacore::MSPointingColumns>           pointingColumns_;
     casacore::ScalarMeasColumn<casacore::MEpoch> 		timeColumn_;
->>>>>>> b9bb70c8
     casacore::ScalarColumn<casacore::Double> 			intervalColumn_;
     casacore::ScalarColumn<casacore::Int> 			antennaColumn_;
     casacore::String 						directionColumnName_;
