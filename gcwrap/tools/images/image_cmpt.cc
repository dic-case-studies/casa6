--- conflicted
+++ resolved
@@ -3139,7 +3139,6 @@
         else if (type == TpDouble) {
             return new image(
                 _imagecalc<Double>(outfile, pixels, overwrite, imagemd)
-<<<<<<< HEAD
             );
         }
         else if (type == TpDComplex) {
@@ -3147,15 +3146,6 @@
                 _imagecalc<DComplex>(outfile, pixels, overwrite, imagemd)
             );
         }
-=======
-            );
-        }
-        else if (type == TpDComplex) {
-            return new image(
-                _imagecalc<DComplex>(outfile, pixels, overwrite, imagemd)
-            );
-        }
->>>>>>> 623ec210
         else {
             ThrowCc("Unsupported data type for resulting image");
         }
