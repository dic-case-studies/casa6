--- conflicted
+++ resolved
@@ -1065,10 +1065,6 @@
     accessImage( itsMask, itsParentMask, imageExts(MASK) );
     return itsMask;
   }
-<<<<<<< HEAD
-
-=======
->>>>>>> 498263fa
   std::shared_ptr<ImageInterface<Float> > SIImageStore::gridwt(IPosition newshape)
 
   {
