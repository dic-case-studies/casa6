--- conflicted
+++ resolved
@@ -137,7 +137,7 @@
     
     // return comprehensible direction string from given MDirection object
     static casacore::String asComprehensibleDirectionString(casacore::MDirection const &direction);
-<<<<<<< HEAD
+
     // Advise the chanselection needed for the frequency range or
     // give the frequency range for a give spwselection
     // You need to specify the field_id for which this calculation is 
@@ -158,7 +158,7 @@
 				 const casacore::String spwselection="");
 
 
-=======
+
     static casacore::Record fillWeightRecord(const casacore::String& type="natural", 
 	      const casacore::String& rmode="norm",
 	      const casacore::Quantity& noise=casacore::Quantity(0.0, "Jy"), 
@@ -180,7 +180,7 @@
                                  casacore::Quantity& filterbmin,
                                  casacore::Quantity& filterbpa, const casacore::Record& inrec);
     
->>>>>>> 2f8d0298
+
   protected:
     static casacore::String mergeSpwSel(const casacore::Vector<casacore::Int>& fspw, const casacore::Vector<casacore::Int>& fstart, const casacore::Vector<casacore::Int>& fnchan, const casacore::Matrix<casacore::Int>& spwsel);
 
