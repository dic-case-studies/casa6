from __future__ import absolute_import
from __future__ import print_function
import os
import shutil
import unittest
import filecmp
import pprint
import numpy as np
from numpy import array
import ast

from casatasks.private.casa_transition import is_CASA6
if is_CASA6:
    import sys

    from casatasks import flagcmd, flagdata, mstransform, setjy, delmod, split
    from casatools import ctsys, agentflagger, table, measures, quanta
    from casatasks.private.parallel.parallel_task_helper import ParallelTaskHelper
    from casatasks.private import flaghelper as fh

    ### for testhelper import
    #sys.path.append(os.path.abspath(os.path.dirname(__file__)))
    #import testhelper as th

    # CASA6 doesn't need defaul
    def default(atask):
        pass

    ctsys_resolve = ctsys.resolve
else:
    from tasks import flagcmd, flagdata, mstransform, setjy, delmod, split
    from taskinit import aftool as agentflagger
    from taskinit import tbtool as table
    from taskinit import metool as measures
    from taskinit import qatool as quanta
    from __main__ import default
    from parallel.parallel_task_helper import ParallelTaskHelper
    import flaghelper as fh
    #import testhelper as th

    def ctsys_resolve(apath):
        dataPath = os.path.join(os.environ['CASAPATH'].split()[0],'casatestdata/')
        return os.path.join(dataPath,apath)

from casatestutils import testhelper as th

#from IPython.kernel.core.display_formatter import PPrintDisplayFormatter

#
# Test of flagdata modes
#

<<<<<<< HEAD
def check_eq(result, total, flagged):
=======
def func_test_eq(result, total, flagged):
>>>>>>> d580a8e0

    print("%s of %s data was flagged, expected %s of %s" % \
    (result['flagged'], result['total'], flagged, total))
    assert result['total'] == total, \
               "%s data in total; %s expected" % (result['total'], total)
    assert result['flagged'] == flagged, \
           "%s flags set; %s expected" % (result['flagged'], flagged)

def create_input(str_text, filename):
    '''Save the string in a text file'''
    
    inp = filename
    cmd = str_text
    
    # remove file first
    if os.path.exists(inp):
        os.system('rm -f '+ inp)
        
    # save to a file    
    with open(inp, 'w') as f:
        f.write(cmd)
        
    f.close()
    
    return

# Path for data
datapath = ctsys_resolve("unittest/flagdata/")

# Pick up alternative data directory to run tests on MMSs
testmms = False
if 'TEST_DATADIR' in os.environ:   
    DATADIR = str(os.environ.get('TEST_DATADIR'))+'/flagdata/'
    if os.path.isdir(DATADIR):
        testmms = True
        datapath = DATADIR

print('flagdata tests will use data from '+datapath)         

# jagonzal (CAS-4287): Add a cluster-less mode to by-pass parallel processing for MMSs as requested 
if 'BYPASS_PARALLEL_PROCESSING' in os.environ:
    ParallelTaskHelper.bypassParallelProcessing(1)

# Local copy of the agentflagger tool
aflocal = agentflagger()


class test_dict_consolidation(unittest.TestCase):
    '''This could find a better place of its own, somewhere for unit tests of the parallel
    helper functions, as it can be tested independently from the tasks. For now it's
    a start as a bunch of checks specific to flagdata dictionaries and rflag in particular'''
    def test_flagdata_dict_consolidation(self):
        '''flagdata:: test return dictionary consolidation functions from parallel_task_helper'''

        def assert_dict_allclose(dicta, dictb):
            """
            Recursively assert: are dicta and dictb "allclose", in the sense that
            numpy array values will be approx-compared using np.assert_allclose()?
            Values of different types will be compared using unittest.assertEqual()

            np.assert_equal handles dictionaries but only supports exact comparisons.
            All other np. approx comparison functions don't seem to support arbitrary
            dictionaries
            """
            if not dicta:
                self.assertEqual(dicta, dictb)
                return

            for key, vala in dicta.items():
                valb = dictb[key]
                if type(vala) == dict:
                    assert_dict_allclose(vala, valb)
                elif type(vala) == np.ndarray:
                    np.testing.assert_allclose(vala, valb, rtol=1e-3)
                else:
                    self.assertEqual(vala, valb)

        # flagdata-returned dicts and their consolidated dicts
        ret_bogus = {'i_am_bogus': 3}
        cons_bogus = None

        # free version of rflag return dict for Four_ants_3C286_mms.ms
        ret_rflag_4ants_single = {'nreport': 1, 'report0':
                                  {'freqdev': array([[1, 0, 3.1-0o2], [1, 1, 2.8-0o2],
                                                     [1, 2, 2.3-0o2], [1, 3, 2.1-0o2],
                                                     [1, 4, 2.5-0o2], [1, 5, 1.6-0o2],
                                                     [2, 10, 3.6-0o2], [2, 11, 2.6-0o2],
                                                     [2, 12, 1.6-0o2], [2, 13, 1.7-0o2],
                                                     [3, 14, 1.2-0o2], [3, 15, 9.4-0o3]]),
                                   'name': 'Rflag',
                                   'timedev': array([[1, 0.0, 7.0-0o3], [1, 1, 5.9-0o3],
                                                   [1, 2, 5.7-0o3], [1, 3, 5.3-0o3],
                                                   [1, 4, 7.7-0o3], [1, 5, 5.2-0o3],
                                                   [2, 10, 2.7-0o2], [2, 11, 8.9-0o3],
                                                   [2, 12, 6.2-0o3], [2, 13, 4.9-0o3],
                                                   [3, 14, 3.6-0o3], [3, 15, 3.5-0o3]]),
                                   'type': 'rflag'}, 'type': 'list'}
        ret_rflag_4ants_1rep = { '/path/to/dummy.ms/SUBMSS/dummy.ms.0000.ms':
                            ret_rflag_4ants_single}
        cons_rflag_4ants_1rep = ret_rflag_4ants_single

        names_6rep = ['/path/to/dummy.ms/SUBMSS/dummy.ms.000{0}.ms'.format(idx) for idx in
                      range(6)]
        ret_rflag_4ants_6rep = dict(zip(names_6rep, 6*[ret_rflag_4ants_single]))
        cons_rflag_4ants_6rep = ret_rflag_4ants_single

        # free version of rflag return dict for ALMA uid___A002_X30a93d_X43e_small.ms
        ret_x43e = {'/path/to/x43e.ms/SUBMSS/x43e.ms.0000.ms':
                    {'type': 'list', 'report0':
                     {'freqdev': array([[0, 1, 0.00330866]]),
                      'type': 'rflag', 'name': 'Rflag',
                      'timedev': array([[0, 1, 1.96219644e-04]])}, 'nreport': 1},
                    '/path/to/x43e.ms/SUBMSS/x43e.ms.0003.ms':
                    {'type': 'list', 'report0':
                     {'freqdev': array([[2, 3, 0]]),
                      'type': 'rflag', 'name': 'Rflag',
                      'timedev': array([[2, 3, 0.01768084]])},
                     'nreport': 1},
                    '/path/to/x43e.ms/SUBMSS/x43e.ms.0001.ms':
                    {'type': 'list', 'report0':
                     {'freqdev': array([[2, 2, 0.0054054], [3, 3, 0]]),
                      'type': 'rflag', 'name': 'Rflag',
                      'timedev': array([[2, 2, 0.02742571], [3, 3, 0.01728651]])},
                     'nreport': 1},
                    '/path/to/x43e.ms/SUBMSS/x43e.ms.0002.ms':
                    {'type': 'list', 'report0':
                     {'freqdev': array([[3, 2, 0.00540063]]),
                      'type': 'rflag', 'name': 'Rflag',
                      'timedev': array([[3, 2,  0.02657252]])},
                     'nreport': 1}}
        cons_x43e = {'type': 'list', 'report0':
                     {'type': 'rflag', 'freqdev':
                      array([[0, 1, 0.00330866], [2, 2, 0.0054054],
                             [2, 3, 0], [3, 2, 0.00540063], [3, 3, 0]]),
                      'name': 'Rflag', 'timedev':
                      array([[0, 1, 1.96219644e-04], [2, 2, 2.74257102e-02],
                             [2, 3, 1.76808392e-02], [3, 2, 2.65725189e-02],
                             [3, 3, 1.72865119e-02]])},
                     'nreport': 1}

        # free version of rflag return dict for ngc5921.ms
        ret_ngc5921 = {'/path/to/ngc5921.ms/SUBMSS/ngc5921.ms.0002.ms':
                       {'type': 'list', 'report0': {
                           'freqdev': array([[0, 0, 0.15954576], [1, 0, 0.11957453]]),
                           'type': 'rflag', 'name': 'Rflag',
                           'timedev': array([[0, 0, 0.03786448], [1, 0, 0.03808762]])},
                        'nreport': 1},
                       '/path/to/ngc5921.ms/SUBMSS/ngc5921.ms.0000.ms':
                       {'type': 'list', 'report0': {'freqdev': array([[2, 0, 0.10978827]]),
                                                    'type': 'rflag', 'name': 'Rflag',
                                                    'timedev': array([[2, 0, 0.0282818]])},
                        'nreport': 1},
                       '/path/to/ngc5921.ms/SUBMSS/ngc5921.ms.0003.ms':
                       {'type': 'list', 'report0': {'freqdev': array([[1, 0, 0.11688346]]),
                                                    'type': 'rflag', 'name': 'Rflag',
                                                    'timedev': array([[1, 0, 0.03754368]])},
                        'nreport': 1},
                       '/path/to/ngc5921.ms/SUBMSS/ngc5921.ms.0001.ms':
                       {'type': 'list', 'report0': {'freqdev': array([[1, 0, 0.1189428],
                                                                      [2, 0, 0.10868936]]),
                                                    'type': 'rflag', 'name': 'Rflag',
                                                    'timedev': array([[1, 0, 4.12124127e-04],
                                                                      [2, 0, 2.73353433e-02]])},
                        'nreport': 1}}
        cons_ngc5921 =  {'type': 'list', 'report0':
                         {'type': 'rflag', 'name': 'Rflag','freqdev':
                          array([[0, 0, 0.15954576], [1, 0, 0.1189428], [2, 0, 0.10923881]]),
                           'timedev':
                          array([[0, 0, 0.03786448], [1, 0, 0.03754368], [2, 0, 0.02780857]])},
                         'nreport': 1}

        multi_dicts = [ret_bogus, ret_rflag_4ants_1rep, ret_rflag_4ants_6rep,
                      ret_x43e, ret_ngc5921]
        expected_cons = [cons_bogus, cons_rflag_4ants_1rep, cons_rflag_4ants_6rep,
                         cons_x43e, cons_ngc5921]

        for multi, exp_cons in zip(multi_dicts, expected_cons):
            cons = ParallelTaskHelper.consolidateResults(multi, 'flagdata')
            assert_dict_allclose(cons, exp_cons)


# Base class which defines setUp functions
# for importing different data sets
class test_base(unittest.TestCase):
    def setUp_flagdatatest(self):
        '''VLA data set, scan=2500~2600 spw=0 1 chan, RR,LL'''
        self.vis = "flagdatatest.ms"

        if os.path.exists(self.vis):
            print("The MS is already around, just unflag")
        else:
            print("Moving data...")
            os.system('cp -RH '+os.path.join(datapath,self.vis)+' '+ self.vis)

        os.system('rm -rf ' + self.vis + '.flagversions')
        
        self.unflag_ms()
        default(flagdata)

    def setUp_ngc5921(self, force=False):
        '''VLA data set, scan=1~7, spw=0 63 chans, RR,LL'''
        self.vis = "ngc5921.ms"
            
        if force:
            # Need a fresh restart. Copy the MS
            shutil.rmtree(self.vis, True)
            os.system('cp -RH '+os.path.join(datapath,self.vis)+' '+ self.vis)
 
        elif not os.path.exists(self.vis):
            os.system('cp -RH '+os.path.join(datapath,self.vis)+' '+ self.vis)            
            
        os.system('rm -rf ' + self.vis + '.flagversions')
        
        print("Unflag the MS")
        flagdata(vis=self.vis, mode='unflag', flagbackup=False)
        default(flagdata)

    def setUp_alma_ms(self):
        '''ALMA MS, scan=1,8,10 spw=0~3 4,128,128,1 chans, I,XX,YY'''
        self.vis = "uid___A002_X30a93d_X43e_small.ms"

        if os.path.exists(self.vis):
            print("The MS is already around, just unflag")
        else:
            print("Moving data...")
            os.system('cp -RH '+os.path.join(datapath,self.vis)+' '+ self.vis)

        os.system('rm -rf ' + self.vis + '.flagversions')
#        self.unflag_ms()
        flagdata(vis=self.vis, mode='unflag', flagbackup=False)
        default(flagdata)

    def setUp_data4tfcrop(self):
        '''EVLA MS, 4 ants, scan=30,31 spw=0~15, 64 chans, RR,RL,LR,LL'''
        self.vis = "Four_ants_3C286.ms"
        self._check_path_move_remove_versions_unflag_etc()

    def setUp_data4preaveraging(self):
        # Four_ants_3C286_spw9_small_for_preaveraging.ms was generated with a command like:
        # mstransform(vis='Four_ants_3C286.ms',
        #             outputvis='Four_ants_3C286_spw9_small_for_preaveraging.ms',
        #             datacolumn='data',spw='9', antenna='1&2',
        #             timerange='2010/10/16/14:45:08.50~2010/10/16/14:45:11.50')
        self.vis = 'Four_ants_3C286_spw9_small_for_preaveraging.ms'
        self._check_path_move_remove_versions_unflag_etc()

    def setUp_data4timeavg(self):
        # Four_ants_3C286_spw9_small_for_preaveraging.ms was generated with a command like:
        # The different wrt data4preaveraging is that we include more rows / integrations so
        # that it is possible to run timeavg with a bigger timebin (up to 100s).
        # mstransform(vis='Four_ants_3C286.ms',
        #             outputvis='Four_ants_3C286_spw9_small_for_timeavg.ms',
        #             datacolumn='data',spw='9', antenna='1&2',
        #             timerange='2010/10/16/14:45:08.50~2010/10/16/14:46:48.50')
        self.vis = 'Four_ants_3C286_spw9_small_for_timeavg.ms'
        self._check_path_move_remove_versions_unflag_etc()

    def setUp_shadowdata1(self):
        '''ALMA ACA observation with one field in APP ref frame'''
        self.vis = "shadowAPP.ms"

        if os.path.exists(self.vis):
            print("The MS is already around, just unflag")
        else:
            print("Moving data...")
            os.system('cp -RH '+os.path.join(datapath,self.vis)+' '+ self.vis)

        os.system('rm -rf ' + self.vis + '.flagversions')
        default(flagdata)
        flagdata(vis=self.vis, mode='unflag', flagbackup=False)

    def setUp_shadowdata2(self):
        '''CASA simulation data set. scan=0 spw=0, 2 chans, RR,LL'''
        self.vis = "shadowtest_part.ms"

        if os.path.exists(self.vis):
            print("The MS is already around, just unflag")
        else:
            print("Moving data...")
            os.system('cp -RH '+os.path.join(datapath,self.vis)+' '+ self.vis)

        os.system('rm -rf ' + self.vis + '.flagversions')
        default(flagdata)
        flagdata(vis=self.vis, mode='unflag', flagbackup=False)
        
    def setUp_multi(self):
        self.vis = "multiobs.ms"

        if os.path.exists(self.vis):
            print("The MS is already around, just unflag")
        else:
            print("Moving data...")
            os.system('cp -RH '+os.path.join(datapath,self.vis)+' '+ self.vis)

        os.system('rm -rf ' + self.vis + '.flagversions')
        self.unflag_ms()
        default(flagdata)
        
    def setUp_mwa(self):
        '''MWA data set, scan=1 spw=0, 11 chans, XX,XY,YX,YY'''
        self.vis = "testmwa.ms"

        if os.path.exists(self.vis):
            print("The MS is already around, just unflag")
        else:
            print("Moving data...")
            os.system('cp -RH '+os.path.join(datapath,self.vis)+' '+ self.vis)

        os.system('rm -rf ' + self.vis + '.flagversions')
        self.unflag_ms()
        default(flagdata)

    def setUp_wtspec(self):
        # Four rows, 2 ants, 1 spw, 31 chans, 2 pols, WEIGHT_SPECTRUM col
        self.vis = "four_rows_weight_spectrum.ms"

        if os.path.exists(self.vis):
            print("The MS is already around, just unflag")
        else:
            print("Moving data...")
            os.system('cp -RH '+os.path.join(datapath,self.vis)+' '+ self.vis)

        os.system('rm -rf ' + self.vis + '.flagversions')
        self.unflag_ms()
        default(flagdata)

    def setUp_floatcol(self, force=False):
        # 15 rows, 3 scans, 9 spw, mixed chans, XX,YY, FLOAT_DATA col
        self.vis = "SDFloatColumn.ms"

        if force:
            # Need a fresh restart. Copy the MS
            shutil.rmtree(self.vis, True)
            os.system('cp -RH '+os.path.join(datapath,self.vis)+' '+ self.vis)
 
        elif not os.path.exists(self.vis):
            os.system('cp -RH '+os.path.join(datapath,self.vis)+' '+ self.vis)            
            
        os.system('rm -rf ' + self.vis + '.flagversions')
        
        print("Unflag the MS")

        os.system('rm -rf ' + self.vis + '.flagversions')
        self.unflag_ms()
        default(flagdata)

    def setUp_tsys_case(self):
        self.vis = "X7ef.tsys"
         
        if os.path.exists(self.vis):
            print("The CalTable is already around, just unflag")
            
        else:
            print("Moving data...")
            os.system('cp -RH ' + \
                      ctsys_resolve(os.path.join(datapath,self.vis)) + \
                      ' ' + self.vis)

        os.system('rm -rf ' + self.vis + '.flagversions')
        self.unflag_ms()
        default(flagdata)

    def setUp_bpass_case(self):
        self.vis = "cal.fewscans.bpass"

        if os.path.exists(self.vis):
            print("The CalTable is already around, just unflag")
        else:
            print("Moving data...")
            os.system('cp -RH ' + \
                      ctsys_resolve(os.path.join(datapath,self.vis)) + \
                      ' ' + self.vis)

        os.system('rm -rf ' + self.vis + '.flagversions')        
        self.unflag_ms()        
        default(flagdata)

    def setUp_newcal(self):
        '''New cal table format from 4.1 onwards'''
        self.vis = "ap314.gcal"

        if os.path.exists(self.vis):
            print("The CalTable is already around, just unflag")
        else:
            print("Moving data...")
            os.system('cp -RH ' + \
                      ctsys_resolve(os.path.join(datapath,self.vis)) + \
                      ' ' + self.vis)

        os.system('rm -rf ' + self.vis + '.flagversions')
        self.unflag_ms()        
        default(flagdata)
        
    def setUp_weightcol(self):
        '''Small MS with two rows and WEIGHT column'''

        inpvis = "combine-1-timestamp-2-SPW-no-WEIGHT_SPECTRUM-Same-Exposure.ms"
        self.vis = "msweight.ms"
        
        if os.path.exists(self.vis):
            print("The MS is already around, just unflag")
        else:
            print("Moving data...")
            os.system('cp -RH '+os.path.join(datapath,inpvis)+' ' + self.vis)

        os.system('rm -rf ' + self.vis + '.flagversions')
        self.unflag_ms()        
        default(flagdata)
        
    def setUp_tbuff(self):
        '''Small ALMA MS with low-amp points to be flagged with tbuff parameter'''
        
        self.vis = 'uid___A002_X72c4aa_X8f5_scan21_spw18_field2_corrXX.ms'
        if os.path.exists(self.vis):
            print("The MS is already around, just unflag")
        else:
            print("Moving data...")
            os.system('cp -RH '+os.path.join(datapath,self.vis)+' ' + self.vis)

        # Copy the online flags file
        self.online = 'uid___A002_X72c4aa_X8f5_online.txt'
        self.user = 'uid___A002_X72c4aa_X8f5_user.txt'
        os.system('cp -RH '+os.path.join(datapath,self.online)+' ' + self.online)
        os.system('cp -RH '+os.path.join(datapath,self.user)+' ' + self.user)
        
        os.system('rm -rf ' + self.vis + '.flagversions')
        self.unflag_ms()        
        default(flagdata)
        
    def setUp_evla_15A_397(self):
        '''EVLA example MS wich has decreasing number of rows per chunk when traversed with VI/VB2'''        

        self.vis = 'evla_15A-397_spw1_7_scan_4_6.ms'
        if os.path.exists(self.vis):
            print("The MS is already around, just unflag")
        else:
            print("Moving data...")
            os.system('cp -RH '+os.path.join(datapath,self.vis)+' ' + self.vis)

        os.system('rm -rf ' + self.vis + '.flagversions')
        self.unflag_ms()
        default(flagdata)

    def unflag_ms(self):
        aflocal.open(self.vis)
        aflocal.selectdata()
        agentUnflag={'apply':True,'mode':'unflag'}
        aflocal.parseagentparameters(agentUnflag)
        aflocal.init()
        aflocal.run(writeflags=True)
        aflocal.done()
        
    def extract_reports(self, report_list):        
        summary_list = []
        
        # Extract only the type 'summary' reports
        nreps = report_list.keys()
        for rep in range(len(nreps)):
            repname = 'report'+str(rep);
            if(report_list[repname]['type']=='summary'):
                  summary_list.append(report_list[repname]);
                  
        return summary_list

    def _check_path_move_remove_versions_unflag_etc(self):
        if os.path.exists(self.vis):
            print("The MS is already around, just unflag")
        else:
            print("Moving data...")
            os.system('cp -RH '+os.path.join(datapath,self.vis)+' '+ self.vis)

        os.system('rm -rf ' + self.vis + '.flagversions')

        self.unflag_ms()
        default(flagdata)


class test_tfcrop(test_base):
    """flagdata:: Test of mode = 'tfcrop'"""
    
    def setUp(self):
        self.setUp_data4tfcrop()
        
    def test_tfcrop1(self):
        '''flagdata:: Test1 of mode = tfcrop'''
        flagdata(vis=self.vis, mode='tfcrop', correlation='ABS_RR',ntime=51.0,spw='9', 
                 savepars=False, extendflags=False)
        res = flagdata(vis=self.vis, mode='summary')
        self.assertEqual(res['flagged'], 4489)
        self.assertEqual(res['antenna']['ea19']['flagged'], 2294)
        self.assertEqual(res['spw']['7']['flagged'], 0)
        
    def test_tfcrop2(self):
        '''flagdata:: Test2 of mode = tfcrop ABS_ALL'''
        # Note : With ntime=51.0, 64-bit machines get 18696 flags, and 32-bit gets 18695 flags.
        #           As far as we can determine, this is a genuine precision-related difference.
        #           With ntime=53.0, there happens to be no difference.
        flagdata(vis=self.vis, mode='tfcrop',ntime=53.0,spw='9', savepars=False,
                 extendflags=False)
        res = flagdata(vis=self.vis, mode='summary', spw='9')
        self.assertEqual(res['flagged'], 18671)
        self.assertEqual(res['correlation']['LL']['flagged'], 4250)
        self.assertEqual(res['correlation']['RL']['flagged'], 5007)
        self.assertEqual(res['correlation']['LR']['flagged'], 4931)
        self.assertEqual(res['correlation']['RR']['flagged'], 4483)

    # Remove this test once Scott fixes Jenkins!!!
    def test2(self):
        '''flagdata:: Test2 of mode = tfcrop ABS_ALL'''
        # Note : With ntime=51.0, 64-bit machines get 18696 flags, and 32-bit gets 18695 flags.
        #           As far as we can determine, this is a genuine precision-related difference.
        #           With ntime=53.0, there happens to be no difference.
        flagdata(vis=self.vis, mode='tfcrop',ntime=53.0,spw='9', savepars=False,
                 extendflags=False)
        res = flagdata(vis=self.vis, mode='summary', spw='9')
        self.assertEqual(res['flagged'], 18671)
        self.assertEqual(res['correlation']['LL']['flagged'], 4250)
        self.assertEqual(res['correlation']['RL']['flagged'], 5007)
        self.assertEqual(res['correlation']['LR']['flagged'], 4931)
        self.assertEqual(res['correlation']['RR']['flagged'], 4483)

    def test_extendpols(self):
        '''flagdata:: Extend the flags created by clip'''
        flagdata(vis=self.vis, mode='clip', correlation='abs_rr', clipminmax=[0,2])
        res = flagdata(vis=self.vis, mode='summary')
        self.assertEqual(res['correlation']['RR']['flagged'], 43)
        self.assertEqual(res['correlation']['LL']['flagged'], 0)
        flagdata(vis=self.vis, mode='extend', extendpols=True, savepars=False)
<<<<<<< HEAD
        check_eq(flagdata(vis=self.vis, mode='summary', correlation='Ll'), 1099776, 43)
=======
        func_test_eq(flagdata(vis=self.vis, mode='summary', correlation='Ll'), 1099776, 43)
>>>>>>> d580a8e0
        
    def test_extendtime(self):
        '''flagdata:: Extend the flags created by tfcrop'''
        flagdata(vis=self.vis, mode='tfcrop', extendflags=False)
        # The total per spw:channel/baseline/correlation/scan is 89.
        # Show only the ones that are 50% of the total, 44 flags, These should grow
        pre = flagdata(vis=self.vis, mode='summary', spwchan=True, basecnt=True, correlation='RR',spw='5',
                       antenna='ea11&&ea19')
        # these should grow later
        self.assertEqual(pre['spw:channel']['5:10']['flagged'], 118)
        self.assertEqual(pre['spw:channel']['5:10']['total'], 179)
        self.assertEqual(pre['spw:channel']['5:28']['flagged'], 128)
        self.assertEqual(pre['spw:channel']['5:29']['flagged'], 151)

        # these should not grow later. After the consolidation of MMS summaries
        # is fixed, revise this test
#        self.assertEqual(pre['spw:channel']['5:11']['flagged'], 32)
#        self.assertEqual(pre['spw:channel']['5:12']['flagged'], 29)
#        self.assertEqual(pre['spw:channel']['5:21']['flagged'], 34)
        
        # Extend in time only
        flagdata(vis=self.vis, mode='extend', extendpols=False, growtime=50.0, growfreq=0.0, 
                 growaround=False,flagneartime=False,flagnearfreq=False,savepars=False)
        pos = flagdata(vis=self.vis, mode='summary', spwchan=True, basecnt=True, correlation='RR',spw='5',
                       antenna='ea11&&ea19')
        self.assertEqual(pos['spw:channel']['5:10']['flagged'], 179)
        self.assertEqual(pos['spw:channel']['5:10']['total'], 179)
        self.assertEqual(pos['spw:channel']['5:28']['flagged'], 179)
        self.assertEqual(pos['spw:channel']['5:29']['flagged'], 179)
        
        # These did not grow
#        self.assertEqual(pos['spw:channel']['5:11']['flagged'], 32)
#        self.assertEqual(pos['spw:channel']['5:12']['flagged'], 29)
#        self.assertEqual(pos['spw:channel']['5:21']['flagged'], 34)
        
    def test_extendfreq(self):
        '''flagdata:: Extend the flags created manually for one scan only'''
        flagdata(vis=self.vis, mode='manual',spw='*:0~35',timerange='2010/10/16/14:45:00~14:45:20')
        pre = flagdata(vis=self.vis, mode='summary')
        self.assertEqual(pre['scan']['31']['flagged'], 0)
        self.assertEqual(pre['scan']['30']['flagged'], 165888)
        self.assertEqual(pre['flagged'], 165888)
        
        # Extend in frequency only
        flagdata(vis=self.vis, mode='extend', extendpols=False, growtime=0.0, growfreq=50.0, savepars=False)
        pos = flagdata(vis=self.vis, mode='summary')
        self.assertEqual(pos['scan']['31']['flagged'], 0)
        self.assertEqual(pos['flagged'], 294912)
        
    def test_tfcrop_extendflags(self):
        '''flagdata: mode tfcrop with extendflags=True'''
        # First, extend the flags manually
        flagdata(vis=self.vis, mode='tfcrop', extendflags=False, flagbackup=False)
        flagdata(vis=self.vis, mode='extend', flagbackup=False,
                 extendpols=True, growtime=50.0, growfreq=80.0)        
        pre = flagdata(vis=self.vis, mode='summary', spw='0')
        self.assertEqual(pre['spw']['0']['flagged'], 27768)
        self.assertEqual(pre['spw']['0']['total'], 274944)
        
#        flagdata(vis=self.vis, mode='unflag', flagbackup=False)
        self.unflag_ms()
        
        # Now, extend the flags automatically and compare
        flagdata(vis=self.vis, mode='tfcrop', spw='0', extendflags=True, flagbackup=False)
        pos = flagdata(vis=self.vis, mode='summary', spw='0')
        
        # Flags should be extended in time if > 50%, freq > 80% and
        # will extend to the other polarizations too.
        self.assertEqual(pos['spw']['0']['flagged'], pre['spw']['0']['flagged'])
        

class test_rflag(test_base):
    """flagdata:: Test of mode = 'rflag'"""
    
    def setUp(self):
        self.setUp_data4tfcrop()

    def cleanup_threshold_txt_files(self):
        os.remove('tdevfile.txt')
        os.remove('fdevfile.txt')
        
    def test_rflag_auto_thresholds(self):
        '''flagdata:: mode = rflag : automatic thresholds'''
        flagdata(vis=self.vis, mode='rflag', spw='9,10', timedev=[], freqdev=[], flagbackup=False,
                 extendflags=False)
        res = flagdata(vis=self.vis, mode='summary',spw='7,9,10')
        self.assertEqual(res['flagged'], 42728.0)
        self.assertEqual(res['antenna']['ea19']['flagged'], 18411.0)
        self.assertEqual(res['spw']['7']['flagged'], 0)

    def test_rflag_partial_thresholds(self):
        '''flagdata:: mode = rflag : partially-specified thresholds'''
        flagdata(vis=self.vis, mode='rflag', spw='9,10',
                 timedev=[[1, 10, 0.1],[1, 11, 0.07]], freqdev=0.5,
                 flagbackup=False, extendflags=False)
        res = flagdata(vis=self.vis, mode='summary',spw='9,10,11')
        self.assertEqual(res['flagged'], 24494)
        self.assertEqual(res['antenna']['ea19']['flagged'], 11413)
        self.assertEqual(res['spw']['11']['flagged'], 0)
        
    def test_rflag_numpy_types(self):
        '''flagdata:: mode = rflag : partially-specified thresholds using numpy types'''
        # Results should be the same as in test_rflag_partial_thresholds above
        t1 = [np.int32(1), 10, np.float32(0.1)]
        t2 = [1, np.int16(11), np.float64(0.07)]

        flagdata(vis=self.vis, mode='rflag', spw='9,10',
                 timedev=[t1, t2], freqdev=0.5,
                 flagbackup=False, extendflags=False)
        res = flagdata(vis=self.vis, mode='summary',spw='9,10,11')
        self.assertEqual(res['flagged'], 24494)
        self.assertEqual(res['antenna']['ea19']['flagged'], 11413)
        self.assertEqual(res['spw']['11']['flagged'], 0)

    def test_rflag_calculate_file_apply_scales(self):
        '''flagdata:: mode = rflag : use output/input time/freq threshold files via two methods, and with different scales'''
            
        def check_threshold_files_saved(timedev_filename, freqdev_filename):

            self.assertTrue(os.path.isfile(freqdev_filename))
            self.assertTrue(os.path.isfile(timedev_filename))

            freqdev_str = open(freqdev_filename, 'r').read()
            saved_freqdev = ast.literal_eval(freqdev_str)
            self.assertTrue('freqdev' in saved_freqdev and 'name' in saved_freqdev)
            self.assertEqual(saved_freqdev['name'], 'Rflag')
            self.assertEqual(len(saved_freqdev['freqdev']), 2)
            # wider tolerance for parallel/MMS CAS-10202
            if not testmms:
                rtol = 1e-5
            else:
                rtol = 5e-2
            np.testing.assert_allclose(
                saved_freqdev['freqdev'], [[1, 9, 0.01583025], [1, 10, 0.04113872]],
                rtol=rtol)

            timedev_str = open(timedev_filename, 'r').read()
            saved_timedev = ast.literal_eval(timedev_str)
            self.assertTrue('timedev' in saved_timedev and 'name' in saved_timedev)
            self.assertEqual(len(saved_timedev['timedev']), 2)
            if not testmms:
                rtol = 1e-5
            else:
                rtol = 2e-1
            np.testing.assert_allclose(
                saved_timedev['timedev'], [[1, 9, 0.00777182], [1, 10, 0.03256665]],
                rtol=rtol)

        # (1) Test input/output files, through the task, mode='rflag'
        # Files tdevfile.txt and fdevfile.txt are created in this step
        #  step 1: calculate thresholds and write them in text files
        flagdata(vis=self.vis, mode='rflag', spw='9,10',
                 timedev='tdevfile.txt', freqdev='fdevfile.txt',
                 action='calculate', extendflags=False)

        self.assertTrue(os.path.exists('tdevfile.txt'))
        self.assertTrue(os.path.exists('fdevfile.txt'))
        check_threshold_files_saved('tdevfile.txt', 'fdevfile.txt')

        #  step 2: apply thresholds using text files as input
        flagdata(vis=self.vis, mode='rflag', spw='9,10',
                 timedev='tdevfile.txt', freqdev='fdevfile.txt',
                 timedevscale=5.0, freqdevscale=5.0,
                 action='apply', flagbackup=False, extendflags=False)
        res1 = flagdata(vis=self.vis, mode='summary', spw='9,10')

        # unflag like flagdata(vis=self.vis,mode='unflag', flagbackup=False)
        self.unflag_ms()

        # (2) Test rflag output written to cmd file via mode='rflag' and 'savepars' 
        #      and then read back in via list mode. 
        #      Also test the 'savepars' when timedev and freqdev are specified differently...
        flagdata(vis=self.vis, mode='rflag', spw='9,10', timedev='',
                 freqdev=[], action='calculate',
                 extendflags=False, savepars=True, outfile='outcmd.txt');
        self.assertTrue(os.path.exists('outcmd.txt'))

        # Note: after CAS-5808, when mode='rflag' and action='calculate' the
        # time/freqdevscale parameters are not considered for the calculation of the
        # thresholds. The scale factors will be used when action='calculate'.
        flagdata(vis=self.vis, mode='list', inpfile='outcmd.txt', flagbackup=False)
        res2 = flagdata(vis=self.vis, mode='summary', spw='9,10')

        # A normal 'apply' (res1) and a mode='list' run apply (res2) should match:

        # 'not testmms' for CAS-10202 differences
        if not testmms:
            flagged_cnt = 39504
        else:
            flagged_cnt = 42740
        self.assertEqual(res1['flagged'], flagged_cnt)
        self.assertLessEqual(res1['flagged'] - res2['flagged'], 20)

        # (3) Now try different scales with the same input time/freqdevscale files
        self.unflag_ms()
        flagdata(vis=self.vis, mode='rflag', spw='9,10',
                 timedev='tdevfile.txt', freqdev='fdevfile.txt',
                 timedevscale=5.0, freqdevscale=5.0,
                 action='apply', extendflags=False);
        res_scale5 = flagdata(vis=self.vis, mode='summary', spw='9,10')
        self.assertEqual(res_scale5['flagged'], flagged_cnt)

        self.unflag_ms()
        flagdata(vis=self.vis, mode='rflag', spw='9,10',
                              timedev='tdevfile.txt', freqdev='fdevfile.txt',
                              timedevscale=4.1, freqdevscale=4.1,
                              action='apply', extendflags=False);
        res_scale4 = flagdata(vis=self.vis, mode='summary', spw='9,10')
        if not testmms:
            flagged_cnt = 51057
        else:
            flagged_cnt = 55159
        self.assertEqual(res_scale4['flagged'], flagged_cnt)

        self.cleanup_threshold_txt_files()

    def test_rflag_calculate_dict_then_apply(self):
        '''flagdata:: mode = rflag : output/input via returned dictionary and cmd'''
        # (1) Test input/output files, through the task, mode='rflag'
        # Files tdevfile.txt and fdevfile.txt are created in this step

        rdict = flagdata(vis=self.vis, mode='rflag', spw='9,10', timedev='', 
                          freqdev='', action='calculate', extendflags=False)
        
        flagdata(vis=self.vis, mode='rflag', spw='9,10',
                 timedev=rdict['report0']['timedev'],
                 freqdev=rdict['report0']['freqdev'],
                 timedevscale=2.5, freqdevscale=2.5,
                 action='apply', flagbackup=False, extendflags=False)
        res1 = flagdata(vis=self.vis, mode='summary', spw='9,10')

        # unflag like flagdata(vis=self.vis,mode='unflag', flagbackup=False)
        self.unflag_ms()

        # (2) Test rflag output written to cmd file via mode='rflag' and 'savepars' 
        #      and then read back in via list mode. 
        #      Also test the 'savepars' when timedev and freqdev are specified differently...
        flagdata(vis=self.vis, mode='rflag', spw='9,10',
                 timedev='', freqdev=[], action='calculate', extendflags=False,
                 timedevscale=2.5, freqdevscale=2.5,
                 savepars=True, outfile='outcmd.txt')
        flagdata(vis=self.vis, mode='list', inpfile='outcmd.txt', flagbackup=False)
        res2 = flagdata(vis=self.vis, mode='summary', spw='9,10')

        # Differences with parallel/MMS because of CAS-10202
        if not testmms:
            self.assertEqual(res1['flagged'], res2['flagged'])
            self.assertEqual(res1['flagged'], 98403)
            rtol_time = 1e-4
            rtol_freq = 1e-4
        else:
            self.assertEqual(res1['flagged'], 104710)
            self.assertEqual(res2['flagged'], 105560)
            rtol_freq = 5e-2
            rtol_time = 1.2e-1

        np.testing.assert_allclose(rdict['report0']['freqdev'], [[1, 9, 0.01583],
                                                                 [1, 10, 0.041139]],
                                   rtol=rtol_freq)
        np.testing.assert_allclose(rdict['report0']['timedev'], [[1, 9, 7.771820e-03],
                                                                 [1, 10, 3.256665e-02]],
                                   rtol=rtol_time)

    def test_rflag_correlation_selection(self):
        '''flagdata:: mode = rflag : correlation selection'''
        flagdata(vis=self.vis, mode='rflag', spw='9,10', correlation='rr,ll', flagbackup=False,
                 extendflags=False)
        res = flagdata(vis=self.vis, mode='summary',spw='9,10')
        self.assertEqual(res['correlation']['RR']['flagged'], 9781.0)
        self.assertEqual(res['correlation']['LL']['flagged'], 10355.0)
        self.assertEqual(res['correlation']['LR']['flagged'], 0,)
        self.assertEqual(res['correlation']['RL']['flagged'], 0,)
        
    def test_rflag_CAS_5037(self):
        '''flagdata:: Use provided value for time stats, but automatically computed value for freq. stats'''
        flagdata(vis=self.vis, mode='rflag', field = '1', spw='10', timedev=0.1, \
                 timedevscale=5.0, freqdevscale=5.0, action='calculate', flagbackup=False)

    def test_rflag_return_dict1(self):
        '''flagdata:: Use provided value for time stats, but automatically computed value for freq. stats - returning dictionary'''
        
        rflag_dict = flagdata(vis=self.vis, mode='rflag', field = '1', spw='10', timedev=0.1, \
                 timedevscale=5.0, freqdevscale=5.0, action='calculate', flagbackup=False)
        
        fdev = rflag_dict['report0']['freqdev']
        tdev = rflag_dict['report0']['timedev']

        self.assertTrue(isinstance(fdev, np.ndarray))
        self.assertEqual(fdev.ndim, 2)
        self.assertEqual(fdev.shape, (1,3))
        self.assertEqual(fdev[0, 0], 1)
        self.assertEqual(fdev[0, 1], 10.0)
        # TODO: The tolerance used to be 1e-5 when this test was disabled for MMS. It might
        # be possible to use a finer tolerance again if a sound solution for CAS-10202 is
        # found (and this small test dataset is well behaved).
        np.testing.assert_allclose(fdev[0,2], 0.0410, rtol=5e-3)

        self.assertTrue(isinstance(tdev, np.ndarray))
        self.assertEqual(tdev.ndim, 2)
        self.assertEqual(tdev.shape, (0,3))

    def test_rflag_extendflags(self):
        '''flagdata: automatically extend the flags after rflag'''    
        # Manually extend the flags    
        flagdata(vis=self.vis, mode='rflag', spw='9,10', flagbackup=False,
                 extendflags=False)
        flagdata(vis=self.vis, mode='extend', growtime=50.0, growfreq=80.0,
                 extendpols=True, flagbackup=False)
        pre = flagdata(vis=self.vis, mode='summary', spw='9,10')

#        flagdata(vis=self.vis, mode='unflag', flagbackup=False)
        self.unflag_ms()
        
        # Automatically extend the flags by default
        flagdata(vis=self.vis, mode='rflag', spw='9,10', flagbackup=False)
        pos = flagdata(vis=self.vis, mode='summary', spw='9,10')
        self.assertEqual(pos['spw']['9']['flagged'], pre['spw']['9']['flagged'])
        self.assertEqual(pos['spw']['10']['flagged'], pre['spw']['10']['flagged'])

    def test_rflag_extendflags_list_mode(self):
        '''flagdata: in list mode extend the flags automatically after rflag'''
        def getcounts():
            ### Channel 51 should extend flags, but channel 52 should not.
            counts = flagdata(vis=self.vis, mode='summary',spw='4',antenna='ea01&&ea11',
                              scan='30',correlation='LL',spwchan=True)
            chan51 = counts['spw:channel']['4:51']
            chan52 = counts['spw:channel']['4:52']
             
            counts = flagdata(vis=self.vis, mode='summary',spw='4',antenna='ea01&&ea11',
                              scan='30',correlation='RL',spwchan=True)
        
            chan51rl=counts['spw:channel']['4:51']
                        
            return chan51, chan52, chan51rl

        # do not extend the flags
        cmdlist = ["mode='rflag' spw='4' freqdevscale=4.0 extendflags=False"]
        flagdata(vis=self.vis, mode='list', inpfile=cmdlist, flagbackup=False)
        chan51, chan52, chan51rl = getcounts()

        # Unflag
        flagdata(vis=self.vis, mode='unflag', spw='4', flagbackup=False)

        # automatically extend the flags
        cmdlist = ["mode='rflag' spw='4' freqdevscale=4.0"]
        flagdata(vis=self.vis, mode='list', inpfile=cmdlist, flagbackup=False)
        achan51, achan52, achan51rl = getcounts()
        
        if chan51['flagged']/chan51['total']>0.5 and achan51['flagged']/achan51['total']==1.0 :
            print('Channel 51 had more than 50% and got extended. PASS')
        else:
            self.fail('Channel 51 failed')

        if chan52['flagged']/chan52['total']<50.0 and achan52['flagged']/achan52['total']==chan52['flagged']/chan52['total']:
            print('Channel 52 had less than 50% and did not get extended. PASS')
        else:
            self.fail('Channel 52 failed') 

        if chan51rl['flagged']/chan51rl['total']<0.5 and achan51rl['flagged']/achan51rl['total']==1.0:
            print('Channel 51 in RL had less than 50% but got completely flagged because Channel 51 in LL got extended. PASS')
        else:
            self.fail('Channel 51 extendpols failed') 

    def test_rflag_summary_list(self):
        '''flagdata: rflag and summaries in list mode'''
        fcmd = ["mode='summary' spw='7,9,10' name='InitFlags'",
                "mode='rflag' spw='9,10' timedev=[] freqdev=[] extendflags=False",
                "mode='summary' spw='7,9,10' name='RflagFlags'"]
        
        res = flagdata(vis=self.vis, mode='list', inpfile=fcmd, flagbackup=False)
        self.assertEqual(res['report0']['flagged'],0)
        self.assertEqual(res['report1']['flagged'], 42728)
        self.assertEqual(res['report1']['antenna']['ea19']['flagged'], 18411)
        self.assertEqual(res['report1']['spw']['7']['flagged'], 0,)

    def test_rflag_residual_data(self):
        '''flagdata: rflag using MODEL and virtual MODEL columns'''

        # Delete model columns, if any
        delmod(vis=self.vis,otf=True,scr=True)

        # Create MODEL_COLUMN
        setjy(vis=self.vis, field='3C286_A',usescratch=True)

        # rflag
        flagdata(vis=self.vis, mode='rflag', spw='9,10',datacolumn='RESIDUAL_DATA',flagbackup=False)
        # 448772.0 flags on MODEL col
        # '1': {'flagged': 8224.0
        flags_mod = flagdata(vis=self.vis, mode='summary',spw='9,10')

        # Now use a virtual MODEL column
        # Unflag
        flagdata(vis=self.vis, mode='unflag', flagbackup=False)
        delmod(vis=self.vis,otf=True,scr=True)

        # Create virtual MODEL_COLUMN
        setjy(vis=self.vis, field='3C286_A',usescratch=False)
        
        # rflag
        flagdata(vis=self.vis, mode='rflag', spw='9,10',datacolumn='RESIDUAL_DATA',flagbackup=False)
        # 444576.0 flags on virtual MODEL col        
        flags_vmod = flagdata(vis=self.vis, mode='summary',spw='9,10')
        
        # Flags should be the same
        self.assertTrue(flags_mod['flagged'],flags_vmod['flagged'])
         
        # This test is mischievous, manipulates the model column. Don't leave a messed up MS.
        os.system('rm -rf {0}'.format(self.vis))
       
class test_rflag_evla(test_base):
    """flagdata:: Test of mode = 'rflag'"""

    def setUp(self):
        self.setUp_evla_15A_397()

    def test_rflag_CAS_13360(self):
        '''flagdata:: rflag in a MS which has decreasing number of rows in subsequent chunks'''
        
        flagdata(vis='evla_15A-397_spw1_7_scan_4_6.ms', mode='rflag', \
                 datacolumn='data', ntime='scan', combinescans=False, \
                 extendflags=False, winsize=3, timedev='', freqdev='',\
                 timedevscale=5.0, freqdevscale=5.0, spectralmax=1000000.0, \
                 spectralmin=0.0, flagbackup=False)

        res = flagdata(vis=self.vis, mode='summary')
        self.assertEqual(res['flagged'], 3185281)


class test_shadow(test_base):
    def setUp(self):
        self.setUp_shadowdata2()

    def test_CAS2399(self):
        '''flagdata: shadow by antennas not present in MS'''
        
        if os.path.exists("cas2399.txt"):
            os.system('rm -rf cas2399.txt')
        
        myinput = 'name=VLA01\n'+\
                'diameter=25.0\n'+\
                'position=[-1601144.96146691, -5041998.01971858, 3554864.76811967]\n'+\
                'name=VLA02\n'+\
                'diameter=25.0\n'+\
                'position=[-1601105.7664601889, -5042022.3917835914, 3554847.245159178]\n'+\
                'name=VLA09\n'+\
                'diameter=25.0\n'+\
                'position=[-1601197.2182404203, -5041974.3604805721, 3554875.1995636248]\n'+\
                'name=VLA10\n'+\
                'diameter=25.0\n'+\
                'position=[-1601227.3367843349,-5041975.7011900628,3554859.1642644769]\n'            

        filename = 'cas2399.txt'
        create_input(myinput, filename)
        
        flagdata(vis=self.vis, mode='shadow', tolerance=0.0, addantenna=filename,flagbackup=False)
        res = flagdata(vis=self.vis, mode='summary')
        ##print(res['antenna']['VLA3']['flagged'], res['antenna']['VLA4']['flagged'], res['antenna']['VLA5']['flagged'])
        self.assertEqual(res['antenna']['VLA3']['flagged'], 3752)
        self.assertEqual(res['antenna']['VLA4']['flagged'], 1320)
        self.assertEqual(res['antenna']['VLA5']['flagged'], 1104)
        
    def test_addantenna(self):
        '''flagdata: use antenna file in list mode'''
        if os.path.exists("myants.txt"):
            os.system('rm -rf myants.txt')
        
        # Create antennafile in disk
        myinput = 'name=VLA01\n'+\
                'diameter=25.0\n'+\
                'position=[-1601144.96146691, -5041998.01971858, 3554864.76811967]\n'+\
                'name=VLA02\n'+\
                'diameter=25.0\n'+\
                'position=[-1601105.7664601889, -5042022.3917835914, 3554847.245159178]\n'+\
                'name=VLA09\n'+\
                'diameter=25.0\n'+\
                'position=[-1601197.2182404203, -5041974.3604805721, 3554875.1995636248]\n'+\
                'name=VLA10\n'+\
                'diameter=25.0\n'+\
                'position=[-1601227.3367843349,-5041975.7011900628,3554859.1642644769]\n'            

        antfile = 'myants.txt'
        create_input(myinput, antfile)
        
        # Create list file
        myinput = "mode='shadow' tolerance=0.0 addantenna='myants.txt'"
        filename = 'listfile.txt'
        create_input(myinput, filename)
        
        # Flag
        flagdata(vis=self.vis, mode='list', inpfile=filename, savepars=True, outfile='withdict.txt',
                 flagbackup=False)
        
        # Check flags
        res = flagdata(vis=self.vis, mode='summary')
        self.assertEqual(res['antenna']['VLA3']['flagged'], 3752)
        self.assertEqual(res['antenna']['VLA4']['flagged'], 1320)
        self.assertEqual(res['antenna']['VLA5']['flagged'], 1104)
        
    def test_shadow_APP(self):
        '''flagdata: flag shadowed antennas with ref frame APP'''
        self.setUp_shadowdata1()
        flagdata(vis=self.vis, flagbackup=False, mode='shadow')
        res = flagdata(self.vis, mode='summary')
        self.assertEqual(res['flagged'], 2052)


class test_msselection(test_base):

    def setUp(self):
        self.setUp_ngc5921(True)

    def test_simple(self):
        '''flagdata: select only cross-correlations'''
        baselines = flagdata(vis = self.vis, mode="summary", antenna="VA09", basecnt=True)['baseline'].keys()
        assert "VA09&&VA09" not in baselines
        assert "VA09&&VA10" in baselines
        assert "VA09&&VA11" in baselines
        assert "VA10&&VA10" not in baselines
        assert "VA10&&VA11" not in baselines

        baselines = flagdata(vis = self.vis, mode="summary", antenna="VA09,VA10", basecnt=True)['baseline'].keys()
        assert "VA09&&VA09" not in baselines
        assert "VA09&&VA10" in baselines
        assert "VA09&&VA11" in baselines
        assert "VA10&&VA10" not in baselines
        assert "VA10&&VA11" in baselines

    def test_amp(self):
        '''flagdata: select only cross-correlations'''
        baselines = flagdata(vis = self.vis, mode="summary", antenna="VA09,VA10&",basecnt=True)['baseline'].keys()
        assert "VA09&&VA09" not in baselines
        assert "VA09&&VA10" in baselines
        assert "VA09&&VA11" not in baselines
        assert "VA10&&VA10" not in baselines
        assert "VA10&&VA11" not in baselines

        baselines = flagdata(vis = self.vis, mode="summary", antenna="VA09&VA10",basecnt=True)['baseline'].keys()
        assert "VA09&&VA09" not in baselines
        assert "VA09&&VA10" in baselines
        assert "VA09&&VA11" not in baselines
        assert "VA10&&VA10" not in baselines
        assert "VA10&&VA11" not in baselines
        
    def test_autocorr1(self):
        '''flagdata: flag only auto-correlations with antenna selection'''
        flagdata(vis=self.vis, mode='manual', antenna='VA05&&&', flagbackup=False)
        s = flagdata(vis = self.vis, mode="summary",basecnt=True)['baseline']
        assert s['VA05&&VA05']['flagged'] == 7560
        assert s['VA01&&VA05']['flagged'] == 0
        assert s['VA02&&VA05']['flagged'] == 0
        assert s['VA05&&VA10']['flagged'] == 0
        assert s['VA05&&VA11']['flagged'] == 0

        s = flagdata(vis = self.vis, mode="summary")
        self.assertEqual(s['flagged'], 7560)

    def test_autocorr2(self):
        '''flagdata: flag auto-corrs with parameter'''
        flagdata(vis=self.vis, autocorr=True, flagbackup=False)
        s = flagdata(vis = self.vis, mode="summary")
        self.assertEqual(s['flagged'], 203994)
        
    def test_autocorr3(self):
        '''flagdata: flag auto-corrs in list mode'''
        # creat input list
        myinput = "scan='1' mode='manual' autocorr=True reason='AUTO'\n"\
                "scan='3' autocorr=True reason='AUTO'\n"\
                "scan='4' reason='ALL'"
        filename = 'listauto.txt'
        create_input(myinput, filename)
        
        # select only the autocorr reasons to flag
        flagdata(vis=self.vis, mode='list', inpfile=filename, reason='AUTO', action='apply',
                 flagbackup=False)
        s = flagdata(vis = self.vis, mode="summary", basecnt=True)
        self.assertEqual(s['scan']['4']['flagged'], 0)
        self.assertEqual(s['baseline']['VA09&&VA28']['flagged'], 0)
        self.assertEqual(s['baseline']['VA09&&VA09']['flagged'], 3528)
        
        # select only the third line scan=4
        flagdata(vis=self.vis, mode='list', inpfile=filename, reason='ALL', action='apply')
        s = flagdata(vis = self.vis, mode="summary", basecnt=True)
        self.assertEqual(s['scan']['4']['flagged'], 95256)
        self.assertEqual(s['baseline']['VA09&&VA28']['flagged'], 252)
        self.assertEqual(s['baseline']['VA09&&VA09']['flagged'], 3780)
        self.assertEqual(s['flagged'], 190386)
        
    def test_spw_error_handler_name(self):
        '''flagdata: A non-existing spw name in a compound with a existing spw should not fail'''
        # CAS-9366: flagcmd fails when applying flags based on an spw selection by name, when
        # one of the spws do not exist
        # The spw names in Four_ants_3C286.ms are not unique. They are:
        #     Subband:0 Subband:1 Subband:2 Subband:3 Subband:4 Subband:5 Subband:6 Subband:7
        # spw=0,8       1,9       2,10 etc.
        self.setUp_data4tfcrop()
        
        # Copy the input flagcmd file with a non-existing spw name
        # flagsfile has spw='"Subband:1","Subband:2","Subband:8"
        flagsfile = 'cas9366.flags.txt'
        os.system('cp -RH '+os.path.join(datapath,flagsfile)+' '+ ' .')
        
        # Try to flag
        try:
            flagdata(self.vis, mode='list', inpfile=flagsfile, flagbackup=False)
        except Exception as instance:
            print('Expected RuntimeError error: %s'%instance)

        # should flag spws 1,2,9,10
        s = flagdata(self.vis, mode='summary')
        self.assertEqual(s['spw']['1']['flagged'],274944.0)
        self.assertEqual(s['spw']['9']['flagged'],274944.0)
        self.assertEqual(s['spw']['2']['flagged'],274944.0)
        self.assertEqual(s['spw']['10']['flagged'],274944.0)
        self.assertEqual(s['flagged'],274944.0*4)

    def test_spw_error_handler_id(self):
        '''flagdata: A non-existing spw ID in a compound with a existing spw should not fail'''
                        
        # Try to flag. Only spw=0 exists
        try:
            flagdata(self.vis, spw='0,32,33', flagbackup=False)
        except Exception as instance:
            print('Expected RuntimeError error: %s'%instance)

        # Only spw 0 should be flagged
        s = flagdata(self.vis, mode='summary')
        self.assertEqual(s['flagged'],2854278.0)

                        
class test_statistics_queries(test_base):

    def setUp(self):
        self.setUp_ngc5921(True)

    def test_CAS2021(self):
        '''flagdata: test antenna negation selection'''
        
        flagdata(vis=self.vis, antenna='!VA05', savepars=False) 
        s = flagdata(vis = self.vis, mode="summary",basecnt=True)['baseline']
        assert s['VA01&&VA05']['flagged'] == 0 
        assert s['VA02&&VA05']['flagged'] == 0
        assert s['VA03&&VA05']['flagged'] == 0
        assert s['VA04&&VA05']['flagged'] == 0
        assert s['VA05&&VA06']['flagged'] == 0
        assert s['VA05&&VA07']['flagged'] == 0
        assert s['VA05&&VA08']['flagged'] == 0
        assert s['VA05&&VA09']['flagged'] == 0
        assert s['VA05&&VA10']['flagged'] == 0
        assert s['VA05&&VA11']['flagged'] == 0
        assert s['VA05&&VA12']['flagged'] == 0
        assert s['VA05&&VA13']['flagged'] == 0
        assert s['VA05&&VA14']['flagged'] == 0
        assert s['VA05&&VA15']['flagged'] == 0
        assert s['VA05&&VA16']['flagged'] == 0
        assert s['VA05&&VA17']['flagged'] == 0
        assert s['VA05&&VA18']['flagged'] == 0
        assert s['VA05&&VA19']['flagged'] == 0
        assert s['VA05&&VA20']['flagged'] == 0
        assert s['VA05&&VA21']['flagged'] == 0
        assert s['VA05&&VA22']['flagged'] == 0
        assert s['VA05&&VA24']['flagged'] == 0
        assert s['VA05&&VA25']['flagged'] == 0
        assert s['VA05&&VA26']['flagged'] == 0
        assert s['VA05&&VA27']['flagged'] == 0
        assert s['VA05&&VA28']['flagged'] == 0
        assert s['VA05&&VA05']['flagged'] == 7560
        assert s['VA05&&VA05']['total'] == 7560


    def test_CAS2212(self):
        '''flagdata: Clipping scan selection, CAS-2212, CAS-3496'''
        # By default correlation='ABS_ALL'
        flagdata(vis=self.vis, mode='clip', scan="2", clipminmax = [0.2, 0.3], savepars=False) 
        s = flagdata(vis=self.vis, mode='summary')
        self.assertEqual(s['flagged'], 85404)
        self.assertEqual(s['total'], 2854278)
        
        s = flagdata(vis=self.vis, mode='summary')['scan']
        
        # Make sure no other scan is clipped
        self.assertEqual(s['1']['flagged'], 0)
        self.assertEqual(s['3']['flagged'], 0)
        self.assertEqual(s['4']['flagged'], 0)
        self.assertEqual(s['5']['flagged'], 0)
        self.assertEqual(s['6']['flagged'], 0)
        self.assertEqual(s['7']['flagged'], 0)
        self.assertEqual(s['2']['flagged'], 85404)
          
    def test021(self):
        '''flagdata: Test of flagging statistics and queries'''
        
        flagdata(vis=self.vis, correlation='LL', savepars=False, flagbackup=False)
        flagdata(vis=self.vis, spw='0:17~19', savepars=False, flagbackup=False)
        flagdata(vis=self.vis, antenna='VA05&&VA09', savepars=False, flagbackup=False)
        flagdata(vis=self.vis, antenna='VA14', savepars=False, flagbackup=False)
        flagdata(vis=self.vis, field='1', savepars=False, flagbackup=False)
        s = flagdata(vis=self.vis, mode='summary', minrel=0.9, spwchan=True, basecnt=True)
        assert list(s['antenna'].keys()) == ['VA14']
        assert 'VA05&&VA09' in s['baseline']
        assert set(s['spw:channel']) == set(['0:17', '0:18', '0:19'])
        assert list(s['correlation'].keys()) == ['LL']  # LL
        assert list(s['field'].keys()) == ['1445+09900002_0']
        assert set(s['scan']) == set(['2', '4', '5', '7']) # field 1
        s = flagdata(vis=self.vis, mode='summary', maxrel=0.8)
        assert set(s['field']) == set(['1331+30500002_0', 'N5921_2'])
        s = flagdata(vis=self.vis, mode='summary', minabs=400000)
        assert set(s['scan']) == set(['3', '6'])
        s = flagdata(vis=self.vis, mode='summary', minabs=400000, maxabs=450000)
        assert list(s['scan'].keys()) == ['3']

    def test_chanavg0(self):
        print("Test of channel average")
        flagdata(vis=self.vis, mode='clip',channelavg=False, clipminmax=[30., 60.], correlation='ABS_RR',
                 savepars=False, flagbackup=False)
        res = flagdata(vis=self.vis, mode='summary')
        self.assertEqual(res['flagged'], 1414186)

    def test_chanavg1(self):
        flagdata(vis=self.vis, mode='clip',channelavg=True, clipminmax=[30., 60.], correlation='ABS_RR',
                 savepars=False, flagbackup=False)
        res = flagdata(vis=self.vis, mode='summary')
        self.assertEqual(res['flagged'], 1347822)

    def test_chanavg2(self):
        flagdata(vis=self.vis, mode='clip',channelavg=False, clipminmax=[30., 60.], spw='0:0~10', 
                 correlation='ABS_RR', savepars=False, flagbackup=False)
        res = flagdata(vis=self.vis, mode='summary')
        self.assertEqual(res['flagged'], 242053)

    def test_chanavg3(self):
        flagdata(vis=self.vis, mode='clip',channelavg=True, clipminmax=[30., 60.], spw='0:0~10',
                 correlation='ABS_RR', savepars=False, flagbackup=False)
        res = flagdata(vis=self.vis, mode='summary')
        self.assertEqual(res['flagged'], 231374)
               

#    def test8(self):
#        print("Test of mode = 'quack'")
#        print("parallel quack")
#        flagdata(vis=self.vis, mode='quack', quackinterval=[1.0, 5.0], antenna=['2', '3'], correlation='RR')
<<<<<<< HEAD
#        check_eq(flagdata(vis=self.vis, mode='summary'), 2854278, 22365)
=======
#        func_test_eq(flagdata(vis=self.vis, mode='summary'), 2854278, 22365)
>>>>>>> d580a8e0
#
    def test9(self):
        '''flagdata: quack mode'''
        flagdata(vis=self.vis, mode='quack', quackmode='beg', quackinterval=1, savepars=False,
                 flagbackup=False)
        res = flagdata(vis=self.vis, mode='summary')
        self.assertEqual(res['flagged'], 329994)

    def test10(self):
        '''flagdata: quack mode'''
        flagdata(vis=self.vis, mode='quack', quackmode='endb', quackinterval=1, savepars=False)
        res = flagdata(vis=self.vis, mode='summary')
        self.assertEqual(res['flagged'], 333396)

    def test11(self):
        '''flagdata: quack mode'''
        flagdata(vis=self.vis, mode='quack', quackmode='end', quackinterval=1, savepars=False,
                 flagbackup=False)
        res = flagdata(vis=self.vis, mode='summary')
        self.assertEqual(res['flagged'], 2520882)

    def test12(self):
        '''flagdata: quack mode'''
        flagdata(vis=self.vis, mode='quack', quackmode='tail', quackinterval=1, savepars=False,
                 flagbackup=False)
        res = flagdata(vis=self.vis, mode='summary')
        self.assertEqual(res['flagged'], 2524284)

    def test13(self):
        '''flagdata: quack mode, quackincrement'''
        flagdata(vis=self.vis, mode='quack', quackinterval=50, quackmode='endb', quackincrement=True,
                 savepars=False, flagbackup=False)
<<<<<<< HEAD
        check_eq(flagdata(vis=self.vis, mode='summary'), 2854278, 571536)

        flagdata(vis=self.vis, mode='quack', quackinterval=20, quackmode='endb', quackincrement=True,
                 savepars=False, flagbackup=False)
        check_eq(flagdata(vis=self.vis, mode='summary'), 2854278, 857304)
        
        flagdata(vis=self.vis, mode='quack', quackinterval=150, quackmode='endb', quackincrement=True,
                 savepars=False, flagbackup=False)
        check_eq(flagdata(vis=self.vis, mode='summary'), 2854278, 1571724)
        
        flagdata(vis=self.vis, mode='quack', quackinterval=50, quackmode='endb', quackincrement=True,
                 savepars=False, flagbackup=False)
        check_eq(flagdata(vis=self.vis, mode='summary'), 2854278, 1762236)
=======
        func_test_eq(flagdata(vis=self.vis, mode='summary'), 2854278, 571536)

        flagdata(vis=self.vis, mode='quack', quackinterval=20, quackmode='endb', quackincrement=True,
                 savepars=False, flagbackup=False)
        func_test_eq(flagdata(vis=self.vis, mode='summary'), 2854278, 857304)
        
        flagdata(vis=self.vis, mode='quack', quackinterval=150, quackmode='endb', quackincrement=True,
                 savepars=False, flagbackup=False)
        func_test_eq(flagdata(vis=self.vis, mode='summary'), 2854278, 1571724)
        
        flagdata(vis=self.vis, mode='quack', quackinterval=50, quackmode='endb', quackincrement=True,
                 savepars=False, flagbackup=False)
        func_test_eq(flagdata(vis=self.vis, mode='summary'), 2854278, 1762236)
>>>>>>> d580a8e0
#        flagdata(vis=self.vis, mode='unflag', savepars=False, flagbackup=False)

    def test_quackincrement_list(self):
        
        # flag 2 minutes; flagged: 91854.0; scan': {'1': {'flagged': 91854.0
        flagdata(vis=self.vis,mode='manual',timerange='09:18:00~09:20:00',spw='0',scan='1', flagbackup=False)
        res0 = flagdata(vis=self.vis, spw='0', scan='1', mode='summary')
        
        # quack flag it by 120 seconds; 'flagged': 234738.0,
        flagdata(vis=self.vis,mode='quack',quackinterval=120.0,spw='0',scan='1',quackincrement=False, flagbackup=False)
        res1 = flagdata(vis=self.vis, spw='0', scan='1', mode='summary')
        
        # unflag
        flagdata(vis=self.vis,mode='unflag')
        
        # quackincrement=True in list mode should be ignored
        flagdata(vis=self.vis, mode='list', flagbackup=False, inpfile=["timerange='09:18:00~09:20:00' spw='0' scan='1'",
                                                     "mode='quack' quackinterval=120.0 spw='0' scan='1' quackincrement=True"])
        resT = flagdata(vis=self.vis, spw='0', scan='1', mode='summary')
        self.assertEqual(resT['flagged'],res0['flagged'])
                
        # unflag
        flagdata(vis=self.vis,mode='unflag')
        
        # quackincrement=False in list mode should work fine. It should reflag what was flagged by
        # the manual cmd above in res0. and more. It should flag the equivalent of 120s ; 'flagged': 234738.0
        flagdata(vis=self.vis, mode='list', flagbackup=False, inpfile=["timerange='09:18:00~09:20:00' spw='0' scan='1'",
                                                     "mode='quack' quackinterval=120.0 spw='0' scan='1' quackincrement=False"])
  
        resF = flagdata(vis=self.vis, spw='0', scan='1', mode='summary')
        self.assertEqual(resF['flagged'],res1['flagged'])
        
        # unflag
        flagdata(vis=self.vis,mode='unflag')
        
        # If quackincrement=True is the first command in list, it should run fine
        # flags: 234738.0 because the manual cmd will reflag the same portion already flagged by the quack cmd
        flagdata(vis=self.vis, mode='list', flagbackup=False, inpfile=[
                                                "mode='quack' quackinterval=120.0 spw='0' scan='1' quackincrement=True",
                                                "timerange='09:18:00~09:20:00' spw='0' scan='1'"])
        resT = flagdata(vis=self.vis, spw='0', scan='1', mode='summary')
        self.assertEqual(resT['flagged'],res1['flagged'])


class test_selections(test_base):
    """Test various selections"""

    def setUp(self):
        self.setUp_ngc5921(True)

    def test_scan(self):
        '''flagdata: scan selection and manualflag compatibility'''
        flagdata(vis=self.vis, scan='3', mode='manualflag', savepars=False)
        res = flagdata(vis=self.vis, mode='summary', antenna='VA02')
        self.assertEqual(res['flagged'],52416)
                
    def test_antenna(self):
        '''flagdata: antenna selection'''
        flagdata(vis=self.vis, antenna='VA02', savepars=False,flagbackup=False)
<<<<<<< HEAD
        check_eq(flagdata(vis=self.vis, mode='summary', antenna='VA02'), 196434, 196434)
=======
        func_test_eq(flagdata(vis=self.vis, mode='summary', antenna='VA02'), 196434, 196434)
>>>>>>> d580a8e0

    def test_spw(self):
        '''flagdata: spw selection'''
        flagdata(vis=self.vis, spw='0', savepars=False,flagbackup=False)
<<<<<<< HEAD
        check_eq(flagdata(vis=self.vis, mode='summary', antenna='2'), 196434, 196434)
=======
        func_test_eq(flagdata(vis=self.vis, mode='summary', antenna='2'), 196434, 196434)
>>>>>>> d580a8e0

    def test_spw_list(self):
        '''flagdata: spw selection in list mode''' 
        spwfile = 'spwflags.txt'
        if os.path.exists(spwfile):
            os.system('rm -rf '+spwfile)
                   
        flagdata(vis=self.vis, spw='0:1~10', savepars=True, outfile=spwfile, flagbackup=False)
        res0 = flagdata(vis=self.vis, mode='summary', spwchan=True)
        self.assertEqual(res0['flagged'], 453060, 'Only channels 1~10 should be flagged')
        
        # Unflag
#        flagdata(vis=self.vis, mode='unflag', flagbackup=False)
        self.unflag_ms()
        ures = flagdata(vis=self.vis, mode='summary')
        self.assertEqual(ures['flagged'], 0)
        
        # Flag using the saved list
        flagdata(vis=self.vis, mode='list', inpfile=spwfile, action='apply',
                 flagbackup=False)
        res = flagdata(vis=self.vis, mode='summary', spwchan=True)
        self.assertEqual(res0['flagged'], res['flagged'])        
                  
        # Only channels 1~10 should be flagged
        self.assertEqual(res['spw:channel']['0:0']['flagged'], 0)
        self.assertEqual(res['spw:channel']['0:1']['flagged'], 45306)
        self.assertEqual(res['spw:channel']['0:2']['flagged'], 45306)
        self.assertEqual(res['spw:channel']['0:3']['flagged'], 45306)
        self.assertEqual(res['spw:channel']['0:4']['flagged'], 45306)
        self.assertEqual(res['spw:channel']['0:5']['flagged'], 45306)
        self.assertEqual(res['spw:channel']['0:6']['flagged'], 45306)
        self.assertEqual(res['spw:channel']['0:7']['flagged'], 45306)
        self.assertEqual(res['spw:channel']['0:8']['flagged'], 45306)
        self.assertEqual(res['spw:channel']['0:9']['flagged'], 45306)
        self.assertEqual(res['spw:channel']['0:10']['flagged'], 45306)
        self.assertEqual(res['spw:channel']['0:11']['flagged'], 0)

    def test_correlation(self):
        flagdata(vis=self.vis, correlation='LL', savepars=False, flagbackup=False)
<<<<<<< HEAD
        check_eq(flagdata(vis=self.vis, mode='summary', antenna='2'), 196434, 98217)
        check_eq(flagdata(vis=self.vis, mode='summary', correlation='RR'), 1427139, 0)
#        flagdata(vis=self.vis, mode='unflag', savepars=False, flagbackup=False)
        self.unflag_ms()
        flagdata(vis=self.vis, correlation='LL,RR', savepars=False, flagbackup=False)
        check_eq(flagdata(vis=self.vis, mode='summary', antenna='2'), 196434, 196434)
=======
        func_test_eq(flagdata(vis=self.vis, mode='summary', antenna='2'), 196434, 98217)
        func_test_eq(flagdata(vis=self.vis, mode='summary', correlation='RR'), 1427139, 0)
#        flagdata(vis=self.vis, mode='unflag', savepars=False, flagbackup=False)
        self.unflag_ms()
        flagdata(vis=self.vis, correlation='LL,RR', savepars=False, flagbackup=False)
        func_test_eq(flagdata(vis=self.vis, mode='summary', antenna='2'), 196434, 196434)
>>>>>>> d580a8e0
        
#        flagdata(vis=self.vis, mode='unflag', savepars=False, flagbackup=False)
        self.unflag_ms()
        flagdata(vis=self.vis, mode='clip', correlation='NORM_RR,LL', clipminmax=[0.,3.],
                 flagbackup=False)
        res = flagdata(vis=self.vis, mode='summary')
        self.assertEqual(res['flagged'], 204979)
#        flagdata(vis=self.vis, correlation='LL RR')
#        flagdata(vis=self.vis, correlation='LL ,, ,  ,RR')
<<<<<<< HEAD
#        check_eq(flagdata(vis=self.vis, mode='summary', antenna='2'), 196434, 196434)
=======
#        func_test_eq(flagdata(vis=self.vis, mode='summary', antenna='2'), 196434, 196434)
>>>>>>> d580a8e0

    def test_field(self):
        '''flagdata: field selection'''
        flagdata(vis=self.vis, field='0', savepars=False, flagbackup=False)
<<<<<<< HEAD
        check_eq(flagdata(vis=self.vis, mode='summary', antenna='2'), 196434, 39186)
=======
        func_test_eq(flagdata(vis=self.vis, mode='summary', antenna='2'), 196434, 39186)
>>>>>>> d580a8e0

    def test_uvrange(self):
        '''flagdata: uvrange selection'''
        flagdata(vis=self.vis, uvrange='200~400m', savepars=False, flagbackup=False)
<<<<<<< HEAD
        check_eq(flagdata(vis=self.vis, mode='summary', antenna='VA02'), 196434, 55944)
=======
        func_test_eq(flagdata(vis=self.vis, mode='summary', antenna='VA02'), 196434, 55944)
>>>>>>> d580a8e0

    def test_timerange(self):
        '''flagdata: timerange selection'''
        flagdata(vis=self.vis, timerange='09:50:00~10:20:00', savepars=False,
                 flagbackup=False)
<<<<<<< HEAD
        check_eq(flagdata(vis=self.vis, mode='summary', antenna='2'), 196434, 6552)
=======
        func_test_eq(flagdata(vis=self.vis, mode='summary', antenna='2'), 196434, 6552)
>>>>>>> d580a8e0

    def test_array(self):
        '''flagdata: array selection'''
        flagdata(vis=self.vis, array='0', savepars=False, flagbackup=False)
<<<<<<< HEAD
        check_eq(flagdata(vis=self.vis, mode='summary', antenna='2'), 196434, 196434)
=======
        func_test_eq(flagdata(vis=self.vis, mode='summary', antenna='2'), 196434, 196434)
>>>>>>> d580a8e0
                
    def test_action(self):
        '''flagdata: action = calculate'''
        flagdata(vis=self.vis, antenna='2,3,4', action='calculate')
        res = flagdata(vis=self.vis, mode='summary')
        self.assertEqual(res['flagged'], 0, 'Nothing should be flagged when action=calculate')

    def test_missing_corr_product(self):
        '''CAS-4234: Keep going when one of the corr products is not available but others are present'''
        flagdata(vis=self.vis, correlation='LL,LR', savepars=False, flagbackup=False)
        self.assertEqual(flagdata(vis=self.vis, mode='summary', antenna='2')['flagged'],98217)
        self.assertEqual(flagdata(vis=self.vis, mode='summary', correlation='RR')['flagged'], 0)

<<<<<<< HEAD
#        check_eq(flagdata(vis=self.vis, mode='summary', antenna='2'), 196434, 98217)
#        check_eq(flagdata(vis=self.vis, mode='summary', correlation='RR'), 1427139, 0)
#        flagdata(vis=self.vis, mode='unflag', savepars=False, flagbackup=False)
        self.unflag_ms()
        flagdata(vis=self.vis, correlation='LL,RR,RL', savepars=False, flagbackup=False)
        check_eq(flagdata(vis=self.vis, mode='summary', antenna='2'), 196434, 196434)
=======
#        func_test_eq(flagdata(vis=self.vis, mode='summary', antenna='2'), 196434, 98217)
#        func_test_eq(flagdata(vis=self.vis, mode='summary', correlation='RR'), 1427139, 0)
#        flagdata(vis=self.vis, mode='unflag', savepars=False, flagbackup=False)
        self.unflag_ms()
        flagdata(vis=self.vis, correlation='LL,RR,RL', savepars=False, flagbackup=False)
        func_test_eq(flagdata(vis=self.vis, mode='summary', antenna='2'), 196434, 196434)
>>>>>>> d580a8e0
        
    def test_multi_timerange(self):
        '''flagdata: CAS-5300, in list mode, flag multiple timerange intervals'''
        inpcmd = ["timerange='09:26:00~09:30:00,09:42:00~09:43:00,10:33:00~10:50:00'"]
        flagdata(vis=self.vis, mode='list', inpfile=inpcmd, flagbackup=False)
        
        # Should flag scan=2, scan=3 and scan=6,7
        res = flagdata(vis=self.vis, mode='summary', scan='2,3,6,7')
        self.assertEqual(res['scan']['2']['flagged'], 238140)
        self.assertEqual(res['scan']['3']['flagged'], 47628)
        self.assertEqual(res['scan']['6']['flagged'], 476280)
        self.assertEqual(res['scan']['7']['flagged'], 190512)
        self.assertEqual(res['flagged'], 238140+47628+476280+190512)


class test_alma(test_base):
    # Test various flagging on alma data 

    def setUp(self):
        self.setUp_alma_ms()

    def test_scanitent(self):
        '''flagdata: scanintent selection'''
        # flag POINTING CALIBRATION scans 
        # (CALIBRATE_POINTING_.. from STATE table's OBS_MODE)
        flagdata(vis=self.vis, intent='CAL*POINT*', savepars=False)
        res = flagdata(vis=self.vis, mode='summary')
        self.assertEqual(res['scan']['1']['flagged'], 192416.0)
        
    def test_wvr(self):
        '''flagdata: flag WVR correlation'''
        flagdata(vis=self.vis, correlation='I', savepars=False, flagbackup=False)
<<<<<<< HEAD
        check_eq(flagdata(vis=self.vis, mode='summary', spw='0'),608, 608)
=======
        func_test_eq(flagdata(vis=self.vis, mode='summary', spw='0'),608, 608)
>>>>>>> d580a8e0

    def test_abs_wvr(self):
        '''flagdata: clip ABS_WVR'''
        flagdata(vis=self.vis, mode='clip',clipminmax=[0,50], correlation='ABS_WVR', savepars=False,
                 flagbackup=False)
        res = flagdata(vis=self.vis, mode='summary', spw='0')
        self.assertEqual(res['spw']['0']['flagged'], 498)
        self.assertEqual(res['flagged'], 498)
        self.assertEqual(res['correlation']['I']['flagged'], 498)

    def test_abs_i(self):
        '''flagdata: clip ABS_I. Do not flag WVR'''
        flagdata(vis=self.vis, mode='clip', clipminmax=[0,50], correlation='ABS_I', savepars=False,
                 flagbackup=False)
        res = flagdata(vis=self.vis, mode='summary', spw='0')
        self.assertEqual(res['spw']['0']['flagged'], 0)
        self.assertEqual(res['flagged'], 0)
        self.assertEqual(res['correlation']['I']['flagged'], 0)

    def test_abs_all(self):
        '''flagdata: clip ABS ALL. Do not flag WVR'''
        flagdata(vis=self.vis, mode='clip', clipminmax=[0,1], correlation='ABS ALL', savepars=False,
                 flagbackup=False)
        res = flagdata(vis=self.vis, mode='summary')
        self.assertEqual(res['spw']['0']['flagged'], 0)
        self.assertEqual(res['flagged'], 1851)
        self.assertEqual(res['correlation']['I']['flagged'], 0)
        self.assertEqual(res['correlation']['XX']['flagged'], 568)
        self.assertEqual(res['correlation']['YY']['flagged'], 1283)

    def test_alma_spw(self):
        '''flagdata: flag various spw'''
        # Test that a white space in the spw parameter is taken correctly
        flagdata(vis=self.vis, mode='manual', spw='1,2, 3', savepars=False,
                 flagbackup=False)
        res = flagdata(vis=self.vis, mode='summary')
        self.assertEqual(res['spw']['0']['flagged'], 0, 'spw=0 should not be flagged')
        self.assertEqual(res['spw']['1']['flagged'], 192000, 'spw=1 should be fully flagged')
        self.assertEqual(res['spw']['3']['flagged'], 1200, 'spw=3 should be flagged')
        self.assertEqual(res['spw']['3']['total'], 1200, 'spw=3 should be flagged')
        
    def test_null_intent_selection1(self):
        '''flagdata: handle unknown scan intent in list mode'''
        
        myinput = ["intent='FOCUS'",   # non-existing intent
                 "intent='CALIBRATE_POINTING*'", # scan=1
                 "intent='*DELAY*'"] # non-existing
       
        flagdata(vis=self.vis, mode='list', inpfile=myinput, flagbackup=False)
        res = flagdata(vis=self.vis, mode='summary',scan='1')
        self.assertEqual(res['flagged'], 192416)
        self.assertEqual(res['total'], 192416)
        
    def test_unknown_intent(self):
        '''flagdata: CAS-3712, handle unknown value in intent expression'''
        flagdata(vis=self.vis,intent='*POINTING*,*FOCUS*',flagbackup=False)
        
        # Only POINTING scan exists. *FOCUS* should not raise a NULL MS selection
        res = flagdata(vis=self.vis, mode='summary', scan='1')
        self.assertEqual(res['flagged'], 192416)
        self.assertEqual(res['total'], 192416)
        
    def test_autocorr_wvr(self):
        '''flagdata: CAS-5286, do not flag auto-correlations in WVR data'''
        flagdata(vis=self.vis,autocorr=True,flagbackup=False)
        res = flagdata(vis=self.vis, mode='summary', spw='0,1')
        
        # spw='0' contains the WVR data
        self.assertEqual(res['spw']['1']['flagged'], 15360)
        self.assertEqual(res['spw']['0']['flagged'], 0)
        self.assertEqual(res['flagged'], 15360)

    def test_autocorr_wvr_list(self):
        '''flagdata: CAS-5485 flag autocorrs in list mode'''
        mycmd = ["mode='manual' antenna='DA41'",
                 "mode='manual' autocorr=True"]
        
        # The first cmd only flags cross-correlations of DV41
        # The second cmd only flags auto-corrs of all antennas
        # that have processor type=CORRELATOR. The radiometer
        # data should not be flagged, which is in spw=0
        res = flagdata(vis=self.vis, mode='list', inpfile=mycmd, flagbackup=False)
        res = flagdata(vis=self.vis, mode='summary',basecnt=True)
        
        # These are the auto-correlations not flagged in the list flagging.
        # Verify that the non-flagged points are those from the WVR data
        wvr1 = res['baseline']['DA41&&DA41']['total'] - res['baseline']['DA41&&DA41']['flagged']
        wvr2 = res['baseline']['DA42&&DA42']['total'] - res['baseline']['DA42&&DA42']['flagged']
        wvr3 = res['baseline']['DV02&&DV02']['total'] - res['baseline']['DV02&&DV02']['flagged']
        wvr4 = res['baseline']['PM03&&PM03']['total'] - res['baseline']['PM03&&PM03']['flagged']
        wvrspw= res['spw']['0']['total']
        
        self.assertEqual(wvrspw, wvr1+wvr2+wvr3+wvr4, 'Auto-corr of WVR data should not be flagged')
        self.assertEqual(res['antenna']['DA41']['flagged'],75600)
        self.assertEqual(res['antenna']['DA41']['total'],75752)
        self.assertEqual(res['spw']['0']['flagged'], 0)

class test_selections2(test_base):
    '''Test other selections'''
    
    def setUp(self):
        self.setUp_multi()
        
    def test_observation1(self):
        '''flagdata: observation ID selections'''
        # string
        flagdata(vis=self.vis, observation='1', savepars=False, flagbackup=False)
        res = flagdata(vis=self.vis, mode='summary',observation='1')
        self.assertEqual(res['flagged'], 28500)
        self.assertEqual(res['total'], 28500)

        # integer
#        flagdata(vis=self.vis, mode='unflag', savepars=False)
        self.unflag_ms()
        flagdata(vis=self.vis, observation=1, savepars=False)
        res = flagdata(vis=self.vis, mode='summary',observation='1')
        self.assertEqual(res['flagged'], 28500)
        self.assertEqual(res['total'], 28500)
        
    def test_observation2(self):
        '''flagdata: observation ID selections in list mode'''
        # creat input list
        myinput = "observation='0' mode='manual'"
        filename = 'obs2.txt'
        create_input(myinput, filename)
        
        flagdata(vis=self.vis, mode='list', inpfile=filename, savepars=False,
                 flagbackup=False)
        res = flagdata(vis=self.vis, mode='summary')
        self.assertEqual(res['observation']['0']['flagged'], 2854278.0)
        self.assertEqual(res['observation']['1']['flagged'], 0, 'Only observation 0 should be flagged')
        
    def test_field_breakdown(self):
        '''flagdata: Produce a separated dictionary per field'''
        
        # First pre-clip the data to have interesting flag counts
        flagdata(vis=self.vis, mode='clip',clipminmax=[0,2],savepars=False,flagbackup=False)
        
        # Obtain list of summaries per field
        summary = flagdata(vis=self.vis, mode='summary', fieldcnt=True,savepars=False,flagbackup=False)
        
        field_list = ['1331+30500002_0','1331+30500002_0','N5921_2','NGC7538C']
        
        # Obtain list of summaries for each field separatelly
        summary_list={}
        for field in field_list:
            summary_list[field] = flagdata(vis=self.vis, mode='summary', field=field,
                                           fieldcnt=False,savepars=False,flagbackup=False)  
        
        # Compare results
        for field in field_list:
            self.assertEqual(summary[field]['total'], summary_list[field]['total'],
                             'Total number of counts different for field' + field)
            self.assertEqual(summary[field]['flagged'], summary_list[field]['flagged'],
                             'Total number of flags different for field' + field)
        
                
class test_elevation(test_base):
    """Test of mode = 'elevation'"""
    def setUp(self):
        self.setUp_ngc5921()
        self.x55 = 666792    # data below 55 degrees, etc.
        self.x60 = 1428840
        self.x65 = 2854278
        self.all = 2854278

    def test_lower(self):
        flagdata(vis = self.vis, mode = 'elevation', savepars=False)
        
<<<<<<< HEAD
        check_eq(flagdata(vis=self.vis, mode='summary'), self.all, 0)
=======
        func_test_eq(flagdata(vis=self.vis, mode='summary'), self.all, 0)
>>>>>>> d580a8e0

        flagdata(vis = self.vis, mode = 'elevation', lowerlimit = 50, savepars=False,
                 flagbackup=False)

<<<<<<< HEAD
        check_eq(flagdata(vis=self.vis, mode='summary'), self.all, 0)
=======
        func_test_eq(flagdata(vis=self.vis, mode='summary'), self.all, 0)
>>>>>>> d580a8e0

        flagdata(vis = self.vis, mode = 'elevation', lowerlimit = 55, savepars=False,
                 flagbackup=False)

<<<<<<< HEAD
        check_eq(flagdata(vis=self.vis, mode='summary'), self.all, self.x55)
=======
        func_test_eq(flagdata(vis=self.vis, mode='summary'), self.all, self.x55)
>>>>>>> d580a8e0

        flagdata(vis = self.vis, mode = 'elevation', lowerlimit = 60, savepars=False,
                 flagbackup=False)

<<<<<<< HEAD
        check_eq(flagdata(vis=self.vis, mode='summary'), self.all, self.x60)
=======
        func_test_eq(flagdata(vis=self.vis, mode='summary'), self.all, self.x60)
>>>>>>> d580a8e0

        flagdata(vis = self.vis, mode = 'elevation', lowerlimit = 65, savepars=False,
                 flagbackup=False)

<<<<<<< HEAD
        check_eq(flagdata(vis=self.vis, mode='summary'), self.all, self.x65)
=======
        func_test_eq(flagdata(vis=self.vis, mode='summary'), self.all, self.x65)
>>>>>>> d580a8e0

    def test_upper(self):
        flagdata(vis = self.vis, mode = 'elevation', upperlimit = 60, savepars=False,
                 flagbackup=False)

<<<<<<< HEAD
        check_eq(flagdata(vis=self.vis, mode='summary'), self.all, self.all - self.x60)
=======
        func_test_eq(flagdata(vis=self.vis, mode='summary'), self.all, self.all - self.x60)
>>>>>>> d580a8e0


    def test_interval(self):
        flagdata(vis = self.vis,mode = 'elevation',lowerlimit = 55,upperlimit = 60,
                  savepars=False,flagbackup=False)

<<<<<<< HEAD
        check_eq(flagdata(vis=self.vis, mode='summary'), self.all, self.all - (self.x60 - self.x55))
=======
        func_test_eq(flagdata(vis=self.vis, mode='summary'), self.all, self.all - (self.x60 - self.x55))
>>>>>>> d580a8e0


class test_list_file(test_base):
    """Test of mode = 'list' using input file"""
    
    def setUp(self):
        self.setUp_ngc5921(True)
        
    def tearDown(self):
        os.system('rm -rf list*.txt list*.tmp')

    def test_file1(self):
        '''flagdata: apply flags from a list and do not save'''
        # creat input list
        myinput = "scan='1~3' mode='manual'\n"+"scan='5' mode='manualflag'\n"\
                "#scan='4'"
        filename = 'list1.txt'
        create_input(myinput, filename)
        
        # apply and don't save to MS. Ignore comment line
        flagdata(vis=self.vis, mode='list', inpfile=filename, savepars=False, action='apply')
        res = flagdata(vis=self.vis, mode='summary')
        self.assertEqual(res['scan']['4']['flagged'], 0)
        self.assertEqual(res['flagged'], 1711206, 'Total flagged does not match')
        
    def test_file2(self):
        '''flagdata: only save parameters without running the tool'''
        # creat input list
        myinput = "scan='1~3' mode='manual'\n"+"scan='5' mode='manual'\n"
        filename = 'list2.txt'
        create_input(myinput, filename)

        # save to another file
        if os.path.exists("myflags.txt"):
            os.system('rm -rf myflags.txt')
            
        flagdata(vis=self.vis, mode='list', inpfile=filename, savepars=True, action='', outfile='myflags.txt')
        self.assertTrue(filecmp.cmp(filename, 'myflags.txt', 1), 'Files should be equal')
        
        res = flagdata(vis=self.vis, mode='summary')
        self.assertEqual(res['flagged'], 0, 'No flags should have been applied')
        
    def test_file3(self):
        '''flagdata: flag and save list to FLAG_CMD'''
        # creat input list
        myinput = "scan='1~3' mode='manual'\n"+"scan='5' mode='manual'\n"
        filename = 'list3.txt'
        create_input(myinput, filename)

        # Delete any rows from FLAG_CMD
        flagcmd(vis=self.vis, action='clear', clearall=True)
        
        # Flag from list and save to FLAG_CMD
        flagdata(vis=self.vis, mode='list', inpfile=filename, savepars=True,
                 flagbackup=False)
        
        # Verify
        if os.path.exists("myflags.txt"):
            os.system('rm -rf myflags.txt')
        flagcmd(vis=self.vis, action='list', savepars=True, outfile='myflags.txt', useapplied=True)
        self.assertTrue(filecmp.cmp(filename, 'myflags.txt', 1), 'Files should be equal')
    
        
    def test_file4(self):
        '''flagdata: save without running and apply in flagcmd'''
        # Delete any rows from FLAG_CMD
        flagcmd(vis=self.vis, action='clear', clearall=True)
        
        # Test that action='none' is also accepted
        flagdata(vis=self.vis, mode='quack', quackmode='tail', quackinterval=1, action='none', 
                 savepars=True, flagbackup=False)
        
        flagcmd(vis=self.vis, action='apply')
        res = flagdata(vis=self.vis, mode='summary')
        self.assertEqual(res['flagged'], 2524284)

    def test_file6(self):
        '''flagdata: select by reason in list mode from a file'''
        # creat input list
        myinput = "mode='manual' scan='1' reason='SCAN_1'\n"\
                "mode='manual' scan='2'\n"\
                "scan='3' reason='SCAN_3'\n"\
                "scan='4' reason=''"
        filename = 'list6.txt'
        create_input(myinput, filename)
        
        # Select one reason
        flagdata(vis=self.vis, mode='list', inpfile=filename, reason='SCAN_3',
                 flagbackup=False)
        res = flagdata(vis=self.vis, mode='summary', scan='3')
        self.assertEqual(res['scan']['3']['flagged'], 762048, 'Should flag only reason=SCAN_3')
        self.assertEqual(res['flagged'], 762048, 'Should flag only reason=SCAN_3')
        
        # Select list of reasons
        flagdata(vis=self.vis, mode='list', inpfile=filename, reason=['','SCAN_1'],
                 flagbackup=False)
        res = flagdata(vis=self.vis, mode='summary',scan='1,4')
        self.assertEqual(res['scan']['4']['flagged'], 95256, 'Should flag reason=\'\'')
        self.assertEqual(res['scan']['1']['flagged'], 568134, 'Should flag reason=SCAN_1')
        
        # No reason selection
#        flagdata(vis=self.vis, mode='unflag', flagbackup=False)
        self.unflag_ms()
        flagdata(vis=self.vis, mode='list', inpfile=filename, flagbackup=False)
        res = flagdata(vis=self.vis, mode='summary', scan='1~4')
        self.assertEqual(res['scan']['1']['flagged'], 568134)
        self.assertEqual(res['scan']['2']['flagged'], 238140)
        self.assertEqual(res['scan']['3']['flagged'], 762048)
        self.assertEqual(res['scan']['4']['flagged'], 95256)
        self.assertEqual(res['flagged'],568134+238140+762048+95256, 'Total flagged')

    def test_file_CAS4819(self):
        '''flagdata: CAS-4819, Flag commands from three files'''
        # creat first input file
        myinput = "scan='1'\n"\
                "scan='2'\n"\
                "# a comment line\n"\
                "scan='3'"
        filename1 = 'list7a.txt'
        create_input(myinput, filename1)
        
        # Create second input file
        myinput = "scan='5'\n"\
                  " \n"\
                "scan='6'\n"\
                "scan='7'"        
        filename2 = 'list7b.txt'
        create_input(myinput, filename2)
        
         # Create third input file
        myinput = "scan='4' mode='clip' clipminmax=[0,4]" 
        filename3 = 'list7c.txt'
        create_input(myinput, filename3)
       
        flagdata(vis=self.vis, mode='list', inpfile=[filename1,filename2,filename3],
                 flagbackup=False)
        
        res = flagdata(vis=self.vis, mode='summary')
        self.assertEqual(res['scan']['1']['flagged'], 568134)
        self.assertEqual(res['scan']['2']['flagged'], 238140)
        self.assertEqual(res['scan']['3']['flagged'], 762048)
        self.assertEqual(res['scan']['4']['flagged'], 6696)
        self.assertEqual(res['scan']['5']['flagged'], 142884)
        self.assertEqual(res['scan']['6']['flagged'], 857304)
        self.assertEqual(res['scan']['7']['flagged'], 190512)
        self.assertEqual(res['total'],2854278)
        self.assertEqual(res['flagged'],2765718)
               
    def test_reason1(self):
        '''flagdata: add_reason to FLAG_CMD'''
        flagcmd(vis=self.vis, action='clear', clearall=True)
        flagdata(vis=self.vis, mode='manual', scan='1,3', savepars=True, cmdreason='SCAN_1_3',
                  action='')
        
        # Apply flag cmd
        flagcmd(vis=self.vis, action='apply', reason='SCAN_1_3')
        res = flagdata(vis=self.vis, mode='summary')
        self.assertEqual(res['flagged'], 1330182, 'Only scans 1 and 3 should be flagged')
        
    def test_reason2(self):
        '''flagdata: add_reason to text file'''
        flagdata(vis=self.vis, mode='clip', scan='4', clipminmax=[0, 5], savepars=True, 
                  cmdreason='CLIPSCAN4', outfile='reason2.txt', action='')

        flagdata(vis=self.vis, mode='clip', scan='2~3', clipminmax=[ 0, 5], savepars=True, 
                  cmdreason='CLIPSCAN2_3', outfile='reason2.txt', action='')

        # Apply flag cmd
        flagdata(vis=self.vis, mode='list', inpfile='reason2.txt',reason='CLIPSCAN2_3',
                 flagbackup=False)
        
        res = flagdata(vis=self.vis, mode='summary')
        self.assertEqual(res['flagged'], 69568)
        
    def test_reason3(self):
        '''flagdata: replace input reason from file with cmdreason'''
        # creat input list
        myinput = "mode='manual' scan='1' reason='SCAN_1'\n"\
                "mode='manual' scan='2'\n"\
                "scan='3' reason='SCAN_3'\n"\
                "scan='4' reason=''"
        filename = 'listinput3.txt'
        create_input(myinput, filename)
        
        flagdata(vis=self.vis, mode='list', inpfile=filename, savepars=True, outfile='listreason3a.txt',
                  cmdreason='MANUALFLAG', action='')
        
        # Apply the flag cmds
        flagdata(vis=self.vis, mode='list', inpfile='listreason3a.txt', reason='MANUALFLAG',
                 flagbackup=False)
        
        res = flagdata(vis=self.vis, mode='summary')
        self.assertEqual(res['flagged'], 1663578)
        
    def test_reason4(self):
        '''flagdata: select by reason from two files'''
        # creat first input file
        myinput = "scan='1' spw='0:10~20' reason='NONE'\n"\
                "scan='2' reason='EVEN'\n"\
                "scan='3' reason='ODD'"
        filename1 = 'listreasonfile1.txt'
        create_input(myinput, filename1)
        
        # Create second input file
        myinput = "scan='5' reason='ODD'\n"\
                "scan='6' reason='EVEN'\n"\
                "scan='7' reason='ODD'"        
        filename2 = 'listreasonfile2.txt'
        create_input(myinput, filename2)
        
        # Apply flag cmds on ODD reason
        flagdata(vis=self.vis, mode='list', inpfile=[filename1,filename2], reason='ODD',
                 flagbackup=False)
        
        res = flagdata(vis=self.vis, mode='summary')
        self.assertEqual(res['scan']['3']['flagged'], 762048)
        self.assertEqual(res['scan']['5']['flagged'], 142884)
        self.assertEqual(res['scan']['6']['flagged'], 0)
        self.assertEqual(res['scan']['7']['flagged'], 190512)
        self.assertEqual(res['flagged'], 762048+142884+190512)
        
        # Apply flag cmds on NONE reason
#        flagdata(vis=self.vis, mode='unflag')
        self.unflag_ms()
        flagdata(vis=self.vis, mode='list', inpfile=[filename1,filename2], reason='NONE',
                 flagbackup=False)
        
        res = flagdata(vis=self.vis, mode='summary', scan='1')
        self.assertEqual(res['scan']['1']['flagged'], 99198)
        self.assertEqual(res['flagged'], 99198)

    def test_anychar(self):
        '''flagdata: Do not continue if parameter doesn't exist'''
        myinput = "mode=manualflag field='Any $3[=character (}'"
        filename = 'listanychar.txt'
        create_input(myinput, filename)
        
        outname = 'listwrongpar.txt'
        
        # CAS-6704: should raise an exception because parameter $3[ doesn't exist in flagdata
        try:
            flagdata(vis=self.vis, mode='list', inpfile=filename, action='', savepars=True,
                  outfile=outname)
        except Exception as instance:
            print('Expected IOError error: %s'%instance)
        
        # It should fail above and not create an output file
        self.assertFalse(os.path.exists(outname))

    def test_file_summary1(self):
        '''flagdata: summary commands in list mode'''
        myinput = "mode='manual' scan='2'\n"\
                  "mode='summary' name='Scan2'\n"\
                  "mode='clip' clipzeros=True\n"\
                  "mode='summary' name='Zeros'"
        filename = 'listsumm1.txt'
        create_input(myinput, filename)
        summary_stats_list = flagdata(vis=self.vis, mode='list', inpfile=filename, flagbackup=False)

        # Extract only the type 'summary' reports into a list
        summary_reps = self.extract_reports(summary_stats_list)
 
        for ind in range(0,len(summary_reps)):        
            flagcount = summary_reps[ind]['flagged'];
            totalcount = summary_reps[ind]['total'];         
            # From the second summary onwards, subtract counts from the previous one :)
            if ( ind > 0 ):
                 flagcount = flagcount - summary_reps[ind-1]['flagged'];
         
            print("Summary ", ind , "(" , summary_reps[ind]['name']  , ") :  Flagged : " , flagcount , " out of " , totalcount)
         
        self.assertEqual(summary_reps[0]['flagged'],238140, 'Should show only scan=2 flagged')    
        self.assertEqual(summary_reps[1]['flagged']-summary_reps[0]['flagged'],0, 'Should not flag any zeros')    
 
    def test_file_summary2(self):
        '''flagdata: compare summaries from a list with individual reports'''
        myinput = ["scan='1~3' mode='manual'",
                   "mode='summary' name='SCANS123'",
                   "scan='5' mode='manualflag'",
                   "#scan='4'",
                   "mode='summary' name='SCAN5'"]
         
        summary_stats_list = flagdata(vis=self.vis, mode='list', inpfile=myinput, flagbackup=False)
        summary_reps = self.extract_reports(summary_stats_list)
         
        # Unflag and flag scan=1~3
        self.unflag_ms()
        flagdata(vis=self.vis, scan='1~3', flagbackup=False)
        rscan123 = flagdata(vis=self.vis, mode='summary')
        # Unflag and flag scan=5
        self.unflag_ms()
        flagdata(vis=self.vis, scan='5', flagbackup=False)
        rscan5 = flagdata(vis=self.vis, mode='summary')
         
        # Compare
        self.assertEqual(summary_reps[0]['flagged'],rscan123['flagged'], 'scan=1~3 should be flagged')
        self.assertEqual(summary_reps[1]['flagged'],rscan5['flagged']+rscan123['flagged'],\
                         'scan=1~3,5 should be flagged')
        self.assertEqual(summary_reps[1]['flagged']-summary_reps[0]['flagged'],rscan5['flagged'],\
                         'scan=5 should be flagged')
        
    def test_file_scan_int(self):
        '''flagdata: select a scan by giving an int value'''
        # The new fh.parseFlagParameters should allow this
        myinput = "mode='manual' scan=1\n"\
                  "scan='2'\n"\
                  "mode='summary'"
        filename = 'listintscan.txt'
        create_input(myinput, filename)
        
        with self.assertRaises(ValueError, msg='Expected error '):
            res = flagdata(vis=self.vis, mode='list', inpfile=filename, flagbackup=False)

    def test_file_scan_list(self):
        '''flagdata: select a scan by giving a list value. Expect error.'''
        # The new fh.parseFlagParameters should NOT allow this
        myinput = "scan='1' mode='manual'\n"\
                   "scan=[2]\n"\
                   "mode='summary'"
        
        filename = 'listscan.txt'
        create_input(myinput, filename)
        with self.assertRaises(Exception, msg='Expected error when reading input list'):
            res = flagdata(vis=self.vis, mode='list', inpfile=filename, flagbackup=False)

    def test_file_overwrite_true(self):
        '''flagdata: Use savepars and overwrite=True'''
        
        # Create flag commands in file called flagcmd.txt
        filename = 'listscan4clip.txt'
        myinput = "scan='4' mode='clip' correlation='ABS_RR' clipminmax=[0, 4]\n"
        create_input(myinput, filename)
        # Copy it to a new file
        newfile = 'listnewfile.txt'
        os.system('rm -rf '+newfile)
        os.system('cp '+filename+' '+newfile)

        # Create different flag command 
        myinput = "scan='1'\n"
        filename = 'listscan1.txt'
        create_input(myinput, filename)
                
        # Apply flags from filename and try to save in newfile
        # Overwrite parameter should allow this
        flagdata(vis=self.vis, action='calculate', mode='list', inpfile=filename, savepars=True, outfile=newfile,
                flagbackup=False)
        
        # newfile should contain what was in filename
        self.assertTrue(filecmp.cmp(filename, newfile, 1), 'Files should be equal')        
        
    def test_file_overwrite_false(self):
        '''flagdata: Use savepars and overwrite=False with an existing file'''
        
        # Create flag commands in file called flagcmd.txt
        myinput = "scan='4' mode='clip' correlation='ABS_RR' clipminmax=[0, 4]\n"
        filename = 'listscan4clip.txt'
        create_input(myinput, filename)
        # Copy it to a new file
        newfile = 'listnewfile.txt'
        os.system('rm -rf '+newfile)
        os.system('cp '+filename+' '+newfile)

        # Create different flag command 
        myinput = "scan='1'\n"
        filename = 'listscan1.txt'
        create_input(myinput, filename)
                
        # Apply flags from file and try to save in newfile
        # Overwrite parameter should give an error and not save
        with self.assertRaises(RuntimeError, msg='expected issue with overwrite'):
            flagdata(vis=self.vis, action='calculate', mode='list', inpfile=filename,
                     savepars=True, outfile=newfile, flagbackup=False, overwrite=False)
        
        # newfile should not be overwritten
        self.assertFalse(filecmp.cmp(filename, newfile, 1), 'Files should be different')

    def test_file_overwrite_false1(self):
        '''flagdata: Use savepars and overwrite=False'''
        
        # Create flag commands in file called flagcmd.txt
        myinput = "scan='4' mode='clip' correlation='ABS_RR' clipminmax=[0, 4]\n"
        filename = 'listscan4clip.txt'
        create_input(myinput, filename)
        
        newfile='listmyflags.txt'
        # Apply flags from file and try to save in newfile
        # Overwrite=False should allow it since newfile doesn't exist
        flagdata(vis=self.vis, action='calculate', mode='list',inpfile=filename, savepars=True, outfile=newfile,
                flagbackup=False, overwrite=False)
        
        # newfile should not be overwritten
        self.assertTrue(filecmp.cmp(filename, newfile, 1), 'Files should be the same')        


class test_list_list(test_base):
    """Test of mode = 'list' using input list"""
    
    def setUp(self):
        self.setUp_ngc5921(True)

    def test_list1(self):
        '''flagdata: apply flags from a Python list and do not save'''
        # creat input list
        myinput = ["scan='1~3' mode='manual'",
                 "scan='5' mode='manualflag'",
                 "#scan='4'"]
        
        # apply and don't save to MS. Ignore comment line
        flagdata(vis=self.vis, mode='list', inpfile=myinput, savepars=False, action='apply')
        res = flagdata(vis=self.vis, mode='summary')
        self.assertEqual(res['scan']['4']['flagged'], 0)
        self.assertEqual(res['flagged'], 1711206, 'Total flagged does not match')
        
    def test_list2(self):
        '''flagdata: only save parameters without running the tool'''
        # creat input list
        myinput = ["scan='1~3' mode='manual'",
                 "scan='5' mode='manual'"]

        # save to another file
        if os.path.exists("myflags.txt"):
            os.system('rm -rf myflags.txt')
            
        flagdata(vis=self.vis, mode='list', inpfile=myinput, savepars=True, action='', outfile='myflags.txt')
        
        res = flagdata(vis=self.vis, mode='summary')
        self.assertEqual(res['flagged'], 0, 'No flags should have been applied')
        
    def test_list3(self):
        '''flagdata: Compare flags from flagdata and flagcmd'''
        # creat input list
        myinput = ["scan='1~3' mode='manual'",
                 "scan='5' mode='manual'"]
 
        # Delete any rows from FLAG_CMD
        flagcmd(vis=self.vis, action='clear', clearall=True)
        
        # Flag from list and save to FLAG_CMD
        flagdata(vis=self.vis, mode='list', inpfile=myinput,flagbackup=False)
        res1 = flagdata(vis=self.vis, mode='summary')
        
        # Unflag and save in flagcmd using the cmd mode
#        flagdata(vis=self.vis, mode='unflag',flagbackup=False)
        self.unflag_ms()
        flagcmd(vis=self.vis, inpmode='list', inpfile=myinput)
        res2 = flagdata(vis=self.vis, mode='summary')

        # Verify
        self.assertEqual(res1['flagged'], res2['flagged'])
        self.assertEqual(res1['total'], res2['total'])

    def test_list5(self):
        '''flagdata: select by reason in list mode from a list'''
        # creat input list
        myinput = ["mode='manual' scan='1' reason='SCAN_1'",
                "mode='manual' scan='2'",
                "scan='3' reason='SCAN_3'",
                "scan='4' reason=''"]
        
        # Select one reason
        flagdata(vis=self.vis, mode='list', inpfile=myinput, reason='SCAN_3',
                 flagbackup=False)
        res = flagdata(vis=self.vis, mode='summary')
        self.assertEqual(res['scan']['3']['flagged'], 762048, 'Should flag only reason=SCAN_3')
        self.assertEqual(res['flagged'], 762048, 'Should flag only reason=SCAN_3')
        
        # Select list of reasons
        flagdata(vis=self.vis, mode='list', inpfile=myinput, reason=['','SCAN_1'],
                 flagbackup=False)
        res = flagdata(vis=self.vis, mode='summary')
        self.assertEqual(res['scan']['4']['flagged'], 95256, 'Should flag reason=\'\'')
        self.assertEqual(res['scan']['1']['flagged'], 568134, 'Should flag reason=SCAN_1')
        
        # No reason selection
#        flagdata(vis=self.vis, mode='unflag',flagbackup=False)
        self.unflag_ms()
        flagdata(vis=self.vis, mode='list', inpfile=myinput, flagbackup=False)
        res = flagdata(vis=self.vis, mode='summary')
        self.assertEqual(res['scan']['1']['flagged'], 568134)
        self.assertEqual(res['scan']['2']['flagged'], 238140)
        self.assertEqual(res['scan']['3']['flagged'], 762048)
        self.assertEqual(res['scan']['4']['flagged'], 95256)
        self.assertEqual(res['flagged'],568134+238140+762048+95256, 'Total flagged')        
                
    def test_reason_list(self):
        '''flagdata: replace input reason from list with cmdreason'''
        # creat input list
        myinput = ["mode='manual' scan='1' reason='SCAN_1'",
                "mode='manual' scan='2'",
                "scan='3' reason='SCAN_3'",
                "scan='4' reason=''"]
        
        flagdata(vis=self.vis, mode='list', inpfile=myinput, savepars=True, outfile='reason3b.txt',
                  cmdreason='MANUALFLAG', action='')
        
        # Apply the flag cmds
        flagdata(vis=self.vis, mode='list', inpfile='reason3b.txt', reason='MANUALFLAG',
                 flagbackup=False)
        
        res = flagdata(vis=self.vis, mode='summary')
        self.assertEqual(res['flagged'], 1663578)
              
    # The new parser allows whitespaces in reason values. Change the test
    def test_cmdreason1(self):
        '''flagdata: allow whitespace in cmdreason'''
        outtxt1 = 'spacereason1.txt'
        flagdata(vis=self.vis, scan='1,3', action='calculate', savepars=True, outfile=outtxt1, 
                 cmdreason='ODD SCANS')
        outtxt2 = 'spacereason2.txt'
        flagdata(vis=self.vis, scan='2,4', action='calculate', savepars=True, outfile=outtxt2, 
                 cmdreason='EVEN SCANS')
        os.system("cat "+outtxt1+" >> "+outtxt2)
        
        # Apply the cmd with blanks in reason.
        flagdata(vis=self.vis, mode='list', inpfile=outtxt2, reason='ODD SCANS')
        res = flagdata(vis=self.vis, mode='summary')
        self.assertEqual(res['scan']['1']['flagged'], 568134)
        self.assertEqual(res['scan']['3']['flagged'], 762048)
        self.assertEqual(res['flagged'], 568134+762048)
    
    def test_cmdreason2(self):
        '''flagdata: Blanks in reason are also allowed in FLAG_CMD table'''
        outtxt = 'goodreason.txt'
        flagdata(vis=self.vis, scan='1,3', action='calculate', savepars=True, 
                 cmdreason='ODD SCANS')
        flagdata(vis=self.vis, scan='2,4', action='calculate', savepars=True,
                 cmdreason='EVEN SCANS')
        
        flagcmd(vis=self.vis, reason='ODD SCANS')
        res = flagdata(vis=self.vis, mode='summary')
        self.assertEqual(res['scan']['1']['flagged'], 568134)
        self.assertEqual(res['scan']['3']['flagged'], 762048)
        self.assertEqual(res['flagged'], 568134+762048)
        
    def test_list_summary1(self):
        '''flagdata: check names of multiple summaries in a list'''
        myinput = ["scan='3' mode='manual'",
                   "mode='summary' name='SCAN_3'",
                   "scan='15' mode='manualflag'",  # provoke an error
                   "#scan='4'",
                   "mode='summary' name='SCAN15'"]
         
        summary_stats_list = flagdata(vis=self.vis, mode='list', inpfile=myinput, flagbackup=False)
        summary_reps = self.extract_reports(summary_stats_list)
                  
        self.assertEqual(summary_reps[0]['scan']['3']['flagged'],
                         summary_reps[0]['scan']['3']['total'])
        self.assertEqual(summary_reps[0]['name'],'SCAN_3')
        self.assertEqual(summary_reps[1]['name'],'SCAN15')
        
    
class test_clip(test_base):
    """flagdata:: Test of mode = 'clip'"""
    
    def setUp(self):
        self.setUp_data4tfcrop()
        
    def test_clipzeros(self):
        '''flagdata: clip only zero-value data'''

        flagdata(vis=self.vis, mode='clip', clipzeros=True, flagbackup=False)
        spw = '8'
        res = flagdata(vis=self.vis, mode='summary', spw='8')
        exp_flagged = 274944
        self.assertEqual(res['flagged'], exp_flagged, 'Should clip only spw=8')
        self.assertEqual(res['spw'][spw]['flagged'], 274944, 'All flags should be seen '
                         'in spw {}'.format(spw))

    def test_clip_list1(self):
        '''flagdata: clip zeros in mode=list and save reason to FLAG_CMD'''
        
        # creat input list
        myinput = ["mode='clip' clipzeros=True reason='CLIP_ZERO'"]

        # Save to FLAG_CMD
        flagdata(vis=self.vis, mode='list', inpfile=myinput, action='', savepars=True)
        
        # Run in flagcmd and select by reason
        flagcmd(vis=self.vis, action='apply', reason='CLIP_ZERO')
        
        res = flagdata(vis=self.vis, mode='summary', spw='8')
        self.assertEqual(res['flagged'], 274944, 'Should clip only spw=8')

    def test_clip_file1(self):
        '''flagdata: clip zeros in mode=list and save reason to FLAG_CMD'''
        
        # creat input list
        myinput = "mode='clip' clipzeros=True reason='CLIP_ZERO'"
        filename = 'list5.txt'
        create_input(myinput, filename)

        # Save to FLAG_CMD
        flagdata(vis=self.vis, mode='list', inpfile=filename, action='', savepars=True)
        
        # Run in flagcmd and select by reason
        flagcmd(vis=self.vis, action='apply', reason='CLIP_ZERO')
        
        res = flagdata(vis=self.vis, mode='summary', spw='8')
        self.assertEqual(res['flagged'], 274944, 'Should clip only spw=8')
        self.assertEqual(res['total'], 274944)
        
    def test_datacol_corrected(self):
        ''''flagdata: clip CORRECTED data column'''
        flagdata(vis=self.vis, flagbackup=False, mode='clip', datacolumn='CORRECTED',
                 clipminmax=[0.,10.])
        # only corrected column has amplitude above 10.0
        res = flagdata(vis=self.vis, mode='summary', spw='5,9,10,11')
        self.assertEqual(res['flagged'], 1142)
        
        # Make sure the corrected data was used, not the default data column
        self.unflag_ms()
        flagdata(vis=self.vis, flagbackup=False, mode='clip',
                 clipminmax=[0.,10.])
        
        # should not flag anything
        res = flagdata(vis=self.vis, mode='summary', spw='5,9,10,11')
        self.assertEqual(res['flagged'], 0)
                
    def test_residual_col(self):
        '''flagdata: clip RESIDUAL column'''
        flagdata(vis=self.vis, flagbackup=False, mode='clip', datacolumn='RESIDUAL', clipzeros=True)
        res = flagdata(vis=self.vis, mode='summary')
        self.assertEqual(res['flagged'], 137472)

    def test_clip_timeavg_cmp_mstransform(self):
        '''flagdata: clip with time average and compare with mstransform'''

        def check_expected_flag_positions(self, msname):
            """
            Implements a very hand-made check on the exact positions of flags for the test
            dataset used in these tests.

            This has been crossed-checked manually, looking at the visibility values and the
            thresholds set in clip (clipminmax). The pattern used here must be produced by
            the (back)propagation of flags with time average if it is working correctly.
            """
            try:
                tbt = table()
                tbt.open(msname)
                flags = tbt.getcol('FLAG')

                # Indices are: correlation, channel, time:
                exp_flags = [[ 0, 51, 0], [ 0, 51, 1], [ 0, 60, 0], [ 0, 60, 1],
                             [ 1, 51, 0], [ 1, 51, 1], [ 1, 60, 1], [ 2, 51, 0],
                             [ 2, 51, 1], [ 2, 60, 0], [ 2, 60, 1], [ 3 ,21, 1],
                             [ 3, 51, 0], [ 3, 51, 1], [ 3, 60, 0], [ 3, 60, 1]]
                expected = np.full((4, 64, 2), False)
                for pos in exp_flags:
                    expected[pos[0], pos[1], pos[2]] = True

                np.testing.assert_equal(flags, expected,
                                        "Flags do not match the expected, manually verified "
                                        "pattern.")
            finally:
                tbt.close()

        # Create an output with 4 rows
        split(vis=self.vis,outputvis='timeavg.ms',datacolumn='data',spw='9',scan='30',antenna='1&2',
               timerange='2010/10/16/14:45:08.50~2010/10/16/14:45:11.50')
        flagdata('timeavg.ms', flagbackup=False, mode='unflag')
        
        # STEP 1
        # Create time averaged output in mstransform
        ms_step1 = 'test_residual_step1_timeavg.ms'
        mstransform('timeavg.ms',outputvis=ms_step1,
                    datacolumn='data',timeaverage=True,timebin='2s')
        
        # clip it
        flagdata(ms_step1, flagbackup=False, mode='clip',
                 clipminmax=[0.0,0.08])
        res1 = flagdata(vis=ms_step1, mode='summary', spwchan=True)

        # STEP 2
        # Clip with time averaging.
        ms_step2 = 'test_residual_step2_timeavg.ms'
        flagdata(vis='timeavg.ms', flagbackup=False, mode='clip', datacolumn='DATA', 
                 timeavg=True, timebin='2s', clipminmax=[0.0,0.08])
        
        # Do another time average in mstransform to have the corrected averaged visibilities
        mstransform('timeavg.ms', outputvis=ms_step2,
                    datacolumn='data',timeaverage=True,timebin='2s')
        
        res2 = flagdata(vis=ms_step2, mode='summary', spwchan=True)

        # Compare step1 vs step2
        self.assertEqual(res1['flagged'], res2['flagged'])
        # Check specific channels
        self.assertEqual(res2['spw:channel']['0:21']['flagged'], 1)
        self.assertEqual(res2['spw:channel']['0:51']['flagged'], 8)
        self.assertEqual(res2['spw:channel']['0:60']['flagged'], 7)

        # Additional checks on the exact positions of flags, to better cover issues found
        # in CAS-12737, CAS-12910.
        check_expected_flag_positions(self, ms_step1)
        check_expected_flag_positions(self, ms_step2)

    def test_timeavg_spw9_2scans(self):
        '''flagdata: clip with time averaging in spw 9'''
        
        flagdata(vis=self.vis, flagbackup=False, mode='clip', datacolumn='DATA', spw='9',
                 timeavg=True, timebin='2s', clipminmax=[0.0,0.08])
        
        res = flagdata(vis=self.vis, mode='summary', spw='9')
        self.assertEqual(res['spw']['9']['flagged'], 42106)
        self.assertEqual(res['flagged'], 42106)

        
    def test_clip_no_model_col(self):
        "flagdata: Should fail when MODEL or virtual MODEL columns do not exist"
        # Use an MS without MODEL_DATA column
        self.setUp_ngc5921(True)
        
        # RESIDUAL = CORRECTED - MODEL.
        # It should fail and not flag anything
        datacols = ["RESIDUAL","RESIDUAL_DATA"]
        for col in datacols:
            with self.assertRaises(ValueError):
                flagdata(vis=self.vis, mode='clip', datacolumn=col, clipminmax=[2.3,3.1],
                         clipoutside=False, action='apply')
            print('flagadta is expected to fail with datacolumn='+col)
            self.assertEqual(flagdata(vis=self.vis, mode='summary')['flagged'],0.0)

    def test_clip_with_model_col(self):
        "flagdata: Should flag DATA-MODEL when RESIDUAL-DATA is asked"
        self.setUp_ngc5921(True)
        os.system('cp -r '+self.vis + ' ngc5921_virtual_model_col.ms')

        # Create MODEL column
        setjy(vis=self.vis, field='1331+305*',modimage='',standard='Perley-Taylor 99',scalebychan=False, usescratch=True)

        # Create virtual MODEL column
        setjy(vis='ngc5921_virtual_model_col.ms', field='1331+305*',modimage='',standard='Perley-Taylor 99',scalebychan=False, usescratch=False)
        
        # Flag RESIDUAL_DATA = DATA - MODEL
        flagdata(vis=self.vis, mode='clip',datacolumn='RESIDUAL_DATA',clipminmax=[2.3,3.1],clipoutside=False, action='apply')
        self.assertEqual(flagdata(vis=self.vis, mode='summary')['flagged'],412.0)
                                      
        # Flag RESIDUAL_DATA = DATA - virtual MODEL
        flagdata(vis='ngc5921_virtual_model_col.ms', mode='clip',datacolumn='RESIDUAL_DATA',clipminmax=[2.3,3.1],
                 clipoutside=False, action='apply')
        self.assertEqual(flagdata(vis='ngc5921_virtual_model_col.ms', mode='summary')['flagged'],412.0)


    def test_clip_virtual_model_col_use_delmod(self):
        "flagdata: Should flag DATA-MODEL when RESIDUAL-DATA is asked"
        self.setUp_ngc5921(True)
        os.system('cp -r '+self.vis + ' ngc5921_virtual_model_col.ms')

        # Create virtual MODEL column
        setjy(vis='ngc5921_virtual_model_col.ms', field='1331+305*',modimage='',standard='Perley-Taylor 99',scalebychan=False, 
              usescratch=False)
                                              
        # Flag RESIDUAL_DATA = DATA - virtual MODEL
        flagdata(vis='ngc5921_virtual_model_col.ms', mode='clip',datacolumn='RESIDUAL_DATA',clipminmax=[2.3,3.1],
                 clipoutside=False, action='apply')
        self.assertEqual(flagdata(vis='ngc5921_virtual_model_col.ms', mode='summary')['flagged'],412.0)
        
        # Unflag and delete model columns
        flagdata(vis='ngc5921_virtual_model_col.ms', mode='unflag',flagbackup=False)
        delmod(vis='ngc5921_virtual_model_col.ms',otf=True,scr=True)
        
        # Flag RESIDUAL_DATA should fail because virtual MODEL column doesn't exist
        with self.assertRaises(ValueError):
            flagdata(vis='ngc5921_virtual_model_col.ms', mode='clip',
                     datacolumn='RESIDUAL_DATA', clipminmax=[2.3,3.1], clipoutside=False,
                     action='apply')
        self.assertEqual(flagdata(vis='ngc5921_virtual_model_col.ms', mode='summary')['flagged'],0)
        

class test_antint(test_base):
    """flagdata:: Test of mode = 'antint'"""
    
    def setUp(self):
        # TODO: we need a more appropriate input MS for this.
        self.setUp_data4tfcrop()
        
    def test_antint_spw3_high_threshold(self):
        '''flagdata: mode = antint, spw = 3, minchanfrac = 0.6'''

        flagdata(vis=self.vis, mode='antint', spw='3', antint_ref_antenna='ea01', minchanfrac=0.6)
        res = flagdata(vis=self.vis, mode='summary', spw='3')

        self.assertEqual(res['flagged'], 0)
        self.assertEqual(res['antenna']['ea01']['flagged'], 0)
        self.assertEqual(res['spw']['3']['total'], 274944)
        self.assertEqual(res['spw']['3']['flagged'], 0)

    def test_antint_spw3_low_threshold(self):
        '''flagdata: mode = antint, spw = 3, minchanfrac = -.1'''

        flagdata(vis=self.vis, mode='antint', spw='3', antint_ref_antenna='ea01', minchanfrac=-.1)
        res = flagdata(vis=self.vis, mode='summary', spw='3')

        self.assertEqual(res['flagged'], 274944)
        self.assertEqual(res['antenna']['ea01']['flagged'], 137472)
        self.assertEqual(res['spw']['3']['total'], 274944)
        self.assertEqual(res['spw']['3']['flagged'], 274944)

    def test_antint_spw0_high_threshold(self):
        '''flagdata: mode = antint, spw = 0, minchanfrac = 0.45'''

        flagdata(vis=self.vis, mode='antint', spw='0', antint_ref_antenna='ea01', minchanfrac=0.45)
        res = flagdata(vis=self.vis, mode='summary', spw='0')

        self.assertEqual(res['flagged'], 0)
        self.assertEqual(res['antenna']['ea01']['flagged'], 0)
        self.assertEqual(res['spw']['0']['total'], 274944)
        self.assertEqual(res['spw']['0']['flagged'], 0)

    def test_antint_spw0_low_threshold(self):
        '''flagdata: mode = antint, spw = 0, minchanfrac = 0.05'''

        flagdata(vis=self.vis, mode='antint', spw='0', antint_ref_antenna='ea01', minchanfrac=0.05)
        res = flagdata(vis=self.vis, mode='summary', spw='0')

        self.assertEqual(res['flagged'], 0)
        self.assertEqual(res['antenna']['ea01']['flagged'], 0)
        self.assertEqual(res['spw']['0']['total'], 274944)
        self.assertEqual(res['spw']['0']['flagged'], 0)

    def test_antint_list_mode1_with_clip(self):
        '''flagdata in list mode: mode = antint + clip, spw = 2, minchanfrac=0.3'''

        in_list = ["mode='clip' spw='2' clipminmax=[0.1, 0.7] clipzeros=True",
                   "mode='antint' antint_ref_antenna='ea01' spw='2' minchanfrac=0.3 verbose=True",
                   "mode='summary' spw='2'"]

        res = flagdata(vis=self.vis, mode='list', inpfile=in_list)

        self.assertEqual(res['total'], 274944)
        self.assertEqual(res['flagged'], 149258)
        self.assertEqual(len(res['antenna']), 4)
        self.assertEqual(res['antenna']['ea01']['total'], 137472)
        self.assertEqual(res['antenna']['ea01']['flagged'], 74300)
        self.assertEqual(len(res['spw']), 1)
        self.assertEqual(res['spw']['2']['total'], 274944)
        self.assertEqual(res['spw']['2']['flagged'], 149258)

    def test_antint_list_mode2_compare_against_flagcmd(self):
        '''flagdata and flagcmd in list mode: mode = antint, spw = 2, minchanfrac=0.3'''

        # Clear all flags with flagcmd
        flagcmd(vis=self.vis, action='clear', clearall=True)

        in_list = ["mode='clip' spw='2' clipminmax=[0.1, 0.7] clipzeros=True",
                   "mode='antint' antint_ref_antenna='ea01' spw='2' minchanfrac=0.3 verbose=True",
                   "mode='summary' spw='2'"]

        # Run antint mode with flagdata in list mode
        res_flagdata = flagdata(vis=self.vis, mode='list', inpfile=in_list)

        # Re-run antint mode with flagcmd
        self.unflag_ms()
        flagcmd(vis=self.vis, inpmode='list', inpfile=in_list)
        res_flagcmd = flagdata(vis=self.vis, mode='summary', spw='2')

        # Check result from flagdata against flagcmd
        self.assertEqual(res_flagdata['total'], res_flagcmd['total'])
        self.assertEqual(res_flagdata['flagged'], res_flagcmd['flagged'])
        self.assertEqual(len(res_flagdata['antenna']), len(res_flagcmd['antenna']))
        self.assertEqual(res_flagdata['antenna']['ea01']['total'],
                         res_flagcmd['antenna']['ea01']['total'])
        self.assertEqual(res_flagdata['antenna']['ea01']['flagged'],
                         res_flagcmd['antenna']['ea01']['flagged'])
        self.assertEqual(len(res_flagdata['spw']), len(res_flagcmd['spw']))
        self.assertEqual(res_flagdata['spw']['2']['total'],
                         res_flagcmd['spw']['2']['total'])
        self.assertEqual(res_flagdata['spw']['2']['flagged'],
                         res_flagcmd['spw']['2']['flagged'])


class test_CASA_4_0_bug_fix(test_base):
    """flagdata:: Regression test for the fixes introduced during the CASA 4.0 bug fix season"""

    def setUp(self):
        self.setUp_data4tfcrop()
        
    def test_CAS_4270(self):
        """flagdata: Test uvrange given in lambda units"""
                
        flagdata(vis=self.vis,mode='manual',uvrange='<2klambda')
        flagdata(vis=self.vis,mode='clip', flagbackup=False)
        summary_ref = flagdata(vis=self.vis,mode='summary', spw='2,3')
        
#        flagdata(vis=self.vis,mode='unflag', flagbackup=False)
        self.unflag_ms()
        flagdata(vis=self.vis,mode='list',inpfile=["uvrange='<2Klambda'","mode='clip'"],
                 flagbackup=False)
        summary_out = flagdata(vis=self.vis,mode='summary', spw='2,3')
        
        self.assertEqual(summary_out['flagged'],summary_ref['flagged'],'uvrange given in lambda is not properly translated into meters')
        
    def test_CAS_4312(self):
        """flagdata: Test channel selection with Rflag agent"""
        
        flagdata(vis=self.vis,mode='rflag',spw='9:10~20', extendflags=False)
        summary = flagdata(vis=self.vis,mode='summary', spw='8,9,10')
        self.assertEqual(summary['spw']['8']['flagged'],0,'Error in channel selection with Rflag agent')
        self.assertEqual(summary['spw']['9']['flagged'],1861,'Error in channel selection with Rflag agent')
        self.assertEqual(summary['spw']['10']['flagged'],0,'Error in channel selection with Rflag agent')
        
        
    def test_CAS_4200(self):
        """flagdata: Test quack mode with quackinterval 0"""
        
        res = flagdata(vis=self.vis,mode='quack',quackinterval=0, flagbackup=False)
        self.assertTrue(res == {})
#        summary_zero = flagdata(vis=self.vis,mode='summary', spw='8')
#        self.assertEqual(summary_zero['flagged'],0,'Error in quack mode with quack interval 0')
        
        flagdata(vis=self.vis,mode='quack',quackinterval=1, flagbackup=False)
        summary_one = flagdata(vis=self.vis,mode='summary', spw='8')
        
#        flagdata(vis=self.vis,mode='unflag', flagbackup=False)
        self.unflag_ms()
        flagdata(vis=self.vis,mode='quack', flagbackup=False)
        summary_default = flagdata(vis=self.vis,mode='summary', spw='8')
        
        self.assertEqual(summary_one['flagged'],summary_default['flagged'],'Error in quack mode with quack interval 1')
        
    def test_alias(self):
        '''flagdata: Test flagdata alias'''
        res = flagdata(vis=self.vis, mode='summary', spw='1')['flagged']
        self.assertEqual(res, 0)
        
    def test_spw_freq1(self):
        '''flagdata: CAS-3562, flag all spw channels greater than a frequency'''
        flagdata(vis=self.vis, spw='>2000MHz', flagbackup=False)
        
        # Flag only spw=6,7
        res = flagdata(vis=self.vis, mode='summary', spw='0,6,7,10')
        self.assertEqual(res['spw']['0']['flagged'], 0)
        self.assertEqual(res['spw']['10']['flagged'], 0)
        self.assertEqual(res['spw']['7']['flagged'], 274944)
        self.assertEqual(res['spw']['7']['total'], 274944)
        self.assertEqual(res['spw']['6']['flagged'], 274944)
        self.assertEqual(res['spw']['6']['total'], 274944)
        self.assertEqual(res['flagged'], 549888)

    def test_spw_freq2(self):
        '''flagdata: CAS-3562, flag the channel with a frequency'''
        flagdata(vis=self.vis, spw='*:1956MHz,*:945MHz', flagbackup=False)
        
         # Flag only spw=5,8, first channel (0)
        res = flagdata(vis=self.vis, mode='summary', spw='1,5,8,15',spwchan=True)
        self.assertEqual(res['spw:channel']['1:0']['flagged'], 0)
        self.assertEqual(res['spw:channel']['15:0']['flagged'], 0)
        self.assertEqual(res['spw:channel']['5:0']['flagged'], 4296)
        self.assertEqual(res['spw:channel']['5:0']['total'], 4296)
        self.assertEqual(res['spw:channel']['8:0']['flagged'], 4296)
        self.assertEqual(res['spw:channel']['8:0']['total'], 4296)
        self.assertEqual(res['flagged'], 8592)

    def test_spw_freq3(self):
        '''flagdata: CAS-3562, flag a range of frequencies'''
        flagdata(vis=self.vis, spw='1500 ~ 2000MHz', flagbackup=False)
        
        # Flag only spw=0~5 
        res = flagdata(vis=self.vis, mode='summary', spw='0~6', spwchan=True)
        self.assertEqual(res['spw']['0']['flagged'], 274944)
        self.assertEqual(res['spw']['1']['flagged'], 274944)
        self.assertEqual(res['spw']['2']['flagged'], 274944)
        self.assertEqual(res['spw']['3']['flagged'], 274944)
        self.assertEqual(res['spw']['4']['flagged'], 274944)
        self.assertEqual(res['spw']['5']['flagged'], 274944)
        self.assertEqual(res['spw']['6']['flagged'], 0)
        self.assertEqual(res['flagged'], 1649664)
        
    def test_invalid_antenna(self):
        '''flagdata: CAS-3712, handle good and bad antenna names in MS selection'''
        
        flagdata(vis=self.vis, antenna='ea01,ea93', mode='manual', flagbackup=False)
        res = flagdata(vis=self.vis, mode='summary', antenna='ea01', basecnt=True)
        self.assertEqual(res['flagged'], 2199552)
        self.assertEqual(res['total'], 2199552)


class test_correlations(test_base):
    '''Test combinations of correlation products'''
    def setUp(self):
        self.setUp_mwa()
        
    def tearDown(self):
        shutil.rmtree(self.vis, ignore_errors=True)
        
    def test_xx_xy(self):
        '''flagdata: flag XX,XY'''
        flagdata(vis=self.vis, mode='manual', flagbackup=False, correlation='XX,XY')
        res = flagdata(vis=self.vis, mode='summary')
        self.assertEqual(res['correlation']['XX']['flagged'], 429792)
        self.assertEqual(res['correlation']['XY']['flagged'], 429792)
        self.assertEqual(res['correlation']['YY']['flagged'], 0)
        self.assertEqual(res['correlation']['YX']['flagged'], 0)

    def test_xx_yx(self):
        '''flagdata: flag XX,YX'''
        flagdata(vis=self.vis, mode='manual', flagbackup=False, correlation='XX,YX')
        res = flagdata(vis=self.vis, mode='summary')
        self.assertEqual(res['correlation']['XX']['flagged'], 429792)
        self.assertEqual(res['correlation']['XY']['flagged'], 0)
        self.assertEqual(res['correlation']['YY']['flagged'], 0)
        self.assertEqual(res['correlation']['YX']['flagged'], 429792)
        
    def test_xx_yx_xy(self):
        '''flagdata: flag XX,YX, XY with space'''
        flagdata(vis=self.vis, mode='manual', flagbackup=False, correlation='XX,YX, XY')
        res = flagdata(vis=self.vis, mode='summary')
        self.assertEqual(res['correlation']['XX']['flagged'], 429792)
        self.assertEqual(res['correlation']['XY']['flagged'], 429792)
        self.assertEqual(res['correlation']['YY']['flagged'], 0)
        self.assertEqual(res['correlation']['YX']['flagged'], 429792)
        
    def test_yy_yx(self):
        '''flagdata: flag YY,YX'''
        flagdata(vis=self.vis, mode='manual', flagbackup=False, correlation=' YY,YX')
        res = flagdata(vis=self.vis, mode='summary')
        self.assertEqual(res['correlation']['XX']['flagged'], 0)
        self.assertEqual(res['correlation']['XY']['flagged'], 0)
        self.assertEqual(res['correlation']['YY']['flagged'], 429792)
        self.assertEqual(res['correlation']['YX']['flagged'], 429792)
        
        
class test_tsys(test_base):
    """Flagdata:: Flagging of Tsys-based CalTable """
    
    def setUp(self):
         self.setUp_tsys_case()
         
    def test_unsupported_elevation(self):
        '''Flagdata: Unsupported elevation mode'''
        with self.assertRaises(ValueError):
            res = flagdata(vis=self.vis, mode='elevation')

    def test_unsupported_shadow(self):
        '''Flagdata: Unsupported shadow mode'''
        with self.assertRaises(ValueError):
            res = flagdata(vis=self.vis, mode='shadow', flagbackup=False)
        
    def test_mixed_list(self):
        '''Flagdata: mixed supported and unsupported modes in a list'''
        cmds = ["spw='1'",
                "spw='3' mode='elevation'",
                "mode='shadow'",
                "spw='5'"]
        
        flagdata(vis=self.vis, mode='list', inpfile=cmds, flagbackup=False)
        res = flagdata(vis=self.vis,mode='summary',spw='1,3,5')
        self.assertEqual(res['spw']['1']['flagged'], 32256)
        self.assertEqual(res['spw']['3']['flagged'], 0)
        self.assertEqual(res['spw']['5']['flagged'], 32256)
        self.assertEqual(res['flagged'], 32256*2)
        
    def test_invalid_scan(self):
        '''Flagdata: unsupported scan selection'''
        try:
            flagdata(vis=self.vis, scan='2', flagbackup=False)
        except RuntimeError as instance:
            print('Expected error: %s'%instance)

    def test_default_fparam(self):
        '''Flagdata: default data column FPARAM'''
        flagdata(vis=self.vis, mode='clip', clipminmax=[0,500], flagbackup=False,
                 datacolumn='FPARAM')
        res=flagdata(vis=self.vis, mode='summary')
        self.assertEqual(res['flagged'], 5325)
        
    def test_manual_field_selection(self):
        """Flagdata:: Manually flag a Tsys-based CalTable using field selection"""

        flagdata(vis=self.vis, field='0', flagbackup=False)
        res=flagdata(vis=self.vis, mode='summary')
        
        self.assertEqual(res['field']['3c279']['flagged'], 9216)
        self.assertEqual(res['field']['Titan']['flagged'], 0)
        self.assertEqual(res['field']['TW Hya']['flagged'], 0)
        self.assertEqual(res['field']['J1037-295=QSO']['flagged'], 0)

    def test_manual_antenna_selection(self):
        """Flagdata:: Manually flag a Tsys-based CalTable using antenna selection"""

        flagdata(vis=self.vis, antenna='DV09', flagbackup=False)
        res=flagdata(vis=self.vis, mode='summary')
        self.assertEqual(res['antenna']['DV09']['flagged'], 14336)
        self.assertEqual(res['antenna']['DV10']['flagged'], 0)
               
    def test_clip_fparam_sol1(self):
        """Flagdata:: Test clipping first calibration solution product of FPARAM 
        column using a minmax range """

        flagdata(vis=self.vis, mode='clip', datacolumn='FPARAM', correlation='REAL_Sol1',
                 clipzeros=True, clipminmax=[0.,600.], flagbackup=False)
        res=flagdata(vis=self.vis, mode='summary')
        
        self.assertEqual(res['total'], 129024.0)
        self.assertEqual(res['flagged'], 750.0)
        self.assertEqual(res['correlation']['Sol1']['flagged'], 750.0)
        self.assertEqual(res['correlation']['Sol1']['total'], 64512.0)
        self.assertEqual(res['correlation']['Sol2']['flagged'], 0.0)
        self.assertEqual(res['correlation']['Sol2']['total'], 64512.0)
        
    def test_list_fparam_sol1_extension(self):
        """Flagdata:: Test list mode to clip first calibration solution product of FPARAM 
        column using a minmax range, and then extend to the other solution """

        cmds = ["mode='clip' datacolumn='FPARAM' correlation='Sol1' "
                "clipzeros=True clipminmax=[0.,600.]",
                "mode='extend' extendpols=True growfreq=0.0 growtime=0.0"]
        flagdata(vis=self.vis, mode='list', inpfile=cmds)
        res=flagdata(vis=self.vis, mode='summary')
        self.assertEqual(res['total'], 129024)
        self.assertEqual(res['flagged'], 1500)
        self.assertEqual(res['correlation']['Sol1']['flagged'], 750)
        self.assertEqual(res['correlation']['Sol2']['flagged'], 750)

        # Get the same results when flagging using a file
#        flagdata(vis=self.vis, mode='unflag', flagbackup=False)
        self.unflag_ms()
        myinput = "mode='clip' datacolumn='FPARAM' correlation='Sol1' clipzeros=True clipminmax=[0.,600.]\n"\
                "mode='extend' extendpols=True growfreq=0.0 growtime=0.0"
        filename = 'callist.txt'
        create_input(myinput, filename)
        flagdata(vis=self.vis, mode='list', inpfile=filename, flagbackup=False)
        res=flagdata(vis=self.vis, mode='summary')
        self.assertEqual(res['total'], 129024)
        self.assertEqual(res['flagged'], 1500)
        self.assertEqual(res['correlation']['Sol1']['flagged'], 750)
        self.assertEqual(res['correlation']['Sol2']['flagged'], 750)

    def test_clip_fparam_sol2(self):
        """Flagdata:: Test cliping second calibration solution product of FPARAM 
        column using a minmax range """

        flagdata(vis=self.vis, mode='clip', datacolumn='FPARAM', correlation='Sol2',
                 clipzeros=True, clipminmax=[0.,600.], flagbackup=False)
        res=flagdata(vis=self.vis, mode='summary')
        
        self.assertEqual(res['total'], 129024.0)
        self.assertEqual(res['flagged'], 442.0)
        self.assertEqual(res['correlation']['Sol1']['flagged'], 0.0)
        self.assertEqual(res['correlation']['Sol1']['total'], 64512.0)
        self.assertEqual(res['correlation']['Sol2']['flagged'], 442.0)
        self.assertEqual(res['correlation']['Sol2']['total'], 64512.0)
        
    def test_clip_fparam_sol1sol2(self):
        """Flagdata:: Test cliping first and second calibration solution products of 
        FPARAM column using a minmax range """

        flagdata(vis=self.vis, mode='clip', datacolumn='FPARAM', correlation='Sol1,Sol2',
                 clipzeros=True, clipminmax=[0.,600.], flagbackup=False)
        res=flagdata(vis=self.vis, mode='summary')

        self.assertEqual(res['total'], 129024.0)
        self.assertEqual(res['flagged'], 1192.0)
        self.assertEqual(res['correlation']['Sol1']['flagged'], 750.0)
        self.assertEqual(res['correlation']['Sol1']['total'], 64512.0)
        self.assertEqual(res['correlation']['Sol2']['flagged'], 442.0)
        self.assertEqual(res['correlation']['Sol2']['total'], 64512.0)
                
    def test_invalid_corr(self):
        '''Flagdata: default correlation should be REAL_ALL in this case'''
        flagdata(vis=self.vis, mode='clip', correlation='ABS_ALL',clipminmax=[0.,600.],
                 flagbackup=False, datacolumn='FPARAM')
        res=flagdata(vis=self.vis, mode='summary')
        self.assertEqual(res['flagged'], 1192.0)
        
    def test_invalid_datacol_cal(self):
        '''Flagdata: invalid data column should not fall back to default'''
        with self.assertRaises(ValueError):
            flagdata(vis=self.vis, mode='clip', clipminmax=[0.,600.],datacolumn='PARAMERR',
                     flagbackup=False)
        res=flagdata(vis=self.vis, mode='summary')
#        self.assertEqual(res['flagged'], 1192.0)
        self.assertFalse(res['flagged']==1192.0)
                
    def test_clip_fparam_all(self):
        """Flagdata:: Test cliping all calibration solution products of FPARAM 
        column using a minmax range """

        flagdata(vis=self.vis, mode='clip', datacolumn='FPARAM', correlation='',
                 clipzeros=True, clipminmax=[0.,600.], flagbackup=False)
        res=flagdata(vis=self.vis, mode='summary')       
        self.assertEqual(res['total'], 129024.0)
        self.assertEqual(res['flagged'], 1192.0)
        self.assertEqual(res['correlation']['Sol1']['flagged'], 750.0)
        self.assertEqual(res['correlation']['Sol1']['total'], 64512.0)
        self.assertEqual(res['correlation']['Sol2']['flagged'], 442.0)
        self.assertEqual(res['correlation']['Sol2']['total'], 64512.0)

    def test_clip_fparam_all(self):
        """Flagdata:: Test cliping only zeros in all calibration solution 
        products of FPARAM column"""

        flagdata(vis=self.vis, mode='clip', datacolumn='FPARAM', correlation='',
                 clipzeros=True, flagbackup=False)
        res=flagdata(vis=self.vis, mode='summary')
               
        self.assertEqual(res['total'], 129024.0)
        self.assertEqual(res['flagged'], 126.0)
        self.assertEqual(res['correlation']['Sol1']['flagged'], 56.0)
        self.assertEqual(res['correlation']['Sol1']['total'], 64512.0)
        self.assertEqual(res['correlation']['Sol2']['flagged'], 70.0)
        self.assertEqual(res['correlation']['Sol2']['total'], 64512.0)

    def test_clip_nans_fparam_all(self):
        """Flagdata:: Test cliping only NaNs/Infs in all calibration solution products of FPARAM column"""

        flagdata(vis=self.vis, mode='clip', datacolumn='FPARAM', correlation='',
                 flagbackup=False)
        res=flagdata(vis=self.vis, mode='summary')
        
        self.assertEqual(res['total'], 129024.0)
        self.assertEqual(res['flagged'], 0.0)
        self.assertEqual(res['correlation']['Sol1']['flagged'], 0.0)
        self.assertEqual(res['correlation']['Sol1']['total'], 64512.0)
        self.assertEqual(res['correlation']['Sol2']['flagged'], 0.0)
        self.assertEqual(res['correlation']['Sol2']['total'], 64512.0)

    def test_clip_fparam_error_absall(self):
        """Flagdata:: Error case test when a complex operator is used with CalTables """

        flagdata(vis=self.vis, mode='clip', datacolumn='FPARAM', correlation='ABS_ALL',
                 clipzeros=True, clipminmax=[0.,600.], flagbackup=False)
        res=flagdata(vis=self.vis, mode='summary')

        self.assertEqual(res['total'], 129024.0)
        self.assertEqual(res['flagged'], 1192.0)
        self.assertEqual(res['correlation']['Sol1']['flagged'], 750.0)
        self.assertEqual(res['correlation']['Sol1']['total'], 64512.0)
        self.assertEqual(res['correlation']['Sol2']['flagged'], 442.0)
        self.assertEqual(res['correlation']['Sol2']['total'], 64512.0)

    def test_clip_fparam_error_abs1(self):
        """Flagdata:: Error case test when a complex operator is used with CalTables """

        flagdata(vis=self.vis, mode='clip', datacolumn='FPARAM', correlation='ABS_Sol1',
                 clipzeros=True, clipminmax=[0.,600.], flagbackup=False)
        res=flagdata(vis=self.vis, mode='summary')

        self.assertEqual(res['total'], 129024)
        self.assertEqual(res['flagged'], 750)
        self.assertEqual(res['correlation']['Sol1']['flagged'], 750.0)
        self.assertEqual(res['correlation']['Sol2']['flagged'], 0)

    def test_clip_fparam_error_abs12(self):
        """Flagdata:: Fall back to default REAL operator """

        flagdata(vis=self.vis, mode='clip', datacolumn='FPARAM', correlation='ABS Sol1,Sol2',
                 clipzeros=True, clipminmax=[0.,600.], flagbackup=False)
        res=flagdata(vis=self.vis, mode='summary')

        self.assertEqual(res['total'], 129024)
        self.assertEqual(res['flagged'], 1192)
        self.assertEqual(res['correlation']['Sol1']['flagged'], 750.0)
        self.assertEqual(res['correlation']['Sol2']['flagged'], 442)

    def test_clip_snr_all(self):
        """Flagdata:: Test cliping all calibration solution products of SNR
        column using a minmax range for Tsys CalTable"""

        flagdata(vis=self.vis, mode='clip', datacolumn='SNR', correlation='',
                 clipzeros=True, clipminmax=[0.,2.], flagbackup=False)
        res=flagdata(vis=self.vis, mode='summary')

        self.assertEqual(res['total'], 129024.0)
        self.assertEqual(res['flagged'], 0.0)
        self.assertEqual(res['correlation']['Sol1']['flagged'], 0.0)
        self.assertEqual(res['correlation']['Sol1']['total'], 64512.0)
        self.assertEqual(res['correlation']['Sol2']['flagged'], 0.0)
        self.assertEqual(res['correlation']['Sol2']['total'], 64512.0)

    def test_spw_selection(self):
        '''Flagdata: Select spw in cal tables'''
        flagdata(vis=self.vis, mode='manual', spw='1,3', flagbackup=False)
        res=flagdata(vis=self.vis, mode='summary')
        self.assertEqual(res['spw']['1']['flagged'],32256)
        self.assertEqual(res['spw']['3']['flagged'],32256)
        self.assertEqual(res['flagged'],32256+32256)

    def test_channel_selection(self):
        '''Flagdata: Select spw:channel in cal tables'''
        flagdata(vis=self.vis, mode='manual', spw='*:0~8,*:120~127', flagbackup=False)
        res=flagdata(vis=self.vis, mode='summary', spwchan=True)
        self.assertEqual(res['spw']['1']['flagged'],4284)
        self.assertEqual(res['spw']['3']['flagged'],4284)
        self.assertEqual(res['spw:channel']['5:0']['flagged'],252)
        self.assertEqual(res['spw:channel']['5:0']['total'],252)
        self.assertEqual(res['spw:channel']['5:9']['flagged'],0)
        self.assertEqual(res['spw:channel']['5:119']['flagged'],0)
        self.assertEqual(res['spw:channel']['5:120']['flagged'],252)
        self.assertEqual(res['spw:channel']['5:127']['flagged'],252)
        self.assertEqual(res['flagged'],4284*4)

    def test_tsys_scan1(self):
        '''Flagdata: select valid scans'''
        flagdata(vis=self.vis, mode='manual', scan='1,10,14,30', flagbackup=False)
        res=flagdata(vis=self.vis, mode='summary')
        self.assertEqual(res['scan']['1']['flagged'],9216)
        self.assertEqual(res['scan']['3']['flagged'],0)
        self.assertEqual(res['scan']['10']['flagged'],9216)
        self.assertEqual(res['scan']['14']['flagged'],9216)
        self.assertEqual(res['scan']['30']['flagged'],9216)
        self.assertEqual(res['flagged'],9216*4)
        
    def test_tsys_scan2(self):
        '''Flagdata: select valid and invalid scans'''
        # scan=2 does not exist. It should not raise an error
        flagdata(vis=self.vis, mode='manual', scan='1~3', flagbackup=False)
        res=flagdata(vis=self.vis, mode='summary')
        self.assertEqual(res['scan']['1']['flagged'],9216)
        self.assertEqual(res['scan']['3']['flagged'],9216)
        self.assertEqual(res['flagged'],9216*2)

    def test_tsys_time1(self):
        '''Flagdata: select a timerange'''
        flagdata(vis=self.vis, mode='clip', clipminmax=[-2000.,2000.], timerange="<03:50:00", 
                 datacolumn='FPARAM', flagbackup=False)
        res=flagdata(vis=self.vis, mode='summary')['flagged']
        self.assertEqual(res, 5)

    def test_tsys_time2(self):
        '''Flagdata: select a timerange for one spw'''
        # timerange=03:50:00~04:10:00 covers scans 14 17 only
        flagdata(vis=self.vis, mode='manual', timerange="03:50:00~04:10:00",
                 flagbackup=False)
        res=flagdata(vis=self.vis, mode='summary')
        self.assertEqual(res['scan']['14']['flagged'],9216)
        self.assertEqual(res['scan']['17']['flagged'],9216)
        self.assertEqual(res['spw']['1']['flagged'],4608)
        self.assertEqual(res['spw']['3']['flagged'],4608)
        self.assertEqual(res['flagged'],18432)
        
        # Run for one spw only
#        flagdata(vis=self.vis, mode='unflag', flagbackup=False)
        self.unflag_ms()
        flagdata(vis=self.vis, mode='manual', timerange="03:50:00~04:10:00", spw='1',
                 flagbackup=False)
        res=flagdata(vis=self.vis, mode='summary')
        self.assertEqual(res['scan']['14']['flagged'],2304)
        self.assertEqual(res['scan']['17']['flagged'],2304)
        self.assertEqual(res['spw']['1']['flagged'],4608)
        self.assertEqual(res['spw']['3']['flagged'],0)
        self.assertEqual(res['flagged'],4608)
         
        # Now check that the same is flagged using scan selection
#        flagdata(vis=self.vis, mode='unflag', flagbackup=False)
        self.unflag_ms()
        flagdata(vis=self.vis, mode='manual', scan='14,17', spw='1',
                 flagbackup=False)
        res1=flagdata(vis=self.vis, mode='summary')
        self.assertEqual(res1['scan']['14']['flagged'],2304)
        self.assertEqual(res1['scan']['17']['flagged'],2304)
        self.assertEqual(res1['spw']['1']['flagged'],4608)
        self.assertEqual(res1['spw']['3']['flagged'],0)
        self.assertEqual(res1['flagged'],4608)
        self.assertEqual(res1['flagged'], res['flagged'])
               
class test_bandpass(test_base):
    """Flagdata:: Test flagging task with Bpass-based CalTable """
    
    def setUp(self):
        self.setUp_bpass_case()

    def test_unsupported_modes(self):
        '''Flagdata: elevation and shadow are not supported in cal tables'''
        with self.assertRaises(ValueError):
            res = flagdata(vis=self.vis, mode='elevation', flagbackup=False)

        with self.assertRaises(ValueError):
            res = flagdata(vis=self.vis, mode='shadow', flagbackup=False)

    def test_nullselections(self):
        '''Flagdata: unkonwn scan selection in cal tables'''
        try:
            flagdata(vis=self.vis, scan='1', flagbackup=False)
        except RuntimeError as instance:
            print('Expected error: %s'%instance)

    def test_default_cparam(self):
        '''Flagdata: flag CPARAM as the default column'''
        flagdata(vis=self.vis, mode='clip', clipzeros=True, datacolumn='CPARAM', flagbackup=False)
        res = flagdata(vis=self.vis, mode='summary')
        self.assertEqual(res['flagged'], 11078.0, 'Should use CPARAM as the default column')

    def test_invalid_datacol(self):
        '''Flagdata: invalid data column should not fall back to default'''
        with self.assertRaises(ValueError):
            flagdata(vis=self.vis, mode='clip', clipzeros=True, datacolumn='PARAMERR',
                     flagbackup=False)
        res = flagdata(vis=self.vis, mode='summary')
#        self.assertEqual(res['flagged'], 11078.0)
        self.assertNotEqual(res['flagged'], 11078.0)
        
                        
    def test_manual_field_selection_for_bpass(self):
        """Flagdata:: Manually flag a bpass-based CalTable using field selection"""
        
        flagdata(vis=self.vis, field='3C286_A', flagbackup=False)
        summary=flagdata(vis=self.vis, mode='summary')
        
        self.assertEqual(summary['field']['3C286_A']['flagged'], 499200.0)
        self.assertEqual(summary['field']['3C286_B']['flagged'], 0)
        self.assertEqual(summary['field']['3C286_C']['flagged'], 0)
        self.assertEqual(summary['field']['3C286_D']['flagged'], 0)

    def test_list_field_Selection_for_bpass(self):
        """Flagdata:: Manually flag a bpass-based CalTable using list mode """
        
        flagdata(vis=self.vis, mode='list', inpfile=["field='3C286_A'"],
                 flagbackup=False)
        summary=flagdata(vis=self.vis, mode='summary')
        self.assertEqual(summary['field']['3C286_A']['flagged'], 499200.0)
        self.assertEqual(summary['field']['3C286_B']['flagged'], 0)
        self.assertEqual(summary['field']['3C286_C']['flagged'], 0)
        self.assertEqual(summary['field']['3C286_D']['flagged'], 0)

    def test_manual_antenna_selection_for_bpass(self):
        """Flagdata:: Manually flag a bpass-based CalTable using antenna selection"""
        flagdata(vis=self.vis, antenna='ea09', flagbackup=False)
        summary=flagdata(vis=self.vis, mode='summary')
        self.assertEqual(summary['antenna']['ea09']['flagged'], 48000.0)
        self.assertEqual(summary['antenna']['ea10']['flagged'], 0.0)

    def test_list_antenna_Selection_for_bpass(self):
        """Flagdata:: Manually flag a bpass-based CalTable using list mode"""
        
        flagdata(vis=self.vis, mode='list', inpfile=["antenna='ea09'"],
                 flagbackup=False)
        summary=flagdata(vis=self.vis, mode='summary')
        self.assertEqual(summary['antenna']['ea09']['flagged'], 48000.0)
        self.assertEqual(summary['antenna']['ea10']['flagged'], 0.0)
        
    def test_clip_nan_and_inf_cparam_all_for_bpass(self):
        """Flagdata:: Clip only NaNs and Infs in all calibration solutions of CPARAM column"""

        flagdata(vis=self.vis, mode='clip',datacolumn='CPARAM', correlation='',
                 flagbackup=False)
        summary=flagdata(vis=self.vis, mode='summary')
        self.assertEqual(summary['total'], 1248000.0)
        self.assertEqual(summary['flagged'], 0.0)
        self.assertEqual(summary['correlation']['Sol1']['flagged'], 0.0)
        self.assertEqual(summary['correlation']['Sol1']['total'], 624000.0)
        self.assertEqual(summary['correlation']['Sol2']['flagged'], 0.0)
        self.assertEqual(summary['correlation']['Sol2']['total'], 624000.0)

    def test_clip_minmax_cparam_all_for_bpass(self):
        """Flagdata:: Clip all calibration solutions of CPARAM column using a minmax range"""

        flagdata(vis=self.vis, mode='clip',clipzeros=True, clipminmax=[0,0.3], datacolumn='CPARAM',
                 flagbackup=False)
        summary=flagdata(vis=self.vis, mode='summary')
        self.assertEqual(summary['flagged'], 11175.0)
        self.assertEqual(summary['total'], 1248000)
        self.assertEqual(summary['correlation']['Sol1']['flagged'], 11136.0)
        self.assertEqual(summary['correlation']['Sol2']['flagged'], 39)

    def test_clip_minmax_snr_all_for_bpass(self):
        """Flagdata:: Test cliping all calibration solution products of SNR column using a 
        minmax range for bpass CalTable"""

        flagdata(vis=self.vis, mode='clip', clipzeros=True,clipminmax=[0.,550.],datacolumn='snr',
                 correlation='', flagbackup=False)
        summary=flagdata(vis=self.vis, mode='summary')
        self.assertEqual(summary['total'], 1248000.0)
        self.assertEqual(summary['flagged'], 74371.0)
        self.assertEqual(summary['correlation']['Sol1']['flagged'], 36327.0)
        self.assertEqual(summary['correlation']['Sol1']['total'], 624000.0)
        self.assertEqual(summary['correlation']['Sol2']['flagged'], 38044.0)
        self.assertEqual(summary['correlation']['Sol2']['total'], 624000.0)

    def test_clip_one_list(self):
        '''Flagdata: Flag one solution using one command in a list'''
        flagdata(vis=self.vis, mode='list', inpfile=["mode='clip' clipminmax=[0,3] "\
        "correlation='REAL_Sol1' datacolumn='CPARAM'"],
                 flagbackup=False)
        res = flagdata(vis=self.vis, mode='summary')
        self.assertEqual(res['flagged'], 309388)
        self.assertEqual(res['correlation']['Sol2']['flagged'], 0)
                
    def test_rflag_cparam_sol2_for_bpass(self):
        """Flagdata:: Test rflag solution 2 of CPARAM column for bpass"""

        flagdata(vis=self.vis, mode='rflag', correlation='Sol2', flagbackup=False,
                 datacolumn='CPARAM', extendflags=False)
        summary=flagdata(vis=self.vis, mode='summary')
        self.assertEqual(summary['flagged'], 13197)
        self.assertEqual(summary['correlation']['Sol1']['flagged'], 0)
        self.assertEqual(summary['correlation']['Sol2']['flagged'], 13197)

    def test_tfcrop_cparam_all_for_bpass(self):
        """Flagdata:: Test tfcrop in ABS_ALL calibration solutions of CPARAM column"""

        flagdata(vis=self.vis, mode='clip', datacolumn='CPARAM',correlation='ABS_ALL',clipzeros=True,
                 flagbackup=False)
        flagdata(vis=self.vis, mode='tfcrop', datacolumn='CPARAM',correlation='ABS_ALL',
                 flagbackup=False, extendflags=False)
        summary=flagdata(vis=self.vis, mode='summary')
#        self.assertTrue(abs(summary['flagged'] - 63861.0) <= 5)
#        self.assertEqual(abs(summary['flagged'] - 69369) <= 5)
        assert abs(summary['flagged'] - 49524) <= 5
        assert abs(summary['correlation']['Sol1']['flagged'] - 30427) <= 5
        assert abs(summary['correlation']['Sol2']['flagged'] - 19097) <= 5

    def test_tfcrop_cparam_sol1_extension_for_bpass(self):
        """Flagdata:: Test tfcrop first calibration solution product of CPARAM column, 
        and then extend to the other solution for bpass CalTable"""

        flagdata(vis=self.vis, mode='clip', datacolumn='CPARAM',correlation='Sol1',clipzeros=True,
                 flagbackup=False)
        flagdata(vis=self.vis, mode='tfcrop', datacolumn='CPARAM',correlation='Sol1',
                 flagbackup=False, extendflags=False)
        pre=flagdata(vis=self.vis, mode='summary')
        assert abs(pre['flagged'] - 30426) <= 5
        assert abs(pre['correlation']['Sol1']['flagged'] - 30426) <= 5
        
        # Extend to other solution
        flagdata(vis=self.vis, mode='extend', extendpols=True, growfreq=0.0, growtime=0.0,
                 flagbackup=False)
        pos=flagdata(vis=self.vis, mode='summary')
        assert abs(pos['flagged'] - 2*30426) <= 10
        assert abs(pos['correlation']['Sol2']['flagged'] - 30426) <= 5        

    def test_cal_time1(self):
        '''Flagdata: clip a timerange from one field'''
        # this timerange corresponds to field 3C286_A
        flagdata(vis=self.vis, mode='clip', timerange='<14:12:52',clipzeros=True,
                 clipminmax=[0.,0.35], datacolumn='CPARAM',flagbackup=False)
        res=flagdata(vis=self.vis, mode='summary')
        self.assertEqual(res['field']['3C286_A']['flagged'],2230)
        self.assertEqual(res['field']['3C286_B']['flagged'],0)
        self.assertEqual(res['field']['3C286_C']['flagged'],0)
        self.assertEqual(res['field']['3C286_D']['flagged'],0)
        self.assertEqual(res['flagged'],2230)

    def test_cal_time_field(self):
        '''Flagdata: clip a timerange from another field'''
        # this timerange corresponds to field 3C286_D
        flagdata(vis=self.vis, mode='clip', timerange='>14:58:33.6',clipzeros=True,
                 clipminmax=[0.,0.4], datacolumn='CPARAM',flagbackup=False)
        res=flagdata(vis=self.vis, mode='summary')
        self.assertEqual(res['field']['3C286_A']['flagged'],0)
        self.assertEqual(res['field']['3C286_B']['flagged'],0)
        self.assertEqual(res['field']['3C286_C']['flagged'],0)
        self.assertEqual(res['field']['3C286_D']['flagged'],2221)
        self.assertEqual(res['flagged'],2221)
        
    def test_cal_time_corr(self):
        '''Flagdata: select a timerange for one solution'''
        flagdata(vis=self.vis, mode='clip', clipminmax=[0.,0.4], timerange='14:23:50~14:48:40.8',
                 correlation='Sol2',datacolumn='CPARAM',flagbackup=False)
        res=flagdata(vis=self.vis, mode='summary')
        self.assertEqual(res['correlation']['Sol1']['flagged'], 0)
        self.assertEqual(res['correlation']['Sol2']['flagged'], 17)
        self.assertEqual(res['flagged'],17)
        
        # Check that the timerange selection was taken. Flag only the solution
        flagdata(vis=self.vis, mode='unflag', flagbackup=True)
        flagdata(vis=self.vis, mode='clip', clipminmax=[0.,0.4], correlation='Sol2', 
                 datacolumn='CPARAM',flagbackup=False)
        res1=flagdata(vis=self.vis, mode='summary')
        self.assertEqual(res1['correlation']['Sol1']['flagged'], 0)
        self.assertEqual(res1['correlation']['Sol2']['flagged'], 22)
        self.assertEqual(res1['flagged'],22)
        self.assertEqual(res1['flagged']-res['flagged'], 5)

    def test_observation(self):
        '''flagdata: flag an observation from an old cal table format'''
        # Note: this cal table does not have an observation column. 
        # The column and sub-table should be added and the flagging
        # should happen after this.
        flagdata(vis=self.vis, observation='0', flagbackup=False)
        res=flagdata(vis=self.vis, mode='summary')
        self.assertEqual(res['flagged'],1248000)
        self.assertEqual(res['total'],1248000)
        

class test_newcal(test_base):
    """Flagdata:: Test flagging task with new CalTable format"""
    
    def setUp(self):
        self.setUp_newcal()
        
    def test_newcal_selection1(self):
        '''Flagdata: select one solution for one scan and spw'''
        flagdata(vis=self.vis, mode='clip', clipminmax=[0,0.1], correlation='Sol1', spw='0',
                 scan='46', datacolumn='CPARAM', flagbackup=False)
        res=flagdata(vis=self.vis, mode='summary')
        self.assertEqual(res['correlation']['Sol2']['flagged'], 0)
        self.assertEqual(res['correlation']['Sol1']['flagged'], 27)
        self.assertEqual(res['spw']['0']['flagged'], 27)
        self.assertEqual(res['scan']['46']['flagged'], 27)
        self.assertEqual(res['flagged'],27)
        
    def test_newcal_time1(self):
        '''Flagdata: select a timerange in a new cal table'''
        flagdata(vis=self.vis, mode='manual', timerange="09:36:00~16:48:00", flagbackup=False)
        res=flagdata(vis=self.vis, mode='summary')
        self.assertEqual(res['field']['1328+307']['flagged'],0)
        self.assertEqual(res['field']['2229+695']['flagged'],2052)
        self.assertEqual(res['flagged'],2052)
        
    def test_newcal_time2(self):
        '''Flagdata: select a timerange for half the scans'''
        flagdata(vis=self.vis, mode='manual', timerange="09:20:00~14:12:00", flagbackup=False)
        
        # It should flag scans 1~25
        res=flagdata(vis=self.vis, mode='summary')
        self.assertEqual(res['scan']['1']['flagged'],108)
        self.assertEqual(res['scan']['2']['flagged'],108)
        self.assertEqual(res['scan']['25']['flagged'],108)
        self.assertEqual(res['scan']['27']['flagged'],0)
        # NOTE: data DOES not have all scans
        self.assertEqual(res['flagged'],108*14)
        
    def test_newcal_clip(self):
        '''Flagdata: clip zeros in one solution'''
        flagdata(vis=self.vis, mode='clip', clipzeros=True, correlation='Sol2', 
                 datacolumn='CPARAM',flagbackup=False)
        
        res=flagdata(vis=self.vis, mode='summary')
        self.assertEqual(res['correlation']['Sol1']['flagged'],0)
        self.assertEqual(res['correlation']['Sol2']['flagged'],1398)
        self.assertEqual(res['flagged'],1398)

    def test_newcal_obs1(self):
        '''flagdata: flag an observation from a new cal table format'''
        flagdata(vis=self.vis, observation='1', flagbackup=False)
        res=flagdata(vis=self.vis, mode='summary')
        self.assertEqual(res['observation']['0']['flagged'],0)
        self.assertEqual(res['observation']['1']['flagged'],2052)
        self.assertEqual(res['flagged'],2052)
        self.assertEqual(res['total'],2916)

    def test_newcal_obs2(self):
        '''flagdata: flag an observation and a scan from a new cal table format'''
        # observation=0 has only scan=1
        flagdata(vis=self.vis, observation='0', flagbackup=False)                
        res=flagdata(vis=self.vis, mode='summary')
        self.assertEqual(res['observation']['0']['flagged'],108)
        self.assertEqual(res['scan']['1']['flagged'],108)
        self.assertEqual(res['flagged'],108)
        
        # Check that obs=0 is scan=1
#        flagdata(vis=self.vis, mode='unflag')
        self.unflag_ms()
        flagdata(vis=self.vis, scan='1', flagbackup=False)                
        res=flagdata(vis=self.vis, mode='summary')
        self.assertEqual(res['observation']['0']['flagged'],108)
        self.assertEqual(res['scan']['1']['flagged'],108)
        self.assertEqual(res['flagged'],108)

# CAS-5044
class test_weight_spectrum(test_base):
    """flagdata:: Test flagging WEIGHT_SPECTRUM column"""
                                                
    def test_clipzeros_weight(self):
        '''flagdata: datacolumn=WEIGHT_SPECTRUM, clip zeros'''
        self.setUp_wtspec()
        flagdata(vis=self.vis, mode='clip', datacolumn='weight_SPECTRUM', 
                 clipzeros=True, flagbackup=False)
        res = flagdata(vis=self.vis, mode='summary')
        # First and last channels have WEIGHT_SPECTRUM zero.
        # 2chans * 2pols * 4rows = 16 flagged points
        self.assertEqual(res['flagged'],16)
        
    def test_clip_range(self):
        '''flagdata: datacolumn=WEIGHT_SPECTRUM, flag a range'''
        self.setUp_wtspec()
        flagdata(vis=self.vis, mode='clip', datacolumn='WEIGHT_SPECTRUM', 
                 clipminmax=[0,2.1], spw='0:1~29', flagbackup=False)
        res = flagdata(vis=self.vis, mode='summary')
        # Should clip only correlation LL. Excluding zero channels (0 and 30)
        self.assertEqual(res['flagged'],116)
        self.assertEqual(res['correlation']['RR']['flagged'],0)
        self.assertEqual(res['correlation']['LL']['flagged'],116)

    def test_clip_chanavg(self):
        '''flagdata: datacolumn=WEIGHT_SPECTRUM, channel average'''
        self.setUp_wtspec()
        
        # jagonzal (CAS-7782 - Generalized pre-averaging for visibility flagging)
        # When doing channel average the resulting WEIGHT_SPECTRUM 
        # is the sum (not average) of the input WEIGHT_SPECTRUM
        # Therefore I have to multiply the clip threshold
        # by the number of input channels
        flagdata(vis=self.vis, mode='clip', spw='0:1~29',datacolumn='WEIGHT_SPECTRUM', 
                 clipminmax=[0,2.1*29], channelavg=True, flagbackup=False)
        res = flagdata(vis=self.vis, mode='summary')
        # Same result as previous test. The values of the weight_spectrum
        # for each channel are the same, excluding the 2 channels that are
        # zero in each polarization
        self.assertEqual(res['flagged'],116)
        self.assertEqual(res['correlation']['RR']['flagged'],0)
        self.assertEqual(res['correlation']['LL']['flagged'],116)

    def test_clip_onepol(self):
        '''flagdata: datacolumn=WEIGHT_SPECTRUM, one polarization'''
        self.setUp_wtspec()
        flagdata(vis=self.vis, mode='clip', datacolumn='WEIGHT_SPECTRUM', 
                 clipminmax=[0,2.04], correlation='RR', clipzeros=True, flagbackup=False)
        res = flagdata(vis=self.vis, mode='summary')

        self.assertEqual(res['flagged'],95)
        self.assertEqual(res['correlation']['RR']['flagged'],95)
        self.assertEqual(res['correlation']['LL']['flagged'],0)

    def test_tfcrop_weight(self):
        '''flagdata: datacolumn=WEIGHT_SPECTRUM, run tfcrop'''
        self.setUp_wtspec()
        flagdata(vis=self.vis, mode='tfcrop', datacolumn='WEIGHT_SPECTRUM', 
                 flagbackup=False)
        res = flagdata(vis=self.vis, mode='summary')
        self.assertEqual(res['flagged'],16)
        
    def test_weight1(self):
        '''flagdata: use datacolumn='WEIGHT' and clip spw=0'''
        self.setUp_weightcol()
        flagdata(vis=self.vis, mode='clip', datacolumn='WEIGHT', 
                 clipminmax=[0,50.0], flagbackup=False)
        res = flagdata(vis=self.vis, mode='summary')
        self.assertEqual(res['flagged'],31)
        self.assertEqual(res['spw']['0']['flagged'],31)
        
    def test_weight2(self):
        '''flagdata: use datacolumn='WEIGHT' and clip inside'''
        self.setUp_weightcol()
        flagdata(vis=self.vis, mode='clip', datacolumn='WEIGHT', 
                 clipminmax=[0,50.0], clipoutside=False, flagbackup=False)
        res = flagdata(vis=self.vis, mode='summary')
        self.assertEqual(res['flagged'],31)
        self.assertEqual(res['spw']['1']['flagged'],31)

    def test_weight3(self):
        '''flagdata: clip using datacolumn='WEIGHT' and channelavg=True'''
        self.setUp_weightcol()
        
        # jagonzal (CAS-7782 - Generalized pre-averaging for visibility flagging)
        # When doing channel average the resulting WEIGHT_SPECTRUM 
        # is the sum (not average) of the input WEIGHT_SPECTRUM
        # Therefore I have to multiply the clip threshold
        # by the number of input channels        
        flagdata(vis=self.vis, mode='clip', datacolumn='WEIGHT', 
                 clipminmax=[0,50.0*31], clipoutside=True, channelavg=True, flagbackup=False)
        
        res = flagdata(vis=self.vis, mode='summary')
        self.assertEqual(res['flagged'],31)
        self.assertEqual(res['spw']['0']['flagged'],31)

    def test_weight4(self):
        '''flagdata: clip using datacolumn='WEIGHT' and select some channels'''
        self.setUp_weightcol()
        flagdata(vis=self.vis, mode='clip', datacolumn='WEIGHT', spw='0,1:1~10', 
                 clipminmax=[0,31.0], clipoutside=True, flagbackup=False)
        res = flagdata(vis=self.vis, mode='summary', spwchan=True)
        self.assertEqual(res['flagged'],41)
        self.assertEqual(res['spw']['0']['flagged'],31)
        self.assertEqual(res['spw:channel']['1:0']['flagged'],0)
        self.assertEqual(res['spw:channel']['1:1']['flagged'],1)
        self.assertEqual(res['spw:channel']['1:2']['flagged'],1)
        self.assertEqual(res['spw:channel']['1:3']['flagged'],1)
        self.assertEqual(res['spw:channel']['1:4']['flagged'],1)
        self.assertEqual(res['spw:channel']['1:5']['flagged'],1)
        self.assertEqual(res['spw:channel']['1:6']['flagged'],1)
        self.assertEqual(res['spw:channel']['1:7']['flagged'],1)
        self.assertEqual(res['spw:channel']['1:8']['flagged'],1)
        self.assertEqual(res['spw:channel']['1:9']['flagged'],1)
        self.assertEqual(res['spw:channel']['1:10']['flagged'],1)
        
    def test_weight5(self):
        '''flagdata: clip using WEIGHT, then using WEIGHT_SPECTRUM'''
        self.setUp_weightcol()
        flagdata(vis=self.vis, flagbackup=False, mode='clip', datacolumn='WEIGHT',
                 clipminmax=[0.0, 50.0])
        
        res = flagdata(vis=self.vis, mode='summary', spwchan=True)        
        self.assertEqual(res['flagged'],31)
        self.assertEqual(res['spw']['0']['flagged'],31)

        # Unflag, run mstransform to create a WEIGHT_SPECTRUM and flag again
        self.unflag_ms()
        mstransform(vis=self.vis, outputvis='weight_spectrum.ms',datacolumn='all',
                    usewtspectrum=True)
        
        # divide WEIGHT clipmax by the number of channels
        newmax = 50.
        flagdata(vis='weight_spectrum.ms', flagbackup=False, mode='clip', 
                 datacolumn='WEIGHT_SPECTRUM', clipminmax=[0.0, newmax])
        res = flagdata(vis='weight_spectrum.ms', mode='summary', spwchan=True)        
        self.assertEqual(res['flagged'],31)
        self.assertEqual(res['spw']['0']['flagged'],31)
        
        self.addCleanup(shutil.rmtree, 'weight_spectrum.ms',True)

        
class test_float_column(test_base):
    """flagdata:: Test flagging FLOAT_DATA column"""
    
    def setUp(self):
        self.setUp_floatcol()
                
    def test_manual_channels(self):
        '''flagdata: flag meta-data from a single-dish MS'''
        flagdata(vis=self.vis, spw='1;3;5;7:0~4,1;3:507~511,5:1019~1023,7:2043~2047')
        res = flagdata(vis=self.vis, mode='summary', spw='1,3,5,7', spwchan=False)
        self.assertEqual(res['spw']['1']['flagged'],20)
        self.assertEqual(res['spw']['3']['flagged'],20)
        self.assertEqual(res['spw']['5']['flagged'],40)
        self.assertEqual(res['spw']['7']['flagged'],40)
        self.assertEqual(res['flagged'],120)

    def test_field_name(self):
        '''flagdata: Field name with whitespaces'''
        flagdata(vis=self.vis, flagbackup=False, field='r aqr')
        res = flagdata(vis=self.vis, mode='summary', field='r aqr')
        self.assertEqual(res['field']['r aqr']['flagged'],14360)

    def test_clip_frange(self):
        '''flagdata: datacolumn=FLOAT_DATA, flag a range'''
        flagdata(vis=self.vis, spw='0',mode='clip', datacolumn='FLOAT_DATA', 
                 clipminmax=[0,230.5], flagbackup=False)
        res = flagdata(vis=self.vis, mode='summary', spw='0')
        self.assertEqual(res['flagged'],3)

    def test_clip_fchanavg(self):
        '''flagdata: datacolumn=FLOAT_DATA, channel average'''
        flagdata(vis=self.vis, mode='clip', spw='2', clipminmax=[0,3.9], 
                 channelavg=True, datacolumn='FLOAT_DATA',flagbackup=False)
        res = flagdata(vis=self.vis, mode='summary',spw='2')
        # There is only one channel in each polarization
        self.assertEqual(res['flagged'],2)
        self.assertEqual(res['total'],2)
        
    def test_clip_fchanavg_onepol(self):
        '''flagdata: datacolumn=FLOAT_DATA, one pol, channel average'''
        flagdata(vis=self.vis, mode='clip', spw='2', clipminmax=[0,3.9], 
                 channelavg=True, correlation='YY', flagbackup=False, datacolumn='float_data')
        res = flagdata(vis=self.vis, mode='summary',spw='2')
        # There is only one channel in each polarization
        self.assertEqual(res['flagged'],1)
        self.assertEqual(res['total'],2)

    def test_tfcrop_float(self):
        '''flagdata: datacolumn=FLOAT_DATA, run tfcrop'''
        flagdata(vis=self.vis, mode='tfcrop', datacolumn='FLOAT_DATA', 
                 flagbackup=True)
        res = flagdata(vis=self.vis, mode='summary')
        # It only shows that it runs without problems
        self.assertEqual(res['flagged'],264)
        
    def test_float_autocorr(self):
        '''flagdata: CAS-5286, autocorr=True should not flag single-dish data'''
        flagdata(vis=self.vis, mode='manual', autocorr=True, 
                 flagbackup=False)
        
        # The PROCESSOR TYPE of this dataset is unset, therefore it should not be
        # flagged
        res = flagdata(vis=self.vis, mode='summary', basecnt=True)
        self.assertEqual(res['flagged'],0)
        self.assertEqual(res['baseline']['PM04&&PM04']['flagged'],0)

    def test_field_strange_chars(self):
        '''flagdata: CAS-5481, field name with = sign'''
        # Create a fake list, as this MS does not have such field
        cmdlist = "mode='manual' field='FAKE=FIELD' autocorr=False\n"+\
                   "mode='clip' clipzeros=True field='Is= TO FAKE'\n"
        
        filename = 'listfakefield.txt'
        create_input(cmdlist, filename)
        
        flagdata(vis=self.vis, mode='list', inpfile=filename, flagbackup=False,
                  action='', savepars=True, outfile='outfakefield.txt')
        
        self.assertTrue(filecmp.cmp(filename, 'outfakefield.txt', 1), 'Files should be equal')


class test_tbuff(test_base):
    '''Test flagdata in list mode and time buffer padding'''
    def setUp(self):
        self.setUp_tbuff()
        
    def tearDown(self):
        os.system('rm -rf '+self.online)
        os.system('rm -rf '+self.user)
    
    def test_double_tbuff(self):
        '''flagdata: Apply a tbuff in the online flags'''
        
        # Apply the sub-set of online flags
        # uid___A002_X72c4aa_X8f5_online.txt contains the DV04&&* flag
        flagdata(self.vis, flagbackup=False,mode='list',inpfile=self.online, tbuff=0.0)
        flags_before = flagdata(self.vis, mode='summary', basecnt=True)
        
        # Unflag and apply a tbuff=0.504s
        flagdata(self.vis, flagbackup=False,mode='unflag')
        flagdata(self.vis, flagbackup=False,mode='list',inpfile=self.online, tbuff=0.504)
        flags_after = flagdata(self.vis, mode='summary', basecnt=True)
        
        self.assertEqual(flags_before['flagged'], flags_after['flagged']/2)

    def test_list_tbuff(self):
        '''flagdata: Apply a tbuff list in two files'''
        
        # Apply the sub-set of online flags and user flags
        # uid___A002_X72c4aa_X8f5_online.txt contains the DV04&&* flag
        # uid___A002_X72c4aa_X8f5_user.txt contains the DV10 flag
        flagdata(self.vis, flagbackup=False,mode='list',inpfile=[self.user,self.online])
        
        # Only the DV04 baselines are flagged, not the DV10 (except for DV04&DV10)
        flags1 = flagdata(self.vis, mode='summary', basecnt=True)
        self.assertEqual(flags1['antenna']['DV04']['flagged'],29) # DV04&&*
        self.assertEqual(flags1['antenna']['DV10']['flagged'],1) # DV04&DV10

        # Unflag and apply tbuff=[0.504]. It should increase the DV04 and DV10 flags
        flagdata(self.vis, flagbackup=False,mode='unflag')
        flagdata(self.vis, flagbackup=False,mode='list',inpfile=[self.user,self.online], tbuff=[0.504])
        flags2 = flagdata(self.vis, mode='summary', basecnt=True)
        self.assertEqual(flags2['antenna']['DV04']['flagged'],58) 
        self.assertEqual(flags2['antenna']['DV10']['flagged'],30) 
         
        # Unflag and apply tbuff=[0.504,0.504]. The same as above
        flagdata(self.vis, flagbackup=False,mode='unflag')
        flagdata(self.vis, flagbackup=False,mode='list',inpfile=[self.online,self.user], tbuff=[0.504,0.504])
        flags3 = flagdata(self.vis, mode='summary', basecnt=True)
        self.assertEqual(flags3['antenna']['DV04']['flagged'],58) 
        self.assertEqual(flags3['antenna']['DV10']['flagged'],30) 
        

class TestMergeManualTimerange(unittest.TestCase):
    def setUp(self):
        self.cmds = [
            {'mode': 'summary1'},
            {'mode': 'manual',
             'timerange': '00:00~00:01'},
            {'mode': 'manual',
             'timerange': '00:02~00:03'},
            {'mode': 'summary2'},
            {'mode': 'manual',
             'timerange': '00:04~00:05'},
            {'mode': 'manual',
             'timerange': '00:06~00:07'},
            {'mode': 'summary3'}
            ]
    def test_empty(self):
        self.assertEqual(fh._merge_timerange([]), [])

    def test_merge(self):
        res = fh._merge_timerange(self.cmds)
        self.assertEqual(len(res), 5)
        self.assertEqual(res[0]['mode'], 'summary1')
        self.assertEqual(res[1]['mode'], 'manual')
        self.assertEqual(res[1]['timerange'], '00:00~00:01,00:02~00:03')
        self.assertEqual(res[2]['mode'], 'summary2')
        self.assertEqual(res[3]['mode'], 'manual')
        self.assertEqual(res[3]['timerange'], '00:04~00:05,00:06~00:07')
        self.assertEqual(res[4]['mode'], 'summary3')

        res = fh._merge_timerange(self.cmds[1:])
        self.assertEqual(len(res), 4)
        self.assertEqual(res[0]['mode'], 'manual')
        self.assertEqual(res[0]['timerange'], '00:00~00:01,00:02~00:03')
        self.assertEqual(res[1]['mode'], 'summary2')
        self.assertEqual(res[2]['mode'], 'manual')
        self.assertEqual(res[2]['timerange'], '00:04~00:05,00:06~00:07')
        self.assertEqual(res[3]['mode'], 'summary3')

        res = fh._merge_timerange(self.cmds[:-2])
        self.assertEqual(len(res), 4)
        self.assertEqual(res[0]['mode'], 'summary1')
        self.assertEqual(res[1]['mode'], 'manual')
        self.assertEqual(res[1]['timerange'], '00:00~00:01,00:02~00:03')
        self.assertEqual(res[2]['mode'], 'summary2')
        self.assertEqual(res[3]['mode'], 'manual')
        self.assertEqual(res[3]['timerange'], '00:04~00:05')

    def test_nohash_nomerge(self):
        self.cmds[3]['nohash'] = dict()
        res = fh._merge_timerange(self.cmds)
        self.assertEqual(len(res), 5)
        self.assertEqual(res[0]['mode'], 'summary1')
        self.assertEqual(res[1]['mode'], 'manual')
        self.assertEqual(res[1]['timerange'], '00:00~00:01,00:02~00:03')
        self.assertEqual(res[2]['mode'], 'summary2')
        self.assertEqual(res[3]['mode'], 'manual')
        self.assertEqual(res[3]['timerange'], '00:04~00:05,00:06~00:07')
        self.assertEqual(res[4]['mode'], 'summary3')

    def test_nohash_merge(self):
        self.cmds[2]['nohash'] = dict()
        res = fh._merge_timerange(self.cmds)
        self.assertEqual(len(res), 6)
        self.assertEqual(res[0]['mode'], 'summary1')
        self.assertEqual(res[1]['mode'], 'manual')
        self.assertEqual(res[1]['timerange'], '00:00~00:01')
        self.assertEqual(res[2]['timerange'], '00:02~00:03')
        self.assertEqual(res[3]['mode'], 'summary2')
        self.assertEqual(res[4]['mode'], 'manual')
        self.assertEqual(res[4]['timerange'], '00:04~00:05,00:06~00:07')
        self.assertEqual(res[5]['mode'], 'summary3')

    def test_invalid_range(self):
        cmds = [
            {'mode': 'summary1'},
            {'mode': 'manual',
             'timerange': '00:00~00:01'},
            {'mode': 'manual',
             'timerange': '00:02~00:03'},
            {'mode': 'manual',
             'timerange': '00:03~00:02'},
            {'mode': 'manual',
             'timerange': '00:04~00:05'},
            {'mode': 'summary2'},
            {'mode': 'manual',
             'timerange': '00:04~00:05'},
            {'mode': 'manual',
             'timerange': '00:06~00:07'},
            {'mode': 'summary3'}
            ]
        res = fh._merge_timerange(cmds)
        self.assertEqual(len(res), 7)
        self.assertEqual(res[0]['mode'], 'summary1')
        self.assertEqual(res[1]['mode'], 'manual')
        self.assertEqual(res[1]['timerange'], '00:00~00:01,00:02~00:03')
        self.assertEqual(res[2]['mode'], 'manual')
        self.assertEqual(res[2]['timerange'], '00:03~00:02')
        self.assertEqual(res[3]['mode'], 'manual')
        self.assertEqual(res[3]['timerange'], '00:04~00:05')
        self.assertEqual(res[4]['mode'], 'summary2')
        self.assertEqual(res[5]['mode'], 'manual')
        self.assertEqual(res[5]['timerange'], '00:04~00:05,00:06~00:07')
        self.assertEqual(res[6]['mode'], 'summary3')


class test_preaveraging(test_base):
    """Test channel/time pre-averaging for visibility-based flagging"""
    
    def setUp(self):
        self.setUp_data4preaveraging()
        self.corrs = ['RL', 'LL', 'LR', 'RR']
        
    def tearDown(self):
        os.system('rm -rf test_preaveraging.ms')        
        os.system('rm -rf test_clip_timeavg*')
        os.system('rm -rf test_clip_chanavg*')
        os.system('rm -rf test_clip_time_chanavg*')
        os.system('rm -rf test_rflag_timeavg*')
        os.system('rm -rf test_rflag_chanavg*')
        os.system('rm -rf test_rflag_time_chanavg*')    
        os.system('rm -rf test_tfcrop_timeavg*')
        os.system('rm -rf test_tfcrop_chanavg*')
        os.system('rm -rf test_tfcrop_time_chanavg*') 

    def test_clip_timeavg(self):
        '''flagdata: clip with time average and compare vs mstransform'''
        
        # Unflag the original input data - alread done by setUp
        # flagdata(self.vis, flagbackup=False, mode='unflag')
        
        # STEP 1: Time average with mstransform, then flagging with normal clip
        mstransform(vis=self.vis,outputvis='test_clip_timeavg_step1.ms',datacolumn='data',
                    timeaverage=True,timebin='2s')
        flagdata(vis='test_clip_timeavg_step1.ms',flagbackup=False, mode='clip',clipminmax=[0.0,0.08])
        res1 = flagdata(vis='test_clip_timeavg_step1.ms', mode='summary', spwchan=True)
        
        # Unflag the original input data
        flagdata(self.vis, flagbackup=False, mode='unflag')

        # STEP 2: Flagging with clip using time average, then time average with mstransform
        flagdata(vis=self.vis, flagbackup=False, mode='clip', datacolumn='DATA', 
                 timeavg=True, timebin='2s', clipminmax=[0.0,0.08])
        mstransform(vis=self.vis,outputvis='test_clip_timeavg_step2.ms',datacolumn='data',
                    timeaverage=True,timebin='2s')
        res2 = flagdata(vis='test_clip_timeavg_step2.ms', mode='summary', spwchan=True)

        # Compare results
        self.assertEqual(res1['flagged'], res2['flagged'])
        
    def test_clip_chanavg(self):
        '''flagdata: clip with chan average and compare vs mstransform'''
        
        # Unflag the original input data - alread done by setUp
        # flagdata(self.vis, flagbackup=False, mode='unflag')
        
        # STEP 1: Chan average with mstransform, then flagging with normal clip
        mstransform(vis=self.vis,outputvis='test_clip_chanavg_step1.ms',datacolumn='data',
                    chanaverage=True,chanbin=2)
        flagdata(vis='test_clip_chanavg_step1.ms',flagbackup=False, mode='clip',clipminmax=[0.0,0.08])
        res1 = flagdata(vis='test_clip_chanavg_step1.ms', mode='summary', spwchan=True)
        
        # Unflag the original input data
        flagdata(vis=self.vis, flagbackup=False, mode='unflag')

        # STEP 2: Flagging with clip using time average, then time average with mstransform
        flagdata(vis=self.vis, flagbackup=False, mode='clip', datacolumn='DATA', 
                 channelavg=True, chanbin=2, clipminmax=[0.0,0.08])
        mstransform(vis=self.vis, outputvis='test_clip_chanavg_step2.ms',datacolumn='data',
                    chanaverage=True,chanbin=2)
        res2 = flagdata(vis='test_clip_chanavg_step2.ms', mode='summary', spwchan=True)

        # Compare results
        self.assertEqual(res1['flagged'], res2['flagged'])        
        
    def test_clip_time_chanavg(self):
        '''flagdata: clip with time/chan average and compare vs mstransform'''
        
        # Unflag the original input data  - alread done by setUp
        # flagdata(self.vis, flagbackup=False, mode='unflag')
        
        # STEP 1: Chan average with mstransform, then flagging with normal clip
        mstransform(vis=self.vis,outputvis='test_clip_time_chanavg_step1.ms',datacolumn='data',
                    timeaverage=True,timebin='2s',chanaverage=True,chanbin=2)
        flagdata(vis='test_clip_time_chanavg_step1.ms',flagbackup=False, mode='clip',clipminmax=[0.0,0.08])
        res1 = flagdata(vis='test_clip_time_chanavg_step1.ms', mode='summary', spwchan=True)
        
        # Unflag the original input data
        flagdata(vis=self.vis, flagbackup=False, mode='unflag')

        # STEP 2: Flagging with clip using time average, then time average with mstransform
        flagdata(vis=self.vis, flagbackup=False, mode='clip', datacolumn='DATA', 
                 timeavg=True, timebin='2s', channelavg=True, chanbin=2, clipminmax=[0.0,0.08])
        mstransform(vis=self.vis, outputvis='test_clip_time_chanavg_step2.ms',datacolumn='data',
                    timeaverage=True,timebin='2s',chanaverage=True,chanbin=2)
        res2 = flagdata(vis='test_clip_time_chanavg_step2.ms', mode='summary', spwchan=True)

        # Compare results
        self.assertEqual(res1['flagged'], res2['flagged'])
        
    def test_rflag_timeavg(self):
        '''flagdata: rflag with time average and compare vs mstransform'''
        
        # # Unflag the original input data - alread done by setUp
        # flagdata(self.vis, flagbackup=False, mode='unflag')
        
        # STEP 1: Time average with mstransform, then flagging with normal rflag
        mstransform(vis=self.vis,outputvis='test_rflag_timeavg_step1.ms',datacolumn='data',
                    timeaverage=True,timebin='2s')
        flagdata(vis='test_rflag_timeavg_step1.ms',flagbackup=False, mode='rflag',extendflags=False)
        res1 = flagdata(vis='test_rflag_timeavg_step1.ms', mode='summary', spwchan=True)

        # # Unflag the original input data - not needed
        # flagdata(self.vis, flagbackup=False, mode='unflag')

        # STEP 2: Flagging with rflag using time average, then time average with mstransform
        flagdata(vis=self.vis, flagbackup=False, mode='rflag', datacolumn='DATA', 
                 timeavg=True, timebin='2s', extendflags=False)
        mstransform(vis=self.vis,outputvis='test_rflag_timeavg_step2.ms',datacolumn='data',
                    timeaverage=True,timebin='2s')
        res2 = flagdata(vis='test_rflag_timeavg_step2.ms', mode='summary', spwchan=True)

        # Compare results
        self.assertEqual(res1['flagged'], res2['flagged'])
        self.assertEqual(res1['flagged'], 27)
        for cor in self.corrs:
            self.assertEqual(res1['correlation'][cor]['flagged'],
                             res2['correlation'][cor]['flagged'])

    def test_rflag_timeavg_extendflags(self):
        '''flagdata: rflag with time average + extendflags, and compare vs mstransform'''
        # Unflag the original input data
        flagdata(self.vis, flagbackup=False, mode='unflag')

        timebin = '2s'

        # STEP 1: Time average with mstransform, then flagging with normal rflag+extendflags
        mstransform(vis=self.vis, outputvis='test_rflag_timeavg_extendflags_step1.ms',
                    datacolumn='data', timeaverage=True, timebin=timebin)
        flagdata(vis='test_rflag_timeavg_extendflags_step1.ms', flagbackup=False,
                 mode='rflag', extendflags=True)
        res1 = flagdata(vis='test_rflag_timeavg_extendflags_step1.ms', mode='summary')

        # Unflag again the original input data
        flagdata(self.vis, flagbackup=False, mode='unflag')

        # STEP 2: Flagging with rflag using time average, then time average with mstransform
        flagdata(vis=self.vis, flagbackup=False, mode='rflag', datacolumn='DATA',
                 timeavg=True, timebin='2s', extendflags=True)
        mstransform(vis=self.vis, outputvis='test_rflag_timeavg_extendflags_step2.ms',
                    datacolumn='data', timeaverage=True, timebin=timebin)
        res2 = flagdata(vis='test_rflag_timeavg_extendflags_step2.ms', mode='summary')

        # Compare results
        self.assertEqual(res1['total'], res2['total'])
        self.assertEqual(res1['flagged'], res2['flagged'])
        self.assertEqual(res1['flagged'], 40)
        for cor in self.corrs:
            self.assertEqual(res1['correlation'][cor]['flagged'],10)
            self.assertEqual(res1['correlation'][cor]['flagged'],
                             res2['correlation'][cor]['flagged'])

    def test_rflag_chanavg(self):
        '''flagdata: rflag with chan average and compare vs mstransform'''
        
        # Unflag the original input data  - alread done by setUp
        # flagdata(self.vis, flagbackup=False, mode='unflag')

        # STEP 1: Chan average with mstransform, then flagging with normal rflag
        mstransform(vis=self.vis,outputvis='test_rflag_chanavg_step1.ms',datacolumn='data',
                    chanaverage=True,chanbin=2)
        flagdata(vis='test_rflag_chanavg_step1.ms',flagbackup=False, mode='rflag',extendflags=False)
        res1 = flagdata(vis='test_rflag_chanavg_step1.ms', mode='summary', spwchan=True)

        # Unflag the original input data
        flagdata(vis=self.vis, flagbackup=False, mode='unflag')

        # STEP 2: Flagging with rflag using time average, then time average with mstransform
        flagdata(vis=self.vis, flagbackup=False, mode='rflag', datacolumn='DATA',
                 channelavg=True, chanbin=2,extendflags=False)
        mstransform(vis=self.vis, outputvis='test_rflag_chanavg_step2.ms',datacolumn='data',
                    chanaverage=True,chanbin=2)
        res2 = flagdata(vis='test_rflag_chanavg_step2.ms', mode='summary', spwchan=True)

        # Compare results
        self.assertEqual(res1['flagged'], res2['flagged'])   
        for cor in self.corrs:
            self.assertEqual(res2['correlation'][cor]['flagged'],
                             res1['correlation'][cor]['flagged'])

    def test_rflag_chanavg_extendflags(self):
        '''flagdata: rflag with chan average + extendflags, and compare vs mstransform'''

        # Unflag the original input data  - alread done by setUp
        # flagdata(self.vis, flagbackup=False, mode='unflag')

        chanbin = 8

        # STEP 1: Chan average with mstransform, then flagging with normal rflag
        mstransform(vis=self.vis, outputvis='test_rflag_chanavg_extendflags_step1.ms',
                    datacolumn='data', chanaverage=True, chanbin=chanbin)
        flagdata(vis='test_rflag_chanavg_extendflags_step1.ms', flagbackup=False,
                 mode='rflag', extendflags=True)
        res1 = flagdata(vis='test_rflag_chanavg_extendflags_step1.ms', mode='summary')

        # Unflag the original input data
        flagdata(vis=self.vis, flagbackup=False, mode='unflag')

        # STEP 2: Flagging with rflag using time average, then time average with mstransform
        flagdata(vis=self.vis, flagbackup=False, mode='rflag', datacolumn='DATA',
                 channelavg=True, chanbin=chanbin, extendflags=True)
        mstransform(vis=self.vis, outputvis='test_rflag_chanavg_extendflags_step2.ms',
                    datacolumn='data', chanaverage=True, chanbin=chanbin)
        res2 = flagdata(vis='test_rflag_chanavg_extendflags_step2.ms', mode='summary')

        # Compare results
        self.assertEqual(res1['total'], res2['total'])
        self.assertEqual(res1['flagged'], res2['flagged'])
        self.assertEqual(res1['flagged'], 20)
        for cor in self.corrs:
            self.assertEqual(res1['correlation'][cor]['flagged'], 5)
            self.assertEqual(res2['correlation'][cor]['flagged'],
                             res1['correlation'][cor]['flagged'])

    def test_rflag_time_chanavg(self):
        '''flagdata: rflag with time/chan average and compare vs mstransform'''

        # Unflag the original input data - alread done by setUp
        # flagdata(self.vis, flagbackup=False, mode='unflag')

        # STEP 1: chan+time average with mstransform, then flagging with normal rflag
        mstransform(vis=self.vis,outputvis='test_rflag_time_chanavg_step1.ms',
                    datacolumn='data', timeaverage=True, timebin='2s',
                    chanaverage=True, chanbin=2)
        res1 = flagdata(vis='test_rflag_time_chanavg_step1.ms', action='calculate',
                        mode='rflag', extendflags=False)

        # STEP 2: rflag using chan+time average, then mstransform using chan+time avg
        flagdata(vis=self.vis, flagbackup=False, mode='rflag', datacolumn='DATA',
                 timeavg=True, timebin='2s', channelavg=True, chanbin=2, extendflags=False)
        mstransform(vis=self.vis, outputvis='test_rflag_time_chanavg_step2.ms',
                    datacolumn='data', timeaverage=True, timebin='2s',
                    chanaverage=True, chanbin=2)
        res2 = flagdata(vis='test_rflag_time_chanavg_step2.ms', action='calculate',
                        mode='rflag', extendflags=False)

        # Check results. Note when doing chan+time avg we cannot assume the thresholds and #
        # of flagged channels will be the same
        self.assertEqual(res1['type'], 'list')
        self.assertEqual(res1['type'], res2['type'])

        # The tolerance for timedev needs to be absurdly big because of osx 10.12
        # See CAS-11572, the "data4preaveraging" dataset should have more than 4 rows.
        tolerances = [1.1, 7.5e-1]
        for threshold_type, tol in zip(['freqdev', 'timedev'], tolerances):
            self.assertTrue(np.less_equal(res2['report0'][threshold_type],
                                          res1['report0'][threshold_type]).all())
            self.assertTrue(np.allclose(res1['report0'][threshold_type],
                                        res2['report0'][threshold_type], rtol=tol))

    def test_tfcrop_timeavg(self):
        '''flagdata: tfcrop with time average and compare vs mstransform'''
        
        # Unflag the original input data - alread done by setUp
        # flagdata(self.vis, flagbackup=False, mode='unflag')
        
        # STEP 1: Time average with mstransform, then flagging with normal tfcrop
        mstransform(vis=self.vis,outputvis='test_tfcrop_timeavg_step1.ms',datacolumn='data',
                    timeaverage=True,timebin='2s')
        flagdata(vis='test_tfcrop_timeavg_step1.ms',flagbackup=False, mode='tfcrop',
                 extendflags=False)
        res1 = flagdata(vis='test_tfcrop_timeavg_step1.ms', mode='summary', spwchan=True)
        
        # Unflag the original input data
        flagdata(self.vis, flagbackup=False, mode='unflag')

        # STEP 2: Flagging with tfcrop using time average, then time average with mstransform
        flagdata(vis=self.vis, flagbackup=False, mode='tfcrop', datacolumn='DATA',
                 timeavg=True, timebin='2s', extendflags=False)
        mstransform(vis=self.vis,outputvis='test_tfcrop_timeavg_step2.ms',datacolumn='data',
                    timeaverage=True,timebin='2s')
        res2 = flagdata(vis='test_tfcrop_timeavg_step2.ms', mode='summary', spwchan=True)

        # Check results
        self.assertEqual(res2['flagged'], res2['flagged'])
        for cor in self.corrs:
            self.assertEqual(res2['correlation'][cor]['flagged'],
                             res1['correlation'][cor]['flagged'])

    def test_tfcrop_timeavg_extendflags(self):
        '''flagdata: tfcrop with time average + extendflags, and compare vs mstransform'''

        # Unflag the original input data  - alread done by setUp
        # flagdata(self.vis, flagbackup=False, mode='unflag')

        timebin = '2s'

        # STEP 1: Time average with mstransform, then flagging with normal tfcrop
        mstransform(vis=self.vis, outputvis='test_tfcrop_timeavg_extendflags_step1.ms',
                    datacolumn='data', timeaverage=True, timebin=timebin)
        flagdata(vis='test_tfcrop_timeavg_extendflags_step1.ms', flagbackup=False,
                 mode='tfcrop', extendflags=True)
        res1 = flagdata(vis='test_tfcrop_timeavg_extendflags_step1.ms', mode='summary')

        # Unflag the original input data
        flagdata(self.vis, flagbackup=False, mode='unflag')

        # STEP 2: Flagging with tfcrop using time average, then time average with mstransform
        flagdata(vis=self.vis, flagbackup=False, mode='tfcrop', datacolumn='DATA',
                 timeavg=True, timebin=timebin, extendflags=True)
        mstransform(vis=self.vis,outputvis='test_tfcrop_timeavg_extendflags_step2.ms',
                    datacolumn='data', timeaverage=True, timebin='2s')
        res2 = flagdata(vis='test_tfcrop_timeavg_extendflags_step2.ms', mode='summary')

        # Check results
        self.assertEqual(res1['total'], res2['total'])
        self.assertEqual(res1['flagged'], res2['flagged'])
        self.assertEqual(res1['flagged'], 96)
        for cor in self.corrs:
            self.assertEqual(res1['correlation'][cor]['flagged'], 24)
            self.assertEqual(res1['correlation'][cor]['flagged'],
                             res2['correlation'][cor]['flagged'])

    def test_tfcrop_chanavg(self):
        '''flagdata: tfcrop with chan average and compare vs mstransform'''
        
        # Unflag the original input data - alread done by setUp
        # flagdata(self.vis, flagbackup=False, mode='unflag')

        chanbin = 2

        # STEP 1: Chan average with mstransform, then flagging with normal tfcrop
        mstransform(vis=self.vis,outputvis='test_tfcrop_chanavg_step1.ms',datacolumn='data',
                    chanaverage=True,chanbin=2)
        flagdata(vis='test_tfcrop_chanavg_step1.ms',flagbackup=False, mode='tfcrop',
                 extendflags=False)
        res1 = flagdata(vis='test_tfcrop_chanavg_step1.ms', mode='summary', spwchan=True)
        
        # Unflag the original input data
        flagdata(vis=self.vis, flagbackup=False, mode='unflag')

        # STEP 2: Flagging with tfcrop using time average, then time average with mstransform
        flagdata(vis=self.vis, flagbackup=False, mode='tfcrop', datacolumn='DATA',
                 channelavg=True, chanbin=chanbin, extendflags=False)
        mstransform(vis=self.vis, outputvis='test_tfcrop_chanavg_step2.ms',datacolumn='data',
                    chanaverage=True, chanbin=chanbin)
        res2 = flagdata(vis='test_tfcrop_chanavg_step2.ms', mode='summary', spwchan=True)

        # Compare results
        self.assertEqual(res1['flagged'], res2['flagged'])
        for cor in self.corrs:
            self.assertEqual(res2['correlation'][cor]['flagged'],
                             res1['correlation'][cor]['flagged'])
        
    def test_tfcrop_chanavg_extendflags(self):
        '''flagdata: tfcrop with chan average + extendflags, and compare vs mstransform'''

        # Unflag the original input data - alread done by setUp
        # flagdata(self.vis, flagbackup=False, mode='unflag')

        chanbin = 4

        # STEP 1: Chan average with mstransform, then flagging with normal tfcrop
        mstransform(vis=self.vis, outputvis='test_tfcrop_chanavg_extendflags_step1.ms',
                    datacolumn='data', chanaverage=True, chanbin=chanbin)
        flagdata(vis='test_tfcrop_chanavg_extendflags_step1.ms', flagbackup=False,
                 mode='tfcrop', extendflags=True)
        res1 = flagdata(vis='test_tfcrop_chanavg_extendflags_step1.ms', mode='summary')

        # Unflag the original input data
        flagdata(vis=self.vis, flagbackup=False, mode='unflag')

        # STEP 2: Flagging with tfcrop using time average, then time average with mstransform
        flagdata(vis=self.vis, flagbackup=False, mode='tfcrop', datacolumn='DATA',
                 channelavg=True, chanbin=chanbin, extendflags=True)
        mstransform(vis=self.vis, outputvis='test_tfcrop_chanavg_extendflags_step2.ms',
                    datacolumn='data', chanaverage=True, chanbin=chanbin)
        res2 = flagdata(vis='test_tfcrop_chanavg_extendflags_step2.ms', mode='summary')

        # Compare results
        self.assertEqual(res1['total'], res2['total'])
        self.assertEqual(res1['flagged'], res2['flagged'])
        for cor in self.corrs:
            self.assertEqual(res1['correlation'][cor]['flagged'], 8)
            self.assertEqual(res2['correlation'][cor]['flagged'],
                             res1['correlation'][cor]['flagged'])

    def test_tfcrop_time_chanavg(self):
        '''flagdata: tfcrop with time/chan average and compare vs mstransform'''
        
        # Unflag the original input data - alread done by setUp
        # flagdata(self.vis, flagbackup=False, mode='unflag')

        # STEP 1: Chan average with mstransform, then flagging with normal tfcrop
        mstransform(vis=self.vis,outputvis='test_tfcrop_time_chanavg_step1.ms',
                    datacolumn='data', timeaverage=True, timebin='2s', chanaverage=True,
                    chanbin=2)
        flagdata(vis='test_tfcrop_time_chanavg_step1.ms',flagbackup=False, mode='tfcrop',
                 extendflags=False)
        res1 = flagdata(vis='test_tfcrop_time_chanavg_step1.ms', mode='summary', spwchan=True)
        
        # Unflag the original input data
        flagdata(vis=self.vis, flagbackup=False, mode='unflag')

        # STEP 2: Flagging with tfcrop using time average, then time average with mstransform
        flagdata(vis=self.vis, flagbackup=False, mode='tfcrop', datacolumn='DATA',
                 timeavg=True, timebin='2s', channelavg=True, chanbin=2, extendflags=False)
        mstransform(vis=self.vis, outputvis='test_tfcrop_time_chanavg_step2.ms',datacolumn='data',
                    timeaverage=True,timebin='2s',chanaverage=True,chanbin=2)
        res2 = flagdata(vis='test_tfcrop_time_chanavg_step2.ms', mode='summary', spwchan=True)

        # Compare results
        self.assertEqual(res2['flagged'], res2['flagged'])          
        for cor in self.corrs:
            self.assertEqual(res2['correlation'][cor]['flagged'],
                             res1['correlation'][cor]['flagged'])


# Motivated by CAS-11397. test_preaveraging is about datacolumn='data', and checks what
# flags are written to the output
# test_preaveraging_rflag_residual is about datacolumn='residual' and doesn't write flags. It
# checks the threshold calculations from RFlag
class test_preaveraging_rflag_residual(test_base):
    """Test pre-averaging (channel / time) with RFlag and datacolumn='residual'"""

    def setUp(self):
        self.setUp_data4tfcrop()

    def tearDown(self):
        os.system('rm -rf test_rflag_timeavg_residual*step2*ms')
        os.system('rm -rf test_rflag_channelavg_residual*step2*ms')

    def test_rflag_timeavg_on_residual(self):
        '''flagdata: rflag with timeavg on residual (corrected - model), and compare
        vs mstransform + rflag without timeavg'''

        # Initial integration time of 'Four_ants_3C286.ms' is 1s
        timebin = '8s'

        # using action calculate, which is faster (reduced I/O) and enough to test thresholds
        # using only these spws for speed
        spws = '0,1,2'

        # STEP 1: rflag-calculate with original time
        res1 = flagdata(vis=self.vis, spw=spws, action='calculate', mode='rflag',
                        datacolumn='residual', extendflags=False)

        # STEP 2: timeavg with mstransform, then rflag-calculate on residual
        flagged2 = 'test_rflag_timeavg_residual_step2.ms'
        mstransform(vis=self.vis, spw=spws, outputvis=flagged2,
                    datacolumn='data,model,corrected', timeaverage=True, timebin=timebin)
        res2 = flagdata(vis=flagged2, spw=spws, action='calculate', mode='rflag',
                        datacolumn='residual', extendflags=False)

        # STEP 3: rflag-calculate with timeavg on residual
        res3 = flagdata(vis=self.vis, spw=spws, action='calculate', mode='rflag',
                        datacolumn='residual', timeavg=True, timebin=timebin,
                        extendflags=False)

        def check_reports_timeavg(report1, report2, report3):
            self.assertEqual(report2['type'], 'rflag')
            self.assertEqual(report3['type'], report2['type'])
            freq_tol = 1e-1
            self.assertTrue(np.allclose(report1['freqdev'], report3['freqdev'],
                                        rtol=freq_tol))
            self.assertTrue(np.allclose(report2['freqdev'], report3['freqdev'],
                                        rtol=freq_tol))
            # divide 3rd column (thresholds). Matrices have rows like: field, spw, threshold.
            report1['timedev'][:,2] = report1['timedev'][:,2] / np.sqrt(8)
            time_div_tol = 3.3e-1
            self.assertTrue(np.allclose(report1['timedev'], report3['timedev'],
                                        rtol=time_div_tol))
            time_tol = 1.5e-1
            self.assertTrue(np.allclose(report2['timedev'],
                                        report3['timedev'], rtol=time_tol))

        self.assertEqual(res1['type'], 'list')
        self.assertEqual(res1['type'], res2['type'])
        self.assertEqual(res1['type'], res3['type'])
        check_reports_timeavg(res1['report0'], res2['report0'], res3['report0'])

    def test_rflag_channelavg_on_residual(self):
        '''flagdata: rflag with channelavg on residual (corrected - model), and compare
        vs mstransform + rflag without average'''

        # Initial integration time of 'Four_ants_3C286.ms' is 1s
        timebin = '8s'

        # using action calculate, which is faster (reduced I/O) and enough to test thresholds
        # using only these spws for speed
        spws = '0,1,2'

        # STEP 1: rflag-calculate with original MS
        res1 = flagdata(vis=self.vis, spw=spws, action='calculate', mode='rflag',
                        datacolumn='residual', extendflags=False)

        # STEP 2: chanavg with mstransform, then rflag-calculate on residual
        flagged2 = 'test_rflag_channelavg_residual_step2.ms'
        mstransform(vis=self.vis, spw=spws, outputvis=flagged2,
                    datacolumn='data,model,corrected', chanaverage=True, chanbin=32)
        res2 = flagdata(vis=flagged2, spw=spws, action='calculate', mode='rflag',
                        datacolumn='residual', extendflags=False)

        # STEP 3: rflag-calculate with channelavg on residual
        res3 = flagdata(vis=self.vis, spw=spws, action='calculate', mode='rflag',
                        datacolumn='residual', channelavg=True, chanbin=32,
                        extendflags=False)

        def check_reports_channelavg(report1, report2, report3):
            self.assertEqual(report2['type'], 'rflag')
            self.assertEqual(report3['type'], report2['type'])
            # divide 3rd column (thresholds). Matrices have rows like: field, spw, threshold.
            report1['freqdev'][:,2] = report1['freqdev'][:,2] / 2
            freq_div_tol = 1e-1
            self.assertTrue(np.allclose(report1['freqdev'], report3['freqdev'],
                                        rtol=freq_div_tol))
            freq_tol = 5e-2
            self.assertTrue(np.allclose(report2['freqdev'], report3['freqdev'],
                                        rtol=freq_tol))

            report1['timedev'][:,2] = report1['timedev'][:,2] / 4
            time_div_tol = 6.6e-1
            self.assertTrue(np.allclose(report1['timedev'], report3['timedev'],
                                        rtol=time_div_tol))
            time_tol = 5e-2
            self.assertTrue(np.allclose(report2['timedev'],
                                        report3['timedev'], rtol=time_tol))

        self.assertEqual(res1['type'], 'list')
        self.assertEqual(res1['type'], res2['type'])
        self.assertEqual(res1['type'], res3['type'])
        check_reports_channelavg(res1['report0'], res2['report0'], res3['report0'])


class test_virtual_col(test_base):
    def setUp(self):
        self.setUp_ngc5921(force=True)
        
    def tearDown(self):    
        os.system('rm -rf ngc5921*')        

    def test_no_model_col(self):
        '''flagdata: catch failure when MODEL or virtual MODEL do not exist'''
        # Verify that a MODEL or virtual MODEL column do not exist in MS
        tblocal = table()
        tblocal.open(self.vis)
        cols = tblocal.colnames()
        tblocal.close()
        
        tblocal.open(self.vis+'/SOURCE')
        cols_v = tblocal.colnames()
        tblocal.close()
       
        self.assertFalse('MODEL_DATA' in cols, 'Test cannot have a MODEL_DATA column')
        self.assertFalse('SOURCE_MODEL' in cols_v, 'Test cannot have a virtual MODEL column')
        
        # Run flagdata on it. RESIDUAL_DATA = DATA - MODEL
        with self.assertRaises(ValueError):
            flagdata(self.vis, mode='clip', datacolumn='RESIDUAL_DATA',
                     clipminmax=[2.3,3.1],clipoutside=False)

    def test_virtual_model_col(self):
        '''flagdata: Tests using a virtual MODEL column'''
        
        # Copy MS to new MS
        os.system('cp -RH ngc5921.ms ngc5921_virtual.ms')
        self.MSvirtual = 'ngc5921_virtual.ms'
        
        # First, run setjy to create a virtual MODEl column (SOURCE_MODEL)
        setjy(vis=self.MSvirtual, field='1331+305*',modimage='',standard='Perley-Taylor 99',
                scalebychan=False, usescratch=False)
        
        # Verify that the virtual column exist
        mcol = th.getColDesc(self.MSvirtual+'/SOURCE', 'SOURCE_MODEL')
        mkeys = mcol.keys()
        self.assertTrue(mkeys.__len__() > 0, 'Should have a SOURCE_MODEL column')
        
        # Run flagdata on it. RESIDUAL_DATA = DATA - MODEL
        flagdata(vis=self.MSvirtual,mode='clip',datacolumn='RESIDUAL_DATA',clipminmax=[2.3,3.1],clipoutside=False)
        res_virtual = flagdata(vis=self.MSvirtual, mode='summary')['flagged']

        # Compare with a normal MODEL column flagging
        # Run setjy to create a normal MODEl column (SOURCE_MODEL)
        setjy(vis=self.vis, field='1331+305*',modimage='',standard='Perley-Taylor 99',
                scalebychan=False, usescratch=True)
        
        flagdata(vis=self.vis,mode='clip',datacolumn='RESIDUAL_DATA',clipminmax=[2.3,3.1],clipoutside=False)
        res = flagdata(vis=self.vis, mode='summary')['flagged']
        
        self.assertEqual(res_virtual, res, 'Flagging using virtual MODEL column differs from normal MODEL column')


class test_list_modes_forbidden_with_avg(test_base):
    """
    CAS-12294: forbid the use of timeavg or chanavg with methods other than the auto-flagging
    methods (clip, tfcrop, rflag).
    For now we still allow lists with auto-methods (any or all) + timeavg + chanavg +
    + extendflags + antint.
    """

    def setUp(self):
        self.setUp_data4tfcrop()

    def test_test_forbid_timeavg_list(self):
        '''flagdata: timeavg=True should not be accepted in list mode, with +manual'''

        inplist = ["mode='manual' spw='7'",
                   "mode='clip' spw='9' timeavg=True timebin='2s' clipminmax=[0.0, 0.8]"]

        # CAS-12294: should raise exception when trying to use timeavg and forbidden modes
        with self.assertRaises(RuntimeError):
            res = flagdata(vis=self.vis, mode='list', inpfile=inplist)

        # Nothing should have been flagged or unflagged
        res = flagdata(vis=self.vis, mode='summary', spw='7,9')
        self.assertEqual(res['total'], 549888)
        self.assertEqual(res['flagged'], 0)
        # This is what it would flag if clip+timeavg+manual was accepted:
        # self.assertEqual(res['spw']['7']['flagged'], 274944)
        # self.assertEqual(res['spw']['9']['flagged'], 0)
        # self.assertEqual(res['flagged'], 274944)

    def test_forbid_timeavg_list_longer(self):
        '''flagdata: timeavg=True should not be accepted in list mode, with +manual'''

        inplist = ["mode='manual' spw='7'",
                   "mode='clip' spw='9' timeavg=True timebin='2s' clipminmax=[0.0, 0.8]",
                   "mode='clip' spw='8' clipzeros=True"]

        # CAS-12294: as above, should not be accepted
        with self.assertRaises(RuntimeError):
            res = flagdata(vis=self.vis, mode='list', inpfile=inplist)

        res = flagdata(vis=self.vis, mode='summary', spw='7,8,9')
        self.assertEqual(res['total'], 824832)
        self.assertEqual(res['flagged'], 0)
        # This is what it would flag if clip+timeavg+manual was accepted?
        # self.assertEqual(res['spw']['7']['flagged'], 274944)
        # self.assertEqual(res['spw']['8']['flagged'], 274944)
        # self.assertEqual(res['spw']['9']['flagged'], 0)
        # self.assertEqual(res['flagged'], 274944*2)

    def test_forbid_chanavg_list(self):
        '''flagdata: chanavg=True should not be accepted in list mode, with +manual'''

        inplist = ["mode='manual' spw='8'",
                   "mode='clip' spw='9' channelavg=True chanbin=2 clipminmax=[0.0, 0.8]"]

        # CAS-12294: as above, should not be accepted
        with self.assertRaises(RuntimeError):
            res = flagdata(vis=self.vis, mode='list', inpfile=inplist)

        res = flagdata(vis=self.vis, mode='summary', spw='7,8,9')
        self.assertEqual(res['total'], 824832)
        self.assertEqual(res['flagged'], 0)

    def test_forbid_chanavg_list_other_modes(self):
        '''flagdata: chanavg=True should not be accepted in list mode, with shadow,
        unflag, elevation, quack'''

        # CAS-12294: as above, should not be accepted. Try to apply several forbidden
        # methods in a row, and check at the end, to avoid running too many summaries
        inplist = ["mode='unflag'",
                   "mode='clip' spw='9' channelavg=True chanbin=2 clipminmax=[0.0, 0.1]"]
        with self.assertRaises(RuntimeError):
            res = flagdata(vis=self.vis, mode='list', inpfile=inplist)

        inplist = ["mode='shadow'",
                   "mode='clip' spw='9' channelavg=True chanbin=2 clipminmax=[0.0, 0.1]"]
        with self.assertRaises(RuntimeError):
            res = flagdata(vis=self.vis, mode='list', inpfile=inplist)

        inplist = ["mode='elevation' lowerlimit=89.0 upperlimit=89.5",
                   "mode='clip' spw='9' channelavg=True chanbin=2 clipminmax=[0.0, 0.1]"]
        with self.assertRaises(RuntimeError):
            res = flagdata(vis=self.vis, mode='list', inpfile=inplist)

        inplist = ["mode='clip' spw='9' channelavg=True chanbin=2 clipminmax=[0.0, 0.1]",
                   "mode='quack' quackmode='tail' quackinterval=1.0"]
        with self.assertRaises(RuntimeError):
            res = flagdata(vis=self.vis, mode='list', inpfile=inplist)

        inplist = ["mode='clip' spw='9' channelavg=True chanbin=2 clipminmax=[0.0, 0.1]",
                   "mode='quack' quackmode='end' quackinterval=1.0"]
        with self.assertRaises(RuntimeError):
            res = flagdata(vis=self.vis, mode='list', inpfile=inplist)

        # Nothing should have been flagged
        res = flagdata(vis=self.vis, mode='summary')
        self.assertEqual(res['total'], 4399104)
        self.assertEqual(res['flagged'], 0)

    def test_allow_all_auto_methods_timeavg_chanavg_extendflags_antint(self):
        """ Full list: all auto-methods, avg (time and chan), extendflags and antint """

        # Note that the only way to enable antint together with one auto-method is to use
        # the list mode
        inplist = ["mode='clip' clipminmax=[0.01, 1.] spw='10' channelavg=True chanbin=8",
                   "mode='tfcrop' timeavg=True timebin='2s'",
                   "mode='rflag' extendflags=True",
                   "mode='antint' antint_ref_antenna='ea01' minchanfrac=0.01"
        ]

        res = flagdata(vis=self.vis, flagbackup=False, mode='list', inpfile=inplist)
        self.assertEqual(res, {})
        # The return from listmode is not enough to know. Let's see if there are flags
        res = flagdata(vis=self.vis, mode='summary')
        self.assertEqual(res['total'], 4399104)
        self.assertEqual(res['flagged'], 591808)


@unittest.skipIf(True,
                 'These tests will open the flagging display GUI -> they are not meant to '
                 'run together with the usual automated verification tests of test_flagdata')
class test_auto_methods_display(test_base):
    """ Test display together with auto-flagging methods and additional methods that can
    be used together (extendflags and even antint). """

    def setUp(self):
        """ This MS has 1 field, 2 scans, 16 spws, with 64 channels each. 4 corr"""
        self.setUp_data4tfcrop()

    def test_display_clip_timeavg_chanavg(self):
        """ Display data with clip, enabling avg (time and chan)"""

        # Note flagdata with display='data' doesn't return anything (an empty dict)
        flagdata(vis=self.vis, flagbackup=False, mode='clip', clipminmax=[0.05,10.],
                 datacolumn='DATA', spw='10,11',
                 channelavg=True, chanbin=8, timeavg=True, timebin='4s',
                 display='data')

    def test_display_tfcrop_timeavg_chanavg_extendflags(self):
        """ Display data with tfcrop, enabling avg (time and chan), extendflags"""

        # SPWs picked to get not too uninteresting outputs (avoid all or almost all
        # flagged/unflagged)
        flagdata(vis=self.vis, flagbackup=False, mode='tfcrop',
                 datacolumn='DATA', spw='5,6',
                 channelavg=True, chanbin=4, timeavg=True, timebin='4s',
                 extendflags=True, display='data')

    def test_display_rflag_timeavg_chanavg_extendflags(self):
        """ Display data with tfcrop, enabling avg (time and chan), extendflags"""

        flagdata(vis=self.vis, flagbackup=False, mode='rflag',
                 datacolumn='DATA', spw='5,6',
                 channelavg=True, chanbin=4, timeavg=True, timebin='2s',
                 extendflags=True, display='data', action='calculate')

    def test_display_all_auto_timeavg_chanavg_extendflags_list_antint(self):
        """ Display with auto-methods (all), avg (time and chan), extendflags + antint """

        # Note that the only way to enable antint together with one auto-method is to use
        # the list mode
        inplist = ["mode='clip' clipminmax=[0.01, 1.] spw='10' timeavg=True timebin='2s' "
                   "channelavg=True chanbin=4",
                   "mode='tfcrop'",
                   "mode='rflag'",
                   "mode='antint' antint_ref_antenna='ea01' minchanfrac=0.01"
        ]

        flagdata(vis=self.vis, flagbackup=False, mode='list', inpfile=inplist,
                 display='data')


class test_flags_propagation_base(test_base):
    """
    Common methods and infrastructure used in test_flags_propagation_channelavg and
    test_flags_propagation_timeavg.
    """

    def tearDown(self):
        shutil.rmtree(self.vis)

    def get_flags(self, mss):
        """
        Returns the flags column of an MS. Use only on tiny MSs as the one used in this
        test

        :param mss: An MS
        :return: The FLAG column of the MS
        """
        try:
            tbt = table()
            tbt.open(mss)
            flags = tbt.getcol('FLAG')
            return flags
        finally:
            tbt.close()

    def check_flags_preserved(self, flags_before, flags_after):
        """
        Check 'flags before' against 'flags after' and ensures that all the flags set
        'before' are also set 'after'.
        The flags are expected in the same format as returned by tbtool.getcol('FLAG').
        This is to ensure the desired behavior from CAS-12737 (never lose flags).

        :param before_flags: flags before manipulating/flagging an MS
        :param after_flags: flags after manipulating/flagging an MS
        :return: true if all flags set in flags_before are also set in flags_after
        """
        flag_cnt_before = np.count_nonzero(flags_before)
        and_flags = np.logical_and(flags_before, flags_after)
        flag_cnt_and = np.count_nonzero(and_flags)

        if flag_cnt_and != flag_cnt_before:
            print(' * Not all the flags set before ({}) are set after ({}). Flags before: '
                  '{}\n Flags after: {}'.format(flag_cnt_before, flag_cnt_and,
                                                flags_before, flags_after))
        return flag_cnt_and == flag_cnt_before


@unittest.skipIf(False,
                 "These tests were added in CAS-12737. Not clear what would be the right"
                 "place for them.")
class test_flags_propagation_channelavg(test_flags_propagation_base):
    """
    Tests on the number and positions of flags when using
       flagdata + channelavg + autoflag_methods AND the dataset is already flagged
    ... where channelavg is implemented via the ChannelAverageTVI
    This is to make sure that flags set before the flagdata command are preserved
    (CAS-12737). The tests check the expected number of flags from several methods (clip,
    tfcrop, rflag) and that all the data points originally flagged are still flagged after
    applying, in the exact same positions.

    Uses the small VLA dataset from "data4preaveraging" which is convenient for visual
    and/or manual inspection via the browser, table tool, etc.

    To illustrate the potential "loss" of flags before the fix from CAS-12737, the tests
    use a range of chanbin values (~2...5) with intentionally sparse "a priori" flags like
    X 0 X 0 X 0 X 0     (with chanbin=2 could produce a total loss of "a priori" flags)
    or
    X 0 0 X 0 0 X 0 0   (with chanbin=3 could produce a total loss of "a priori" flags)
    ...
    There are notes in the comments that give the final number of flags that would be seen
    before the fix from CAS-12737 (much lower, lower than the original "a priori" flags).
    """

    def setUp(self):
        self.setUp_data4preaveraging()

    def run_auto_flag_preavg_propagation(self, chanbin=2, mode='clip', ims='', **kwargs):
        """
        Enables channel average and prepares a priori flags in a sparse pattern across
        channels such that we can test (back)propagation of flags after channel-averaging.
        One channel is flagged every 'chanbin'
        With chanbin=2, 50% of channels will be a priori flagged (X 0 X 0 X 0...)
        With chanbin-3, 33% of channels will be a priori flagged, and so on (X 0 0 X 0 0...)
        This would maximize the "loss" of flags as seen in CAS-12737

        :param chanbin: chanbin as used in flagdata
        :param mode: auto-flag mode
        :param kwargs: Use kwargs to pass mode specific parameters, such as clipminmax for
        clip, etc.
        :return: res+apriori_flags+final_flags. res is the flagdata summary dict from the
        MS after applying flagging with channelavg. apriori_flags is the FLAG column before
        applying channelavg+autoflag_method. final_flags is the FLAG column after applying
        channelavg+autoflag_method.
        """
        def get_nchan(ims):
            """
            This function assumes single-SPW (as is the case in this test) or all SPWs
            have the same number of channels.

            :param ims: an MS name
            :return: number of channels in SPW(s)
            """
            try:
                tbt = table()
                tbt.open(os.path.join(ims, 'SPECTRAL_WINDOW'))
                chans = tbt.getcol('NUM_CHAN')
                if len(chans) < 1:
                    raise RuntimeError('Inconsistency found, NUM_CHAN: {}'.format(chans))
                if not np.all(chans[0] == chans):
                    raise RuntimeError('This supports only MSs with all SPWs with the same '
                                       'number of channels. Got NUM_CHAN: {}'.format(chans))
                nchan = chans[0]
            except RuntimeError as exc:
                raise RuntimeError('Error while trying to figure out the #channels: {}'.
                                   format(exc))
            finally:
                tbt.close()

            return nchan

        flagdata(vis=ims, mode='unflag')

        # Pre-flag channels, for example '*:0,1,2,4,...62'
        nchan = get_nchan(ims)
        flag_chans = np.arange(0, nchan, chanbin)
        flag_spw_str = '*:{}'.format(';'.join(['{}'.format(chan) for chan in flag_chans]))
        flagdata(vis=ims, mode='manual', spw=flag_spw_str)

        apriori_flags = self.get_flags(self.vis)

        res_avg = flagdata(vis=ims, mode=mode, channelavg=True, chanbin=chanbin, **kwargs)

        res = flagdata(vis=ims, mode='summary')

        final_flags = self.get_flags(self.vis)

        return res, apriori_flags, final_flags

    def test_propagation_clip_chanbin_2(self):
        """ clip, chanavg, chanbin=2, propagate flags forth and back """

        # Make clip flag something (if no flags are added, the flag cube is not written)
        res, apriori_flags, final_flags =\
            self.run_auto_flag_preavg_propagation(chanbin=2, ims=self.vis,
                                                  clipminmax=[0.0, 0.1])

        self.assertEqual(res['total'], 1024)
        # Before CAS-12727, there is some 'loss' of flags. This would be: 44
        # Instead of >= 512 (a priori)
        self.assertEqual(res['flagged'], 534)
        self.assertTrue(self.check_flags_preserved(apriori_flags, final_flags),
                        'Not all the flags set "before" are set "after"')

    def test_propagation_clip_chanbin_3(self):
        """ clip, chanavg, chanbin=3, propagate flags forth and back """

        # Make clip flag something (if no flags are added, the flag cube is not written)
        res, apriori_flags, final_flags =\
            self.run_auto_flag_preavg_propagation(chanbin=3, ims=self.vis,
                                                  clipminmax=[0.001, 0.1])

        self.assertEqual(res['total'], 1024)
        # Before CAS-12727, there is some 'loss' of flags. This would be: 40
        # Instead of >= 352 (a priori)
        self.assertEqual(res['flagged'], 368)
        self.assertTrue(self.check_flags_preserved(apriori_flags, final_flags),
                        'Not all the flags set "before" are set "after"')

    def test_propagation_tfcrop_chanbin_4(self):
        """ tfcrop, chanavg, chanbin=4, propagate flags forth and back """

        # Make tfcrop flag something (if no flags are added, the flag cube is not written)
        res, apriori_flags, final_flags =\
            self.run_auto_flag_preavg_propagation(chanbin=4, ims=self.vis,
                                                  mode='tfcrop', extendflags=False)

        self.assertEqual(res['total'], 1024)
        # Before CAS-12727, there is some 'loss' of flags. This would be: 68
        # Instead of >= 256
        self.assertEqual(res['flagged'], 307)
        self.assertTrue(self.check_flags_preserved(apriori_flags, final_flags),
                        'Not all the flags set "before" are set "after"')

    def test_propagation_rflag_chanbin_5(self):
        """ rflag, chanavg, chanbin=2, propagate flags forth and back """

        # Make rflag flag something (if no flags are added, the flag cube is not written)
        res, apriori_flags, final_flags =\
            self.run_auto_flag_preavg_propagation(chanbin=5, ims=self.vis,
                                                  mode='rflag', extendflags=False)

        self.assertEqual(res['total'], 1024)
        # Before CAS-12727, there is some 'loss' of flags. This would be: 35
        # Instead of >= 208
        self.assertEqual(res['flagged'], 236)
        self.assertTrue(self.check_flags_preserved(apriori_flags, final_flags),
                        'Not all the flags set "before" are set "after"')

    def test_propagation_clip_chanbin_64(self):
        """ clip, chanavg, chanbin=64 (all), propagate flags forth and back """

        # Make clip flag something (if no flags are added, the flag cube is not written)
        # Use min=0.0025 to flag very little but still something
        res, apriori_flags, final_flags =\
            self.run_auto_flag_preavg_propagation(chanbin=64, ims=self.vis,
                                                  clipminmax=[0.004, 0.1])

        self.assertEqual(res['total'], 1024)
        # Before CAS-12727, there is some 'loss' of flags. This would be: 196
        # (the total is >= 16 a priori, but losing some of the initial flags which would
        # be overwritten as False).
        self.assertEqual(res['flagged'], 205)
        self.assertTrue(self.check_flags_preserved(apriori_flags, final_flags),
                        'Not all the flags set "before" are set "after"')


@unittest.skipIf(False,
                 "These tests were added in CAS-12737. Not clear what would be the right"
                 "place for them.")
class test_flags_propagation_timeavg(test_flags_propagation_base):
    """
    Tests on the number and positions of flags when using
       flagdata + timeavg + autoflag_methods AND the dataset is already flagged
    ... where timeavg is implemented via the AveragingTVI
    This is to make sure that flags set before the flagdata command are preserved
    (CAS-12737). Similarly as in the tests test_flags_propagation_timeavg, the tests of this
    class check the expected number of flags from several methods (clip, tfcrop, rflag) and
    that all the data points originally flagged are still flagged after applying, in the
    exact same positions.

    Uses the small VLA dataset from "data4timeavg" which has enough integrations to test
    a range of timebins

    To illustrate the potential "loss" of flags before the fix from CAS-12737, the tests
    use a range of timebin values (2s...100s) with intentionally sparse "a priori" flags
    like
    X 0 X 0 X 0 X 0     (with timebin=2 could produce a total loss of "a priori" flags)
    or
    X 0 0 X 0 0 X 0 0   (with timebin=3 could produce a total loss of "a priori" flags)
    ...

    There are notes in the comments that give the final number of flags that would be seen
    before the fix from CAS-12737 (much lower, lower than the initial "a priori" flags).
    """

    def setUp(self):
        self.setUp_data4timeavg()

    def run_auto_flag_preavg_propagation(self, timebin=2, mode='clip', ims='', **kwargs):
        """
        Enables time average and prepares a priori flags in a sparse pattern through rows/
        time. The pattern is then used to test the (back)propagation of flags after
        time-averaging.
        One row or timestamp is flagged every 'timebin' where timebin is an integer flagging
        step.
        With timebin=2, 50% of timestamps will be flagged (X 0 X 0 X 0...)
        With timebin-3, 33% of timestamps will be flagged (X 0 0 X 0 0...) and so on.
        This pattern maximizes the "loss" of flags as seen in CAS-12737.
        Uses the column 'TIME_CENTROID' (and the time reference from there) to find the list
        of timestamps to flag.

        :param timebin: number of timestamps to average (in time) - does not check actual
                        integrations times
        :param mode: one auto-flag mode
        :param ims: input ms name
        :param kwargs: to pass mode specific parameters, such as rflag thresholds, etc.
        :return: res+apriori_flags+final_flags. res is the flagdata summary dict from the
        MS after applying flagging with timeavg. apriori_flags is the FLAG column before
        applying timeavg+autoflag_method. final_flags is the FLAG column after applying
        timeavg+autoflag_method.
        """

        def get_unique_ms_times(ims):
            """
            Get the list of unique time stamps of the MS (from TIME_CENTROID).

            :param: ims: an MS name
            :return: list of unique times in the MS. Times as produced by the quanta tool.
            """
            try:
                tbt = table()
                tbt.open(ims)
                times = tbt.getcol('TIME_CENTROID')

                ref = tbt.getcolkeyword('TIME_CENTROID', 'MEASINFO')['Ref']
            except RuntimeError as exc:
                pass
            finally:
                tbt.close()

            centroids = np.unique(times)
            # Produce time records ready for flagdata.
            # This could be done without measures tool:
            # times = [qat.time({'unit': 's', 'value': cent, 'refer': ref, # 'UTC'
            #                    'type': 'epoch'},
            #                   form=['ymd'], prec=9)[0]
            #          for cent in centroids]
            # Or even with plain string formatting:
            # times = [time.strftime('%Y/%m/%d/%H:%M:%S.%f',
            #          time.gmtime(cent)) for cent in  centroids]
            # But better to produce times with the measures tool and using MEASINFO:
            qat = quanta()
            met = measures()
            times = [qat.time(met.epoch('ref', '{}s'.format(cent))['m0'], form=['ymd'],
                              prec=9)[0]
                     for cent in centroids]
            return times

        flagdata(vis=ims, mode='unflag')

        # Pre-flag some timestamps, at 'timebin' steps
        times = get_unique_ms_times(ims)
        flag_times = ['timerange={}'.format(one) for one in times[0::timebin]]

        flagdata(vis=ims, mode='list', inpfile=flag_times)

        apriori_flags = self.get_flags(self.vis)

        res_avg = flagdata(vis=ims, mode=mode, timeavg=True, timebin='{}s'.
                           format(timebin), **kwargs)

        res = flagdata(vis=ims, mode='summary')

        final_flags = self.get_flags(self.vis)

        return res, apriori_flags, final_flags

    def test_propagation_clip_timebin_2s(self):
        """ clip, timeavg, timebin=2, propagate flags forth and back """

        # Make clip flag something (if no flags are added, the flag cube is not written)
        res, apriori_flags, final_flags =\
            self.run_auto_flag_preavg_propagation(timebin=2, ims=self.vis,
                                                  clipminmax=[0.0, 0.1])

        self.assertEqual(res['total'], 25600)
        # Before CAS-12727, there is some 'loss' of flags. This would be: 1490
        self.assertEqual(res['flagged'], 10311)
        self.assertTrue(self.check_flags_preserved(apriori_flags, final_flags),
                        'Not all the flags set "before" are set "after"')

    def test_propagation_clip_timebin_5s(self):
        """ clip, timeavg, timebin=5, propagate flags forth and back """

        # Make clip flag something (if no flags are added, the flag cube is not written)
        res, apriori_flags, final_flags =\
            self.run_auto_flag_preavg_propagation(timebin=5, ims=self.vis,
                                                  clipminmax=[0.001, 0.1])

        self.assertEqual(res['total'], 25600)
        # Before CAS-12727, there is some 'loss' of flags. This would be: 1339
        self.assertEqual(res['flagged'], 5140)
        self.assertTrue(self.check_flags_preserved(apriori_flags, final_flags),
                        'Not all the flags set "before" are set "after"')

    def test_propagation_tfcrop_timebin_20(self):
        """ tfcrop, timeavg, timebin=20, propagate flags forth and back """

        res, apriori_flags, final_flags =\
            self.run_auto_flag_preavg_propagation(timebin=20, ims=self.vis,
                                                  mode='tfcrop', extendflags=False)

        self.assertEqual(res['total'], 25600)
        # Before CAS-12727, there is some 'loss' of flags. This would be: 68
        # Instead of >= 1280  (= 5 rows x 4 pol x 64 chan)
        self.assertEqual(res['flagged'], 2905)
        self.assertTrue(self.check_flags_preserved(apriori_flags, final_flags),
                        'Not all the flags set "before" are set "after"')

    def test_propagation_rflag_timebin_20(self):
        """ rflag, timeavg, timebin=20, propagate flags forth and back """

        res, apriori_flags, final_flags =\
            self.run_auto_flag_preavg_propagation(timebin=20, ims=self.vis,
                                                  mode='rflag', extendflags=False)

        self.assertEqual(res['total'], 25600)
        # Before CAS-12727, there is some 'loss' of flags. This would be: 756
        # Instead of >= 1280
        self.assertEqual(res['flagged'], 3586)
        self.assertTrue(self.check_flags_preserved(apriori_flags, final_flags),
                        'Not all the flags set "before" are set "after"')

    def test_propagation_clip_timebin_100s(self):
        """ clip, timeavg, timebin=100, propagate flags forth and back """

        # Make clip flag something (if no flags are added, the flag cube is not written)
        res, apriori_flags, final_flags =\
            self.run_auto_flag_preavg_propagation(timebin=100, ims=self.vis,
                                                  clipminmax=[0.001, 0.1])

        self.assertEqual(res['total'], 25600)
        # Before CAS-12727, there is some 'loss' of flags. This would be: 1339
        self.assertEqual(res['flagged'], 1609)
        self.assertTrue(self.check_flags_preserved(apriori_flags, final_flags),
                        'Not all the flags set "before" are set "after"')


# Cleanup class
class cleanup(test_base):

    def tearDown(self):
        os.system('rm -rf ngc5921.*ms* testwma*ms*')
        os.system('rm -rf flagdatatest.*ms*')
        os.system('rm -rf missing-baseline.*ms*')
        os.system('rm -rf multiobs.*ms*')
        os.system('rm -rf uid___A002_X30a93d_X43e_small.*ms*')
        os.system('rm -rf Four_ants_3C286*.ms')
        os.system('rm -rf shadow*.*ms*')
        os.system('rm -rf testmwa.*ms*')
        os.system('rm -rf cal.fewscans.bpass*')
        os.system('rm -rf X7ef.tsys* ap314.gcal*')
        os.system('rm -rf list*txt*')
        os.system('rm -rf fourrows*')
        os.system('rm -rf SDFloatColumn*')
        os.system('rm -rf *weight*ms*')
        os.system('rm -rf uid___A002_X72c4aa_X8f5_scan21_spw18*')
        os.system('rm -rf test_residual_step*.ms')

    def test_runTest(self):
        '''flagdata: Cleanup'''
        pass


def suite():
    return [test_dict_consolidation,
            test_antint,
            test_rflag,
            test_rflag_evla,
            test_tfcrop,
            test_shadow,
            test_selections,
            test_selections2,
            test_alma,
            test_statistics_queries,
            test_msselection,
            test_elevation,
            test_list_list,
            test_list_file,
            test_clip,
            test_CASA_4_0_bug_fix,
            test_correlations,
            test_tsys,
            test_bandpass,
            test_newcal,
            test_weight_spectrum,
            test_float_column,
            test_tbuff,
            TestMergeManualTimerange,
            test_preaveraging,
            test_preaveraging_rflag_residual,
            test_virtual_col,
            test_list_modes_forbidden_with_avg,
            test_auto_methods_display,
            test_flags_propagation_channelavg,
            test_flags_propagation_timeavg,
            cleanup]

if is_CASA6:    
    if __name__ == '__main__':
        unittest.main()<|MERGE_RESOLUTION|>--- conflicted
+++ resolved
@@ -50,11 +50,7 @@
 # Test of flagdata modes
 #
 
-<<<<<<< HEAD
-def check_eq(result, total, flagged):
-=======
 def func_test_eq(result, total, flagged):
->>>>>>> d580a8e0
 
     print("%s of %s data was flagged, expected %s of %s" % \
     (result['flagged'], result['total'], flagged, total))
@@ -583,11 +579,7 @@
         self.assertEqual(res['correlation']['RR']['flagged'], 43)
         self.assertEqual(res['correlation']['LL']['flagged'], 0)
         flagdata(vis=self.vis, mode='extend', extendpols=True, savepars=False)
-<<<<<<< HEAD
-        check_eq(flagdata(vis=self.vis, mode='summary', correlation='Ll'), 1099776, 43)
-=======
         func_test_eq(flagdata(vis=self.vis, mode='summary', correlation='Ll'), 1099776, 43)
->>>>>>> d580a8e0
         
     def test_extendtime(self):
         '''flagdata:: Extend the flags created by tfcrop'''
@@ -1328,11 +1320,7 @@
 #        print("Test of mode = 'quack'")
 #        print("parallel quack")
 #        flagdata(vis=self.vis, mode='quack', quackinterval=[1.0, 5.0], antenna=['2', '3'], correlation='RR')
-<<<<<<< HEAD
-#        check_eq(flagdata(vis=self.vis, mode='summary'), 2854278, 22365)
-=======
 #        func_test_eq(flagdata(vis=self.vis, mode='summary'), 2854278, 22365)
->>>>>>> d580a8e0
 #
     def test9(self):
         '''flagdata: quack mode'''
@@ -1365,21 +1353,6 @@
         '''flagdata: quack mode, quackincrement'''
         flagdata(vis=self.vis, mode='quack', quackinterval=50, quackmode='endb', quackincrement=True,
                  savepars=False, flagbackup=False)
-<<<<<<< HEAD
-        check_eq(flagdata(vis=self.vis, mode='summary'), 2854278, 571536)
-
-        flagdata(vis=self.vis, mode='quack', quackinterval=20, quackmode='endb', quackincrement=True,
-                 savepars=False, flagbackup=False)
-        check_eq(flagdata(vis=self.vis, mode='summary'), 2854278, 857304)
-        
-        flagdata(vis=self.vis, mode='quack', quackinterval=150, quackmode='endb', quackincrement=True,
-                 savepars=False, flagbackup=False)
-        check_eq(flagdata(vis=self.vis, mode='summary'), 2854278, 1571724)
-        
-        flagdata(vis=self.vis, mode='quack', quackinterval=50, quackmode='endb', quackincrement=True,
-                 savepars=False, flagbackup=False)
-        check_eq(flagdata(vis=self.vis, mode='summary'), 2854278, 1762236)
-=======
         func_test_eq(flagdata(vis=self.vis, mode='summary'), 2854278, 571536)
 
         flagdata(vis=self.vis, mode='quack', quackinterval=20, quackmode='endb', quackincrement=True,
@@ -1393,8 +1366,7 @@
         flagdata(vis=self.vis, mode='quack', quackinterval=50, quackmode='endb', quackincrement=True,
                  savepars=False, flagbackup=False)
         func_test_eq(flagdata(vis=self.vis, mode='summary'), 2854278, 1762236)
->>>>>>> d580a8e0
-#        flagdata(vis=self.vis, mode='unflag', savepars=False, flagbackup=False)
+        # flagdata(vis=self.vis, mode='unflag', savepars=False, flagbackup=False)
 
     def test_quackincrement_list(self):
         
@@ -1453,20 +1425,12 @@
     def test_antenna(self):
         '''flagdata: antenna selection'''
         flagdata(vis=self.vis, antenna='VA02', savepars=False,flagbackup=False)
-<<<<<<< HEAD
-        check_eq(flagdata(vis=self.vis, mode='summary', antenna='VA02'), 196434, 196434)
-=======
         func_test_eq(flagdata(vis=self.vis, mode='summary', antenna='VA02'), 196434, 196434)
->>>>>>> d580a8e0
 
     def test_spw(self):
         '''flagdata: spw selection'''
         flagdata(vis=self.vis, spw='0', savepars=False,flagbackup=False)
-<<<<<<< HEAD
-        check_eq(flagdata(vis=self.vis, mode='summary', antenna='2'), 196434, 196434)
-=======
         func_test_eq(flagdata(vis=self.vis, mode='summary', antenna='2'), 196434, 196434)
->>>>>>> d580a8e0
 
     def test_spw_list(self):
         '''flagdata: spw selection in list mode''' 
@@ -1506,21 +1470,12 @@
 
     def test_correlation(self):
         flagdata(vis=self.vis, correlation='LL', savepars=False, flagbackup=False)
-<<<<<<< HEAD
-        check_eq(flagdata(vis=self.vis, mode='summary', antenna='2'), 196434, 98217)
-        check_eq(flagdata(vis=self.vis, mode='summary', correlation='RR'), 1427139, 0)
-#        flagdata(vis=self.vis, mode='unflag', savepars=False, flagbackup=False)
-        self.unflag_ms()
-        flagdata(vis=self.vis, correlation='LL,RR', savepars=False, flagbackup=False)
-        check_eq(flagdata(vis=self.vis, mode='summary', antenna='2'), 196434, 196434)
-=======
         func_test_eq(flagdata(vis=self.vis, mode='summary', antenna='2'), 196434, 98217)
         func_test_eq(flagdata(vis=self.vis, mode='summary', correlation='RR'), 1427139, 0)
 #        flagdata(vis=self.vis, mode='unflag', savepars=False, flagbackup=False)
         self.unflag_ms()
         flagdata(vis=self.vis, correlation='LL,RR', savepars=False, flagbackup=False)
         func_test_eq(flagdata(vis=self.vis, mode='summary', antenna='2'), 196434, 196434)
->>>>>>> d580a8e0
         
 #        flagdata(vis=self.vis, mode='unflag', savepars=False, flagbackup=False)
         self.unflag_ms()
@@ -1530,48 +1485,28 @@
         self.assertEqual(res['flagged'], 204979)
 #        flagdata(vis=self.vis, correlation='LL RR')
 #        flagdata(vis=self.vis, correlation='LL ,, ,  ,RR')
-<<<<<<< HEAD
-#        check_eq(flagdata(vis=self.vis, mode='summary', antenna='2'), 196434, 196434)
-=======
 #        func_test_eq(flagdata(vis=self.vis, mode='summary', antenna='2'), 196434, 196434)
->>>>>>> d580a8e0
 
     def test_field(self):
         '''flagdata: field selection'''
         flagdata(vis=self.vis, field='0', savepars=False, flagbackup=False)
-<<<<<<< HEAD
-        check_eq(flagdata(vis=self.vis, mode='summary', antenna='2'), 196434, 39186)
-=======
         func_test_eq(flagdata(vis=self.vis, mode='summary', antenna='2'), 196434, 39186)
->>>>>>> d580a8e0
 
     def test_uvrange(self):
         '''flagdata: uvrange selection'''
         flagdata(vis=self.vis, uvrange='200~400m', savepars=False, flagbackup=False)
-<<<<<<< HEAD
-        check_eq(flagdata(vis=self.vis, mode='summary', antenna='VA02'), 196434, 55944)
-=======
         func_test_eq(flagdata(vis=self.vis, mode='summary', antenna='VA02'), 196434, 55944)
->>>>>>> d580a8e0
 
     def test_timerange(self):
         '''flagdata: timerange selection'''
         flagdata(vis=self.vis, timerange='09:50:00~10:20:00', savepars=False,
                  flagbackup=False)
-<<<<<<< HEAD
-        check_eq(flagdata(vis=self.vis, mode='summary', antenna='2'), 196434, 6552)
-=======
         func_test_eq(flagdata(vis=self.vis, mode='summary', antenna='2'), 196434, 6552)
->>>>>>> d580a8e0
 
     def test_array(self):
         '''flagdata: array selection'''
         flagdata(vis=self.vis, array='0', savepars=False, flagbackup=False)
-<<<<<<< HEAD
-        check_eq(flagdata(vis=self.vis, mode='summary', antenna='2'), 196434, 196434)
-=======
         func_test_eq(flagdata(vis=self.vis, mode='summary', antenna='2'), 196434, 196434)
->>>>>>> d580a8e0
                 
     def test_action(self):
         '''flagdata: action = calculate'''
@@ -1585,21 +1520,12 @@
         self.assertEqual(flagdata(vis=self.vis, mode='summary', antenna='2')['flagged'],98217)
         self.assertEqual(flagdata(vis=self.vis, mode='summary', correlation='RR')['flagged'], 0)
 
-<<<<<<< HEAD
-#        check_eq(flagdata(vis=self.vis, mode='summary', antenna='2'), 196434, 98217)
-#        check_eq(flagdata(vis=self.vis, mode='summary', correlation='RR'), 1427139, 0)
-#        flagdata(vis=self.vis, mode='unflag', savepars=False, flagbackup=False)
-        self.unflag_ms()
-        flagdata(vis=self.vis, correlation='LL,RR,RL', savepars=False, flagbackup=False)
-        check_eq(flagdata(vis=self.vis, mode='summary', antenna='2'), 196434, 196434)
-=======
 #        func_test_eq(flagdata(vis=self.vis, mode='summary', antenna='2'), 196434, 98217)
 #        func_test_eq(flagdata(vis=self.vis, mode='summary', correlation='RR'), 1427139, 0)
 #        flagdata(vis=self.vis, mode='unflag', savepars=False, flagbackup=False)
         self.unflag_ms()
         flagdata(vis=self.vis, correlation='LL,RR,RL', savepars=False, flagbackup=False)
         func_test_eq(flagdata(vis=self.vis, mode='summary', antenna='2'), 196434, 196434)
->>>>>>> d580a8e0
         
     def test_multi_timerange(self):
         '''flagdata: CAS-5300, in list mode, flag multiple timerange intervals'''
@@ -1632,11 +1558,7 @@
     def test_wvr(self):
         '''flagdata: flag WVR correlation'''
         flagdata(vis=self.vis, correlation='I', savepars=False, flagbackup=False)
-<<<<<<< HEAD
-        check_eq(flagdata(vis=self.vis, mode='summary', spw='0'),608, 608)
-=======
         func_test_eq(flagdata(vis=self.vis, mode='summary', spw='0'),608, 608)
->>>>>>> d580a8e0
 
     def test_abs_wvr(self):
         '''flagdata: clip ABS_WVR'''
@@ -1806,68 +1728,40 @@
     def test_lower(self):
         flagdata(vis = self.vis, mode = 'elevation', savepars=False)
         
-<<<<<<< HEAD
-        check_eq(flagdata(vis=self.vis, mode='summary'), self.all, 0)
-=======
         func_test_eq(flagdata(vis=self.vis, mode='summary'), self.all, 0)
->>>>>>> d580a8e0
 
         flagdata(vis = self.vis, mode = 'elevation', lowerlimit = 50, savepars=False,
                  flagbackup=False)
 
-<<<<<<< HEAD
-        check_eq(flagdata(vis=self.vis, mode='summary'), self.all, 0)
-=======
         func_test_eq(flagdata(vis=self.vis, mode='summary'), self.all, 0)
->>>>>>> d580a8e0
 
         flagdata(vis = self.vis, mode = 'elevation', lowerlimit = 55, savepars=False,
                  flagbackup=False)
 
-<<<<<<< HEAD
-        check_eq(flagdata(vis=self.vis, mode='summary'), self.all, self.x55)
-=======
         func_test_eq(flagdata(vis=self.vis, mode='summary'), self.all, self.x55)
->>>>>>> d580a8e0
 
         flagdata(vis = self.vis, mode = 'elevation', lowerlimit = 60, savepars=False,
                  flagbackup=False)
 
-<<<<<<< HEAD
-        check_eq(flagdata(vis=self.vis, mode='summary'), self.all, self.x60)
-=======
         func_test_eq(flagdata(vis=self.vis, mode='summary'), self.all, self.x60)
->>>>>>> d580a8e0
 
         flagdata(vis = self.vis, mode = 'elevation', lowerlimit = 65, savepars=False,
                  flagbackup=False)
 
-<<<<<<< HEAD
-        check_eq(flagdata(vis=self.vis, mode='summary'), self.all, self.x65)
-=======
         func_test_eq(flagdata(vis=self.vis, mode='summary'), self.all, self.x65)
->>>>>>> d580a8e0
 
     def test_upper(self):
         flagdata(vis = self.vis, mode = 'elevation', upperlimit = 60, savepars=False,
                  flagbackup=False)
 
-<<<<<<< HEAD
-        check_eq(flagdata(vis=self.vis, mode='summary'), self.all, self.all - self.x60)
-=======
         func_test_eq(flagdata(vis=self.vis, mode='summary'), self.all, self.all - self.x60)
->>>>>>> d580a8e0
 
 
     def test_interval(self):
         flagdata(vis = self.vis,mode = 'elevation',lowerlimit = 55,upperlimit = 60,
                   savepars=False,flagbackup=False)
 
-<<<<<<< HEAD
-        check_eq(flagdata(vis=self.vis, mode='summary'), self.all, self.all - (self.x60 - self.x55))
-=======
         func_test_eq(flagdata(vis=self.vis, mode='summary'), self.all, self.all - (self.x60 - self.x55))
->>>>>>> d580a8e0
 
 
 class test_list_file(test_base):
