--- conflicted
+++ resolved
@@ -32,7 +32,7 @@
  *
  * File Name2Table.h
  */
-#include "ASDMTableBase.h"
+#include <alma/apps/asdm2MS/ASDMTableBase.h>
 
 #include <map>
 #include <set>
@@ -52,10 +52,4 @@
     };
 } // end namespace asdm
 
-<<<<<<< HEAD
-=======
- public:
-  static const set<ASDM_TABLE_BASE*>& find(const std::vector<string>& name,bool verbose=false);
-};
->>>>>>> 6fd0881b
 #endif // _NAME2TABLE_H_