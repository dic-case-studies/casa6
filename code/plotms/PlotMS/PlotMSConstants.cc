--- conflicted
+++ resolved
@@ -53,7 +53,6 @@
 bool PMS::axisIsData(Axis axis) {
     switch(axis) {
     case AMP: case PHASE: case REAL: case IMAG: case WTxAMP: 
-<<<<<<< HEAD
     case GAMP: case GPHASE: case GREAL: case GIMAG:
     case DELAY: case SWP: case TSYS: case OPAC:
     case TEC: case ANTPOS: return true;
@@ -66,9 +65,6 @@
     case GAMP: case GPHASE: case GREAL: case GIMAG:
     case DELAY: case SWP: case TSYS: case OPAC:
     case TEC: case ANTPOS: return true;
-=======
-    case GAMP: case GPHASE: case GREAL: case GIMAG: return true;
->>>>>>> d68b56e0
     default: return false;
     }
 }
@@ -176,20 +172,6 @@
         return DEGREES;
     case HA0:
         return HOURS;
-<<<<<<< HEAD
-    case RADIAL_VELOCITY:
-        return KILOMETERS_PER_SECOND;
-    case DELAY:
-        return NANOSECONDS;
-    case TSYS:
-    case TSKY:
-        return KELVIN;
-    case OPAC:
-        return NEPERS;
-    case RHO:
-        return KILOMETERS;
-    case ATM:
-=======
    case RADIAL_VELOCITY:
         return KILOMETERS_PER_SECOND;
    case DELAY:
@@ -202,7 +184,6 @@
    case RHO:
         return KILOMETERS;
    case ATM:
->>>>>>> d68b56e0
         return PERCENT;
     default:
         return UNONE;
