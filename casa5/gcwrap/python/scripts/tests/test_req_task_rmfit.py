##########################################################################
# test_req_task_rmfit.py
#
# Copyright (C) 2018
# Associated Universities, Inc. Washington DC, USA.
#
# This script is free software; you can redistribute it and/or modify it
# under the terms of the GNU Library General Public License as published by
# the Free Software Foundation; either version 2 of the License, or (at your
# option) any later version.
#
# This library is distributed in the hope that it will be useful, but WITHOUT
# ANY WARRANTY; without even the implied warranty of MERCHANTABILITY or
# FITNESS FOR A PARTICULAR PURPOSE.  See the GNU Library General Public
# License for more details.
#
# [Add the link to the JIRA ticket here once it exists]
#
# Based on the requirements listed in plone found here:
# https://casa.nrao.edu/casadocs-devel/stable/global-task-list/task_rmfit/about
#
#
##########################################################################

CASA6 = False
try:
    import casatools
    from casatasks import rmfit
    CASA6 = True
    myia = casatools.image()
    tb = casatools.table()
    mypo = casatools.imagepol()
    myia = casatools.image()
    ctsys_resolve = casatools.ctsys.resolve
except ImportError:
    from __main__ import default
    from tasks import *
    from taskinit import *
    from casa_stack_manip import stack_frame_find
    casa_stack_rethrow = stack_frame_find().get('__rethrow_casa_exceptions', False)
    mypo = potool()
    myia = iatool()
    def ctsys_resolve(data):
        if os.path.exists(os.environ.get('CASAPATH').split()[0] + '/data/casa-data-req'):
            return os.path.join(os.environ.get('CASAPATH').split()[0], 'data/casa-data-req', data)
        else:
            return os.path.join(os.environ.get('CASAPATH').split()[0], 'casa-data-req', data)

import sys
import os
import numpy
import unittest
import shutil
from filecmp import dircmp
import math

## DATA ## 
<<<<<<< HEAD

if CASA6:
    casaim = casatools.ctsys.resolve('unittest/rmfit/ngc5921.clean.image/')
else:
    casaim = os.environ.get('CASAPATH').split()[0] + '/casatestdata/unittest/rmfit/ngc5921.clean.image/'
    
=======
casaim = ctsys_resolve('image/ngc5921.clean.image/')
eq_beams = ctsys_resolve('fits/pol_eq_beams.fits')
neq_beams = ctsys_resolve('fits/pol_neq_beams.fits')
>>>>>>> eb1fbe4a
outfile = 'out.im'

def table_comp(im1, im2):
    tb.open(im1)
    table1 = tb.getcol('map')
    tb.close()
    
    tb.open(im2)
    table2= tb.getcol('map')
    tb.close()
    
    return((table1 == table2).all())
    
    
class rmfit_test(unittest.TestCase):
    
    def setUp(self):
        
        if not CASA6:
            default(rmfit)
        
        myia.fromshape(outfile, [20, 20, 4, 20])
        myia.addnoise()
        myia.done()
    
    def tearDown(self):
        mypo.done()
        for f in (
            outfile, 'rm.im', 'out2.im', 'rm2.im', 'rm1.im',
            'rm_input.im', 'xx.im', 'yy.im'
        ):
            if os.path.exists(f):
                shutil.rmtree(f)
    
    def test_makesImage(self):
        '''
            test_makesImage
            ------------------
            
            This test checks that a rotation measure image is generated when the task is run.
        '''
        
        rmfit(imagename=outfile, rm='rm.im')
        self.assertTrue(os.path.exists('rm.im'))
        
    def test_needsQUV(self):
        '''
            test_needsQUV
            ----------------
            
            This test checks that if the image provided doesn't have Stokes Q, U, or V the task will fail to execute
        '''
        
        if CASA6 or casa_stack_rethrow:
            with self.assertRaises(RuntimeError):
                rmfit(imagename=casaim, rm='rm.im')
        else:
            self.assertTrue(True != rmfit(imagename=casaim, rm='rm.im'))
        
        
    def test_multiImage(self):
        '''
            test_multiImage
            ------------------
            
            This test checks that rmfit can take multiple image names
        '''
        
        outfile2 = 'out2.im'
        myia.fromshape(outfile2, [20, 20, 4, 20])
        myia.addnoise()
        #csys = myia.coordsys()
        #refval = csys.referencevalue()['numeric']
        #refval[3] = 1.5e9
        #csys.setreferencevalue(refval)
        #myia.setcoordsys(csys.torecord())
        myia.done()
        rmfit(imagename=[outfile, outfile2], rm='rm.im')
        
        self.assertTrue(os.path.exists('rm.im'))
        
    
    def test_sigmaParam(self):
        '''
            test_sigmaParam
            -----------------
            
            Test that the sigma parameter gives the thermal noise in Stokes U and Q
        '''
        
        try:
            rmfit(imagename=outfile, rm='rm.im', sigma=3)
        except Exception:
            self.fail()
        rmfit(imagename=outfile, rm='rm2.im')
        
        self.assertFalse(table_comp('rm.im', 'rm2.im'))
        
    def test_maxpaerr(self):
        '''
            test_maxpaerr
            ---------------
            
            Test that the maxpaerr parameter changes the max allowed position angle
        '''

        try:
            rmfit(imagename=outfile, rm='rm.im', maxpaerr=1)
        except Exception:
            self.fail()
        rmfit(imagename=outfile, rm='rm2.im')
        
        self.assertFalse(table_comp('rm.im', 'rm2.im'))
        
    def test_rmfgparam(self):
        '''
            test_rmfgparam
            -----------------
            
            Test that rmfg is used to specify a foreground rmvalue which is subtracted
        '''
        
        try:
            rmfit(imagename=outfile, rm='rm.im', rmfg=1)
        except Exception:
            self.fail()
        rmfit(imagename=outfile, rm='rm2.im')
        
        self.assertFalse(table_comp('rm.im', 'rm2.im'))
        
    def test_freqAmount(self):
        '''
            test_freqAmount
            -----------------
            
            This test checks that rmfit will only work if the provided image has more than two frequency channels
        '''
        
        outfile2 = 'out2.im'
        myia.fromshape(outfile2, [20,20,4,1])
        myia.addnoise()
        myia.done()
        
        try:
            rmfit(imagename=outfile, rm='rm.im')
        except Exception:
            self.fail()

        if CASA6 or casa_stack_rethrow:
            with self.assertRaises(RuntimeError):
                rmfit(imagename=outfile2, rm ='rm2.im')
        else:
            self.assertTrue(True != rmfit(imagename=outfile2, rm='rm2.im'))
            
    def test_axisDiff(self):
        '''
            test_axisDiff
            ---------------
            
            This tests checks that the task will still run with multiple images with differing spectal axis dimensions
        '''
        
        outfile2 = 'out2.im'
        myia.fromshape(outfile2, [20,20,4,5])
        myia.addnoise()
        myia.done()

        try:
            rmfit(imagename=[outfile, outfile2], rm='rm.im')
        except Exception:
            self.fail()
 
    def test_rmmax(self):
        '''
            test_rmmax
            ------------
            
            This test checks that the rmmax param gives the max absolute RM value that should be solved for
        '''
        
        #TODO I'm not sure exactly how to do this one. I'm unsure what effects that this task is supposed to have on the image
        # come back to this one
        
        rmfit(imagename=outfile, rm='rm.im', rmmax=100000000, sigma=0.001)
        rmfit(imagename=outfile, rm='rm2.im', rmmax=10.0, sigma=0.001)
        
        tb.open('rm.im')
        rmCol = tb.getcol('map')
        tb.close()
        
        tb.open('rm2.im')
        rm2Col = tb.getcol('map')
        tb.close()
        
        self.assertFalse(numpy.all(rmCol == rm2Col))
        
    # Merged in test cases
    def test_rmfit_basics(self):
        """Sanity tests for task rmfit"""
        #myia = iatool()
        outfile = "xx.im"
        myia.fromshape(outfile, [20, 20, 4, 20])
        myia.addnoise()
        myia.done()
        myrm = "rm1.im"
        try:
            rmfit(imagename=outfile, rm=myrm)
        except Exception:
            self.fail()
        myia.open(myrm)
        self.assertTrue((myia.shape() == [20, 20]).all())
        got1 = myia.statistics(list=True, verbose=True)['sumsq']
        myia.done()
     
        # test concatenation of images
        outfile = "yy.im"
        myia.fromshape(outfile, [20, 20, 4, 20])
        myia.addnoise()
        csys = myia.coordsys()
        refval = csys.referencevalue()['numeric']
        refval[3] = 1.5e9
        csys.setreferencevalue(refval)
        myia.setcoordsys(csys.torecord())
        myia.done()
        images = ["xx.im", "yy.im"]
        myrm = "rm2.im"
        try:
            rmfit(imagename=images, rm=myrm)
        except Exception:
            self.fail()
        myia.open(myrm)
        self.assertTrue((myia.shape() == [20, 20]).all())
        got2 = myia.statistics(list=True, verbose=True)['sumsq']
        myia.done()
        self.assertTrue(abs(got1 - got2) > 0.1)
        tb.done()
        self.assertTrue(len(tb.showcache()) == 0)

    def test_algorithm(self):
        """Test rotation measure computation algorithm"""
        #myia = iatool()
        imagename = "rm_input.im"
        myia.fromshape(imagename, [20, 20, 4, 20])
        csys = myia.coordsys()
        incr = csys.increment()['numeric']
        incr[3] = 1000*incr[3]
        csys.setincrement(incr)
        myia.setcoordsys(csys.torecord())
        pixvals = myia.getchunk()
        # U values all 1
        U = 1
        pixvals[:,:,2,:] = U
        c = 29979245800.0/100
        RM = 9.6
        pa0deg = 22.5
        pa0 = pa0deg/180*math.pi
        for chan in range(myia.shape()[3]):
            freq = myia.toworld([0,0,0,chan])['numeric'][3]
            lam = c/freq
            Q = U/math.tan(2*(pa0 + RM*lam*lam))
            pixvals[:,:,1,chan] = Q
        myia.putchunk(pixvals)
        myia.done()
        rmim = "rm.im"
        pa0im = "pa0.im"
        sigma = 10e-8
        rmfit(imagename=imagename, rm=rmim, pa0=pa0im, sigma=sigma)
        myia.open(rmim)
        stats = myia.statistics(list=True, verbose=True)
        self.assertTrue((abs(stats['min'][0] - RM)) < 1e-4)
        self.assertTrue((abs(stats['max'][0] - RM)) < 1e-4)
        myia.done(remove=True)
        myia.open(pa0im)
        stats = myia.statistics(list=True, verbose=True)
        self.assertTrue((abs(stats['min'][0] - pa0deg)) < 1e-4)
        self.assertTrue((abs(stats['max'][0] - pa0deg)) < 1e-4)
        myia.done(remove=True)
        tb.done()
        self.assertTrue(len(tb.showcache()) == 0)

        
        
def suite():
    return[rmfit_test]

if __name__ == '__main__':
    unittest.main()
        <|MERGE_RESOLUTION|>--- conflicted
+++ resolved
@@ -41,10 +41,7 @@
     mypo = potool()
     myia = iatool()
     def ctsys_resolve(data):
-        if os.path.exists(os.environ.get('CASAPATH').split()[0] + '/data/casa-data-req'):
-            return os.path.join(os.environ.get('CASAPATH').split()[0], 'data/casa-data-req', data)
-        else:
-            return os.path.join(os.environ.get('CASAPATH').split()[0], 'casa-data-req', data)
+        return os.path.join(os.environ.get('CASAPATH').split()[0], 'casatestdata', data)
 
 import sys
 import os
@@ -55,18 +52,9 @@
 import math
 
 ## DATA ## 
-<<<<<<< HEAD
-
-if CASA6:
-    casaim = casatools.ctsys.resolve('unittest/rmfit/ngc5921.clean.image/')
-else:
-    casaim = os.environ.get('CASAPATH').split()[0] + '/casatestdata/unittest/rmfit/ngc5921.clean.image/'
-    
-=======
-casaim = ctsys_resolve('image/ngc5921.clean.image/')
-eq_beams = ctsys_resolve('fits/pol_eq_beams.fits')
-neq_beams = ctsys_resolve('fits/pol_neq_beams.fits')
->>>>>>> eb1fbe4a
+casaim = ctsys_resolve('unittest/rmfit/ngc5921.clean.image')
+eq_beams = ctsys_resolve('unittest/rmfit/pol_eq_beams.fits')
+neq_beams = ctsys_resolve('unittest/rmfit/pol_neq_beams.fits')
 outfile = 'out.im'
 
 def table_comp(im1, im2):
