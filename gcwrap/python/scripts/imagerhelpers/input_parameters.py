--- conflicted
+++ resolved
@@ -181,13 +181,8 @@
                                     'maskresolution':maskresolution, 'nmask':nmask,
                                     #'maskresolution':maskresolution, 'nmask':nmask,'autoadjust':autoadjust,
                                     'sidelobethreshold':sidelobethreshold, 'noisethreshold':noisethreshold,
-<<<<<<< HEAD
                                     'lownoisethreshold':lownoisethreshold, 'negativethreshold':negativethreshold,'smoothfactor':smoothfactor,
-                                    'minbeamfrac':minbeamfrac, 'cutthreshold':cutthreshold,
-=======
-                                    'lownoisethreshold':lownoisethreshold, 'smoothfactor':smoothfactor,
                                     'minbeamfrac':minbeamfrac, 'cutthreshold':cutthreshold, 'growiterations':growiterations,
->>>>>>> 9fedbccf
                                     'interactive':interactive, 'startmodel':startmodel} }
 
         ######### Iteration control. 
