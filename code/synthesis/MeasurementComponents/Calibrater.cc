--- conflicted
+++ resolved
@@ -807,11 +807,6 @@
   solveparDesc.addField ("table", TpString);
   solveparDesc.addField ("append", TpBool);
   solveparDesc.addField ("solnorm", TpBool);
-<<<<<<< HEAD
-=======
-  solveparDesc.addField ("normtype", TpString);
-  solveparDesc.addField ("minsnr", TpFloat);
->>>>>>> a26063dd
   solveparDesc.addField ("type", TpString);
   solveparDesc.addField ("combine", TpString);
   solveparDesc.addField ("maxgap", TpInt);
@@ -846,12 +841,8 @@
   solvepar.define ("table", table);
   solvepar.define ("append", append);
   solvepar.define ("solnorm", solnorm);
-<<<<<<< HEAD
-
+  solvepar.define ("normtype", normtype);
   // Fringe-fit specific
-=======
-  solvepar.define ("normtype", normtype);
->>>>>>> a26063dd
   solvepar.define ("minsnr", minsnr);
   solvepar.define ("zerorates", zerorates);
   solvepar.define ("globalsolve", globalsolve);
