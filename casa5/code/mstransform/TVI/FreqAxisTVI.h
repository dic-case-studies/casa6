--- conflicted
+++ resolved
@@ -98,11 +98,7 @@
 
 		// Get data shape for iteration
 		const casacore::IPosition &inputShape = inputDataCube.shape();
-<<<<<<< HEAD
-		auto nRows = inputShape(2);
-=======
 		casacore::rownr_t nRows = inputShape(2);
->>>>>>> bf2f5ee2
 		auto nCorrs = inputShape(0);
 
 		// Initialize input-output planes
@@ -113,22 +109,14 @@
 		casacore::Vector<T> inputDataVector;
 		casacore::Vector<T> outputDataVector;
 
-<<<<<<< HEAD
-		for (size_t row=0; row < nRows; row++)
-=======
 		for (casacore::rownr_t row=0; row < nRows; row++)
->>>>>>> bf2f5ee2
 		{
 			// Assign input-output planes by reference
 			transformer.setRowIndex(row);
 			inputDataPlane.reference(inputDataCube.xyPlane(row));
 			outputDataPlane.reference(outputDataCube.xyPlane(row));
 
-<<<<<<< HEAD
-			for (size_t corr=0; corr < nCorrs; corr++)
-=======
 			for (ssize_t corr=0; corr < nCorrs; corr++)
->>>>>>> bf2f5ee2
 			{
 				// Assign input-output vectors by reference
 				transformer.setCorrIndex(corr);
@@ -148,11 +136,7 @@
 												FreqAxisTransformEngine2<T> &transformer,
 												casacore::Int parallelCorrAxis=-1) const
         {
-<<<<<<< HEAD
-		auto nRows = inputShape(2);
-=======
 		size_t nRows = inputShape(2);
->>>>>>> bf2f5ee2
 		if (parallelCorrAxis >= 0)
 		{
 			for (size_t row=0; row < nRows; row++)
@@ -164,11 +148,7 @@
 		}
 		else
 		{
-<<<<<<< HEAD
-			auto nCorrs = inputShape(0);
-=======
 			size_t nCorrs = inputShape(0);
->>>>>>> bf2f5ee2
 			for (size_t row=0; row < nRows; row++)
 			{
 				transformer.setRowIndex(row);
