--- conflicted
+++ resolved
@@ -3737,18 +3737,6 @@
 	}
 	else{
 
-<<<<<<< HEAD
-		Int i = 0;
-		map<int, pair<int, int> > spwRanges =
-			frequencySelection->getChannelRange( measurementSets_p[msId()]) ;
-		for (set<Int>::iterator j = windows.begin(); j != windows.end(); j++) {
-
-			spectralWindow[i] = * j;
-			auto sel = spwRanges.find(spectralWindow[i]);
-			if (sel != spwRanges.end()) {
-				nChannels[i] =(sel->second).first;
-				firstChannel[i] =(sel->second).second;
-=======
         Int i = 0;
 		map<int, pair<int, int> > spwRanges=frequencySelection->getChannelRange ( measurementSets_p [msId()]) ;
 	
@@ -3765,25 +3753,16 @@
 				 spectralWindow [i] = * j;
 				nChannels [i] = (sel->second).first;
 				firstChannel [i] =(sel->second).second;
->>>>>>> 853dc5c0
 				channelIncrement[i] = 1;
 			
 				++i;
 			}
-<<<<<<< HEAD
-
-			++i;
-		}
-=======
 			
 			
 			
         }
        
     }
->>>>>>> 853dc5c0
-
-	}
 
 	return std::make_tuple(spectralWindow, nChannels, firstChannel,
 	                       channelIncrement);
