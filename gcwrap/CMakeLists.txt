# CASA - Common Astronomy Software Applications 
# Copyright (C) 2010 by ESO (in the framework of the ALMA collaboration)
# Copyright (C) 2010 by NAOJ (in the framework of the ALMA collaboration)
# Copyright (C) 2010 Associated Universities, Inc. Washington DC, USA.
#
# This file is part of CASA.
#
# This program is free software: you can redistribute it and/or modify
# it under the terms of the GNU General Public License as published by
# the Free Software Foundation, either version 3 of the License, or
# (at your option) any later version.
#
# This program is distributed in the hope that it will be useful,
# but WITHOUT ANY WARRANTY; without even the implied warranty of
# MERCHANTABILITY or FITNESS FOR A PARTICULAR PURPOSE.  See the
# GNU General Public License for more details.
#
# You should have received a copy of the GNU General Public License
# along with this program.  If not, see <http://www.gnu.org/licenses/>.
#

cmake_minimum_required( VERSION 2.8 )

# ccache use is optional
option( UseCcache OFF )

if (UseCcache)
    message (STATUS "Searching for ccache.")
    find_program(CCACHE_FOUND ccache)
    if(CCACHE_FOUND)
        message (STATUS "Ccache found.")
        set_property(GLOBAL PROPERTY RULE_LAUNCH_COMPILE ccache)
        set_property(GLOBAL PROPERTY RULE_LAUNCH_LINK ccache)
    endif(CCACHE_FOUND)
endif()

set( CMAKE_MODULE_PATH ${CMAKE_SOURCE_DIR}/install )

add_definitions ("-DUseCasacoreNamespace")

execute_process( COMMAND svn info
                   RESULT_VARIABLE SVNINFOSTATUS
                   WORKING_DIRECTORY ${CMAKE_SOURCE_DIR}
)
message("SVNINFOSTATUS: ${SVNINFOSTATUS}")

if(${SVNINFOSTATUS} STREQUAL "0")
  message("Running svn scripts.")
  set( CASA_svngen ${CMAKE_SOURCE_DIR}/install/generate-svninfo )
  execute_process( COMMAND %{CASA_svngen} "u=+%a %Y/%m/%d %H:%M:%S UTC"
                   OUTPUT_VARIABLE BUILDTIME
                   OUTPUT_STRIP_TRAILING_WHITESPACE
  )
else ()
  message("Couldn't detect svn. Not running svn scripts.")
  set( CASA_svngen ${CMAKE_SOURCE_DIR}/install/generate-gitinfo )
  execute_process( COMMAND %{CASA_svngen} "u=+%a %Y/%m/%d %H:%M:%S UTC"
                   OUTPUT_VARIABLE BUILDTIME
                   OUTPUT_STRIP_TRAILING_WHITESPACE
  )
endif ()


include( config )
include( ui )
include( target )
include( CASA )

set( CASA_MAJOR_VERSION 5 )
set( CASA_MINOR_VERSION 0 )
set( CASA_PATCH_VERSION 0 )
set( CASA_API_VERSION "${CASA_MAJOR_VERSION}.${CASA_MINOR_VERSION}.${CASA_PATCH_VERSION}" )

set( casa_startup 0 )

###
### default name for casa-maintained dbus C++ library... (but could also be called just "dbus-cpp")
###
set( dbus-cpp-library-name casa-dbus-cpp )
###
### by default, look for Qt4 in the standard places... (with casa01-* RPMs and linux, we avoid system places)...
###
set( qt4 system-qt )

enable_language (Fortran)

# Define compiler paths on OSX 10.5. This must be done before invoking project()
if( APPLE )
    set( SO dylib )
    if( EXISTS ${CMAKE_Fortran_COMPILER})
        message(STATUS "Use " ${CMAKE_Fortran_COMPILER})
    elseif( EXISTS            /opt/casa/core2-apple-darwin8/3rd-party/bin/gfortran )
        set( CMAKE_Fortran_COMPILER /opt/casa/core2-apple-darwin8/3rd-party/bin/gfortran )
	set( CMAKE_CXX_COMPILER     /opt/casa/core2-apple-darwin8/3rd-party/bin/g++ )
    elseif( EXISTS        /opt/local/bin/gfortran )
        set( CMAKE_Fortran_COMPILER /opt/local/bin/gfortran )
    elseif( EXISTS        /opt/local/bin/gfortran-mp-4.2 )
        set( CMAKE_Fortran_COMPILER /opt/local/bin/gfortran-mp-4.2 )
    elseif( EXISTS        /opt/local/bin/gfortran-mp-4.4 )
        set( CMAKE_Fortran_COMPILER /opt/local/bin/gfortran-mp-4.4 )
	if( EXISTS /opt/local/bin/g++-mp-4.4 )
	    set( CMAKE_CXX_COMPILER /opt/local/bin/g++-mp-4.4 )
	endif()
    endif()
else()
    set( SO so )
endif()

project( CASA C CXX Fortran )

# C is enabled because
# - FindQt4.cmake requires it (bug)
# - ccmtools uses the C preprocessor
if( CMAKE_Fortran_COMPILER STREQUAL CMAKE_Fortran_COMPILER-NOTFOUND )
  message( FATAL_ERROR "Could not find fortran compiler. Please check!" )
endif()

casa_always_install()

#
# Build options
#

# force searching for libcasacore instead of libcasa_*
if( NOT USE_LIBCASACORE )
  set( USE_LIBCASACORE False )
endif()

# Build type (None, Release, Debug, RelWithDebInfo, MinSizeRel).
if( NOT CMAKE_BUILD_TYPE )
  set( CMAKE_BUILD_TYPE RelWithDebInfo )
endif()

# Build CrashReporter by default
if( NOT DEFINED UseCrashReporter)
    set( UseCrashReporter 1 )
endif()

if( INTERACTIVE_ITERATION )
	add_definitions( -DINTERACTIVE_ITERATION )
endif()

if( CMAKE_BUILD_TYPE STREQUAL Debug )
  add_definitions( -DAIPS_DEBUG )
  set( CMAKE_CXX_FLAGS_DEBUG " -O0" )
  if (NOT "${CMAKE_CXX_COMPILER_ID}" STREQUAL "Intel")
      set( CMAKE_CXX_FLAGS_DEBUG "-ggdb3 -fno-omit-frame-pointer" )
  endif( )
endif()

include( UsePrivatePath )

if (CMAKE_INSTALL_PREFIX_INITIALIZED_TO_DEFAULT OR CMAKE_INSTALL_PREFIX MATCHES ".*/linux[^/]*$" OR CMAKE_INSTALL_PREFIX MATCHES ".*/darwin[^/]*$")
    string( REGEX REPLACE /[^/]+/?$ "" casaroot ${CMAKE_SOURCE_DIR} CACHE )
    message("using traditional configuration where casaroot != install prefix:")
    message("        casaroot             = ${casaroot}")
    message("        CMAKE_INSTALL_PREFIX = ${CMAKE_INSTALL_PREFIX}")
else( )
<<<<<<< HEAD
    set( casaroot ${CMAKE_INSTALL_PREFIX} CACHE )
=======
    set( casaroot ${CMAKE_INSTALL_PREFIX} CACHE PATH "toplevel casa directory" FORCE )
>>>>>>> e0f5d480
    message("using modern configuraiton where casaroot and install prefix are the same:")
    message("        casaroot = ${casaroot}")
endif( )

file(MAKE_DIRECTORY ${casaroot}/share/doc)

#
# aipshosts is supported for backwards compatibility
#
if( NOT arch AND EXISTS ${casaroot}/aipshosts )
  message( WARNING "Found ${casaroot}/aipshosts. You probably don't need  this file unless you need to build multiple architectures. If you remove aipshosts the name of the installation directory will be automatically set  based on this machine's architecture, or defined by the cmake command line option -Darch=<arch name>. Specifying on the command line will override the aipshosts entry." )
  execute_process( COMMAND uname -n
                   COMMAND awk -F. "{print $1}"
                   OUTPUT_VARIABLE _host OUTPUT_STRIP_TRAILING_WHITESPACE )
  execute_process( COMMAND egrep "^[\ ]*${_host}[\ \t]*" ${casaroot}/aipshosts
                   COMMAND awk "{print $2}"
    OUTPUT_VARIABLE _a
    OUTPUT_STRIP_TRAILING_WHITESPACE
    )

  if( _a )
    set( arch ${_a} )
  endif()
endif()

set( CMAKE_CXX_FLAGS_PROFILE "-g -O2 -pg -fprofile-arcs" )

# On Linux x86_64 add the (gcc specific) -fno-omit-frame-pointer
# flag to debug builds
if( CMAKE_SYSTEM_NAME STREQUAL Linux AND
    CMAKE_SYSTEM_PROCESSOR STREQUAL x86_64 )
  foreach( _c CXX C FORTRAN )
    set( CMAKE_${_c}_FLAGS_DEBUG "${CMAKE_CXX_FLAGS_DEBUG} -fno-omit-frame-pointer")
    set( CMAKE_${_c}_FLAGS_RELWITHDEBINFO "${CMAKE_CXX_FLAGS_RELWITHDEBINFO} -fno-omit-frame-pointer")
  endforeach()
endif()

if (CMAKE_CROSSCOMPILING)
  dump( CMAKE_HOST_SYSTEM )
endif()
dump( CMAKE_SYSTEM
      CMAKE_SYSTEM_PROCESSOR
      CMAKE_GENERATOR
      CMAKE_BUILD_TYPE )

set( BUILD_SHARED_LIBS ON )

if( APPLE )
    set( DEFAULT_CXX_FLAGS "-pipe -Wall -Wextra -Wno-comment" )
else ()
    set( DEFAULT_CXX_FLAGS "-pipe -Wall -Wextra -Wno-comment" )
endif()
if (NOT "${CMAKE_CXX_COMPILER_ID}" STREQUAL "Intel")
    set( DEFAULT_CXX_FLAGS "${DEFAULT_CXX_FLAGS} -Wcast-align" )
    if (NOT APPLE)
        set( DEFAULT_CXX_FLAGS "${DEFAULT_CXX_FLAGS} -Wno-non-template-friend" )
    endif( )
endif( )
if ( NOT UseCrashReporter OR "${CMAKE_CXX_COMPILER_ID}" STREQUAL "Intel")
    set( DEFAULT_CXX_FLAGS "${DEFAULT_CXX_FLAGS} -DNO_CRASH_REPORTER" )
endif( )

set( DEFAULT_C_FLAGS
     "-pipe -Wall -Wextra -Wcast-align -Wno-comment"
     )

include(CheckCXXCompilerFlag)
include(CheckCCompilerFlag)
check_cxx_compiler_flag(-std=c++11 HAS_CXX11)
if (HAS_CXX11)
    set(DEFAULT_CXX_FLAGS "${DEFAULT_CXX_FLAGS} -std=c++11")
else()
    message( FATAL_ERROR "Building requires a c++11 compatible compiler" )
endif()

if ("${CMAKE_CXX_COMPILER_ID}" STREQUAL "Intel")
   ## setting intel libraries with e.g.
   ##
   ##    find_library( INTEL_IRNG irng HINTS ${INTEL_PATH} )
   ##
   ## causes CMAKE to substitute fully qualified paths which makes
   ## python shared object unrelocatable in the case of libirng.so
   ##
   get_filename_component(INTEL_PATH ${CMAKE_CXX_COMPILER} DIRECTORY)
   set(INTEL_LIB_PATH ${INTEL_PATH}/../lib/intel64)
   set(INTEL_LIBS -limf -lsvml -lirng -lintlc -lifport -lifcore -liomp5)
   set(CMAKE_EXE_LINKER_FLAGS "${CMAKE_EXE_LINKER_FLAGS} -Wl,-rpath,${INTEL_LIB_PATH}")
   set(CMAKE_SHARED_LINKER_FLAGS "${CMAKE_SHARED_LINKER_FLAGS} -Wl,-rpath,${INTEL_LIB_PATH}")
endif()


# OpenMP
find_package( OpenMP )
if( OPENMP_FOUND )
    if ("${CMAKE_CXX_COMPILER_ID}" STREQUAL "Intel")
        set(DEFAULT_CXX_FLAGS "${DEFAULT_CXX_FLAGS} -qopenmp")
        set(DEFAULT_C_FLAGS "${DEFAULT_C_FLAGS} -qopenmp")
    else( )
        set( DEFAULT_CXX_FLAGS "${DEFAULT_CXX_FLAGS} ${OpenMP_CXX_FLAGS}" )
        set( DEFAULT_C_FLAGS   "${DEFAULT_C_FLAGS}   ${OpenMP_C_FLAGS}" )
    endif()
endif()

# use faster fortran rules for complex operations, removes restoring complex
# infinities if naive computation results in NAN + NAN * I
check_cxx_compiler_flag(-fcx-fortran-rules HAS_GXX_FORTRAN_RULES)
check_c_compiler_flag(-fcx-fortran-rules HAS_GCC_FORTRAN_RULES)
# added before cmake flags so it can be disabled with
# -fno-cx-fortran-rules for testing
if (HAS_GXX_FORTRAN_RULES)
    set(DEFAULT_CXX_FLAGS "-fcx-fortran-rules ${DEFAULT_CXX_FLAGS}")
endif()
if (HAS_GCC_FORTRAN_RULES)
    set(DEFAULT_C_FLAGS "-fcx-fortran-rules ${DEFAULT_C_FLAGS}")
endif()

# Test driver which requires that test programs are up-to-date
# before running. (The built-in "test" does not.)
add_custom_target( check ${CMAKE_CTEST_COMMAND} )
enable_testing()
set( CASA_assay ${CMAKE_SOURCE_DIR}/install/assay )

###
### we need to distinguish between different libgfortran versions on RHEL5...
### we have old libraries which are linked against the system fortran... which
### uses libgfortran.so.1 while the RedHat Dev Toolset compilers include
### libgfortran.so.3... even if we use the old gfortran (/usr/bin/gfortran)
### and -lgfortran we ALWAYS get libgfortran.so.3 because it is being linked
### into libraries and executables via the newer developer toolset gcc/g++...
###
execute_process( COMMAND ${CMAKE_Fortran_COMPILER} -print-search-dirs
                 COMMAND perl -e "$found = 0; while(<>) {  s|\n||g; if( m|^libraries:\\s*=(.*?$)| ) { foreach $d (split(':',$1) ) { if ( -e \"$d/libgfortran${CMAKE_SHARED_LIBRARY_SUFFIX}\" ) { print \"$d/libgfortran${CMAKE_SHARED_LIBRARY_SUFFIX}\"; $found = 1; last; }} last if $found; } last if $found;}"
                 OUTPUT_VARIABLE _gfortran_lib_path
                 OUTPUT_STRIP_TRAILING_WHITESPACE )

message( STATUS "$_gfortran_lib_path = ${_gfortran_lib_path}" )

#
# Define paths for development packages.
# Check for unresolved symbols at link time.
# Set compiler flags.
#
if( APPLE )
    set( CMAKE_Fortran_FLAGS -fno-second-underscore )
    if ( EXISTS /opt/casa/02/bin/python )
            set( casa_packages /opt/casa/02 )
            set( casa_startup 1 )
    endif()
    ### look for dynamic libgfortran
    if( NOT _gfortran_lib_path )
        execute_process( COMMAND ${CMAKE_Fortran_COMPILER} -print-search-dirs
                         COMMAND perl -e "$found = 0; while(<>) {  s|\n||g; if( m|^libraries:\\s*=(.*?$)| ) { foreach $d (split(':',$1) ) { if ( -e \"$d/libgfortran${CMAKE_SHARED_LIBRARY_SUFFIX}\" ) { print \"$d/libgfortran${CMAKE_SHARED_LIBRARY_SUFFIX}\"; $found = 1; last; }} last if $found; } last if $found;}"
                         OUTPUT_VARIABLE _gfortran_lib_path
                         OUTPUT_STRIP_TRAILING_WHITESPACE )
    endif()

    ### look for static libgfortran
    if( NOT _gfortran_lib_path )
        execute_process( COMMAND ${CMAKE_Fortran_COMPILER} -print-search-dirs
                         COMMAND perl -e "$found = 0; while(<>) {  s|\n||g; if( m|^libraries:\\s*=(.*?$)| ) { foreach $d (split(':',$1) ) { if ( -e \"$d/libgfortran.a\" ) { print \"$d/libgfortran.a\"; $found = 1; last; }} last if $found; } last if $found;}"
                         OUTPUT_VARIABLE _gfortran_lib_path
                         OUTPUT_STRIP_TRAILING_WHITESPACE )
    endif( )

    if( CMAKE_SYSTEM MATCHES ^Darwin-9 )
        set( casa_packages /opt/casa/core2-apple-darwin8/3rd-party )
        if( DEFINED ENV{LDFLAGS} )
            set( CMAKE_SHARED_LINKER_FLAGS "-Wl,-undefined -Wl,error $ENV{LDFLAGS}" )
        else( )
            set( CMAKE_SHARED_LINKER_FLAGS "-Wl,-undefined -Wl,error" )
        endif( )
        if( NOT arch )
        	set( arch darwin )
        endif()
    elseif( CMAKE_SYSTEM MATCHES ^Darwin-1[0-9])
        if( NOT arch )
        	set( arch darwin64 )
        endif()
        if( NOT archflag )
            set( archflag x86_64 )
            if( EXISTS /opt/casa/darwin11 )
                set( archflag x86_64 )
                if( EXISTS /opt/casa/darwin10-64b )
                    set( archflag x86_64 )
                elseif( EXISTS /opt/casa/core2-apple-darwin10 )
                    set( archflag i386 )
                else()
                    ## Apple no longer supplies fortran compilers, checking for x86_64 with fortran
	                ## compiler will be a good indication if x86_64 is available or not...
	                execute_process( COMMAND ${CMAKE_Fortran_COMPILER} -print-libgcc-file-name
        	                         COMMAND perl -e "while(<>){ print if s|^.*?(x86_64).*|$1| }"
                                     OUTPUT_VARIABLE archflag
                                     OUTPUT_STRIP_TRAILING_WHITESPACE )
                    if( NOT archflag )
                        set( archflag x86_64 )
                    endif()
                endif()
            endif()
            if( archflag STREQUAL x86_64 )
	            if(CMAKE_SYSTEM MATCHES ^Darwin-11)
                        set ( casa_packages /opt/casa/darwin11 )
                        set( PYTHON_ROOT_DIR /opt/casa/darwin11 )
                elseif(CMAKE_SYSTEM MATCHES ^Darwin-12)
                        set ( casa_packages /opt/casa/01 )
                        set( PYTHON_ROOT_DIR /opt/casa/01 )
                elseif(EXISTS /opt/casa/02 )
                        set ( casa_packages /opt/casa/02 )
	            else()
                        set ( casa_packages /opt/casa/01 )
	            endif()
                        message( "-- CMAKE_SYSTEM : ${CMAKE_SYSTEM}" )
                        message( "-- casa_packages set to : ${casa_packages}" )
                add_definitions( -DAIPS_64B )
	        endif()
        else()
            set( casa_packages /opt/casa/core2-apple-darwin10 )
        endif()
	    execute_process( COMMAND ${CMAKE_Fortran_COMPILER} --version
                         COMMAND head -1
                         COMMAND perl -pe "s|.*?(\\d+\\.\\d+)\\.\\d+$|$1|"
                         OUTPUT_VARIABLE _gfortran_version
                         OUTPUT_STRIP_TRAILING_WHITESPACE )
	    execute_process( COMMAND ${CMAKE_CXX_COMPILER} -dumpmachine
                         COMMAND head -1
                         COMMAND perl -pe "s|.*?(\\d+\\.\\d+)\\.\\d+$|$1|"
                         OUTPUT_VARIABLE _gcc_machine
                         OUTPUT_STRIP_TRAILING_WHITESPACE )
	    execute_process( COMMAND ${CMAKE_CXX_COMPILER} --version
                         COMMAND head -1
                         COMMAND perl -pe "s|.*?(\\d+\\.\\d+)\\.\\d+$|$1|"
                         OUTPUT_VARIABLE _cxx_version
                         OUTPUT_STRIP_TRAILING_WHITESPACE )

	    message( STATUS "$_gfortran_version = ${_gfortran_version}" )
	    message( STATUS "$_gcc_machine = ${_gcc_machine}" )
        message( STATUS "cxxversion (${_cxx_version})" )
	    if( NOT _gfortran_version STREQUAL "4.4" AND
			NOT _gfortran_version STREQUAL "4.2" AND
			NOT LLVMCOMPILER )
	        set( CMAKE_Fortran_FLAGS "${CMAKE_Fortran_FLAGS}" )
                if( DEFINED ENV{LDFLAGS} )
                    set( CMAKE_SHARED_LINKER_FLAGS "-Wl,-undefined -Wl,error -framework AppKit -lgfortran $ENV{LDFLAGS}")
                else( )
                    set( CMAKE_SHARED_LINKER_FLAGS "-Wl,-undefined -Wl,error -framework AppKit -lgfortran")
                endif( )
	    else()
                if( DEFINED ENV{LDFLAGS} )
                    set( CMAKE_SHARED_LINKER_FLAGS "-Wl,-undefined -Wl,error -framework AppKit $ENV{LDFLAGS}"  )
                else( )
                    set( CMAKE_SHARED_LINKER_FLAGS "-Wl,-undefined -Wl,error -framework AppKit"  )
                endif( )
        endif()
        # Which part of CASA needs -framework AppKit to run? This should probably *not* be added
        # as a generic linker flag.
	    if( NOT _cxx_version STREQUAL "4.4" )
	        set( DEFAULT_CXX_FLAGS "${DEFAULT_CXX_FLAGS}" )
	    endif()
    else()
        message( WARNING "Unsupported Mac: ${CMAKE_SYSTEM}" )
    endif()

    if( NOT "${CMAKE_CXX_COMPILER_ID}" STREQUAL "Intel" )
        if( _cxx_version STREQUAL "4.4" )
	        set( DEFAULT_CXX_FLAGS "${DEFAULT_CXX_FLAGS} -dynamic -mtune=nocona -ftree-vectorize -mfpmath=sse" )
        else()
	        set( DEFAULT_CXX_FLAGS "${DEFAULT_CXX_FLAGS} -dynamic -mtune=nocona -ftree-vectorize -mfpmath=sse" )
        endif()
    endif()

    find_program( DBUS_FLAVOR_dbuspp-xml2cpp_EXECUTABLE dbuspp-xml2cpp PATHS ${casa_packages}/bin /opt/local/bin /usr/local/bin )
    if ( ${DBUS_FLAVOR_dbuspp-xml2cpp_EXECUTABLE} MATCHES "NOTFOUND$" )
        set( dbusxx dbus-c++ )
    else( )
        set( dbusxx dbus-cpp )
        add_definitions( -DDBUS_CPP )
        STRING( REGEX REPLACE "(^.*)/bin.*" "\\1" dbus-root-path  ${DBUS_FLAVOR_dbuspp-xml2cpp_EXECUTABLE} )
        if( EXISTS ${dbus-root-path}/lib/dbus-1.0 )
            set( dbus-arch-path-guess ${dbus-root-path}/lib/dbus-1.0 )
        endif( )
        if( EXISTS ${dbus-root-path}/lib/libdbus-cpp.dylib )
            set( dbus-cpp-library-name dbus-cpp )
        endif( )
    endif( )

    set( python_version 2.7 )

elseif( CMAKE_SYSTEM_NAME STREQUAL Linux )

    if( DEFINED ENV{LDFLAGS} )
        set( CMAKE_SHARED_LINKER_FLAGS "-Wl,--no-undefined $ENV{LDFLAGS} -Wl,-rpath,${INTEL_LIB_PATH}")
    else( )
        set( CMAKE_SHARED_LINKER_FLAGS "-Wl,--no-undefined -Wl,-rpath,${INTEL_LIB_PATH}")
    endif( )

    if( CMAKE_SYSTEM_PROCESSOR STREQUAL x86_64 )
        if ( EXISTS /opt/casa/02/bin/python )
            set( casa_packages /opt/casa/02 )
            set( casa_startup 1 )
            set( dbusxx dbus-cpp )
            add_definitions( -DDBUS_CPP )
            if ( EXISTS /opt/casa/02/bin/qmake )
                ## RHEL6
                set( qt4 casa-qt )
            else( )
                ## RHEL7
                set( qt4 system-qt )
            endif( )
            set( python_version 2.7 )
        elseif ( EXISTS /usr/lib64/casa/01/bin/qmake )
            set( casa_packages /usr/lib64/casa/01 )
	        set( dbusxx dbus-cpp )
	        add_definitions( -DDBUS_CPP )
	        set( qt4 casa-qt )
            set( python_version 2.7 )
        elseif( EXISTS /opt/casa/01/bin/python2.7 )
            set( casa_packages /opt/casa/01 )
            set( dbusxx dbus-cpp )
            add_definitions( -DDBUS_CPP )
            set( qt4 system-qt )
	    # on RHEL7 we use the system libdbus*, here we assume
	    # that on RHEL6 the third party packages will continue
	    # to be installed in /usr/lib64/casa/01... (on RHEL6
	    # we continue to use libcasa-dbus in preference to
	    # the system libdbus...
	    set( dbus-cpp-library-name casa-dbus-cpp )
            set( python_version 2.7 )
        else( )
	        set( dbusxx dbus-c++ )
            set( casa_packages /usr/lib64/casapy )
	        set( qt4 system-qt )
            set( python_version 2.7 )
        endif( )
        if( NOT arch )
    	    set( arch linux_64b )
        endif()
        set( DEFAULT_CXX_FLAGS "${DEFAULT_CXX_FLAGS} -Wno-deprecated" )
    else()
        set( casa_packages /usr/lib/casapy )
        if( NOT arch )
            set( arch linux_gnu )
        endif()
        set( DEFAULT_CXX_FLAGS "${DEFAULT_CXX_FLAGS} -Wno-deprecated -Woverloaded-virtual" )

        set( dbusxx dbus-c++ )
        set( casa_packages /usr/lib/casapy )
        set( qt4 system-qt )
        set( python_version 2.7 )

    endif()
else()
    message( WARNING "Unsupported system: ${CMAKE_SYSTEM_NAME}" )
endif()

set( CMAKE_MODULE_LINKER_FLAGS ${CMAKE_SHARED_LINKER_FLAGS} )

if( NOT CMAKE_CXX_FLAGS )
  set( CMAKE_CXX_FLAGS "${DEFAULT_CXX_FLAGS} ${EXTRA_CXX_FLAGS}" )
endif()

if( NOT CMAKE_C_FLAGS )
  set( CMAKE_C_FLAGS "${DEFAULT_C_FLAGS} ${EXTRA_C_FLAGS}" )
endif()

if( NOT RE_CMAKE )
    if(CMAKE_INSTALL_PREFIX_INITIALIZED_TO_DEFAULT)
        set( CMAKE_INSTALL_PREFIX ${casaroot}/${arch} CACHE PATH "casa architecture directory" FORCE )
        set( casaroot ${casaroot} CACHE PATH "toplevel casa directory" FORCE )
   endif(CMAKE_INSTALL_PREFIX_INITIALIZED_TO_DEFAULT)
endif()

dump( casaroot )
dump( CMAKE_INSTALL_PREFIX )
SET(NO_SOVERSION FALSE CACHE BOOL "do not add version information to shared libraries")
if( NOT NO_SOVERSION )
    set( epochdelta 1385614800 )
    if ( EXISTS ${CMAKE_INSTALL_PREFIX}/${arch}/casa_sover.txt )
        execute_process( COMMAND perl -e "while (<>) { chomp and print if (! m/^\#/ ) }" ${CMAKE_INSTALL_PREFIX}/${arch}/casa_sover.txt
                         OUTPUT_VARIABLE __casa_soversion )
    elseif( EXISTS ${CMAKE_INSTALL_PREFIX}/casa_sover.txt )
        execute_process( COMMAND perl -e "while (<>) { chomp and print if (! m/^#/ ) }" ${CMAKE_INSTALL_PREFIX}/casa_sover.txt
                         OUTPUT_VARIABLE __casa_soversion )
    else( )
        execute_process( COMMAND perl -e "$t=time( )-${epochdelta};$z=$t & 0xff; $y=($t>>8)&0xff; $x=($t>>16)&0xffff; print \"$x.$y.$z\""
                         OUTPUT_VARIABLE __casa_soversion )
    endif( )
    set(casa_soversion ${__casa_soversion} CACHE STRING "version for shared objects")
    message( STATUS "Shared object version number ${casa_soversion}" )
else( )
    message( STATUS "User disabled shared library versioning" )
endif( )

set( RE_CMAKE "YES" CACHE STRING "are we rerunning cmake?" FORCE )

#
# Targets for creating doxygen documentation
#

# Use htlatex, do not support latex2html
find_program( LATEX2HTML_CONVERTER NAMES htlatex )
set( LATEX2HTML_OPTIONS "htcasa,section+,next,p-width,5"
      CACHE STRING "LATEX2HTML_CONVERTER options" )

# Use pdflatex
find_program( PDFLATEX_COMPILER NAMES pdflatex )
#set( LATEX2PDF_OPTIONS "htcasa,section+,next,p-width,3"
#CACHE STRING "LATEX2PDF_CONVERTER options" )

set( CASA_DOC_DIR ${casaroot}/share/doc ) # Where to put documentation

find_package( Doxygen )

if( DOXYGEN_FOUND )
  add_custom_target( doc_doxy
    COMMAND ${DOXYGEN_EXECUTABLE} ${casaroot}/install/docutils/doxygen.cfg
    WORKING_DIRECTORY ${CMAKE_SOURCE_DIR}
    )
else()
  add_custom_target( doc_doxy
    COMMAND echo "doxygen was not found."
    )
endif()

# Choose to have correct RPATHs both in the build tree and
# in the install tree (at the cost of having to change the
# rpath when installing)
set( CMAKE_INSTALL_RPATH "${CMAKE_INSTALL_PREFIX}/lib:${INTEL_LIB_PATH}:arbitraryExtraPaddingToAllowForRpathGrowth" )
set( CMAKE_INSTALL_RPATH_USE_LINK_PATH TRUE)
set( CMAKE_INSTALL_NAME_DIR ${CMAKE_INSTALL_PREFIX}/lib )

# Preprocessor definitions
add_definitions(
# seen in CASA code
        -DAIPS_HAS_QWT
# seen nowhere
#        -DHAVE_QT4
#        -DAIPS_USEATM         # only in synthesis test
#        -DAIPS_USEMATPLOTLIB  # commented out in tableplot
)

if( CMAKE_SYSTEM_NAME STREQUAL Linux )
  add_definitions( -DAIPS_LINUX )
  if( CMAKE_SYSTEM_PROCESSOR STREQUAL x86_64 )
    add_definitions(
      -DAIPS_64B
      )
  else()
    # Linux, 32 bit
  endif()
elseif( CMAKE_SYSTEM_NAME STREQUAL Darwin )
  add_definitions(
    -DAIPS_DARWIN
    )
else(
    message( WARNING "Not on Linux nor Darwin!" )
)
endif()

include( TestBigEndian )
test_big_endian( is_big_endian )
if( NOT is_big_endian )
  add_definitions(
    -DAIPS_LITTLE_ENDIAN
    )
endif()

#
# External packages
#

# Perl
find_package( Perl )

# CFITSIO
casa_find( CFITSIO
  VERSION 3.006
  INCLUDES fitsio.h fitsio2.h
  INCLUDES_SUFFIXES cfitsio
  LIBS cfitsio
  PREFIX_HINTS ${CFITSIO_ROOT_DIR}
  CPP_VERSION CFITSIO_VERSION
  RUN_VERSION "(ffvers(&v), v)" )

# X11.
if( NOT APPLE )
  find_package( X11 REQUIRED )
  # Rename
  set( X11_INCLUDE_DIRS ${X11_INCLUDE_DIR} )
endif()

# Since we are using the C++ linker, the Fortran runtime libraries must be explicitly
# linked in.

if( NOT FORTRAN_LIBRARIES )

  message( STATUS "Looking for Fortran runtime libraries" )
  set( _try  ${CMAKE_BINARY_DIR}/try_fortran.cc )
  file( WRITE ${_try}
    "int main() { return 0; }\n"
    )

  if( _gfortran_lib_path )
    try_compile( _have_gfortran ${CMAKE_BINARY_DIR} ${_try}
      CMAKE_FLAGS -Wdev "-DCMAKE_EXE_LINKER_FLAGS=${_gfortran_lib_path}"
      )
  else()
    try_compile( _have_gfortran ${CMAKE_BINARY_DIR} ${_try}
      CMAKE_FLAGS -Wdev "-DCMAKE_EXE_LINKER_FLAGS=-lgfortran"
      )
  endif()
  try_compile( _have_g2c ${CMAKE_BINARY_DIR} ${_try}
    CMAKE_FLAGS -Wdev "-DCMAKE_EXE_LINKER_FLAGS=-lg2c"
    )

  if( _have_gfortran )
    if( _gfortran_lib_path )
      set( FORTRAN_LIBRARIES ${_gfortran_lib_path}
	CACHE STRING "Fortran library linker option" FORCE )
    else()
      set( FORTRAN_LIBRARIES -lgfortran
        CACHE STRING "Fortran library linker option" FORCE )
    endif()
    message( STATUS "Looking for Fortran runtime libraries -- ${FORTRAN_LIBRARIES}" )
  elseif( _have_g2c )
    set( FORTRAN_LIBRARIES -lg2c
      CACHE STRING "Fortran library linker option" FORCE )
    message( STATUS "Looking for Fortran runtime libraries -- ${FORTRAN_LIBRARIES}" )
  else()
    set( FORTRAN_LIBRARIES ""
      CACHE STRING "Fortran library linker option" FORCE )
    message( STATUS "Looking for Fortran runtime libraries -- <none>" )
    # Not a fatal error because it might work, if all Fortran dependencies were
    # already linked statically to the Fortran runtime...
  endif()
endif()

# PGPLOT (FORTRAN plotting package).
# depends on X11
if( NOT SKIP_PGPLOT )
  if( APPLE )
    set( _deps FORTRAN )
  else()
    set( _deps X11 FORTRAN )
  endif()
  if (CMAKE_SYSTEM MATCHES ^Darwin-11 AND NOT LLVMCOMPILER )
     set( CMAKE_SHARED_LINKER_FLAGS "-Wl,-undefined -Wl,error -framework AppKit -lgfortran" )
  else()
     if (APPLE)
        set( CMAKE_SHARED_LINKER_FLAGS "-Wl,-undefined -Wl,error -framework AppKit" )
     else()
        set( CMAKE_SHARED_LINKER_FLAGS "${CMAKE_SHARED_LINKER_FLAGS} -Wl,-undefined -Wl,error" )
     endif()
  endif()
  casa_find( PGPLOT
    VERSION 5.3.1
    PREFIX_HINTS ${PGPLOT_ROOT_DIR}
    INCLUDES cpgplot.h
    LIBS pgplot${pgplot_ext} cpgplot${pgplot_ext}
    DEPENDS ${_deps} )
endif()

# WCSLIB
if( NOT SKIP_PGPLOT )
  casa_find( WCSLIB
    VERSION 4.3
    PREFIX_HINTS ${WCSLIB_ROOT_DIR}
    INCLUDES wcslib/wcsconfig.h
    LIBS wcs
         pgsbox${pgplot_ext}
    # WCSLIB does "#define WCSLIB_VERSION 4.3.4" without quotes,
    # hence "cout << WCSLIB_VERSION" would not work. The following
    # code makes a string out of WCSLIB_VERSION.
    CPP_VERSION "\"\";
#define CASA_STRINGIFY(x) #x
#define CASA_TOSTRING(x) CASA_STRINGIFY(x)
    std::cout << CASA_TOSTRING(WCSLIB_VERSION)"
    DEFINITIONS -DSIGNBIT
    DEPENDS PGPLOT )
else()
  casa_find( WCSLIB
    VERSION 4.3
    PREFIX_HINTS ${WCSLIB_ROOT_DIR}
    INCLUDES wcslib/wcsconfig.h
    LIBS wcs
    # WCSLIB does "#define WCSLIB_VERSION 4.3.4" without quotes,
    # hence "cout << WCSLIB_VERSION" would not work. The following
    # code makes a string out of WCSLIB_VERSION.
    CPP_VERSION "\"\";
#define CASA_STRINGIFY(x) #x
#define CASA_TOSTRING(x) CASA_STRINGIFY(x)
    std::cout << CASA_TOSTRING(WCSLIB_VERSION)"
    DEFINITIONS -DSIGNBIT )
endif()

# FFTW
# Does not provide its version number in a header nor
# in the library, which is a pity because CASACore needs
# version >= 3.2.2 and is subject to a bug in fftw 3.2.1
casa_find( FFTW3
           PREFIX_HINTS ${FFTW3_ROOT_DIR}
           INCLUDES fftw3.h
           LIBS fftw3_threads fftw3f_threads fftw3f fftw3 )

if( ${arch} STREQUAL "darwin" )
    message(STATUS "prefix yes")
    find_package (BLAS REQUIRED)
    find_package (LAPACK REQUIRED)
else()
     message(STATUS "prefix no")
     # BLAS
     casa_find( BLAS
           LIBS blas )

     # LAPACK
     casa_find( LAPACK
           LIBS lapack
           DEPENDS BLAS )
endif()


# DL
set( DL_LIBRARIES ${CMAKE_DL_LIBS} CACHE STRING "dl libraries" FORCE )
if( DL_LIBRARIES STREQUAL "dl" )
  set( DL_LIBRARIES "-ldl" CACHE STRING "dl libraries" FORCE )
endif()

# libsakura
if( NOT DEFINED LIBSAKURA_ROOT_DIR )
  ## default for NAOJ servers
  #set( LIBSAKURA_ROOT_DIR "$ENV{HOME}/workspace/libsakura/build/installed" )
  set( LIBSAKURA_ROOT_DIR ${casa_packages} )
endif()
casa_find( LIBSAKURA
  VERSION 3.0
  INCLUDES libsakura/sakura.h libsakura/config.h
  LIBS sakura
  PREFIX_HINTS ${LIBSAKURA_ROOT_DIR} ${LIBSAKURA_ROOT_DIR}/lib/libsakura/default
  CPP_VERSION "LIBSAKURA_VERSION_MAJOR << '.' << LIBSAKURA_VERSION_MINOR"
)

# CASACore
# - Some header files exported by CASACore include WCSLIB headers
# - CASACore header files declare symbols which are defined in LAPACK and BLAS
# - There are several, incompatible, ways of building CASACore.

if( EXISTS ${CMAKE_INSTALL_PREFIX}/lib/libcasacore.dylib OR
    EXISTS ${CMAKE_INSTALL_PREFIX}/lib/libcasacore.so OR
    EXISTS ${CMAKE_INSTALL_PREFIX}/lib64/libcasacore.so OR USE_LIBCASACORE )
  set( casacore_libs casacore )
  ##
  ## by default the GNUmakefile for casacore installs include
  ## files into ${casaroot}.
  ##
  set( casacore_prefix ${CMAKE_INSTALL_PREFIX}/.. )
else()
  if( EXISTS ${CMAKE_INSTALL_PREFIX}/../include/casacore/casa/BasicMath.h )
      set( casacore_prefix ${CMAKE_INSTALL_PREFIX}/.. )
  endif()
  set( casacore_libs
       casa_casa
       casa_coordinates
       casa_fits
       casa_images
       casa_lattices
       casa_measures
       casa_mirlib
       casa_ms
       casa_msfits
       casa_scimath
       casa_scimath_f
       casa_tables )
endif()

casa_find( CASACORE
           VERSION 2.0.1
           PREFIX_HINTS ${CASACORE_ROOT_DIR}
           DEFINITIONS "-DUseCasacoreNamespace"
           INCLUDES casa/aips.h
                    casa/version.h
                    scimath/Mathematics/MatrixMathLA.h  # declares symbols defined in LAPACK
           INCLUDES_SUFFIXES casacore
           LIBS ${casacore_libs}
           PREFIX_HINTS ${casacore_prefix}
           CPP_VERSION CASACORE_VERSION
           RUN_VERSION "casacore::getVersionCASA()"
           DEPENDS LAPACK CFITSIO WCSLIB FFTW3 DL )

# Listing explicitly CASACore's dependency libraries is not necessary if the CASACore libraries
# were built with correct linking information, which they are not.

set( CASACORE_DEFINITIONS ${CASACORE_DEFINITIONS}
  -DCASA_USECASAPATH
  -DCASACORE_NEEDS_RETHROW
  -DAIPS_STDLIB
  -DAIPS_AUTO_STL
  -D_GNU_SOURCE )

if( CMAKE_SYSTEM_NAME STREQUAL Linux )
  set( CASACORE_DEFINITIONS ${CASACORE_DEFINITIONS}
    -D_FILE_OFFSET_BITS=64
    -D_LARGEFILE_SOURCE
    )
endif()

#
# casa code stuff
#

if( EXISTS ${CMAKE_INSTALL_PREFIX}/lib/libcasa.dylib OR
    EXISTS ${CMAKE_INSTALL_PREFIX}/lib/libcasa.so OR
    EXISTS ${CMAKE_INSTALL_PREFIX}/lib64/libcasa.so OR USE_LIBCASACODE )
  set( casacode_libs casacode )
  ##
  ## by default the GNUmakefile for casacore installs include
  ## files into ${casaroot}.
  ##
  set( casacode_prefix ${CMAKE_INSTALL_PREFIX}/.. )
else()
  if( EXISTS ${CMAKE_INSTALL_PREFIX}/../include/casacode/casa/BasicMath.h )
      set( casacode_prefix ${CMAKE_INSTALL_PREFIX}/.. )
  endif()
  set( casacode_libs
       atnf
       alma
       atmosphere
       calanalysis
       casadbus
       casaqt
       components
       display
       flagging
       graphics
       imageanalysis
       miriad
       mstransform
       nrao
       plotms
       singledish
       spectrallines
       stdcasa
       synthesis
       asdmstman
       msvis
       casa_sakura
       parallel
       )
endif()

#
# CASACode
#

casa_find( CASACODE
           VERSION 1.0.147
           PREFIX_HINTS ${CASACODE_ROOT_DIR}
           INCLUDES stdcasa/version.h
           INCLUDES_SUFFIXES casacode
           LIBS ${casacode_libs}
           PREFIX_HINTS ${casacode_prefix}
	   DEPENDS CASACORE LAPACK CFITSIO WCSLIB FFTW3 DL LIBSAKURA
	   NO_LINK )

option(USE_MPI "Use MPI compiler" NO)
set( CASAMPI_LIBRARIES "" )
if (USE_MPI)
  find_package(MPI)
  if( MPI_CXX_FOUND )
    set( CASAMPI_LIBRARIES ${MPI_CXX_LIBRARIES} )
  endif()
endif()

# Python

# First determine which python version to search for,
# then do the actual search
if( NOT PYTHON_FOUND )

  if ( NOT PYTHON_LIBNAME )
    set( _names 2.7 2.6 2.5.2 2.5 )
    # (The library named libpython.2.5.2.dylib seems to exist only in the CASA world.)
  else()
    set( _names ${PYTHON_LIBNAME} )
  endif()

  set( _found False )
  foreach( _v ${_names} )

    casa_find(
      PYTHON${_v}
      PREFIX_HINTS ${PYTHON_ROOT_DIR}
      LIBS python${_v}
      NO_REQUIRE
      )

    if( PYTHON${_v}_FOUND )
      set( PYTHON_LIBNAME ${_v} )
      set( _found True )
      break()
    endif()

  endforeach()

  if( NOT _found )
    message( FATAL_ERROR "Could not find any PYTHON library with version one of ${_names}. Please check!" )
  endif()

endif()

if( NOT PYTHON_LIBNAME )
  # Found Python, but PYTHON_LIBNAME is undefined, that is impossible.
  message( FATAL_ERROR "The variable PYTHON_LIBNAME is undefined. Most likely, CMake's cache is out of date and you need to redetect your PYTHON installation (\"cmake -U PYTHON*\")")
endif()

string( SUBSTRING ${PYTHON_LIBNAME} 0 3 PYTHONV )
string( REPLACE "." "" PV ${PYTHONV} )
set( python_library python${PYTHON_LIBNAME} )

# Form the Python install prefix by stripping away "lib/libpython2.5.2.dylib" (example) from
# the full python library path
string( REGEX MATCH "/lib(64)?/lib${python_library}" _match ${PYTHON${PYTHON_LIBNAME}_LIBRARIES} )
if( _match )
  string( REGEX REPLACE "/lib(64)?/lib${python_library}.*" "" python_prefix ${PYTHON${PYTHON_LIBNAME}_LIBRARIES} )
else()
  # Python library was not in a lib(64) directory!
  message( WARNING "Python library path \"${PYTHON${PYTHON_LIBNAME}_LIBRARIES}\" does not contain \"/lib(64)/lib${python_library}\"" )
  set( python_prefix ${casa_packages} )
endif()

#
# For some unknown reason cmake sets the /usr for Lion...
# some people do not use the version of python in ${casa_packages}...
# setting python_path unilaterally prevents the user from configuring
# the location of python...
#
if( APPLE )
    ##
    ## casa_packages is not always set, in these cases this unsets python_prefix
    ## even though it was corectly found without "if ( ... AND casa_packages )"
    ##
    if ( NOT CMAKE_SYSTEM MATCHES ^Darwin-12 AND casa_packages )
       set( python_prefix ${casa_packages} )
    endif()
endif()


# The python version and prefix is known, do the actual search
if( NOT PYTHON_FOUND )
  message( STATUS "Looking for PYTHON version ${PYTHONV}.x in ${python_prefix}" )
endif()

message( "${python_prefix}/Library/Frameworks/Python.framework/Versions/${PYTHONV}/lib/python${PYTHONV}/site-packages/numpy/core")
message( "${NUMPY_ROOT_DIR}" )
casa_find( PYTHON
  VERSION 2.5    # minimum required
  INCLUDES Python.h
     numpy/npy_interrupt.h   # for numpy
  INCLUDES_SUFFIXES python${PYTHONV}
  PREFIX_HINTS
     ${NUMPY_ROOT_DIR}
     ${python_prefix}/lib/python${PYTHONV}/site-packages/numpy/core
     ${python_prefix}/Library/Frameworks/Python.framework/Versions/${PYTHONV}
     ${python_prefix}/Library/Frameworks/Python.framework/Versions/${PYTHONV}/lib/python${PYTHONV}/site-packages/numpy/core
     /opt/casa/01/Library/Frameworks/Python.framework/Versions/2.7/lib/python2.7/site-packages/numpy/core
     ${python_prefix} # Support the ALMA ACS special case.
  LIBS ${python_library}
  CPP_VERSION PY_VERSION )

# Store PYTHON_LIBNAME in the cache
set( PYTHON_LIBNAME ${PYTHON_LIBNAME} CACHE STRING "Python major and minor version to use" FORCE )

# Define pyroot to two directory levels above Python.h.
string( REGEX REPLACE "/[^/]+/[^/]+/?$" "" pyroot ${PYTHON_Python.h} )

if( APPLE )
  if( CMAKE_SYSTEM MATCHES ^Darwin-9 )
    set( pyroot ${pyroot}/lib/Python.framework/Versions/${PYTHONV} )
  else()
    set( pyroot ${pyroot}/Library/Frameworks/Python.framework/Versions/${PYTHONV} )
  endif()
endif()

set( PYTHON_DEFINITIONS ${PYTHON_DEFINITIONS}
  -DAIPSROOT=\"${CMAKE_SOURCE_DIR}\"
  -DAIPSARCH=\"${arch}\"
  -DAIPSSITE=\"garching\"
  -DPYTHONROOT=\"${pyroot}\"
  -DPYTHONVER=\"${PYTHONV}\"
  -DPYVERSION=${PV} )

# Java
casa_find( Java
  VERSION 1.5
  PROGRAMS java
  PROG_VERSION "-version")

set( SAXON ${Java_java_EXECUTABLE} -Xmx256M -jar ${CMAKE_SOURCE_DIR}/install/saxon8.jar )

if ( ${dbusxx} STREQUAL dbus-c++ )
  # C++ DBus
  #
  # The header file dbus/dbus-arch-deps.h exists on some but not all systems, in a directory
  # for itself
  #
  # Form all possible DBus prefixes and use them as hints to casa_find()
  #
  set( dbus_prefix "" )
  #foreach( _p ${casa_packages} ${CMAKE_INSTALL_PREFIX} /sw /opt/local /usr/local /opt /usr )
  foreach( _p ${casa_packages} ${CMAKE_INSTALL_PREFIX} /sw /opt/local /usr/local /opt /usr )
    foreach( _l lib lib64 )
      list( APPEND dbus_prefix ${_p} )
      list( APPEND dbus_prefix ${_p}/include )
      list( APPEND dbus_prefix ${_p}/${_l}/dbus-1.0 )
      list( APPEND dbus_prefix ${_p}/${_l}/qt-4.3.4/dbus )
      list( APPEND dbus_prefix ${_p}/${_l}/qt-4.3.4/dbus/${_l}/dbus-1.0 )
    endforeach()
  endforeach()
  # Debian arch specific header location (64 bit only)
  list( APPEND dbus_prefix /usr/lib/x86_64-linux-gnu/dbus-1.0)


  casa_find( DBUSXX_ARCH
    INCLUDES dbus/dbus-arch-deps.h
    PREFIX_HINTS /usr/lib64/dbus-1.0 ${DBUS_ARCH_DIR} ${dbus_prefix}
    NO_CHECK   # This header does not compile if included directly
    NO_REQUIRE
    IGNORE /usr/lib64/casapy
  )
  if( DBUSXX_ARCH_FOUND )
    set( dbus_depends DBUSXX_ARCH )
  endif()

  casa_find( DBUSXX
    INCLUDES dbus/dbus.h
             dbus-c++/dbus.h
    INCLUDES_SUFFIXES dbus-1.0 dbus-c++-1
    PREFIX_HINTS ${DBUS_ROOT_DIR} ${dbus_prefix}
    LIBS dbus-c++-1
    PROGRAMS dbusxx-xml2cpp
    DEPENDS ${dbus_depends}
    IGNORE /usr/lib64/casapy
  )
  set( dbus-xml-2-cxx ${DBUSXX_dbusxx-xml2cpp_EXECUTABLE} )
  set( DBUS_INCLUDE_DIRS ${DBUSXX_INCLUDE_DIRS} )
  set( DBUS_LIBRARIES ${DBUSXX_LIBRARIES} )
else( )
  casa_find( DBUSPP_ARCH
    INCLUDES dbus/dbus-arch-deps.h
    PREFIX_HINTS ${DBUS_ARCH_DIR} ${casa_packages}/lib/dbus-1.0 ${dbus-arch-path-guess} /usr/lib64/dbus-1.0
    NO_CHECK   # This header does not compile if included directly
    NO_REQUIRE
  )
  if( DBUSPP_ARCH_FOUND )
    set( dbus_depends DBUSPP_ARCH )
  endif()

  casa_find( DBUSPP
    INCLUDES dbus/dbus.h
             dbus-cpp/dbus.h
    INCLUDES_SUFFIXES dbus-1.0 dbus-cpp
    PREFIX_HINTS ${DBUS_ROOT_DIR} ${casa_packages}
    LIBS ${dbus-cpp-library-name}
    PROGRAMS dbuspp-xml2cpp
    DEPENDS ${dbus_depends}
  )
  set( dbus-xml-2-cxx ${DBUSPP_dbuspp-xml2cpp_EXECUTABLE} )
  set( DBUS_INCLUDE_DIRS ${DBUSPP_INCLUDE_DIRS} )
  set( DBUS_LIBRARIES ${DBUSPP_LIBRARIES} )
endif( )

## ATM
#casa_find( ATM
#  VERSION 0.5
#  INCLUDES ATMEnumerations.h ATMVersion.h
#  INCLUDES_SUFFIXES ATM
#  LIBS aatm
#  CPP_VERSION ATM_VERSION
#  RUN_VERSION "atm::getVersion()"
#  PREFIX_HINTS ${ATM_ROOT_DIR}
#)

# XML2
casa_find( LIBXML2
  VERSION 2.6.16
  PREFIX_HINTS ${LIBXML2_ROOT_DIR}
  INCLUDES libxml/xmlversion.h
  INCLUDES_SUFFIXES libxml2
  LIBS xml2
  CPP_VERSION LIBXML_DOTTED_VERSION
  RUN_VERSION "LIBXML_DOTTED_VERSION; LIBXML_TEST_VERSION;"
  )

# XSLT
casa_find( LIBXSLT
  VERSION 1.1.17
  PREFIX_HINTS ${LIBXSLT_ROOT_DIR}
  INCLUDES libxslt/xsltconfig.h
  INCLUDES_SUFFIXES libxslt
  LIBS xslt
  CPP_VERSION LIBXSLT_DOTTED_VERSION
  RUN_VERSION "LIBXSLT_DOTTED_VERSION; LIBXSLT_VERSION;"
  )

# Do not reuse FindLibXml2.cmake, except this excerpt
IF (NOT WIN32)
   # use pkg-config to get the directories and then use these values
   # in the FIND_PATH() and FIND_LIBRARY() calls
   FIND_PACKAGE(PkgConfig)
   PKG_CHECK_MODULES(PC_LIBXML libxml-2.0)
   SET(LIBXML2_DEFINITIONS ${LIBXML2_DEFINITIONS} ${PC_LIBXML_CFLAGS_OTHER})
ENDIF (NOT WIN32)

# Find SWIG
find_package( SWIG  2.0.1 )

if( NOT SWIG_FOUND )
	message( FATAL_ERROR "Swig could not be found. Please check!" )
endif()

#find_package( OpenGL REQUIRED )
#set( OPENGL_INCLUDE_DIRS ${OPENGL_INCLUDE_DIR} CACHE PATH "OpenGL include directories" FORCE )


# QT4  4.3.4 or 4.5.1

if( ${qt4} STREQUAL casa-qt )
  ### cmake is so lame...
  if ( EXISTS /opt/casa/02/bin/qmake )
      set( QT_QMAKE_EXECUTABLE /opt/casa/02/bin/qmake )
  else( )
      set( QT_QMAKE_EXECUTABLE /usr/lib64/casa/01/bin/qmake )
  endif( )
  message( STATUS "Explicitly setting qmake: ${QT_QMAKE_EXECUTABLE}" )
  set( qt4-version 4.8.5 )
else()
  set( qt4-version 4.3.4 )
endif()

find_package(
  Qt4 4.3.4
  COMPONENTS QtCore QtGui QtDBus QtXml QtUiTools QtSvg ) #QtOpenGL )

if( NOT QT4_FOUND )
  message( FATAL_ERROR "Qt4 could not be found. Please check!" )
endif()

set( QT4_INCLUDE_DIRS ${QT_INCLUDES} CACHE PATH "QT4 include directories" FORCE )
set( QT4_DEFINITIONS ${QT_DEFINITIONS} -DQT_NO_DEBUG CACHE STRING "QT4 preprocessor flags" FORCE )
set( QT4_LIBRARIES
  ${QT_QTCORE_LIBRARY}
  ${QT_QTGUI_LIBRARY}
  ${QT_QTDBUS_LIBRARY}
  ${QT_QTXML_LIBRARY} ${QT_QTUITOOLS_LIBRARY}
  # ${QT_QTOPENGL_LIBRARY}
  CACHE FILEPATH "QT4 libraries" FORCE )
list( REMOVE_ITEM QT4_LIBRARIES "optimized" )
list( REMOVE_ITEM QT4_LIBRARIES "debug" )
set( QT4_FOUND TRUE CACHE BOOL "Was QT4 found?" )

# Detecting QT4 takes a bit of time, but does not seem possible to skip.
# If doing so, then "include( ${QT_USE_FILE} )" does not work (because QT_USE_FILE is not cached?).

MESSAGE( STATUS "casa_packages:         " ${casa_packages} )

# QWT (requires Qt)
casa_find( QWT
  VERSION 5.1.1
  INCLUDES qwt_global.h
  INCLUDES_SUFFIXES qwt qwt-qt4 qwt5
  PREFIX_HINTS
    ${QWT_ROOT_DIR}
    ${casa_packages}/qwt-5.2.0
    ${casa_packages}/qwt-5.2.1-svn
    ${casa_packages}/qwt-5.2.3-svn
    ${casa_packages}/libexec/qt4
  LIBS qwt
  CPP_VERSION QWT_VERSION_STR
  DEPENDS QT4 )

if (QWT_VERSION VERSION_EQUAL 6 OR QWT_VERSION VERSION_GREATER 6)
    add_definitions( -DQWT6 )
endif()

# Xerces
casa_find( XERCES
  VERSION 2.7.0
  PREFIX_HINTS ${XERCES_ROOT_DIR}
  INCLUDES xercesc/util/XercesVersion.hpp
  LIBS xerces-c
  CPP_VERSION XERCES_FULLVERSIONDOT
  RUN_VERSION "gXercesMajVersion << '.' << gXercesMinVersion << '.' << gXercesRevision"
)

#
# Boost
#
# Use the Boost finder that ships with CMake. It needs to be told where boost is.
# If the version is >= 1.35, require also boost-system.
#
# Note, find_package( Boost ... ) must be called for every cmake invocation
# in order to setup non-cached variables
#
if( NOT BOOST_ROOT )
  set( BOOST_ROOT ${casa_packages} )
endif()

set( boost_components regex program_options filesystem thread)
find_package( Boost REQUIRED ${boost_components} )

if( NOT Boost_FOUND )
  message( FATAL_ERROR "Boost could not be found. Please check!" )
endif()

# For boost >= 1.35, we need to link also to boost-system
if( Boost_VERSION GREATER 103499 )

  # Force redetection by resetting these variables
  if( NOT Boost_SYSTEM_FOUND )
    message( STATUS "Boost version (${Boost_VERSION}) is 1.35.0 or newer" )
    unset( Boost_FOUND )
    unset( Boost_INCLUDE_DIR CACHE )
  endif()
  set( boost_components regex program_options filesystem system )
  find_package( Boost REQUIRED ${boost_components} )

  if( NOT Boost_FOUND )
    message( FATAL_ERROR "Boost-system could not be found. Please check!" )
  endif()
endif()

if( NOT Boost_VERSION GREATER 104099 AND NOT CASA_IGNORE_VERSION )
  message( FATAL_ERROR "Boost version (${Boost_VERSION}) is too old! Must be 104100 (1.41.0) or newer. Please check!" )
endif()

#
# boost regex drags in dependencencies on international unicode libraries, if they are not
# explicitly referenced, loading is left until runtime based upon transitive dependencies.
# This thwarts creation of a cleanly relocatable distribution.
#
if(CMAKE_SYSTEM_NAME STREQUAL Linux AND Boost_LIBRARIES)
    if(EXISTS "/usr/lib64/libicuuc.so")
        set( Boost_LIBRARIES "${Boost_LIBRARIES};/usr/lib64/libicuuc.so" )
    endif( )
    if(EXISTS "/usr/lib64/libicudata.so")
        set( Boost_LIBRARIES "${Boost_LIBRARIES};/usr/lib64/libicudata.so" )
    endif( )
    if(EXISTS "/usr/lib64/libicui18n.so")
        set( Boost_LIBRARIES "${Boost_LIBRARIES};/usr/lib64/libicui18n.so" )
    endif( )
    message(STATUS "Boost_LIBRARIES=${Boost_LIBRARIES}")
endif( )


message( STATUS "Boost_INCLUDE_DIRS=${Boost_INCLUDE_DIRS}; Boost_LIBRARIES=${Boost_LIBRARIES}")

if( NOT Boost_FOUND )
  message( FATAL_ERROR "Boost could not be found. Please check!" )
endif()

#
# RPFITS (Fortran)
#
casa_find( RPFITS
  VERSION 2.11
  INCLUDES RPFITS.h
  LIBS rpfits
  #RUN_VERSION names_.rpfitsversion
  PREFIX_HINTS ${RPFITS_ROOT_DIR}
  DEPENDS FORTRAN
)

# Readline
casa_find( READLINE
  VERSION 4.3
  INCLUDES readline/readline.h #depends on <cstdio> to compile
  LIBS readline ncurses
  PREFIX_HINTS ${READLINE_ROOT_DIR}
  CPP_VERSION "RL_VERSION_MAJOR << '.' << RL_VERSION_MINOR"
  RUN_VERSION rl_library_version
)

set( DL_LIBRARIES ${CMAKE_DL_LIBS} )

casa_config_end()

#
# The following variables are substitued into python scripts
#
set( PYTHON_LIBD ${CMAKE_INSTALL_PREFIX}/python/${PYTHONV} )
set( PYTHON_TASKD ${PYTHON_LIBD} )
#
# allow user to override contents of casadef.py (needed for linux rpms)
#
if( NOT PYTHONLIBD )
    set( PYTHON_LIBD_CASADEF ${PYTHON_LIBD} )
else()
    set( PYTHON_LIBD_CASADEF ${PYTHONLIBD} )
endif()
if( NOT PYTHONTASKD )
    set( PYTHON_TASKD_CASADEF ${PYTHON_TASKD} )
else()
    set( PYTHON_TASKD_CASADEF ${PYTHONTASKD} )
endif()

# The modules must be defined in dependency order!
# This will set up include paths, and which libraries to link to

casa_add_module( tools CASACORE Boost PYTHON QT4 DBUS READLINE DL XERCES LIBSAKURA CASACODE )

#
# ASAP's build depends on something called a makedefs file. Fake one of those.
#

# Get library paths from the first of the rpfits/cfitsio/python library full paths.
list( GET RPFITS_LIBRARIES 0 rpfits_lib )
get_filename_component(rpfitslibd ${rpfits_lib} PATH)

list( GET CFITSIO_LIBRARIES 0 cfitsio_lib )
get_filename_component(cfitsiolibd ${cfitsio_lib} PATH)

list( GET PYTHON_LIBRARIES 0 python_lib )
get_filename_component(pythonlibd ${python_lib} PATH)

# convert semicolons to spaces...
set( _ii "" )
foreach( _i ${PYTHON_INCLUDE_DIRS} )
  set( _ii "${_ii} ${_i}" )
endforeach()

set( _cc "" )
foreach( _c ${CASACORE_LIBRARIES} )
  if( _c MATCHES Framework )
    # skip
  else()
    set( _cc "${_cc} ${_c}" )
  endif()
endforeach()

get_property( MYDEFINES DIRECTORY tools PROPERTY COMPILE_DEFINITIONS )
# convert semicolons to -Dmydefine...
set( _dd "" )
foreach( _d ${MYDEFINES} )
  set( _dd "${_dd} -D${_d}" )
endforeach()


#file( WRITE ${CMAKE_INSTALL_PREFIX}/makedefs
#"# This file exists only for ASAP\n"
#PYTHONVER=${PYTHONV}\n
#CXXFLAGS = \"${CMAKE_CXX_FLAGS}\"\n
#COPTFLAGS = \"${_dd}\"\n
#LD_FLAGS = \"${CMAKE_SHARED_LINKER_FLAGS}\"\n
#COREINCD = ${CASACORE_casa/aips.h}\n
#CORELIB = ${_cc}\n
#WCSLIBLIB = ${WCSLIB_wcs}\n
#WCSLIBLIBD = .\n
#PYTHONROOT = ${pyroot}\n
#PYTHONLIBD = ${pythonlibd}\n
#PYTHONINCD = ${_ii}\n
#PYTHONLIB = ${PYTHON_LIBRARIES}\n
#BOOSTROOT = ${BOOST_ROOT}\n
#RPFITSLIBD = ${rpfitslibd}\n
#CFITSIOLIBD = ${cfitsiolibd}\n
#CFITSIOINCD =  ${CFITSIO_INCLUDE_DIRS}\n
#eval_vars :\n
#\t@\ echo\ \"$(foreach\ V,$(VARS),$V=\\\"$($V)\\\")\ \;\ export\ $(VARS)\"\n
#"
#)
#
add_subdirectory(doc/taskref)
add_subdirectory(doc/casaref)
add_subdirectory(tasks)
add_subdirectory(python)

# All documentation
add_custom_target( doc DEPENDS taskref_html taskref_pdf casaref_html casaref_pdf )
#add_custom_target( doc )

configure_file( apps/casapy/casa ${CMAKE_CURRENT_BINARY_DIR}/preprocessed/casa @ONLY )

install( PROGRAMS
         install/buildmytasks
         install/xmlgenpy
         ${CMAKE_CURRENT_BINARY_DIR}/preprocessed/casa
         DESTINATION bin )

install( FILES
         install/casa2c++h.xsl
         install/casa2py.xsl
         install/casa2pyimp.xsl
         install/casa2summary.xsl
	 install/casa2swigxml.xsl
         install/casa2tsum2.xsl
         install/casa2tsum3.xsl
         install/casa2latex.xsl
         install/casa2pycli.xsl
         install/casa2pypg.xsl
         install/casa2tlatex.xsl
         install/casa2tsum.xsl
         install/casatlist.xsl
         DESTINATION ${CMAKE_INSTALL_PREFIX}/xml )

install( FILES install/saxon8.jar DESTINATION lib )<|MERGE_RESOLUTION|>--- conflicted
+++ resolved
@@ -156,11 +156,7 @@
     message("        casaroot             = ${casaroot}")
     message("        CMAKE_INSTALL_PREFIX = ${CMAKE_INSTALL_PREFIX}")
 else( )
-<<<<<<< HEAD
-    set( casaroot ${CMAKE_INSTALL_PREFIX} CACHE )
-=======
     set( casaroot ${CMAKE_INSTALL_PREFIX} CACHE PATH "toplevel casa directory" FORCE )
->>>>>>> e0f5d480
     message("using modern configuraiton where casaroot and install prefix are the same:")
     message("        casaroot = ${casaroot}")
 endif( )
