--- conflicted
+++ resolved
@@ -46,11 +46,8 @@
   class PointingOffsets 
   {
   public:
-<<<<<<< HEAD
+
     PointingOffsets():thePix_p(), pixFieldGrad_p(), imageObsInfo_p(), nx_p(0), ny_p(0), nchan_p(0), npol_p(0), directionIndex_p(0), csys_p(), dc_p(), pointFrame_p(), timeMType_p(), timeUnit_p(), direction1_p(), direction2_p(), doPointing_p(false), vbUtils_p()
-=======
-    PointingOffsets(const int& convOversampling):thePix_p(), pixFieldGrad_p(), imageObsInfo_p(), nx_p(0), ny_p(0), nchan_p(0), npol_p(0), directionIndex_p(0), csys_p(), dc_p(), pointFrame_p(), timeMType_p(), timeUnit_p(), direction1_p(), direction2_p(), doPointing_p(false), vbUtils_p()
->>>>>>> ea48a15b
     {
       PO_DEBUG_P = SynthesisUtils::getenv("PO_DEBUG",0);
       cerr << "PO_DEBUG = " << PO_DEBUG_P << endl;
