//# FringeJones.cc: Implementation of FringeJones
//# Copyright (C) 1996,1997,1998,1999,2000,2001,2002,2003,2011
//# Associated Universities, Inc. Washington DC, USA.
//#
//# This library is free software; you can redistribute it and/or modify it
//# under the terms of the GNU Library General Public License as published by
//# the Free Software Foundation; either version 2 of the License, or (at your
//# option) any later version.
//#
//# This library is distributed in the hope that it will be useful, but WITHOUT
//# ANY WARRANTY; without even the implied warranty of MERCHANTABILITY or
//# FITNESS FOR A PARTICULAR PURPOSE.  See the GNU Library General Public
//# License for more details.
//#
//# You should have received a copy of the GNU Library General Public License
//# along with this library; if not, write to the Free Software Foundation,
//# Inc., 675 Massachusetts Ave, Cambridge, MA 02139, USA.
//#
//# Correspondence concerning AIPS++ should be addressed as follows:
//#        Internet email: aips2-request@nrao.edu.
//#        Postal address: AIPS++ Project Office
//#                        National Radio Astronomy Observatory
//#                        520 Edgemont Road
//#                        Charlottesville, VA 22903-2475 USA
//#

#include <synthesis/MeasurementComponents/FringeJones.h>

#include <msvis/MSVis/VisBuffer.h>
#include <msvis/MSVis/VisBuffAccumulator.h>
#include <ms/MeasurementSets/MSColumns.h>
#include <synthesis/MeasurementEquations/VisEquation.h>  // *
#include <synthesis/MeasurementComponents/SolveDataBuffer.h>
#include <lattices/Lattices/ArrayLattice.h>
#include <lattices/LatticeMath/LatticeFFT.h>
#include <scimath/Mathematics/FFTServer.h>

#include <casa/Arrays/ArrayMath.h>
#include <casa/Arrays/MatrixMath.h>
#include <casa/Arrays/ArrayLogical.h>
#include <casa/BasicSL/String.h>
#include <casa/Utilities/Assert.h>
#include <casa/Exceptions/Error.h>
#include <casa/System/Aipsrc.h>

#include <casa/sstream.h>

#include <measures/Measures/MCBaseline.h>
#include <measures/Measures/MDirection.h>
#include <measures/Measures/MEpoch.h>
#include <measures/Measures/MeasTable.h>

#include <casa/Logging/LogMessage.h>
#include <casa/Logging/LogSink.h>

#include <casa/Arrays/MaskedArray.h>
#include <casa/Arrays/MaskArrMath.h>

#include <gsl/gsl_rng.h>
#include <gsl/gsl_randist.h>
#include <gsl/gsl_vector.h>
#include <gsl/gsl_blas.h>
#include <gsl/gsl_spblas.h>
#include <gsl/gsl_multilarge_nlinear.h>
#include <gsl/gsl_linalg.h>

<<<<<<< HEAD
=======
#include <gsl/gsl_multifit_nlin.h>
>>>>>>> 6efea06d

// DEVDEBUG gates the development debugging information to standard
// error; it should be set to 0 for production.
#define DEVDEBUG 0

using namespace casa::vi;
using namespace casacore;

namespace casa { //# NAMESPACE CASA - BEGIN
    
static void unitize(Array<Complex>& vC) 
{
    Array<Float> vCa(amplitude(vC));
    // Divide by non-zero amps
    vCa(vCa<FLT_EPSILON)=1.0;
    vC /= vCa;
}

SDBListGridManager::SDBListGridManager(SDBList& sdbs_) :
    sdbs(sdbs_)
{
    std::set<Double> fmaxes;
    std::set<Double> fmins;
    Float dfn(0.0);
    Int totalChans0(0) ;
    Int nchan(0);

    if (sdbs.nSDB()==0) {
        // The for loop is fine with an empty list, but code below it
        // isn't and there's nothing to lose by bailing early!
        return;
    }
        
    
    for (Int i=0; i != sdbs.nSDB(); i++) {
        SolveDataBuffer& sdb = sdbs(i);
        Int spw = sdb.spectralWindow()(0);
        Double t = sdbs(i).time()(0);
        times.insert(t); 
        if (spwins.find(spw) == spwins.end()) {
            spwins.insert(spw);
            const Vector<Double>& fs = sdb.freqs();
            spwIdToFreqMap[spw] = &(sdb.freqs());
            nchan = sdb.nChannels();
            fmaxes.insert(fs(nchan-1));
            fmins.insert(fs(0));
            // We assume they're all at the same time.

            totalChans0 += nchan;
            Float df0 = fs(1) - fs(0);
            dfn = (fs(nchan-1) - fs(0))/(nchan-1);
            if (DEVDEBUG) {
                cerr << "Spectral window " << spw << " has " << nchan << " channels" << endl;
                cerr << "df0 "<< df0 << "; " << "dfn " << dfn << endl;
            }
        } else {
            continue;
        }
    }
    nt = sdbs.nSDB()/spwins.size();
    tmin = *(times.begin());
    tmax = *(times.rbegin());
    dt = (tmax - tmin)/(nt - 1);
    nSPWChan = nchan;
    fmin = *(fmins.begin());
    fmax = *(fmaxes.rbegin());
    totalChans = round((fmax - fmin)/dfn + 1);
    df = (fmax - fmin)/(totalChans-1);
    if (DEVDEBUG) {
        cerr << "Global fmin " << fmin << " global max " << fmax << endl;
        cerr << "nt " << nt << " dt " << dt << endl;
        cerr << "tmin " << tmin << " tmax " << tmax << endl;
        cerr << "Global dt " << tmax - tmin << endl;
        cerr << "Global df " << df << endl;
        cerr << "I guess we'll need " << totalChans << " freq points in total." << endl;
        cerr << "Compared to " << totalChans0 << " with simple-minded concatenation." << endl;
    }
}

// checkAllGridPoints is a diagnostic funtion that should not be called
// in production releases, but it doesn't do any harm to have it
// latent.
void
SDBListGridManager::checkAllGridpoints() {
    map<Int, Vector<Double> const *>::iterator it;
    for (it = spwIdToFreqMap.begin(); it != spwIdToFreqMap.end(); it++) {
        Int spwid = it->first;
        Vector<Double> const* fs = it->second;
        Int length;
        fs->shape(length);
        for (Int i=0; i!=length; i++) {
            Double f = (*fs)(i);
            Int j = bigFreqGridIndex(f);
            cerr << "spwid, i = (" << spwid << ", " << i << ") => " << j << " (" << f << ")" << endl;
        }
    }
    cerr << "[1] spwins.size() " << nSPW() << endl;
    cerr << "[2] spwins.size() " << spwins.size() << endl;
}

Int
SDBListGridManager::swStartIndex(Int spw) {
    Vector<Double> const* fs = spwIdToFreqMap[spw];
    Double f0 = (*fs)(0);
    return bigFreqGridIndex(f0);
}


   
// DelayRateFFT is modeled on DelayFFT in KJones.{cc|h}
<<<<<<< HEAD
DelayRateFFT::DelayRateFFT(SDBList& sdbs, Int refant) :
=======
DelayRateFFT::DelayRateFFT(SDBList& sdbs, Int refant, Array<Double>& delayWindow, Array<Double>& rateWindow) :
>>>>>>> 6efea06d
    refant_(refant),
    gm_(sdbs),
    nPadFactor_(max(2, 8  / gm_.nSPW())), 
    nt_(gm_.nt),
    nPadT_(nPadFactor_ * nt_),
    nChan_(gm_.nChannels()),
    nPadChan_(nPadFactor_*nChan_),
    dt_(gm_.dt),
    f0_(gm_.fmin / 1.e9),      // GHz
    df_(gm_.df / 1.e9),
    df_all_(gm_.fmax - gm_.fmin),
    Vpad_(),
    xcount_(),
    sumw_(),
<<<<<<< HEAD
    sumww_() {
    // This check should be commented out in production:
    // gm_.checkAllGridpoints();
    if (nt_ < 2) {
        throw(AipsError("Can't do a 2-dimensional FFT on a single timestep! Please consider changing solint to avoid orphan timesteps."));
    }
    
=======
    sumww_(),
    delayWindow_(delayWindow),
    rateWindow_(rateWindow) {
    // This check should be commented out in production:
    // gm_.checkAllGridpoints();

    if (nt_ < 2) {
        throw(AipsError("Can't do a 2-dimensional FFT on a single timestep! Please consider changing solint to avoid orphan timesteps."));
    }
    IPosition ds = delayWindow_.shape();
    if (ds.size()!=1 || ds.nelements() != 1) {
        throw AipsError("delaywindow must be a list of length 2.");
    }
    IPosition rs = rateWindow_.shape();
    if (rs.size()!=1 || rs.nelements() != 1) {
        throw AipsError("ratewindow must be a list of length 2.");
    }
>>>>>>> 6efea06d
    Int nCorrOrig(sdbs(0).nCorrelations());
    nCorr_ = (nCorrOrig> 1 ? 2 : 1); // number of p-hands

    for (Int i=0; i<nCorr_; i++) {
        activeAntennas_[i].insert(refant_);
    }
    
    // when we get the visCubecorrected it is already
    // reduced to parallel hands, but there isn't a
    // corresponding method for flags.
    Int corrStep = (nCorrOrig > 2 ? 3 : 1); // step for p-hands

    for (Int ibuf=0; ibuf != sdbs.nSDB(); ibuf++) {
        SolveDataBuffer& s(sdbs(ibuf));
        for (Int irow=0; irow!=s.nRows(); irow++) {
            Int a1(s.antenna1()(irow)), a2(s.antenna2()(irow));
            allActiveAntennas_.insert(a1);
            allActiveAntennas_.insert(a2);
        }
    }

    nElem_ =  1 + *(allActiveAntennas_.rbegin()) ;

    IPosition aggregateDim(2, nCorr_, nElem_);
    xcount_.resize(aggregateDim);
    sumw_.resize(aggregateDim);
    sumww_.resize(aggregateDim);

    xcount_ = 0;
    sumw_ = 0.0;
    sumww_ = 0.0;
    
    if (DEVDEBUG) {
        cerr << "Filling FFT grid with " << sdbs.nSDB() << " data buffers." << endl;
    }

    // Don't try to check there are multiple times here; let DelayRateFFT check that.
    IPosition paddedDataSize(4, nCorr_, nElem_, nPadT_, nPadChan_);
    Vpad_.resize(paddedDataSize);

    for (Int ibuf=0; ibuf != sdbs.nSDB(); ibuf++) {
        SolveDataBuffer& s(sdbs(ibuf));
        if (!s.Ok())
            continue;

        Int nr = 0;
        for (Int irow=0; irow!=s.nRows(); irow++) {
            if (s.flagRow()(irow))
                continue;
            Int iant;
            Int a1(s.antenna1()(irow)), a2(s.antenna2()(irow));
            if (a1 == a2) {
                continue;
            }
            else if (a1 == refant_) {
                iant = a2;
            }
            else if (a2 == refant_) {
                iant = a1;
            }
            else {
                continue;
            }
            // OK, we're not skipping this one so we have to do something.

            // v has shape (nelems, ?, nrows, nchannels)
            Cube<Complex> v = s.visCubeCorrected();
            Cube<Float> w = s.weightSpectrum();
            Cube<Bool> fl = s.flagCube();
            Int spw = s.spectralWindow()(0);
            Int f_index = gm_.swStartIndex(spw);    // ditto!
            Int t_index = gm_.getTimeIndex(s.time()(0));
            Int spwchans = gm_.nSPWChan;
            IPosition start(4,      0,      iant, t_index, f_index);
            IPosition stop(4,      nCorr_,    1,       1, spwchans);
            IPosition stride(4,      1,         1,       1, 1);
            Slicer sl1(start,     stop, stride, Slicer::endIsLength);
            Slicer sl2(IPosition(3, 0,         0, irow),
                       IPosition(3, nCorr_, spwchans, 1),
                       IPosition(3, corrStep,        1,  1), Slicer::endIsLength);
                
            Slicer flagSlice(IPosition(3, 0,         0, irow),
                             IPosition(3, nCorr_, spwchans, 1),
                             IPosition(3, corrStep,        1, 1), Slicer::endIsLength);
            nr++;
            if (DEVDEBUG && 0) {
                cerr << "nr " << nr
                     << " irow " << endl
                     << "Vpad shape " << Vpad_.shape() << endl
                     << "v shape " << v.shape() << endl
                     << "sl2 " << sl2 << endl
                     << "sl1 " << sl1 << endl
                     << "flagSlice " << flagSlice << endl;
            }
            Array<Complex> rhs = v(sl2).nonDegenerate();
            Array<Float> weights = w(sl2).nonDegenerate();
                
            unitize(rhs);
            Vpad_(sl1).nonDegenerate() = rhs * weights;

            Array<Bool> flagged(fl(flagSlice).nonDegenerate());
            // Zero flagged entries.
            Vpad_(sl1).nonDegenerate()(flagged) = Complex(0.0);

            if (!allTrue(flagged)) {
                for (Int icorr=0; icorr<nCorr_; ++icorr) {
                    IPosition p(2, icorr, iant);
                    activeAntennas_[icorr].insert(iant);
                    for (Int ichan=0; ichan != (Int) spwchans+1; ichan++) {
                        IPosition pchan(2, ichan, irow);
                        if (!flagged(pchan)) {
                            Float w = weights(pchan);
                            xcount_(p)++;
                            sumw_(p) += w;
                            sumww_(p) += w*w;
                        }
                    }
                }
            }                
            if (DEVDEBUG && 0) {
                cerr << "flagSlice " << flagSlice << endl
                     << "fl.shape() " << fl.shape() << endl
                     << "Vpad_.shape() " << Vpad_.shape() << endl
                     << "flagged.shape() " << flagged.shape() << endl
                     << "sl1 " << sl1 << endl;
            }
        }
    }
    if (DEVDEBUG) {
        cerr << "Constructed a DelayRateFFT object." << endl;
    }
}

<<<<<<< HEAD
DelayRateFFT::DelayRateFFT(Array<Complex>& data, Int nPadFactor, Float f0, Float df, Float dt, SDBList& s) :
=======
DelayRateFFT::DelayRateFFT(Array<Complex>& data, Int nPadFactor, Float f0, Float df, Float dt, SDBList& s,
                           Array<Double>& delayWindow, Array<Double>& rateWindow) :
>>>>>>> 6efea06d
    gm_(s),
    refant_(0),
    nPadFactor_(nPadFactor),
    f0_(f0),
    df_(df),
    dt_(dt),
    Vpad_(),
    sumw_(),
    sumww_(),
    param_(),
<<<<<<< HEAD
    flag_()
=======
    flag_(),
    delayWindow_(delayWindow),
    rateWindow_(rateWindow) 
>>>>>>> 6efea06d
{
    IPosition shape = data.shape();
    nCorr_ = shape(0);
    nElem_ = shape(1);
    nt_ = shape(2);
    nChan_ = shape(3);
    nPadT_ = nPadFactor_*nt_;
    nPadChan_ = nPadFactor_*nChan_;
    IPosition paddedDataSize(4, nCorr_, nElem_, nPadT_, nPadChan_);
    Vpad_.resize(paddedDataSize);
    
    IPosition start(4, 0, 0, 0, 0);
    IPosition stop(4, nCorr_,  nElem_, nt_, nChan_);
    IPosition stride(4, 1, 1, 1, 1);
    Slicer sl1(start, stop, stride, Slicer::endIsLength);
    Vpad_(sl1) = data;

    unitize(Vpad_);

}

Matrix<Float>
DelayRateFFT::delay() const {
    IPosition start(2, 1, 0);
    IPosition stop(2, 3*nCorr_-1, nElem_-1);
    IPosition stride(2, 3, 1);
    Slicer sl1(start,  stop, stride, Slicer::endIsLast);
    return param_(sl1);
}

Matrix<Float>
DelayRateFFT::rate() const {
    IPosition start(2, 2, 0);
    IPosition stop(2, 3*nCorr_-1, nElem_-1);
    IPosition stride(2, 3, 1);
    Slicer sl1(start,  stop, stride, Slicer::endIsLast);
    return param_(sl1);
}

void
DelayRateFFT::printActive() {
    for (Int icorr=0; icorr != nCorr_; icorr++) {
        cerr << "Antennas found for correlation " << icorr << ": ";
        for (std::set<Int>::iterator it = activeAntennas_[icorr].begin(); it != activeAntennas_[icorr].end(); it++) {
            cerr << *it << ", ";
        }
        cerr << endl;
    }
    cerr << endl;
}    

void
DelayRateFFT::FFT() {
    // Axes are 0: correlation (i.e., hand of polarization), 1: antenna, 2: time, 3: channel
    Vector<Bool> ax(4, false);
    ax(2) = true;
    ax(3) = true;
    // Also copied from DelayFFT in KJones.
    // we make a copy to FFT in place.
    if (DEVDEBUG) {
        cerr << "Vpad_.shape() " << Vpad_.shape() << endl;
    }
    ArrayLattice<Complex> c(Vpad_);
    LatticeFFT::cfft0(c, ax, true);
    if (DEVDEBUG) {
        cerr << "FFT transformed" << endl;
    }
}

std::pair<Bool, Float>
DelayRateFFT::xinterp(Float alo, Float amax, Float ahi) {
    Float denom(alo-2.0*amax+ahi);
    Bool cond = amax>0.0 && abs(denom)>0.0 ;
    Float fpk = cond ? 0.5-(ahi-amax)/denom : 0.0;
    return std::make_pair(cond, fpk);
}
    
void
DelayRateFFT::searchPeak() {
    // Recall param_ -> [phase, delay, rate] for each correlation
    param_.resize(3*nCorr_, nElem_); // This might be better done elsewhere.
    param_.set(0.0);
    flag_.resize(3*nCorr_, nElem_);
    flag_.set(true);  // all flagged initially
    if (DEVDEBUG) {
        cerr << "nt_ " << nt_ << " nPadChan_ " << nPadChan_ << endl;
        cerr << "Vpad_.shape() " << Vpad_.shape() << endl;
<<<<<<< HEAD
    }
=======
        cerr << "delayWindow_ " << delayWindow_ << endl;

    }
    
>>>>>>> 6efea06d
    for (Int icorr=0; icorr<nCorr_; ++icorr) {
        flag_(icorr*3 + 0, refant()) = false; 
        flag_(icorr*3 + 1, refant()) = false;
        flag_(icorr*3 + 2, refant()) = false;
        for (Int ielem=0; ielem<nElem_; ++ielem) {
            if (ielem==refant()) {
                continue;
            }
            // NB: Time, Channel
            // And once again we fail at slicing
            IPosition start(4, icorr, ielem,      0,         0);
            IPosition stop(4,     1,     1, nPadT_, nPadChan_);
            IPosition step(4,     1,     1,       1,        1);
            Slicer sl(start, stop, step, Slicer::endIsLength);
            Matrix<Complex> aS = Vpad_(sl).nonDegenerate();
<<<<<<< HEAD
            // cerr << "aS.shape()=" <<aS.shape() << endl;

=======
            Int sgn = (ielem < refant()) ? 1 : -1;

            // Below is the gory details for turning delay window into index range
            Double bw = Float(nPadChan_)*df_;
            Double d0 = sgn*delayWindow_(IPosition(1, 0));
            Double d1 = sgn*delayWindow_(IPosition(1, 1));
            if (d0 > d1) std::swap(d0, d1);
            d0 = max(d0, -0.5/df_);
            d1 = min(d1, (0.5-1/nPadChan_)/df_);

            // It's simpler to keep the ranges as signed integers and
            // handle the wrapping of the FFT in the loop over
            // indices. Recall that the FFT result returned has indices
            // that run from 0 to nPadChan_/2 -1 and then from
            // -nPadChan/2 to -1, so far as our delay is concerned.
            Int i0 = bw*d0;
            Int i1 = bw*d1;
            // Now for the gory details for turning rate window into index range
            Double width = nPadT_*dt_*1e9*f0_;
            Double r0 = sgn*rateWindow_(IPosition(1,0));
            Double r1 = sgn*rateWindow_(IPosition(1,1));
            if (r0 > r1) std::swap(r0, r1);
            r0 = max(r0, -0.5/(dt_*1e9*f0_));
            r1 = min(r1, (0.5 - 1/nPadT_)/(dt_*1e9*f0_));
            
            Int j0 = width*r0;
            Int j1 = width*r1;
            if (DEVDEBUG) {
                cerr << "Checking the windows for delay and rate search.";
                cerr << "bw " << bw << endl;
                cerr << "d0 " << d0 << " i0 " << i0 << endl;
                cerr << "d1 " << d1 << " i1 " << i1 << endl; 
                cerr << "r0 " << r0 << " j0 " << j0 << endl;
                cerr << "r1 " << r1 << " j1 " << j1 << endl; 
            }
>>>>>>> 6efea06d
            Matrix<Float> amp(amplitude(aS));
            Int ipkch(0);
            Int ipkt(0);
            Float amax(-1.0);
            // Unlike KJones we have to iterate in time too
<<<<<<< HEAD
            for (Int itime=0; itime != nPadT_; itime++) {
                for (Int ich=0; ich != nPadChan_; ich++) {
=======
            for (Int itime0=j0; itime0 != j1; itime0++) {
                Int itime = (itime0 < 0) ? itime0 + nPadT_ : itime0;
                for (Int ich0=i0; ich0 != i1; ich0++) {
                    Int ich = (ich0 < 0) ? ich0 + nPadChan_ : ich0;
>>>>>>> 6efea06d
                    if (amp(itime, ich) > amax) {
                        ipkch = ich;
                        ipkt  = itime;
                        amax=amp(itime, ich);
                    }
                }
            }
            // Finished grovelling. Now we have the location of the
            // maximum amplitude.
            Float alo_ch = amp(ipkt, (ipkch > 0) ? ipkch-1 : nPadChan_-1);
            Float ahi_ch = amp(ipkt, ipkch<(nPadChan_-1) ? ipkch+1 : 0);
            std::pair<Bool, Float> maybeFpkch = xinterp(alo_ch, amax, ahi_ch);
            // We handle wrapping while looking for neighbours
            Float alo_t = amp(ipkt > 0 ? ipkt-1 : nPadT_ -1,     ipkch);
            Float ahi_t = amp(ipkt < (nPadT_ -1) ? ipkt+1 : 0,   ipkch);
            if (DEVDEBUG) {
                cerr << "In channel dimension ipkch " << ipkch << " alo " << alo_ch
                     << " amax " << amax << " ahi " << ahi_ch << endl;
                cerr << "In time dimension ipkt " << ipkt << " alo " << alo_t
                     << " amax " << amax << " ahi " << ahi_t << endl;
            }
            std::pair<Bool, Float> maybeFpkt = xinterp(alo_t, amax, ahi_t);

<<<<<<< HEAD
            Int sgn = (ielem < refant()) ? 1 : -1;
=======
>>>>>>> 6efea06d
            if (maybeFpkch.first and maybeFpkt.first) {
                // Phase
                Complex c = aS(ipkt, ipkch);
                Float phase = arg(c);
                param_(icorr*3 + 0, ielem) = sgn*phase;
                Float delay = (ipkch)/Float(nPadChan_);
                if (delay > 0.5) delay -= 1.0;           // fold
                delay /= df_;                           // nsec
                param_(icorr*3 + 1, ielem) = sgn*delay; //
                Double rate = (ipkt)/Float(nPadT_);
                if (rate > 0.5) rate -= 1.0;
                Double rate0 = rate/dt_;
                Double rate1 = rate0/(1e9 * f0_); 

                param_(icorr*3 + 2, ielem) = Float(sgn*rate1); 
                if (DEVDEBUG) {
                    cerr << "maybeFpkch.second=" << maybeFpkch.second
                         << ", df_ " << df_ 
                         << " fpkch " << (ipkch + maybeFpkch.second) << endl;
                    cerr << " maybeFpkt.second=" << maybeFpkt.second
                         << " rate0 " << rate
                         << " 1e9 * f0_ " << 1e9 * f0_ 
                         << ", dt_ " << dt_
                         << " fpkt " << (ipkt + maybeFpkt.second) << endl;
                        
                }
                if (DEVDEBUG) {
                    cerr << "Found peak for element " << ielem << " correlation " << icorr
                         << " ipkt=" << ipkt << "/" << nPadT_ << ", ipkch=" << ipkch << "/" << nPadChan_
                         << " peak=" << amax 
                         << "; delay " << delay << ", rate " << rate
                         << ", phase " << arg(c) << " sign= " << sgn << endl;
                }
                // Set 3 flags.
                flag_(icorr*3 + 0, ielem)=false; 
                flag_(icorr*3 + 1, ielem)=false;
                flag_(icorr*3 + 2, ielem)=false;
            }
            else {
                if (DEVDEBUG) {
                    cerr << "No peak in 2D FFT for element " << ielem << " correlation " << icorr << endl;
                }
            }
        }
    }
}


Float
DelayRateFFT::snr(Int icorr, Int ielem, Float delay, Float rate) {
    // We calculate a signal-to-noise ration for the 2D FFT fringefit
    // using a formula transcribed from AIPS FRING.
    //
    // Have to convert delay and rate back into indices on the padded 2D grid.
    Int sgn = (ielem < refant()) ? 1 : -1;
    delay *= sgn*df_;
    if (delay < 0.0) delay += 1;
    Int ichan = Int(delay*nPadChan_ + 0.5); 
    if (ichan == nPadChan_) ichan = 0;
        
    rate *= sgn*1e9 * f0_;
    rate *= dt_;
    if (rate < 0.0) rate += 1;
    Int itime = Int(rate*nPadT_ + 0.5);
    if (itime == nPadT_) itime = 0;
    // What about flags? If the datapoint closest to the computed
    // delay and rate values is flagged we probably shouldn't use
    // it, but what *should* we use?
    IPosition ipos(4, icorr, ielem, itime, ichan);
    IPosition p(2, icorr, ielem);
    Complex v = Vpad_(ipos);
    Float peak = abs(v);
    if (peak > 0.999*sumw_(p)) peak=0.999*sumw_(p);
    // xcount is number of data points for baseline to ielem
    // sumw is sum of weights,
    // sumww is sum of squares of weights

    Float x = C::pi/2*peak/sumw_(p);
    // The magic numbers in the following formula are from AIPS FRING
    Float cwt = (pow(tan(x), 1.163) * sqrt(sumw_(p)/sqrt(sumww_(p)/xcount_(p))));

    if (DEVDEBUG) {
        cerr << "Correlation " << icorr << " antenna " << ielem << " ipos " << ipos
             << " peak=" << peak << "; xang=" << x << "; xcount=" << xcount_(p) << "; sumw=" << sumw_(p) << "; sumww=" << sumww_(p) 
             << " snr " << cwt << endl;
    }
    return cwt;
}
    

void DelayRateFFT::removeAntennasCorrelation(Int icor, std::set< Int > s) {
    std::set< Int > & as = activeAntennas_.find(icor)->second;
    for (std::set< Int >::iterator it=s.begin(); it!=s.end(); it++) {
        as.erase(*it);
    }
}


// Start of GSL compliant solver
// This function is supposed to evaluate the vector for xi-squared vector

class AuxParamBundle {
public:
    SDBList &sdbs;    
    size_t nCalls;
private:
    // We make sure there are no copy or default constructors to
    // preserve the integrity of our reference member.
    AuxParamBundle();
    AuxParamBundle(AuxParamBundle const&);
    AuxParamBundle const& operator=(AuxParamBundle const&);

    size_t refant;
    size_t nCorrelations;
    size_t corrStep;
    Double t0;
    Double reftime;
    std::map< Int, std::set< Int > > activeAntennas;
    std::map< Int, Int > antennaIndexMap;
    Int activeCorr;
    Int weightfactor;
public:
    AuxParamBundle(SDBList& sdbs_, size_t refant, const std::map< Int, std::set<Int> >& activeAntennas_, Int weightfactor_) :
        sdbs(sdbs_),
        nCalls(0),
        refant(refant),
        nCorrelations(sdbs.nCorrelations() > 1 ? 2 : 1),
        corrStep(sdbs.nCorrelations() > 2 ? 3 : 1),
        activeAntennas(activeAntennas_),
        activeCorr(-1),
        weightfactor(weightfactor_)
        // corrStep(3)
        {
            Int last_index = sdbs.nSDB() - 1 ;
            t0 = sdbs(0).time()(0);
            Double tlast = sdbs(last_index).time()(0);
            reftime = 0.5*(t0 + tlast);
            // cerr << "AuxParamBundle reftime " << reftime << " t0 " << t0 <<" dt " << tlast - t0 << endl;
        }

    Double get_t0() {
        return t0;
    }
    Double
    get_weightExponent() {
        Double weightExponent;
        if (weightfactor == 0) {
            weightExponent = 0;
        } else if (weightfactor == 1) {
            weightExponent = 0.25;
        } else if (weightfactor == 2) {
            weightExponent = 0.5;
        } else {
            throw(AipsError("Invalid weightfactor - must be 0, 1 or 2."));
        }
        return weightExponent;
    }
    Double
    get_ref_time() {
        return reftime;
    }
    size_t
    get_num_corrs() {
        //return sdbs.nCorrelations() > 1 ? 2 : 1;
        return nCorrelations;
    }
    size_t
    get_num_antennas() {
        if (activeCorr < 0) {
            throw(AipsError("Correlation out of range."));
        }
        std::set< Int > ants = activeAntennas.find(activeCorr)->second;
        return (size_t) ants.size();
    }
    size_t
    get_max_antenna_index() {
        if (activeCorr < 0) {
            throw(AipsError("Correlation out of range."));
        }
        return *(activeAntennas.find(activeCorr)->second.rbegin());
    }
    // Sometimes there is Int, sometimes size_t; the following ones are casacore::Int.
    Int
    get_num_data_points() {
        Int nTotalRows = 0;
        for (Int i = 0; i != sdbs.nSDB(); i++) {
            nTotalRows += sdbs(i).nRows();
        }
        return 2 * nTotalRows * nCorrelations * sdbs.nChannels();
    }
    size_t 
    get_data_corr_index(size_t icorr) {
        if (icorr > nCorrelations) {
            throw(AipsError("Correlation out of range."));
        }
        size_t dcorr = icorr * corrStep;
        return dcorr;
    }
    bool
    isActive(size_t iant) {
        std::set<Int> ants = activeAntennas.find(activeCorr)->second;
        if (iant == refant) return true;
        else return (ants.find(iant) != ants.end());
    }
    Int
    get_param_index(size_t iant, size_t icor) {
        // here we use parallel correlation indices, because parameters
        // by definition only have one hand.
        if (iant == refant) return -1;
        int ipar = antennaIndexMap[iant];
        if (iant > refant) ipar -= 1;
        return 3*(ipar*nCorrelations + icor);
    }
    Int
    get_param_corr_index(size_t iant) {
        if (iant == refant) return -1;
        int ipar = antennaIndexMap[iant];
        if (iant > refant) ipar -= 1;
        return 3*ipar;        
    }
    size_t
    get_active_corr() {
        return activeCorr;
    }
    void
    set_active_corr(size_t icorr) {
        activeCorr = icorr;
        antennaIndexMap.clear();
        Int i = 0;
        std::set<Int>::iterator it;
        std::set<Int> ants = activeAntennas.find(activeCorr)->second;
        for (it = ants.begin(); it != ants.end(); it++) {
            antennaIndexMap[*it] = i++;
        }
    }
};



void
print_baselines(std::set<std::pair< Int, Int > > baselines) {
    cerr << "Baselines encountered ";
    std::set<std::pair< Int, Int > >::iterator it;
    for (it=baselines.begin(); it != baselines.end(); ++it) {
        cerr << "(" << it->first << ", " << it->second << ") ";
    }
    cerr << endl;
}


int
expb_f(const gsl_vector *param, void *d, gsl_vector *f)
{
    AuxParamBundle *bundle = (AuxParamBundle *)d;
    SDBList& sdbs = bundle->sdbs;
    Double refTime = bundle->get_t0();
    Double weightExponent = bundle->get_weightExponent();
    
    gsl_vector_set_zero(f);
    Vector<Double> freqs = sdbs.freqs();
    
    size_t count = 0; // This is the master index.

    Double sumwt = 0.0;
    Double xi_squared = 0.0;

    for (Int ibuf=0; ibuf < sdbs.nSDB(); ibuf++) {
        SolveDataBuffer& s (sdbs(ibuf));
        if (!s.Ok()) continue;

        Cube<Complex> v = s.visCubeCorrected();
        Cube<Bool> fl = s.flagCube();
        Cube<Float> weights = s.weightSpectrum();
           
        for (Int irow=0; irow!=s.nRows(); irow++) {
            if (s.flagRow()(irow)) continue;

            Int ant1(s.antenna1()(irow));
            Int ant2(s.antenna2()(irow));
            if (!bundle->isActive(ant1) || !bundle->isActive(ant2))
                continue;            
            if (ant1==ant2) continue;

            // VisBuffer.h seems to suggest that a vb.visCube may have shape
            // (nCorr(), nChannel(), nRow())
            size_t icorr0 = bundle->get_active_corr();
            size_t dcorr = bundle->get_data_corr_index(icorr0);
            // We also need to get the right parameters for this,
            // polarization (icorr is an encoding of the
            // polarization of the correlation products).
            Int iparam1 = bundle->get_param_corr_index(ant1);
            Double phi0_1, tau1, r1;
            if (iparam1 >= 0) {
                phi0_1 = gsl_vector_get(param, iparam1+0);
                tau1 =   gsl_vector_get(param, iparam1+1);
                r1 =     gsl_vector_get(param, iparam1+2);
            } else {
                phi0_1 = 0.0;
                tau1 = 0.0;
                r1 = 0.0;
            }
            Int iparam2 = bundle->get_param_corr_index(ant2);
            Double phi0_2, tau2, r2;
            if (iparam2 >= 0) {
                phi0_2 = gsl_vector_get(param, iparam2+0);
                tau2 =   gsl_vector_get(param, iparam2+1);
                r2 =     gsl_vector_get(param, iparam2+2);
            } else {
                phi0_2 = 0.0;
                tau2 = 0.0;
                r2 = 0.0;
            }
            
            Float phi0 = phi0_2 - phi0_1;
            Float tau  = tau2 - tau1;
            Float r    = r2 - r1;
            for (size_t ichan = 0; ichan != v.ncolumn(); ichan++) {
                if (fl(dcorr, ichan, irow)) continue;
                Complex vis = v(dcorr, ichan, irow);
                Double w0 = weights(dcorr, ichan, irow);
                Double w = pow(w0, weightExponent);
                sumwt += w*w;
                if (fabs(w) < FLT_EPSILON) continue;
                // We have to turn the delay back into seconds from nanoseconds.
                // Freq difference is in Hz, which comes out typically as 1e6 bands
                Double wDf = C::_2pi*(freqs(ichan) - freqs(0))*1e-9;
                //
                Double t1 = s.time()(0);
                // FIXME: Remind me why we *do* scale wDf with 1e-9
                // but do *not* do that with ref_freq?
                // I have a theory which is mine:
                // this is because tau is in nanoseconds.
                Double ref_freq = freqs(0);
                Double wDt = C::_2pi*(t1 - refTime) * ref_freq; 

                Double mtheta = -(phi0 + tau*wDf + r*wDt); 
                Double vtheta = arg(vis);

                Double c_r = w*(cos(mtheta) - cos(vtheta));
                Double c_i = w*(sin(mtheta)  - sin(vtheta));
                gsl_vector_set(f, count, c_r);
                gsl_vector_set(f, count+1, c_i);

                count += 2;
                xi_squared += c_r*c_r + c_i*c_i;
            }
        }
    }
    // cerr << "Residual xi-squared = " << xi_squared << endl;
    return GSL_SUCCESS;
}

    
int
expb_df(CBLAS_TRANSPOSE_t TransJ, const gsl_vector* x, const gsl_vector *u, void *bundle_, gsl_vector *v, gsl_matrix *JTJ)
{

    // x is the current vector for which we're finding the jacobian.
    // if TransJ is true, evaluate J^T u and store in v.
    // Also store J^T . J in lower half of JTJ.
    std::set <std::pair < Int, Int> > baselines;
    AuxParamBundle *bundle = (AuxParamBundle *)bundle_;

    SDBList& sdbs = bundle->sdbs;
    Double weightExponent = bundle->get_weightExponent();
    
    Vector<Double> freqs = sdbs.freqs();

    size_t count = 0; // This is the master index.

    gsl_vector_set_zero(v);
    gsl_matrix_set_zero(JTJ);
    
    Double refTime = bundle->get_t0();
    std::set< Int > params;
    for (Int ibuf=0; ibuf < sdbs.nSDB(); ibuf++) {
        // cerr << "OK so count = " << count << endl;
        SolveDataBuffer& s (sdbs(ibuf));
        if (!s.Ok()) continue;

        Cube<Complex> vis = s.visCubeCorrected();
        Cube<Bool> fl = s.flagCube();
        Cube<Float> weights = s.weightSpectrum();

        Double t1 = s.time()(0);
        // cerr << "ibuf " << ibuf << " t1 - t0 = " << t1 - t0 << endl;
        for (Int irow=0; irow!=s.nRows(); irow++) {
            if (s.flagRow()(irow)) continue;

            Int ant1(s.antenna1()(irow));
            Int ant2(s.antenna2()(irow));

            if (ant1==ant2) continue;
            if (!bundle->isActive(ant1) || !bundle->isActive(ant2)) {
                // cerr << "Skipping " << ant1 << ", " << ant2 << endl;                   
                continue;
            }

            // VisBuffer.h seems to suggest that a vb.visCube may have shape
            // (nCorr(), nChannel(), nRow()) 

            size_t icorr0 = bundle->get_active_corr();
            size_t dcorr = bundle->get_data_corr_index(icorr0);
            // We also need to get the right parameters for this
            // polarization (icorr is an encoding of the
            // polarization of the correlation products).

            Int iparam1 = bundle->get_param_corr_index(ant1);
            Double phi0_1, tau1, r1;
            if (iparam1 >= 0) {
                phi0_1 = gsl_vector_get(x, iparam1+0);
                tau1 =   gsl_vector_get(x, iparam1+1);
                r1 =     gsl_vector_get(x, iparam1+2);
            } else {
                phi0_1 = 0.0;
                tau1 = 0.0;
                r1 = 0.0;
            }
            Int iparam2 = bundle->get_param_corr_index(ant2);
            Double phi0_2, tau2, r2;
            if (iparam2 >= 0) {
                phi0_2 = gsl_vector_get(x, iparam2+0);
                tau2 =   gsl_vector_get(x, iparam2+1);
                r2 =     gsl_vector_get(x, iparam2+2);
            } else {
                phi0_2 = 0.0;
                tau2 = 0.0;
                r2 = 0.0;
            }
            Double phi0 = phi0_2 - phi0_1;
            Double tau = tau2 - tau1;
            Double r = r2-r1;

            Double ref_freq = freqs(0); 
            Double wDt = C::_2pi*(t1 - refTime) * ref_freq; 
            // cerr << "Dt " << t1 - refTime << " ref_freq " << ref_freq << " wDt " << wDt << endl;
            bool found_data = false;
            
            for (size_t ichan = 0; ichan != vis.ncolumn(); ichan++) {
                if (fl(dcorr, ichan, irow)) continue;
                Double w0 = weights(dcorr, ichan, irow);
                Double w = pow(w0, weightExponent);
                if (fabs(w) < FLT_EPSILON) continue;
                found_data = true;
                // Add a 1e-9 factor because tau parameter is in nanoseconds.
                Double wDf = C::_2pi*(freqs(ichan) - freqs(0))*1e-9;
                //
                Double mtheta = -(phi0 + tau*wDf + r*wDt);
                Double ws = sin(mtheta);
                Double wc = cos(mtheta);

                if (iparam2 >= 0) {
                    params.insert(iparam2);
                    /* 
                       What we want to express is just:
                       J[count + 0, iparam2 + 0] = w*-ws*-1.0; 
                       J[count + 1, iparam2 + 0] = w*+wc*-1.0;
                       J[count + 0, iparam2 + 1] = w*-ws*-wDf;
                       J[count + 1, iparam2 + 1] = w*+wc*-wDf;
                       J[count + 0, iparam2 + 2] = w*-ws*-wDt;
                       J[count + 1, iparam2 + 2] = w*+wc*-wDt;

                       But in the GSL multilarge framework we have to
                       be ready to calculate either J*u for a given u
                       or J^T*u, depending on the flag TransJ, and we also have to fill in the 
                       
                       v[iparam + ...] = J[count + ..., iparam + ...] * u[iparam + ...]

                       or
                       
                       v[iparam + ...] = J^T[iparam + ..., count + ...] * u[count + ...]

                       <https://www.gnu.org/software/gsl/doc/html/nls.html#c.gsl_multifit_nlinear_default_parameters>

                       "Additionally, the normal equations matrix J^T J should be stored in the lower half of JTJ."

                       So we should also use
                       JTJ[iparam + ..., iparam + ...] += J^T[iparam + ..., count + ...] J[count + ..., iparam + ...] 

                    */
                    if (TransJ==CblasNoTrans) {
                        // v = J u expressed here as v[count + 0] += J[count + 0, iparam2+0] *u[iparam2 + 0] etc.
                        // where we have to use gsl syntax and 
                        // Jacobians listed here 
                        // J[count + 0, iparam2 + 0]:
                        (*gsl_vector_ptr(v, count + 0)) += (w*-ws*-1.0) * gsl_vector_get(u, iparam2 + 0);
                        // J[count + 0, iparam2 + 1]:
                        (*gsl_vector_ptr(v, count + 0)) += (w*-ws*-wDf) * gsl_vector_get(u, iparam2 + 1);
                        // J[count + 0, iparam2 + 2]:
                        (*gsl_vector_ptr(v, count + 0)) += (w*-ws*-wDt) * gsl_vector_get(u, iparam2 + 2);
                        
                        // J[count + 1, iparam2 + 0]:
                        (*gsl_vector_ptr(v, count + 1)) += (w*+wc*-1.0) * gsl_vector_get(u, iparam2 + 0);
                        // J[count + 1, iparam2 + 1]:
                        (*gsl_vector_ptr(v, count + 1)) += (w*+wc*-wDf) * gsl_vector_get(u, iparam2 + 1);
                        // J[count + 1, iparam2 + 2]:
                        (*gsl_vector_ptr(v, count + 1)) += (w*+wc*-wDt) * gsl_vector_get(u, iparam2 + 2);
                    } else {
                        (*gsl_vector_ptr(v, iparam2 + 0)) += (w*-ws*-1.0) * gsl_vector_get(u, count + 0);
                        (*gsl_vector_ptr(v, iparam2 + 0)) += (w*+wc*-1.0) * gsl_vector_get(u, count + 1);
                        (*gsl_vector_ptr(v, iparam2 + 1)) += (w*-ws*-wDf) * gsl_vector_get(u, count + 0);
                        (*gsl_vector_ptr(v, iparam2 + 1)) += (w*+wc*-wDf) * gsl_vector_get(u, count + 1);
                        (*gsl_vector_ptr(v, iparam2 + 2)) += (w*-ws*-wDt) * gsl_vector_get(u, count + 0);
                        (*gsl_vector_ptr(v, iparam2 + 2)) += (w*+wc*-wDt) * gsl_vector_get(u, count + 1);
                    }
                    // JTJ part. I'm calculating these from the CblasNoTrans version.
                    // JTJ[i, k] = sum_j JT[i, j] * J[j, k] , which is to say
                    // JTJ[i, k] = sum_j J[j, i] * J[j, k].
                    // We're summing over the count + i vectors.
                    //
                    // Note that terms like (-ws*-1.0) * (-ws*-1.0) + (+wc*-1.0) * (+wc*-1.0)
                    // can be simplified to (ws*ws) + (wc*wc) and that that reduces to 1.
                    // But I'd like to have regression tests for some of that I guess.
                    if (JTJ) {
                        // J[count + 0, iparam2 + 0] * J[count + 0, iparam2 + 0]
                        // J[count + 1, iparam2 + 0] * J[count + 1, iparam2 + 0]
                        (*gsl_matrix_ptr(JTJ, iparam2 + 0, iparam2 + 0)) +=
                            w0*-1.0*-1.0*((-ws) * (-ws) + (+wc) * (+wc));
                        // J[count + 0, iparam2 + 1] * J[count + 0, iparam2 + 0]
                        // J[count + 1, iparam2 + 1] * J[count + 1, iparam2 + 0]                        
                        (*gsl_matrix_ptr(JTJ, iparam2 + 1, iparam2 + 0)) +=
                            w0*-wDf*-1.0*((-ws) * (-ws) + (+wc) * (+wc));  
                        // J[count + 0, iparam2 + 1]^2
                        // J[count + 1, iparam2 + 1]^2 
                        (*gsl_matrix_ptr(JTJ, iparam2 + 1, iparam2 + 1)) +=
                            w0*-wDf*-wDf*((-ws) * (-ws) + (+wc) * (+wc));
                        // J[count + 0, iparam2 + 2] * J[count + 0, iparam2 + 0]
                        // J[count + 1, iparam2 + 2] * J[count + 1, iparam2 + 0] 
                        (*gsl_matrix_ptr(JTJ, iparam2 + 2, iparam2 + 0)) +=
                            w0*-wDt*-1.0*((-ws) * (-ws) + (+wc) * (+wc));
                        // J[count + 0, iparam2 + 2] * J[count + 0, iparam2 + 1]
                        // J[count + 1, iparam2 + 2] * J[count + 1, iparam2 + 1]
                        (*gsl_matrix_ptr(JTJ, iparam2 + 2, iparam2 + 1)) +=
                            w0*-wDt*-wDf*((-ws) * (-ws) + (+wc) * (+wc));
                        // J[count + 0, iparam2 + 2]^2 and J[count + 1, iparam2 + 2]^2
                        (*gsl_matrix_ptr(JTJ, iparam2 + 2, iparam2 + 2)) +=
                            w0*-wDt*-wDt*((-ws) * (-ws) + (+wc) * (+wc));  
                    }

                }
                if (iparam1 >= 0) {
                    params.insert(iparam1);
                    if (TransJ==CblasNoTrans) {
                        (*gsl_vector_ptr(v, count + 0)) += gsl_vector_get(u, iparam1 + 0) * (w*-ws*+1.0);
                        (*gsl_vector_ptr(v, count + 0)) += gsl_vector_get(u, iparam1 + 1) * (w*-ws*+wDf); 
                        (*gsl_vector_ptr(v, count + 0)) += gsl_vector_get(u, iparam1 + 2) * (w*-ws*+wDt);
                        // 
                        (*gsl_vector_ptr(v, count + 1)) += gsl_vector_get(u, iparam1 + 0) * (w*+wc*+1.0);
                        (*gsl_vector_ptr(v, count + 1)) += gsl_vector_get(u, iparam1 + 1) * (w*+wc*+wDf);
                        (*gsl_vector_ptr(v, count + 1)) += gsl_vector_get(u, iparam1 + 2) * (w*+wc*+wDt);
                    } else {
                        // Transpose
                        (*gsl_vector_ptr(v, iparam1 + 0)) += gsl_vector_get(u, count + 0) * (w*-ws*+1.0);
                        (*gsl_vector_ptr(v, iparam1 + 0)) += gsl_vector_get(u, count + 1) * (w*+wc*+1.0);
                        (*gsl_vector_ptr(v, iparam1 + 1)) += gsl_vector_get(u, count + 0) * (w*-ws*+wDf);
                        (*gsl_vector_ptr(v, iparam1 + 1)) += gsl_vector_get(u, count + 1) * (w*+wc*+wDf);
                        (*gsl_vector_ptr(v, iparam1 + 2)) += gsl_vector_get(u, count + 0) * (w*-ws*+wDt);
                        (*gsl_vector_ptr(v, iparam1 + 2)) += gsl_vector_get(u, count + 1) * (w*+wc*+wDt);
                    } 
                    if (JTJ) {
                        // J[count + 0, iparam1 + 0]^2 and J[count + 1, iparam1 + 0]^2
                        (*gsl_matrix_ptr(JTJ, iparam1 + 0, iparam1 + 0)) +=
                            w0*1.0*1.0*((-ws) * (-ws) + (+wc) * (+wc));
                        // J[count + 0, iparam1 + 1] * J[count + 0, iparam1 + 0]
                        // and J[count + 1, iparam1 + 1] * J[count + 1, iparam1 + 0]
                        (*gsl_matrix_ptr(JTJ, iparam1 + 1, iparam1 + 0)) +=
                            w0*wDf*1.0*((-ws) * (-ws) + (+wc) * (+wc));
                        // J[count + 0, iparam1 + 1]^2 and J[count + 1, iparam1 + 1]^2 
                        (*gsl_matrix_ptr(JTJ, iparam1 + 1, iparam1 + 1)) +=
                            w0*wDf*wDf*((-ws) * (-ws) + (+wc) * (+wc));
                        // J[count + 0, iparam1 + 2] * J[count + 0, iparam1 + 0]
                        // J[count + 1, iparam1 + 2] * J[count + 1, iparam1 + 0] 
                        (*gsl_matrix_ptr(JTJ, iparam1 + 2, iparam1 + 0)) +=
                            w0*wDt*1.0*((-ws) * (-ws) + (+wc) * (+wc));
                        // J[count + 0, iparam1 + 2] * J[count + 0, iparam1 + 1]
                        // J[count + 1, iparam1 + 2] * J[count + 1, iparam1 + 1]
                        (*gsl_matrix_ptr(JTJ, iparam1 + 2, iparam1 + 1)) +=
                            w0*wDt*wDf*((-ws) * (-ws) + (+wc) * (+wc));
                        // J[count + 0, iparam1 + 2]^2 and  J[count + 1, iparam1 + 2]^2
                        (*gsl_matrix_ptr(JTJ, iparam1 + 2, iparam1 + 2)) +=
                            w0*wDt*wDt*((-ws) * (-ws) + (+wc) * (+wc));  
                    }
                }
                count += 2;
            } // loop over rows
            if (found_data) {
                std::pair<Int, Int> antpair = std::make_pair(ant1, ant2);
                bool newBaseline = (baselines.find(antpair) == baselines.end());
                if (newBaseline) {
                    // print_baselines(baselines);
                    // cerr << "Adding (" << ant1 << ", " << ant2 << ")" << endl;
                    baselines.insert(antpair);
                }
                // only print weights to ref ant.
                if (0 && newBaseline && ((iparam1 == -1) || (iparam2 == -1))) {
                    cerr << "baseline (" << ant1 << ", " << ant2 << ") "
                         << "weight " << weights(dcorr, vis.ncolumn()/2, irow) << endl;
                }
            }
        }
    }
    if (DEVDEBUG && 0) {
        cerr << "Param indices ";
        std::copy(
            params.begin(),
            params.end(),
            std::ostream_iterator<Int>(std::cerr, " ")
            );
        cerr << endl;
        print_baselines(baselines);
        cerr << "count " << count << endl;
        cerr <<"JTJ " << std::scientific << endl;
        for (size_t i=0; i!=JTJ->size1; i++) {
            for (size_t j=0; j!=JTJ->size2; j++) {
                cerr << gsl_matrix_get(JTJ, i, j) << " ";
            }
            cerr << endl;
        }
        cerr << endl;
    }
    return GSL_SUCCESS;
}
    


int
expb_hess(gsl_vector *param, AuxParamBundle *bundle, gsl_matrix *hess, Double xi_squared, gsl_vector *snr_vector, LogIO& logSink)
{
    // We calculate the diagonal for the hessian as used by AIPS for
    // the signal to noise. The AIPS formulation, by Fred Schwab, is a
    // hand-rolled routine that solves a different problem to ours: by
    // using a triangular matrix for the Jacobian (requiring antenna i<
    // antenna j) the J^T * J term vanishes throughout and the Hessian
    // of the Xi^2 functional *only* includes the second-order
    // derivative terms, which are usually neglected.
    //
    // This is very clever, but it also means different covariance and
    // information matrices, and therefore a different SNR.  Here we
    // use a generic least squares solver but we cheat slightly and use
    // the AIPS form for the Hessian and SNR calculations.
    //
    // FIXME: Is there any compelling reason to use gsl_vectors for
    // this, given that we're not really hooked in to the gsl
    // least squares framework by the time we do this?
    
    SDBList& sdbs = bundle->sdbs;
    Double refTime = bundle->get_t0();

    // Dimensions of (num_antennas); is the same dimension as
    // param vector here.
    gsl_matrix_set_zero(hess);
    Vector<Double> freqs = sdbs.freqs();

    size_t nobs = 0;
    Double sumwt = 0;
    size_t numant3 = param->size;
    
    for (Int ibuf=0; ibuf < sdbs.nSDB(); ibuf++) {
        SolveDataBuffer& s (sdbs(ibuf));
        if (!s.Ok()) continue;

        Cube<Complex> v = s.visCubeCorrected();
        Cube<Bool> fl = s.flagCube();
        Cube<Float> weights = s.weightSpectrum();
           
        for (Int irow=0; irow!=s.nRows(); irow++) {
            if (s.flagRow()(irow)) continue;

            Int ant1(s.antenna1()(irow));
            Int ant2(s.antenna2()(irow));
            if (!bundle->isActive(ant1) || !bundle->isActive(ant2))
                continue;            
            if (ant1==ant2) continue;

            // VisBuffer.h seems to suggest that a vb.visCube may have shape
            // (nCorr(), nChannel(), nRow())
            size_t icorr0 = bundle->get_active_corr();
            size_t dcorr = bundle->get_data_corr_index(icorr0);
            // We also need to get the right parameters for this,
            // polarization (icorr is an encoding of the
            // polarization of the correlation products).
            Int iparam1 = bundle->get_param_corr_index(ant1);
            Double phi0_1, tau1, r1;
            if (iparam1 >= 0) {
                phi0_1 = gsl_vector_get(param, iparam1+0);
                tau1 =   gsl_vector_get(param, iparam1+1);
                r1 =     gsl_vector_get(param, iparam1+2);
            } else {
                phi0_1 = 0.0;
                tau1 = 0.0;
                r1 = 0.0;
            }
            Int iparam2 = bundle->get_param_corr_index(ant2);
            Double phi0_2, tau2, r2;
            if (iparam2 >= 0) {
                phi0_2 = gsl_vector_get(param, iparam2+0);
                tau2 =   gsl_vector_get(param, iparam2+1);
                r2 =     gsl_vector_get(param, iparam2+2);
                // cerr << "phi0_2 " << phi0_2 << " tau2 " << tau2 << " r2 " << r2 << endl;
            } else {
                phi0_2 = 0.0;
                tau2 = 0.0;
                r2 = 0.0;
            }

            Float phi0 = phi0_2 - phi0_1;
            Float tau  = tau2 - tau1;
            Float r    = r2 - r1;
            for (size_t ichan = 0; ichan != v.ncolumn(); ichan++) {
                if (fl(dcorr, ichan, irow)) continue;
                Complex vis = v(dcorr, ichan, irow);
                // Fixme: this isn't a square root.
                Double w0 = weights(dcorr, ichan, irow);
                sumwt += w0;
                Double w = w0;
                nobs++;
                if (fabs(w) < FLT_EPSILON) continue;
                
                // We have to turn the delay back into seconds from nanoseconds.
                // Freq difference is in Hz, which comes out typically as 1e6 bands
                Double wDf = C::_2pi*(freqs(ichan) - freqs(0))*1e-9;
                //
                Double t1 = s.time()(0);

                Double ref_freq = freqs(0);
                Double wDt = C::_2pi*(t1 - refTime) * ref_freq; 

                Double mtheta = -(phi0 + tau*wDf + r*wDt); 
                Double vtheta = arg(vis);

                // Hold on a minute though! 
                Double cx = w*cos(vtheta - mtheta);
                Double d00 = cx;
                Double d01 = wDf*cx;
                Double d02 = wDt*cx;
                Double d11 = wDf*d01;
                Double d12 = wDt*d01;
                Double d22 = wDt*d12;
                
                if (iparam1 >= 0) {
                    // Diagonal terms.
                    *gsl_matrix_ptr(hess, iparam1 + 0, iparam1 + 0) += d00;
                    *gsl_matrix_ptr(hess, iparam1 + 1, iparam1 + 1) += d11;
                    *gsl_matrix_ptr(hess, iparam1 + 2, iparam1 + 2) += d22;
                    // Off-diagonals
                    *gsl_matrix_ptr(hess, iparam1 + 0, iparam1 + 1) += d01;
                    *gsl_matrix_ptr(hess, iparam1 + 0, iparam1 + 2) += d02;
                    *gsl_matrix_ptr(hess, iparam1 + 1, iparam1 + 2) += d12;
                    // FIXME: Let's don't forget to symmetrize this stuff somewhere!
                    // FIXME: Also, is this right?
                    *gsl_matrix_ptr(hess, iparam1 + 1, iparam1 + 0) += d01;
                    *gsl_matrix_ptr(hess, iparam1 + 2, iparam1 + 0) += d02;
                    *gsl_matrix_ptr(hess, iparam1 + 2, iparam1 + 1) += d12;
                }
                if (iparam2 >= 0) {
                    // Diagonals
                    *gsl_matrix_ptr(hess, iparam2 + 0, iparam2 + 0) += d00;
                    *gsl_matrix_ptr(hess, iparam2 + 1, iparam2 + 1) += d11;
                    *gsl_matrix_ptr(hess, iparam2 + 2, iparam2 + 2) += d22;
                    // Off diagonals
                    *gsl_matrix_ptr(hess, iparam2 + 0, iparam2 + 1) += d01;
                    *gsl_matrix_ptr(hess, iparam2 + 0, iparam2 + 2) += d02;
                    *gsl_matrix_ptr(hess, iparam2 + 1, iparam2 + 2) += d12;
                    // Symmetry:
                    *gsl_matrix_ptr(hess, iparam2 + 1, iparam2 + 0) += d01;
                    *gsl_matrix_ptr(hess, iparam2 + 2, iparam2 + 0) += d02;
                    *gsl_matrix_ptr(hess, iparam2 + 2, iparam2 + 1) += d12;
                }
                // FIXME: Not just diagonal terms any more!
                if ((iparam1 >= 0) && (iparam2 >= 0)) {
                    // Note that some of these are not in the lower
                   // triangular part, even though they are copied
                    // faithfully from AIPS which thinks it is filling
                    // a triangular matrix and handles symmetry
                    // later. Unless I've missed something (again).
                    // 
                    *gsl_matrix_ptr(hess, iparam1 + 0, iparam2 + 0) -= d00;
                    *gsl_matrix_ptr(hess, iparam1 + 0, iparam2 + 1) -= d01;
                    *gsl_matrix_ptr(hess, iparam1 + 0, iparam2 + 2) -= d02;
                    *gsl_matrix_ptr(hess, iparam2 + 0, iparam1 + 1) -= d01;
                    *gsl_matrix_ptr(hess, iparam2 + 0, iparam1 + 2) -= d02;
                    *gsl_matrix_ptr(hess, iparam1 + 1, iparam2 + 1) -= d11;
                    *gsl_matrix_ptr(hess, iparam1 + 1, iparam2 + 2) -= d12;
                    *gsl_matrix_ptr(hess, iparam2 + 1, iparam1 + 2) -= d12;
                    *gsl_matrix_ptr(hess, iparam1 + 2, iparam2 + 2) -= d22;
                    // And symmetry:
                    *gsl_matrix_ptr(hess, iparam2 + 0, iparam1 + 0) -= d00;
                    *gsl_matrix_ptr(hess, iparam2 + 1, iparam1 + 0) -= d01;
                    *gsl_matrix_ptr(hess, iparam2 + 2, iparam1 + 0) -= d02;
                    *gsl_matrix_ptr(hess, iparam1 + 1, iparam2 + 0) -= d01;
                    *gsl_matrix_ptr(hess, iparam1 + 2, iparam2 + 0) -= d02;
                    *gsl_matrix_ptr(hess, iparam2 + 1, iparam1 + 1) -= d11;
                    *gsl_matrix_ptr(hess, iparam2 + 2, iparam1 + 1) -= d12;
                    *gsl_matrix_ptr(hess, iparam1 + 2, iparam2 + 1) -= d12;
                    *gsl_matrix_ptr(hess, iparam2 + 2, iparam1 + 2) -= d22;

                }
            }
        }
    }
    // s is more tricky: it is the xi^2 term from exp_f
    
    xi_squared = max(xi_squared, 1e-25);

    if (DEVDEBUG && 0) {
        cerr << "The matrix is" << endl;
        cerr << setprecision(3) << scientific;
        for (size_t i = 0; i != hess->size1; i++) {
            for (size_t j = 0; j < hess->size2; j++) {
                cerr << gsl_matrix_get(hess,i,j) << " ";
            }
            cerr << endl;
        }
        cerr << endl;
        // str.unsetf(cerr:floatfield);
        cerr << defaultfloat;
    }
    //
    size_t hsize = hess->size1;
    int signum;
    gsl_permutation *perm = gsl_permutation_alloc (hsize);
    gsl_matrix *lu = gsl_matrix_alloc(hsize, hsize);
    gsl_matrix *inv_hess = gsl_matrix_alloc(hsize, hsize);

    gsl_linalg_LU_decomp(hess, perm, &signum);
    Double det = gsl_linalg_LU_det(hess, signum);
    if (fabs(det) < GSL_DBL_EPSILON) {
        logSink << "Hessian matrix singular; setting signal-to-noise ratio to zero." << LogIO::POST;
        // Singular matrix; fill snrs with zero.
        for (size_t i=0; i < hess->size1; i+=3) {
            Double snr = 0;
            gsl_vector_set(snr_vector, i, snr);
        }
    }
    else {
        // cerr << "Determinant of hessian =" << det << endl;
        gsl_linalg_LU_invert(hess, perm, inv_hess);
    
        Double sigma2 = xi_squared / (nobs - numant3) * nobs / sumwt;
        // cerr << "xi_squared " << xi_squared << " Nobs " << nobs << " sumwt " << sumwt << " sigma2 " << sigma2 << endl;
        for (size_t i=0; i < hess->size1; i+=3) {
            Double h = gsl_matrix_get(inv_hess, i, i);
            Double snr0 = sqrt(sigma2*h*0.5);
            snr0 = min(snr0, 9999.999);
            Double snr = (snr0 > 1e-20) ? snr = 1.0/snr0 : snr0;
            // cerr << "Antenna " << i/3 << " h " << h << " SNR0 " << snr0 << " SNR  = " << snr << endl;
            gsl_vector_set(snr_vector, i, snr);
        }
    }
    gsl_matrix_free(lu);
    gsl_matrix_free(inv_hess);
    // SNR[i], according to aips, is 1/sqrt(sigma2*hess(i1,i1)*0.5);
    // Note that in AIPS i1 ranges over 1..NANT
    // We use 1 as a success code.
    return 1;
}

// Stolen from SolveDataBuffer
void
aggregateTimeCentroid(SDBList& sdbs, Int refAnt, std::map<Int, Double>& aggregateTime) {
    // Weighted average of SDBs' timeCentroids
    std::map<Int, Double> aggregateWeight;
    for (Int i=0; i < sdbs.nSDB(); ++i) {
        SolveDataBuffer& s = sdbs(i);
        Vector<Double> wtvD;
        // Sum over correlations and channels to get a vector of weights for each row
        Vector<Float> wtv(partialSums(s.weightSpectrum(), IPosition(2, 0, 1)));
        wtvD.resize(wtv.nelements());
        convertArray(wtvD, wtv);
        for (Int j=0; j<s.nRows(); j++) {
            Int a1 = s.antenna1()(j);
            Int a2 = s.antenna2()(j);
            Int ant;
            if (a1 == refAnt) { ant = a2; }
            else if (a2 == refAnt) { ant = a1; }
            else continue;
            Double w = wtv(j);
            aggregateTime[ant] += w*s.timeCentroid()(j);
            aggregateWeight[ant] += w;
        }
    }
    for (auto it=aggregateTime.begin(); it!=aggregateTime.end(); ++it) {
        Int a = it->first;
        it->second /= aggregateWeight[a];
    }

}


<<<<<<< HEAD
=======
void
print_gsl_vector(gsl_vector *v)
{
    const size_t n = v->size;
    for (int i=0; i!=n; i++) {
        cerr << gsl_vector_get(v, i) << " ";
        if (i>0 && (i % 4)==0) cerr << endl;
    }
    cerr << endl;
}

void
print_max_gsl3(gsl_vector *v)
{
    double phi_max = 0.0;
    double del_max = 0.0;
    double rat_max = 0.0;
        
    const size_t n = v->size;
    for (int i=0; i!=n/3; i++) {
        if (fabs(gsl_vector_get(v, 3*i+0)) > fabs(phi_max)) phi_max = gsl_vector_get(v, 3*i+0);
        if (fabs(gsl_vector_get(v, 3*i+1)) > fabs(del_max)) del_max = gsl_vector_get(v, 3*i+1);
        if (fabs(gsl_vector_get(v, 3*i+2)) > fabs(rat_max)) rat_max = gsl_vector_get(v, 3*i+2);
    }
    cerr << "phi_max " << phi_max << " del_max " << del_max << " rat_max " << rat_max << endl;
}



/*
gsl-2.4/multilarge_nlinear/fdf.c defines gsl_multilarge_nlinear_driver,
which I have butchered for my purposes here into
not_gsl_multilarge_nlinear_driver(). We still iterate the nonlinear
least squares solver until completion, but we adopt a convergence
criterion copied from AIPS.

Inputs: maxiter  - maximum iterations to allow
        w        - workspace

Additionally I've removed the info parameter, and I may yet regret it.

Originally:
        info     - (output) info flag on why iteration terminated
                   1 = stopped due to small step size ||dx|
                   2 = stopped due to small gradient
                   3 = stopped due to small change in f
                   GSL_ETOLX = ||dx|| has converged to within machine
                               precision (and xtol is too small)
                   GSL_ETOLG = ||g||_inf is smaller than machine
                               precision (gtol is too small)
                   GSL_ETOLF = change in ||f|| is smaller than machine
                               precision (ftol is too small)

Return:
GSL_SUCCESS if converged
GSL_MAXITER if maxiter exceeded without converging
GSL_ENOPROG if no accepted step found on first iteration
*/

int
least_squares_inner_driver (const size_t maxiter,
                                   gsl_multilarge_nlinear_workspace * w)
{
  int status;
  size_t iter = 0;
  /* call user callback function prior to any iterations
   * with initial system state */
  Double s;
  Double last_s = 1.0e30;
  Bool converged = false;
  do  {
      status = gsl_multilarge_nlinear_iterate (w);
      /*
       * If the solver reports no progress on the first iteration,
       * then it didn't find a single step to reduce the
       * cost function and more iterations won't help so return.
       *
       * If we get a no progress flag on subsequent iterations,
       * it means we did find a good step in a previous iteration,
       * so continue iterating since the solver has now reset
       * mu to its initial value.
       */
      if (status == GSL_ENOPROG && iter == 0) {
          return GSL_EMAXITER;
      }

      Double fnorm = gsl_blas_dnrm2(w->f);      
      s = 0.5 * fnorm * fnorm;
      if ((iter > 0) && DEVDEBUG) {
          // cerr << "Parameters: " << endl;
          // print_gsl_vector(w->x);
          cerr << "Iter: " << iter << " ";
          print_max_gsl3(w->dx);
          cerr << "1 - s/last_s=" << 1 - s/last_s << endl;
      }
      ++iter;
      if ((1 - s/last_s < 5e-6) && (iter > 1)) converged = true;
      last_s = s;
      /* old test for convergence:
         status = not_gsl_multilarge_nlinear_test(xtol, gtol, ftol, info, w); */
  } while (!converged && iter < maxiter);
  /*
   * the following error codes mean that the solution has converged
   * to within machine precision, so record the error code in info
   * and return success
   */
  if (status == GSL_ETOLF || status == GSL_ETOLX || status == GSL_ETOLG)
  {
      status = GSL_SUCCESS;
  }
  /* check if max iterations reached */
  if (iter >= maxiter && status != GSL_SUCCESS)
      status = GSL_EMAXITER;
  return status;
} /* gsl_multilarge_nlinear_driver() */



>>>>>>> 6efea06d

void
least_squares_driver(SDBList& sdbs, Matrix<Float>& casa_param, Matrix<Float>& casa_snr, Int refant,
                     const std::map< Int, std::set<Int> >& activeAntennas, Int weightFactor, LogIO& logSink) {
    // The variable casa_param is the Casa calibration framework's RParam matrix; we transcribe our results into it only at the end.
    // n below is number of variables,
    // p is number of parameters

    AuxParamBundle bundle(sdbs, refant, activeAntennas, weightFactor);
    
    for (size_t icor=0; icor != bundle.get_num_corrs(); icor++) {
        bundle.set_active_corr(icor);
        if (bundle.get_num_antennas() == 0) {
            logSink << "No antennas for correlation " << icor << "; not running least-squares solver." << LogIO::POST;
            continue;
        }
        if (bundle.get_num_antennas() == 1) {
            logSink << "No baselines for correlation " << icor << "; not running least-squares solver." << LogIO::POST;
            continue;
        }
        // Three parameters for every antenna.
        size_t p = 3 * (bundle.get_num_antennas() - 1);
        // We need to store complex visibilities in a real matrix so we
        // just store real and imaginary components separately.
        size_t n = 2 * bundle.get_num_data_points();

        if (DEVDEBUG) {
            cerr << "p " << p << " n " << n << endl;
        }
        // Parameters for the least-squares solver.
        // param_tol sets roughly the number of decimal places accuracy you want in the answer;
        // I feel that 3 is probably plenty for fringe fitting.
        const double param_tol = 1.0e-3;
        const double gtol = pow(GSL_DBL_EPSILON, 1.0/3.0);
        const double ftol = 1.0e-20;   
        const size_t max_iter = 100;

        const gsl_multilarge_nlinear_type *T = gsl_multilarge_nlinear_trust;
        gsl_multilarge_nlinear_parameters params = gsl_multilarge_nlinear_default_parameters();
        params.scale = gsl_multilarge_nlinear_scale_more;
        params.trs = gsl_multilarge_nlinear_trs_lm;
        params.solver = gsl_multilarge_nlinear_solver_cholesky;
        gsl_multilarge_nlinear_workspace *w = gsl_multilarge_nlinear_alloc(T, &params, n, p);
        gsl_multilarge_nlinear_fdf f;

        f.f = &expb_f;
        /* Can't set to NULL for finite-difference Jacobian in multilarge case. */
        f.df =  &expb_df;   
        f.n = n;    /* number of data points */
        f.p = p;    /* number of parameters */
        f.params = &bundle;

        
        // Our original param is a matrix of (3*nCorr, nElem).
        // We have to transcribe it to a vector.

        gsl_vector *gp = gsl_vector_alloc(p);
        gsl_vector_set_zero(gp);

        // We transcribe Casa parameters into gsl vector format, as required by the solver.
        for (size_t iant=0; iant != bundle.get_max_antenna_index()+1; iant++) {
            if (!bundle.isActive(iant)) {
                // logSink << "Skipping antenna " << iant << " for correlation " << icor << "." << LogIO::POST;
                continue;
            }
            Int ind = bundle.get_param_corr_index(iant);
            if (ind < 0) continue;
            gsl_vector_set(gp, ind+0, casa_param(3*icor + 0, iant));
            gsl_vector_set(gp, ind+1, casa_param(3*icor + 1, iant));
            gsl_vector_set(gp, ind+2, casa_param(3*icor + 2, iant));
        }
        gsl_vector *gp_orig = gsl_vector_alloc(p);
        // Keep a copy of original parameters
        gsl_vector_memcpy (gp_orig, gp);
        // initialise workspace
        gsl_multilarge_nlinear_init(gp, &f, w);
    
        // compute initial residual norm */
        gsl_vector *res_f = gsl_multilarge_nlinear_residual(w);

        int info;
<<<<<<< HEAD
        int status = gsl_multilarge_nlinear_driver(max_iter, param_tol, gtol, ftol,
                                                   NULL, NULL, &info, w);
=======
        int status = least_squares_inner_driver(max_iter, w);
>>>>>>> 6efea06d
        double chi1 = gsl_blas_dnrm2(res_f);
        
        gsl_vector_sub(gp_orig, w->x);
        gsl_vector *diff = gp_orig;
        double diffsize = gsl_blas_dnrm2(diff);
    
        gsl_vector *res = gsl_multilarge_nlinear_position(w);
        
        // We transcribe values back from gsl_vector to the param matrix
        
        gsl_matrix *hess = gsl_matrix_alloc(p,p);
        gsl_vector *snr_vector = gsl_vector_alloc(p);
        gsl_matrix_set_zero(hess);
        gsl_vector_set_zero(snr_vector);
        expb_hess(gp, &bundle, hess, chi1*chi1, snr_vector, logSink);
        
        Double log_det = 0;
        // cerr << "Hessian diagonal: [" ;
        // for (size_t i=0; i<p; i+=1)
        // {
        //     Double d = gsl_matrix_get(hess, i, i);
        //     cerr << d;
        //     if (i != p-1) cerr << ", ";
        //     log_det += log10(fabs(d));
        // }
        // cerr << "]" << endl;
        for (size_t iant=0; iant != bundle.get_max_antenna_index()+1; iant++) {
            if (!bundle.isActive(iant)) continue;
            Int iparam = bundle.get_param_corr_index(iant);
            if (iparam<0) continue;
            if (0) {
                bool flag = false;
                if (fabs(gsl_vector_get(diff, iparam + 0) > FLT_EPSILON)) {
                    flag = true;
                }
                if (fabs(gsl_vector_get(diff, iparam + 1) > FLT_EPSILON)) {
                    flag = true;
                }
                if (fabs(gsl_vector_get(diff, iparam + 2) > 1e-30)) {
                    flag = true;
                }
                if (DEVDEBUG) {
                    logSink << "Old values for ant " << iant << " correlation " << icor 
                            << ": Angle " << casa_param(3*icor + 0, iant)
                            << " delay " << casa_param(3*icor + 1, iant) << " ns "
                            << " rate " << casa_param(3*icor + 2, iant) << "."
                            << endl
                            << "New values for ant " << iant << " correlation " << icor 
                            << ": Angle " << gsl_vector_get(res, iparam+0)
                            << " delay " << gsl_vector_get(res, iparam+1) << " ns "
                            << " rate " << gsl_vector_get(res, iparam+2) << "."
                            << LogIO::POST;
                }
            }
            casa_param(3*icor + 0, iant) = gsl_vector_get(res, iparam+0);
            casa_param(3*icor + 1, iant) = gsl_vector_get(res, iparam+1);
            casa_param(3*icor + 2, iant) = gsl_vector_get(res, iparam+2);

            for (size_t i=0; i!=3; i++) {
                casa_snr(3*icor + i, iant) = gsl_vector_get(snr_vector, iparam+0);
            }
        }

        logSink <<  "Least squares complete for correlation " << icor
                << " after " <<  gsl_multilarge_nlinear_niter(w) << " iterations." << LogIO::POST;

            // << "reason for stopping: " << ((info == 1) ? "small step size" : "small gradient") << endl
            // << "initial |f(x)| = " << chi0 << endl
            // << "final   |f(x)| = " << chi1 << endl
            // << "final step taken = " << diffsize 

        if (DEVDEBUG) {
            switch (info) {
            case 1:
                logSink << "Small step size." << endl;
                break;
            case 2:
                logSink << "Flatness." << endl;
            }
            logSink << LogIO::POST;
        }
        gsl_vector_free(gp);
        gsl_matrix_free(hess);
        gsl_multilarge_nlinear_free(w);
    }    
}

<<<<<<< HEAD
    
=======


>>>>>>> 6efea06d


// **********************************************************
//  CTRateAwareTimeInterp1 Implementations
//

CTRateAwareTimeInterp1::CTRateAwareTimeInterp1(NewCalTable& ct,
					       const casacore::String& timetype,
					       casacore::Array<Float>& result,
					       casacore::Array<Bool>& rflag) :
  CTTimeInterp1(ct,timetype,result,rflag)
{}

// Destructor (nothing to do locally)
CTRateAwareTimeInterp1::~CTRateAwareTimeInterp1() {}

Bool CTRateAwareTimeInterp1::interpolate(Double newtime) {
  // Call generic first
  if (CTTimeInterp1::interpolate(newtime)) {
    // Only if generic yields new calibration
    // NB: lastWasExact_=exact in generic
    applyPhaseRate(timeType().contains("nearest") || lastWasExact_);
    return true;
  }
  else
    // No change
    return false;

}

// Do the phase rate math
void CTRateAwareTimeInterp1::applyPhaseRate(Bool single)
{
  Int ispw=mcols_p->spwId()(0);
  MSSpectralWindow msSpw(ct_.spectralWindow());
  ROMSSpWindowColumns msCol(msSpw);
  Vector<Double> refFreqs;
  msCol.refFrequency().getColumn(refFreqs,True);

  // cout << "time = " << (currTime_ - timeRef_) << endl;

  if (single) {
    for (Int ipol=0;ipol<2;ipol++) {
      Double dtime=(currTime_-timeRef_)-timelist_(currIdx_);
      Double phase=result_(IPosition(2,ipol*3,0));
      Double rate=result_(IPosition(2,ipol*3+2,0));
      phase+=2.0*C::pi*rate*refFreqs(ispw)*dtime;
      result_(IPosition(2,ipol*3,0))=phase;
    }
  } else {
    Vector<uInt> rows(2); indgen(rows); rows+=uInt(currIdx_);
    Cube<Float> r(mcols_p->fparamArray("",rows));

    Vector<Double> dtime(2);
    dtime(0)=(currTime_-timeRef_)-timelist_(currIdx_);
    dtime(1)=(currTime_-timeRef_)-timelist_(currIdx_+1);
    Double wt=dtime(1) / (dtime(1)-dtime(0));


    for (Int ipol=0;ipol<2;ipol++) {
      Vector<Double> phase(2), rate(2);
      phase(0)=r.xyPlane(0)(IPosition(2,ipol*3,0));
      phase(1)=r.xyPlane(1)(IPosition(2,ipol*3,0));
      rate(0)=r.xyPlane(0)(IPosition(2,ipol*3+2,0));
      rate(1)=r.xyPlane(1)(IPosition(2,ipol*3+2,0));

      phase(0)+=2.0*C::pi*rate(0)*refFreqs(ispw)*dtime(0);
      phase(1)+=2.0*C::pi*rate(1)*refFreqs(ispw)*dtime(1);

      Vector<Complex> ph(2);
      ph(0)=Complex(cos(phase(0)),sin(phase(0)));
      ph(1)=Complex(cos(phase(1)),sin(phase(1)));
      ph(0)=Float(wt)*ph(0) + Float(1.0-wt)*ph(1);
      result_(IPosition(2,ipol*3,0))=arg(ph(0));
    }
  }
}




// **********************************************************
//  FringeJones Implementations
//
FringeJones::FringeJones(VisSet& vs) :
    VisCal(vs),             // virtual base
    VisMueller(vs),         // virtual base
    GJones(vs)       // immediate parent
{
    if (prtlev()>2) cout << "FringeJones::FringeJones(vs)" << endl;
}

FringeJones::FringeJones(String msname,Int MSnAnt,Int MSnSpw) :
    VisCal(msname,MSnAnt,MSnSpw),             // virtual base
    VisMueller(msname,MSnAnt,MSnSpw),         // virtual base
    GJones(msname,MSnAnt,MSnSpw)    // immediate parent
{
    if (prtlev()>2) cout << "FringeJones::FringeJones(msname,MSnAnt,MSnSpw)" << endl;
}

FringeJones::FringeJones(const MSMetaInfoForCal& msmc) :
    VisCal(msmc),             // virtual base
    VisMueller(msmc),         // virtual base
    GJones(msmc)    // immediate parent
{
    if (prtlev()>2) cout << "FringeJones::FringeJones(msmc)" << endl;
}

FringeJones::FringeJones(Int nAnt) :
    VisCal(nAnt), 
    VisMueller(nAnt),
    GJones(nAnt)
{
    if (prtlev()>2) cout << "FringeJones::FringeJones(nAnt)" << endl;
}

FringeJones::~FringeJones() {
    if (prtlev()>2) cout << "FringeJones::~FringeJones()" << endl;
}

void FringeJones::setApply(const Record& apply) {
    // Call parent to do conventional things
    GJones::setApply(apply);

    if (calWt()) 
        logSink() << " (" << this->typeName() << ": Enforcing calWt()=false for phase/delay-like terms)" << LogIO::POST;

    // Enforce calWt() = false for delays
    calWt()=false;

    // Extract per-spw ref Freq for phase(delay) calculation
    //  from the CalTable
    // TBD:  revise as per refFreq decisions
    MSSpectralWindow msSpw(ct_->spectralWindow());
    ROMSSpWindowColumns msCol(msSpw);
    msCol.refFrequency().getColumn(KrefFreqs_,true);
    KrefFreqs_/=1.0e9;  // in GHz

    /// Re-assign KrefFreq_ according spwmap (if any)
    if (spwMap().nelements()>0) {
        Vector<Double> tmpfreqs;
        tmpfreqs.assign(KrefFreqs_);
        for (uInt ispw=0;ispw<spwMap().nelements();++ispw)
            if (spwMap()(ispw)>-1)
                KrefFreqs_(ispw)=tmpfreqs(spwMap()(ispw));
    }
}

void FringeJones::setApply() {
  // This was omitted in copying KJones. It shouldn't have been.
    
  // Call parent to do conventional things
  GJones::setApply();

  // Enforce calWt() = false for delays
  calWt()=false;

  // Set the ref freqs to something usable
  KrefFreqs_.resize(nSpw());
  KrefFreqs_.set(5.0);

}


void FringeJones::setCallib(const Record& callib,
                            const MeasurementSet& selms) {

    // Call parent to do conventional things
    SolvableVisCal::setCallib(callib,selms);

    /*
    if (calWt()) 
        logSink() << " (" << this->typeName() << ": Enforcing calWt()=false for phase/delay-like terms)" << LogIO::POST;
    */
    // Enforce calWt() = false for delays
    calWt()=false;

    // Extract per-spw ref Freq for phase(delay) calculation
    //  from the CalTable 
   KrefFreqs_.assign(cpp_->refFreqIn());
    KrefFreqs_/=1.0e9;  // in GHz

    // Re-assign KrefFreq_ according spwmap (if any)
    if (spwMap().nelements()>0) {
        Vector<Double> tmpfreqs;
        tmpfreqs.assign(KrefFreqs_);
        for (uInt ispw=0;ispw<spwMap().nelements();++ispw)
            if (spwMap()(ispw)>-1)
                KrefFreqs_(ispw)=tmpfreqs(spwMap()(ispw));
    }
}

void FringeJones::setSolve(const Record& solve) {

    // Call parent to do conventional things
    GJones::setSolve(solve);

    // if (!ct_)
    //    throw(AipsError("No calibration table specified"));
    // cerr << "setSolve here, ct_: "<< ct_ << endl;

   // Trap unspecified refant:
    if (refant()<0)
        throw(AipsError("Please specify a good reference antenna (refant) explicitly."));
    if (solve.isDefined("zerorates")) {
        zeroRates() = solve.asBool("zerorates");
    }
    if (solve.isDefined("globalsolve")) {
        globalSolve() = solve.asBool("globalsolve");
    }
    if (solve.isDefined("delaywindow")) {
        Array<Double> dw = solve.asArrayDouble("delaywindow");
        delayWindow() = dw;
    } else {
        cerr << "No delay window: " << endl;
    }
    if (solve.isDefined("ratewindow")) {
        rateWindow() = solve.asArrayDouble("ratewindow");
    } else {
        cerr << "No rate window: " << endl;
    }
    if (solve.isDefined("weightfactor")) {
        weightFactor() = solve.asInt("weightfactor");
    } 
}

// Note: this was previously omitted
void FringeJones::specify(const Record& specify) {

  return SolvableVisCal::specify(specify);

}

void FringeJones::calcAllJones() {

  if (prtlev()>6) cout << "       FringeJones::calcAllJones()" << endl;

  // Should handle OK flags in this method, and only
  //  do Jones calc if OK

  Vector<Complex> oneJones;
  Vector<Bool> oneJOK;
  Vector<Float> onePar;
  Vector<Bool> onePOK;

  ArrayIterator<Complex> Jiter(currJElem(),1);
  ArrayIterator<Bool>    JOKiter(currJElemOK(),1);
  ArrayIterator<Float>   Piter(currRPar(),1);
  ArrayIterator<Bool>    POKiter(currParOK(),1);

  if (DEVDEBUG) {
      cerr << "       calcAllJones() => KrefFreqs_(currSpw()) " << KrefFreqs_(currSpw()) << endl;
      cerr << "       currTime() " << currTime() << endl;
  }
  Double phase;
  for (Int iant=0; iant<nAnt(); iant++) {
    for (Int ich=0; ich<nChanMat(); ich++) {
      
      oneJones.reference(Jiter.array());
      oneJOK.reference(JOKiter.array());
      onePar.reference(Piter.array());
      onePOK.reference(POKiter.array());

      for (Int ipar=0;ipar<nPar();ipar+=3) {
          Double dphase=2.0*C::pi*onePar(ipar+2)*KrefFreqs_(currSpw())*1e9*(currTime() - refTime());
          if (onePOK(ipar)) {
          phase=onePar(ipar);
          phase+=2.0*C::pi*onePar(ipar+1)*
            (currFreq()(ich)-KrefFreqs_(currSpw()));
          phase+=2.0*C::pi*onePar(ipar+2)*KrefFreqs_(currSpw())*1e9*
            (currTime() - refTime());
          oneJones(ipar/3)=Complex(cos(phase),sin(phase));
          oneJOK(ipar/3)=True;
        }
      }
      // Advance iterators
      Jiter.next();
      JOKiter.next();
    }
    // Step to next antenns's pars
    Piter.next();
    POKiter.next();
  }
}


void
FringeJones::calculateSNR(Int nCorr, DelayRateFFT drf) {
    Matrix<Float> sRP(solveRPar().nonDegenerate(1));
    Matrix<Bool> sPok(solveParOK().nonDegenerate(1));
    Matrix<Float> sSNR(solveParSNR().nonDegenerate(1));
    
    for (size_t icor=0; icor != (size_t) nCorr; icor++) {
        const set<Int>& activeAntennas = drf.getActiveAntennasCorrelation(icor);
        for (Int iant=0; iant != nAnt(); iant++) {
            if (iant == refant()) {
                Double maxsnr = 999.0;
                sSNR(3*icor + 0, iant) = maxsnr;
                sSNR(3*icor + 1, iant) = maxsnr;
                sSNR(3*icor + 2, iant) = maxsnr;
            }
            else if (activeAntennas.find(iant) != activeAntennas.end()) {
                Double delay = sRP(3*icor + 1, iant);
                Double rate = sRP(3*icor + 2, iant);
                // Note that DelayRateFFT::snr is also used to calculate SNRs for the least square values!
                Float snrval = drf.snr(icor, iant, delay, rate);
                sSNR(3*icor + 0, iant) = snrval;
                sSNR(3*icor + 1, iant) = snrval;
                sSNR(3*icor + 2, iant) = snrval;
            } else {
                sPok(3*icor + 0, iant) = false;
                sPok(3*icor + 1, iant) = false;
                sPok(3*icor + 2, iant) = false;
            }
        }
    }
}



// void FringeJones::solveLotsOfSDBs(SDBList& sdbs)

void
FringeJones::selfSolveOne(SDBList& sdbs) {
    solveRPar()=0.0;
    solveParOK()=false; 
    solveParErr()=1.0; // Does nothing?
    // Maybe we put refFreq, refTime stuff in here?
    Vector<Double> myRefFreqs;
    // Cannot assume we have a calibration table (ct_) in this method.
    // MSSpectralWindow msSpw(ct_->spectralWindow());
    /// ROMSSpWindowColumns spwCol(msSpw);
    // spwCol.refFrequency().getColumn(myRefFreqs, true);
    //Double ref_freq = myRefFreqs(currSpw());
    Double ref_freq = sdbs.freqs()(0);
    Double t0 = sdbs(0).time()(0);
    Double dt0 = refTime() - t0;
    //Double df0 = ref_freq - sdbs.freqs()(0);
    Double df0 = 0; 

    logSink() << "Solving for fringes for spw=" << currSpw() << " at t="
              << MVTime(refTime()/C::day).string(MVTime::YMD,7)  << LogIO::POST;

    std::map<Int, Double> aggregateTime;
    aggregateTimeCentroid(sdbs, refant(), aggregateTime);

    if (DEVDEBUG) {
        std::cerr << "Weighted time centroids" << endl; 
        for (auto it=aggregateTime.begin(); it!=aggregateTime.end(); ++it)
            std::cerr << it->first << " => " << it->second - t0 << std::endl;
    }
<<<<<<< HEAD
    
    DelayRateFFT drf(sdbs, refant());
    drf.FFT(); 
=======

    DelayRateFFT drf(sdbs, refant(), delayWindow(), rateWindow());
    drf.FFT();
>>>>>>> 6efea06d
    drf.searchPeak();
    Matrix<Float> sRP(solveRPar().nonDegenerate(1));
    Matrix<Bool> sPok(solveParOK().nonDegenerate(1));
    Matrix<Float> sSNR(solveParSNR().nonDegenerate(1));

    
    // Map from MS antenna number to index
    // transcribe fft results to sRP
    Int ncol = drf.param().ncolumn();

    for (Int i=0; i!=ncol; i++) {
        IPosition start(2, 0,                  i);
        IPosition stop(2, drf.param().nrow(), 1);
        IPosition step(2, 1,                  1);
        Slicer sl(start, stop, step, Slicer::endIsLength);
        sRP(sl) = drf.param()(sl);
        sPok(sl) = !(drf.flag()(sl));
    }

    size_t nCorrOrig(sdbs(0).nCorrelations());
    size_t nCorr = (nCorrOrig> 1 ? 2 : 1); // number of p-hands
<<<<<<< HEAD

    calculateSNR(nCorr, drf);

    set<Int> belowThreshold;

    Float threshold = minSNR();
    
    for (size_t icor=0; icor != nCorr; icor++) {
        const set<Int>& activeAntennas = drf.getActiveAntennasCorrelation(icor);
        for (Int iant=0; iant != nAnt(); iant++) {
            if (iant != refant() && (activeAntennas.find(iant) != activeAntennas.end())) {
                Float s = sSNR(3*icor + 0, iant);
		// Start the log message; finished below
		logSink() << "Antenna " << iant << " correlation has (FFT) SNR of " << s;
                if (s < threshold) {
                    belowThreshold.insert(iant);
                    logSink() << " below threshold (" << threshold << ")";
                    // Don't assume these will be flagged later; do it right away.
                    // (The least squares routine will eventually become optional.)
                    sPok(3*icor + 0, iant) = false;
                    sPok(3*icor + 1, iant) = false;
                    sPok(3*icor + 2, iant) = false;
                }
		// Finish the log message
		logSink() << "." << LogIO::POST;
            }
        }
        // We currently remove the antennas below SNR threshold from
        // the object used to handle the FFT fringe search.
        drf.removeAntennasCorrelation(icor, belowThreshold);
        if (DEVDEBUG) {
            drf.printActive();
        }
    }
    if (globalSolve()) {
        logSink() << "Starting least squares optimization." << LogIO::POST;
        // Note that least_squares_driver is *not* a method of
        // FringeJones so we pass everything in, including the logSink
        // reference.  Note also that sRP is passed by reference and
        // altered in place.
        least_squares_driver(sdbs, sRP, sSNR, refant(), drf.getActiveAntennas(), weightFactor(), logSink());
    }
    else {
        logSink() << "Skipping least squares optimisation." << LogIO::POST;
    }

    if (DEVDEBUG) {
        cerr << "Ref time " << MVTime(refTime()/C::day).string(MVTime::YMD,7) << endl;
        cerr << "df0 " << df0 << " dt0 " << dt0 << " ref_freq*dt0 " << ref_freq*dt0 << endl;
        cerr << "ref_freq " << ref_freq << endl;
        cerr << "df0 " << df0 << " dt0 " << dt0 << " ref_freq*dt0 " << ref_freq*dt0 << endl;
    }

    for (Int iant=0; iant != nAnt(); iant++) {
        for (size_t icor=0; icor != nCorr; icor++) {
            Double df_bootleg = drf.get_df_all();
            Double phi0 = sRP(3*icor + 0, iant);
            Double delay = sRP(3*icor + 1, iant);
            Double rate = sRP(3*icor + 2, iant);
            // Double delta1 = df0*delay;
            // Double delta1 = 0.5*df_bootleg*delay/1e9;
            auto it = aggregateTime.find(iant);
            // We assume the reference frequency for fringe fitting
            // (which is NOT the one stored in the SPECTRAL_WINDOW
            // table) is the left-hand edge of the frequency grid.
            Double delta1 = 0.0; 
            Double delta2 = ref_freq*dt0*rate;
            Double delta3 = C::_2pi*(delta1+delta2);
            Double dt;
            auto p = aggregateTime.find(iant);
            if (zeroRates() && p != aggregateTime.end()) {
                dt = p->second - t0;
            } else {
                dt = refTime() - t0;
            }
            if (DEVDEBUG) {
                cerr << "Antenna " << iant << ": phi0 " << phi0 << " delay " << delay << " rate " << rate << " dt " << dt << endl
                     << "dt " << dt << endl
                     << "Ref freq. "<< ref_freq << " Adding corrections for frequency (" << 360*delta1 << ")" 
                     << " and time (" << 360*delta2 << ") degrees." << endl;
            }
            sRP(3*icor + 0, iant) += delta3;
         }
    }
    
    // We can zero the rates here (if needed) whether we did least squares or not.
    if (zeroRates()) {
        logSink() << "Zeroing delay rates in calibration table." << LogIO::POST;
        
        for (size_t icor=0; icor != nCorr; icor++) {
            for (Int iant=0; iant != nAnt(); iant++) {
                sRP(3*icor + 2, iant) = 0.0;
            }
        }
    }
}

void
FringeJones::solveOneVB(const VisBuffer&) {
    throw(AipsError("VisBuffer interface not supported!"));
}

=======

    calculateSNR(nCorr, drf);

    set<Int> belowThreshold;

    Float threshold = minSNR();
    
    for (size_t icor=0; icor != nCorr; icor++) {
        const set<Int>& activeAntennas = drf.getActiveAntennasCorrelation(icor);
        for (Int iant=0; iant != nAnt(); iant++) {
            if (iant != refant() && (activeAntennas.find(iant) != activeAntennas.end())) {
                Float s = sSNR(3*icor + 0, iant);
		// Start the log message; finished below
		logSink() << "Antenna " << iant << " correlation has (FFT) SNR of " << s;
                if (s < threshold) {
                    belowThreshold.insert(iant);
                    logSink() << " below threshold (" << threshold << ")";
                    // Don't assume these will be flagged later; do it right away.
                    // (The least squares routine will eventually become optional.)
                    sPok(3*icor + 0, iant) = false;
                    sPok(3*icor + 1, iant) = false;
                    sPok(3*icor + 2, iant) = false;
                }
		// Finish the log message
		logSink() << "." << LogIO::POST;
            }
        }
        // We currently remove the antennas below SNR threshold from
        // the object used to handle the FFT fringe search.
        drf.removeAntennasCorrelation(icor, belowThreshold);
        if (DEVDEBUG) {
            drf.printActive();
        }
    }
    if (globalSolve()) {
        logSink() << "Starting least squares optimization." << LogIO::POST;
        // Note that least_squares_driver is *not* a method of
        // FringeJones so we pass everything in, including the logSink
        // reference.  Note also that sRP is passed by reference and
        // altered in place.
        least_squares_driver(sdbs, sRP, sSNR, refant(), drf.getActiveAntennas(), weightFactor(), logSink());
    }
    else {
        logSink() << "Skipping least squares optimisation." << LogIO::POST;
    }

    if (DEVDEBUG) {
        cerr << "Ref time " << MVTime(refTime()/C::day).string(MVTime::YMD,7) << endl;
        cerr << "df0 " << df0 << " dt0 " << dt0 << " ref_freq*dt0 " << ref_freq*dt0 << endl;
        cerr << "ref_freq " << ref_freq << endl;
        cerr << "df0 " << df0 << " dt0 " << dt0 << " ref_freq*dt0 " << ref_freq*dt0 << endl;
    }

    for (Int iant=0; iant != nAnt(); iant++) {
        for (size_t icor=0; icor != nCorr; icor++) {
            Double df_bootleg = drf.get_df_all();
            Double phi0 = sRP(3*icor + 0, iant);
            Double delay = sRP(3*icor + 1, iant);
            Double rate = sRP(3*icor + 2, iant);
            // Double delta1 = df0*delay;
            // Double delta1 = 0.5*df_bootleg*delay/1e9;
            auto it = aggregateTime.find(iant);
            // We assume the reference frequency for fringe fitting
            // (which is NOT the one stored in the SPECTRAL_WINDOW
            // table) is the left-hand edge of the frequency grid.
            Double delta1 = 0.0; 
            Double delta2 = ref_freq*dt0*rate;
            Double delta3 = C::_2pi*(delta1+delta2);
            Double dt;
            auto p = aggregateTime.find(iant);
            if (zeroRates() && p != aggregateTime.end()) {
                dt = p->second - t0;
            } else {
                dt = refTime() - t0;
            }
            if (DEVDEBUG) {
                cerr << "Antenna " << iant << ": phi0 " << phi0 << " delay " << delay << " rate " << rate << " dt " << dt << endl
                     << "dt " << dt << endl
                     << "Ref freq. "<< ref_freq << " Adding corrections for frequency (" << 360*delta1 << ")" 
                     << " and time (" << 360*delta2 << ") degrees." << endl;
            }
            sRP(3*icor + 0, iant) += delta3;
         }
    }
    
    // We can zero the rates here (if needed) whether we did least squares or not.
    if (zeroRates()) {
        logSink() << "Zeroing delay rates in calibration table." << LogIO::POST;
        
        for (size_t icor=0; icor != nCorr; icor++) {
            for (Int iant=0; iant != nAnt(); iant++) {
                sRP(3*icor + 2, iant) = 0.0;
            }
        }
    }
}

void
FringeJones::solveOneVB(const VisBuffer&) {
    throw(AipsError("VisBuffer interface not supported!"));
}

>>>>>>> 6efea06d

} //# NAMESPACE CASA - END


/*
Example of use in at Python level:

fringefit(vis="n14c2.ms", caltable="fail.fj", field="",spw="1",intent="",
          selectdata=True, timerange="", antenna="", scan="5", observation="",
          msselect="", solint="inf", refant="EF", minsnr=3.0, append=False,
          gaintable=['n14c2.gcal'], parang=False)
*/
<|MERGE_RESOLUTION|>--- conflicted
+++ resolved
@@ -64,10 +64,7 @@
 #include <gsl/gsl_multilarge_nlinear.h>
 #include <gsl/gsl_linalg.h>
 
-<<<<<<< HEAD
-=======
 #include <gsl/gsl_multifit_nlin.h>
->>>>>>> 6efea06d
 
 // DEVDEBUG gates the development debugging information to standard
 // error; it should be set to 0 for production.
@@ -178,11 +175,7 @@
 
    
 // DelayRateFFT is modeled on DelayFFT in KJones.{cc|h}
-<<<<<<< HEAD
-DelayRateFFT::DelayRateFFT(SDBList& sdbs, Int refant) :
-=======
 DelayRateFFT::DelayRateFFT(SDBList& sdbs, Int refant, Array<Double>& delayWindow, Array<Double>& rateWindow) :
->>>>>>> 6efea06d
     refant_(refant),
     gm_(sdbs),
     nPadFactor_(max(2, 8  / gm_.nSPW())), 
@@ -197,15 +190,6 @@
     Vpad_(),
     xcount_(),
     sumw_(),
-<<<<<<< HEAD
-    sumww_() {
-    // This check should be commented out in production:
-    // gm_.checkAllGridpoints();
-    if (nt_ < 2) {
-        throw(AipsError("Can't do a 2-dimensional FFT on a single timestep! Please consider changing solint to avoid orphan timesteps."));
-    }
-    
-=======
     sumww_(),
     delayWindow_(delayWindow),
     rateWindow_(rateWindow) {
@@ -223,7 +207,6 @@
     if (rs.size()!=1 || rs.nelements() != 1) {
         throw AipsError("ratewindow must be a list of length 2.");
     }
->>>>>>> 6efea06d
     Int nCorrOrig(sdbs(0).nCorrelations());
     nCorr_ = (nCorrOrig> 1 ? 2 : 1); // number of p-hands
 
@@ -357,12 +340,8 @@
     }
 }
 
-<<<<<<< HEAD
-DelayRateFFT::DelayRateFFT(Array<Complex>& data, Int nPadFactor, Float f0, Float df, Float dt, SDBList& s) :
-=======
 DelayRateFFT::DelayRateFFT(Array<Complex>& data, Int nPadFactor, Float f0, Float df, Float dt, SDBList& s,
                            Array<Double>& delayWindow, Array<Double>& rateWindow) :
->>>>>>> 6efea06d
     gm_(s),
     refant_(0),
     nPadFactor_(nPadFactor),
@@ -373,13 +352,9 @@
     sumw_(),
     sumww_(),
     param_(),
-<<<<<<< HEAD
-    flag_()
-=======
     flag_(),
     delayWindow_(delayWindow),
     rateWindow_(rateWindow) 
->>>>>>> 6efea06d
 {
     IPosition shape = data.shape();
     nCorr_ = shape(0);
@@ -467,14 +442,10 @@
     if (DEVDEBUG) {
         cerr << "nt_ " << nt_ << " nPadChan_ " << nPadChan_ << endl;
         cerr << "Vpad_.shape() " << Vpad_.shape() << endl;
-<<<<<<< HEAD
-    }
-=======
         cerr << "delayWindow_ " << delayWindow_ << endl;
 
     }
     
->>>>>>> 6efea06d
     for (Int icorr=0; icorr<nCorr_; ++icorr) {
         flag_(icorr*3 + 0, refant()) = false; 
         flag_(icorr*3 + 1, refant()) = false;
@@ -490,10 +461,6 @@
             IPosition step(4,     1,     1,       1,        1);
             Slicer sl(start, stop, step, Slicer::endIsLength);
             Matrix<Complex> aS = Vpad_(sl).nonDegenerate();
-<<<<<<< HEAD
-            // cerr << "aS.shape()=" <<aS.shape() << endl;
-
-=======
             Int sgn = (ielem < refant()) ? 1 : -1;
 
             // Below is the gory details for turning delay window into index range
@@ -529,21 +496,15 @@
                 cerr << "r0 " << r0 << " j0 " << j0 << endl;
                 cerr << "r1 " << r1 << " j1 " << j1 << endl; 
             }
->>>>>>> 6efea06d
             Matrix<Float> amp(amplitude(aS));
             Int ipkch(0);
             Int ipkt(0);
             Float amax(-1.0);
             // Unlike KJones we have to iterate in time too
-<<<<<<< HEAD
-            for (Int itime=0; itime != nPadT_; itime++) {
-                for (Int ich=0; ich != nPadChan_; ich++) {
-=======
             for (Int itime0=j0; itime0 != j1; itime0++) {
                 Int itime = (itime0 < 0) ? itime0 + nPadT_ : itime0;
                 for (Int ich0=i0; ich0 != i1; ich0++) {
                     Int ich = (ich0 < 0) ? ich0 + nPadChan_ : ich0;
->>>>>>> 6efea06d
                     if (amp(itime, ich) > amax) {
                         ipkch = ich;
                         ipkt  = itime;
@@ -567,10 +528,6 @@
             }
             std::pair<Bool, Float> maybeFpkt = xinterp(alo_t, amax, ahi_t);
 
-<<<<<<< HEAD
-            Int sgn = (ielem < refant()) ? 1 : -1;
-=======
->>>>>>> 6efea06d
             if (maybeFpkch.first and maybeFpkt.first) {
                 // Phase
                 Complex c = aS(ipkt, ipkch);
@@ -1460,8 +1417,6 @@
 }
 
 
-<<<<<<< HEAD
-=======
 void
 print_gsl_vector(gsl_vector *v)
 {
@@ -1580,7 +1535,6 @@
 
 
 
->>>>>>> 6efea06d
 
 void
 least_squares_driver(SDBList& sdbs, Matrix<Float>& casa_param, Matrix<Float>& casa_snr, Int refant,
@@ -1662,12 +1616,7 @@
         gsl_vector *res_f = gsl_multilarge_nlinear_residual(w);
 
         int info;
-<<<<<<< HEAD
-        int status = gsl_multilarge_nlinear_driver(max_iter, param_tol, gtol, ftol,
-                                                   NULL, NULL, &info, w);
-=======
         int status = least_squares_inner_driver(max_iter, w);
->>>>>>> 6efea06d
         double chi1 = gsl_blas_dnrm2(res_f);
         
         gsl_vector_sub(gp_orig, w->x);
@@ -1755,12 +1704,8 @@
     }    
 }
 
-<<<<<<< HEAD
-    
-=======
-
-
->>>>>>> 6efea06d
+
+
 
 
 // **********************************************************
@@ -2112,15 +2057,9 @@
         for (auto it=aggregateTime.begin(); it!=aggregateTime.end(); ++it)
             std::cerr << it->first << " => " << it->second - t0 << std::endl;
     }
-<<<<<<< HEAD
-    
-    DelayRateFFT drf(sdbs, refant());
-    drf.FFT(); 
-=======
 
     DelayRateFFT drf(sdbs, refant(), delayWindow(), rateWindow());
     drf.FFT();
->>>>>>> 6efea06d
     drf.searchPeak();
     Matrix<Float> sRP(solveRPar().nonDegenerate(1));
     Matrix<Bool> sPok(solveParOK().nonDegenerate(1));
@@ -2142,7 +2081,6 @@
 
     size_t nCorrOrig(sdbs(0).nCorrelations());
     size_t nCorr = (nCorrOrig> 1 ? 2 : 1); // number of p-hands
-<<<<<<< HEAD
 
     calculateSNR(nCorr, drf);
 
@@ -2245,110 +2183,6 @@
     throw(AipsError("VisBuffer interface not supported!"));
 }
 
-=======
-
-    calculateSNR(nCorr, drf);
-
-    set<Int> belowThreshold;
-
-    Float threshold = minSNR();
-    
-    for (size_t icor=0; icor != nCorr; icor++) {
-        const set<Int>& activeAntennas = drf.getActiveAntennasCorrelation(icor);
-        for (Int iant=0; iant != nAnt(); iant++) {
-            if (iant != refant() && (activeAntennas.find(iant) != activeAntennas.end())) {
-                Float s = sSNR(3*icor + 0, iant);
-		// Start the log message; finished below
-		logSink() << "Antenna " << iant << " correlation has (FFT) SNR of " << s;
-                if (s < threshold) {
-                    belowThreshold.insert(iant);
-                    logSink() << " below threshold (" << threshold << ")";
-                    // Don't assume these will be flagged later; do it right away.
-                    // (The least squares routine will eventually become optional.)
-                    sPok(3*icor + 0, iant) = false;
-                    sPok(3*icor + 1, iant) = false;
-                    sPok(3*icor + 2, iant) = false;
-                }
-		// Finish the log message
-		logSink() << "." << LogIO::POST;
-            }
-        }
-        // We currently remove the antennas below SNR threshold from
-        // the object used to handle the FFT fringe search.
-        drf.removeAntennasCorrelation(icor, belowThreshold);
-        if (DEVDEBUG) {
-            drf.printActive();
-        }
-    }
-    if (globalSolve()) {
-        logSink() << "Starting least squares optimization." << LogIO::POST;
-        // Note that least_squares_driver is *not* a method of
-        // FringeJones so we pass everything in, including the logSink
-        // reference.  Note also that sRP is passed by reference and
-        // altered in place.
-        least_squares_driver(sdbs, sRP, sSNR, refant(), drf.getActiveAntennas(), weightFactor(), logSink());
-    }
-    else {
-        logSink() << "Skipping least squares optimisation." << LogIO::POST;
-    }
-
-    if (DEVDEBUG) {
-        cerr << "Ref time " << MVTime(refTime()/C::day).string(MVTime::YMD,7) << endl;
-        cerr << "df0 " << df0 << " dt0 " << dt0 << " ref_freq*dt0 " << ref_freq*dt0 << endl;
-        cerr << "ref_freq " << ref_freq << endl;
-        cerr << "df0 " << df0 << " dt0 " << dt0 << " ref_freq*dt0 " << ref_freq*dt0 << endl;
-    }
-
-    for (Int iant=0; iant != nAnt(); iant++) {
-        for (size_t icor=0; icor != nCorr; icor++) {
-            Double df_bootleg = drf.get_df_all();
-            Double phi0 = sRP(3*icor + 0, iant);
-            Double delay = sRP(3*icor + 1, iant);
-            Double rate = sRP(3*icor + 2, iant);
-            // Double delta1 = df0*delay;
-            // Double delta1 = 0.5*df_bootleg*delay/1e9;
-            auto it = aggregateTime.find(iant);
-            // We assume the reference frequency for fringe fitting
-            // (which is NOT the one stored in the SPECTRAL_WINDOW
-            // table) is the left-hand edge of the frequency grid.
-            Double delta1 = 0.0; 
-            Double delta2 = ref_freq*dt0*rate;
-            Double delta3 = C::_2pi*(delta1+delta2);
-            Double dt;
-            auto p = aggregateTime.find(iant);
-            if (zeroRates() && p != aggregateTime.end()) {
-                dt = p->second - t0;
-            } else {
-                dt = refTime() - t0;
-            }
-            if (DEVDEBUG) {
-                cerr << "Antenna " << iant << ": phi0 " << phi0 << " delay " << delay << " rate " << rate << " dt " << dt << endl
-                     << "dt " << dt << endl
-                     << "Ref freq. "<< ref_freq << " Adding corrections for frequency (" << 360*delta1 << ")" 
-                     << " and time (" << 360*delta2 << ") degrees." << endl;
-            }
-            sRP(3*icor + 0, iant) += delta3;
-         }
-    }
-    
-    // We can zero the rates here (if needed) whether we did least squares or not.
-    if (zeroRates()) {
-        logSink() << "Zeroing delay rates in calibration table." << LogIO::POST;
-        
-        for (size_t icor=0; icor != nCorr; icor++) {
-            for (Int iant=0; iant != nAnt(); iant++) {
-                sRP(3*icor + 2, iant) = 0.0;
-            }
-        }
-    }
-}
-
-void
-FringeJones::solveOneVB(const VisBuffer&) {
-    throw(AipsError("VisBuffer interface not supported!"));
-}
-
->>>>>>> 6efea06d
 
 } //# NAMESPACE CASA - END
 
