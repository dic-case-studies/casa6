--- conflicted
+++ resolved
@@ -134,7 +134,6 @@
             throw(AipsError(errormsg));
         }
 
-<<<<<<< HEAD
         selectedAnt1.resize();
         selectedAnt2.resize();
         if ( antenna().length() > 0 ){
@@ -150,23 +149,6 @@
 
 Vector<int> PlotMSSelection::getSelectedAntennas2() {
     return selectedAnt2;
-=======
-        selAnt1.resize();
-        selAnt2.resize();
-        if ( antenna().length() > 0 ){
-            selAnt1 = mss.getAntenna1List();
-            selAnt2 = mss.getAntenna2List();
-        }
-    }
-}
-
-Vector<int> PlotMSSelection::getSelectedAntennas1(){
-    return selAnt1;
-}
-
-Vector<int> PlotMSSelection::getSelectedAntennas2(){
-    return selAnt2;
->>>>>>> b67904b1
 }
 
 Matrix<int> PlotMSSelection::getSelectedChannels() {
@@ -221,16 +203,13 @@
     } catch(AipsError& x) {
       throw(AipsError("Error selecting on caltable:\n" + x.getMesg()));
     }
-<<<<<<< HEAD
-=======
-
-    selAnt1.resize();
-    selAnt2.resize();
-    if (antenna().length() > 0){
-      selAnt1 = cts.getAntenna1List();
-      selAnt2 = cts.getAntenna2List();
-    }
->>>>>>> b67904b1
+
+    selectedAnt1.resize();
+    selectedAnt2.resize();
+    if (antenna().length() > 0) {
+      selectedAnt1 = cts.getAntenna1List();
+      selectedAnt2 = cts.getAntenna2List();
+    }
   }
 }
 
@@ -240,16 +219,9 @@
   // Set the selected CalTable to be the same initially 
   // as the input CalTable
   selectedCT = ct;
-<<<<<<< HEAD
   selectedAnt1.resize(); // set in getAntTaql if selected
   selectedAnt2.resize(); // not applicable
   selectedChan.resize();
-=======
-
-  // selAnt1 set in getAntTaql; selAnt2 not applicable
-  selAnt1.resize();
-  selAnt2.resize();
->>>>>>> b67904b1
 
   if (!isEmpty()) {
     // do taql selection and check result
@@ -425,19 +397,17 @@
   String beginAnt("ANTENNA1 IN ["), beginNotAnt("ANTENNA1 NOT IN [");
   String selAnt(""), selNotAnt("");
   Vector<Int> selAntIds, selNotAntIds;
+
   Vector<String> selections;
   selections = split(antExpr, ';', selections);
+
   for (uInt expr=0; expr<selections.size(); ++expr) {
     String subexpr = selections(expr);
     bool notselected = subexpr.contains("!"); // needed for zero
     mss.setAntennaExpr(subexpr);
     mss.toTableExprNode(&ms);
     Vector<Int> ant1list = mss.getAntenna1List();
-<<<<<<< HEAD
-	selectedAnt1 = ant1list;
-=======
-
->>>>>>> b67904b1
+
     if (notselected) {
       ant1list *= -1;
 
@@ -456,13 +426,14 @@
   }
 
   // Set selected ant1
-  selAnt1.resize();
-  selAnt2.resize();
-  selAnt1 = selAntIds;
+  selectedAnt1.resize();
+  selectedAnt2.resize();
+  selectedAnt1 = selAntIds;
+  // Append de-selected ant1
   size_t sel_size(selAntIds.size()), notsel_size(selNotAntIds.size());
-  selAnt1.resize(sel_size + notsel_size, true);
+  selectedAnt1.resize(sel_size + notsel_size, true);
   for (size_t i = 0; i < notsel_size; ++i) {
-    selAnt1(sel_size + i) = selNotAntIds(i);
+    selectedAnt1(sel_size + i) = selNotAntIds(i);
   } 
 
   // Set and return taqlExpr
