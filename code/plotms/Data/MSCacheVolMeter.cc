--- conflicted
+++ resolved
@@ -270,13 +270,8 @@
 			case PMS::SNR:
 			case PMS::TEC:
 			case PMS::ANTPOS:
-<<<<<<< HEAD
-			case PMS::ATM:
-			case PMS::TSKY:
 			case PMS::POLN:
-=======
-				break;
->>>>>>> d68b56e0
+				break;
 			case PMS::NONE:
 				break;
 			} // switch
@@ -467,12 +462,7 @@
 			case PMS::SNR:
 			case PMS::TEC:
 			case PMS::ANTPOS:
-<<<<<<< HEAD
-			case PMS::ATM:
-			case PMS::TSKY:
 			case PMS::POLN:
-=======
->>>>>>> d68b56e0
 			case PMS::NONE:
 				break;
 			} // switch
