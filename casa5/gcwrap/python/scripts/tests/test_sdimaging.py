--- conflicted
+++ resolved
@@ -199,7 +199,6 @@
         for kw in ['INSTRUME', 'distance']:
             self.assertTrue(kw in misc, 'Miscinfo should have %s' % kw)
 
-<<<<<<< HEAD
     def _check_weight_image(self, imagename):
         # weight image name is imagename + '.weight'
         weight_image = imagename.rstrip('/') + '.weight'
@@ -240,9 +239,6 @@
         finally:
             csys_science.done()
             csys_weight.done()
-=======
-
->>>>>>> c8ae052e
 
     def _checkfile( self, name ):
         isthere=os.path.exists(name)
@@ -2692,12 +2688,8 @@
         self.param.update(**kwargs)
         status = sdimaging(**self.param)
         self.assertIsNone(status, msg='sdimaging failed to execute')
-<<<<<<< HEAD
         self._checkfile(self.outfile)
         self._check_weight_image(self.outfile)
-=======
-        self.assertTrue(os.path.exists(self.outfile), msg='output image is not created.')
->>>>>>> c8ae052e
 
     def verify_mapextent(self, npix_ref, blc_ref, trc_ref):
         self.assertTrue(os.path.exists(self.outfile), msg='output image is not created.')
@@ -2846,12 +2838,8 @@
 
         status = sdimaging(infiles=infiles, outfile=outfile, **self.params)
         self.assertIsNone(status, msg = 'sdimaging failed to execute')
-<<<<<<< HEAD
         self._checkfile(outfile)
         self._check_weight_image(outfile)
-=======
-        self.assertTrue(os.path.exists(outfile), msg='output image is not created.')
->>>>>>> c8ae052e
 
     def check_spline_works(self, outfile, multiple_ms=False):
         weightfile = outfile + '.weight'
@@ -3007,12 +2995,8 @@
                   mode=mode, nchan=nchan, start=start, width=width,
                   gridfunction=gridfunction, imsize=imsize, cell=cell,
                   phasecenter=phasecenter, clipminmax=True)
-<<<<<<< HEAD
         self._checkfile(outfile)
         self._check_weight_image(outfile)
-=======
-        self.assertTrue(os.path.exists(self.outfile))
->>>>>>> c8ae052e
 
         if is_clip_effective == True:
             # pre-flag the data to be clipped
@@ -3097,12 +3081,8 @@
                   mode=mode, nchan=nchan, start=start, width=width,
                   gridfunction=gridfunction, imsize=imsize, cell=cell,
                   phasecenter=phasecenter, clipminmax=False)
-<<<<<<< HEAD
         self._checkfile(outfile)
         self._check_weight_image(outfile)
-=======
-        self.assertTrue(os.path.exists(self.outfile_ref))
->>>>>>> c8ae052e
 
         # compare
         myia = image()
@@ -3374,8 +3354,6 @@
                              compstats=self.keys, ignoremask=False,
                              projection=projection)
 
-<<<<<<< HEAD
-=======
 
 class sdimaging_antenna_move(sdimaging_unittest_base):
     datapath = os.path.join(get_data_req_path(), 'visibilities/almasd')
@@ -3423,7 +3401,6 @@
         self.run_test_common(params, refstats=ref, shape=(imsize, imsize, 1, 1), ignoremask=False)
 
 
->>>>>>> c8ae052e
 """
 # utility for sdimaging_test_mapextent
 # commented out since sd tool is no longer available in CASA (CAS-10301)
