<?xml version="1.0" encoding="UTF-8"?>
<?xml-stylesheet type="text/xsl" ?>
<casaxml xmlns="http://casa.nrao.edu/schema/psetTypes.html"
xmlns:xsi="http://www.w3.org/2001/XMLSchema-instance"
xsi:schemaLocation="http://casa.nrao.edu/schema/casa.xsd
file:///opt/casa/code/xmlcasa/xml/casa.xsd">

<task type="function" name="statwt">
    <shortdescription>Compute and set weights based on variance of data.</shortdescription>

    <input>
	    <param type="string" name="vis" mustexist="true">
		    <description>Name of measurement set</description>
		    <value/>
	    </param>
	    <param type="bool" name="selectdata">
	       <description>Enable data selection parameters</description>
	       <value type="bool">True</value>
	    </param>
        <param type="string" name="field" subparam="true">
            <description>Selection based on field names or field index numbers. Default is all.</description>
            <value/>
            <example>"0~2", or "3C286"</example>
        </param>
        <param type="string" name="spw" subparam="true">
            <description>Selection based on spectral windows:channels. Default is all.</description>
            <value/>
            <example>"3"</example>
        </param>
        <param type="string" name="intent" subparam="true">
            <description>Selection based on intents. Default is all.</description>
            <value/>
            <example>"my_intent"</example>
        </param>
        <param type="string" name="array" subparam="true">
            <description>Selection based on array IDs. Default is all.</description>
            <value/>
            <example>"1"</example>
        </param>
        <param type="string" name="observation" subparam="true">
            <description>Selection based on observation IDs. Default is all.</description>
            <value/>
            <example>"1"</example>
        </param>
        <param type="string" name="combine">
            <description>Ignore changes in these columns (scan, field, and/or state) when aggregating samples to compute weights. The value "corr" is also supported to aggregate samples across correlations.</description>
            <value/>
            <example>"scan,field"</example>
        </param>
	    <param type="any" name="timebin">
            <description>Length for binning in time to determine statistics. Can either be integer to be multiplied by the representative integration time, a quantity (string) in time units</description>
            <any type="variant" limittypes="string int" />
<<<<<<< HEAD
            <value type="int">1</value>
=======
            <value type="string">0.001s</value>
>>>>>>> b306a6c4
            <example>5 or "100s"</example>
        </param>
        <param type="bool" name="slidetimebin">
            <description>Use a sliding window for time binning, as opposed to time block processing?</description>
            <value>False</value>
            <example>True</example>
        </param>
        <param type="any" name="chanbin">
            <any type="variant" limittypes="string int"/>
            <description>Channel bin width for computing weights. Can either be integer, in which case it is interpreted as number of channels to include in each bin, or a string "spw" or quantity with frequency units.</description>
            <value type="string">spw</value>
            <example>5 or "1.5MHz"</example>
        </param>
        <param type="int" name="minsamp">
            <description>Minimum number of unflagged visibilities required for computing weights in a sample. Must be &gt;= 2.</description>
            <value>2</value>
            <example>10</example>
        </param>
        <param type="string" name="statalg">
            <description>Statistics algorithm to use for computing variances. Supported values are "chauvenet", "classic", "fit-half", and "hinges-fences". Minimum match is supported, although the full string must be specified for the subparameters to appear in the inputs list.</description>
            <value>classic</value>
            <example>"cl", "ch", "f", or "h"</example>
        </param>
        <param type="double" name="fence" subparam="true">
            <description>Fence value for statalg="hinges-fences". A negative value means use the entire data set (ie default to the "classic" algorithm). Ignored if statalg is not "hinges-fences".</description>
            <value>-1</value>
            <example>0.2</example>
        </param>
        <param type="string" name="center" subparam="true">
            <description>Center to use for statalg="fit-half". Valid choices are "mean", "median", and "zero". Ignored if statalg is not "fit-half".</description>
            <value>mean</value>
            <example>"mean", "median", or "zero"</example>
        </param>
        <param type="bool" name="lside" subparam="true">
            <description>For statalg="fit-half", real data are &lt;=; center? If false, real data are &gt;= center. Ignored if statalg is not "fit-half".</description>
            <value>True</value>
            <example>True</example>
        </param>
        <param type="double" name="zscore" subparam="true">
            <description>For statalg="chauvenet", this is the target maximum number of standard deviations data may have to be included. If negative, use Chauvenet\'s criterion. Ignored if statalg is not "chauvenet".</description>
            <value>-1</value>
            <example>3.5</example>
        </param>
        <param type="int" name="maxiter" subparam="true">
            <description>For statalg="chauvenet", this is the maximum number of iterations to attempt. Iterating will stop when either this limit is reached, or the zscore criterion is met. If negative, iterate until the zscore criterion is met. Ignored if statalg is not "chauvenet".</description>
            <value>-1</value>
            <example>10</example>
        </param>
        <param type="string" name="excludechans">
                <description>Channels to exclude from the computation of weights. Specified as an MS select channel selection string.</description>
                <value/>
                <example>"0:5~30"</example>
            </param>
        <param type="doubleArray" name="wtrange">
            <description>Range of acceptable weights. Data with weights outside this range will be flagged. Empty array (default) means all weights are good.</description>
            <value/>
            <example>[0.1, 10]</example>
        </param>
        <param type="bool" name="flagbackup">
            <description>Back up the state of flags before the run?</description>
            <value>True</value>
            <example>True, False</example>
        </param>
        <param type="bool" name="preview">
            <description>Preview mode. If True, no data is changed, although the amount of data that would have been flagged is reported.</description>
            <value>False</value>
            <example>True or False</example>
        </param>
        <param type="string" name="datacolumn">
            <description>Data column to use to compute weights. Supported values are "data", "corrected", "residual", and "residual_data" (case insensitive, minimum match supported).</description>
            <value>corrected</value>
            <example>"data" or "corrected"</example>
        </param>
        <constraints>
            <when param="selectdata">
                <equals type="bool" value="True">
                    <default param="field"><value>""</value></default>
                    <default param="spw"><value>""</value></default>
                    <default param="observation"><value>""</value></default>
                    <default param="intent"><value>""</value></default>
                    <default param="array"><value>""</value></default>
                </equals>
            </when>
            <when param="statalg">
                <equals type="string" value="classic"/>
                <equals type="string" value="hinges-fences">
                    <default param="fence">
                        <value>-1</value>
                    </default>
                </equals>
                <equals type="string" value="fit-half">
                    <default param="center">
                        <value type="string">mean</value>
                    </default>
                    <default param="lside">
                        <value>True</value>
                    </default>
                </equals>
                <equals type="string" value="chauvenet">
                    <default param="zscore">
                        <value>-1</value>
                    </default>
                    <default param="maxiter">
                        <value>-1</value>
                    </default>
                </equals>
            </when>
        </constraints>
    </input>
    <example>
        IF NOT RUN IN PREVIEW MODE, THIS APPLICATION WILL MODIFY THE WEIGHT, WEIGHT SPECTRUM, FLAG,
        AND FLAG_ROW COLUMNS OF THE INPUT MS. IF YOU WANT A PRISTINE COPY OF THE INPUT MS TO BE
        PRESERVED, YOU SHOULD MAKE A COPY OF IT BEFORE RUNNING THIS APPLICATION.

        This application computes weights for the WEIGHT and WEIGHT_SPECTRUM (if present) columns
        based on the variance of values in the CORRECTED_DATA or DATA column. If the MS does not
        have the specified data column, the application will fail. The following algorithm is used:
 
        1. For unflagged data in each sample, create two sets of values, one set is composed solely
           of the real part of the data values, the other set is composed solely of the imaginary
           part of the data values.
        2. Compute the variance of each of these sets, vr and vi.
        3. Compute veq = (vr + vi)/2.
        4. The associated weight is just the reciprocal of veq. The weight will have unit
           of (data unit)^(-2), eg Jy^(-2).

        Data are aggregated on a per-baseline, per-data description ID basis. Data are aggregated
        in bins determined by the specified values of the timebin and chanbin parameters. By default,
        data for separate correlations are aggregated separately. This behavior can be overriden
        by specifying combine="corr" (see below).
            
        RULES REGARDING CREATING/INITIALIZING WEIGHT_SPECTRUM COLUMN

        1. If run in preview mode (preview=True), no data are modified and no columns are added.
        2. Else if the MS already has a WEIGHT_SPECTRUM and this column has been initialized (has values),
           it will always be populated with the new weights.  The WEIGHT column will be populated with
           the corresponding median values of the associated WEIGHT_SPECTRUM array.
        3. Else if the frequency range specified for the sample is not the default ("spw"), the
           WEIGHT_SPECTRUM column will be created (if it doesn't already exist) and the new weights
           will be written to it.  The WEIGHT column should be populated with the corresponding median
           values of the WEIGHT_SPECTRUM array.
        4. Otherwise the single value for each spectral window will be written to the WEIGHT column;
           the WEIGHT_SPECTRUM column will not be added if it doesn't already exist, and if it does,
           it will remain uninitialized (no values will be written to it).
            
        TIME BINNING
            
        One of two algorithms can be used for time binning. If slidetimebin=True, then
        a sliding time bin of the specified width is used. If slidetimebin=False, then
        block time processing is used. The sliding time bin algorithm will generally be
        both more memory intensive and take longer than the block processing algorithm.
        Each algorithm is discussed in detail below.
            
        If the value of timebin is an integer, it means that the specified value should be
        multiplied by the representative integration time in the MS. This integration is the
        median value of all the values in the INTERVAL column. Flags are not considered in
        the integration time computation. If either extrema in the INTERVAL column differs from
        the median by more than 25%, the application will fail because the values vary too much
        for there to be a single, representative, integration time. The timebin parameter can
        also be specified as a quantity (string) that must have time conformant units.
            
        Block Time Processing
            
        The data are processed in blocks. This means that all weight spectrum values will be set to
        the same value for all points within the same time bin/channel bin/correlation bin (
        see the section on channel binning and description of combine="corr" for more details on
        channel binning and correlation binning).
        The time bins are not necessarily contiguous and are not necessarily the same width. The start
        of a bin is always coincident with a value from the TIME column, So for example, if values
        from the time column are [20, 60, 100, 140, 180, 230], and the width of the bins is chosen
        to be 110s, the first bin would start at 20s and run to 130s, so that data from timestamps
        20, 60, and 100 will be included in the first bin. The second bin would start at 140s, so that
        data for timestamps 140, 180, and 230 would be included in the second bin. Also, time binning
        does not span scan boundaries, so that data associated with different scan numbers will
        always be binned separately; changes in SCAN_NUMBER will cause a new time bin to be created,
        with its starting value coincident with the time of the new SCAN_NUMBER. Similar behavior can
        be expected for changes in FIELD_ID and ARRAY_ID. One can override this behavior for some
        columns by specifying the combine parameter (see below).
            
        Sliding Time Window Processing
            
        In this case, the time window is always centered on the timestamp of the row in question
        and extends +/-timebin/2 around that timestamp, subject the the time block boundaries.
        Rows with the same baselines and data description IDs which are included in that window
        are used for determining the weight of that row. The boundaries of the time block to which
        the window is restricted are determined by changes in FIELD_ID, ARRAY_ID, and SCAN_NUMBER.
        One can override this behavior for FIELD_ID and/or SCAN_NUMBER by specifying the combine
        parameter (see below). Unlike the time block processing algorithm, this sliding time window
        algorithm requires that details all rows for the time block in question are kept in memory,
        and thus the sliding window algorithm in general requires more memory than the  blcok
        processing method. Also, unlike the block processing method which computes a single value
        for all weights within a single bin, the sliding window method requires that each row
        (along with each channel and correlation bin) be processed individually, so in general
        the sliding window method will take longer than the block processing method.
            
        CHANNEL BINNING
            
        The width of channel bins is specified via the chanbin parameter. Channel binning occurs within
        individual spectral windows; bins never span multiple spectral windows. Each channel will
        be included in exactly one bin.
            
        The default value "spw" indicates that all channels in each spectral window are to be
        included in a single bin.
            
        Any other string value is interpreted as a quantity, and so should have frequency units, eg
        "1MHz". In this case, the channel frequencies from the CHAN_FREQ column of the SPECTRAL_WINDOW
        subtable of the MS are used to determine the bins. The first bin starts at the channel frequency
        of the 0th channel in the spectral window. Channels with frequencies that differ by less than
        the value specified by the chanbin parameter are included in this bin. The next bin starts at
        the frequency of the first channel outside the first bin, and the process is repeated until all
        channels have been binned.
            
        If specified as an integer, the value is interpreted as the number of channels to include in
        each bin. The final bin in the spectral window may not necessarily contain this number of
        channels. For example, if a spectral window has 15 channels, and chanbin is specified to be 6,
        then channels 0-5 will comprise the first bin, channels 6-11 the second, and channels 12-14 the
        third, so that only three channels will comprise the final bin.
  
        MINIMUM REQUIRED NUMBER OF VISIBILITIES
        
        The minsamp parameter allows the user to specify the minimum number of unflagged visibilities that
        must be present in a sample for that sample's weight to be computed. If a sample has less than
        this number of unflagged points, the associated weights of all the points in the sample are
        set to zero, and all the points in the sample are flagged.
            
        AGGREGATING DATA ACROSS BOUNDARIES
            
        By default, data are not aggregated across changes in values in the columns ARRAY_ID,
        SCAN_NUMBER, STATE_ID, FIELD_ID, and DATA_DESC_ID. One can override this behavior for
        SCAN_NUMBER, STATE_ID, and FIELD_ID by specifying the combine parameter. For example,
        specifying combine="scan" will ignore scan boundaries when aggregating data. Specifying 
        combine="field, scan" will ignore both scan and field boundaries when aggregating data.
            
        Also by default, data for separate correlations are aggregated separately. Data for all
        correlations within each spectral window can be aggregated together by specifying
        "corr" in the combine parameter.
            
        Any combination and permutation of "scan", "field", "state", and "corr" are supported
        by the combine parameter. Other values will be silently ignored.

        STATISTICS ALGORITHMS
            
        The supported statistics algorithms are described in detail in the imstat and ia.statistics()
        help. For the current application, these algorithms are used to compute vr and vi (see above),
        such that the set of the real parts of the visibilities and the set of the imaginary parts of
        the visibilities are treated as independent data sets.

        RANGE OF ACCEPTABLE WEIGHTS
            
        The wtrange parameter allows one to specify the acceptable range (inclusive, except for zero)
        for weights. Data with weights computed to be outside this range will be flagged. If not
        specified (empty array), all weights are considered to be acceptable. If specified, the array
        must contain exactly two nonnegative numeric values. Note that data with weights of zero are
        always flagged.

        EXCLUDING CHANNELS
        
        Channels can be excluded from the computation of the weights by specifying the excludechans
        parameter. This parameter accepts a valid MS channel selection string. Data associated with
        the selected channels will not be used in computing the weights.
            
        PREVIEW MODE
            
        By setting preview=True, the application is run in "preview" mode. In this mode, no data
        in the input MS are changed, although the amount of data that the application would have
        flagged is reported.

        DATA COLUMN
            
        The datacolumn parameter can be specified to indicate which data column should be used
        for computing the weights. The values "corrected" for the CORRECTED_DATA column and "data"
        for the DATA column are supported (minimum match, case insensitive).
      
        OTHER CONSIDERATIONS
            
        Flagged values are not used in computing the weights, although the associated weights of
        these values are updated.

        If the variance for a set of data is 0, all associated flags for that data are set to True,
        and the corresponding weights are set to 0.

        EXAMPLE 
        
        # update the weights of an MS using time binning of 300s
        statwt("my.ms", timebin="300s")
    </example> 
</task>
</casaxml><|MERGE_RESOLUTION|>--- conflicted
+++ resolved
@@ -50,11 +50,7 @@
 	    <param type="any" name="timebin">
             <description>Length for binning in time to determine statistics. Can either be integer to be multiplied by the representative integration time, a quantity (string) in time units</description>
             <any type="variant" limittypes="string int" />
-<<<<<<< HEAD
-            <value type="int">1</value>
-=======
             <value type="string">0.001s</value>
->>>>>>> b306a6c4
             <example>5 or "100s"</example>
         </param>
         <param type="bool" name="slidetimebin">
