--- conflicted
+++ resolved
@@ -753,15 +753,8 @@
 	    residual(tix)->set(0.0);
 	  } 
 	}
-<<<<<<< HEAD
-
 	if( resetweight && itsWeights[tix] ) weight(tix)->set(0.0);
 	if( resetweight ) sumwt(tix)->set(0.0);
-
-=======
-	if( resetweight && itsWeights[tix] ) weight(tix)->set(0.0);
-	if( resetweight ) sumwt(tix)->set(0.0);
->>>>>>> 08a7acdf
       }//nterms
   }
   
