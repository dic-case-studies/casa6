--- conflicted
+++ resolved
@@ -40,8 +40,8 @@
 using namespace asdm;
 #include <alma/ASDM/IllegalAccessException.h>
 
-#include "UvwCoords.h"
-#include "ASDM2MSFiller.h"
+#include <alma/apps/asdm2MS/UvwCoords.h>
+#include <alma/apps/asdm2MS/ASDM2MSFiller.h>
 
 #include <measures/Measures/Stokes.h>
 #include <measures/Measures/MFrequency.h>
@@ -68,22 +68,22 @@
 using namespace SubscanIntentMod;
 #include <alma/Enumerations/CStokesParameter.h>
 
-#include "Name2Table.h"
-#include "ASDMVerbatimFiller.h"
+#include <alma/apps/asdm2MS/Name2Table.h>
+#include <alma/apps/asdm2MS/ASDMVerbatimFiller.h>
 
 using namespace asdmbinaries;
 #include <alma/ASDMBinaries/SDMDataObjectReader.h>
 #include <alma/ASDMBinaries/SDMDataObject.h>
 
 #include <alma/ASDM/TableStreamReader.h>
-#include "asdm2MSGeneric.h"
+#include <alma/apps/asdm2MS/asdm2MSGeneric.h>
 
 #include <asdmstman/AsdmStMan.h>
-#include "BDF2AsdmStManIndex.h"
-
-#include "ScansParser.h"
-
-#include "ASDM2MSException.h"
+#include <alma/apps/asdm2MS/BDF2AsdmStManIndex.h>
+
+#include <alma/apps/asdm2MS/ScansParser.h>
+
+#include <alma/apps/asdm2MS/ASDM2MSException.h>
 
 #include	<time.h>
 #if	defined(__sysv__)
@@ -3668,9 +3668,7 @@
   LOGEXIT("fillSysPower");
 }
 
-<<<<<<< HEAD
-=======
-void fillPointingRows(const vector<PointingRow *> &vpr, bool withPointingCorrection, map<AtmPhaseCorrection, ASDM2MSFiller *> &msFillers_m, map<Tag, double> &lastTime_m) {
+void fillPointingRows(const vector<PointingRow *> &vpr, bool withPointingCorrection, map<AtmPhaseCorrectionMod::AtmPhaseCorrection, ASDM2MSFiller *> &msFillers_m, map<Tag, double> &lastTime_m) {
     LOGENTER("fillPointingRows");
 
     int nPointing = vpr.size();
@@ -3880,7 +3878,7 @@
     }
     
     
-    for (map<AtmPhaseCorrection, ASDM2MSFiller*>::iterator iter = msFillers_m.begin();
+    for (map<AtmPhaseCorrectionMod::AtmPhaseCorrection, ASDM2MSFiller*>::iterator iter = msFillers_m.begin();
          iter != msFillers_m.end();
          ++iter) {
         iter->second->addPointingSlice(numMSPointingRows,
@@ -3909,7 +3907,7 @@
  * @param msFillers_m a map of ASDM2MSFiller depending on AtmosphericPhaseCorrection
  * 
  */
-void fillPointing(const string asdmDirectory, ASDM* ds_p, bool ignoreTime, bool withPointingCorrection, const vector<ScanRow *> &selectedScanRow_v, map<AtmPhaseCorrection, ASDM2MSFiller *> &msFillers_m) {
+void fillPointing(const string asdmDirectory, ASDM* ds_p, bool ignoreTime, bool withPointingCorrection, const vector<ScanRow *> &selectedScanRow_v, map<AtmPhaseCorrectionMod::AtmPhaseCorrection, ASDM2MSFiller *> &msFillers_m) {
     LOGENTER("fillPointing");
     
     const PointingTable& pointingT = ds_p->getPointing();
@@ -3980,46 +3978,6 @@
 
     
 
-// ------ data partition function
-void partitionMS(vector<int> SwIds, 
-                 //vector< map<AtmPhaseCorrection,ASDM2MSFiller* > >&  msFillers_vec,
-                 //map<AtmPhaseCorrection,string>  msFillers,
-                 map<AtmPhaseCorrection,string> msNames,
-                 bool complexData,
-                 bool withCompression,
-                 string telName,
-                 int maxNumCorr,
-                 int maxNumChan)
-{
-  LOGENTER("partitionMS");
-  for (unsigned int i=0; i<SwIds.size(); i++) {
-    ostringstream oss;
-    oss<< SwIds.at(i);
-    string msname_suffix = ".SpW"+oss.str( );
-    //cerr<<"msname_prefix="<<msname_suffix<<endl;
-    for (map<AtmPhaseCorrection, string>::iterator iter = msNames.begin(); iter != msNames.end(); ++iter) {
-      msFillers[iter->first] = new ASDM2MSFiller(msNames[iter->first]+msname_suffix,
-						 0.0,
-						 false,
-						 complexData,
-						 withCompression,
-						 telName,
-						 maxNumCorr,
-						 maxNumChan,
-						 false,
-						 lazy
-						 );
-      info("About to create a filler for the measurement set '" + msNames[iter->first] + msname_suffix + "'");
-    }
-    //vector<std::pair<const AtmPhaseCorrection,ASDM2MSFiller*> > msFillers_vec(msFillers.begin(),msFillers.end());
-    msFillers_v.push_back(msFillers);
-    //store ms names locally
-  }
-  //cerr<<"msFillers_v.size="<<msFillers_v.size()<<endl;
-  LOGEXIT("partitionMS");
-}
-
->>>>>>> 6fd0881b
 class MSMainRowsInSubscanChecker {
 public:
   MSMainRowsInSubscanChecker();
@@ -5502,256 +5460,9 @@
 
   if (processPointing) 
     try {
-<<<<<<< HEAD
-      const PointingTable& pointingT = ds->getPointing();
-      infostream.str("");
-      infostream << "The dataset has " << pointingT.size() << " pointing(s)...";
-      rowsInAScanbyTimeIntervalFunctor<PointingRow> selector(selectedScanRow_v);
-
-      const vector<PointingRow *>& v = selector(pointingT.get(), ignoreTime);
-      if (!ignoreTime) 
-	infostream << v.size() << " of them in the selected exec blocks / scans ... ";
-
-      info(infostream.str());
-      int nPointing = v.size();
-
-      if (nPointing > 0) {
-
-	// Check some assertions.
-	//
-	// All rows of ASDM-Pointing must have their attribute usePolynomials equal to false
-	// and their numTerm attribute equal to 1. Use the opportunity of this check
-	// to compute the number of rows to be created in the MS-Pointing by summing
-	// all the numSample attributes values. Watch for duplicate times due and avoid.
-	//
-	int numMSPointingRows = 0;
-
-	// initialize the lastTime to 0.0 for all antennaIds
-	map<Tag, double> lastTime;
-	const AntennaTable& antennaT = ds->getAntenna();
-	const vector<AntennaRow *>& vAntRow = antennaT.get();
-	for (unsigned int i=0; i < vAntRow.size(); i++) {
-	  lastTime[vAntRow[i]->getAntennaId()] = 0.0;
-	}
-
-	// set this to true for any rows where the first element should be skipped because the time is a duplicate
-	vector<bool> vSkipFirst(v.size(),false);
-
-	for (unsigned int i = 0; i < v.size(); i++) {
-	  if (v[i]->getUsePolynomials()) {
-	    errstream.str("");
-	    errstream << "Found usePolynomials equal to true at row #" << i <<". Can't go further.";
-	    error(errstream.str());
-	  }
-
-	  // look for duplicate rows - time at the start of row is near the time at the end of the previous row for that antennaId
-	  int numSample = v[i]->getNumSample();
-	  Tag antId = v[i]->getAntennaId();
-	  double tfirst = 0.0;
-	  double tlast = 0.0;
-	  if (v[i]->isSampledTimeIntervalExists()) {
-	    tfirst = ((double) (v[i]->getSampledTimeInterval().at(0).getStart().get())) / ArrayTime::unitsInASecond;
-	    tlast = ((double) (v[i]->getSampledTimeInterval().at(numSample-1).getStart().get())) / ArrayTime::unitsInASecond;
-	  } else {
-	    double tstart = ((double) v[i]->getTimeInterval().getStart().get()) / ArrayTime::unitsInASecond;
-	    double tint = ((double) v[i]->getTimeInterval().getDuration().get()) / ArrayTime::unitsInASecond / numSample;
-	    tfirst = tstart + tint/2.0;
-	    tlast = tfirst + tint*(numSample-1);
-	  }
-	  if (casacore::near(tfirst,lastTime[antId])) {
-	      infostream.str("");
-	      infostream << "First time in Pointing row " << i << " for antenna " << antId << " is near the previous last time for that antenna, skipping that first time in the output MS POINTING table" << endl;
-	      info(infostream.str());
-	      numSample--;
-	      lastTime[antId] = tlast;
-	      vSkipFirst[i] = true;
-	  }
-	  lastTime[antId] = tlast;
-	  numMSPointingRows += numSample;
-	}
-
-	//
-	// Ok now we have verified the assertions and we know the number of rows
-	// to be created into the MS-Pointing, we can proceed.
-
-	PointingRow* r = 0;
-
-	vector<int>	antenna_id_(numMSPointingRows, 0);
-	vector<double>	time_(numMSPointingRows, 0.0);
-	vector<double>	interval_(numMSPointingRows, 0.0);
-	vector<double>	direction_(2 * numMSPointingRows, 0.0);
-	vector<double>	target_(2 * numMSPointingRows, 0.0);
-	vector<double>	pointing_offset_(2 * numMSPointingRows, 0.0);
-	vector<double>	encoder_(2 * numMSPointingRows, 0.0);
-	vector<bool>	tracking_(numMSPointingRows, false);
-
-	//
-	// Let's check if the optional attribute overTheTop is present somewhere in the table.
-	//
-	unsigned int numOverTheTop = count_if(v.begin(), v.end(), overTheTopExists);
-	bool overTheTopExists4All = v.size() == numOverTheTop;
-
-	vector<bool> v_overTheTop_ ;
-
-	vector<s_overTheTop> v_s_overTheTop_;
-    
-	if (overTheTopExists4All) 
-	  v_overTheTop_.resize(numMSPointingRows);
-	else if (numOverTheTop > 0) 
-	  v_overTheTop_.resize(numOverTheTop);
-
-	int iMSPointingRow = 0;
-	for (int i = 0; i < nPointing; i++) {     // Each row in the ASDM-Pointing ...
-	  r = v.at(i);
-
-	  // Let's prepare some values.
-	  int antennaId = r->getAntennaId().getTagValue();
-      
-	  double time = 0.0, interval = 0.0;
-	  if (!r->isSampledTimeIntervalExists()) { // If no sampledTimeInterval then
-	    // then compute the first value of MS TIME and INTERVAL.
-	    interval   = ((double) r->getTimeInterval().getDuration().get()) / ArrayTime::unitsInASecond / r->getNumSample();
-	    // if (isEVLA) {
-	    //   time = ((double) r->getTimeInterval().getStart().get()) / ArrayTime::unitsInASecond;
-	    // }
-	    // else {
-	    time = ((double) r->getTimeInterval().getStart().get()) / ArrayTime::unitsInASecond + interval / 2.0;
-	    //}
-	  }
-
-	  //
-	  // The size of each vector below 
-	  // should be checked against numSample !!!
-	  //
-	  int numSample = r->getNumSample();
-	  const vector<vector<Angle> > encoder = r->getEncoder();
-	  checkVectorSize<vector<Angle> >("encoder", encoder, "numSample", (unsigned int) numSample, "Pointing", (unsigned int)i);
-
-	  const vector<vector<Angle> > pointingDirection = r->getPointingDirection();
-	  checkVectorSize<vector<Angle> >("pointingDirection", pointingDirection, "numSample", (unsigned int) numSample, "Pointing", (unsigned int) i);
-
-	  const vector<vector<Angle> > target = r->getTarget();
-	  checkVectorSize<vector<Angle> >("target", target, "numSample", (unsigned int) numSample, "Pointing", (unsigned int) i);
-
-	  const vector<vector<Angle> > offset = r->getOffset();
-	  checkVectorSize<vector<Angle> >("offset", offset, "numSample", (unsigned int) numSample, "Pointing", (unsigned int) i);
-
-	  bool   pointingTracking = r->getPointingTracking();
- 
-	  //
-	  // Prepare some data structures and values required to compute the
-	  // (MS) direction.
-	  vector<double> cartesian1(3, 0.0);
-	  vector<double> cartesian2(3, 0.0);
-	  vector<double> spherical1(2, 0.0);
-	  vector<double> spherical2(2, 0.0);
-	  vector<vector<double> > matrix3x3;
-	  for (unsigned int ii = 0; ii < 3; ii++) {
-	    matrix3x3.push_back(cartesian1); // cartesian1 is used here just as a way to get a 1D vector of size 3.
-	  }
-	  double PSI = M_PI_2;
-	  double THETA;
-	  double PHI;
-      
-	  vector<ArrayTimeInterval> timeInterval ;
-	  if (r->isSampledTimeIntervalExists()) timeInterval = r->getSampledTimeInterval();
-
-	  // and now insert the values into the MS POINTING table
-	  // watch for the skipped initial sample
-	  int numSampleUsed = numSample;
-	  if (vSkipFirst.at(i)) numSampleUsed--;
-
-	  // Use 'fill' from algorithm for the cases where values remain constant.
-	  // ANTENNA_ID
-	  fill(antenna_id_.begin()+iMSPointingRow, antenna_id_.begin()+iMSPointingRow+numSampleUsed, antennaId);
-
-	  // TRACKING 
-	  fill(tracking_.begin()+iMSPointingRow, tracking_.begin()+iMSPointingRow+numSampleUsed, pointingTracking);
-
-	  // OVER_THE_TOP 
-	  if (overTheTopExists4All)
-	    // it's present everywhere
-	    fill(v_overTheTop_.begin()+iMSPointingRow, v_overTheTop_.begin()+iMSPointingRow+numSampleUsed,
-		 r->getOverTheTop());
-	  else if (r->isOverTheTopExists()) {
-	    // it's present only in some rows.
-	    s_overTheTop saux ;
-	    saux.start = iMSPointingRow; saux.len = numSampleUsed; saux.value = r->getOverTheTop();
-	    v_s_overTheTop_.push_back(saux);
-	  }
-       
-	  // Use an explicit loop for the other values.
-	  for (int j = 0 ; j < numSample; j++) { // ... must be expanded in numSample MS-Pointing rows.
-	    if (j == 0 && vSkipFirst.at(i)) continue;   // the first element is to be skipped
-
-	    // TIME and INTERVAL
-	    if (r->isSampledTimeIntervalExists()) { //if sampledTimeInterval is present use its values.	           
-	      // Here the size of timeInterval will have to be checked against numSample !!
-	      interval_[iMSPointingRow] = ((double) timeInterval.at(j).getDuration().get()) /
-                  ArrayTime::unitsInASecond ;
-	      time_[iMSPointingRow] = ((double) timeInterval.at(j).getStart().get()) /
-                  ArrayTime::unitsInASecond
-		+ interval_[iMSPointingRow]/2;	  
-	    } else {                                     // otherwise compute TIMEs and INTERVALs from the first values.
-	      interval_[iMSPointingRow]            = interval;
-	      time_[iMSPointingRow]                = time + j*interval;
-	    }
-
-	    // DIRECTION
-	    THETA			      = target.at(j).at(1).get();
-	    PHI				      = -M_PI_2 - target.at(j).at(0).get();
-	    spherical1[0]		      = offset.at(j).at(0).get();
-	    spherical1[1]		      = offset.at(j).at(1).get();
-	    rect(spherical1, cartesian1);
-	    eulmat(PSI, THETA, PHI, matrix3x3);
-	    matvec(matrix3x3, cartesian1, cartesian2);
-	    spher(cartesian2, spherical2);
-	    direction_[2*iMSPointingRow]      = spherical2[0] ;
-	    direction_[2*iMSPointingRow+1]    = spherical2[1] ;
-	    if (withPointingCorrection) { // Cf CSV-2878 and ICT-1532
-	      direction_[2*iMSPointingRow]   += encoder.at(j).at(0).get() - pointingDirection.at(j).at(0).get();
-	      direction_[2*iMSPointingRow+1] += encoder.at(j).at(1).get() - pointingDirection.at(j).at(1).get() ;
-	    }
-
-	    // TARGET
-	    target_[2*iMSPointingRow]     = target.at(j).at(0).get();
-	    target_[2*iMSPointingRow+1]   = target.at(j).at(1).get();
-
-	    // POINTING_OFFSET
-	    pointing_offset_[2*iMSPointingRow]   = offset.at(j).at(0).get();
-	    pointing_offset_[2*iMSPointingRow+1] = offset.at(j).at(1).get();
-
-	    // ENCODER
-	    encoder_[2*iMSPointingRow]           = encoder.at(j).at(0).get();
-	    encoder_[2*iMSPointingRow+1]         = encoder.at(j).at(1).get();
-
-	
-	    // increment the row number in MS Pointing.
-	    iMSPointingRow++;	
-	  }
-	}
-    
-
-	for (map<AtmPhaseCorrectionMod::AtmPhaseCorrection, ASDM2MSFiller*>::iterator iter = msFillers.begin();
-	     iter != msFillers.end(); ++iter) {
-	  iter->second->addPointingSlice( numMSPointingRows, antenna_id_, time_, interval_,
-                                          direction_, target_, pointing_offset_, encoder_,
-                                          tracking_, overTheTopExists4All, v_overTheTop_,
-                                          v_s_overTheTop_);
-	}
-    
-	if (nPointing) {
-	  infostream.str("");
-	  infostream << "converted in " << msFillers.begin()->second->ms()->pointing().nrow() << " pointing(s) in the measurement set." ;
-	  info(infostream.str()); 
-	}
-      }
-    } catch (ConversionException e) {
-=======
         fillPointing(dsName, ds, ignoreTime, withPointingCorrection, selectedScanRow_v, msFillers);
     }
     catch (ConversionException e) {
->>>>>>> 6fd0881b
       errstream.str("");
       errstream << e.getMessage();
       error(errstream.str());
