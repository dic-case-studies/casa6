--- conflicted
+++ resolved
@@ -77,22 +77,6 @@
 			std::shared_ptr<casacore::ImageInterface<casacore::Float> > newbeta);
   */
 
-<<<<<<< HEAD
- SIImageStoreMultiTerm(const casacore::Block<SHARED_PTR<casacore::ImageInterface<casacore::Float> > > &modelims,
-                       const casacore::Block<SHARED_PTR<casacore::ImageInterface<casacore::Float> > > &residims,
-                       const casacore::Block<SHARED_PTR<casacore::ImageInterface<casacore::Float> > > &psfims,
-                       const casacore::Block<SHARED_PTR<casacore::ImageInterface<casacore::Float> > > &weightims,
-                       const casacore::Block<SHARED_PTR<casacore::ImageInterface<casacore::Float> > > &restoredims,
-                       const casacore::Block<SHARED_PTR<casacore::ImageInterface<casacore::Float> > > &sumwtims,
-                       const casacore::Block<SHARED_PTR<casacore::ImageInterface<float> > > &pbims,
-                       const casacore::Block<SHARED_PTR<casacore::ImageInterface<float> > > &restoredpbcorims,
-                       const SHARED_PTR<casacore::ImageInterface<casacore::Float> > &newmask,
-                       const SHARED_PTR<casacore::ImageInterface<casacore::Float> > &newalpha,
-                       const SHARED_PTR<casacore::ImageInterface<casacore::Float> > &newbeta,
-                       const SHARED_PTR<casacore::ImageInterface<casacore::Float> > &newalphaerror,
-                       const SHARED_PTR<casacore::ImageInterface<float> > &newalphapbcor,
-                       const SHARED_PTR<casacore::ImageInterface<float> > &newbetapbcor,
-=======
  SIImageStoreMultiTerm(const casacore::Block<std::shared_ptr<casacore::ImageInterface<casacore::Float> > > &modelims,
                        const casacore::Block<std::shared_ptr<casacore::ImageInterface<casacore::Float> > > &residims,
                        const casacore::Block<std::shared_ptr<casacore::ImageInterface<casacore::Float> > > &psfims,
@@ -107,7 +91,6 @@
                        const std::shared_ptr<casacore::ImageInterface<casacore::Float> > &newalphaerror,
                        const std::shared_ptr<casacore::ImageInterface<float> > &newalphapbcor,
                        const std::shared_ptr<casacore::ImageInterface<float> > &newbetapbcor,
->>>>>>> b306a6c4
 		       const casacore::CoordinateSystem &csys,
 		       const casacore::IPosition &imshape,
 		       const casacore::String &imagename,
@@ -220,19 +203,11 @@
 
   casacore::uInt itsNTerms;
 
-<<<<<<< HEAD
-  casacore::Block<SHARED_PTR<casacore::ImageInterface<casacore::Float> > > itsPsfs, itsModels, itsResiduals, itsWeights, itsImages, itsSumWts, itsImagePBcors, itsPBs;
-  casacore::Block<SHARED_PTR<casacore::ImageInterface<casacore::Complex> > > itsForwardGrids, itsBackwardGrids;
-  SHARED_PTR<casacore::ImageInterface<casacore::Float> > itsAlpha, itsBeta, itsAlphaError, itsAlphaPBcor, itsBetaPBcor;
-
-  casacore::Block<SHARED_PTR<casacore::ImageInterface<casacore::Float> > > itsParentPsfs, itsParentModels, itsParentResiduals, itsParentWeights, itsParentImages, itsParentSumWts, itsParentPBs, itsParentImagePBcors;
-=======
   casacore::Block<std::shared_ptr<casacore::ImageInterface<casacore::Float> > > itsPsfs, itsModels, itsResiduals, itsWeights, itsImages, itsSumWts, itsImagePBcors, itsPBs;
   casacore::Block<std::shared_ptr<casacore::ImageInterface<casacore::Complex> > > itsForwardGrids, itsBackwardGrids;
   std::shared_ptr<casacore::ImageInterface<casacore::Float> > itsAlpha, itsBeta, itsAlphaError, itsAlphaPBcor, itsBetaPBcor;
 
   casacore::Block<std::shared_ptr<casacore::ImageInterface<casacore::Float> > > itsParentPsfs, itsParentModels, itsParentResiduals, itsParentWeights, itsParentImages, itsParentSumWts, itsParentPBs, itsParentImagePBcors;
->>>>>>> b306a6c4
 
 };
 
