--- conflicted
+++ resolved
@@ -261,8 +261,6 @@
     static ITUPLE _fromLatticeBase(
         std::unique_ptr<casacore::LatticeBase>& latt
     );
-<<<<<<< HEAD
-=======
 
     static casacore::String _imageCreationMessage(
         const casacore::String& outfile, const ITUPLE& imagePtrs
@@ -272,7 +270,6 @@
         const casacore::String& outfile, const casacore::IPosition& shape,
         casacore::DataType dataType
     );
->>>>>>> 1218084c
 
     // if successful, image will point to the newly named image
     // upone return
