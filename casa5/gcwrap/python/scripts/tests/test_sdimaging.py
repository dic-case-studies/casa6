--- conflicted
+++ resolved
@@ -17,16 +17,9 @@
     from casatasks.private.sdutil import tbmanager, toolmanager, table_selector
 
     ### for selection_syntax import
-<<<<<<< HEAD
+    #sys.path.append(os.path.abspath(os.path.dirname(__file__)))
     from casatestutils import selection_syntax
-
-    #sys.path.append(os.path.abspath(os.path.dirname(__file__)))
-    from casatestutils.testhelper import copytree_ignore_subversion, TableCacheValidator
-=======
-    sys.path.append(os.path.abspath(os.path.dirname(__file__)))
-    import selection_syntax
-    from testhelper import TableCacheValidator
->>>>>>> 027131f3
+    from casatestutils.testhelper import TableCacheValidator
 
     # default isn't used in casatasks
     def default(atask):
@@ -49,11 +42,7 @@
         import tests.selection_syntax as selection_syntax
 
     try:
-<<<<<<< HEAD
-        from casatestutils.testhelper import copytree_ignore_subversion, TableCacheValidator
-=======
-        from .testutils import TableCacheValidator
->>>>>>> 027131f3
+        from casatestutils.testhelper import TableCacheValidator
     except:
         from tests.testutils import TableCacheValidator
 
@@ -76,10 +65,7 @@
 tb = table()
 ms = mstool()
 
-<<<<<<< HEAD
-=======
-
->>>>>>> 027131f3
+
 #
 # Unit test of sdimaging task.
 #
@@ -587,20 +573,12 @@
 
     def test015(self):
         """Test015: negative minweight"""
-<<<<<<< HEAD
-        success = False
-        try:
-            sdimaging(infiles=self.rawfile,outfile=self.outfile,intent='',cell=self.cell,imsize=self.imsize,phasecenter=self.phasecenter,minweight=-1.)
-        except: success = True
-        self.assertTrue(success)
-=======
         success = True
         try:
             success = sdimaging(infiles=self.rawfile,outfile=self.outfile,intent='',cell=self.cell,imsize=self.imsize,phasecenter=self.phasecenter,minweight=-1.)
         except:
             success = False
         self.assertFalse(success)
->>>>>>> 027131f3
 
 
 ###
