--- conflicted
+++ resolved
@@ -48,11 +48,7 @@
    class VB2CFBMap
    {
    public:
-<<<<<<< HEAD
      VB2CFBMap();
-=======
-     VB2CFBMap(): vb2CFBMap_p(){};
->>>>>>> e3f8e51c
      
      ~VB2CFBMap() {};
      
@@ -76,17 +72,12 @@
      inline casacore::Matrix<casacore::Complex>& getCFPhaseGrad(const int& row)//, const int& ant0, const int& ant1)
      {return cfPhaseGrad_p(row);}
      inline casacore::CountedPtr<CFBuffer>& getCFB(const int& row)//, const int& ant0, const int& ant1)
-     {return vbRow2CFBMap_p(row);}
+     {return vb2CFBMap_p(row);}
 
    protected:
-<<<<<<< HEAD
-     casacore::Vector<casacore::CountedPtr<CFBuffer > > vbRow2CFBMap_p;
+     casacore::Vector<casacore::CountedPtr<CFBuffer > > vb2CFBMap_p;
      casacore::Vector<casacore::Matrix<casacore::Complex> > cfPhaseGrad_p;
      casacore::CountedPtr<PhaseGrad> phaseGradCalculator_p;
-=======
-     casacore::Vector<casacore::CountedPtr<CFBuffer > > vb2CFBMap_p;
-     
->>>>>>> e3f8e51c
    };
  }
 }
