--- conflicted
+++ resolved
@@ -114,19 +114,8 @@
 	columns += VisBufferComponent2::WeightSpectrum;
 	columns += VisBufferComponent2::Weight;
     // Compare
-<<<<<<< HEAD
-	Bool res = compareVisibilityIterators(testTVI,refTVI,columns,tolerance);
-
-	// Store result
-	if (not res) {
-        testResult_p = res;
-    }
-	// Trigger google test macro
-	ASSERT_TRUE(res);
-=======
     SCOPED_TRACE("Comparing transformed data");
     compareVisibilityIterators(testTVI,refTVI,columns,tolerance);
->>>>>>> e8cdce86
 }
 
 //////////////////////////////////////////////////////////////////////////
