--- conflicted
+++ resolved
@@ -35,12 +35,7 @@
             from casatasks.private import sdutil
 
             ### for testhelper import
-<<<<<<< HEAD
-            #sys.path.append(os.path.abspath(os.path.dirname(__file__)))
-            from casatestutils.testhelper import copytree_ignore_subversion
-=======
             sys.path.append(os.path.abspath(os.path.dirname(__file__)))
->>>>>>> 027131f3
 
             tb = table()
 
@@ -59,14 +54,6 @@
     from sdcal import sdcal
     from partition import partition
 
-<<<<<<< HEAD
-    try:
-        from casatestutils.testhelper import copytree_ignore_subversion
-    except:
-        from tests.testutils import copytree_ignore_subversion
-
-=======
->>>>>>> 027131f3
     # make the CASA5 tool constuctors used here look the CASA6 versions
     ms = mstool
     table = tbtool
@@ -80,6 +67,9 @@
         runUnitTestDataReqRoot = os.path.join(runUnitTestDataRoot,'casa-data-req')
     dataRoot = os.path.join(os.environ.get('CASAPATH').split()[0],'data')
     dataReqRoot = os.path.join(dataRoot,'casa-data-req')
+    if not os.path.exists(dataReqRoot):
+        dataRoot2 = os.environ.get('CASAPATH').split()[0]
+        dataReqRoot = os.path.join(dataRoot2,'casa-data-req')
     def ctsys_resolve(rel_path):
         "Resolve absolute path of a unit test data directory given as a relative path"
         data_roots = [runUnitTestDataRoot, runUnitTestDataReqRoot, dataRoot, dataReqRoot]
