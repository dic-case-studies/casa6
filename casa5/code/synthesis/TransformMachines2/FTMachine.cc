--- conflicted
+++ resolved
@@ -2547,7 +2547,6 @@
     // Straightforward case. No extra primary beams. No image mosaic
     if(sj_p.nelements() == 0 ) 
       {
-<<<<<<< HEAD
         // cerr << "TYPEID " << typeid( *(imstore->psf())).name() << "     " << typeid(typeid( *(imstore->psf())).name()).name() << endl;
         shared_ptr<ImageInterface<Float> > theim=dopsf ? imstore->psf() : imstore->residual();
         //static_cast<decltype(imstore->residual())>(theim)->lock();
@@ -2556,17 +2555,12 @@
         }
 	theim->unlock();
         
-	if( useWeightImage() && dopsf ) {
+	if( (useWeightImage() && dopsf) || isSD() ) {
           
           LatticeLocker lock1 (*(imstore->weight()), FileLocker::Write);
 	  getWeightImage( *(imstore->weight())  , sumWeights);
           imstore->weight()->unlock();
-=======
-	correlationToStokes( getImage(sumWeights, false) , ( dopsf ? *(imstore->psf()) : *(imstore->residual()) ), dopsf);
-	
-	if((useWeightImage() && dopsf) || isSD()) { 
-	  getWeightImage( *(imstore->weight())  , sumWeights); 
->>>>>>> eb642b0a
+
 	  // Fill weight image only once, during PSF generation. Remember.... it is normalized only once
 	  // during PSF generation.
 	}
