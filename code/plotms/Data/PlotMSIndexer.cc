//# PlotMSIndexer.cc: Cache indexer for plotms.
//# Copyright (C) 2009
//# Associated Universities, Inc. Washington DC, USA.
//#
//# This library is free software; you can redistribute it and/or modify it
//# under the terms of the GNU Library General Public License as published by
//# the Free Software Foundation; either version 2 of the License, or (at your
//# option) any later version.
//#
//# This library is distributed in the hope that it will be useful, but WITHOUT
//# ANY WARRANTY; without even the implied warranty of MERCHANTABILITY or
//# FITNESS FOR A PARTICULAR PURPOSE.  See the GNU Library General Public
//# License for more details.
//#
//# You should have received a copy of the GNU Library General Public License
//# along with this library; if not, write to the Free Software Foundation,
//# Inc., 675 Massachusetts Ave, Cambridge, MA 02139, USA.
//#
//# Correspondence concerning AIPS++ should be addressed as follows:
//#        Internet email: aips2-request@nrao.edu.
//#        Postal address: AIPS++ Project Office
//#                        National Radio Astronomy Observatory
//#                        520 Edgemont Road
//#                        Charlottesville, VA 22903-2475 USA
//#
//# $Id: $
#include <plotms/Data/PlotMSIndexer.h>

<<<<<<< HEAD
#include <casa/Arrays/ArrayLogical.h>

=======
#include <casacore/casa/Exceptions/Error.h>
>>>>>>> 005fc470
#include <casa/Quanta/MVTime.h>
#include <casa/Utilities/Sort.h>
#include <casa/OS/Timer.h>
#include <plotms/PlotMS/PlotMS.h>
#include <tables/Tables/Table.h>
#include <measures/Measures/Stokes.h>
#include <casacore/casa/Containers/Block.h>
#include <casacore/casa/Arrays/Vector.h>

//#include <QtCore/qmath.h>
#include <QDebug>
#include <iomanip>

using namespace casacore;
namespace casa {

PlotMSIndexer::PlotMSIndexer():
		  plotmscache_(NULL),
		  currChunk_(0),
		  irel_(0),
		  lasti_(-1),
		  nPoints_(),
		  nCumulative_(),
		  nSegment_(0),currSeg_(0),
		  nSegPoints_(),nCumulPoints_(),cacheChunk_(),cacheOffset_(),
		  currentX_(PMS::SCAN),
		  currentY_(PMS::SCAN),
		  indexerReady_(false),
		  connectReady_(false),
		  icorrmax_(),
		  ichanmax_(),
		  ibslnmax_(),
		  idatamax_(),
		  nperchan_(),
		  nperbsln_(),
		  nperant_(),
		  ichanbslnmax_(),
		  iantmax_(),
		  xmin_(DBL_MAX),
		  ymin_(DBL_MAX),
		  xflmin_(DBL_MAX),
		  yflmin_(DBL_MAX),
		  xmax_(-DBL_MAX),
		  ymax_(-DBL_MAX),
		  xflmax_(-DBL_MAX),
		  yflmax_(-DBL_MAX),
		  sizeMasked_(0),
		  sizeUnMasked_(0),
		  globalXMinMax_(false),
		  globalYMinMax_(false),
		  iterate_(false),
		  iterAxis_(PMS::NONE),
		  iterValue_(-999),
		  itsColorize_(false),
		  itsColorizeAxis_(PMS::DEFAULT_COLOR_AXIS),
		  itsXConnect_("none"),
		  itsTimeConnect_(false),
		  freqsDecrease_(),
		  self(const_cast<PlotMSIndexer*>(this))
{
	dataIndex_ = 0;
	}

PlotMSIndexer::PlotMSIndexer(PlotMSCacheBase* parent, PMS::Axis xAxis,
        PMS::DataColumn xData, PMS::Axis yAxis, PMS::DataColumn yData,
        String xconnect, bool timeconnect, int index ):
		  plotmscache_(parent),
		  currChunk_(0),
		  irel_(0),
		  lasti_(-1),
		  nPoints_(),
		  nCumulative_(),
		  nSegment_(0),currSeg_(0),
		  nSegPoints_(),nCumulPoints_(),cacheChunk_(),cacheOffset_(),
		  currentX_(xAxis),
		  currentY_(yAxis),
		  currentXdata_(xData),
		  currentYdata_(yData),
		  indexerReady_(false),
		  connectReady_(false),
		  icorrmax_(),
		  ichanmax_(),
		  ibslnmax_(),
		  idatamax_(),
		  nperchan_(),
		  nperbsln_(),
		  nperant_(),
		  ichanbslnmax_(),
		  iantmax_(),
		  xmin_(DBL_MAX),
		  ymin_(DBL_MAX),
		  xflmin_(DBL_MAX),
		  yflmin_(DBL_MAX),
		  xmax_(-DBL_MAX),
		  ymax_(-DBL_MAX),
		  xflmax_(-DBL_MAX),
		  yflmax_(-DBL_MAX),
		  sizeMasked_(0),
		  sizeUnMasked_(0),
		  globalXMinMax_(false),
		  globalYMinMax_(false),
		  iterate_(false),
		  iterAxis_(PMS::SCAN),
		  iterValue_(-999),
		  itsColorize_(false),
		  itsColorizeAxis_(PMS::DEFAULT_COLOR_AXIS),
		  itsXConnect_(xconnect),
		  itsTimeConnect_(timeconnect),
		  freqsDecrease_(),
		  self(const_cast<PlotMSIndexer*>(this))
{
	dataIndex_ = index;
	setUpIndexing();
}

PlotMSIndexer::PlotMSIndexer(PlotMSCacheBase* parent,
        PMS::Axis xAxis, PMS::DataColumn xDataColumn, 
        PMS::Axis yAxis, PMS::DataColumn yDataColumn, 
        PMS::Axis iterAxis, Int iterValue,
		String xconnect, bool timeconnect, int index ):
		plotmscache_(parent),
		currChunk_(0),
		irel_(0),
		lasti_(-1),
		nPoints_(),
		nCumulative_(),
		nSegment_(0),currSeg_(0),
		nSegPoints_(),nCumulPoints_(),cacheChunk_(),cacheOffset_(),
		currentX_(xAxis),
		currentY_(yAxis),
        currentXdata_(xDataColumn),
        currentYdata_(yDataColumn),
		indexerReady_(false),
		connectReady_(false),
		icorrmax_(),
		ichanmax_(),
		ibslnmax_(),
		idatamax_(),
		nperchan_(),
		nperbsln_(),
		nperant_(),
		ichanbslnmax_(),
		iantmax_(),
		xmin_(DBL_MAX),
		ymin_(DBL_MAX),
		xflmin_(DBL_MAX),
		yflmin_(DBL_MAX),
		xmax_(-DBL_MAX),
		ymax_(-DBL_MAX),
		xflmax_(-DBL_MAX),
		yflmax_(-DBL_MAX),
		sizeMasked_(0),
		sizeUnMasked_(0),
		globalXMinMax_(false),
		globalYMinMax_(false),
		iterate_(iterAxis!=PMS::NONE),
		iterAxis_(iterAxis),
		iterValue_(iterValue),
		itsColorize_(false),
		itsColorizeAxis_(PMS::DEFAULT_COLOR_AXIS),
		itsXConnect_(xconnect),
		itsTimeConnect_(timeconnect),
		freqsDecrease_(),
		self(const_cast<PlotMSIndexer*>(this))
{ 
	dataIndex_ = index;
	setUpIndexing();
}

PlotMSIndexer::~PlotMSIndexer() {} // anything?

unsigned int PlotMSIndexer::size() const { 
	//  return (nChunk()>0 ? nCumulative_(nChunk()-1) : 0);
	return (nSegment_>0 ? nCumulPoints_(nSegment_-1) : 0);
}

double PlotMSIndexer::xAt(unsigned int i) const {
	setChunk(i);  // sets chunk and relative index in chunk

	double x= (plotmscache_->*getXFromCache_)(currChunk_, (self->*XIndexer_)(currChunk_,irel_));
	return x;
}
double PlotMSIndexer::yAt(unsigned int i) const {
	setChunk(i);  // sets chunk and relative index in chunk
	return (plotmscache_->*getYFromCache_)(currChunk_, (self->*YIndexer_)(currChunk_,irel_));
}
void PlotMSIndexer::xAndYAt(unsigned int index, double& x, double& y) const {
	setChunk(index);  // sets chunk and relative index in chunk
	x=(plotmscache_->*getXFromCache_)(currChunk_, (self->*XIndexer_)(currChunk_,irel_));
	y=(plotmscache_->*getYFromCache_)(currChunk_, (self->*YIndexer_)(currChunk_,irel_));
}

bool PlotMSIndexer::minsMaxes(double& xMin, double& xMax, double& yMin, double& yMax) {

	if (this->size()<1) return false;

	// return the collective (flagged/unflagged) min/max
	// X:
	if (globalXMinMax_ || (sizeMasked()==0 && sizeUnmasked()==0)) {
		// calculate global
		xMin = min(plotmscache_->xminG_[dataIndex_], plotmscache_->xflminG_[dataIndex_]);
		xMax = max(plotmscache_->xmaxG_[dataIndex_], plotmscache_->xflmaxG_[dataIndex_]);
	}
	else {
		xMin = min(xmin_, xflmin_);
		xMax = max(xmax_, xflmax_);
	}

	// Y:
	if (globalYMinMax_ || (sizeMasked()==0 && sizeUnmasked()==0)) {
		// calculate global
		yMin = min(plotmscache_->yminG_[dataIndex_], plotmscache_->yflminG_[dataIndex_]);
		yMax = max(plotmscache_->ymaxG_[dataIndex_], plotmscache_->yflmaxG_[dataIndex_]);
	}
	else {
		yMin = min(ymin_, yflmin_);
		yMax = max(ymax_, yflmax_);
	}
	if (plotmscache_->hasOverlay())
		adjustYRange(yMin, yMax);

	return true;
}

bool PlotMSIndexer::maskedAt( unsigned int index) const {
	setChunk(index);
	return !(*(plotmscache_->plmask_[dataIndex_][currChunk_]->data()+irel_));
}

void PlotMSIndexer::xyAndMaskAt(unsigned int index, double& x, double& y, bool& mask) const {
	setChunk(index);
	x=(plotmscache_->*getXFromCache_)(currChunk_, (self->*XIndexer_)(currChunk_,irel_));
	y=(plotmscache_->*getYFromCache_)(currChunk_, (self->*YIndexer_)(currChunk_,irel_));
	mask=!(*(plotmscache_->plmask_[dataIndex_][currChunk_]->data()+irel_));
}

bool PlotMSIndexer::maskedMinsMaxes(double& xMin, double& xMax, double& yMin, double& yMax) {

	if (this->size()<1) return false;

	// return the collective (flagged) min/max
	// X:
	if (globalXMinMax_ || sizeMasked()==0) {
		// Use globals from the cache
		xMin = plotmscache_->xflminG_[dataIndex_];
		xMax = plotmscache_->xflmaxG_[dataIndex_];
	}
	else {
		// get local ones
		xMin = xflmin_;
		xMax = xflmax_;
	}
	// Y:
	if (globalYMinMax_ || sizeMasked()==0) {
		// Use globals from the cache
		yMin = plotmscache_->yflminG_[dataIndex_];
		yMax = plotmscache_->yflmaxG_[dataIndex_];
	}
	else {
		// use local ones
		yMin = yflmin_;
		yMax = yflmax_;
	}
	if (plotmscache_->hasOverlay())
		adjustYRange(yMin, yMax);

	return true;
}



bool PlotMSIndexer::maskedMinsMaxesRaw(double& xMin, double& xMax, 
		double& yMin, double& yMax) {
	if (this->size()<1) return false;
	xMin=xflmin_;
	xMax=xflmax_;
	yMin=yflmin_;
	yMax=yflmax_;
	return true;
}

bool PlotMSIndexer::unmaskedMinsMaxes(double& xMin, double& xMax, 
		double& yMin, double& yMax) {

	if (this->size()<1) return false;

	// return the collective (unflagged) min/max
	// X:
	if (globalXMinMax_ || sizeUnmasked()==0 ) {
		// Use globals from the cache
		xMin = plotmscache_->xminG_[dataIndex_];
		xMax = plotmscache_->xmaxG_[dataIndex_];
	}
	else {
		// get local ones
		xMin = xmin_;
		xMax = xmax_;
	}

	// Y:
	if (globalYMinMax_ || sizeUnmasked()==0 ) {
		// Use globals from the cache
		yMin = plotmscache_->yminG_[dataIndex_];
		yMax = plotmscache_->ymaxG_[dataIndex_];
	}
	else {
		// get local ones
		yMin = ymin_;
		yMax = ymax_;
	}
	if (plotmscache_->hasOverlay())
		adjustYRange(yMin, yMax);

	return true;
}

void PlotMSIndexer::adjustYRange(double& yMin, double& yMax) {
	double range = yMax-yMin;
	if (!PMS::axisIsOverlay(currentY_)) {
		// add margin to top of non-overlay axis
		yMax += range * 0.25;
	} else {
		// add margin to bottom of overlay axis
		if (range < 5.0) range = 5.0;
		yMin -= range*2.0;
		if (yMin < 0.0) yMin = 0.0;
	}
}

bool PlotMSIndexer::unmaskedMinsMaxesRaw(double& xMin, double& xMax, 
		double& yMin, double& yMax) {
	if (this->size()<1) return false;
	xMin=xmin_;
	xMax=xmax_;
	yMin=ymin_;
	yMax=ymax_;
	return true;
}



unsigned int PlotMSIndexer::numBins() const {
	return PMS::COLORS_LIST().size();
}

unsigned int PlotMSIndexer::binAt(unsigned int i) const {
	unsigned int binValue(0);
	if (itsColorize_) { 
		setChunk(i);
		unsigned int val = (unsigned int)(plotmscache_->*getColFromCache_)(currChunk_,
				(self->*ColIndexer_)(currChunk_,irel_));

		if ( itsColorizeAxis_ != PMS::TIME ){
			binValue = val;
		} else {
			if ( plotmscache_->averaging_.time() ){
				double timeInterval= plotmscache_->averaging_.timeValue();
				double baseTime = plotmscache_->getTime( 0, 0 );
				Double time = plotmscache_->getTime(currChunk_, 0);
				Double timeDiff = time - baseTime;
				int timeIndex = static_cast<int>( timeDiff / timeInterval );
				binValue = timeIndex;
			} else {
				int timeIndex = 0;
				if ( currChunk_ == 0 ){
					timeIndex = plotmscache_->findColorIndex( currChunk_, false );
				} else {
					timeIndex = plotmscache_->findColorIndex( currChunk_, false );
				}
				binValue = timeIndex;

			}
		}
	} else if (itsXConnect_ != "none") {
		for (casacore::Int bin=0; bin<nSegment_; ++bin) {
			if (i < nCumulPoints_(bin)) {
				binValue = bin;
				break;
			}
		}
	}
	return binValue;
}

bool PlotMSIndexer::isBinned() const {
	return itsColorize_ || (itsXConnect_ != "none");
}

bool PlotMSIndexer::colorize(bool doColorize, PMS::Axis colorizeAxis) {
	bool changed = (doColorize != itsColorize_) ||
			(doColorize && (colorizeAxis != itsColorizeAxis_));
	itsColorize_ = doColorize;
	itsColorizeAxis_ = colorizeAxis;

	if (itsColorize_) {
        // None of the coloraxis options have a datacolumn so doesn't matter
		setMethod(getColFromCache_,itsColorizeAxis_, PMS::DEFAULT_DATACOLUMN);
		setIndexer(ColIndexer_,itsColorizeAxis_);
	}

	return changed;
}

bool PlotMSIndexer::setConnect(String xconnect, bool timeconnect) {
	bool changed = (xconnect != itsXConnect_ || timeconnect != itsTimeConnect_);
	itsXConnect_ = xconnect;
	itsTimeConnect_ = timeconnect;
	if (changed) {
		plotmscache_->logmesg("load_cache", "Updating indexing for connect points.");
		setUpIndexing();
		plotmscache_->logmesg("load_cache", "Finished indexing.");
	}
	return changed;
}

void PlotMSIndexer::setUpIndexing() {

	// Forbid antenna-based/baseline-based combination plots, for now
	//  (e.g., data vs. _antenna-based_ elevation)
	if (plotmscache_->netAxesMask_[dataIndex_](2)&&plotmscache_->netAxesMask_[dataIndex_](3))
		throw(AipsError("Cannot yet support antenna-based and baseline-based data in same plot."));

	// Refer to the chunk shape matrix in the cache
	Matrix<Int>& chsh(plotmscache_->chunkShapes());

	icorrmax_.reference(chsh.row(0));
	ichanmax_.reference(chsh.row(1));
	ibslnmax_.reference(chsh.row(2));
	iantmax_.reference(chsh.row(3));

	idatamax_.resize(nChunk());
	idatamax_ = chsh.row(0);
	idatamax_ *= chsh.row(1);
	idatamax_ *= chsh.row(2);

	ichanbslnmax_.resize(nChunk());
	ichanbslnmax_ = chsh.row(1);
	ichanbslnmax_ *= chsh.row(2);

	nperchan_.resize(nChunk());
	nperchan_.set(1);
	if (plotmscache_->netAxesMask_[dataIndex_](0)) nperchan_ *= chsh.row(0);

	nperbsln_.resize(nChunk());
	nperbsln_.set(1);
	if (plotmscache_->netAxesMask_[dataIndex_](0)) nperbsln_ *= chsh.row(0);
	if (plotmscache_->netAxesMask_[dataIndex_](1)) nperbsln_ *= chsh.row(1);

	nperant_.reference(nperbsln_);

	// Set up method pointers for the chosen axes
	setMethod(getXFromCache_, currentX_, currentXdata_);
	setMethod(getYFromCache_, currentY_, currentYdata_);

	// And the indexers
	setIndexer(XIndexer_, currentX_);
	setIndexer(YIndexer_, currentY_);

	// Count data segments in this iteration
	switch (iterAxis_) {
	case PMS::ANTENNA: {
		nSegment_=0;
		for (Int ich=0; ich<nChunk(); ++ich)
			// only check for non-empty chunks
			if (plotmscache_->goodChunk(ich)) {
				for (Int ibl=0; ibl<chsh(2,ich); ++ibl) {
					Int a1 = *(plotmscache_->antenna1_[ich]->data()+ibl);
					if (plotmscache_->cacheType()==PlotMSCacheBase::MS) {
						Int a2 = (plotmscache_->antenna2_.empty() ? -1 :
							*(plotmscache_->antenna2_[ich]->data()+ibl));
						if ( (a1 == iterValue_) || (a2 == iterValue_) )
							++nSegment_;
					} else {
						if (a1 == iterValue_)
							++nSegment_;
					}
				}
			}
		break;
	}
	case PMS::TIME : {
		nSegment_ = 0;
		for ( Int ich=0; ich<nChunk(); ++ich ){
			if (plotmscache_->goodChunk(ich)){
				if (plotmscache_->getTime(ich, 0) == plotmscache_->getTime(iterValue_,0)){
					++nSegment_;
				}
			}
		}
		break;
	}
    case PMS::CORR: {
		nSegment_=0;
		for (Int ich=0; ich<nChunk(); ++ich)
			// only check for non-empty chunks
			if (plotmscache_->goodChunk(ich)) {
				for (Int icorr=0; icorr<chsh(0,ich); ++icorr)
					if (*(plotmscache_->corr_[ich]->data()+icorr) == iterValue_) 
						nSegment_ += ichanbslnmax_[ich];
			}
		break;
	}
	default:
		// most iteration axis have nChunk segments
		nSegment_ = nChunk();
	}

	// Size up and initialize the indexing helpers and counters
	nSegPoints_.resize(nSegment_,0);
	nSegPoints_.set(0);
	nCumulPoints_.resize(nSegment_,0);
	nCumulPoints_.set(0);
	cacheChunk_.resize(nSegment_,0);
	cacheChunk_.set(0);
	cacheOffset_.resize(nSegment_,0);
	cacheOffset_.set(0);

	// Refer to simple axes, for convenience below
	Vector<Int> iterAxisRef;
	switch (iterAxis_) {
	case PMS::SCAN:
		iterAxisRef.reference(plotmscache_->scan_);
		break;
	case PMS::SPW:
		iterAxisRef.reference(plotmscache_->spw_);
		break;
	case PMS::FIELD:
		iterAxisRef.reference(plotmscache_->field_);
		break;
	default:
		break;
	}

	// Count per segment
	Int iseg(-1);
	Vector<Bool>& nAM(plotmscache_->netAxesMask_[dataIndex_]);
	double timeInterval(1);
	bool averagingTime = plotmscache_->averaging_.time();
	if ( averagingTime ){
		timeInterval = plotmscache_->averaging_.timeValue();
	}
	double iterTime = plotmscache_->time_[iterValue_];

	for (Int ic=0; ic<nChunk(); ++ic) {
		// skip this chunk if empty
		if (!plotmscache_->goodChunk(ic)){
			continue;
		}

		switch (iterAxis_) {
		case PMS::NONE:
		case PMS::FIELD:
		case PMS::SPW:
		case PMS::SCAN: {
			if (iterAxis_==PMS::NONE || iterAxisRef(ic)==iterValue_) {
				++iseg;
				cacheChunk_(iseg)=ic;
				cacheOffset_(iseg)=0;
				nSegPoints_(iseg)=((nAM(0) ? icorrmax_(ic) : 1)*
						(nAM(1) ? ichanmax_(ic) : 1)*
						(nAM(2) ? ibslnmax_(ic) : 1)*
						(nAM(3) ? iantmax_(ic) : 1));
			}
			break;
		}
		case PMS::TIME: {

			bool assignValues = false;
			if ( averagingTime ){
				double icTime = plotmscache_->time_[ic];
				if ( icTime >= iterTime && icTime < iterTime + timeInterval ){
					assignValues = true;
				}
			}
			else {
				if ( iterTime  == plotmscache_->time_[ic] ){
					assignValues = true;
				}
			}

			if ( assignValues ){
				++iseg;
				cacheChunk_(iseg) = ic;
				cacheOffset_(iseg) = 0;
				nSegPoints_(iseg) = ((nAM(0) ? icorrmax_(ic) : 1)*
						(nAM(1) ? ichanmax_(ic) : 1)*
						(nAM(2) ? ibslnmax_(ic) : 1)*
						(nAM(3) ? iantmax_(ic) : 1));
			}
			break;
		}
		case PMS::BASELINE: {
			Int ibsln=0, nBsln=chsh(2,ic);
			while (ibsln<nBsln && (*(plotmscache_->baseline_[ic]->data()+ibsln)!=iterValue_))
				++ibsln;
			if (ibsln<nBsln) {
				// Found the baseline in this chunk
				++iseg;
				cacheChunk_(iseg)=ic;
				cacheOffset_(iseg)=ibsln*Int(nAM(2))*nperbsln_(ic); // non-zero only if there is a baseline axis
				nSegPoints_(iseg)=nperbsln_(ic);
			}
			break;
		}
		case PMS::ANTENNA: {
			Int nBsln=chsh(2,ic);
			for (Int ibsln=0;ibsln<nBsln;++ibsln) {
				Int a1 = *(plotmscache_->antenna1_[ic]->data()+ibsln);
				if (plotmscache_->cacheType()==PlotMSCacheBase::MS) {
					Int a2 = (plotmscache_->antenna2_.empty() ? -1 :
						*(plotmscache_->antenna2_[ic]->data()+ibsln));
					if ( (a1 == iterValue_) || (a2 == iterValue_) ) {
						// found antenna for this iteration
						++iseg;
						cacheChunk_(iseg)=ic;
						cacheOffset_(iseg)=ibsln*Int(nAM(2))*nperbsln_(ic);
						nSegPoints_(iseg)=nperbsln_(ic);
					} 
				} else {
					if (a1 == iterValue_) {
						// found antenna1 for this iteration
						++iseg;
						cacheChunk_(iseg)=ic;
						cacheOffset_(iseg)=ibsln*Int(nAM(2))*nperbsln_(ic);
						nSegPoints_(iseg)=nperbsln_(ic);
					}
				}
			}
			break;
		}
		case PMS::CORR: {
			Int nCorr = chsh(0,ic);
			for (Int icorr=0; icorr<nCorr; ++icorr) {
				if (*(plotmscache_->corr_[ic]->data()+icorr) == iterValue_) {
					for (Int nPoints=0; nPoints<ichanbslnmax_[ic]; ++nPoints) {
						++iseg;
						cacheChunk_(iseg)  = ic;
						cacheOffset_(iseg) = icorr + nPoints*nCorr;
						nSegPoints_(iseg)  = 1;
					}
				}
			}
			break;
		}
		default:
			// shouldn't reach here...
			throw(AipsError("Unsupported iteration axis: "+PMS::axis(iterAxis_)));
			break;
		}
	}

	// Contract nSegment_ if we aren't using them all
	if (iseg+1 < nSegment_) {
		nSegment_ = iseg+1;

		// Cope with no segments found
		//  (this happens when all data is flagged, time-averaging is on, iteration is off, in v3.2)
		if (nSegment_==0) nSegment_=1;

		// (w/ copy)
		nSegPoints_.resize(nSegment_,true);
		nCumulPoints_.resize(nSegment_,true);
		cacheChunk_.resize(nSegment_,true);
		cacheOffset_.resize(nSegment_,true);
	}

	// Fill cumulative counter
	nCumulPoints_(0) = nSegPoints_(0);
	for (Int iseg=1; iseg<nSegment_; ++iseg)
		nCumulPoints_(iseg) = nCumulPoints_(iseg-1) + nSegPoints_(iseg);
	nPoints_.reference(nSegPoints_);
	nCumulative_.reference(nCumulPoints_);
<<<<<<< HEAD

	if (itsXConnect_ != "none")
		reindexForConnect();

	// Compute the nominal plot ranges
	computeRanges();

	// The indexer is now ready for plotting
	indexerReady_ = true;
}

void PlotMSIndexer::reindexForConnect() {
	// Need points reordered for connecting points.
	bool doTimeConnect(itsXConnect_ != "none" && itsTimeConnect_),
		 xIsIter(currentX_ == iterAxis_),
		 isGSpline(plotmscache_->calType()=="GSPLINE"); // no chan!

	casacore::uInt npoints(nCumulPoints_(nSegment_-1));
	Vector<Int> points(npoints);
	indgen(points);
	casacore::Vector<casacore::Double> timevec(npoints), spwvec(npoints), corrvec(npoints),
		ant1vec(npoints), chanvec(npoints);
	for (Int point: points) {
		setChunk(point, true);
		corrvec[point] = plotmscache_->getCorr(currChunk_, getIndex1000(currChunk_, irel_));
		ant1vec[point] = plotmscache_->getAnt1(currChunk_, getIndex0010(currChunk_, irel_));
		spwvec[point] =  plotmscache_->getSpw(currChunk_, getIndex0000(currChunk_, irel_));
		timevec[point] = plotmscache_->getTime(currChunk_, getIndex0000(currChunk_, irel_));
		if (!isGSpline)
			chanvec[point] = plotmscache_->getChan(currChunk_, getIndex0100(currChunk_, irel_));
    }
	casacore::Sort sorter(points.data(), npoints);

	// set up sortkeys and sort
	bool needCorr(true), needAnt1(true), needSpw(true), needChan(true), needTime(true);
	if (doTimeConnect || (currentX_==PMS::TIME)) {
		needTime = false;
		if (isGSpline)  // no chan in cache
			needChan = false;
	} else if (xIsIter) {
		// use all sortkeys
	} else switch (currentX_) {
		case PMS::SPW:
            needSpw = false;
			break;
		case PMS::CHANNEL:
		case PMS::FREQUENCY:
            needChan = false;
			break;
		case PMS::CORR:
            needCorr = false;
			break;
		case PMS::ANTENNA1:
            needAnt1 = false;
			break;
		default:
			// use all sortkeys
			break;
	}
	if (needCorr) sorter.sortKey(corrvec.data(), TpDouble);
	if (needAnt1) sorter.sortKey(ant1vec.data(), TpDouble);
	if (needSpw)  sorter.sortKey(spwvec.data(), TpDouble);
	if (needChan) sorter.sortKey(chanvec.data(), TpDouble);
	if (needTime) sorter.sortKey(timevec.data(), TpDouble);
	Vector<uInt> idx;
	sorter.sort(idx, npoints);

	// redo chunk, offset for sorted points, find boundaries for nSegment_, nCumulPoints_
	casacore::Vector<casacore::uInt> chunk(npoints), offset(npoints);
	casacore::Double thiscorr, thisant1, thisspw, thischan, thistime;
	casacore::Double lastcorr, lastant1, lastspw, lastchan, lasttime;
	casacore::Int isegment(0);
	casacore::Vector<casacore::uInt> nptsPerSeg;
	for (uInt i=0; i<npoints; ++i) {
		setChunk(points(idx(i)), true);
		chunk(i) = currChunk_;
		offset(i) = irel_;

		thiscorr = plotmscache_->getCorr(currChunk_, getIndex1000(currChunk_, irel_));
		thisant1 = plotmscache_->getAnt1(currChunk_, getIndex0010(currChunk_, irel_));
		thisspw =  plotmscache_->getSpw(currChunk_, getIndex0000(currChunk_, irel_));
		thistime = plotmscache_->getTime(currChunk_, getIndex0000(currChunk_, irel_));
		if (needChan)  // avoid for GSpline
			thischan = plotmscache_->getChan(currChunk_, getIndex0100(currChunk_, irel_));

		if (i > 0) {  // check if segment changed
			bool newseg(false);
			if (needCorr) newseg |= (thiscorr != lastcorr);
			if (needAnt1) newseg |= (thisant1 != lastant1);
			if (needSpw)  newseg |= (thisspw != lastspw);
			if (needChan) newseg |= (thischan != lastchan);
			if (needTime) newseg |= (thistime != lasttime);
			if (newseg) {
				nptsPerSeg.resize(isegment+1, true);
				nptsPerSeg(isegment) = i;
				++isegment;
			}
		}
		if (i==npoints-1) { // segment including last point
			nptsPerSeg.resize(isegment+1, true);
			nptsPerSeg(isegment) = npoints;
			++isegment;
		} else {
			lastcorr = thiscorr;
			lastant1 = thisant1;
			lastspw = thisspw;
			lastchan = thischan;
			lasttime = thistime;
        }
	}

	nSegment_ = isegment;
	nCumulPoints_.resize(isegment);
	nCumulPoints_ = nptsPerSeg;
	cacheChunk_.resize(npoints);
	cacheChunk_ = chunk;
	cacheOffset_.resize(npoints);
	cacheOffset_ = offset;

	if (currentX_ == PMS::FREQUENCY) {
		freqsDecrease_.clear();
		for (uInt chunk : cacheChunk_) {
			Vector<Double> freqs(plotmscache_->freq(chunk));
			freqsDecrease_[chunk] = (freqs(0) > freqs(freqs.size()-1));
		}
	}

	connectReady_ = true;
}

bool PlotMSIndexer::reverseConnect(unsigned int index) const {
	if (currentX_==PMS::FREQUENCY) {
		setChunk(index);
		return freqsDecrease_.at(currChunk_);
	} else {
		return false;
	}
=======
>>>>>>> 005fc470
}

bool PlotMSIndexer::isGlobalXRange() const {
	return globalXMinMax_;
}

bool PlotMSIndexer::isGlobalYRange() const {
	return globalYMinMax_;
}

void PlotMSIndexer::setGlobalMinMax(Bool globalX, Bool globalY ) {
    globalXMinMax_=globalX;
    globalYMinMax_=globalY;
}

Int PlotMSIndexer::nChunk() const {
	return plotmscache_ ? plotmscache_->nChunk() : 0;
}

inline Double PlotMSIndexer::refTime() {
	return plotmscache_->refTime();
}

void PlotMSIndexer::setChunk(uInt i, bool ignoreReindex) const {
	// only ignore xconnector reindex during setup, so default is false

	// NB: this method assumes that i>=lasti, for now
	if (i==lasti_) {
		// already found this one on previous call (e.g., for mask
		//   or the other axis), so change nothing
		return;
	}

	if ((itsXConnect_=="none" || itsXConnect_=="") || ignoreReindex) {
		// reset to the first chunk if very first or earlier point requested
		if (i==0 || i<lasti_) currSeg_=0;

		// Bump at segment boundaries
		while (i > (nCumulPoints_(currSeg_)-1)) ++currSeg_;

		// Found current Indexer _segment_, so set current _cache_ chunk:
		currChunk_=cacheChunk_(currSeg_);

		// Calculate the offset into the current chunk
		if (currSeg_>0)
			irel_=Int(i-nCumulPoints_(currSeg_-1));
		else
			irel_=Int(i);

		// Offset into the cache (e.g., non-zero for baseline iteration)
		irel_ += cacheOffset_(currSeg_);

		// Remember this i next time around
		lasti_=i;
	} else {
		currChunk_ = cacheChunk_(i);
		irel_ = cacheOffset_(i);
		lasti_ = i;
	}
}

void PlotMSIndexer::setMethod(CacheMemPtr& getmethod,PMS::Axis axis,
        PMS::DataColumn datacol) {

	// Set axis-specific get methods
	switch(axis) {
    // Metadata
	case PMS::SCAN:
		getmethod = &PlotMSCacheBase::getScan;
		break;
	case PMS::FIELD:
		getmethod = &PlotMSCacheBase::getField;
		break;
	case PMS::TIME:
		getmethod = &PlotMSCacheBase::getTime;
		break;
	case PMS::TIME_INTERVAL:
		getmethod = &PlotMSCacheBase::getTimeIntr;
		break;
	case PMS::SPW:
		getmethod = &PlotMSCacheBase::getSpw;
		break;
	case PMS::CHANNEL:
		getmethod = &PlotMSCacheBase::getChan;
		break;
	case PMS::FREQUENCY:
		getmethod = &PlotMSCacheBase::getFreq;
		break;
	case PMS::VELOCITY:
		getmethod = &PlotMSCacheBase::getVel;
		break;
	case PMS::CORR:
		getmethod = &PlotMSCacheBase::getCorr;
		break;
	case PMS::ANTENNA1:
		getmethod = &PlotMSCacheBase::getAnt1;
		break;
	case PMS::ANTENNA2:
		getmethod = &PlotMSCacheBase::getAnt2;
		break;
	case PMS::BASELINE:
		getmethod = &PlotMSCacheBase::getBsln;
		break;
	case PMS::ROW:
		getmethod = &PlotMSCacheBase::getRow;
		break;
	case PMS::OBSERVATION:
		getmethod = &PlotMSCacheBase::getObsid;
		break;
	case PMS::INTENT:
		getmethod = &PlotMSCacheBase::getIntent;
		break;
	case PMS::FEED1:
		getmethod = &PlotMSCacheBase::getFeed1;
		break;
	case PMS::FEED2:
		getmethod = &PlotMSCacheBase::getFeed2;
		break;

    // Data
	case PMS::AMP: {
        switch(datacol) {
            case PMS::DATA:
                getmethod = &PlotMSCacheBase::getAmp;
                break;
            case PMS::CORRECTED:
                getmethod = &PlotMSCacheBase::getAmpCorr;
                break;
            case PMS::MODEL:
                getmethod = &PlotMSCacheBase::getAmpModel;
                break;
            case PMS::CORRMODEL_V:
                getmethod = &PlotMSCacheBase::getAmpCorrMod;
                break;
            case PMS::CORRMODEL_S: 
                getmethod = &PlotMSCacheBase::getAmpCorrModS;
                break;
            case PMS::DATAMODEL_V:
                getmethod = &PlotMSCacheBase::getAmpDataMod;
                break;
            case PMS::DATAMODEL_S:
                getmethod = &PlotMSCacheBase::getAmpDataModS;
                break;
            case PMS::DATA_DIV_MODEL_V:
                getmethod = &PlotMSCacheBase::getAmpDataDivMod;
                break;
            case PMS::DATA_DIV_MODEL_S:
                getmethod = &PlotMSCacheBase::getAmpDataDivModS;
                break;
            case PMS::CORR_DIV_MODEL_V:
                getmethod = &PlotMSCacheBase::getAmpCorrDivMod;
                break;
            case PMS::CORR_DIV_MODEL_S:
                getmethod = &PlotMSCacheBase::getAmpCorrDivModS;
                break;
            case PMS::FLOAT_DATA:
                getmethod = &PlotMSCacheBase::getAmpFloat;
                break;
            }
        }
		break;
	case PMS::PHASE: {
        switch(datacol) {
            case PMS::DATA:
		        getmethod = &PlotMSCacheBase::getPha;
                break;
            case PMS::CORRECTED:
                getmethod = &PlotMSCacheBase::getPhaCorr;
                break;
            case PMS::MODEL:
                getmethod = &PlotMSCacheBase::getPhaModel;
                break;
            case PMS::CORRMODEL_V:
                getmethod = &PlotMSCacheBase::getPhaCorrMod;
                break;
            case PMS::CORRMODEL_S:
                getmethod = &PlotMSCacheBase::getPhaCorrModS;
                break;
            case PMS::DATAMODEL_V:
                getmethod = &PlotMSCacheBase::getPhaDataMod;
                break;
            case PMS::DATAMODEL_S:
                getmethod = &PlotMSCacheBase::getPhaDataModS;
                break;
            case PMS::DATA_DIV_MODEL_V:
                getmethod = &PlotMSCacheBase::getPhaDataDivMod;
                break;
            case PMS::DATA_DIV_MODEL_S:
                getmethod = &PlotMSCacheBase::getPhaDataDivModS;
                break;
            case PMS::CORR_DIV_MODEL_V:
                getmethod = &PlotMSCacheBase::getPhaCorrDivMod;
                break;
            case PMS::CORR_DIV_MODEL_S:
                getmethod = &PlotMSCacheBase::getPhaCorrDivModS;
                break;
            case PMS::FLOAT_DATA:
                break;
            }
        }
		break;
	case PMS::REAL: {
        switch(datacol) {
            case PMS::DATA:
		        getmethod = &PlotMSCacheBase::getReal;
                break;
            case PMS::CORRECTED:
                getmethod = &PlotMSCacheBase::getRealCorr;
                break;
            case PMS::MODEL:
                getmethod = &PlotMSCacheBase::getRealModel;
                break;
            case PMS::CORRMODEL_V:
                getmethod = &PlotMSCacheBase::getRealCorrMod;
                break;
            case PMS::CORRMODEL_S:
                getmethod = &PlotMSCacheBase::getRealCorrModS;
                break;
            case PMS::DATAMODEL_V:
                getmethod = &PlotMSCacheBase::getRealDataMod;
                break;
            case PMS::DATAMODEL_S:
                getmethod = &PlotMSCacheBase::getRealDataModS;
                break;
            case PMS::DATA_DIV_MODEL_V:
                getmethod = &PlotMSCacheBase::getRealDataDivMod;
                break;
            case PMS::DATA_DIV_MODEL_S:
                getmethod = &PlotMSCacheBase::getRealDataDivModS;
                break;
            case PMS::CORR_DIV_MODEL_V:
                getmethod = &PlotMSCacheBase::getRealCorrDivMod;
                break;
            case PMS::CORR_DIV_MODEL_S:
                getmethod = &PlotMSCacheBase::getRealCorrDivModS;
                break;
            case PMS::FLOAT_DATA:
                getmethod = &PlotMSCacheBase::getReal;
                break;
            }
        }
		break;
	case PMS::IMAG: {
        switch(datacol) {
            case PMS::DATA:
		        getmethod = &PlotMSCacheBase::getImag;
                break;
            case PMS::CORRECTED:
                getmethod = &PlotMSCacheBase::getImagCorr;
                break;
            case PMS::MODEL:
                getmethod = &PlotMSCacheBase::getImagModel;
                break;
            case PMS::CORRMODEL_V:
                getmethod = &PlotMSCacheBase::getImagCorrMod;
                break;
            case PMS::CORRMODEL_S:
                getmethod = &PlotMSCacheBase::getImagCorrModS;
                break;
            case PMS::DATAMODEL_V:
                getmethod = &PlotMSCacheBase::getImagDataMod;
                break;
            case PMS::DATAMODEL_S:
                getmethod = &PlotMSCacheBase::getImagDataModS;
                break;
            case PMS::DATA_DIV_MODEL_V:
                getmethod = &PlotMSCacheBase::getImagDataDivMod;
                break;
            case PMS::DATA_DIV_MODEL_S:
                getmethod = &PlotMSCacheBase::getImagDataDivModS;
                break;
            case PMS::CORR_DIV_MODEL_V:
                getmethod = &PlotMSCacheBase::getImagCorrDivMod;
                break;
            case PMS::CORR_DIV_MODEL_S:
                getmethod = &PlotMSCacheBase::getImagCorrDivModS;
                break;
            case PMS::FLOAT_DATA:
                break;
            }
        }
		break;
	case PMS::WTxAMP: {
        switch(datacol) {
            case PMS::DATA:
		        getmethod = &PlotMSCacheBase::getWtxAmp;
                break;
            case PMS::CORRECTED:
                getmethod = &PlotMSCacheBase::getWtxAmpCorr;
                break;
            case PMS::MODEL:
                getmethod = &PlotMSCacheBase::getWtxAmpModel;
                break;
            case PMS::CORRMODEL_V:
                getmethod = &PlotMSCacheBase::getWtxAmpCorrMod;
                break;
            case PMS::CORRMODEL_S:
                getmethod = &PlotMSCacheBase::getWtxAmpCorrModS;
                break;
            case PMS::DATAMODEL_V:
                getmethod = &PlotMSCacheBase::getWtxAmpDataMod;
                break;
            case PMS::DATAMODEL_S:
                getmethod = &PlotMSCacheBase::getWtxAmpDataModS;
                break;
            case PMS::DATA_DIV_MODEL_V:
                getmethod = &PlotMSCacheBase::getWtxAmpDataDivMod;
                break;
            case PMS::DATA_DIV_MODEL_S:
                getmethod = &PlotMSCacheBase::getWtxAmpDataDivModS;
                break;
            case PMS::CORR_DIV_MODEL_V:
                getmethod = &PlotMSCacheBase::getWtxAmpCorrDivMod;
                break;
            case PMS::CORR_DIV_MODEL_S:
                getmethod = &PlotMSCacheBase::getWtxAmpCorrDivModS;
                break;
            case PMS::FLOAT_DATA:
                getmethod = &PlotMSCacheBase::getWtxAmpFloat;
                break;
            }
        }
		break;

	case PMS::WT:
		getmethod = &PlotMSCacheBase::getWt;
		break;
	case PMS::WTSP:
		getmethod = &PlotMSCacheBase::getWtSp;
		break;
	case PMS::SIGMA:
		getmethod = &PlotMSCacheBase::getSigma;
		break;
	case PMS::SIGMASP:
		getmethod = &PlotMSCacheBase::getSigmaSp;
		break;

	case PMS::FLAG:
		getmethod = &PlotMSCacheBase::getFlag;
		break;
	case PMS::FLAG_ROW:
		getmethod = &PlotMSCacheBase::getFlagRow;
		break;

	case PMS::UVDIST:
		getmethod = &PlotMSCacheBase::getUVDist;
		break;
	case PMS::UVDIST_L:
		getmethod = &PlotMSCacheBase::getUVDistL;
		break;
	case PMS::U:
		getmethod = &PlotMSCacheBase::getU;
		break;
	case PMS::V:
		getmethod = &PlotMSCacheBase::getV;
		break;
	case PMS::W:
		getmethod = &PlotMSCacheBase::getW;
		break;
	case PMS::UWAVE:
		getmethod = &PlotMSCacheBase::getUwave;
		break;
	case PMS::VWAVE:
		getmethod = &PlotMSCacheBase::getVwave;
		break;
	case PMS::WWAVE:
		getmethod = &PlotMSCacheBase::getWwave;
		break;

	case PMS::AZ0:
		getmethod = &PlotMSCacheBase::getAz0;
		break;
	case PMS::EL0:
		getmethod = &PlotMSCacheBase::getEl0;
		break;
	case PMS::HA0:
		getmethod = &PlotMSCacheBase::getHA0;
		break;
	case PMS::PA0:
		getmethod = &PlotMSCacheBase::getPA0;
		break;
	case PMS::ANTENNA:
		getmethod = &PlotMSCacheBase::getAntenna;
		break;
	case PMS::AZIMUTH:
		getmethod = &PlotMSCacheBase::getAz;
		break;
	case PMS::ELEVATION:
		getmethod = &PlotMSCacheBase::getEl;
		break;
	case PMS::RA:
		getmethod = &PlotMSCacheBase::getRa;
		break;
	case PMS::DEC:
		getmethod = &PlotMSCacheBase::getDec;
		break;
	case PMS::PARANG:
		getmethod = &PlotMSCacheBase::getParAng;
		break;

    // Calibration tables
	case PMS::GAMP:
		getmethod = &PlotMSCacheBase::getAmp;
		break;
	case PMS::GPHASE:
		getmethod = &PlotMSCacheBase::getPha;
		break;
	case PMS::GREAL:
		getmethod = &PlotMSCacheBase::getReal;
		break;
	case PMS::GIMAG:
		getmethod = &PlotMSCacheBase::getImag;
		break;
	case PMS::DELAY:
	case PMS::SWP:
	case PMS::TSYS:
	case PMS::OPAC:
	case PMS::TEC:
		getmethod = &PlotMSCacheBase::getPar;
		break;
	case PMS::SNR:
		getmethod = &PlotMSCacheBase::getSnr;
		break;
	case PMS::RADIAL_VELOCITY:
		getmethod = &PlotMSCacheBase::getRadialVelocity0;
		break;
	case PMS::RHO:
		getmethod = &PlotMSCacheBase::getRHO0;
		break;
	case PMS::ANTPOS:
		getmethod = &PlotMSCacheBase::getAntPos;
		break;
	case PMS::ATM:
		getmethod = &PlotMSCacheBase::getAtm;
		break;
	case PMS::TSKY:
		getmethod = &PlotMSCacheBase::getTsky;
		break;
	default:
		throw(AipsError("Can't find get method for "+PMS::axis(axis)+"."));
		break;
	}

}

void PlotMSIndexer::setIndexer(IndexerMethPtr& indexmethod,PMS::Axis axis) {

	// Set axis-specific indexing method
	switch(axis) {

	// Degenerate axes (no corr-,chan-,bsln,antenna-dependence)
	case PMS::SCAN:
	case PMS::FIELD:
	case PMS::TIME:
	case PMS::TIME_INTERVAL:
	case PMS::SPW:
	case PMS::OBSERVATION:
	case PMS::INTENT:
	case PMS::FEED1:
	case PMS::FEED2:
		indexmethod = &PlotMSIndexer::getIndex0000;
		break;

		// corr-dep
	case PMS::CORR:
		indexmethod = &PlotMSIndexer::getIndex1000;
		break;

		// corr-,bsln-dep
	case PMS::WT:
	case PMS::SIGMA:
		indexmethod = &PlotMSIndexer::getIndex1010;
		break;

		// corr-,chan-,bsln-dep
	case PMS::AMP:
	case PMS::PHASE:
	case PMS::REAL:
	case PMS::IMAG:
	case PMS::FLAG:
	case PMS::GAMP:
	case PMS::GPHASE:
	case PMS::GREAL:
	case PMS::GIMAG:
	case PMS::DELAY:
	case PMS::SWP:
	case PMS::TSYS:
	case PMS::OPAC:
	case PMS::SNR:
	case PMS::TEC:
	case PMS::ANTPOS:
	case PMS::WTxAMP:
	case PMS::WTSP:
	case PMS::SIGMASP:
		indexmethod = &PlotMSIndexer::getIndex1110;
		break;

		// chan-dep
	case PMS::FREQUENCY:
	case PMS::VELOCITY:
	case PMS::CHANNEL:
	case PMS::ATM:
	case PMS::TSKY:
		indexmethod = &PlotMSIndexer::getIndex0100;
		break;

		// chan-,bsln-dep
	case PMS::UVDIST_L:
	case PMS::UWAVE:
	case PMS::VWAVE:
	case PMS::WWAVE:
		indexmethod = &PlotMSIndexer::getIndex0110;
		break;

		// bsln-dep
	case PMS::ROW:
	case PMS::ANTENNA1:
	case PMS::ANTENNA2:
	case PMS::BASELINE:
	case PMS::UVDIST:
	case PMS::U:
	case PMS::V:
	case PMS::W:
	case PMS::FLAG_ROW:
		indexmethod = &PlotMSIndexer::getIndex0010;
		break;

		// chunk-dep geometry
	case PMS::AZ0:
	case PMS::EL0:
	case PMS::RADIAL_VELOCITY:
	case PMS::RHO:
	case PMS::HA0:
	case PMS::PA0:
		indexmethod = &PlotMSIndexer::getIndex0000;
		break;

		// antenna-dep
	case PMS::ANTENNA:
	case PMS::AZIMUTH:
	case PMS::ELEVATION:
	case PMS::RA:
	case PMS::DEC:
	case PMS::PARANG:
		indexmethod = &PlotMSIndexer::getIndex0001;
		break;

	default:
		throw(AipsError("Help! No index method available!"));
	}

}

/* not needed?  (gmoellen 2011Mar15)
void PlotMSIndexer::setCollapser(CollapseMethPtr& collmethod,PMS::Axis axis) {

  // Set axis-specific mask collapsing method
  switch(axis) {

    // Degenerate axes (no corr-,chan-,bsln,antenna-dependence)
  case PMS::SCAN:
  case PMS::FIELD:
  case PMS::TIME:
  case PMS::TIME_INTERVAL:
  case PMS::SPW: {
    collmethod = &PlotMSIndexer::collapseMask0000;
    break;
  }
    // corr-dep
  case PMS::CORR:
    collmethod = &PlotMSIndexer::collapseMask1000;
    break;

    // corr-,bsln-dep
  case PMS::WT:
    collmethod = &PlotMSIndexer::collapseMask1010;
    break;

    // corr-,chan-,bsln-dep
  case PMS::AMP:
  case PMS::PHASE:
  case PMS::REAL:
  case PMS::IMAG:
  case PMS::FLAG:
  case PMS::WTSP:
    collmethod = &PlotMSIndexer::collapseMask1110;
    break;

    // chan-dep
  case PMS::FREQUENCY:
  case PMS::CHANNEL:
    collmethod = &PlotMSIndexer::collapseMask0100;
    break;

    // chan-,bsln-dep
  case PMS::UVDIST_L:
  case PMS::UWAVE:
  case PMS::VWAVE:
  case PMS::WWAVE:
    collmethod = &PlotMSIndexer::collapseMask0110;
    break;

    // bsln-dep
  case PMS::ROW:
  case PMS::ANTENNA1:
  case PMS::ANTENNA2:
  case PMS::BASELINE:
  case PMS::UVDIST:
  case PMS::U:
  case PMS::V:
  case PMS::W:
  case PMS::FLAG_ROW:
    collmethod = &PlotMSIndexer::collapseMask0010;
    break;

    // antenna-dep
  case PMS::ANTENNA:
  case PMS::AZIMUTH:
  case PMS::ELEVATION:
  case PMS::PARANG:
    collmethod = &PlotMSIndexer::collapseMask0001;
    break;

  default:
    throw(AipsError("Help! No index method available!"));
  }

}
 */

Record PlotMSIndexer::getPointMetaData(Int i) {
	Double thisx, thisy;
	xAndYAt(i, thisx, thisy);
	// Collect meta data
	String caltype(plotmscache_->calType());
	Int ichan, chan, ant2;
	Double freq;
	String ant2name;
	if (caltype != "GSPLINE") {
		ichan = getIndex0100(currChunk_, irel_);
		chan = Int(plotmscache_->getChan(currChunk_,ichan));
		freq = plotmscache_->getFreq(currChunk_, ichan);
		if (caltype != "BPOLY") {
			ant2 = Int(plotmscache_->getAnt2(currChunk_,
				getIndex0010(currChunk_,irel_)));
			if(ant2 == -1) {
				ant2name = "*";
			} else {
				ant2name = plotmscache_->antstanames_(ant2);
			}
		}
	}
	Int scan = Int(plotmscache_->getScan(currChunk_,0));
	Int field = Int(plotmscache_->getField(currChunk_,0));
	Int ant1 = Int(plotmscache_->getAnt1(currChunk_,
			getIndex0010(currChunk_,irel_)));
	String ant1name;
	if(ant1 == -1) {
		ant1name = "*";
	} else {
		ant1name = plotmscache_->antstanames_(ant1);
	}
	Double time = plotmscache_->getTime(currChunk_, 0);
	Int spw = Int(plotmscache_->getSpw(currChunk_, 0));
	Int icorr = Int(plotmscache_->getCorr(currChunk_,getIndex1000(currChunk_,irel_)));
	String corr = plotmscache_->polname(icorr);
	Int obsId = Int(plotmscache_->getObsid(currChunk_, 0));

	// Collate meta data
	Record r;
	if (caltype != "GSPLINE") {
		r.define("chan", chan);
		r.define("freq", freq);
		if (caltype != "BPOLY") {
			r.define("ant2", ant2);
			r.define("ant2name", ant2name);
		}
	}
	r.define("scan", scan);
	r.define("field", field);
	r.define("time", time);
	r.define("ant1", ant1);
	r.define("ant1name", ant1name);
	r.define("time", time);
	r.define("spw", spw);
	r.define("corr", corr);
	r.define("x", thisx);
	r.define("y", thisy);
	r.define("obsid", obsId);
	return r;
}

Record PlotMSIndexer::locateInfo(const Vector<PlotRegion>& regions,
		Bool showUnflagged, Bool showFlagged,
		Bool selectAll) {
	int nFound = 0, n = size();
	Int nFoundMasked = 0, nFoundUnmasked = 0;
	Bool m = false;
	Record result;
	result.define("xaxis", PMS::axis(currentX_));
	result.define("yaxis", PMS::axis(currentY_));
	for(Int i = 0; i < n; ++i) {
		m = maskedAt(i);
		// Skip point if it is not displayed
		if((!m && !showUnflagged) || (m && !showFlagged)) {
			continue;
		}
		for(uInt j = 0; j < regions.size(); ++j) {
			Double thisx, thisy;
			xAndYAt(i, thisx, thisy);
			// If a point falls inside a bounding region...
			if(thisx > regions[j].left() && thisx < regions[j].right() &&
					thisy > regions[j].bottom() && thisy < regions[j].top()) {
				// Stuff it in the result Record
				ostringstream ss;
				ss << nFound;
				result.defineRecord(String(ss.str()), getPointMetaData(i));
				// Increment point counts
				++nFound;
				if(m) { ++nFoundMasked; }
				else  { ++nFoundUnmasked; }
				break;
			}
		}
		// If there are no selections, grab all points that are displayed
		if(selectAll && (regions.size() == 0) &&
				((m && showFlagged) || (!m && showUnflagged))) {
			ostringstream ss;
			ss << nFound;
			result.defineRecord(String(ss.str()), getPointMetaData(i));
			++nFound;
			if(m) { ++nFoundMasked; }
			else  { ++nFoundUnmasked; }
		}
	}
	return result;
}


PlotLogMessage* PlotMSIndexer::locateRange(const Vector<PlotRegion>& regions,
		Bool showUnflagged, Bool showFlagged) {

	Timer locatetimer;
	locatetimer.mark();

	Double thisx, thisy;
	stringstream ss;
	Int nFound = 0, n = size();
	Int nFoundMasked(0),nFoundUnmasked(0);

	Bool m(false);
	for(Int i = 0; i < n; i++) {

		m=maskedAt(i);

		// Only locate if point is visible
		if ( (!m && showUnflagged) || (m && showFlagged) ) {

			xAndYAt(i, thisx, thisy);

			for(uInt j = 0; j < regions.size(); j++) {
				if (thisx > regions[j].left() && thisx < regions[j].right() &&
						thisy > regions[j].bottom() && thisy < regions[j].top()) {
					nFound++;
					(m ? ++nFoundMasked : ++nFoundUnmasked);
					// only report first 1000, so logger isn't overloaded
					if (nFound<1001) {
						reportMeta(thisx, thisy, m, ss);
						ss << '\n';
					}
					break;
				}
			}
		}
	}

	if (nFound>1000)
		ss << "NB: Only first 1000 points reported above." << '\n';

	ss << "Found " << nFound << " points (";
	if (showUnflagged) ss << nFoundUnmasked << " unflagged" << (showFlagged ? ", " : "");
	if (showFlagged) ss << nFoundMasked << " flagged";
	ss << ") among " << n << " in "
			<< locatetimer.all_usec()/1.0e6 << "s.";
    if (plotConjugates())
        ss << "\nNote: only points in the original MS can be located, not the plotted conjugate points.";

	return new PlotLogMessage(PMS::LOG_ORIGIN,PMS::LOG_ORIGIN_LOCATE,ss.str(),PMS::LOG_EVENT_LOCATE);
}


void PlotMSIndexer::reportMeta(Double x, Double y, Bool masked,stringstream& ss) {

	// This method assumes currChunk_ and irel_ already set correctly!
	// Note some values not set (-1) in some cal tables; use *
	Bool showindices(true);

	ss << "Scan=";
	Int scan(plotmscache_->getScan(currChunk_,0));
	if (scan < 0) ss << "* ";
	else          ss << scan << " ";

	ss << "Field=";
	Int fld(plotmscache_->getField(currChunk_,0));
	if (fld<0) {
		ss << "* ";
	} else {
		ss << plotmscache_->fldnames_(fld);
		if (showindices) ss << " [" << fld << "] ";
	}

	ss << "Time=";
	Double timeVal(plotmscache_->getTime(currChunk_,0));
	if (timeVal == 0.0) {
		ss << "* ";
	} else {
		ss << MVTime(timeVal/C::day).string(MVTime::YMD,10) << " ";
	}

	Int ant1(plotmscache_->getAnt1(currChunk_,getIndex0010(currChunk_,irel_)));
	String caltype(plotmscache_->calType());
	if (caltype=="BPOLY" || caltype =="GSPLINE") { // no ant2
		ss << "ANT1=" << plotmscache_->antnames_(ant1);
		if (showindices) ss << " [" << ant1 << "]";
	} else {	
		Int ant2(plotmscache_->getAnt2(currChunk_,getIndex0010(currChunk_,irel_)));
		if (ant1<0 && ant2<0) {
			ss << "BL=*&* [averaged]";
		} else {
			// antenna or baseline
			if (ant2 < 0) ss << "ANT1=";
			else          ss << "BL=";

			// Antenna Names
			if (!plotmscache_->netAxesMask_[dataIndex_](2) || ant1<0)
				ss << "*";
			else
				ss << plotmscache_->antstanames_(ant1);

			if (!plotmscache_->netAxesMask_[dataIndex_](2) || ant2<0)
				ss << " & * ";
			else if (ant1==ant2)
				ss << " && " << plotmscache_->antstanames_(ant2);
			else if (ant2>=0)
				ss << " & " << plotmscache_->antstanames_(ant2);

			// Antenna indices
			if (showindices) {
				ss << " [";
				if (!plotmscache_->netAxesMask_[dataIndex_](2) || ant1<0)
					ss << "*";
				else
					ss << ant1;
				if (!plotmscache_->netAxesMask_[dataIndex_](2) || ant2<0)
					ss << "&*";
				else if (ant1==ant2)
					ss << "&&" << ant2;
				else if (ant2>=0)
					ss << "&" << ant2;
				ss << "]";
			}
		}
	}
	ss << " ";

	ss << "Spw=";
	Int spw(plotmscache_->getSpw(currChunk_,0));
	if (spw<0) ss << "* ";
	else       ss << spw << " ";

	Bool isMS(plotmscache_->cacheType() == PlotMSCacheBase::MS);
	PlotMSAveraging& pmsAvg(plotmscache_->averaging());
	Int ichan = getIndex0100(currChunk_,irel_);
	ss << "Chan=";
	if (caltype =="GSPLINE") { // no chan
		ss << "*";
	} else {
		if (plotmscache_->netAxesMask_[dataIndex_](1)) {
			if (isMS && pmsAvg.channel() && pmsAvg.channelValue()>1) {
				Vector<Int> chansPerBin = plotmscache_->getChansPerBin(currChunk_, ichan);
				ss << "<" << chansPerBin[0] << "~" << chansPerBin[chansPerBin.size()-1] << ">";
			} else {
				ss << Int(plotmscache_->getChan(currChunk_,ichan));
			}
		} else {
			ss << "*";
		}
	}
	ss << " ";

	if (caltype =="GSPLINE") { // no freq
		ss << "Freq=*        ";
	} else {
		if (plotmscache_->netAxesMask_[dataIndex_](1)) {
			if (isMS && pmsAvg.channel() && pmsAvg.channelValue()>1) {
				ss << "Avg Freq=";
			} else {
				ss << "Freq=";
			}
			ss << plotmscache_->getFreq(currChunk_,ichan) << " ";
		} else {
			ss << "Freq=*        ";
		}
	}

    if (isMS)
	    ss << "Corr=";
    else if (plotmscache_->calType() == "KAntPos Jones")
		ss << "Coordinate=";
	else
	    ss << "Poln=";
	if (plotmscache_->netAxesMask_[dataIndex_](0))
		ss << plotmscache_->polname(Int(plotmscache_->getCorr(currChunk_,getIndex1000(currChunk_,irel_))));
	else
		ss << "*";
	ss << " ";

	ss << "X=" << x << " ";
	ss << "Y="  << y;
	ss << ( masked ? " F " : " ");

	ss << "Observation=";
	Int obsid(plotmscache_->getObsid(currChunk_,0));
	if (obsid<0) ss << "*";
	else         ss << obsid;
}

PlotLogMessage* PlotMSIndexer::flagRange(const PlotMSFlagging& flagging,
		const Vector<PlotRegion>& regions, Bool flag) {
	Timer flagtimer;
	flagtimer.mark();

	// List of flags
	Vector<Int> flagchunk(1000,-1),flagindex(1000,-1);

	Double thisx, thisy;
	stringstream ss;
	Int nFound = 0, n = size(), flsz;

	for(Int i = 0; i < n; i++) {

		// The following sets currChunk_ and irel_ (as needed below)
		if ((!maskedAt(i) && flag) ||    // not yet flagged and we are flagging
				(maskedAt(i) && !flag) ) {   // already flagged and we are unflagging

			xAndYAt(i, thisx, thisy);

			for(uInt j = 0; j < regions.size(); j++) {
				if(thisx > regions[j].left() && thisx < regions[j].right() &&
						thisy > regions[j].bottom() && thisy < regions[j].top()) {
					nFound++;

					// The following assumes currChunk_ and irel_ are properly set...
					flagInCache(flagging, flag);

					// Record this flags indices so we can apply to MS (VisSet) below
					flsz = flagchunk.nelements();
					if(flsz < nFound) {
						// Add 50% more space (w/ copy!)
						flagchunk.resize(Int(flsz * 1.5), true);
						flagindex.resize(Int(flsz * 1.5), true);
					}
					flagchunk(nFound - 1) = currChunk_;
					flagindex(nFound - 1) = irel_;

					//  	reportMeta(thisx, thisy, ss);
					//  ss << '\n';
				}
			}
		}
	}

	//cout << "Found " << nFound << " points to " << (flag ? "flag." : "unflag.") << endl;

	// Apply (un)flags only if some found
	if (nFound > 0) {
		// Refresh the plot mask to reflect newly flagged data
		//  TBD: only do chunks that need it!
		plotmscache_->setPlotMask(dataIndex_);

		//    cout << "Finished in-memory flagging." << endl;

		// shrink flag list to correct size
		if(flagchunk.nelements() > uInt(nFound)) {
			flagchunk.resize(nFound, true);
			flagindex.resize(nFound, true);
		}

		//    cout << "flagchunk = " << flagchunk << endl;
		//    cout << "flagindex = " << flagindex << endl;

		// Set the flags in the MS
		plotmscache_->flagToDisk(flagging, flagchunk, flagindex, flag, this, dataIndex_);


		// Recompute ranges
		computeRanges();

	}


	ss << (flag ? "FLAGGED " : "UNFLAGGED ") << nFound
			<< " points among " << n << " in "
			<< flagtimer.all_usec()/1.0e6 << "s.";
    if (plotConjugates())
        ss << "\nNote: only points in the original MS can be flagged, not the plotted conjugate points.";

	return new PlotLogMessage(PMS::LOG_ORIGIN,
			flag ? PMS::LOG_ORIGIN_FLAG : PMS::LOG_ORIGIN_UNFLAG,
					ss.str(),
					flag ? PMS::LOG_EVENT_FLAG : PMS::LOG_EVENT_UNFLAG);

}

String PlotMSIndexer::iterValue() {

	String itername(PMS::axis(iterAxis_));

	switch (iterAxis_) {
	case PMS::SCAN:
	case PMS::SPW:
		return String::toString(iterValue_);
		break;
	case PMS::FIELD: {
		// for cal tables, field id can be -1
		return (iterValue_ < 0 ? String::toString(iterValue_) :
			plotmscache_->fldnames_(iterValue_));
		break;
	}
	case PMS::TIME:{
		return plotmscache_->getTimeBounds( iterValue_);
		break;
	}
	case PMS::BASELINE: {
		maskedAt(0);  // sets currChunk_ and irel_ for first point so we can get ant indices
		Int ant1=Int(plotmscache_->getAnt1(currChunk_,getIndex0010(currChunk_,irel_)));
		Int ant2=Int(plotmscache_->getAnt2(currChunk_,getIndex0010(currChunk_,irel_)));
		String label;
		label += (ant1>-1 ? plotmscache_->antstanames_(ant1) : "*")+" & ";
		label += (ant2>-1 ? plotmscache_->antstanames_(ant2) : "*");
        // CAS-4239 add baseline length to plot title
        String bsnLen = ((ant1>-1 && ant2>-1) ? String::format("_%.0fm", computeBaselineLength(ant1, ant2)) : "");
        label += bsnLen;
		return label;
		break;
	}
	case PMS::ANTENNA: {
		return plotmscache_->antstanames_(iterValue_);
		break;
	}
	case PMS::CORR: {
        return plotmscache_->polname(iterValue_);
        break;
	}
	default: {
		return String("");
		//    throw(AipsError("Unsupported iteration axis: "+PMS::axis(iterAxis_)));
		break;
	}
	}
	return String("");
}

Double PlotMSIndexer::computeBaselineLength(Int ant1, Int ant2) {
    Vector<Double> ant1pos = plotmscache_->positions_[ant1];
    Vector<Double> ant2pos = plotmscache_->positions_[ant2];
    Double length = sqrt(pow((ant1pos[0] - ant2pos[0]), 2) + 
                         pow((ant1pos[1] - ant2pos[1]), 2) +
                         pow((ant1pos[2] - ant2pos[2]), 2));
    return length;
}

String PlotMSIndexer::iterLabel() {
	String itername(PMS::axis(iterAxis_));
    if ((plotmscache_->cacheType()==PlotMSCacheBase::CAL) &&
        (itername=="Corr"))
        itername="Poln";
	String iterVal = iterValue();
	String iterLabel = itername + ": " +iterVal;
	if (iterAxis_ == PMS::TIME ) {
		iterLabel = ": "+iterVal;
	}
	return iterLabel;
}

String PlotMSIndexer::fileLabel(){
	String itername(PMS::axis(iterAxis_));
    if ((plotmscache_->cacheType()==PlotMSCacheBase::CAL) &&
        (itername=="Corr"))
        itername="Poln";
	String iterVal = iterValue();
	String iterLabel = itername +iterVal;
	if (iterAxis_ == PMS::TIME ) {
		iterLabel = "Time" + iterVal;
	}
	return iterLabel;
}


void PlotMSIndexer::flagInCache(const PlotMSFlagging& flagging,Bool flag) {

	Slice corr,chan,bsln;

	// Set flag range on correlation axis:
	Int icorr(0);
	if (plotmscache_->netAxesMask_[dataIndex_](0) && !flagging.corrAll()) {
		// specific correlation
		icorr=getIndex1000(currChunk_,irel_); // (irel_%icorrmax_(currChunk_));
		corr=Slice(icorr,1,1);
	}
	else
		// All correlations
		corr=Slice(0,plotmscache_->chunkShapes()(0,currChunk_),1);

	// Set Flag range on channel axis:
	Int ichan(-1);
	if (plotmscache_->netAxesMask_[dataIndex_](1) && !flagging.channel()) {
		// specific channel
		ichan=getIndex0100(currChunk_,irel_); // (irel_%icorrmax_(currChunk_));  //Int(getChan());
		/* ....old way require convert from chan value to channel index...
    if (averaging_.channel()) {
      // correct to the _in-cache_ channel _index_ 
      Int dch=Int(averaging_.channelValue());
      if (dch>1) {
	ichan/=dch;
	ichan-=((*chan_[currChunk_])(0)/dch);
      }
    }
    else
      // when not averaging, maybe first channel isn't 0th
      ichan-=(*chan_[currChunk_])(0);  
		 */

		chan=Slice(ichan,1,1);
	}
	else
		// All channels
		chan=Slice(0,plotmscache_->chunkShapes()(1,currChunk_),1);


	// Set Flag range on baseline axis:
	Int ibsln(-1);
	if (plotmscache_->netAxesMask_[dataIndex_](2)) {
		// specific correlation
		ibsln=getIndex0010(currChunk_,irel_);   //(irel_/nperbsln_(currChunk_))%ibslnmax_(currChunk_);
		bsln=Slice(ibsln,1,1);
	}
	else
		// All baselines
		bsln=Slice(0,plotmscache_->chunkShapes()(2,currChunk_),1);

	//  cout << "Bsln, chan, corr: " << ibsln << " " << ichan << " " << icorr << endl;

	// Set the sliced flag
	Cube<Bool> flagcube(plotmscache_->flag(currChunk_));
	flagcube(corr,chan,bsln)=flag;

	// unset flagrow when unflagging (if present in cache)
	if (!flag) {
		Vector<Bool> flagrow(plotmscache_->flagrow(currChunk_));
		if (flagrow.nelements()>0)
			flagrow(bsln)=false;
	}
}

/* These may not ever be needed? (gmoellen 2011March15)

void PlotMSIndexer::collapseMask0000(Int ch,Array<Bool>& collmask) {
  collmask.resize(IPosition(1,1));
  collmask(IPosition(1,0)) = (ntrue( *(plotmscache_->plmask_[ch]) ) > uInt(0));
}

void PlotMSIndexer::collapseMask1000(Int ch,Array<Bool>& collmask) {
  collmask.resize();
  // collapse on chan, row
  collmask = operator>(partialNTrue(*(plotmscache_->plmask_[ch]),IPosition(2,1,2)),uInt(0));
}

void PlotMSIndexer::collapseMask0100(Int ch,Array<Bool>& collmask) {
  collmask.resize();
  // collapse on corr, row
  collmask = operator>(partialNTrue(*(plotmscache_->plmask_[ch]),IPosition(2,0,2)),uInt(0));
}

void PlotMSIndexer::collapseMask0010(Int ch,Array<Bool>& collmask) {
  collmask.resize();
  // collapse on corr, chan
  collmask = operator>(partialNTrue(*(plotmscache_->plmask_[ch]),IPosition(2,0,1)),uInt(0));
}

void PlotMSIndexer::collapseMask0110(Int ch,Array<Bool>& collmask) {
  collmask.resize();
  // collapse on corr
  collmask = operator>(partialNTrue(*(plotmscache_->plmask_[ch]),IPosition(1,0)),uInt(0));
}

void PlotMSIndexer::collapseMask1010(Int ch,Array<Bool>& collmask) {
  collmask.resize();
  // collapse on chan
  collmask = operator>(partialNTrue(*(plotmscache_->plmask_[ch]),IPosition(1,1)),uInt(0));
}

void PlotMSIndexer::collapseMask1110(Int ch,Array<Bool>& collmask) {
  // just reference plmask directly
  collmask.reference(plotmscache_->*plmask_[ch]);
}

void PlotMSIndexer::collapseMask0001(Int ch,Array<Bool>& collmask) {
  //  TBD: generate antenna-based mask from baseline-based flags
  IPosition nsh(3,1,1,iantmax_(ch));
  collmask.resize(nsh);
  collmask.set(true);   
}
 */

void PlotMSIndexer::computeRanges() {

	// Initialize limits
	xmin_=ymin_=xflmin_=yflmin_=DBL_MAX;
	xmax_=ymax_=xflmax_=yflmax_=-DBL_MAX;

	// We will count up flagged/unflagged here
	sizeMasked_=sizeUnMasked_=0;

	// Loop over all points to detected min/max
	for (uInt i=0;i<size();++i) {

		Double x,y;
		Bool m;
		xyAndMaskAt(i,x,y,m);

		// CAS-8019 nan>ymax_ caused error in autorange
		if ( !m ) {
			++sizeUnMasked_;
			if (!isNaN(x)) {
			    xmin_ = min(xmin_,x);
			    xmax_ = max(xmax_,x);
			}
			if (!isNaN(y)) {
			    ymin_ = min(ymin_,y);
			    ymax_ = max(ymax_,y);
			}
		}
		else {
			++sizeMasked_;
			if (!isNaN(x)) {
			    xflmin_ = min(xflmin_,x);
			    xflmax_ = max(xflmax_,x);
			}
			if (!isNaN(y)) {
			    yflmin_ = min(yflmin_,y);
			    yflmax_ = max(yflmax_,y);
			}
		}
	}
}

void PlotMSIndexer::log(const String& method, const String& message,
		int /*eventType*/) {

	cout << method << ": " << message << endl;

	//  plotms_->getLogger()->postMessage(PMS::LOG_ORIGIN, method, message, eventType);}

}

const String PlotMSRaDecIndexer::CLASS_NAME = "PlotMSRaDecIndexer";

using RaDecData = casacore::PtrBlock<casacore::Vector<casacore::Double>*>;
const RaDecData PlotMSRaDecIndexer::EMPTY_DATA = RaDecData();

PlotMSRaDecIndexer::PlotMSRaDecIndexer()
	: PlotMSIndexer(),
	cacheOk_(false),
	axesOk_(false),
	xAxisIsRa_(false),
	xAxisIsDec_(false),
	xAxisIsRaOrDec_(false),
	yAxisIsRa_(false),
	yAxisIsDec_(false),
	yAxisIsRaOrDec_(false),
	xRa_(EMPTY_DATA),
	xDec_(EMPTY_DATA),
	yRa_(EMPTY_DATA),
	yDec_(EMPTY_DATA)
{
}

PlotMSRaDecIndexer::PlotMSRaDecIndexer(PlotMSCacheBase* plotmscache,
		PMS::Axis xAxis, PMS::DataColumn xData, PMS::Axis yAxis, PMS::DataColumn yData,
		PMS::Axis iterAxis, casacore::Int iterValue, int index)
	:	PlotMSIndexer(plotmscache, xAxis, xData, yAxis, yData,
					  iterAxis, iterValue, index),
		cacheOk_( plotmscache == nullptr ?
				  throw AipsError(CLASS_NAME + " constructor: plotmscache pointer is null")
				: true),
		axesOk_( PMS::axisIsRaDec(xAxis) or PMS::axisIsRaDec(yAxis) ?
				  true
				: throw AipsError(CLASS_NAME + " constructor: no Ra/Dec axis")),
		xAxisIsRa_ (xAxis == PMS::RA),
		xAxisIsDec_(xAxis == PMS::DEC),
		xAxisIsRaOrDec_(xAxisIsRa_ or xAxisIsDec_),
		yAxisIsRa_ (yAxis == PMS::RA),
		yAxisIsDec_(yAxis == PMS::DEC),
		yAxisIsRaOrDec_(yAxisIsRa_ or yAxisIsDec_),
		xRa_( xAxisIsRa_ ?
			  plotmscache->getRaDataX(index)
			: EMPTY_DATA),
		xDec_(xAxisIsDec_ ?
			 plotmscache->getDecDataX(index)
			: EMPTY_DATA),
		yRa_( yAxisIsRa_ ?
			  plotmscache->getRaDataY(index)
			: EMPTY_DATA),
		yDec_(yAxisIsDec_ ?
			  plotmscache->getDecDataY(index)
			: EMPTY_DATA)
{

}

PlotMSIndexer* PlotMSIndexerFactory::initIndexer(PlotMSCacheBase* plotmscache, PMS::Axis xAxis,
	PMS::DataColumn xData, PMS::Axis yAxis, PMS::DataColumn yData,
	PMS::Axis iterAxis, casacore::Int iterValue, int index,
	bool makeRaDecIndexer){

	PlotMSIndexer *indexer;

	if (not makeRaDecIndexer){
		indexer = new PlotMSIndexer(plotmscache, xAxis, xData, yAxis, yData,
			iterAxis, iterValue, index);
	} else {
		indexer = new PlotMSRaDecIndexer(plotmscache, xAxis, xData, yAxis, yData,
			iterAxis, iterValue, index);
	}
	indexer->computeRanges();
	indexer->setReady();
	return indexer;
}

double PlotMSRaDecIndexer::xAt(unsigned int i) const {
	double x;
	if (xAxisIsRaOrDec_) {
		setChunk(i);  // sets chunk and relative index in chunk
		if (xAxisIsRa_) { // getIndex1110, getIndex0001,
			// getIndex0010: baseline dependence, e.g.:  ROW,ANTENNA1
			x = getRaX(currChunk_,self->getIndex0010(currChunk_,irel_));
		} else {
			x = getDecX(currChunk_,self->getIndex0010(currChunk_,irel_));
		}
	} else {
		x = PlotMSIndexer::xAt(i);
	}
	return x;
}

// Garbage
//double x= (plotmscache_->*getXFromCache_)(currChunk_,
//		(self->*XIndexer_)(currChunk_,irel_));
//inline casacore::Double getRa(casacore::Int chnk,casacore::Int irel)
//return *(ra_[chnk]->data()+irel); }

double PlotMSRaDecIndexer::yAt(unsigned int i) const {
	double y;
	if (yAxisIsRaOrDec_) {
		setChunk(i);  // sets chunk and relative index in chunk
		if (yAxisIsRa_) {
			y = getRaY(currChunk_,self->getIndex0010(currChunk_,irel_));
		} else {
			y = getDecY(currChunk_,self->getIndex0010(currChunk_,irel_));
		}
	} else {
		y = PlotMSIndexer::yAt(i);
	}
	return y;
}

void PlotMSRaDecIndexer::xAndYAt(unsigned int index, double& x, double& y) const {
	x = xAt(index);
	y = yAt(index);
}

void PlotMSRaDecIndexer::xyAndMaskAt(unsigned int index,
		double& x, double& y,
		bool& mask) const {
	xAndYAt(index,x,y);
	mask = false;
	//mask=!(*(plotmscache_->plmask_[dataIndex_][currChunk_]->data()+irel_));
}



}
<|MERGE_RESOLUTION|>--- conflicted
+++ resolved
@@ -26,12 +26,7 @@
 //# $Id: $
 #include <plotms/Data/PlotMSIndexer.h>
 
-<<<<<<< HEAD
-#include <casa/Arrays/ArrayLogical.h>
-
-=======
 #include <casacore/casa/Exceptions/Error.h>
->>>>>>> 005fc470
 #include <casa/Quanta/MVTime.h>
 #include <casa/Utilities/Sort.h>
 #include <casa/OS/Timer.h>
@@ -704,7 +699,6 @@
 		nCumulPoints_(iseg) = nCumulPoints_(iseg-1) + nSegPoints_(iseg);
 	nPoints_.reference(nSegPoints_);
 	nCumulative_.reference(nCumulPoints_);
-<<<<<<< HEAD
 
 	if (itsXConnect_ != "none")
 		reindexForConnect();
@@ -842,8 +836,6 @@
 	} else {
 		return false;
 	}
-=======
->>>>>>> 005fc470
 }
 
 bool PlotMSIndexer::isGlobalXRange() const {
@@ -2136,7 +2128,7 @@
 		PMS::Axis xAxis, PMS::DataColumn xData, PMS::Axis yAxis, PMS::DataColumn yData,
 		PMS::Axis iterAxis, casacore::Int iterValue, int index)
 	:	PlotMSIndexer(plotmscache, xAxis, xData, yAxis, yData,
-					  iterAxis, iterValue, index),
+					  iterAxis, iterValue, "none", false, index),
 		cacheOk_( plotmscache == nullptr ?
 				  throw AipsError(CLASS_NAME + " constructor: plotmscache pointer is null")
 				: true),
@@ -2167,14 +2159,14 @@
 
 PlotMSIndexer* PlotMSIndexerFactory::initIndexer(PlotMSCacheBase* plotmscache, PMS::Axis xAxis,
 	PMS::DataColumn xData, PMS::Axis yAxis, PMS::DataColumn yData,
-	PMS::Axis iterAxis, casacore::Int iterValue, int index,
-	bool makeRaDecIndexer){
+	PMS::Axis iterAxis, casacore::Int iterValue, casacore::String xconnector, bool timeconnector,
+	int index, bool makeRaDecIndexer){
 
 	PlotMSIndexer *indexer;
 
 	if (not makeRaDecIndexer){
 		indexer = new PlotMSIndexer(plotmscache, xAxis, xData, yAxis, yData,
-			iterAxis, iterValue, index);
+			iterAxis, iterValue, xconnector, timeconnector, index);
 	} else {
 		indexer = new PlotMSRaDecIndexer(plotmscache, xAxis, xData, yAxis, yData,
 			iterAxis, iterValue, index);
