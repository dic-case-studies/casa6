--- conflicted
+++ resolved
@@ -2,50 +2,17 @@
 from taskinit import casalog, cbtool, mstool
 from mstools import write_history
 from parallel.parallel_task_helper import ParallelTaskHelper
+from parallel.parallel_data_helper import ParallelDataHelper
 
 _ms = mstool( )
 _cb = cbtool( )
 
 def delmod(vis=None,otf=None,field=None,scr=None):
 
-<<<<<<< HEAD
-        casalog.origin('delmod')
-
-        # Do the trivial parallelization
-        if ParallelTaskHelper.isMMSAndNotServer(vis):
-                helper = ParallelTaskHelper('delmod', locals())
-                helper.go()
-                return
-
-
-	#Python script
-	try:
-
-		# only if vis exists...
-		if ((type(vis)==str) & (os.path.exists(vis))):
-			# ... and we are asked to do something...
-			# open without adding anything!
-			_cb.open(vis,addcorr=False,addmodel=False)
-			_cb.delmod(otf=otf,field=field,scr=scr)
-			_cb.close()
-		else:
-                        raise Exception, 'Visibility data set not found - please verify the name'
-
-        	#write history
-        	_ms.open(vis,nomodify=False)
-        	_ms.writehistory(message='taskname = delmod',origin='delmod')
-        	_ms.writehistory(message='vis         = "'+str(vis)+'"',origin='delmod')
-		_ms.writehistory(message='otf         = "'+str(otf)+'"',origin='delmod')
-		_ms.writehistory(message='scr         = "'+str(scr)+'"',origin='delmod')
-		_ms.close()
-
-	except Exception, instance:
-		print '*** Error ***',instance
-=======
     casalog.origin('delmod')
 
     # Do the trivial parallelization
-    if ParallelTaskHelper.isParallelMS(vis):
+    if ParallelDataHelper.isMMSAndNotServer(vis):
         helper = ParallelTaskHelper('delmod', locals())
         helper.go()
         return
@@ -75,5 +42,4 @@
                          'WARN')
 
     except Exception, instance:
-        print '*** Error ***',instance
->>>>>>> bdea3c0f
+        print '*** Error ***',instance