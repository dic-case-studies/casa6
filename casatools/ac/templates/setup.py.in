#!@PYTHON@
# Copyright (C) 2017,2018
# Associated Universities, Inc. Washington DC, USA.
#
# This library is free software; you can redistribute it and/or modify it
# under the terms of the GNU Library General Public License as published by
# the Free Software Foundation; either version 2 of the License, or (at your
# option) any later version.
#
# This library is distributed in the hope that it will be useful, but WITHOUT
# ANY WARRANTY; without even the implied warranty of MERCHANTABILITY or
# FITNESS FOR A PARTICULAR PURPOSE.  See the GNU Library General Public
# License for more details.
#
# You should have received a copy of the GNU Library General Public License
# along with this library; if not, write to the Free Software Foundation,
# Inc., 675 Massachusetts Ave, Cambridge, MA 02139, USA.
#
# Correspondence concerning AIPS++ should be addressed as follows:
#        Internet email: aips2-request@nrao.edu.
#        Postal address: AIPS++ Project Office
#                        National Radio Astronomy Observatory
#                        520 Edgemont Road
#                        Charlottesville, VA 22903-2475 USA

##############################################################################################
##############################################################################################
####
####  (1) move generated files beneath build
####
##############################################################################################
##############################################################################################


"""CASA Python Module

This is a standard python module that provides CASA tools and tasks
without regular CASA's bespoke CLI.
"""
from __future__ import division, print_function

classifiers = """\
Development Status :: 3 - Alpha
Intended Audience :: Developers
License :: OSI Approved :: GNU Library or Lesser General Public License (LGPL)
Programming Language :: Python :: 2.7
Programming Language :: C++
Topic :: Software Development
Topic :: Scientific/Engineering :: Astronomy
Topic :: Software Development :: Libraries :: Python Modules
Operating System :: MacOS :: MacOS X
Operating System :: POSIX
"""

from setuptools import setup
from distutils.ccompiler import new_compiler, CCompiler
from distutils.sysconfig import customize_compiler
from distutils.core import Extension, Distribution
from distutils.ccompiler import get_default_compiler
from distutils.ccompiler import show_compilers
from distutils.command.build_ext import build_ext
from distutils.errors import DistutilsExecError, CompileError
from distutils.dir_util import copy_tree, remove_tree
from distutils.core import Command
from distutils.util import spawn, get_platform

from functools import reduce
from itertools import dropwhile,takewhile
from collections import defaultdict
from subprocess import call as Proc
from subprocess import Popen, PIPE
from datetime import datetime
from inspect import currentframe, getframeinfo
from textwrap import dedent
from shutil import copy2, move
import subprocess
import sysconfig
import platform
import pickle
import errno
import time
import sys
import re
import os
import io

from os import listdir
from os.path import isfile, join, islink
from itertools import chain
import argparse

lib_ext = "dylib" if sys.platform == 'darwin' else 'so'

parser=argparse.ArgumentParser()

parser.add_argument('--version', help='version')
parser.add_argument('--debug', help='debug', action='store_true')
parser.add_argument('--relwithdebinfo', help='Build with optimization and debug flags', action='store_true')
parser.add_argument('bdist_wheel', help='bdist_wheel')

args=parser.parse_args()
_debug_build_ = args.debug
_rel_with_deb_info_ = args.relwithdebinfo
print("_debug_build_: " + str(_debug_build_))
print("_rel_with_deb_info_: " + str(_rel_with_deb_info_))

# Remove the "non-standard" arguments from sys.argv so as not to confuse dist_tools
for arg in sys.argv:
    if (arg.startswith("--version")):
        sys.argv.remove(arg)
    if (arg.startswith("--debug")):
        sys.argv.remove(arg)
    if (arg.startswith("--relwithdebinfo")):
        sys.argv.remove(arg)


module_name = 'casatools'

pyversion = float(sys.version_info[0]) + float(sys.version_info[1]) / 10.0
<<<<<<< HEAD
xml_jar_file = 'xml-casa-assembly-1.60.jar'
=======
xml_jar_file = 'xml-casa-assembly-1.59.jar'
>>>>>>> 367c54a0
real_gnu = None
gxx_version_number = 0

if pyversion < 3:
    str_encode = str
    str_decode = str
    def pipe_decode(output):
        return output
else:
    def str_encode(s):
        return bytes(s,sys.getdefaultencoding())
    def str_decode(bs):
        return bs.decode(sys.getdefaultencoding(),"strict")
    def pipe_decode(output):
        if isinstance(output,bytes) or isinstance(output,bytearray):
            return str_decode(output)
        elif isinstance(output,tuple):
            return (str_decode(output[0]),str_decode(output[1]))
        else:
            return ("","")

lib_dirs = ["/opt/casa/03", "/opt/casa/02", "/opt/casa/01", "/opt/local"]

third_party_lib_path = ""

for d in lib_dirs:
    if os.path.isdir(d):
        third_party_lib_path = d
        break

print ("Using " + third_party_lib_path + " for third party libraries")


if sys.platform == 'darwin':
    def islib(l):
        return l.endswith('.dylib')
elif sys.platform == 'linux2' or sys.platform == 'linux':
    def islib(l):
        # 'lib_....so
        return l.find('.so') > 3
else:
    sys.exit("oops, had not planned on building on %s" % sys.platform)

def compute_version( ):
    if (args.version != None ):
        print (args.version.split("."))
        (major, minor, patch, feature) = args.version.split(".")
        return(int(major), int(minor), int(patch), int(feature),"","","")
    else:
        proc = Popen( [ "scripts/version" ], stdout=PIPE, stderr=PIPE )
        out,err = pipe_decode(proc.communicate( ))
        print(out)
        devbranchtag = out.split(" ")[0].strip()
        print(devbranchtag)
        releasetag = out.split(" ")[1].strip()
        dirty=""
        if (len(out.split(" ")) == 3):
            print("Latest commit doesn't have a tag. Adding -dirty flag to version string.")
            dirty="+" + out.split(" ")[2].strip() # "+" denotes local version identifier as described in PEP440
        print(releasetag)
        devbranchversion = ""
        devbranchrevision = ""
        if (devbranchtag != releasetag):
            devbranchrevision = devbranchtag.split("-")[-1]
            if (devbranchtag.startswith("CAS-")):
                devbranchversion=devbranchtag.split("-")[1]
            else:
                devbranchversion=100
            devbranchrevision = devbranchtag.split("-")[-1]
        else:
            isDevBranch = False
        (major, minor, patch, feature) = releasetag.split(".")
        #print(major, minor, patch, feature, devbranchversion, devbranchrevision, dirty)
        return(int(major), int(minor), int(patch), int(feature), devbranchversion, devbranchrevision, dirty)

(casatools_major,casatools_minor,casatools_patch,casatools_feature, devbranchversion, devbranchrevision, dirty) = compute_version( )
print(casatools_major, casatools_minor, casatools_patch, casatools_feature, devbranchversion, devbranchrevision, dirty)
casatools_version = '%d.%d.%d.%d%s' % (casatools_major,casatools_minor,casatools_patch,casatools_feature,dirty)
if devbranchversion !="":
    casatools_version = '%d.%d.%d.%da%s.dev%s%s' % (casatools_major,casatools_minor,casatools_patch,casatools_feature,devbranchversion,devbranchrevision,dirty)
print(casatools_version)


def install_version_header( major, minor, patch, feature, verstr ):
    with open("binding/include/toolversion.h","w") as out, open("ac/templates/toolversion.h.in") as f:
        for line in f:
            l = line.replace("@CASATOOLS_MAJOR@",str(major)).replace("@CASATOOLS_MINOR@",str(minor)).replace("@CASATOOLS_PATCH@",str(patch)).replace("@CASATOOLS_FEATURE@",str(feature)).replace("@CASATOOLS_VERSION_STRING@",verstr)
            out.write(l)

def install_version_cc( major, minor, patch, feature,  verstr ):
    with open("binding/source/version.cc","w") as out, open("casa-source/code/stdcasa/version.cc.in") as f:
        for line in f:
            l = line.replace("@CASA_VERSION_MAJOR@",str(major))\
                    .replace("@CASA_VERSION_MINOR@",str(minor))\
                    .replace("@CASA_VERSION_PATCH@",str(patch))\
                    .replace("@CASA_VERSION_FEATURE@",str(feature))\
                    .replace("@CASA_VARIANT@","")\
                    .replace("@CASA_VERSION_DESC@","CASAtools:v1.0.0")
            out.write(l)

print("generating version header...")
install_version_header(casatools_major,casatools_minor,casatools_patch,casatools_feature,casatools_version)
install_version_cc(casatools_major,casatools_minor,casatools_patch,casatools_feature,casatools_version)
###
###  return string discription of the current operating system, e.g.
###
###        el6 -- RedHat/SuSE/Centos/Scientific Enterprise Linux 6
###        el7 -- RedHat/SuSE/Centos/Scientific Enterprise Linux 7
###
def os_description( ):
    def process_os_details( result, file_proc ):
        def description_line(result, path):
            if result is None:
                if os.path.isfile(path):
                    with open(path) as f:
                        return f.readline( )
            return result

        def match_line(result, match_func):
            os_desc = match_func(result)
            ret = os_desc if os_desc != result else result
            return ret

        if result is None:
            desc = reduce( description_line, file_proc[0], None )
            if desc is not None:
                return reduce( match_line, file_proc[1], desc )

        return result

    # need description string template for SuSE
    description_selection = [ ( [ "/etc/redhat-release", "/etc/SuSE-release" ],
                                [ lambda str: "el6" if (str.startswith("Red Hat Enterprise Linux Workstation") and "release 6" in str) else str,
                                  lambda str: "el6" if (str.startswith("CentOS") and "release 6" in str) else str,
                                  lambda str: "el7" if (str.startswith("Red Hat Enterprise Linux Workstation") and "release 7" in str) else str,
                                  lambda str: "el7" if (str.startswith("CentOS") and "release 7" in str) else str ] ) ]

    return reduce( process_os_details, description_selection, None )

###
### python is lame, this is what is necessary to get a dictionary that is defined for
### every key, but all keys except the 'specified' ones will get the default value
### (an empty list)...
###
### see: https://stackoverflow.com/questions/9139897/how-to-set-default-value-to-all-keys-of-a-dict-object-in-python
###
os_desc = os_description( )
specified_closure_library_dictionary = { 'el6': ( [ '-L/usr/lib64/atlas' ],
                                                  [ 'cblas', 'f77blas', 'atlas' ] ) }
closure_library_dictionary = defaultdict(lambda: ([ ], [ ]), specified_closure_library_dictionary)
closure_ldflags, closure_libraries = closure_library_dictionary[os_desc]

boost_exclusions = [ 'Merger.cc', 'PycValueHolder.cc', 'PycBasicData.cc', 'PycRecord.cc', 'PycArray.cc', 'PycExcp.cc', 'PycArrayNP.cc', 'PycImport.cc' ]

a_priori_exclusions = ['tTableRecord.cc','tXMLToRecord.cc','tArrayIteratorSTL.cc','tStokesConverter.cc','value_variant.cc','tSymLink.cc','tImageExpr2.cc','tRefTable.cc','tPBMath1DEVLA.cc','SingleDishMS_GTest.cc','dRGBTestPattern.cc','tMSReader.cc','tChoice.cc','tCFCache.cc','tImageAnalysis.cc','tPBTable.cc','tLatticeExprNode.cc','tRecursiveVi2LayersWithCal_GT.cc','tCopy.cc','tKJones.cc','tFlagAgentDisplay.cc','tArrayIO3.cc','tTime.cc','tBeamSquint.cc','tImageDecomposer.cc','tStatWtTVI.cc','tCalSolVi2Organizer_GT.cc','tReadBigBDF.cc','tComponentType.cc','tFITSErrorImage.cc','tStatisticsUtilities.cc','tAppInfo.cc','LineFinder_GTest.cc','tMSDataDescBuffer.cc','tMFrequency.cc','tLockFile.cc','tWCBox.cc','tLatConvEquation.cc','tList.cc','dDataSelection.cc','tmeas.cc','tPrimes.cc','VisibilityIteratorImplAsync2.cc','tReadAsciiTable.cc','tImageUtilities.cc','FillMetadata.cc','tSimpleSimVi2_GT.cc','MSCheckerTest.cc','tMSScanGram.cc','tStdLogical.cc','tImageRegrid.cc','tObjectPool.cc','tCoordinateSystem.cc','tLatticePerf.cc','SingleDishMSFiller_GTest.cc','tFFTServer2.cc','tUnit.cc','tRegex2.cc','tFlagAgentTimeFreqCrop.cc','tCTIter.cc','tRegionHandler.cc','tRecordTransformable.cc','tFitGaussian.cc','tPrecision.cc','tVirtColEng.cc','tTableLock.cc','tRecordDesc.cc','tHashMapIter.cc','dVarRefMdirCol.cc','tLatticeApply2.cc','dAveragingTime.cc','tStokesImageUtil.cc','tImageExprParse_addDir.cc','tLEL.cc','tVLADiskInput.cc','tfitsskip_hdu.cc','tLatticeRegion.cc','tMSAntennaGram3.cc','tMatrixMath.cc','tVLATapeInput.cc','tfits_ascTbl2.cc','AtmosphereTest.cc','dPagedArray.cc','tFluxStandard4.cc','tFlagger.cc','tFluxStandard3.cc','tMaskArrExcp.cc','tAttribute_Gtest.cc','tMultiHDF5.cc','tError.cc','tVisCal_GT.cc','tImageFFT.cc','asdm2msfillertask_cmpt.cc','dGridPlacementMultipleRuns.cc','tSIIterBot.cc','tRegionTextParser.cc','tSynthesisUtils.cc','tMeasureHolder.cc','tImager.cc','tHanningSmooth.cc','tIDL.cc','tByteSinkSource.cc','tfits_binTbl1.cc','tAipsrcValue.cc','tDataType.cc','tImagePolarimetry.cc','makeAsdmIndex.cc','dTimeIteration.cc','tLatticeIterator.cc','tFunctionHolder.cc','tCalStats7.cc','tTiledShape.cc','tLCRegion.cc','tMArrayUtil.cc','tArrayBase.cc','tSort_1.cc','tTiledDataStMan.cc','tBucketCache.cc','tPtrHolder.cc','tLinearXform.cc','tSynthesisImager.cc','tIAU2000.cc','dAutoDiff.cc','SDMaskHandler_GTest.cc','3DWindow.cc','tFitter5689.cc','tLatticeExpr2Node.cc','tComponentList.cc','ascii2Table.cc','tUVContSubTVI.cc','tExtendSpecifier.cc','dPanelDisplay.cc','tLCMask.cc','tMSTimeGram.cc','tMutex.cc','tExprUnitNode.cc','tNutation.cc','tFluxStandard.cc','tLatticeExpr3Node.cc','QtParamGUI.cc','tfits2.cc','tTblAsRaster.cc','tArrayOpsDiffShapes.cc','casadrawer.cc','tAsdmStMan.cc','tSlice.cc','tTiledBool.cc','tLCExtension.cc','tMSSummary.cc','tStatWt2.cc','dLatticeAsVector.cc','tChannelAverageTVI.cc','tLCPolygon.cc','tImageExprGram.cc','dAveragingChannel.cc','tHyperPlane.cc','dSymbol.cc','tIPosition.cc','tTapeIO.cc','tTabularCoordinate.cc','dVSCEngine.cc','tMeasurementSet.cc','tSpectralCoordinate.cc','VisBufferImplAsync2.cc','tImageConvolver.cc','tBinTable.cc','tSpectralIndex.cc','tfits3.cc','tStack.cc','VLAT2.cc','tExtendImage.cc','tLinearFitSVD.cc','tSSMStringHandler.cc','tMaskArrMath2.cc','tMDirection.cc','tArrayLogical.cc','tFITSKeywordUtil.cc','tfits2ms.cc','dInterpolate1D.cc','tHashMapIO.cc','tGaussianND.cc','tTSMShape.cc','tFeather.cc','tRecursiveVi2Layers_GT.cc','tTableQuantum.cc','tSmooth.cc','tMMapIO.cc','dCoordinates.cc','tSakuraArrayConverter.cc','tfits_binTbl2.cc','ParamPanel.cc','dImageStatistics.cc','tHDF5DataSet.cc','CrashReportPoster.cc','tString.cc','tArrayAsRaster.cc','tPrecTimer.cc','tEarthMagneticMachine.cc','Subtable.cc','tCTTimeInterp1.cc','tTiledCellStMan.cc','dImageSummary.cc','tVisModelData.cc','tTiledStMan.cc','tCalibraterSolve_GT.cc','tTable_2.cc','tCoordinateUtil.cc','tTableIter.cc','tGaussianShape.cc','SlideEditor.cc','tBitVector.cc','tGaussianDeconvolver.cc','dTwoSidedShape.cc','tDisplayOptions.cc','tVisModelDataRefim.cc','tfits_imgExt2.cc','Subtables.cc','dImageInterface.cc','tGenSort.cc','tPBMath2D.cc','tTypes.cc','tTrVI2.cc','tMEarthMagnetic.cc','tMSDerivedValues.cc','dMeasure.cc','dDBusViewerProxy.cc','tCOWPtr.cc','type_record.cc','dImageHistograms.cc','tArrayIter.cc','parasdm2MS.cc','dRegionFile.cc','SampleReaderDemo.cc','PointingDirectionCache_Test.cc','tValueHolder.cc','dRemoveAxes.cc','tLatticeConvolver.cc','tCEMemModel.cc','tMSTransformIterator.cc','tTableInfo.cc','tAipsrc.cc','tLogTransformedPolynomialSpectralElement.cc','tStatWt.cc','tMVAngle.cc','tCanonicalConversion.cc','tHashMap.cc','tMSFieldGram.cc','tLogging.cc','tCalInterpolation.cc','MatrixMath.cc','tSkyComponentFactory.cc','tSpectralFit.cc','ImageMaskHandler_Gtest.cc','tFITSExtImage.cc','tUVSub.cc','tAnnRotBox.cc','tZScoreCalculator.cc','flagger_cmpt.cc','dQtDataManager.cc','tPoolStack.cc','ValuePanel.cc','tImageRegion.cc','dSparseDiff.cc','tQueue.cc','tImageFitter.cc','tGaussianConvert.cc','tVisVectorJonesMueller_GT.cc','tImageCollapser.cc','tVPSkyJones.cc','tImageStatistics.cc','dGLDemo.cc','tScalarRecordColumn.cc','tRecordGram.cc','tFFT2D.cc','tRegex_1.cc','tLatticeAddNoise.cc','tMArray.cc','tArrayMath.cc','tLatticeCache.cc','tLatticeIndexer.cc','VisBufferAsyncWrapper2.cc','tAWPFTM.cc','tVectorSTLIterator.cc','tScaledComplexData.cc','tEnvVar.cc','tMBaseline.cc','MirTypeAssert.cc','tOrdMap.cc','tAttribute.cc','tCoordinate.cc','dConstraints.cc','tAttValPoi.cc','tFit2D.cc','tSampledFunctional.cc','tImageFit1D.cc','dWorldMap.cc','tConversion.cc','tBitFlagsEngine.cc','tLCPixelSet.cc','tRebinImage.cc','nISMBucket.cc','tExprGroup.cc','tFFTServer.cc','tRIorAPArray.cc','tHDF5Lattice.cc','tArray.cc','tCompoundFunction.cc','tMArrayMath.cc','tHDF5Image.cc','tFunctors.cc','tAnnRectBox.cc','tMath.cc','tfits_priGrp.cc','dExportRangeRightBottom.cc','tUDFMSCal.cc','tfitsread_data.cc','tSort.cc','Colorbar.cc','tMSColumns.cc','tLatticeApply.cc','use_EditlineGuiProxy.cc','tFlagAgentClipping.cc','tStokes.cc','FluxStandard2_GTest.cc','tHDF5Iterator.cc','tRowCopier.cc','tStokesUtil.cc','tVisCalGlobals_GT.cc','tCompare.cc','tFlagAgentBase.cc','tAnnText.cc','tBucketMapped.cc','tLatticeFractile.cc','tLatticeStatistics.cc','tParam.cc','dM1950_2000.cc','tImageProxy.cc','tWCExtension.cc','tMeasMath.cc','tMSSpwGram.cc','dLSQFit.cc','Antennas.cc','tTableVector.cc','tCalStats3.cc','tRecordExpr.cc','dCEMemModel.cc','AveragingTvi2_Test.cc','tImageStatistics2.cc','tTableLockSync.cc','tImageSourceFinder.cc','tPowerLogarithmicPolynomial.cc','tMappedIO.cc','dPSWorldCanvasApp.cc','AlignMemory.cc','tLSQaips.cc','tConstants.cc','tUVWMachine.cc','tNewCalTable.cc','tSakuraAlignedArray.cc','dExportRangeRightTop.cc','dExportRangePipeline.cc','tStArrayFile.cc','tBucketBuffered.cc','tRegionManager.cc','PythonInterpreter.cc','tArrayUtilPerf.cc','tConvertArray.cc','dExportRangeInternal.cc','tRegularFile.cc','dAveraging.cc','tfitsskip_all.cc','tQuantum.cc','tVAXConversion.cc','tArrayMath2.cc','tCombinatorics.cc','tViff.cc','tRebinLattice.cc','tAntennaResponses.cc','tSkyCompRep.cc','harvestrr.cc','tRFCubeLattice.cc','tTableLockSync_2.cc','tFITSImage.cc','tTiledShapeStMan.cc','tPJones_GT.cc','tExprNodeSet.cc','tMemory.cc','tVector.cc','tViiLayerFactory_GT.cc','tTableTrace.cc','tMSMetaData.cc','tfitsskip.cc','tFitterEstimatesFileParser.cc','tHDF5Record.cc','CrashReporter.cc','tLELAttribute.cc','tKJones_GT.cc','tVelocityMachine.cc','tQVector.cc','tLCUnion.cc','tSPolynomial.cc','tLCConcatenation.cc','tMSFITSInput.cc','tMSMetaInfoForCal_GT.cc','tDlHandle.cc','tArrayUtil.cc','tAgentFlagger.cc','3DController.cc','tAnnLine.cc','tCombiFunction.cc','LineFindingUtils_GTest.cc','tImageConcat.cc','tImageTransposer.cc','tCountedPtr.cc','dLogging2.cc','dLattice.cc','tEarthField.cc','tArrayIter1.cc','tTempImage.cc','DemoDummy.cc','tSubLattice.cc','tMVPosition.cc','SofaTest.cc','tTiledEmpty.cc','tTileStepper.cc','tLCLELMask.cc','tGaussianMultipletSpectralElement.cc','FluxStandard_GTest.cc','tImageExpr3Gram.cc','tSparseDiff.cc','tCompositeNumber.cc','tTable.cc','tLCIntersection.cc','dPagedImage.cc','tSTLMath.cc','tCTGenericFill.cc','tArrayAccessor.cc','tMaskArrLogi.cc','tJsonValue.cc','dOverPlot.cc','tLatticeHistograms.cc','tFITSQualityImage.cc','tImageInputProcessor.cc','dExportRangeLeftTop.cc','tImageAnalysis2.cc','tLatticeUtilities.cc','tTblAsXY.cc','tMedianSlider.cc','tMSPolBuffer.cc','tStatAcc.cc','tCalStats0.cc','tArrayColumnCellSlices.cc','tGlinXphJones_GT.cc','tDataConversion.cc','tBinarySearch.cc','tFlagAgentElevation.cc','tAlgoPClark.cc','tFlagAgentExtension.cc','tLCPolygon2.cc','tGaussianBeam.cc','tTiledCellStM_1.cc','ProtoVR.cc','tTaQLNode.cc','tAnnVector.cc','VisBufferImpl.cc','tBoxedArrayMath.cc','LUdecomp.cc','dLogging.cc','synthesisparsync_cmpt.cc','tAnnCircle.cc','tTiledShapeStM_1.cc','tExprNodeUDF.cc','AWConvFunc2.cc','tTableExprData.cc','tByteSink.cc','tImagePrimaryBeamCorrector.cc','tImageExpr2Gram.cc','tMultiFile.cc','tJsonOut.cc','tMeasJPL.cc','MirExceptions.cc','tDiagonal.cc','tChannelAverageTransformEngine_GT.cc','tTableDesc.cc','dQtPlotter.cc','tMMueller_GT.cc','tqlayout.cc','tPolynomial.cc','tCTPatchedInterp.cc','tProfileFit1D.cc','tLCEllipsoid.cc','tHanningSmoothTVI.cc','dLegend.cc','tFitToHalfStatistics.cc','tSakuraUtils.cc','tApplicator.cc','tPointComponent.cc','tInterpolate2D.cc','tConcatTable3.cc','tQualityCoordinate.cc','tVanVleck.cc','tGridFT.cc','dOverPlot2Files.cc','tLinearCoordinate.cc','MirVisReader.cc','tCalLibraryParse.cc','tTempLattice.cc','tClarkCleanLatModel.cc','tMSFieldEphem.cc','tTableDescHyper.cc','tMaskArrIO.cc','dVirtColEng.cc','tRegex.cc','tTiledLineStepper.cc','SDPosInterpolator_GTest.cc','tTable_3.cc','tPowerLogPolynomialSpectralElement.cc','tMathNaN.cc','t2xReadASDM.cc','tImageExprParse.cc','tSlidingArrayMath.cc','tLargeFilebufIO.cc','tCTSelection.cc','tFITSImgParser.cc','tGeometry.cc','tJsonKVMap.cc','tVSCEngine.cc','tCurvedLattice2D.cc','tGaussian1D.cc','tLatticeConcat.cc','tInterpolate1D.cc','tfits_ascTbl.cc','tTypeIO.cc','tDerivedMSCal.cc','MsFactory.cc','tMeasure.cc','tComponentImager.cc','tSinusoid1D.cc','tLogSink.cc','tFITS.cc','tConvolver.cc','tForwardCol.cc','tMSSelection.cc','tArrayMathPerf.cc','tRegister.cc','dOverIterationPlot.cc','tStMan.cc','tAipsIOCarray.cc','tBucketFile.cc','tComplex.cc','AsynchronousInterface2.cc','tInput.cc','tConversionPerf.cc','tFile.cc','TestUtilsTVI.cc','tCasacRegionManager.cc','tLineFinder.cc','tfitsreader.cc','tTableGram.cc','tImageStatsCalculator.cc','casaparamgui.cc','tGaussianComponent.cc','PolAverageTVI_GTest.cc','tPagedImage2.cc','tConstantSpectrum.cc','3v.cc','tLatticeExpr3.cc','3DDisplayData.cc','tVLALogicalRecord.cc','dGridPlacementMultiplePlots.cc','tConvert.cc','tCalibraterSolveSimData_GT.cc','tIncrementalStMan2.cc','tTableRow.cc','tModcompConversion.cc','tCompareBoxedPartial.cc','IDIndex.cc','tMemoryStMan.cc','tCasaImageBeamSet.cc','accumulateFromGrid.cc','tTiledFileAccess.cc','tALMAAperture.cc','tLECanonicalConversion.cc','tMSConcat.cc','tMatrixMathLA.cc','tMathFunc.cc','tFuncExpression.cc','tWCEllipsoid.cc','tNonLinearFitLM.cc','tCLPatchPanel.cc','Viff.cc','tStandardStMan.cc','tFunctionOrder.cc','tFrequencyAligner.cc','tTableStreamReader.cc','tAttVal.cc','tDiskShape.cc','tHostInfo.cc','tAutoDiff.cc','dGaussianND.cc','tDirectionCoordinate.cc','tcal_cmpt2.cc','tMSCalEnums.cc','tAxesSpecifier.cc','tRecordGramTable.cc','tAutoflag.cc','tCasarc01.cc','dExportRangeLeftBottom.cc','tHingesFencesStatistics.cc','harvestrn.cc','tImageInfo.cc','tMemoryTrace.cc','tBlock.cc','tParAngleMachine.cc','tCasaImageOpener.cc','tTable_4.cc','tWCLELMask.cc','tSTLIO.cc','tDJones_GT.cc','tFringeJones_GT.cc','FortranizedLoopsFromGrid.cc','tImage2DConvolver.cc','tMappedArrayEngine.cc','dLatticeAsRaster.cc','tSimButterworthBandpass.cc','tMuvw.cc','tByteIO.cc','tTiledColumnStMan.cc','tPixelCurve1D.cc','DataLoadingBuf.cc','tForwardColRow.cc','tMSUvDistGram.cc','tMSIter.cc','tLatticeTwoPtCorr.cc','tRegionTextList.cc','tCalStats6.cc','tReadAsciiTable2.cc','tCalStats1.cc','tPhaseShiftingTVI.cc','tPBMath.cc','tConvolutionEquation.cc','tLatticeStatsDataProvider.cc','tLattStatsSpecialize.cc','tInterpolateArray1D.cc','tLimbDarkenedDiskShape.cc','dMultiplePlotTypes.cc','dRetypedArrayEngine.cc','tTableCopy.cc','tConcatTable2.cc','dArrayAccessor.cc','dRGBWCRaster.cc','tFlagDataHandler.cc','tExtendLattice.cc','dProfile2dDD.cc','tDynBuffer.cc','tFJones.cc','tVectorKernel.cc','tSubImage.cc','tProfileFitterEstimatesFileParser.cc','tLatticeFit.cc','tColumnsIndexArray.cc','tClassicalStatistics.cc','tArrayAndDrawing.cc','tTiledDataStM_1.cc','tHistAcc.cc','tAnnAnnulus.cc','MakeMS.cc','tMSAntennaGram2.cc','tSolveDataBuffer_GT.cc','dTimeColorization.cc','tSimOrdMap.cc','tArrayIO2.cc','dPointShape.cc','tFITSExtImageII.cc','tBlockTrace.cc','tVisibilityIterator.cc','tCalibrater.cc','tVisibilityIteratorAsync.cc','tFITSSpectralUtil.cc','tStringDistance.cc','tfits5.cc','tLabelandFindRegions.cc','dMUString.cc','importmiriad.cc','dSpectralModel.cc','dExportRange.cc','tTable_1.cc','tArrayColumnSlices.cc','tLELSpectralIndex.cc','tTimer.cc','tCalStats5.cc','tStatisticsAlgorithmFactory.cc','tShadow.cc','tObjectStack.cc','tExprGroupArray.cc','tPath.cc','tSlicer.cc','tLCComplement.cc','tLCDifference.cc','tClarkCleanModel.cc','tStMan1.cc','tConcatRows.cc','tMSFitsSelection.cc','tMeasIERS.cc','tLUdecomp.cc','dImagingWeightViaGridFT.cc','tTableCopyPerf.cc','tOrdMap2.cc','tMSKeys.cc','tLELMedian.cc','tFileIO.cc','tIncrementalStMan.cc','tArrayIO.cc','ImageMaskHandlerTest.cc','tMSCorrGram.cc','tFilebufIO.cc','tStringArray.cc','paramgui_python.cc','tCompressComplex.cc','tConcatTable.cc','tMSMainBuffer.cc','tFlagAgentSummary.cc','FortranizedLoopsToGrid.cc','tPointShape.cc','tObjectID.cc','dTimeColorizationAveraging.cc','tAipsIO.cc','tPerfTransform.cc','CalTableFromAIPS.cc','tFlagAgentQuack.cc','tCalStats4.cc','dPSLatticeAsRaster.cc','dFunction.cc','dCOWptr.cc','tSepImageConvolver.cc','tMSFITSOutput.cc','tGaussian3D.cc','tMaskedArray.cc','tImageExpr.cc','dVLAArchiveInput.cc','tRNG.cc','tMSFieldBuffer.cc','tReadSeqBDFs.cc','tEVLAAperture.cc','tLatticeFFT.cc','SDAlgorithmTest.cc','tArrayPosIter.cc','tDirectoryIterator.cc','tFITSDateUtil.cc','tVirtualTaQLColumn.cc','tReadAllBDFs.cc','interrupt_python.cc','tDirectory.cc','tcal_cmpt.cc','tCalIntpMatch.cc','tTblAsContour.cc','tSumPerformance.cc','tImageMetaData.cc','VisibilityIterator_Test.cc','tTableAccess.cc','tTableKeywords.cc','SDDoubleCircleGainCalImpl_GTest.cc','tStokesCoordinate.cc','tMVTime.cc','tFunctionWrapper.cc','tFallible.cc','FluxStandardTest.cc','tVisIter.cc','tFlagAgentManual.cc','EphemObjFluxStandard_GTest.cc','dSkyCompBase.cc','tVisVectorJonesMueller.cc','tImageAttrHandler.cc','tFITSHistoryUtil.cc','dImageMoments.cc','MirFiller.cc','tIBMConversion.cc','tTabularSpectrum.cc','tSSMAddRemove.cc','tCompressFloat.cc','tPagedArray.cc','dDBus.cc','tPagedImage.cc','version2.cc','tfits1.cc','tObsInfo.cc','dExportPlot.cc','tMeasComet.cc','dGridPlacement.cc','tHDF5File.cc','VisibilityProcessing_Test.cc','dTimeAveragingIteration.cc','bimafiller.cc','tPixonProcessor.cc','tStatisticsTypes.cc','tMemoryTable.cc','tVLABuffer.cc','tFlagAgentShadow.cc','tMSFeedGram.cc','tIncCEMemModel.cc','tMSAntennaGram.cc','tAnnEllipse.cc','value_record.cc','tChebyshev.cc','tScaledArrayEngine.cc','tCalStats2.cc','tLCStretch.cc','tMaskArrMath1.cc','tfits4.cc','tAnnCenterBox.cc','tMIRIADImage.cc','tLoggerHolder.cc','tColumnsIndex.cc','tProjection.cc','tDisplayEvent.cc','dOverLeftRightPlot.cc','tCCList.cc','tMaskArrMath0.cc','tAnnSymbol.cc','tImageProfileFitter.cc','tWCUnion.cc','tFlagAgentRFlag.cc','SingleDishSkyCal_GTest.cc','tMSBin.cc','tPoisson.cc','tFTMachine.cc','tMFFileIO.cc','tSpectralFitter.cc','tConstantND.cc','tLinearSearch.cc','dMultichannelRaster.cc','tLinAlgebra.cc','t_priArr_imgExt.cc','tQuality.cc','tRefRows.cc','tFluxStandard2.cc','tRFASelector.cc','tLatticeExpr2.cc','MSChecker_Gtest.cc','tSubImageFactory.cc','dDBusSession.cc','tMsPlot.cc','tSynthesisImagerVi2.cc','tGaussian2D.cc','tExprNode.cc','tLatticeStepper.cc','conversions.cc','tImageMoments.cc','tHDF5.cc','tRegriddingTVI.cc','tFlagIndex.cc','VisibilityIterator_Gtest.cc','tChauvenetCriterionStatistics.cc','tPixelValueManipulator.cc','tLSQFit.cc','type_variant.cc','tReadParBDFs.cc','dNBody.cc','tImageEmpty.cc','tLCPagedMask.cc','tArrayMathTransform.cc','tLatticeLocker.cc','tLatticeSlice1D.cc','tLargeFileIO.cc','tRecord.cc','tTableMeasures.cc','tLatticeExpr.cc','tQuantumHolder.cc','tDisplayTool.cc','tNewCalTableIterNick.cc','tImageBeamSet.cc','DOmirfiller.cc','tDefaultValue.cc','tCalStatsTab.cc','tLorentzianSpectralElement.cc','CTSelection.cc','tLCSlicer.cc','tLatticeMathUtil.cc','tAnnPolygon.cc','tMedianSmooth.cc','tArrayLattice.cc','dProgressMeter.cc','PGPlotterLocal.cc',
'Adios2StManColumn.cc', 'tAdios2StMan.cc', 'Adios2StMan.cc',
'HashMap2.cc', 'List2.cc', 'Map2.cc', 'StackError.cc', 'Stack2.cc',
]

a_priori_directory_exclusions = [ ]

def flatmap(f, items):
    return chain.from_iterable(map(f, items))

def isexe(f):
    return os.path.isfile(f) and os.access(f, os.X_OK)

def clean_args(l):
    return [a for a in l if len(a) > 0]

def mkpath(path):
    try:
        os.makedirs(path)
    except OSError as exc:
        if exc.errno == errno.EEXIST and os.path.isdir(path):
            pass
        else:
            raise

## https://stackoverflow.com/questions/14320220/testing-python-c-libraries-get-build-path
def distutils_dir_name(dname):
    """Returns the name of a distutils build directory"""
    f = "{dirname}.{platform}-{version[0]}.{version[1]}"
    return f.format(dirname=dname,platform=sysconfig.get_platform(),version=sys.version_info)

def distutils_shared_library_name(base):
    shared_ext = "dylib" if sys.platform == 'darwin' else "so"
    f = "lib{name}.{abi}.{ext}"
    return f.format(name=base, abi=sysconfig.get_config_var('SOABI'), ext=shared_ext)

def distutils_loadable_object(base):
    f = "_{name}{so}"
    return f.format(name=base,so=sysconfig.get_config_var('SO'))

def sakura_files( ):
    return [ 'sakura-source/src/baseline.cc', 'sakura-source/src/bit_operation.cc',
             'sakura-source/src/bool_filter_collection.cc', 'sakura-source/src/concurrent.cc',
             'sakura-source/src/convolution.cc', 'sakura-source/src/fft.cc',
             'sakura-source/src/gen_util.cc', 'sakura-source/src/gridding.cc',
             'sakura-source/src/interpolation.cc', 'sakura-source/src/mask_edge.cc',
             'sakura-source/src/normalization.cc', 'sakura-source/src/numeric_operation.cc',
             'sakura-source/src/statistics.cc' ]

def source_files(
    path,root_filter=[ ],path_filter=[ ],
    subdir_filter=['tests','test','apps','demo'], file_filter=[ ],
    file_suffix_filter="", do_apriori_exclusions=True
):
    """
    find all of the source files to compile beneath path
    """
    result = [ ]
    my_apriori_exclusions = a_priori_exclusions if do_apriori_exclusions else []
    for root, dirs, files in os.walk(path):
        if root in root_filter or any(map(lambda x: root.endswith(x),a_priori_directory_exclusions)):
            continue
        subdir = os.path.basename(root)
        if subdir in subdir_filter or any(map(lambda x: (os.sep + x + os.sep) in root,subdir_filter)):
            continue
        path = root.split(os.sep)
        for file in files:
            if any(map(lambda x: x in root+os.sep+file, path_filter)):
                continue
            if file.endswith(file_suffix_filter) and not any(map(lambda s: (root + os.sep + file).endswith(s),file_filter)) and not file in my_apriori_exclusions and not file in boost_exclusions:
                result.append(root + os.sep + file)
    return result

###
### see Roberto's comment in:
### https://stackoverflow.com/questions/3595363/properties-file-in-python-similar-to-java-properties
###
def load_properties(filepath, sep='=', comment_char='#'):
    """
    Read the file passed as parameter as a properties file.
    """
    props = {}
    with open(filepath, "rt") as f:
        for line in f:
            l = line.strip()
            if l and not l.startswith(comment_char):
                key_value = l.split(sep)
                key = key_value[0].strip()
                value = sep.join(key_value[1:]).strip().strip('"')
                props[key] = value.split(' ') if key.startswith('build.flags') else value

    global real_gnu
    global gxx_version_number
    real_gnu = False
    proc = Popen([ props['build.compiler.cxx'], "-v" ], stdout=PIPE, stderr=PIPE)
    out,err = pipe_decode(proc.communicate( ))
    gcc_versions = [s for s in (out + err).split('\n') if s.startswith("gcc version ")]
    if len(gcc_versions) > 0 :
        ###
        ### get gcc version number because turning warnings into errors
        ### causes problems for grpc with gcc 8...
        match_ver = re.compile('\d+\.\d+\.\d+')
        for v in gcc_versions:
            nums = match_ver.findall(v)
            if len(nums) > 0:
                elements = nums[1].split('.')
                if len(elements) == 3:
                    gxx_version_number = int(elements[0])

        if sys.platform == 'darwin':
            print('using real GNU compiler on OSX...')
        real_gnu = True

    return props

def so_version( ):
    delta=int(time.time()-1385614800)
    z=delta & 0xff
    y=(delta>>8)&0xff
    x=(delta>>16)&0xffff
    return "%d.%d.%d" % (x,y,z)

def install_xml_casa( ):
    script = os.path.join('scripts','xml-casa')
    jar = os.path.join('scripts','java',xml_jar_file)
    bindir = os.path.join('build', distutils_dir_name('lib'), module_name, '__casac__', "bin")
    javadir = os.path.join(bindir,'java')
    mkpath(javadir)
    copy2(script,bindir)
    copy2(jar,javadir)

def get_grpc_srcdir():
    return os.path.join('build', distutils_dir_name('binding'),'grpc')

def generate_grpc(protos):
    protoc = os.path.join('build', distutils_dir_name('lib'), module_name, '__casac__', "bin", "protoc")
    grpc_plugin = os.path.join('build', distutils_dir_name('lib'), module_name, '__casac__', "bin", "grpc_cpp_plugin")
    proto_export_dir = os.path.join('build', distutils_dir_name('lib'), module_name, '__casac__', "proto")
    assert os.path.exists(grpc_plugin), 'gRPC plugin not found'
    #outdir=os.path.join('build', distutils_dir_name('binding'),'grpc')
    outdir=get_grpc_srcdir()
    mkpath(outdir)
    mkpath(proto_export_dir)
    mkpath("binding/generated/include")
    for p in protos:
        copy2(p,proto_export_dir)
        assert os.path.isfile(p), "could not find gRPC proto '%s'" % p
        print('generating protocol for %s...' % os.path.basename(p))
        genprotocol = [protoc, '-I%s' % os.path.dirname(p), '--cpp_out=%s' % outdir, p]
        genrpc = [protoc, '-I%s' % os.path.dirname(p), '--grpc_out=%s' % outdir, '--plugin=protoc-gen-grpc=%s' % grpc_plugin, p]
        print("\t%s" % " ".join(genprotocol))
        run_process( genprotocol, err='could not generate protobuf bindings for %s' % p )
        print("\t%s" % " ".join(genrpc))
        run_process( genrpc, err='could not generate protobuf bindings for %s' % p )
        todir = os.path.join('build', distutils_dir_name('lib'), module_name, '__casac__', "include")
        name, extension = os.path.splitext(os.path.basename(p))
        if os.path.isfile("%s/%s.pb.h" % (todir,name)):
            os.remove("%s/%s.pb.h" % (todir,name))
        move( "%s.pb.h" % os.path.join(outdir,name), todir )
        if os.path.isfile("%s/%s.grpc.pb.h" % (todir,name)):
            os.remove("%s/%s.grpc.pb.h" % (todir,name))
        move( "%s.grpc.pb.h" % os.path.join(outdir,name), todir )
    return outdir

def generate_pyinit(moduledir,tools):
    """Generate __init__.py for the module
    """
    outfile = os.path.join(moduledir,'__init__.py')
    mkpath(moduledir)
    with open(outfile, "w") as fd:
        fd.write("""###########################################################################\n""")
        fd.write("""########################## generated by setup.py ##########################\n""")
        fd.write("""###########################################################################\n""")
        fd.write("from __future__ import absolute_import\n")
        fd.write("__name__ = '%s'\n" % module_name)
        fd.write("__all__ = [ \"ctsys\", \"version\", \"version_string\"\n")
        for tool in tools:
            if tool != "utils":
                fd.write("            '%s',\n" % tool)
        fd.write("          ]\n")
        for tool in tools:
            if tool != "utils":
                fd.write("from .%s import %s\n" % (tool,tool))

        config='''\
               from casatools import ctuser as __user
               from .utils import utils as __utils
               import os as __os
               import sys as __sys

               def __find_data_path( ):

                   def find_mount_point(path):
                       path = __os.path.abspath(path)
                       while not __os.path.ismount(path):
                           path = __os.path.dirname(path)
                       return path

                   #potential_data_paths = ['/opt/casa/data', '/home/casa/data/master', '/home/casa/data', '/export/data_1/casa/data']
                   potential_data_paths = [ ]
                   casadata = [ d for d in (__os.environ['CASADATA'].split(':') if 'CASADATA' in __os.environ else [ ]) if __os.path.isdir(d) ]
                   potential = [ d for d in potential_data_paths if __os.path.isdir(d) ]
                   potential_local = [ d for d in potential if find_mount_point(d) == '/' ]
                   potential_remote = [ d for d in potential if find_mount_point(d) != '/' ]
                   used = set( )
                   return [ x for x in casadata + potential_local + potential_remote if x not in used and (used.add(x) or True)]

               def __find_user_data_path( ):
                   def is_iter_container(v):
                       try:
                           _iter = iter(v)
                           return not isinstance(v,str)
                       except TypeError:
                           return False

                   if hasattr(__user,'datapath') and is_iter_container(__user.datapath):
                       return list(filter(__os.path.isdir, list(map(__os.path.expanduser,__user.datapath))))
                   else:
                       return [ ]

               sakura( ).initialize_sakura( )    ## sakura requires explicit initialization

               ctsys = __utils( )
               _distro_dpath = None
               _dpath = [ ]

               _user_data = None
               if hasattr(__user,'rundata'):
                    if not __os.path.isdir(__os.path.expanduser(__user.rundata)):
                        if __sys.argv[0] != '-m':
                            print("ignoring rundata setting (%s) because it is not a directory" % __user.rundata,file=__sys.stderr)
                    else:
                        _user_data = __os.path.expanduser(__user.rundata)

               if _user_data is None:
                   try:
                       import casashell as __cs
                       _user_data = __os.path.expanduser(__os.path.join(__cs._rcdir,'data'))
                   except Exception as e:
                       _user_data = __os.path.expanduser("~/.casa/data")

               if __os.path.isdir(_user_data):
                   _dpath = _dpath + [ _user_data ]
                   _iers = __os.path.join(_user_data,'geodetic','IERSeop2000')
                   if __os.path.isdir(_iers):
                       _distro_dpath = _user_data

               if _distro_dpath is None:
                   try:
                       import casadata
                       _distro_dpath = casadata.datapath
                       _dpath = _dpath + [ _distro_dpath ]
                   except: pass

               ctsys.initialize( __sys.executable, "" if _distro_dpath is None else _distro_dpath,
                                 __find_user_data_path( ) + _dpath )

               if __sys.argv[0] != '-m':
                   __resolved_iers = ctsys.resolve('geodetic/IERSeop2000')
                   if __resolved_iers == 'geodetic/IERSeop2000':
                       raise ImportError('measures data is not available, visit http://go.nrao.edu/casadata-info for more information')
                   if len(ctsys.rundata( )) == 0:
                       ctsys.setrundata(__resolved_iers[:-21])
                                                                                                               
               from .coercetype import coerce as __coerce

               __coerce.set_ctsys(ctsys)         ## used to locate files from a partial path

               def version( ): return list(ctsys.toolversion( ))
               def version_string( ): return ctsys.toolversion_string( )

               import atexit as __atexit
               __atexit.register(ctsys.shutdown) ## c++ shutdown
              '''
        fd.write(dedent(config))

def generate_config(moduledir,propdict):
    """Generate config.py
    """
    outfile = os.path.join(moduledir,"config.py")
    with open(outfile, "w") as fd:
        fd.write("""###########################################################################
########################## generated by setup.py ##########################
###########################################################################
###
### see Roberto's comment in:
### https://stackoverflow.com/questions/3595363/properties-file-in-python-similar-to-java-properties
###
import os as __os

def __load_properties(filepath, sep='=', comment_char='#'):
    props = {}
    with open(filepath, "rt") as f:
        for line in f:
            l = line.strip()
            if l and not l.startswith(comment_char):
                key_value = l.split(sep)
                key = key_value[0].strip()
                value = sep.join(key_value[1:]).strip().strip('"')
                props[key] = value.split(' ') if key.startswith('build.flags') else value
    return props

build = __load_properties(__os.path.join(__os.path.dirname(__file__),'build.properties'))
build['build.compiler.xml-casa'] = __os.path.join(__os.path.dirname(__os.path.abspath(__file__)),'__casac__','bin','xml-casa')

build['build.flags.compile.grpc'] = [ '-I' + __os.path.join(__os.path.dirname(__os.path.abspath(__file__)),'__casac__','include') ]
build['build.flags.link.grpc'] = [ '-L' + __os.path.join(__os.path.dirname(__os.path.abspath(__file__)),'__casac__','lib'), '-lgrpc++', '-lgrpc', '-lgpr', '-lprotobuf' ]
build['build.compiler.protoc'] = __os.path.join(__os.path.dirname(__os.path.abspath(__file__)),'__casac__','bin','protocpp')
build['build.compiler.protocpp'] = __os.path.join(__os.path.dirname(__os.path.abspath(__file__)),'__casac__','bin','protocpp')
build['build.compiler.protopy'] = __os.path.join(__os.path.dirname(__os.path.abspath(__file__)),'__casac__','bin','protopy')

""")


def generate_lex(sources,output_dir='libcasatools/generated/include'):
    """Generate lex compilation files...
    """
    mkpath(output_dir)
    for file in sources:
        name = os.path.basename(file)
        base = os.path.splitext(name)[0]
        if Proc([props['build.compiler.flex'], "-P%s" % base, "-o", "%s%s%s.lcc" % (output_dir,os.sep,base), file]) != 0:
            sys.exit('lex generation of %s%s%s.lcc failed' % (output_dir,os.sep,base))

def generate_yacc(sources,output_dir='libcasatools/generated/include'):
    """Generate yacc compilation files...
    """
    for file in sources:
        name = os.path.basename(file)
        base = os.path.splitext(name)[0]
        if Proc([props['build.compiler.bison'], "-y", "-p", base, "-o", "%s%s%s.ycc" % (output_dir,os.sep,base), file]) != 0:
            sys.exit('lex generation of %s%s%s.ycc failed' % (output_dir,os.sep,base))

def generate_binding(sources,swig_dir='binding/generated/tools', header_dir='binding/generated/tools',source_dir='binding/generated/tools', tool_dir=''):
    """Generate swig binding code from CASA XML files...
    """
    xml_casa = props['build.compiler.xml_casa']
    assert os.path.isfile(xml_casa) and os.access(xml_casa,os.X_OK), "casa xml generation script not found..."
    proc = Popen([xml_casa, '-all', '-output-tool-subdir','output-i=%s' % swig_dir, 'output-h=%s' % header_dir, 'output-c=%s' % source_dir, 'output-tool=%s' % tool_dir ] + sources, stdout=PIPE, stderr=PIPE)
    out,err = pipe_decode(proc.communicate( ))
    if proc.returncode != 0:
        print(err)
        sys.exit('casa xml generation failed')
    print(out)
    lines = out.split('\n')
    needed = [ tool.strip( ) for line in lines  for tool in line[5:].split(',') if line.startswith('<inc>') ]
    tool_lines = [ line[5:].strip( ) for line in lines if line.startswith('<tgt>') and ':' in line[5:] ]
    lib_lines = [ line[5:].strip( ) for line in lines if line.startswith('<tgt>') and '<' in line[5:] ]

    libs = { }
    for l in lib_lines:
        x = [i.strip( ) for i in l.split('<')]
        if len(x) != 2:
            sys.exit( "error in library target: %s" % l )
        libs[x[0]] = [ t.strip( ) for t in x[1].split( ) ]

    tools = { }
    for l in tool_lines:
        x = [i.strip( ) for i in l.split(':')]
        if len(x) != 2:
            sys.exit( "error in tool target: %s" % l )
        tools[x[0]] = [ t.strip( ) for t in x[1].split( ) ]

    ##  needed  -  tools that are used (returned, accepted as parameters, etc.) by other tools
    ##  libs    -  libraries to be created for building the tools (i.e. shared tool object modules)
    ##  tools   -  all tools along with what they need to be built against
    return (needed,libs,tools)

def run_process( cmd, err, dir=".", stdin=None, env=None ):
    print("\t]=> %s (cwd: %s)" % (cmd,os.path.abspath(dir)))
    sys.stdout.flush( )
    proc = Popen( cmd, cwd=dir, stdout=subprocess.PIPE, stderr=subprocess.PIPE, env=None if env is None else dict(os.environ,**env) ) if stdin is None else Popen( cmd, cwd=dir, stdout=subprocess.PIPE, stderr=subprocess.PIPE, stdin=stdin, env=None if env is None else dict(os.environ, **env) )
    out,err = pipe_decode(proc.communicate( ))
    exit_code = proc.wait( )
    if proc.returncode != 0:
        print("failure...")
        print(err)
        sys.stdout.flush( )
        sys.exit(err)
    print(out)
    return proc.returncode

def write_wrapper( dir, ccache, compiler ):
    ccache_wrapper='''#!/usr/bin/perl
#open(LOG,">> /tmp/wrapper-log-file.txt");
#print LOG '%s', ' ', join(' ',@ARGV), "\\n";
#close(LOG);
exec { '%s' } '%s', '%s', @ARGV;
'''
    ###
    ### when the user uses /usr/lib64/ccache/gcc et al. writing any
    ### wrappers results in an infinite loop...
    ###
    if len(ccache) > 0:
        with open(join(dir,os.path.basename(compiler)), "w") as f:
            f.write(ccache_wrapper % (compiler,ccache,ccache,compiler))

    os.chmod(join(dir,os.path.basename(compiler)), 0o0755)

######################################################################################################
## gRPC depends on a few other packages, some of which use libtool and automake. The problem
## with automake and libtool is that they were designed as if there is only one way to build
## and link libraries and applications. They permit not configuration, they ignore compiler
## specifications. It is just a inflexible and brittle system. To ensure that ccache is used
## by these extra packages, we create a wrapper library and add it to the beginning of our
## PATH. (BTW, gRPC's makefile is very nice)
######################################################################################################
broken_autoconf_compiler_dir=os.path.realpath(join('build',distutils_dir_name('compilers')))
def create_ccache_bin( ):
    """gRPC and protobuf don't seem to honor CC and CXX
    """
    mkpath(broken_autoconf_compiler_dir)
    for c in [props['build.compiler.cc'], props['build.compiler.cxx']]:
        if not os.path.exists(join(broken_autoconf_compiler_dir,os.path.basename(c))):
            write_wrapper( broken_autoconf_compiler_dir, props['build.compiler.ccache'], c )

def gen_proto_binary( prefix, grpc_desc, wrapper_desc ):
    starting_dir=os.getcwd( )
    bindir = join(prefix, "bin")
    grpc_plugin = join(bindir, "grpc_%s_plugin" % grpc_desc)
    assert os.path.exists(grpc_plugin), 'grpc %s plugin not found' % grpc_desc
    plugindir_name = "grpc_%s" % wrapper_desc
    grpc_plugin_dir = join(bindir,plugindir_name)
    mkpath(grpc_plugin_dir)
    os.chdir(grpc_plugin_dir)
    if os.path.exists("protoc-gen-grpc"):
        os.remove("protoc-gen-grpc")
    os.symlink("../grpc_%s_plugin" % grpc_desc,"protoc-gen-grpc")
    os.chdir("..")
    with open( "proto%s" % wrapper_desc, "w" ) as fd:
        fd.write("""#!/usr/bin/perl\n""")
        fd.write("""###########################################################################\n""")
        fd.write("""########################## generated by setup.py ##########################\n""")
        fd.write("""###########################################################################\n""")
        fd.write("""use File::Basename;\n""")
        fd.write("""use Cwd 'abs_path';\n""")
        fd.write("""use Cwd 'getcwd';\n\n""")
        fd.write("""$plugindir = abs_path(dirname(abs_path($0)) . "/%s");\n""" % plugindir_name)
        fd.write("""$bindir    = abs_path(dirname(abs_path($0)));\n""")
        fd.write("""$ENV{PATH} = "$plugindir:$ENV{PATH}";\n""")
        fd.write("""exec("$bindir/protoc", @ARGV);\n""")
        os.chmod("proto%s" % wrapper_desc,0o755)
    os.chdir(starting_dir)

def build_grpc( prefix, srcdir, collectdir ):
    """Build grpc (https://github.com/grpc/grpc/blob/master/):
           (1) do a straight build of grpc to get the C/C++ libraries and protoc compiler
           (2) rebuild protobuf to install and then cherry pick the include files
    """
    extra_env = { 'PATH': "%s:%s:%s" % ( broken_autoconf_compiler_dir, os.path.join(collectdir,'bin'), os.environ['PATH']),
                  'CC': os.path.basename(props['build.compiler.cc']), 'CXX': os.path.basename(props['build.compiler.cxx']),
                  'DOLLAR': '$$',
                  'ORIGIN': '$ORIGIN',
                  'LDFLAGS': '-Wl,-rpath,@loader_path' if sys.platform == 'darwin' else '-Wl,-rpath,${DOLLAR}ORIGIN:${DOLLAR}ORIGIN/lib' }

    if os.path.isdir("grpc-source"):

        if not os.path.isdir(srcdir):
            print("copying the grpc source directory...")
            run_process( ["rsync","-aq","grpc-source/",srcdir], err='could not copy the grpc source tree' )
            #### need to set @rpath/ prefix for install name...
            makefile = "%s/Makefile" % srcdir
            if os.path.isfile(makefile):
                with open(makefile) as fd:
                    s = fd.read()
                s = s.replace('-install_name ', '-install_name $(RPATH_DIR)')
                if sys.platform == 'darwin' and real_gnu:
                    s = s.replace('CXXFLAGS += -stdlib=libc++','')
                    ### it could be that replacing DEFAULT_CXX should be done in all cases
                    s = s.replace('$(DEFAULT_CXX)',props['build.compiler.cxx'])
                if sys.platform =='darwin':
                    proc = Popen( [ "/usr/bin/xcodebuild -version | grep Xcode" ], stdout=PIPE, stderr=PIPE, shell=True )
                    out,err = pipe_decode(proc.communicate( ))
                    print("Xcode version: " + out)
                    xcodeversion = out.split(" ")[1].strip()
                    xcode_parts = xcodeversion.split(".")
                    xcodeversionmajor = xcode_parts[0];
                    xcodeversionminor = xcode_parts[1]
                    if int(xcodeversionmajor) >= 10:
                        print("Xcode version is 10 or greater. Won't treat grpc build warnings as errors ")
                        s = s.replace('CPPFLAGS += -g -Wall -Wextra -Werror','CPPFLAGS += -g -Wall -Wextra')

                if gxx_version_number >= 8:
                    print("g++ version is 8 or greater. Won't treat grpc build warnings as errors ")
                    s = s.replace('CPPFLAGS += -g -Wall -Wextra -Werror','CPPFLAGS += -g -Wall -Wextra')

                with open(makefile, "w") as fd:
                    fd.write(s)

        mkpath(prefix)
        create_ccache_bin( )
        if os.path.isdir(prefix):
            if not os.path.exists("grpc-source/third_party/protobuf/LICENSE"):
                print("checking out google protobuf...")
                run_process( ["git", "submodule", "update", "--init", "--recursive", "grpc-source"], err='git protobuf checkout failed' )

            srcdir_arg = os.path.realpath(srcdir)
            prefix_arg = os.path.realpath(prefix)
            collectdir_arg = os.path.realpath(collectdir)
            mkpath(collectdir_arg)

            print("building google grpc...")
            run_process( [ "make", "RPATH_DIR=@rpath/", "prefix=%s" % prefix_arg, "HAS_SYSTEM_PROTOBUF=false",
                           "PROTOBUF_CONFIG_OPTS=--prefix=%s" % collectdir_arg, "VERBOSE=1", "install"],
                         err='build of grpc failed', dir=srcdir_arg, env=extra_env )

            print("installing google protobuf...")
            run_process( ["make", "install"], err='building google protobuf failed', dir="%s/third_party/protobuf" % srcdir_arg, env=extra_env )

            print("copying the protobuf includes...")
            run_process( ["rsync","-aq","%s/include/" % collectdir_arg,"%s/include" % prefix], err='could not copy the protobuf include tree' )

            print("copying the protobuf libs...")
            run_process( ["rsync","-aq","%s/lib/" % collectdir_arg,"%s/lib" % prefix], err='could not copy the protobuf lib tree' )

            print("copying the protobuf compiler...")
            run_process( ["rsync","-aq","%s/bin/" % collectdir_arg,"%s/bin" % prefix], err='could not copy the protobuf bin tree' )

            ##
            ## grpc "make install" seems to generate a symlink from '...so.5' instead of '...so.1'
            ##
            libdir = join(prefix,"lib")
            if os.path.exists(join(libdir,"libgrpc++.so.1.8.7")) and os.path.exists(join(libdir,"libgrpc++.so.5")):
                os.rename(join(libdir,"libgrpc++.so.5"),join(libdir,"libgrpc++.so.1"))
            ## on linux grpc's "make install" seems to create a 'libgrpc++.so.5' symlink to 'libgrpc++.so.1.8.5'
            ## instead of a 'libgrpc++.so.1' symlink
            if os.path.exists(join(libdir,"libgrpc++_unsecure.so.1.8.7")) and os.path.exists(join(libdir,"libgrpc++_unsecure.so.5")):
                os.rename(join(libdir,"libgrpc++_unsecure.so.5"),join(libdir,"libgrpc++_unsecure.so.1"))
            ###
            ### grpc uses "plugins" to generate the different flavors of bindings (e.g. c++)...
            ### this "plugin" must be found in $PATH as a different name and executable...
            ### it can be explicitly specified on the command line, but we create the name
            ### in a subdirectory and generate a script that adds the subdirectory to $PATH
            ### before execing the actual proto compiler. This allows our C++ plugin to
            ### act as a default which can be overridden by the user on the command line.
            ###
            gen_proto_binary(prefix, "cpp", "cpp")
            gen_proto_binary(prefix, "python", "py")

            ## remove 'libtool' droppings
            for root,subdirs,files in os.walk(prefix):
                for f in files:
                    p = join(root,f)
                    if not islink(p) and p.endswith(".la"):
                        os.remove(p)


def build_protobuf( prefix, srcdir, collectdir ):
    """Build grpc (https://github.com/grpc/grpc/blob/master/):
           (1) do a straight build of grpc to get the C/C++ libraries and protoc compiler
           (2) rebuild protobuf to install and then cherry pick the include files
    """
    if os.path.isdir("grpc-source"):

        if not os.path.isdir(srcdir):
            print("copying the source directory...")
            run_process( ["rsync","-aq","grpc-source/third_party/protobuf/",srcdir], err='could not copy the protobuf source tree' )
            ## here we would really like to patch protobuf's Makefile.am to create libraries as we would like right off the
            ## bat (e.g. "-install_name @rpath/libprotobuf.14.dylib"), but 'libtool' is a britte cludge

        mkpath(prefix)
        create_ccache_bin( )
        if os.path.isdir(prefix):

            srcdir_arg = os.path.realpath(srcdir)
            prefix_arg = os.path.realpath(prefix)
            collectdir_arg = os.path.realpath(collectdir)
            mkpath(collectdir_arg)

            extra_env = { 'PATH': "%s:%s:%s" % (broken_autoconf_compiler_dir, os.path.join(collectdir,'bin'), os.environ['PATH']),
                          'CC': os.path.basename(props['build.compiler.cc']), 'CXX': os.path.basename(props['build.compiler.cxx']) }
            print("autogen for google protobuf...")
            run_process( ["autoreconf","-f", "-i", "-Wall,no-obsolete"], err='autogen of protobuf failed', dir=srcdir_arg, env=extra_env )
            print("configuring google protobuf...")
            run_process( ["./configure", "--prefix=%s" % prefix_arg], err='build of grpc failed', dir=srcdir_arg, env=extra_env )

            print("compiling google protobuf...")
            run_process( ["make"], err='building google protobuf failed', dir=srcdir_arg, env=extra_env )

            found=[ ]
            searchdir=join(srcdir_arg,"src",".libs")
            for f in listdir(searchdir):
                if f.startswith("libprotobuf") and islib(f):
                    file = join(searchdir,f)
                    found.append(file)

            if len(found) < 4:
                sys.exit("build of dynamic protobuf libraries failed")

            tgtdir = "%s/lib" % prefix_arg
            for f in found:
                fname = os.path.basename(f)
                if islink(f):
                    if not os.path.exists(join(tgtdir,fname)):
                        linkto = os.readlink(f)
                        os.symlink(linkto,join(tgtdir,fname))
                elif isfile(f):
                    copy2(f,tgtdir)
                    if sys.platform == 'darwin':
                        run_process( ["install_name_tool", "-id", "@rpath/%s" % fname, join(tgtdir,fname) ], err='could not update install_name for %s' % fname )


def tool_files(tool):
    src = ['binding/tools/%s/%s' % (tool,f) for f in listdir('binding/tools/%s' % tool) if f.endswith(".cc")]
    src += ['binding/generated/tools/%s/%s' % (tool,f) for f in listdir('binding/generated/tools/%s' % tool) if f.endswith(".cc")]
    src += ['binding/generated/tools/%s/%s' % (tool,f) for f in listdir('binding/generated/tools/%s' % tool) if f.endswith(".i")]

    inc = [ ]
    incs = ['binding/generated/tools/%s/%s' % (tool,f) for f in listdir('binding/generated/tools/%s' % tool) if f.endswith(".h")]
    if len(incs) > 0:
        inc.append('binding/generated/tools/%s' % tool)

    incs = ['binding/tools/%s/%s' % (tool,f) for f in listdir('binding/tools/%s' % tool) if f.endswith(".h")]
    if len(incs) > 0:
        inc.append('binding/tools/%s' % tool)
    return (inc,src)


platform_cflags = { 'darwin': [ ],
                    'linux2': [ '-fcx-fortran-rules' ],
                    'linux': [ '-fcx-fortran-rules' ],
#####
#####  these cause a segmentation violation in test_setjy
#####
#                    'linux2': [ '-fopenmp', '-fcx-fortran-rules' ],
#                    'linux': [ '-fopenmp', '-fcx-fortran-rules' ],
};

props = load_properties('build.properties')

# Flags for MPI compilation. Used only in code/ for now.
casa_have_mpi = '@CASA_HAVE_MPI@'
if casa_have_mpi:
    mpi_cxx_flags = ['-DHAVE_MPI']
else:
    mpi_cxx_flags = []

module_cflags = { 'casacore/': ['-DCFITSIO_VERSION_MAJOR=3', '-DCFITSIO_VERSION_MINOR=370', \
                                 '-DHAVE_FFTW3', '-DHAVE_FFTW3_THREADS', '-DHAVE_READLINE', \
                                 '-DUSE_THREADS', '-DUseCasacoreNamespace', '-DWCSLIB_VERSION_MAJOR=5', \
                                 '-DWCSLIB_VERSION_MINOR=15', '-fsigned-char', '-DWITHOUT_BOOST',
                                 '-DCASATOOLS', '-Dcasacore=casa6core', '-fPIC' ] + platform_cflags[sys.platform],
                       '/code/':     ['-DAIPS_64B', '-DAIPS_AUTO_STL', '-DAIPS_DEBUG', \
                                      '-DAIPS_HAS_QWT', '-DAIPS_LINUX', '-DAIPS_LITTLE_ENDIAN', \
                                      '-DAIPS_STDLIB', '-DCASACORE_NEEDS_RETHROW', '-DCASA_USECASAPATH', \
                                      '-DQWT6', '-DUseCasacoreNamespace', \
                                      '-D_FILE_OFFSET_BITS=64', '-D_LARGEFILE_SOURCE', '-DNO_CRASH_REPORTER', \
                                      '-fno-omit-frame-pointer', '-DWITHOUT_ACS', '-DWITHOUT_BOOST', \
                                      '-DUSE_THREADS', '-DCASATOOLS', '-Dcasacore=casa6core', '-fPIC' ] \
                                      + mpi_cxx_flags + platform_cflags[sys.platform],
                       'binding/':     ['-DAIPS_64B', '-DAIPS_AUTO_STL', '-DAIPS_DEBUG', '-DAIPS_HAS_QWT', \
                                        '-DAIPS_LINUX', '-DAIPS_LITTLE_ENDIAN', '-DAIPS_STDLIB', \
                                        '-DCASACORE_NEEDS_RETHROW', '-DCASA_USECASAPATH', '-DQWT6', \
                                        '-DUseCasacoreNamespace', '-D_FILE_OFFSET_BITS=64', '-D_LARGEFILE_SOURCE', \
                                        '-DNO_CRASH_REPORTER', '-fno-omit-frame-pointer', '-DWITHOUT_ACS', '-DWITHOUT_BOOST', \
                                        '-DUSE_THREADS', '-DCASATOOLS', '-Dcasacore=casa6core', '-fPIC' ] \
                                        + platform_cflags[sys.platform] }

def get_ccache():
    return [ props['build.compiler.ccache'] ] if 'build.compiler.ccache' in props and len(props['build.compiler.ccache']) > 0 else [ ]

def get_cflags():
    cflags = map(
        lambda pair: pair[1],
        filter(lambda pair: pair[0].startswith('build.flags.compile') and "boost" not in pair[0],props.items())
    )
    cflags = [item for sublist in cflags for item in sublist]         ### python has not yet hit upon a flatten function...
    if 'build.python.numpy_dir' in props and len(props['build.python.numpy_dir']) > 0:
        cflags.insert(0,'-I' + props['build.python.numpy_dir'])       ### OS could have different version of python in
                                                                      ###     /usr/include (e.g. rhel6)
    return cflags

def debug_build():
    return _debug_build_

def relwithdebinfo_build():
    return _rel_with_deb_info_

def get_optimization_flags():
    if debug_build( ):
        return ['-g']
    elif relwithdebinfo_build():
        return ['-g', '-O2']
    else:    
        return ['-O2']

def get_new_cxx_compiler_flags():
    return get_optimization_flags() + ['-std=c++11']

def get_new_cxx_compiler_includes():
    return [
        '-Ibuild/%s/include' % distutils_dir_name('grpc-install'),
        '-Ibinding/include', '-Ibinding/generated/include', '-Ilibcasatools/generated/include',
        '-Icasa-source/code', '-Icasa-source', '-Icasacore', '-Iinclude',
        '-Isakura-source/src'
    ]

def get_new_c_compiler_flags():
    return get_optimization_flags()

def get_use_grpc():
   return ( [ '-DUSE_GRPC' ] if props['option.grpc'] != "0" else [ ] )


def get_fortran_compiler_flags(ext):
    arch = platform.architecture()[0].lower()
    if (ext == ".f90"):
        cc_args = ["-O3", "-fPIC", "-c", "-ffree-form", "-ffree-line-length-none"]
        if relwithdebinfo_build():
            cc_args.insert(0, "-g")
    if (ext == ".f"):
        cc_args = ["-O3", "-fPIC", "-c", "-fno-automatic", "-ffixed-line-length-none"]
        if relwithdebinfo_build():
            cc_args.insert(0, "-g")
   
    
    if real_gnu and len(props['build.flags.compile.openmp']) > 0:
        ### we'll assume our fortran compiler is gfortran and set the openmp
        ### flags for gfortran if our main C++ compiler is really GNU and the
        ### openmp flags are set...
        cc_args = list(filter( lambda x: x != "-fno-automatic", cc_args )) + ['-fopenmp']
    # Force architecture of shared library.
    if arch == "32bit":
        cc_args.append("-m32")
    elif arch == "64bit":
        cc_args.append("-m64")
    else:
        print(
            "\nPlatform has architecture '%s' which is unknown to "
            "the setup script. Proceed with caution\n" % arch
        )
    return cc_args

def customize_compiler(self):
    """inject customization into distutils.

    Getting distutils to use a specfic compiler with a fully-quaified
    path and specfic flags is difficult. By default, it seems to just
    use 'gcc', i.e. whichever compiler happens to be in the user's
    path. I want to select a specific compiler using autoconf.

    I found this reference useful:
    https://github.com/rmcgibbo/npcuda-example/blob/master/cython/setup.py
    """

    self.compiler_cxx = [ props['build.compiler.cxx'] ]
    print('* Note: build.compiler.cxx: {}'.format('build.compiler.cxx'))

    # make it swallow fortran files....
    self.src_extensions.extend( [".f",".f90"] )

    # save references to the default compiler_so and _comple methods
    default_compiler_so = self.compiler_so
    default_linker_so = self.linker_so
    supercc = self._compile
    superld = self.link
    ccache = get_ccache()
    cflags = get_cflags()                                                                 ###     /usr/include (e.g. rhel6)
    new_compiler_cxx = (
        ccache + [props['build.compiler.cxx']] + get_new_cxx_compiler_flags()
        + get_new_cxx_compiler_includes() + cflags + default_compiler_so[1:]
    )
    new_compiler_cc = ccache + [props['build.compiler.cc']] + get_optimization_flags() + ['-Ibinding/include','-Ibinding/generated/include','-Ilibcasatools/generated/include', '-Icasa-source/code','-Icasacore', '-Iinclude', 'sakura-source/src'] + cflags + default_compiler_so[1:]
    new_compiler_fortran = [props['build.compiler.fortran']]

    if debug_build( ):
        new_compiler_cxx = list(filter(lambda flag: not flag.startswith('-O'),new_compiler_cxx))
        new_compiler_ccc = list(filter(lambda flag: not flag.startswith('-O'),new_compiler_cc))
    elif relwithdebinfo_build( ):
        pass
    else:
        new_compiler_cxx = list(filter(lambda flag: not flag.startswith('-g'),new_compiler_cxx))
        new_compiler_ccc = list(filter(lambda flag: not flag.startswith('-g'),new_compiler_cc))

    local_path_file = ".lib-path.%d" % sys.hexversion
    local_mangle_file = ".lib-mangle.%d" % sys.hexversion

    if os.path.isfile(local_path_file):
        with open(local_path_file,'rb') as f:
            local_library_path = pickle.load(f)
    else:
        local_library_path = [ ]

    if os.path.isfile(local_mangle_file):
        with open(local_mangle_file,'rb') as f:
            library_mangle = pickle.load(f)
    else:
        library_mangle = { }

    def _link(target_desc, objects, output_filename, output_dir=None,
              libraries=None, library_dirs=None, runtime_library_dirs=None,
              export_symbols=None, debug=0, extra_preargs=None,
              extra_postargs=None, build_temp=None, target_lang=None):
        fn = os.path.basename(output_filename)
        if fn.startswith('lib') and fn.endswith(".so"):
            print("linking shared library...")
            self.linker_so = list(map(lambda f: "-dynamiclib" if f == "-bundle" else f,self.linker_so))
            if sys.platform == 'darwin':
                if output_filename.endswith(".so"):
                    output_filename = output_filename[:-3] + ".dylib"
                subname = os.path.basename(output_filename)
                extra_postargs=list(map( lambda arg: arg % subname if '%s' in arg else arg, extra_postargs ))
            dir = os.path.dirname(output_filename)
            target_desc=CCompiler.SHARED_LIBRARY
            if dir not in local_library_path:
                local_library_path.insert(0,dir)
                with open(local_path_file,'wb') as f:
                    pickle.dump(local_library_path,f)

            bfn = (fn[3:])[:-3]
            library_mangle[bfn.split('.')[0]] = bfn
            with open(local_mangle_file,'wb') as f:
                pickle.dump(library_mangle,f)


        ## allowing pthread library path (e.g. /opt/local/lib for macos) to be first results
        ## in any macports (or other) protobuf library being used in preference to the one
        ## we built...
        self.linker_so = list(takewhile(lambda x: not x.startswith('-L'),self.linker_so)) + \
            ['-L' + get_casac_dir() + os.sep + 'lib'] + \
            list(dropwhile(lambda x: not x.startswith('-L'),self.linker_so))

        superld(target_desc, objects, output_filename, output_dir,
                [library_mangle[l] if l in library_mangle else l for l in libraries],
                library_dirs+local_library_path, runtime_library_dirs, export_symbols,
                debug, extra_preargs, extra_postargs, build_temp, target_lang)

        self.linker_so = default_linker_so

    # now redefine the _compile method. This gets executed for each
    # object but distutils doesn't have the ability to change compilers
    # based on source extension: we add it.
    def _compile(obj, src, ext, cc_args, postargs, pp_opts):
        if ext == ".f" or ext == ".f90" :
            print("fortran compile...")
            if sys.platform == 'darwin' or sys.platform.startswith('linux'):
                compiler_so = new_compiler_fortran
                """
                if (ext == ".f90"):
                    cc_args = ["-O3", "-fPIC", "-c", "-ffree-form", "-ffree-line-length-none"]
                if (ext == ".f"):
                    cc_args = ["-O3", "-fPIC", "-c", "-fno-automatic", "-ffixed-line-length-none"]
                if real_gnu and len(props['build.flags.compile.openmp']) > 0:
                    ### we'll assume our fortran compiler is gfortran and set the openmp
                    ### flags for gfortran if our main C++ compiler is really GNU and the
                    ### openmp flags are set...
                    cc_args = cc_args + ['-fopenmp']
                # Force architecture of shared library.
                if arch == "32bit":
                    cc_args.append("-m32")
                elif arch == "64bit":
                    cc_args.append("-m64")
                else:
                    print("\nPlatform has architecture '%s' which is unknown to "
                          "the setup script. Proceed with caution\n" % arch)
                """
                cc_args = get_fortran_compiler_flags(ext)
            try:
                self.spawn(compiler_so + cc_args + [src, '-o', obj] + postargs)
            except DistutilsExecError as msg:
                raise CompileError(msg)
        else:
            if ext == ".c" :
                print("c compile...")
                new_compiler = new_compiler_cc
            else:
                print("c++ compile...")
                new_compiler = new_compiler_cxx
            ## get the cflags for the module being built; key is a subdir, value are flags
            m_cflags = map(lambda x: x[1] if x[0] in src else [], module_cflags.items())
            m_cflags = [item for sublist in m_cflags for item in sublist] ### python has not yet hit upon a flatten function...
            #self.set_executable('compiler_so', clean_args(new_compiler + m_cflags + ( [ '-DUSE_GRPC' ] if props['option.grpc'] != "0" else [ ] )))
            self.set_executable('compiler_so', clean_args(new_compiler + m_cflags + get_use_grpc()))
            supercc(obj, src, ext, clean_args(cc_args), clean_args(postargs), clean_args(pp_opts))

        # reset the default compiler_so (may not be necessary)
        self.compiler_so = default_compiler_so

    # inject our redefined _compile method into the class
    self._compile = _compile
    self.link = _link


def customize_swig(self):
    swig_exe = props['build.compiler.swig'] if len(props['build.compiler.swig']) > 0 else "swig"
    self.swig = swig_exe


doing_wheel_build = False
wheel_build = None
try:
    from wheel.bdist_wheel import bdist_wheel

    class casa_binary_wheel(bdist_wheel):
        user_options = bdist_wheel.user_options + [
            # The format is (long option, short option, description).
            ('debug', None, 'build a debugging version'),
            ('version=', None, 'Silence distutils when passing version for bdist_wheel from the command line'),
        ]

        def initialize_options(self):
            self.version = None
            bdist_wheel.initialize_options(self)
            global _debug_build_
            if _debug_build_:
                self.debug = 1
            else:
                self.debug = 0

        def run(self):
            global doing_wheel_build
            doing_wheel_build = True
            bdist_wheel.run(self)
            doing_wheel_build = False

    wheel_build = casa_binary_wheel

except ImportError:
    pass  # custom command not needed if wheel is not installed

def do_cerberus():
    moduledir = get_module_dir()
    cerberusdir = os.path.join(moduledir, '__cerberus__')
    if os.path.exists(cerberusdir):
        remove_tree(cerberusdir)
    copy_tree("cerberus/cerberus",cerberusdir)
    for root, dirs, files in os.walk(cerberusdir):
        for file in files:
            if file.endswith('.py'):
                fpath = os.path.join(root, file)
                with io.open(fpath,'r',encoding='utf8',newline='\n') as fd:
                    s = fd.read()
                s = s.replace("from cerberus", "from casatools.__cerberus__")
                with io.open(fpath,'w',encoding='utf8',newline='\n') as fd:
                    fd.write(s)

def generate_casac_init_py():
    ### this generates the __init__.py for the __casac__ submodule...
    imports = "\n".join([ "from %s.__casac__.%s import %s" % (module_name,t,t) for t in TOOLS ])
    alllist = ",\n            ".join([ "'%s'" % t for t in TOOLS ])
    with open(os.path.join(casacdir,'__init__.py'),"w") as fd:
        fd.write("from __future__ import absolute_import\n")
        fd.write("__name__ = '__casac__'\n")
        fd.write("__all__ = [ %s ]\n\n" % alllist)
        fd.write("%s\n" % imports)

# run the customize_compiler
class casa_build_ext(build_ext):
    user_options = build_ext.user_options + [
        # The format is (long option, short option, description).
        ('debug', None, 'build a debugging version'),
        ('version=', None, 'Silence distutils when passing version for bdist_wheel from the command line'),
    ]

    def initialize_options(self):
        self.version = None
        build_ext.initialize_options(self)
        global _debug_build_
        if _debug_build_:
            self.debug = 1
        else:
            self.debug = 0

    def build_extensions(self):
        customize_compiler(self.compiler)
        customize_swig(self)
        build_ext.build_extensions(self)

    def run(self):

        global a_priori_directory_exclusions
        global a_priori_exclusions
        do_wheel_closure = doing_wheel_build
        moduledir = os.path.join('build', distutils_dir_name('lib'), module_name)
        # cerberusdir = os.path.join(moduledir, '__cerberus__')
        casacdir = os.path.join(moduledir, '__casac__')

        mkpath(moduledir)
        copy_tree("src/python",moduledir)
        copy2('build.properties',moduledir)
        generate_config(moduledir,props)

        print("copying xml-casa...")
        install_xml_casa( )


        build_ext.run(self)

        """
        if os.path.exists(cerberusdir):
            remove_tree(cerberusdir)
        copy_tree("cerberus/cerberus",cerberusdir)
        for root, dirs, files in os.walk(cerberusdir):
            for file in files:
                if file.endswith('.py'):
                    fpath = os.path.join(root, file)
                    with io.open(fpath,'r',encoding='utf8',newline='\n') as fd:
                        s = fd.read()
                    s = s.replace("from cerberus", "from casatools.__cerberus__")
                    with io.open(fpath,'w',encoding='utf8',newline='\n') as fd:
                        fd.write(s)
        """
        do_cerberus()
        """
        ###
        ### this generates the __init__.py for the __casac__ submodule...
        ###
        imports = "\n".join([ "from %s.__casac__.%s import %s" % (module_name,t,t) for t in TOOLS ])
        alllist = ",\n            ".join([ "'%s'" % t for t in TOOLS ])
        with open(os.path.join(casacdir,'__init__.py'),"w") as fd:
            fd.write("from __future__ import absolute_import\n")
            fd.write("__name__ = '__casac__'\n")
            fd.write("__all__ = [ %s ]\n\n" % alllist)
            fd.write("%s\n" % imports)
        """
        generate_casac_init_py()

        if do_wheel_closure:
            module_path = os.path.join('build', distutils_dir_name('lib'), module_name)

            if isexe("scripts/mod-closure") and not os.path.isfile(".created.closure"):
                print("generating module closure...")
                if Proc([ "scripts/mod-closure", module_path ]) != 0:
                    sys.exit("\tclosure generation failed...")
                open(".created.closure",'a').close( )
                if isexe("scripts/find-glibc-private"):
                    if Proc(["scripts/find-glibc-private", "--delete", module_path]) != 0:
                        sys.exit("\tGLIBC_PRIVATE cleanup failed...")


        # Fixing rpaths is needed for gcc wheel builds
        if sys.platform == 'darwin' and doing_wheel_build:
            print("Fixing rpaths")
            result = subprocess.run(['perl', 'scripts/fixrpath.pl'], stdout=subprocess.PIPE)
            print(result.stdout.decode('utf-8'))
        
        if relwithdebinfo_build():
           print("Extracting debug symbols")
           if not os.path.exists('./debugsymbols'):
                os.makedirs('./debugsymbols')
           result = subprocess.run(['perl', 'scripts/extract_symbols.pl', 'ws=./debugsymbols', 'binaries=./build', 'version='+casatools_version ], stdout=subprocess.PIPE)
           print(result.stdout.decode('utf-8'))
        


class casa_test(Command):
    user_options = [
      # The format is (long option, short option, description).
      ('output-regression', None, 'run the output (i.e. generated files) regression comparison'),
    ]

    def initialize_options(self):
        self.__test_dir = "build/%s" % distutils_dir_name('testing')
        self.__lib_dir = os.path.abspath("build/%s" % distutils_dir_name('lib'))
        self.__env = os.environ.copy( )
        if 'PYTHONPATH' in self.__env:
            self.__env['PYTHONPATH'] = ("%s:%s" % (self.__env['PYTHONPATH'],self.__lib_dir))
        else:
            self.__env['PYTHONPATH'] = self.__lib_dir
        self.__regression_dir = "build/%s" % distutils_dir_name('regression')
        #self.__regression_ref_dir = "tests/output-regression/reference-%d.%d" % (sys.version_info[0],sys.version_info[1])
        self.__regression_ref_dir = "tests/output-regression/reference"
        self.__regression_sample_gen = "scripts/output-snapshot"
        self.__regression_sample_dir = "%s/%s" % (self.__regression_dir,"output")
        self.output_regression = 0

    def finalize_options(self):
        pass

    def __dump_output(self, working_dir, bname, out, err):
        stdout_path = "%s/%s-stdout.txt" % (working_dir,bname)
        stdout_fd = open(stdout_path, 'w')
        stdout_fd.write(out)
        stdout_fd.close( )
        stderr_path = "%s/%s-stderr.txt" % (working_dir,bname)
        stderr_fd = open(stderr_path, 'w')
        stderr_fd.write(err)
        stderr_fd.close( )
        return (stdout_path,stderr_path)

    def __run_test(self,tabwidth,test_path,working_dir):
        label = '.'.join(os.path.basename(test_path).split('.')[:-1])
        sys.stdout.write(label + '.' * (tabwidth - len(label)))
        sys.stdout.flush( )
        proc = Popen( [sys.executable,test_path], cwd=working_dir, env=self.__env,
                      stdout=subprocess.PIPE, stderr=subprocess.PIPE )
        (output, error) = pipe_decode(proc.communicate( ))
        exit_code = proc.wait( )
        (stdout_path,stderr_path) = self.__dump_output(working_dir,"log",output,error)
        print(" ok" if exit_code == 0 else " fail")
        return (exit_code, label, stdout_path, stderr_path)

    def __generate_sample(self):
        if os.path.exists(self.__regression_dir):
            remove_tree(self.__regression_dir)
        mkpath(self.__regression_sample_dir)
        proc = Popen( [self.__regression_sample_gen,"out=%s" % self.__regression_sample_dir],
                      env=self.__env, stdout=subprocess.PIPE, stderr=subprocess.PIPE )
        (output, error) = pipe_decode(proc.communicate( ))
        exit_code = proc.wait( )
        self.__dump_output(self.__regression_dir,"sample-generation",output,error)
        return exit_code

    def __compare_reg(self, tabwidth, label, refpath, samplepath):
        sys.stdout.write(label + '.' * (tabwidth - len(label)))
        sys.stdout.flush( )
        proc = Popen( ["/usr/bin/diff",refpath,samplepath], env=self.__env,
                      stdout=subprocess.PIPE, stderr=subprocess.PIPE )
        (output, error) = pipe_decode(proc.communicate( ))
        exit_code = proc.wait( )
        print(" ok" if exit_code == 0 else " fail")
        (op,ep) = self.__dump_output(os.path.dirname(samplepath),label,output,error)
        return (exit_code, label, op, ep)

    def __collect_tests(self, testdir):
        tests = [ ]
        for dir, subdirs, files in os.walk(testdir):
            for f in files:
                if f.endswith(".py") and f.startswith("test_"):
                    workingdir = "%s/%s" % (self.__test_dir,f[:-3])
                    mkpath(workingdir)
                    tests.append((os.path.abspath("%s/%s" % (dir,f)),workingdir))
        return tests

    def __collect_regression_files(self, regdir):
        regression = { }
        for dir, subdirs, files in os.walk(regdir):
            for f in files:
                if f != "log.txt":
                    regression[f] = "%s/%s" % (dir,f)
        return regression

    def __collect_regression(self):
        regression_ref = { }
        regression_sample = { }
        if os.path.isdir(self.__regression_ref_dir):
            if isexe(self.__regression_sample_gen):
                if self.__generate_sample( ) == 0:
                    regression_ref = self.__collect_regression_files(self.__regression_ref_dir)
                    regression_sample = self.__collect_regression_files(self.__regression_sample_dir)
                else:
                    print("warning, generation of regression sample failed; skipping regression test")
            else:
                print( "warning, regression sample generator (%s) does not exist; skipping regression test" %
                       self.__regression_sample_gen)
        else:
            print("warning, regression reference (%s) does not exist; skipping regression test" % self.__regression_ref_dir)
        return (regression_ref, regression_sample)

    def run(self):
        if os.path.exists(self.__test_dir):
            remove_tree(self.__test_dir)
        mkpath(self.__test_dir)
        tests = self.__collect_tests("tests/tools")

        (regression_ref, regression_sample) = self.__collect_regression( )

        testwidth = 0 if len(tests) == 0 else max(map(lambda x: len(os.path.basename(x[0]))+3,tests))
        regressionwidth = 0 if len(regression_ref) == 0 else max(map(lambda x: len(x)+3,regression_ref.keys( )))
        tabwidth = max(testwidth,regressionwidth,45)

        start_time = time.time()
        testresults = list(map(lambda params: self.__run_test(tabwidth,*params),tests))

        len_message = "regression file count"
        print( len_message + '.' * (tabwidth - len(len_message)) +
               (" ok" if len(regression_ref) == len(regression_sample) else " fail") )

        regressionresults = []
        if self.output_regression:
            regression_keys = filter(lambda k: k in regression_sample, regression_ref.keys( ))
            regressionresults = list(map(lambda k: self.__compare_reg(tabwidth,k,regression_ref[k],regression_sample[k]), regression_keys))

        end_time = time.time()

        results = testresults + regressionresults
        print('-' * (tabwidth + 8))
        passed = list(filter(lambda v: v[0] == 0,results))
        failed = list(filter(lambda v: v[0] != 0,results))
        print("ran %s tests in %.02f minutes, %d passed, %d failed" % (len(results),(end_time-start_time) / 60.0,len(passed),len(failed)))
        print("OK" if len(failed) == 0 else "FAIL")
        sys.exit(0 if len(failed) == 0 else 1)


class casa_binary_dist(Distribution):
    def finalize_options(self):
        self.plat_name = get_platform( )
        Distribution.finalize_options(self)

    def initialize_options (self):
        self.plat_name = get_platform( )
    def run(self):
        Distribution.run(self)
    def is_pure(self):
        return False


def get_casac_dir():
    return os.path.join(get_module_dir(), '__casac__')

def get_module_dir():
    return os.path.join('build', distutils_dir_name('lib'), module_name)

# includes and libs for linking from build.properties
def get_link_props():
    prop_linking = list(
        filter(
            lambda x:
                len(x) > 0, list(
                    chain.from_iterable(
                        map(
                            lambda pair:
                                pair[1], filter(
                                    lambda pair: pair[0].startswith('build.flags.link'),props.items()
                                )
                        )
                    )
                )
        )
    )

    ldflags = list(filter(lambda x:  not x.startswith('-l'),prop_linking))
    prop_libs = list(map(lambda x: x[2:],list(filter(lambda x: x.startswith('-l'),prop_linking))))
    return (ldflags, prop_libs)

def get_grpc_libs():
    return [ 'grpc++','grpc','gpr','protobuf' ] if props['option.grpc'] != "0" else [ ]

# third party libs for linking
def get_tp_libs():
    if casa_have_mpi:
        mpi_libs = ['open-pal', 'open-rte', 'mpi', 'mpi_cxx']
    else:
        mpi_libs = []

    return [
            'sqlite3','xslt','xml2','xerces-c','fftw3f_threads','fftw3f', 'fftw3_threads',
            'fftw3','lapack','wcs','cfitsio','rpfits','blas'
        ] + get_grpc_libs() + ['readline', 'gfortran', 'dl'] + mpi_libs

def get_gfortran_lib_path( ):
    proc = Popen([ props['build.compiler.fortran'], "-print-search-dirs"], stdout=PIPE, stderr=PIPE )
    out,err = pipe_decode(proc.communicate( ))
    exit_code = proc.wait( )
    if exit_code != 0:
        sys.exit('failed to find libgfortran')

    for line in out.split('\n'):
        if line.startswith('libraries: ='):
            for path in line[12:].split(':'):
                if os.path.exists('%s/libgfortran.%s' % (path,lib_ext)):
                    return os.path.abspath(path)

    print("failed to locate gfortran using default path...")
    return third_party_lib_path + '/lib/gcc5'

# get architecture specific data used for linking
def get_arch_link():
    if sys.platform == 'darwin':
        archflags = ['-L' + get_gfortran_lib_path( )]
        archlibs = [ ]
    else:
        archflags = [ ]
        archlibs = ['gomp']
    return (archflags, archlibs)

def get_casatools_rpath(escape_for_make=False):
    if sys.platform == 'darwin':
        ### need to get '/opt/local/lib/gcc5' from gfortran directly
        return [ '-install_name', '@rpath/%s', '-Wl,-rpath,@loader_path' ]
    else:
        myorigin = '\$$ORIGIN/lib' if escape_for_make else '$ORIGIN/lib'
        return [ '-Wl,-rpath,' + ":".join([myorigin] + list(map(lambda s: s[2:],filter(lambda s: s.startswith('-L'), gldflags)))) ]

(arch_flags, arch_libs) = get_arch_link()

# declare some .PHONY targets
cpp_target = "cpp_compile"
yacc_target = "yacc_compile"
lex_target = "lex_compile"
c_target = "c_compile"
# test_target = "test_compile"
fortran_target = "f_compile"
soabi = sysconfig.get_config_var('SOABI')
if soabi is None:
    ## Python 2.7
    soabi = "python-27-x86_64"
lib_ext = "dylib" if sys.platform == 'darwin' else 'so'
casac_dir = get_casac_dir()
output_lib = os.sep.join([casac_dir, "lib", "lib{libname}." + soabi + "." + lib_ext])
libcasatools = output_lib.format(libname='casatools')
gen_tool_dep_target = 'generate_tool_dependencies'
swig_target = "swig_compile"
statics_wrap_target = "statics_wrap_cc_compile"
tool_libs_target = "tool_libs_link"
straight_copies_target = "straight_file_copies"
all_target = "all"
build_distutils_temp = os.path.join('build',distutils_dir_name('temp'))
depdir = '.d'
sep = ' '
cpp = sep.join(get_ccache() + [props['build.compiler.cxx']])
cc = sep.join(get_ccache() + [props['build.compiler.cc']])
f77 = props['build.compiler.fortran']
casatools_obj_list = []
sys_cflags = sep.join(
    list(
        filter(lambda flag: not flag.startswith('-O'),sysconfig.get_config_var('CFLAGS').split())
    )
)

python_inc = props['build.python.include']
sepl = " -l"
(gldflags, gprop_libs) = get_link_props()
# gldflags = g1
# gprop_libs = g2
link_libs = list(dict.fromkeys((gprop_libs + get_tp_libs() + arch_libs)))
# casatools link
linker = props['build.compiler.cxx']
ldflags1 = sep.join(props['build.flags.compile.pthread'] + arch_flags)
# FIXME hardcoded because I don't know where it comes from
ldflags1 += ' -shared -L/opt/rh/rh-python36/root/usr/lib64 -Wl,-z,relro -Wl,-rpath,'
ldflags1 += '/opt/rh/rh-python36/root/usr/lib64 -Wl,--enable-new-dtags'
grpath = get_casatools_rpath(True)
ldflags3 = sep.join(gldflags + grpath)
# ldflags3 += '-Wl,-rpath,\$$ORIGIN/lib:/usr/lib64'

def write_makefile_begin(targets, mode="genmake"):
    clean_target = "clean"
    with open("makefile", "w") as mk:
        mk.write(
            "# THIS MAKEFILE IS AUTO GENERATED BY setup.py "
            + mode + ". EDIT AT YOUR OWN PERIL!\n"
        )
        mk.write("\nCXX := " + cpp)
        mk.write("\nCC := " + cc)
        mk.write("\nF77 := " + f77)
        mk.write("\nOPTIM_FLAGS := -O2 -Wp,-D_FORTIFY_SOURCE=2")

        #mk.write("\nOPTIM_FLAGS := -O2 \n")
        mk.write("\nDEPDIR := " + depdir + "\n")
        mk.write("# override optimization for debug builds")
        mk.write("\ndebug: OPTIM_FLAGS := -g \n")
        mk.write("\n.PHONY: " + all_target + "\n")
        mk.write(all_target + ": " + sep.join(targets) + "\n")
        mk.write('\ndebug: ' + all_target)
        mk.write(
            sep.join([
                "\n", clean_target, ": "
                "\n\t @rm -rf " + build_distutils_temp + " $(DEPDIR)",
                "\n.PHONY: ", clean_target, "\n"
            ])
        )

def filter_optim_debug(cmd):
    # take out explicit optimization/debugging flags
    cmd = cmd.replace('-g ', '')
    cmd = re.sub('-Wp,-D_FORTIFY_SOURCE=\d+', '', cmd)
    return re.sub('-O\d+','', cmd)

def write_make_cpp(additional_subdir_filters=[], use_sakura=True, use_atm=True):
    # c++ casacore and casacode + others but not gcwrap
    CODE_SRC = source_files(
        "casa-source/code", file_suffix_filter=".cc",
        subdir_filter=[
            'tests', 'test', 'apps', 'display', 'plotms', 'guitools', 'display3d',
            'demo', 'casaqt', 'convert', 'Filling', 'ImagerObjects2'
        ] + additional_subdir_filters,
        file_filter=['MeasurementComponents/rGridFT.cc'],
        path_filter=[
            'MeasurementComponents/WOnlyConvFunc.cc',
            'TransformMachines2/EVLAConvFunc.cc',
            'TransformMachines2/AWConvFuncEPJones.cc'
        ]
    )
    CORE_SRC = source_files("casacore", file_suffix_filter=".cc")
    #, subdir_filter=additional_subdir_filters)
    SAKURA_SRC = sakura_files() if use_sakura else []
    CODE_ATM = source_files("casa-source/code/atmosphere/ATM",file_suffix_filter=".cpp") if use_atm else []
    # the gprc registrar files may not be present when this code gets run
    duse_grpc = get_use_grpc()
    GRPC_REGISTRAR = []
    if duse_grpc:
        grpc_registrar_dir = 'build' + os.sep + distutils_dir_name("binding") + os.sep + "grpc"
        GRPC_REGISTRAR = source_files(grpc_registrar_dir, file_suffix_filter=".cc")
    # the binding/source files need to be put into the casatools library, so compile
    # them here
    SOURCE_BINDING = source_files("binding/source", file_suffix_filter=".cc")
    obj_name = os.path.join(build_distutils_temp, "{base}.o")
    g_dep_name = os.path.join("$(DEPDIR)", build_distutils_temp, "{base}.d")
    g_dep_targ = g_dep_name + ": ;\nPRECIOUS: " + g_dep_name
    # use makefile as a dependency
    cpp_obj = (
        obj_name + ': {src} ' + g_dep_name + ' makefile'\
            + '\n\t$(CXX) $(OPTIM_FLAGS) {flags} {includes} {cflags} ' \
            + '{dflags} -c $< -o $@' \
            + '\n\t$(POSTCOMPILE)'
    )
    src = [
        CODE_SRC, CORE_SRC, SAKURA_SRC, CODE_ATM, GRPC_REGISTRAR, SOURCE_BINDING
    ]
    cflags = [
        module_cflags['/code/'], module_cflags['casacore/'],
        platform_cflags[sys.platform], module_cflags['/code/'],
        platform_cflags[sys.platform], module_cflags['binding/']
    ]
    includes = sep.join(get_new_cxx_compiler_includes() + get_cflags())
    flags = sep.join(["$(DEPFLAGS)"] + get_new_cxx_compiler_flags())
    flags = flags + " -fPIC"
    # add_cflags = sysconfig.get_config_var('CFLAGS')
    # filter out the optimization flags which Darrell has done for C and C++ compiles for setup.py build
    global sys_cflags
    sys_cflags = sep.join(
        list(
            filter(
                lambda flag: not flag.startswith('-O'),sysconfig.get_config_var('CFLAGS').split()
            )
        )
    )
    grpc_dirs = ["-I" + get_grpc_srcdir() + " -I" + get_grpc_incdir()] if duse_grpc else []
    mkdirs_cc_target = "mk_cc_obj_dirs"
    targdirs = set()
    cpp_list = []
    with open("makefile", "a") as mk:
        for (mysrc, myflags) in zip(src, cflags):
            dflags = sep.join(myflags + duse_grpc + grpc_dirs)
            myinc = includes
            if mysrc == SOURCE_BINDING:
                myinc += " -I" + python_inc
            for s in mysrc:
                b = os.path.splitext(s)[0]
                objfile = obj_name.format(base=b)
                cpp_list.append(objfile)
                targdirs.add(os.path.dirname(objfile))
                targ_entry = filter_optim_debug(
                    cpp_obj.format(
                        base=b,src=s, flags=flags, includes=myinc,
                        cflags=sys_cflags, dflags=dflags
                    )
                )
                # mk.write(
                #    "\n\n" + cpp_obj.format(
                #        base=b,src=s, flags=flags, includes=myinc,
                #        cflags=sys_cflags, dflags=dflags
                #    )
                #)
                mk.write('\n' + targ_entry)
                mk.write('\n' + g_dep_targ.format(base=b))
        mk.write("\n# make directories for C++ object files\n")
        mk.write(".PHONY: " + mkdirs_cc_target + "\n")
        mydirs = sep.join(list(targdirs) + ["$(DEPDIR)" + os.sep + s for s in targdirs])
        mk.write(mkdirs_cc_target + ":\n\t@mkdir -p " + mydirs + "\n")
        mk.write("\n# targets to compile C++ code to object files\n")
        mk.write(".PHONY: " + cpp_target + "\n")
        mk.write(cpp_target + ": " + mkdirs_cc_target + " " + sep.join(cpp_list) + "\n")
        global casatools_obj_list
        casatools_obj_list = cpp_list

def write_yacc(additional_casacore_filtered_dirs=[], additional_casacode_filtered_dirs=[]):
    # yacc
    CASACORE_YACC = source_files(
        "casacore", file_suffix_filter=".yy",
        subdir_filter=additional_casacore_filtered_dirs
    ) if additional_casacore_filtered_dirs else source_files(
        "casacore", file_suffix_filter=".yy"
    )
    CODE_YACC = source_files(
        "casa-source/code", file_suffix_filter=".yy",
        subdir_filter=[
            'tests','test', 'apps', 'display', 'plotms', 'guitools',
            'display3d', 'demo', 'casaqt', 'Filling'
        ] + additional_casacode_filtered_dirs
    )
    output_dir="libcasatools/generated/include"
    obj_name = os.path.join(output_dir,'{base}.ycc')
    yacc_obj_targ = (
        obj_name + ": {src}\n\t" + props["build.compiler.bison"] + " -y -p {base} -o $@ $<\n"
    )
    yacc_list = []
    with open("makefile", "a") as mk:
        for f in CASACORE_YACC + CODE_YACC:
            #for f in mysrc:
            name = os.path.basename(f)
            base = os.path.splitext(name)[0]
            objfile = obj_name.format(base=base)
            yacc_list.append(objfile)
            mk.write('\n\n' + yacc_obj_targ.format(src=f, base=base))
        mk.write("\n# targets to compile yacc code to object files\n")
        mk.write(".PHONY: " + yacc_target + "\n")
        mk.write(yacc_target + ": " + sep.join(yacc_list) + "\n")

def write_lex(additional_casacore_filtered_dirs=[], additional_casacode_filtered_dirs=[]):
    # lex
    CASACORE_LEX = source_files(
        "casacore", file_suffix_filter=".ll",
        subdir_filter=additional_casacore_filtered_dirs
    ) if additional_casacore_filtered_dirs else source_files(
        "casacore",file_suffix_filter=".ll"
    )
    CODE_LEX = source_files(
        "casa-source/code",file_suffix_filter=".ll",
        subdir_filter=[ 'tests','test','apps','display','plotms','guitools',
        'display3d','demo','casaqt','Filling' ] + additional_casacode_filtered_dirs
    )
    output_dir="libcasatools/generated/include"
    obj_name = os.path.join(output_dir,'{base}.lcc')
    lex_obj_targ = (
        obj_name + ": {src}\n\t" + props["build.compiler.flex"] + " -P{base} -o $@ $<\n"
    )
    lex_list = []
    with open("makefile", "a") as mk:
        for f in CASACORE_LEX + CODE_LEX:
            name = os.path.basename(f)
            base = os.path.splitext(name)[0]
            objfile = obj_name.format(base=base)
            lex_list.append(objfile)
            mk.write(lex_obj_targ.format(src=f, base=base))
        mk.write("\n# targets to compile lex code to object files\n")
        mk.write(".PHONY: " + lex_target + "\n")
        mk.write(lex_target + ": " + sep.join(lex_list) + "\n")

def write_fortran(do_code=True):
    # fortran files
    CORE_F77 = source_files(
        "casacore",file_suffix_filter=".f",
        file_filter=[
            'fgridft.f','grd2dwts.f','grd2d.f','ADDGRD.f','grdde2d.f',
            'atmroutines.f','fmosft.f', 'fwproj.f', 'phasol.f'
        ]
    )
    CODE_F77 = source_files(
        "casa-source/code/synthesis/fortran",file_suffix_filter=".f"
    ) if do_code else []
    obj_name = build_distutils_temp + os.sep + '{base}.o'
    mkdirs_f77_target = "mk_f77_obj_dirs"
    f_obj = (
        obj_name + ': {src} {dir} makefile' + \
        '\n\t{f77} {flags} $< -o $@'
    )
    f_list = []
    targdirs = set()
    with open("makefile", "a") as mk:
        for f in CORE_F77 + CODE_F77:
            (base, ext) = os.path.splitext(f)
            flags = sep.join(get_fortran_compiler_flags(ext))
            objfile = obj_name.format(base=base)
            dir = os.path.dirname(objfile)
            targdirs.add(dir)
            f_list.append(objfile)
            mk.write(
                "\n\n"
                + f_obj.format(base=base, src=f, f77=f77, flags=flags, dir=dir)
            )
        for x in targdirs:
            mk.write(
                '\n' + x + ': ;'
                + '\n\tif [ ! -d ' + x + ' ]; then mkdir -p ' + x + '; fi'
        )
        mk.write("\n# make directories for fortran object files\n")
        mk.write(".PHONY: " + mkdirs_f77_target + "\n")
        mydirs = sep.join(list(targdirs))
        mk.write(mkdirs_f77_target + ': ' + sep.join(targdirs))
        mk.write("\n# targets to compile fortran code to object files\n")
        mk.write(".PHONY: " + fortran_target + "\n")
        mk.write(fortran_target + ": " + sep.join(f_list) + "\n")
    # update casatools_obj_list
    global casatools_obj_list
    casatools_obj_list += f_list

def write_casacode_linker():
    # casatools link
    # linker = props['build.compiler.cxx']
    #(prop_ldflags, prop_libs) = get_link_props()
    # remove duplicates, preserving order
    global link_libs

    # ldflags1 = sep.join(props['build.flags.compile.pthread'] + arch_flags)
    # FIXME hardcoded because I don't know where it comes from
    # ldflags1 += ' -shared -L/opt/rh/rh-python36/root/usr/lib64 -Wl,-z,relro -Wl,-rpath,'
    # ldflags1 += '/opt/rh/rh-python36/root/usr/lib64 -Wl,--enable-new-dtags'
    modulelib = os.sep.join([moduledir, "__casac__", "lib"])
    ldflags2 = '-L/opt/rh/rh-python36/root/usr/lib64 -L' + modulelib
    # this needs to be added for the gcwrap tool libraries, but if added here, it breaks
    # the libcasatools link
    # -lcasatools.cpython-36m-x86_64-linux-gnu '
    global sepl
    ldflags2 += sepl + sepl.join(link_libs)

    # The ORIGIN bit may be needed for the gcwrap tool libs, as may be the __casac__ path
    # $$ escapes the literal $ from make, the \ escapes the literal $ from the shell
    # ldflags3 = sep.join(prop_ldflags + ['-Wl,-rpath,\$$ORIGIN/lib:/usr/lib64'])
    # rpath = get_casatools_rpath(True)
    # ldflags3 = sep.join(gldflags + rpath)
    # ldflags3 += '-Wl,-rpath,\$$ORIGIN/lib:/usr/lib64'
    ld_cmd = linker + ' ' + ldflags1 + ' $^ ' + ldflags2 + ' -o $@ ' + ldflags3
    with open("makefile", "a") as mk:
        mk.write('\n\n' + libcasatools + ': ' + sep.join(casatools_obj_list))
        mk.write('\n\t@mkdir -p ' + modulelib)
        mk.write('\n\t' + ld_cmd)

def write_dependency_tracking():
    # C++ and C dependency tracking to makefile
    with open("makefile", "a") as mk:
        mk.write("""
$(shell mkdir -p $(DEPDIR) >/dev/null)
# IMPORTANT: These dependency flags are for gcc. clang may use different flags for this purpose
# DEPFLAGS = -MT $@ -MMD -MP -MF $(DEPDIR)/$*.Td
DEPFLAGS = -MT $@ -MMD -MP -MF $(DEPDIR)/$*.Td

POSTCOMPILE = @mv -f $(DEPDIR)/$*.Td $(DEPDIR)/$*.d && touch $@
# the include of the dependencies must come after the first target
# so just put it at the end of the file
MY_DEPS := $(shell find $(DEPDIR) -name '*.d' -type f)
include $(MY_DEPS)
        """)

def do_testing():
    compile_casacore_tests()

def compile_casacore_tests():
    sep = " "
    includes = sep.join(get_new_cxx_compiler_includes())
    # compile tests
    CASACORE_CC = source_files(
        "casacore", subdir_filter=['python'], file_suffix_filter='cc',
        file_filter=[
            'tIAU2000.cc', 'tAdios2StMan.cc', 'tLargeFilebufIO.cc',
            'tHashMapIter.cc', 'tHashMap.cc', 'tHashMapIO.cc', 'tOrdMap.cc',
            'tOrdMap2.cc', 'tSimOrdMap.cc', 'tStack.cc', 'tList.cc',
            'tQueue.cc', 'tRegionManager.cc'
        ],
        do_apriori_exclusions=False
    )
    CASACORE_TESTS = list(filter(lambda x: '/test/' in x, CASACORE_CC))
    tmp = []
    for f in CASACORE_TESTS:
        if re.search("^[td].*cc$", os.path.basename(f)):
            tmp.append(f)
    CASACORE_TESTS = tmp
    # flags = "$(DEPFLAGS) " + sep.join(get_new_cxx_compiler_flags())
    flags = sep.join(get_new_cxx_compiler_flags())
    dflags = sep + sep.join(module_cflags['casacore/'])
    libdir = casac_dir + "/lib"
    libs = "-L" + libdir + " -lcasatools.cpython-36m-x86_64-linux-gnu "\
        + "-lprotobuf -lgrpc -lgrpc++ -lgpr"
    libs += " " + ldflags1
    # remove -shared from libs because it causes a segfault
    libs = libs.replace("-shared", "")
    libs += ' -l' + ' -l'.join(link_libs)
    rellibdir = libdir.replace('build', '../../../../..')
    wflags = "-Wl,-rpath," + rellibdir
    targdirs = set()
    dirmap = {}
    # test_exec_dirs_targ = "test_exe_dirs"
    exe_list = []
    make_tests_targ = "build_casacore_tests"
    make_test_dirs = "make_casacore_test_dirs"
    print("sys_cflags", sys_cflags)
    print("dflags", dflags)
    print("libs", libs)
    print("wflags", wflags)
    with open("makefile", "a") as mk:
        for f in CASACORE_TESTS:
            name = os.path.basename(f)
            base = os.path.splitext(f)[0]
            # it's just easier to keep track of if the strings are created in
            # the loop rather than outside and then using format inside
            exefile = build_distutils_temp + os.sep + base
            # exefile = exe_name.format(base=base)
            exe_list.append(exefile)
            targdir = os.path.dirname(exefile)
            targdirs.add(targdir)
            dirmap[targdir] = os.path.dirname(f)
            # dep_name = os.path.join("$(DEPDIR)", 'build',distutils_dir_name('temp'), '{base}.d')
            location_info(mk, getframeinfo(currentframe()))
            # excluding depname for now
            # mk.write("\n\n" + test_targ.format(src=f, base=base))
            mk.write("\n" + exefile + ": " + f + " makefile " + libcasatools)
            mk.write(
                "\n\t $(CXX) " + flags + " " + includes + " " + sys_cflags + " "
                + libs + " "
                # custom include to get header files in test directories
                + '-I./' + os.path.dirname(f) + " "
                + "-D_REENTRANT -I/usr/include/cfitsio -I/usr/include/eigen3 "
                + "-I/opt/casa/03/include -DWITHOUT_DBUS " \
                + "-I/usr/include/libxml2 -I/usr/include -I/usr/include/wcslib "
                + "-fopenmp -I/opt/rh/rh-python36/root/usr/include -Wall " \
                + "--param=ssp-buffer-size=4 -DAIPS_64B -DAIPS_AUTO_STL " \
                + "-DAIPS_DEBUG -DAIPS_HAS_QWT -DAIPS_LINUX " \
                + "-DAIPS_LITTLE_ENDIAN -DAIPS_STDLIB " \
                + "-DCASACORE_NEEDS_RETHROW -DCASA_USECASAPATH -DQWT6 " \
                + "-D_FILE_OFFSET_BITS=64 -D_LARGEFILE_SOURCE " \
                + "-DNO_CRASH_REPORTER -fno-omit-frame-pointer -DWITHOUT_ACS " \
                + "-DUSE_GRPC -Ibuild/binding.linux-x86_64-3.6/grpc " \
                + "-Ibuild/lib.linux-x86_64-3.6/casatools/__casac__/include "
                # -shared causes a segfault
                + "-lpython3.6m " + dflags + " "
                + "-o " + exefile + " " + wflags + " "
                + f + " "
            )
            # ommitting POSTCOMPILE for now
            #  + '\n\t$(POSTCOMPILE)')
            # mk.write(
            #     "\n\n" + test_targ.format(src=f, base=base)
            # )
            # mk.write("\n" + g_dep_targ.format(base=base))
            # mk.write("\n" + g_dep_targ.format(base=base))
        location_info(mk, getframeinfo(currentframe()))
        mk.write("\n# make directories for test executables\n")
        mk.write("\n.PHONY: " + make_test_dirs)
        r = re.compile(os.sep + 'test\.')
        substr = os.sep + 'temp.'
        mydirs = sep.join(
            list(targdirs) + ["$(DEPDIR)" + os.sep + r.sub(substr, s, 1)
            for s in targdirs]
        )
        mk.write("\n" + make_test_dirs + ":\n\t@mkdir -p " + mydirs + "\n")
        cmd = []
        make_links_targ = "create_casacore_test_links"
        all_links = []
        for build, orig in dirmap.items():
            myfiles = [
                f for f in listdir(orig)
                if not re.search("^CMakeLists|cc$|h$", os.path.basename(f))
            ]
            links = [build + os.sep + f for f in myfiles]
            all_links.extend(links)
            n = build.count(os.sep) + 1
            relpath = n * ('..' + os.sep) + orig + os.sep
            cmd.extend([
                (
                    link + ": ;"
                    + "\n\t if [ ! -L " + link + " ]; then ln -s " + relpath + o
                    + " " + link + "; fi"
                ) for (link, o) in zip(links, myfiles)
            ])
        mk.write('\n' + '\n\n'.join(cmd))
        mk.write(
            '\n' + make_links_targ + ': ' + sep.join(all_links) + ' '
            + make_test_dirs
        )
        mk.write(
            "\n" + make_tests_targ + ": " + make_test_dirs + " " \
            + make_links_targ + " " + sep.join(exe_list) + "\n"
        )

def location_info(handle, frameinfo):
    handle.write(
        "\n# written from " + str(frameinfo.filename) + " line "
        + str(frameinfo.lineno)
    )

def write_miriad():
    # miriad c files
    MIR_SRC =  source_files( "casacore/mirlib",file_suffix_filter=".c" )
    includes = sep.join(get_new_cxx_compiler_includes())
    flags = sep.join(["$(DEPFLAGS)"] + get_new_c_compiler_flags())
    obj_name = os.path.join('build',distutils_dir_name('temp')) + os.sep + '{base}.o'
    dep_name = os.path.join("$(DEPDIR)", 'build',distutils_dir_name('temp'), '{base}.d')
    dflags = sep.join(module_cflags['casacore/'])
    c_obj = (
        obj_name + ': {src} ' + dep_name + ' makefile '
        + '\n\t$(CC) $(OPTIM_FLAGS) {includes} {flags} {cflags} {dflags} -c $< -o $@'
        + '\n\t$(POSTCOMPILE)'
    )
    c_list = []
    mkdirs_c_target = "mk_c_obj_dirs"
    global sys_cflags
    g_dep_name = os.path.join("$(DEPDIR)", build_distutils_temp, "{base}.d")
    g_dep_targ = g_dep_name + ": ;\nPRECIOUS: " + g_dep_name
    with open("makefile", "a") as mk:
        targdirs = set()
        for f in MIR_SRC:
            name = os.path.basename(f)
            base = os.path.splitext(f)[0]
            objfile = obj_name.format(base=base)
            c_list.append(objfile)
            targdirs.add(os.path.dirname(objfile))
            # sys_cflags same as C++
            cmd = "\n\n" + c_obj.format(
                base=base, src=f, includes=includes, flags=flags,
                cflags=sys_cflags, dflags=dflags
            )
            cmd = filter_optim_debug(cmd)
            mk.write(cmd)
            #mk.write(
            #    "\n\n" + c_obj.format(
            #        base=base, src=f, cc=cc, includes=includes, flags=flags,
            #        cflags=sys_cflags, dflags=dflags
            #    )
            #)
            mk.write("\n" + g_dep_targ.format(base=base))
        mk.write("\n# targets to compile C code to object files\n")
        mk.write(".PHONY: " + c_target + "\n")
        mk.write(c_target + ": " + mkdirs_c_target + " " + sep.join(c_list) + "\n")
        mk.write("\n# make directories for C object files\n")
        mk.write(".PHONY: " + mkdirs_c_target + "\n")
        mydirs = sep.join(list(targdirs) + ["$(DEPDIR)" + os.sep + s for s in targdirs])
        mk.write(mkdirs_c_target + ":\n\t@mkdir -p " + mydirs + "\n")
    global casatools_obj_list
    casatools_obj_list += c_list

class create_makefile(Command):
    """
    user_options = [
      # The format is (long option, short option, description).
#     ('output-regression', None, 'run the output (i.e. generated files) regression comparison'),
      #('debug', None, 'Instruct make to create debugging libraries, optimized otherwise')
    ]

    def initialize_options(self):
        global _debug_build_
        _debug_build_ = '--debug' in sys.argv
        self.debug = 1 if _debug_build_ else 0
        print("create debug build is ", _debug_build_)
    """

    user_options = []

    def initialize_options(self):
        pass

    def finalize_options(self):
        pass

    def __build_developer_grpc(self):
        if not os.path.exists('.built.grpc'):
            # hopefully this will replace dbus
            build_grpc( os.path.join('build', distutils_dir_name('lib'), module_name, '__casac__'),
                        os.path.join('build', distutils_dir_name('grpc')),
                        os.path.join('build', distutils_dir_name('grpc-install')) )
            build_protobuf( os.path.join('build', distutils_dir_name('lib'), module_name, '__casac__'),
                            os.path.join('build', distutils_dir_name('protobuf')),
                            os.path.join('build', distutils_dir_name('grpc-install')) )
            open(".built.grpc",'a').close( )

    def __generate_casa_makefile(self):
        my_targets = [
            yacc_target, lex_target, cpp_target, c_target,
            fortran_target, libcasatools, swig_target, statics_wrap_target,
            tool_libs_target, straight_copies_target
        ]
        write_makefile_begin(my_targets)
        write_make_cpp()
        write_yacc()
        write_lex()
        write_miriad()
        write_fortran()
        write_casacode_linker()
        # swig *.i -> *_wrap.cpp
        BINDING_I = source_files("binding/generated/tools", file_suffix_filter=".i")
        wrap_cpp_name = '{base}_wrap.cpp'
        customize_swig(self)
        swig = self.swig
        flags = sep.join(['-python'] + get_swig_flags())
        xml_casa = 'scripts' + os.sep + 'xml-casa'
        xml_tool_dir = os.sep.join(["xml", "tools"])
        wrap_cpp_create = (
            wrap_cpp_name + ': {base}.i ' + xml_tool_dir + os.sep + '{toolname}.xml '
            + xml_casa + '\n\t' + swig + ' ' + flags + ' -o $@ $<'
        )
        i_list = []
        with open("makefile", "a") as mk:
            for ifile in BINDING_I:
                (base, ext) = os.path.splitext(ifile)
                toolname = base.split(os.sep)[-2]
                wrapcpp_file = wrap_cpp_name.format(base=base)
                i_list.append(wrapcpp_file)
                mk.write("\n\n" + wrap_cpp_create.format(base=base, toolname=toolname))
            mk.write("\n# targets to compile swig .i files to _wrap.cpp files\n")
            mk.write(".PHONY: " + swig_target + "\n")
            mk.write(swig_target + ": " + sep.join(i_list) + "\n")

        # Generation of various files. This can probably be done in make, if really
        # necessary, but it's so quick it's easiest to just do it using the existing
        # python functionality for now
        #install_version_header(casatools_major, casatools_minor, casatools_patch, casatools_feature, casatools_version)
        #install_version_cc(casatools_major,casatools_minor,casatools_patch,casatools_feature,casatools_version)
        generate_config(moduledir, props)

        # C++ tool _statics, _wrap, _cmpt, and other C++ gcwrap files
        # some of this is copied and pasted from the C++ section above, so can be
        # refactored
        # NOTE: If changes to xml files modify tool interdependencies, setup.py must
        # be run again. The makefile can't check for and modify these (yet).
        STATICS_CC = source_files("binding/generated/tools", file_suffix_filter=".cc")
        # the wrap files won't be there for the initial run of this script, so we
        # cannot use source_files() to find them
        WRAP_CPP = [filename.replace('_statics.cc', '_wrap.cpp') for filename in STATICS_CC]
        CODE_BINDING = source_files("binding/tools", file_suffix_filter=".cc")
        obj_name = os.path.join('build',distutils_dir_name('temp')) + os.sep + '{base}.o'
        dep_name = os.path.join("$(DEPDIR)", build_distutils_temp, "{base}.d")
        obj_create = (
            obj_name + ': {src} ' + dep_name + ' makefile'
            + '\n\t$(CXX) $(OPTIM_FLAGS) {flags} {includes} {cflags} {dflags} -c $< -o $@'
            + '\n\t$(POSTCOMPILE)'
        )
        dep_targ = dep_name + ": ;\nPRECIOUS: " + dep_name
        cflags = module_cflags['binding/'] + platform_cflags[sys.platform]
        includes = sep.join(get_new_cxx_compiler_includes() + get_cflags() + ["-Ibinding"])
        tool_inc = "-Ibinding/generated/tools/{toolname} -Ibinding/tools/{toolname}"
        flags = sep.join(["$(DEPFLAGS)"] + get_new_cxx_compiler_flags())
        add_cflags = sysconfig.get_config_var('CFLAGS')
        duse_grpc = get_use_grpc()
        grpc_dirs = ["-I" + get_grpc_srcdir() + " -I" + get_grpc_incdir()]
        dflags = sep.join(cflags + duse_grpc + grpc_dirs)
        cpp_list = []
        mkdirs_statics_wrap_target = "mk_static_cc_obj_dirs"
        targdirs = set()
        with open("makefile", "a") as mk:
            for s in STATICS_CC + WRAP_CPP + CODE_BINDING:
                base = os.path.splitext(s)[0]
                myinc = includes
                toolname = base.split(os.sep)[-2]
                if s in WRAP_CPP:
                    myinc += " -I" + python_inc
                # for tn in tool_deps[toolname]:
                mylibs = set([toolname] + g_tools[toolname] if toolname in g_tools else [])
                dependencies = set()
                for mylib in g_tools[toolname]:
                    if mylib in g_tool_shared_libs:
                        dependencies.update(g_tool_shared_libs[mylib])
                    else:
                        dependencies.add(mylib)
                for dependency in dependencies:
                    myinc += " " + tool_inc.format(toolname=dependency)
                objfile = obj_name.format(base=base)
                cpp_list.append(objfile)
                targdirs.add(os.path.dirname(objfile))
                cmd = obj_create.format(
                    base=base, src=s, flags=flags, includes=myinc,
                    cflags=add_cflags, dflags=dflags
                )
                cmd = filter_optim_debug(cmd)
                mk.write('\n\n' + cmd)
                #mk.write(
                #    "\n\n" + obj_create.format(
                #        base=base, src=s, flags=flags, includes=myinc,
                #        cflags=add_cflags, dflags=dflags
                #    )
                # )
                mk.write("\n" + dep_targ.format(base=base))
            mk.write("\n# make directories for statics C++ object files\n")
            mk.write(".PHONY: " + mkdirs_statics_wrap_target + "\n")
            mydirs = sep.join(list(targdirs) + ["$(DEPDIR)" + os.sep + s for s in targdirs])
            mk.write(mkdirs_statics_wrap_target + ":\n\t@mkdir -p " + mydirs + "\n")
            mk.write("\n# targets to compile statics C++ code to object files\n")
            mk.write(".PHONY: " + statics_wrap_target + "\n")
            mk.write(statics_wrap_target + ": " + mkdirs_statics_wrap_target + " " + sep.join(cpp_list) + "\n")

            mk.write("\n\n# Create tool shared libraries")
            # update ldflags2 to add libcasatools
            ldflags2 = '-L' + casac_dir + os.sep + 'lib '
            ldflags2 += '-L/opt/rh/rh-python36/root/usr/lib64 '
            global sepl
            global link_libs
            ldflags2 += sepl + sepl.join([os.path.basename(libcasatools)[3:][:-3]] + link_libs)

            tool_bind_dir = os.sep.join(["binding", "tools", "{toolname}"])
            tool_gen_dir = os.sep.join(["binding", "generated", "tools", "{toolname}"])
            # make targets for libraries on which tool libraries depend
            tool_shared_lib = os.sep.join([casac_dir, "lib", "{libname}." + soabi + "." + lib_ext])
            tool_libs_targ_deps = []
            mk.write("\n\n# rules for tool libraries on which other tools depend\n")
            prepend_dir = os.sep.join([build_distutils_temp]) + os.sep
            wrap_obj = tool_gen_dir + os.sep + "{toolname}_wrap.o"
            for mylib in g_tool_shared_libs.keys():
                dep_cmpt_statics_wrap = []
                tsl = tool_shared_lib.format(libname=mylib)
                tool_libs_targ_deps.append(tsl)
                needed_objs = []
                for tn in g_tool_shared_libs[mylib]:
                    for mydir in (tool_bind_dir, tool_gen_dir):
                        # for myext in (".cc", ".cpp"):
                        needed_objs += (
                            source_files(mydir.format(toolname=tn), file_suffix_filter=".cc")
                        )
                    # The *_wrap.cc files are generated when running make, they won't exist
                    # after the first time setup.py genmake is run, so the _wrap.o dependency
                    # needs to be explicitly added here
                    needed_objs += [wrap_obj.format(toolname=tn)]

                needed_objs = [o.replace('.cc', '.o') for o in needed_objs]
                # needed_objs = [o.replace('.cpp', '.o') for o in needed_objs]
                needed_objs = [prepend_dir + o for o in needed_objs]
                ld_cmd = linker + ' ' + ldflags1 + " " + sep.join(needed_objs) + " " + ldflags2 + ' -o $@ ' + ldflags3
                mk.write(tsl + ": " + libcasatools + " " + sep.join(needed_objs) + "\n\t" + ld_cmd+ "\n")

            # make rules for tool libraries
            all_tool_names = g_tools.keys()
            tool_lib_name = os.sep.join([casac_dir, "_{libname}." + soabi + "." + lib_ext])
            sh_lib_flag = "{libname}." + soabi
            mk.write("\n\n# rules for tool libraries\n")
            for tn in (all_tool_names):
                dep_libs = g_tools[tn]
                tln = tool_lib_name.format(libname=tn)
                tool_libs_targ_deps.append(tln)
                tool_lib_create = tln + ": " + libcasatools
                needed_objs = []
                needed_libs = []
                for mydl in dep_libs:
                    if tn == mydl:
                        for mydir in (tool_bind_dir, tool_gen_dir):
                            # need to make it .cc rather than cc to avoid tcc files
                            needed_objs += (
                                source_files(mydir.format(toolname=tn), file_suffix_filter=".cc")
                            )
                    else:
                        tool_lib_create += " " + tool_shared_lib.format(libname=mydl)
                        needed_libs.append(sh_lib_flag.format(libname=mydl[3:]))
                needed_objs = [o.replace('.cc', '.o') for o in needed_objs]
                # The *_wrap.cc files are generated when running make, they won't exist
                # after the first time setup.py genmake is run, so the _wrap.o dependency
                # needs to be explicitly added here
                needed_objs += [wrap_obj.format(toolname=tn)]
                needed_objs = [prepend_dir + o for o in needed_objs]
                tool_lib_create += " " + sep.join(needed_objs)
                ld_cmd = (
                    linker + ' ' + ldflags1 + " " + sep.join(needed_objs) + " " + ldflags2
                    + (sepl + sepl.join(needed_libs) if len(needed_libs) > 0 else "") + ' -o $@ ' + ldflags3
                )
                mk.write("\n" + tool_lib_create)
                mk.write('\n\t' + ld_cmd + '\n')

            mk.write("\n\n# Create all tool libraries\n")
            mk.write(".PHONY: " + tool_libs_target + "\n")
            mk.write(tool_libs_target + ": " + sep.join(tool_libs_targ_deps) + "\n")

        # straight file copies
        mkpath(moduledir)
        run_process( ["rsync","-aq","src/python/",moduledir], err='could not copy python module files' )
        files_to_copy = [ ]
        files_to_copy.append("build.properties")
        bindir = os.sep.join([moduledir, "__casac__", "bin"])
        copy_to_dirs = {}
        files_to_copy.append(xml_casa)
        copy_to_dirs[os.path.basename(xml_casa)] = bindir
<<<<<<< HEAD
        assembly_jar = "xml-casa-assembly-1.60.jar"
=======
        assembly_jar = "xml-casa-assembly-1.59.jar"
>>>>>>> 367c54a0
        files_to_copy.append("scripts" + os.sep + "java" + os.sep + assembly_jar)
        copy_to_dirs[assembly_jar] = bindir + os.sep + "java"
        copy_to_list = []
        with open("makefile", "a") as mk:
            mk.write("\n\n# straight file copies\n")
            for f in files_to_copy:
                filename = os.path.basename(f)
                copy_to_dir = copy_to_dirs[filename] if filename in copy_to_dirs else moduledir
                copy_to = copy_to_dir + os.sep + filename
                mk.write(
                    "\n" + copy_to + ": " +f
                    + "\n\tmkdir -p " + copy_to_dir + " && cp -f $< $@\n"
                )
                copy_to_list.append(copy_to)
            mk.write("\n\n.PHONY: " + straight_copies_target + "\n")
            mk.write(straight_copies_target + ": " + sep.join(copy_to_list))
        # cerberus, just use the python implementation for now, no make target yet
        do_cerberus()
        # casac __init__.py generation, just use the python implmentation for now, no make target yet
        generate_casac_init_py()
        # testing
        do_testing()
        write_dependency_tracking()
        print(
            "Successfully generated makefile! Now, run 'make [-j<n>]' "
            "(eg 'make -j8' or just 'make') to complete your build"
        )

    def run(self):
        self.__build_developer_grpc( )
        self.__generate_casa_makefile( )

class create_makefile_ia(Command):
    """
    user_options = [
        # The format is (long option, short option, description).
        # ('output-regression', None, 'run the output (i.e. generated files) regression comparison'),
        #('debug', None, 'Instruct make to create debugging libraries, optimized otherwise')
    ]

    def initialize_options(self):
        print("setting up options for CARTA ia only build")
        global _debug_build_
        self.debug = 1 if _debug_build_ else 0
        print("create debug build is ", str(_debug_build_))
    """
    def finalize_options(self):
        pass

    def __build_developer_grpc(self):
        if not os.path.exists('.built.grpc'):
            # hopefully this will replace dbus
            build_grpc( os.path.join('build', distutils_dir_name('lib'), module_name, '__casac__'),
                        os.path.join('build', distutils_dir_name('grpc')),
                        os.path.join('build', distutils_dir_name('grpc-install')) )
            build_protobuf( os.path.join('build', distutils_dir_name('lib'), module_name, '__casac__'),
                            os.path.join('build', distutils_dir_name('protobuf')),
                            os.path.join('build', distutils_dir_name('grpc-install')) )
            open(".built.grpc",'a').close( )

    def __generate_casa_ia_makefile(self):
        """
        my_targets = [
                yacc_target, lex_target, cpp_target, c_target, fortran_target,
                libcasatools, swig_target, statics_wrap_target, tool_libs_target,
                straight_copies_target
            ]
        """
        my_targets = [yacc_target, lex_target, cpp_target, fortran_target, libcasatools]
        write_makefile_begin(my_targets, "ia")
        casacore_filters = ["derivedmscal", "ms", "msfits"]
        casacode_filters = [
            "asdmstman", "alma", "atca", "calanalysis", "casa_sakura", "casadbus", "flagging", "graphics", "mstransform", "msvis", "nrao",
            "parallel", "singledish", "singledishfiller", "spectrallines", "synthesis"
        ]
        additional_subdir_filters = casacore_filters + casacode_filters
        write_make_cpp(additional_subdir_filters, False, False)
        write_yacc(["ms"], ["synthesis"])
        write_lex(["ms"], ["synthesis"])
        write_fortran(False)
        write_casacode_linker()
        write_dependency_tracking()
        # don't need gcwrap files to make ia library

    def run(self):
        self.__build_developer_grpc( )
        self.__generate_casa_ia_makefile( )

def get_swig_flags():
    swig_flags = ['-outdir', get_casac_dir(), '-c++', '-threads', "-Ibinding/include" ]
    if pyversion >= 3:
        print('generating python3 bindings...')
        swig_flags.insert(0,"-py3")
    return swig_flags

def get_grpc_incdir():
    return os.path.join('build', distutils_dir_name('lib'), module_name, '__casac__', 'include')

# set these globals so we don't have to run generate_binding() twice for genmake
g_tools_using_shared_libs = None
g_tool_shared_libs = None
g_tools = None

def generate_casacore_version_header():
    with open("casacore/CMakeLists.txt") as f:
        for line in f:
            r = re.match(".*set\(PROJECT_VERSION_MAJOR (\d+)\)",line)
            if r is not None:
                casacore_version_major = r.group(1)

            r = re.match(".*set\(PROJECT_VERSION_MINOR (\d+)\)",line)
            if r is not None:
                casacore_version_minor = r.group(1)

            r = re.match(".*set\(PROJECT_VERSION_PATCH (\d+)\)",line)
            if r is not None:
                casacore_version_patch = r.group(1)

    print("Casacore version " + casacore_version_major + "." + casacore_version_minor + "." + casacore_version_patch)

    with open("include/casacore/casa/version.h","w") as out, open("casacore/casa/version.h.in") as f:
        for line in f:
            l = line.replace("@PROJECT_VERSION_MAJOR@",str(casacore_version_major)) \
                     .replace("@PROJECT_VERSION_MINOR@",str(casacore_version_minor)) \
                     .replace("@PROJECT_VERSION_PATCH@",casacore_version_patch)
            out.write(l)


if __name__ == '__main__':
    ## ensure that we use the version of python selected by configure...
    targetexecutable=pipe_decode(subprocess.check_output(["@PYTHON@", "-c", "import sys; print(sys.executable)"])).split('\n')[0]
    if sys.executable != targetexecutable:
        if not os.path.exists('.restarted'):
            open('.restarted','w').close()
            os.execvp( '@PYTHON@', ['@PYTHON@'] + sys.argv )
        else:
            print("cannot configure with @PYTHON@")
            sys.stdout.flush( )
            os._exit(1)
    if os.path.exists('.restarted'):
        os.remove('.restarted')
    if not os.path.isfile('build.properties'):
        sys.exit('Run configure to create build properties, then try again...')
    if 'build.compiler.cxx' not in props:
        sys.exit('Configuration error, not compiler found... try again...')
    if not os.path.exists('scripts/java'):
        sys.exit('Run scripts/gcw-pick first...')

    TOOL_XML = source_files("xml/tools",file_suffix_filter=".xml")
    tools = [ os.path.splitext(os.path.basename(f))[0] for f in TOOL_XML ]
    # moduledir = os.path.join('build', distutils_dir_name('lib'), module_name)
    moduledir = get_module_dir()
    generate_pyinit(moduledir,tools)

    a_priori_directory_exclusions += [ 'casadbus/session', 'casadbus/plotserver', 'casadbus/synthesis', 'casadbus/utilities', 'casadbus/viewer' ]
    a_priori_exclusions += [ 'FlagAgentDisplay.cc', 'DistributedSynthesisIterBot.cc', 'DistSIIterBot.cc', 'InteractiveMasking.cc', 'SynthesisIterBot.cc', 'SIIterBot.cc' ]

    CASACORE_YACC = source_files("casacore",file_suffix_filter=".yy")
    CODE_YACC = source_files("casa-source/code",file_suffix_filter=".yy",subdir_filter=['tests','test','apps','display','plotms','guitools','display3d','demo','casaqt','Filling'])
    CASACORE_LEX = source_files("casacore",file_suffix_filter=".ll")
    CODE_LEX = source_files("casa-source/code",file_suffix_filter=".ll",subdir_filter=['tests','test','apps','display','plotms','guitools','display3d','demo','casaqt','Filling'])

    generate_lex(CASACORE_LEX + CODE_LEX)
    generate_yacc(CASACORE_YACC + CODE_YACC)
    (NEEDED,LIBS,TOOLS) = generate_binding(TOOL_XML,tool_dir=os.path.join('build', distutils_dir_name('lib'), module_name))
    # stuff in globals for genmake
    (g_tools_using_shared_libs, g_tool_shared_libs, g_tools) = (NEEDED, LIBS, TOOLS)

    CORE_SRC = source_files("casacore",file_suffix_filter=".cc")
    MIR_SRC =  source_files("casacore/mirlib",file_suffix_filter=".c")
    SAKURA_SRC = sakura_files( )
    CORE_F77 = source_files("casacore",file_suffix_filter=".f",
                            file_filter=[ 'fgridft.f','grd2dwts.f','grd2d.f','ADDGRD.f','grdde2d.f','atmroutines.f',
                                          'fmosft.f', 'fwproj.f', 'phasol.f' ]
    )

    generate_casacore_version_header()

    if not os.path.exists('.built.grpc'):
        build_grpc( os.path.join('build', distutils_dir_name('lib'), module_name, '__casac__'),
                    os.path.join('build', distutils_dir_name('grpc')),
                    os.path.join('build', distutils_dir_name('grpc-install')) )
        build_protobuf( os.path.join('build', distutils_dir_name('lib'), module_name, '__casac__'),
                        os.path.join('build', distutils_dir_name('protobuf')),
                        os.path.join('build', distutils_dir_name('grpc-install')) )
        open(".built.grpc",'a').close( )
    else:
        print(' * Note: not building grpc because I found .built.grpc')

    # grpc_incdir = os.path.join('build', distutils_dir_name('lib'), module_name, '__casac__', 'include')
    grpc_incdir = get_grpc_incdir()
    grpc_srcdir = generate_grpc( [ os.path.join('casa-source','code','casatools','protos','registrar.proto'),
                                   os.path.join('casa-source','code','casatools','protos','shutdown.proto'),
                                   os.path.join('casa-source','code','casatools','protos','ping.proto'),
                                   os.path.join('casa-source','code','display','protos','img.proto'),
                                   os.path.join('casa-source','code','casaqt','protos','plotserver.proto'),
                                   os.path.join('casa-source','code','casaqt','protos','plotserver_events.proto')
                               ] )
    GRPC_SRC = ['%s/%s' % (grpc_srcdir,f) for f in listdir(grpc_srcdir) if f.endswith(".cc")] if len(grpc_srcdir) != 0 else [ ]
    BINDING_SRC = ['binding/source/%s' % f for f in listdir('binding/source') if f.endswith(".cc")] + GRPC_SRC
    CODE_SRC = source_files("casa-source/code",file_suffix_filter=".cc",subdir_filter=['tests','test','apps','display','plotms','guitools','display3d','demo','casaqt','convert','Filling','ImagerObjects2'],file_filter=['MeasurementComponents/rGridFT.cc'],
                            path_filter=['MeasurementComponents/WOnlyConvFunc.cc','TransformMachines2/EVLAConvFunc.cc','TransformMachines2/AWConvFuncEPJones.cc'])
    CODE_ATM = source_files("casa-source/code/atmosphere/ATM",file_suffix_filter=".cpp")
    #CODE_F77 = source_files("casa-source/code/synthesis/fortran",file_suffix_filter=".f",file_filter=['fgridsdclip.f'])
    CODE_F77 = source_files("casa-source/code/synthesis/fortran",file_suffix_filter=".f",
                            #file_filter=['fgridsdclip.f']
    )
    #(ldflags, prop_libs) = get_link_props()
    # global gldflags
    # global gprop_libs
    """
    if sys.platform == 'darwin':
        ### need to get '{third_party_lib_path}/lib/gcc5' from gfortran directly
        rpath = [ '-install_name', '@rpath/%s', '-Wl,-rpath,@loader_path' ]
        archflags = ['-L{third_party_lib_path}/lib/gcc5']
        archlibs = [ ]
    else:
        rpath = [ '-Wl,-rpath,' + ":".join(['$ORIGIN/lib'] + list(map(lambda s: s[2:],filter(lambda s: s.startswith('-L'),ldflags)))) ]
        archflags = [ ]
        archlibs = ['gomp']
    """.format(third_party_lib_path=third_party_lib_path)
    rpath = get_casatools_rpath()
    (archflags, archlibs) = get_arch_link()

    # grpc_libs  = [ 'grpc++','grpc','gpr','protobuf' ] if props['option.grpc'] != "0" else [ ]
    # grpc_libs = get_grpc_libs()
    # ext = [ Extension( module_name + ".__casac__.lib.lib" + module_name, language='c++', sources=BINDING_SRC + CODE_SRC + CORE_SRC + MIR_SRC + SAKURA_SRC + CODE_ATM + CODE_F77 + CORE_F77, include_dirs=['binding',grpc_srcdir,grpc_incdir], extra_link_args=ldflags+rpath+archflags, libraries=prop_libs + ['sqlite3','xslt','xml2','xerces-c','fftw3f_threads','fftw3f','fftw3_threads','fftw3','lapack','wcs','cfitsio','rpfits','blas'] + grpc_libs + ['readline', 'gfortran', 'dl'] + archlibs ) ]
    tp_libs = get_tp_libs()
    ext = [ Extension( module_name + ".__casac__.lib.lib" + module_name, language='c++', sources=BINDING_SRC + CODE_SRC + CORE_SRC + MIR_SRC + SAKURA_SRC + CODE_ATM + CODE_F77 + CORE_F77, include_dirs=['binding',grpc_srcdir,grpc_incdir], extra_link_args=gldflags+rpath+archflags, libraries=gprop_libs + tp_libs + archlibs ) ]

    # casacdir = os.path.join(moduledir, '__casac__')
    casacdir = get_casac_dir()
    libdir = os.path.join(casacdir, 'lib')
    # swig_opt = [ '-outdir', casacdir, '-c++', '-threads', "-Ibinding/include" ]
    # if pyversion >= 3:
    #    print('generating python3 bindings...')
    #    swig_opt.insert(0,"-py3")
    swig_opt = get_swig_flags()
    incdirs = { }
    libsrc = { }
    for t in TOOLS:
        (I,L) = tool_files(t)
        incdirs[t] = I
        libsrc[t] = L
    for lb in LIBS:
        incdirs[lb] = [ i for t in LIBS[lb] for i in incdirs[t] ]
        libsrc[lb] = [ l for t in LIBS[lb] for l in libsrc[t] ]

    for lb in LIBS:
        if sys.platform == 'darwin':
            rpath = [ '-install_name', '@rpath/%s', '-Wl,-rpath,@loader_path' ]
        # ext.append(Extension( module_name + ".__casac__.lib.%s" % lb, language='c++', sources=libsrc[lb], include_dirs=['binding'] + incdirs[lb], extra_link_args=ldflags + ['-L'+libdir] + rpath + archflags, swig_opts=swig_opt, libraries=[module_name] + prop_libs + ['sqlite3','xslt','xml2','xerces-c','fftw3f_threads','fftw3f','fftw3_threads','fftw3','lapack','wcs','cfitsio','rpfits','blas','blas'] + grpc_libs + ['readline','gfortran','dl'] + archlibs ))

        # ext.append(Extension( module_name + ".__casac__.lib.%s" % lb, language='c++', sources=libsrc[lb], include_dirs=['binding'] + incdirs[lb], extra_link_args=ldflags + ['-L'+libdir] + rpath + archflags, swig_opts=swig_opt, libraries=[module_name] + prop_libs + ['sqlite3','xslt','xml2','xerces-c','fftw3f_threads','fftw3f','fftw3_threads','fftw3','lapack','wcs','cfitsio','rpfits','blas','blas'] + grpc_libs + ['readline','gfortran','dl'] + archlibs ))
        ext.append(Extension( module_name + ".__casac__.lib.%s" % lb, language='c++', sources=libsrc[lb], include_dirs=['binding'] + incdirs[lb], extra_link_args=gldflags + ['-L'+libdir] + rpath + archflags, swig_opts=swig_opt, libraries=[module_name] + gprop_libs + tp_libs + archlibs ))

    for t in TOOLS:
        inc = [ ]; lib = [ ]; src = [ ]
        for dep in TOOLS[t]:
            inc += incdirs[dep]
            if dep.startswith('lib'):
                lib += [ dep[3:] ]
            else:
                src += libsrc[dep]

        if sys.platform == 'darwin':
            rpath = [ '-Wl,-rpath,@loader_path/lib','-Wl,-rpath,@loader_path' ]
        # ext.append(Extension( module_name + ".__casac__._%s" % t, language='c++', sources=src, include_dirs=['binding'] + inc, extra_link_args=ldflags + ['-L'+libdir] + rpath + archflags + closure_ldflags, swig_opts=swig_opt, libraries=[module_name] + prop_libs + ['sqlite3','xslt','xml2','xerces-c','fftw3f_threads','fftw3f','fftw3_threads','fftw3','lapack','wcs','cfitsio','rpfits','blas','blas'] + grpc_libs + ['readline', 'gfortran', 'dl'] + lib + archlibs + closure_libraries ))
        ext.append(Extension( module_name + ".__casac__._%s" % t, language='c++', sources=src, include_dirs=['binding',grpc_incdir] + inc, extra_link_args=gldflags + ['-L'+libdir] + rpath + archflags + closure_ldflags, swig_opts=swig_opt, libraries=[module_name] + gprop_libs + tp_libs + lib + archlibs + closure_libraries ))

    setup( name="casatools",version=casatools_version,
           maintainer="Darrell Schiebel",
           maintainer_email="drs@nrao.edu",
           author="CASA development team",
           author_email="aips2-request@nrao.edu",
           url="https://open-bitbucket.nrao.edu/projects/CASA/repos/casatools/browse",
           download_url="https://casa.nrao.edu/download/",
           license="GNU Library or Lesser General Public License (LGPL)",
           platforms=["posix"],
           distclass=casa_binary_dist,
           description = __doc__.split("\n")[0],
           long_description="\n".join(__doc__.split("\n")[2:]),
           classifiers=filter(None, classifiers.split("\n")),
           package_dir={module_name: os.path.join('build',distutils_dir_name('lib'), module_name)},
           packages=[ module_name ],
           cmdclass={ 'build_ext': casa_build_ext, 'test': casa_test, 'bdist_wheel': wheel_build, 'genmake': create_makefile, 'ia': create_makefile_ia } \
                                   if wheel_build \
                                   else { 'build_ext': casa_build_ext, 'test': casa_test, 'genmake': create_makefile, 'ia': create_makefile_ia },
           ext_modules=ext,
           install_requires=[ 'numpy' ] )<|MERGE_RESOLUTION|>--- conflicted
+++ resolved
@@ -117,11 +117,7 @@
 module_name = 'casatools'
 
 pyversion = float(sys.version_info[0]) + float(sys.version_info[1]) / 10.0
-<<<<<<< HEAD
 xml_jar_file = 'xml-casa-assembly-1.60.jar'
-=======
-xml_jar_file = 'xml-casa-assembly-1.59.jar'
->>>>>>> 367c54a0
 real_gnu = None
 gxx_version_number = 0
 
@@ -2312,11 +2308,7 @@
         copy_to_dirs = {}
         files_to_copy.append(xml_casa)
         copy_to_dirs[os.path.basename(xml_casa)] = bindir
-<<<<<<< HEAD
         assembly_jar = "xml-casa-assembly-1.60.jar"
-=======
-        assembly_jar = "xml-casa-assembly-1.59.jar"
->>>>>>> 367c54a0
         files_to_copy.append("scripts" + os.sep + "java" + os.sep + assembly_jar)
         copy_to_dirs[assembly_jar] = bindir + os.sep + "java"
         copy_to_list = []
