#include <msvis/MSVis/TransformingVi2.h>

#include <measures/Measures/MDirection.h>
#include <measures/Measures/MEpoch.h>
#include <measures/Measures/MPosition.h>
#include <msvis/MSVis/UtilJ.h>
#include <msvis/MSVis/VisibilityIterator2.h>
#include <msvis/MSVis/VisBuffer2.h>

//#include <casa/Arrays/Cube.h>
//#include <casa/Arrays/Matrix.h>
//#include <casa/Arrays/Slicer.h>
//#include <casa/BasicSL/String.h>
//#include <casa/Containers/Stack.h>
//#include <casa/Quanta/MVDoppler.h>
//#include <casa/aips.h>
//#include <measures/Measures/MCDoppler.h>
//#include <measures/Measures/MDoppler.h>
//#include <measures/Measures/MeasConvert.h>
//#include <measures/Measures/Stokes.h>
//#include <ms/MSOper/MSDerivedValues.h>
//#include <ms/MeasurementSets/MSIter.h>
//#include <ms/MeasurementSets/MSColumns.h>
//#include <ms/MeasurementSets/MeasurementSet.h>
//#include <scimath/Mathematics/RigidVector.h>
//#include <scimath/Mathematics/SquareMatrix.h>
//#include <msvis/MSVis/StokesVector.h>
//#include <msvis/MSVis/VisBufferComponents2.h>
//#include <msvis/MSVis/VisImagingWeight.h>
//#include <msvis/MSVis/VisibilityIterator2.h>
//#include <tables/Tables/ArrayColumn.h>
//#include <tables/Tables/ScalarColumn.h>

#define Tvi2NotImplemented() {Throw ("Not implemented.");}

using namespace casacore;
using namespace casa::utilj;

using namespace casacore;
namespace casa {

namespace vi {

TransformingVi2::TransformingVi2 (ViImplementation2 * inputVi)
: inputVii_p (inputVi),
  vb_p (0)
{}

TransformingVi2::~TransformingVi2 ()
{
    delete inputVii_p;
    delete vb_p;
}

void
TransformingVi2::next ()
{
     getVii()->next ();
}

Bool
TransformingVi2::allBeamOffsetsZero ()  const
{
    return getVii()->allBeamOffsetsZero ();
}

void
TransformingVi2::antenna1 (Vector<Int> & ant1)  const
{
     getVii()->antenna1 (ant1);
}

void
TransformingVi2::antenna2 (Vector<Int> & ant2)  const
{
     getVii()->antenna2 (ant2);
}

const Vector<String> &
TransformingVi2::antennaMounts ()  const
{
    return getVii()->antennaMounts ();
}

void
TransformingVi2::arrayIds (Vector<Int>& ids)  const
{
    return getVii()->arrayIds (ids);
}

const Vector<MDirection> &
TransformingVi2::azel (Double time)  const
{
    return getVii()->azel (time);
}

MDirection
TransformingVi2::azel0 (Double time)  const
{
    return getVii()->azel0 (time);
}

void
TransformingVi2::configureNewSubchunk (){


    // Configure the VisBuffer for the new subchunk.  Most information comes from
    // the Transforming VI2 superclass which in turn gets it from its VI implementation
    // object.  The main addition is the need to provide the name of the MS output and
    // the MS index which is always zero since we only support a single output MS.

    Vector<Int> channels = getChannels (0, 0, spectralWindow (), msId()); // args are ignored
    Int nChannels = channels.nelements();

    Vector<Int> corrs = getCorrelations ();
    Int nCorrs = corrs.nelements();

    casacore::Vector<casacore::rownr_t> nRowsPerShape(1, nRows());
    casacore::Vector<casacore::Int> nChannelsPerShape(1, nChannels);
    casacore::Vector<casacore::Int> nCorrelationsPerShape(1, nCorrs);

    configureNewSubchunk (msId(), // always the first MS
                          msName(),
                          isNewMs(),
                          isNewArrayId (),
                          isNewFieldId (),
                          isNewSpectralWindow (),
                          getSubchunkId (),
                          nRowsPerShape,
                          nChannelsPerShape,
                          nCorrelationsPerShape,
                          getCorrelations(),
                          getCorrelationTypesDefined(),
                          getCorrelationTypesSelected(),
                          getWeightScaling());
}

void
TransformingVi2::configureNewSubchunk (Int msId, const String & msName, Bool isNewMs,
                                       Bool isNewArrayId, Bool isNewFieldId,
                                       Bool isNewSpectralWindow, const Subchunk & subchunk,
<<<<<<< HEAD
                                       casacore::Vector<casacore::rownr_t>& nRowsPerShape,
                                       casacore::Vector<casacore::Int>& nChannelsPerShape,
                                       casacore::Vector<casacore::Int>& nCorrelationsPerShape,
=======
                                       rownr_t nRows, Int nChannels, Int nCorrelations,
>>>>>>> bf2f5ee2
                                       const Vector<Int> & correlations,
                                       const Vector<Stokes::StokesTypes> & correlationsDefined,
                                       const Vector<Stokes::StokesTypes> & correlationsSelected,
                                       CountedPtr<WeightScaling> weightScaling)
{
    getVisBuffer()->configureNewSubchunk (msId, // always the first MS
                                          msName,
                                          isNewMs,
                                          isNewArrayId,
                                          isNewFieldId,
                                          isNewSpectralWindow,
                                          subchunk,
                                          nRowsPerShape,
                                          nChannelsPerShape,
                                          nCorrelationsPerShape,
                                          correlations,
                                          correlationsDefined,
                                          correlationsSelected,
                                          weightScaling);
}



void
TransformingVi2::corrType (Vector<Int> & corrTypes)  const
{
     getVii()->corrType (corrTypes);
}

Int
TransformingVi2::dataDescriptionId ()  const
{
    return getVii()->dataDescriptionId ();
}

void
TransformingVi2::dataDescriptionIds(Vector<int>& ddIds) const
{
    getVii()->dataDescriptionIds (ddIds);
}

Bool
TransformingVi2::existsColumn (VisBufferComponent2 id)  const
{
    return getVii()->existsColumn (id);
}

void
TransformingVi2::exposure (Vector<Double> & expo)  const
{
     getVii()->exposure (expo);
}

void
TransformingVi2::feed1 (Vector<Int> & fd1)  const
{
     getVii()->feed1 (fd1);
}

void
TransformingVi2::feed2 (Vector<Int> & fd2)  const
{
     getVii()->feed2 (fd2);
}

const Vector<Float> &
TransformingVi2::feed_pa (Double time)  const
{
    return getVii()->feed_pa (time);
}

void
TransformingVi2::fieldIds (Vector<Int>& ids)  const
{
    return getVii()->fieldIds (ids);
}

String
TransformingVi2::fieldName ()  const
{
    return getVii()->fieldName ();
}

void
TransformingVi2::flag (Cube<Bool> & flags)  const
{
     getVii()->flag (flags);
}

void
TransformingVi2::flag (Vector<Cube<Bool>> & flags)  const
{
     getVii()->flag (flags);
}

void
TransformingVi2::flag (Matrix<Bool> & flags)  const
{
     getVii()->flag (flags);
}

void
TransformingVi2::flagCategory (Array<Bool> & flagCategories)  const
{
     getVii()->flagCategory (flagCategories);
}

Bool
TransformingVi2::flagCategoryExists ()  const
{
    return getVii()->flagCategoryExists ();
}

void
TransformingVi2::flagRow (Vector<Bool> & rowflags)  const
{
     getVii()->flagRow (rowflags);
}

void
TransformingVi2::floatData (Cube<Float> & fcube)  const
{
     getVii()->floatData (fcube);
}

void
TransformingVi2::floatData (Vector<Cube<Float>> & fcube)  const
{
     getVii()->floatData (fcube);
}

const Cube<RigidVector<Double, 2> > &
TransformingVi2::getBeamOffsets ()  const
{
    return getVii()->getBeamOffsets ();
}

Vector<Int>
TransformingVi2::getChannels (Double time, Int frameOfReference,
                              Int spectralWindowId, Int msId)  const
{
    return getVii()->getChannels (time, frameOfReference,
                                  spectralWindowId, msId);
}

Vector<Int>
TransformingVi2::getCorrelations () const
{
    return getVii()->getCorrelations();
}

Vector<Stokes::StokesTypes>
TransformingVi2::getCorrelationTypesDefined () const
{
    return getVii()->getCorrelationTypesDefined();
}

Vector<Stokes::StokesTypes>
TransformingVi2::getCorrelationTypesSelected () const
{
    return getVii()->getCorrelationTypesSelected();
}

MEpoch
TransformingVi2::getEpoch ()  const
{
    return getVii()->getEpoch ();
}

Vector<Double>
TransformingVi2::getFrequencies (Double time, Int frameOfReference,
                                 Int spectralWindowId, Int msId)  const
{
    return getVii()->getFrequencies (time, frameOfReference,
                                     spectralWindowId, msId);
}

const VisImagingWeight &
TransformingVi2::getImagingWeightGenerator ()  const
{
    return getVii()->getImagingWeightGenerator ();
}

Double
TransformingVi2::getInterval ()  const
{
    return getVii()->getInterval ();
}

Int
TransformingVi2::getNMs () const
{
    return getVii()->getNMs ();
}

MFrequency::Types
TransformingVi2::getObservatoryFrequencyType ()  const
{
    return getVii()->getObservatoryFrequencyType ();
}

MPosition
TransformingVi2::getObservatoryPosition ()  const
{
    return getVii()->getObservatoryPosition ();
}

std::pair<bool, casacore::MDirection> 
TransformingVi2::getPointingAngle (int antenna, double time) const
{
    return getVii()->getPointingAngle (antenna, time);
}

Vector<Float>
TransformingVi2::getReceptor0Angle ()
{
    return getVii()->getReceptor0Angle ();
}

Int
TransformingVi2::getReportingFrameOfReference ()  const
{
    return getVii()->getReportingFrameOfReference ();
}

void
TransformingVi2::getRowIds (Vector<rownr_t> & rowids)  const
{
     getVii()->getRowIds (rowids);
}

const SortColumns &
TransformingVi2::getSortColumns ()  const
{
    return getVii()->getSortColumns ();
}

const SpectralWindowChannels &
TransformingVi2::getSpectralWindowChannels (Int msId, Int spectralWindowId)  const
{
    return getVii()->getSpectralWindowChannels (msId, spectralWindowId);
}

Subchunk
TransformingVi2::getSubchunkId ()  const
{
    return getVii()->getSubchunkId ();
}

ViImplementation2 *
TransformingVi2::getVii () const
{
    Assert (inputVii_p != 0);

    return inputVii_p;
}

Double
TransformingVi2::hourang (Double time)  const
{
    return getVii()->hourang (time);
}

Bool
TransformingVi2::isNewArrayId ()  const
{
    return getVii()->isNewArrayId ();
}

Bool
TransformingVi2::isNewFieldId ()  const
{
    return getVii()->isNewFieldId ();
}

Bool
TransformingVi2::isNewMs ()  const
{
    return getVii()->isNewMs ();
}

Bool
TransformingVi2::isNewSpectralWindow ()  const
{
    return getVii()->isNewSpectralWindow ();
}

Bool
TransformingVi2::isWritable ()  const
{
    return getVii()->isWritable ();
}

void
TransformingVi2::jonesC (Vector<SquareMatrix<Complex, 2> > & cjones)  const
{
     getVii()->jonesC (cjones);
}

Bool
TransformingVi2::more ()  const
{
    return getVii()->more ();
}

Bool
TransformingVi2::moreChunks ()  const
{
    return getVii()->moreChunks ();
}

const MeasurementSet &
TransformingVi2::ms ()  const
{
    return getVii()->ms ();
}

Int
TransformingVi2::msId ()  const
{
    return getVii()->msId ();
}

String TransformingVi2::msName () const
{
    return getVii()->msName ();
}

Int
TransformingVi2::nAntennas ()  const
{
    return getVii()->nAntennas ();
}

Int
TransformingVi2::nDataDescriptionIds ()  const
{
    return getVii()->nDataDescriptionIds ();
}

Int
TransformingVi2::nPolarizationIds ()  const
{
    return getVii()->nPolarizationIds ();
}

rownr_t
TransformingVi2::nRows ()  const
{
    return getVii()->nRows ();
}

rownr_t
TransformingVi2::nRowsInChunk ()  const
{
    return getVii()->nRowsInChunk ();
}

rownr_t
TransformingVi2::nRowsViWillSweep ()  const
{
    return getVii()->nRowsViWillSweep ();
}

Int
TransformingVi2::nSpectralWindows ()  const
{
    return getVii()->nSpectralWindows ();
}

Int TransformingVi2::nTimes() const {
    return getVii()->nTimes();
}

void
TransformingVi2::nextChunk ()
{
     getVii()->nextChunk ();
}

void
TransformingVi2::observationId (Vector<Int> & obsids)  const
{
     getVii()->observationId (obsids);
}

void
TransformingVi2::origin ()
{
     getVii()->origin ();
}

void
TransformingVi2::originChunks (Bool forceRewind)
{
     getVii()->originChunks (forceRewind);
}

const Vector<Float> &
TransformingVi2::parang (Double time)  const
{
    return getVii()->parang (time);
}

const Float &
TransformingVi2::parang0 (Double time)  const
{
    return getVii()->parang0 (time);
}

const MDirection &
TransformingVi2::phaseCenter ()  const
{
    return getVii()->phaseCenter ();
}

Int
TransformingVi2::polFrame ()  const
{
    return getVii()->polFrame ();
}

Int
TransformingVi2::polarizationId ()  const
{
    return getVii()->polarizationId ();
}

void
TransformingVi2::processorId (Vector<Int> & procids)  const
{
     getVii()->processorId (procids);
}

const Cube<Double> &
TransformingVi2::receptorAngles ()  const
{
    return getVii()->receptorAngles ();
}

void
TransformingVi2::scan (Vector<Int> & scans)  const
{
     getVii()->scan (scans);
}

void
TransformingVi2::setFrequencySelections (const FrequencySelections & selection)
{
     getVii()->setFrequencySelections (selection);
}

void
TransformingVi2::setInterval (Double timeInterval)
{
     getVii()->setInterval (timeInterval);
}

void
TransformingVi2::setReportingFrameOfReference (Int frame)
{
     getVii()->setReportingFrameOfReference (frame);
}

void
TransformingVi2::setRowBlocking (rownr_t nRows)
{
     getVii()->setRowBlocking (nRows);
}

void
TransformingVi2::setVisBuffer (VisBuffer2 * vb)
{
    ThrowIf (vb_p != 0, "A VisBuffer is already associated with this VI");

    vb_p = vb;
}

void
TransformingVi2::sigma (Matrix<Float> & sig)  const
{
     getVii()->sigma (sig);
}

void
TransformingVi2::sigma (Vector<Matrix<Float>> & sig)  const
{
     getVii()->sigma (sig);
}

void
TransformingVi2::slurp ()  const
{
     getVii()->slurp ();
}

String
TransformingVi2::sourceName ()  const
{
    return getVii()->sourceName ();
}

Int
TransformingVi2::spectralWindow ()  const
{
    return getVii()->spectralWindow ();
}

void
TransformingVi2::spectralWindows (Vector<Int> & spws) const
{
    getVii()->spectralWindows (spws);
}

void
TransformingVi2::polarizationIds (Vector<Int> & spws) const
{
    getVii()->polarizationIds (spws);
}

void
TransformingVi2::stateId (Vector<Int> & stateids)  const
{
     getVii()->stateId (stateids);
}

const vi::SubtableColumns &
TransformingVi2::subtableColumns ()  const
{
    return getVii()->subtableColumns ();
}

void
TransformingVi2::time (Vector<Double> & t)  const
{
     getVii()->time (t);
}

void
TransformingVi2::timeCentroid (Vector<Double> & t)  const
{
     getVii()->timeCentroid (t);
}

void
TransformingVi2::timeInterval (Vector<Double> & ti)  const
{
     getVii()->timeInterval (ti);
}

void
TransformingVi2::useImagingWeight (const VisImagingWeight & imWgt)
{
     getVii()->useImagingWeight (imWgt);
}

void
TransformingVi2::uvw (Matrix<Double> & uvwmat)  const
{
    getVii()->uvw (uvwmat);
}

void
TransformingVi2::visibilityCorrected (Cube<Complex> & vis)  const
{
    getVii()->visibilityCorrected (vis);
}

void
TransformingVi2::visibilityCorrected (Vector<Cube<Complex>> & vis) const
{
    getVii()->visibilityCorrected (vis);
}

void
TransformingVi2::visibilityModel (Cube<Complex> & vis)  const
{
    getVii()->visibilityModel (vis);
}

void
TransformingVi2::visibilityModel (casacore::Vector<casacore::Cube<casacore::Complex>> & vis) const
{
    getVii()->visibilityModel (vis);
}

void
TransformingVi2::visibilityObserved (Cube<Complex> & vis)  const
{
    getVii()->visibilityObserved (vis);
}

void
TransformingVi2::visibilityObserved (casacore::Vector<casacore::Cube<casacore::Complex>> & vis) const
{
    getVii()->visibilityObserved (vis);
}

IPosition
TransformingVi2::visibilityShape ()  const
{
    return getVii()->visibilityShape ();
}

void
TransformingVi2::weight (Matrix<Float> & wt)  const
{
     getVii()->weight (wt);
}

void
TransformingVi2::weight (Vector<Matrix<Float>> & wt)  const
{
     getVii()->weight (wt);
}

void
TransformingVi2::weightSpectrum (Cube<Float> & wtsp)  const
{
     getVii()->weightSpectrum (wtsp);
}

void
TransformingVi2::weightSpectrum (Vector<Cube<Float>> & wtsp)  const
{
     getVii()->weightSpectrum (wtsp);
}

void
TransformingVi2::sigmaSpectrum (Cube<Float> & sigsp)  const
{
     getVii()->sigmaSpectrum (sigsp);
}

void
TransformingVi2::sigmaSpectrum (Vector<Cube<Float>> & sigsp)  const
{
     getVii()->sigmaSpectrum (sigsp);
}

Bool
TransformingVi2::weightSpectrumExists ()  const
{
    return getVii()->weightSpectrumExists ();
}

Bool
TransformingVi2::sigmaSpectrumExists ()  const
{
    return getVii()->sigmaSpectrumExists ();
}

void
TransformingVi2::writeBackChanges (VisBuffer2 * /*vb*/)
{
    Tvi2NotImplemented ();
}

void
TransformingVi2::writeFlag (const Matrix<Bool> & /*flag*/)
{
    Tvi2NotImplemented ();
}

void
TransformingVi2::writeFlag (const Cube<Bool> & /*flag*/)
{
    Tvi2NotImplemented ();
}

void
TransformingVi2::writeFlagCategory (const Array<Bool>& /*fc*/)
{
    Tvi2NotImplemented ();
}

void
TransformingVi2::writeFlagRow (const Vector<Bool> & /*rowflags*/)
{
    Tvi2NotImplemented ();
}

void
TransformingVi2::writeModel (const RecordInterface& /*rec*/, Bool /*iscomponentlist*/,
                            Bool /*incremental*/)
{
    Tvi2NotImplemented ();
}

void
TransformingVi2::writeSigma (const Matrix<Float> & /*sig*/)
{
    Tvi2NotImplemented ();
}

//void
//TransformingVi2::writeSigmaMat (const Matrix<Float> & /*sigmat*/)
//{
//    Tvi2NotImplemented ();
//}

//void
//TransformingVi2::writeVisCorrected (const Matrix<CStokesVector> & /*visibilityStokes*/)
//{
//    Tvi2NotImplemented ();
//}

void
TransformingVi2::writeVisCorrected (const Cube<Complex> & /*vis*/)
{
    Tvi2NotImplemented ();
}

//void
//TransformingVi2::writeVisModel (const Matrix<CStokesVector> & /*visibilityStokes*/)
//{
//    Tvi2NotImplemented ();
//}

void
TransformingVi2::writeVisModel (const Cube<Complex> & /*vis*/)
{
    Tvi2NotImplemented ();
}

//void
//TransformingVi2::writeVisObserved (const Matrix<CStokesVector> & /*visibilityStokes*/)
//{
//    Tvi2NotImplemented ();
//}

void
TransformingVi2::writeVisObserved (const Cube<Complex> & /*vis*/)
{
    Tvi2NotImplemented ();
}

void
TransformingVi2::writeWeight (const Matrix<Float> & /*wt*/)
{
    Tvi2NotImplemented ();
}

//void
//TransformingVi2::writeWeightMat (const Matrix<Float> & /*wtmat*/)
//{
//    Tvi2NotImplemented ();
//}

void
TransformingVi2::writeWeightSpectrum (const Cube<Float> & /*wtsp*/)
{
    Tvi2NotImplemented ();
}

void
TransformingVi2::writeSigmaSpectrum (const Cube<Float> & /*wtsp*/)
{
    Tvi2NotImplemented ();
}

void
TransformingVi2::setWeightScaling (CountedPtr <WeightScaling> weightScaling)
{
    getVii()->setWeightScaling(weightScaling);
}

Bool
TransformingVi2::hasWeightScaling () const
{
    return getVii()->hasWeightScaling();
}

CountedPtr<WeightScaling>
TransformingVi2::getWeightScaling () const
{
    return getVii()->getWeightScaling();
}

// -----------------------------------------------------------------------
// Utility method to calculate FLAG_ROW from flag cube with the applicable convention
// -----------------------------------------------------------------------
void TransformingVi2::calculateFlagRowFromFlagCube (const Cube<Bool> &flagCube, Vector<Bool> &flagRow)
{
	// Get original shape
	IPosition shape = flagCube.shape();
	size_t nCorr = shape(0);
	size_t nChan = shape(1);
	size_t nRows = shape(2);

	// Reshape flag cube to match the input shape
	flagRow.resize(nRows,false);
	flagRow = false;

	Bool rowFlagValue = false;
	for (size_t row_i =0;row_i<nRows;row_i++)
	{
		rowFlagValue = true;
		for (size_t chan_i =0;chan_i<nChan;chan_i++)
		{
			if (rowFlagValue)
			{
				for (size_t corr_i =0;corr_i<nCorr;corr_i++)
				{
					if (not flagCube(corr_i,chan_i,row_i))
					{
						rowFlagValue = false;
						break;
					}
				}
			}
			else
			{
				break;
			}
		}
		flagRow(row_i) = rowFlagValue;
	}

	return;
}

//**********************************************************************
// Methods to access the subtables.
//**********************************************************************

const casacore::MSAntennaColumns& TransformingVi2::antennaSubtablecols() const
{
    return getVii()->antennaSubtablecols();
}

const casacore::MSDataDescColumns& TransformingVi2::dataDescriptionSubtablecols() const
{
    return getVii()->dataDescriptionSubtablecols();
}

const casacore::MSFeedColumns& TransformingVi2::feedSubtablecols() const
{
    return getVii()->feedSubtablecols();
}

const casacore::MSFieldColumns& TransformingVi2::fieldSubtablecols() const
{
    return getVii()->fieldSubtablecols();
}

const casacore::MSFlagCmdColumns& TransformingVi2::flagCmdSubtablecols() const
{
    return getVii()->flagCmdSubtablecols();
}

const casacore::MSHistoryColumns& TransformingVi2::historySubtablecols() const
{
    return getVii()->historySubtablecols();
}

const casacore::MSObservationColumns& TransformingVi2::observationSubtablecols() const
{
    return getVii()->observationSubtablecols();
}

const casacore::MSPointingColumns& TransformingVi2::pointingSubtablecols() const
{
    return getVii()->pointingSubtablecols();
}

const casacore::MSPolarizationColumns& TransformingVi2::polarizationSubtablecols() const
{
    return getVii()->polarizationSubtablecols();
}

const casacore::MSProcessorColumns& TransformingVi2::processorSubtablecols() const
{
    return getVii()->processorSubtablecols();
}

const casacore::MSSpWindowColumns& TransformingVi2::spectralWindowSubtablecols() const
{
    return getVii()->spectralWindowSubtablecols();
}

const casacore::MSStateColumns& TransformingVi2::stateSubtablecols() const
{
    return getVii()->stateSubtablecols();
}

const casacore::MSDopplerColumns& TransformingVi2::dopplerSubtablecols() const
{
    return getVii()->dopplerSubtablecols();
}

const casacore::MSFreqOffsetColumns& TransformingVi2::freqOffsetSubtablecols() const
{
    return getVii()->freqOffsetSubtablecols();
}

const casacore::MSSourceColumns& TransformingVi2::sourceSubtablecols() const
{
    return getVii()->sourceSubtablecols();
}

const casacore::MSSysCalColumns& TransformingVi2::sysCalSubtablecols() const
{
    return getVii()->sysCalSubtablecols();
}

const casacore::MSWeatherColumns& TransformingVi2::weatherSubtablecols() const
{
    return getVii()->weatherSubtablecols();
}


} // end namespace vi

using namespace casacore;
} // end namespace casa<|MERGE_RESOLUTION|>--- conflicted
+++ resolved
@@ -139,13 +139,9 @@
 TransformingVi2::configureNewSubchunk (Int msId, const String & msName, Bool isNewMs,
                                        Bool isNewArrayId, Bool isNewFieldId,
                                        Bool isNewSpectralWindow, const Subchunk & subchunk,
-<<<<<<< HEAD
                                        casacore::Vector<casacore::rownr_t>& nRowsPerShape,
                                        casacore::Vector<casacore::Int>& nChannelsPerShape,
                                        casacore::Vector<casacore::Int>& nCorrelationsPerShape,
-=======
-                                       rownr_t nRows, Int nChannels, Int nCorrelations,
->>>>>>> bf2f5ee2
                                        const Vector<Int> & correlations,
                                        const Vector<Stokes::StokesTypes> & correlationsDefined,
                                        const Vector<Stokes::StokesTypes> & correlationsSelected,
