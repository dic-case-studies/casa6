//# MSCache.cc: Specialized PlotMSCache for filling MSs
//# Copyright (C) 2009
//# Associated Universities, Inc. Washington DC, USA.
//#
//# This library is free software; you can redistribute it and/or modify it
//# under the terms of the GNU Library General Public License as published by
//# the Free Software Foundation; either version 2 of the License, or (at your
//# option) any later version.
//#
//# This library is distributed in the hope that it will be useful, but WITHOUT
//# ANY WARRANTY; without even the implied warranty of MERCHANTABILITY or
//# FITNESS FOR A PARTICULAR PURPOSE.  See the GNU Library General Public
//# License for more details.
//#
//# You should have received a copy of the GNU Library General Public License
//# along with this library; if not, write to the Free Software Foundation,
//# Inc., 675 Massachusetts Ave, Cambridge, MA 02139, USA.
//#
//# Correspondence concerning AIPS++ should be addressed as follows:
//#        Internet email: aips2-request@nrao.edu.
//#        Postal address: AIPS++ Project Office
//#                        National Radio Astronomy Observatory
//#                        520 Edgemont Road
//#                        Charlottesville, VA 22903-2475 USA
//#
//# $Id: $

#include <plotms/Data/MSCache.h>
#include <plotms/Data/PlotMSIndexer.h>
#include <plotms/Data/PlotMSAtm.h>

#include <casa/OS/Timer.h>
#include <casa/OS/Memory.h>
#include <casa/OS/Path.h>
#include <casa/Quanta/MVTime.h>
#include <casa/System/Aipsrc.h>
#include <casa/Utilities/Sort.h>
#include <casa/Arrays/ArrayMath.h>
#include <tables/Tables/ScalarColumn.h>
#include <lattices/Lattices/ArrayLattice.h>
#include <lattices/LatticeMath/LatticeFFT.h>
#include <scimath/Mathematics/FFTServer.h>
#include <ms/MeasurementSets/MSColumns.h>
#include <msvis/MSVis/VisSet.h>
#include <msvis/MSVis/VisBuffer2.h>
#include <mstransform/MSTransform/MSTransformIteratorFactory.h>
#include <mstransform/TVI/PointingInterpolationTVI.h>
#include <plotms/Data/PlotMSVBAverager.h>
#include <plotms/Data/MSCacheVolMeter.h>
#include <plotms/PlotMS/PlotMS.h>
#include <plotms/Plots/PlotMSPlotParameterGroups.h>
#include <tables/Tables/Table.h>
#include <measures/Measures/Stokes.h>
#include <ms/MeasurementSets/MeasurementSet.h>
#include <measures/Measures/MDirection.h>
#include <measures/Measures/MPosition.h>
#include <measures/Measures/MFrequency.h>
#include <ms/MeasurementSets/MSColumns.h>
#include <ms/MeasurementSets/MSAntennaColumns.h>

#include <casa/Logging/LogMessage.h>
#include <casa/Logging/LogSink.h>
#include <casa/Logging/LogFilter.h>

#include <ctime>

using namespace casacore;
namespace casa {

MSCache::MSCache(PlotMSApp* parent):
    PlotMSCacheBase(parent)
{
    ephemerisAvailable = false;
    vi_p = NULL;
    vm_ = NULL;
}

MSCache::~MSCache() {}

String MSCache::polname(Int ipol) {
    return Stokes::name(Stokes::type(ipol));
}


void MSCache::loadIt(vector<PMS::Axis>& loadAxes,
        vector<PMS::DataColumn>& loadData,
        ThreadCommunication* thread) {

    // process selected columns
    dataColumn_ = getDataColumn(loadAxes, loadData);

    // Get strings stored in MS 
    Table::TableOption tabopt(Table::Old);
    MeasurementSet* inputMS = new MeasurementSet(filename_, TableLock(TableLock::AutoLocking), tabopt);
    getNamesFromMS(*inputMS);

    // Apply selections to MS to create selection MS and channel/correlation selections
    Vector<Vector<Slice> > chansel;
    Vector<Vector<Slice> > corrsel;
    MeasurementSet* selMS = new MeasurementSet();
    try {
        // get chansel, corrsel
        selection_.apply(*inputMS, *selMS, chansel, corrsel);
    } catch(AipsError& log) {
        // improper selection can cause exception
        delete inputMS;
        delete selMS;
        loadError(log.getMesg());
    }

    // Make volume meter for countChunks to estimate memory requirements
    vm_ = new MSCacheVolMeter(*inputMS, averaging_, chansel, corrsel);

    // Load Page Header Cache
    loadPageHeaderCache(*selMS);

    delete inputMS;
    delete selMS;
    Vector<Int> nIterPerAve;

    // make sure user set avgtime value, else get AveragingTVI error
    if (averaging_.time() && averaging_.timeValue()==0.0) {
        averaging_.setTime(false);
        logWarn(PMS::LOG_ORIGIN_LOAD_CACHE, "Time averaging disabled: value is zero."); 
    }
    // only use scalarAve if other averaging enabled
    bool useScalarAve = averaging_.scalarAve() && (averaging_.time() ||
        averaging_.baseline() || averaging_.antenna() ||  averaging_.spw());
    if (averaging_.scalarAve() && !useScalarAve)
        logWarn(PMS::LOG_ORIGIN_LOAD_CACHE, "Scalar averaging ignored: no other averaging is enabled.");
    averaging_.setScalarAve(useScalarAve);

    if ( averaging_.baseline() || averaging_.antenna() || averaging_.spw() || useScalarAve) {
        // Averaging with PlotMSVBAverager
        // Create visibility iterator vi_p
        setUpVisIter(selection_, calibration_, dataColumn_, 
            loadAxes, loadData);
        // Set nIterPerAve (number of chunks per average)
        bool chunksCounted = countChunks(*vi_p, nIterPerAve, loadAxes, loadData, thread);
        if (chunksCounted) {
            try {
                trapExcessVolume(pendingLoadAxes_);  // check mem req using VolMeter
                deleteVm();
                loadChunks(*vi_p, averaging_, nIterPerAve, loadAxes, loadData, thread);
            } catch(AipsError& log) {
                deleteVm();
                loadError(log.getMesg());
            }
        }    
    } else {
        // Averaging with TransformingVI2 
        try {
            // setUpVisIter also gets the VB shapes and calls trapExcessVolume:
            setUpVisIter(selection_, calibration_, dataColumn_, loadAxes, loadData, false, true, thread);
            loadChunks(*vi_p, loadAxes, loadData, thread);
        } catch(AipsError& log) {
            loadError(log.getMesg());
        }
    }
    // Remember # of VBs per Average
    nVBPerAve_.resize();
    if (nIterPerAve.nelements()>0) {
        nVBPerAve_ = nIterPerAve;
    } else {
        nVBPerAve_.resize(nChunk_);
        nVBPerAve_.set(1);
    }

    completeLoadPageHeaderCache();

    deleteVi(); // close any open tables
    deleteAtm();
}

void MSCache::loadError(String mesg) {
    // catch load error, clear the existing cache, and rethrow
    logLoad(mesg);
    clear();
    deleteVi();  // close any open tables
    deleteAtm();
    stringstream ss;
    ss << mesg;
    throw(AipsError(ss.str()));
}

void MSCache::deleteVi() {
    if (vi_p) delete vi_p;
    vi_p = NULL;
}

void MSCache::deleteVm() {
    if (vm_) delete vm_;
    vm_ = NULL;
}

String MSCache::getDataColumn(vector<PMS::Axis>& loadAxes,
                              vector<PMS::DataColumn>& loadData)
{   // Check data column choice and determine which column to pass to VisIter
    String dataColumn = "NONE";  // default is none - CAS-7506
    std::set<String> dataCols;
    
    // Get datacolumn for visibility & weight axes only
    for (uInt i=0; i<loadAxes.size(); ++i) {
        PMS::Axis thisAxis = loadAxes[i];
        if (PMS::axisIsData(thisAxis) || PMS::axisIsWeight(thisAxis)) {
            // check if requested data column exists in MS
            PMS::DataColumn adjustedCol = checkReqDataColumn(loadData[i]);
            if (adjustedCol != loadData[i])
                adjustCurrentAxes(thisAxis, loadData[i], adjustedCol);
            loadData[i] = adjustedCol;
            
            // check if axis/datacol combo valid
            switch (thisAxis) {
                case PMS::AMP:
                case PMS::REAL:
                case PMS::WTxAMP:
                case PMS::SIGMA:
                case PMS::SIGMASP: {
                    dataColumn = PMS::dataColumn(loadData[i]);
                    break;
                }
                case PMS::PHASE:
                case PMS::IMAG: {
                    // These axes not valid with float data
                    if (loadData[i] == PMS::FLOAT_DATA) {
                        throw(AipsError("Chosen axis not valid for FLOAT_DATA, please use AMP or change Data Column"));
                    } else {
                        dataColumn = PMS::dataColumn(loadData[i]);
                    }
                    break;
                }
                case PMS::WTSP: {
                    // CAS-7517 wtsp col exists but is empty - plot weight instead
                    Table thisTable(filename_);
                    const ColumnDescSet cds = thisTable.tableDesc().columnDescSet();
                    if (cds.isDefined("WEIGHT_SPECTRUM")) {
                        ArrayColumn<Float> weightSpectrum;
                        weightSpectrum.attach(thisTable,
                            MS::columnName(MS::WEIGHT_SPECTRUM));
                        if (!weightSpectrum.hasContent()) {
                            logWarn("load_cache", "Plotting WEIGHT column, WEIGHT_SPECTRUM (WTSP) has not been initialized (this can be changed with initweights task)");
                            cout << "WARNING: Plotting WEIGHT column, WEIGHT_SPECTRUM (WTSP) has not been initialized (this can be changed with initweights task)" << endl;
                        }
                    }
                    dataColumn = PMS::dataColumn(loadData[i]);
                    break;
                }
                case PMS::WT: {
                    // CAS-8895 warn user requested mean WEIGHT not channelized WEIGHT_SPECTRUM
                    Table thisTable(filename_);
                    const ColumnDescSet cds = thisTable.tableDesc().columnDescSet();
                    if (cds.isDefined("WEIGHT_SPECTRUM")) {
                        ArrayColumn<Float> weightSpectrum;
                        weightSpectrum.attach(thisTable,
                            MS::columnName(MS::WEIGHT_SPECTRUM));
                        if (weightSpectrum.hasContent()) {
                            logLoad("Plotting mean WEIGHT column but WEIGHT_SPECTRUM is available. Request 'WtSp' axis to see channelized weights.");
                            cout << "INFO: Plotting mean WEIGHT column but WEIGHT_SPECTRUM is available. Request 'WtSp' axis to see channelized weights." << endl;
                        }
                    }
                    dataColumn = PMS::dataColumn(loadData[i]);
                }
                default:
                    break;
            }
            dataCols.insert(dataColumn);
        }
    } 

    // loadAxes is only new axes to load; if no datacolumn,
    // try datacolumn of already-loaded axes
    if (dataColumn == "NONE") {
        dataColumn = checkLoadedAxesDatacol();
        // might still be "NONE"!
    }
    // convert to mstransform datacolumn string
    if (dataColumn != "NONE") {
        if (dataCols.size() > 1)
            dataColumn = "ALL";
        else
            dataColumn = normalizeColumnName(dataColumn);
    }
    return dataColumn;
}

PMS::DataColumn MSCache::checkReqDataColumn(PMS::DataColumn reqDataCol) {
    // Check if requested data, scratch, or float cols exist
    PMS::DataColumn datacol = reqDataCol;
    Table thisTable(filename_);
    const ColumnDescSet cds = thisTable.tableDesc().columnDescSet();
    Bool datacolOk(cds.isDefined("DATA")), 
        corrcolOk(cds.isDefined("CORRECTED_DATA") || calibration_.useCallib()),
        modelcolOk(cds.isDefined("MODEL_DATA")),
        floatcolOk(cds.isDefined("FLOAT_DATA"));

    switch (reqDataCol) {
        case PMS::DATA: {
            // CAS-7482 - for singledish, use FLOAT if no DATA 
            if (!datacolOk && floatcolOk) {
                datacol = PMS::FLOAT_DATA;
                logWarn( "load_cache", "DATA column not present; will use FLOAT_DATA instead.");
            }
            break;
        }
        case PMS::CORRECTED: {
            // requested corrected data but no (real or OTF) corrected column
            if (!corrcolOk) {
                if (datacolOk) { // CAS-5214 - use DATA if no CORRECTED
                    datacol = PMS::DATA;
                    logWarn( "load_cache", "CORRECTED_DATA column not present and calibration library not set/enabled; using DATA instead.");
                } else if (floatcolOk) { // CAS-7761 - use FLOAT if no CORRECTED
                    datacol = PMS::FLOAT_DATA;
                    logWarn( "load_cache", "CORRECTED_DATA column not present and calibration library not set/enabled; using FLOAT_DATA instead.");
                }
                break;
            } 
            break;
        }
        case PMS::MODEL: {
            if (floatcolOk && !modelcolOk) { // model not auto-generated for singledish
                throw(AipsError("MODEL_DATA not present; use FLOAT_DATA."));
            }
            break;
        }
        case PMS::CORRMODEL_V:
        case PMS::CORRMODEL_S: {
            if (!corrcolOk && datacolOk) {  // use data residual instead
                datacol = (reqDataCol==PMS::CORRMODEL_V ? PMS::DATAMODEL_V : PMS::DATAMODEL_S);
                String warn("CORRECTED_DATA column not present and calibration library not set/enabled; using " + PMS::dataColumn(datacol) + " instead of " + PMS::dataColumn(reqDataCol));
                logWarn("load_cache", warn);
            } else if (!corrcolOk && floatcolOk) { // cannot use float residual instead
                throw(AipsError("CORRECTED_DATA column not present for residuals, use FLOAT_DATA."));
            } else if (!modelcolOk && floatcolOk) { // cannot generate model for singledish
                throw(AipsError("MODEL_DATA column not present for residuals, use FLOAT_DATA."));
            }
            break;
        }
        case PMS::CORR_DIV_MODEL_V:
        case PMS::CORR_DIV_MODEL_S: {
            if (!corrcolOk && datacolOk) {  // use data residual instead
                datacol = (reqDataCol==PMS::CORR_DIV_MODEL_V ? PMS::DATA_DIV_MODEL_V : PMS::DATA_DIV_MODEL_S);
                String warn("CORRECTED_DATA column not present and calibration library not set/enabled; using " + PMS::dataColumn(datacol) + " instead of " + PMS::dataColumn(reqDataCol));
                logWarn("load_cache", warn);
            } else if (!corrcolOk && floatcolOk) { // cannot use float residual instead
                throw(AipsError("CORRECTED_DATA column not present for residuals, use FLOAT_DATA."));
            } else if (!modelcolOk && floatcolOk) { // cannot generate model for singledish
                throw(AipsError("MODEL_DATA column not present for residuals, use FLOAT_DATA."));
            }
            break;
        }
        case PMS::DATAMODEL_V:
        case PMS::DATAMODEL_S: {
            if (!datacolOk && floatcolOk) { // cannot use float residual instead
                throw(AipsError("Data residuals not valid; use FLOAT_DATA."));
            }
            break;
        }
        case PMS::FLOAT_DATA: {
            // requested float data but no FLOAT column 
            if (!floatcolOk && datacolOk) {
                throw(AipsError("FLOAT_DATA not present; use DATA"));
            }
            break;
        }
        default:
            break;
    }
    return datacol;
}

void MSCache::adjustCurrentAxes(PMS::Axis axis,
        PMS::DataColumn olddata, PMS::DataColumn newdata) {
    // adjust data column for currentX or currentY
    for (uInt a=0; a<currentX_.size(); ++a) {
        if (currentX_[a] == axis && currentXData_[a]==olddata) {
            currentXData_[a] = newdata;
        }
        if (currentY_[a] == axis && currentYData_[a]==olddata) {
            currentYData_[a] = newdata;
        }
    }
}

String MSCache::checkLoadedAxesDatacol() {
    // Check data column of plotted axes
    String loadedCol = "NONE";
    std::set<String> loadedColumns;
    int axesCount = currentX_.size();
    for (int i=0; i<axesCount; ++i) {
        if (PMS::axisIsData(currentX_[i]) || PMS::axisIsWeight(currentX_[i])) 
            loadedColumns.insert(PMS::dataColumn(currentXData_[i]));
        if (PMS::axisIsData(currentY_[i]) || PMS::axisIsWeight(currentY_[i]))
            loadedColumns.insert(PMS::dataColumn(currentYData_[i]));
    }
    if (loadedColumns.size() == 1)
        loadedCol = *loadedColumns.begin();
    else if (loadedColumns.size() > 1)
        loadedCol = "ALL";
    return loadedCol;
}

String MSCache::normalizeColumnName(String plotmscol)
{
    // Convert datacolumn as needed for MSTransformManager
    String colname = plotmscol;
    if ((plotmscol == "corrected-model_vector") || 
        (plotmscol == "corrected-model_scalar") ||
        (plotmscol == "data-model_vector") ||
        (plotmscol == "data-model_scalar") ||
        (plotmscol == "data/model_vector") || 
        (plotmscol == "data/model_scalar") || 
        (plotmscol == "corrected/model_vector") ||
        (plotmscol == "corrected/model_scalar")) {
            colname = "ALL";
    } else if (plotmscol == "float") {
        colname = "FLOAT_DATA";
    } else {   // "data", "corrected", "model"
        colname.upcase();
    }
    return colname;
}

void MSCache::getNamesFromMS(MeasurementSet& ms)
{
    ROMSColumns msCol(ms);
    antnames_.resize();
    stanames_.resize();
    antstanames_.resize();
    fldnames_.resize();
    intentnames_.resize();
    positions_.resize();

    antnames_    = msCol.antenna().name().getColumn();
    stanames_    = msCol.antenna().station().getColumn();
    antstanames_ = antnames_+String("@")+stanames_;
    positions_   = msCol.antenna().position().getColumn();

    fldnames_    = msCol.field().name().getColumn();

    intentnames_ = msCol.state().obsMode().getColumn();
    mapIntentNamesToIds();  // eliminate duplicate intent names
}

void MSCache::setUpVisIter(PlotMSSelection& selection,
        PlotMSCalibration& calibration,
        String dataColumn, 
        vector<PMS::Axis>& loadAxes,
        vector<PMS::DataColumn>& loadData, 
        Bool interactive,
        Bool estimateMemory,
        ThreadCommunication* thread) {
    /* Create plain or averaging (time or channel) VI with 
           configuration Record and MSTransformIterator factory */

<<<<<<< HEAD
	// Create configuration:
	// Start with data selection; rename fields with expected keywords
	Record configuration = selection.toRecord();
	configuration.renameField("correlation", configuration.fieldNumber("corr"));
	configuration.renameField("taql", configuration.fieldNumber("msselect"));

	// Add needed fields
	configuration.define("inputms", filename_);
	configuration.define("datacolumn", dataColumn);
	configuration.define("buffermode", true);
	configuration.define("reindex", false);
	configuration.define("interactive", interactive);
	for (auto axis : loadAxes){
		if ( axis == PMS::Axis::RA or axis == PMS::Axis::DEC ) {
			configuration.define("pointingsinterpolation",true);
			break;
		}
	}
=======
    // Create configuration:
    // Start with data selection; rename fields with expected keywords
    Record configuration = selection.toRecord();
    configuration.renameField("correlation", configuration.fieldNumber("corr"));
    configuration.renameField("taql", configuration.fieldNumber("msselect"));

    // Add needed fields
    configuration.define("inputms", filename_);
    configuration.define("datacolumn", dataColumn);
    configuration.define("buffermode", true);
    configuration.define("reindex", false);
    configuration.define("interactive", interactive);
>>>>>>> dc89edb7

    // Add transformation selection with expected keywords and string value
    configuration.merge(transformations_.toRecord());
    Double restfreq = configuration.asDouble(configuration.fieldNumber("RestFreq"));
    configuration.removeField(configuration.fieldNumber("RestFreq"));
    configuration.define("restfreq", String::toString(restfreq));
    configuration.renameField("outframe", configuration.fieldNumber("Frame"));
    configuration.renameField("veltype", configuration.fieldNumber("Veldef"));

    // Add calibration library if set
    if (calibration.useCallib()) {
        configuration.define("callib", calibration.calLibrary());
    }

    // Apply averaging
    if (averaging_.time()){
        if (averaging_.scalarAve()) {
            configuration.define("scalaraverage", true);
        } else {
            configuration.define("timeaverage", true);
            String timespanStr = "state";
            if (averaging_.field())
                timespanStr += ",field";
            if (averaging_.scan())
                timespanStr += ",scan";
            configuration.define("timespan", timespanStr);
        }
        configuration.define("timebin", averaging_.timeStr());
    }
    if (averaging_.channel()) {
        int chanBin;
        double chanVal = averaging_.channelValue();
        if (chanVal > INT_MAX) {
            chanBin = INT_MAX;
            logWarn(PMS::LOG_ORIGIN_LOAD_CACHE, "avgchannel value exceeds maximum integer allowed (" + String::toString(INT_MAX) + ")");
        } else if (chanVal == 0.0) {
            chanBin = 1;
            logLoad("Cannot average 0 channels, using 1 instead (no averaging).");
        } else {
            chanBin = static_cast<int>(chanVal);
        }
        configuration.define("chanaverage", true);
        configuration.define("chanbin", chanBin);
    }
    if (averaging_.spw()) {
        configuration.define("spwaverage", true);
    }

    LogFilter oldFilter(LogMessage::NORMAL);
    if (plotms_ != nullptr)
        LogFilter oldFilter(plotms_->getParameters().logPriority());
    MSTransformIteratorFactory* factory = NULL;
    try {
        // Filter out MSTransformManager setup messages
        LogFilter filter(LogMessage::WARN);
        LogSink().globalSink().filter(filter);
        factory = new MSTransformIteratorFactory(configuration);
        if (estimateMemory) {
            if (thread != NULL)
                updateEstimateProgress(thread);
            visBufferShapes_ = factory->getVisBufferStructure();
            // now put filter back
            LogSink().globalSink().filter(oldFilter);
            trapExcessVolume(pendingLoadAxes_);
            Int chunks = visBufferShapes_.size();
            setCache(chunks, loadAxes, loadData); // initialize
        } else {
            // now put filter back
            LogSink().globalSink().filter(oldFilter);
            visBufferShapes_.clear();
        }
        vi_p = new vi::VisibilityIterator2(*factory);
    } catch(AipsError& log) {
        // now put filter back
        LogSink().globalSink().filter(oldFilter);
        try {
           if (factory) delete factory;
        } catch(AipsError ae) {}
        throw(AipsError(log.getMesg()));
    }
    if (factory) delete factory;
}

vi::VisibilityIterator2* MSCache::setUpVisIter(MeasurementSet& selectedMS,
    Vector<Vector<Slice> > chansel, Vector<Vector<Slice> > corrsel) {
    // Plain VI2 for chunk counting with baseline/antenna/spw averaging
    // (need to set SortColumns manually)
    Bool combscan(averaging_.scan());
    Bool combfld(averaging_.field());
    Bool combspw(averaging_.spw());

    // Set iterInterval
    Double iterInterval(0.0);
    if (averaging_.time()){
        iterInterval = averaging_.timeValue();
    }
    if (combspw || combfld) iterInterval = DBL_MIN;  // force per-timestamp chunks

    // Create SortColumns
    Int nsortcol(4 + Int(!combscan));  // include room for scan
    Block<Int> columns(nsortcol);
    Int i(0);
    columns[i++]                = MS::ARRAY_ID;
    if (!combscan) columns[i++] = MS::SCAN_NUMBER;  // force scan boundaries
    if (!combfld) columns[i++]  = MS::FIELD_ID;      // force field boundaries
    if (!combspw) columns[i++]  = MS::DATA_DESC_ID;  // force spw boundaries
    columns[i++]                = MS::TIME;
    if (combfld) columns[i++]   = MS::FIELD_ID;      // effectively ignore field boundaries
    if (combspw) columns[i++]   = MS::DATA_DESC_ID;  // effectively ignore spw boundaries
    vi::SortColumns sortcol(columns, false);

    vi::VisibilityIterator2* vi2 = new vi::VisibilityIterator2(selectedMS, sortcol, false, 0, iterInterval);
    vi::FrequencySelectionUsingChannels fs;
    setUpFrequencySelectionChannels(fs, chansel);
    fs.addCorrelationSlices(corrsel);
    // Add FrequencySelection to VI
    vi2->setFrequencySelection(fs);
    return vi2;
}

void MSCache::setUpFrequencySelectionChannels(vi::FrequencySelectionUsingChannels fs,
                        Vector<Vector<Slice> > chansel) {
    /* For the plain VI2 for chunk counting */
    int nSpws = static_cast<int>(chansel.nelements());
    int nChansels;
    for (int spw=0; spw<nSpws; spw++) {
        nChansels = static_cast<int>(chansel[spw].nelements());
        // Add channel selections to FrequencySelection
        for ( int sel=0; sel<nChansels; sel++) {
            fs.add(spw, 
                   chansel[spw][sel].start(), 
                   chansel[spw][sel].length(),
                   chansel[spw][sel].inc());
        }
    }
}

void MSCache::updateEstimateProgress(ThreadCommunication* thread) {
    thread->setStatus("Establishing cache size.  Please wait...");
    thread->setAllowedOperations(false,false,true);
    thread->setProgress(2);
}

bool MSCache::countChunks(vi::VisibilityIterator2& vi,
        Vector<Int>& nIterPerAve,
        vector<PMS::Axis>& loadAxes,
        vector<PMS::DataColumn>& loadData, 
        ThreadCommunication* thread) {
    // Let plotms count the chunks for memory estimation 
    //   when baseline/antenna/spw/scalar averaging
    if (thread != NULL)
        updateEstimateProgress(thread);

    Bool verby(False);
    stringstream ss;

    Bool combscan(averaging_.scan());
    Bool combfld(averaging_.field());
    Bool combspw(averaging_.spw());

    vi::VisBuffer2* vb = vi.getVisBuffer();
    vi.originChunks();
    vi.origin();

    // Keeping time
    Double time1(0.0), avetime1(-1.0);
    Double interval(0.0);
    if (averaging_.time())
        interval = averaging_.timeValue();
    // Keep track of other boundaries
    Int thisscan(-1),lastscan(-1);
    Int thisfld(-1), lastfld(-1);
    Int thisspw(-1),lastspw(-1);
    Int thisddid(-1),lastddid(-1);
    Int thisobsid(-1),lastobsid(-1);
    // Averaging stats
    Int chunk(0), subchunk(0);
    Int maxAveNRows(0);
    nIterPerAve.resize(100);
    nIterPerAve = 0;
    Int nAveInterval(-1);

    for (vi.originChunks(); vi.moreChunks(); vi.nextChunk(), chunk++) {
        subchunk = 0;
        for (vi.origin(); vi.more(); vi.next(), subchunk++) {
            // If a thread is given, check if the user canceled.
            if (thread != NULL) {
                if (thread->wasCanceled()) {
                    dataLoaded_ = false;
                    userCanceled_ = true;
                    return false;
                } else {
                    // else users think it's hung...
                    if ((chunk % 100) == 0)
                        thread->setProgress(chunk/100);
                }
            }

            time1 = vb->time()(0); // first timestamp in this vb
            thisscan = vb->scan()(0);
            thisfld = vb->fieldId()(0);
            thisspw = vb->spectralWindows()(0);
            thisddid = vb->dataDescriptionIds()(0);
            thisobsid = vb->observationId()(0);

            // New ave interval if:
            if ( ((time1-avetime1) > interval) ||          // exceeded time interval
                 ((time1-avetime1) < 0.0) ||               // negative timestep
                 (!combscan && (thisscan != lastscan)) ||  // not combing scans, and new scan encountered OR
                 (!combfld && (thisfld != lastfld)) ||     // not combing fields, and new field encountered OR
                 (!combspw && (thisspw != lastspw)) ||     // not combing spws, and new spw encountered  OR
                 (thisobsid != lastobsid) ||               // don't average over obs id
                 (nAveInterval == -1)) {                   // this is the first interval

                if (verby) {
                    ss << "--------------------------------\n";
                    ss << boolalpha << interval << " "
                       << ((time1 - avetime1)>interval) << " "
                       << ((time1 - avetime1)<0.0) << " "
                       << (!combscan && (thisscan!=lastscan)) << " "
                       << (!combspw && (thisspw!=lastspw)) << " "
                       << (!combfld && (thisfld!=lastfld)) << " "
                       << (!combspw && (thisspw!=lastspw)) << " "
                       << (thisobsid!=lastobsid) << " "
                       << (nAveInterval == -1) << "\n";
                }

                // If we have accumulated enough info, poke the volume meter,
                //  with the _previous_ info, and reset the ave'd row counter
                if (nAveInterval > -1) {
                    vm_->add(lastddid, maxAveNRows);
                    maxAveNRows = 0;
                }

                nAveInterval++;
                if (verby) ss << "ave = " << nAveInterval << "\n";

                // increase size of nIterPerAve array, if needed
                if (nIterPerAve.nelements() < uInt(nAveInterval+1))
                    nIterPerAve.resize(nIterPerAve.nelements()+100, true);
                // initialize next ave interval
                nIterPerAve(nAveInterval) = 0;
                avetime1 = time1;  // first timestamp in this averaging interval
            }

            // Keep track of the maximum # of rows that might get averaged
            maxAveNRows = max(maxAveNRows, vb->nRows());
            // Increment chunk-per-sol count for current solution
            nIterPerAve(nAveInterval)++;

            if (verby) {
                ss << "     chunk=" << chunk << " subchunk " << subchunk << "\n";
                ss << "         time=" << vb->time()(0) << " ";
                ss << "arrayId=" << vb->arrayId()(0) << " ";
                ss << "scan" << thisscan << " ";
                ss << "fieldId=" << thisfld << " ";
                ss << "spw=" << thisspw << " ";
                ss << "obsId=" << thisobsid << "\n";
            }

            lastscan = thisscan;
            lastfld  = thisfld;
            lastspw  = thisspw;
            lastddid = thisddid;
            lastobsid = thisobsid;
        }
    }
    // Add in the last iteration
    vm_->add(lastddid,maxAveNRows);

    Int nAve(nAveInterval+1);
    nIterPerAve.resize(nAve, True);
    setCache(nAve, loadAxes, loadData);  // initialize; sets nChunk_

    if (verby) {
        ss << "nIterPerAve = " << nIterPerAve << "\n";
        ss << "Found " << nChunk_ << " chunks." << endl;
        logInfo("count_chunks", ss.str());
    }
    return true;
}

void MSCache::trapExcessVolume(map<PMS::Axis,Bool> pendingLoadAxes) {
    try {
        String s;
        if (visBufferShapes_.size() > 0) {
            s = vm_->evalVolume(visBufferShapes_, pendingLoadAxes); }
        else {
            Vector<Bool> mask(4, false);
            int dataCount = getDataCount();

            for ( int i = 0; i < dataCount; i++ ){
                Vector<Bool> subMask = netAxesMask( currentX_[i], currentY_[i]);
                mask = mask || subMask;
            }
            s = vm_->evalVolume(pendingLoadAxes, mask);
        }
        logLoad(s);
    } catch(AipsError& log) {
        // catch detected volume excess, clear the existing cache, and rethrow
        logLoad(log.getMesg());
        deleteVm();
        stringstream ss;
        ss << "Estimated cache exceeds limits." << endl
            << "Please try using data selection, averaging," << endl
            << "checking 'Reload' (to clear unneeded cache items),"
            << "or letting other memory-intensive processes finish.";
        throw(AipsError(ss.str()));
    }
}

void MSCache::updateProgress(ThreadCommunication* thread, Int chunk) {
    double progress;
    // Update progress meter
    if((nChunk_ <= (int)THREAD_SEGMENT || chunk % THREAD_SEGMENT == 0)) {
        thread->setStatus("Loading chunk " + String::toString(chunk) +
                " / " + String::toString(nChunk_) + ".");
        progress = ((double)chunk+1) / nChunk_;
        thread->setProgress((unsigned int)((progress * 100) + 0.5));
    }
}

void MSCache::loadChunks(vi::VisibilityIterator2& vi,
        const vector<PMS::Axis> loadAxes,
        const vector<PMS::DataColumn> loadData,
        ThreadCommunication* thread) {

    // permit cancel in progress meter:
    if(thread != NULL)
        thread->setAllowedOperations(false,false,true);
    logLoad("Loading chunks......");

    // Initialize VI and get VB
    vi::VisBuffer2* vb = vi.getVisBuffer();

    vi.originChunks();
    try {
        vi.origin();
    } catch (ArraySlicerError & err) {
        throw(AipsError("PlotMS averaging error: Data shapes do not conform."));
    } catch (ArrayConformanceError & err) {
        throw(AipsError("PlotMS averaging error: Data shapes do not conform."));
    }

    nAnt_ = vb->nAntennas();  // needed to set up indexer
    // set frame; VB2 does not handle N_Types, just passes it along
    // and fails check in MFrequency so handle it here
    freqFrame_ = transformations_.frame();
    if (freqFrame_ == MFrequency::N_Types)
        freqFrame_ = static_cast<MFrequency::Types>(vi.getReportingFrameOfReference());

    Int chunk(0), lastscan(0), thisscan(0), lastspw(-1), thisspw(0);
    chshapes_.resize(4,nChunk_);
    goodChunk_.resize(nChunk_);
    goodChunk_.set(false);

<<<<<<< HEAD
	// Prepare for loading RA and DEC axes
	using PI_TVI = vi::PointingInterpolationTVI;
	PI_TVI* piTvi = nullptr;
	auto isRaOrDec = [](PMS::Axis a) { return a == PMS::RA || a == PMS::DEC ; };
	auto loadRaOrDec = std::find_if(loadAxes.begin(),loadAxes.end(),isRaOrDec) != loadAxes.end();
	if (loadRaOrDec) {  // setupRaDecIterator
		// Get iterator's implementation, because we need to configure it at run-time
		auto * viImpl = vi.getImpl();
		auto * transformIt = dynamic_cast<MSTransformIterator *>(viImpl);
		if (transformIt != nullptr)
			piTvi = dynamic_cast<PI_TVI *>(transformIt->getInputViIterator());
		if (piTvi == nullptr)
			throw(AipsError("MSCache::loadChunks(): error while preparing for pointings interpolation"));
		piTvi_ = piTvi;
	}

	for(vi.originChunks(); vi.moreChunks(); vi.nextChunk()) {
		for(vi.origin(); vi.more(); vi.next()) {
			if (vb->nRows() <= 0) continue;
			if (chunk >= nChunk_) {  // nChunk_ was just an estimate
				setCache(chunk+1, loadAxes, loadData);
				chshapes_.resize(4, nChunk_, true);
				goodChunk_.resize(nChunk_, true);
			}
			// If a thread is given, update its chunk number and progress bar
			if (thread != NULL) updateProgress(thread, chunk);
			// Cache the data shapes
			if (true) {
				chshapes_(0,chunk) = vb->nCorrelations();
				chshapes_(1,chunk) = vb->nChannels();
				chshapes_(2,chunk) = vb->nRows();
				chshapes_(3,chunk) = vb->nAntennas();
				goodChunk_(chunk)  = true;
			}
			// Load axes
			set<DirectionAxisParams> raDecLoaded;
			for(unsigned int i = 0; i < loadAxes.size(); i++) {
				// If a thread is given, check if the user canceled.
				if(thread != NULL && thread->wasCanceled()) {
					dataLoaded_ = false;
					userCanceled_ = true;
					goodChunk_(chunk) = false; //only partially loaded
					return;
				}
				if (isRaOrDec(loadAxes[i])){  // setupRaDecInterpolator(i,raDecLoaded);
					DirectionAxisParams raDecParams {loadXYFrame_[i],loadXYInterp_[i]};
					auto raDecChunkLoaded = ( raDecLoaded.find(raDecParams) != raDecLoaded.end() );
					if (raDecChunkLoaded) continue;
					raDecLoaded.insert(raDecParams);
					using TviInterp = PI_TVI::Interpolator::InterpMethod;
					auto & interpolator = piTvi->getInterpolator();
					switch (loadXYInterp_[i]){
					case PMS::InterpMethod::NEAREST:
						interpolator.setInterpMethod(TviInterp::NEAREST);
						break;
					case PMS::InterpMethod::CUBIC:
						interpolator.setInterpMethod(TviInterp::SPLINE);
						break;
					default:
						String errMsg("MSCache::loadChunks(): unsupported pointing interpolation method: ");
						errMsg += PMS::interpMethod(loadXYInterp_[i]);
						throw(AipsError(errMsg));
					}
					switch (loadXYFrame_[i]){
					case PMS::CoordSystem::AZEL:
						piTvi->setOutputDirectionFrame(MDirection::AZELGEO);
						break;
					case PMS::CoordSystem::ICRS:
						piTvi->setOutputDirectionFrame(MDirection::ICRS);
						break;
					case PMS::CoordSystem::J2000:
						piTvi->setOutputDirectionFrame(MDirection::J2000);
						break;
					}
					auto & raBlock = raMap_.at(raDecParams);
					loadRa_ = &raBlock;
					auto & decBlock = decMap_.at(raDecParams);
					loadDec_ = &decBlock;
				}
				loadAxis(vb, chunk, loadAxes[i], loadData[i]);
				if (loadAxes[i]==PMS::ATM || loadAxes[i]==PMS::TSKY) {
					thisscan = vb->scan()(0);
					if (thisscan != lastscan) {
						printAtmStats(thisscan);
						lastscan = thisscan;
					}
					thisspw = vb->spectralWindows()(0);
					if (thisspw != lastspw) {
						uInt vectorsize = ( loadAxes[i]==PMS::ATM ?
							(*atm_[chunk]).nelements() :
							(*tsky_[chunk]).nelements());
						if (vectorsize==1) {
							logWarn("load_cache", "Setting " +
							  PMS::axis(loadAxes[i]) + " for spw " +
							  String::toString(thisspw) +
							  " to zero because it has only one channel.");
						}
						lastspw = thisspw;
					}
				}
			}
			chunk++;
		}
	}
=======
    for(vi.originChunks(); vi.moreChunks(); vi.nextChunk()) {
        for(vi.origin(); vi.more(); vi.next()) {
            if (vb->nRows() > 0) {
                if (chunk >= nChunk_) {  // nChunk_ was just an estimate
                    bool increaseChunks(true);
                    setCache(chunk+1, loadAxes, loadData, increaseChunks);
                    chshapes_.resize(4, nChunk_, true);
                    goodChunk_.resize(nChunk_, true);
                }

                // If a thread is given, update its chunk number and progress bar
                if(thread != NULL)
                    updateProgress(thread, chunk);

                // Cache the data shapes
                chshapes_(0,chunk) = vb->nCorrelations();
                chshapes_(1,chunk) = vb->nChannels();
                chshapes_(2,chunk) = vb->nRows();
                chshapes_(3,chunk) = vb->nAntennas();
                goodChunk_(chunk)  = true;
                for(unsigned int i = 0; i < loadAxes.size(); i++) {
                    // If a thread is given, check if the user canceled.
                    if(thread != NULL && thread->wasCanceled()) {
                        dataLoaded_ = false;
                        userCanceled_ = true;
                        goodChunk_(chunk) = false; //only partially loaded
                        return;
                    }
                    loadAxis(vb, chunk, loadAxes[i], loadData[i]);
                    if (loadAxes[i]==PMS::ATM || loadAxes[i]==PMS::TSKY) {
                        thisscan = vb->scan()(0);
                        if (thisscan != lastscan) {
                            printAtmStats(thisscan);
                            lastscan = thisscan;
                        }
                        thisspw = vb->spectralWindows()(0);
                        if (thisspw != lastspw) {
                            uInt vectorsize = ( loadAxes[i]==PMS::ATM ?
                                (*atm_[chunk]).nelements() :
                                (*tsky_[chunk]).nelements());
                            if (vectorsize==1) {
                                logWarn("load_cache", "Setting " + 
                                  PMS::axis(loadAxes[i]) + " for spw " +
                                  String::toString(thisspw) +
                                  " to zero because it has only one channel.");
                            }
                            lastspw = thisspw;
                        }
                    }
                }
                chunk++;
            }
        }
    }
>>>>>>> dc89edb7
    // Report averaged channels per spw in log
    // (should match MSTransformManager output in console)
    map<Int,Int>::iterator it;
    for (it=chansPerSpw_.begin(); it!=chansPerSpw_.end(); ++it) {
        logLoad("SPW " + String::toString(it->first) + ": number of channels averaged = " + String::toString(it->second));
    }
}

void MSCache::loadChunks(vi::VisibilityIterator2& vi,
        const PlotMSAveraging& averaging,
        const Vector<Int>& nIterPerAve,
        const vector<PMS::Axis> loadAxes,
        const vector<PMS::DataColumn> loadData,
        ThreadCommunication* thread) {

    // permit cancel in progress meter:
    if(thread != NULL)
        thread->setAllowedOperations(false,false,true);
    logLoad("Loading chunks with averaging.....");

    Bool verby(false);

    vi::VisBuffer2* vb = vi.getVisBuffer();
    vi.originChunks();
    vi.origin();
    nAnt_ = vb->nAntennas();  // needed to set up indexer

    // set frame; VB2 does not handle N_Types, just passes it along
    // and fails check in MFrequency so handle it here
    freqFrame_ = transformations_.frame();
    if (freqFrame_ == MFrequency::N_Types)
        freqFrame_ = static_cast<MFrequency::Types>(vi.getReportingFrameOfReference());

    chshapes_.resize(4, nChunk_);
    goodChunk_.resize(nChunk_);
    goodChunk_.set(false);
    Int nAnts;
    vi::VisBuffer2* vbToUse(NULL);
    casacore::Int lastscan(0), thisscan(0);  // for printing atm stats
    casacore::Int lastspw(-1), thisspw(0);  // for printing ATM/TSKY warning 

    for (Int chunk=0; chunk<nChunk_; ++chunk) {
        if (chunk >= nChunk_) {  // nChunk_ was just an estimate!
            bool increaseChunks(true);
            setCache(chunk, loadAxes, loadData, increaseChunks);
            chshapes_.resize(4, nChunk_, true);
            goodChunk_.resize(nChunk_, true);
        }

        // If a thread is given, update it.
        if(thread != NULL)
            updateProgress(thread, chunk);

        // Set up VB averager
        nAnts = vb->nAntennas();
        PlotMSVBAverager pmsvba(nAnts);
        pmsvba.setBlnAveraging(averaging.baseline());
        pmsvba.setAntAveraging(averaging.antenna());
        pmsvba.setScalarAve(averaging.scalarAve());
        // Sort out which data to read
        discernData(loadAxes,loadData,pmsvba);

        stringstream ss;
        if (verby) ss << "Chunk " << chunk << " ----------------------------------\n";

        Int iter=0;
        while (iter < nIterPerAve(chunk)) {
            if (verby) {
                ss << "chunk=" << chunk << " iter=" << iter << " nIterPerAve =" << nIterPerAve(chunk) << " ";
                ss << "scan=" << vb->scan()(0) << " ";
                ss << "fieldId=" << vb->fieldId()(0) << " ";
                ss << "spw=" << vb->spectralWindows()(0) << " ";
                ss << "amp=" << vb->visCube().shape() << " ";
                ss << "freq=" << vb->getFrequencies(0, freqFrame_).shape() << " ";
            }
            // Accumulate into the averager
            pmsvba.accumulate(*vb);
            

            // Advance to next VB unless you are going to finalize
            if (iter+1 < nIterPerAve(chunk)) {
                if (verby) ss << " next VB "; 
                vi.next(); 
                if (!vi.more() && vi.moreChunks()) { 
                     // go to first vb in next chunk 
                     if (verby) ss << "  stepping VI"; 
                     vi.nextChunk(); 
                     vi.origin(); 
                }
            }
            if (verby) ss << "\n";
            ++iter;
        }

        if (verby) ss << "Finalize average\n";
        // Finalize the averaging
        pmsvba.finalizeAverage();
        // The averaged VisBuffer
        vi::VisBuffer2& avb(pmsvba.aveVisBuff());
        // Only if the average yielded some data:
        if (avb.nRows() > 0) {
            // Cache the data shapes
            chshapes_(0,chunk) = avb.nCorrelations();
            chshapes_(1,chunk) = avb.nChannels();
            chshapes_(2,chunk) = avb.nRows();
            chshapes_(3,chunk) = nAnts;
            goodChunk_(chunk)  = true;

            for(unsigned int i = 0; i < loadAxes.size(); i++) {
                // If a thread is given, check if the user canceled.
                if(thread != NULL && thread->wasCanceled()) {
                    dataLoaded_ = false;
                    userCanceled_ = true;
                    goodChunk_(chunk)  = false;
                    return;
                }
                if (useAveragedVisBuffer(loadAxes[i])) {
                    vbToUse = &avb;
                } else {
                    vbToUse = vb;
                }
                loadAxis(vbToUse, chunk, loadAxes[i], loadData[i]);
                if (loadAxes[i]==PMS::ATM || loadAxes[i]==PMS::TSKY) {
                    thisscan = vbToUse->scan()(0);
                    if (thisscan != lastscan) {
                        printAtmStats(thisscan);
                        lastscan = thisscan;
                    }
                    thisspw = vbToUse->spectralWindows()(0);
                    if (thisspw != lastspw) {
                        uInt vectorsize = ( loadAxes[i]==PMS::ATM ?
                            (*atm_[chunk]).nelements() :
                            (*tsky_[chunk]).nelements());
                        if (vectorsize==1) {
                            logWarn("load_cache", "Setting " + 
                              PMS::axis(loadAxes[i]) + " for spw " +
                              String::toString(thisspw) +
                              " to zero because it has only one channel.");
                        }
                        lastspw = thisspw;
                    } 
                }
            }
        } else {
            // no points in this chunk
            goodChunk_(chunk) = false;
            chshapes_.column(chunk) = 0;
        }
        // Now advance to next chunk
        if (verby) ss << " next VB "; 
        vi.next();
        if (!vi.more() && vi.moreChunks()) { 
             // go to first vb in next chunk 
             if (verby) ss << "  stepping VI"; 
             vi.nextChunk(); 
             vi.origin(); 
        }
        if(verby) {
            ss << "\n";
            logLoad(ss.str());
        }
    }
    //cout << boolalpha << "goodChunk_ = " << goodChunk_ << endl;
}

bool MSCache::useAveragedVisBuffer(PMS::Axis axis) {
	// Some axes should be obtained from the VB2 provided by the VI2
	// rather than the averaged VB2, which is not attached
	bool useAvg(true);
	switch(axis) {
	case PMS::CHANNEL:
	case PMS::FREQUENCY:
	case PMS::VELOCITY:
	case PMS::UVDIST_L:
	case PMS::UWAVE:
	case PMS::VWAVE:
	case PMS::WWAVE:
	case PMS::AZ0:
	case PMS::EL0:
	case PMS::HA0:
	case PMS::PA0:
	case PMS::ANTENNA:
	case PMS::AZIMUTH:
	case PMS::RA:
	case PMS::DEC:
	case PMS::ELEVATION:
	case PMS::PARANG:
	case PMS::ROW:
	case PMS::ATM:
	case PMS::TSKY: {
		useAvg = false;
		break;
	}
	default:
		break;
	}
	return useAvg;
}

void MSCache::forceVBread(vi::VisBuffer2* vb,
		vector<PMS::Axis> loadAxes,
		vector<PMS::DataColumn> loadData) {

	// pre-load requisite pieces of VisBuffer for averaging
	for(unsigned int i = 0; i < loadAxes.size(); i++) {
		switch (loadAxes[i]) {
		case PMS::AMP:
		case PMS::PHASE:
		case PMS::REAL:
		case PMS::IMAG: {
			switch(loadData[i]) {
			case PMS::DATA: {
				vb->visCube();
				break;
			}
			case PMS::MODEL: {
				vb->visCubeModel();
				break;
			}
			case PMS::CORRECTED: {
				vb->visCubeCorrected();
				break;
			}
			case PMS::CORRMODEL_V:
			case PMS::CORRMODEL_S:
			case PMS::CORR_DIV_MODEL_V:
			case PMS::CORR_DIV_MODEL_S: {
				vb->visCubeCorrected();
				vb->visCubeModel();
				break;
			}
			case PMS::DATAMODEL_V:
			case PMS::DATAMODEL_S: {
				vb->visCube();
				vb->visCubeModel();
				break;
			}
			case PMS::DATA_DIV_MODEL_V:
			case PMS::DATA_DIV_MODEL_S: {
				vb->visCube();
				vb->visCubeModel();
				break;
			}
			case PMS::FLOAT_DATA: {
				vb->visCubeFloat();
				break;
			}
			default:
				break;
			}
			break;
		}
		default:
			break;
		}
	}

	// Always need flags
	vb->flagRow();
	vb->flagCube();

}

void MSCache::discernData(vector<PMS::Axis> loadAxes,
		vector<PMS::DataColumn> loadData,
		PlotMSVBAverager& vba) {

	// Turn off
	vba.setNoData();

	// Tell the averager which data column to read
	for(unsigned int i = 0; i < loadAxes.size(); i++) {
		switch (loadAxes[i]) {
		case PMS::AMP:
		case PMS::PHASE:
		case PMS::REAL:
		case PMS::IMAG: {
			switch(loadData[i]) {
			case PMS::DATA: {
				vba.setDoVC();
				break;
			}
			case PMS::MODEL: {
				vba.setDoMVC();
				break;
			}
			case PMS::CORRECTED: {
				vba.setDoCVC();
				break;
			}
			case PMS::CORRMODEL_V:
			case PMS::CORRMODEL_S:
			case PMS::CORR_DIV_MODEL_V:
			case PMS::CORR_DIV_MODEL_S: {
				vba.setDoCVC();
				vba.setDoMVC();
				break;
			}
			case PMS::DATAMODEL_V:
			case PMS::DATAMODEL_S:
			case PMS::DATA_DIV_MODEL_V: 
			case PMS::DATA_DIV_MODEL_S: {
				vba.setDoVC();
				vba.setDoMVC();
				break;
			}
			case PMS::FLOAT_DATA:
				vba.setDoFC();
				break;
			default:
				break;
			}
			break;
		}
		case PMS::UVDIST:
		case PMS::UVDIST_L:
		case PMS::U:
		case PMS::V:
		case PMS::W:
		case PMS::UWAVE:
		case PMS::VWAVE:
		case PMS::WWAVE: {
			vba.setDoUVW();
			break;
		}
		default:
			break;
		}
	}

}

void MSCache::loadAxis(vi::VisBuffer2* vb, Int vbnum, PMS::Axis axis,
		PMS::DataColumn data) {
	switch(axis) {

	case PMS::SCAN: { // assumes scan unique in VB
		scan_(vbnum) = vb->scan()(0);
		break;
	}
	case PMS::FIELD: { // assumes field unique in VB
		field_(vbnum) = vb->fieldId()(0);
		break;
	}
	case PMS::TIME: { // assumes time unique in VB
		time_(vbnum) = vb->time()(0);
		break;
	}
	case PMS::TIME_INTERVAL: { // assumes timeInterval unique in VB
		timeIntr_(vbnum) = vb->timeInterval()(0);
		break;
	}
	case PMS::SPW: {
		spw_(vbnum) = vb->spectralWindows()(0);
		break;
	}
	case PMS::CHANNEL: {
		Vector<Int> chans = vb->getChannelNumbers(0);
		*chan_[vbnum] = chans;
		if (averaging_.channel()) {
			// Save which channels are being averaged, for Locate
			Int numBins = chans.size();
			Int numChans = vb->getChannelNumbersSelected(0).size();
			Array<Int> chansPerBin(IPosition(2, numChans, numBins));
			// when there is only one channel in the spw selected chans is empty array
			if (numChans==0 && numBins==1) {
				numChans = 1;
				chansPerBin.resize(IPosition(2, 1, 1));
				chansPerBin[0] = chans;
			} else {
				for (Int bin=0; bin < numBins; ++bin) {
					chansPerBin[bin] = vb->getChannelNumbersSelected(bin);
				}
			}
			*chansPerBin_[vbnum] = chansPerBin;
			chansPerSpw_[vb->spectralWindows()(0)] = numChans;
		}
		break;
	}
	case PMS::FREQUENCY: {
		// Convert freq to desired frame
		*freq_[vbnum] = vb->getFrequencies(0, freqFrame_);
		(*freq_[vbnum]) /= 1.0e9; // in GHz
		break;
	}
	case PMS::VELOCITY: {
		*vel_[vbnum] = calcVelocity(vb); 
		break;
	}
	case PMS::CORR: {
		Vector<Stokes::StokesTypes> corrTypes = vb->getCorrelationTypesSelected();
		Vector<Int> corrTypesInt;
		corrTypesInt.resize(corrTypes.size());
		for (uInt i=0; i<corrTypes.size(); ++i) {
			corrTypesInt[i] = static_cast<Int>(corrTypes[i]);
		}
		*corr_[vbnum] = corrTypesInt;
		break;
	}
	case PMS::ANTENNA1: {
		*antenna1_[vbnum] = vb->antenna1();
		break;
	}
	case PMS::ANTENNA2: {
		*antenna2_[vbnum] = vb->antenna2();
		break;
	}
	case PMS::BASELINE: {
		Vector<Int> a1(vb->antenna1());
		Vector<Int> a2(vb->antenna2());
		baseline_[vbnum]->resize(vb->nRows());
		Vector<Int> bl(*baseline_[vbnum]);
		for (Int irow = 0; irow < vb->nRows(); ++irow) {
			if (a1(irow)<0) a1(irow)=chshapes_(3,0);
			if (a2(irow)<0) a2(irow)=chshapes_(3,0);
			bl(irow)=(chshapes_(3,0)+1)*a1(irow) - (a1(irow) * (a1(irow) + 1)) / 2 + a2(irow);
		}
		break;
	}
	case PMS::UVDIST: {
		Array<Double> u(vb->uvw().row(0));
		Array<Double> v(vb->uvw().row(1));
		*uvdist_[vbnum] = sqrt(u*u+v*v);
		break;
	}
	case PMS::U: {
		*u_[vbnum] = vb->uvw().row(0);
		break;
	}
	case PMS::V: {
		*v_[vbnum] = vb->uvw().row(1);
		break;
	}
	case PMS::W: {
		*w_[vbnum] = vb->uvw().row(2);
		break;
	}
	case PMS::UVDIST_L: {
		Array<Double> u(vb->uvw().row(0));
		Array<Double> v(vb->uvw().row(1));
		Vector<Double> uvdistM = sqrt(u*u + v*v);
		uvdistM /=C::c;
		uvdistL_[vbnum]->resize(vb->nChannels(), vb->nRows());
		Vector<Double> uvrow;
		for (Int irow = 0; irow < vb->nRows(); ++irow) {
			uvrow.reference(uvdistL_[vbnum]->column(irow));
			uvrow.set(uvdistM(irow));
			uvrow *= vb->getFrequencies(irow, freqFrame_);
		}
		break;
	}
	case PMS::UWAVE: {
		Vector<Double> uM(vb->uvw().row(0));
		uM/=C::c;
		uwave_[vbnum]->resize(vb->nChannels(), vb->nRows());
		Vector<Double> urow;
		for (Int irow = 0; irow < vb->nRows(); ++irow) {
			urow.reference(uwave_[vbnum]->column(irow));
			urow.set(uM(irow));
			urow *= vb->getFrequencies(irow, freqFrame_);
		}
		break;
	}
	case PMS::VWAVE: {
		Vector<Double> vM(vb->uvw().row(1));
		vM/=C::c;
		vwave_[vbnum]->resize(vb->nChannels(), vb->nRows());
		Vector<Double> vrow;
		for (Int irow = 0; irow < vb->nRows(); ++irow) {
			vrow.reference(vwave_[vbnum]->column(irow));
			vrow.set(vM(irow));
			vrow *= vb->getFrequencies(irow, freqFrame_);
		}
		break;
	}
	case PMS::WWAVE: {
		Vector<Double> wM(vb->uvw().row(2));
		wM/=C::c;
		wwave_[vbnum]->resize(vb->nChannels(), vb->nRows());
		Vector<Double> wrow;
		for (Int irow = 0; irow < vb->nRows(); ++irow) {
			wrow.reference(wwave_[vbnum]->column(irow));
			wrow.set(wM(irow));
			wrow *= vb->getFrequencies(irow, freqFrame_);
		}
		break;
	}
	case PMS::AMP: {
		switch(data) {
		case PMS::DATA: {
			//CAS-5730.  For single dish data, absolute value of points should not be plotted.
			MeasurementSet ms( filename_);
			if ( ms.isColumn( MS::FLOAT_DATA ) || averaging_.scalarAve())
				*amp_[vbnum] = real(vb->visCube());
			else
				*amp_[vbnum] = amplitude(vb->visCube());
			break;
		}
		case PMS::MODEL: {
			if (averaging_.scalarAve()) 
				*ampModel_[vbnum] = real(vb->visCubeModel());
			else
				*ampModel_[vbnum] = amplitude(vb->visCubeModel());
			break;
		}
		case PMS::CORRECTED: {
			if (averaging_.scalarAve()) 
				*ampCorr_[vbnum] = real(vb->visCubeCorrected());
			else
				*ampCorr_[vbnum] = amplitude(vb->visCubeCorrected());
			break;
		}
		case PMS::CORRMODEL_V: {
			if (averaging_.scalarAve()) 
				*ampCorrModel_[vbnum] = real(vb->visCubeCorrected() - vb->visCubeModel());
			else
				*ampCorrModel_[vbnum] = amplitude(vb->visCubeCorrected() - vb->visCubeModel());
			break;
		}
		case PMS::CORRMODEL_S: {
			if (averaging_.scalarAve()) 
				*ampCorrModelS_[vbnum] = real(vb->visCubeCorrected()) - real(vb->visCubeModel());
			else
				*ampCorrModelS_[vbnum] = amplitude(vb->visCubeCorrected()) - amplitude(vb->visCubeModel());
			break;
		}
		case PMS::DATAMODEL_V: {
			if (averaging_.scalarAve()) 
				*ampDataModel_[vbnum] = real(vb->visCube() - vb->visCubeModel());
			else
				*ampDataModel_[vbnum] = amplitude(vb->visCube() - vb->visCubeModel());
			break;
		}
		case PMS::DATAMODEL_S: {
			if (averaging_.scalarAve()) 
				*ampDataModelS_[vbnum] = real(vb->visCube()) - real(vb->visCubeModel());
			else
				*ampDataModelS_[vbnum] = amplitude(vb->visCube()) - amplitude(vb->visCubeModel());
			break;
		}
		case PMS::DATA_DIV_MODEL_V: {
			if (averaging_.scalarAve()) 
				*ampDataDivModel_[vbnum] = real(vb->visCube() / vb->visCubeModel());
			else
				*ampDataDivModel_[vbnum] = amplitude(vb->visCube() / vb->visCubeModel());
			break;
		}
		case PMS::DATA_DIV_MODEL_S: {
			if (averaging_.scalarAve()) 
				*ampDataDivModelS_[vbnum] = real(vb->visCube()) / real(vb->visCubeModel());
			else
				*ampDataDivModelS_[vbnum] = amplitude(vb->visCube()) / amplitude(vb->visCubeModel());
			break;
		}
		case PMS::CORR_DIV_MODEL_V: {
			if (averaging_.scalarAve()) 
				*ampCorrDivModel_[vbnum] = real(vb->visCubeCorrected() / vb->visCubeModel());
			else
				*ampCorrDivModel_[vbnum] = amplitude(vb->visCubeCorrected() / vb->visCubeModel());
			break;
		}
		case PMS::CORR_DIV_MODEL_S: {
			if (averaging_.scalarAve()) 
				*ampCorrDivModelS_[vbnum] = real(vb->visCubeCorrected()) / real(vb->visCubeModel());
			else
				*ampCorrDivModelS_[vbnum] = amplitude(vb->visCubeCorrected()) / amplitude(vb->visCubeModel());
			break;
		}
		case PMS::FLOAT_DATA: {
			*ampFloat_[vbnum] = vb->visCubeFloat();
			break;
		}
		}
		break;
	}
	case PMS::PHASE: {
		switch(data) {
		case PMS::DATA: {
			if (averaging_.scalarAve()) 
				*pha_[vbnum]=imag(vb->visCube()) * 180.0 / C::pi;
			else
				*pha_[vbnum] = phase(vb->visCube()) * 180.0 / C::pi;
			break;
		}
		case PMS::MODEL: {
			if (averaging_.scalarAve()) 
				*phaModel_[vbnum] = imag(vb->visCubeModel()) * 180.0 / C::pi;
			else
				*phaModel_[vbnum] = phase(vb->visCubeModel()) * 180.0 / C::pi;
			break;
		}
		case PMS::CORRECTED: {
			if (averaging_.scalarAve()) 
				*phaCorr_[vbnum]=imag(vb->visCubeCorrected()) * 180.0 / C::pi;
			else
				*phaCorr_[vbnum] = phase(vb->visCubeCorrected()) * 180.0 / C::pi;
			break;
		}
		case PMS::CORRMODEL_V: {
			if (averaging_.scalarAve()) 
				*phaCorrModel_[vbnum] = imag(vb->visCubeCorrected() - vb->visCubeModel()) * 180.0 / C::pi;
			else
				*phaCorrModel_[vbnum] = phase(vb->visCubeCorrected() - vb->visCubeModel()) * 180.0 / C::pi;
			break;
		}
		case PMS::CORRMODEL_S: {
			if (averaging_.scalarAve()) 
				*phaCorrModelS_[vbnum] = (imag(vb->visCubeCorrected()) - imag(vb->visCubeModel())) * 180.0 / C::pi;
			else
				*phaCorrModelS_[vbnum] = (phase(vb->visCubeCorrected()) - phase(vb->visCubeModel())) * 180.0 / C::pi;
			break;
		}
		case PMS::DATAMODEL_V: {
			if (averaging_.scalarAve()) 
				*phaDataModel_[vbnum] = imag(vb->visCube() - vb->visCubeModel()) * 180.0 / C::pi;
			else
				*phaDataModel_[vbnum] = phase(vb->visCube() - vb->visCubeModel()) * 180.0 / C::pi;
			break;
		}
		case PMS::DATAMODEL_S: {
			if (averaging_.scalarAve()) 
				*phaDataModelS_[vbnum] = (imag(vb->visCube()) - imag(vb->visCubeModel())) * 180.0 / C::pi;
			else
				*phaDataModelS_[vbnum] = (phase(vb->visCube()) - phase(vb->visCubeModel())) * 180.0 / C::pi;
			break;
		}
		case PMS::DATA_DIV_MODEL_V: {
			if (averaging_.scalarAve()) 
				*phaDataDivModel_[vbnum] = imag(vb->visCube() / vb->visCubeModel()) * 180.0 / C::pi;
			else
				*phaDataDivModel_[vbnum] = phase(vb->visCube() / vb->visCubeModel()) * 180.0 / C::pi;
			break;
		}
		case PMS::DATA_DIV_MODEL_S: {
			if (averaging_.scalarAve()) 
				*phaDataDivModelS_[vbnum] = (imag(vb->visCube()) / imag(vb->visCubeModel())) * 180.0 / C::pi;
			else
				*phaDataDivModelS_[vbnum] = (phase(vb->visCube()) / phase(vb->visCubeModel())) * 180.0 / C::pi;
			break;
		}
		case PMS::CORR_DIV_MODEL_V: {
			if (averaging_.scalarAve()) 
				*phaCorrDivModel_[vbnum] = imag(vb->visCubeCorrected() / vb->visCubeModel()) * 180.0 / C::pi;
			else
				*phaCorrDivModel_[vbnum] = phase(vb->visCubeCorrected() / vb->visCubeModel()) * 180.0 / C::pi;
			break;
		}
		case PMS::CORR_DIV_MODEL_S: {
			if (averaging_.scalarAve()) 
				*phaCorrDivModelS_[vbnum] = (imag(vb->visCubeCorrected()) / imag(vb->visCubeModel())) * 180.0 / C::pi;
			else
				*phaCorrDivModelS_[vbnum] = (phase(vb->visCubeCorrected()) / phase(vb->visCubeModel())) * 180.0 / C::pi;
			break;
		}
		case PMS::FLOAT_DATA:  // should have caught this already
			break;
		}
		break;
	}
	case PMS::REAL: {
		switch(data) {
		case PMS::DATA: {
			*real_[vbnum] = real(vb->visCube());
			break;
		}
		case PMS::MODEL: {
			*realModel_[vbnum] = real(vb->visCubeModel());
			break;
		}
		case PMS::CORRECTED: {
			*realCorr_[vbnum] = real(vb->visCubeCorrected());
			break;
		}
		case PMS::CORRMODEL_V: {
			*realCorrModel_[vbnum] = real(vb->visCubeCorrected() - vb->visCubeModel());
			break;
		}
		case PMS::CORRMODEL_S: {
			*realCorrModelS_[vbnum] = real(vb->visCubeCorrected()) - real(vb->visCubeModel());
			break;
		}
		case PMS::DATAMODEL_V: {
			*realDataModel_[vbnum] = real(vb->visCube() - vb->visCubeModel());
			break;
		}
		case PMS::DATAMODEL_S: {
			*realDataModelS_[vbnum] = real(vb->visCube()) - real(vb->visCubeModel());
			break;
		}
		case PMS::DATA_DIV_MODEL_V: {
			*realDataDivModel_[vbnum] = real(vb->visCube() / vb->visCubeModel());
			break;
		}
		case PMS::DATA_DIV_MODEL_S: {
			*realDataDivModelS_[vbnum] = real(vb->visCube()) / real(vb->visCubeModel());
			break;
		}
		case PMS::CORR_DIV_MODEL_V: {
			*realCorrDivModel_[vbnum] = real(vb->visCubeCorrected() / vb->visCubeModel());
			break;
		}
		case PMS::CORR_DIV_MODEL_S: {
			*realCorrDivModelS_[vbnum] = real(vb->visCubeCorrected()) / real(vb->visCubeModel());
			break;
		}
		case PMS::FLOAT_DATA: {
			*real_[vbnum] = vb->visCubeFloat();  // float data is real
			break;
		}
		}
		break;
	}
	case PMS::IMAG: {
		switch(data) {
		case PMS::DATA: {
			*imag_[vbnum] = imag(vb->visCube());
			break;
		}
		case PMS::MODEL: {
			*imagModel_[vbnum] = imag(vb->visCubeModel());
			break;
		}
		case PMS::CORRECTED: {
			*imagCorr_[vbnum] = imag(vb->visCubeCorrected());
			break;
		}
		case PMS::CORRMODEL_V: {
			*imagCorrModel_[vbnum] = imag(vb->visCubeCorrected() - vb->visCubeModel());
			break;
		}
		case PMS::CORRMODEL_S: {
			*imagCorrModelS_[vbnum] = imag(vb->visCubeCorrected()) - imag(vb->visCubeModel());
			break;
		}
		case PMS::DATAMODEL_V: {
			*imagDataModel_[vbnum] = imag(vb->visCube() - vb->visCubeModel());
			break;
		}
		case PMS::DATAMODEL_S: {
			*imagDataModelS_[vbnum] = imag(vb->visCube()) - imag(vb->visCubeModel());
			break;
		}
		case PMS::DATA_DIV_MODEL_V: {
			*imagDataDivModel_[vbnum] = imag(vb->visCube() / vb->visCubeModel());
			break;
		}
		case PMS::DATA_DIV_MODEL_S: {
			*imagDataDivModelS_[vbnum] = imag(vb->visCube()) / imag(vb->visCubeModel());
			break;
		}
		case PMS::CORR_DIV_MODEL_V: {
			*imagCorrDivModel_[vbnum] = imag(vb->visCubeCorrected() / vb->visCubeModel());
			break;
		}
		case PMS::CORR_DIV_MODEL_S: {
			*imagCorrDivModelS_[vbnum] = imag(vb->visCubeCorrected()) / imag(vb->visCubeModel());
			break;
		}
		case PMS::FLOAT_DATA:  // should have caught this already
			break;
		}
		break;
	}
	case PMS::FLAG: {
		*flag_[vbnum] = vb->flagCube();
		break;
	}
	case PMS::FLAG_ROW: {
		*flagrow_[vbnum] = vb->flagRow();
		break;
	}
	case PMS::WT: {
		*wt_[vbnum] = vb->weight();
		break;
	}
	case PMS::WTSP: {
		if (vb->weightSpectrum().nelements()>0)
			*wtsp_[vbnum] = vb->weightSpectrum();
		else
			throw(AipsError("This MS does not have a valid WEIGHT_SPECTRUM column."));
		break;
	}
	case PMS::WTxAMP: {
		uInt nchannels = vb->nChannels();
		switch(data) {
		case PMS::DATA: {
			*wtxamp_[vbnum] = amplitude(vb->visCube());
			Cube<Float> wtA(*wtxamp_[vbnum]);
			for(uInt c = 0; c < nchannels; ++c)
				wtA.xzPlane(c) = wtA.xzPlane(c) * vb->weight();
			break;
		}
		case PMS::MODEL: {
			*wtxampModel_[vbnum] = amplitude(vb->visCubeModel());
			Cube<Float> wtA(*wtxampModel_[vbnum]);
			for(uInt c = 0; c < nchannels; ++c)
				wtA.xzPlane(c) = wtA.xzPlane(c) * vb->weight();
			break;
		}
		case PMS::CORRECTED: {
			*wtxampCorr_[vbnum] = amplitude(vb->visCubeCorrected());
			Cube<Float> wtA(*wtxampCorr_[vbnum]);
			for(uInt c = 0; c < nchannels; ++c)
				wtA.xzPlane(c) = wtA.xzPlane(c) * vb->weight();
			break;
		}
		case PMS::CORRMODEL_V: {
			*wtxampCorrModel_[vbnum] = amplitude(vb->visCubeCorrected() - vb->visCubeModel());
			Cube<Float> wtA(*wtxampCorrModel_[vbnum]);
			for(uInt c = 0; c < nchannels; ++c)
				wtA.xzPlane(c) = wtA.xzPlane(c) * vb->weight();
			break;
		}
		case PMS::CORRMODEL_S: {
			*wtxampCorrModelS_[vbnum] = amplitude(vb->visCubeCorrected()) - amplitude(vb->visCubeModel());
			Cube<Float> wtA(*wtxampCorrModelS_[vbnum]);
			for(uInt c = 0; c < nchannels; ++c) 
				wtA.xzPlane(c) = wtA.xzPlane(c) * vb->weight();
			break;
		}
		case PMS::DATAMODEL_V: {
			*wtxampDataModel_[vbnum] = amplitude(vb->visCube() - vb->visCubeModel());
			Cube<Float> wtA(*wtxampDataModel_[vbnum]);
			for(uInt c = 0; c < nchannels; ++c) 
				wtA.xzPlane(c) = wtA.xzPlane(c) * vb->weight();
			break;
		}
		case PMS::DATAMODEL_S: {
			*wtxampDataModelS_[vbnum] = amplitude(vb->visCube()) - amplitude(vb->visCubeModel());
			Cube<Float> wtA(*wtxampDataModelS_[vbnum]);
			for(uInt c = 0; c < nchannels; ++c) 
				wtA.xzPlane(c) = wtA.xzPlane(c) * vb->weight();
			break;
		}
		case PMS::DATA_DIV_MODEL_V: {
			*wtxampDataDivModel_[vbnum] = amplitude(vb->visCube() / vb->visCubeModel());
			Cube<Float> wtA(*wtxampDataDivModel_[vbnum]);
			for(uInt c = 0; c < nchannels; ++c)
				wtA.xzPlane(c) = wtA.xzPlane(c) * vb->weight();
			break;
		}
		case PMS::DATA_DIV_MODEL_S: {
			*wtxampDataDivModelS_[vbnum] = amplitude(vb->visCube()) / amplitude(vb->visCubeModel());
			Cube<Float> wtA(*wtxampDataDivModelS_[vbnum]);
			for(uInt c = 0; c < nchannels; ++c)
				wtA.xzPlane(c) = wtA.xzPlane(c) * vb->weight();
			break;
		}
		case PMS::CORR_DIV_MODEL_V: {
			*wtxampCorrDivModel_[vbnum] = amplitude(vb->visCubeCorrected() / vb->visCubeModel());
			Cube<Float> wtA(*wtxampCorrDivModel_[vbnum]);
			for(uInt c = 0; c < nchannels; ++c)
				wtA.xzPlane(c) = wtA.xzPlane(c) * vb->weight();
			break;
		}
		case PMS::CORR_DIV_MODEL_S: {
			*wtxampCorrDivModelS_[vbnum] = amplitude(vb->visCubeCorrected()) / amplitude(vb->visCubeModel());
			Cube<Float> wtA(*wtxampCorrDivModelS_[vbnum]);
			for(uInt c = 0; c < nchannels; ++c)
				wtA.xzPlane(c) = wtA.xzPlane(c) * vb->weight();
			break;
		}
		case PMS::FLOAT_DATA: {
			*wtxampFloat_[vbnum] = vb->visCubeFloat();
			Cube<Float> wtA(*wtxampFloat_[vbnum]);
			for(uInt c = 0; c < nchannels; ++c)
				wtA.xzPlane(c) = wtA.xzPlane(c) * vb->weight();
			break;
		}
		}
		break;
	}
	case PMS::SIGMA: {
		*sigma_[vbnum] = vb->sigma();
		break;
	}
	case PMS::SIGMASP: {
		*sigmasp_[vbnum] = vb->sigmaSpectrum();
		break;
	}
	case PMS::AZ0:
	case PMS::EL0: {
		MDirection azelMDir = vb->azel0(vb->time()(0));
		Vector<Double> azelVec = azelMDir.getAngle("deg").getValue();
		az0_(vbnum) = azelVec(0);
		el0_(vbnum) = azelVec(1);
		break;
	}
	case PMS::HA0: {
		ha0_(vbnum) = vb->hourang(vb->time()(0))*12/C::pi;  // in hours
		break;
	}
	case PMS::PA0: {
		pa0_(vbnum) = vb->parang0(vb->time()(0))*180.0/C::pi; // in degrees
		if (pa0_(vbnum)<0.0) pa0_(vbnum)+=360.0;
		break;
	}
	case PMS::ANTENNA: {
		antenna_[vbnum]->resize(vb->nAntennas());
		indgen(*antenna_[vbnum]);
		break;
	}
	case PMS::AZIMUTH:
	case PMS::ELEVATION: {
		Vector<MDirection> azelVec = vb->azel(vb->time()(0));
		Matrix<Double> azelMat;
		azelMat.resize(2, azelVec.nelements());
		for (uInt iant = 0; iant < azelVec.nelements(); ++iant) {
			azelMat.column(iant) = (azelVec(iant).getAngle("deg").getValue());
		}
		*az_[vbnum] = azelMat.row(0);
		*el_[vbnum] = azelMat.row(1);
		break;
	}
	case PMS::RA:
	case PMS::DEC: {
		auto vbRows = static_cast<size_t>(vb->nRows());
		Vector<MDirection> dir1Vec(vbRows);
		const auto & vbAnt1 = vb->antenna1();
		auto vbTime = vb->time()[0];
		for (decltype(vbRows) k=0; k<vbRows; k++){
			auto antId = vbAnt1[k];
			dir1Vec[k] = (piTvi_->getPointingAngle(antId,vbTime)).second;
		}

		Matrix<Double> raDecMat;
		raDecMat.resize(2, dir1Vec.nelements());
		auto nAnts = dir1Vec.nelements();
		for (decltype(nAnts) iant = 0; iant < nAnts; ++iant) {
			raDecMat.column(iant) = dir1Vec(iant).getAngle("deg").getValue();
		}
		*((*loadRa_)[vbnum]) = raDecMat.row(0);
		*((*loadDec_)[vbnum]) = raDecMat.row(1);
		break;
	}
	case PMS::RADIAL_VELOCITY: {
		Int fieldId = vb->fieldId()(0);
		const ROMSFieldColumns& fieldColumns = vi_p->subtableColumns().field();
		MRadialVelocity radVelocity = fieldColumns.radVelMeas(fieldId, vb->time()(0));
		radialVelocity_(vbnum) = radVelocity.get("AU/d").getValue( "km/s");
		break;
	}
	case PMS::RHO:{
		Int fieldId = vb->fieldId()(0);
		const ROMSFieldColumns& fieldColumns = vi_p->subtableColumns().field();
		Quantity rhoQuantity = fieldColumns.rho(fieldId, vb->time()(0));
		rho_(vbnum ) = rhoQuantity.getValue( "km");
		break;
	}
	case PMS::PARANG: {
		*parang_[vbnum] = vb->feedPa(vb->time()(0))*(180.0/C::pi);  // in degrees
		break;
	}
	case PMS::ROW: {
		*row_[vbnum] = vb->rowIds();
		break;
	}
	case PMS::OBSERVATION: {
		*obsid_[vbnum] = vb->observationId();
		break;
	}
	case PMS::INTENT:{
		Vector<Int> states = vb->stateId();
		*intent_[vbnum] = assignIntentIds(states);
		break;
	}
	case PMS::FEED1:{
		*feed1_[vbnum] = vb->feed1();
		break;
	}
	case PMS::FEED2:{
		*feed2_[vbnum] = vb->feed2();
		break;
	}
	case PMS::ATM:
	case PMS::TSKY: {
		casacore::Int spw = vb->spectralWindows()(0);
		casacore::Int scan = vb->scan()(0);
		casacore::Array<casacore::Double> chanFreqGHz = vb->getFrequencies(0, freqFrame_)/1e9;
		casacore::Vector<casacore::Double> curve(1, 0.0);
		bool isAtm = (axis==PMS::ATM);
		if (plotmsAtm_) {
			curve.resize();
			curve = plotmsAtm_->calcOverlayCurve(spw, scan, chanFreqGHz, isAtm);
		}
		if (isAtm) 
			*atm_[vbnum] = curve;
		else
			*tsky_[vbnum] = curve;
		break;
	}
	default: {
		throw(AipsError("Axis choice not supported for MS"));
		break;
	}
	} // end switch
}

bool MSCache::isEphemeris(){
	if ( !ephemerisInitialized ){
		Table::TableOption tabopt(Table::Old);
		MeasurementSet ms;
		try {
			ms = MeasurementSet(filename_,TableLock(TableLock::AutoLocking), 
					tabopt);
		} catch (AipsError& err) {
			throw(AipsError("MeasurementSet setup failed.\n" + err.getMesg()));
		}

		// Check the field subtable for ephemeris fields
		ROMSColumns msc(ms);
		const ROMSFieldColumns& fieldColumns = msc.field();
		uInt nrow = fieldColumns.nrow();

		ephemerisAvailable = false;
		String ephemPath;
		for (uInt i=0; i<nrow; ++i) {
			ephemPath = fieldColumns.ephemPath(i);
			if (!ephemPath.empty())
				ephemerisAvailable = true;
		}
		ephemerisInitialized = true;
	}
	return ephemerisAvailable;
}


void MSCache::flagToDisk(const PlotMSFlagging& flagging,
        Vector<Int>& flchunks, Vector<Int>& flrelids,
        Bool setFlag, PlotMSIndexer* indexer, int dataIndex) {

    // Sort the flags by chunk and relative index:
    Sort sorter;
    sorter.sortKey(flchunks.data(),TpInt);
    sorter.sortKey(flrelids.data(),TpInt);

    Vector<uInt> order;  // holds the sort order (indices) for flchunks
    uInt nflag = sorter.sort(order, flchunks.nelements());
    uInt iflag(0);  // index into 'order' array

    bool pmsavg = averaging_.baseline() || averaging_.antenna() || 
        averaging_.spw() || averaging_.scalarAve();
    // check if extending flags and subset selected
    bool extendcorr = flagging.corr() && !selection_.corr().empty();
    bool extendchan = flagging.channel() && !selection_.spw().empty();

    // get loadedAxes and loadedData for setting up vis iter
    vector<PMS::Axis> loadedAxes;
    vector<PMS::DataColumn> loadedData;
    for (std::map<PMS::Axis, bool>::iterator mapit=loadedAxes_.begin(); 
            mapit!=loadedAxes_.end(); ++mapit) {
        if (mapit->second) {
            PMS::Axis loadedAxis = mapit->first;
            if (loadedAxesData_.find(loadedAxis) != loadedAxesData_.end()) {
                uInt ndatacols = loadedAxesData_[loadedAxis].nfields();
                for (uInt i=0; i<ndatacols; ++i) {
                    loadedAxes.push_back(loadedAxis);
                    String datacolStr = loadedAxesData_[loadedAxis].name(i);
                    loadedData.push_back(PMS::dataColumn(datacolStr));
                }
            } else {
                loadedAxes.push_back(loadedAxis);
                loadedData.push_back(PMS::DATA);
            }
        }
    }

    // If extending flags, select all correlations or channels in vis iter
    PlotMSSelection flagSel = selection_;
    if (extendcorr) {
        // select all corrs
        flagSel.setCorr("");
    }
    if (extendchan) {
        // select spws only (all channels per spw)
        MeasurementSet ms(filename_);
        MSSelection mssel(ms);
        mssel.setSpwExpr(selection_.spw());
        Vector<Int> spws = mssel.getSpwList();
        String spwExpr = casacore::String::toString(spws(0));
        for (uInt spw=1; spw<spws.size(); ++spw) 
            spwExpr += "," + casacore::String::toString(spws(spw));
        flagSel.setSpw(spwExpr);
    }

    setUpVisIter(flagSel, calibration_, dataColumn_, loadedAxes,
        loadedData, true, false);
    vi_p->originChunks();
    vi_p->origin();
    vi::VisBuffer2* vb = vi_p->getVisBuffer();

    // iterate through chunks and find the ones that need flags changed
    for (Int ichk=0; ichk<nChunk_; ++ichk) {
        if (ichk != flchunks(order[iflag])) {
            // Step over current chunk if not in flchunks
            for (Int i=0;i<nVBPerAve_(ichk);++i) {
                vi_p->next();
                if (!vi_p->more() && vi_p->moreChunks()) {
                    vi_p->nextChunk();
                    vi_p->origin();
                }
            }
        } else if ( pmsavg || extendcorr || extendchan) {
            // This chunk requires flag-setting but have to handle chunks
            // (shape has changed: VBs averaged together or extending flags)
            Cube<Bool> vbflag;
            Vector<Bool> vbflagrow;
            Vector<Int> a1, a2;

            for (Int i=0; i<nVBPerAve_(ichk); ++i) {

                // Refer to VB pieces we need
                vbflag = vb->flagCube();
                vbflagrow = vb->flagRow();
                a1 = vb->antenna1();
                a2 = vb->antenna2();
                Int ncorr = vb->nCorrelations();
                Int nchan = vb->nChannels();
                Int nrow  = vb->nRows();

                // Apply all flags in this chunk to this VB
                while (iflag<nflag && flchunks(order[iflag])==ichk) {

                    Int currChunk = flchunks(order[iflag]);
                    Int irel = flrelids(order[iflag]);
                    Slice corr,chan,bsln;

                    // Set flag range on correlation axis:
                    if (netAxesMask_[dataIndex](0) && !flagging.corrAll()) {
                        // A specific single correlation
                        Int icorr = indexer->getIndex1000(currChunk, irel);
                        corr = Slice(icorr, 1, 1);
                    } else {
                        // Extend to all correlations
                        corr=Slice(0, ncorr, 1);
                    }

                    // Set Flag range on channel axis:
                    if (netAxesMask_[dataIndex](1) && !flagging.channel()) {
                        // A single specific channel
                        Int ichan = indexer->getIndex0100(currChunk, irel);
                        chan = Slice(ichan, 1, 1);
                    } else {
                        // Extend to all channels
                        chan = Slice(0, nchan, 1);
                    }

                    // Set Flags on the baseline axis:
                    Int thisAnt1 = Int(getAnt1(currChunk,
                        indexer->getIndex0010(currChunk, irel)));
                    Int thisAnt2 = Int(getAnt2(currChunk,
                        indexer->getIndex0010(currChunk, irel)));
                    if (netAxesMask_[dataIndex](2) &&
                        !flagging.antennaBaselinesBased() && (thisAnt1 > -1) ) {
                        // i.e., if baseline is an explicit data axis,
                        //       full baseline extension is OFF
                        //       and the first antenna in the selected point is > -1
                        // Do some variety of detailed per-baseline flagging
                        for (Int irow=0; irow<nrow; ++irow) {
                            if (thisAnt2 > -1) {
                                // match a baseline exactly
                                if ((a1(irow)==thisAnt1) &&
                                    (a2(irow)==thisAnt2)) {
                                    vbflag(corr, chan, Slice(irow,1,1)) = setFlag;
                                    // unset flag_row when unflagging
                                    if (!setFlag) vbflagrow(irow) = false;
                                    break;  // found the one baseline, escape from for loop
                                }
                            } else {
                                // either antenna matches the one specified antenna
                                //  (don't break because there will be more than one)
                                //  TBD: this doesn't get cross-hands quite right when
                                //    averaging 'by antenna'...
                                if ((a1(irow) == thisAnt1) ||
                                    (a2(irow)==thisAnt1)) {
                                    vbflag(corr, chan, Slice(irow,1,1)) = setFlag;
                                    // unset flag_row when unflagging
                                    if (!setFlag) vbflagrow(irow) = false;
                                }
                            }
                        }
                    } else {
                        // Set flags for all baselines, because the plot
                        //  is ordinarily implicit in baseline, we've turned on baseline
                        //  extension, or we've averaged over all baselines
                        bsln = Slice(0, nrow, 1);
                        vbflag(corr, chan, bsln) = setFlag;
                        // unset flag_row when unflagging
                        if (!setFlag) vbflagrow(bsln) = false;
                    }
                    ++iflag;
                } // done with this flchunk

                // Put the flags back into the MS
                vi_p->writeFlag(vbflag);
                // Advance to the next vb
                vi_p->next();
                if (!vi_p->more() && vi_p->moreChunks()) {
                    vi_p->nextChunk();
                    vi_p->origin();
                }
            }  // VBs in this averaging chunk

            // Escape if we are already finished
            if (iflag >= nflag) break;

        } else {
            // same shape (possibly averaging handled by MSTransformIterator)
            // just write out flag chunk
            vi_p->writeFlag(flag(ichk));

            // Advance to the next vb
            vi_p->next();
            if (!vi_p->more() && vi_p->moreChunks()) {
                vi_p->nextChunk();
                vi_p->origin();
            }
            // Advance to the next flagged chunk
            ++iflag;
            while ((iflag < nflag) && 
                   (flchunks(order[iflag]) == flchunks(order[iflag-1]))) {
                ++iflag;
            }

            // Escape if we are finished
            if (iflag >= nflag) break;
        } 
    }
    // Delete the VisIter so lock is released
    deleteVi();
}

void MSCache::mapIntentNamesToIds() {
	intentIds_.clear();
	Int newId = 0;

	for (uInt i=0; i<intentnames_.size(); i++) {
		if (intentIds_.find(intentnames_[i]) == intentIds_.end()) {
			intentIds_[intentnames_[i]] = newId;
			newId++;
		}
	}
}

Vector<Int> MSCache::assignIntentIds(Vector<Int>& stateIds) {
	Vector<Int> intents;
	intents.resize(stateIds.size());

	for (uInt i=0; i<stateIds.size(); i++) {
		if ((intentnames_.size() > 0) && (stateIds[i] >= 0))
			intents[i] = intentIds_[intentnames_[stateIds[i]]];
		else
			intents[i] = stateIds[i];
	}

	return intents;
}

Vector<Double> MSCache::calcVelocity(vi::VisBuffer2* vb) {
	// Convert freq in the vb to velocity
	Vector<Double> outVel;
	VisBufferUtil vbu = VisBufferUtil();
	vbu.toVelocity(outVel,
			*vb,
			freqFrame_,
			MVFrequency(transformations_.restFreqHz()),
			transformations_.veldef());
	outVel /= 1.0e3;  // in km/s
	return outVel;
}

void MSCache::loadPageHeaderCache(const casacore::MeasurementSet& selectedMS){
	logLoad("Loading page header cache");
	using Item = PageHeaderItemsDef::Item;

	// ---- Filename
	pageHeaderCache_.store(HeaderItemData(Item::Filename,Path(filename_).baseName()));

	if ( selectedMS.nrow() == 0 ) return;

	const uInt firstSelectedRow = 0;

	ROMSColumns selMSColumns(selectedMS);

	// ---- Queries on Observation table
	auto firstObservationId = selMSColumns.observationId().get(firstSelectedRow);
	auto firstObservationRow = static_cast<uInt>(firstObservationId);
	const auto & obsColumns = selMSColumns.observation();

	if ( firstObservationRow < obsColumns.nrow() ) {

		// ---- Observation Start Date
		auto timeRangeMeasure = obsColumns.timeRangeMeas()(firstObservationRow);
		IPosition startTimePos(1,0);
		auto obsStartMEpoch = timeRangeMeasure(startTimePos);

		Bool isUTC = (obsStartMEpoch.getRef().getType() == MEpoch::UTC);
		if ( ! isUTC ) {
			obsStartMEpoch = MEpoch::Convert(obsStartMEpoch,MEpoch::Ref(MEpoch::UTC))();
		}

		MVTime obsStartMVTime(obsStartMEpoch.getValue());

		stringstream obsStartDateStream;
		obsStartDateStream << obsStartMVTime.monthday()  << " "
				           << obsStartMVTime.monthName() << " "
				           << obsStartMVTime.year();
		auto obsStartDate = obsStartDateStream.str();
		pageHeaderCache_.store(HeaderItemData(Item::Obs_Start_Date,obsStartDate));

		// ---- Observation Start Time
		const uInt timePrecision = 4;
		MVTime::Format timeFormat(MVTime::TIME | MVTime::CLEAN,timePrecision);
		auto obsStartTime = obsStartMVTime.string(timeFormat);
		obsStartTime += String(" ") + MEpoch::showType(obsStartMEpoch.getRef().getType());
		pageHeaderCache_.store(HeaderItemData(Item::Obs_Start_Time,obsStartTime));

		// ---- Observer
		auto observer = obsColumns.observer().get(firstObservationRow);
		pageHeaderCache_.store(HeaderItemData(Item::Obs_Observer,observer));
		// ---- Project
		auto project = obsColumns.project().get(firstObservationRow);
		pageHeaderCache_.store(HeaderItemData(Item::Obs_Project,project));
		// ---- Telescope Name
		auto telescopeName = obsColumns.telescopeName().get(firstObservationRow);
		pageHeaderCache_.store(HeaderItemData(Item::Obs_Telescope_Name,telescopeName));
	}
	// Target Name
	// Lookup NAME of first selected row in FIELD table
	auto firstFieldId = selMSColumns.fieldId().get(firstSelectedRow);
	auto firstFieldRow = static_cast<uInt>(firstFieldId);
	const auto & fieldColumns = selMSColumns.field();
	auto firstFieldName = fieldColumns.name().get(firstFieldRow);
	pageHeaderCache_.store(HeaderItemData(Item::Target_Name,firstFieldName));

	// Target Direction
	auto haveSourceTable = ! selectedMS.source().isNull();
	if ( haveSourceTable ) {
		// Lookup SOURCE_ID of first selected row in FIELD table
		auto firstSourceId = fieldColumns.sourceId().get(firstFieldRow);
		// Lookup SPECTRAL_WINDOW_ID of first selected row in DATA_DESCRIPTION table
		auto firstDataDescId = selMSColumns.dataDescId().get(firstSelectedRow);
		auto firstDataDescRow = static_cast<uInt>(firstDataDescId);
		const auto & dataDescColumns = selMSColumns.dataDescription();
		auto firstSpwId = dataDescColumns.spectralWindowId().get(firstDataDescRow);
		// Query target direction from SOURCE table
		auto & sourceTable = selectedMS.source();
		// ---- Shorthands
		using SourceColumn = MSSourceEnums::PredefinedColumns;
		auto getTen = [sourceTable](SourceColumn colEnum) {
			return sourceTable.col(sourceTable.columnName(colEnum)) ;
		};
		// ---- Table Expression Nodes
		auto tenSourceID = getTen(SourceColumn::SOURCE_ID);
		auto tenSpwID = getTen(SourceColumn::SPECTRAL_WINDOW_ID);
		// ---- Selection criteria
		auto sourceMatch { tenSourceID == firstSourceId };
		auto spwIdAny   { tenSpwID == -1  /* row valid for any SPECTRAL_WINDOW_ID */  };
		auto spwIdMatch { tenSpwID == firstSpwId };
		// ---- Select and sort by ascending TIME
		auto qryTargetDirection { sourceMatch && (spwIdAny || spwIdMatch) };
		const auto & timeColName = sourceTable.columnName(SourceColumn::TIME);
		Table qryResult = sourceTable(qryTargetDirection).sort(timeColName,Sort::Ascending);
		auto qryResultRows = qryResult.rowNumbers(sourceTable);
		// ---- Pick-up first direction
		if ( ! qryResultRows.empty() ) {
			auto firstDirectionRow = qryResultRows[0];
			const auto & sourceColumns = selMSColumns.source();
			auto firstDirectionMeasure = sourceColumns.directionMeas()(firstDirectionRow);
			const auto & dir  = firstDirectionMeasure;
			// auto sourceDirection = firstDirectionMeasure.toString();
			auto refType = MDirection::castType(dir.getRef().getType());
			String sourceDirection;
			if ( refType == MDirection::Types::ICRS) {
				// Format the same way casacore::MDirection::toString() formats when refType == J2000
				auto longitude = dir.getValue().getLong("deg");
				auto lat = dir.getValue().getLat("deg");
				auto ra = MVTime(longitude).string(MVTime::TIME, 12);
				auto dec = MVAngle(abs(lat)).string(MVAngle::ANGLE_CLEAN, 11);
				dec.trim();
				if ( lat.getValue() < 0) {
					dec = "-" + dec;
				}
				sourceDirection = ra + " " + dec;
			}
			else sourceDirection = firstDirectionMeasure.toString();

			pageHeaderCache_.store(HeaderItemData(Item::Target_Direction,sourceDirection));
		}

	}
}

void MSCache::completeLoadPageHeaderCache(){
	using Item = PageHeaderItemsDef::Item;
	// ---- Y Column(s)
	String yColumns;
	String axisSep;
	for ( uInt k=0; k<currentY_.size(); k++) {
		yColumns += axisSep;
		auto axis = currentY_[k];
		yColumns += PMS::axis(axis);
		if ( PMS::axisIsData(axis) && k < currentYData_.size() ) {
			auto dataColumn = currentYData_[k];
			yColumns += String(":") + PMS::dataColumn(dataColumn);
		}
		axisSep = String(", ");
	}
	pageHeaderCache_.store(HeaderItemData(Item::YColumns,yColumns));
}

}<|MERGE_RESOLUTION|>--- conflicted
+++ resolved
@@ -24,7 +24,6 @@
 //#                        Charlottesville, VA 22903-2475 USA
 //#
 //# $Id: $
-
 #include <plotms/Data/MSCache.h>
 #include <plotms/Data/PlotMSIndexer.h>
 #include <plotms/Data/PlotMSAtm.h>
@@ -68,391 +67,390 @@
 namespace casa {
 
 MSCache::MSCache(PlotMSApp* parent):
-    PlotMSCacheBase(parent)
+	PlotMSCacheBase(parent)
 {
-    ephemerisAvailable = false;
-    vi_p = NULL;
-    vm_ = NULL;
+	ephemerisAvailable = false;
+	vi_p = NULL;
+	vm_ = NULL;
 }
 
 MSCache::~MSCache() {}
 
 String MSCache::polname(Int ipol) {
-    return Stokes::name(Stokes::type(ipol));
+	return Stokes::name(Stokes::type(ipol));
 }
 
 
 void MSCache::loadIt(vector<PMS::Axis>& loadAxes,
-        vector<PMS::DataColumn>& loadData,
-        ThreadCommunication* thread) {
-
-    // process selected columns
-    dataColumn_ = getDataColumn(loadAxes, loadData);
-
-    // Get strings stored in MS 
-    Table::TableOption tabopt(Table::Old);
-    MeasurementSet* inputMS = new MeasurementSet(filename_, TableLock(TableLock::AutoLocking), tabopt);
-    getNamesFromMS(*inputMS);
-
-    // Apply selections to MS to create selection MS and channel/correlation selections
-    Vector<Vector<Slice> > chansel;
-    Vector<Vector<Slice> > corrsel;
-    MeasurementSet* selMS = new MeasurementSet();
-    try {
-        // get chansel, corrsel
-        selection_.apply(*inputMS, *selMS, chansel, corrsel);
-    } catch(AipsError& log) {
-        // improper selection can cause exception
-        delete inputMS;
-        delete selMS;
-        loadError(log.getMesg());
-    }
-
-    // Make volume meter for countChunks to estimate memory requirements
-    vm_ = new MSCacheVolMeter(*inputMS, averaging_, chansel, corrsel);
-
-    // Load Page Header Cache
-    loadPageHeaderCache(*selMS);
-
-    delete inputMS;
-    delete selMS;
-    Vector<Int> nIterPerAve;
-
-    // make sure user set avgtime value, else get AveragingTVI error
-    if (averaging_.time() && averaging_.timeValue()==0.0) {
-        averaging_.setTime(false);
-        logWarn(PMS::LOG_ORIGIN_LOAD_CACHE, "Time averaging disabled: value is zero."); 
-    }
-    // only use scalarAve if other averaging enabled
-    bool useScalarAve = averaging_.scalarAve() && (averaging_.time() ||
-        averaging_.baseline() || averaging_.antenna() ||  averaging_.spw());
-    if (averaging_.scalarAve() && !useScalarAve)
-        logWarn(PMS::LOG_ORIGIN_LOAD_CACHE, "Scalar averaging ignored: no other averaging is enabled.");
-    averaging_.setScalarAve(useScalarAve);
-
-    if ( averaging_.baseline() || averaging_.antenna() || averaging_.spw() || useScalarAve) {
-        // Averaging with PlotMSVBAverager
-        // Create visibility iterator vi_p
-        setUpVisIter(selection_, calibration_, dataColumn_, 
-            loadAxes, loadData);
-        // Set nIterPerAve (number of chunks per average)
-        bool chunksCounted = countChunks(*vi_p, nIterPerAve, loadAxes, loadData, thread);
-        if (chunksCounted) {
-            try {
-                trapExcessVolume(pendingLoadAxes_);  // check mem req using VolMeter
-                deleteVm();
-                loadChunks(*vi_p, averaging_, nIterPerAve, loadAxes, loadData, thread);
-            } catch(AipsError& log) {
-                deleteVm();
-                loadError(log.getMesg());
-            }
-        }    
-    } else {
-        // Averaging with TransformingVI2 
-        try {
-            // setUpVisIter also gets the VB shapes and calls trapExcessVolume:
-            setUpVisIter(selection_, calibration_, dataColumn_, loadAxes, loadData, false, true, thread);
-            loadChunks(*vi_p, loadAxes, loadData, thread);
-        } catch(AipsError& log) {
-            loadError(log.getMesg());
-        }
-    }
-    // Remember # of VBs per Average
-    nVBPerAve_.resize();
-    if (nIterPerAve.nelements()>0) {
-        nVBPerAve_ = nIterPerAve;
-    } else {
-        nVBPerAve_.resize(nChunk_);
-        nVBPerAve_.set(1);
-    }
-
-    completeLoadPageHeaderCache();
-
-    deleteVi(); // close any open tables
-    deleteAtm();
+		vector<PMS::DataColumn>& loadData,
+		ThreadCommunication* thread) {
+
+	// process selected columns
+	dataColumn_ = getDataColumn(loadAxes, loadData);
+
+	// Get strings stored in MS 
+	Table::TableOption tabopt(Table::Old);
+	MeasurementSet* inputMS = new MeasurementSet(filename_, TableLock(TableLock::AutoLocking), tabopt);
+	getNamesFromMS(*inputMS);
+
+	// Apply selections to MS to create selection MS and channel/correlation selections
+	Vector<Vector<Slice> > chansel;
+	Vector<Vector<Slice> > corrsel;
+	MeasurementSet* selMS = new MeasurementSet();
+	try {
+		// get chansel, corrsel
+		selection_.apply(*inputMS, *selMS, chansel, corrsel);
+	} catch(AipsError& log) {
+		// improper selection can cause exception
+		delete inputMS;
+		delete selMS;
+		loadError(log.getMesg());
+	}
+
+	// Make volume meter for countChunks to estimate memory requirements
+	vm_ = new MSCacheVolMeter(*inputMS, averaging_, chansel, corrsel);
+
+	// Load Page Header Cache
+	loadPageHeaderCache(*selMS);
+
+	delete inputMS;
+	delete selMS;
+	Vector<Int> nIterPerAve;
+
+	// make sure user set avgtime value, else get AveragingTVI error
+	if (averaging_.time() && averaging_.timeValue()==0.0) {
+		averaging_.setTime(false);
+		logWarn(PMS::LOG_ORIGIN_LOAD_CACHE, "Time averaging disabled: value is zero."); 
+	}
+	// only use scalarAve if other averaging enabled
+	bool useScalarAve = averaging_.scalarAve() && (averaging_.time() ||
+		averaging_.baseline() || averaging_.antenna() ||  averaging_.spw());
+	if (averaging_.scalarAve() && !useScalarAve)
+		logWarn(PMS::LOG_ORIGIN_LOAD_CACHE, "Scalar averaging ignored: no other averaging is enabled.");
+	averaging_.setScalarAve(useScalarAve);
+
+	if ( averaging_.baseline() || averaging_.antenna() || averaging_.spw() || useScalarAve) {
+		// Averaging with PlotMSVBAverager
+		// Create visibility iterator vi_p
+		setUpVisIter(selection_, calibration_, dataColumn_, 
+			loadAxes, loadData);
+		// Set nIterPerAve (number of chunks per average)
+		bool chunksCounted = countChunks(*vi_p, nIterPerAve, loadAxes, loadData, thread);
+		if (chunksCounted) {
+			try {
+				trapExcessVolume(pendingLoadAxes_);  // check mem req using VolMeter
+				deleteVm();
+				loadChunks(*vi_p, averaging_, nIterPerAve, loadAxes, loadData, thread);
+			} catch(AipsError& log) {
+				deleteVm();
+				loadError(log.getMesg());
+			}
+		}	
+	} else {
+		// Averaging with TransformingVI2 
+		try {
+			// setUpVisIter also gets the VB shapes and calls trapExcessVolume:
+			setUpVisIter(selection_, calibration_, dataColumn_, loadAxes, loadData, false, true, thread);
+			loadChunks(*vi_p, loadAxes, loadData, thread);
+		} catch(AipsError& log) {
+			loadError(log.getMesg());
+		}
+	}
+	// Remember # of VBs per Average
+	nVBPerAve_.resize();
+	if (nIterPerAve.nelements()>0) {
+		nVBPerAve_ = nIterPerAve;
+	} else {
+		nVBPerAve_.resize(nChunk_);
+		nVBPerAve_.set(1);
+	}
+
+	completeLoadPageHeaderCache();
+
+	deleteVi(); // close any open tables
+	deleteAtm();
 }
 
 void MSCache::loadError(String mesg) {
-    // catch load error, clear the existing cache, and rethrow
-    logLoad(mesg);
-    clear();
-    deleteVi();  // close any open tables
-    deleteAtm();
-    stringstream ss;
-    ss << mesg;
-    throw(AipsError(ss.str()));
+	// catch load error, clear the existing cache, and rethrow
+	logLoad(mesg);
+	clear();
+	deleteVi();  // close any open tables
+	deleteAtm();
+	stringstream ss;
+	ss << mesg;
+	throw(AipsError(ss.str()));
 }
 
 void MSCache::deleteVi() {
-    if (vi_p) delete vi_p;
-    vi_p = NULL;
+	if (vi_p) delete vi_p;
+	vi_p = NULL;
 }
 
 void MSCache::deleteVm() {
-    if (vm_) delete vm_;
-    vm_ = NULL;
+	if (vm_) delete vm_;
+	vm_ = NULL;
 }
 
 String MSCache::getDataColumn(vector<PMS::Axis>& loadAxes,
-                              vector<PMS::DataColumn>& loadData)
+							  vector<PMS::DataColumn>& loadData)
 {   // Check data column choice and determine which column to pass to VisIter
-    String dataColumn = "NONE";  // default is none - CAS-7506
-    std::set<String> dataCols;
-    
-    // Get datacolumn for visibility & weight axes only
-    for (uInt i=0; i<loadAxes.size(); ++i) {
-        PMS::Axis thisAxis = loadAxes[i];
-        if (PMS::axisIsData(thisAxis) || PMS::axisIsWeight(thisAxis)) {
-            // check if requested data column exists in MS
-            PMS::DataColumn adjustedCol = checkReqDataColumn(loadData[i]);
-            if (adjustedCol != loadData[i])
-                adjustCurrentAxes(thisAxis, loadData[i], adjustedCol);
-            loadData[i] = adjustedCol;
-            
-            // check if axis/datacol combo valid
-            switch (thisAxis) {
-                case PMS::AMP:
-                case PMS::REAL:
-                case PMS::WTxAMP:
-                case PMS::SIGMA:
-                case PMS::SIGMASP: {
-                    dataColumn = PMS::dataColumn(loadData[i]);
-                    break;
-                }
-                case PMS::PHASE:
-                case PMS::IMAG: {
-                    // These axes not valid with float data
-                    if (loadData[i] == PMS::FLOAT_DATA) {
-                        throw(AipsError("Chosen axis not valid for FLOAT_DATA, please use AMP or change Data Column"));
-                    } else {
-                        dataColumn = PMS::dataColumn(loadData[i]);
-                    }
-                    break;
-                }
-                case PMS::WTSP: {
-                    // CAS-7517 wtsp col exists but is empty - plot weight instead
-                    Table thisTable(filename_);
-                    const ColumnDescSet cds = thisTable.tableDesc().columnDescSet();
-                    if (cds.isDefined("WEIGHT_SPECTRUM")) {
-                        ArrayColumn<Float> weightSpectrum;
-                        weightSpectrum.attach(thisTable,
-                            MS::columnName(MS::WEIGHT_SPECTRUM));
-                        if (!weightSpectrum.hasContent()) {
-                            logWarn("load_cache", "Plotting WEIGHT column, WEIGHT_SPECTRUM (WTSP) has not been initialized (this can be changed with initweights task)");
-                            cout << "WARNING: Plotting WEIGHT column, WEIGHT_SPECTRUM (WTSP) has not been initialized (this can be changed with initweights task)" << endl;
-                        }
-                    }
-                    dataColumn = PMS::dataColumn(loadData[i]);
-                    break;
-                }
-                case PMS::WT: {
-                    // CAS-8895 warn user requested mean WEIGHT not channelized WEIGHT_SPECTRUM
-                    Table thisTable(filename_);
-                    const ColumnDescSet cds = thisTable.tableDesc().columnDescSet();
-                    if (cds.isDefined("WEIGHT_SPECTRUM")) {
-                        ArrayColumn<Float> weightSpectrum;
-                        weightSpectrum.attach(thisTable,
-                            MS::columnName(MS::WEIGHT_SPECTRUM));
-                        if (weightSpectrum.hasContent()) {
-                            logLoad("Plotting mean WEIGHT column but WEIGHT_SPECTRUM is available. Request 'WtSp' axis to see channelized weights.");
-                            cout << "INFO: Plotting mean WEIGHT column but WEIGHT_SPECTRUM is available. Request 'WtSp' axis to see channelized weights." << endl;
-                        }
-                    }
-                    dataColumn = PMS::dataColumn(loadData[i]);
-                }
-                default:
-                    break;
-            }
-            dataCols.insert(dataColumn);
-        }
-    } 
-
-    // loadAxes is only new axes to load; if no datacolumn,
-    // try datacolumn of already-loaded axes
-    if (dataColumn == "NONE") {
-        dataColumn = checkLoadedAxesDatacol();
-        // might still be "NONE"!
-    }
-    // convert to mstransform datacolumn string
-    if (dataColumn != "NONE") {
-        if (dataCols.size() > 1)
-            dataColumn = "ALL";
-        else
-            dataColumn = normalizeColumnName(dataColumn);
-    }
-    return dataColumn;
+	String dataColumn = "NONE";  // default is none - CAS-7506
+	std::set<String> dataCols;
+	
+	// Get datacolumn for visibility & weight axes only
+	for (uInt i=0; i<loadAxes.size(); ++i) {
+		PMS::Axis thisAxis = loadAxes[i];
+		if (PMS::axisIsData(thisAxis) || PMS::axisIsWeight(thisAxis)) {
+			// check if requested data column exists in MS
+			PMS::DataColumn adjustedCol = checkReqDataColumn(loadData[i]);
+			if (adjustedCol != loadData[i])
+				adjustCurrentAxes(thisAxis, loadData[i], adjustedCol);
+			loadData[i] = adjustedCol;
+			
+			// check if axis/datacol combo valid
+			switch (thisAxis) {
+				case PMS::AMP:
+				case PMS::REAL:
+				case PMS::WTxAMP:
+				case PMS::SIGMA:
+				case PMS::SIGMASP: {
+					dataColumn = PMS::dataColumn(loadData[i]);
+					break;
+				}
+				case PMS::PHASE:
+				case PMS::IMAG: {
+					// These axes not valid with float data
+					if (loadData[i] == PMS::FLOAT_DATA) {
+						throw(AipsError("Chosen axis not valid for FLOAT_DATA, please use AMP or change Data Column"));
+					} else {
+						dataColumn = PMS::dataColumn(loadData[i]);
+					}
+					break;
+				}
+				case PMS::WTSP: {
+					// CAS-7517 wtsp col exists but is empty - plot weight instead
+					Table thisTable(filename_);
+					const ColumnDescSet cds = thisTable.tableDesc().columnDescSet();
+					if (cds.isDefined("WEIGHT_SPECTRUM")) {
+						ArrayColumn<Float> weightSpectrum;
+						weightSpectrum.attach(thisTable,
+							MS::columnName(MS::WEIGHT_SPECTRUM));
+						if (!weightSpectrum.hasContent()) {
+							logWarn("load_cache", "Plotting WEIGHT column, WEIGHT_SPECTRUM (WTSP) has not been initialized (this can be changed with initweights task)");
+							cout << "WARNING: Plotting WEIGHT column, WEIGHT_SPECTRUM (WTSP) has not been initialized (this can be changed with initweights task)" << endl;
+						}
+					}
+					dataColumn = PMS::dataColumn(loadData[i]);
+					break;
+				}
+				case PMS::WT: {
+					// CAS-8895 warn user requested mean WEIGHT not channelized WEIGHT_SPECTRUM
+					Table thisTable(filename_);
+					const ColumnDescSet cds = thisTable.tableDesc().columnDescSet();
+					if (cds.isDefined("WEIGHT_SPECTRUM")) {
+						ArrayColumn<Float> weightSpectrum;
+						weightSpectrum.attach(thisTable,
+							MS::columnName(MS::WEIGHT_SPECTRUM));
+						if (weightSpectrum.hasContent()) {
+							logLoad("Plotting mean WEIGHT column but WEIGHT_SPECTRUM is available. Request 'WtSp' axis to see channelized weights.");
+							cout << "INFO: Plotting mean WEIGHT column but WEIGHT_SPECTRUM is available. Request 'WtSp' axis to see channelized weights." << endl;
+						}
+					}
+					dataColumn = PMS::dataColumn(loadData[i]);
+				}
+				default:
+					break;
+			}
+			dataCols.insert(dataColumn);
+		}
+	} 
+
+	// loadAxes is only new axes to load; if no datacolumn,
+	// try datacolumn of already-loaded axes
+	if (dataColumn == "NONE") {
+		dataColumn = checkLoadedAxesDatacol();
+		// might still be "NONE"!
+	}
+	// convert to mstransform datacolumn string
+	if (dataColumn != "NONE") {
+		if (dataCols.size() > 1)
+			dataColumn = "ALL";
+		else
+			dataColumn = normalizeColumnName(dataColumn);
+	}
+	return dataColumn;
 }
 
 PMS::DataColumn MSCache::checkReqDataColumn(PMS::DataColumn reqDataCol) {
-    // Check if requested data, scratch, or float cols exist
-    PMS::DataColumn datacol = reqDataCol;
-    Table thisTable(filename_);
-    const ColumnDescSet cds = thisTable.tableDesc().columnDescSet();
-    Bool datacolOk(cds.isDefined("DATA")), 
-        corrcolOk(cds.isDefined("CORRECTED_DATA") || calibration_.useCallib()),
-        modelcolOk(cds.isDefined("MODEL_DATA")),
-        floatcolOk(cds.isDefined("FLOAT_DATA"));
-
-    switch (reqDataCol) {
-        case PMS::DATA: {
-            // CAS-7482 - for singledish, use FLOAT if no DATA 
-            if (!datacolOk && floatcolOk) {
-                datacol = PMS::FLOAT_DATA;
-                logWarn( "load_cache", "DATA column not present; will use FLOAT_DATA instead.");
-            }
-            break;
-        }
-        case PMS::CORRECTED: {
-            // requested corrected data but no (real or OTF) corrected column
-            if (!corrcolOk) {
-                if (datacolOk) { // CAS-5214 - use DATA if no CORRECTED
-                    datacol = PMS::DATA;
-                    logWarn( "load_cache", "CORRECTED_DATA column not present and calibration library not set/enabled; using DATA instead.");
-                } else if (floatcolOk) { // CAS-7761 - use FLOAT if no CORRECTED
-                    datacol = PMS::FLOAT_DATA;
-                    logWarn( "load_cache", "CORRECTED_DATA column not present and calibration library not set/enabled; using FLOAT_DATA instead.");
-                }
-                break;
-            } 
-            break;
-        }
-        case PMS::MODEL: {
-            if (floatcolOk && !modelcolOk) { // model not auto-generated for singledish
-                throw(AipsError("MODEL_DATA not present; use FLOAT_DATA."));
-            }
-            break;
-        }
-        case PMS::CORRMODEL_V:
-        case PMS::CORRMODEL_S: {
-            if (!corrcolOk && datacolOk) {  // use data residual instead
-                datacol = (reqDataCol==PMS::CORRMODEL_V ? PMS::DATAMODEL_V : PMS::DATAMODEL_S);
-                String warn("CORRECTED_DATA column not present and calibration library not set/enabled; using " + PMS::dataColumn(datacol) + " instead of " + PMS::dataColumn(reqDataCol));
-                logWarn("load_cache", warn);
-            } else if (!corrcolOk && floatcolOk) { // cannot use float residual instead
-                throw(AipsError("CORRECTED_DATA column not present for residuals, use FLOAT_DATA."));
-            } else if (!modelcolOk && floatcolOk) { // cannot generate model for singledish
-                throw(AipsError("MODEL_DATA column not present for residuals, use FLOAT_DATA."));
-            }
-            break;
-        }
-        case PMS::CORR_DIV_MODEL_V:
-        case PMS::CORR_DIV_MODEL_S: {
-            if (!corrcolOk && datacolOk) {  // use data residual instead
-                datacol = (reqDataCol==PMS::CORR_DIV_MODEL_V ? PMS::DATA_DIV_MODEL_V : PMS::DATA_DIV_MODEL_S);
-                String warn("CORRECTED_DATA column not present and calibration library not set/enabled; using " + PMS::dataColumn(datacol) + " instead of " + PMS::dataColumn(reqDataCol));
-                logWarn("load_cache", warn);
-            } else if (!corrcolOk && floatcolOk) { // cannot use float residual instead
-                throw(AipsError("CORRECTED_DATA column not present for residuals, use FLOAT_DATA."));
-            } else if (!modelcolOk && floatcolOk) { // cannot generate model for singledish
-                throw(AipsError("MODEL_DATA column not present for residuals, use FLOAT_DATA."));
-            }
-            break;
-        }
-        case PMS::DATAMODEL_V:
-        case PMS::DATAMODEL_S: {
-            if (!datacolOk && floatcolOk) { // cannot use float residual instead
-                throw(AipsError("Data residuals not valid; use FLOAT_DATA."));
-            }
-            break;
-        }
-        case PMS::FLOAT_DATA: {
-            // requested float data but no FLOAT column 
-            if (!floatcolOk && datacolOk) {
-                throw(AipsError("FLOAT_DATA not present; use DATA"));
-            }
-            break;
-        }
-        default:
-            break;
-    }
-    return datacol;
+	// Check if requested data, scratch, or float cols exist
+	PMS::DataColumn datacol = reqDataCol;
+	Table thisTable(filename_);
+	const ColumnDescSet cds = thisTable.tableDesc().columnDescSet();
+	Bool datacolOk(cds.isDefined("DATA")), 
+		corrcolOk(cds.isDefined("CORRECTED_DATA") || calibration_.useCallib()),
+		modelcolOk(cds.isDefined("MODEL_DATA")),
+		floatcolOk(cds.isDefined("FLOAT_DATA"));
+
+	switch (reqDataCol) {
+		case PMS::DATA: {
+			// CAS-7482 - for singledish, use FLOAT if no DATA 
+			if (!datacolOk && floatcolOk) {
+				datacol = PMS::FLOAT_DATA;
+				logWarn( "load_cache", "DATA column not present; will use FLOAT_DATA instead.");
+			}
+			break;
+		}
+		case PMS::CORRECTED: {
+			// requested corrected data but no (real or OTF) corrected column
+			if (!corrcolOk) {
+				if (datacolOk) { // CAS-5214 - use DATA if no CORRECTED
+					datacol = PMS::DATA;
+					logWarn( "load_cache", "CORRECTED_DATA column not present and calibration library not set/enabled; using DATA instead.");
+				} else if (floatcolOk) { // CAS-7761 - use FLOAT if no CORRECTED
+					datacol = PMS::FLOAT_DATA;
+					logWarn( "load_cache", "CORRECTED_DATA column not present and calibration library not set/enabled; using FLOAT_DATA instead.");
+				}
+				break;
+			} 
+			break;
+		}
+		case PMS::MODEL: {
+			if (floatcolOk && !modelcolOk) { // model not auto-generated for singledish
+				throw(AipsError("MODEL_DATA not present; use FLOAT_DATA."));
+			}
+			break;
+		}
+		case PMS::CORRMODEL_V:
+		case PMS::CORRMODEL_S: {
+			if (!corrcolOk && datacolOk) {  // use data residual instead
+				datacol = (reqDataCol==PMS::CORRMODEL_V ? PMS::DATAMODEL_V : PMS::DATAMODEL_S);
+				String warn("CORRECTED_DATA column not present and calibration library not set/enabled; using " + PMS::dataColumn(datacol) + " instead of " + PMS::dataColumn(reqDataCol));
+				logWarn("load_cache", warn);
+			} else if (!corrcolOk && floatcolOk) {	 // cannot use float residual instead
+				  throw(AipsError("CORRECTED_DATA column not present for residuals, use FLOAT_DATA."));
+			} else if (!modelcolOk && floatcolOk) { // cannot generate model for singledish
+				  throw(AipsError("MODEL_DATA column not present for residuals, use FLOAT_DATA."));
+			}
+			break;
+		}
+		case PMS::CORR_DIV_MODEL_V:
+		case PMS::CORR_DIV_MODEL_S: {
+			if (!corrcolOk && datacolOk) {  // use data residual instead
+				datacol = (reqDataCol==PMS::CORR_DIV_MODEL_V ? PMS::DATA_DIV_MODEL_V : PMS::DATA_DIV_MODEL_S);
+				String warn("CORRECTED_DATA column not present and calibration library not set/enabled; using " + PMS::dataColumn(datacol) + " instead of " + PMS::dataColumn(reqDataCol));
+				   logWarn("load_cache", warn);
+			} else if (!corrcolOk && floatcolOk) {	 // cannot use float residual instead
+				  throw(AipsError("CORRECTED_DATA column not present for residuals, use FLOAT_DATA."));
+			} else if (!modelcolOk && floatcolOk) { // cannot generate model for singledish
+				  throw(AipsError("MODEL_DATA column not present for residuals, use FLOAT_DATA."));
+			}
+			break;
+		}
+		case PMS::DATAMODEL_V:
+		case PMS::DATAMODEL_S: {
+			if (!datacolOk && floatcolOk) { // cannot use float residual instead
+				 throw(AipsError("Data residuals not valid; use FLOAT_DATA."));
+			}
+			break;
+		}
+		case PMS::FLOAT_DATA: {
+			// requested float data but no FLOAT column 
+			if (!floatcolOk && datacolOk) {
+				throw(AipsError("FLOAT_DATA not present; use DATA"));
+			}
+			break;
+		}
+		default:
+			break;
+	}
+	return datacol;
 }
 
 void MSCache::adjustCurrentAxes(PMS::Axis axis,
-        PMS::DataColumn olddata, PMS::DataColumn newdata) {
-    // adjust data column for currentX or currentY
-    for (uInt a=0; a<currentX_.size(); ++a) {
-        if (currentX_[a] == axis && currentXData_[a]==olddata) {
-            currentXData_[a] = newdata;
-        }
-        if (currentY_[a] == axis && currentYData_[a]==olddata) {
-            currentYData_[a] = newdata;
-        }
-    }
+		PMS::DataColumn olddata, PMS::DataColumn newdata) {
+	// adjust data column for currentX or currentY
+	for (uInt a=0; a<currentX_.size(); ++a) {
+		if (currentX_[a] == axis && currentXData_[a]==olddata) {
+			currentXData_[a] = newdata;
+		}
+		if (currentY_[a] == axis && currentYData_[a]==olddata) {
+			currentYData_[a] = newdata;
+		}
+	}
 }
 
 String MSCache::checkLoadedAxesDatacol() {
-    // Check data column of plotted axes
-    String loadedCol = "NONE";
-    std::set<String> loadedColumns;
-    int axesCount = currentX_.size();
-    for (int i=0; i<axesCount; ++i) {
-        if (PMS::axisIsData(currentX_[i]) || PMS::axisIsWeight(currentX_[i])) 
-            loadedColumns.insert(PMS::dataColumn(currentXData_[i]));
-        if (PMS::axisIsData(currentY_[i]) || PMS::axisIsWeight(currentY_[i]))
-            loadedColumns.insert(PMS::dataColumn(currentYData_[i]));
-    }
-    if (loadedColumns.size() == 1)
-        loadedCol = *loadedColumns.begin();
-    else if (loadedColumns.size() > 1)
-        loadedCol = "ALL";
-    return loadedCol;
+	// Check data column of plotted axes
+	String loadedCol = "NONE";
+	std::set<String> loadedColumns;
+	int axesCount = currentX_.size();
+	for (int i=0; i<axesCount; ++i) {
+		if (PMS::axisIsData(currentX_[i]) || PMS::axisIsWeight(currentX_[i])) 
+			loadedColumns.insert(PMS::dataColumn(currentXData_[i]));
+		if (PMS::axisIsData(currentY_[i]) || PMS::axisIsWeight(currentY_[i]))
+			loadedColumns.insert(PMS::dataColumn(currentYData_[i]));
+	}
+	if (loadedColumns.size() == 1)
+		loadedCol = *loadedColumns.begin();
+	else if (loadedColumns.size() > 1)
+		loadedCol = "ALL";
+	return loadedCol;
 }
 
 String MSCache::normalizeColumnName(String plotmscol)
 {
-    // Convert datacolumn as needed for MSTransformManager
-    String colname = plotmscol;
-    if ((plotmscol == "corrected-model_vector") || 
-        (plotmscol == "corrected-model_scalar") ||
-        (plotmscol == "data-model_vector") ||
-        (plotmscol == "data-model_scalar") ||
-        (plotmscol == "data/model_vector") || 
-        (plotmscol == "data/model_scalar") || 
-        (plotmscol == "corrected/model_vector") ||
-        (plotmscol == "corrected/model_scalar")) {
-            colname = "ALL";
-    } else if (plotmscol == "float") {
-        colname = "FLOAT_DATA";
-    } else {   // "data", "corrected", "model"
-        colname.upcase();
-    }
-    return colname;
+	// Convert datacolumn as needed for MSTransformManager
+	String colname = plotmscol;
+	if ((plotmscol == "corrected-model_vector") || 
+		(plotmscol == "corrected-model_scalar") ||
+		(plotmscol == "data-model_vector") ||
+		(plotmscol == "data-model_scalar") ||
+		(plotmscol == "data/model_vector") || 
+		(plotmscol == "data/model_scalar") || 
+		(plotmscol == "corrected/model_vector") ||
+		(plotmscol == "corrected/model_scalar")) {
+			colname = "ALL";
+	} else if (plotmscol == "float") {
+		colname = "FLOAT_DATA";
+	} else {   // "data", "corrected", "model"
+		colname.upcase();
+	}
+	return colname;
 }
 
 void MSCache::getNamesFromMS(MeasurementSet& ms)
 {
-    ROMSColumns msCol(ms);
-    antnames_.resize();
-    stanames_.resize();
-    antstanames_.resize();
-    fldnames_.resize();
-    intentnames_.resize();
-    positions_.resize();
-
-    antnames_    = msCol.antenna().name().getColumn();
-    stanames_    = msCol.antenna().station().getColumn();
-    antstanames_ = antnames_+String("@")+stanames_;
-    positions_   = msCol.antenna().position().getColumn();
-
-    fldnames_    = msCol.field().name().getColumn();
-
-    intentnames_ = msCol.state().obsMode().getColumn();
-    mapIntentNamesToIds();  // eliminate duplicate intent names
+	ROMSColumns msCol(ms);
+	antnames_.resize();
+	stanames_.resize();
+	antstanames_.resize();
+	fldnames_.resize();
+	intentnames_.resize();
+	positions_.resize();
+
+	antnames_	= msCol.antenna().name().getColumn();
+	stanames_	= msCol.antenna().station().getColumn();
+	antstanames_ = antnames_+String("@")+stanames_;
+	positions_   = msCol.antenna().position().getColumn();
+
+	fldnames_	= msCol.field().name().getColumn();
+
+	intentnames_ = msCol.state().obsMode().getColumn();
+	mapIntentNamesToIds();  // eliminate duplicate intent names
 }
 
 void MSCache::setUpVisIter(PlotMSSelection& selection,
-        PlotMSCalibration& calibration,
-        String dataColumn, 
-        vector<PMS::Axis>& loadAxes,
-        vector<PMS::DataColumn>& loadData, 
-        Bool interactive,
-        Bool estimateMemory,
-        ThreadCommunication* thread) {
-    /* Create plain or averaging (time or channel) VI with 
-           configuration Record and MSTransformIterator factory */
-
-<<<<<<< HEAD
+		PlotMSCalibration& calibration,
+		String dataColumn, 
+		vector<PMS::Axis>& loadAxes,
+		vector<PMS::DataColumn>& loadData, 
+		Bool interactive,
+		Bool estimateMemory,
+		ThreadCommunication* thread) {
+	/* Create plain or averaging (time or channel) VI with 
+		   configuration Record and MSTransformIterator factory */
+
 	// Create configuration:
 	// Start with data selection; rename fields with expected keywords
 	Record configuration = selection.toRecord();
@@ -471,377 +469,362 @@
 			break;
 		}
 	}
-=======
-    // Create configuration:
-    // Start with data selection; rename fields with expected keywords
-    Record configuration = selection.toRecord();
-    configuration.renameField("correlation", configuration.fieldNumber("corr"));
-    configuration.renameField("taql", configuration.fieldNumber("msselect"));
-
-    // Add needed fields
-    configuration.define("inputms", filename_);
-    configuration.define("datacolumn", dataColumn);
-    configuration.define("buffermode", true);
-    configuration.define("reindex", false);
-    configuration.define("interactive", interactive);
->>>>>>> dc89edb7
-
-    // Add transformation selection with expected keywords and string value
-    configuration.merge(transformations_.toRecord());
-    Double restfreq = configuration.asDouble(configuration.fieldNumber("RestFreq"));
-    configuration.removeField(configuration.fieldNumber("RestFreq"));
-    configuration.define("restfreq", String::toString(restfreq));
-    configuration.renameField("outframe", configuration.fieldNumber("Frame"));
-    configuration.renameField("veltype", configuration.fieldNumber("Veldef"));
-
-    // Add calibration library if set
-    if (calibration.useCallib()) {
-        configuration.define("callib", calibration.calLibrary());
-    }
-
-    // Apply averaging
-    if (averaging_.time()){
-        if (averaging_.scalarAve()) {
-            configuration.define("scalaraverage", true);
-        } else {
-            configuration.define("timeaverage", true);
-            String timespanStr = "state";
-            if (averaging_.field())
-                timespanStr += ",field";
-            if (averaging_.scan())
-                timespanStr += ",scan";
-            configuration.define("timespan", timespanStr);
-        }
-        configuration.define("timebin", averaging_.timeStr());
-    }
-    if (averaging_.channel()) {
-        int chanBin;
-        double chanVal = averaging_.channelValue();
-        if (chanVal > INT_MAX) {
-            chanBin = INT_MAX;
-            logWarn(PMS::LOG_ORIGIN_LOAD_CACHE, "avgchannel value exceeds maximum integer allowed (" + String::toString(INT_MAX) + ")");
-        } else if (chanVal == 0.0) {
-            chanBin = 1;
-            logLoad("Cannot average 0 channels, using 1 instead (no averaging).");
-        } else {
-            chanBin = static_cast<int>(chanVal);
-        }
-        configuration.define("chanaverage", true);
-        configuration.define("chanbin", chanBin);
-    }
-    if (averaging_.spw()) {
-        configuration.define("spwaverage", true);
-    }
-
-    LogFilter oldFilter(LogMessage::NORMAL);
-    if (plotms_ != nullptr)
-        LogFilter oldFilter(plotms_->getParameters().logPriority());
-    MSTransformIteratorFactory* factory = NULL;
-    try {
-        // Filter out MSTransformManager setup messages
-        LogFilter filter(LogMessage::WARN);
-        LogSink().globalSink().filter(filter);
-        factory = new MSTransformIteratorFactory(configuration);
-        if (estimateMemory) {
-            if (thread != NULL)
-                updateEstimateProgress(thread);
-            visBufferShapes_ = factory->getVisBufferStructure();
-            // now put filter back
-            LogSink().globalSink().filter(oldFilter);
-            trapExcessVolume(pendingLoadAxes_);
-            Int chunks = visBufferShapes_.size();
-            setCache(chunks, loadAxes, loadData); // initialize
-        } else {
-            // now put filter back
-            LogSink().globalSink().filter(oldFilter);
-            visBufferShapes_.clear();
-        }
-        vi_p = new vi::VisibilityIterator2(*factory);
-    } catch(AipsError& log) {
-        // now put filter back
-        LogSink().globalSink().filter(oldFilter);
-        try {
-           if (factory) delete factory;
-        } catch(AipsError ae) {}
-        throw(AipsError(log.getMesg()));
-    }
-    if (factory) delete factory;
+
+	// Add transformation selection with expected keywords and string value
+	configuration.merge(transformations_.toRecord());
+	Double restfreq = configuration.asDouble(configuration.fieldNumber("RestFreq"));
+	configuration.removeField(configuration.fieldNumber("RestFreq"));
+	configuration.define("restfreq", String::toString(restfreq));
+	configuration.renameField("outframe", configuration.fieldNumber("Frame"));
+	configuration.renameField("veltype", configuration.fieldNumber("Veldef"));
+
+	// Add calibration library if set
+	if (calibration.useCallib()) {
+		configuration.define("callib", calibration.calLibrary());
+	}
+
+	// Apply averaging
+	if (averaging_.time()){
+		if (averaging_.scalarAve()) {
+			configuration.define("scalaraverage", true);
+		} else {
+			configuration.define("timeaverage", true);
+			String timespanStr = "state";
+			if (averaging_.field())
+				timespanStr += ",field";
+			if (averaging_.scan())
+				timespanStr += ",scan";
+			configuration.define("timespan", timespanStr);
+		}
+		configuration.define("timebin", averaging_.timeStr());
+	}
+	if (averaging_.channel()) {
+		int chanBin;
+		double chanVal = averaging_.channelValue();
+		if (chanVal > INT_MAX) {
+			chanBin = INT_MAX;
+			logWarn(PMS::LOG_ORIGIN_LOAD_CACHE, "avgchannel value exceeds maximum integer allowed (" + String::toString(INT_MAX) + ")");
+		} else if (chanVal == 0.0) {
+			chanBin = 1;
+			logLoad("Cannot average 0 channels, using 1 instead (no averaging).");
+		} else {
+			chanBin = static_cast<int>(chanVal);
+		}
+		configuration.define("chanaverage", true);
+		configuration.define("chanbin", chanBin);
+	}
+	if (averaging_.spw()) {
+		configuration.define("spwaverage", true);
+	}
+
+	LogFilter oldFilter(LogMessage::NORMAL);
+	if (plotms_ != nullptr)
+		LogFilter oldFilter(plotms_->getParameters().logPriority());
+	MSTransformIteratorFactory* factory = NULL;
+	try {
+		// Filter out MSTransformManager setup messages
+		LogFilter filter(LogMessage::WARN);
+		LogSink().globalSink().filter(filter);
+		factory = new MSTransformIteratorFactory(configuration);
+		if (estimateMemory) {
+			if (thread != NULL)
+				updateEstimateProgress(thread);
+			visBufferShapes_ = factory->getVisBufferStructure();
+			// now put filter back
+			LogSink().globalSink().filter(oldFilter);
+			trapExcessVolume(pendingLoadAxes_);
+			Int chunks = visBufferShapes_.size();
+			setCache(chunks, loadAxes, loadData);
+		} else {
+			// now put filter back
+			LogSink().globalSink().filter(oldFilter);
+			visBufferShapes_.clear();
+		}
+		vi_p = new vi::VisibilityIterator2(*factory);
+	} catch(AipsError& log) {
+		// now put filter back
+		LogSink().globalSink().filter(oldFilter);
+		try {
+			if (factory) delete factory;
+		} catch(AipsError ae) {}
+		throw(AipsError(log.getMesg()));
+	}
+	if (factory) delete factory;
 }
 
 vi::VisibilityIterator2* MSCache::setUpVisIter(MeasurementSet& selectedMS,
-    Vector<Vector<Slice> > chansel, Vector<Vector<Slice> > corrsel) {
-    // Plain VI2 for chunk counting with baseline/antenna/spw averaging
-    // (need to set SortColumns manually)
-    Bool combscan(averaging_.scan());
-    Bool combfld(averaging_.field());
-    Bool combspw(averaging_.spw());
-
-    // Set iterInterval
-    Double iterInterval(0.0);
-    if (averaging_.time()){
-        iterInterval = averaging_.timeValue();
-    }
-    if (combspw || combfld) iterInterval = DBL_MIN;  // force per-timestamp chunks
-
-    // Create SortColumns
-    Int nsortcol(4 + Int(!combscan));  // include room for scan
-    Block<Int> columns(nsortcol);
-    Int i(0);
-    columns[i++]                = MS::ARRAY_ID;
-    if (!combscan) columns[i++] = MS::SCAN_NUMBER;  // force scan boundaries
-    if (!combfld) columns[i++]  = MS::FIELD_ID;      // force field boundaries
-    if (!combspw) columns[i++]  = MS::DATA_DESC_ID;  // force spw boundaries
-    columns[i++]                = MS::TIME;
-    if (combfld) columns[i++]   = MS::FIELD_ID;      // effectively ignore field boundaries
-    if (combspw) columns[i++]   = MS::DATA_DESC_ID;  // effectively ignore spw boundaries
-    vi::SortColumns sortcol(columns, false);
-
-    vi::VisibilityIterator2* vi2 = new vi::VisibilityIterator2(selectedMS, sortcol, false, 0, iterInterval);
-    vi::FrequencySelectionUsingChannels fs;
-    setUpFrequencySelectionChannels(fs, chansel);
-    fs.addCorrelationSlices(corrsel);
-    // Add FrequencySelection to VI
-    vi2->setFrequencySelection(fs);
-    return vi2;
+	Vector<Vector<Slice> > chansel, Vector<Vector<Slice> > corrsel) {
+	// Plain VI2 for chunk counting with baseline/antenna/spw averaging
+	// (need to set SortColumns manually)
+	Bool combscan(averaging_.scan());
+	Bool combfld(averaging_.field());
+	Bool combspw(averaging_.spw());
+
+	// Set iterInterval
+	Double iterInterval(0.0);
+	if (averaging_.time()){
+		iterInterval = averaging_.timeValue();
+	}
+	if (combspw || combfld) iterInterval = DBL_MIN;  // force per-timestamp chunks
+
+	// Create SortColumns
+	Int nsortcol(4 + Int(!combscan));  // include room for scan
+	Block<Int> columns(nsortcol);
+	Int i(0);
+	columns[i++]				= MS::ARRAY_ID;
+	if (!combscan) columns[i++] = MS::SCAN_NUMBER;  // force scan boundaries
+	if (!combfld) columns[i++]  = MS::FIELD_ID;	  // force field boundaries
+	if (!combspw) columns[i++]  = MS::DATA_DESC_ID;  // force spw boundaries
+	columns[i++]				= MS::TIME;
+	if (combfld) columns[i++]   = MS::FIELD_ID;	  // effectively ignore field boundaries
+	if (combspw) columns[i++]   = MS::DATA_DESC_ID;  // effectively ignore spw boundaries
+	vi::SortColumns sortcol(columns, false);
+
+	vi::VisibilityIterator2* vi2 = new vi::VisibilityIterator2(selectedMS, sortcol, false, 0, iterInterval);
+	vi::FrequencySelectionUsingChannels fs;
+	setUpFrequencySelectionChannels(fs, chansel);
+	fs.addCorrelationSlices(corrsel);
+	// Add FrequencySelection to VI
+	vi2->setFrequencySelection(fs);
+	return vi2;
 }
 
 void MSCache::setUpFrequencySelectionChannels(vi::FrequencySelectionUsingChannels fs,
-                        Vector<Vector<Slice> > chansel) {
-    /* For the plain VI2 for chunk counting */
-    int nSpws = static_cast<int>(chansel.nelements());
-    int nChansels;
-    for (int spw=0; spw<nSpws; spw++) {
-        nChansels = static_cast<int>(chansel[spw].nelements());
-        // Add channel selections to FrequencySelection
-        for ( int sel=0; sel<nChansels; sel++) {
-            fs.add(spw, 
-                   chansel[spw][sel].start(), 
-                   chansel[spw][sel].length(),
-                   chansel[spw][sel].inc());
-        }
-    }
+						Vector<Vector<Slice> > chansel) {
+	/* For the plain VI2 for chunk counting */
+	int nSpws = static_cast<int>(chansel.nelements());
+	int nChansels;
+	for (int spw=0; spw<nSpws; spw++) {
+		nChansels = static_cast<int>(chansel[spw].nelements());
+		// Add channel selections to FrequencySelection
+		for ( int sel=0; sel<nChansels; sel++) {
+			fs.add(spw, 
+				   chansel[spw][sel].start(), 
+				   chansel[spw][sel].length(),
+				   chansel[spw][sel].inc());
+		}
+	}
 }
 
 void MSCache::updateEstimateProgress(ThreadCommunication* thread) {
-    thread->setStatus("Establishing cache size.  Please wait...");
-    thread->setAllowedOperations(false,false,true);
-    thread->setProgress(2);
+	thread->setStatus("Establishing cache size.  Please wait...");
+	thread->setAllowedOperations(false,false,true);
+	thread->setProgress(2);
 }
 
 bool MSCache::countChunks(vi::VisibilityIterator2& vi,
-        Vector<Int>& nIterPerAve,
-        vector<PMS::Axis>& loadAxes,
-        vector<PMS::DataColumn>& loadData, 
-        ThreadCommunication* thread) {
-    // Let plotms count the chunks for memory estimation 
-    //   when baseline/antenna/spw/scalar averaging
-    if (thread != NULL)
-        updateEstimateProgress(thread);
-
-    Bool verby(False);
-    stringstream ss;
-
-    Bool combscan(averaging_.scan());
-    Bool combfld(averaging_.field());
-    Bool combspw(averaging_.spw());
-
-    vi::VisBuffer2* vb = vi.getVisBuffer();
-    vi.originChunks();
-    vi.origin();
-
-    // Keeping time
-    Double time1(0.0), avetime1(-1.0);
-    Double interval(0.0);
-    if (averaging_.time())
-        interval = averaging_.timeValue();
-    // Keep track of other boundaries
-    Int thisscan(-1),lastscan(-1);
-    Int thisfld(-1), lastfld(-1);
-    Int thisspw(-1),lastspw(-1);
-    Int thisddid(-1),lastddid(-1);
-    Int thisobsid(-1),lastobsid(-1);
-    // Averaging stats
-    Int chunk(0), subchunk(0);
-    Int maxAveNRows(0);
-    nIterPerAve.resize(100);
-    nIterPerAve = 0;
-    Int nAveInterval(-1);
-
-    for (vi.originChunks(); vi.moreChunks(); vi.nextChunk(), chunk++) {
-        subchunk = 0;
-        for (vi.origin(); vi.more(); vi.next(), subchunk++) {
-            // If a thread is given, check if the user canceled.
-            if (thread != NULL) {
-                if (thread->wasCanceled()) {
-                    dataLoaded_ = false;
-                    userCanceled_ = true;
-                    return false;
-                } else {
-                    // else users think it's hung...
-                    if ((chunk % 100) == 0)
-                        thread->setProgress(chunk/100);
-                }
-            }
-
-            time1 = vb->time()(0); // first timestamp in this vb
-            thisscan = vb->scan()(0);
-            thisfld = vb->fieldId()(0);
-            thisspw = vb->spectralWindows()(0);
-            thisddid = vb->dataDescriptionIds()(0);
-            thisobsid = vb->observationId()(0);
-
-            // New ave interval if:
-            if ( ((time1-avetime1) > interval) ||          // exceeded time interval
-                 ((time1-avetime1) < 0.0) ||               // negative timestep
-                 (!combscan && (thisscan != lastscan)) ||  // not combing scans, and new scan encountered OR
-                 (!combfld && (thisfld != lastfld)) ||     // not combing fields, and new field encountered OR
-                 (!combspw && (thisspw != lastspw)) ||     // not combing spws, and new spw encountered  OR
-                 (thisobsid != lastobsid) ||               // don't average over obs id
-                 (nAveInterval == -1)) {                   // this is the first interval
-
-                if (verby) {
-                    ss << "--------------------------------\n";
-                    ss << boolalpha << interval << " "
-                       << ((time1 - avetime1)>interval) << " "
-                       << ((time1 - avetime1)<0.0) << " "
-                       << (!combscan && (thisscan!=lastscan)) << " "
-                       << (!combspw && (thisspw!=lastspw)) << " "
-                       << (!combfld && (thisfld!=lastfld)) << " "
-                       << (!combspw && (thisspw!=lastspw)) << " "
-                       << (thisobsid!=lastobsid) << " "
-                       << (nAveInterval == -1) << "\n";
-                }
-
-                // If we have accumulated enough info, poke the volume meter,
-                //  with the _previous_ info, and reset the ave'd row counter
-                if (nAveInterval > -1) {
-                    vm_->add(lastddid, maxAveNRows);
-                    maxAveNRows = 0;
-                }
-
-                nAveInterval++;
-                if (verby) ss << "ave = " << nAveInterval << "\n";
-
-                // increase size of nIterPerAve array, if needed
-                if (nIterPerAve.nelements() < uInt(nAveInterval+1))
-                    nIterPerAve.resize(nIterPerAve.nelements()+100, true);
-                // initialize next ave interval
-                nIterPerAve(nAveInterval) = 0;
-                avetime1 = time1;  // first timestamp in this averaging interval
-            }
-
-            // Keep track of the maximum # of rows that might get averaged
-            maxAveNRows = max(maxAveNRows, vb->nRows());
-            // Increment chunk-per-sol count for current solution
-            nIterPerAve(nAveInterval)++;
-
-            if (verby) {
-                ss << "     chunk=" << chunk << " subchunk " << subchunk << "\n";
-                ss << "         time=" << vb->time()(0) << " ";
-                ss << "arrayId=" << vb->arrayId()(0) << " ";
-                ss << "scan" << thisscan << " ";
-                ss << "fieldId=" << thisfld << " ";
-                ss << "spw=" << thisspw << " ";
-                ss << "obsId=" << thisobsid << "\n";
-            }
-
-            lastscan = thisscan;
-            lastfld  = thisfld;
-            lastspw  = thisspw;
-            lastddid = thisddid;
-            lastobsid = thisobsid;
-        }
-    }
-    // Add in the last iteration
-    vm_->add(lastddid,maxAveNRows);
-
-    Int nAve(nAveInterval+1);
-    nIterPerAve.resize(nAve, True);
-    setCache(nAve, loadAxes, loadData);  // initialize; sets nChunk_
-
-    if (verby) {
-        ss << "nIterPerAve = " << nIterPerAve << "\n";
-        ss << "Found " << nChunk_ << " chunks." << endl;
-        logInfo("count_chunks", ss.str());
-    }
-    return true;
+		Vector<Int>& nIterPerAve,
+		vector<PMS::Axis>& loadAxes,
+		vector<PMS::DataColumn>& loadData, 
+		ThreadCommunication* thread) {
+	// Let plotms count the chunks for memory estimation 
+	//   when baseline/antenna/spw/scalar averaging
+	if (thread != NULL)
+		updateEstimateProgress(thread);
+
+	Bool verby(False);
+	stringstream ss;
+
+	Bool combscan(averaging_.scan());
+	Bool combfld(averaging_.field());
+	Bool combspw(averaging_.spw());
+
+	vi::VisBuffer2* vb = vi.getVisBuffer();
+	vi.originChunks();
+	vi.origin();
+
+	// Keeping time
+	Double time1(0.0), avetime1(-1.0);
+	Double interval(0.0);
+	if (averaging_.time())
+		interval = averaging_.timeValue();
+	// Keep track of other boundaries
+	Int thisscan(-1),lastscan(-1);
+	Int thisfld(-1), lastfld(-1);
+	Int thisspw(-1),lastspw(-1);
+	Int thisddid(-1),lastddid(-1);
+	Int thisobsid(-1),lastobsid(-1);
+	// Averaging stats
+	Int chunk(0), subchunk(0);
+	Int maxAveNRows(0);
+	nIterPerAve.resize(100);
+	nIterPerAve = 0;
+	Int nAveInterval(-1);
+
+	for (vi.originChunks(); vi.moreChunks(); vi.nextChunk(), chunk++) {
+		subchunk = 0;
+		for (vi.origin(); vi.more(); vi.next(), subchunk++) {
+			// If a thread is given, check if the user canceled.
+			if (thread != NULL) {
+				if (thread->wasCanceled()) {
+					dataLoaded_ = false;
+					userCanceled_ = true;
+					return false;
+				} else {
+					// else users think it's hung...
+					if ((chunk % 100) == 0)
+						thread->setProgress(chunk/100);
+				}
+			}
+
+			time1 = vb->time()(0); // first timestamp in this vb
+			thisscan = vb->scan()(0);
+			thisfld = vb->fieldId()(0);
+			thisspw = vb->spectralWindows()(0);
+			thisddid = vb->dataDescriptionIds()(0);
+			thisobsid = vb->observationId()(0);
+
+			// New ave interval if:
+			if ( ((time1-avetime1) > interval) ||		  // exceeded time interval
+				 ((time1-avetime1) < 0.0) ||			   // negative timestep
+				 (!combscan && (thisscan != lastscan)) ||  // not combing scans, and new scan encountered OR
+				 (!combfld && (thisfld != lastfld)) ||	 // not combing fields, and new field encountered OR
+				 (!combspw && (thisspw != lastspw)) ||	 // not combing spws, and new spw encountered  OR
+				 (thisobsid != lastobsid) ||			   // don't average over obs id
+				 (nAveInterval == -1)) {				   // this is the first interval
+
+				if (verby) {
+					ss << "--------------------------------\n";
+					ss << boolalpha << interval << " "
+					   << ((time1 - avetime1)>interval) << " "
+					   << ((time1 - avetime1)<0.0) << " "
+					   << (!combscan && (thisscan!=lastscan)) << " "
+					   << (!combspw && (thisspw!=lastspw)) << " "
+					   << (!combfld && (thisfld!=lastfld)) << " "
+					   << (!combspw && (thisspw!=lastspw)) << " "
+					   << (thisobsid!=lastobsid) << " "
+					   << (nAveInterval == -1) << "\n";
+				}
+
+				// If we have accumulated enough info, poke the volume meter,
+				//  with the _previous_ info, and reset the ave'd row counter
+				if (nAveInterval > -1) {
+					vm_->add(lastddid, maxAveNRows);
+					maxAveNRows = 0;
+				}
+
+				nAveInterval++;
+				if (verby) ss << "ave = " << nAveInterval << "\n";
+
+				// increase size of nIterPerAve array, if needed
+				if (nIterPerAve.nelements() < uInt(nAveInterval+1))
+					nIterPerAve.resize(nIterPerAve.nelements()+100, true);
+				// initialize next ave interval
+				nIterPerAve(nAveInterval) = 0;
+				avetime1 = time1;  // first timestamp in this averaging interval
+			}
+
+			// Keep track of the maximum # of rows that might get averaged
+			maxAveNRows = max(maxAveNRows, vb->nRows());
+			// Increment chunk-per-sol count for current solution
+			nIterPerAve(nAveInterval)++;
+
+			if (verby) {
+				ss << "	 chunk=" << chunk << " subchunk " << subchunk << "\n";
+				ss << "		 time=" << vb->time()(0) << " ";
+				ss << "arrayId=" << vb->arrayId()(0) << " ";
+				ss << "scan" << thisscan << " ";
+				ss << "fieldId=" << thisfld << " ";
+				ss << "spw=" << thisspw << " ";
+				ss << "obsId=" << thisobsid << "\n";
+			}
+
+			lastscan = thisscan;
+			lastfld  = thisfld;
+			lastspw  = thisspw;
+			lastddid = thisddid;
+			lastobsid = thisobsid;
+		}
+	}
+	// Add in the last iteration
+	vm_->add(lastddid,maxAveNRows);
+
+	Int nAve(nAveInterval+1);
+	nIterPerAve.resize(nAve, True);
+	setCache(nAve, loadAxes, loadData);  // initialize; sets nChunk_
+
+	if (verby) {
+		ss << "nIterPerAve = " << nIterPerAve << "\n";
+		ss << "Found " << nChunk_ << " chunks." << endl;
+		logInfo("count_chunks", ss.str());
+	}
+	return true;
 }
 
 void MSCache::trapExcessVolume(map<PMS::Axis,Bool> pendingLoadAxes) {
-    try {
-        String s;
-        if (visBufferShapes_.size() > 0) {
-            s = vm_->evalVolume(visBufferShapes_, pendingLoadAxes); }
-        else {
-            Vector<Bool> mask(4, false);
-            int dataCount = getDataCount();
-
-            for ( int i = 0; i < dataCount; i++ ){
-                Vector<Bool> subMask = netAxesMask( currentX_[i], currentY_[i]);
-                mask = mask || subMask;
-            }
-            s = vm_->evalVolume(pendingLoadAxes, mask);
-        }
-        logLoad(s);
-    } catch(AipsError& log) {
-        // catch detected volume excess, clear the existing cache, and rethrow
-        logLoad(log.getMesg());
-        deleteVm();
-        stringstream ss;
-        ss << "Estimated cache exceeds limits." << endl
-            << "Please try using data selection, averaging," << endl
-            << "checking 'Reload' (to clear unneeded cache items),"
-            << "or letting other memory-intensive processes finish.";
-        throw(AipsError(ss.str()));
-    }
+	try {
+		String s;
+		if (visBufferShapes_.size() > 0) {
+			s = vm_->evalVolume(visBufferShapes_, pendingLoadAxes); }
+		else {
+			Vector<Bool> mask(4, false);
+			int dataCount = getDataCount();
+
+			for ( int i = 0; i < dataCount; i++ ){
+				Vector<Bool> subMask = netAxesMask( currentX_[i], currentY_[i]);
+				mask = mask || subMask;
+			}
+			s = vm_->evalVolume(pendingLoadAxes, mask);
+		}
+		logLoad(s);
+	} catch(AipsError& log) {
+		// catch detected volume excess, clear the existing cache, and rethrow
+		logLoad(log.getMesg());
+		deleteVm();
+		stringstream ss;
+		ss << "Estimated cache exceeds limits." << endl
+			<< "Please try using data selection, averaging," << endl
+			<< "checking 'Reload' (to clear unneeded cache items),"
+			<< "or letting other memory-intensive processes finish.";
+		throw(AipsError(ss.str()));
+	}
 }
 
 void MSCache::updateProgress(ThreadCommunication* thread, Int chunk) {
-    double progress;
-    // Update progress meter
-    if((nChunk_ <= (int)THREAD_SEGMENT || chunk % THREAD_SEGMENT == 0)) {
-        thread->setStatus("Loading chunk " + String::toString(chunk) +
-                " / " + String::toString(nChunk_) + ".");
-        progress = ((double)chunk+1) / nChunk_;
-        thread->setProgress((unsigned int)((progress * 100) + 0.5));
-    }
+	double progress;
+	// Update progress meter
+	if((nChunk_ <= (int)THREAD_SEGMENT || chunk % THREAD_SEGMENT == 0)) {
+		thread->setStatus("Loading chunk " + String::toString(chunk) +
+				" / " + String::toString(nChunk_) + ".");
+		progress = ((double)chunk+1) / nChunk_;
+		thread->setProgress((unsigned int)((progress * 100) + 0.5));
+	}
 }
 
 void MSCache::loadChunks(vi::VisibilityIterator2& vi,
-        const vector<PMS::Axis> loadAxes,
-        const vector<PMS::DataColumn> loadData,
-        ThreadCommunication* thread) {
-
-    // permit cancel in progress meter:
-    if(thread != NULL)
-        thread->setAllowedOperations(false,false,true);
-    logLoad("Loading chunks......");
-
-    // Initialize VI and get VB
-    vi::VisBuffer2* vb = vi.getVisBuffer();
-
-    vi.originChunks();
-    try {
-        vi.origin();
-    } catch (ArraySlicerError & err) {
-        throw(AipsError("PlotMS averaging error: Data shapes do not conform."));
-    } catch (ArrayConformanceError & err) {
-        throw(AipsError("PlotMS averaging error: Data shapes do not conform."));
-    }
-
-    nAnt_ = vb->nAntennas();  // needed to set up indexer
-    // set frame; VB2 does not handle N_Types, just passes it along
-    // and fails check in MFrequency so handle it here
-    freqFrame_ = transformations_.frame();
-    if (freqFrame_ == MFrequency::N_Types)
-        freqFrame_ = static_cast<MFrequency::Types>(vi.getReportingFrameOfReference());
-
-    Int chunk(0), lastscan(0), thisscan(0), lastspw(-1), thisspw(0);
-    chshapes_.resize(4,nChunk_);
-    goodChunk_.resize(nChunk_);
-    goodChunk_.set(false);
-
-<<<<<<< HEAD
+		const vector<PMS::Axis> loadAxes,
+		const vector<PMS::DataColumn> loadData,
+		ThreadCommunication* thread) {
+
+	// permit cancel in progress meter:
+	if(thread != NULL)
+		thread->setAllowedOperations(false,false,true);
+	logLoad("Loading chunks......");
+
+	// Initialize VI and get VB
+	vi::VisBuffer2* vb = vi.getVisBuffer();
+
+	vi.originChunks();
+	try {
+		vi.origin();
+	} catch (ArraySlicerError & err) {
+		throw(AipsError("PlotMS averaging error: Data shapes do not conform."));
+	} catch (ArrayConformanceError & err) {
+		throw(AipsError("PlotMS averaging error: Data shapes do not conform."));
+	}
+
+	nAnt_ = vb->nAntennas();  // needed to set up indexer
+	// set frame; VB2 does not handle N_Types, just passes it along
+	// and fails check in MFrequency so handle it here
+	freqFrame_ = transformations_.frame();
+	if (freqFrame_ == MFrequency::N_Types)
+		freqFrame_ = static_cast<MFrequency::Types>(vi.getReportingFrameOfReference());
+
+	Int chunk(0), lastscan(0), thisscan(0), lastspw(-1), thisspw(0);
+	chshapes_.resize(4,nChunk_);
+	goodChunk_.resize(nChunk_);
+	goodChunk_.set(false);
+
 	// Prepare for loading RA and DEC axes
 	using PI_TVI = vi::PointingInterpolationTVI;
 	PI_TVI* piTvi = nullptr;
@@ -862,20 +845,19 @@
 		for(vi.origin(); vi.more(); vi.next()) {
 			if (vb->nRows() <= 0) continue;
 			if (chunk >= nChunk_) {  // nChunk_ was just an estimate
-				setCache(chunk+1, loadAxes, loadData);
+				bool increaseChunks(true);
+				setCache(chunk+1, loadAxes, loadData, increaseChunks);
 				chshapes_.resize(4, nChunk_, true);
 				goodChunk_.resize(nChunk_, true);
 			}
 			// If a thread is given, update its chunk number and progress bar
 			if (thread != NULL) updateProgress(thread, chunk);
 			// Cache the data shapes
-			if (true) {
-				chshapes_(0,chunk) = vb->nCorrelations();
-				chshapes_(1,chunk) = vb->nChannels();
-				chshapes_(2,chunk) = vb->nRows();
-				chshapes_(3,chunk) = vb->nAntennas();
-				goodChunk_(chunk)  = true;
-			}
+			chshapes_(0,chunk) = vb->nCorrelations();
+			chshapes_(1,chunk) = vb->nChannels();
+			chshapes_(2,chunk) = vb->nRows();
+			chshapes_(3,chunk) = vb->nAntennas();
+			goodChunk_(chunk)  = true;
 			// Load axes
 			set<DirectionAxisParams> raDecLoaded;
 			for(unsigned int i = 0; i < loadAxes.size(); i++) {
@@ -946,225 +928,169 @@
 			chunk++;
 		}
 	}
-=======
-    for(vi.originChunks(); vi.moreChunks(); vi.nextChunk()) {
-        for(vi.origin(); vi.more(); vi.next()) {
-            if (vb->nRows() > 0) {
-                if (chunk >= nChunk_) {  // nChunk_ was just an estimate
-                    bool increaseChunks(true);
-                    setCache(chunk+1, loadAxes, loadData, increaseChunks);
-                    chshapes_.resize(4, nChunk_, true);
-                    goodChunk_.resize(nChunk_, true);
-                }
-
-                // If a thread is given, update its chunk number and progress bar
-                if(thread != NULL)
-                    updateProgress(thread, chunk);
-
-                // Cache the data shapes
-                chshapes_(0,chunk) = vb->nCorrelations();
-                chshapes_(1,chunk) = vb->nChannels();
-                chshapes_(2,chunk) = vb->nRows();
-                chshapes_(3,chunk) = vb->nAntennas();
-                goodChunk_(chunk)  = true;
-                for(unsigned int i = 0; i < loadAxes.size(); i++) {
-                    // If a thread is given, check if the user canceled.
-                    if(thread != NULL && thread->wasCanceled()) {
-                        dataLoaded_ = false;
-                        userCanceled_ = true;
-                        goodChunk_(chunk) = false; //only partially loaded
-                        return;
-                    }
-                    loadAxis(vb, chunk, loadAxes[i], loadData[i]);
-                    if (loadAxes[i]==PMS::ATM || loadAxes[i]==PMS::TSKY) {
-                        thisscan = vb->scan()(0);
-                        if (thisscan != lastscan) {
-                            printAtmStats(thisscan);
-                            lastscan = thisscan;
-                        }
-                        thisspw = vb->spectralWindows()(0);
-                        if (thisspw != lastspw) {
-                            uInt vectorsize = ( loadAxes[i]==PMS::ATM ?
-                                (*atm_[chunk]).nelements() :
-                                (*tsky_[chunk]).nelements());
-                            if (vectorsize==1) {
-                                logWarn("load_cache", "Setting " + 
-                                  PMS::axis(loadAxes[i]) + " for spw " +
-                                  String::toString(thisspw) +
-                                  " to zero because it has only one channel.");
-                            }
-                            lastspw = thisspw;
-                        }
-                    }
-                }
-                chunk++;
-            }
-        }
-    }
->>>>>>> dc89edb7
-    // Report averaged channels per spw in log
-    // (should match MSTransformManager output in console)
-    map<Int,Int>::iterator it;
-    for (it=chansPerSpw_.begin(); it!=chansPerSpw_.end(); ++it) {
-        logLoad("SPW " + String::toString(it->first) + ": number of channels averaged = " + String::toString(it->second));
-    }
+	// Report averaged channels per spw in log
+	// (should match MSTransformManager output in console)
+	map<Int,Int>::iterator it;
+	for (it=chansPerSpw_.begin(); it!=chansPerSpw_.end(); ++it) {
+		logLoad("SPW " + String::toString(it->first) + ": number of channels averaged = " + String::toString(it->second));
+	}
 }
 
 void MSCache::loadChunks(vi::VisibilityIterator2& vi,
-        const PlotMSAveraging& averaging,
-        const Vector<Int>& nIterPerAve,
-        const vector<PMS::Axis> loadAxes,
-        const vector<PMS::DataColumn> loadData,
-        ThreadCommunication* thread) {
-
-    // permit cancel in progress meter:
-    if(thread != NULL)
-        thread->setAllowedOperations(false,false,true);
-    logLoad("Loading chunks with averaging.....");
-
-    Bool verby(false);
-
-    vi::VisBuffer2* vb = vi.getVisBuffer();
-    vi.originChunks();
-    vi.origin();
-    nAnt_ = vb->nAntennas();  // needed to set up indexer
-
-    // set frame; VB2 does not handle N_Types, just passes it along
-    // and fails check in MFrequency so handle it here
-    freqFrame_ = transformations_.frame();
-    if (freqFrame_ == MFrequency::N_Types)
-        freqFrame_ = static_cast<MFrequency::Types>(vi.getReportingFrameOfReference());
-
-    chshapes_.resize(4, nChunk_);
-    goodChunk_.resize(nChunk_);
-    goodChunk_.set(false);
-    Int nAnts;
-    vi::VisBuffer2* vbToUse(NULL);
-    casacore::Int lastscan(0), thisscan(0);  // for printing atm stats
-    casacore::Int lastspw(-1), thisspw(0);  // for printing ATM/TSKY warning 
-
-    for (Int chunk=0; chunk<nChunk_; ++chunk) {
-        if (chunk >= nChunk_) {  // nChunk_ was just an estimate!
-            bool increaseChunks(true);
-            setCache(chunk, loadAxes, loadData, increaseChunks);
-            chshapes_.resize(4, nChunk_, true);
-            goodChunk_.resize(nChunk_, true);
-        }
-
-        // If a thread is given, update it.
-        if(thread != NULL)
-            updateProgress(thread, chunk);
-
-        // Set up VB averager
-        nAnts = vb->nAntennas();
-        PlotMSVBAverager pmsvba(nAnts);
-        pmsvba.setBlnAveraging(averaging.baseline());
-        pmsvba.setAntAveraging(averaging.antenna());
-        pmsvba.setScalarAve(averaging.scalarAve());
-        // Sort out which data to read
-        discernData(loadAxes,loadData,pmsvba);
-
-        stringstream ss;
-        if (verby) ss << "Chunk " << chunk << " ----------------------------------\n";
-
-        Int iter=0;
-        while (iter < nIterPerAve(chunk)) {
-            if (verby) {
-                ss << "chunk=" << chunk << " iter=" << iter << " nIterPerAve =" << nIterPerAve(chunk) << " ";
-                ss << "scan=" << vb->scan()(0) << " ";
-                ss << "fieldId=" << vb->fieldId()(0) << " ";
-                ss << "spw=" << vb->spectralWindows()(0) << " ";
-                ss << "amp=" << vb->visCube().shape() << " ";
-                ss << "freq=" << vb->getFrequencies(0, freqFrame_).shape() << " ";
-            }
-            // Accumulate into the averager
-            pmsvba.accumulate(*vb);
-            
-
-            // Advance to next VB unless you are going to finalize
-            if (iter+1 < nIterPerAve(chunk)) {
-                if (verby) ss << " next VB "; 
-                vi.next(); 
-                if (!vi.more() && vi.moreChunks()) { 
-                     // go to first vb in next chunk 
-                     if (verby) ss << "  stepping VI"; 
-                     vi.nextChunk(); 
-                     vi.origin(); 
-                }
-            }
-            if (verby) ss << "\n";
-            ++iter;
-        }
-
-        if (verby) ss << "Finalize average\n";
-        // Finalize the averaging
-        pmsvba.finalizeAverage();
-        // The averaged VisBuffer
-        vi::VisBuffer2& avb(pmsvba.aveVisBuff());
-        // Only if the average yielded some data:
-        if (avb.nRows() > 0) {
-            // Cache the data shapes
-            chshapes_(0,chunk) = avb.nCorrelations();
-            chshapes_(1,chunk) = avb.nChannels();
-            chshapes_(2,chunk) = avb.nRows();
-            chshapes_(3,chunk) = nAnts;
-            goodChunk_(chunk)  = true;
-
-            for(unsigned int i = 0; i < loadAxes.size(); i++) {
-                // If a thread is given, check if the user canceled.
-                if(thread != NULL && thread->wasCanceled()) {
-                    dataLoaded_ = false;
-                    userCanceled_ = true;
-                    goodChunk_(chunk)  = false;
-                    return;
-                }
-                if (useAveragedVisBuffer(loadAxes[i])) {
-                    vbToUse = &avb;
-                } else {
-                    vbToUse = vb;
-                }
-                loadAxis(vbToUse, chunk, loadAxes[i], loadData[i]);
-                if (loadAxes[i]==PMS::ATM || loadAxes[i]==PMS::TSKY) {
-                    thisscan = vbToUse->scan()(0);
-                    if (thisscan != lastscan) {
-                        printAtmStats(thisscan);
-                        lastscan = thisscan;
-                    }
-                    thisspw = vbToUse->spectralWindows()(0);
-                    if (thisspw != lastspw) {
-                        uInt vectorsize = ( loadAxes[i]==PMS::ATM ?
-                            (*atm_[chunk]).nelements() :
-                            (*tsky_[chunk]).nelements());
-                        if (vectorsize==1) {
-                            logWarn("load_cache", "Setting " + 
-                              PMS::axis(loadAxes[i]) + " for spw " +
-                              String::toString(thisspw) +
-                              " to zero because it has only one channel.");
-                        }
-                        lastspw = thisspw;
-                    } 
-                }
-            }
-        } else {
-            // no points in this chunk
-            goodChunk_(chunk) = false;
-            chshapes_.column(chunk) = 0;
-        }
-        // Now advance to next chunk
-        if (verby) ss << " next VB "; 
-        vi.next();
-        if (!vi.more() && vi.moreChunks()) { 
-             // go to first vb in next chunk 
-             if (verby) ss << "  stepping VI"; 
-             vi.nextChunk(); 
-             vi.origin(); 
-        }
-        if(verby) {
-            ss << "\n";
-            logLoad(ss.str());
-        }
-    }
-    //cout << boolalpha << "goodChunk_ = " << goodChunk_ << endl;
+		const PlotMSAveraging& averaging,
+		const Vector<Int>& nIterPerAve,
+		const vector<PMS::Axis> loadAxes,
+		const vector<PMS::DataColumn> loadData,
+		ThreadCommunication* thread) {
+
+	// permit cancel in progress meter:
+	if(thread != NULL)
+		thread->setAllowedOperations(false,false,true);
+	logLoad("Loading chunks with averaging.....");
+
+	Bool verby(false);
+
+	vi::VisBuffer2* vb = vi.getVisBuffer();
+	vi.originChunks();
+	vi.origin();
+	nAnt_ = vb->nAntennas();  // needed to set up indexer
+
+	// set frame; VB2 does not handle N_Types, just passes it along
+	// and fails check in MFrequency so handle it here
+	freqFrame_ = transformations_.frame();
+	if (freqFrame_ == MFrequency::N_Types)
+		freqFrame_ = static_cast<MFrequency::Types>(vi.getReportingFrameOfReference());
+
+	chshapes_.resize(4, nChunk_);
+	goodChunk_.resize(nChunk_);
+	goodChunk_.set(false);
+	Int nAnts;
+	vi::VisBuffer2* vbToUse(NULL);
+	casacore::Int lastscan(0), thisscan(0);  // for printing atm stats
+	casacore::Int lastspw(-1), thisspw(0);  // for printing ATM/TSKY warning 
+
+	for (Int chunk=0; chunk<nChunk_; ++chunk) {
+		if (chunk >= nChunk_) {  // nChunk_ was just an estimate!
+			bool increaseChunks(true);
+			setCache(chunk, loadAxes, loadData, increaseChunks);
+			chshapes_.resize(4, nChunk_, true);
+			goodChunk_.resize(nChunk_, true);
+		}
+
+		// If a thread is given, update it.
+		if(thread != NULL)
+			updateProgress(thread, chunk);
+
+		// Set up VB averager
+		nAnts = vb->nAntennas();
+		PlotMSVBAverager pmsvba(nAnts);
+		pmsvba.setBlnAveraging(averaging.baseline());
+		pmsvba.setAntAveraging(averaging.antenna());
+		pmsvba.setScalarAve(averaging.scalarAve());
+		// Sort out which data to read
+		discernData(loadAxes,loadData,pmsvba);
+
+		stringstream ss;
+		if (verby) ss << "Chunk " << chunk << " ----------------------------------\n";
+
+		Int iter=0;
+		while (iter < nIterPerAve(chunk)) {
+			if (verby) {
+				ss << "chunk=" << chunk << " iter=" << iter << " nIterPerAve =" << nIterPerAve(chunk) << " ";
+				ss << "scan=" << vb->scan()(0) << " ";
+				ss << "fieldId=" << vb->fieldId()(0) << " ";
+				ss << "spw=" << vb->spectralWindows()(0) << " ";
+				ss << "amp=" << vb->visCube().shape() << " ";
+				ss << "freq=" << vb->getFrequencies(0, freqFrame_).shape() << " ";
+			}
+			// Accumulate into the averager
+			pmsvba.accumulate(*vb);
+			
+
+			// Advance to next VB unless you are going to finalize
+			if (iter+1 < nIterPerAve(chunk)) {
+				if (verby) ss << " next VB "; 
+				vi.next(); 
+				if (!vi.more() && vi.moreChunks()) { 
+					 // go to first vb in next chunk 
+					 if (verby) ss << "  stepping VI"; 
+					 vi.nextChunk(); 
+					 vi.origin(); 
+				}
+			}
+			if (verby) ss << "\n";
+			++iter;
+		}
+
+		if (verby) ss << "Finalize average\n";
+		// Finalize the averaging
+		pmsvba.finalizeAverage();
+		// The averaged VisBuffer
+		vi::VisBuffer2& avb(pmsvba.aveVisBuff());
+		// Only if the average yielded some data:
+		if (avb.nRows() > 0) {
+			// Cache the data shapes
+			chshapes_(0,chunk) = avb.nCorrelations();
+			chshapes_(1,chunk) = avb.nChannels();
+			chshapes_(2,chunk) = avb.nRows();
+			chshapes_(3,chunk) = nAnts;
+			goodChunk_(chunk)  = true;
+
+			for(unsigned int i = 0; i < loadAxes.size(); i++) {
+				// If a thread is given, check if the user canceled.
+				if(thread != NULL && thread->wasCanceled()) {
+					dataLoaded_ = false;
+					userCanceled_ = true;
+					goodChunk_(chunk)  = false;
+					return;
+				}
+				if (useAveragedVisBuffer(loadAxes[i])) {
+					vbToUse = &avb;
+				} else {
+					vbToUse = vb;
+				}
+				loadAxis(vbToUse, chunk, loadAxes[i], loadData[i]);
+				if (loadAxes[i]==PMS::ATM || loadAxes[i]==PMS::TSKY) {
+					thisscan = vbToUse->scan()(0);
+					if (thisscan != lastscan) {
+						printAtmStats(thisscan);
+						lastscan = thisscan;
+					}
+					thisspw = vbToUse->spectralWindows()(0);
+					if (thisspw != lastspw) {
+						uInt vectorsize = ( loadAxes[i]==PMS::ATM ?
+							(*atm_[chunk]).nelements() :
+							(*tsky_[chunk]).nelements());
+						if (vectorsize==1) {
+							logWarn("load_cache", "Setting " + 
+							  PMS::axis(loadAxes[i]) + " for spw " +
+							  String::toString(thisspw) +
+							  " to zero because it has only one channel.");
+						}
+						lastspw = thisspw;
+					} 
+				}
+			}
+		} else {
+			// no points in this chunk
+			goodChunk_(chunk) = false;
+			chshapes_.column(chunk) = 0;
+		}
+		// Now advance to next chunk
+		if (verby) ss << " next VB "; 
+		vi.next();
+		if (!vi.more() && vi.moreChunks()) { 
+			 // go to first vb in next chunk 
+			 if (verby) ss << "  stepping VI"; 
+			 vi.nextChunk(); 
+			 vi.origin(); 
+		}
+		if(verby) {
+			ss << "\n";
+			logLoad(ss.str());
+		}
+	}
+	//cout << boolalpha << "goodChunk_ = " << goodChunk_ << endl;
 }
 
 bool MSCache::useAveragedVisBuffer(PMS::Axis axis) {
@@ -1383,7 +1309,7 @@
 	}
 	case PMS::FREQUENCY: {
 		// Convert freq to desired frame
-		*freq_[vbnum] = vb->getFrequencies(0, freqFrame_);
+		  *freq_[vbnum] = vb->getFrequencies(0, freqFrame_);
 		(*freq_[vbnum]) /= 1.0e9; // in GHz
 		break;
 	}
@@ -1492,12 +1418,63 @@
 	case PMS::AMP: {
 		switch(data) {
 		case PMS::DATA: {
-			//CAS-5730.  For single dish data, absolute value of points should not be plotted.
+			//CAS-5730.  For single dish data, absolute value of
+			//points should not be plotted.
 			MeasurementSet ms( filename_);
-			if ( ms.isColumn( MS::FLOAT_DATA ) || averaging_.scalarAve())
-				*amp_[vbnum] = real(vb->visCube());
-			else
+			if ( ms.isColumn( MS::FLOAT_DATA ) || averaging_.scalarAve()){
+				*amp_[vbnum]=real(vb->visCube());
+			}
+			else {
 				*amp_[vbnum] = amplitude(vb->visCube());
+			}
+			// TEST fft on freq axis to get delay
+			if (false) {
+
+				// Only transform frequency axis
+				//   (Should avoid cross-hand data, too?)
+				Vector<Bool> ax(3,false);
+				ax(1) = true;
+
+				// Support padding for higher delay resolution
+				Int fact(4);
+				IPosition ip = vb->visCube().shape();
+				Int nch = ip(1);
+				ip(1) *= fact;
+
+				Slicer sl(Slice(),Slice(nch*(fact-1)/2,nch,1),Slice());
+
+				Array<Complex> vpad(ip);
+				vpad.set(Complex(0.0));
+				vpad(sl) = vb->visCube();
+
+
+				cout << "vpad.shape() = " << vpad.shape() << endl;
+				cout << "vpad(sl).shape() = " << vpad(sl).shape() << endl;
+
+				Vector<Complex> testf(64,Complex(1.0));
+				FFTServer<Float,Complex> ffts;
+				cout << "FFTServer..." << flush;
+				ffts.fft(testf,true);
+				cout << "done." << endl;
+
+				ArrayLattice<Complex> tf(testf);
+				cout << "tf.isWritable() = " << boolalpha << tf.isWritable() << endl;
+
+				LatticeFFT::cfft(tf,false);
+				cout << "testf = " << testf << endl;
+
+
+				cout << "Starting ffts..." << flush;
+
+				ArrayLattice<Complex> c(vpad);
+				cout << "c.shape() = " << c.shape() << endl;
+				//	  LatticeFFT::cfft(c,ax);
+				LatticeFFT::cfft2d(c,false);
+
+				cout << "done." << endl;
+
+				*amp_[vbnum] = amplitude(vpad(sl));
+			}
 			break;
 		}
 		case PMS::MODEL: {
@@ -1516,58 +1493,58 @@
 		}
 		case PMS::CORRMODEL_V: {
 			if (averaging_.scalarAve()) 
-				*ampCorrModel_[vbnum] = real(vb->visCubeCorrected() - vb->visCubeModel());
+			  *ampCorrModel_[vbnum] = real(vb->visCubeCorrected() - vb->visCubeModel());
 			else
-				*ampCorrModel_[vbnum] = amplitude(vb->visCubeCorrected() - vb->visCubeModel());
+			  *ampCorrModel_[vbnum] = amplitude(vb->visCubeCorrected() - vb->visCubeModel());
 			break;
 		}
 		case PMS::CORRMODEL_S: {
 			if (averaging_.scalarAve()) 
-				*ampCorrModelS_[vbnum] = real(vb->visCubeCorrected()) - real(vb->visCubeModel());
+			  *ampCorrModelS_[vbnum] = real(vb->visCubeCorrected()) - real(vb->visCubeModel());
 			else
-				*ampCorrModelS_[vbnum] = amplitude(vb->visCubeCorrected()) - amplitude(vb->visCubeModel());
+			  *ampCorrModelS_[vbnum] = amplitude(vb->visCubeCorrected()) - amplitude(vb->visCubeModel());
 			break;
 		}
 		case PMS::DATAMODEL_V: {
 			if (averaging_.scalarAve()) 
-				*ampDataModel_[vbnum] = real(vb->visCube() - vb->visCubeModel());
+			  *ampDataModel_[vbnum] = real(vb->visCube() - vb->visCubeModel());
 			else
-				*ampDataModel_[vbnum] = amplitude(vb->visCube() - vb->visCubeModel());
+			  *ampDataModel_[vbnum] = amplitude(vb->visCube() - vb->visCubeModel());
 			break;
 		}
 		case PMS::DATAMODEL_S: {
 			if (averaging_.scalarAve()) 
-				*ampDataModelS_[vbnum] = real(vb->visCube()) - real(vb->visCubeModel());
+			  *ampDataModelS_[vbnum] = real(vb->visCube()) - real(vb->visCubeModel());
 			else
-				*ampDataModelS_[vbnum] = amplitude(vb->visCube()) - amplitude(vb->visCubeModel());
+			  *ampDataModelS_[vbnum] = amplitude(vb->visCube()) - amplitude(vb->visCubeModel());
 			break;
 		}
 		case PMS::DATA_DIV_MODEL_V: {
 			if (averaging_.scalarAve()) 
-				*ampDataDivModel_[vbnum] = real(vb->visCube() / vb->visCubeModel());
+			  *ampDataDivModel_[vbnum] = real(vb->visCube() / vb->visCubeModel());
 			else
-				*ampDataDivModel_[vbnum] = amplitude(vb->visCube() / vb->visCubeModel());
+			  *ampDataDivModel_[vbnum] = amplitude(vb->visCube() / vb->visCubeModel());
 			break;
 		}
 		case PMS::DATA_DIV_MODEL_S: {
 			if (averaging_.scalarAve()) 
-				*ampDataDivModelS_[vbnum] = real(vb->visCube()) / real(vb->visCubeModel());
+			  *ampDataDivModelS_[vbnum] = real(vb->visCube()) / real(vb->visCubeModel());
 			else
-				*ampDataDivModelS_[vbnum] = amplitude(vb->visCube()) / amplitude(vb->visCubeModel());
+			  *ampDataDivModelS_[vbnum] = amplitude(vb->visCube()) / amplitude(vb->visCubeModel());
 			break;
 		}
 		case PMS::CORR_DIV_MODEL_V: {
 			if (averaging_.scalarAve()) 
-				*ampCorrDivModel_[vbnum] = real(vb->visCubeCorrected() / vb->visCubeModel());
+			  *ampCorrDivModel_[vbnum] = real(vb->visCubeCorrected() / vb->visCubeModel());
 			else
-				*ampCorrDivModel_[vbnum] = amplitude(vb->visCubeCorrected() / vb->visCubeModel());
+			  *ampCorrDivModel_[vbnum] = amplitude(vb->visCubeCorrected() / vb->visCubeModel());
 			break;
 		}
 		case PMS::CORR_DIV_MODEL_S: {
 			if (averaging_.scalarAve()) 
-				*ampCorrDivModelS_[vbnum] = real(vb->visCubeCorrected()) / real(vb->visCubeModel());
+			  *ampCorrDivModelS_[vbnum] = real(vb->visCubeCorrected()) / real(vb->visCubeModel());
 			else
-				*ampCorrDivModelS_[vbnum] = amplitude(vb->visCubeCorrected()) / amplitude(vb->visCubeModel());
+			  *ampCorrDivModelS_[vbnum] = amplitude(vb->visCubeCorrected()) / amplitude(vb->visCubeModel());
 			break;
 		}
 		case PMS::FLOAT_DATA: {
@@ -1602,16 +1579,16 @@
 		}
 		case PMS::CORRMODEL_V: {
 			if (averaging_.scalarAve()) 
-				*phaCorrModel_[vbnum] = imag(vb->visCubeCorrected() - vb->visCubeModel()) * 180.0 / C::pi;
+			*phaCorrModel_[vbnum] = imag(vb->visCubeCorrected() - vb->visCubeModel()) * 180.0 / C::pi;
 			else
-				*phaCorrModel_[vbnum] = phase(vb->visCubeCorrected() - vb->visCubeModel()) * 180.0 / C::pi;
+			*phaCorrModel_[vbnum] = phase(vb->visCubeCorrected() - vb->visCubeModel()) * 180.0 / C::pi;
 			break;
 		}
 		case PMS::CORRMODEL_S: {
 			if (averaging_.scalarAve()) 
-				*phaCorrModelS_[vbnum] = (imag(vb->visCubeCorrected()) - imag(vb->visCubeModel())) * 180.0 / C::pi;
+			*phaCorrModelS_[vbnum] = (imag(vb->visCubeCorrected()) - imag(vb->visCubeModel())) * 180.0 / C::pi;
 			else
-				*phaCorrModelS_[vbnum] = (phase(vb->visCubeCorrected()) - phase(vb->visCubeModel())) * 180.0 / C::pi;
+			*phaCorrModelS_[vbnum] = (phase(vb->visCubeCorrected()) - phase(vb->visCubeModel())) * 180.0 / C::pi;
 			break;
 		}
 		case PMS::DATAMODEL_V: {
@@ -1781,7 +1758,7 @@
 		if (vb->weightSpectrum().nelements()>0)
 			*wtsp_[vbnum] = vb->weightSpectrum();
 		else
-			throw(AipsError("This MS does not have a valid WEIGHT_SPECTRUM column."));
+			  throw(AipsError("This MS does not have a valid WEIGHT_SPECTRUM column."));
 		break;
 	}
 	case PMS::WTxAMP: {
@@ -1908,7 +1885,7 @@
 	case PMS::ELEVATION: {
 		Vector<MDirection> azelVec = vb->azel(vb->time()(0));
 		Matrix<Double> azelMat;
-		azelMat.resize(2, azelVec.nelements());
+				azelMat.resize(2, azelVec.nelements());
 		for (uInt iant = 0; iant < azelVec.nelements(); ++iant) {
 			azelMat.column(iant) = (azelVec(iant).getAngle("deg").getValue());
 		}
@@ -1980,12 +1957,14 @@
 	case PMS::TSKY: {
 		casacore::Int spw = vb->spectralWindows()(0);
 		casacore::Int scan = vb->scan()(0);
-		casacore::Array<casacore::Double> chanFreqGHz = vb->getFrequencies(0, freqFrame_)/1e9;
+		casacore::Array<casacore::Double> chanFreqGHz =
+			vb->getFrequencies(0, freqFrame_)/1e9;
 		casacore::Vector<casacore::Double> curve(1, 0.0);
 		bool isAtm = (axis==PMS::ATM);
 		if (plotmsAtm_) {
-			curve.resize();
-			curve = plotmsAtm_->calcOverlayCurve(spw, scan, chanFreqGHz, isAtm);
+			curve.resize();	
+			curve = plotmsAtm_->calcOverlayCurve(spw, scan, chanFreqGHz,
+					isAtm);
 		}
 		if (isAtm) 
 			*atm_[vbnum] = curve;
@@ -2030,208 +2009,208 @@
 
 
 void MSCache::flagToDisk(const PlotMSFlagging& flagging,
-        Vector<Int>& flchunks, Vector<Int>& flrelids,
-        Bool setFlag, PlotMSIndexer* indexer, int dataIndex) {
-
-    // Sort the flags by chunk and relative index:
-    Sort sorter;
-    sorter.sortKey(flchunks.data(),TpInt);
-    sorter.sortKey(flrelids.data(),TpInt);
-
-    Vector<uInt> order;  // holds the sort order (indices) for flchunks
-    uInt nflag = sorter.sort(order, flchunks.nelements());
-    uInt iflag(0);  // index into 'order' array
-
-    bool pmsavg = averaging_.baseline() || averaging_.antenna() || 
-        averaging_.spw() || averaging_.scalarAve();
-    // check if extending flags and subset selected
-    bool extendcorr = flagging.corr() && !selection_.corr().empty();
-    bool extendchan = flagging.channel() && !selection_.spw().empty();
-
-    // get loadedAxes and loadedData for setting up vis iter
-    vector<PMS::Axis> loadedAxes;
-    vector<PMS::DataColumn> loadedData;
-    for (std::map<PMS::Axis, bool>::iterator mapit=loadedAxes_.begin(); 
-            mapit!=loadedAxes_.end(); ++mapit) {
-        if (mapit->second) {
-            PMS::Axis loadedAxis = mapit->first;
-            if (loadedAxesData_.find(loadedAxis) != loadedAxesData_.end()) {
-                uInt ndatacols = loadedAxesData_[loadedAxis].nfields();
-                for (uInt i=0; i<ndatacols; ++i) {
-                    loadedAxes.push_back(loadedAxis);
-                    String datacolStr = loadedAxesData_[loadedAxis].name(i);
-                    loadedData.push_back(PMS::dataColumn(datacolStr));
-                }
-            } else {
-                loadedAxes.push_back(loadedAxis);
-                loadedData.push_back(PMS::DATA);
-            }
-        }
-    }
-
-    // If extending flags, select all correlations or channels in vis iter
-    PlotMSSelection flagSel = selection_;
-    if (extendcorr) {
-        // select all corrs
-        flagSel.setCorr("");
-    }
-    if (extendchan) {
-        // select spws only (all channels per spw)
-        MeasurementSet ms(filename_);
-        MSSelection mssel(ms);
-        mssel.setSpwExpr(selection_.spw());
-        Vector<Int> spws = mssel.getSpwList();
-        String spwExpr = casacore::String::toString(spws(0));
-        for (uInt spw=1; spw<spws.size(); ++spw) 
-            spwExpr += "," + casacore::String::toString(spws(spw));
-        flagSel.setSpw(spwExpr);
-    }
-
-    setUpVisIter(flagSel, calibration_, dataColumn_, loadedAxes,
-        loadedData, true, false);
-    vi_p->originChunks();
-    vi_p->origin();
-    vi::VisBuffer2* vb = vi_p->getVisBuffer();
-
-    // iterate through chunks and find the ones that need flags changed
-    for (Int ichk=0; ichk<nChunk_; ++ichk) {
-        if (ichk != flchunks(order[iflag])) {
-            // Step over current chunk if not in flchunks
-            for (Int i=0;i<nVBPerAve_(ichk);++i) {
-                vi_p->next();
-                if (!vi_p->more() && vi_p->moreChunks()) {
-                    vi_p->nextChunk();
-                    vi_p->origin();
-                }
-            }
-        } else if ( pmsavg || extendcorr || extendchan) {
-            // This chunk requires flag-setting but have to handle chunks
-            // (shape has changed: VBs averaged together or extending flags)
-            Cube<Bool> vbflag;
-            Vector<Bool> vbflagrow;
-            Vector<Int> a1, a2;
-
-            for (Int i=0; i<nVBPerAve_(ichk); ++i) {
-
-                // Refer to VB pieces we need
-                vbflag = vb->flagCube();
-                vbflagrow = vb->flagRow();
-                a1 = vb->antenna1();
-                a2 = vb->antenna2();
-                Int ncorr = vb->nCorrelations();
-                Int nchan = vb->nChannels();
-                Int nrow  = vb->nRows();
-
-                // Apply all flags in this chunk to this VB
-                while (iflag<nflag && flchunks(order[iflag])==ichk) {
-
-                    Int currChunk = flchunks(order[iflag]);
-                    Int irel = flrelids(order[iflag]);
-                    Slice corr,chan,bsln;
-
-                    // Set flag range on correlation axis:
-                    if (netAxesMask_[dataIndex](0) && !flagging.corrAll()) {
-                        // A specific single correlation
-                        Int icorr = indexer->getIndex1000(currChunk, irel);
-                        corr = Slice(icorr, 1, 1);
-                    } else {
-                        // Extend to all correlations
-                        corr=Slice(0, ncorr, 1);
-                    }
-
-                    // Set Flag range on channel axis:
-                    if (netAxesMask_[dataIndex](1) && !flagging.channel()) {
-                        // A single specific channel
-                        Int ichan = indexer->getIndex0100(currChunk, irel);
-                        chan = Slice(ichan, 1, 1);
-                    } else {
-                        // Extend to all channels
-                        chan = Slice(0, nchan, 1);
-                    }
-
-                    // Set Flags on the baseline axis:
-                    Int thisAnt1 = Int(getAnt1(currChunk,
-                        indexer->getIndex0010(currChunk, irel)));
-                    Int thisAnt2 = Int(getAnt2(currChunk,
-                        indexer->getIndex0010(currChunk, irel)));
-                    if (netAxesMask_[dataIndex](2) &&
-                        !flagging.antennaBaselinesBased() && (thisAnt1 > -1) ) {
-                        // i.e., if baseline is an explicit data axis,
-                        //       full baseline extension is OFF
-                        //       and the first antenna in the selected point is > -1
-                        // Do some variety of detailed per-baseline flagging
-                        for (Int irow=0; irow<nrow; ++irow) {
-                            if (thisAnt2 > -1) {
-                                // match a baseline exactly
-                                if ((a1(irow)==thisAnt1) &&
-                                    (a2(irow)==thisAnt2)) {
-                                    vbflag(corr, chan, Slice(irow,1,1)) = setFlag;
-                                    // unset flag_row when unflagging
-                                    if (!setFlag) vbflagrow(irow) = false;
-                                    break;  // found the one baseline, escape from for loop
-                                }
-                            } else {
-                                // either antenna matches the one specified antenna
-                                //  (don't break because there will be more than one)
-                                //  TBD: this doesn't get cross-hands quite right when
-                                //    averaging 'by antenna'...
-                                if ((a1(irow) == thisAnt1) ||
-                                    (a2(irow)==thisAnt1)) {
-                                    vbflag(corr, chan, Slice(irow,1,1)) = setFlag;
-                                    // unset flag_row when unflagging
-                                    if (!setFlag) vbflagrow(irow) = false;
-                                }
-                            }
-                        }
-                    } else {
-                        // Set flags for all baselines, because the plot
-                        //  is ordinarily implicit in baseline, we've turned on baseline
-                        //  extension, or we've averaged over all baselines
-                        bsln = Slice(0, nrow, 1);
-                        vbflag(corr, chan, bsln) = setFlag;
-                        // unset flag_row when unflagging
-                        if (!setFlag) vbflagrow(bsln) = false;
-                    }
-                    ++iflag;
-                } // done with this flchunk
-
-                // Put the flags back into the MS
-                vi_p->writeFlag(vbflag);
-                // Advance to the next vb
-                vi_p->next();
-                if (!vi_p->more() && vi_p->moreChunks()) {
-                    vi_p->nextChunk();
-                    vi_p->origin();
-                }
-            }  // VBs in this averaging chunk
-
-            // Escape if we are already finished
-            if (iflag >= nflag) break;
-
-        } else {
-            // same shape (possibly averaging handled by MSTransformIterator)
-            // just write out flag chunk
-            vi_p->writeFlag(flag(ichk));
-
-            // Advance to the next vb
-            vi_p->next();
-            if (!vi_p->more() && vi_p->moreChunks()) {
-                vi_p->nextChunk();
-                vi_p->origin();
-            }
-            // Advance to the next flagged chunk
-            ++iflag;
-            while ((iflag < nflag) && 
-                   (flchunks(order[iflag]) == flchunks(order[iflag-1]))) {
-                ++iflag;
-            }
-
-            // Escape if we are finished
-            if (iflag >= nflag) break;
-        } 
-    }
-    // Delete the VisIter so lock is released
-    deleteVi();
+		Vector<Int>& flchunks, Vector<Int>& flrelids,
+		Bool setFlag, PlotMSIndexer* indexer, int dataIndex) {
+
+	// Sort the flags by chunk and relative index:
+	Sort sorter;
+	sorter.sortKey(flchunks.data(),TpInt);
+	sorter.sortKey(flrelids.data(),TpInt);
+
+	Vector<uInt> order;  // holds the sort order (indices) for flchunks
+	uInt nflag = sorter.sort(order, flchunks.nelements());
+	uInt iflag(0);  // index into 'order' array
+
+	bool pmsavg = averaging_.baseline() || averaging_.antenna() || 
+		averaging_.spw() || averaging_.scalarAve();
+	// check if extending flags and subset selected
+	bool extendcorr = flagging.corr() && !selection_.corr().empty();
+	bool extendchan = flagging.channel() && !selection_.spw().empty();
+
+	// get loadedAxes and loadedData for setting up vis iter
+	vector<PMS::Axis> loadedAxes;
+	vector<PMS::DataColumn> loadedData;
+	for (std::map<PMS::Axis, bool>::iterator mapit=loadedAxes_.begin(); 
+			mapit!=loadedAxes_.end(); ++mapit) {
+		if (mapit->second) {
+			PMS::Axis loadedAxis = mapit->first;
+			if (loadedAxesData_.find(loadedAxis) != loadedAxesData_.end()) {
+				uInt ndatacols = loadedAxesData_[loadedAxis].nfields();
+				for (uInt i=0; i<ndatacols; ++i) {
+					loadedAxes.push_back(loadedAxis);
+					String datacolStr = loadedAxesData_[loadedAxis].name(i);
+					loadedData.push_back(PMS::dataColumn(datacolStr));
+				}
+			} else {
+				loadedAxes.push_back(loadedAxis);
+				loadedData.push_back(PMS::DATA);
+			}
+		}
+	}
+
+	// If extending flags, select all correlations or channels in vis iter
+	PlotMSSelection flagSel = selection_;
+	if (extendcorr) {
+		// select all corrs
+		flagSel.setCorr("");
+	}
+	if (extendchan) {
+		// select spws only (all channels per spw)
+		MeasurementSet ms(filename_);
+		MSSelection mssel(ms);
+		mssel.setSpwExpr(selection_.spw());
+		Vector<Int> spws = mssel.getSpwList();
+		String spwExpr = casacore::String::toString(spws(0));
+		for (uInt spw=1; spw<spws.size(); ++spw) 
+			spwExpr += "," + casacore::String::toString(spws(spw));
+		flagSel.setSpw(spwExpr);
+	}
+
+	setUpVisIter(flagSel, calibration_, dataColumn_, loadedAxes,
+		loadedData, true, false);
+	vi_p->originChunks();
+	vi_p->origin();
+	vi::VisBuffer2* vb = vi_p->getVisBuffer();
+
+	// iterate through chunks and find the ones that need flags changed
+	for (Int ichk=0; ichk<nChunk_; ++ichk) {
+		if (ichk != flchunks(order[iflag])) {
+			// Step over current chunk if not in flchunks
+			for (Int i=0;i<nVBPerAve_(ichk);++i) {
+				vi_p->next();
+				if (!vi_p->more() && vi_p->moreChunks()) {
+					vi_p->nextChunk();
+					vi_p->origin();
+				}
+			}
+		} else if ( pmsavg || extendcorr || extendchan) {
+			// This chunk requires flag-setting but have to handle chunks
+			// (shape has changed: VBs averaged together or extending flags)
+			Cube<Bool> vbflag;
+			Vector<Bool> vbflagrow;
+			Vector<Int> a1, a2;
+
+			for (Int i=0; i<nVBPerAve_(ichk); ++i) {
+
+				// Refer to VB pieces we need
+				vbflag = vb->flagCube();
+				vbflagrow = vb->flagRow();
+				a1 = vb->antenna1();
+				a2 = vb->antenna2();
+				Int ncorr = vb->nCorrelations();
+				Int nchan = vb->nChannels();
+				Int nrow  = vb->nRows();
+
+				// Apply all flags in this chunk to this VB
+				while (iflag<nflag && flchunks(order[iflag])==ichk) {
+
+					Int currChunk = flchunks(order[iflag]);
+					Int irel = flrelids(order[iflag]);
+					Slice corr,chan,bsln;
+
+					// Set flag range on correlation axis:
+					if (netAxesMask_[dataIndex](0) && !flagging.corrAll()) {
+						// A specific single correlation
+						Int icorr = indexer->getIndex1000(currChunk, irel);
+						corr = Slice(icorr, 1, 1);
+					} else {
+						// Extend to all correlations
+						corr=Slice(0, ncorr, 1);
+					}
+
+					// Set Flag range on channel axis:
+					if (netAxesMask_[dataIndex](1) && !flagging.channel()) {
+						// A single specific channel
+						Int ichan = indexer->getIndex0100(currChunk, irel);
+						chan = Slice(ichan, 1, 1);
+					} else {
+						// Extend to all channels
+						chan = Slice(0, nchan, 1);
+					}
+
+					// Set Flags on the baseline axis:
+					Int thisAnt1 = Int(getAnt1(currChunk,
+						indexer->getIndex0010(currChunk, irel)));
+					Int thisAnt2 = Int(getAnt2(currChunk,
+						indexer->getIndex0010(currChunk, irel)));
+					if (netAxesMask_[dataIndex](2) &&
+						!flagging.antennaBaselinesBased() && (thisAnt1 > -1) ) {
+						// i.e., if baseline is an explicit data axis,
+						//	   full baseline extension is OFF
+						//	   and the first antenna in the selected point is > -1
+						// Do some variety of detailed per-baseline flagging
+						for (Int irow=0; irow<nrow; ++irow) {
+							if (thisAnt2 > -1) {
+								// match a baseline exactly
+								if ((a1(irow)==thisAnt1) &&
+									(a2(irow)==thisAnt2)) {
+									vbflag(corr, chan, Slice(irow,1,1)) = setFlag;
+									// unset flag_row when unflagging
+									if (!setFlag) vbflagrow(irow) = false;
+									break;  // found the one baseline, escape from for loop
+								}
+							} else {
+								// either antenna matches the one specified antenna
+								//  (don't break because there will be more than one)
+								//  TBD: this doesn't get cross-hands quite right when
+								//	averaging 'by antenna'...
+								if ((a1(irow) == thisAnt1) ||
+									(a2(irow)==thisAnt1)) {
+									vbflag(corr, chan, Slice(irow,1,1)) = setFlag;
+									// unset flag_row when unflagging
+									if (!setFlag) vbflagrow(irow) = false;
+								}
+							}
+						}
+					} else {
+						// Set flags for all baselines, because the plot
+						//  is ordinarily implicit in baseline, we've turned on baseline
+						//  extension, or we've averaged over all baselines
+						bsln = Slice(0, nrow, 1);
+						vbflag(corr, chan, bsln) = setFlag;
+						// unset flag_row when unflagging
+						if (!setFlag) vbflagrow(bsln) = false;
+					}
+					++iflag;
+				} // done with this flchunk
+
+				// Put the flags back into the MS
+				vi_p->writeFlag(vbflag);
+				// Advance to the next vb
+				vi_p->next();
+				if (!vi_p->more() && vi_p->moreChunks()) {
+					vi_p->nextChunk();
+					vi_p->origin();
+				}
+			}  // VBs in this averaging chunk
+
+			// Escape if we are already finished
+			if (iflag >= nflag) break;
+
+		} else {
+			// same shape (possibly averaging handled by MSTransformIterator)
+			// just write out flag chunk
+			vi_p->writeFlag(flag(ichk));
+
+			// Advance to the next vb
+			vi_p->next();
+			if (!vi_p->more() && vi_p->moreChunks()) {
+				vi_p->nextChunk();
+				vi_p->origin();
+			}
+			// Advance to the next flagged chunk
+			++iflag;
+			while ((iflag < nflag) && 
+				   (flchunks(order[iflag]) == flchunks(order[iflag-1]))) {
+				++iflag;
+			}
+
+			// Escape if we are finished
+			if (iflag >= nflag) break;
+		} 
+	}
+	// Delete the VisIter so lock is released
+	deleteVi();
 }
 
 void MSCache::mapIntentNamesToIds() {
@@ -2307,8 +2286,8 @@
 
 		stringstream obsStartDateStream;
 		obsStartDateStream << obsStartMVTime.monthday()  << " "
-				           << obsStartMVTime.monthName() << " "
-				           << obsStartMVTime.year();
+						   << obsStartMVTime.monthName() << " "
+						   << obsStartMVTime.year();
 		auto obsStartDate = obsStartDateStream.str();
 		pageHeaderCache_.store(HeaderItemData(Item::Obs_Start_Date,obsStartDate));
 
