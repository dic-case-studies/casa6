--- conflicted
+++ resolved
@@ -456,7 +456,6 @@
         myia.done()
         msgs = bb.history()
         bb.done()
-<<<<<<< HEAD
         teststr = "ia.pv"
         self.assertTrue(teststr in msgs[-2], "'" + teststr + "' not found")
         self.assertTrue(teststr in msgs[-1], "'" + teststr + "' not found")
@@ -473,9 +472,6 @@
         self.assertTrue(teststr in msgs[-2], "'" + teststr + "' not found")
         teststr = "impv"
         self.assertTrue(teststr in msgs[-1], "'" + teststr + "' not found")
-=======
-        self.assertTrue("ia.pv" in msgs[-2])
-        self.assertTrue("ia.pv" in msgs[-1])
         
     def test_CAS10968(self):
         """Fix for pa=90,270 when segment y pixel falls on half pixel"""
@@ -498,7 +494,6 @@
         myia.done()
         for i in range(14):
             self.assertTrue(numpy.isclose(ary[i, :], 22-i).all(), "incorrect values for pa=270 deg")
->>>>>>> 36ff939e
 
 def suite():
     return [ia_pv_test]