--- conflicted
+++ resolved
@@ -107,39 +107,6 @@
     // xmlcasa/scripts/task_plotms.py.**
     // <group>
     PMS_ENUM1(Axis, axes, axesStrings, axis,
-<<<<<<< HEAD
-          SCAN,FIELD,TIME,TIME_INTERVAL,
-          SPW,CHANNEL,FREQUENCY,VELOCITY,CORR,
-          ANTENNA1,ANTENNA2,BASELINE,ROW,
-          OBSERVATION,INTENT,FEED1,FEED2,
-          AMP,PHASE,REAL,IMAG,WT,WTxAMP,WTSP,
-          SIGMA, SIGMASP,
-          FLAG,FLAG_ROW,
-          UVDIST,UVDIST_L,U,V,W,UWAVE,VWAVE,WWAVE,
-          AZ0,EL0,HA0,PA0,
-          ANTENNA,AZIMUTH,ELEVATION,
-          PARANG,
-          GAMP,GPHASE,GREAL,GIMAG,
-          DELAY,SWP,TSYS,OPAC, SNR, TEC,
-          RADIAL_VELOCITY, RHO, 
-          NONE)
-
-    PMS_ENUM2(Axis, axes, axesStrings, axis,
-          "Scan","Field","Time","Interval",
-          "Spw","Channel","Frequency","Velocity","Corr",
-          "Antenna1","Antenna2","Baseline","Row",
-          "Observation", "Intent", "Feed1", "Feed2",
-          "Amp","Phase","Real","Imag","Wt","Wt*Amp","WtSp",
-          "Sigma", "SigmaSp", "Flag","FlagRow",
-          "UVdist","UVwave","U","V","W","Uwave","Vwave","Wwave",
-          "Azimuth","Elevation","HourAngle","ParAngle",
-          "Antenna","Ant-Azimuth","Ant-Elevation","Ant-ParAngle",
-          "Gain Amp","Gain Phase","Gain Real","Gain Imag",
-          "Delay","SwPower","Tsys","Opac", "SNR", "TEC",
-          "Radial Velocity [km/s]", "Distance (rho) [km]", 
-          "None")
-
-=======
 		  // Metadata
 	      SCAN,FIELD,TIME,TIME_INTERVAL,
 	      SPW,CHANNEL,FREQUENCY,VELOCITY,CORR,
@@ -184,7 +151,6 @@
 		  // Ephemeris
 	      "Radial Velocity", "Distance (rho)", 
           "Atm Transmission", "Tsky", "None")
->>>>>>> 4794f5ba
     // </group>
               
     // Returns the axes scale for the given axis.  Currently NORMAL unless the
@@ -230,15 +196,9 @@
     // Enum for different axes units.  Currently only used in labels.
     // <group>
     PMS_ENUM1(AxisUnit, axesUnits, axesUnitStrings, axisUnit,
-<<<<<<< HEAD
-              UNONE, UDATETIME, GHERTZ, METERS_PER_SECOND, 
-              KILOMETERS_PER_SECOND, KILOMETERS, METERS, HOURS, WAVELENGTHS,
-              DEGREES, NANOSECONDS, KELVIN, NEPERS, SECONDS);
-=======
               UNONE, UDATETIME, GHERTZ, METERS_PER_SECOND, KILOMETERS_PER_SECOND,
               KILOMETERS, METERS, HOURS, WAVELENGTHS, DEGREES, NANOSECONDS, KELVIN,
               NEPERS, SECONDS, PERCENT);
->>>>>>> 4794f5ba
     PMS_ENUM2(AxisUnit, axesUnits, axesUnitStrings, axisUnit,
               "", "hh:mm:ss", "GHz", "m/s", "km/s", "km", "m", "hours",
               "<html>&lambda;</html>", "degrees", "ns", "K", "neper", "s",
