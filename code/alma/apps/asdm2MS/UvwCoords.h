--- conflicted
+++ resolved
@@ -50,7 +50,6 @@
     /** Destructor */
     ~UvwCoords();
 
-<<<<<<< HEAD
     /** Determine the baseline-based uvw in case timeCentroid is baseline-based, spw-based and bin-based 
         invariant within a dump (i.e. in an integration or a subintegration)
         @param configDescriptionId ConigDescription identifier
@@ -80,37 +79,6 @@
                  bool reverse, bool autoTrailing,
                  std::vector<casacore::Vector<casacore::Double> >& v_uvw,
                  casacore::MSFieldColumns* msfc_p=0);
-=======
-  /** Determine the baseline-based uvw in case timeCentroid is baseline-based, spw-based and bin-based 
-      invariant within a dump (i.e. in an integration or a subintegration)
-      @param configDescriptionId ConigDescription identifier
-      @param phaseDir            Phase direction assumed to be J2000
-      @param timeCentroid        casacore::Time centroid (unit second) assumed to be MJD TAI
-      @param correlationMode     Correlation mode defined by the client (a user query) to filter out data.
-      @param reverse             Parameter characterizing the order of the resulting baselines. 
-      @param autoTrailing        true if the cross baselines come first, the zero baselines trailing in the output v_uvw sequence
-      @param v_uvw               The returned UVW coordinates for all the pair of antenna and, for 
-                                 each pair, for all the spectral windows and, for each spectral window,
-                                 for each bin. 
-      @warning 
-      - With this method the approximation is made that all these baselines share the same time centroid. 
-      This approximation which should be adequate in most of the use-cases is obviously more efficient
-      than when the timCentroid changes from one baseline to the next, this because of blanking, whithin
-      a dump.
-      - This method will destroy the previous content of v_uvw.
-      @note    The implementation is optimized to avoid to re-compute the uvw when the same antenna 
-               (sub-)array is reused for the same timeCentroid and phaseDir in consecutive updates. 
-               In practice this means, for ALMA, that when there is one sub-integration per integration
-               the UVW are not determined twice.
-  */
-  void uvw_bl( Tag configDescriptionId, 
-	       const std::vector<std::vector<Angle> >& phaseDir,
-	       double timeCentroid,
-	       Enum<CorrelationMode> correlationMode,
-	       bool reverse, bool autoTrailing,
-	       std::vector<casacore::Vector<casacore::Double> >& v_uvw,
-	       casacore::MSFieldColumns* msfc_p=0);
->>>>>>> 6fd0881b
 
     /** Determine the baseline-based uvw in case timeCentroid may change vs  baseline, spw or bin within a dump
         @param configDescriptionId ConigDescription identifier
@@ -129,7 +97,6 @@
                                     same size (the number of casacore::MS rows per SDM row in the Main table)
                                     and the same sequence order. 
                                    
-<<<<<<< HEAD
         @warning 
         - With this method every baseline,spectral window,bin triplet has its own time centroid. 
         Because this generality is expensive in term of computation, this method must be avoided 
@@ -143,21 +110,6 @@
                  bool reverse, bool autoTrailing, 
                  std::vector<casacore::Vector<casacore::Double> >& v_uvw,
                  casacore::MSFieldColumns* msfc_p=0);
-=======
-      @warning 
-      - With this method every baseline,spectral window,bin triplet has its own time centroid. 
-      Because this generality is expensive in term of computation, this method must be avoided 
-      when the time centroid does not change vs  baseline, spw or bin within a dump.
-      - This method will destroy the previous content of v_uvw.
-  */
-  void uvw_bl( Tag configDescriptionId, 
-	       const std::vector<std::vector<Angle> >& phaseDir,
-	       const std::vector<double>& v_timeCentroid,
-	       Enum<CorrelationMode> correlationMode,
-	       bool reverse, bool autoTrailing, 
-	       std::vector<casacore::Vector<casacore::Double> >& v_uvw,
-	       casacore::MSFieldColumns* msfc_p=0);
->>>>>>> 6fd0881b
 
     /** Determine the baseline-based uvw for a sequence of epochs
         @param mainRow         Pointer to a SDM main table row
@@ -194,12 +146,11 @@
         - correlationMode must be identical to the one used with the DAMs. 
         - v_tci is a product of the DAMs. Its size is the number of casacore::MS rows per SDM row in the Main tables. It is
         available using the method timeSequence() of the DAMs (SDMBinData). 
-<<<<<<< HEAD
         - for dataOrder (reverse and autoTrailing) it is available using a static method of the DAMs (SDMBinData).
     */
-    void uvw_bl( asdm::MainRow* mainRow, std::vector<pair<unsigned int,double> > v_tci, 
-                 Enum<CorrelationModeMod::CorrelationMode> correlationMode,
-                 pair<bool,bool> dataOrder, std::vector<casacore::Vector<casacore::Double> >& v_uvw);
+    void uvw_bl( asdm::MainRow* mainRow, std::vector<std::pair<unsigned int,double> > v_tci, 
+                 Enum<CorrelationModeMod::CorrelationMode> correlationMode,
+                 std::pair<bool,bool> dataOrder, std::vector<casacore::Vector<casacore::Double> >& v_uvw);
 
 
     /** Determine the baseline-based uvw for a sequence of epochs
@@ -225,44 +176,9 @@
     */
     void uvw_bl( asdm::MainRow* mainRow, std::vector<double> v_timeCentroid, 
                  Enum<CorrelationModeMod::CorrelationMode> correlationMode,
-                 pair<bool,bool> dataOrder,
+                 std::pair<bool,bool> dataOrder,
                  std::vector<casacore::Vector<casacore::Double> >& v_uvw,
                  casacore::MSFieldColumns* msfc_p=0 );
-=======
-      - for dataOrder (reverse and autoTrailing) it is available using a static method of the DAMs (SDMBinData).
-  */
-  void uvw_bl( asdm::MainRow* mainRow, std::vector<pair<unsigned int,double> > v_tci, 
-	       Enum<CorrelationMode> correlationMode,
-	       pair<bool,bool> dataOrder, std::vector<casacore::Vector<casacore::Double> >& v_uvw);
-
-
-  /** Determine the baseline-based uvw for a sequence of epochs
-      @param mainRow         Pointer to a SDM main table row
-      @param v_timeCentroid  casacore::Time centroid for every (sub)integration, baseline, spectral window and bin
-      @param correlationMode Correlation mode defined by the client (a use-query) to filter out data. 
-      @param dataOrder       A pair of booleans characterizing the order of the time centroids
-                             meta-data in the sequence v_timeCentroid. The first member
-                             of this pair is for the order of the baselines and the second to tell
-			     if the cross-data come first or not relative to the auto data. This 
-			     dataOrder attribute is available via a static method of the class SDMBinData.
-      @param v_uvw           The returned sequence UVW coordinates for all the pair of antenna and, for 
-                             each pair, for all the spectral windows and, for each spectral window,
-                             for each bin. Hence the returned size will be equal to the size of the 
-                             input sequence v_timeCentroid.
-      @warning This function will destroy the previous content of v_uvw. Note that this method must be used
-               only if the natural (native) TIM axis has been kept to define the root of the axis hierarchy.
-               In that case it is more efficient than when the timeCentroid sequence is defined in a map. 
-      @note 
-      - correlationMode must be identical to the one used with the DAMs. 
-      - v_timeCentroid is a product of the DAMs. Its size is the number of casacore::MS rows per SDM row in the Main tables
-      - for dataOrder (reverse and autoTrailing) it is available using a static method of the DAMs (SDMBinData).
-  */
-  void uvw_bl( asdm::MainRow* mainRow, std::vector<double> v_timeCentroid, 
-	       Enum<CorrelationMode> correlationMode,
-	       pair<bool,bool> dataOrder,
-	       std::vector<casacore::Vector<casacore::Double> >& v_uvw,
-	       casacore::MSFieldColumns* msfc_p=0 );
->>>>>>> 6fd0881b
 
 private:
 
@@ -300,16 +216,9 @@
         }
     };
 
-<<<<<<< HEAD
-    map<asdm::Tag,ArrayParam>            m_array_;
-    map<asdm::Tag,casacore::MPosition>             m_antPos_;
-    map<asdm::Tag,casacore::Vector<casacore::Double> > m_antUVW_;
-=======
-  // the 3 fundamental attributes of the state machine
-  double                         timeCentroid_;
-  std::vector<std::vector<Angle> >         phaseDir_; 
-  Tag                            subarrayId_;
->>>>>>> 6fd0881b
+    std::map<asdm::Tag,ArrayParam>            m_array_;
+    std::map<asdm::Tag,casacore::MPosition>             m_antPos_;
+    std::map<asdm::Tag,casacore::Vector<casacore::Double> > m_antUVW_;
 
     // the 3 fundamental attributes of the state machine
     double                         timeCentroid_;
@@ -328,7 +237,6 @@
         - its Y axis points to the North direction
         - its Z axis is in the direction parallel to the local gravity and points upward.
 
-<<<<<<< HEAD
         This method is used to determine the position of the phase reference point in an 
         antenna in IERS by applying the chain of offsets up to the station position which 
         is defined in the IERS. ITRF is also a cartesian coordinates system, its origin at 
@@ -352,31 +260,6 @@
         @todo remove this note and all these warnings (to be coordinated with the release of SDM vers. 2)
     */ 
     void uvw_an(double timeCentroid, const std::vector<std::vector<asdm::Angle> >& phaseDir, const std::vector<asdm::Tag>& v_antId);
-=======
-      This method is used to determine the position of the phase reference point in an 
-      antenna in IERS by applying the chain of offsets up to the station position which 
-      is defined in the IERS. ITRF is also a cartesian coordinates system, its origin at 
-      the Earth center of mass,
-      In right-handed frame. X towards the intersection of the equator and the Greenwich 
-      meridian, Z towards the pole.
-  */
-  std::vector<double> antPos(const std::vector<double>& stationPos, const std::vector<double>& antOffset);
-
-  /** Determine antenna-based uvw for every member of the sequence of antennas defining a (sub)array
-      @param  timeCentroid An epoch, the 'when' characterization.
-      @param  phaseDir     The (sub)array phase direction
-      @param  v_antId      The sequence of antenna identifiers defining the (sub)array
-      @note 
-      - this method is temporary given the fact that the SDM is waiting for its version 2 to implement
-      adequately not only timeCentroid but also phaseDir (will be required for OTF)
-      @warning The current implementation assumes that 
-      - timeCentroid is MJD in TAI, the unit in second. Futhermore the accuracy is limited because there is no 
-      extra precision attribute (see Main table of casacore::MS v2)
-      - phaseDir is in J2000, the unit of the coordinates in radian
-      @todo remove this note and all these warnings (to be coordinated with the release of SDM vers. 2)
-  */ 
-  void uvw_an(double timeCentroid, const std::vector<std::vector<Angle> >& phaseDir, const std::vector<Tag>& v_antId);
->>>>>>> 6fd0881b
 
 
     /** Determine the baseline-based uvw for a sequence of antenna defining a (sub)array
@@ -394,14 +277,8 @@
         as relative. The pair (a,b) means  a |----> b i.e. u_ab = u_b - u_a.
         - The SDM BDF is defined with reverse=true. The current implementation of the DAM produces a sequence
         corresponding to reverse=false.
-<<<<<<< HEAD
         @warning This function will destroy the previous content of v_uvw.
     */
     void uvw_bl( const std::vector<asdm::Tag>& v_antennaId, unsigned int nrep, bool reverse, std::vector<casacore::Vector<casacore::Double> >& v_uvw);
-=======
-      @warning This function will destroy the previous content of v_uvw.
-  */
-  void uvw_bl( const std::vector<Tag>& v_antennaId, unsigned int nrep, bool reverse, std::vector<casacore::Vector<casacore::Double> >& v_uvw);
->>>>>>> 6fd0881b
 
 };