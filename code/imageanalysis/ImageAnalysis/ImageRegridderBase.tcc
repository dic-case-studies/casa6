//# Copyright (C) 1998,1999,2000,2001,2003
//# Associated Universities, Inc. Washington DC, USA.
//#
//# This program is free software; you can redistribute it and/or modify it
//# under the terms of the GNU General Public License as published by the Free
//# Software Foundation; either version 2 of the License, or (at your option)
//# any later version.
//#
//# This program is distributed in the hope that it will be useful, but WITHOUT
//# ANY WARRANTY; without even the implied warranty of MERCHANTABILITY or
//# FITNESS FOR A PARTICULAR PURPOSE.  See the GNU General Public License for
//# more details.
//#
//# You should have received a copy of the GNU General Public License along
//# with this program; if not, write to the Free Software Foundation, Inc.,
//# 675 Massachusetts Ave, Cambridge, MA 02139, USA.
//#
//# Correspondence concerning AIPS++ should be addressed as follows:
//#        Internet email: aips2-request@nrao.edu.
//#        Postal address: AIPS++ Project Office
//#                        National Radio Astronomy Observatory
//#                        520 Edgemont Road
//#                        Charlottesville, VA 22903-2475 USA
//#
//# $Id: $

#include <imageanalysis/ImageAnalysis/ImageRegridderBase.h>

namespace casa {

template <class T> ImageRegridderBase<T>::ImageRegridderBase(
	const SPCIIT image, const casacore::Record *const regionRec,
	const casacore::String& maskInp, const casacore::String& outname,
	casacore::Bool overwrite, const casacore::CoordinateSystem& csys,
	const casacore::IPosition& axes, const casacore::IPosition& shape
) : ImageTask<T>(
		image, "", regionRec, "", "", "", maskInp, outname, overwrite
	), _csysTo(csys), _axes(axes), _shape(shape),
	_specAsVelocity(false), _doRefChange(false),
	_replicate(false), _forceRegrid(false), _decimate(10),
	_method(casacore::Interpolate2D::LINEAR), _outputStokes(),
	_nReplicatedChans(0) {
    ThrowIf(
        this->_isPVImage(),
        "PV images are not supported. Please first regrid the image from which "
        "the PV image was generated, and then create the PV image from that "
        "regridded image"
    );
	this->_construct();
	_finishConstruction();
}

template <class T> ImageRegridderBase<T>::~ImageRegridderBase() {}

template <class T>
casacore::Bool ImageRegridderBase<T>::_regriddingDirectionAxes() const {
	auto dirAxesNumbers = _csysTo.directionAxesNumbers();
	if (! dirAxesNumbers.empty()) {
		auto v = dirAxesNumbers.tovector();
		for (casacore::Int i=0; i<(casacore::Int)_axes.size(); ++i) {
			if (std::find(v.begin(), v.end(), _axes[i]) != v.end()) {
				return true;
			}
		}
	}
	return false;
}

template <class T> void ImageRegridderBase<T>::setDecimate(casacore::Int d) {
	if (d > 1 && _regriddingDirectionAxes()) {
		auto dirAxesNumbers = _csysTo.directionAxesNumbers();
		auto v = dirAxesNumbers.tovector();
		for (casacore::Int i=0; i<(casacore::Int)_axes.size(); i++) {
			casacore::Int axis = _axes[i];
			ThrowIf(
				(casacore::Int)_shape[axis] < 3*d
				&& std::find(v.begin(), v.end(), axis) != v.end(),
				"The output image has only "
				+ casacore::String::toString(_shape[axis])
				+ " pixels along axis " + casacore::String::toString(axis)
				+ ", so the maximum value of decimate should "
				"be " + casacore::String::toString(_shape[axis]/3)
			);
		}
	}
	_decimate = d;
}

template <class T> void ImageRegridderBase<T>::_finishConstruction() {
	casacore::Bool shapeSpecified = ! _shape.empty() && _shape[0] >= 0;
	if (! shapeSpecified) {
		casacore::IPosition imShape = this->_getImage()->shape();
		_shape.resize(imShape.size());
		_shape = imShape;
		if (this->_getDropDegen()) {
			casacore::IPosition tmp = _shape.nonDegenerate();
			_shape.resize(tmp.size());
			_shape = tmp;
		}
	}
	_kludgedShape = _shape;
	const auto& csysFrom = this->_getImage()->coordinates();
	// enforce stokes rules CAS-4960
	if (
	    csysFrom.hasPolarizationCoordinate()
	    && _csysTo.hasPolarizationCoordinate()
	) {
		auto templateStokes = _csysTo.stokesCoordinate().stokes();
		auto inputStokes = csysFrom.stokesCoordinate().stokes();
		auto inputPolAxisNumber = csysFrom.polarizationAxisNumber();
		if (
			(
				_axes.empty()
				|| inputPolAxisNumber < (casacore::Int)_axes.size()
			) && templateStokes.size() > 1
		) {
			if (
				(
					_axes.empty() && inputStokes.size() > 1
				)
				|| _axes[inputPolAxisNumber] > 0
			) {
				auto stokesFrom = csysFrom.stokesCoordinate();
				auto stokesTo = _csysTo.stokesCoordinate();
				casacore::Stokes::StokesTypes valFrom, valTo;
				for (casacore::uInt i=0; i<inputStokes.size(); i++) {
					stokesFrom.toWorld(valFrom, i);
					for (casacore::uInt j=0; j<templateStokes.size(); j++) {
						stokesTo.toWorld(valTo, j);
						if (valFrom == valTo) {
							_outputStokes.push_back(
							    casacore::Stokes::name(valFrom)
							);
							break;
						}
					}
				}
				ThrowIf(
					_outputStokes.empty(),
					"Input image and template coordinate "
					"system have no common stokes."
				);
				ThrowIf(
					shapeSpecified && (
					    (casacore::Int)_outputStokes.size()
					    != _shape[inputPolAxisNumber]
					),
					"Specified output stokes axis length ("
					+ casacore::String::toString(_shape[inputPolAxisNumber])
					+ ") does not match the number of common stokes ("
					+ casacore::String::toString(_outputStokes.size())
					+ ") in the input image and template coordinate system."
				);
<<<<<<< HEAD
				// This is a kludge to fool the underlying casacore::ImageRegrid constructor that the shape
				// is acceptable to it. We copy just the stokes we from the output of ImageRegrid.
				ImageMetaData<T> md(this->_getImage());
				_kludgedShape[csysFrom.polarizationAxisNumber(false)] = md.nStokes();
=======
				// This is a kludge to fool the underlying casacore::ImageRegrid
				// constructor that the shape is acceptable to it. We copy just
				// the stokes we from the output of ImageRegrid.
				ImageMetaData<T> md(this->_getImage());
				_kludgedShape[csysFrom.polarizationAxisNumber(false)]
				    = md.nStokes();
>>>>>>> 327e3c61
			}
		}
	}
	casacore::Int spectralAxisNumber = csysFrom.spectralAxisNumber(false);
	if (
		csysFrom.hasSpectralAxis() && _csysTo.hasSpectralAxis()
		&& this->_getImage()->shape()[spectralAxisNumber] == 1
		&& ! _axes.empty()
	) {
		casacore::uInt count = 0;
		for( casacore::Int axis: _axes ) {
			if (axis == spectralAxisNumber) {
				*this->_getLog() << casacore::LogIO::NORMAL << "You've "
				    << "specified explicitly that the spectral axis should be "
					<< "regridded. However, the input image has a "
					<< "degenerate spectral axis and so it cannot be "
					<< "regridded. Instead, the resulting single output "
					<< "channel will be replicated " << _shape[axis]
					<< " times in the output image." << casacore::LogIO::POST;
				casacore::IPosition newAxes(_axes.size() - 1, 0);
				casacore::IPosition toRemove(1, count);
				newAxes = _axes.removeAxes(toRemove);
				_axes.resize(newAxes.size());
				_axes = newAxes;
				_nReplicatedChans = _shape[axis];
				_kludgedShape[axis] = 1;

				break;
			}
			count++;
		}
	}
}

template <class T> template <class U>
void ImageRegridderBase<T>::setConfiguration(
    const ImageRegridderBase<U>& that
) {
	_method = that._method;
	_decimate = that._getDecimate();
	_replicate = that._getReplicate();
	_doRefChange = that._getDoRefChange();
	_forceRegrid = that._getForceRegrid();
	this->setStretch(that._getStretch());
	_specAsVelocity = that._specAsVelocity;
	this->setDropDegen(that._getDropDegen());
}

}<|MERGE_RESOLUTION|>--- conflicted
+++ resolved
@@ -151,19 +151,12 @@
 					+ casacore::String::toString(_outputStokes.size())
 					+ ") in the input image and template coordinate system."
 				);
-<<<<<<< HEAD
-				// This is a kludge to fool the underlying casacore::ImageRegrid constructor that the shape
-				// is acceptable to it. We copy just the stokes we from the output of ImageRegrid.
-				ImageMetaData<T> md(this->_getImage());
-				_kludgedShape[csysFrom.polarizationAxisNumber(false)] = md.nStokes();
-=======
 				// This is a kludge to fool the underlying casacore::ImageRegrid
 				// constructor that the shape is acceptable to it. We copy just
 				// the stokes we from the output of ImageRegrid.
 				ImageMetaData<T> md(this->_getImage());
 				_kludgedShape[csysFrom.polarizationAxisNumber(false)]
 				    = md.nStokes();
->>>>>>> 327e3c61
 			}
 		}
 	}
