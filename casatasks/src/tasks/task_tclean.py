--- conflicted
+++ resolved
@@ -210,11 +210,8 @@
         #return
       
 
-<<<<<<< HEAD
-=======
     if(facets>1 and parallel==True):
         casalog.post("Facetted imaging currently works only in serial. Please choose pure W-projection instead.","WARN","task_tclean")
->>>>>>> 3f06f307
 
     #####################################################
     #### Construct ImagerParameters object
