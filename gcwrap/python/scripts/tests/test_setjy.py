import shutil
import unittest
import os
import filecmp
import numpy
from tasks import *
from taskinit import *
from casa_stack_manip import stack_frame_find
from __main__ import default
"""
Unit tests for task setjy.

Features tested:
  1. Does setjy(modimage=modelimu, fluxdensity=0) NOT scale the model image's
     flux density?
  2. Does setjy(modimage=modelimu) scale the model image's flux density?
  3. Solar system (Uranus) flux density calibration.
"""

datapath = os.environ.get('CASAPATH').split()[0] + '/data/regression/'

# Pick up alternative data directory to run tests on MMSs
testmms = False
if os.environ.has_key('TEST_DATADIR'):
    DATADIR = str(os.environ.get('TEST_DATADIR'))+'/setjy/'
    if os.path.isdir(DATADIR):
        testmms = True
        datapath = DATADIR

print 'setjy tests will use data from '+datapath

if os.environ.has_key('BYPASS_PARALLEL_PROCESSING'):
    ParallelTaskHelper.bypassParallelProcessing(1)


class SetjyUnitTestBase(unittest.TestCase):

    def setUpMS(self,MS):

        self.inpms = MS

        # Create working area
        setjydatapath = 'unittest/setjy/'
        # 2015-02-02 TT: this seems unnessary directory layer...
        #if not os.path.exists(setjydatapath):
        #    print "\nCreate working area..."
        #    os.system('mkdir -p '+setjydatapath)

        # Create a new fresh copy of the MS
        print "\nCreate a new local copy of the MS..."
        #print " setjydatapath=",setjydatapath, " inpms=",self.inpms
        if testmms:
            os.system('cp -rH ' + datapath + self.inpms + ' '+self.inpms)
        else:
            os.system('cp -rf ' + os.environ.get('CASAPATH').split()[0] + "/data/regression/" + setjydatapath + self.inpms + ' ' + self.inpms)

    def resetMS(self):

        if os.path.exists(self.inpms):
            print "\nRemoving a local copy of MS from the previous test..."
            #ret = os.system('rm -rf unittest/setjy/*')
            shutil.rmtree(self.inpms)

    def get_last_history_line(self,vis, origin='setjy::imager::setjy()',
                              nback=0, maxnback=20, hint=''):
        """
        Finding the right history line is a bit tricky...it helps to filter
        by origin and read from the back to remain unaffected by changes
        elsewhere.
        
        This reads up to maxnback lines with origin origin until it finds one
        including hint in the message, going backwards from nback lines from the
        end.
        
        Returns 'JUNK' on failure.
        """
        retline = 'JUNK'
        try:
            tblocal = tbtool()
            tblocal.open(vis + '/HISTORY')
            st = tblocal.query('ORIGIN == pattern("%s*")' % origin, columns='MESSAGE')
            nstrows = st.nrows()
            startrow = st.nrows() - 1 - nback
            # don't go back more than selected rows
            if maxnback > nstrows:
                maxnback = nstrows - 1
            stoprow = startrow - maxnback
            for linenum in xrange(startrow, stoprow - 1, -1):
                curline = st.getcell('MESSAGE', linenum)
                #if hint in curline:
                if curline.find(hint)!=-1:
                    retline = curline
                    break
            st.close()
            tblocal.close()
        except Exception, e:
            print "\nError getting last history line"
            tblocal.close()
            raise e

        return retline

    def check_history(self,histline, items):
        isok = True
        #print "\nhistline=",histline, " items=",items
        for item in items:
            if item not in histline:
                isok = False
                break
        if not isok:
            errmsg = "%s not found in %s.\n" % (items, histline)
            errmsg += "It could be that a change to HISTORY caused the wrong line to be selected."
            raise AssertionError, errmsg
        return isok

    def check_eq(self,val, expval, tol=None):
        """Checks that val matches expval within tol."""
        if type(val) == dict:
            for k in val:
                check_eq(val[k], expval[k], tol)
        else:
            try:
                if tol and hasattr(val, '__rsub__'):
                    are_eq = abs(val - expval) < tol
                else:
                    are_eq = val == expval
                if hasattr(are_eq, 'all'):
                    are_eq = are_eq.all()
                if not are_eq:
                    raise ValueError, '!='
            except ValueError:
                errmsg = "%r != %r" % (val, expval)
                if (len(errmsg) > 66): # 66 = 78 - len('ValueError: ')
                    errmsg = "\n%r\n!=\n%r" % (val, expval)
                raise ValueError, errmsg
            except Exception, e:
                print "Error comparing", val, "to", expval
                raise e


class test_SingleObservation(SetjyUnitTestBase):
    """Test single observation MS"""

    def setUp(self):
        # Replaced with a realistic ALMA data 
        #  - use modified version of CASAGuide's TWHya data (X3c1_wvrtsys.ms with only first 4scans)
        #    4 spws (wvr spw is already split out) 
        #self.setUpMS("unittest/setjy/2528.ms")         # Uranus
        #self.setUpMS("2528.ms")         # Uranus
        # Use TWHYA data (Titan)
        prefix = 'twhya_setjy' 
        self.ismms = False
        msname=prefix+'.ms'
        self.setUpMS(msname)        

    def tearDown(self):
        self.resetMS()

    def test1_SingleObservationOldModel(self):
        """ Test vs an MS with a single observation using the Butler-JPL-Horizons 2010 model"""

        os.system("mv " + self.inpms + " " + self.inpms + ".test1")
        self.inpms += ".test1"
        record = {}

        tblocal = tbtool()
        tblocal.open(self.inpms)
        cols = tblocal.colnames()
        tblocal.close()
        if 'MODEL_DATA' in cols:
            raise ValueError, "The input MS, " + self.inpms + " already has a MODEL_DATA col" + str(cols)

        try:
            #print "\nRunning setjy(field='Uranus')."
            print "\nRunning setjy(field='Titan')."
            #sjran = setjy(vis=self.inpms, field='Uranus', spw='', modimage='',
            sjran = setjy(vis=self.inpms, field='Titan', spw='', modimage='',
                          scalebychan=False, fluxdensity=-1,
                          standard='Butler-JPL-Horizons 2010', usescratch=True)
            #print "sjran=",sjran
        except Exception, e:
            print "\nError running setjy(field='Uranus')"
            raise e

        try:
            tblocal.open(self.inpms)
            cols = tblocal.colnames()
            if 'MODEL_DATA' not in cols:
                #raise AssertionError, "setjy(field='Uranus') did not add a MODEL_DATA column"
                raise AssertionError, "setjy(field='Titan') did not add a MODEL_DATA column"
            else:
                #record['wvr'] = tblocal.getcell('MODEL_DATA', 0)
                #record['auto3'] = tblocal.getcell('MODEL_DATA', 10)
                #record['long3'] = tblocal.getcell('MODEL_DATA', 11)
                #record['auto4'] = tblocal.getcell('MODEL_DATA', 2)
                #record['med4'] = tblocal.getcell('MODEL_DATA', 4)
                #record['long4'] = tblocal.getcell('MODEL_DATA', 3)
                # for Titan
                # mms - sorted by spw so row no. of a specific data will be different from 
                # normal ms case...
                # and can be different depending on how the MMS is partitioned.
                # so use taql to find the appropriate row
                if self.ismms:
                    # MMS data storage layout changed???
                    #record['auto2'] = tblocal.getcell('MODEL_DATA', 1892)
                    #record['long2'] = tblocal.getcell('MODEL_DATA', 1930)
                    #record['auto3'] = tblocal.getcell('MODEL_DATA', 2838)
                    #record['med3'] = tblocal.getcell('MODEL_DATA', 2854)
                    #record['long3'] = tblocal.getcell('MODEL_DATA', 2868)
                    ####
                    querystr = 'FIELD_ID==1'
                    auto2query = querystr+' AND DATA_DESC_ID==2 AND ANTENNA1==0 AND ANTENNA2==0 AND TIME<2011/04/22/00:07:03' 
                    subt = tblocal.query(auto2query)
                    record['auto2'] = subt.getcell('MODEL_DATA', 0)
                    subt.close()
                    long2query = querystr+' AND DATA_DESC_ID==2 AND ANTENNA1==5 AND ANTENNA2==7 AND TIME<2011/04/22/00:07:03' 
                    subt = tblocal.query(long2query)
                    record['long2'] = subt.getcell('MODEL_DATA', 0)
                    subt.close()
                    auto3query = querystr+' AND DATA_DESC_ID==3 AND ANTENNA1==3 AND ANTENNA2==3 AND TIME<2011/04/22/00:07:03' 
                    subt = tblocal.query(auto3query)
                    record['auto3'] = subt.getcell('MODEL_DATA', 0)
                    subt.close()
                    med3query = querystr+' AND DATA_DESC_ID==3 AND ANTENNA1==1 AND ANTENNA2==4 AND TIME<2011/04/22/00:07:03' 
                    subt = tblocal.query(med3query)
                    record['med3'] = subt.getcell('MODEL_DATA', 0)
                    long3query = querystr+' AND DATA_DESC_ID==3 AND ANTENNA1==3 AND ANTENNA2==7 AND TIME<2011/04/22/00:07:03' 
                    subt = tblocal.query(long3query)
                    record['long3'] = subt.getcell('MODEL_DATA', 0)
                    subt.close()
                else:
		    record['auto2'] = tblocal.getcell('MODEL_DATA', 270)
		    record['long2'] = tblocal.getcell('MODEL_DATA', 310)
		    record['auto3'] = tblocal.getcell('MODEL_DATA', 408)
		    record['med3'] = tblocal.getcell('MODEL_DATA', 424)
		    record['long3'] = tblocal.getcell('MODEL_DATA', 438)
                tblocal.close()
                #record['history'] = self.get_last_history_line(self.inpms, origin='setjy::imager::setjy()', hint='Uranus')
                #record['history'] = self.get_last_history_line(self.inpms, origin='imager::setjy()', hint='Uranus')
                # Exclude the test for history for MMS case for now...Currently get_last_history_line only look at history table 
                # in the parent MS of MMS but actually setjy run with MMS update the history info in individual SUBMSes.
                if not self.ismms: record['history'] = self.get_last_history_line(self.inpms, origin='imager::setjy()', hint='Titan')
                self.result = record
        except AssertionError, e:
            print "\nError accesing MODEL_DATA"
            tblocal.close()
            raise e

        #"""Flux density in HISTORY (Uranus)?"""
        """Flux density in HISTORY (Titan)?"""
        #self.check_history(self.result['history'], ["Uranus", "V=0] Jy"])
        #print "history =",self.result['history']
        if not self.ismms: self.check_history(self.result['history'], ["Titan", "V=0] Jy"])
        """Returned fluxes """
        self.assertTrue(sjran.has_key('1')) 
        #self.check_eq(sjran['0']['1']['fluxd'][0],65.23839313,0.0001)
        self.check_eq(sjran['1']['1']['fluxd'][0],3.33542042,0.0001)

        #"""WVR spw"""
        #self.check_eq(self.result['wvr'], numpy.array([[26.40653229+0.j,26.40653229+0.j]]),0.0001)

        """Zero spacing of spw 2"""
        #self.check_eq(self.result['auto3'], numpy.array([[65.80638885+0.j],[65.80638885+0.j]]),0.0001)
        self.check_eq(self.result['auto2'][0][0], (3.12483382+0.j),0.0001)
        """Long spacing of spw 3"""
        #self.check_eq(self.result['long3'], numpy.array([[4.76111794+0.j],[4.76111794+0.j]]),0.0001)
        self.check_eq(self.result['long2'][0][0],(2.84687614 +5.76921887e-12j),0.0001)
        """Zero spacing of spw 3"""
        #self.check_eq(self.result['auto4'], numpy.array([[69.33396912+0.j],[69.33396912+0.j]]),0.0001)
        self.check_eq(self.result['auto3'][0][0], (3.08946729+0.j),0.0001)
        """Medium spacing of spw 3"""
        #self.check_eq(self.result['med4'], numpy.array([[38.01076126+0.j],[38.01076126+0.j]]),0.0001)
        self.check_eq(self.result['med3'][0][0],(3.05192709 -1.08149264e-12j) ,0.0001)
        """Long spacing of spw 3"""
        #self.check_eq(self.result['long4'], numpy.array([[2.83933783+0.j],[2.83933783+0.j]]),0.0001)
        self.check_eq(self.result['long3'][0][0], (2.62474346 +6.37270531e-12j),0.0001)
        
        return sjran

    def test2_SingleObservationScaleByChan(self):
        """ Test vs an MS with a single observation using the Butler-JPL-Horizons 2010 model and scalying by channel"""

        os.system("mv " + self.inpms + " " + self.inpms + ".test2")
        self.inpms += ".test2"
        record = {}

        tblocal = tbtool()
        tblocal.open(self.inpms)
        cols = tblocal.colnames()
        tblocal.close()
        if 'MODEL_DATA' in cols:
            raise ValueError, "The input MS, " + self.inpms + " already has a MODEL_DATA col" + str(cols)

        try:
            #print "\nRunning setjy(field='Uranus')."
            print "\nRunning setjy(field='Titan')."
            #sjran = setjy(vis=self.inpms, field='Uranus', spw='', modimage='',
            sjran = setjy(vis=self.inpms, field='Titan', spw='', modimage='',
                          scalebychan=True, fluxdensity=-1,
                          standard='Butler-JPL-Horizons 2010', usescratch=True)
        except Exception, e:
            #print "\nError running setjy(field='Uranus')"
            print "\nError running setjy(field='Titan')"
            raise e
        try:
            tblocal.open(self.inpms)
            cols = tblocal.colnames()
 
            if 'MODEL_DATA' not in cols:
                raise AssertionError, "setjy(field='Uranus') did not add a MODEL_DATA column"
            else:
                #record['wvr'] = tblocal.getcell('MODEL_DATA', 0)
                #record['auto1'] = tblocal.getcell('MODEL_DATA', 18)
                #record['long1'] = tblocal.getcell('MODEL_DATA', 19)
                #record['auto4'] = tblocal.getcell('MODEL_DATA', 2)
                #record['long4'] = tblocal.getcell('MODEL_DATA', 3)
                # Titan
                if self.ismms:
		    #record['auto0'] = tblocal.getcell('MODEL_DATA', 45)
		    #record['long0'] = tblocal.getcell('MODEL_DATA', 78)
		    #record['auto3'] = tblocal.getcell('MODEL_DATA', 2835)
		    #record['long3'] = tblocal.getcell('MODEL_DATA', 2868)
                    querystr = 'FIELD_ID==1'
                    auto0query = querystr+' AND DATA_DESC_ID==0 AND ANTENNA1==0 AND ANTENNA2==0 AND TIME/(24*3600) IN [{MJD(2011/04/22/00:07:03),MJD(2011/04/22/00:07:13)}]'
                    subt = tblocal.query(auto0query)
                    record['auto0'] = subt.getcell('MODEL_DATA', 0)
                    subt.close()
                    long0query = querystr+' AND DATA_DESC_ID==0 AND ANTENNA1==3 AND ANTENNA2==7 AND TIME/(24*3600) IN [{MJD(2011/04/22/00:07:03),MJD(2011/04/22/00:07:13)}]'
                    subt = tblocal.query(long0query)
		    record['long0'] = subt.getcell('MODEL_DATA', 0)
                    subt.close()
                    auto3query = querystr+' AND DATA_DESC_ID==3 AND ANTENNA1==0 AND ANTENNA2==0 AND TIME < 2011/04/22/00:07:03'
                    subt = tblocal.query(auto3query)
		    record['auto3'] = subt.getcell('MODEL_DATA', 0)
                    subt.close()
                    long3query = querystr+' AND DATA_DESC_ID==3 AND ANTENNA1==3 AND ANTENNA2==7 AND TIME < 2011/04/22/00:07:03'
                    subt = tblocal.query(long3query)
		    record['long3'] = subt.getcell('MODEL_DATA', 0)
                    subt.close()
                else:
		    record['auto0'] = tblocal.getcell('MODEL_DATA', 45)
		    record['long0'] = tblocal.getcell('MODEL_DATA', 78)
		    record['auto3'] = tblocal.getcell('MODEL_DATA', 405)
		    record['long3'] = tblocal.getcell('MODEL_DATA', 438)
                tblocal.close()
            #    record['history'] = self.get_last_history_line(self.inpms, origin='setjy::imager::setjy()', hint="V=0] Jy")
                #record['history'] = self.get_last_history_line(self.inpms, origin='imager::setjy()', hint="V=0] Jy")
                if not self.ismms: record['history'] = self.get_last_history_line(self.inpms, origin='imager::setjy()', hint="V=0] Jy")
                self.result = record
        except AssertionError, e:
            print "\nError accesing MODEL_DATA"
            tblocal.close()
            raise e

        """Flux density in HISTORY (scalebychan)?"""
        #self.check_history(self.result['history'], ["Uranus", "V=0] Jy"])
        if not self.ismms: self.check_history(self.result['history'], ["Titan", "V=0] Jy"])

        #"""WVR spw with scalebychan"""
        #self.check_eq(self.result['wvr'], numpy.array([[25.93320656+0.j,
        #                                                26.88228607+0.j]]),
        #         0.003)

        """Zero spacing of spw 1 with scalebychan"""
        # 8 (decreasing freq!) chans, XX & YY.
        #self.check_eq(self.result['auto1'],
        #         numpy.array([[65.49415588+0.j, 65.42105865+0.j,
        #                       65.34798431+0.j, 65.27491760+0.j,
        #                       65.20187378+0.j, 65.12883759+0.j,
        #                       65.05581665+0.j, 64.98281097+0.j],
        #                      [65.49415588+0.j, 65.42105865+0.j,
        #                       65.34798431+0.j, 65.27491760+0.j,
        #                       65.20187378+0.j, 65.12883759+0.j,
        #                       65.05581665+0.j, 64.98281097+0.j]]),0.0001)
        # Titan ------------
        # check spw0, YY chan 0, 1920, 3839
        self.check_eq(self.result['auto0'][1][0], 3.30965233+0.j, 0.0001)
        self.check_eq(self.result['auto0'][1][1920], 3.31375313+0j, 0.0001)
        self.check_eq(self.result['auto0'][1][3839], 3.31785417+0j, 0.0001)

        """Long spacing of spw 1 with scalebychan"""
        #self.check_eq(self.result['long1'],
        #         numpy.array([[4.92902184+0.j, 4.96826363+0.j,
        #                       5.00747252+0.j, 5.04664850+0.j,
        #                       5.08579159+0.j, 5.12490082+0.j,
        #                       5.16397619+0.j, 5.20301771+0.j],
        #                      [4.92902184+0.j, 4.96826363+0.j,
        #                       5.00747252+0.j, 5.04664850+0.j,
        #                       5.08579159+0.j, 5.12490082+0.j,
        #                       5.16397619+0.j, 5.20301771+0.j]]),0.0001)
        # Titan
        self.check_eq(self.result['long0'][1][0],(2.77658414+6.98719121e-12j),0.0001)
        self.check_eq(self.result['long0'][1][1920],(2.77936244+6.99878090e-12j),0.0001)
        self.check_eq(self.result['long0'][1][3839],(2.78213906+7.01037362e-12j),0.0001)

        # spw 4 only has 1 chan, so it should be the same as without scalebychan.
        #"""Zero spacing of spw 4 with scalebychan"""
        #self.check_eq(self.result['auto4'], numpy.array([[69.33396912+0.j],[69.33396912+0.j]]),0.0001)
        """Zero spacing of spw 3 with scalebychan"""
        self.check_eq(self.result['auto3'][1][0], (3.0934467+0j),0.0001)
        self.check_eq(self.result['auto3'][1][1920], (3.08946729+0j),0.0001)
        self.check_eq(self.result['auto3'][1][3839], (3.08549213+0j),0.0001)

        #"""Long spacing of spw 4 with scalebychan"""
        #self.check_eq(self.result['long4'], numpy.array([[2.83933783+0.j],[2.83933783+0.j]]),0.0001)

        """Long spacing of spw 3 with scalebychan"""
        self.check_eq(self.result['long3'][1][0],(2.62812424+6.38091359e-12j) ,0.0001)
        self.check_eq(self.result['long3'][1][1920],(2.62534332+6.36981873e-12j) ,0.0001)
        self.check_eq(self.result['long3'][1][3839],(2.62256360+6.35873776e-12j) ,0.0001)

        return sjran

    def test3_SingleObservationNewModel(self):
        """ Test vs an MS with one single observation using the Butler-JPL-Horizons 2012 model"""

        # print out some values for debugging
        debug=False

        os.system("mv " + self.inpms + " " + self.inpms + ".test3")
        self.inpms += ".test3"
        record = {}

        tblocal = tbtool()
        tblocal.open(self.inpms)
        cols = tblocal.colnames()
        tblocal.close()
        if 'MODEL_DATA' in cols:
            raise ValueError, "The input MS, " + self.inpms + " already has a MODEL_DATA col" + str(cols)

        try:
            #print "\nRunning setjy(field='Uranus')."
            print "\nRunning setjy(field='Titan')."
            #sjran = setjy(vis=self.inpms, field='Uranus', spw='', modimage='',
            sjran = setjy(vis=self.inpms, field='Titan', spw='', modimage='',
                          scalebychan=False, fluxdensity=-1,
                          standard='Butler-JPL-Horizons 2012', usescratch=True)
        except Exception, e:
            print "\nError running setjy(field='Uranus')"
            raise e
        try:
            tblocal.open(self.inpms)
            cols = tblocal.colnames()
            if 'MODEL_DATA' not in cols:
                #raise AssertionError, "setjy(field='Uranus') did not add a MODEL_DATA column"
                raise AssertionError, "setjy(field='Titan') did not add a MODEL_DATA column"
            else:
                #record['wvr'] = tblocal.getcell('MODEL_DATA', 0)
                #record['auto3'] = tblocal.getcell('MODEL_DATA', 10)
                #record['long3'] = tblocal.getcell('MODEL_DATA', 11)
                #record['auto4'] = tblocal.getcell('MODEL_DATA', 2)
                #record['med4'] = tblocal.getcell('MODEL_DATA', 4)
                #record['long4'] = tblocal.getcell('MODEL_DATA', 3)
                #Titan
                if self.ismms:
                    #record['auto2'] = tblocal.getcell('MODEL_DATA', 1892)
                    #record['long2'] = tblocal.getcell('MODEL_DATA', 1930)
                    #record['auto3'] = tblocal.getcell('MODEL_DATA', 2838)
                    #record['med3'] = tblocal.getcell('MODEL_DATA', 2854)
                    #record['long3'] = tblocal.getcell('MODEL_DATA', 2868)
                    querystr = 'FIELD_ID==1'
                    auto2query = querystr+' AND DATA_DESC_ID==2 AND ANTENNA1==0 AND ANTENNA2==0 AND TIME<2011/04/22/00:07:03'
                    subt = tblocal.query(auto2query)
                    record['auto2'] = subt.getcell('MODEL_DATA', 0)
                    subt.close()
                    long2query = querystr+' AND DATA_DESC_ID==2 AND ANTENNA1==5 AND ANTENNA2==7 AND TIME<2011/04/22/00:07:03'
                    subt = tblocal.query(long2query)
                    record['long2'] = subt.getcell('MODEL_DATA', 0)
                    subt.close()
                    auto3query = querystr+' AND DATA_DESC_ID==3 AND ANTENNA1==3 AND ANTENNA2==3 AND TIME<2011/04/22/00:07:03'
                    subt = tblocal.query(auto3query)
                    record['auto3'] = subt.getcell('MODEL_DATA', 0)
                    subt.close()
                    med3query = querystr+' AND DATA_DESC_ID==3 AND ANTENNA1==1 AND ANTENNA2==4 AND TIME<2011/04/22/00:07:03'
                    subt = tblocal.query(med3query)
                    record['med3'] = subt.getcell('MODEL_DATA', 0)
                    long3query = querystr+' AND DATA_DESC_ID==3 AND ANTENNA1==3 AND ANTENNA2==7 AND TIME<2011/04/22/00:07:03'
                    subt = tblocal.query(long3query)
                    record['long3'] = subt.getcell('MODEL_DATA', 0)
                    subt.close()

                else:
                    record['auto2'] = tblocal.getcell('MODEL_DATA', 270)
                    record['long2'] = tblocal.getcell('MODEL_DATA', 310)
                    record['auto3'] = tblocal.getcell('MODEL_DATA', 408)
                    record['med3'] = tblocal.getcell('MODEL_DATA', 424)
                    record['long3'] = tblocal.getcell('MODEL_DATA', 438)
                tblocal.close()
                #record['history'] = self.get_last_history_line(self.inpms, origin='setjy', hint='Uranus')
                if not self.ismms: record['history'] = self.get_last_history_line(self.inpms, origin='setjy', hint='Titan')
                self.result = record
        except AssertionError, e:
            print "\nError accesing MODEL_DATA"
            tblocal.close()
            raise e

        if debug:
          print "self.result['history']=",self.result['history']
          print "self.result['auto0']=",self.result['auto0']
          print "self.result['auto3']=",self.result['auto3']

        #"""Flux density in HISTORY (Uranus)?"""
        #self.check_history(self.result['history'], ["Uranus:", "V=0.0] Jy"])
        """Flux density in HISTORY (Titan)?"""
        if not self.ismms: self.check_history(self.result['history'], ["Titan:", "V=0.0] Jy"])

        """Returned fluxes """
        self.assertTrue(sjran.has_key('1')) 
        self.check_eq(sjran['1']['1']['fluxd'][0],3.27488661,0.0001)

        #"""WVR spw"""
        #self.check_eq(self.result['wvr'], numpy.array([[ 25.33798409+0.j,25.33798409+0.j]]),0.0001)
        # new value after code and ephemeris data update 2012-10-03
        #self.check_eq(self.result['wvr'], numpy.array([[ 25.33490372+0.j, 25.33490372+0.j]]),0.0001)

        #"""Zero spacing of spw 3"""
	#self.check_eq(self.result['auto3'], numpy.array([[ 66.72530365+0.j],[ 66.72530365+0.j]]),0.0001)
        # new value after code and ephemeris data update 2012-10-03
	#self.check_eq(self.result['auto3'], numpy.array([[ 66.71941376+0.j], [ 66.71941376+0.j]]),0.0001)
        #"""Zero spacing of spw 4"""
        #self.check_eq(self.result['auto4'], numpy.array([[ 70.40153503+0.j],[ 70.40153503+0.j]]),0.0001)
        # new value after code and ephemeris data update 2012-10-03
        #self.check_eq(self.result['auto4'], numpy.array([[ 70.39561462+0.j], [ 70.39561462+0.j]]), 0.0001)
        """Zero spacing of spw 2"""
        self.check_eq(self.result['auto2'][0][0], (6.69543791+0.j),0.0001)

        """Long spacing of spw 2"""
        self.check_eq(self.result['long2'][0][0],(6.09987020 +2.47228783e-11j),0.0001)

        """Zero spacing of spw 3"""
        self.check_eq(self.result['auto3'][0][0], (3.13487768+0.j),0.0001)

        """Medium spacing of spw 3"""
        self.check_eq(self.result['med3'][0][0],(3.09678578 -2.19477778e-12j) ,0.0001)

        """Long spacing of spw 3"""
        self.check_eq(self.result['long3'][0][0], (2.66332293 +1.29327478e-11j),0.0001)
        return sjran

    def test4_SingleObservationSelectByIntent(self):
        """ Test vs an MS with one single observation using the Butler-JPL-Horizons 2010 model with the selection by intent"""

        os.system("mv " + self.inpms + " " + self.inpms + ".test4")
        self.inpms += ".test4"
        record = {}

        tblocal = tbtool()
        tblocal.open(self.inpms)
        cols = tblocal.colnames()
        tblocal.close()
        if 'MODEL_DATA' in cols:
            raise ValueError, "The input MS, " + self.inpms + " already has a MODEL_DATA col" + str(cols)

        try:
            #print "\nRunning setjy(field='Uranus')."
            print "\nRunning setjy(field='Titan')."
            sjran = setjy(vis=self.inpms, field='', spw='', modimage='',
                          selectdata=True, intent="*AMPLI*",
                          scalebychan=True, fluxdensity=-1,
                          standard='Butler-JPL-Horizons 2010', usescratch=True)
        except Exception, e:
            #print "\nError running setjy(field='Uranus')"
            print "\nError running setjy(field='Titan')"
            raise e
        try:
            tblocal.open(self.inpms)
            cols = tblocal.colnames()
            if 'MODEL_DATA' not in cols:
                #raise AssertionError, "setjy(field='Uranus') did not add a MODEL_DATA column"
                raise AssertionError, "setjy(field='Titan') did not add a MODEL_DATA column"
            else:
                #record['wvr'] = tblocal.getcell('MODEL_DATA', 0)
                #record['auto1'] = tblocal.getcell('MODEL_DATA', 18)
                #record['long1'] = tblocal.getcell('MODEL_DATA', 19)
                #record['auto4'] = tblocal.getcell('MODEL_DATA', 2)
                #record['long4'] = tblocal.getcell('MODEL_DATA', 3)
                #Titan
                if self.ismms:
                    #record['auto0'] = tblocal.getcell('MODEL_DATA', 45)
                    #record['long0'] = tblocal.getcell('MODEL_DATA', 78)
		    #record['auto3'] = tblocal.getcell('MODEL_DATA', 2835)
		    #record['long3'] = tblocal.getcell('MODEL_DATA', 2868)
                    querystr = 'FIELD_ID==1'
                    auto0query = querystr+' AND DATA_DESC_ID==0 AND ANTENNA1==0 AND ANTENNA2==0 AND TIME/(24*3600) IN [{MJD(2011/04/22/00:07:03),MJD(2011/04/22/00:07:13)}]'
                    subt = tblocal.query(auto0query)
                    record['auto0'] = subt.getcell('MODEL_DATA', 0)
                    subt.close()
                    long0query = querystr+' AND DATA_DESC_ID==0 AND ANTENNA1==3 AND ANTENNA2==7 AND TIME/(24*3600) IN [{MJD(2011/04/22/00:07:03),MJD(2011/04/22/00:07:13)}]'
                    subt = tblocal.query(long0query)
                    record['long0'] = subt.getcell('MODEL_DATA', 0)
                    subt.close()
                    auto3query = querystr+' AND DATA_DESC_ID==3 AND ANTENNA1==0 AND ANTENNA2==0 AND TIME < 2011/04/22/00:07:03'
                    subt = tblocal.query(auto3query)
                    record['auto3'] = subt.getcell('MODEL_DATA', 0)
                    subt.close()
                    long3query = querystr+' AND DATA_DESC_ID==3 AND ANTENNA1==3 AND ANTENNA2==7 AND TIME < 2011/04/22/00:07:03'
                    subt = tblocal.query(long3query)
                    record['long3'] = subt.getcell('MODEL_DATA', 0)
                    subt.close()

                else:
                    record['auto0'] = tblocal.getcell('MODEL_DATA', 45)
                    record['long0'] = tblocal.getcell('MODEL_DATA', 78)
                    record['auto3'] = tblocal.getcell('MODEL_DATA', 405)
                    record['long3'] = tblocal.getcell('MODEL_DATA', 438)
                tblocal.close()
                #record['history'] = self.get_last_history_line(self.inpms, origin='setjy::imager::setjy()', hint="V=0] Jy")
                if not self.ismms: record['history'] = self.get_last_history_line(self.inpms, origin='imager::setjy()', hint="V=0] Jy")
                self.result = record
        except AssertionError, e:
            print "\nError accesing MODEL_DATA"
            tblocal.close()
            raise e

        """Flux density in HISTORY (selectbyIntent)?"""
        #self.check_history(self.result['history'], ["Uranus", "V=0] Jy"])
        if not self.ismms: self.check_history(self.result['history'], ["Titan", "V=0] Jy"])

        #"""WVR spw with selectbyIntent"""
        #self.check_eq(self.result['wvr'], numpy.array([[25.93320656+0.j,
        #                                                26.88228607+0.j]]),
        #         0.003)

        #"""Zero spacing of spw 1 with scalebychan"""
        # 8 (decreasing freq!) chans, XX & YY.
        #self.check_eq(self.result['auto1'],
        #         numpy.array([[65.49415588+0.j, 65.42105865+0.j,
        #                       65.34798431+0.j, 65.27491760+0.j,
        #                       65.20187378+0.j, 65.12883759+0.j,
        #                       65.05581665+0.j, 64.98281097+0.j],
        #                      [65.49415588+0.j, 65.42105865+0.j,
        #                       65.34798431+0.j, 65.27491760+0.j,
        #                       65.20187378+0.j, 65.12883759+0.j,
        #                       65.05581665+0.j, 64.98281097+0.j]]),0.0001)

        #"""Long spacing of spw 1 with scalebychan"""
        #self.check_eq(self.result['long1'],
        #         numpy.array([[4.92902184+0.j, 4.96826363+0.j,
        #                       5.00747252+0.j, 5.04664850+0.j,
        #                       5.08579159+0.j, 5.12490082+0.j,
        #                       5.16397619+0.j, 5.20301771+0.j],
        #                      [4.92902184+0.j, 4.96826363+0.j,
        #                       5.00747252+0.j, 5.04664850+0.j,
        #                       5.08579159+0.j, 5.12490082+0.j,
        #                       5.16397619+0.j, 5.20301771+0.j]]),0.0001)

        # spw 4 only has 1 chan, so it should be the same as without scalebychan.
        #"""Zero spacing of spw 4 with scalebychan"""
        #self.check_eq(self.result['auto4'], numpy.array([[69.33396912+0.j],[69.33396912+0.j]]),0.0001)
        #"""Long spacing of spw 4 with scalebychan"""
        #self.check_eq(self.result['long4'], numpy.array([[2.83933783+0.j],[2.83933783+0.j]]),0.0001)

        """Zero spacing of spw 3 with scalebychan, selectbyintent"""
        self.check_eq(self.result['auto3'][1][0], (3.0934467+0j),0.0001)
        self.check_eq(self.result['auto3'][1][1920], (3.08946729+0j),0.0001)
        self.check_eq(self.result['auto3'][1][3839], (3.08549213+0j),0.0001)

        return sjran

    def test5_SingleObservationSelectByIntentNewModel(self):
        """ Test vs an MS with one single observation using the Butler-JPL-Horizons 2012 model with the selection by intent"""

        # print out some values for debugging
        debug=False

        os.system("mv " + self.inpms + " " + self.inpms + ".test5")
        self.inpms += ".test5"
        record = {}

        tblocal = tbtool()
        tblocal.open(self.inpms)
        cols = tblocal.colnames()
        tblocal.close()
        if 'MODEL_DATA' in cols:
            raise ValueError, "The input MS, " + self.inpms + " already has a MODEL_DATA col" + str(cols)

        try:
            #print "\nRunning setjy(field='Uranus')."
            print "\nRunning setjy(field='Titan')."
            sjran = setjy(vis=self.inpms, field='', spw='', modimage='',
                          selectdata=True, intent="*AMPLI*",
                          scalebychan=False, fluxdensity=-1,
                          standard='Butler-JPL-Horizons 2012', usescratch=True)
        except Exception, e:
            #print "\nError running setjy(field='Uranus')"
            print "\nError running setjy(field='Titan')"
            raise e
        try:
            tblocal.open(self.inpms)
            cols = tblocal.colnames()
            if 'MODEL_DATA' not in cols:
                #raise AssertionError, "setjy(field='Uranus') did not add a MODEL_DATA column"
                raise AssertionError, "setjy(field='Titan') did not add a MODEL_DATA column"
            else:
                #record['wvr'] = tblocal.getcell('MODEL_DATA', 0)
                #record['auto3'] = tblocal.getcell('MODEL_DATA', 10)
                #record['long3'] = tblocal.getcell('MODEL_DATA', 11)
                #record['auto4'] = tblocal.getcell('MODEL_DATA', 2)
                #record['med4'] = tblocal.getcell('MODEL_DATA', 4)
                #record['long4'] = tblocal.getcell('MODEL_DATA', 3)
                # Titan
                if self.ismms:
                    # row numbers for specific data changed...
                    #record['auto2'] = tblocal.getcell('MODEL_DATA', 1892)
                    #record['long2'] = tblocal.getcell('MODEL_DATA', 1930)
                    #record['auto3'] = tblocal.getcell('MODEL_DATA', 2838)
                    #record['med3'] = tblocal.getcell('MODEL_DATA', 2854)
                    #record['long3'] = tblocal.getcell('MODEL_DATA', 2868)
                    querystr = 'FIELD_ID==1'
                    auto2query = querystr+' AND DATA_DESC_ID==2 AND ANTENNA1==0 AND ANTENNA2==0 AND TIME<2011/04/22/00:07:03'
                    subt = tblocal.query(auto2query)
                    record['auto2'] = subt.getcell('MODEL_DATA', 0)
                    subt.close()
                    long2query = querystr+' AND DATA_DESC_ID==2 AND ANTENNA1==5 AND ANTENNA2==7 AND TIME<2011/04/22/00:07:03'
                    subt = tblocal.query(long2query)
                    record['long2'] = subt.getcell('MODEL_DATA', 0)
                    subt.close()
                    auto3query = querystr+' AND DATA_DESC_ID==3 AND ANTENNA1==3 AND ANTENNA2==3 AND TIME<2011/04/22/00:07:03'
                    subt = tblocal.query(auto3query)
                    record['auto3'] = subt.getcell('MODEL_DATA', 0)
                    subt.close()
                    med3query = querystr+' AND DATA_DESC_ID==3 AND ANTENNA1==1 AND ANTENNA2==4 AND TIME<2011/04/22/00:07:03'
                    subt = tblocal.query(med3query)
                    record['med3'] = subt.getcell('MODEL_DATA', 0)
                    long3query = querystr+' AND DATA_DESC_ID==3 AND ANTENNA1==3 AND ANTENNA2==7 AND TIME<2011/04/22/00:07:03'
                    subt = tblocal.query(long3query)
                    record['long3'] = subt.getcell('MODEL_DATA', 0)
                    subt.close()
                else:
		    record['auto2'] = tblocal.getcell('MODEL_DATA', 270)
		    record['long2'] = tblocal.getcell('MODEL_DATA', 310)
		    record['auto3'] = tblocal.getcell('MODEL_DATA', 408)
		    record['med3'] = tblocal.getcell('MODEL_DATA', 424)
		    record['long3'] = tblocal.getcell('MODEL_DATA', 438)
                tblocal.close()
                #record['history'] = self.get_last_history_line(self.inpms, origin='setjy', hint='Uranus')
                if not self.ismms: record['history'] = self.get_last_history_line(self.inpms, origin='setjy', hint='Titan')
                self.result = record
        except AssertionError, e:
            print "\nError accesing MODEL_DATA"
            tblocal.close()
            raise e

        if debug:
          if not self.ismms: print "self.result['history']=",self.result['history']
          print "self.result['auto0']=",self.result['auto0']
          print "self.result['auto3']=",self.result['auto3']

        #"""Flux density in HISTORY (Uranus)?"""
        #self.check_history(self.result['history'], ["Uranus:", "V=0.0] Jy"])
        #"""WVR spw"""
        #self.check_eq(self.result['wvr'], numpy.array([[ 25.33798409+0.j,25.33798409+0.j]]),0.0001)
        # new value after code and ephemeris data update 2012-10-03
        #self.check_eq(self.result['wvr'], numpy.array([[ 25.33490372+0.j, 25.33490372+0.j]]),0.0001)
        #"""Zero spacing of spw 3"""
	#self.check_eq(self.result['auto3'], numpy.array([[ 66.72530365+0.j],[ 66.72530365+0.j]]),0.0001)
        # new value after code and ephemeris data update 2012-10-03
	#self.check_eq(self.result['auto3'], numpy.array([[ 66.71941376+0.j], [ 66.71941376+0.j]]),0.0001)
        #"""Zero spacing of spw 4"""
        #self.check_eq(self.result['auto4'], numpy.array([[ 70.40153503+0.j],[ 70.40153503+0.j]]),0.0001)
        # new value after code and ephemeris data update 2012-10-03
        #self.check_eq(self.result['auto4'], numpy.array([[ 70.39561462+0.j], [ 70.39561462+0.j]]), 0.0001)
        #Titan
        """Zero spacing of spw 2"""
        self.check_eq(self.result['auto2'][0][0], (6.69543791+0.j),0.0001)

        """Long spacing of spw 2"""
        self.check_eq(self.result['long2'][0][0],(6.09987020 +2.47228783e-11j),0.0001)

        """Zero spacing of spw 3"""
        self.check_eq(self.result['auto3'][0][0], (3.13487768+0.j),0.0001)

        """Medium spacing of spw 3"""
        self.check_eq(self.result['med3'][0][0],(3.09678578 -2.19477778e-12j) ,0.0001)

        """Long spacing of spw 3"""
        self.check_eq(self.result['long3'][0][0], (2.66332293 +1.29327478e-11j),0.0001)

        return sjran

class test_MultipleObservations(SetjyUnitTestBase):
    """Test multiple observation MS (CAS-3320)"""

    def setUp(self):
        prefix = 'multiobs' 
        self.ismms = False
        msname=prefix+'.ms'
        #self.setUpMS("unittest/setjy/multiobs.ms")         # Titan
        self.setUpMS(msname)         # Titan

    def tearDown(self):
        self.resetMS()

    def test1_MultipleObservationOldModel(self):
        """ Test vs an MS with multiple observations using the Butler-JPL-Horizons 2010 model"""

        os.system("mv " + self.inpms + " " + self.inpms + ".test1")
        self.inpms += ".test1"
        record = {}

        tblocal = tbtool()
        tblocal.open(self.inpms)
        cols = tblocal.colnames()
        tblocal.close()
        if 'MODEL_DATA' in cols:
            raise ValueError, "The input MS, " + self.inpms + " already has a MODEL_DATA col" + str(cols)

        try:
            print "\nRunning setjy(field='Titan')."
            sjran = setjy(self.inpms, field='Titan', spw='',
                          selectdata=True, observation=1, 
                          modimage='',
                          scalebychan=False, fluxdensity=-1,
                          standard='Butler-JPL-Horizons 2010', usescratch=True)
        except Exception, e:
            print "\nError running setjy(field='Titan')"
            raise e

        try:
            tblocal.open(self.inpms)
            cols = tblocal.colnames()
            if 'MODEL_DATA' not in cols:
                raise AssertionError, "setjy(field='Titan') did not add a MODEL_DATA column"
            else:
                if self.ismms:
                    # MMS data row layout changed 
		    #record[0] = tblocal.getcell('MODEL_DATA', 0)[0, 0]
		    #record[1] = tblocal.getcell('MODEL_DATA', 386)[0]
		    #record[2] = tblocal.getcell('MODEL_DATA', 544)[0, 0]
                    querystr = 'STATE_ID==0'
                    query0 = querystr+' AND DATA_DESC_ID==0 AND ANTENNA1==0 AND ANTENNA2==1 AND FIELD_ID==0'
                    subt = tblocal.query(query0)
                    record[0] = subt.getcell('MODEL_DATA', 0)
                    subt.close()
                    query1 = querystr+' AND DATA_DESC_ID==0 AND ANTENNA1==6 AND ANTENNA2==8 AND FIELD_ID==1'
                    subt = tblocal.query(query1)
                    record[1] = subt.getcell('MODEL_DATA', 0)
                    subt.close()
                    query1 = querystr+' AND DATA_DESC_ID==0 AND ANTENNA1==2 AND ANTENNA2==7 AND FIELD_ID==2'
                    subt = tblocal.query(query1)
                    record[2] = subt.getcell('MODEL_DATA', 0)

                else:
		    record[0] = tblocal.getcell('MODEL_DATA', 0)[0, 0]
		    record[1] = tblocal.getcell('MODEL_DATA', 666)[0]
		    record[2] = tblocal.getcell('MODEL_DATA', 950)[0, 0]
                tblocal.close()
                self.result = record
        except AssertionError, e:
            print "\nError accesing MODEL_DATA"
            tblocal.close()
            raise e

        """Was obsID 0 left alone?"""
        self.check_eq(self.result[0], 1.0+0.0j, 0.003)
        """Was obsID 1 set?"""
        self.check_eq(self.result[1],
                 numpy.array([1.40439999+0.j, 1.40436542+0.j,
                              1.40433097+0.j, 1.40429640+0.j]), 0.003)
        """Was obsID 2 left alone?"""
        self.check_eq(self.result[2], 1.0+0.0j, 0.003)
        # TODO:use record to check values in MODEL_DATA

    def test2_MultipleObservationNewModel(self):
        """ Test vs an MS with multiple observations using the Butler-JPL-Horizons 2012 model"""

        os.system("mv " + self.inpms + " " + self.inpms + ".test2")
        self.inpms += ".test2"
        record = {}

        tblocal = tbtool()
        tblocal.open(self.inpms)
        cols = tblocal.colnames()
        tblocal.close()
        if 'MODEL_DATA' in cols:
            raise ValueError, "The input MS, " + self.inpms + " already has a MODEL_DATA col" + str(cols)

        try:
            print "\nRunning setjy(field='Titan')."
            sjran = setjy(self.inpms, field='Titan', spw='',
                          selectdata=True, observation=1, 
                          modimage='',
                          scalebychan=False, fluxdensity=-1,
                          standard='Butler-JPL-Horizons 2012', usescratch=True)
        except Exception, e:
            print "\nError running setjy(field='Uranus')"
            raise e

        try:
            tblocal.open(self.inpms)
            cols = tblocal.colnames()
            if 'MODEL_DATA' not in cols:
                raise AssertionError, "setjy(field='Titan') did not add a MODEL_DATA column"
            else:
                if self.ismms:
		    #record[0] = tblocal.getcell('MODEL_DATA', 0)[0, 0]
		    #record[1] = tblocal.getcell('MODEL_DATA', 979)[0]
		    #record[2] = tblocal.getcell('MODEL_DATA', 544)[0, 0]
                    querystr = 'STATE_ID==0'
                    query0 = querystr+' AND DATA_DESC_ID==0 AND ANTENNA1==0 AND ANTENNA2==1 AND FIELD_ID==0'
                    subt = tblocal.query(query0)
                    record[0] = subt.getcell('MODEL_DATA', 0)
                    subt.close()
                    query1 = querystr+' AND DATA_DESC_ID==1 AND ANTENNA1==0 AND ANTENNA2==5 AND FIELD_ID==1'
                    subt = tblocal.query(query1)
                    record[1] = subt.getcell('MODEL_DATA', 0)
                    subt.close()
                    query1 = querystr+' AND DATA_DESC_ID==0 AND ANTENNA1==2 AND ANTENNA2==7 AND FIELD_ID==2'
                    subt = tblocal.query(query1)
                    record[2] = subt.getcell('MODEL_DATA', 0)
                else:
		    record[0] = tblocal.getcell('MODEL_DATA', 0)[0, 0]
		    record[1] = tblocal.getcell('MODEL_DATA', 671)[0]
		    record[2] = tblocal.getcell('MODEL_DATA', 950)[0, 0]
                tblocal.close()
                self.result = record
        except AssertionError, e:
            print "\nError accesing MODEL_DATA"
            tblocal.close()
            raise e

        """Was obsID 0 left alone?"""
        self.check_eq(self.result[0], 1.0+0.0j, 0.003)
        """Was obsID 1 set?"""
        self.check_eq(self.result[1],
	#        numpy.array([ 1.21551239-0.33617234j,  1.19003308-0.41755155j,
	#                      1.15911222-0.49702403j,  1.12289071-0.57422638j]),
	        numpy.array([ 1.26114714+0.j,  1.26116526+0.j, 1.26118350+0.j,  1.26120162+0.j]),
			      0.003)
        """Was obsID 2 left alone?"""
        self.check_eq(self.result[2], 1.0+0.0j, 0.003)
        # TODO:use record to check values in MODEL_DATA


class test_ModImage(SetjyUnitTestBase):

    def setUp(self):
        #self.inpuvf = datapath + '/ATST2/NGC1333/N1333_1.UVFITS'
        #self.inpms = 'unittest/setjy/n1333_1.ms'
        prefix = 'n1333_1' 
        self.ismms = False
        msname=prefix+'.ms'
        #self.setUpMS("unittest/setjy/multiobs.ms")         # Titan
        self.setUpMS(msname)         # Titan
        #self.inpms = 'n1333_1.ms'
        self.field = '0542+498_1'
        self.modelim = '3C147_U.im'
        self.result = {}
        #if not os.path.exists(self.inpuvf):
        #    raise EnvironmentError, "Missing input UVFITS file: " + datapath + self.inpuvf

        #try:
            #if not os.path.exists('unittest/setjy'):
            #    print "\nCreate working area..."
            #    os.system('mkdir -p unittest/setjy')
        #    print "Importing", self.inpuvf, "to an MS."
        #    importuvfits(fitsfile=self.inpuvf, vis=self.inpms,antnamescheme="new")
        #except Exception, e:
        #    print "importuvfits error:"
        #    raise e

    def tearDown(self):
        self.resetMS()
        
    
    def test1_UBandModelwithQBandMS(self):
        """ Test U-Band model with Q-Band data to see impact of flux density scale """

        # The MS is in Q band, so deliberately choose the U band model so that the structure
        # is not too far off, but whether or not its flux density is scaled makes a difference.

        print "Running multiple setjy with different parameters..."
        for use_oldstandard in [False, True]:
        # for debugging ...
        #for use_oldstandard in [True]:
            selStandard = ("Perley-Taylor 99" if use_oldstandard else "Perley-Butler 2010")
            print "!!!!! Run with standard=\"%s\" !!!!!" % selStandard
            self.result[use_oldstandard] = self.run_setjy(use_oldstandard)

        
        print "!!!! Run with standard=\"manual\", fluxdensity !!!!!"
        self.result['fluxdens'] = self.run_setjy(False, 1234.0)
        print "!!!! Run with standard=\"manual\", fluxdensity and spix !!!!!"
        self.result['spix'] = self.run_setjy(False,1234.0 * (43.42064/35.0)**0.7,-0.7,"35.0GHz")

        # check on HISTORY sub-table entries - does not check for values
        """Flux density in HISTORY (old standard)?"""
        #no scaling
        #self.check_history(self.result[True]['history'],["Scaling spw 1's model image to I ="])
        if not self.ismms: self.check_history(self.result[True]['history'],["fld ind 12) spw 1  [I="])
        """Flux density in HISTORY (new default standard)?"""
        if not self.ismms: self.check_history(self.result[False]['history'],["Scaling spw(s) [0, 1]'s model image to I ="])
        #"""Flux density in HISTORY (fluxdensity)?""" <= no flux density is written in HISTORY, just input flux dens.
        #self.check_history(self.result['fluxdens']['history'],["Scaling spw 1's model image to I ="])
        """Flux density in HISTORY (spix)?"""
        #self.check_history(self.result['spix']['history'],["Scaling spw 1's model image to I ="])
        if not self.ismms: self.check_history(self.result['spix']['history'],["Flux density as a function of frequency"])

        # computed flux check
        # -different standards
        """ Returned flux density (using old standard) """
        # fieldid = 12
        self.assertTrue(self.result[True]['setjyran'].has_key('12'))
        self.check_eq(self.result[True]['setjyran']['12']['1']['fluxd'][0],0.91134687,0.0001)
        """ Returned flux density (default standard=Perley-Butler 2010) """
        self.assertTrue(self.result[False]['setjyran'].has_key('12'))
        #self.check_eq(self.result[False]['setjyran']['12']['1']['fluxd'][0],0.0,0.0001)
        # Updated value for the updated run_setjy 2014-05-01 TT
        self.check_eq(self.result[False]['setjyran']['12']['1']['fluxd'][0],1.0510757,0.0001)
        #
        # -manual mode (fluxdensity specification)
        """ Returned flux density (with input fluxdensity) """
        self.assertTrue(self.result['fluxdens']['setjyran'].has_key('12'))
        self.check_eq(self.result['fluxdens']['setjyran']['12']['1']['fluxd'][0],1234.0,0.0001)
        """ Returned flux density (with input fluxdensity and spix) """
        self.assertTrue(self.result['spix']['setjyran'].has_key('12'))
        #self.check_eq(self.result['spix']['setjyran']['12']['1']['fluxd'][0],1233.91240671,0.0001)
        # Updated value for the updated run_setjy 2014-05-01 TT
        self.check_eq(self.result['spix']['setjyran']['12']['1']['fluxd'][0],1234.0328507,0.0001)
        #
        # -for standard='Perley-Butler 2010, with model image
        """modimage != '' and fluxdensity == 0 -> no scaling?"""
        #self.check_eq(self.result[False]['short'], 2.712631, 0.05)
        # Updated value for the updated run_setjy 2014-05-01 TT
        self.check_eq(self.result[False]['short'], 1.0508747, 0.05)
        #self.check_eq(self.result[False]['long'],  2.4080808, 0.05)
        # Updated value for the updated run_setjy 2014-05-01 TT
        self.check_eq(self.result[False]['long'],  0.9328917, 0.05)
        #
        # -for standard='Perley-Taylor 99' (no model specification is allowed)
        """Perley-Taylor 99 standard?"""
        self.check_eq(self.result[True]['short'], 0.911185, 0.025)
        #self.check_eq(self.result[True]['long'],  0.808885, 0.025)
        # Updated value for the updated run_setjy 2014-05-01 TT
        self.check_eq(self.result[True]['long'],  0.9114067, 0.025)
        #"""modimage != '' and fluxdensity > 0""" this is no longer supported in the task
        """fluxdensity > 0"""  # should be = input fluxdensity for model vis
        self.check_eq(self.result['fluxdens']['short'], 1234.0, 0.05)
        self.check_eq(self.result['fluxdens']['long'],  1234.0, 0.05)
        #"""modimage != '', fluxdensity > 0, and spix = -0.7""" with modimage no longer supproted
        """fluxdensity > 0, and spix = -0.7"""
        #self.check_eq(self.result['spix']['short'], 1233.7, 0.5)
        #self.check_eq(self.result['spix']['long'],  1095.2, 0.5)
        self.check_eq(self.result['spix']['short'], 1234.0, 0.5)
        self.check_eq(self.result['spix']['long'],  1234.0, 0.5)

        return True

    def run_setjy(self, use_oldstandard, fluxdens=0, spix=0, reffreq="1GHz"):
        record = {'setjyran': False}
        try:
            if use_oldstandard:
                record['setjyran'] = setjy(vis=self.inpms, field=self.field,
                                           #modimage=self.modelim,
                                           scalebychan=False,
                                           standard='Perley-Taylor 99',
                                           usescratch=True
                                           )

                if not self.ismms: record['history'] = self.get_last_history_line(self.inpms,
                                                           #origin='imager::setjy()::',
                                                           origin='imager::setjy()',
                                                           #hint='model image to I')
                                                           hint='fld ind 12) spw 1  [I=')
            else:
                if fluxdens==0:
                    # use default standard with model
                    record['setjyran'] = setjy(vis=self.inpms, field=self.field,
                                               model=self.modelim,
                                               scalebychan=False,
                                               standard='Perley-Butler 2010',
                                               spix=spix, reffreq=reffreq,
                                               usescratch=True
                                               )

                    if not self.ismms: record['history'] = self.get_last_history_line(self.inpms,
                                                           origin='imager::setjy()',
                                                           hint='model image to I')
                else:
                    record['setjyran'] = setjy(vis=self.inpms, field=self.field,
                                               #model=self.modelim,
                                               #scalebychan=False,
                                               scalebychan=True,
                                               standard='manual',
                                               fluxdensity=fluxdens,
                                               spix=spix, reffreq=reffreq,
                                               usescratch=True
                                               )

                    if spix!=0.0 and not self.ismms:
                        record['history'] = self.get_last_history_line(self.inpms,
                                                           origin='imager::setjy()',
                                                           hint='Flux density as a function of frequency')


            ms.open(self.inpms)
            record['short'] = ms.statistics(column='MODEL',
                                            complex_value='amp',
                                            field='0542+498_1',
                                            baseline='2&9',
                                            time='2003/05/02/19:53:30.0',
                                            correlation='rr',
                                            reportingaxes='field')['FIELD_ID=12']['mean']
            record['long']  = ms.statistics(column='MODEL',
                                            complex_value='amp',
                                            field='0542+498_1',
                                            baseline='21&24',
                                            time='2003/05/02/19:53:30.0',
                                            correlation='ll',
                                            reportingaxes='field')['FIELD_ID=12']['mean']
            ms.close()
        except Exception, e:
            print "Error from setjy or ms.statistics()"
            raise e

        return record
    
class test_newStandards(SetjyUnitTestBase):
    """Test simple Stnadard Scaling"""
    def setUp(self):
        prefix = 'n1333_1' 
        msname=prefix+'.ms'
        self.setUpMS(msname)
        self.field='0542+498_1'

    def tearDown(self):
        self.resetMS()

    def test_PB2013(self):
        self.modelim = ""
        sjran = setjy(vis=self.inpms, 
                      field=self.field,
                      modimage=self.modelim,
                      standard='Perley-Butler 2013',
                      usescratch=True
                      )
        ret = True
        if type(sjran)!=dict:
            ret = False
        else: 
            outfldid = ""
            for ky in sjran.keys():
                if sjran[ky].has_key('fieldName') and sjran[ky]['fieldName']==self.field:
                    outfldid = ky
                    break 
            ret = len(outfldid)
            if not ret:
                print "FAIL: missing field = %s in the returned dictionary" % self.field 
        self.check_eq(sjran['12']['0']['fluxd'][0],0.99137,0.0001)
        self.check_eq(sjran['12']['1']['fluxd'][0],0.99132,0.0001)
        self.assertTrue(ret)
 
    def test_PB2017(self):
        self.modelim = ""
        sjran = setjy(vis=self.inpms, 
                      field=self.field,
                      modimage=self.modelim,
                      standard='Perley-Butler 2017',
                      usescratch=True
                      )
        ret = True
        if type(sjran)!=dict:
            ret = False
        else: 
            outfldid = ""
            for ky in sjran.keys():
                if sjran[ky].has_key('fieldName') and sjran[ky]['fieldName']==self.field:
                    outfldid = ky
                    break 
            ret = len(outfldid)
            if not ret:
                print "FAIL: missing field = %s in the returned dictionary" % self.field 
        self.check_eq(sjran['12']['0']['fluxd'][0],1.15116881972,0.0001)
        self.check_eq(sjran['12']['1']['fluxd'][0],1.15111995508,0.0001)
        self.assertTrue(ret)
 
    
class test_inputs(SetjyUnitTestBase):
    """Test input parameter checking"""
    def setUp(self):
        #self.setUpMS("unittest/setjy/2528.ms")         # Uranus
        #self.setUpMS("2528.ms")         # Uranus
        self.setUpMS("multiobs.ms")

    def tearDown(self):
        self.resetMS()

    def test_vischeck(self):
        """ Test input vis check"""
        self.inpms='wrong.ms'
        if os.path.exists(self.inpms):
            shutil.rmtree(self.inpms) 


        # test by temporarily setting __rethrow_casa_exceptions
        sjran=None
        try:
            myf = stack_frame_find( )
            original_rethrow_setting=myf.get('__rethrow_casa_exceptions',False)
            myf['__rethrow_casa_exceptions']=True
            print "\nRunning setjy with a non-existant vis"
            sjran = setjy(vis=self.inpms,listmodels=False)
        except Exception, setjyUTerr:
            msg = setjyUTerr.message
            self.assertNotEqual(msg.find("%s does not exist" % self.inpms), -1,
                                'wrong type of exception is thrown')
        finally:
            # put back original rethrow setting
            myf['__rethrow_casa_exceptions']=original_rethrow_setting
        self.assertEqual(sjran,None,"Failed to raise exception.") 
     
    def test_listmodels(self):
        """ Test listmodels mode """
        self.inpms=''
        print "\nRunning setjy in listmodels mode ...."
        sjran = setjy(vis=self.inpms,listmodels=True)
        self.assertTrue(sjran)


class test_conesearch(SetjyUnitTestBase):
    """Test search for field match by position (standard='Perley-Butler 2013')"""

    def setUp(self):
        prefix = 'n1333_nonstdcalname' 
        msname=prefix+'.ms'
        #self.setUpMS('unittest/setjy/n1333_nonstdcalname.ms')
        self.setUpMS(msname)
        self.field = 'myfcalsrc'
        self.modelim = '3C147_U.im'
        self.result = {}

    def tearDown(self):
        self.resetMS()
 
    def test_searchByPosition(self): 
        sjran = setjy(vis=self.inpms, 
                      field=self.field,
                      modimage=self.modelim,
                      scalebychan=False,
                      #standard='Perley-Taylor 99',
                      standard='Perley-Butler 2013',
                      usescratch=True
                      )
        ret = True
        if type(sjran)!=dict:
            ret = False
        else: 
            outfldid = ""
            for ky in sjran.keys():
                if sjran[ky].has_key('fieldName') and sjran[ky]['fieldName']==self.field:
                    outfldid = ky
                    break 
            ret = len(outfldid)
            if not ret:
                print "FAIL: missing field = %s in the returned dictionary" % self.field 
        self.check_eq(sjran['12']['1']['fluxd'][0],0.99125797,0.0001)
        self.assertTrue(ret)

class test_fluxscaleStandard(SetjyUnitTestBase):
    """Test standard="fluxscale" mode"""

    def setUp(self):
        prefix = 'ngc5921' 
        msname=prefix+'.ms'
        self.setUpMS(msname) 
        self.field = 'myfcalsrc'
        self.modelim = '3C147_U.im'
        self.result = {}

    def tearDown(self):
        self.resetMS()

    def test_fluxscaleStandard1(self):
        """ Test for accepting input fluxscale dictionary """
        import numpy as np
        fluxscaledict=\
        {'1': {'0': {'fluxd': np.array([ 2.48362403,  0.        ,  0.        ,  0.        ]),
             'fluxdErr': np.array([ 0.00215907,  0.        ,  0.        ,  0.        ]),
             'numSol': np.array([ 54.,   0.,   0.,   0.])},
       'fieldName': '1445+09900002_0',
       'fitFluxd': 0.0,
       'fitFluxdErr': 0.0,
       'fitRefFreq': 0.0,
       'spidx': np.array([ 0.,  0.,  0.]),
       'spidxerr': np.array([ 0.,  0.,  0.])},
       'freq':np. array([  1.41266507e+09]),
       'spwID': np.array([0], dtype=np.int32),
       'spwName': np.array(['none'], dtype='|S5')}

        sjran = setjy(vis=self.inpms,
                      standard='fluxscale',
                      fluxdict=fluxscaledict,
                      usescratch=False
                      )
        ret = True
        if type(sjran)!=dict:
            ret = False
        else:
            outfldid = ""
            for ky in sjran.keys():
                if sjran[ky].has_key('fieldName') and sjran[ky]['fieldName']==fluxscaledict['1']['fieldName']:
                    outfldid = ky
                    break
            ret = len(outfldid)
            if not ret:
                print "FAIL: missing field = %s in the returned dictionary" % self.field
        self.check_eq(sjran['1']['0']['fluxd'][0],2.48362403,0.0001)
        self.assertTrue(ret)

class test_setpol(SetjyUnitTestBase):
    """Test multi-term spix and polarization parameter setting"""

    def setUp(self):
        prefix = '3c391calonly'
        msfile = prefix + '.ms'
        #self.setUpMS('unittest/setjy/3c391calonly.ms')
        self.setUpMS(msfile)
        self.result = {}

    def tearDown(self):
        self.resetMS()

    def test_setpol1(self):
        """ Test for multi-term spix (alpha and beta) """

        sjran = setjy(vis=self.inpms,
                      standard='manual',
                      field = 'J1331+3030',
                      fluxdensity = [7.81694, 0.355789, 0.79909, 0],
                      spix = [-0.62,-0.1], 
                      reffreq='4536.0MHz',
                      usescratch=True)
        ret = True
        if type(sjran)!=dict:
            ret = False
        #else:
        #    print sjran 
        #print "fluxdic=",sjran 
 
        self.check_eq(sjran['0']['0']['fluxd'][0],7.81694, 0.0001)
        self.assertTrue(ret)

        # expected flux
        #fref = 4.536e9
        #logflx = log10(7.81694) + (-0.62)*log10(f/fref) + (-0.1)*log10(f/fref)
        # fmin at last chan (Freq=4662000000.0Hz)
        fexpmin = 7.68502
        ms.open(self.inpms)
        retrec = ms.statistics(field='0', baseline='1&2', correlation='rr', column='model', complex_value='amp', reportingaxes='field')
        ms.close()
        self.check_eq(retrec['FIELD_ID=0']['min'],fexpmin,0.0001)

    def test_setpol2(self):
        """ Test for constant polindex and polangle with I flux density  """

        sjran = setjy(vis=self.inpms,
                      standard='manual',
                      field = 'J1331+3030',
                      fluxdensity = [7.81694, 0, 0, 0],
                      spix = [-0.62],
                      reffreq='4536.0MHz',
                      usescratch=True)
        ret = True
        if type(sjran)!=dict:
            ret = False
        #else:
        #    print sjran

        self.check_eq(sjran['0']['0']['fluxd'][0],7.81694, 0.0001)
        self.assertTrue(ret)

        # expected flux
        #fref = 4.536e9
        #logflx = log10(7.81694) + (-0.62)*log10(f/fref) + (-0.1)*log10(f/fref)
        # fmin at last chan (Freq=4662000000.0Hz)
        fexpmin = 7.68527
        ms.open(self.inpms)
        retrec = ms.statistics(field='0', baseline='1&2', correlation='rr', column='model', complex_value='amp', reportingaxes='field')
        #retrec2 = ms.statistics(field='0', baseline='1&2', correlation='rl', column='model', complex_value='phase')
        ms.close()
        self.check_eq(retrec['FIELD_ID=0']['min'],fexpmin,0.0001)

    def test_setpol3(self):
        """ Test for frequency-dependent polindex (2 terms)   """
        # the constant terms (polindex[0] and polangle[0] is ignored..
    
class test_inputs(SetjyUnitTestBase):
    """Test input parameter checking"""
    def setUp(self):
        #self.setUpMS("unittest/setjy/2528.ms")         # Uranus
        #self.setUpMS("2528.ms")         # Uranus
        self.setUpMS("multiobs.ms")

    def tearDown(self):
        self.resetMS()

    def test_vischeck(self):
        """ Test input vis check"""
        self.inpms='wrong.ms'
        if os.path.exists(self.inpms):
            shutil.rmtree(self.inpms) 


        # test by temporarily setting __rethrow_casa_exceptions
        sjran=None
        try:
            myf = stack_frame_find( )
            original_rethrow_setting=myf.get('__rethrow_casa_exceptions',False)
            myf['__rethrow_casa_exceptions']=True
            print "\nRunning setjy with a non-existant vis"
            sjran = setjy(vis=self.inpms,listmodels=False)
        except Exception, setjyUTerr:
            msg = setjyUTerr.message
            self.assertNotEqual(msg.find("%s does not exist" % self.inpms), -1,
                                'wrong type of exception is thrown')
        finally:
            # put back original rethrow setting
            myf['__rethrow_casa_exceptions']=original_rethrow_setting
        self.assertEqual(sjran,None,"Failed to raise exception.") 
     
    def test_listmodels(self):
        """ Test listmodels mode """
        self.inpms=''
        print "\nRunning setjy in listmodels mode ...."
        sjran = setjy(vis=self.inpms,listmodels=True)
        self.assertTrue(sjran)


class test_conesearch(SetjyUnitTestBase):
    """Test search for field match by position (standard='Perley-Butler 2013')"""

    def setUp(self):
        prefix = 'n1333_nonstdcalname' 
        msname=prefix+'.ms'
        #self.setUpMS('unittest/setjy/n1333_nonstdcalname.ms')
        self.setUpMS(msname)
        self.field = 'myfcalsrc'
        self.modelim = '3C147_U.im'
        self.result = {}

    def tearDown(self):
        self.resetMS()
 
    def test_searchByPosition(self): 
        sjran = setjy(vis=self.inpms, 
                      field=self.field,
                      modimage=self.modelim,
                      scalebychan=False,
                      #standard='Perley-Taylor 99',
                      standard='Perley-Butler 2013',
                      usescratch=True
                      )
        ret = True
        if type(sjran)!=dict:
            ret = False
        else: 
            outfldid = ""
            for ky in sjran.keys():
                if sjran[ky].has_key('fieldName') and sjran[ky]['fieldName']==self.field:
                    outfldid = ky
                    break 
            ret = len(outfldid)
            if not ret:
                print "FAIL: missing field = %s in the returned dictionary" % self.field 
        self.check_eq(sjran['12']['1']['fluxd'][0],0.99125797,0.0001)
        self.assertTrue(ret)

class test_fluxscaleStandard(SetjyUnitTestBase):
    """Test standard="fluxscale" mode"""

    def setUp(self):
        prefix = 'ngc5921' 
        msname=prefix+'.ms'
        self.setUpMS(msname) 
        self.field = 'myfcalsrc'
        self.modelim = '3C147_U.im'
        self.result = {}

    def tearDown(self):
        self.resetMS()

    def test_fluxscaleStandard1(self):
        """ Test for accepting input fluxscale dictionary """
        import numpy as np
        fluxscaledict=\
        {'1': {'0': {'fluxd': np.array([ 2.48362403,  0.        ,  0.        ,  0.        ]),
             'fluxdErr': np.array([ 0.00215907,  0.        ,  0.        ,  0.        ]),
             'numSol': np.array([ 54.,   0.,   0.,   0.])},
       'fieldName': '1445+09900002_0',
       'fitFluxd': 0.0,
       'fitFluxdErr': 0.0,
       'fitRefFreq': 0.0,
       'spidx': np.array([ 0.,  0.,  0.]),
       'spidxerr': np.array([ 0.,  0.,  0.])},
       'freq':np. array([  1.41266507e+09]),
       'spwID': np.array([0], dtype=np.int32),
       'spwName': np.array(['none'], dtype='|S5')}

        sjran = setjy(vis=self.inpms,
                      standard='fluxscale',
                      fluxdict=fluxscaledict,
                      usescratch=False
                      )
        ret = True
        if type(sjran)!=dict:
            ret = False
        else:
            outfldid = ""
            for ky in sjran.keys():
                if sjran[ky].has_key('fieldName') and sjran[ky]['fieldName']==fluxscaledict['1']['fieldName']:
                    outfldid = ky
                    break
            ret = len(outfldid)
            if not ret:
                print "FAIL: missing field = %s in the returned dictionary" % self.field
        self.check_eq(sjran['1']['0']['fluxd'][0],2.48362403,0.0001)
        self.assertTrue(ret)

class test_setpol(SetjyUnitTestBase):
    """Test multi-term spix and polarization parameter setting"""

    def setUp(self):
        prefix = '3c391calonly'
        msfile = prefix + '.ms'
        #self.setUpMS('unittest/setjy/3c391calonly.ms')
        self.setUpMS(msfile)
        self.result = {}

    def tearDown(self):
        self.resetMS()

    def test_setpol1(self):
        """ Test for multi-term spix (alpha and beta) """

        sjran = setjy(vis=self.inpms,
                      standard='manual',
                      field = 'J1331+3030',
                      fluxdensity = [7.81694, 0.355789, 0.79909, 0],
                      spix = [-0.62,-0.1], 
                      reffreq='4536.0MHz',
                      usescratch=True)
        ret = True
        if type(sjran)!=dict:
            ret = False
        #else:
        #    print sjran 
        #print "fluxdic=",sjran 
 
        self.check_eq(sjran['0']['0']['fluxd'][0],7.81694, 0.0001)
        self.assertTrue(ret)

        # expected flux
        #fref = 4.536e9
        #logflx = log10(7.81694) + (-0.62)*log10(f/fref) + (-0.1)*log10(f/fref)
        # fmin at last chan (Freq=4662000000.0Hz)
        fexpmin = 7.68502
        ms.open(self.inpms)
        retrec = ms.statistics(field='0', baseline='1&2', correlation='rr', column='model', complex_value='amp', reportingaxes='field')
        ms.close()
        self.check_eq(retrec['FIELD_ID=0']['min'],fexpmin,0.0001)

    def test_setpol2(self):
        """ Test for constant polindex and polangle with I flux density  """

        sjran = setjy(vis=self.inpms,
                      standard='manual',
                      field = 'J1331+3030',
                      fluxdensity = [7.81694, 0, 0, 0],
                      spix = [-0.62],
                      reffreq='4536.0MHz',
                      usescratch=True)
        ret = True
        if type(sjran)!=dict:
            ret = False
        #else:
        #    print sjran

        self.check_eq(sjran['0']['0']['fluxd'][0],7.81694, 0.0001)
        self.assertTrue(ret)

        # expected flux
        #fref = 4.536e9
        #logflx = log10(7.81694) + (-0.62)*log10(f/fref) + (-0.1)*log10(f/fref)
        # fmin at last chan (Freq=4662000000.0Hz)
        fexpmin = 7.68527
        ms.open(self.inpms)
        retrec = ms.statistics(field='0', baseline='1&2', correlation='rr', column='model', complex_value='amp', reportingaxes='field')
        #retrec2 = ms.statistics(field='0', baseline='1&2', correlation='rl', column='model', complex_value='phase')
        ms.close()
        self.check_eq(retrec['FIELD_ID=0']['min'],fexpmin,0.0001)

    def test_setpol3(self):
        """ Test for frequency-dependent polindex (2 terms)   """
        # the constant terms (polindex[0] and polangle[0] is ignored..
        pang = 0.5*66.*numpy.pi/180
        sjran = setjy(vis=self.inpms,
                      standard='manual',
                      field = 'J1331+3030',
                      fluxdensity = [7.81694, 0.355789, 0.79909, 0],
                      spix = [-0.62],
                      polindex=[0,-0.5],
                      polangle=[pang],
                      reffreq='4536.0MHz',
                      usescratch=True)
        ret = True
        if type(sjran)!=dict:
            ret = False
        #else:
        #    print sjran

        self.check_eq(sjran['0']['0']['fluxd'][0],7.81694, 0.0001)
        self.assertTrue(ret)

        # expected flux
        #fref = 4.536e9
        # I flux
        #logflx = log10(7.81694) + (-0.62)*log10(f/fref) + (-0.1)*log10(f/fref)
        # min fluxes  at last chan (Freq=4662000000.0Hz)
        ifexpmin = 7.68527
        ms.open(self.inpms)
        retrecI = ms.statistics(field='0', baseline='1&2', correlation='rr', column='model', complex_value='amp', reportingaxes='field')
        # Q flux
        # polindex0 = 0.11190024, polindex = polindex0 - 0.5*(f-fref)/fref  (f-fref)/fref = 0.027778
        # => poindex_min = 0.09801124, with ifexpmin + pang constant => Qmin = 0.306371465
        # Umin = sqrt(I^2*polindex - Q^2)
        qfexpmin = 0.306371 
        ufexpmin = 0.688121784
        retrecQ = ms.statistics(field='0', baseline='1&2', correlation='rl', column='model', complex_value='real', reportingaxes='field') 
        retrecU = ms.statistics(field='0', baseline='1&2', correlation='rl', column='model', complex_value='imaginary', reportingaxes='field') 
        #print "retrecQ=",retrecQ['MODEL']['min']
        #print "retrecU=",retrecU['MODEL']['min']
        ms.close()
        self.check_eq(retrecI['FIELD_ID=0']['min'],ifexpmin,0.0001)
        self.check_eq(retrecQ['FIELD_ID=0']['min'],qfexpmin,0.0001)
        self.check_eq(retrecU['FIELD_ID=0']['min'],ufexpmin,0.0001)

    def test_setpol4(self):
        """ Test for frequency-dependent polangle (2 terms)   """
        # the constant terms (polindex[0] and polangle[0] is ignored..
        pang = 0.5*66.*numpy.pi/180
        sjran = setjy(vis=self.inpms,
                      standard='manual',
                      field = 'J1331+3030',
                      fluxdensity = [7.81694, 0.355789, 0.79909, 0],
                      spix = [-0.62],
                      polindex=[0],
                      polangle=[pang,-0.5],
                      reffreq='4536.0MHz',
                      usescratch=True)
        ret = True
        if type(sjran)!=dict:
            ret = False
        #else:
        #    print sjran

        self.check_eq(sjran['0']['0']['fluxd'][0],7.81694, 0.0001)
        self.assertTrue(ret)

        # expected flux
        #fref = 4.536e9
        # I flux
        #logflx = log10(7.81694) + (-0.62)*log10(f/fref) + (-0.1)*log10(f/fref)
        # min fluxes  at last chan (Freq=4662000000.0Hz)
        ifexpmin = 7.68527
        ms.open(self.inpms)
        retrecI = ms.statistics(field='0', baseline='1&2', correlation='rr', column='model', complex_value='amp', reportingaxes='field')
        # U flux
        # polindex0 = 0.11190024, 
        # polangle0 = 0.5759586531581288, polangle = polangle0 - 0.5*(f-fref)/fref  (f-fref)/fref = 0.027778
        # => poangle_min = 0.562069653158, with ifexpmin + polindex constant => Qmax = 0.37147241999237574 
        # Umin = sqrt(I^2*polindex^2 - Q^2)
        qfexpmax = 0.371472 
        ufexpmin = 0.775616 
        retrecQ = ms.statistics(field='0', baseline='1&2', correlation='rl', column='model', complex_value='real', reportingaxes='field')
        retrecU = ms.statistics(field='0', baseline='1&2', correlation='rl', column='model', complex_value='imaginary', reportingaxes='field')
        #print "retrecQ=",retrecQ['MODEL']['min']
        #print "retrecU=",retrecU['MODEL']['min']
        ms.close()
        self.check_eq(retrecI['FIELD_ID=0']['min'],ifexpmin,0.0001)
        self.check_eq(retrecQ['FIELD_ID=0']['max'],qfexpmax,0.0001)
        self.check_eq(retrecU['FIELD_ID=0']['min'],ufexpmin,0.0001)

    def testr5(self):
        """ Test for rotation measure (with constant polindex and polangle) """
        # the constant terms (polindex[0] and polangle[0] is ignored..
        pang = 0.5*66.*numpy.pi/180
        sjran = setjy(vis=self.inpms,
                      standard='manual',
                      field = 'J1331+3030',
                      fluxdensity = [7.81694, 0.355789, 0.79909, 0],
                      spix = [-0.62],
                      polindex=[0],
                      polangle=[pang],
                      rotmeas=10.0,
                      reffreq='4536.0MHz',
                      usescratch=True)
        ret = True
        if type(sjran)!=dict:
            ret = False
        #else:
        #    print sjran

        self.check_eq(sjran['0']['0']['fluxd'][0],7.81694, 0.0001)
        self.assertTrue(ret)

        # expected flux
        #fref = 4.536e9
        # I flux
        #logflx = log10(7.81694) + (-0.62)*log10(f/fref)
        # min fluxes  at last chan (Freq=4662000000.0Hz)
        ifexpmin = 7.68527
        ms.open(self.inpms)
        retrecI = ms.statistics(field='0', baseline='1&2', correlation='rr', column='model', complex_value='amp', reportingaxes='field')
        # U flux
        # polindex = 0.11190024,
        # polangle = 0.57595865
        # rotmeas = 10.0 => angle = 2*rotmeas*c^2*(fref^2-f^2)/ (f^2*f0^2) 
        qfexpend = 0.353443
        ufexpend = 0.783996
        retrecQ = ms.statistics(field='0', baseline='1&2', correlation='rl', column='model', complex_value='real', reportingaxes='field')
        retrecU = ms.statistics(field='0', baseline='1&2', correlation='rl', column='model', complex_value='imaginary', reportingaxes='field')
        #print "retrecQ=",retrecQ['MODEL']['min']
        #print "retrecU=",retrecU['MODEL']['min']
        ms.close()
        self.check_eq(retrecI['FIELD_ID=0']['min'],ifexpmin,0.0001)
        self.check_eq(retrecQ['FIELD_ID=0']['min'],qfexpend,0.0001)
        self.check_eq(retrecU['FIELD_ID=0']['min'],ufexpend,0.0001)

    def testr6(self):
        """ Test for spectral index with curvature and frequnecy-dependent polindex and polangle with rotmeas """
        # the constant terms (polindex[0] and polangle[0] is ignored..
        pang = 0.5*66.*numpy.pi/180
        sjran = setjy(vis=self.inpms,
                      standard='manual',
                      field = 'J1331+3030',
                      fluxdensity = [7.81694, 0.355789, 0.79909, 0],
                      spix = [-0.62, -0.1],
                      polindex=[0, -0.5, 0.1],
                      polangle=[pang, -0.5],
                      rotmeas=10.0,
                      reffreq='4536.0MHz',
                      usescratch=True)
        ret = True
        if type(sjran)!=dict:
            ret = False
        #else:
        #    print sjran

        self.check_eq(sjran['0']['0']['fluxd'][0],7.81694, 0.0001)
        self.assertTrue(ret)

        # expected flux
        #fref = 4.536e9
        # I flux
        #logflx = log10(7.81694) + (-0.62)*log10(f/fref) + (-0.1)*log10(f/fref)^2
        # min fluxes  at last chan (Freq=4662000000.0Hz)
        ifexpmin = 7.6850217
        ms.open(self.inpms)
        retrecI = ms.statistics(field='0', baseline='1&2', correlation='rr', column='model', complex_value='amp', reportingaxes='field')
        # U flux - based on python script calculation
        # polindex0 = 0.11190024, polindex= polindex0 +(-0.5)*(f-fref)/fref +(-0.1)*((f-fref)/fref)^2
        # polindex(f=fmax) = 
        # polangle0 = 0.57595865
        # rotmeas = 10.0 => angle = 2*rotmeas*c^2*(fref^2-f^2)/ (f^2*f0^2)
        qfexpmin = 0.328774
        ufexpmin = 0.678335
        anglemin = 1.119481
        retrecQ = ms.statistics(field='0', baseline='1&2', correlation='rl', column='model', complex_value='real', reportingaxes='field')
        retrecU = ms.statistics(field='0', baseline='1&2', correlation='rl', column='model', complex_value='imaginary', reportingaxes='field')
        retrecAngle = ms.statistics(field='0', baseline='1&2', correlation='rl', column='model', complex_value='phase', reportingaxes='field')
        #print "retrecQ=",retrecQ['MODEL']['min']
        #print "retrecU=",retrecU['MODEL']['min']
        ms.close()
        self.check_eq(retrecI['FIELD_ID=0']['min'],ifexpmin,0.0001)
        self.check_eq(retrecQ['FIELD_ID=0']['min'],qfexpmin,0.0001)
        self.check_eq(retrecU['FIELD_ID=0']['min'],ufexpmin,0.0001)
        self.check_eq(retrecAngle['FIELD_ID=0']['min'],anglemin,0.0001)


class test_ephemtbl(SetjyUnitTestBase):
    """Test for data with attached ephem table(s)"""

    def setUp(self):
        # Changed to do setup from each test as two datasets are used
        #prefix = 'alma_uid___A002_Xa3f11a_X3df1.ms.split.thinned'
        #msfile = prefix
        #self.setUpMS(msfile)
        self.result = {}

    def tearDown(self):
        self.resetMS()

    def test_ephemtbl1(self):
        """ Test for Titan with the ephemeris table in J2000 """
        prefix = 'alma_uid___A002_Xa3f11a_X3df1.ms.split.thinned'
        msfile = prefix
        self.setUpMS(msfile)

        sjran = setjy(vis=self.inpms, field='1', spw='0,1,2,3', standard='Butler-JPL-Horizons 2012', usescratch=True)
        #print sjran
        print "Checking returned flux densities..."
        self.check_eq(sjran['1']['0']['fluxd'][0],1.91422844,0.0001)
        self.check_eq(sjran['1']['1']['fluxd'][0],1.94107008,0.0001)
        self.check_eq(sjran['1']['2']['fluxd'][0],2.06917405,0.0001)
        self.check_eq(sjran['1']['3']['fluxd'][0],2.08158374,0.0001)

         
        stats={}
        stats['1stNull']={}
        stats['phase0']={}
        stats['phase180']={}
        ms.open(self.inpms)
        stats['1stNull']['spw0']=ms.statistics(column='MODEL',complex_value='amp',field='1',spw='0',baseline='2&18',time='2015/06/21/04:56:50.4',reportingaxes='field')['FIELD_ID=1']
        stats['1stNull']['spw1']=ms.statistics(column='MODEL',complex_value='amp',field='1',spw='1',baseline='0&16',time='2015/06/21/04:54:25.1',reportingaxes='field')['FIELD_ID=1']
        stats['1stNull']['spw2']=ms.statistics(column='MODEL',complex_value='amp',field='1',spw='2',baseline='7&13',time='2015/06/21/04:54:25.1',reportingaxes='field')['FIELD_ID=1']
        stats['1stNull']['spw3']=ms.statistics(column='MODEL',complex_value='amp',field='1',spw='3',baseline='7&13',time='2015/06/21/04:55:01.4',reportingaxes='field')['FIELD_ID=1']
        stats['phase0']['spw0']=ms.statistics(column='MODEL',complex_value='phase',field='1',spw='0',baseline='0&16', time='2015/06/21/04:55:37.8',reportingaxes='field')['FIELD_ID=1']
        stats['phase180']['spw0']=ms.statistics(column='MODEL',complex_value='phase',field='1',spw='0',baseline='2&18', time='2015/06/21/04:55:37.8',reportingaxes='field')['FIELD_ID=1'] 
        stats['phase0']['spw1']=ms.statistics(column='MODEL',complex_value='phase',field='1',spw='1:186~190',baseline='0&16', time='2015/06/21/04:54:25.1',reportingaxes='field')['FIELD_ID=1'] 
        stats['phase180']['spw1']=ms.statistics(column='MODEL',complex_value='phase',field='1',spw='1:0~10',baseline='0&16', time='2015/06/21/04:55:37.8',reportingaxes='field')['FIELD_ID=1'] 
        stats['phase0']['spw2']=ms.statistics(column='MODEL',complex_value='phase',field='1',spw='2:0~10',baseline='7&13', time='2015/06/21/04:54:25.1',reportingaxes='field')['FIELD_ID=1'] 
        stats['phase180']['spw2']=ms.statistics(column='MODEL',complex_value='phase',field='1',spw='2:180~190',baseline='7&13', time='2015/06/21/04:54:25.1',reportingaxes='field')['FIELD_ID=1'] 
        stats['phase0']['spw3']=ms.statistics(column='MODEL',complex_value='phase',field='1',spw='3:0~10',baseline='7&13', time='2015/06/21/04:55:01.4',reportingaxes='field')['FIELD_ID=1'] 
        stats['phase180']['spw3']=ms.statistics(column='MODEL',complex_value='phase',field='1',spw='3:180~190',baseline='7&13', time='2015/06/21/04:55:01.4',reportingaxes='field')['FIELD_ID=1'] 
        ms.close()
        spwlist = ['spw0','spw1','spw2','spw3']
        print "Checking values of  model amplitudes near 1st null ..."
        self.check_eq(stats['1stNull']['spw0']['min'],3.58091e-4,1.0e-4)
        self.check_eq(stats['1stNull']['spw1']['min'],2.00987e-6,1.0e-4)
        self.check_eq(stats['1stNull']['spw2']['min'],7.29703e-6,1.0e-4)
        self.check_eq(stats['1stNull']['spw3']['min'],2.16629e-5,1.0e-4)
        print "Checking values of model phases transition of 1st null (shuold see phase 0 deg -> 180 deg)..."
        for spwn in spwlist:
            self.check_eq(stats['phase0'][spwn]['min']*180.0/numpy.pi,0.0,1.0e-4)
            self.check_eq((stats['phase180'][spwn]['min']*180.0/numpy.pi)%360,180.0,1.0e-4)

    def test_ephemtbl2(self):
        """ Test for Uranus with the ephemeris table with the positions in ICRS """
        prefix = 'alma_ephemobj_icrs.ms'
        msfile = prefix
        self.setUpMS(msfile)

        sjran = setjy(vis=self.inpms, field='1', spw='0,1,2,3', standard='Butler-JPL-Horizons 2012', usescratch=True)
        #print sjran
        print "Checking returned flux densities..."
        self.check_eq(sjran['1']['0']['fluxd'][0],36.20935440,0.0001)
        self.check_eq(sjran['1']['1']['fluxd'][0],37.05635071,0.0001)
        self.check_eq(sjran['1']['2']['fluxd'][0],33.30348587,0.0001)
        self.check_eq(sjran['1']['3']['fluxd'][0],33.08575058,0.0001)

        stats={}
        stats['amp']={}
        stats['phase']={}
        ms.open(self.inpms)
        stats['amp']['spw0']=ms.statistics(column='MODEL',complex_value='amp',field='1',spw='0',reportingaxes='field')['FIELD_ID=1']
        stats['amp']['spw1']=ms.statistics(column='MODEL',complex_value='amp',field='1',spw='1',reportingaxes='field')['FIELD_ID=1']
        stats['amp']['spw2']=ms.statistics(column='MODEL',complex_value='amp',field='1',spw='2',reportingaxes='field')['FIELD_ID=1']
        stats['amp']['spw3']=ms.statistics(column='MODEL',complex_value='amp',field='1',spw='3',reportingaxes='field')['FIELD_ID=1']
        stats['phase']['spw0']=ms.statistics(column='MODEL',complex_value='phase',field='1',spw='0',reportingaxes='field')['FIELD_ID=1']
        stats['phase']['spw1']=ms.statistics(column='MODEL',complex_value='phase',field='1',spw='1',reportingaxes='field')['FIELD_ID=1'] 
        stats['phase']['spw2']=ms.statistics(column='MODEL',complex_value='phase',field='1',spw='2',reportingaxes='field')['FIELD_ID=1'] 
        stats['phase']['spw3']=ms.statistics(column='MODEL',complex_value='phase',field='1',spw='3',reportingaxes='field')['FIELD_ID=1'] 
        ms.close()
        spwlist = ['spw0','spw1','spw2','spw3']
        print "Checking values of mean model amplitudes"
        self.check_eq(stats['amp']['spw0']['mean'],31.924971781729685,1.0e-4)
        self.check_eq(stats['amp']['spw1']['mean'],32.768748886512704,1.0e-4)
        self.check_eq(stats['amp']['spw2']['mean'],30.069779582303905,1.0e-4)
        self.check_eq(stats['amp']['spw3']['mean'],29.615508822175407,1.0e-4)
        print "Checking values of mean model phases"
        # icrs -> j2000 conversion via azelgeo seems to introduce some errors resulting non-zero phases...
        self.check_eq(stats['phase']['spw0']['mean'],2.3264814735449297e-08,1.0e-4)
        self.check_eq(stats['phase']['spw1']['mean'],2.3654161342165206e-08,1.0e-4)
        self.check_eq(stats['phase']['spw2']['mean'],4.509242733959611e-08,1.0e-4)
        self.check_eq(stats['phase']['spw3']['mean'],2.8893037876731247e-08,1.0e-4)

class test_tpmAsteroid(SetjyUnitTestBase):

    def setUp(self):
        prefix = 'A002Xaec9ef.flxcal'
        self.ismms = False
        msname=prefix+'.ms'
        self.setUpMS(msname)         # Ceres, Vista
        self.result = {}
        #if not os.path.exists(self.inpuvf):
        #    raise EnvironmentError, "Missing input UVFITS file: " + datapath + self.inpuvf

        #try:
            #if not os.path.exists('unittest/setjy'):
            #    print "\nCreate working area..."
            #    os.system('mkdir -p unittest/setjy')
        #    print "Importing", self.inpuvf, "to an MS."
        #    importuvfits(fitsfile=self.inpuvf, vis=self.inpms,antnamescheme="new")
        #except Exception, e:
        #    print "importuvfits error:"
        #    raise e

    def tearDown(self):
        self.resetMS()


    def test1_tpm(self):
        """ Test Thermo physical models for asteroid flux densities"""

        sjran = setjy(vis=self.inpms, field='Ceres,Vesta', spw='0,1,2,3', standard='Butler-JPL-Horizons 2012', intent="*CALIB*PHASE*",usescratch=True)
        #print sjran

        # expected flux densities 
        # time field 2 (Ceres) : 2016/01/10/22:49:50
        #      field 3 (Vesta) : 2016/01/10/22:52:14
        # 
        # from the table: Ceres_ALMA_TPMprediction_2016_1hour.txt => 1/10/23:00 (mjd:57397.95833) @230GHz = 0.5849 Jy
        # from the table: Vesta_ALMA_TPMprediction_2016_1hour.txt => 1/10/22:45 (mjd:57397.94792) @230GHz = 0.3040 Jy
        expflxs={}
        #freqs=[224.984375, 226.984375, 239.015625, 241.015625] 
        #expflxs['Ceres']=map(lambda f: pow((f/230.0),2.0)*0.5849, freqs)
        #expflxs['Vesta']=map(lambda f: pow((f/230.0),2.0)*0.3040, freqs)
        # follow values are for old code that uses nearest time and freq and scale by freq^2
        #expflxs['Ceres']=[0.5596682431885227, 0.569662818684742, 0.6316529586894678, 0.6422680920779367]
        #expflxs['Vesta']=[0.29088587096821833, 0.2960805212517722, 0.32829970839732986, 0.33381689176216917]
        # follow values for the new Bryan Butler's code
        expflxs['Ceres']=[0.56003255, 0.5699178, 0.63104469, 0.64148498]
        expflxs['Vesta']=[0.29007342, 0.29506144, 0.32619381, 0.33155343]
        self.check_eq(sjran['2']['0']['fluxd'][0],expflxs['Ceres'][0],0.0001)
        self.check_eq(sjran['2']['1']['fluxd'][0],expflxs['Ceres'][1],0.0001)
        self.check_eq(sjran['2']['2']['fluxd'][0],expflxs['Ceres'][2],0.0001)
        self.check_eq(sjran['2']['3']['fluxd'][0],expflxs['Ceres'][3],0.0001)
        self.check_eq(sjran['3']['0']['fluxd'][0],expflxs['Vesta'][0],0.0001)
        self.check_eq(sjran['3']['1']['fluxd'][0],expflxs['Vesta'][1],0.0001)
        self.check_eq(sjran['3']['2']['fluxd'][0],expflxs['Vesta'][2],0.0001)
        self.check_eq(sjran['3']['3']['fluxd'][0],expflxs['Vesta'][3],0.0001)

class test_NullSelection(SetjyUnitTestBase):
    def setUp(self):
        msname = 'alma_uid___A002_Xa3f11a_X3df1.ms.split.thinned'
        self.setUpMS(msname)

    def tearDown(self):
        self.resetMS()

    def test_empty_sel_handled(self):
        """ setjy with null selection produces False (and not None or empty dictionary) """
        # Try to run with a null/empty selection and make sure that it is handled
        # gracefully. This is to prevent issues such as CAS-11196, where incorrect handling
        # of null selection issues can produce 'None's and empty output dictionaries which
        # will confuse the ALMA pipeline.

        # Field 1 is Titan and has scanintent 'CALIBRATE_FLUX#ON_SOURCE', there are
        # SPWs 0-3, but no scan 5 -> null (zero rows) selection
        res = setjy(vis=self.inpms, field='1', spw='3', scan='5',
                    standard='Butler-JPL-Horizons 2012', intent="*CALIB*FLUX*",
                    usescratch=True)

        self.assertEquals(res, False, "setjy did not return False for a null selection")


def suite():
<<<<<<< HEAD
    return [test_SingleObservation,test_MultipleObservations,test_ModImage, test_inputs, test_conesearch, test_fluxscaleStandard, test_setpol, test_ephemtbl, test_tpmAsteroid, test_newStandards]
=======
    return [test_SingleObservation,test_MultipleObservations,test_ModImage, test_inputs,
            test_conesearch, test_fluxscaleStandard, test_setpol, test_ephemtbl,
            test_tpmAsteroid,test_NullSelection]
>>>>>>> 558312ba
<|MERGE_RESOLUTION|>--- conflicted
+++ resolved
@@ -1121,10 +1121,11 @@
         prefix = 'n1333_1' 
         msname=prefix+'.ms'
         self.setUpMS(msname)
-        self.field='0542+498_1'
+        self.field='0542+498_1' #3C147
 
     def tearDown(self):
-        self.resetMS()
+        #self.resetMS()
+        pass
 
     def test_PB2013(self):
         self.modelim = ""
@@ -1170,8 +1171,10 @@
             ret = len(outfldid)
             if not ret:
                 print "FAIL: missing field = %s in the returned dictionary" % self.field 
-        self.check_eq(sjran['12']['0']['fluxd'][0],1.15116881972,0.0001)
-        self.check_eq(sjran['12']['1']['fluxd'][0],1.15111995508,0.0001)
+        #self.check_eq(sjran['12']['0']['fluxd'][0],1.15116881972,0.0001)
+        #self.check_eq(sjran['12']['1']['fluxd'][0],1.15111995508,0.0001)
+        self.check_eq(sjran['12']['0']['fluxd'][0],0.99137,0.0001)
+        self.check_eq(sjran['12']['1']['fluxd'][0],0.99132,0.0001)
         self.assertTrue(ret)
  
     
@@ -1955,10 +1958,6 @@
 
 
 def suite():
-<<<<<<< HEAD
-    return [test_SingleObservation,test_MultipleObservations,test_ModImage, test_inputs, test_conesearch, test_fluxscaleStandard, test_setpol, test_ephemtbl, test_tpmAsteroid, test_newStandards]
-=======
     return [test_SingleObservation,test_MultipleObservations,test_ModImage, test_inputs,
             test_conesearch, test_fluxscaleStandard, test_setpol, test_ephemtbl,
-            test_tpmAsteroid,test_NullSelection]
->>>>>>> 558312ba
+            test_tpmAsteroid,test_NullSelection, test_newStandards]