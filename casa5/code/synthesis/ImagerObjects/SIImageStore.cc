--- conflicted
+++ resolved
@@ -284,8 +284,6 @@
 		throw(AipsError("Internal error : Sumwt has a useweightimage=True but the weight image does not exist."));
 	      }
 	  }
-<<<<<<< HEAD
-=======
 	else
 	  {
 	    //throw( AipsError( "SumWt information does not exist. Please create either a PSF or Residual" ) );
@@ -303,7 +301,6 @@
 	    itsCoordSys = imptr->coordinates();
 	    itsMiscInfo=imptr->miscInfo();
 	  }
->>>>>>> aecb3a4f
 	
       }// if psf or residual exist...
 
