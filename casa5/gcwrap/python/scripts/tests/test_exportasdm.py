--- conflicted
+++ resolved
@@ -1,7 +1,6 @@
 # unit test for the exportasdm task
 
 from __future__ import absolute_import
-from __future__ import print_function
 import os
 import shutil
 
@@ -12,9 +11,6 @@
     import sys
     from casatools import ctsys, ms
     from casatasks import exportasdm, importasdm
-    ### for testhelper import
-    #sys.path.append(os.path.abspath(os.path.dirname(__file__)))
-    #import testhelper as th
 
     _ms = ms( )
 
@@ -23,8 +19,7 @@
     from __main__ import default
     from tasks import *
     from taskinit import mstool
-    import unittest
-    #import testhelper as th
+    import unittest    #import testhelper as th
 
     _ms = mstool( )
 
@@ -32,13 +27,9 @@
         dataPath = os.path.join(os.environ['CASAPATH'].split()[0],'casatestdata/')
         return os.path.join(dataPath,apath)
 
-<<<<<<< HEAD
-
-datapath = ctsys_resolve('unittest/exportasdm/')
-=======
+datapath = ctsys_resolve('unittest/exportasdm/')=======
 from casatestutils import testhelper as th
 
->>>>>>> 2c8f033c
 class exportasdm_test(unittest.TestCase):
     
     #vis_a = 'ngc4826.ms'
