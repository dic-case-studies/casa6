##########################################################################
##########################################################################
#
# Test programs for the refactored imager :  test_tclean
#
# Each of the following categories (classes) has a set of tests within it.
#
#  test_onefield                 # basic tests, deconvolution algorithms
#  test_iterbot                   # iteration control options for mfs and cube
#  test_multifield               # multiple fields of same type and with different shapes/deconvolvers/gridders
#  test_stokes                    # multiple stokes planes, imaging with flagged correlations..
#  test_cube                      # all things cube. Spectral frame setup, handling empty channels, etc
#  test_widefield                # facets, wprojection, imagemosaic, mosaicft, awproject
#  test_mask                      # input mask options : regridding, mask file, automasking, etc
#  test_modelvis                # saving models (column/otf), using starting models, predict-only (setjy)
#  test_ephemeris                # ephemeris tests for gridder standard and mosaic, mode mfs and cubesource
#
# To run from within casapy :  
#
#  runUnitTest.main(['test_tclean'])                                              # Run all tests
#  runUnitTest.main(['test_tclean[test_onefield]'])                               # Run tests from test_onefield
#  runUnitTest.main(['test_tclean[test_onefield_mtmfs]'])                         # Run one specific test
#  runUnitTest.main(['test_tclean[test_onefield_mtmfs,test_onefield_hogbom]'])    # Multiple specific tests
#
# To see the full list of tests :   grep "\"\"\" \[" test_tclean.py
#
#  These tests need data stored in data/regression/unittest/clean/refimager
#
#  For a developer build, to get the datasets locally 
#
#  --- Get the basic data repo :  svn co https://svn.cv.nrao.edu/svn/casa-data/distro data
#  --- Make directories : mkdir -p data/regression/unittest/clean; cd data/regression/unittest/clean
#  --- Get test datasets :  svn co https://svn.cv.nrao.edu/svn/casa-data/trunk/regression/unittest/clean/refimager
#
# ########################################################################
# SKIPPED TESTS 
# More tests were added to skip (as of 2019,04,26)
#
# (as of 2019.02.05 - Seven tests total)
# The following tests are currently skipped as the supports of the particular
# modes are not available in parallel mode yet
# =>   
#     test_multifield_both_cube_diffshape:
#     test_multifield_cube_mfs
#     test_multifield_cube_mtmfs
#     test_cube_21
#
# The following tests in pricipal should be working but curently broken 
# until fixes to test or code are properly made.
# =>  test_multifield_facets_mfs
#     test_multifield_facets_mtmfs
#     test_cube_D1
# 
# Added to skip at least for 5.5
#     test_cube_chanchunks
#     test_cube_chanchunks_savemodel (possible race conditions)
#     test_modelvis_2 (possible race conditions)
#     test_modelvis_3 (possible race conditions)
#     test_modelvis_5 (possible race conditions)
#     test_modelvis_6 (possible race conditions)
#     test_modelvis_7 (possible race conditions)
#     test_modelvis_8 (possible race conditions)
#     test_modelvis_9 (possible race conditions)
#     test_modelvis_10 (possible race conditions)
#     test_modelvis_11 (possible race conditions)
#     test_startmodel_with_mask_mfs(possible race conditions)
#     test_startmodel_with_mask_mtmfs(possible race conditions)

#Ressurected from skipping after some fixes
#     test_mask_5
#     test_iterbot_cube_2
#     test_multifield_both_cube
##########################################################################
#
#  Datasets
#
#  refim_twochan.ms : 2 channels, one 1Jy point source with spectral index of -1.0
#  refim_twopoints_twochan.ms : Two point sources, 1Jy and 5Jy, both with spectral index -1.0. For multifield tests.
#  refim_point.ms : 1-2 GHz, 20 channels, 1 spw, one 1Jy point source with spectral index -1.0.
#  refim_point_withline.ms : refim_point with a 'line' added into 3 channels (just topo)
#  refim_mawproject.ms : Two pointing wideband mosaic with 1 point source in between the two pointings
#  refim_mawproject_offcenter.ms : Two pointing wideband mosaic with 1 point source at center of one pointing
#  refim_point_stokes.ms : RR=1.0, LL=0.8, RL and LR are zero. Stokes I=0.9, V=0.1, U,Q=0.0
#  refim_point_linRL.ms : I=1, Q=2, U=3, V=4  in circular pol basis.
#  venus_ephem_test.ms : 7-point mosaic of Venus (ephemeris), Band 6, 1 spw, averaged to 1 chan
#
##########################################################################

from __future__ import absolute_import
from __future__ import print_function
import os
import sys
import shutil
import unittest
import inspect
import numpy as np
import operator

from casatasks.private.casa_transition import is_CASA6
if is_CASA6:
     from casatools import ctsys, quanta, measures, image, vpmanager, calibrater
     from casatasks import casalog, delmod, imsubimage, tclean, uvsub, imhead, imsmooth, immath, widebandpbcor,impbcor
     from casatasks.private.parallel.parallel_task_helper import ParallelTaskHelper
     from casatasks.private.imagerhelpers.parallel_imager_helper import PyParallelImagerHelper
     from casatasks import impbcor

     from casatestutils.imagerhelpers import TestHelpers

     _ia = image( )
     _vp = vpmanager( )
     _cb = calibrater( )
     _qa = quanta( )
     _me = measures( )
     
     refdatapath = ctsys.resolve('regression/unittest/clean/refimager/')
     #refdatapath = "/export/home/riya/rurvashi/Work/ImagerRefactor/Runs/UnitData"
     #refdatapath = "/home/vega/rurvashi/TestCASA/ImagerRefactor/Runs/WFtests"
else:
     from __main__ import default
     from tasks import *
     from taskinit import *
     from parallel.parallel_task_helper import ParallelTaskHelper
     from imagerhelpers.parallel_imager_helper import PyParallelImagerHelper
     #from imagerhelpers.testhelper_imager import TestHelpers
     from casatestutils.imagerhelpers import TestHelpers
     _ia = iatool( )
     _vp = vptool( )
     _cb = cbtool( )
     # not local tools
     _qa = qa
     _me = me

     refdatapath = os.environ.get('CASAPATH').split()[0] + '/data/regression/unittest/clean/refimager/'
     #refdatapath = "/export/home/riya/rurvashi/Work/ImagerRefactor/Runs/UnitData"
     #refdatapath = "/home/vega/rurvashi/TestCASA/ImagerRefactor/Runs/WFtests"
     
## List to be run
def suite():
<<<<<<< HEAD
     return [test_onefield, test_iterbot, test_multifield,test_stokes, test_modelvis, test_cube, test_mask, test_startmodel, test_widefield, test_pbcor, test_mosaic_mtmfs, test_mosaic_cube, test_ephemeris, test_hetarray_imaging, test_wproject, test_errors_failures]

=======
     return [test_onefield, test_iterbot, test_multifield,test_stokes, test_modelvis, test_cube, test_mask, test_startmodel, test_widefield, test_pbcor, test_mosaic_mtmfs, test_mosaic_cube, test_ephemeris, test_hetarray_imaging,test_wproject]
>>>>>>> 8e07e065
#     return [test_onefield, test_iterbot, test_multifield,test_stokes,test_cube, test_widefield,test_mask, test_modelvis,test_startmodel,test_widefield_failing]
 
## Base Test class with Utility functions
class testref_base(unittest.TestCase):

     def setUp(self):
          self.epsilon = 0.05
          self.msfile = ""
          self.img = "tst"
          self.cfcache = 'cfcach'
          # To use subdir in the output image names in some tests (CAS-10937)
          self.img_subdir = 'refimager_tst_subdir'
          self.parallel = False
          self.nnode = 0
          if ParallelTaskHelper.isMPIEnabled():
              self.parallel = True
              self.PH = PyParallelImagerHelper()
              self.nnode = len(self.PH.getNodeList())

          self.th = TestHelpers()

     def tearDown(self):
          """ don't delete it all """
#          self.delData()

     # Separate functions here, for special-case tests that need their own MS.
     def prepData(self,msname=""):
          os.system('rm -rf ' + self.img_subdir)
          os.system('rm -rf ' + self.img+'*')
          if msname != "":
               self.msfile=msname
          if (os.path.exists(self.msfile)):
               os.system('rm -rf ' + self.msfile)
          shutil.copytree(os.path.join(refdatapath,self.msfile), self.msfile)
          
     def prepCfcache(self,cfcache=""):
         if (os.path.exists(self.cfcache)):
               os.system('rm -rf ' + self.cfcache)
         if cfcache!="":
               self.cfcache=cfcache 
         if (os.path.exists(self.cfcache)):
               os.system('rm -rf ' + self.cfcache)
         shutil.copytree(os.path.join(refdatapath,self.cfcache), self.cfcache)

     def delData(self,msname=""):
          if msname != "":
               self.msfile=msname
          if (os.path.exists(self.cfcache)):
               os.system('rm -rf ' + self.cfcache)
          if (os.path.exists(self.msfile)):
               os.system('rm -rf ' + self.msfile)
          os.system('rm -rf ' + self.img_subdir)
          os.system('rm -rf ' + self.img+'*')

     def prepInputmask(self,maskname=""):
          if maskname!="":
              self.maskname=maskname
          if (os.path.exists(self.maskname)):
              os.system('rm -rf ' + self.maskname)
          shutil.copytree(os.path.join(refdatapath,self.maskname), self.maskname)

     def checkfinal(self,pstr=""):
          #pstr += "["+inspect.stack()[1][3]+"] : To re-run this test :  casa -c `echo $CASAPATH | awk '{print $1}'`/gcwrap/python/scripts/regressions/admin/runUnitTest.py test_refimager["+ inspect.stack()[1][3] +"]"
          pstr += "["+inspect.stack()[1][3]+"] : To re-run this test :  runUnitTest.main(['test_tclean["+ inspect.stack()[1][3] +"]'])"
          casalog.post(pstr,'INFO')
          if( pstr.count("(Fail") > 0 ):
               self.fail("\n"+pstr)

##############################################
##############################################

##Task level tests : one field, 2chan.
class test_onefield(testref_base):
     
     def test_onefield_defaults(self):
          """ [onefield] Test_Onefield_defaults : Defaults """
          self.prepData('refim_twochan.ms')
          ret = tclean(vis=self.msfile,imagename=self.img,imsize=100,cell='8.0arcsec',interactive=0,parallel=self.parallel)
          report=self.th.checkall(imgexist=[self.img+'.psf', self.img+'.residual', self.img+'.image'], imgval=[(self.img+'.psf', 1.0, [50,50,0,0])])
          self.checkfinal(pstr=report)

     def test_onefield_clark(self):
          """ [onefield] Test_Onefield_clark : mfs with clark minor cycle """
          self.prepData('refim_twochan.ms')
          ret = tclean(vis=self.msfile,imagename=self.img,imsize=100,cell='8.0arcsec',niter=10,deconvolver='clark',interactive=0,parallel=self.parallel) #,phasecenter='J2000 19h59m57.5s +40d49m00.077s') # default is clark
          #off center#ret = tclean(vis=self.msfile,imagename=self.img,imsize=200,cell='8.0arcsec',niter=1000,interactive=0,phasecenter='J2000 19h59m57.5s +40d49m00.077s') # default is clark
          #compare with clean#clean(vis=self.msfile,imagename=self.img+'.old',imsize=200,cell='8.0arcsec',niter=1000,psfmode='clark',phasecenter='J2000 19h59m57.5s +40d49m00.077s') # default is clark
          report=self.th.checkall(ret=ret, peakres=0.392, modflux=0.732, iterdone=10, imgexist=[self.img+'.psf', self.img+'.residual', self.img+'.image',self.img+'.model'], imgval=[(self.img+'.psf',1.0,[50,50,0,0])])
          self.checkfinal(pstr=report)

     def test_onefield_hogbom(self):
          """ [onefield] Test_Onefield_hogbom : mfs with hogbom minor cycle """
          self.prepData('refim_twochan.ms')
          ret = tclean(vis=self.msfile,imagename=self.img,imsize=100,cell='8.0arcsec',niter=10,deconvolver='hogbom',interactive=0,parallel=self.parallel)#,phasecenter='J2000 19h59m57.5s +40d49m00.077s')
          report=self.th.checkall(ret=ret, peakres=0.35, modflux=0.77, iterdone=10, imgexist=[self.img+'.psf', self.img+'.residual', self.img+'.image',self.img+'.model'], imgval=[(self.img+'.psf',1.0,[50,50,0,0])])
          self.checkfinal(pstr=report)

     def test_onefield_mem(self):
          """ [onefield] Test_Onefield_mem : mfs with mem minor cycle """
          self.prepData('refim_eptwochan.ms')
          ret = tclean(vis=self.msfile,imagename=self.img,imsize=200,cell='8.0arcsec',niter=10,deconvolver='mem',interactive=0,parallel=self.parallel)
          report=self.th.checkall(ret=ret, peakres=12.7, modflux=6.98, iterdone=10, imgexist=[self.img+'.psf', self.img+'.residual', self.img+'.image',self.img+'.model'], imgval=[(self.img+'.psf',1.0,[100,100,0,0])])
          self.checkfinal(pstr=report)

     def test_onefield_multiscale(self):
          """ [onefield] Test_Onefield_multiscale : mfs with multiscale minor cycle """
          self.prepData('refim_eptwochan.ms')
          ret = tclean(vis=self.msfile,imagename=self.img,imsize=200,cell='8.0arcsec',niter=10,deconvolver='multiscale',scales=[0,20,40,100],interactive=0,parallel=self.parallel)
          report=self.th.checkall(ret=ret, peakres=0.823, modflux=3.816, iterdone=10, imgexist=[self.img+'.psf', self.img+'.residual', self.img+'.image',self.img+'.model'], imgval=[(self.img+'.psf',1.0,[100,100,0,0])])
          self.checkfinal(pstr=report)

     def test_onefield_mtmfs(self):
          """ [onefield] Test_Onefield_mtmfs : mt-mfs with minor cycle iterations """
          self.prepData('refim_twochan.ms')
          ret = tclean(vis=self.msfile,imagename=self.img,imsize=100,cell='8.0arcsec',niter=10,deconvolver='mtmfs',interactive=0,parallel=self.parallel)
          report=self.th.checkall(ret=ret, peakres=0.392, modflux=0.732, iterdone=10, imgexist=[self.img+'.psf.tt0', self.img+'.residual.tt0', self.img+'.image.tt0', self.img+'.model.tt0',self.img+'.model.tt1',self.img+'.alpha'], imgval=[(self.img+'.psf.tt0',1.0,[50,50,0,0]),(self.img+'.psf.tt1',1.039e-05,[50,50,0,0])])
          ## iterdone=11 only because of the return (iterdone_p+1) in MultiTermMatrixCleaner::mtclean() !
          self.checkfinal(pstr=report)

     def test_onefield_autonames(self):
          """ [onefield] Test_Onefield_autonames : Test auto increment of image names """
          self.prepData('refim_twochan.ms')
          ret = tclean(vis=self.msfile,imagename=self.img,imsize=100,cell='8.0arcsec',parallel=self.parallel)
          ret = tclean(vis=self.msfile,imagename=self.img,imsize=100,cell='8.0arcsec',restart=False,parallel=self.parallel)
          ret = tclean(vis=self.msfile,imagename=self.img,imsize=100,cell='8.0arcsec',restart=False,parallel=self.parallel)
          report=self.th.checkall(imgexist=[self.img+'.psf',self.img+'_2.psf',self.img+'_3.psf'] )
          self.checkfinal(pstr=report)

     # weighting test
     def test_onefield_weighting(self):
          """ [onefield] Test_Onefield_weighting : mfs with different weighting (natural, uniform, briggs, radial, superuniform)"""
          self.prepData('refim_twochan.ms')
          # default = natural
          ret0 = tclean(vis=self.msfile,imagename=self.img+'0',imsize=100,cell='8.0arcsec',niter=10,weighting='natural', interactive=0,parallel=self.parallel) 
          # uniform
          ret = tclean(vis=self.msfile,imagename=self.img,imsize=100,cell='8.0arcsec',niter=10,weighting='uniform', interactive=0,parallel=self.parallel) 
          report=self.th.checkall(ret=ret, peakres=0.263, modflux=0.575, iterdone=10, imgexist=[self.img+'.psf', self.img+'.residual', self.img+'.image', self.img+'.model'], imgval=[(self.img+'.psf',1.0,[50,50,0,0])])
#          self.checkfinal(pstr=report)

          # briggs r=-2
          ret2 = tclean(vis=self.msfile,imagename=self.img+'2',imsize=100,cell='8.0arcsec',niter=10,weighting='briggs', robust=-2, interactive=0,parallel=self.parallel)     
          report2=self.th.checkall(ret=ret, peakres=0.263, modflux=0.575, iterdone=10, imgexist=[self.img+'2.psf', self.img+'2.residual', self.img+'2.image', self.img+'2.model'], imgval=[(self.img+'2.psf',1.0,[50,50,0,0])])

          # briggs r=0.5(default)
          ret3 = tclean(vis=self.msfile,imagename=self.img+'3',imsize=100,cell='8.0arcsec',niter=10,weighting='briggs', robust=0.5, interactive=0,parallel=self.parallel)     
          report3=self.th.checkall(ret=ret, peakres=0.263, modflux=0.575, iterdone=10, imgexist=[self.img+'3.psf', self.img+'3.residual', self.img+'3.image', self.img+'3.model'], imgval=[(self.img+'3.psf',1.0,[50,50,0,0])])

          # briggs r=2
          ret4 = tclean(vis=self.msfile,imagename=self.img+'4',imsize=100,cell='8.0arcsec',niter=10,weighting='briggs', robust=2, interactive=0,parallel=self.parallel)     
          report4=self.th.checkall(ret=ret, peakres=0.263, modflux=0.575, iterdone=10, imgexist=[self.img+'4.psf', self.img+'4.residual', self.img+'4.image', self.img+'4.model'], imgval=[(self.img+'4.psf',1.0,[50,50,0,0]),(self.img+'4.sumwt',3430533.5,[0,0,0,0])])

          # radial
          ret5 = tclean(vis=self.msfile,imagename=self.img+'5',imsize=100,cell='8.0arcsec',niter=10,weighting='radial', interactive=0,parallel=self.parallel)     
          report5=self.th.checkall(ret=ret, peakres=0.263, modflux=0.575, iterdone=10, imgexist=[self.img+'5.psf', self.img+'5.residual', self.img+'5.image', self.img+'5.model'], imgval=[(self.img+'5.psf',1.0,[50,50,0,0])])

          # superuniform
          ret6 = tclean(vis=self.msfile,imagename=self.img+'6',imsize=100,cell='8.0arcsec',niter=10,weighting='superuniform', interactive=0,parallel=self.parallel)     
          report6=self.th.checkall(ret=ret, peakres=0.263, modflux=0.575, iterdone=10, imgexist=[self.img+'6.psf', self.img+'6.residual', self.img+'6.image', self.img+'6.model'], imgval=[(self.img+'6.psf',1.0,[50,50,0,0])])

          # briggs r=0.5(default) with mtmfs (to test SIImageStoreMultiTerm)
          ret7 = tclean(vis=self.msfile,imagename=self.img+'7',imsize=100,cell='8.0arcsec',niter=10,deconvolver='mtmfs', weighting='briggs', robust=0.5, interactive=0,parallel=self.parallel)     
          report7=self.th.checkall(ret=ret, peakres=0.263, modflux=0.575, iterdone=10, imgexist=[self.img+'7.psf.tt0', self.img+'7.residual.tt0', self.img+'7.image.tt0', self.img+'7.model.tt0'], imgval=[(self.img+'7.psf.tt0',1.0,[50,50,0,0]),(self.img+'7.psf.tt1',0.0898,[50,50,0,0]),(self.img+'7.sumwt.tt0',1532169.875,[0,0,0,0]),(self.img+'7.sumwt.tt1',137693.875,[0,0,0,0])])


          # beamareas: uniform < briggs-r=-2 < briggs r=0.5 < briggs r=+2 < natural, ...
          # by default, it checks if im1's beam < im2's beam
          print("Test beamarea of tst0.image (natural) is greater than beamarea of tst.image (uniform)")
          self.assertTrue(self.th.check_beam_compare(self.img+'.image', self.img+'0.image'))
          print("Test beamarea of tst2.image (briggs -2) is greater than beamarea of tst.image (uniform)")
          self.assertTrue(self.th.check_beam_compare(self.img+'.image', self.img+'2.image'))
          print("Test beamarea of tst3.image (briggs 0.5) is greater than beamarea of tst2.image (briggs -2))")
          self.assertTrue(self.th.check_beam_compare(self.img+'2.image', self.img+'3.image'))
          print("Test beamarea of tst4.image (briggs 2) is greater than beamarea of tst3.image (briggs 0.5))")
          self.assertTrue(self.th.check_beam_compare(self.img+'3.image', self.img+'4.image'))
     
          self.checkfinal(pstr = report+report2+report3+report4+report5+report6+report7)

     def test_onefield_twoMS(self):
          """ [onefield] Test_Onefield_twoMS : One field, two input MSs, also
          test automatic fallback to 'data' column when no 'corrected' data
          column"""
          ms1 = 'refim_point_onespw0.ms'
          ms2 = 'refim_point_onespw1.ms'
          self.prepData(ms1)
          self.prepData(ms2)
#          try:
#               ## This run should fail with an exception
#               ret = tclean(vis=[ms1,ms2],field='0',spw=['0','0'], imagename=self.img,imsize=100,cell='8.0arcsec',deconvolver='hogbom',niter=10)
#               correct=False
#          except Exception as e:
#              correct=True
#          self.assertTrue(correct)
          ## This run should go smoothly.
          ret = tclean(vis=[ms1,ms2],field='0',spw=['0','0'], imagename=self.img,imsize=100,cell='8.0arcsec',deconvolver='hogbom',niter=10,parallel=self.parallel)
          report=self.th.checkall(imgexist=[self.img+'.psf',self.img+'.residual'])
          self.delData(ms1)
          self.delData(ms2)
          self.checkfinal(pstr=report)

     @unittest.skipIf(ParallelTaskHelper.isMPIEnabled(), "Skip test. onefield with two MSs, briggs weighing. Enable this when CAS011978 is fixed")
     def test_onefield_twoMS_Briggs(self):
          """ [onefield] Test_Onefield_twoMS with Briggs weighting: One field, two input MSs (for verification of CAS-11978)"""
          ms1 = 'refim_point_onespw0.ms'
          ms2 = 'refim_point_onespw1.ms'
          self.prepData(ms1)
          self.prepData(ms2)
#          try:
#               ## This run should fail with an exception
#               ret = tclean(vis=[ms1,ms2],field='0',spw=['0','0'], imagename=self.img,imsize=100,cell='8.0arcsec',deconvolver='hogbom',niter=10)
#               correct=False
#          except Exception as e:
#              correct=True
#          self.assertTrue(correct)
          ## This run should go smoothly. 
          ret = tclean(vis=[ms1,ms2],field='0',spw=['0','0'], imagename=self.img,imsize=100,cell='8.0arcsec',deconvolver='hogbom',niter=10,weighting='briggs', interactive=0, parallel=self.parallel)
          report=self.th.checkall(ret=ret, peakres=0.365259, modflux=0.798692, imgexist=[self.img+'.psf',self.img+'.residual'])
          self.delData(ms1)
          self.delData(ms2)
          self.checkfinal(pstr=report)


     def test_onefield_twoMS_diffcolumns(self):
          """ [onefield] Test_Onefield_twoMS_diffcolumns : One field, two input MSs, one with data and one with data and corrected """
          ms1 = 'refim_point_onespw0.ms'
          ms2 = 'refim_point_onespw1.ms'
          self.prepData(ms1)
          self.prepData(ms2)

          ## Make corrected_data column for one of them
          _cb.open(ms2)
          _cb.close()

          ret = tclean(vis=[ms1,ms2],field='0',spw=['0','0'], imagename=self.img,imsize=100,cell='8.0arcsec',deconvolver='hogbom',niter=10,datacolumn='corrected',parallel=self.parallel)
          report=self.th.checkall(imgexist=[self.img+'.psf',self.img+'.residual'])
          self.delData(ms1)
          self.delData(ms2)
          self.checkfinal(pstr=report)

     @unittest.skipIf(ParallelTaskHelper.isMPIEnabled(), "Skip test. Erratic in parallel")
     def test_onefield_briggsabs(self):
          """[onefield] test_onefield_briggsabs: """
          self.prepData('refim_point_withline.ms')
          delmod(self.msfile)
          imnat=self.img+"_nat"
          imbriggs0=self.img+"_briggsabs_0"
          imbriggs_2=self.img+"_briggsabs_2"
          imbriggs_2_2=self.img+"_briggsabs_2_2pix"
          retnat = tclean(vis=self.msfile,imagename=imnat,imsize=100,cell='8.0arcsec',specmode='mfs',deconvolver='hogbom',niter=1,threshold='0Jy',interactive=0, weighting='natural', parallel=self.parallel)
          ret0 = tclean(vis=self.msfile,imagename=imbriggs0,imsize=100,cell='8.0arcsec',specmode='mfs', perchanweightdensity=True,deconvolver='hogbom',niter=1,threshold='0Jy',interactive=0, weighting='briggsabs', robust=0, noise='1Jy',parallel=self.parallel)
          ret_2=tclean(vis=self.msfile,imagename=imbriggs_2,imsize=100,cell='8.0arcsec',specmode='mfs', perchanweightdensity=True,deconvolver='hogbom',niter=1,threshold='0Jy',interactive=0, weighting='briggsabs', robust=-2.0, noise='1Jy', parallel=self.parallel)
###          ret_2_1=tclean(vis=self.msfile,imagename=imbriggs_2_2,imsize=100,cell='8.0arcsec',specmode='mfs', perchanweightdensity=True,deconvolver='hogbom',niter=1,threshold='0Jy',interactive=0, weighting='briggsabs', robust=-2.0, npixels=2, noise='1Jy', parallel=self.parallel)

          self.assertTrue(os.path.exists(imnat+'.image') and os.path.exists(imbriggs0+'.image') and os.path.exists(imbriggs_2+'.image') )
          ###briggsabs 0 should be natural
          self.assertTrue(self.th.check_beam_compare(imbriggs0+'.image', imnat+'.image', operator.eq))
          self.assertTrue(self.th.check_beam_compare(imbriggs_2+'.image', imbriggs0+'.image'))
        ###  self.assertTrue(self.th.check_beam_compare(imbriggs_2_2+'.image', imbriggs_2+'.image', operator.le))

     def test_onefield_restart_mfs(self):
          """ [onefield] : test_onefield_restart_mfs : Check calcpsf,calcres and ability to restart and continue"""
          ## TODO : Need to add and use info in the return record, when only a major cycle is done. Then check nmajorcycle.
          self.prepData('refim_twochan.ms')

          ## Only psf
          ret = tclean(vis=self.msfile,imagename=self.img,imsize=100,cell='8.0arcsec',niter=0,interactive=0,calcpsf=True,calcres=False,deconvolver='clark',parallel=self.parallel)
          report=self.th.checkall(imgexist=[self.img+'.psf'], imgexistnot=[self.img+'.residual', self.img+'.image'],nmajordone=1)

          ## Only residual
          ret = tclean(vis=self.msfile,imagename=self.img,imsize=100,cell='8.0arcsec',niter=0,interactive=0,calcpsf=False,calcres=True,deconvolver='clark',restoration=False,parallel=self.parallel)
          report1=self.th.checkall(imgexist=[self.img+'.psf', self.img+'.residual'], imgexistnot=[self.img+'.image'],nmajordone=1)

          ## Start directly with minor cycle and do only the last major cycle.
          ret = tclean(vis=self.msfile,imagename=self.img,imsize=100,cell='8.0arcsec',niter=10,interactive=0,calcpsf=False,calcres=False,deconvolver='clark',parallel=self.parallel)
          report2=self.th.checkall(ret=ret, peakres=0.392, modflux=0.732, imgexist=[self.img+'.psf',self.img+'.residual', self.img+'.image'],nmajordone=1)

          ## Re-start from existing model image and continue on...
          ret = tclean(vis=self.msfile,imagename=self.img,imsize=100,cell='8.0arcsec',niter=10,interactive=0,calcpsf=False,calcres=False,deconvolver='clark',parallel=self.parallel)
          report3=self.th.checkall(ret=ret, peakres=0.161, modflux=0.991, imgexist=[self.img+'.psf',self.img+'.residual', self.img+'.image'],nmajordone=1)

          self.checkfinal(pstr=report+report1+report2+report3)


     def test_onefield_restart_mtmfs(self):
          """ [onefield] : test_onefield_restart_mtmfs : Check calcpsf,calcres and ability to restart and continue"""
          ## TODO : Need to add and use info in the return record, when only a major cycle is done. Then check nmajorcycle.
          self.prepData('refim_twochan.ms')

          ## Only psf
          ret = tclean(vis=self.msfile,imagename=self.img,imsize=100,cell='8.0arcsec',niter=0,interactive=0,calcpsf=True,calcres=False,deconvolver='mtmfs',parallel=self.parallel)
          report=self.th.checkall(imgexist=[self.img+'.psf.tt0', self.img+'.psf.tt1'], imgexistnot=[self.img+'.residual.tt0', self.img+'.image.tt0'],nmajordone=1)

          ## Only residual
          ret = tclean(vis=self.msfile,imagename=self.img,imsize=100,cell='8.0arcsec',niter=0,interactive=0,calcpsf=False,calcres=True,deconvolver='mtmfs',restoration=False,parallel=self.parallel)
          report1=self.th.checkall(imgexist=[self.img+'.psf.tt0',self.img+'.psf.tt1', self.img+'.residual.tt0', self.img+'.residual.tt1'], imgexistnot=[self.img+'.image.tt0'],nmajordone=1)

          ## Start directly with minor cycle and do only the last major cycle.
          ret = tclean(vis=self.msfile,imagename=self.img,imsize=100,cell='8.0arcsec',niter=10,interactive=0,calcpsf=False,calcres=False,deconvolver='mtmfs',parallel=self.parallel)
          report2=self.th.checkall(ret=ret, peakres=0.392, modflux=0.732, imgexist=[self.img+'.psf.tt1',self.img+'.residual.tt1', self.img+'.image.tt1', self.img+'.alpha'],nmajordone=1,imgval=[(self.img+'.alpha',-1.0,[50,50,0,0])])

          ## Re-start from existing model image and continue on...
          ## ( If restart from modified residuals... the alpha is -1.25xx which is wrong. 
          ##   In this case, need to do calcres=True which will do extra first major cycle (nmajor=2) )
          ## But... current code (as of r33373) makes appropriate restored image but does not mess up residuals.
          ret = tclean(vis=self.msfile,imagename=self.img,imsize=100,cell='8.0arcsec',niter=10,interactive=0,calcpsf=False,calcres=False,deconvolver='mtmfs',parallel=self.parallel)
          report3=self.th.checkall(ret=ret, peakres=0.136, modflux=0.988, imgexist=[self.img+'.psf.tt1',self.img+'.residual.tt1', self.img+'.image.tt1', self.img+'.alpha'],nmajordone=1,imgval=[(self.img+'.alpha',-1.0,[50,50,0,0])])

          ### Calcres=True and restart (to test CAS-10337)
          ret = tclean(vis=self.msfile,imagename=self.img,imsize=100,cell='8.0arcsec',niter=10,interactive=0,calcpsf=False,calcres=True,deconvolver='mtmfs',parallel=self.parallel)
          report4=self.th.checkall(ret=ret, peakres=0.0477, modflux=1.077, imgexist=[self.img+'.psf.tt1',self.img+'.residual.tt1', self.img+'.image.tt1', self.img+'.alpha'],nmajordone=2,imgval=[(self.img+'.alpha',-1.0,[50,50,0,0])])

          self.checkfinal(pstr=report+report1+report2+report3+report4)

     def test_onefield_all_outputs_mfs(self):
          """ [onefield] : test_onefield_all_outputs_mfs : Make all output images even when not needed """
          self.prepData('refim_twochan.ms')

          ## Make only partial outputs
#          ret = tclean(vis=self.msfile,imagename=self.img,imsize=100,cell='8.0arcsec',niter=0,interactive=0,deconvolver='hogbom')
#          report1=self.th.checkall(imgexist=[self.img+'.psf', self.img+'.residual'],imgexistnot=[self.img+'.image',self.img+'.model'],nmajordone=1)

          ## Make all outputs
          ret = tclean(vis=self.msfile,imagename=self.img+'2',imsize=100,cell='8.0arcsec',niter=0,interactive=0,deconvolver='hogbom',restoration=True,parallel=self.parallel)
          report2=self.th.checkall(imgexist=[self.img+'2.psf', self.img+'2.residual',self.img+'2.image',self.img+'2.model'],nmajordone=1)
 
          self.checkfinal(pstr = report2)

     def test_onefield_all_outputs_mtmfs(self):
          """ [onefield] : test_onefield_all_outputs_mtmfs : Make all output images even when not needed """
          self.prepData('refim_twochan.ms')

          ## Make only partial outputs
#          ret = tclean(vis=self.msfile,imagename=self.img,imsize=100,cell='8.0arcsec',niter=0,interactive=0,deconvolver='mtmfs')
#          report1=self.th.checkall(imgexist=[self.img+'.psf.tt0', self.img+'.psf.tt1'],imgexistnot=[self.img+'.image.tt0',self.img+'.model.tt0', self.img+'.alpha'],nmajordone=1)

          ## Make all outputs
          ret = tclean(vis=self.msfile,imagename=self.img+'2',imsize=100,cell='8.0arcsec',niter=0,interactive=0,deconvolver='mtmfs',restoration=True,parallel=self.parallel)
          report2=self.th.checkall(imgexist=[self.img+'2.psf.tt0', self.img+'2.psf.tt1',self.img+'2.image.tt0',self.img+'2.model.tt0', self.img+'2.alpha'],nmajordone=1)
 
          self.checkfinal(pstr=report2)

     def test_onefield_restore_mtmfs_niter0(self):
          """ [onefield] : test_onefield_restore_mtmfs_niter0 : Niter=0 run followed by restoration without a model"""
          self.prepData('refim_twochan.ms')

          ## This test also checks the principal solution calculation on the dirty images.

          ## niter=0 run 
          ret = tclean(vis=self.msfile,imagename=self.img,imsize=100,cell='8.0arcsec',niter=0,interactive=0,deconvolver='mtmfs',restoration=False,parallel=self.parallel)
          report1=self.th.checkall(imgexist=[self.img+'.psf.tt0', self.img+'.psf.tt1'], imgexistnot=[self.img+'.model.tt0', self.img+'.model.tt0'],nmajordone=1)
          ## restore only 
          ret = tclean(vis=self.msfile,imagename=self.img,imsize=100,cell='8.0arcsec',niter=0,interactive=0,deconvolver='mtmfs',calcres=False,calcpsf=False,restoration=True,parallel=self.parallel)
          report2=self.th.checkall(imgexist=[self.img+'.image.tt0', self.img+'.alpha'],nmajordone=0,
                             imgval=[(self.img+'.alpha',-1.0,[50,50,0,0])])

          ## niter=0 and restore ( in one step )
          ret = tclean(vis=self.msfile,imagename=self.img+'2',imsize=100,cell='8.0arcsec',niter=0,interactive=0,deconvolver='mtmfs',restoration=True,parallel=self.parallel)
          report3=self.th.checkall(imgexist=[self.img+'2.image.tt0', self.img+'2.alpha'],nmajordone=1,
                             imgval=[(self.img+'.alpha',-1.0,[50,50,0,0])] )

          self.checkfinal(pstr=report1+report2+report3)

     def test_onefield_rectangular_pixels(self):
          """ [onefield] : test_onefield_rectangular_pixels : Test restoration with rectangular pixels (cas-7171)"""
          self.prepData('refim_point.ms')
          ret = tclean(vis=self.msfile,imagename=self.img,imsize=100,cell=['10.0arcsec','30.0arcsec'],niter=10,parallel=self.parallel)
          report=self.th.checkall(imgexist=[self.img+'.image'], imgval=[(self.img+'.image',0.482,[50,49,0,0])] )

          self.checkfinal(report)


     def test_onefield_mtmfs_2spws_2MSs(self):
          """ [onefield] Test_onefield_mtmfs_2spws_2MSs : MT-MFS on multi-spws in separate MSs, to test default reffreq and coordinate system generation (CAS-9518) """

          ms1 = 'refim_point_onespw0.ms'
          ms2 = 'refim_point_onespw1.ms'
          self.prepData(ms1)
          self.prepData(ms2)
          
          ret = tclean(vis=[ms1,ms2],imagename=self.img,imsize=100,cell='8.0arcsec',
                       interactive=0,niter=10,deconvolver='mtmfs',parallel=self.parallel)

          checkims = [self.img+'.psf.tt0', self.img+'.residual.tt0', self.img+'.image.tt0',self.img+'.model.tt0']  
          
          ## For parallel run, check sub workdirectory images also.
          #if self.parallel==True:
          #     checkims = checkims + self.th.getNParts( imprefix=self.img, 
          #                                              imexts=['residual.tt0','residual.tt1',
          #                                                      'psf.tt0','psf.tt1',
          #                                                      'model.tt0','model.tt1']) 
          report = self.th.checkall(ret=ret, 
                                     peakres=0.409, modflux=0.764, iterdone=10, nmajordone=2,
                                     imgexist=checkims, 
                                     imgval=[(self.img+'.alpha',-2.0,[50,50,0,0]),
                                            (self.img+'.sumwt.tt0', 94050.05,[0,0,0,0]) ,
                                            (self.img+'.sumwt.tt1', 0.006198,[0,0,0,0]) ], 
                                     reffreq= [(self.img+'.image.tt0',1489984775.68)] )
          
          self.checkfinal(report)

     def test_onefield_mtmfs_nterms1(self):
          """ [onefield] Test_Onefield_mtmfs_nterms1 : mt-mfs with nterms=1 (CAS-11364, CAS-11367) """
          self.prepData('refim_point.ms')
          ret = tclean(vis=self.msfile,imagename=self.img,imsize=100,cell='8.0arcsec',niter=10,deconvolver='mtmfs',nterms=1,interactive=0,parallel=self.parallel)
          report=self.th.checkall(ret=ret, peakres=0.369, modflux=0.689, iterdone=10, imgexist=[self.img+'.psf.tt0', self.img+'.residual.tt0', self.img+'.image.tt0', self.img+'.model.tt0'], imgval=[(self.img+'.psf.tt0',1.0,[50,50,0,0]),(self.img+'.image.tt0',1.05,[50,50,0,0])])
          ## iterdone=11 only because of the return (iterdone_p+1) in MultiTermMatrixCleaner::mtclean() !
          self.checkfinal(pstr=report)
          
     def test_onefield_mtmfs_smallscalebias(self):
          """ [onefield] Test_Onefield_mtmfs : mt-mfs with minor cycle iterations and smallscalebias = 0.9 """
          self.prepData('refim_eptwochan.ms')
          ret = tclean(vis=self.msfile,imagename=self.img,imsize=200,cell='8.0arcsec',niter=10,deconvolver='mtmfs',nterms=1,interactive=0,parallel=self.parallel,smallscalebias=0.9,scales=[0,20,40,100])
          report=self.th.checkall(ret=ret, peakres=0.73153, modflux=2.9194, iterdone=10, imgexist=[self.img+'.psf.tt0', self.img+'.residual.tt0', self.img+'.image.tt0', self.img+'.model.tt0'],imgval=[(self.img+'.image.tt0',0.526,[100,100,0,0])])
          self.checkfinal(pstr=report)   

     def test_onefield_gridders(self):
          """ [onefield] Test_Onefield_gridders : Check all single field gridder equivalent names are accepted """
          self.prepData('refim_twochan.ms')
          ret = tclean(vis=self.msfile,imagename=self.img,imsize=100,cell='8.0arcsec',gridder='ft', interactive=0,parallel=self.parallel)
          report=self.th.checkall(imgexist=[self.img+'.psf', self.img+'.residual', self.img+'.image'], imgval=[(self.img+'.psf', 1.0, [50,50,0,0])])
          ret2 = tclean(vis=self.msfile,imagename=self.img,imsize=100,cell='8.0arcsec',gridder='gridft', interactive=0,parallel=self.parallel)
          report2=self.th.checkall(imgexist=[self.img+'.psf', self.img+'.residual', self.img+'.image'], imgval=[(self.img+'.psf', 1.0, [50,50,0,0])])
          self.checkfinal(pstr=report+report2)


     def test_onefield_cube_restoringbeam(self):
          """ [onefield] Test explicit restoring beams for cube : Test peak flux with niter=0, compared with smoothing vs restoringbeam"""
          
          self.prepData('refim_point.ms')
          
          ret1 = tclean(vis=self.msfile,imagename=self.img,
                        imsize=100,cell='10.0arcsec',interpolation='nearest',
                        interactive=0,niter=0,specmode='cube',
                        parallel=self.parallel)
          imsmooth(imagename=self.img+'.image', targetres=True, major='120.0arcsec', minor='120.0arcsec', pa='0deg',outfile=self.img+'.smoothed.image',overwrite=True)

          ret2 = tclean(vis=self.msfile,imagename=self.img+'.rest',
                        imsize=100,cell='10.0arcsec',interpolation='nearest',
                        interactive=0,niter=0,specmode='cube',restoringbeam='120.0arcsec',
                        parallel=self.parallel)
          
          header = imhead(self.img+'.rest.image',verbose=False)
          
          estr = "["+inspect.stack()[1][3]+"] Has single restoring beam ? : " + self.th.verdict('restoringbeam' in header) + "\n"

          report = self.th.checkall(imgexist=[self.img+'.rest.image'],
                                     imgval=[(self.img+'.image',1.36,[50,50,0,2]),
                                            (self.img+'.smoothed.image',1.54,[50,50,0,2]),
                                            (self.img+'.rest.image',1.54,[50,50,0,2]),
                                            (self.img+'.image',0.79,[50,50,0,18]),
                                            (self.img+'.smoothed.image',1.21,[50,50,0,18]),
                                            (self.img+'.rest.image',1.21,[50,50,0,18])  ])

          ## Note : In this test, setting niter=2000 will get all the runs to produce the same correct values.
          
          ## Pass or Fail (and why) ?
          self.checkfinal(estr+report)


     def test_onefield_mtmfs_restoringbeam(self):
          """ [onefield] Test explicit restoring beams for mtmfs : Test peak flux with niter=0, compared with smoothing vs   restoringbeam"""
          
          self.prepData('refim_point.ms')
          
          ret1 = tclean(vis=self.msfile,imagename=self.img,
                        imsize=100,cell='10.0arcsec',
                        interactive=0,niter=0,specmode='mfs', deconvolver='mtmfs',
                        parallel=self.parallel)

          imsmooth(imagename=self.img+'.image.tt0', targetres=True,
                   major='120.0arcsec', minor='120.0arcsec', pa='0deg',
                   outfile=self.img+'.smoothed.image.tt0',overwrite=True)
          imsmooth(imagename=self.img+'.image.tt1', targetres=True,
                   major='120.0arcsec', minor='120.0arcsec', pa='0deg',
                   outfile=self.img+'.smoothed.image.tt1',overwrite=True)
          #os.system('rm -rf '+code+'trest_1_smoothed.alpha')
          immath(imagename=[self.img+'.smoothed.image.tt0', self.img+'.smoothed.image.tt1'],
                 mode='evalexpr', expr='IM1/IM0',outfile=self.img+'.smoothed.alpha')

          ret2 = tclean(vis=self.msfile,imagename=self.img+'.rest',
                        imsize=100,cell='10.0arcsec',
                        interactive=0,niter=0,specmode='mfs', deconvolver='mtmfs',restoringbeam='120.0arcsec',
                        parallel=self.parallel)
          
          report = self.th.checkall(imgexist=[self.img+'.rest.image.tt0'],
                                     imgval=[(self.img+'.image.tt0',1.06,[50,50,0,0]),
                                            (self.img+'.alpha',-1.03,[50,50,0,0]),
                                            (self.img+'.smoothed.image.tt0',1.5,[50,50,0,0]),
                                            (self.img+'.smoothed.alpha',-2.19,[50,50,0,0]),
                                            (self.img+'.rest.image.tt0',1.5,[50,50,0,0]),
                                            (self.img+'.rest.alpha',-2.19,[50,50,0,0])  ])

          ## Note : In this test, setting niter=100 will get all the runs to produce the same, correct alpha=-1.0

          ## Pass or Fail (and why) ?
          self.checkfinal(report)

     def test_onefield_projections(self):
          """ [onefield] Test_Onefield_projections : test selected projections  """
          self.prepData('refim_twochan.ms')
          # default projection = SIN
          ret = tclean(vis=self.msfile,imagename=self.img+'SIN',imsize=100,cell='8.0arcsec',interactive=0,parallel=self.parallel)
          ret2 = tclean(vis=self.msfile,imagename=self.img+'NCP',projection='NCP',imsize=100,cell='8.0arcsec',interactive=0,parallel=self.parallel)
          ret3 = tclean(vis=self.msfile,imagename=self.img+'TAN',projection='TAN',imsize=100,cell='8.0arcsec',interactive=0,parallel=self.parallel)
          ret4 = tclean(vis=self.msfile,imagename=self.img+'ARC',projection='ARC',imsize=100,cell='8.0arcsec',interactive=0,parallel=self.parallel)
          # Current fails with "wcs wcsset_error: Invalid parameter value" for HEALPix
          #ret5 = tclean(vis=self.msfile,imagename=self.img+'HPX',projection='HPX',imsize=100,cell='8.0arcsec',interactive=0,parallel=self.parallel)
          testname=inspect.stack()[0][3]
          report=self.th.checkall(ret=ret, imgexist=[self.img+'SIN.image', self.img+'NCP.image', self.img+'TAN.image',self.img+'ARC.image'], imgval=[(self.img+'SIN.psf',1.0,[50,50,0,0])])
          retSIN = imhead(self.img+"SIN.image", mode='list')
          retNCP = imhead(self.img+"NCP.image", mode='list')
          retTAN = imhead(self.img+"TAN.image", mode='list')
          retARC = imhead(self.img+"ARC.image", mode='list')

          checkimage = "["+testname+"] The image in SIN projection : (" + self.th.verdict(retSIN['projection']=='SIN') + ")\n"
          # in serial 'NCP' is added in projection key but in parallel, this seems to be trancated.
          checkimage += "["+testname+"] The image in NCP projection : (" + self.th.verdict(retNCP['projection'].find('SIN ([0, 1.16122]')==0) + ")\n"
          checkimage += "["+testname+"] The image in TAN projection : (" + self.th.verdict(retTAN['projection']=='TAN') + ")\n"
          checkimage += "["+testname+"] The image in ARC projection : (" + self.th.verdict(retARC['projection']=='ARC') + ")\n"
          
          self.checkfinal(pstr=checkimage+report)

##############################################
##############################################

##Task level tests : iteration controls
class test_iterbot(testref_base):

     def test_iterbot_mfs_1(self):
          """ [iterbot] Test_Iterbot_Mfs_1 : Zero Iterations """
          self.prepData('refim_twochan.ms')
          ret = tclean(vis=self.msfile,imagename=self.img,imsize=100,cell='8.0arcsec',deconvolver='clark',niter=0,interactive=0,restoration=False,parallel=self.parallel)
          report=self.th.checkall(imgexist=[self.img+'.psf', self.img+'.residual'], imgexistnot=[self.img+'.image'])

          self.checkfinal(report)

     def test_iterbot_mfs_2(self):
          """ [iterbot] Test_Iterbot_Mfs_2 : Iterations with low gain """
          self.prepData('refim_twochan.ms')
          ret = tclean(vis=self.msfile,imagename=self.img,imsize=100,cell='8.0arcsec',deconvolver='clark',niter=10,gain=0.1,interactive=0,parallel=self.parallel)
          report=self.th.checkall(ret=ret, peakres=0.392, modflux=0.732, iterdone=10,nmajordone=2,imgexist=[self.img+'.psf', self.img+'.residual', self.img+'.image'])

          self.checkfinal(report)

     def test_iterbot_mfs_3(self):
          """ [iterbot] Test_Iterbot_Mfs_3 : Cycleniter test """
          self.prepData('refim_twochan.ms')
          ret = tclean(vis=self.msfile,imagename=self.img,imsize=100,cell='8.0arcsec',deconvolver='clark',niter=10,cycleniter=3,interactive=0,parallel=self.parallel)
          report=self.th.checkall(ret=ret, peakres=0.392, modflux=0.732, iterdone=10, nmajordone=5,imgexist=[self.img+'.psf', self.img+'.residual', self.img+'.image'])

          self.checkfinal(report)

     def test_iterbot_mfs_4(self):
          """ [iterbot] Test_Iterbot_Mfs_4 : Iterations with high gain """
          self.prepData('refim_twochan.ms')
          ret = tclean(vis=self.msfile,imagename=self.img,imsize=100,cell='8.0arcsec',deconvolver='clark',niter=10, gain=0.5,interactive=0,parallel=self.parallel)
          report=self.th.checkall(ret=ret, peakres=0.024, modflux=1.274, iterdone=10, nmajordone=3,imgexist=[self.img+'.psf', self.img+'.residual', self.img+'.image'])

          self.checkfinal(report)

     def test_iterbot_mfs_5(self):
          """ [iterbot] Test_Iterbot_Mfs_5 : Threshold test """
          self.prepData('refim_twochan.ms')
          ret = tclean(vis=self.msfile,imagename=self.img,imsize=100,cell='8.0arcsec',deconvolver='clark',niter=10,threshold='0.1Jy',gain=0.5,interactive=0,parallel=self.parallel)
          report=self.th.checkall(ret=ret, peakres=0.0924, modflux=1.129, iterdone=5, nmajordone=3,imgexist=[self.img+'.psf', self.img+'.residual', self.img+'.image'])

          self.checkfinal(report)

     def test_iterbot_mfs_6(self):
          """ [iterbot] Test_Iterbot_Mfs_6 : Cycleniter and threshold """
          self.prepData('refim_twochan.ms')
          ret = tclean(vis=self.msfile,imagename=self.img,imsize=100,cell='8.0arcsec',deconvolver='clark',niter=10, cycleniter=3, threshold='0.1Jy',gain=0.5,interactive=0,parallel=self.parallel)
          report=self.th.checkall(ret=ret, peakres=0.0924, modflux=1.129, iterdone=5, nmajordone=3,imgexist=[self.img+'.psf', self.img+'.residual', self.img+'.image'])

          self.checkfinal(report)

     def test_iterbot_mfs_7(self):
          """ [iterbot] Test_Iterbot_Mfs_7 : Threshold + cyclefactor to trigger major cycles earlier """
          self.prepData('refim_twochan.ms')
          ret = tclean(vis=self.msfile,imagename=self.img,imsize=100,cell='8.0arcsec',deconvolver='clark',niter=10,threshold='0.01Jy', gain=0.5,cyclefactor=10.0,interactive=0,parallel=self.parallel)
          report=self.th.checkall(ret=ret, peakres=0.024, modflux=1.274, iterdone=10, nmajordone=9,imgexist=[self.img+'.psf', self.img+'.residual', self.img+'.image'])

          self.checkfinal(report)

     def test_iterbot_mfs_8(self):
          """ [iterbot] Test_Iterbot_Mfs_8 : minpsffraction to trigger major cycles earlier. """
          self.prepData('refim_twochan.ms')
          ret = tclean(vis=self.msfile,imagename=self.img,imsize=100,cell='8.0arcsec',deconvolver='clark',niter=20,threshold='0.01Jy', minpsffraction = 0.5,interactive=0,parallel=self.parallel)
          report=self.th.checkall(ret=ret, peakres=0.16127, modflux=0.9919, iterdone=20, nmajordone=4,imgexist=[self.img+'.psf', self.img+'.residual', self.img+'.image'])

          self.checkfinal(report)

     def test_iterbot_mfs_9(self):
          """ [iterbot] Test_Iterbot_Mfs_9 : maxpsffraction """
          self.prepData('refim_twochan.ms')
          ret = tclean(vis=self.msfile,imagename=self.img,imsize=100,cell='8.0arcsec',deconvolver='clark',niter=20,threshold='0.01Jy', minpsffraction=0.8,maxpsffraction=0.5,interactive=0,parallel=self.parallel)
          report=self.th.checkall(ret=ret, peakres=0.16127, modflux=0.9919, iterdone=20, nmajordone=4,imgexist=[self.img+'.psf', self.img+'.residual', self.img+'.image'])

          self.checkfinal(report)

     def test_iterbot_cube_1(self):
          """ [iterbot] Test_Iterbot_cube_1 : iteration counting across channels (>niter) """
          self.prepData('refim_point_withline.ms')
          retpar = tclean(vis=self.msfile,imagename=self.img,imsize=100,cell='8.0arcsec',specmode='cube',deconvolver='clark',niter=10,threshold='0.75Jy',interactive=0,parallel=self.parallel)
          ret={}
          if self.parallel:
            ret=self.th.mergeParaCubeResults(retpar, ['iterdone', 'nmajordone'])
          else:
            ret=retpar 
          report=self.th.checkall(ret=ret, iterdone=90,nmajordone=2,imgexist=[self.img+'.psf', self.img+'.residual'])
          ## Only chans 6 and 7 reach cycleniter, others reach threshold in fewer than 10 iters per chan.

          self.checkfinal(report)

     #@unittest.skipIf(ParallelTaskHelper.isMPIEnabled(), "Skip the test temporarily for 5.5")
     # test_imager_helper issue - now fixed and working
     def test_iterbot_cube_2(self):
          """ [iterbot] Test_Iterbot_cube_2 : High threshold, iterate only on line channels. """
          self.prepData('refim_point_withline.ms')
          retpar = tclean(vis=self.msfile,imagename=self.img,imsize=100,cell='8.0arcsec',specmode='cube',deconvolver='clark',niter=10,threshold='1.75Jy',interactive=0,parallel=self.parallel)

          ret={}
          if self.parallel:
            # peakres and modflux is determined from node1 
            ret=self.th.mergeParaCubeResults(retpar, ['iterdone', 'nmajordone', 'peakres', 'modflux'])
          else:
            ret=retpar 
          report=self.th.checkall(ret=ret, peakres=1.73, modflux=0.407,iterdone=12,nmajordone=2,imgexist=[self.img+'.psf', self.img+'.residual'])

          self.checkfinal(report)


     def test_iterbot_cube_3(self): # test for returned summary/plot for no iteration case 
          """ [iterbot] Test_Iterbot_cube_3 : Very high threshold, no iteration (verification of CAS-8576 fix) """
          self.prepData('refim_point_withline.ms')
          retpar = tclean(vis=self.msfile,imagename=self.img,imsize=100,cell='8.0arcsec',specmode='cube',deconvolver='clark',niter=10,threshold='3.5Jy',interactive=0,parallel=self.parallel)
          ret={}
          if self.parallel:
            ret=self.th.mergeParaCubeResults(retpar, ['iterdone', 'nmajordone'])
          else:
            ret=retpar 
          report=self.th.checkall(ret=ret,iterdone=0,nmajordone=1,imgexist=[self.img+'.psf', self.img+'.residual'])

          self.checkfinal(report)

     def test_iterbot_cube_4(self): 
          """ [iterbot] Test_Iterbot_cube_4 : Large niter, and low threshold - catch if diverges (verification of CAS-8584 fix) """
          self.prepData('refim_point_withline.ms')
          retpar = tclean(vis=self.msfile,imagename=self.img,imsize=100,cell='8.0arcsec',specmode='cube',deconvolver='hogbom',niter=1000000,threshold='0.0000001Jy',gain=0.5,interactive=0,parallel=self.parallel)
          ret={}
          if self.parallel:
            ret=self.th.mergeParaCubeResults(retpar, ['iterdone', 'nmajordone'])
          else:
            ret=retpar 


          report=self.th.checkall(ret=ret,iterdone=1749,nmajordone=8,imgexist=[self.img+'.psf', self.img+'.residual'])

     def test_iterbot_divergence(self): 
          """ [iterbot] Test_Iterbot_divergence : Use negative loop gain to make it diverge (verification of CAS-9244 fix) """
          self.prepData('refim_point.ms')
          ret = tclean(vis=self.msfile,imagename=self.img,imsize=100,cell='8.0arcsec', niter=50,cycleniter=5, gain=-0.2,interactive=0,parallel=self.parallel)
          report=self.th.checkall(ret=ret,iterdone=10,nmajordone=3,imgexist=[self.img+'.psf', self.img+'.image'])

     def test_iterbot_mfs_deconvolvers(self):
          """ [iterbot] : test_iterbot_deconvolvers : Do all minor cycle algorithms respond in the same way to iteration controls ? No ! """
          # clark and hogbom reach niter first, but multiscale gets to cyclethreshold first. Check peakres and iterdone.
          self.prepData('refim_twochan.ms')
          ret1 = tclean(vis=self.msfile,imagename=self.img+'1',imsize=100,cell='8.0arcsec',niter=10,threshold='0.1Jy', interactive=0,deconvolver='clark',parallel=self.parallel)
          report1=self.th.checkall(ret=ret1, peakres=0.3922, modflux=0.732, iterdone=10, nmajordone=2,imgexist=[self.img+'1.psf', self.img+'1.residual', self.img+'1.image'])

          ret2 = tclean(vis=self.msfile,imagename=self.img+'2',imsize=100,cell='8.0arcsec',niter=10,threshold='0.1Jy', interactive=0,deconvolver='hogbom',parallel=self.parallel)
          report2=self.th.checkall(ret=ret2, peakres=0.3530, modflux=0.7719, iterdone=10, nmajordone=2,imgexist=[self.img+'2.psf', self.img+'2.residual', self.img+'2.image'])

          ret3 = tclean(vis=self.msfile,imagename=self.img+'3',imsize=100,cell='8.0arcsec',niter=10,threshold='0.1Jy', interactive=0,deconvolver='multiscale',parallel=self.parallel,smallscalebias=0.6)
          report3=self.th.checkall(ret=ret3, peakres=0.3922, modflux=0.7327, iterdone=10, nmajordone=2,imgexist=[self.img+'3.psf', self.img+'3.residual', self.img+'3.image'])
     

          self.checkfinal(report1+report2+report3)

          
     def test_iterbot_cube_tol(self): 
          """ [iterbot] Test_Iterbot_cube_tol :threshold test to allow a tolerance (1/100)  (verification of CAS-11278 fix) """
          self.prepData('refim_point_withline.ms')
          retpar = tclean(vis=self.msfile,imagename=self.img,imsize=100,cell='8.0arcsec',specmode='cube',deconvolver='hogbom',niter=1000000,threshold='0.50001Jy',gain=0.1,cycleniter=5,interactive=0,parallel=self.parallel)
           
          ret={}
          if self.parallel:
            ret=self.th.mergeParaCubeResults(retpar, ['iterdone', 'nmajordone'])
          else:
            ret=retpar 

          report=self.th.checkall(ret=ret,iterdone=158,nmajordone=4,imgexist=[self.img+'.psf', self.img+'.residual'])


     def test_iterbot_cube_nsigma(self): 
          """ [iterbot] Test_Iterbot_cube_nsigma : nsigma threshold for cube"""
          self.prepData('refim_point_withline.ms')
          retpar = tclean(vis=self.msfile,imagename=self.img,imsize=100,cell='8.0arcsec',specmode='cube',deconvolver='hogbom',niter=1000000,threshold='0.000001Jy', nsigma=10.0, gain=0.5,interactive=0, parallel=self.parallel)
          ret={}
          if self.parallel:
            ret=self.th.mergeParaCubeResults(retpar, ['iterdone', 'nmajordone', 'stopcode'])
          else:
            ret=retpar 

          report=self.th.checkall(ret=ret,iterdone=407,nmajordone=11,stopcode=8,imgexist=[self.img+'.psf', self.img+'.residual'])


##############################################
##############################################

##Task level tests : multi-field, 2chan.
### For some of these tests, do the same with uvsub and compare ? 
class test_multifield(testref_base):
     
     def test_multifield_both_mfs(self):
          """ [multifield] Test_Multifield_both_mfs : Two fields, both mfs """
          self.prepData("refim_twopoints_twochan.ms")
          self.th.write_file(self.img+'.out.txt', 'imagename='+self.img+'1\nnchan=1\nimsize=[80,80]\ncell=[8.0arcsec,8.0arcsec]\nphasecenter=J2000 19:58:40.895 +40.55.58.543\nusemask=user\nmask=circle[[40pix,40pix],10pix]')
          ret = tclean(vis=self.msfile,imagename=self.img,imsize=100,cell='8.0arcsec',phasecenter="J2000 19:59:28.500 +40.44.01.50",outlierfile=self.img+'.out.txt',niter=10,deconvolver='hogbom',interactive=0,parallel=self.parallel)
          report=self.th.checkall(ret=ret, 
                        iterdone=13, 
                        nmajordone=2,
                        imgexist=[self.img+'.image', self.img+'1.image'],
                        imgval=[(self.img+'.image',1.075,[50,50,0,0]),
                               (self.img+'1.image',5.590,[40,40,0,0]),
                               (self.img+'.residual',0.04,[30,18,0,0])])

          self.checkfinal(report)

     def test_multifield_both_mtmfs(self):
          """ [multifield] Test_Multifield_both_mtmfs : Two fields, both mt-mfs """
          self.prepData("refim_twopoints_twochan.ms")
          self.th.write_file(self.img+'.out.txt', 'imagename='+self.img+'1\n\nimsize=[80,80]\ncell=[8.0arcsec,8.0arcsec]\nphasecenter=J2000 19:58:40.895 +40.55.58.543\nusemask=user\nmask=circle[[40pix,40pix],10pix]')
          ret = tclean(vis=self.msfile,imagename=self.img,imsize=100,cell='8.0arcsec',phasecenter="J2000 19:59:28.500 +40.44.01.50",outlierfile=self.img+'.out.txt',niter=10,deconvolver='mtmfs',interactive=0,parallel=self.parallel)
          report=self.th.checkall(ret=ret, 
                        iterdone=12,
                        nmajordone=2,
                        imgexist=[self.img+'.image.tt0', self.img+'1.image.tt0',self.img+'.image.tt1', self.img+'1.image.tt1', self.img+'.alpha', self.img+'1.alpha'],
                        imgval=[(self.img+'.image.tt0',1.094,[50,50,0,0]),
                               (self.img+'1.image.tt0',5.577,[40,40,0,0]),
                               (self.img+'.alpha',-0.90,[50,50,0,0]),
                               (self.img+'1.alpha',-1.0,[40,40,0,0])])
          self.checkfinal(report)


     def test_multifield_both_cube(self):
          """ [multifield] Test_Multifield_both_cube : Two fields, both cube"""
          self.prepData("refim_twopoints_twochan.ms")
          #self.th.write_file(self.img+'.out.txt', 'imagename='+self.img+'1\nimsize=[80,80]\ncell=[8.0arcsec,8.0arcsec]\nphasecenter=J2000 19:58:40.895 +40.55.58.543\n')
          self.th.write_file(self.img+'.out.txt', 'imagename='+self.img+'1\nimsize=[80,80]\ncell=[8.0arcsec,8.0arcsec]\nphasecenter=J2000 19:58:40.895 +40.55.58.543\nimagename='+self.img+'2\nimsize=[80,80]\ncell=[8.0arcsec,8.0arcsec]\nphasecenter=J2000 19:58:48.895 +40.55.58.543\n')
          retpar = tclean(vis=self.msfile,imagename=self.img,imsize=100,cell='8.0arcsec',phasecenter="J2000 19:59:28.500 +40.44.01.50",outlierfile=self.img+'.out.txt',niter=10,deconvolver='hogbom',interactive=0,specmode='cube',nchan=2,interpolation='nearest',parallel=self.parallel)
          ret={}
          #if self.parallel:
            #ret=self.th.mergeParaCubeResults(retpar, ['iterdone', 'nmajordone'])
            #if self.nnode < 2:
            #  iterdone_expected=42  # single server case = serial
            #else:
            #  iterdone_expected=46
          #else:
          iterdone_expected=42
          ret=retpar 
          report=self.th.checkall(ret=ret, 
                        #iterdone=42,
                        iterdone=iterdone_expected,
                        nmajordone=2,
                        imgexist=[self.img+'.image', self.img+'1.image'],
                        imgval=[(self.img+'.image',1.434,[50,50,0,0]),
                               (self.img+'1.image',7.44,[40,40,0,0]),
                               (self.img+'2.image',7.42,[51,40,0,0]),
                               (self.img+'.image',0.758,[50,50,0,1]),
                               (self.img+'1.image',3.715,[40,40,0,1]),
                               (self.img+'2.image',3.675,[51,40,0,1]) ])
          self.checkfinal(report)

     @unittest.skipIf(ParallelTaskHelper.isMPIEnabled(), "Skip test. Diffirent nchans of cubes in multi-field imaging is  not supported in parallel mode")
     def test_multifield_both_cube_diffshape(self):
          """ [multifield] Test_Multifield_both_cube : Two fields, both cube but different nchans"""
          self.prepData("refim_twopoints_twochan.ms")
          self.th.write_file(self.img+'.out.txt', 'imagename='+self.img+'1\nimsize=[80,80]\ncell=[8.0arcsec,8.0arcsec]\nphasecenter=J2000 19:58:40.895 +40.55.58.543\nnchan=3\n')
          retpar = tclean(vis=self.msfile,imagename=self.img,imsize=100,cell='8.0arcsec',phasecenter="J2000 19:59:28.500 +40.44.01.50",outlierfile=self.img+'.out.txt',niter=10,deconvolver='hogbom',interactive=0,specmode='cube',nchan=2,interpolation='nearest',parallel=self.parallel)
          ret={}
          if self.parallel:
            ret=self.th.mergeParaCubeResults(retpar, ['iterdone', 'nmajordone'])
          else:
            ret=retpar 
          report=self.th.checkall(ret=ret, 
                        iterdone=22,
                        nmajordone=2,
                        imgexist=[self.img+'.image', self.img+'1.image'],
                        imgval=[(self.img+'.image',1.434,[50,50,0,0]),
                               (self.img+'1.image',7.44,[40,40,0,0]),
                               (self.img+'.image',0.762,[50,50,0,1]),
                               (self.img+'1.image',3.70,[40,40,0,1]) ])
          self.checkfinal(report)

     @unittest.skipIf(ParallelTaskHelper.isMPIEnabled(), "Skip test. Mixing cube and mfs in multi-field imaging  is not supported in parallel mode")
     def test_multifield_cube_mfs(self):
          """ [multifield] Test_Multifield_cube_mfs : Two fields, one cube and one mfs"""
          self.prepData("refim_twopoints_twochan.ms")
          self.th.write_file(self.img+'.out.txt', 'imagename='+self.img+'1\nimsize=[80,80]\ncell=[8.0arcsec,8.0arcsec]\nphasecenter=J2000 19:58:40.895 +40.55.58.543\nspecmode=mfs\nnchan=1\n')
          retpar = tclean(vis=self.msfile,imagename=self.img,imsize=100,cell='8.0arcsec',phasecenter="J2000 19:59:28.500 +40.44.01.50",outlierfile=self.img+'.out.txt',niter=10,deconvolver='hogbom',interactive=0,specmode='cube',nchan=2,interpolation='nearest',parallel=self.parallel)
          ret={}
          if self.parallel:
            ret=self.th.mergeParaCubeResults(retpar, ['iterdone', 'nmajordone'])
            iterdone_expected=22
          else:
            iterdone_expected=15
            ret=retpar 
          report=self.th.checkall(ret=ret, 
                        #iterdone=15,
                        iterdone=iterdone_expected,
                        nmajordone=2,
                        imgexist=[self.img+'.image', self.img+'1.image'],
                        imgval=[(self.img+'.image',1.4,[50,50,0,0]),
                               (self.img+'1.image',5.6,[40,40,0,0]),
                               (self.img+'.image',0.75,[50,50,0,1])])
          self.checkfinal(report)

     def test_multifield_mfs_mtmfs(self):
          """ [multifield] Test_Multifield_mfs_mtmfs : Two fields, one mt-mfs and one mfs (i.e. different deconvolvers)"""
          self.prepData("refim_twopoints_twochan.ms")
          self.th.write_file(self.img+'.out.txt', 'imagename='+self.img+'1\nimsize=[80,80]\ncell=[8.0arcsec,8.0arcsec]\nphasecenter=J2000 19:58:40.895 +40.55.58.543\nreffreq=1.5GHz\ndeconvolver=mtmfs\n')
          ret = tclean(vis=self.msfile,imagename=self.img,imsize=100,cell='8.0arcsec',phasecenter="J2000 19:59:28.500 +40.44.01.50",outlierfile=self.img+'.out.txt',niter=10,deconvolver='hogbom',interactive=0,parallel=self.parallel)
          report=self.th.checkall(ret=ret, 
                        iterdone=13,
                        nmajordone=2,
                        imgexist=[self.img+'.image', self.img+'1.image.tt0',self.img+'1.alpha'],
                        imgval=[(self.img+'.image',1.094,[50,50,0,0]),
                               (self.img+'1.image.tt0',5.57,[40,40,0,0]), 
                               (self.img+'1.alpha', -1.0, [40,40,0,0])  ])
          self.checkfinal(report)

     @unittest.skipIf(ParallelTaskHelper.isMPIEnabled(), "Skip test. Mixing cube and mtmfs in multi-field imaging is not supported in parallel mode")
     def test_multifield_cube_mtmfs(self):
          """ [multifield] Test_Multifield_cube_mtmfs : Two fields, one cube and one mtmfs"""
          self.prepData("refim_twopoints_twochan.ms")
          self.th.write_file(self.img+'.out.txt', 'imagename='+self.img+'1\nimsize=[80,80]\ncell=[8.0arcsec,8.0arcsec]\nphasecenter=J2000 19:58:40.895 +40.55.58.543\nreffreq=1.5GHz\ndeconvolver=mtmfs\nspecmode=mfs\n')
          retpar = tclean(vis=self.msfile,imagename=self.img,imsize=100,cell='8.0arcsec',phasecenter="J2000 19:59:28.500 +40.44.01.50",outlierfile=self.img+'.out.txt',niter=10,deconvolver='hogbom',interactive=0,specmode='cube',nchan=2,interpolation='nearest',parallel=self.parallel)
          ret={}
          if self.parallel:
            ret=self.th.mergeParaCubeResults(retpar, ['iterdone', 'nmajordone'])
          else:
            ret=retpar 
          report=self.th.checkall(ret=ret, 
                        iterdone=15,  # two chans in one field, and one chan in the other
                        nmajordone=2,
                        imgexist=[self.img+'.image', self.img+'1.image.tt0',self.img+'1.alpha'],
                        imgval=[(self.img+'.image',1.427,[50,50,0,0]),
                               (self.img+'1.image.tt0',5.575,[40,40,0,0]),
                               (self.img+'.image',0.762,[50,50,0,1]) , 
                               (self.img+'1.alpha', -1.0, [40,40,0,0])  ])
          self.checkfinal(report)


     def test_multifield_diff_gridders(self):
          """ [multifield] Test_Multifield_diff_gridders : Two fields, both mfs, gridft and wproject """
          self.prepData("refim_twopoints_twochan.ms")
#          ##Outlier uses gridft
          self.th.write_file(self.img+'.out.txt', 'imagename='+self.img+'1\nimsize=[80,80]\ncell=[8.0arcsec,8.0arcsec]\nphasecenter=J2000 19:58:40.895 +40.55.58.543\nusemask=user\nmask=circle[[40pix,40pix],10pix]\ngridder=gridft')
#          ## Outlier uses wproject but with different number of planes as the main field
#          self.th.write_file(self.img+'.out.txt', 'imagename='+self.img+'1\nimsize=[80,80]\ncell=[8.0arcsec,8.0arcsec]\nphasecenter=J2000 19:58:40.895 +40.55.58.543\nmask=circle[[40pix,40pix],10pix]\ngridder=wproject\nwprojplanes=6')
          ret = tclean(vis=self.msfile,imagename=self.img,imsize=100,cell='8.0arcsec',phasecenter="J2000 19:59:28.500 +40.44.01.50",outlierfile=self.img+'.out.txt',niter=10,deconvolver='hogbom',gridder='wproject',wprojplanes=4,interactive=0,parallel=self.parallel)
          report=self.th.checkall(ret=ret, 
                        iterdone=13,
                        nmajordone=2,
                        imgexist=[self.img+'.image', self.img+'1.image'],
                        imgval=[(self.img+'.image',1.075,[50,50,0,0]),
                               (self.img+'1.image',5.58,[40,40,0,0])])
          self.checkfinal(report)


     def test_multifield_autonames(self):
          """ [multifield] Test_Multifield_4 : Test auto increment of image names """
          self.prepData("refim_twopoints_twochan.ms")
          self.th.write_file(self.img+'.out.txt', 'imagename='+self.img+'1\nnchan=1\nimsize=[80,80]\ncell=[8.0arcsec,8.0arcsec]\nphasecenter=J2000 19:58:40.895 +40.55.58.543\nusemask=user\nmask=circle[[40pix,40pix],10pix]')
          ret = tclean(vis=self.msfile,imagename=self.img,imsize=100,cell='8.0arcsec',outlierfile=self.img+'.out.txt',parallel=self.parallel)
          ret = tclean(vis=self.msfile,imagename=self.img,imsize=100,cell='8.0arcsec',outlierfile=self.img+'.out.txt',restart=False,parallel=self.parallel)
          ret = tclean(vis=self.msfile,imagename=self.img,imsize=100,cell='8.0arcsec',restart=False) # no outlier...
          ret = tclean(vis=self.msfile,imagename=self.img,imsize=100,cell='8.0arcsec',outlierfile=self.img+'.out.txt',restart=False,parallel=self.parallel)

          report=self.th.checkall(imgexist=[self.img+'.psf',self.img+'1.psf',self.img+'_2.psf',self.img+'1_2.psf',self.img+'_3.psf',self.img+'_4.psf',self.img+'1_4.psf'], imgexistnot=[self.img+'1_3.psf'] )
          self.checkfinal(report)


### TODO :  Either put a check so that if any fields overlap, an error is thrown. Or, do sensible model choosing for some modes but detect and complain for other modes where it's harder to pick which model image to use.
     def test_multifield_overlap_mfs(self):
          """ [multifield] Test_Multifield_overlap_mfs : Two overlapping image fields, both mfs """
          self.prepData("refim_twopoints_twochan.ms")
          self.th.write_file(self.img+'.out.txt', 'imagename='+self.img+'1\nimsize=[200,200]\ncell=[8.0arcsec,8.0arcsec]\nphasecenter=J2000 19:59:02.426 +40.51.14.559')
          ret = tclean(vis=self.msfile,imagename=self.img,imsize=100,cell='8.0arcsec',phasecenter="J2000 19:58:39.580 +40.55.55.931",outlierfile=self.img+'.out.txt',niter=20,deconvolver='hogbom',interactive=0,parallel=self.parallel)

          report=self.th.checkall(ret=ret, 
                        iterdone=40, ## both images see the brightest source. 
                        nmajordone=2,
                        imgexist=[self.img+'.image', self.img+'1.image'],
                        imgval=[(self.img+'.image',5.575,[48,51,0,0]),
                               (self.img+'1.image',5.574,[130,136,0,0])]) ## both images have correct flux (not twice or zero !)
          self.checkfinal(report)


     def test_multifield_overlap_mtmfs(self):
          """ [multifield] Test_Multifield_overlap_mtmfs : Two overlapping image fields, both mt-mfs """
          self.prepData("refim_twopoints_twochan.ms")
          self.th.write_file(self.img+'.out.txt', 'imagename='+self.img+'1\nimsize=[200,200]\ncell=[8.0arcsec,8.0arcsec]\nphasecenter=J2000 19:59:02.426 +40.51.14.559\n')
          ret = tclean(vis=self.msfile,imagename=self.img,imsize=100,cell='8.0arcsec',phasecenter="J2000 19:58:39.580 +40.55.55.931",outlierfile=self.img+'.out.txt',niter=20,deconvolver='mtmfs',interactive=0,parallel=self.parallel)
          report=self.th.checkall(ret=ret, 
                        iterdone=39, ## both images see the brightest source.
                        nmajordone=2,
                        imgexist=[self.img+'.image.tt0', self.img+'1.image.tt0'],
                        imgval=[(self.img+'.image.tt0',5.52,[48,51,0,0]),
                                (self.img+'1.image.tt0',5.53,[130,136,0,0]),
                               (self.img+'.alpha',-0.965,[48,51,0,0]),
                               (self.img+'1.alpha',-0.965,[130,136,0,0])]) 
          self.checkfinal(report)


     @unittest.skipIf(ParallelTaskHelper.isMPIEnabled(), "Facetted mfs imaging test in parallel is skipped temporarily until a fix is found. ")
     def test_multifield_facets_mfs(self):
          """ [multifield] Test_Multifield_mfs_facets : Facetted imaging (mfs) """
          self.prepData("refim_twopoints_twochan.ms")
          ret = tclean(vis=self.msfile,imagename=self.img,imsize=200,cell='8.0arcsec',phasecenter="J2000 19:59:00.2 +40.50.15.50",facets=2,deconvolver='hogbom',niter=30,parallel=self.parallel)
          report=self.th.checkall(imgexist=[self.img+'.image', self.img+'.psf'],imgval=[(self.img+'.psf',1.0,[100,100,0,0]),(self.img+'.image',5.56,[127,143,0,0]) ] )
          self.checkfinal(report)

     @unittest.skipIf(ParallelTaskHelper.isMPIEnabled(), "Facetted mtmfs imaging test in parallel is skipped temporarily until a fix is found. ")
     def test_multifield_facets_mtmfs(self):
          """ [multifield] Test_facets_mtmfs : Facetted imaging (mt-mfs) """
          self.prepData("refim_twopoints_twochan.ms")
          ret = tclean(vis=self.msfile,imagename=self.img,imsize=200,cell='8.0arcsec',phasecenter="J2000 19:59:00.2 +40.50.15.50",facets=2,deconvolver='mtmfs',niter=30,parallel=self.parallel)
          report=self.th.checkall(imgexist=[self.img+'.image.tt0', self.img+'.psf.tt0', self.img+'.alpha'],imgval=[(self.img+'.psf.tt0',1.0,[100,100,0,0]),(self.img+'.image.tt0',5.56,[127,143,0,0]),(self.img+'.alpha',-1.0,[127,143,0,0]) ] )
          self.checkfinal(report)


#     def test_multifield_cube_chunks(self):
#          """ [multifield] Test_Multifield_cube_chunks : Two fields, two sections of the same cube"""
#          self.prepData("refim_point.ms")
#          self.th.write_file(self.img+'.out.txt', 'imagename='+self.img+'1\nnchan=5\nstart=5')
#          ret = tclean(vis=self.msfile,imagename=self.img,imsize=100,cell='10.0arcsec',specmode='cube',nchan=5,start=0,outlierfile=self.img+'.out.txt',niter=10,deconvolver='hogbom',interactive=0,interpolation='nearest')
#          report=self.th.checkall(ret=ret, 
#                        iterdone=38,
#                        nmajordone=2,
#                        imgexist=[self.img+'.image', self.img+'1.image'],
#                        imgval=[(self.img+'.image',1.434,[50,50,0,0]),
#                               (self.img+'1.image',7.452,[40,40,0,0]),
#                               (self.img+'.image',0.762,[50,50,0,1]),
#                               (self.img+'1.image',3.702,[40,40,0,1]) ])
#          self.checkfinal(report)
##############################################
##############################################

##Task level tests : Stokes imaging options
class test_stokes(testref_base):

     def test_stokes_mfs_I(self):
          """ [stokes] Test_Stokes_I_mfs mfs with stokes I"""
          self.prepData('refim_point_linRL.ms')
          tclean(vis=self.msfile,imagename=self.img,imsize=100,cell='8.0arcsec',niter=10, stokes='I',parallel=self.parallel)
          report=self.th.checkall(imgexist=[self.img+'.image'],imgval=[(self.img+'.image',1.0,[50,50,0,0])])
          self.checkfinal(report)

     def test_stokes_mfs_IV(self):
          """ [stokes] Test_Stokes_mfs_IV : mfs with stokes IV"""
          self.prepData('refim_point_linRL.ms')
          tclean(vis=self.msfile,imagename=self.img,imsize=100,cell='8.0arcsec',niter=10, stokes='IV',parallel=self.parallel)
          report=self.th.checkall(imgexist=[self.img+'.image'],imgval=[(self.img+'.image',1.0,[50,50,0,0]),(self.img+'.image',4.0,[50,50,1,0])  ])
          self.checkfinal(report)

     def test_stokes_mfs_QU(self):
          """ [stokes] Test_Stokes_mfs_QU : mfs with stokes QU"""
          self.prepData('refim_point_linRL.ms')
          tclean(vis=self.msfile,imagename=self.img,imsize=100,cell='8.0arcsec',niter=10, stokes='QU',parallel=self.parallel)
          report=self.th.checkall(imgexist=[self.img+'.image'],imgval=[(self.img+'.image',2.0,[50,50,0,0]),(self.img+'.image',3.0,[50,50,1,0])  ])
          self.checkfinal(report)

     def test_stokes_mfs_Q(self):
          """ [stokes] Test_Stokes_mfs_Q : mfs with stokes Q"""
          self.prepData('refim_point_linRL.ms')
          tclean(vis=self.msfile,imagename=self.img,imsize=100,cell='8.0arcsec',niter=10, stokes='Q',parallel=self.parallel)
          report=self.th.checkall(imgexist=[self.img+'.image'],imgval=[(self.img+'.image',2.0,[50,50,0,0]) ] )
          self.checkfinal(report)

     def test_stokes_mfs_U(self):
          """ [stokes] Test_Stokes_mfs_U : mfs with stokes U"""
          self.prepData('refim_point_linRL.ms')
          tclean(vis=self.msfile,imagename=self.img,imsize=100,cell='8.0arcsec',niter=10, stokes='U',parallel=self.parallel)
          report=self.th.checkall(imgexist=[self.img+'.image'],imgval=[(self.img+'.image',3.0,[50,50,0,0]) ] )
          self.checkfinal(report)

     def test_stokes_mfs_V(self):
          """ [stokes] Test_Stokes_mfs_V : mfs with stokes V"""
          self.prepData('refim_point_linRL.ms')
          tclean(vis=self.msfile,imagename=self.img,imsize=100,cell='8.0arcsec',niter=10, stokes='V',parallel=self.parallel)
          report=self.th.checkall(imgexist=[self.img+'.image'],imgval=[(self.img+'.image',4.0,[50,50,0,0]) ] )
          self.checkfinal(report)

     def test_stokes_cube_I(self):
          """ [stokes] Test_Stokes_cube_I : cube with stokes I"""
          self.prepData('refim_point_linRL.ms')
          ret = tclean(vis=self.msfile,imagename=self.img,imsize=100,cell='8.0arcsec',niter=10, stokes='I',interactive=0,specmode='cube',interpolation='nearest',parallel=self.parallel)
          report=self.th.checkall(imgexist=[self.img+'.image'],imgval=[(self.img+'.image',1.0,[50,50,0,0]),(self.img+'.image',1.0,[50,50,0,1]),(self.img+'.image',1.0,[50,50,0,2]) ] )
          self.checkfinal(report)

     def test_stokes_cube_IV(self):
          """ [stokes] Test_Stokes_stokes_IV : cube with stokes V"""
          self.prepData('refim_point_linRL.ms')
          ret = tclean(vis=self.msfile,imagename=self.img,imsize=100,cell='8.0arcsec',niter=10, stokes='IV',interactive=0,specmode='cube',interpolation='nearest',parallel=self.parallel)
          report=self.th.checkall(imgexist=[self.img+'.image'],imgval=[(self.img+'.image',1.0,[50,50,0,0]),(self.img+'.image',1.0,[50,50,0,1]),(self.img+'.image',1.0,[50,50,0,2]),  (self.img+'.image',4.0,[50,50,1,0]),(self.img+'.image',4.0,[50,50,1,1]),(self.img+'.image',4.0,[50,50,1,2])] )
          self.checkfinal(report)

     def test_stokes_cube_QU(self):
          """ [stokes] Test_Stokes_stokes_QU : cube with stokes QU"""
          self.prepData('refim_point_linRL.ms')
          ret = tclean(vis=self.msfile,imagename=self.img,imsize=100,cell='8.0arcsec',niter=10, stokes='QU',interactive=0,specmode='cube',interpolation='nearest',parallel=self.parallel)
          report=self.th.checkall(imgexist=[self.img+'.image'],imgval=[(self.img+'.image',2.0,[50,50,0,0]),(self.img+'.image',2.0,[50,50,0,1]),(self.img+'.image',2.0,[50,50,0,2]),  (self.img+'.image',3.0,[50,50,1,0]),(self.img+'.image',3.0,[50,50,1,1]),(self.img+'.image',3.0,[50,50,1,2])] )
          self.checkfinal(report)

     def test_stokes_cube_Q(self):
          """ [stokes] Test_Stokes_cube_Q : cube with stokes Q"""
          self.prepData('refim_point_linRL.ms')
          ret = tclean(vis=self.msfile,imagename=self.img,imsize=100,cell='8.0arcsec',niter=10, stokes='Q',interactive=0,specmode='cube',interpolation='nearest',parallel=self.parallel)
          report=self.th.checkall(imgexist=[self.img+'.image'],imgval=[(self.img+'.image',2.0,[50,50,0,0]),(self.img+'.image',2.0,[50,50,0,1]) ,(self.img+'.image',2.0,[50,50,0,2]) ])
          self.checkfinal(report)

     def test_stokes_cube_U(self):
          """ [stokes] Test_Stokes_cube_U : cube with stokes U"""
          self.prepData('refim_point_linRL.ms')
          ret = tclean(vis=self.msfile,imagename=self.img,imsize=100,cell='8.0arcsec',niter=10, stokes='U',interactive=0,specmode='cube',interpolation='nearest',parallel=self.parallel)
          report=self.th.checkall(imgexist=[self.img+'.image'],imgval=[(self.img+'.image',3.0,[50,50,0,0]),(self.img+'.image',3.0,[50,50,0,1]) ,(self.img+'.image',3.0,[50,50,0,2]) ])
          self.checkfinal(report)

     def test_stokes_cube_V(self):
          """ [stokes] Test_Stokes_cube_V : cube with stokes V"""
          self.prepData('refim_point_linRL.ms')
          ret = tclean(vis=self.msfile,imagename=self.img,imsize=100,cell='8.0arcsec',niter=10, stokes='V',interactive=0,specmode='cube',interpolation='nearest',parallel=self.parallel)
          report=self.th.checkall(imgexist=[self.img+'.image'],imgval=[(self.img+'.image',4.0,[50,50,0,0]),(self.img+'.image',4.0,[50,50,0,1]) ,(self.img+'.image',4.0,[50,50,0,2]) ])
          self.checkfinal(report)

     def test_stokes_cube_IQUV_fromRL(self):
          """ [stokes] Test_Stokes_cube_IQUV_fromRL : cube with stokes IQUV"""
          self.prepData('refim_point_linRL.ms')
          ret = tclean(vis=self.msfile,imagename=self.img,imsize=100,cell='8.0arcsec',niter=10, stokes='IQUV',interactive=0,specmode='cube',interpolation='nearest',parallel=self.parallel)
          report=self.th.checkall(imgexist=[self.img+'.image'],imgval=[(self.img+'.image',1.0,[50,50,0,1]),(self.img+'.image',2.0,[50,50,1,1]), (self.img+'.image',3.0,[50,50,2,1]),(self.img+'.image',4.0,[50,50,3,1]) ])
          self.checkfinal(report)

     def test_stokes_cube_IQUV_fromXY(self):
          """ [stokes] Test_Stokes_cube_IQUV_fromXY : cube with stokes IQUV"""
          self.prepData('refim_point_linXY.ms')
          ret = tclean(vis=self.msfile,imagename=self.img,imsize=100,cell='8.0arcsec',niter=10, stokes='IQUV',interactive=0,specmode='cube',interpolation='nearest',parallel=self.parallel)
          report=self.th.checkall(imgexist=[self.img+'.image'],imgval=[(self.img+'.image',1.0,[50,50,0,1]),(self.img+'.image',2.0,[50,50,1,1]), (self.img+'.image',3.0,[50,50,2,1]),(self.img+'.image',4.0,[50,50,3,1]) ])
          self.checkfinal(report)

     def test_stokes_mtmfs_Q(self):
          """ [stokes] Test_Stokes_mtmfs_Q : mtmfs with stokes Q"""
          self.prepData('refim_point_linRL.ms')
          tclean(vis=self.msfile,imagename=self.img,imsize=100,cell='8.0arcsec',niter=10, stokes='Q',deconvolver='mtmfs',nterms=2,parallel=self.parallel)
          report=self.th.checkall(imgexist=[self.img+'.image.tt0'], imgexistnot=[self.img+'.image.alpha'], imgval=[(self.img+'.image.tt0',2.0,[50,50,0,0]) ] )
          self.checkfinal(report)

     def test_stokes_mtmfs_IQUV(self):
          """ [stokes] Test_Stokes_mtmfs_IQUV : mtmfs with stokes IQUV"""
          self.prepData('refim_point_linRL.ms')
          tclean(vis=self.msfile,imagename=self.img,imsize=100,cell='8.0arcsec',niter=10, stokes='IQUV',deconvolver='mtmfs',nterms=2,parallel=self.parallel)
          report=self.th.checkall(imgexist=[self.img+'.image.tt0'],imgexistnot=[self.img+'.image.alpha'], imgval=[(self.img+'.image.tt0',1.0,[50,50,0,0]),(self.img+'.image.tt0',2.0,[50,50,1,0]), (self.img+'.image.tt0',3.0,[50,50,2,0]),(self.img+'.image.tt0',4.0,[50,50,3,0]) ])
          _ia.open(self.img+'.image.tt0')
          if _ia.brightnessunit() == "Jy/beam":
               report = report + "(Pass : Units are Jy/beam in the restored image)\n"
          else:
               report = report + "(Fail : Units are not Jy/beam in the restored image)\n"
          _ia.close()
          self.checkfinal(report)


#     def test_stokes_cube_I_flags(self):
#          """ [onefield] Test_Stokes_cube_I_flags : cube with stokes I and only XY or YX flagged"""
#          self.prepData('refim_point_linXY.ms')
#          ret = tclean(vis=self.msfile,imagename=self.img,imsize=100,cell='8.0arcsec',niter=10, stokes='IQUV',interactive=0,specmode='cube')
#          report=self.th.checkall(imgexist=[self.img+'.image'],imgval=[(self.img+'.image',1.0,[50,50,0,1]),(self.img+'.image',2.0,[50,50,1,1]), (self.img+'.image',3.0,[50,50,2,1]),(self.img+'.image',4.0,[50,50,4,1]) ])

#     def test_stokes_cube_pseudo_I_flags(self):
#          """ [onefield] Test_Stokes_cube_pseudo_I_flags : cube with stokes I and one of XX or YY flagged"""
#          self.prepData('refim_point_linXY.ms')
#          ret = tclean(vis=self.msfile,imagename=self.img,imsize=100,cell='8.0arcsec',niter=10, stokes='IQUV',interactive=0,specmode='cube')
#          report=self.th.checkall(imgexist=[self.img+'.image'],imgval=[(self.img+'.image',1.0,[50,50,0,1]),(self.img+'.image',2.0,[50,50,1,1]), (self.img+'.image',3.0,[50,50,2,1]),(self.img+'.image',4.0,[50,50,4,1]) ])

##############################################
##############################################

##Task level tests : cube.
class test_cube(testref_base):

#     def __init__(self,methodName='runTest'):
#          testref_base.__init__(self,methodName)
#          self.test_cube_0.__func__.__doc__ %="aaaa"

     def setUp(self):
          super(test_cube, self).setUp()

          ## Setup some variables to use in all the tests

          ## chan 4 (TOPO)
          qfstart=_qa.quantity("1.2GHz")
          #qvstart=_qa.quantity("-59958.5km/s")
          # for restf=1.25GHz
          qvstart=_qa.quantity("11991.7km/s")
          # ch10
          #qvstart=_qa.quantity("16788.4km/s")

          #mfstart=_me.frequency('LSRK',_qa.quantity("1.09999GHz"))
          # ch4 (for rest 1.25GHz)
          mfstart=_me.frequency('LSRK',_qa.quantity("1.199989GHz"))
          mvstart=_me.radialvelocity('BARY',_qa.quantity("11977.6km/s"))
          #dop = _me.todoppler('radio',mfstart,_qa.quantity('1.0GHz'))
          mfstart10=_me.frequency('LSRK',_qa.quantity(" 1.17999GHz"))                                                        
          # doppler with ch4 freq
          dop = _me.todoppler('radio',mfstart,_qa.quantity('1.25GHz'))                                              

          #1chan width 
          #qvwidth = _qa.quantity("11991.700km/s")
          #qvwidth = _qa.quantity("4796.7km/s")
          qvwidth = _qa.quantity("11991.7km/s")
          mvwidth = _me.radialvelocity('TOPO',qvwidth)

          # restf = 1.25GHz
          # vel range: 59961.1 -  -31174.7 km/s (lsrk/radio)
          #            74952.3 -  -28238.3 km/s (lsrk/optical)  

          self.testList = {
                      0:{'imagename':'Cubetest_chandefstdefwidth','spw':'0','start':0,'width':1,'outframe':'LSRK','veltype':'radio',
                        'desc':'channel, default start and width, LSRK'},
                      1:{'imagename':'Cubetest_chandefstdefwidthtopo','spw':'0','start':0,'width':1, 'outframe':'TOPO','veltype':'radio',
                        'desc':'channel, default start and width, TOPO'},
                      2:{'imagename':'Cubetest_chandefstwidth2','spw':'0','start':0,'width':2, 'outframe':'LSRK','veltype':'radio',
                        'desc':'channel, default start, width=2, LSRK'},
                      3:{'imagename':'Cubetest_chanst5wd1','spw':'0','start':5,'width':1, 'outframe':'LSRK','veltype':'radio',
                        'desc':'channel, start=5, default width, LSRK'},
                      # this will result in blank channnel images (calcChanFreqs requires start and width in channel       
                      # mode to be given in chan index                                                                 
                      4:{'imagename':'Cubetest_chandefstwd1spwsel','spw':'0:5~19','start':0,'width':1, 'outframe':'LSRK','veltype':'radio',
                        'desc':'channel, spw=0:5~19, LSRK'},
                      #5:{'imagename':'Cubetest_freqdefstwd2','spw':'0','start':'','width':'40MHz','outframe':'TOPO',
                      #  'desc':'frequency, default start, width=\'40MHz\', TOPO'},
                      # data set changed!
                      5:{'imagename':'Cubetest_freqdefstwd2','spw':'0','start':'','width':'100MHz','outframe':'TOPO','veltype':'radio',
                        'desc':'frequency, default start, width=\'100MHz\'(2 x chanwidth), TOPO'},
                      6:{'imagename':'Cubetest_freqst2defwd','spw':'0','start':'1.1GHz','width':'','outframe':'TOPO','veltype':'radio',
                        'desc':'frequency, start=\'1.1GHz\', default width, TOPO'},
                      7:{'imagename':'Cubetest_freqst2defwdspwsel','spw':'0:4~19','start':'1.1GHz','width':'','outframe':'TOPO','veltype':'radio',
                        'desc':'frequency, start=\'1.1GHz\', default width, spw=0:4~19, TOPO'},
                      8:{'imagename':'Cubetest_freqst10wdm','spw':'0','start':'1.5GHz','width':'-50MHz','outframe':'TOPO','veltype':'radio',
                        'desc':'frequency, start=\'1.5GHz\', width=\'-50MHz\', TOPO'},
                      9:{'imagename':'Cubetest_veldefstwd2','spw':'0','start':'','width':'23983.4km/s','outframe':'TOPO','veltype':'radio',
                        'desc':'frequency, default start, width=\'23983.4km/s\', TOPO'},
                     10:{'imagename':'Cubetest_veldefstwd2m','spw':'0','start':'','width':'-23983.4km/s','outframe':'TOPO','veltype':'radio',
                        'desc':'velocity, default start, width=\'-23983.4m/s\', TOPO'},
                     11:{'imagename':'Cubetest_velst4defwd','spw':'0','start':'11991.7km/s','width':'','outframe':'TOPO','veltype':'radio',
                        'desc':'velocity, start=\'11991.7km/s\', default width, TOPO'},
                     12:{'imagename':'Cubetest_velst4defwdbary','spw':'0','start':'11977.6km/s','width':'','outframe':'BARY','veltype':'radio',
                        'desc':'velocity, start=\'11977.6km/s\', default width, BARY'},
                     # currently 13 is not quite properly working, investigating - 2014.08.27 TT 
                     # for refim_point.ms ch9=-41347.8km/s (opt)
                     #13:{'imagename':'Cubetest_optvelst10wdeflsrk','spw':'0','start':'-49962.6km/s','width':'',
                     13:{'imagename':'Cubetest_optvelst19wdlsrk','spw':'0','start':'-41347.8km/s','width':'20000km/s',
                        'veltype':'optical','outframe':'LSRK',
                     ##   'desc':'velocity, start=\'74952.3km/s\', default width, veltype=optical LSRK'},
                     #   'desc':'velocity, start=\'-49962.6km/s\', default width, veltype=optical LSRK'},
                        'desc':'velocity, start=\'-41347.5km/s\', default width , veltype=optical LSRK'},
                     14:{'imagename':'Cubetest_stqfreqdefwd','spw':'0','start':qfstart,'width':'', 'veltype':'radio','outframe':'',
                        'desc':'frequency, start(quanity)=%s, default width, veltype=radio LSRK' % qfstart},
                     15:{'imagename':'Cubetest_stmfreqdefwd','spw':'0','start':mfstart,'width':'', 'veltype':'radio','outframe':'',
                        'desc':'frequency, start=%s, default width, veltype=radio LSRK' % mfstart},
                     16:{'imagename':'Cubetest_stqveldefwd','spw':'0','start':qvstart,'width':'','outframe':'TOPO','veltype':'radio',
                        'desc':'velocity(quantity), start=%s, default width, TOPO ' % qvstart},
                     17:{'imagename':'Cubetest_stmveldefwd','spw':'0','start':mvstart,'width':'','outframe':'TOPO','veltype':'radio',
                        'desc':'velocity(measure), start=%s, default width(outframe=TOPO will be overridden)' % mvstart},
                     18:{'imagename':'Cubetest_veldefstqvwidth','spw':'0','start':'','width':qvwidth,'outframe':'TOPO','veltype':'radio',
                        'desc':'velocity, default start, width(quantity)=%s' % qvwidth},
                     19:{'imagename':'Cubetest_veldefstmvwidth','spw':'0','start':'','width':mvwidth,'outframe':'TOPO','veltype':'radio',
                        'desc':'velocity, default start, width(measure)=%s, TOPO' % mvwidth},
                     20:{'imagename':'Cubetest_stdopdefwd','spw':'0','start':dop,'width':'','outframe':'LSRK','veltype':'radio',
                        'desc':'doppler, start=%s, default width, LSRK' % dop},
                     # with a gap in spw channel sel
                     21:{'imagename':'Cubetest_st4gap','spw':'0:4~9;12~14','start':4,'width':'','outframe':'LSRK','veltype':'radio',
                        'desc':'channel, start=%s, default width, channel gap (10-11) LSRK' % 4},
                     # stride > 1
                     22:{'imagename':'Cubetest_st4stride2','spw':'0:0~10^2','start':0,'width':'','outframe':'LSRK','veltype':'radio', 'interpolation':'nearest',
                        'desc':'channel, start=%s, default width, step=2 LSRK nearest' % 0},
                     23:{'imagename':'Cubetest_defstspwchansel4','spw':'0:4~13','start':'','width':'','outframe':'TOPO','veltype':'radio',
                        'desc':'spw with channel selection( 0:4~13 ), default start, LSRK nearest'}
                    }
          
#          self.test_cube_0.__func__.__doc__ %=self.testList[0]['desc']
     

     def run_cubetclean(self, testid):
          """ core function to execute a cube tclean """
          if 'interpolation' in self.testList[testid]:
              interpolation = self.testList[testid]['interpolation']
          else:
              interpolation = 'linear'

          ret = tclean(vis=self.msfile,field='0',imsize=100,cell='8.0arcsec',niter=10,\
                       specmode='cube',nchan=10,restfreq=['1.25GHz'],\
                       phasecenter="J2000 19:59:28.500 +40.44.01.50",deconvolver='hogbom',\
                       spw=self.testList[testid]['spw'],\
                       imagename=self.img+self.testList[testid]['imagename'],\
                       start=self.testList[testid]['start'],\
                       width=self.testList[testid]['width'],\
                       veltype=self.testList[testid]['veltype'],\
                       outframe=self.testList[testid]['outframe'], \
                       interpolation=interpolation,parallel=self.parallel)
          return ret

     def test_cube_0(self):
          """ [cube] Test_Cube_0 new """
          testid=0
          print(" : " , self.testList[testid]['desc'])
          self.prepData('refim_point.ms')
          ret = self.run_cubetclean(testid)

          self.assertTrue(os.path.exists(self.img+self.testList[testid]['imagename']+'.psf') and os.path.exists(self.img+self.testList[testid]['imagename']+'.residual') )
          report=self.th.checkall(imgexist=[self.img+self.testList[testid]['imagename']+'.image'],
          imgval=[(self.img+self.testList[testid]['imagename']+'.image',1.50002,
          [50,50,0,0])])
          report2 = self.th.check_spec_frame(self.img+self.testList[testid]['imagename']+'.image','LSRK',999988750)
          self.checkfinal(report+report2)

     def test_cube_1(self):
          """ [cube] Test_Cube_1  """
          testid=1
          print(" : " , self.testList[testid]['desc'])
          self.prepData('refim_point.ms')
          ret = self.run_cubetclean(testid)

          self.assertTrue(os.path.exists(self.img+self.testList[testid]['imagename']+'.psf') and os.path.exists(self.img+self.testList[testid]['imagename']+'.residual') )
          report=self.th.checkall(imgexist=[self.img+self.testList[testid]['imagename']+'.image'],
          imgval=[(self.img+self.testList[testid]['imagename']+'.image',1.50002,
          [50,50,0,0])])
          report2 = self.th.check_spec_frame(self.img+self.testList[testid]['imagename']+'.image','TOPO', 9.9999999e8)

          self.checkfinal(report+report2)

     def test_cube_2(self):
          """ [cube] Test_Cube_2  """
          testid=2
          print(" : " , self.testList[testid]['desc'])
          self.prepData('refim_point.ms')
          ret = self.run_cubetclean(testid)

          self.assertTrue(os.path.exists(self.img+self.testList[testid]['imagename']+'.psf') and os.path.exists(self.img+self.testList[testid]['imagename']+'.residual') )
          report=self.th.checkall(imgexist=[self.img+self.testList[testid]['imagename']+'.image'],
          imgval=[(self.img+self.testList[testid]['imagename']+'.image',1.4643,
          [50,50,0,0])])
          report2 = self.th.check_spec_frame(self.img+self.testList[testid]['imagename']+'.image','LSRK',1.02498846e9)
          self.checkfinal(report+report2)

     def test_cube_3(self):
          """ [cube] Test_Cube_3  """
          # start = 5 (1.25GHZ IN TOPO)
          testid=3
          print(" : " , self.testList[testid]['desc'])
          self.prepData('refim_point.ms')
          ret = self.run_cubetclean(testid)

          self.assertTrue(os.path.exists(self.img+self.testList[testid]['imagename']+'.psf') and os.path.exists(self.img+self.testList[testid]['imagename']+'.residual') )
          report=self.th.checkall(imgexist=[self.img+self.testList[testid]['imagename']+'.image'],
          imgval=[(self.img+self.testList[testid]['imagename']+'.image',1.2000,
          [50,50,0,0])])
          report2 = self.th.check_spec_frame(self.img+self.testList[testid]['imagename']+'.image','LSRK',1.249985937e9)
          self.checkfinal(report+report2)

     def test_cube_4(self):
          """ [cube] Test_Cube_4  """
          testid=4
          print(" : " , self.testList[testid]['desc'])
          self.prepData('refim_point.ms')
          ret = self.run_cubetclean(testid)

          self.assertTrue(os.path.exists(self.img+self.testList[testid]['imagename']+'.psf') and os.path.exists(self.img+self.testList[testid]['imagename']+'.residual') )
          # NEED CHECK!!!
          #report=self.th.checkall(imgexist=[self.img+self.testList[testid]['imagename']+'.image'],
          #imgval=[(self.img+self.testList[testid]['imagename']+'.image',1.5000,
          #[50,50,0,0])])
          #report2 = self.th.check_spec_frame(self.img+self.testList[testid]['imagename']+'.image','LSRK',1.23998593e9)

     def test_cube_5(self):
          """ [cube] Test_Cube_5  """
          # width by freq (2x chanw) result should be the same as #2
          testid=5
          print(" : " , self.testList[testid]['desc'])
          self.prepData('refim_point.ms')
          ret = self.run_cubetclean(testid)

          self.assertTrue(os.path.exists(self.img+self.testList[testid]['imagename']+'.psf') and os.path.exists(self.img+self.testList[testid]['imagename']+'.residual') )
          report=self.th.checkall(imgexist=[self.img+self.testList[testid]['imagename']+'.image'],
          imgval=[(self.img+self.testList[testid]['imagename']+'.image',1.4643,
          [50,50,0,0])])
          report2 = self.th.check_spec_frame(self.img+self.testList[testid]['imagename']+'.image','TOPO',1.025e9)
          self.checkfinal(report+report2)

     def test_cube_6(self):
          """ [cube] Test_Cube_6  """ 
          # start in freq=1.1GHz (=chan5)
          testid=6
          print(" : " , self.testList[testid]['desc'])
          self.prepData('refim_point.ms')
          ret = self.run_cubetclean(testid)

          self.assertTrue(os.path.exists(self.img+self.testList[testid]['imagename']+'.psf') and os.path.exists(self.img+self.testList[testid]['imagename']+'.residual') )
          report=self.th.checkall(imgexist=[self.img+self.testList[testid]['imagename']+'.image'],
          imgval=[(self.img+self.testList[testid]['imagename']+'.image',1.36365354,
          [50,50,0,0])])
          report2 = self.th.check_spec_frame(self.img+self.testList[testid]['imagename']+'.image','TOPO',1.1e9)
          self.checkfinal(report+report2)

     def test_cube_7(self):
          """ [cube] Test_Cube_7  """
          # start 1.1GHz(TOPO)=chan2 spw=4~19
          # Currently different behaviors between serial and parallel on non-overlapping data and image
          # parameter selections.
          # serial: result in chan 0&1 psf blanked  
          # parallel: spw channel selection will be ignored and tuneselectdata will 
          # select overlapping data and image selections (this seems to me more correct? behavior)
          # as of 2019.01.08, this is no longer true, psf blanked for chan 0 and 1 for parallel
          testid=7
          print(" : " , self.testList[testid]['desc'])
          self.prepData('refim_point.ms')
          ret = self.run_cubetclean(testid)

          self.assertTrue(os.path.exists(self.img+self.testList[testid]['imagename']+'.psf') and os.path.exists(self.img+self.testList[testid]['imagename']+'.residual') )
          # parallel 
          ##if self.parallel:
          #    report=self.th.checkall(imgexist=[self.img+self.testList[testid]['imagename']+'.image'],
          #    imgval=[(self.img+self.testList[testid]['imagename']+'.image',1.36,
          #    [50,50,0,0]),(self.img+self.testList[testid]['imagename']+'.image',1.2000,
          #    [50,50,0,3])])
          #else: # serial
          report=self.th.checkall(imgexist=[self.img+self.testList[testid]['imagename']+'.image'],
          imgval=[(self.img+self.testList[testid]['imagename']+'.image',0.0,
          [50,50,0,0]),(self.img+self.testList[testid]['imagename']+'.image',1.2000,
          [50,50,0,3])])
          report2 = self.th.check_spec_frame(self.img+self.testList[testid]['imagename']+'.image','TOPO',1.1e9)
          self.checkfinal(report+report2)

     def test_cube_8(self):
          """ [cube] Test_Cube_8  """
          # start =1.5GHz(chan10)  width=-50MHz TOPO (descending freq)
          testid=8
          print(" : " , self.testList[testid]['desc'])
          self.prepData('refim_point.ms')
          ret = self.run_cubetclean(testid)

          self.assertTrue(os.path.exists(self.img+self.testList[testid]['imagename']+'.psf') and os.path.exists(self.img+self.testList[testid]['imagename']+'.residual') )
          report=self.th.checkall(imgexist=[self.img+self.testList[testid]['imagename']+'.image'],
          imgval=[(self.img+self.testList[testid]['imagename']+'.image',1.42858946,
          [50,50,0,9])])
          report2 = self.th.check_spec_frame(self.img+self.testList[testid]['imagename']+'.image','TOPO',1.5e9)
          self.checkfinal(report+report2)

     def test_cube_9(self):
          """ [cube] Test_Cube_9  """
          # width in vel (=23983.4km/s=2xChanW) def start (=cube will be ascending order in vel)
          testid=9
          print(" : " , self.testList[testid]['desc'])
          self.prepData('refim_point.ms')
          ret = self.run_cubetclean(testid)

          self.assertTrue(os.path.exists(self.img+self.testList[testid]['imagename']+'.psf') and os.path.exists(self.img+self.testList[testid]['imagename']+'.residual') )
          report=self.th.checkall(imgexist=[self.img+self.testList[testid]['imagename']+'.image'],
          imgval=[(self.img+self.testList[testid]['imagename']+'.image',1.46184647,
          [50,50,0,9])])
          report2 = self.th.check_spec_frame(self.img+self.testList[testid]['imagename']+'.image','TOPO',1.925e9)
          self.checkfinal(report+report2)

     def test_cube_10(self):
          """ [cube] Test_Cube_10  """
          # width in vel = -23983.4m/s def start (cube will be in descending order in vel)
          testid=10
          print(" : " , self.testList[testid]['desc'])
          self.prepData('refim_point.ms')
          ret = self.run_cubetclean(testid)

          self.assertTrue(os.path.exists(self.img+self.testList[testid]['imagename']+'.psf') and os.path.exists(self.img+self.testList[testid]['imagename']+'.residual') )
          report=self.th.checkall(imgexist=[self.img+self.testList[testid]['imagename']+'.image'],
          imgval=[(self.img+self.testList[testid]['imagename']+'.image',1.46184647,
          [50,50,0,0])])
          report2 = self.th.check_spec_frame(self.img+self.testList[testid]['imagename']+'.image','TOPO',1.025e9)
          self.checkfinal(report+report2)

     def test_cube_11(self):
          """ [cube] Test_Cube_11  """
          # start 11991.7km/s (chan4)
          testid=11
          print(" : " , self.testList[testid]['desc'])
          self.prepData('refim_point.ms')
          ret = self.run_cubetclean(testid)

          self.assertTrue(os.path.exists(self.img+self.testList[testid]['imagename']+'.psf') and os.path.exists(self.img+self.testList[testid]['imagename']+'.residual') )
          report=self.th.checkall(imgexist=[self.img+self.testList[testid]['imagename']+'.image'],
          imgval=[(self.img+self.testList[testid]['imagename']+'.image',1.50001776,
          [50,50,0,4])])
          report2 = self.th.check_spec_frame(self.img+self.testList[testid]['imagename']+'.image','TOPO',1.2e9)
          self.checkfinal(report+report2)

     def test_cube_12(self):
          """ [cube] Test_Cube_12  """
          # start 11977.6km/s (BARY) = chan4
          testid=12
          print(" : " , self.testList[testid]['desc'])
          self.prepData('refim_point.ms')
          ret = self.run_cubetclean(testid)

          self.assertTrue(os.path.exists(self.img+self.testList[testid]['imagename']+'.psf') and os.path.exists(self.img+self.testList[testid]['imagename']+'.residual') )
          report=self.th.checkall(imgexist=[self.img+self.testList[testid]['imagename']+'.image'],
          imgval=[(self.img+self.testList[testid]['imagename']+'.image',1.50001931,
          [50,50,0,4])])
          report2 = self.th.check_spec_frame(self.img+self.testList[testid]['imagename']+'.image','BARY',1.200058783e9)
          self.checkfinal(report+report2)

     def test_cube_13(self):
          """ [cube] Test_Cube_13  """
          # 
          testid=13
          print(" : " , self.testList[testid]['desc'])
          self.prepData('refim_point.ms')
          # use own tclean command as nchan need to modify
          ret = tclean(vis=self.msfile,field='0',imsize=100,cell='8.0arcsec',niter=10,specmode='cube',nchan=8,restfreq=['1.25GHz'],
                       phasecenter="J2000 19:59:28.500 +40.44.01.50",deconvolver='hogbom',spw=self.testList[testid]['spw'],
                       imagename=self.img+self.testList[testid]['imagename'],start=self.testList[testid]['start'], 
                       width=self.testList[testid]['width'],veltype=self.testList[testid]['veltype'],
                       outframe=self.testList[testid]['outframe'],parallel=self.parallel)

          self.assertTrue(os.path.exists(self.img+self.testList[testid]['imagename']+'.psf') and os.path.exists(self.img+self.testList[testid]['imagename']+'.residual') )
          #report=self.th.checkall(imgexist=[self.img+self.testList[testid]['imagename']+'.image'],
          #imgval=[(self.img+self.testList[testid]['imagename']+'.image',1.50001931,
          #[50,50,0,4])])
          #report2 = self.th.check_spec_frame(self.img+self.testList[testid]['imagename']+'.image','LSRK',1.2000e9)

     def test_cube_14(self):
          """ [cube] Test_Cube_14  """
          # start = quantity ('1.2GHz') frame default(LSRK)
          testid=14
          print(" : " , self.testList[testid]['desc'])
          self.prepData('refim_point.ms')
          ret = self.run_cubetclean(testid)

          self.assertTrue(os.path.exists(self.img+self.testList[testid]['imagename']+'.psf') and os.path.exists(self.img+self.testList[testid]['imagename']+'.residual') )
          report=self.th.checkall(imgexist=[self.img+self.testList[testid]['imagename']+'.image'],
          imgval=[(self.img+self.testList[testid]['imagename']+'.image',1.25000215,
          [50,50,0,0])])
          report2 = self.th.check_spec_frame(self.img+self.testList[testid]['imagename']+'.image','LSRK',1.2e9)
          self.checkfinal(report+report2)

     def test_cube_15(self):
          """ [cube] Test_Cube_15  """
          # measure freq in LSRK ch4
          testid=15
          print(" : " , self.testList[testid]['desc'])
          self.prepData('refim_point.ms')
          ret = self.run_cubetclean(testid)

          self.assertTrue(os.path.exists(self.img+self.testList[testid]['imagename']+'.psf') and os.path.exists(self.img+self.testList[testid]['imagename']+'.residual') )
          report=self.th.checkall(imgexist=[self.img+self.testList[testid]['imagename']+'.image'],
          imgval=[(self.img+self.testList[testid]['imagename']+'.image', 1.25001216,
          [50,50,0,0])])
          report2 = self.th.check_spec_frame(self.img+self.testList[testid]['imagename']+'.image','LSRK',1.199989e9)
          self.checkfinal(report+report2)

     def test_cube_16(self):
          """ [cube] Test_Cube_16  """
          # start quantity vel=11991.7km/s outframe=topo (ascending vel order)
          testid=16
          print(" : " , self.testList[testid]['desc'])
          self.prepData('refim_point.ms')
          ret = self.run_cubetclean(testid)

          self.assertTrue(os.path.exists(self.img+self.testList[testid]['imagename']+'.psf') and os.path.exists(self.img+self.testList[testid]['imagename']+'.residual') )
          report=self.th.checkall(imgexist=[self.img+self.testList[testid]['imagename']+'.image'],
          imgval=[(self.img+self.testList[testid]['imagename']+'.image',1.50001776,
          [50,50,0,4])])
          report2 = self.th.check_spec_frame(self.img+self.testList[testid]['imagename']+'.image','TOPO',1.2000e9)
          self.checkfinal(report+report2)

     def test_cube_17(self):
          """ [cube] Test_Cube_17  """
          # start measure vel=11977.6km/s BARY, outframe=TOPO will be overridedden (ascending vel order)
          testid=17
          print(" : " , self.testList[testid]['desc'])
          self.prepData('refim_point.ms')
          ret = self.run_cubetclean(testid)

          self.assertTrue(os.path.exists(self.img+self.testList[testid]['imagename']+'.psf') and os.path.exists(self.img+self.testList[testid]['imagename']+'.residual') )
          report=self.th.checkall(imgexist=[self.img+self.testList[testid]['imagename']+'.image'],
          imgval=[(self.img+self.testList[testid]['imagename']+'.image',1.50001931,
          [50,50,0,4])])
          report2 = self.th.check_spec_frame(self.img+self.testList[testid]['imagename']+'.image','BARY',1.200058783e9)
          self.checkfinal(report+report2)

     def test_cube_18(self):
          """ [cube] Test_Cube_18  """
          # defaut start, width in vel (quantity) +11991.7km/s (TOPO, radio)=datachan width, will be
          # ascending order in vel so highet DATA channel will be chan 0 in the image (image chan0=1.45GHz)
          testid=18
          print(" : " , self.testList[testid]['desc'])
          self.prepData('refim_point.ms')
          ret = self.run_cubetclean(testid)

          self.assertTrue(os.path.exists(self.img+self.testList[testid]['imagename']+'.psf') and os.path.exists(self.img+self.testList[testid]['imagename']+'.residual') )
          report=self.th.checkall(imgexist=[self.img+self.testList[testid]['imagename']+'.image'],
          imgval=[(self.img+self.testList[testid]['imagename']+'.image',1.50001764,
          [50,50,0,9])])
          report2 = self.th.check_spec_frame(self.img+self.testList[testid]['imagename']+'.image','TOPO',1.45e9)
          self.checkfinal(report+report2)

     def test_cube_19(self):
          """ [cube] Test_Cube_19  """
          # default start, width in vel (measure) +11991.7km/s (TOPO, radio)
          testid=19
          print(" : " , self.testList[testid]['desc'])
          self.prepData('refim_point.ms')
          ret = self.run_cubetclean(testid)

          self.assertTrue(os.path.exists(self.img+self.testList[testid]['imagename']+'.psf') and os.path.exists(self.img+self.testList[testid]['imagename']+'.residual') )
          report=self.th.checkall(imgexist=[self.img+self.testList[testid]['imagename']+'.image'],
          imgval=[(self.img+self.testList[testid]['imagename']+'.image',1.50001764,
          [50,50,0,9])])
          report2 = self.th.check_spec_frame(self.img+self.testList[testid]['imagename']+'.image','TOPO',1.45e9)
          self.checkfinal(report+report2)

     def test_cube_20(self):
          """ [cube] Test_Cube_20  """
          # doppler (with ch4 LSRK freq, rest freq=1.25GHz)
          testid=20
          print(" : " , self.testList[testid]['desc'])
          self.prepData('refim_point.ms')
          ret = self.run_cubetclean(testid)

          self.assertTrue(os.path.exists(self.img+self.testList[testid]['imagename']+'.psf') and os.path.exists(self.img+self.testList[testid]['imagename']+'.residual') )
          report=self.th.checkall(imgexist=[self.img+self.testList[testid]['imagename']+'.image'],
          imgval=[(self.img+self.testList[testid]['imagename']+'.image',1.5000546,
          [50,50,0,4])])
          report2 = self.th.check_spec_frame(self.img+self.testList[testid]['imagename']+'.image','LSRK',1.199989152e9)
          self.checkfinal(report+report2)

     # looks like it passes now....
     #@unittest.skipIf(ParallelTaskHelper.isMPIEnabled(), "Skip test. Data sel with channel gaps is not supported in parallel mode")
     def test_cube_21(self):
          """ [cube] Test_Cube_21  """
          # data sel with channel gap (10,11 excluded) 4~9, 12~14
          testid=21
          self.testList[testid]['interpolation']='nearest'
          print(" : " , self.testList[testid]['desc'])
          self.prepData('refim_point.ms')
          ret = self.run_cubetclean(testid)

          self.assertTrue(os.path.exists(self.img+self.testList[testid]['imagename']+'.psf') and os.path.exists(self.img+self.testList[testid]['imagename']+'.residual') )
          report=self.th.checkall(imgexist=[self.img+self.testList[testid]['imagename']+'.image'],
          imgval=[(self.img+self.testList[testid]['imagename']+'.image',1.250001562, [50,50,0,0]),
                 (self.img+self.testList[testid]['imagename']+'.image',0.0, [50,50,0,6]),
                 (self.img+self.testList[testid]['imagename']+'.image',0.0, [50,50,0,7])])
          report2 = self.th.check_spec_frame(self.img+self.testList[testid]['imagename']+'.image','LSRK',1.199986500e9)
          self.checkfinal(report+report2)

     def test_cube_22(self):
          """ [cube] Test_Cube_22  """
          # stride (step=2) use nearest interpolation (other interpotion methods
          # may not work well...)
          testid=22
          print(" : " , self.testList[testid]['desc'])
          self.prepData('refim_point.ms')
          ret = self.run_cubetclean(testid)

          self.assertTrue(os.path.exists(self.img+self.testList[testid]['imagename']+'.psf') and os.path.exists(self.img+self.testList[testid]['imagename']+'.residual') )
          report=self.th.checkall(imgexist=[self.img+self.testList[testid]['imagename']+'.image'],
          imgval=[(self.img+self.testList[testid]['imagename']+'.image',1.5000546,
          [50,50,0,0])])
          report2 = self.th.check_spec_frame(self.img+self.testList[testid]['imagename']+'.image','LSRK',0.999988750387e9)
          self.checkfinal(report+report2)

     def test_cube_23(self):
          """ [cube] Test_Cube_23  """
          testid=23
          print(" : " , self.testList[testid]['desc'])
          self.prepData('refim_point.ms')
          ret = self.run_cubetclean(testid)

          self.assertTrue(os.path.exists(self.img+self.testList[testid]['imagename']+'.psf') and os.path.exists(self.img+self.testList[testid]['imagename']+'.residual') )
          report=self.th.checkall(imgexist=[self.img+self.testList[testid]['imagename']+'.image'],
          imgval=[(self.img+self.testList[testid]['imagename']+'.image',1.2500156,
          [50,50,0,0])])
          report2 = self.th.check_spec_frame(self.img+self.testList[testid]['imagename']+'.image','TOPO',1.20e9)
          self.checkfinal(report+report2)

     # following tests for cube image spectral channel order for the data with decreasing channel frequecies
     def test_cube_descendF1(self):
           # default start and width
          # first image channel = first data channel, image channel frequecy descreases with increasing channel number
          """ [cube] Test_Cube_DescendF1: specmode cube with descending frequency data, default start and width  """
          self.prepData('refim_point_descendingfreqs.ms')
          ret = tclean(vis=self.msfile,field='0',imsize=100,cell='8.0arcsec',niter=10,\
                       specmode='cube',nchan=10,restfreq=['1.25GHz'],\
                       phasecenter="J2000 19:59:28.500 +40.44.01.50",deconvolver='hogbom',\
                       spw='0', imagename=self.img,veltype='radio',outframe='LSRK',parallel=self.parallel)
          self.assertTrue(os.path.exists(self.img+'.psf') and os.path.exists(self.img+'.image') )

          report = self.th.check_spec_frame(self.img+'.image','LSRK',1.949978e9, -0.049999438e9)
          self.checkfinal(report)

     def test_cube_descendF2(self):
          # first image channel = data channel 5, image channel frequecy descreases with increasing channel number
          """ [cube] Test_Cube_DescendF2: specmode cube with descending frequency data, start in channel no. with default width  """
          self.prepData('refim_point_descendingfreqs.ms')
          ret = tclean(vis=self.msfile,field='0',imsize=100,cell='8.0arcsec',niter=10,\
                       specmode='cube',nchan=10,restfreq=['1.25GHz'],\
                       phasecenter="J2000 19:59:28.500 +40.44.01.50",deconvolver='hogbom',\
                       spw='0', start=5, width='', imagename=self.img,veltype='radio',outframe='LSRK',parallel=self.parallel)
          self.assertTrue(os.path.exists(self.img+'.psf') and os.path.exists(self.img+'.image') )

          report = self.th.check_spec_frame(self.img+'.image','LSRK',1.699981e9,-0.049999438e9)
          self.checkfinal(report)

     def test_cube_descendF3(self):
          # cube image should be identical with test_cube_descendF2
          # first image channel = data channel 5, width=1, ->image channel frequecy descreases with increasing channel number
          """ [cube] Test_Cube_DescendF3: specmode cube with descending frequency data, start in channel no. with  width=1  """
          self.prepData('refim_point_descendingfreqs.ms')
          ret = tclean(vis=self.msfile,field='0',imsize=100,cell='8.0arcsec',niter=10,\
                       specmode='cube',nchan=10,restfreq=['1.25GHz'],\
                       phasecenter="J2000 19:59:28.500 +40.44.01.50",deconvolver='hogbom',\
                       spw='0', start=5, width=1, imagename=self.img,veltype='radio',outframe='LSRK',parallel=self.parallel)
          self.assertTrue(os.path.exists(self.img+'.psf') and os.path.exists(self.img+'.image') )

          report = self.th.check_spec_frame(self.img+'.image','LSRK',1.699981e9,-0.049999438e9)
          self.checkfinal(report)

     def test_cube_descendF4(self):
          # start in channel no., width=-1  
          # first image channel = data channel 9, -> channel frequecy increases with increasing image channel number  
          """ [cube] Test_Cube_DescendF4: specmode cube with descending frequency data, start in freuquency  with  default width """
          self.prepData('refim_point_descendingfreqs.ms')
          ret = tclean(vis=self.msfile,field='0',imsize=100,cell='8.0arcsec',niter=10,\
                       specmode='cube',nchan=10,restfreq=['1.25GHz'],\
                       phasecenter="J2000 19:59:28.500 +40.44.01.50",deconvolver='hogbom',\
                       spw='0', start=9, width=-1, imagename=self.img,veltype='radio',outframe='LSRK',parallel=self.parallel)
          self.assertTrue(os.path.exists(self.img+'.psf') and os.path.exists(self.img+'.image') )

          report = self.th.check_spec_frame(self.img+'.image','LSRK', 1.499983125e9,0.049999438e9)
          self.checkfinal(report)

     def test_cube_descendF5(self):
          # start in frequency, default width
          # first image channel = data channel 9, -> channel frequecy increases with increasing channel number
          """ [cube] Test_Cube_DescendF5: specmode cube with descending frequency data, start in freuquency  with  default width """
          self.prepData('refim_point_descendingfreqs.ms')
          ret = tclean(vis=self.msfile,field='0',imsize=100,cell='8.0arcsec',niter=10,\
                       specmode='cube',nchan=10,restfreq=['1.25GHz'],\
                       phasecenter="J2000 19:59:28.500 +40.44.01.50",deconvolver='hogbom',\
                       spw='0', start='1.499983125GHz', width='', imagename=self.img,veltype='radio',outframe='LSRK',parallel=self.parallel)
          self.assertTrue(os.path.exists(self.img+'.psf') and os.path.exists(self.img+'.image') )

          report = self.th.check_spec_frame(self.img+'.image','LSRK',1.499983125e9,0.049999438e9)
          self.checkfinal(report)

     def test_cube_descendF6(self):
          # start in frequency, positive width
          # first image channel = data channel 9, -> channel frequecy increases with increasing channel number
          """ [cube] Test_Cube_DescendF6: specmode cube with descending frequency data, start in freuquency  with  a positive width """
          self.prepData('refim_point_descendingfreqs.ms')
          ret = tclean(vis=self.msfile,field='0',imsize=100,cell='8.0arcsec',niter=10,\
                       specmode='cube',nchan=10,restfreq=['1.25GHz'],\
                       phasecenter="J2000 19:59:28.500 +40.44.01.50",deconvolver='hogbom',\
                       spw='0', start='1.499983125GHz', width='0.049999438GHz', imagename=self.img,veltype='radio',outframe='LSRK',parallel=self.parallel)
          self.assertTrue(os.path.exists(self.img+'.psf') and os.path.exists(self.img+'.image') )

          report = self.th.check_spec_frame(self.img+'.image','LSRK',1.499983125e9,0.049999438e9)
          self.checkfinal(report)

     def test_cube_descendF7(self):
          # start in frequency, negative width
          # first image channel = data channel 5, -> channel frequecy decreases with increasing channel number
          """ [cube] Test_Cube_DescendF7: specmode cube with descending frequency data, start in freuquency  with  a negative width """
          self.prepData('refim_point_descendingfreqs.ms')
          ret = tclean(vis=self.msfile,field='0',imsize=100,cell='8.0arcsec',niter=10,\
                       specmode='cube',nchan=10,restfreq=['1.25GHz'],\
                       phasecenter="J2000 19:59:28.500 +40.44.01.50",deconvolver='hogbom',\
                       spw='0', start='1.699981GHz', width='-0.049999438GHz', imagename=self.img,veltype='radio',outframe='LSRK',parallel=self.parallel)
          self.assertTrue(os.path.exists(self.img+'.psf') and os.path.exists(self.img+'.image') )

          report = self.th.check_spec_frame(self.img+'.image','LSRK',1.699981e9,-0.049999438e9)
          self.checkfinal(report)

     def test_cube_descendF8(self):
          # start='',  a positive frequency width
          # the data channel 0 - 9  will be selected, but since width >0 for the ms, image channel order will be reversed w.r.t data channel order
          """ [cube] Test_Cube_DescendF8: specmode cube with descending frequency data, width in  a positive freuquency  with  default start """
          self.prepData('refim_point_descendingfreqs.ms')
          ret = tclean(vis=self.msfile,field='0',imsize=100,cell='8.0arcsec',niter=10,\
                       specmode='cube',nchan=10,restfreq=['1.25GHz'],\
                       phasecenter="J2000 19:59:28.500 +40.44.01.50",deconvolver='hogbom',\
                       spw='0', start='', width='0.049999438GHz', imagename=self.img,veltype='radio',outframe='LSRK',parallel=self.parallel)
          self.assertTrue(os.path.exists(self.img+'.psf') and os.path.exists(self.img+'.image') )

          report = self.th.check_spec_frame(self.img+'.image', 'LSRK', 0.999989e9, 0.049999438e9)
          self.checkfinal(report)

     def test_cube_descendF9(self):
          # start='',  a netative frequency width
          # the data channel 0 - 9 will be selected, but since width <0 for the ms, image channel order will be the same order as data channel
          """ [cube] Test_Cube_DescendF9: specmode cube with descending frequency data, width in  a positive freuquency  with  default start """
          self.prepData('refim_point_descendingfreqs.ms')
          ret = tclean(vis=self.msfile,field='0',imsize=100,cell='8.0arcsec',niter=10,\
                       specmode='cube',nchan=10,restfreq=['1.25GHz'],\
                       phasecenter="J2000 19:59:28.500 +40.44.01.50",deconvolver='hogbom',\
                       spw='0', start='', width='-0.049999438GHz', imagename=self.img,veltype='radio',outframe='LSRK',parallel=self.parallel)
          self.assertTrue(os.path.exists(self.img+'.psf') and os.path.exists(self.img+'.image') )

          report = self.th.check_spec_frame(self.img+'.image', 'LSRK', 1.44998369263e9, -0.049999438e9)
          self.checkfinal(report)

     def test_cube_descendF10(self):
          # start in velocity , width=''
          # first image channel = data channel 5, -> channel velocity increases  with increasing channel number
          """ [cube] Test_Cube_DescendF10: specmode cube with descendign frequency data, start in velocity with defualt width """
          self.prepData('refim_point_descendingfreqs.ms')
          ret = tclean(vis=self.msfile,field='0',imsize=100,cell='8.0arcsec',niter=10,\
                       specmode='cube',nchan=10,restfreq=['1.25GHz'],\
                       phasecenter="J2000 19:59:28.500 +40.44.01.50",deconvolver='hogbom',\
                       spw='0', start='-107920.698km/s', width='', imagename=self.img,veltype='radio',outframe='LSRK',parallel=self.parallel)
          self.assertTrue(os.path.exists(self.img+'.psf') and os.path.exists(self.img+'.image') )

          report = self.th.check_spec_frame(self.img+'.image', 'LSRK', 1.699980875e9, -0.049999438e9)
          self.checkfinal(report)

     def test_cube_descendF11(self):
          # start in velocity , a positive vel width
          # first image channel = data channel 5, -> channel velocity increases  with increasing channel number
          """ [cube] Test_Cube_DescendF11: specmode cube with descendign frequency data, start in velocity with defualt width """
          self.prepData('refim_point_descendingfreqs.ms')
          ret = tclean(vis=self.msfile,field='0',imsize=100,cell='8.0arcsec',niter=10,\
                       specmode='cube',nchan=10,restfreq=['1.25GHz'],\
                       phasecenter="J2000 19:59:28.500 +40.44.01.50",deconvolver='hogbom',\
                       spw='0', start='-107920.698km/s', width='1.1991563418e4km/s', imagename=self.img,veltype='radio',outframe='LSRK',parallel=self.parallel)
          self.assertTrue(os.path.exists(self.img+'.psf') and os.path.exists(self.img+'.image') )

          report = self.th.check_spec_frame(self.img+'.image', 'LSRK', 1.699980875e9, -0.049999438e9)
          self.checkfinal(report)

     def test_cube_descendF12(self):
          # start in velocity , a negative vel width
          # first image channel = data channel 9, -> channel velocity decreases with increasing channel number
          """ [cube] Test_Cube_DescendF12: specmode cube with descendign frequency data, start in velocity with defualt width """
          self.prepData('refim_point_descendingfreqs.ms')
          ret = tclean(vis=self.msfile,field='0',imsize=100,cell='8.0arcsec',niter=10,\
                       specmode='cube',nchan=10,restfreq=['1.25GHz'],\
                       phasecenter="J2000 19:59:28.500 +40.44.01.50",deconvolver='hogbom',\
                       spw='0', start='-59954.444km/s', width='-1.1991563418e4km/s', imagename=self.img,veltype='radio',outframe='LSRK',parallel=self.parallel)
          self.assertTrue(os.path.exists(self.img+'.psf') and os.path.exists(self.img+'.image') )

          report = self.th.check_spec_frame(self.img+'.image', 'LSRK', 1.49998312558e9, 0.049999438e9)
          self.checkfinal(report)

     def test_cube_descendF13(self):
          # width  in a positive velocity, default start
          # the data channel 10-19 (lower side in vel) will be selected, since vel width >0, image channel order will be reversed order w.r.t data channel order
          """ [cube] Test_Cube_DescendF13: specmode cube with descendign frequency data, start in velocity with defualt width """
          self.prepData('refim_point_descendingfreqs.ms')
          ret = tclean(vis=self.msfile,field='0',imsize=100,cell='8.0arcsec',niter=10,\
                       specmode='cube',nchan=10,restfreq=['1.25GHz'],\
                       phasecenter="J2000 19:59:28.500 +40.44.01.50",deconvolver='hogbom',\
                       spw='0', start='', width='1.1991563418e4km/s', imagename=self.img,veltype='radio',outframe='LSRK',parallel=self.parallel)
          self.assertTrue(os.path.exists(self.img+'.psf') and os.path.exists(self.img+'.image') )

          report = self.th.check_spec_frame(self.img+'.image', 'LSRK', 1.449983688e9, -0.0499994375194e9)
          self.checkfinal(report)


     def test_cube_descendF14(self):
          # width  in a negative velocity, default start
          # the data channel 10-19 (lower side in vel) will be selected, since vel width <0, image channel order will the same order w.r.t data channel order
          """ [cube] Test_Cube_DescendF14: specmode cube with descendign frequency data, start in velocity with defualt width """
          self.prepData('refim_point_descendingfreqs.ms')
          ret = tclean(vis=self.msfile,field='0',imsize=100,cell='8.0arcsec',niter=10,\
                       specmode='cube',nchan=10,restfreq=['1.25GHz'],\
                       phasecenter="J2000 19:59:28.500 +40.44.01.50",deconvolver='hogbom',\
                       spw='0', start='', width='-1.1991563418e4km/s', imagename=self.img,veltype='radio',outframe='LSRK',parallel=self.parallel)
          self.assertTrue(os.path.exists(self.img+'.psf') and os.path.exists(self.img+'.image') )

          report = self.th.check_spec_frame(self.img+'.image', 'LSRK', 0.999988750387e9, 0.049999438e9)
          self.checkfinal(report)

     # now rans OK with CAS-9386
     #@unittest.skipIf(ParallelTaskHelper.isMPIEnabled(), "Cubedata mode test in parallel is skipped temporarily until a fix is found. ")
     def test_cube_D1(self):
          """ [cube] Test_Cube_D1 : specmode cubedata - No runtime doppler corrections """
          self.prepData('refim_Cband.G37line.ms')
          ret = tclean(vis=self.msfile,field='1',spw='0:105~135',specmode='cubedata',nchan=30,start=105,width=1,veltype='radio',
                       imagename=self.img,imsize=256,cell='0.01arcmin',phasecenter=1,deconvolver='hogbom',niter=10,parallel=self.parallel)
          self.assertTrue(os.path.exists(self.img+'.psf') and os.path.exists(self.img+'.residual') )
          report=self.th.checkall(imgexist=[self.img+'.image'],imgval=[(self.img+'.image',86.254,[128,128,0,18])])
          ## line is smoother
          self.checkfinal(report)

     def test_cube_D2(self):
          """ [cube] Test_Cube_D2 : specmode cube - WITH doppler corrections """
          self.prepData('refim_Cband.G37line.ms')
          ret = tclean(vis=self.msfile,field='1',spw='0:105~135',specmode='cube',nchan=30,start=105,width=1,veltype='radio',
                       imagename=self.img,imsize=256,cell='0.01arcmin',phasecenter=1,deconvolver='hogbom',niter=10,parallel=self.parallel)
          self.assertTrue(os.path.exists(self.img+'.psf') and os.path.exists(self.img+'.residual') )
          report=self.th.checkall(imgexist=[self.img+'.image'],imgval=[(self.img+'.image',92.1789,[128,128,0,20])])
          ## line is tighter
          self.checkfinal(report)
     def test_cube_perchanweight_briggs(self):
          """[cube] test_cube_perchanweight_briggs: """
          self.prepData('refim_point_withline.ms')
          delmod(self.msfile)
          imnat=self.img+"_nat"
          imbriggs0=self.img+"_briggs0"
          imbriggs_2=self.img+"_briggs_2"
          imbriggs_3=self.img+"_briggs_3"
          retnat = tclean(vis=self.msfile,imagename=imnat,imsize=100,cell='8.0arcsec',specmode='cube',deconvolver='hogbom',niter=1,threshold='0Jy',interactive=0, weighting='natural', parallel=self.parallel)
          ret0 = tclean(vis=self.msfile,imagename=imbriggs0,imsize=100,cell='8.0arcsec',specmode='cube', perchanweightdensity=True,deconvolver='hogbom',niter=1,threshold='0Jy',interactive=0, weighting='briggs', robust=0, parallel=self.parallel)
          ret_2=tclean(vis=self.msfile,imagename=imbriggs_2,imsize=100,cell='8.0arcsec',specmode='cube', perchanweightdensity=True,deconvolver='hogbom',niter=1,threshold='0Jy',interactive=0, weighting='briggs', robust=-2.0, parallel=self.parallel)
          ret_3=tclean(vis=self.msfile,imagename=imbriggs_3,imsize=100,cell='8.0arcsec',specmode='cube', perchanweightdensity=True,deconvolver='hogbom',niter=1,threshold='0Jy',interactive=0, weighting='briggs', robust=0.0, uvtaper=['50arcsec'], parallel=self.parallel)
          self.assertTrue(os.path.exists(imnat+'.image') and os.path.exists(imbriggs0+'.image') and os.path.exists(imbriggs_2+'.image') and  os.path.exists(imbriggs_3+'.image') )
          self.assertTrue(self.th.check_beam_compare(imbriggs0+'.image', imnat+'.image', operator.lt))
          self.assertTrue(self.th.check_beam_compare(imbriggs_2+'.image', imbriggs0+'.image', operator.lt))
          self.assertTrue(self.th.check_beam_compare(imbriggs0+'.image', imbriggs_3+'.image', operator.lt))
#     def test_cube_D3(self):
#          """ EMPTY : [cube] Test_Cube_D3 : specmode cubesrc - Doppler correct to a SOURCE ephemeris"""
#          ret = tclean(vis=self.msfile,field='1',spw='0:105~135',specmode='cubesrc',nchan=30,start=105,width=1,veltype='radio',imagename=self.img,imsize=256,cell='0.01arcmin',phasecenter=1,deconvolver='hogbom',niter=10)
#          self.assertTrue(os.path.exists(self.img+'.psf') and os.path.exists(self.img+'.residual') )

     @unittest.skipIf(is_CASA6, "Skip because plotms is not available in casatasks")
     def test_cube_continuum_subtract_uvsub(self):
          """ [cube] Test_Cube_continuum_subtract :  Using uvsub """
          self.prepData('refim_point_withline.ms')
          delmod(self.msfile);self.th.delmodels(msname=self.msfile,modcol='reset0')
          plotms(vis=self.msfile,xaxis='frequency',yaxis='amp',ydatacolumn='data',customsymbol=True,symbolshape='circle',symbolsize=5,showgui=False,plotfile=self.img+'.plot.step0data.png',title="original data")
          plotms(vis=self.msfile,xaxis='frequency',yaxis='amp',ydatacolumn='model',customsymbol=True,symbolshape='circle',symbolsize=5,showgui=False,plotfile=self.img+'.plot.step0model.png',title="empty model")

          # Let's include a subdir in the output image name. This could cause failures, at
          # least in parallel mode (CAS-10937).
          imagename = os.path.join(self.img_subdir, self.img)
          print("IMAGENAME=",imagename)
          ret = tclean(vis=self.msfile,imagename=imagename,imsize=100,cell='8.0arcsec', spw='0:12~19',niter=50,gain=0.2,savemodel='modelcolumn',
                       deconvolver='mtmfs',parallel=self.parallel)
#          self.assertTrue(self.th.exists(self.img+'.model') )
#          self.assertTrue( self.th.check_modelchan(self.msfile,10) == 0.0 and self.th.check_modelchan(self.msfile,3) > 0.0 )
          plotms(vis=self.msfile,xaxis='frequency',yaxis='amp',ydatacolumn='model',customsymbol=True,symbolshape='circle',symbolsize=5,showgui=False,plotfile=self.img+'.plot.step1.png',title="model after partial mtmfs on some channels")

          delmod(self.msfile);self.th.delmodels(msname=self.msfile,modcol='reset0')

#          ret = tclean(vis=self.msfile,imagename=self.img+'1',imsize=100,cell='8.0arcsec',startmodel=[imagename+'.model.tt0',imagename+'.model.tt1'], 
#                       spw='0',niter=0,savemodel='modelcolumn',deconvolver='mtmfs',parallel=self.parallel)
          ret = tclean(vis=self.msfile,imagename=self.img+'1',imsize=100,cell='8.0arcsec',startmodel=[imagename+'.model.tt0',imagename+'.model.tt1'], 
                       spw='0',niter=0,savemodel='modelcolumn',deconvolver='mtmfs',parallel=self.parallel)

#          self.assertTrue( self.th.check_modelchan(self.msfile,10) > 0.0 and self.th.check_modelchan(self.msfile,3) > 0.0 
          plotms(vis=self.msfile,xaxis='frequency',yaxis='amp',ydatacolumn='model',customsymbol=True,symbolshape='circle',symbolsize=5,showgui=False,plotfile=self.img+'.plot.step2.png',title="model after mtmfs predict on full spw" )

          plotms(vis=self.msfile,xaxis='frequency',yaxis='amp',ydatacolumn='data-model',customsymbol=True,symbolshape='circle',symbolsize=5,showgui=False,plotfile=self.img+'.plot.step3data.png',title="data-model")
          

#     def test_cube_continuum_subtract_otf(self):
#          """ EMPTY : [cube] Test_Cube_continuum_subtract :  On-The-Fly using multifield """
#          self.prepData('refim_point_withline.ms')

     def test_cube_badchannel_restoringbeam(self):
          """ [cube] Test auto restoring beam with a bad edge channel """
          self.prepData('refim_point.ms')
          ret = tclean(vis=self.msfile,imagename=self.img,specmode='cube',imsize=100,cell='10.0arcsec',niter=10,deconvolver='hogbom',parallel=self.parallel)
          self.assertTrue(os.path.exists(self.img+'.psf') and os.path.exists(self.img+'.image') )
          report1=self.th.checkall(imgexist=[self.img+'.image'],imgval=[(self.img+'.image',0.889,[54,50,0,0]) , (self.img+'.image',0.0602,[54,50,0,19]) , (self.img+'.residual',0.033942,[54,50,0,19]) ])
          # first channel's psf is 'bad' and wider along one axis. This offcenter location is higher in value

          #  For parallel mode, to get common beam, need to run anoter tclean run with serial
          if self.parallel:
              ret = tclean(vis=self.msfile,imagename=self.img+'1',specmode='cube',imsize=100,cell='10.0arcsec',niter=10,deconvolver='hogbom',
                       restoration=False, parallel=self.parallel)
              ret2 = tclean(vis=self.msfile,imagename=self.img+'1',specmode='cube',imsize=100,cell='10.0arcsec',niter=0,deconvolver='hogbom',
                       restoration=True, restoringbeam='common', calcres=False, calcpsf=False, parallel=False)
          else:    
              ret = tclean(vis=self.msfile,imagename=self.img+'1',specmode='cube',imsize=100,cell='10.0arcsec',niter=10,deconvolver='hogbom',
                       restoringbeam='common',parallel=self.parallel)
          self.assertTrue(os.path.exists(self.img+'1.psf') and os.path.exists(self.img+'1.image') )
          report2=self.th.checkall(imgexist=[self.img+'1.image'],imgval=[(self.img+'1.image',0.8906,[54,50,0,0]), (self.img+'1.image',0.51977,[54,50,0,19]) , (self.img+'1.residual',0.033942,[54,50,0,19]) ])
          # OLD - first channel has been restored by a 'common' beam picked from channel 2
          self.checkfinal(report1+report2)

#  def test_cube_explicit_restoringbeam(self):
#          """ [cube] Test explicit restoring beams : Test peak flux and off source value for smoothed residuals"""



     def test_cube_common_restoringbeam(self):
          """ [cube] Test_cube_restoringbeam (cas10849/10946) : Test parallel and serial run on same refconcat images  """
          
          self.prepData('refim_point.ms')
          
          # Imaging run - no restoration (serial or parallel)
          ret = tclean(vis=self.msfile,imagename=self.img,
                       imsize=100,cell='10.0arcsec',
                       interactive=0,niter=10,specmode='cube',
                       restoration=False, parallel=self.parallel)
          
          # Serial restart for restoration only (serial only)
          retpar = tclean(vis=self.msfile,imagename=self.img,
                          imsize=100,cell='10.0arcsec',
                          interactive=0,niter=0,specmode='cube',
                          restoration=True, restoringbeam='common',parallel=False, #### always False. 
                          calcres=False, calcpsf=False)
          
          header = imhead(self.img+'.image',verbose=False)
               
          estr = "["+inspect.stack()[1][3]+"] Has single restoring beam ? : " + self.th.verdict( 'restoringbeam' in header) + "\n"

          report2 = self.th.checkall(imgexist=[self.img+'.image'], 
                                     imgval=[(self.img+'.image',0.770450,[54,50,0,1]),
                                            (self.img+'.image',0.567246,[54,50,0,15])  ])
          
          ## Pass or Fail (and why) ?
          self.checkfinal(estr+report2)

     # Now works for parallel  with CAS-9396 
     #@unittest.skipIf(ParallelTaskHelper.isMPIEnabled(), "Skip the test temporarily for 5.5")
     def test_cube_chanchunks(self):
          """ [cube] Test channel chunking for large cubes """
          self.prepData('refim_point.ms')
#          ret = tclean(vis=self.msfile,imagename=self.img,specmode='cube',imsize=100,cell='10.0arcsec',niter=10,deconvolver='hogbom', savemodel='modelcolumn')
#          self.assertTrue(os.path.exists(self.img+'.psf') and os.path.exists(self.img+'.image') )
#          report=self.th.checkall(imgexist=[self.img+'.image'],imgval=[(self.img+'.image',1.5002,[50,50,0,0]) , (self.img+'.image',0.769,[50,50,0,19]) ])

          ret = tclean(vis=self.msfile,imagename=self.img+'cc',specmode='cube',imsize=100,cell='10.0arcsec',niter=10,deconvolver='hogbom',chanchunks=7,parallel=self.parallel)
          self.assertTrue(os.path.exists(self.img+'cc.psf') and os.path.exists(self.img+'cc.image') )
          report=self.th.checkall(imgexist=[self.img+'cc.image'],imgval=[(self.img+'cc.image',1.5002,[50,50,0,0]) , (self.img+'cc.image',0.769,[50,50,0,19]) ])
          self.checkfinal(report)

     def test_cube_chanchunks_auto(self):
          """ [cube] Test channel chunking for large cubes : automatic calc of nchanchunks """
          self.prepData('refim_point.ms')
          ret = tclean(vis=self.msfile,imagename=self.img+'cc',specmode='cube',imsize=100,cell='10.0arcsec',niter=10,deconvolver='hogbom',chanchunks=-1,parallel=self.parallel)
          self.assertTrue(os.path.exists(self.img+'cc.psf') and os.path.exists(self.img+'cc.image') )
          report=self.th.checkall(imgexist=[self.img+'cc.image'],imgval=[(self.img+'cc.image',1.5002,[50,50,0,0]) , (self.img+'cc.image',0.769,[50,50,0,19]) ])
          self.checkfinal(report)


     # Now passes for parallel
     #@unittest.skipIf(ParallelTaskHelper.isMPIEnabled(), "Skip the test temporarily")
     def test_cube_chanchunks_savemodel(self):
          """ [cube] Test channel chunking for large cubes and save model """
          self.prepData('refim_point.ms')
          ret = tclean(vis=self.msfile,imagename=self.img+'cc',specmode='cube',imsize=100,cell='10.0arcsec',niter=10,deconvolver='hogbom',
                       chanchunks=2,savemodel='modelcolumn',parallel=self.parallel)
          self.assertTrue(os.path.exists(self.img+'cc.psf') and os.path.exists(self.img+'cc.image') )
          report=self.th.checkall(imgexist=[self.img+'cc.image'],imgval=[(self.img+'cc.image',1.5002,[50,50,0,0]) , (self.img+'cc.image',0.769,[50,50,0,19]) ])
          self.assertTrue( self.th.check_modelchan(self.msfile,5) > 0.0 and self.th.check_modelchan(self.msfile,18) > 0.0 )
          self.checkfinal(report)
          
#     @unittest.skipIf(ParallelTaskHelper.isMPIEnabled(), "Skip the test temporarily")
     @unittest.skip('Skip. This test deprecated. no longer need mtmfs for cube use msclean')
     def test_cube_mtmfs_nterms1(self):		
          """ [cube] Test mtmfs with cube and nterms = 1 """		
          self.prepData('refim_eptwochan.ms')		
          ret = tclean(vis=self.msfile,imagename=self.img+'cc', specmode='cube', imsize=200,cell='8.0arcsec',niter=10,deconvolver='mtmfs',nterms=1,interactive=0,parallel=self.parallel,scales=[0,20,40,100])		
          report=self.th.checkall(ret=ret, imgexist=[self.img+'cc.psf.tt0', self.img+'cc.residual.tt0', self.img+'cc.image.tt0', self.img+'cc.model.tt0'],imgval=[(self.img+'cc.image.tt0',1.0,[100,100,0,0]),(self.img+'cc.image.tt0',0.492,[100,100,0,1]),(self.img+'cc.image.tt0',0.281,[100,100,0,2])])		
          self.checkfinal(report)		
          
     #@unittest.skipIf(ParallelTaskHelper.isMPIEnabled(), "Skip the test temporarily")
     @unittest.skip('Skip. This test deprecated. no longer need mtmfs for cube use msclean')
     def test_cubedata_mtmfs_nterms1(self):		
          """ [cube] Test mtmfs with cube data and nterms = 1 """		
          self.prepData('refim_eptwochan.ms')		
          ret = tclean(vis=self.msfile,imagename=self.img+'cc', specmode='cubedata', imsize=200,cell='8.0arcsec',niter=10,deconvolver='mtmfs',nterms=1,interactive=0,parallel=self.parallel,scales=[0,20,40,100])		
          report=self.th.checkall(ret=ret, imgexist=[self.img+'cc.psf.tt0', self.img+'cc.residual.tt0', self.img+'cc.image.tt0', self.img+'cc.model.tt0'],imgval=[(self.img+'cc.image.tt0',1.0,[100,100,0,0]),(self.img+'cc.image.tt0',0.492,[100,100,0,1]),(self.img+'cc.image.tt0',0.281,[100,100,0,2])])		
          self.checkfinal(report) 

##############################################
##############################################

##Task level tests : masks and clean boxes.
class test_mask(testref_base):

     def test_mask_1(self):
          """ [mask] test_mask_1 : Input mask as file and string : mfs """
          self.prepData('refim_twochan.ms')
          mstr = 'circle[[50pix,80pix],10pix]'
          self.th.write_file(self.img+'.mask.txt', '#CRTFv0 CASA Region Text Format version 0\n'+mstr+'\n')
          ret1 = tclean(vis=self.msfile,imagename=self.img+'1',imsize=100,cell='8.0arcsec',niter=10,deconvolver='hogbom',interactive=0,usemask='user',
                        mask=self.img+'.mask.txt',parallel=self.parallel)
          ret2 = tclean(vis=self.msfile,imagename=self.img+'2',imsize=100,cell='8.0arcsec',niter=10,deconvolver='hogbom',interactive=0,usemask='user',mask=mstr,parallel=self.parallel)
          report=self.th.checkall(imgexist=[self.img+'1.mask', self.img+'2.mask'], imgval=[(self.img+'1.mask',0.0,[50,50,0,0]),(self.img+'1.mask',1.0,[50,80,0,0]),(self.img+'2.mask',0.0,[50,50,0,0]),(self.img+'2.mask',1.0,[50,80,0,0])])
          self.checkfinal(report)

     def test_mask_2(self):
          """ [mask] test_mask_2 :  Input mask as file and string : cube (few channels) """
          self.prepData('refim_point.ms')
          mstr =  'circle[[50pix,50pix],10pix],range=[1.1GHz,1.5GHz]'
          self.th.write_file(self.img+'.mask.txt', '#CRTFv0 CASA Region Text Format version 0\n'+mstr+'\n')
          ret1 = tclean(vis=self.msfile,imagename=self.img+'1',imsize=100,cell='8.0arcsec',niter=10,deconvolver='hogbom',specmode='cube',
                        interactive=0,usemask='user',mask=self.img+'.mask.txt',parallel=self.parallel)
          ret2 = tclean(vis=self.msfile,imagename=self.img+'2',imsize=100,cell='8.0arcsec',niter=10,deconvolver='hogbom',specmode='cube',
                        interactive=0,usemask='user',mask=mstr,parallel=self.parallel)
          report=self.th.checkall(imgexist=[self.img+'1.mask', self.img+'2.mask'], imgval=[(self.img+'1.mask',0.0,[50,50,0,1]),(self.img+'1.mask',1.0,[50,50,0,2]),(self.img+'1.mask',1.0,[50,50,0,10]),(self.img+'1.mask',0.0,[50,50,0,11]),(self.img+'2.mask',0.0,[50,50,0,1]),(self.img+'2.mask',1.0,[50,50,0,2]),(self.img+'2.mask',1.0,[50,50,0,10]),(self.img+'2.mask',0.0,[50,50,0,11])])
          self.checkfinal(report)

     def test_mask_3(self):
          """ [mask] test_mask_3 : Input mask as image-to-be-regridded (ra/dec) : mfs """
          self.prepData('refim_twochan.ms')
          mstr = 'circle[[50pix,50pix],10pix]'
          self.th.write_file(self.img+'.mask.txt', '#CRTFv0 CASA Region Text Format version 0\n'+mstr+'\n')
          ret1 = tclean(vis=self.msfile,imagename=self.img+'1',imsize=100,cell='8.0arcsec',niter=10,deconvolver='hogbom',interactive=0,
                        usemask='user',mask=self.img+'.mask.txt',parallel=self.parallel)
          ret2 = tclean(vis=self.msfile,imagename=self.img+'2',imsize=100,cell='8.0arcsec',niter=10,deconvolver='hogbom',interactive=0,
                        usemask='user',mask=self.img+'1.mask',phasecenter='J2000 19h59m57.5s +40d49m00.077s',parallel=self.parallel) # shift phasecenter
          report=self.th.checkall(imgexist=[self.img+'1.mask', self.img+'2.mask'], imgval=[(self.img+'1.mask',1.0,[50,50,0,0]),(self.img+'2.mask',1.0,[91,13,0,0])])
          self.checkfinal(report)

     def test_mask_4(self):
          """ [mask] test_mask_4 :  Input mask as image-to-be-regridded(ra/dec/specframe) : cube """
          self.prepData('refim_point.ms')
          mstr =  'circle[[50pix,50pix],10pix],range=[1.1GHz,1.5GHz]'
          self.th.write_file(self.img+'.mask.txt', '#CRTFv0 CASA Region Text Format version 0\n'+mstr+'\n')
          ret1 = tclean(vis=self.msfile,imagename=self.img+'1',imsize=100,cell='8.0arcsec',niter=10,deconvolver='hogbom',specmode='cube',
                        interactive=0,usemask='user',mask=self.img+'.mask.txt',parallel=self.parallel)
          ret2 = tclean(vis=self.msfile,imagename=self.img+'2',imsize=100,cell='8.0arcsec',niter=10,deconvolver='hogbom',specmode='cube',
                        start='1.3GHz',interactive=0,usemask='user',mask=self.img+'1.mask',parallel=self.parallel)
          report=self.th.checkall(imgexist=[self.img+'1.mask', self.img+'2.mask'], imgval=[(self.img+'1.mask',0.0,[50,50,0,1]),(self.img+'1.mask',1.0,[50,50,0,2]),(self.img+'1.mask',1.0,[50,50,0,10]),(self.img+'1.mask',0.0,[50,50,0,11]),(self.img+'2.mask',1.0,[50,50,0,0]),(self.img+'2.mask',1.0,[50,50,0,4]),(self.img+'2.mask',0.0,[50,50,0,10])])
          self.checkfinal(report)

     #@unittest.skipIf(ParallelTaskHelper.isMPIEnabled(), "Skip the test temporarily for 5.5")
     # parallel mode issue was fixed in imageanalysis 2019.05.23
     def test_mask_5(self):
          """ [mask] test_mask_5 : Input cube mask that has different chan
          ranges (use mask from the 1st tclean with a different channel range in the 2nd tclean run)"""
          self.prepData('refim_point.ms')
          mstr = 'circle[[50pix,50pix],10pix]'
          self.th.write_file(self.img+'.mask.txt', '#CRTFv0 CASA Region Text Format version 0\n'+mstr+'\n')
          ret1 = tclean(vis=self.msfile,imagename=self.img+'1',imsize=100,cell='8.0arcsec',niter=1,deconvolver='hogbom',specmode='cube',
                        start=0,nchan=10,interactive=0,usemask='user',mask=self.img+'.mask.txt',parallel=self.parallel)
          ret2 = tclean(vis=self.msfile,imagename=self.img+'2',imsize=100,cell='8.0arcsec',niter=1,deconvolver='hogbom',specmode='cube',
                        start=5,nchan=10,interactive=0,usemask='user',mask=self.img+'1.mask',parallel=self.parallel)
          report=self.th.checkall(imgexist=[self.img+'1.mask', self.img+'2.mask'], imgval=[(self.img+'1.mask',1.0,[50,50,0,1]),(self.img+'1.mask',1.0,[50,50,0,2]),(self.img+'1.mask',1.0,[50,50,0,9]),(self.img+'2.mask',1.0,[50,50,0,0]),(self.img+'2.mask',1.0,[50,50,0,4]),(self.img+'2.mask',0.0,[50,50,0,5])])
          self.checkfinal(report)

# the option, auto-thresh removed
#     def test_mask_autobox(self):
#         # changed to use threshold based automasking 
#          """ [mask] test_mask_autobox :  Autobox """
#          self.prepData('refim_twochan.ms')
#          ret = tclean(vis=self.msfile,imagename=self.img,imsize=100,cell='8.0arcsec',niter=10,deconvolver='hogbom',interactive=0,usemask='auto-thresh')
#          # temporarily change value test to make it pass until extra masking in final minor cycle is resolved....
#          #report=self.th.checkall(imgexist=[self.img+'.mask'], imgval=[(self.img+'.mask',1.0,[50,50,0,0]),(self.img+'.mask',0.0,[50,80,0,0])])
#          report=self.th.checkall(imgexist=[self.img+'.mask'], imgval=[(self.img+'.mask',1.0,[50,50,0,0]),(self.img+'.mask',0.0,[50,85,0,0])])
#          self.checkfinal(report)

# the option, auto-thresh removed
#     def test_mask_autobox_redraw(self):
#         # changed to use threshold based automasking 
#          """ [mask] test_mask_autobox_redraw :  Autoboxing with a redraw after each major cycle """
#          self.prepData('refim_eptwochan.ms')
#          ret = tclean(vis=self.msfile,imagename=self.img,imsize=100,cell='8.0arcsec',niter=10,deconvolver='hogbom',interactive=0,usemask='auto-thresh',maskthreshold=0.5)
#          ret2 = tclean(vis=self.msfile,imagename=self.img+'2',imsize=100,cell='8.0arcsec',niter=20,cycleniter=10,deconvolver='hogbom',interactive=0,usemask='auto-thresh',maskthreshold=0.5)
#          # tweak in automask threshold in the code changed masking extent 2016-03-21
#          #report=self.th.checkall(imgexist=[self.img+'.mask'], imgval=[(self.img+'.mask',1.0,[50,50,0,0]),(self.img+'.mask',0.0,[60,30,0,0]),(self.img+'2.mask',1.0,[60,30,0,0])])
          # temporarily change the value test for unmasked region to make it pass (replace with the above when the extra masking issue is resolved...)
#          #report=self.th.checkall(imgexist=[self.img+'.mask'], imgval=[(self.img+'.mask',1.0,[50,50,0,0]),(self.img+'.mask',0.0,[60,85,0,0]),(self.img+'2.mask',1.0,[60,30,0,0])])
#          #change in behavior due to automask code modification on July 1st,2016
#          report=self.th.checkall(imgexist=[self.img+'.mask'], imgval=[(self.img+'.mask',1.0,[50,50,0,0]),(self.img+'.mask',0.0,[60,85,0,0]),(self.img+'2.mask',0.0,[60,30,0,0])])
#          self.checkfinal(report)

# the option, auto-thresh removed
#     def test_mask_autobox_nmask(self):
#          """ [mask] test_mask_autobox_nmask : Autoboxing with nmask """
#          # this won't be triggering actual pruning but just to check going into write places
#          self.prepData('refim_point.ms')
#          ret = tclean(vis=self.msfile,imagename=self.img,imsize=100,cell='8.0arcsec',niter=10,deconvolver='hogbom',
#                       interactive=0,usemask='auto-thresh',nmask=3)
#          report=self.th.checkall(imgexist=[self.img+'.mask'], imgval=[(self.img+'.mask',1.0,[50,50,0,0]),(self.img+'.mask',0.0,[50,85,0,0])])
#          self.checkfinal(report)
           
# the option, auto-thresh2 removed
#     def test_mask_autobox2_nmask(self):
#          """ [mask] test_mask_autobox2_nmask : Autoboxing (no binning) with nmask"""
#          # this won't be triggering actual pruning but just to check going into write places
#          self.prepData('refim_point.ms')
#          ret = tclean(vis=self.msfile,imagename=self.img,imsize=100,cell='8.0arcsec',niter=10,deconvolver='hogbom',
#                       interactive=0,usemask='auto-thresh2',nmask=3)
#          report=self.th.checkall(imgexist=[self.img+'.mask'], imgval=[(self.img+'.mask',1.0,[50,50,0,0]),(self.img+'.mask',0.0,[50,85,0,0])])
#          self.checkfinal(report)

# the option, auto-thresh removed
#     def test_mask_autobox_pbmask(self):
#         """ [mask] test_mask_autobox_nmask : Autoboxing  with pbmask"""
#          # this won't be triggering actual pruning but just to check going into write places
#          self.prepData('refim_point.ms')
#          # change imsize to see the pbmask boundary
#          ret = tclean(vis=self.msfile,imagename=self.img,imsize=500,cell='8.0arcsec',niter=10,deconvolver='hogbom',
#                       interactive=0,usemask='auto-thresh', pbmask=0.2)
#          report=self.th.checkall(imgexist=[self.img+'.mask'], imgval=[(self.img+'.mask',1.0,[250,250,0,0]),(self.img+'.mask',0.0,[250,285,0,0]),(self.img+'.mask',0.0,[360,360])])
#          self.checkfinal(report)

#     @unittest.skip('Skip. This test deprecated. removed autoadjust param.')
#     def test_mask_autobox_autoadjust(self):
#          """ [mask] test_mask_autobox_autoadjust : Autoboxing with autoadjust=T """
#          self.prepData('refim_point.ms')
#          ret = tclean(vis=self.msfile,imagename=self.img,imsize=100,cell='8.0arcsec',niter=10,deconvolver='hogbom',
#                       interactive=0,usemask='auto-thresh',autoadjust=True)
#          report=self.th.checkall(imgexist=[self.img+'.mask'], imgval=[(self.img+'.mask',1.0,[50,50,0,0]),(self.img+'.mask',0.0,[50,85,0,0])])
#          self.checkfinal(report)
     @unittest.skip('Skip test.')
     def test_mask_pbmask(self):
          """ [mask] test_mask_pbmask :  pb mask """
          pass

     @unittest.skip('Skip test.')
     def test_mask_combined_1(self):
          """ [mask] test_mask_combined_1 :  string + pbmask """
          pass

     @unittest.skip('Skip test.')
     def test_mask_combined_2(self):
          """ [mask] test_mask_combined_2 :  Autobox + pbmask """
          pass

     @unittest.skip('Skip test.')
     def test_mask_outlier(self):
          """ [mask] test_mask_outlier : With outlier fields """
          pass

# the option, auto-thresh removed
#     def test_mask_restart(self):
#          """ [mask] test_mask_restart : Test that mask reloads upon restart """
#          self.prepData('refim_twochan.ms')
#          ret = tclean(vis=self.msfile,imagename=self.img,imsize=100,cell='8.0arcsec',niter=10,deconvolver='hogbom',interactive=0,usemask='auto-thresh')
#          ret2 = tclean(vis=self.msfile,imagename=self.img,imsize=100,cell='8.0arcsec',niter=10,deconvolver='hogbom',interactive=0)
          #report=self.th.checkall(imgexist=[self.img+'.mask'], imgval=[(self.img+'.mask',1.0,[50,50,0,0]),(self.img+'.mask',0.0,[50,80,0,0])])
          # temporarily change the value test for unmasked region to make it pass (replace with the above when the extra masking issue is resolved...)
#          report=self.th.checkall(imgexist=[self.img+'.mask'], imgval=[(self.img+'.mask',1.0,[50,50,0,0]),(self.img+'.mask',0.0,[50,85,0,0])])
#          self.checkfinal(report)

     # AUTOMASK TESTS
     def test_mask_autobox_multithresh(self):
          """ [mask] test_mask__autobox_multithresh :  multi-threshold Autobox (default)"""
          self.prepData('refim_twochan.ms')
          ret = tclean(vis=self.msfile,imagename=self.img,imsize=100,cell='8.0arcsec',niter=10,deconvolver='hogbom',interactive=0,usemask='auto-multithresh',parallel=self.parallel)
          report=self.th.checkall(imgexist=[self.img+'.mask'], imgval=[(self.img+'.mask',1.0,[50,50,0,0]),(self.img+'.mask',0.0,[50,85,0,0])])
          self.checkfinal(report)

     def test_mask_autobox_multithresh_newnoise(self):
          """ [mask] test_mask__autobox_multithresh :  multi-threshold Autobox invoking the new noise calc."""
          self.prepData('refim_twochan.ms')
          ret = tclean(vis=self.msfile,imagename=self.img,imsize=100,cell='8.0arcsec',niter=10,deconvolver='hogbom',interactive=0,usemask='auto-multithresh', fastnoise=False)
          report=self.th.checkall(imgexist=[self.img+'.mask'], imgval=[(self.img+'.mask',1.0,[50,50,0,0]),(self.img+'.mask',0.0,[50,85,0,0])])
          self.checkfinal(report)

     def test_mask_autobox_multithresh_with_nsigma(self):
          """ [mask] test_mask__autobox_multithresh :  multi-threshold Autobox invoking the new noise calc."""
          self.prepData('refim_twochan.ms')
          ret = tclean(vis=self.msfile,imagename=self.img,imsize=100,cell='8.0arcsec',niter=10,deconvolver='hogbom',interactive=0,usemask='auto-multithresh', nsigma=3.0)
          report=self.th.checkall(imgexist=[self.img+'.mask'], imgval=[(self.img+'.mask',1.0,[50,50,0,0]),(self.img+'.mask',0.0,[50,85,0,0])])
          self.checkfinal(report)

     def test_mask_autobox_multithresh_with_nsigma_newnoise(self):
          """ [mask] test_mask__autobox_multithresh :  multi-threshold Autobox invoking the new noise calc."""
          self.prepData('refim_twochan.ms')
          ret = tclean(vis=self.msfile,imagename=self.img,imsize=100,cell='8.0arcsec',niter=10,deconvolver='hogbom',interactive=0,usemask='auto-multithresh', nsigma=3.0, fastnoise=False)
          report=self.th.checkall(imgexist=[self.img+'.mask'], imgval=[(self.img+'.mask',1.0,[50,50,0,0]),(self.img+'.mask',0.0,[50,85,0,0])])
          self.checkfinal(report)

     def test_mask_autobox_multithresh_with_prune(self):
          """ [mask] test_mask__autobox_multithresh_with_prune :  multi-threshold Autobox (minbeamfrac=0.3)"""
          # also test for a bug fix to the new pruneRegions (only caused the failure when image size large
          self.prepData('refim_twochan.ms')
          ret = tclean(vis=self.msfile,imagename=self.img,imsize=1000,cell='8.0arcsec',niter=10,deconvolver='hogbom',interactive=0,usemask='auto-multithresh',
          minbeamfrac=0.3,parallel=self.parallel)
          report=self.th.checkall(imgexist=[self.img+'.mask'], imgval=[(self.img+'.mask',1.0,[500,500,0,0]),(self.img+'.mask',0.0,[500,510,0,0])])
          self.checkfinal(report)

     def test_mask_autobox_multithresh_with_stopmask(self):
          """ [mask] test_mask__autobox_multithresh_with_stopmask :  multi-threshold Autobox (minbeamfrac=0.3) with stop mask on """
          # will trigger stop mask condition for the last cycle (Cycle 4) - does not change output mask but can be checked on the log 
          #  
          self.prepData('refim_twochan.ms')
          ret = tclean(vis=self.msfile,imagename=self.img,imsize=100,cell='8.0arcsec',niter=100,deconvolver='hogbom',interactive=0,
           usemask='auto-multithresh', minbeamfrac=0.3, minpercentchange=0.2,parallel=self.parallel)
          report=self.th.checkall(imgexist=[self.img+'.mask'], imgval=[(self.img+'.mask',1.0,[50,50,0,0]),(self.img+'.mask',0.0,[63,50,0,0])])
          self.checkfinal(report)

     def test_mask_autobox_multithresh_with_absorption(self):
          """ [mask] test_mask__autobox_multithresh_on_absorption :  multi-threshold Autobox (minbeamfrac=0.3) on the data with both emission and absorption  """
          # data with a emission pt and absorption pt.
          self.prepData('refim_point_pos_neg.ms')
          ret = tclean(vis=self.msfile,imagename=self.img,imsize=100,cell='8.0arcsec',niter=100,deconvolver='hogbom',interactive=0,
                       usemask='auto-multithresh', negativethreshold=5.0,parallel=self.parallel)
          report=self.th.checkall(imgexist=[self.img+'.mask'], imgval=[(self.img+'.mask',1.0,[50,50,0,0]),(self.img+'.mask',1.0,[60,40,0,0]),(self.img+'.mask',0.0,[65,50,0,0])])
          self.checkfinal(report)

     def test_mask_autobox_multithresh_mfs_IQUV(self):
          """ [mask] test_mask__autobox_multithresh_mtmfs_IQUV :  multi-threshold Autobox (minbeamfrac=0.3) with cube full polarizaiton (IQUV) imaging """
          self.prepData('refim_point_linRL.ms')
          ret = tclean(vis=self.msfile,imagename=self.img,imsize=100,cell='8.0arcsec',niter=10, stokes='IQUV',interactive=0,specmode='mfs',interpolation='nearest',usemask="auto-multithresh", verbose=True, parallel=self.parallel)
          report=self.th.checkall(imgexist=[self.img+'.mask'], imgval=[(self.img+'.mask',1.0,[50,50,0,0]),(self.img+'.mask',1.0,[40,60,0,0]),(self.img+'.mask',0.0,[65,50,0,0]), (self.img+'.mask', 1.0,[40,60,3,0])])
          self.checkfinal(report)
      
     def test_mask_autobox_multithresh_cube_IQUV(self):
          """ [mask] test_mask__autobox_multithresh_cube_IQUV :  multi-threshold Autobox (minbeamfrac=0.05) with cube full polarizaiton (IQUV) imaging """
          self.prepData('refim_point_linXY.ms')
          ret = tclean(vis=self.msfile,imagename=self.img,imsize=100,cell='8.0arcsec',niter=10, stokes='IQUV',interactive=0,specmode='cube',interpolation='nearest',usemask="auto-multithresh", minbeamfrac=0.05,  verbose=True, parallel=self.parallel)
          report=self.th.checkall(imgexist=[self.img+'.mask'], imgval=[(self.img+'.mask',1.0,[50,50,0,0]),(self.img+'.mask',1.0,[35,75,0,0]),(self.img+'.mask',0.0,[32,80,1,1]), (self.img+'.mask',1.0,[35,60,1,1]), (self.img+'.mask',1.0,[60,30,3,0])])

#     def test_mask_outregion(self):
#          """ [mask] test_mask_outregion : Input mask has region that goes outside the image """
#          self.prepData('refim_twochan.ms')
#          mstr = 'circle[[50pix,110pix],20pix]'
#          ret2 = tclean(vis=self.msfile,imagename=self.img+'2',imsize=100,cell='8.0arcsec',niter=10,deconvolver='hogbom',interactive=0,usemask='user',mask=mstr)
#          report=self.th.checkall(imgexist=[self.img+'2.mask'], imgval=[(self.img+'2.mask',0.0,[50,50,0,0]),(self.img+'2.mask',1.0,[50,95,0,0])])

     def test_mask_zerostart(self):
          """ [mask] test_mask_zerostart : Test that a zero starting mask is caught  """
          self.prepData('refim_point.ms')
          ret = tclean(vis=self.msfile,imagename=self.img,imsize=100,cell='10.0arcsec',niter=0,interactive=0,parallel=self.parallel)
          os.system('cp -r ' + self.img + '.residual '+ self.img+'2.inpmask')
          _ia.open(self.img+'2.inpmask')
          pix =_ia.getchunk()
          pix.fill(0.0)
          _ia.putchunk(pix)
          _ia.close()

          ret = tclean(vis=self.msfile,imagename=self.img+'2',imsize=100,cell='10.0arcsec',niter=10,interactive=0,mask=self.img+'2.inpmask')

          report=self.th.checkall(ret=ret, imgexist=[self.img+'2.mask'], imgval=[(self.img+'2.model',0.0,[50,50,0,0]),(self.img+'2.mask',0.0,[50,50,0,0])], stopcode=7)

          self.checkfinal(report)

# the option, auto-thresh removed
#     def test_mask_zeroauto(self):
#          """ [mask] test_mask_zeroauto : Test that an automask-generated zero mask is caught  """
#          self.prepData('refim_point.ms')
#          ret = tclean(vis=self.msfile, imagename=self.img,niter=0,interactive=0,usemask='auto-thresh',maskthreshold='40.0Jy')
#          ret = tclean(vis=self.msfile, imagename=self.img,niter=10,interactive=0,usemask='auto-thresh',maskthreshold='40.0Jy')
#
#          report=self.th.checkall(ret=ret, imgexist=[self.img+'.mask'], imgval=[(self.img+'.model',0.0,[50,50,0,0]),(self.img+'.mask',0.0,[50,50,0,0])], stopcode=7)
#
#          self.checkfinal(report)

     def test_mask_expand_contstokesImask_to_cube(self):
          """ [mask] test_mask_expand_contstokesImask_to_cube : Test for
          expanding input continuum Stokes I mask to cube imaging  """
          self.prepData('refim_point_linRL.ms')
          self.prepInputmask('refim_cont_stokesI_input.mask')
          ret = tclean(vis=self.msfile,
          imagename=self.img, specmode="cube", imsize=100, cell='8.0arcsec', niter=10,interactive=0,interpolation='nearest', usemask='user', mask=self.maskname)

          report=self.th.checkall(ret=ret, imgexist=[self.img+'.mask'],
          imgval=[(self.img+'.mask',1.0,[50,50,0,0]),(self.img+'.mask',1.0,[50,50,0,1]),(self.img+'.mask',1.0,[50,50,0,2]), (self.img+'.mask',0.0,[65,65,0,1])])

          self.checkfinal(report)

     def test_mask_expand_contstokesImask_nodegen_to_cube(self):
          """ [mask] test_mask_expand_contstokesImask_nodegen_to_cube : Test for
          expanding input continuum Stokes I mask with its degenerate axes removed to cube imaging  """
          self.prepData('refim_point_linRL.ms')
          self.prepInputmask('refim_cont_stokesI_input.mask')
          imsubimage(imagename=self.maskname, outfile=self.maskname+"_dropdeg",dropdeg=True, overwrite=True)
          ret = tclean(vis=self.msfile,
          imagename=self.img, specmode="cube", imsize=100, cell='8.0arcsec',
          niter=10,interactive=0,interpolation='nearest', usemask='user',
          mask=self.maskname+"_dropdeg")
          report=self.th.checkall(ret=ret, imgexist=[self.img+'.mask'],
          imgval=[(self.img+'.mask',1.0,[50,50,0,0]),(self.img+'.mask',1.0,[50,50,0,1]),(self.img+'.mask',1.0,[50,50,0,2]), (self.img+'.mask',0.0,[65,65,0,1])])

        
     def test_mask_expand_contstokesImask_to_IQUV(self):
          """ [mask] test_mask_expand_contstokesImask_to_IQUV : Test for expanding
          input continuum Stokes I mask to continuum multi-stokes imaging  """
          self.prepData('refim_point_linRL.ms')
          self.prepInputmask('refim_cont_stokesI_input.mask')
          ret = tclean(vis=self.msfile,
          imagename=self.img, specmode="mfs", imsize=100, cell='8.0arcsec',
          niter=10,interactive=0, stokes='IQUV', usemask='user', mask=self.maskname)

          report=self.th.checkall(ret=ret, imgexist=[self.img+'.mask'],
          imgval=[(self.img+'.mask',1.0,[50,50,0,0]),(self.img+'.mask',1.0,[50,50,1,0]),(self.img+'.mask',1.0,[50,50,2,0]),(self.img+'.mask',1.0,[50,50,3,0]), (self.img+'.mask',0.0,[65,65,2,0])])

          self.checkfinal(report)

     def test_mask_expand_contstokesImask_nodegen_to_IQUV(self):
          """ [mask] test_mask_expand_contstokesImask_nodegen_to_IQUV : Test for expanding
          input continuum Stokes I mask with its degenerate axes removed to continuum multi-stokes imaging  """
          self.prepData('refim_point_linRL.ms')
          self.prepInputmask('refim_cont_stokesI_input.mask')
          imsubimage(imagename=self.maskname, outfile=self.maskname+"_dropdeg", dropdeg=True, overwrite=True)
          ret = tclean(vis=self.msfile,
          imagename=self.img, specmode="mfs", imsize=100, cell='8.0arcsec',
          niter=10,interactive=0, stokes='IQUV', usemask='user',
          mask=self.maskname+"_dropdeg")

          report=self.th.checkall(ret=ret, imgexist=[self.img+'.mask'],
          imgval=[(self.img+'.mask',1.0,[50,50,0,0]),(self.img+'.mask',1.0,[50,50,1,0]),(self.img+'.mask',1.0,[50,50,2,0]),(self.img+'.mask',1.0,[50,50,3,0]), (self.img+'.mask',0.0,[65,65,2,0])])

          self.checkfinal(report)


     def test_mask_expand_contstokesImask_to_cube_IQUV(self):
          """ [mask] test_mask_extend_contstokesImask_to_cube_IQUV : Test for extending
          input continuum Stokes I mask to cube multi-stokes imaging  """
          self.prepData('refim_point_linRL.ms')
          self.prepInputmask('refim_cont_stokesI_input.mask')
          ret = tclean(vis=self.msfile,
          imagename=self.img, specmode="cube", imsize=100, cell='8.0arcsec',
          niter=10,interactive=0,interpolation='nearest', stokes='IQUV', usemask='user', mask=self.maskname)

          report=self.th.checkall(ret=ret, imgexist=[self.img+'.mask'],
          imgval=[(self.img+'.mask',1.0,[50,50,0,0]),
                 (self.img+'.mask',1.0,[50,50,1,0]),
                 (self.img+'.mask',1.0,[50,50,2,0]),
                 (self.img+'.mask',1.0,[50,50,3,0]), 
                 (self.img+'.mask',1.0,[50,50,0,1]),
                 (self.img+'.mask',1.0,[50,50,1,1]),
                 (self.img+'.mask',1.0,[50,50,2,1]),
                 (self.img+'.mask',1.0,[50,50,3,1]),
                 (self.img+'.mask',1.0,[50,50,1,2]),
                 (self.img+'.mask',0.0,[65,65,0,0]),
                 (self.img+'.mask',0.0,[65,65,2,1]),
                 ])

          self.checkfinal(report)


     def test_mask_expand_contstokesImask_nodegen_to_cube_IQUV(self):
          """ [mask] test_mask_extend_contstokesImask_nodegen_to_cube_IQUV : Test for extending
          input continuum Stokes I mask with its denenerate axes removed to cube multi-stokes imaging  """
          self.prepData('refim_point_linRL.ms')
          self.prepInputmask('refim_cont_stokesI_input.mask')
          imsubimage(imagename=self.maskname, outfile=self.maskname+"_dropdeg",dropdeg=True, overwrite=True)
          ret = tclean(vis=self.msfile,
          imagename=self.img, specmode="cube", imsize=100, cell='8.0arcsec',
          niter=10,interactive=0,interpolation='nearest', stokes='IQUV',
          usemask='user', mask=self.maskname+"_dropdeg")

          report=self.th.checkall(ret=ret, imgexist=[self.img+'.mask'],
          imgval=[(self.img+'.mask',1.0,[50,50,0,0]),
                 (self.img+'.mask',1.0,[50,50,1,0]),
                 (self.img+'.mask',1.0,[50,50,2,0]),
                 (self.img+'.mask',1.0,[50,50,3,0]), 
                 (self.img+'.mask',1.0,[50,50,0,1]),
                 (self.img+'.mask',1.0,[50,50,1,1]),
                 (self.img+'.mask',1.0,[50,50,2,1]),
                 (self.img+'.mask',1.0,[50,50,3,1]),
                 (self.img+'.mask',1.0,[50,50,1,2]),
                 (self.img+'.mask',0.0,[65,65,0,0]),
                 (self.img+'.mask',0.0,[65,65,2,1]),
                 ])

          self.checkfinal(report)

     def test_mask_expand_contstokesIQUVmask_to_cube_IQUV(self):
          """ [mask] test_mask_expand_contstokesIQUVmask_to_cube_IQUV : Test for expanding
          input continuum Stokes IQUV mask to cube IQUV imaging  """
          # extending to all channels and preserving mask of each stokes 
          self.prepData('refim_point_linRL.ms') 
          # input mask will different for different stokes plane
          self.prepInputmask('refim_cont_stokesIQUV_input.mask')
          ret = tclean(vis=self.msfile,
          imagename=self.img, specmode="cube", imsize=100, cell='8.0arcsec',
          niter=10,interactive=0,interpolation='nearest', stokes='IQUV', usemask='user', mask=self.maskname)

          report=self.th.checkall(ret=ret, imgexist=[self.img+'.mask'],
          imgval=[(self.img+'.mask',1.0,[50,50,0,0]),
                 (self.img+'.mask',1.0,[50,50,0,1]),
                 (self.img+'.mask',1.0,[50,50,1,0]),
                 (self.img+'.mask',1.0,[50,50,1,2]), 
                 (self.img+'.mask',1.0,[50,50,2,0]),
                 (self.img+'.mask',1.0,[50,50,2,1]),
                 (self.img+'.mask',1.0,[43,31,3,0]),
                 (self.img+'.mask',1.0,[43,31,3,2]),
                 (self.img+'.mask',0.0,[61,51,0,0]),
                 (self.img+'.mask',0.0,[50,63,1,1]),
                 (self.img+'.mask',0.0,[37,65,2,2]),
                 (self.img+'.mask',0.0,[34,70,0,1]),
                 ])

          self.checkfinal(report)


     def test_mask_expand_contstokesIQUVmask_nodegen_to_cube_IQUV(self):
          """ [mask] test_mask_expand_contstokesIQUVmask_nodegen_to_cube_IQUV : Test for expanding
          input continuum Stokes IQUV mask with its degenerate axes removed to cube IQUV imaging  """
          # extending to all channels and preserving mask of each stokes 
          self.prepData('refim_point_linRL.ms') 
          # input mask will different for different stokes plane
          self.prepInputmask('refim_cont_stokesIQUV_input.mask')
          imsubimage(self.maskname, outfile=self.maskname+"_dropdeg",dropdeg=True, overwrite=True);
          ret = tclean(vis=self.msfile,
          imagename=self.img, specmode="cube", imsize=100, cell='8.0arcsec',
          niter=10,interactive=0,interpolation='nearest', stokes='IQUV',
          usemask='user', mask=self.maskname+"_dropdeg")

          report=self.th.checkall(ret=ret, imgexist=[self.img+'.mask'],
          imgval=[(self.img+'.mask',1.0,[50,50,0,0]),
                 (self.img+'.mask',1.0,[50,50,0,1]),
                 (self.img+'.mask',1.0,[50,50,1,0]),
                 (self.img+'.mask',1.0,[50,50,1,2]), 
                 (self.img+'.mask',1.0,[50,50,2,0]),
                 (self.img+'.mask',1.0,[50,50,2,1]),
                 (self.img+'.mask',1.0,[43,31,3,0]),
                 (self.img+'.mask',1.0,[43,31,3,2]),
                 (self.img+'.mask',0.0,[61,51,0,0]),
                 (self.img+'.mask',0.0,[50,63,1,1]),
                 (self.img+'.mask',0.0,[37,65,2,2]),
                 (self.img+'.mask',0.0,[34,70,0,1]),
                 ])

          self.checkfinal(report)

     def test_mask_expand_cubestokesImask_to_cube_IQUV(self):
          """ [mask] test_mask_expand_contstokesIQUVmask_to_cube_IQUV : Test for expanding
          input cube Stokes I mask to cube (of the same spectral coordinates)  IQUV imaging  """
          # extending to all channels and preserving mask of each stokes 
          self.prepData('refim_point_linRL.ms') 
          # input mask will different for different stokes plane
          self.prepInputmask('refim_cube_StokesI_input.mask')
          ret = tclean(vis=self.msfile,
          imagename=self.img, specmode="cube", imsize=100, cell='8.0arcsec',
          niter=10,interactive=0,interpolation='nearest', stokes='IQUV',
          usemask='user', mask=self.maskname)

          report=self.th.checkall(ret=ret, imgexist=[self.img+'.mask'],
          imgval=[(self.img+'.mask',1.0,[50,50,0,0]),
                 (self.img+'.mask',1.0,[50,50,0,1]),
                 (self.img+'.mask',1.0,[50,50,1,0]),
                 (self.img+'.mask',1.0,[50,50,1,2]), 
                 (self.img+'.mask',1.0,[50,50,2,0]),
                 (self.img+'.mask',1.0,[50,50,2,1]),
                 (self.img+'.mask',1.0,[37,63,3,0]),
                 (self.img+'.mask',0.0,[46,49,3,2]),
                 (self.img+'.mask',0.0,[63,51,0,0]),
                 (self.img+'.mask',0.0,[50,63,1,1]),
                 (self.img+'.mask',0.0,[43,59,2,2]),
                 (self.img+'.mask',1.0,[43,57,2,2]),
                 (self.img+'.mask',0.0,[43,70,0,1]),
                 ])

          self.checkfinal(report)

     def test_mask_expand_cubestokesImask_nodegen_to_cube_IQUV(self):
          """ [mask] test_mask_expand_contstokesIQUVmask_nodegen_to_cube_IQUV : Test for expanding
          input cube Stokes I mask with its degenerate axes removed to cube (of the same spectral coordinates)  IQUV imaging  """
          # extending to all channels and preserving mask of each stokes 
          self.prepData('refim_point_linRL.ms') 
          # input mask will different for different stokes plane
          self.prepInputmask('refim_cube_StokesI_input.mask')
          imsubimage(self.maskname, outfile=self.maskname+"_dropdeg",dropdeg=True, overwrite=True);
          ret = tclean(vis=self.msfile,
          imagename=self.img, specmode="cube", imsize=100, cell='8.0arcsec',
          niter=10,interactive=0,interpolation='nearest', stokes='IQUV',
          usemask='user', mask=self.maskname+'_dropdeg')

          report=self.th.checkall(ret=ret, imgexist=[self.img+'.mask'],
          imgval=[(self.img+'.mask',1.0,[50,50,0,0]),
                 (self.img+'.mask',1.0,[50,50,0,1]),
                 (self.img+'.mask',1.0,[50,50,1,0]),
                 (self.img+'.mask',1.0,[50,50,1,2]), 
                 (self.img+'.mask',1.0,[50,50,2,0]),
                 (self.img+'.mask',1.0,[50,50,2,1]),
                 (self.img+'.mask',1.0,[37,63,3,0]),
                 (self.img+'.mask',0.0,[46,49,3,2]),
                 (self.img+'.mask',0.0,[63,51,0,0]),
                 (self.img+'.mask',0.0,[50,63,1,1]),
                 (self.img+'.mask',0.0,[43,59,2,2]),
                 (self.img+'.mask',1.0,[43,57,2,2]),
                 (self.img+'.mask',0.0,[43,70,0,1]),
                 ])

          self.checkfinal(report)

##############################################
##############################################

class test_wproject(testref_base):

     def test_wterm_wproject(self):
          """ [wproject] Test_Widefield_wproj : W-Projection """ 
          self.prepData("refim_point_wterm_vlad.ms")
          msname = self.msfile
          #msname = '/home/vega/rurvashi/TestCASA/VerificationTests/WProjection/refim_point_wterm_vlad.ms'

          ## Without w-term corrections, the source peak will be 0.768
          #tclean(vis=msname, imagename=self.img+'wno', imsize=2048, cell='10.0arcsec',niter=0, weighting='uniform', gridder='standard', pblimit=-0.1)

          tclean(vis=msname, imagename=self.img+'.wyes',  imsize=2048, cell='10.0arcsec',niter=0, weighting='uniform', gridder='wproject', wprojplanes=16, pblimit=-0.1,parallel=self.parallel)

<<<<<<< HEAD
          report=self.th.checkall(imexist=[self.img+'.wyes.image'],imval=[(self.img+'.wyes.psf',1.0,[1024,1024,0,0]),(self.img+'.wyes.image',1.0,[1158,1384,0,0]) ] )
=======
          report=self.th.checkall(imgexist=[self.img+'.wyes.image'],imgval=[(self.img+'.wyes.psf',1.0,[1024,1024,0,0]),(self.img+'.wyes.image',1.0,[1158,1384,0,0]) ] )
>>>>>>> 8e07e065
          self.checkfinal(report)

     @unittest.skipIf(ParallelTaskHelper.isMPIEnabled(), "Facetted imaging tests parallel are skipped temporarily until a fix is found. ")
     def test_wterm_facets(self):
          """ [wproject] Test_Widefield_wproj : Facets """ 
          self.prepData("refim_point_wterm_vlad.ms")
          msname = self.msfile
          #msname = '/home/vega/rurvashi/TestCASA/VerificationTests/WProjection/refim_point_wterm_vlad.ms'

          tclean(vis=msname, imagename=self.img+'.facet',  imsize=2048, cell='10.0arcsec',niter=0, weighting='uniform', gridder='widefield', wprojplanes=1,facets=4, pblimit=-0.1,parallel=self.parallel)
          
          ## Current value with facets=4 is 0.988. 
<<<<<<< HEAD
          report=self.th.checkall(imexist=[self.img+'.facet.image'],imval=[(self.img+'.facet.psf',1.0,[1024,1024,0,0]),(self.img+'.facet.image',1.0,[1158,1384,0,0]) ] )
=======
          report=self.th.checkall(imgexist=[self.img+'.facet.image'],imgval=[(self.img+'.facet.psf',1.0,[1024,1024,0,0]),(self.img+'.facet.image',1.0,[1158,1384,0,0]) ] )
>>>>>>> 8e07e065
          self.checkfinal(report)


     @unittest.skipIf(ParallelTaskHelper.isMPIEnabled(), "Facetted imaging tests in parallel are skipped temporarily until a fix is found. ")
     def test_wterm_wproject_facets(self):
          """ [wproject] Test_Widefield_wproj : Facets with wprojection per facet""" 
          self.prepData("refim_point_wterm_vlad.ms")
          msname = self.msfile
          #msname = '/home/vega/rurvashi/TestCASA/VerificationTests/WProjection/refim_point_wterm_vlad.ms'

          tclean(vis=msname, imagename=self.img+'.wp.facet',  imsize=2048, cell='10.0arcsec',niter=0, weighting='uniform', gridder='widefield', wprojplanes=4,facets=4, pblimit=-0.1,parallel=self.parallel)
          
          ## Current value with facets=4 is 0.988. 
<<<<<<< HEAD
          report=self.th.checkall(imexist=[self.img+'.wp.facet.image'],imval=[(self.img+'.wp.facet.psf',1.0,[1024,1024,0,0]),(self.img+'.wp.facet.image',1.0,[1158,1384,0,0]) ] )
=======
          report=self.th.checkall(imgexist=[self.img+'.wp.facet.image'],imgval=[(self.img+'.wp.facet.psf',1.0,[1024,1024,0,0]),(self.img+'.wp.facet.image',1.0,[1158,1384,0,0]) ] )
>>>>>>> 8e07e065
          self.checkfinal(report)

  
     @unittest.skip('Skip test for wterm imaging with awproject until the numerical error has been addressed in CAS-13191')
     def test_wterm_awproject(self):
          """ [wproject] Test_Widefield_wproj : W-Projection using the AWProject gridder """ 
          self.prepData("refim_point_wterm_vlad.ms")
          msname = self.msfile
          #msname = '/home/vega/rurvashi/TestCASA/VerificationTests/WProjection/refim_point_wterm_vlad.ms'

          ### Peak value with gridder='awproject' comes out as 0.85479 instead of the 1.0 (0.998) that is made by gridder='wproject'. 
          tclean(vis=msname, imagename=self.img+'.awp',  imsize=2048, cell='10.0arcsec',niter=0, weighting='uniform', gridder='awproject', wprojplanes=16, pblimit=-0.1, psterm=True, aterm=False, wbawp=False,cfcache=self.img+'_use_awp.cf',parallel=self.parallel)

<<<<<<< HEAD
          report=self.th.checkall(imexist=[self.img+'.awp.image'],imval=[(self.img+'.awp.psf',1.0,[1024,1024,0,0]),(self.img+'.awp.image',1.0,[1158,1384,0,0]) ] )
=======
          report=self.th.checkall(imgexist=[self.img+'.awp.image'],imgval=[(self.img+'.awp.psf',1.0,[1024,1024,0,0]),(self.img+'.awp.image',1.0,[1158,1384,0,0]) ] )
>>>>>>> 8e07e065
          self.checkfinal(report)

          
  
<<<<<<< HEAD



=======



>>>>>>> 8e07e065
##############################################
##############################################

##Task level tests : awproject and mosaics
class test_widefield(testref_base):
     
     def test_widefield_aproj_mfs(self):
          """ [widefield] Test_Widefield_aproj : MFS with narrowband AWProjection (wbawp=F, 1spw)  stokes I """
          # casalog.post("EMPTY TEST")
          # return

          self.prepData("refim_mawproject.ms")
          ret = tclean(vis=self.msfile,spw='1',field='*',imagename=self.img,imsize=512,cell='10.0arcsec',phasecenter="J2000 19:59:28.500 +40.44.01.50",
                       niter=30,gridder='awproject',cfcache='',wbawp=False,conjbeams=True,psterm=False,computepastep=360.0,
                       rotatepastep=360.0,deconvolver='hogbom',savemodel='modelcolumn',parallel=self.parallel)
         ## ret = tclean(vis=self.msfile,spw='2',field='*',imagename=self.img,imsize=512,cell='10.0arcsec',phasecenter="J2000 19:59:28.500 +40.44.01.50",niter=30,gridder='awproject',wbawp=False,conjbeams=True,psterm=False,computepastep=360.0,rotatepastep=360.0,deconvolver='hogbom')
          report=self.th.checkall(imgexist=[self.img+'.image', self.img+'.psf', self.img+'.weight'],imgval=[(self.img+'.image',0.96,[256,256,0,0]),(self.img+'.weight',0.493,[256,256,0,0]) ] )
          #
          # Changed to the following for 5.5.0 release of AWP.  Will revisit and replace the test MS later.
          #
          #report=self.th.checkall(imgexist=[self.img+'.image', self.img+'.psf', self.img+'.weight'],imgval=[(self.img+'.image',0.705,[256,256,0,0]),(self.img+'.weight',0.493,[256,256,0,0]) ] )
          ## weight is pbsq which is 0.7^2 = 0.49 (approx).
          self.checkfinal(report)

          #do stokes V too.....
##     @unittest.skipIf(True, "The awproject gridder does not currently work with specmode='cube'.")
     def test_widefield_aproj_cube(self):
          """ [widefield] Test_Widefield_aproj_cube_aproj : Cube with AW-Projection  and rotation off """

          casalog.post("EMPTY TEST")
          return

          self.prepData("refim_mawproject.ms")
          ret = tclean(vis=self.msfile,field='*',imagename=self.img,imsize=512,cell='10.0arcsec',phasecenter="J2000 19:59:28.500 +40.44.01.50",
                       specmode='cube',niter=1,gain=1.0,gridder='awproject',cfcache=self.img+'.cfcache',wbawp=True,
                       conjbeams=False,psterm=False,computepastep=360.0,rotatepastep=360.0,deconvolver='hogbom',parallel=self.parallel)
          report=self.th.checkall(imgexist=[self.img+'.image', self.img+'.psf', self.img+'.weight'],imgval=[(self.img+'.image',0.11,[256,256,0,0]),(self.img+'.weight',0.34,[256,256,0,0]) ] )
          self.assertTrue(os.path.exists(self.img+'.psf') and os.path.exists(self.img+'.residual') )
          self.checkfinal(report)

     ## Test normtype too somewhere..


     def test_widefield_wbaproj_mfs(self):
          """ [widefield] Test_Widefield_wbaproj_mfs : MFS with wideband AWProjection (wbawp=T, allspw) and nt=1 stokes I  """

          # casalog.post("EMPTY TEST")
          # return

          self.prepData("refim_mawproject.ms")
          ret = tclean(vis=self.msfile,field='*',imagename=self.img,imsize=512,cell='10.0arcsec',phasecenter="J2000 19:59:28.500 +40.44.01.50",
                       niter=30,gridder='awproject',cfcache=self.img+'.cfcache',wbawp=True,conjbeams=True,psterm=False,computepastep=360.0,
                       rotatepastep=360.0,deconvolver='hogbom',pblimit=0.3,parallel=self.parallel)
          report=self.th.checkall(imgexist=[self.img+'.image', self.img+'.psf', self.img+'.weight'],imgval=[(self.img+'.image',1.0,[256,256,0,0]),(self.img+'.weight',0.493,[256,256,0,0]) ] )
          #
          # Changed to the following for 5.5.0 release of AWP.  Will revisit and replace the test MS later.
          #
          #report=self.th.checkall(imgexist=[self.img+'.image', self.img+'.psf', self.img+'.weight'],imgval=[(self.img+'.image',0.698,[256,256,0,0]),(self.img+'.weight',0.493,[256,256,0,0]) ] )
          self.checkfinal(report)


          #do stokes V too..

     def test_widefield_aproj_mtmfs(self):
          """ [widefield] Test_Widefield_aproj_mtmfs : MFS with AWProjection (wbawp=T,conjbeams=F, allspw) and nt=2 stokes I  """

          # casalog.post("EMPTY TEST")
          # return

          self.prepData("refim_mawproject.ms")
          ret = tclean(vis=self.msfile,spw='*',field='*',imagename=self.img,imsize=512,cell='10.0arcsec',phasecenter="J2000 19:59:28.500 +40.44.01.50",
                       niter=0,gridder='awproject',cfcache=self.img+'.cfcache',wbawp=True,conjbeams=False,psterm=False,computepastep=360.0,
                       rotatepastep=360.0,deconvolver='mtmfs',parallel=self.parallel)
          report=self.th.checkall(imgexist=[self.img+'.image.tt0', self.img+'.psf.tt0', self.img+'.weight.tt0'],imgval=[(self.img+'.image.tt0',0.96,[256,256,0,0]),(self.img+'.weight.tt0',0.48,[256,256,0,0]),(self.img+'.alpha',0.04,[256,256,0,0]) ] )
          #
          # Changed to the following for 5.5.0 release of AWP.  Will revisit and replace the test MS later.
          #
          #report=self.th.checkall(imgexist=[self.img+'.image.tt0', self.img+'.psf.tt0', self.img+'.weight.tt0'],imgval=[(self.img+'.image.tt0',0.705,[256,256,0,0]),(self.img+'.weight.tt0',0.48,[256,256,0,0]),(self.img+'.alpha',0.04,[256,256,0,0]) ] )
          self.checkfinal(report)
          ## alpha should represent that of the mosaic PB (twice).. -0.1 doesn't look right. Sigh.... well.. it should converge to zero.
          ## alpha keeps increasing in magnitude with niter.... not right.
          ## restricting this check to niter=0 only. Alpha should represent that of the PB.

     def test_widefield_wbaproj_mtmfs(self):
          """ [widefield] Test_Widefield_wbaproj_mtmfs : MFS with wideband AWProjection (wbawp=T,conjbeams=T, allspw) and nt=2 stokes I  """

          # casalog.post("EMPTY TEST")
          # return

          self.prepData("refim_mawproject.ms")
          ret = tclean(vis=self.msfile,field='*',imagename=self.img,imsize=512,cell='10.0arcsec',phasecenter="J2000 19:59:28.500 +40.44.01.50",
                       niter=30,gridder='awproject',cfcache=self.img+'.cfcache',wbawp=True,conjbeams=True,psterm=False,
                       computepastep=360.0,rotatepastep=360.0,deconvolver='mtmfs',pblimit=0.1,parallel=self.parallel)
          report=self.th.checkall(imgexist=[self.img+'.image.tt0', self.img+'.psf.tt0', self.img+'.weight.tt0'],imgval=[(self.img+'.image.tt0',0.96,[256,256,0,0]),(self.img+'.weight.tt0',0.486,[256,256,0,0]),(self.img+'.alpha',0.0,[256,256,0,0]) ] )
          #
          # Changed to the following for 5.5.0 release of AWP.  Will revisit and replace the test MS later.
          #
          #report=self.th.checkall(imgexist=[self.img+'.image.tt0', self.img+'.psf.tt0', self.img+'.weight.tt0'],imgval=[(self.img+'.image.tt0',0.696,[256,256,0,0]),(self.img+'.weight.tt0',0.486,[256,256,0,0]),(self.img+'.alpha',0.0,[256,256,0,0]) ] )
          ## alpha should be ZERO as the pb spectrum has been taken out.
          self.checkfinal(report)


#     def test_widefield_wbaproj_subsets(self):
#          """ [widefield] Test_Widefield_wbaproj_subsets : MFS with the AWProjection gridder and A,W turned off  """
#          self.prepData("refim_mawproject.ms")
#          ## PS only
#          ret = tclean(vis=self.msfile,spw='*',field='*',imagename=self.img,imsize=512,cell='10.0arcsec',phasecenter="J2000 19:59:28.500 +40.44.01.50",niter=30,gridder='awproject',psterm=True,aterm=False,wprojplanes=1,computepastep=360.0,rotatepastep=360.0,deconvolver='hogbom',pblimit=0.3)
#          #report=self.th.checkall(imgexist=[self.img+'.image', self.img+'.psf', self.img+'.weight'],imgval=[(self.img+'.image',1.0,[256,256,0,0]),(self.img+'.weight',0.493,[256,256,0,0]) ] )
#
#          ## W and PS only
#          ret = tclean(vis=self.msfile,spw='*',field='*',imagename=self.img,imsize=512,cell='10.0arcsec',phasecenter="J2000 19:59:28.500 +40.44.01.50",niter=30,gridder='awproject',psterm=True,aterm=False,wprojplanes=16,computepastep=360.0,rotatepastep=360.0,deconvolver='hogbom',pblimit=0.3)
#          #report=self.th.checkall(imgexist=[self.img+'.image', self.img+'.psf', self.img+'.weight'],imgval=[(self.img+'.image',1.0,[256,256,0,0]),(self.img+'.weight',0.493,[256,256,0,0]) ] )


#     def test_widefield_multispws(self):
#          """ [widefield] Test_Widefield_multispws : Test cube imaging with mosaicft and awproj  """

     ## CHECK NORMALIZATION OF WEIGHTIMAGE = normed to peak=1
     ## TODO : make vpman recognize EVLA in addition to VLA.
     def test_widefield_mosaicft_mfs(self):
          """ [widefield] Test_Widefield_mosaic : MFS with mosaicft  stokes I """
          self.prepData("refim_mawproject.ms")
          ret = tclean(vis=self.msfile,spw='1',field='*',imagename=self.img,imsize=512,cell='10.0arcsec',phasecenter="J2000 19:59:28.500 +40.44.01.50",
                       niter=30,gridder='mosaicft',deconvolver='hogbom',pblimit=0.3,parallel=self.parallel)
          report=self.th.checkall(imgexist=[self.img+'.image', self.img+'.psf', self.img+'.weight'],imgval=[(self.img+'.image',0.961231,[256,256,0,0]),(self.img+'.weight',0.50576,[256,256,0,0]) ] )
          #ret = clean(vis=self.msfile,spw='1',field='*',imagename=self.img+'.old',imsize=512,cell='10.0arcsec',phasecenter="J2000 19:59:28.500 +40.44.01.50",niter=30,imagermode='mosaic',psfmode='hogbom')
          self.checkfinal(report)

          #do stokes V too..

     @unittest.skipIf(ParallelTaskHelper.isMPIEnabled(), "Skip test. mosaic, Briggs weighting with mosweight=True. Enable this after fixing CAS-11978")
     def test_widefield_mosaicft_mfs_mosweightTrue(self):
          """ [widefield] Test_Widefield_mosaic : MFS with mosaicft  stokes I briggs mosweight=True(default)"""
          self.prepData("refim_mawproject.ms")
          ret = tclean(vis=self.msfile,spw='1',field='*',imagename=self.img,imsize=512,cell='10.0arcsec',phasecenter="J2000 19:59:28.500 +40.44.01.50",
                       niter=30,gridder='mosaicft',deconvolver='hogbom',pblimit=0.3,weighting='briggs', parallel=self.parallel)
          report=self.th.checkall(imgexist=[self.img+'.image', self.img+'.psf', self.img+'.weight'],imgval=[(self.img+'.image',0.962813, [256,256,0,0]),(self.img+'.weight',0.50520, [256,256,0,0]) ] )
          #ret = clean(vis=self.msfile,spw='1',field='*',imagename=self.img+'.old',imsize=512,cell='10.0arcsec',phasecenter="J2000 19:59:28.500 +40.44.01.50",niter=30,imagermode='mosaic',psfmode='hogbom')
          self.checkfinal(report)

     def test_widefield_mosaicft_mtmfs(self):
          """ [widefield] Test_Widefield_mosaicft_mtmfs : MT-MFS with mosaicft  stokes I, alpha """
          self.prepData("refim_mawproject.ms")
          ret = tclean(vis=self.msfile,spw='*',field='*',imagename=self.img,imsize=512,cell='10.0arcsec',phasecenter="J2000 19:59:28.500 +40.44.01.50",
                       niter=60,gridder='mosaicft',deconvolver='mtmfs', conjbeams=False,parallel=self.parallel)
          report=self.th.checkall(imgexist=[self.img+'.image.tt0', self.img+'.psf.tt0', self.img+'.weight.tt0'],imgval=[(self.img+'.image.tt0',0.9413,[256,256,0,0]),(self.img+'.weight.tt0',0.50546,[256,256,0,0]),(self.img+'.alpha', 0.07367,[256,256,0,0]) ] )
          ## alpha should represent that of the mosaic PB (twice)... and should then converge to zero
          self.checkfinal(report)
          
     def test_widefield_mosaicft_mtmfs_conj(self):
          """ [widefield] Test_Widefield_mosaicft_mtmfs : MT-MFS with mosaicft  stokes I, alpha """
          self.prepData("refim_mawproject.ms")
          ret = tclean(vis=self.msfile,spw='*',field='*',imagename=self.img,imsize=512,cell='10.0arcsec',phasecenter="J2000 19:59:28.500 +40.44.01.50",
                       niter=60,gridder='mosaicft',deconvolver='mtmfs', conjbeams=True,parallel=self.parallel)
          report=self.th.checkall(imgexist=[self.img+'.image.tt0', self.img+'.psf.tt0', self.img+'.weight.tt0'],imgval=[(self.img+'.image.tt0',0.9638,[256,256,0,0]),(self.img+'.weight.tt0',0.49804,[256,256,0,0]),(self.img+'.alpha',-0.03692,[256,256,0,0]) ] )
          ## alpha should represent that of the mosaic PB (twice)... and should then converge to zero
          self.checkfinal(report)
     
     def test_widefield_mosaicft_mtmfs_pbsquare(self):
          """ [widefield] Test_Widefield_mosaicft_mtmfs : MT-MFS with mosaicft  stokes I, alpha """
          self.prepData("refim_mawproject.ms")
          ret = tclean(vis=self.msfile,spw='*',field='*',imagename=self.img,imsize=512,cell='10.0arcsec',phasecenter="J2000 19:59:28.500 +40.44.01.50",
                       niter=60,gridder='mosaic',deconvolver='mtmfs', conjbeams=False, normtype='pbsquare',parallel=self.parallel)
          report=self.th.checkall(imgexist=[self.img+'.image.tt0', self.img+'.psf.tt0', self.img+'.weight.tt0'],imgval=[(self.img+'.image.tt0',0.9194,[256,256,0,0]),(self.img+'.weight.tt0',0.5059,[256,256,0,0]),(self.img+'.alpha',0.021195,[256,256,0,0]) ] )
          ## alpha should represent that of the mosaic PB (twice)... and should then converge to zero
          self.checkfinal(report)

     def test_widefield_mosaicft_cube(self):
          """ [widefield] Test_Widefield_mosaicft_cube : MFS with mosaicft  stokes I """
          self.prepData("refim_mawproject.ms")
#          _vp.setpbpoly(telescope='EVLA', coeff=[1.0, -1.529e-3, 8.69e-7, -1.88e-10]) 
#          _vp.saveastable('evlavp.tab')
          ret = tclean(vis=self.msfile,spw='*',field='0',imagename=self.img,imsize=512,cell='10.0arcsec',phasecenter="J2000 19:59:28.500 +40.44.01.50",
                       specmode='cube',niter=10,gridder='mosaicft',deconvolver='hogbom',gain=0.1,stokes='I',parallel=self.parallel) #,vptable='evlavp.tab')
          report=self.th.checkall(imgexist=[self.img+'.image', self.img+'.psf', self.img+'.weight'],imgval=[(self.img+'.image',0.7987,[256,256,0,0]),(self.img+'.weight',0.6528,[256,256,0,0]) ] )
          self.checkfinal(report)

          #do stokes V too..
     def test_mosaicft_newpsfphasecenter(self):
          """
          test_mosaicft_newpsfphasecenter : different phasecenter for psf
          """
          self.prepData("refim_mawproject.ms")
          ret=tclean(vis="refim_mawproject.ms",field="*",spw="1",datacolumn="corrected",imagename=self.img,imsize=512,cell="10.0arcsec",phasecenter="J2000 19:59:28.500 +40.44.01.50",stokes="I",specmode="mfs",gridder="mosaic",psfphasecenter="J2000 19:59:28.520 +40.44.01.51",vptable="",pblimit=0.3,normtype="flatnoise",deconvolver="hogbom",restoration=True,weighting="natural", niter=30,gain=0.1, usemask="user",mask="",restart=True,savemodel="none",calcres=True,calcpsf=True, parallel=self.parallel)

          # need to add check of the actual coordinates of the peak of psf. That would match with psfphasecenter value...
          report=self.th.checkall(imgexist=[self.img+'.image', self.img+'.psf', self.img+'.weight'],imgval=[(self.img+'.image',0.96,[256,256,0,0]), (self.img+'.psf',1.0,[256,256,0,0])])

          self.checkfinal(report)

     def test_mosaicft_newpsfphasecenter_cube(self):
          """
          test_mosaicft_newpsfphasecenter_cube : different phasecenter for psf
          """
          self.prepData("refim_mawproject.ms")
          ret=tclean(vis="refim_mawproject.ms",field="*",spw="*",datacolumn="corrected",imagename=self.img,imsize=512,cell="10.0arcsec",phasecenter="J2000 19:59:28.500 +40.44.01.50",stokes="I",specmode="cube",gridder="mosaic",psfphasecenter="J2000 19:59:28.520 +40.44.01.51",vptable="",pblimit=0.3,normtype="flatnoise",deconvolver="hogbom",restoration=True,weighting="natural", niter=30,gain=0.1, usemask="user",mask="",restart=True,savemodel="none",calcres=True,calcpsf=True, parallel=self.parallel)
          report=self.th.checkall(imgexist=[self.img+'.image', self.img+'.psf', self.img+'.weight'], imgval=[(self.img+'.image',0.99,[256,256,0,0]), (self.img+'.psf',1.0,[256,256,0,0])])
          self.checkfinal(report)


     
##############################################
##############################################

##Task level tests : model prediction.
class test_modelvis(testref_base):
     
     def test_modelvis_1(self):
          """ [modelpredict] Test_modelvis_1 : mfs with no save model """
          self.prepData("refim_twochan.ms")
          delmod(self.msfile);self.th.delmodels(msname=self.msfile,modcol='delete')
          ret = tclean(vis=self.msfile,imagename=self.img,imsize=100,cell='8.0arcsec',niter=10,savemodel='none',parallel=self.parallel)
          hasmodcol, modsum, hasvirmod = self.th.check_model(self.msfile)
          self.assertTrue( hasmodcol==False and hasvirmod==False )

     #Passes for parallel after CAS-9386 
     #@unittest.skipIf(ParallelTaskHelper.isMPIEnabled(), "Skip the test temporarily")
     def test_modelvis_2(self):
          """ [modelpredict] Test_modelvis_2 : mfs with save model column """
          self.prepData("refim_twochan.ms")

          ## Save model after deconvolution
          delmod(self.msfile);self.th.delmodels(self.msfile,modcol='delete')
          ret = tclean(vis=self.msfile,imagename=self.img,imsize=100,cell='8.0arcsec',niter=10,savemodel='modelcolumn',parallel=self.parallel)
          hasmodcol, modsum, hasvirmod = self.th.check_model(self.msfile)
          self.assertTrue( hasmodcol==True and modsum>0.0 and hasvirmod==False )

          ##Predict from input model image (startmodel)
          delmod(self.msfile);self.th.delmodels(msname=self.msfile,modcol='delete')
          ret = tclean(vis=self.msfile,imagename=self.img+'2',imsize=100,cell='8.0arcsec',startmodel=self.img+'.model', niter=0,
                       savemodel='modelcolumn',parallel=self.parallel)
          hasmodcol, modsum, hasvirmod = self.th.check_model(self.msfile)
          self.assertTrue( hasmodcol==True and modsum>0.0 and hasvirmod==False )

     #Passes with parallel after CAS-9386
     #@unittest.skipIf(ParallelTaskHelper.isMPIEnabled(), "Skip the test temporarily")
     def test_modelvis_3(self):
          """ [modelpredict] Test_modelvis_3 : mfs with save virtual model """
          self.prepData("refim_twochan.ms")

          ## Save model after deconvolution
          delmod(self.msfile);self.th.delmodels(msname=self.msfile,modcol='delete')
          ret = tclean(vis=self.msfile,imagename=self.img,imsize=100,cell='8.0arcsec',niter=10,savemodel='virtual',parallel=self.parallel)
          hasmodcol, modsum, hasvirmod = self.th.check_model(self.msfile)
          self.assertTrue( hasmodcol==False and hasvirmod==True )

          ##Predict from input model image (startmodel)
          delmod(self.msfile);self.th.delmodels(msname=self.msfile,modcol='delete')
          ret = tclean(vis=self.msfile,imagename=self.img+'2',imsize=100,cell='8.0arcsec',startmodel=self.img+'.model', niter=0,
                       savemodel='virtual',parallel=self.parallel)
          hasmodcol, modsum, hasvirmod = self.th.check_model(self.msfile)
          self.assertTrue( hasmodcol==False and hasvirmod==True )

     def test_modelvis_4(self):
          """ [modelpredict] Test_modelvis_4 : mt-mfs with no save model """
          self.prepData("refim_twochan.ms")
          delmod(self.msfile);self.th.delmodels(msname=self.msfile,modcol='delete')
          ret = tclean(vis=self.msfile,imagename=self.img,imsize=100,cell='8.0arcsec',niter=10,deconvolver='mtmfs',savemodel='none',parallel=self.parallel)
          hasmodcol, modsum, hasvirmod = self.th.check_model(self.msfile)
          self.assertTrue( hasmodcol==False and hasvirmod==False )

     @unittest.skipIf(ParallelTaskHelper.isMPIEnabled() or is_CASA6, "Skip the test temporarily, plotms unavailable in casatasks")
     def test_modelvis_5(self):
          """ [modelpredict] Test_modelvis_5 : mt-mfs with save model column """
          self.prepData("refim_twochan.ms")
          delmod(self.msfile);self.th.delmodels(msname=self.msfile,modcol='delete')
          ret = tclean(vis=self.msfile,imagename=self.img,imsize=100,cell='8.0arcsec',niter=10,deconvolver='mtmfs',
                       savemodel='modelcolumn',parallel=self.parallel)
          plotms(vis=self.msfile,xaxis='frequency',yaxis='amp',ydatacolumn='data',customsymbol=True,symbolshape='circle',symbolsize=5,showgui=False,plotfile=self.img+'.plot.data.png',title="original data")
          plotms(vis=self.msfile,xaxis='frequency',yaxis='amp',ydatacolumn='model',customsymbol=True,symbolshape='circle',symbolsize=5,showgui=False,plotfile=self.img+'.plot.model.png',title="empty model")
          hasmodcol, modsum, hasvirmod = self.th.check_model(self.msfile)
          self.assertTrue( hasmodcol==True and modsum>0.0 and hasvirmod==False )

          delmod(self.msfile);self.th.delmodels(msname=self.msfile,modcol='delete')
          ret = tclean(vis=self.msfile,imagename=self.img+'2',imsize=100,cell='8.0arcsec',startmodel=[self.img+'.model.tt0',self.img+'.model.tt1'],
                       niter=0,deconvolver='mtmfs',savemodel='modelcolumn',parallel=self.parallel)
          hasmodcol, modsum, hasvirmod = self.th.check_model(self.msfile)
          self.assertTrue( hasmodcol==True and modsum>0.0 and hasvirmod==False )

     #tablelock issue with n=2 (mpicasa -n 3 or 4 worked) on CAS-9386
     @unittest.skipIf(ParallelTaskHelper.isMPIEnabled(), "Skip the test temporarily")
     def test_modelvis_6(self):
          """ [modelpredict] Test_modelvis_6 : mt-mfs with save virtual model """
          self.prepData("refim_twochan.ms")
          delmod(self.msfile);self.th.delmodels(msname=self.msfile,modcol='delete')
          ret = tclean(vis=self.msfile,imagename=self.img,imsize=100,cell='8.0arcsec',niter=10,deconvolver='mtmfs',savemodel='virtual',parallel=self.parallel)
          hasmodcol, modsum, hasvirmod = self.th.check_model(self.msfile)
          self.assertTrue( hasmodcol==False and hasvirmod==True )

          delmod(self.msfile);self.th.delmodels(msname=self.msfile,modcol='delete')
          ret = tclean(vis=self.msfile,imagename=self.img+'2',imsize=100,cell='8.0arcsec',startmodel=[self.img+'.model.tt0',self.img+'.model.tt1'],
                       niter=0,deconvolver='mtmfs',savemodel='virtual',parallel=self.parallel)
          hasmodcol, modsum, hasvirmod = self.th.check_model(self.msfile)
          self.assertTrue( hasmodcol==False and hasvirmod==True )

     # Passes after CAS-9386
     #@unittest.skipIf(ParallelTaskHelper.isMPIEnabled(), "Skip the test temporarily")
     def test_modelvis_7(self):
          """ [modelpredict] Test_modelvis_7 : cube with chan selection and save model column """
          ## check explicit channels ...
          self.prepData("refim_point.ms")
          delmod(self.msfile);self.th.delmodels(msname=self.msfile,modcol='delete')
          ret = tclean(vis=self.msfile,spw='0:5~12',imagename=self.img,imsize=100,cell='8.0arcsec',specmode='cube',niter=10,savemodel='modelcolumn',
                       start=5,nchan=8,interpolation='nearest',parallel=self.parallel)
          hasmodcol, modsum, hasvirmod = self.th.check_model(self.msfile)
          self.assertTrue( hasmodcol==True and modsum>0.0 and hasvirmod==False )
          reportcv=self.th.check_chanvals(self.msfile, [(10,">",0.0),(3,"==",1.0)])
          self.checkfinal(reportcv)
          
          delmod(self.msfile);self.th.delmodels(msname=self.msfile,modcol='delete')
          ret = tclean(vis=self.msfile,spw='0',imagename=self.img+'2',imsize=100,cell='8.0arcsec',startmodel=self.img+'.model',specmode='cube',
                       niter=0,savemodel='modelcolumn',parallel=self.parallel)
          hasmodcol, modsum, hasvirmod = self.th.check_model(self.msfile)
          self.assertTrue( hasmodcol==True and modsum>0.0 and hasvirmod==False )
          reportcv=self.th.check_chanvals(self.msfile,[(10,">",0.0),(3,"==",self.th.check_modelchan(self.msfile,1))])
          self.checkfinal(reportcv)


     #Passes after CAS-9386
     #@unittest.skipIf(ParallelTaskHelper.isMPIEnabled(), "Skip the test temporarily")
     def test_modelvis_8(self):
          """ [modelpredict] Test_modelvis_8 : cube with chan selection and save virtual model """
          ## check explicit channels ...
          self.prepData("refim_point.ms")
          delmod(self.msfile);self.th.delmodels(msname=self.msfile,modcol='delete')
          ret = tclean(vis=self.msfile,spw='0:5~12',imagename=self.img,imsize=100,cell='8.0arcsec',specmode='cube',niter=10,
                       savemodel='virtual',parallel=self.parallel)
          hasmodcol, modsum, hasvirmod = self.th.check_model(self.msfile)
          self.assertTrue( hasmodcol==False and hasvirmod==True )

          delmod(self.msfile);self.th.delmodels(msname=self.msfile,modcol='delete')
          ret = tclean(vis=self.msfile,spw='0',imagename=self.img+'2',imsize=100,cell='8.0arcsec',startmodel=self.img+'.model',specmode='cube',
                       niter=0,savemodel='virtual',parallel=self.parallel)
          hasmodcol, modsum, hasvirmod = self.th.check_model(self.msfile)
          self.assertTrue( hasmodcol==False and hasvirmod==True )

     # tested on CAS-9386, now seems to work...
     #@unittest.skipIf(ParallelTaskHelper.isMPIEnabled(), "Skip the test temporarily")
     def test_modelvis_9(self):
          """ [modelpredict] Test_modelvis_9 : Don't de-grid channels with zero model. Also test limited-freq mask """
          self.prepData("refim_point.ms")
          masklist=''  # choose only a few channels here.
          ret = tclean(vis=self.msfile,imagename=self.img,imsize=100,cell='8.0arcsec',niter=10,mask=masklist,parallel=self.parallel)
          self.assertTrue(self.th.exists(self.img+'.model') )

          delmod(self.msfile);self.th.delmodels(msname=self.msfile,modcol='delete')
          ret = tclean(vis=self.msfile,imagename=self.img+'1',imsize=100,cell='8.0arcsec',startmodel=self.img+'.model',niter=0,
                       savemodel='modelcolumn',parallel=self.parallel)

          delmod(self.msfile);self.th.delmodels(msname=self.msfile,modcol='delete')
          ret = tclean(vis=self.msfile,imagename=self.img+'2',imsize=100,cell='8.0arcsec',startmodel=self.img+'.model',niter=0,
                       savemodel='virtual',parallel=self.parallel)

     # tested on CAS-9386, now seems to work...
     #@unittest.skipIf(ParallelTaskHelper.isMPIEnabled(), "Skip the test temporarily")
     def test_modelvis_10(self):
          """ [modelpredict] Test_modelvis_10 : Use input model of different (narrower) freq range than data """
          self.prepData("refim_point.ms")
          delmod(self.msfile);self.th.delmodels(msname=self.msfile,modcol='delete')
          ret = tclean(vis=self.msfile,imagename=self.img,imsize=100,cell='8.0arcsec', spw='0:5~12',niter=10,savemodel='modelcolumn',parallel=self.parallel)
          self.assertTrue(self.th.exists(self.img+'.model') )
#          self.assertTrue( self.th.check_modelchan(self.msfile,10) > 0.0 and self.th.check_modelchan(self.msfile,3) == 1.0 )
          reportcv=self.th.check_chanvals(self.msfile,[(10,">",0.0),(3,"==",1.0)])
          self.checkfinal(reportcv)


          ## add model expansion parameter
          delmod(self.msfile);self.th.delmodels(msname=self.msfile,modcol='delete')
          ret = tclean(vis=self.msfile,imagename=self.img+'1',imsize=100,cell='8.0arcsec',startmodel=self.img+'.model', spw='0',niter=0,
                       savemodel='modelcolumn',parallel=self.parallel)
#          self.assertTrue( self.th.check_modelchan(self.msfile,10) > 0.0 and self.th.check_modelchan(self.msfile,3) > 0.0 )
          reportcv=self.th.check_chanvals(self.msfile,[(10,">",0.0),(3,">",0.0)])
          self.checkfinal(reportcv)
                    

          delmod(self.msfile);self.th.delmodels(msname=self.msfile,modcol='delete')
          ret = tclean(vis=self.msfile,imagename=self.img+'2',imsize=100,cell='8.0arcsec',startmodel=self.img+'.model', spw='0',niter=0,
                       savemodel='virtual',parallel=self.parallel)
          ## cannot check anything here....  just that it runs without error

     # mfs case but fixed? with CAS-9386
     #@unittest.skipIf(ParallelTaskHelper.isMPIEnabled(), "Skip the test temporarily")
     def test_modelvis_11(self):
          """ [modelpredict] Test_modelvis_11 : Predict model image over channel gaps not included in imaging """
          self.prepData("refim_point.ms")
          delmod(self.msfile);self.th.delmodels(msname=self.msfile,modcol='delete')
          ret = tclean(vis=self.msfile,imagename=self.img,imsize=100,cell='8.0arcsec', spw='0:0~8;12~19',niter=10,savemodel='modelcolumn',parallel=self.parallel)
          self.assertTrue(self.th.exists(self.img+'.model') )
          ###vi2 leave unselected channel as is so it will be 1.0
          self.assertTrue( (self.th.check_modelchan(self.msfile,10) == 0.0) or (np.abs(self.th.check_modelchan(self.msfile,10)-1) < 1.0e-12)   and self.th.check_modelchan(self.msfile,3) > 0.0 )

          delmod(self.msfile);self.th.delmodels(msname=self.msfile,modcol='delete')
          ret = tclean(vis=self.msfile,imagename=self.img+'1',imsize=100,cell='8.0arcsec',startmodel=self.img+'.model', spw='0',niter=0,
                       savemodel='modelcolumn',parallel=self.parallel)
          self.assertTrue( self.th.check_modelchan(self.msfile,10) > 0.0 and self.th.check_modelchan(self.msfile,3) > 0.0 )

          delmod(self.msfile);self.th.delmodels(msname=self.msfile,modcol='delete')
          ret = tclean(vis=self.msfile,imagename=self.img+'2',imsize=100,cell='8.0arcsec',startmodel=self.img+'.model', spw='0',niter=0,
                       savemodel='virtual',parallel=self.parallel)
          ## cannot check anything here....  just that it runs without error

          
class test_startmodel(testref_base):
     def test_startmodel_regrid_mfs(self):
          """ [modelpredict] Test_startmodel_regrid_mfs : Regrid input model onto new image grid : mfs (ra/dec) """
          self.prepData('refim_twopoints_twochan.ms')
          ret1 = tclean(vis=self.msfile,imagename=self.img+'1',imsize=50,cell='8.0arcsec',niter=10,deconvolver='hogbom',interactive=0,
                        phasecenter='J2000 19h58m40.801s +40d55m59.863s',parallel=self.parallel)
          ret2 = tclean(vis=self.msfile,imagename=self.img+'2',imsize=200,cell='8.0arcsec',niter=0,deconvolver='hogbom',interactive=0,
                        startmodel=self.img+'1.model',parallel=self.parallel)
          report=self.th.checkall(imgexist=[self.img+'1.residual', self.img+'2.residual'], imgval=[(self.img+'1.residual',1.7963,[25,25,0,0]),(self.img+'2.residual',1.910,[168,190,0,0])])
          self.checkfinal(report)

     def test_startmodel_regrid_cube(self):
          """ [modelpredict] Test_startmodel_regrid_cube : Regrid input model onto new image grid : cube (ra/dec/specframe)"""
          self.prepData('refim_point.ms')
          ret1 = tclean(vis=self.msfile,imagename=self.img+'1',imsize=50,cell='8.0arcsec',niter=10,deconvolver='hogbom',interactive=0,specmode='cube',
                        start='1.05GHz',width='50MHz',nchan=20,parallel=self.parallel)
          ret2 = tclean(vis=self.msfile,imagename=self.img+'2',imsize=100,cell='8.0arcsec',niter=0,deconvolver='hogbom',interactive=0,
                        startmodel=self.img+'1.model',specmode='cube',parallel=self.parallel)
          report=self.th.checkall(imgexist=[self.img+'1.residual', self.img+'2.residual'], imgval=[(self.img+'1.residual',0.362,[25,25,0,5]),(self.img+'2.residual',0.362,[50,50,0,6])])
          self.checkfinal(report)



#     def test_startmodel_14(self):
#          """ [modelpredict] Test_startmodel_14 : Regrid input model onto new image grid : mtmfs (ra/dec/terms)"""

#     def test_startmodel_15(self):
#          """ [modelpredict] Test_startmodel_15 : Regrid input model onto new image grid : mfs (imsize/cell)"""

     def test_startmodel_mfs_continue(self):
          """ [startmodel] test_startmodel_mfs_continue : Restart a run with no parameter changes"""
          self.prepData('refim_twochan.ms')
          ret1 = tclean(vis=self.msfile,imagename=self.img+'1',imsize=100,cell='8.0arcsec',niter=10,deconvolver='hogbom',interactive=0,parallel=self.parallel)
          report=self.th.checkall(imgexist=[self.img+'1.residual'], imgval=[(self.img+'1.residual',0.35304,[50,50,0,0])])
          ret2 = tclean(vis=self.msfile,imagename=self.img+'1',imsize=100,cell='8.0arcsec',niter=10,deconvolver='hogbom',interactive=0,parallel=self.parallel)
          report=self.th.checkall(imgexist=[self.img+'1.residual'], imgval=[(self.img+'1.residual',0.1259,[50,50,0,0])])
          self.checkfinal(report)

     def test_startmodel_mfs_restart(self):
          """ [startmodel] test_startmodel_mfs_restart : Restart a run using 'startmodel' and changed imagename"""
          self.prepData('refim_twochan.ms')
          ret1 = tclean(vis=self.msfile,imagename=self.img+'1',imsize=100,cell='8.0arcsec',niter=10,deconvolver='hogbom',interactive=0,parallel=self.parallel)
          ret2 = tclean(vis=self.msfile,imagename=self.img+'2',imsize=100,cell='8.0arcsec',niter=10,deconvolver='hogbom',interactive=0,
                        startmodel=self.img+'1.model',parallel=self.parallel)
          report=self.th.checkall(imgexist=[self.img+'1.residual', self.img+'2.residual'], imgval=[(self.img+'1.residual',0.35304,[50,50,0,0]),(self.img+'2.residual',0.1259,[50,50,0,0])])
          self.checkfinal(report)

     def test_startmodel_mfs_changeshape_1(self):
          """ [startmodel] test_startmodel_mfs_changeshape_1 : Restart a run but change shape only (cas-6937)"""
          self.prepData('refim_twochan.ms')
          ret1 = tclean(vis=self.msfile,imagename=self.img+'1',imsize=100,cell='8.0arcsec',niter=10,deconvolver='hogbom',interactive=0,parallel=self.parallel)
          report=self.th.checkall(imgexist=[self.img+'1.residual'], imgval=[(self.img+'1.residual',0.35304,[50,50,0,0])])

          try:
               ## This run should fail with an exception (if __rethrow_exceptions = True )
               ret2 = tclean(vis=self.msfile,imagename=self.img+'1',imsize=120,cell='8.0arcsec',niter=10,deconvolver='hogbom',interactive=0,parallel=self.parallel)
               correct=False
          except Exception as e:
               correct=True
          #self.assertTrue(correct)
          
          ## Check that there is no change in output value.... 
          ## i.e. the second run should have failed.     
          report=self.th.checkall(imgval=[(self.img+'1.residual',0.35304,[50,50,0,0])])
          self.checkfinal(report)

     def test_startmodel_mfs_changeshape_2(self):
          """ [startmodel] test_startmodel_mfs_changeshape_2 : Restart a run using 'startmodel' and change shape and imagename"""
          self.prepData('refim_twochan.ms')
          ret1 = tclean(vis=self.msfile,imagename=self.img+'1',imsize=100,cell='8.0arcsec',niter=10,deconvolver='hogbom',interactive=0,parallel=self.parallel)
          ret2 = tclean(vis=self.msfile,imagename=self.img+'2',imsize=120,cell='8.0arcsec',niter=10,deconvolver='hogbom',interactive=0,
                        startmodel=self.img+'1.model',parallel=self.parallel)
          report=self.th.checkall(imgexist=[self.img+'1.residual', self.img+'2.residual'], imgval=[(self.img+'1.residual',0.35304,[50,50,0,0]),(self.img+'2.residual',0.1259,[60,60,0,0])])
          self.checkfinal(report)

     def test_startmodel_mtmfs_restart(self):
          """ [startmodel] test_startmodel_mtmfs_restart : Restart a multi-term run using 'startmodel' and changed imagename"""
          self.prepData('refim_twochan.ms')
          ret1 = tclean(vis=self.msfile,imagename=self.img+'1',imsize=100,cell='8.0arcsec',niter=10,deconvolver='mtmfs',interactive=0,parallel=self.parallel)
          # start with full model
          ret2 = tclean(vis=self.msfile,imagename=self.img+'2',imsize=100,cell='8.0arcsec',niter=10,deconvolver='mtmfs',interactive=0,
                        startmodel=[self.img+'1.model.tt0',self.img+'1.model.tt1'],parallel=self.parallel)

          # start with model only for tt0
          ret3 = tclean(vis=self.msfile,imagename=self.img+'3',imsize=100,cell='8.0arcsec',niter=10,deconvolver='mtmfs',interactive=0,
                        startmodel=self.img+'1.model.tt0',parallel=self.parallel)
          # start with model only for tt1
          ret3 = tclean(vis=self.msfile,imagename=self.img+'4',imsize=100,cell='8.0arcsec',niter=10,deconvolver='mtmfs',interactive=0,
                        startmodel=['',self.img+'1.model.tt1'],parallel=self.parallel)

          report=self.th.checkall(imgexist=[self.img+'1.residual.tt0', self.img+'2.residual.tt0', self.img+'3.residual.tt0', self.img+'4.residual.tt0', self.img+'1.residual.tt1', self.img+'2.residual.tt1', self.img+'3.residual.tt1', self.img+'4.residual.tt1'], imgval=[  (self.img+'1.residual.tt0',0.39226,[50,50,0,0]),
                             (self.img+'2.residual.tt0',0.13677,[50,50,0,0]),
                             (self.img+'3.residual.tt0',0.13677,[50,50,0,0]),
                             (self.img+'4.residual.tt0',0.39226,[50,50,0,0]),  
                             (self.img+'1.residual.tt1',-0.04358,[50,50,0,0]),
                             (self.img+'2.residual.tt1',-0.01519,[50,50,0,0]),
                             (self.img+'3.residual.tt1',-0.04358,[50,50,0,0]),
                             (self.img+'4.residual.tt1',-0.01519,[50,50,0,0])     ] )

          self.checkfinal(report)

     ## Run this test only in parallel mode as it tests combinations of serial and parallel runs. 
     @unittest.skipIf(not ParallelTaskHelper.isMPIEnabled(), "Skip the test temporarily")
     def test_csys_startmodel_restart_mfs(self):
          """ [startmodel] test_csys_startmodel_restart_cube

          Run a sequence of tclean runs to trigger a complicated situation of restarts, mixing serial/parallel and model writes. 
          This sequence, coupled with the algorithm options listed below in tests #1 through #6 trigger three different errors that
          have been fixed in this branch, and one that will be addressed via CAS-9386 (cube refactor). 

          tclean call sequence : 
          --- (a) Parallel run for niter=0
          --- (b) Serial/Parallel run for niter=10, with calcres=F, calcpsf=F  : to reuse images from prev.
          --- (c) Serial model-predict run (without/with startmodel) : in one case it reuses prev image-set. in other case it reuses only 'model'. 
          --- (d) Impbcor on the output of (b)

          Note that this is not a full fix of the various instances of the 'latpole' inconsistency, but only a workaround. 
          Hence it needs a test to ensure this keeps working. 
          """
          self.prepData('refim_point.ms')

          specmode='mfs'
          runpar=self.parallel

          # Test 1 :  mfs + hogbom/mtmfs + usestartmod=False : Triggers both the latpole errors 
          #                                                                      (a) when the serial modelpredict runs on the output of the prev parallel run.
          #                                                                      (b) when the ouput of a parallel run is used by impbcor.
          # Test 2 : mfs + hogbom/mtmfs + usestartmod=True : Triggers the problem of 'model' being insufficient to create a valid ImStore. 
          # Run for deconvolver='hogbom' and 'mtmfs' because it exercises both SIImageStore and SIImageStoreMultiTerm 
          #      where some infrastructure code is re-implemented for multi-term vs single-term. 

          report = ''

          for runtype in ['serial','parallel']:
               for deconvolver in ['hogbom','mtmfs']:
                    for usestartmod in [False,True]:
                         infostr = 'Run with '+specmode +' - ' + deconvolver + ' - usestartmodel = ' + str(usestartmod) + ' - imaging in ' + runtype 
                         print(infostr)
                         report = report + infostr+'\n'

                         # Clear the model column.
                         self.th.delmodels(msname=self.msfile,modcol='reset0')

                         os.system('rm -rf savemod*')

                         ## (a) Always parallel run for niter=0
                         tclean( vis = self.msfile, imagename='savemod.par', spw='0:0~5,0:15~19',   niter=0,  imsize=100, cell='10.0arcsec', deconvolver=deconvolver,  specmode=specmode,  parallel=True)
                         
                         ## (b) Serial/Parallel run for niter=10, with calcres=F, calcpsf=F  : to reuse images from prev.
                         if runtype=='serial':
                              runpar=False
                         else:
                              runpar=True
                         tclean( vis = self.msfile, imagename='savemod.par', spw='0:0~5,0:15~19', niter=10, imsize=100, cell='10.0arcsec',deconvolver=deconvolver, specmode=specmode,  calcpsf=False, calcres=False,  parallel=runpar)
                         
                         # (c) Serial model-predict run (without/with startmodel) : 
                         if usestartmod==False:    # Do the restart by re-using the same image name as before.
                              imname2 = 'savemod.par'
                              startmodel=[]
                         else:
                              imname2 = 'savemod.ser'  # Do the restart with a new imagename, and using 'startmodel'
                              if deconvolver=='mtmfs':
                                   startmodel=['savemod.par.model.tt0', 'savemod.par.model.tt1']
                              else:
                                   startmodel= ['savemod.par.model']

                         tclean( vis=self.msfile, imagename=imname2, spw='0:0~5,0:15~19', niter=0,  imsize=100, cell='10.0arcsec',deconvolver=deconvolver, specmode=specmode, savemodel='modelcolumn', startmodel=startmodel, calcres=False,  calcpsf= False, restoration=False, parallel=False)
                         
                         # Check the values of the model column
                         report = report + self.th.check_chanvals(self.msfile,[(0,">",0.5),(19,"<",0.9)])
                         
                         ## (d) Impbcor on the output of (b) + check the output of pbcor
                         if deconvolver=='hogbom':
                              impbcor(imagename='savemod.par'+'.image', pbimage='savemod.par'+'.pb', outfile='savemod.par'+'.impbcor',overwrite=True)
                              report=report +self.th.checkall(imgexist=['savemod.par.impbcor'], imgval=[  ('savemod.par.impbcor',1.1,[50,50,0,0]) ])
                         else:
                              impbcor(imagename='savemod.par'+'.image.tt0', pbimage='savemod.par'+'.pb.tt0', outfile='savemod.par'+'.impbcor.tt0',overwrite=True)
                              report=report +self.th.checkall(imgexist=['savemod.par.impbcor.tt0'], imgval=[  ('savemod.par.impbcor.tt0',1.1,[50,50,0,0]) ])

          self.checkfinal(report)



     def test_csys_startmodel_restart_cube(self):
          """ [startmodel] test_csys_startmodel_restart_cube : Check that csys differences w.r.to latpoles for parallel vs serial runs are appropriately squashed. 

          Run a sequence of tclean runs to trigger a complicated situation of restarts, mixing serial/parallel and model writes. 
          This sequence, coupled with the algorithm options listed below in tests #1 through #6 trigger three different errors that
          have been fixed in this branch, and one that will be addressed via CAS-9386 (cube refactor). 

          tclean call sequence : 
          --- (a) Parallel run for niter=0
          --- (b) Serial/Parallel run for niter=10, with calcres=F, calcpsf=F  : to reuse images from prev.
          --- (c) Serial model-predict run (without/with startmodel) : in one case it reuses prev image-set. in other case it reuses only 'model'. 
          --- (d) Impbcor on the output of (b)

          Note that this is not a full fix of the various instances of the 'latpole' inconsistency, but only a workaround. 
          Hence it needs a test to ensure this keeps working. 
          """
          self.prepData('refim_point.ms')

          specmode='cube'
          deconvolver='hogbom'
          runpar=self.parallel

          report=''

          # Test  : cube + hogbom + usestartmod=True/False :  Triggers the problem of refconcat image outputs being incompatible with restarts in serial later.
          ####for runtype in ['serial','parallel']:     ## This will fail in 'serial' because we cannot mix and match refconcat images with regular ones. 
          ####                                                                 This must be revisited after CAS-9386. 
          for runtype in ['parallel']:
               for usestartmod in [False,True]:
                    print('Run with '+specmode +' - ' + deconvolver + ' - ' + str(usestartmod))
                    
                    infostr = 'Run with '+specmode +' - ' + deconvolver + ' - usestartmodel = ' + str(usestartmod) + ' - imaging in ' + runtype 
                    print(infostr)
                    report = report + infostr+'\n'
                    
                    # Clear the model column.
                    self.th.delmodels(msname=self.msfile,modcol='reset0')
                    
                    os.system('rm -rf savemod*')
                    
                    ## (a) Always parallel run for niter=0
                    tclean( vis = self.msfile, imagename='savemod.par', spw='0:0~5,0:15~19',   niter=0,  imsize=100, cell='10.0arcsec', deconvolver=deconvolver,  specmode=specmode,  parallel=True)
                    
                    ## (b) Serial/Parallel run for niter=10, with calcres=F, calcpsf=F  : to reuse images from prev.
                    if runtype=='serial':
                         runpar=False
                    else:
                         runpar=True
                    tclean( vis = self.msfile, imagename='savemod.par', spw='0:0~5,0:15~19', niter=10, imsize=100, cell='10.0arcsec',deconvolver=deconvolver, specmode=specmode,  calcpsf=False, calcres=False,  parallel=runpar)
                         
                    # (c) Serial model-predict run (without/with startmodel) : 
                    if usestartmod==False:    # Do the restart by re-using the same image name as before.
                         imname2 = 'savemod.par'
                         startmodel=[]
                    else:
                         imname2 = 'savemod.ser'  # Do the restart with a new imagename, and using 'startmodel'
                         if deconvolver=='mtmfs':
                              startmodel=['savemod.par.model.tt0', 'savemod.par.model.tt1']
                         else:
                              startmodel= ['savemod.par.model']
                              
                    tclean( vis=self.msfile, imagename=imname2, spw='0:0~5,0:15~19', niter=0,  imsize=100, cell='10.0arcsec',deconvolver=deconvolver, specmode=specmode, savemodel='modelcolumn', startmodel=startmodel, calcres=False,  calcpsf= False, restoration=False, parallel=False)
                              
                    # Check the values of the model column
                    report = report + self.th.check_chanvals(self.msfile,[(0,">",0.5),(19,"<",0.9)])
                    
                    ## (d) Impbcor on the output of (b) + check the output of pbcor (first channel)
                    impbcor(imagename='savemod.par'+'.image', pbimage='savemod.par'+'.pb', outfile='savemod.par'+'.impbcor',overwrite=True)
                    report=report +self.th.checkall(imgexist=['savemod.par.impbcor'], imgval=[  ('savemod.par.impbcor',1.5,[50,50,0,0]) ])


          self.checkfinal(report)


     # Now passes for n=3, 4, with CAS-9386 but table lock issue in model write for n=2

     @unittest.skipIf(ParallelTaskHelper.isMPIEnabled(), "Skip the test temporarily")
     def test_startmodel_with_mask_mfs(self):
          """ [startmodel] test_startmodel_with_mask_mfs : Mask out some regions in the startmodel, before prediction """
          self.prepData("refim_twopoints_twochan.ms")
          ## image both sources
          tclean(vis=self.msfile,spw='0:0',imagename=self.img,imsize=200,cell='10.0arcsec',niter=100,parallel=self.parallel)
          ## mask out all but the brightest outlier source
          _ia.open(self.img+'.model')
          _ia.calcmask(mask='"'+self.img+'.model">2.0') # keep only high values. i.e. the far out bright source.
          _ia.close()
          ## predict only that outlier source
          tclean(vis=self.msfile,spw='0:0',imagename=self.img+'.2',niter=0,savemodel='modelcolumn',imsize=200,cell='10.0arcsec',
                 startmodel=self.img+'.model',parallel=self.parallel)
          ## subtract it out
          uvsub(vis=self.msfile)
          ## image the rest of the field.
          tclean(vis=self.msfile,spw='0:0',imagename=self.img+'.3',imsize=200,cell='10.0arcsec',niter=100,parallel=self.parallel)
          
          report=self.th.checkall(imgexist=[self.img+'.model',self.img+'.2.model',self.img+'.3.model'],
                        imgval=[ (self.img+'.model',1.497,[100,100,0,0]),
                                (self.img+'.model',7.474,[154,172,0,0]),
                                (self.img+'.3.model',1.497,[100,100,0,0]), 
                                (self.img+'.3.model',0.024,[154,172,0,0])   ] )
          self.checkfinal(report)
          
     #@unittest.skipIf(ParallelTaskHelper.isMPIEnabled(), "Skip the test temporarily")
     def test_startmodel_with_mask_mtmfs(self):
          """ [startmodel] test_startmodel_with_mask_mtmfs : Mask out some regions in the startmodel, before prediction """
          self.prepData("refim_twopoints_twochan.ms")
          ## image both sources
          tclean(vis=self.msfile,imagename=self.img,imsize=200,cell='10.0arcsec',niter=100,deconvolver='mtmfs',parallel=self.parallel)
          ## mask out all but the brightest outlier source
          _ia.open(self.img+'.model.tt0')
          _ia.calcmask(mask='"'+self.img+'.model.tt0">2.0') # keep only high values. i.e. the far out bright source.
          _ia.close()
          _ia.open(self.img+'.model.tt1')
          _ia.calcmask(mask='"'+self.img+'.model.tt0">2.0') # keep only high values. i.e. the far out bright source.
          _ia.close()
          ## predict only that outlier source
          tclean(vis=self.msfile,imagename=self.img+'.2',niter=0,savemodel='modelcolumn',imsize=200,cell='10.0arcsec',
                 startmodel=[self.img+'.model.tt0',self.img+'.model.tt1'],deconvolver='mtmfs',parallel=self.parallel)
          ## subtract it out
          uvsub(vis=self.msfile)
          ## image the rest of the field.
          tclean(vis=self.msfile,imagename=self.img+'.3',imsize=200,cell='10.0arcsec',niter=100,deconvolver='mtmfs',parallel=self.parallel)
          
          report=self.th.checkall(imgexist=[self.img+'.model.tt0',self.img+'.2.model.tt0',self.img+'.3.model.tt0'],
                        imgval=[ 
                                (self.img+'.model.tt0',1.11,[100,100,0,0]),
                                (self.img+'.model.tt0',5.56,[154,172,0,0]),
                                (self.img+'.3.model.tt0',1.12,[100,100,0,0]), 
                                (self.img+'.3.model.tt0',0.013,[154,172,0,0]),
                                (self.img+'.model.tt1',-1.1027,[100,100,0,0]),
                                (self.img+'.model.tt1',-5.602,[154,172,0,0]),
                                (self.img+'.3.model.tt1',-1.124,[100,100,0,0]), 
                                (self.img+'.3.model.tt1',-0.021,[154,172,0,0])   ] )
          self.checkfinal(report)
          
 ##############################################
class test_pbcor(testref_base):
     def setUp(self):
          super(test_pbcor, self).setUp()

          _vp.setpbpoly(telescope='EVLA', coeff=[1.0, -1.529e-3, 8.69e-7, -1.88e-10]) 
          _vp.saveastable('evlavp.tab')

     def test_pbcor_mfs(self):
          """ [pbcor] Test pbcor with mfs"""
          self.prepData('refim_mawproject.ms')
          ret1 = tclean(vis=self.msfile, imagename=self.img, field='0', imsize=512, cell='10.0arcsec', phasecenter="J2000 19:59:28.500 +40.44.01.50", 
                        niter=10, specmode='mfs', vptable='evlavp.tab', pbcor=True,parallel=self.parallel)
          report=self.th.checkall(imgexist=[self.img+'.image', self.img+'.pb', self.img+'.image.pbcor'], imgval=[(self.img+'.pb',0.7,[256,256,0,0]),(self.img+'.image.pbcor',1.0,[256,256,0,0])])
          self.checkfinal(report)

     def test_pbcor_mtmfs(self):
          """ [pbcor] Test pbcor with mtmfs"""
          self.prepData('refim_mawproject.ms')
          ret1 = tclean(vis=self.msfile, imagename=self.img, field='0', imsize=512, cell='10.0arcsec', phasecenter="J2000 19:59:28.500 +40.44.01.50", 
                        niter=10, specmode='mfs', vptable='evlavp.tab', pbcor=True, deconvolver='mtmfs',parallel=self.parallel)
          report=self.th.checkall(imgexist=[self.img+'.image.tt0', self.img+'.pb.tt0'], imgexistnot=[self.img+'.image.tt0.pbcor', self.img+'.alpha.pbcor'], imgval=[(self.img+'.pb.tt0',0.7,[256,256,0,0])])  
          #report=self.th.checkall(imgexist=[self.img+'.image.tt0', self.img+'.pb.tt0', self.img+'.image.tt0.pbcor', self.img+'.alpha.pbcor'], imgval=[(self.img+'.pb.tt0',0.7,[256,256,0,0]),(self.img+'.image.tt0.pbcor',1.0,[256,256,0,0]),(self.img+'.alpha',-0.7,[256,256,0,0]), (self.img+'.alpha.pbcor',-0.7,[256,256,0,0]) ])  
          # uncorrected alpha, for now. 
          self.checkfinal(report)

     def test_pbcor_cube_basic(self):
          """ [pbcor] Test pbcor with cube"""
          self.prepData('refim_mawproject.ms')
          ret1 = tclean(vis=self.msfile, imagename=self.img, field='0', imsize=512, cell='10.0arcsec', phasecenter="J2000 19:59:28.500 +40.44.01.50", 
                        niter=10, specmode='cube', vptable='evlavp.tab', pbcor=True,parallel=self.parallel)
          report=self.th.checkall(imgexist=[self.img+'.image', self.img+'.pb', self.img+'.image.pbcor'], imgval=[(self.img+'.pb',0.79,[256,256,0,0]),(self.img+'.image.pbcor',1.0,[256,256,0,0]), (self.img+'.pb',0.59,[256,256,0,2]),(self.img+'.image.pbcor',1.0,[256,256,0,2])])
          self.checkfinal(report)

     def test_pbcor_cube_twosteps(self):
          """ [pbcor] Test pbcor with cube with imaging and pbcor separately"""
          self.prepData('refim_mawproject.ms')
          ret1 = tclean(vis=self.msfile, imagename=self.img, field='0', imsize=512, cell='10.0arcsec', phasecenter="J2000 19:59:28.500 +40.44.01.50", 
                        niter=10, specmode='cube',vptable='evlavp.tab', pbcor=False,parallel=self.parallel)
          report1=self.th.checkall(imgexist=[self.img+'.image',self.img+'.pb'],imgexistnot=[self.img+'.image.pbcor'], imgval=[(self.img+'.pb',0.79,[256,256,0,0]), (self.img+'.pb',0.59,[256,256,0,2])])
          ret2 = tclean(vis=self.msfile, imagename=self.img, field='0', imsize=512, cell='10.0arcsec', phasecenter="J2000 19:59:28.500 +40.44.01.50", 
                        niter=0,calcres=False,calcpsf=False, specmode='cube', vptable='evlavp.tab', pbcor=True,parallel=self.parallel)
          report2=self.th.checkall(imgexist=[self.img+'.image', self.img+'.pb', self.img+'.image.pbcor'], imgval=[(self.img+'.pb',0.79,[256,256,0,0]),(self.img+'.image.pbcor',1.0,[256,256,0,0]), (self.img+'.pb',0.59,[256,256,0,2]),(self.img+'.image.pbcor',1.0,[256,256,0,2])])
          self.checkfinal(report1+report2)

     def test_pbcor_cube_mosaicft(self):
          """ [pbcor] Test pbcor with cube with mosaicft"""
          self.prepData('refim_mawproject.ms')
          ret1 = tclean(vis=self.msfile, imagename=self.img, field='0', imsize=512, cell='10.0arcsec', phasecenter="J2000 19:59:28.500 +40.44.01.50", 
                        niter=10, specmode='cube', vptable='evlavp.tab',pbcor=True, gridder='mosaic',parallel=self.parallel)

          report=self.th.checkall(imgexist=[self.img+'.image', self.img+'.pb', self.img+'.image.pbcor'], imgval=[(self.img+'.pb',0.79,[256,256,0,0]),(self.img+'.image.pbcor',1.0,[256,256,0,0]), (self.img+'.pb',0.59,[256,256,0,2]),(self.img+'.image.pbcor',1.0,[256,256,0,2])])
          self.checkfinal(report)

     def test_pbcor_mfs_restart(self):
          """ [pbcor] Test pbcor with mfs and a restart"""
          self.prepData('refim_mawproject.ms')
          ret1 = tclean(vis=self.msfile, imagename=self.img, field='0', imsize=512, cell='10.0arcsec', phasecenter="J2000 19:59:28.500 +40.44.01.50", 
                        niter=0, specmode='mfs', vptable='evlavp.tab', pbcor=False,parallel=self.parallel)
          report1=self.th.checkall(imgexist=[self.img+'.image', self.img+'.pb'], imgexistnot=[self.img+'.image.pbcor'], imgval=[(self.img+'.pb',0.7,[256,256,0,0])])

          ret2 = tclean(vis=self.msfile, imagename=self.img, field='0', imsize=512, cell='10.0arcsec', phasecenter="J2000 19:59:28.500 +40.44.01.50", 
                        niter=10, specmode='mfs', vptable='evlavp.tab', pbcor=True,parallel=self.parallel)
          report2=self.th.checkall(imgexist=[self.img+'.image', self.img+'.pb', self.img+'.image.pbcor'], imgval=[(self.img+'.pb',0.7,[256,256,0,0]),(self.img+'.image.pbcor',1.0,[256,256,0,0])])
          self.checkfinal(report1+report2)

     def test_pbcor_turn_off_pbmask(self):
          """ [pbcor] Test pbcor with mfs where the internal T/F mask is turned off"""
          self.prepData('refim_mawproject.ms')
          ret1 = tclean(vis=self.msfile, imagename=self.img, field='0', imsize=512, cell='10.0arcsec', phasecenter="J2000 19:59:28.500 +40.44.01.50", 
                        niter=0, specmode='mfs', vptable='evlavp.tab', pbcor=True,parallel=self.parallel)
          report1=self.th.checkall(imgexist=[self.img+'.image', self.img+'.pb'], imgval=[(self.img+'.pb',0.7,[256,256,0,0])], imgmask=[(self.img+'.pb',False,[10,10,0,0]), (self.img+'.image',False,[10,10,0,0])] )

          ret2 = tclean(vis=self.msfile, imagename=self.img, field='0', imsize=512, cell='10.0arcsec', phasecenter="J2000 19:59:28.500 +40.44.01.50", 
                        niter=10, specmode='mfs', vptable='evlavp.tab', pbcor=True, calcpsf=False, calcres=False, pblimit=-0.2,parallel=self.parallel)
          report2=self.th.checkall(imgexist=[self.img+'.image', self.img+'.pb'], imgval=[(self.img+'.pb',0.7,[256,256,0,0])] , imgmask=[(self.img+'.pb',False,[10,10,0,0]), (self.img+'.image',True,[10,10,0,0])]  )

          self.checkfinal(report1+report2)


#####################################################
#####################################################
#####################################################
#####################################################
### Heterogeneous array imaging
class test_hetarray_imaging(testref_base):
     '''
     Tests for all kinds of heterogeneous imaging.

     Type 1 :  Antennas of different shapes and/or sizes :  gridder='mosaic'.  
     Type 2 :  Antennas have different pointing offsets (groups of antennas and time-dependence ) :  gridder='awproject'. [ Later, via CAS-11191, for 'mosaic' too ]

     Current Test list : 
     test_het_pointing_offsets_awproject_cube :  With CAS-12617  :  Test antenna-dependent and time-dependent pointing offset corrections
     test_het_pointing_offsets_awproject_mtmfs :  With CAS-12617 :  Test antenna-dependent and time-dependent pointing offset correct

     Tests to add later : 
     test_het_pointing_offsets_mosaic_cube :   With CAS-11191  :  Test antenna-dependent and time-dependent pointing offset correct
     test_het_pointing_offsets_mosaic_mtmfs :    With CAS-11191  :  Test antenna-dependent and time-dependent pointing offset correct
     test_het_antenna_mosaic :   Test ALMA 7m+12m dataset with and without cross-baselines.  
     test_het_antenna_mosaic_simulate :  With CAS-11464 : Test model prediction for a generic het array with dish diameter modified in the ANTENNA subtable. 
     '''     
#     @unittest.skipIf(True, "The awproject gridder does not currently work with specmode='cube'.")
     @unittest.skipIf(ParallelTaskHelper.isMPIEnabled(), "Skip test till awproject works with CAS-9386")
     def test_het_pointing_offsets_awproject_cube(self):
          '''
          This dataset has two groups of antennas and two timesteps, with pointing centers forming the corners of a square around the source (and MS phasecenter). 
          Cube imaging with awproject :  For all three channels, check that the source and PB are the same such that pbcorrected intensity is 1.0 Jy. 
          '''
          self.prepData('refim_heterogeneous_pointings.ms')
          msname = self.msfile
          #msname = '/home/vega/rurvashi/TestCASA/VerificationTests/PointingCorrection/simulation_pointing/sim_data.ms'
          self.baselines  ={'grp1':'0,2,4,6,8,10,12,14,16,18,20,22,24,26', 
                            'grp2':'1,3,5,7,9,11,13,15,17,19,21,23,25' }

          os.environ['ATerm_OVERSAMPLING'] = '5'
          os.environ['ATerm_CONVSIZE'] = '512'
          os.environ['PO_DEBUG'] = '0'

          ## No corrections :  usepointing=False : PB goes to location of MS field phasecenter (middle of the image)
          tclean(vis=msname, datacolumn='observed', imsize=2048,cell=5.0, imagename=self.img+'_pcorr0_uspF', niter=0, specmode='cube', nchan=3,start='1.9GHz', width='0.4GHz', interpolation='nearest', pblimit=-0.01,gridder='awproject',wbawp=True,psterm=False, usepointing=False)
          report1=self.th.checkall(imgval=[
                                          ## Check source intensity
                                          (self.img+'_pcorr0_uspF.image' ,0.40,[1024,1024,0,0]), 
                                          (self.img+'_pcorr0_uspF.image' ,0.22,[1024,1024,0,1]), 
                                          (self.img+'_pcorr0_uspF.image' ,0.09,[1024,1024,0,2]), 
                                          ## Check PB at source location
                                          ## Check that PB peak is at the expected location
                                          (self.img+'_pcorr0_uspF.pb' ,1.0,[1024,1024,0,0]), 
                                          (self.img+'_pcorr0_uspF.pb' ,1.0,[1024,1024,0,1]), 
                                          (self.img+'_pcorr0_uspF.pb' ,1.0,[1024,1024,0,2]) ] )

          ## Note : Test for PB location in the following tests. Pick the expected location (for a single PB) and test that the value is 1.0

          ## Average correction : usepointing=True, pointingoffsetsigdev=[2000,2000] :  PB goes to the average location of all antennas, for first timestep. PB[-100,0] 
          tclean(vis=msname, datacolumn='observed', imsize=2048,cell=5.0, imagename=self.img+'_pcorr0_uspT', niter=0, specmode='cube', nchan=3,start='1.9GHz', width='0.4GHz', interpolation='nearest', pblimit=-0.01,gridder='awproject',wbawp=True,psterm=False, usepointing=True, pointingoffsetsigdev=[2000.0,2000.0])
          report2=self.th.checkall(imgval=[
                                          ## Check source intensity
                                          (self.img+'_pcorr0_uspT.image' ,0.40,[1024,1024,0,0]), 
                                          (self.img+'_pcorr0_uspT.image' ,0.22,[1024,1024,0,1]), 
                                          (self.img+'_pcorr0_uspT.image' ,0.09,[1024,1024,0,2]), 
                                          ## Check PB at source location
                                          (self.img+'_pcorr0_uspT.pb' ,0.65,[1024,1024,0,0]), 
                                          (self.img+'_pcorr0_uspT.pb' ,0.50,[1024,1024,0,1]), 
                                          (self.img+'_pcorr0_uspT.pb' ,0.35,[1024,1024,0,2]), 
                                          ## Check that PB peak is at the expected location
                                          (self.img+'_pcorr0_uspT.pb' ,1.0,[924,1024,0,0]) ] )   



          ## Antenna/time correction : usepointing=True, pointingoffsetsigdev=[20,2000], timerange='time1', antenna='grp1' : PB = PB[-100,+100] in the top left corner. 
          tclean(vis=msname, datacolumn='observed', imsize=2048,cell=5.0, imagename=self.img+'_pcorr1_time1_grp1', niter=0, specmode='cube', nchan=3,start='1.9GHz', width='0.4GHz', interpolation='nearest', pblimit=-0.01,gridder='awproject',wbawp=True,psterm=False, usepointing=True, pointingoffsetsigdev=[20.0,2000.0], timerange='<21:40:00.0', antenna=self.baselines['grp1']+ ' & ' )
          report3=self.th.checkall(imgval=[
                                          ## Check source intensity
                                          (self.img+'_pcorr1_time1_grp1.image' ,0.40,[1024,1024,0,0]), 
                                          (self.img+'_pcorr1_time1_grp1.image' ,0.22,[1024,1024,0,1]), 
                                          (self.img+'_pcorr1_time1_grp1.image' ,0.09,[1024,1024,0,2]), 
                                          ## Check PB at source location
                                          (self.img+'_pcorr1_time1_grp1.pb' ,0.40,[1024,1024,0,0]), 
                                          (self.img+'_pcorr1_time1_grp1.pb' ,0.22,[1024,1024,0,1]), 
                                          (self.img+'_pcorr1_time1_grp1.pb' ,0.09,[1024,1024,0,2]), 
                                          ## Check that PB peak is at the expected location
                                          (self.img+'_pcorr1_time1_grp1.pb' ,1.0,[924,1124,0,0]) ] )   
          
          
          ## Cross baselines only : usepointing=True, pointingoffsetsigdev=[20,2000], timerange='time1', antenna='grp1 & grp2' : PB = PB[-100,0].  Note : THIS IS WRONG. 
          tclean(vis=msname, datacolumn='observed', imsize=2048,cell=5.0, imagename=self.img+'_pcorr1_time1_cross', niter=0, specmode='cube', nchan=3,start='1.9GHz', width='0.4GHz', interpolation='nearest', pblimit=-0.01,gridder='awproject',wbawp=True,psterm=False, usepointing=True, pointingoffsetsigdev=[20.0,2000.0], timerange='<21:40:00.0', antenna=self.baselines['grp1'] + ' & ' + self.baselines['grp2'])
          report4=self.th.checkall(imgval=[
                                          ## Check source intensity
                                          (self.img+'_pcorr1_time1_cross.image' ,0.40,[1024,1024,0,0]), 
                                          (self.img+'_pcorr1_time1_cross.image' ,0.22,[1024,1024,0,1]), 
                                          (self.img+'_pcorr1_time1_cross.image' ,0.09,[1024,1024,0,2]), 
                                          ## Check PB at source location
                                          (self.img+'_pcorr1_time1_cross.pb' ,0.65,[1024,1024,0,0]), 
                                          (self.img+'_pcorr1_time1_cross.pb' ,0.50,[1024,1024,0,1]), 
                                          (self.img+'_pcorr1_time1_cross.pb' ,0.35,[1024,1024,0,2]), 
                                          ## Check that PB peak is at the expected location
                                          (self.img+'_pcorr1_time1_cross.pb' ,1.0,[924,1024,0,0]) ] )   
          report4 = report4 + "This test checks for cross-baseline PB values that are known to be incorrect. Edit these values/test once the algorithm for cross-baseline PBs is fixed.\n"
          
          ## Four corners : usepointing=True, pointingoffsetsigdev=[20,20], timerange='*', antenna='grp1,grp2' : PB = Sum of PB in all 4 corners (with no cross-terms). Flux/alpha are correct. 
          tclean(vis=msname, datacolumn='observed', imsize=2048,cell=5.0, imagename=self.img+'_pcorr2_4corners', niter=0, specmode='cube', nchan=3,start='1.9GHz', width='0.4GHz', interpolation='nearest', pblimit=-0.01,gridder='awproject',wbawp=True,psterm=False, usepointing=True, pointingoffsetsigdev=[20.0,20.0], antenna=self.baselines['grp1']+' & ; '+self.baselines['grp2']+ ' &')
          report5=self.th.checkall(imgval=[
                                          ## Check source intensity
                                          (self.img+'_pcorr2_4corners.image' ,0.77,[1024,1024,0,0]), 
                                          (self.img+'_pcorr2_4corners.image' ,0.42,[1024,1024,0,1]), 
                                          (self.img+'_pcorr2_4corners.image' ,0.17,[1024,1024,0,2]), 
                                          ## Check PB at source location
                                          (self.img+'_pcorr2_4corners.pb' ,0.77,[1024,1024,0,0]), 
                                          (self.img+'_pcorr2_4corners.pb' ,0.42,[1024,1024,0,1]), 
                                          (self.img+'_pcorr2_4corners.pb' ,0.17,[1024,1024,0,2]), 
                                          ## Check that PB peak is at the expected location
                                          (self.img+'_pcorr2_4corners.pb' ,0.925,[924,1124,0,0]),  
                                          (self.img+'_pcorr2_4corners.pb' ,1.0,[924,924,0,0]),   
                                          (self.img+'_pcorr2_4corners.pb' ,0.925,[1124,1124,0,0]),   
                                          (self.img+'_pcorr2_4corners.pb' ,1.0,[1124,924,0,0]) ] )   
          report5 = report5 + "This test leaves out cross-baselines. Edit later to include them, once the algorithm for cross-baseline PBs is fixed.\n"
        
          #### Note : Add a run with all antennas ONLY after the cross-baselines imaging is correct.  
          #### grp1 has 14 ants. grp2 has 13.  But, the PBs for grp1 have the peak of 1.0 whereas grp2 has 0.93.  Needs to be understood. But, image and pb values match, so flux is ok. 

          ### Set these back to the default values encoded in  code/synthesis/TransformMachines2/ATerm.h 
          os.environ['ATerm_OVERSAMPLING'] = '20'
          os.environ['ATerm_CONVSIZE'] = '2048'


          self.checkfinal(report1+report2+report3+report4+report5)

     ###########################

     def test_het_pointing_offsets_awproject_mtmfs(self):
          '''
          This dataset has two groups of antennas and two timesteps, with pointing centers forming the corners of a square around the source (and MS phasecenter). 
          MTMFS imaging with awproject : Check that source and PB are the same. Check that alpha is 0.0 (with conjbeams=True). 
          '''
          self.prepData('refim_heterogeneous_pointings.ms')
          msname = self.msfile
          #msname = '/home/vega/rurvashi/TestCASA/VerificationTests/PointingCorrection/simulation_pointing/sim_data.ms'

          self.baselines  ={'grp1':'0,2,4,6,8,10,12,14,16,18,20,22,24,26', 
                            'grp2':'1,3,5,7,9,11,13,15,17,19,21,23,25' }

          os.environ['ATerm_OVERSAMPLING'] = '5'
          os.environ['ATerm_CONVSIZE'] = '512'
          os.environ['PO_DEBUG'] = '0'

          ######################
          ## Top Left : Grp 1 and Time 1.  

          im_pcorr2 = 'try_mt_pcorr1_grp1_time1'  # Apply antenna grouping corrections and time-dependence corrections
          tclean(vis=msname, datacolumn='observed', imsize=2048,cell=5.0, imagename=im_pcorr2+'.std', niter=0, specmode='mfs', deconvolver='mtmfs', conjbeams=True,  pblimit=-0.01,gridder='standard',wbawp=True,psterm=False, usepointing=True, pointingoffsetsigdev=[20.0,20.0],   antenna=self.baselines['grp1']+' &' , timerange='<21:40:00.0')
          
          tclean(vis=msname, datacolumn='observed', imsize=2048,cell=5.0, imagename=im_pcorr2, niter=0, specmode='mfs', deconvolver='mtmfs', conjbeams=True,  pblimit=-0.01,gridder='awproject',wbawp=True,psterm=False, usepointing=True, pointingoffsetsigdev=[20.0,20.0],   antenna=self.baselines['grp1'] +' &' , timerange='<21:40:00.0')
          
          os.system('rm -rf '+im_pcorr2+'.psf*')
          os.system('cp -r ' + im_pcorr2+'.std.psf.tt0 ' + im_pcorr2+'.psf.tt0')
          os.system('cp -r ' + im_pcorr2+'.std.psf.tt1 ' + im_pcorr2+'.psf.tt1')
          os.system('cp -r ' + im_pcorr2+'.std.psf.tt2 ' + im_pcorr2+'.psf.tt2')
          
          tclean(vis=msname, datacolumn='observed', imsize=2048,cell=5.0, imagename=im_pcorr2, niter=10, specmode='mfs', deconvolver='mtmfs', conjbeams=True,  pblimit=-0.01,gridder='awproject',wbawp=True,psterm=False, usepointing=True, pointingoffsetsigdev=[20.0,20.0],   antenna=self.baselines['grp1']+' &'  , timerange='<21:40:00.0', calcpsf=False, calcres=False)
          
          report1=self.th.checkall(imgval=[
                                          ## Check source intensity
                                          ('try_mt_pcorr1_grp1_time1.image.tt0' ,0.2,[1024,1024,0,0]), ## Average of 0.4,0.22,0.09 for the 3 chans.
                                          ## Check PB at source location
                                          ## Check that PB peak is at the expected location
                                          ('try_mt_pcorr1_grp1_time1.pb.tt0' ,0.2,[1024,1024,0,0]), 
                                          ## Check alpha
                                          ('try_mt_pcorr1_grp1_time1.alpha' ,0.0,[1024,1024,0,0]) ] )


          ######################
          ## 4 corners : All baselines and both timesteps ( leave out cross baselines for now ).
          
          im_pcorr2 = 'try_mt_pcorr2_4corners'  # Apply antenna grouping corrections and time-dependence corrections
         
          tclean(vis=msname, datacolumn='observed', imsize=2048,cell=5.0, imagename=im_pcorr2+'.std', niter=0, specmode='mfs', deconvolver='mtmfs', conjbeams=True,  pblimit=-0.01,gridder='standard',wbawp=True,psterm=False, usepointing=True, pointingoffsetsigdev=[20.0,20.0],   antenna=self.baselines['grp1'] + ' & ; ' + self.baselines['grp2'] + ' &')
         
          tclean(vis=msname, datacolumn='observed', imsize=2048,cell=5.0, imagename=im_pcorr2, niter=0, specmode='mfs', deconvolver='mtmfs', conjbeams=True,  pblimit=-0.01,gridder='awproject',wbawp=True,psterm=False, usepointing=True, pointingoffsetsigdev=[20.0,20.0],   antenna=self.baselines['grp1'] + ' & ; ' + self.baselines['grp2'] + ' &')
         
          os.system('rm -rf '+im_pcorr2+'.psf*')
          os.system('cp -r ' + im_pcorr2+'.std.psf.tt0 ' + im_pcorr2+'.psf.tt0')
          os.system('cp -r ' + im_pcorr2+'.std.psf.tt1 ' + im_pcorr2+'.psf.tt1')
          os.system('cp -r ' + im_pcorr2+'.std.psf.tt2 ' + im_pcorr2+'.psf.tt2')
          
          tclean(vis=msname, datacolumn='observed', imsize=2048,cell=5.0, imagename=im_pcorr2, niter=10, specmode='mfs', deconvolver='mtmfs', conjbeams=True,  pblimit=-0.01,gridder='awproject',wbawp=True,psterm=False, usepointing=True, pointingoffsetsigdev=[20.0,20.0],   antenna=self.baselines['grp1'] + ' & ; ' + self.baselines['grp2'] + ' &', calcres=False, calcpsf=False)
          
          report2=self.th.checkall(imgval=[
                                          ## Check source intensity
                                          ('try_mt_pcorr2_4corners.image.tt0' ,0.38,[1024,1024,0,0]), ## Average of 0.4,0.22,0.09 for the 3 chans.
                                          ## Check PB at source location
                                          ## Check that PB peak is at the expected location
                                          ('try_mt_pcorr2_4corners.pb.tt0' ,0.38,[1024,1024,0,0]), 
                                          ## Check alpha
                                          ('try_mt_pcorr2_4corners.alpha' ,0.0,[1024,1024,0,0]) ] )


          ### Set these back to the default values encoded in  code/synthesis/TransformMachines2/ATerm.h 
          os.environ['ATerm_OVERSAMPLING'] = '20'
          os.environ['ATerm_CONVSIZE'] = '2048'

          self.checkfinal(report1+report2)

     ###########################

#####################################################
#####################################################
#####################################################
#####################################################
class test_mosaic_mtmfs(testref_base):
     def test_mtmfs_standard_onefield(self):
          self.prepData('refim_oneshiftpoint.mosaic.ms')
          phasecenter = ''
          field='0'
          tclean(vis=self.msfile, imagename=self.img,niter=0,specmode='mfs',spw='*',imsize=1024, phasecenter=phasecenter,cell='10.0arcsec', gridder='standard',field=field,pblimit=0.1,deconvolver='mtmfs',nterms=2,reffreq='1.5GHz',parallel=self.parallel)
          widebandpbcor(vis=self.msfile, imagename=self.img,nterms=2,reffreq='1.5GHz',pbmin=0.1, field=field, spwlist=[0,1,2], chanlist=[0,0,0], weightlist=[1.0,1.0,1.0])
          report1=self.th.checkall(imgval=[(self.img+'.pbcor.image.tt0',1.021635,[512,596,0,0]),(self.img+'.pbcor.image.alpha', -0.4811849,[512,596,0,0]),(self.img+'.pbcor.workdirectory/' + self.img + '.pb.alpha',-1.526915,[512,596,0,0])])
         
          tclean(vis=self.msfile, imagename=self.img,niter=10,specmode='mfs',spw='*',imsize=1024, phasecenter=phasecenter,cell='10.0arcsec', gridder='standard',field=field,pblimit=0.1,deconvolver='mtmfs',nterms=2,reffreq='1.5GHz',parallel=self.parallel)
          widebandpbcor(vis=self.msfile, imagename=self.img,nterms=2,reffreq='1.5GHz',pbmin=0.1, field=field, spwlist=[0,1,2], chanlist=[0,0,0], weightlist=[1.0,1.0,1.0])
          report2=self.th.checkall(imgval=[(self.img+'.pbcor.image.tt0',1.02163529396,[512,596,0,0]),(self.img+'.pbcor.image.alpha', -0.481181353331 ,[512,596,0,0]),(self.img+'.pbcor.workdirectory/' + self.img + '.pb.alpha',-1.52691471577,[512,596,0,0])])
          
          self.checkfinal(report1+report2)
     
     ###########################
     #warning
     def test_mtmfs_standard_twofield(self):
          self.prepData('refim_oneshiftpoint.mosaic.ms')
          phasecenter ='J2000 19h59m28.5 +40d40m01.5' # pointing center of field0
          field='0,1'
          tclean(vis=self.msfile, imagename=self.img,niter=0,specmode='mfs',spw='*',imsize=1024, phasecenter=phasecenter,cell='10.0arcsec', gridder='standard',field=field,pblimit=0.1,deconvolver='mtmfs',nterms=2,reffreq='1.5GHz',parallel=self.parallel)
          report1=self.th.checkall(imgval=[(self.img+'.image.tt0',0.696767389774,[512,596,0,0]),(self.img+'.alpha', -1.22704184055,[512,596,0,0])])
          widebandpbcor(vis=self.msfile, imagename=self.img,nterms=2,reffreq='1.5GHz',pbmin=0.1, field=field, spwlist=[0,1,2], chanlist=[0,0,0], weightlist=[1.0,1.0,1.0])
          report2=self.th.checkall(imgval=[(self.img+'.pbcor.image.tt0',0.7115,[512,596,0,0]),(self.img+'.pbcor.image.alpha',-1.2540572,[512,596,0,0]),(self.img+'.pbcor.workdirectory/' + self.img + '.pb.alpha',0.027015,[512,596,0,0])])
          
          os.system('rm -rf ' + self.img+'*')
          tclean(vis=self.msfile, imagename=self.img,niter=10,specmode='mfs',spw='*',imsize=1024, phasecenter=phasecenter,cell='10.0arcsec', gridder='standard',field=field,pblimit=0.1,deconvolver='mtmfs',nterms=2,reffreq='1.5GHz',parallel=self.parallel)
          report3=self.th.checkall(imgval=[(self.img+'.image.tt0', 0.696766972542 ,[512,596,0,0]),(self.img+'.alpha',-1.2270386219,[512,596,0,0])])
          widebandpbcor(vis=self.msfile, imagename=self.img,nterms=2,reffreq='1.5GHz',pbmin=0.1, field=field, spwlist=[0,1,2], chanlist=[0,0,0], weightlist=[1.0,1.0,1.0])
          report4=self.th.checkall(imgval=[(self.img+'.pbcor.image.tt0',0.7115,[512,596,0,0]),(self.img+'.pbcor.image.alpha',-1.2540572,[512,596,0,0]),(self.img+'.pbcor.workdirectory/' + self.img + '.pb.alpha',0.027015,[512,596,0,0])])
          
          self.checkfinal(report1 + report2 + report3 + report4 + '\n Warning: values must be theoretically validated')
          
#############################
     #
     def test_mtmfs_mosaic_cbFalse_onefield(self):
          self.prepData('refim_oneshiftpoint.mosaic.ms')
          phasecenter = '' 
          field='0'
          tclean(vis=self.msfile, imagename=self.img,niter=0,specmode='mfs',spw='*',imsize=1024, phasecenter=phasecenter,cell='10.0arcsec',gridder='mosaic',field=field, conjbeams=False, wbawp=True, psterm=False,pblimit=0.1,deconvolver='mtmfs',nterms=2,reffreq='1.5GHz',pbcor=False,parallel=self.parallel)
          report1=self.th.checkall(imgval=[(self.img+'.image.tt0',0.5302894,[512,596,0,0]),(self.img+'.pb.tt0',0.5144197,[512,596,0,0]),(self.img+'.alpha',-3.29580,[512,596,0,0])])
          
          tclean(vis=self.msfile, imagename=self.img,niter=10,specmode='mfs',spw='*',imsize=1024, phasecenter=phasecenter,cell='10.0arcsec',gridder='mosaic',field=field, conjbeams=False, wbawp=True, psterm=False,pblimit=0.1,deconvolver='mtmfs',nterms=2,reffreq='1.5GHz',pbcor=False,parallel=self.parallel)
          report2=self.th.checkall(imgval=[(self.img+'.image.tt0',0.450807213783 ,[512,596,0,0]),(self.img+'.pb.tt0',0.514419734478,[512,596,0,0]),(self.img+'.alpha',-1.6693893671,[512,596,0,0])])
          self.checkfinal(report1+report2)

     def test_mtmfs_mosaic_cbFalse_twofield(self):
          self.prepData('refim_oneshiftpoint.mosaic.ms')
          phasecenter ='J2000 19h59m28.5 +40d40m01.5' # pointing center of field0
          field='0,1'
          tclean(vis=self.msfile, imagename=self.img,niter=0,specmode='mfs',spw='*',imsize=1024, phasecenter=phasecenter,cell='10.0arcsec',gridder='mosaic',field=field, conjbeams=False, wbawp=True, psterm=False,pblimit=0.1,deconvolver='mtmfs',nterms=2,reffreq='1.5GHz',pbcor=False,parallel=self.parallel)
          report1=self.th.checkall(imgval=[(self.img+'.image.tt0', 0.97402,[512,596,0,0]),(self.img+'.pb.tt0', 0.982510,[512,596,0,0]),(self.img+'.alpha', -0.9880,[512,596,0,0])])
          
          tclean(vis=self.msfile, imagename=self.img,niter=10,specmode='mfs',spw='*',imsize=1024, phasecenter=phasecenter,cell='10.0arcsec',gridder='mosaic',field=field, conjbeams=False, wbawp=True, psterm=False,pblimit=0.1,deconvolver='mtmfs',nterms=2,reffreq='1.5GHz',pbcor=False,parallel=self.parallel)
          report2=self.th.checkall(imgval=[(self.img+'.image.tt0', 0.982747793198,[512,596,0,0]),(self.img+'.pb.tt0', 0.982510685921,[512,596,0,0]),(self.img+'.alpha', -0.69006639719,[512,596,0,0])])
          self.checkfinal(report1 + report2 + '\n Warning: values must be theoretically validated')
      
     def test_mtmfs_mosaic_cbTrue_onefield(self):
          self.prepData('refim_oneshiftpoint.mosaic.ms')
          phasecenter = '' 
          field='0'
          tclean(vis=self.msfile, imagename=self.img,niter=0,specmode='mfs',spw='*',imsize=1024, phasecenter=phasecenter,cell='10.0arcsec',gridder='mosaic',field=field, conjbeams=True, wbawp=True, psterm=False,pblimit=0.1,deconvolver='mtmfs',nterms=2,reffreq='1.5GHz',pbcor=False,parallel=self.parallel)
          report1=self.th.checkall(imgval=[(self.img+'.image.tt0',0.492861807346,[512,596,0,0]),(self.img+'.pb.tt0', 0.492951124907,[512,596,0,0]),(self.img+'.alpha',-0.586531162262,[512,596,0,0])])
          
          tclean(vis=self.msfile, imagename=self.img,niter=10,specmode='mfs',spw='*',imsize=1024, phasecenter=phasecenter,cell='10.0arcsec',gridder='mosaic',field=field, conjbeams=True, wbawp=True, psterm=False,pblimit=0.1,deconvolver='mtmfs',nterms=2,reffreq='1.5GHz',pbcor=False,parallel=self.parallel)
          report2=self.th.checkall(imgval=[(self.img+'.image.tt0',0.494806170464,[512,596,0,0]),(self.img+'.pb.tt0', 0.492951124907,[512,596,0,0]),(self.img+'.alpha',-0.548104763031,[512,596,0,0])])
          self.checkfinal(report1 + report2)
     
     def test_mtmfs_mosaic_cbTrue_twofield(self):
          self.prepData('refim_oneshiftpoint.mosaic.ms')
          phasecenter ='J2000 19h59m28.5 +40d40m01.5' # pointing center of field0
          field='0,1'
          tclean(vis=self.msfile, imagename=self.img,niter=0,specmode='mfs',spw='*',imsize=1024, phasecenter=phasecenter,cell='10.0arcsec',gridder='mosaic',field=field, conjbeams=True, wbawp=True, psterm=False,pblimit=0.1,deconvolver='mtmfs',nterms=2,reffreq='1.5GHz',pbcor=False,parallel=self.parallel)
          report1=self.th.checkall(imgval=[(self.img+'.image.tt0',1.004476,[512,596,0,0]),(self.img+'.pb.tt0',0.98724,[512,596,0,0]),(self.img+'.alpha',-1.216693,[512,596,0,0])])
          
          tclean(vis=self.msfile, imagename=self.img,niter=10,specmode='mfs',spw='*',imsize=1024, phasecenter=phasecenter,cell='10.0arcsec',gridder='mosaic',field=field, conjbeams=True, wbawp=True, psterm=False,pblimit=0.1,deconvolver='mtmfs',nterms=2,reffreq='1.5GHz',pbcor=False,parallel=self.parallel)
          report2=self.th.checkall(imgval=[(self.img+'.image.tt0',0.989150226116,[512,596,0,0]),(self.img+'.pb.tt0',0.987243115902,[512,596,0,0]),(self.img+'.alpha',-0.771613717079,[512,596,0,0])])
          self.checkfinal(report1 + report2 + '\n Warning: values must be theoretically validated')
          
          ###################    
     def test_mtmfs_mosaic_cbTrue_onefield_use_standard_psf(self):
          self.prepData('refim_oneshiftpoint.mosaic.ms')
          self.prepCfcache("cfcache_oneshiftpoint_mosaic_cbTrue")
          phasecenter = '' 
          field='0'
          
          ## Run the standard gridder imaging.
          tclean(vis=self.msfile, imagename='std',niter=0,specmode='mfs',spw='*',imsize=1024, phasecenter=phasecenter,cell='10.0arcsec',gridder='standard',field=field,cfcache=self.cfcache,conjbeams=True, wbawp=True, psterm=False,pblimit=0.1,deconvolver='mtmfs',nterms=2,reffreq='1.5GHz',parallel=self.parallel)
          
          ## Make the residual images using mosaic/awproject
          os.system('rm -rf '+self.img+'.*'); 
          tclean(vis=self.msfile, imagename=self.img,niter=0,specmode='mfs',spw='*',imsize=1024, phasecenter=phasecenter,cell='10.0arcsec',gridder='mosaic',field=field,cfcache=self.cfcache,conjbeams=True, wbawp=True, psterm=False,pblimit=0.1,deconvolver='mtmfs',nterms=2,reffreq='1.5GHz',pbcor=False,parallel=self.parallel)
           
          ## Replace the PSFs with those from the standard gridder
          os.system('rm -rf '+self.img+'.psf*')
          os.system('cp -r std.psf.tt0 '+self.img+'.psf.tt0')
          os.system('cp -r std.psf.tt1 '+self.img+'.psf.tt1')
          os.system('cp -r std.psf.tt2 '+self.img+'.psf.tt2')
          
          ## Restart tclean with calcres=False and calcpsf=False
          tclean(vis=self.msfile, imagename=self.img,niter=0,specmode='mfs',spw='*',imsize=1024, phasecenter=phasecenter,cell='10.0arcsec',gridder='mosaic',field=field,cfcache=self.cfcache, conjbeams=True, wbawp=True, psterm=False,pblimit=0.1,calcres=False, calcpsf=False,deconvolver='mtmfs',nterms=2,reffreq='1.5GHz',parallel=self.parallel)

          report=self.th.checkall(imgval=[(self.img+'.image.tt0', 0.492902100086 ,[512,596,0,0]),(self.img+'.pb.tt0',   0.492951124907 ,[512,596,0,0]),(self.img+'.alpha',    -0.591838240623,[512,596,0,0])])
          self.checkfinal(report)
             
     def test_mtmfs_mosaic_cbTrue_twofield_use_standard_psf(self):
          self.prepData('refim_oneshiftpoint.mosaic.ms')
          self.prepCfcache("cfcache_oneshiftpoint_mosaic_cbTrue")
          phasecenter = '' 
          field='0,1'
          
          ## Run the standard gridder imaging.
          tclean(vis=self.msfile, imagename='std',niter=0,specmode='mfs',spw='*',imsize=1024, phasecenter=phasecenter,cell='10.0arcsec',gridder='standard',field=field,cfcache=self.cfcache,conjbeams=True, wbawp=True, psterm=False,pblimit=0.1,deconvolver='mtmfs',nterms=2,reffreq='1.5GHz',parallel=self.parallel)
          
          ## Make the residual images using mosaic/awproject
          os.system('rm -rf '+self.img+'.*'); 
          tclean(vis=self.msfile, imagename=self.img,niter=0,specmode='mfs',spw='*',imsize=1024, phasecenter=phasecenter,cell='10.0arcsec',gridder='mosaic',field=field,cfcache=self.cfcache,conjbeams=True, wbawp=True, psterm=False,pblimit=0.1,deconvolver='mtmfs',nterms=2,reffreq='1.5GHz',pbcor=False,parallel=self.parallel)
           
          ## Replace the PSFs with those from the standard gridder
          os.system('rm -rf '+self.img+'.psf*')
          os.system('cp -r std.psf.tt0 '+self.img+'.psf.tt0')
          os.system('cp -r std.psf.tt1 '+self.img+'.psf.tt1')
          os.system('cp -r std.psf.tt2 '+self.img+'.psf.tt2')
          
          ## Restart tclean with calcres=False and calcpsf=False
          tclean(vis=self.msfile, imagename=self.img,niter=0,specmode='mfs',spw='*',imsize=1024, phasecenter=phasecenter,cell='10.0arcsec',gridder='mosaic',field=field,cfcache=self.cfcache, conjbeams=True, wbawp=True, psterm=False,pblimit=0.1,calcres=False, calcpsf=False,deconvolver='mtmfs',nterms=2,reffreq='1.5GHz',parallel=self.parallel)
          report=self.th.checkall(imgval=[(self.img+'.image.tt0',  0.982702195644,[512,596,0,0]),(self.img+'.pb.tt0', 0.987243115902,[512,596,0,0]),(self.img+'.alpha',  -0.55044066906,[512,596,0,0])])
          self.checkfinal(report)

#############################        

     def test_mtmfs_awproject_cbFalse_onefield(self):
          self.prepData('refim_oneshiftpoint.mosaic.ms')
          self.prepCfcache("cfcache_oneshiftpoint_mosaic_cbFalse")
          phasecenter =''
          field='0'
          
          tclean(vis=self.msfile, imagename=self.img,niter=0,specmode='mfs',spw='*',imsize=1024, phasecenter=phasecenter,cell='10.0arcsec',gridder='awproject',field=field, cfcache=self.cfcache, conjbeams=False, wbawp=True, psterm=False,pblimit=0.1,deconvolver='mtmfs',nterms=2,reffreq='1.5GHz',pbcor=False,parallel=self.parallel)
          report1=self.th.checkall(imgval=[(self.img+'.image.tt0',0.5269711,[512,596,0,0]),(self.img+'.pb.tt0',0.50752753,[512,596,0,0]),(self.img+'.alpha',-3.24132061,[512,596,0,0])])
          
          tclean(vis=self.msfile, imagename=self.img,niter=10,specmode='mfs',spw='*',imsize=1024, phasecenter=phasecenter,cell='10.0arcsec',gridder='awproject',field=field, cfcache=self.cfcache, conjbeams=False, wbawp=True, psterm=False,pblimit=0.1,deconvolver='mtmfs',nterms=2,reffreq='1.5GHz',pbcor=False,parallel=self.parallel)
          report2=self.th.checkall(imgval=[(self.img+'.image.tt0',0.451119929552,[512,596,0,0]),(self.img+'.pb.tt0',0.507527530193,[512,596,0,0]),(self.img+'.alpha',-1.65221953392,[512,596,0,0])])
          self.checkfinal(report1 + report2)


     def test_mtmfs_awproject_cbFalse_twofield(self):
          self.prepData('refim_oneshiftpoint.mosaic.ms')
          self.prepCfcache("cfcache_oneshiftpoint_mosaic_cbFalse")
          phasecenter ='J2000 19h59m28.5 +40d40m01.5' # pointing center of field0
          field='0,1'
          
          tclean(vis=self.msfile, imagename=self.img,niter=0,specmode='mfs',spw='*',imsize=1024, phasecenter=phasecenter,cell='10.0arcsec',gridder='awproject',field=field,  cfcache=self.cfcache, conjbeams=False, wbawp=True, psterm=False,pblimit=0.1,deconvolver='mtmfs',nterms=2,reffreq='1.5GHz',pbcor=False,parallel=self.parallel)
          report1=self.th.checkall(imgval=[(self.img+'.image.tt0',0.97862583398,[512,596,0,0]),(self.img+'.pb.tt0',0.979142010212,[512,596,0,0]),(self.img+'.alpha',-1.24368548393,[512,596,0,0])])
          
          
          tclean(vis=self.msfile, imagename=self.img,niter=10,specmode='mfs',spw='*',imsize=1024, phasecenter=phasecenter,cell='10.0arcsec',gridder='awproject', field=field,  cfcache=self.cfcache, conjbeams=False, wbawp=True, psterm=False,pblimit=0.1,deconvolver='mtmfs',nterms=2,reffreq='1.5GHz',pbcor=False,parallel=self.parallel)
          report2=self.th.checkall(imgval=[(self.img+'.image.tt0',0.975049376488,[512,596,0,0]),(self.img+'.pb.tt0',0.979141950607,[512,596,0,0]),(self.img+'.alpha',-0.80353230238,[512,596,0,0])])
          self.checkfinal(report1 + report2 + '\n Warning: values must be theoretically validated')
          
     def test_mtmfs_awproject_cbTrue_onefield(self):
          self.prepData('refim_oneshiftpoint.mosaic.ms')
          self.prepCfcache("cfcache_oneshiftpoint_mosaic_cbTrue")
          phasecenter = '' 
          field='0'
          
          tclean(vis=self.msfile, imagename=self.img,niter=0,specmode='mfs',spw='*',imsize=1024, phasecenter=phasecenter,cell='10.0arcsec',gridder='awproject',field=field,  cfcache=self.cfcache, conjbeams=True, wbawp=True, psterm=False,pblimit=0.1,deconvolver='mtmfs',nterms=2,reffreq='1.5GHz',pbcor=False,parallel=self.parallel)
          report1=self.th.checkall(imgval=[(self.img+'.image.tt0',0.477538466454,[512,596,0,0]),(self.img+'.pb.tt0', 0.479197412729,[512,596,0,0]),(self.img+'.alpha',  -0.562356948853,[512,596,0,0])])
          
          tclean(vis=self.msfile, imagename=self.img,niter=10,specmode='mfs',spw='*',imsize=1024, phasecenter=phasecenter,cell='10.0arcsec',gridder='awproject',field=field,  cfcache=self.cfcache, conjbeams=True, wbawp=True, psterm=False,pblimit=0.1,deconvolver='mtmfs',nterms=2,reffreq='1.5GHz',pbcor=False,parallel=self.parallel)
          report2=self.th.checkall(imgval=[(self.img+'.image.tt0',0.482177525759,[512,596,0,0]),(self.img+'.pb.tt0', 0.479197442532,[512,596,0,0]),(self.img+'.alpha',  -0.568624258041,[512,596,0,0])])
          self.checkfinal(report1 + report2)
             
     def test_mtmfs_awproject_cbTrue_twofield(self):
          self.prepData('refim_oneshiftpoint.mosaic.ms')
          self.prepCfcache("cfcache_oneshiftpoint_mosaic_cbTrue")
          phasecenter ='J2000 19h59m28.5 +40d40m01.5' # pointing center of field0
          field='0,1'
          
          tclean(vis=self.msfile, imagename=self.img,niter=0,specmode='mfs',spw='*',imsize=1024, phasecenter=phasecenter,cell='10.0arcsec',gridder='awproject',field=field,  cfcache=self.cfcache, conjbeams=True, wbawp=True, psterm=False,pblimit=0.1,deconvolver='mtmfs',nterms=2,reffreq='1.5GHz',pbcor=False,parallel=self.parallel)
          report1=self.th.checkall(imgval=[(self.img+'.image.tt0', 0.974482476711 ,[512,596,0,0]),(self.img+'.pb.tt0',0.979797422886,[512,596,0,0]),(self.img+'.alpha', -0.538577735424 ,[512,596,0,0])])
          
          tclean(vis=self.msfile, imagename=self.img,niter=10,specmode='mfs',spw='*',imsize=1024, phasecenter=phasecenter,cell='10.0arcsec',gridder='awproject',field=field,  cfcache=self.cfcache, conjbeams=True, wbawp=True, psterm=False,pblimit=0.1,deconvolver='mtmfs',nterms=2,reffreq='1.5GHz',pbcor=False,parallel=self.parallel)
          report2=self.th.checkall(imgval=[(self.img+'.image.tt0', 0.97661459446 ,[512,596,0,0]),(self.img+'.pb.tt0',0.979797422886,[512,596,0,0]),(self.img+'.alpha', -0.538577854633 ,[512,596,0,0])])
          self.checkfinal(report1+report2)
###################    
     def test_mtmfs_awproject_cbTrue_onefield_use_standard_psf(self):
          self.prepData('refim_oneshiftpoint.mosaic.ms')
          self.prepCfcache("cfcache_oneshiftpoint_mosaic_cbTrue")
          phasecenter = '' 
          field='0'
          
          ## Run the standard gridder imaging.
          tclean(vis=self.msfile, imagename='std',niter=0,specmode='mfs',spw='*',imsize=1024, phasecenter=phasecenter,cell='10.0arcsec',gridder='standard',field=field,cfcache=self.cfcache,conjbeams=True, wbawp=True, psterm=False,pblimit=0.1,deconvolver='mtmfs',nterms=2,reffreq='1.5GHz',parallel=self.parallel)
          
          ## Make the residual images using mosaic/awproject
          os.system('rm -rf '+self.img+'.*'); 
          tclean(vis=self.msfile, imagename=self.img,niter=0,specmode='mfs',spw='*',imsize=1024, phasecenter=phasecenter,cell='10.0arcsec',gridder='awproject',field=field,cfcache=self.cfcache,conjbeams=True, wbawp=True, psterm=False,pblimit=0.1,deconvolver='mtmfs',nterms=2,reffreq='1.5GHz',pbcor=False,parallel=self.parallel)
           
          ## Replace the PSFs with those from the standard gridder
          os.system('rm -rf '+self.img+'.psf*')
          os.system('cp -r std.psf.tt0 '+self.img+'.psf.tt0')
          os.system('cp -r std.psf.tt1 '+self.img+'.psf.tt1')
          os.system('cp -r std.psf.tt2 '+self.img+'.psf.tt2')
          
          ## Restart tclean with calcres=False and calcpsf=False
          tclean(vis=self.msfile, imagename=self.img,niter=0,specmode='mfs',spw='*',imsize=1024, phasecenter=phasecenter,cell='10.0arcsec',gridder='awproject',field=field,cfcache=self.cfcache, conjbeams=True, wbawp=True, psterm=False,pblimit=0.1,calcres=False, calcpsf=False,deconvolver='mtmfs',nterms=2,reffreq='1.5GHz',parallel=self.parallel)

          report=self.th.checkall(imgval=[(self.img+'.image.tt0',0.477585822344,[512,596,0,0]),(self.img+'.pb.tt0',  0.479197412729 ,[512,596,0,0]),(self.img+'.alpha',   -0.569523513317,[512,596,0,0])])
          self.checkfinal(report)
             
     def test_mtmfs_awproject_cbTrue_twofield_use_standard_psf(self):
          self.prepData('refim_oneshiftpoint.mosaic.ms')
          self.prepCfcache("cfcache_oneshiftpoint_mosaic_cbTrue")
          phasecenter = '' 
          field='0,1'
          
          ## Run the standard gridder imaging.
          tclean(vis=self.msfile, imagename='std',niter=0,specmode='mfs',spw='*',imsize=1024, phasecenter=phasecenter,cell='10.0arcsec',gridder='standard',field=field,cfcache=self.cfcache,conjbeams=True, wbawp=True, psterm=False,pblimit=0.1,deconvolver='mtmfs',nterms=2,reffreq='1.5GHz',parallel=self.parallel)
          
          ## Make the residual images using mosaic/awproject
          os.system('rm -rf '+self.img+'.*'); 
          tclean(vis=self.msfile, imagename=self.img,niter=0,specmode='mfs',spw='*',imsize=1024, phasecenter=phasecenter,cell='10.0arcsec',gridder='awproject',field=field,cfcache=self.cfcache,conjbeams=True, wbawp=True, psterm=False,pblimit=0.1,deconvolver='mtmfs',nterms=2,reffreq='1.5GHz',pbcor=False,parallel=self.parallel)
           
          ## Replace the PSFs with those from the standard gridder
          os.system('rm -rf '+self.img+'.psf*')
          os.system('cp -r std.psf.tt0 '+self.img+'.psf.tt0')
          os.system('cp -r std.psf.tt1 '+self.img+'.psf.tt1')
          os.system('cp -r std.psf.tt2 '+self.img+'.psf.tt2')
          
          ## Restart tclean with calcres=False and calcpsf=False
          tclean(vis=self.msfile, imagename=self.img,niter=0,specmode='mfs',spw='*',imsize=1024, phasecenter=phasecenter,cell='10.0arcsec',gridder='awproject',field=field,cfcache=self.cfcache, conjbeams=True, wbawp=True, psterm=False,pblimit=0.1,calcres=False, calcpsf=False,deconvolver='mtmfs',nterms=2,reffreq='1.5GHz',parallel=self.parallel)
          report=self.th.checkall(imgval=[(self.img+'.image.tt0', 0.974559485912,[512,596,0,0]),(self.img+'.pb.tt0', 0.979797422886,[512,596,0,0]),(self.img+'.alpha',  -0.542647540569,[512,596,0,0])])
          self.checkfinal(report)
          
          
     def test_mtmfs_mosaic_cbFalse_onefield_upTrue(self):
          self.prepData('refim_oneshiftpoint.mosaic.ms')
          phasecenter = '' 
          field='0'
          tclean(vis=self.msfile, imagename=self.img,niter=0,specmode='mfs',spw='*',imsize=1024, phasecenter=phasecenter,cell='10.0arcsec',gridder='mosaic',field=field, usepointing=True, conjbeams=False, wbawp=True, psterm=False,pblimit=0.1,deconvolver='mtmfs',nterms=2,reffreq='1.5GHz',pbcor=False,parallel=self.parallel)
          report1=self.th.checkall(imgval=[(self.img+'.image.tt0',0.5302894,[512,596,0,0]),(self.img+'.pb.tt0',0.5144197,[512,596,0,0]),(self.img+'.alpha',-3.29580,[512,596,0,0])])
          
          tclean(vis=self.msfile, imagename=self.img,niter=10,specmode='mfs',spw='*',imsize=1024, phasecenter=phasecenter,cell='10.0arcsec',gridder='mosaic',field=field, usepointing=True, conjbeams=False, wbawp=True, psterm=False,pblimit=0.1,deconvolver='mtmfs',nterms=2,reffreq='1.5GHz',pbcor=False,parallel=self.parallel)
          report2=self.th.checkall(imgval=[(self.img+'.image.tt0',0.450807213783 ,[512,596,0,0]),(self.img+'.pb.tt0',0.514419734478,[512,596,0,0]),(self.img+'.alpha',-1.6693893671,[512,596,0,0])])
          self.checkfinal(report1+report2)

     def test_mtmfs_mosaic_cbFalse_twofield_upTrue(self):
          self.prepData('refim_oneshiftpoint.mosaic.ms')
          phasecenter ='J2000 19h59m28.5 +40d40m01.5' # pointing center of field0
          field='0,1'
          tclean(vis=self.msfile, imagename=self.img,niter=0,specmode='mfs',spw='*',imsize=1024, phasecenter=phasecenter,cell='10.0arcsec',gridder='mosaic',field=field, usepointing=True, conjbeams=False, wbawp=True, psterm=False,pblimit=0.1,deconvolver='mtmfs',nterms=2,reffreq='1.5GHz',pbcor=False,parallel=self.parallel)
          report1=self.th.checkall(imgval=[(self.img+'.image.tt0', 0.97402,[512,596,0,0]),(self.img+'.pb.tt0', 0.982510,[512,596,0,0]),(self.img+'.alpha', -0.9880,[512,596,0,0])])
          
          tclean(vis=self.msfile, imagename=self.img,niter=10,specmode='mfs',spw='*',imsize=1024, phasecenter=phasecenter,cell='10.0arcsec',gridder='mosaic',field=field, usepointing=True, conjbeams=False, wbawp=True, psterm=False,pblimit=0.1,deconvolver='mtmfs',nterms=2,reffreq='1.5GHz',pbcor=False,parallel=self.parallel)
          report2=self.th.checkall(imgval=[(self.img+'.image.tt0', 0.982747793198,[512,596,0,0]),(self.img+'.pb.tt0', 0.982510685921,[512,596,0,0]),(self.img+'.alpha', -0.69006639719,[512,596,0,0])])
          self.checkfinal(report1 + report2 + '\n Warning: values must be theoretically validated')
          
          
          
     def test_mtmfs_awproject_cbFalse_onefield_upTrue(self):
          self.prepData('refim_oneshiftpoint.mosaic.ms')
          self.prepCfcache("cfcache_oneshiftpoint_mosaic_cbFalse")
          phasecenter =''
          field='0'
          
          tclean(vis=self.msfile, imagename=self.img,niter=0,specmode='mfs',spw='*',imsize=1024, phasecenter=phasecenter,cell='10.0arcsec',gridder='awproject',field=field, usepointing=True, cfcache=self.cfcache, conjbeams=False, wbawp=True, psterm=False,pblimit=0.1,deconvolver='mtmfs',nterms=2,reffreq='1.5GHz',pbcor=False,parallel=self.parallel)
          report1=self.th.checkall(imgval=[(self.img+'.image.tt0',0.5269711,[512,596,0,0]),(self.img+'.pb.tt0',0.50752753,[512,596,0,0]),(self.img+'.alpha',-3.24132061,[512,596,0,0])])
          
          tclean(vis=self.msfile, imagename=self.img,niter=10,specmode='mfs',spw='*',imsize=1024, phasecenter=phasecenter,cell='10.0arcsec',gridder='awproject',field=field, usepointing=True, cfcache=self.cfcache, conjbeams=False, wbawp=True, psterm=False,pblimit=0.1,deconvolver='mtmfs',nterms=2,reffreq='1.5GHz',pbcor=False,parallel=self.parallel)
          report2=self.th.checkall(imgval=[(self.img+'.image.tt0',0.451119929552,[512,596,0,0]),(self.img+'.pb.tt0',0.507527530193,[512,596,0,0]),(self.img+'.alpha',-1.65221953392,[512,596,0,0])])
          self.checkfinal(report1 + report2)


     def test_mtmfs_awproject_cbFalse_twofield_upTrue(self):
          self.prepData('refim_oneshiftpoint.mosaic.ms')
          self.prepCfcache("cfcache_oneshiftpoint_mosaic_cbFalse")
          phasecenter ='J2000 19h59m28.5 +40d40m01.5' # pointing center of field0
          field='0,1'
          
          tclean(vis=self.msfile, imagename=self.img,niter=0,specmode='mfs',spw='*',imsize=1024, phasecenter=phasecenter,cell='10.0arcsec',gridder='awproject',field=field,  usepointing=True, cfcache=self.cfcache, conjbeams=False, wbawp=True, psterm=False,pblimit=0.1,deconvolver='mtmfs',nterms=2,reffreq='1.5GHz',pbcor=False,parallel=self.parallel)
          report1=self.th.checkall(imgval=[(self.img+'.image.tt0',0.97862583398,[512,596,0,0]),(self.img+'.pb.tt0',0.979142010212,[512,596,0,0]),(self.img+'.alpha',-1.24368548393,[512,596,0,0])])
          
          
          tclean(vis=self.msfile, imagename=self.img,niter=10,specmode='mfs',spw='*',imsize=1024, phasecenter=phasecenter,cell='10.0arcsec',gridder='awproject', field=field,  usepointing=True, cfcache=self.cfcache, conjbeams=False, wbawp=True, psterm=False,pblimit=0.1,deconvolver='mtmfs',nterms=2,reffreq='1.5GHz',pbcor=False,parallel=self.parallel)
          report2=self.th.checkall(imgval=[(self.img+'.image.tt0',0.975049376488,[512,596,0,0]),(self.img+'.pb.tt0',0.979141950607,[512,596,0,0]),(self.img+'.alpha',-0.80353230238,[512,596,0,0])])
          self.checkfinal(report1 + report2 + '\n Warning: values must be theoretically validated')
          

###########################################################
###########################################################
###########################################################
class test_mosaic_cube(testref_base):
     def test_cube_standard_onefield(self):
          """ [mosaic_cube] Test_cube_standard_onefield : One field, standard gridder  """
          self.prepData('refim_oneshiftpoint.mosaic.ms')
          phasecenter = ''
          field='0'
          tclean(vis=self.msfile, imagename=self.img,niter=0,specmode='cube',spw='*',imsize=1024, phasecenter=phasecenter,cell='10.0arcsec', gridder='standard',field=field,pblimit=0.1,reffreq='1.5GHz',pbcor=True,parallel=self.parallel)
          report1=self.th.checkall(imgval=[(self.img+'.image.pbcor', 1.10922563076,[512,596,0,0]),(self.img+'.image.pbcor',0.989520609379,[512,596,0,1]),(self.img+'.image.pbcor',0.90361648798,[512,596,0,2])])
          
          source_flux_v0 = self.th.get_pix(self.img+'.image.pbcor',[512,596,0,0])
          source_flux_v2 = self.th.get_pix(self.img+'.image.pbcor',[512,596,0,2])
          v0 = 1.2 #In GHz
          v2 = 1.8 #In GHz
          spectral_index = np.log(source_flux_v0/source_flux_v2)/np.log(v0/v2)
          _, report2 = self.th.check_val(spectral_index, -0.505622766021, valname='Spectral flux', exact=False)
          
          tclean(vis=self.msfile, imagename=self.img,niter=10,specmode='cube',spw='*',imsize=1024, phasecenter=phasecenter,cell='10.0arcsec', gridder='standard',field=field,pblimit=0.1,reffreq='1.5GHz',pbcor=True,parallel=self.parallel)
          report3=self.th.checkall(imgval=[(self.img+'.image.pbcor', 1.10922467709,[512,596,0,0]),(self.img+'.image.pbcor', 0.989521086216,[512,596,0,1]),(self.img+'.image.pbcor',0.903617084026,[512,596,0,2])])
          
          source_flux_v0 = self.th.get_pix(self.img+'.image.pbcor',[512,596,0,0])
          source_flux_v2 = self.th.get_pix(self.img+'.image.pbcor',[512,596,0,2])
          v0 = 1.2 #In GHz
          v2 = 1.8 #In GHz
          spectral_index = np.log(source_flux_v0/source_flux_v2)/np.log(v0/v2)
          _, report4 = self.th.check_val(spectral_index, -0.505622766021, valname='Spectral flux', exact=False)
          self.checkfinal(report1+report2+report3+report4)
     
     def test_cube_standard_twofield(self):
          """ [mosaic_cube] Test_cube_standard_twofield : two field, cube imaging with standard gridder  """
          self.prepData('refim_oneshiftpoint.mosaic.ms')
          phasecenter ='J2000 19h59m28.5 +40d40m01.5' # pointing center of field0
          field='0,1'
          tclean(vis=self.msfile, imagename=self.img,niter=0,specmode='cube',spw='*',imsize=1024, phasecenter=phasecenter,cell='10.0arcsec', gridder='standard',field=field,pblimit=0.1,reffreq='1.5GHz',pbcor=True,parallel=self.parallel)
          report1=self.th.checkall(imgval=[(self.img+'.image.pbcor',0.895364701748,[512,596,0,0]),(self.img+'.image.pbcor',0.701696813107,[512,596,0,1]),(self.img+'.image.pbcor',0.539412796497,[512,596,0,2])])
          
          source_flux_v0 = self.th.get_pix(self.img+'.image.pbcor',[512,596,0,0])
          source_flux_v2 = self.th.get_pix(self.img+'.image.pbcor',[512,596,0,2])
          v0 = 1.2 #In GHz
          v2 = 1.8 #In GHz
          spectral_index = np.log(source_flux_v0/source_flux_v2)/np.log(v0/v2)
          _, report2 = self.th.check_val(spectral_index, -1.249799253, valname='Spectral flux', exact=False)
          
          
          tclean(vis=self.msfile, imagename=self.img,niter=10,specmode='cube',spw='*',imsize=1024, phasecenter=phasecenter,cell='10.0arcsec', gridder='standard',field=field,pblimit=0.1,reffreq='1.5GHz',pbcor=True,parallel=self.parallel)
          report3=self.th.checkall(imgval=[(self.img+'.image.pbcor', 0.895363807678,[512,596,0,0]),(self.img+'.image.pbcor',0.701696515083,[512,596,0,1]),(self.img+'.image.pbcor',0.539413094521,[512,596,0,2])])
          
          source_flux_v0 = self.th.get_pix(self.img+'.image.pbcor',[512,596,0,0])
          source_flux_v2 = self.th.get_pix(self.img+'.image.pbcor',[512,596,0,2])
          v0 = 1.2 #In GHz
          v2 = 1.8 #In GHz
          spectral_index = np.log(source_flux_v0/source_flux_v2)/np.log(v0/v2)
          _, report4 = self.th.check_val(spectral_index, -1.24979542771, valname='Spectral flux', exact=False)
          self.checkfinal(report1+report2+report3+report4)
     
###########################################################
     def test_cube_mosaic_cbFalse_mwFalse_onefield(self):
          self.prepData('refim_oneshiftpoint.mosaic.ms')
          phasecenter = '' 
          field='0'
          tclean(vis=self.msfile, imagename=self.img,niter=0,specmode='cube',spw='*',imsize=1024, phasecenter=phasecenter,cell='10.0arcsec',gridder='mosaic',field=field, conjbeams=False, wbawp=True, psterm=False,pblimit=0.1,reffreq='1.5GHz',pbcor=True,mosweight=False,parallel=self.parallel)
          report1=self.th.checkall(imgval=[(self.img+'.image.pbcor',1.1021887064,[512,596,0,0]),(self.img+'.image.pbcor',0.983152985573,[512,596,0,1]),(self.img+'.image.pbcor',0.905956506729,[512,596,0,2])])
          
          source_flux_v0 = self.th.get_pix(self.img+'.image.pbcor',[512,596,0,0])
          source_flux_v2 = self.th.get_pix(self.img+'.image.pbcor',[512,596,0,2])
          v0 = 1.2 #In GHz
          v2 = 1.8 #In GHz
          spectral_index = np.log(source_flux_v0/source_flux_v2)/np.log(v0/v2)
          _, report2 = self.th.check_val(spectral_index,  -0.483567460558, valname='Spectral flux', exact=False)
          
          tclean(vis=self.msfile, imagename=self.img,niter=10,specmode='cube',spw='*',imsize=1024, phasecenter=phasecenter,cell='10.0arcsec',gridder='mosaic',field=field, conjbeams=False, wbawp=True, psterm=False,pblimit=0.1,reffreq='1.5GHz',pbcor=True,mosweight=False,parallel=self.parallel)
          report3=self.th.checkall(imgval=[(self.img+'.image.pbcor',1.11281049252,[512,596,0,0]),(self.img+'.image.pbcor',0.994237959385,[512,596,0,1]),(self.img+'.image.pbcor',0.912590324879,[512,596,0,2])])
          
          source_flux_v0 = self.th.get_pix(self.img+'.image.pbcor',[512,596,0,0])
          source_flux_v2 = self.th.get_pix(self.img+'.image.pbcor',[512,596,0,2])
          v0 = 1.2 #In GHz
          v2 = 1.8 #In GHz
          spectral_index = np.log(source_flux_v0/source_flux_v2)/np.log(v0/v2)
          _, report4 = self.th.check_val(spectral_index,  -0.48920856272, valname='Spectral flux', exact=False)
          self.checkfinal(report1+report2+report3+report4)
          
     def test_cube_mosaic_cbFalse_mwFalse_twofield(self):
          self.prepData('refim_oneshiftpoint.mosaic.ms')
          phasecenter = 'J2000 19h59m28.5 +40d40m01.5' # pointing center of field0 
          field='0,1'
          tclean(vis=self.msfile, imagename=self.img,niter=0,specmode='cube',spw='*',imsize=1024, phasecenter=phasecenter,cell='10.0arcsec',gridder='mosaic',field=field, conjbeams=False, wbawp=True, psterm=False,pblimit=0.1,reffreq='1.5GHz',pbcor=True,mosweight=False,parallel=self.parallel)
          report1=self.th.checkall(imgval=[(self.img+'.image.pbcor',1.10354316235,[512,596,0,0]),(self.img+'.image.pbcor',0.981979846954,[512,596,0,1]),(self.img+'.image.pbcor', 0.895015060902,[512,596,0,2])])
          
          source_flux_v0 = self.th.get_pix(self.img+'.image.pbcor',[512,596,0,0])
          source_flux_v2 = self.th.get_pix(self.img+'.image.pbcor',[512,596,0,2])
          v0 = 1.2 #In GHz
          v2 = 1.8 #In GHz
          spectral_index = np.log(source_flux_v0/source_flux_v2)/np.log(v0/v2)
          _, report2 = self.th.check_val(spectral_index, -0.516544552, valname='Spectral flux', exact=False)
          
          
          tclean(vis=self.msfile, imagename=self.img,niter=10,specmode='cube',spw='*',imsize=1024, phasecenter=phasecenter,cell='10.0arcsec',gridder='mosaic',field=field, conjbeams=False, wbawp=True, psterm=False,pblimit=0.1,reffreq='1.5GHz',pbcor=True,mosweight=False,parallel=self.parallel)
          report3=self.th.checkall(imgval=[(self.img+'.image.pbcor',1.11373543739,[512,596,0,0]),(self.img+'.image.pbcor',0.994349777699,[512,596,0,1]),(self.img+'.image.pbcor', 0.909038066864,[512,596,0,2])])
          
          source_flux_v0 = self.th.get_pix(self.img+'.image.pbcor',[512,596,0,0])
          source_flux_v2 = self.th.get_pix(self.img+'.image.pbcor',[512,596,0,2])
          v0 = 1.2 #In GHz
          v2 = 1.8 #In GHz
          spectral_index = np.log(source_flux_v0/source_flux_v2)/np.log(v0/v2)
          _, report4 = self.th.check_val(spectral_index, -0.500876470767, valname='Spectral flux', exact=False)
          self.checkfinal(report1+report2+report3+report4)
           
     def test_cube_mosaic_cbFalse_mwTrue_onefield(self):
          self.prepData('refim_oneshiftpoint.mosaic.ms')
          phasecenter = '' 
          field='0'
          tclean(vis=self.msfile, imagename=self.img,niter=0,specmode='cube',spw='*',imsize=1024, phasecenter=phasecenter,cell='10.0arcsec',gridder='mosaic',field=field, conjbeams=False, wbawp=True, psterm=False,pblimit=0.1,reffreq='1.5GHz',pbcor=True,mosweight=True,parallel=self.parallel)
          report1=self.th.checkall(imgval=[(self.img+'.image.pbcor',1.1021887064,[512,596,0,0]),(self.img+'.image.pbcor',0.983152985573,[512,596,0,1]),(self.img+'.image.pbcor',0.905956506729,[512,596,0,2])])
          
          source_flux_v0 = self.th.get_pix(self.img+'.image.pbcor',[512,596,0,0])
          source_flux_v2 = self.th.get_pix(self.img+'.image.pbcor',[512,596,0,2])
          v0 = 1.2 #In GHz
          v2 = 1.8 #In GHz
          spectral_index = np.log(source_flux_v0/source_flux_v2)/np.log(v0/v2)
          _, report2 = self.th.check_val(spectral_index,  -0.483548182038, valname='Spectral flux', exact=False)
          
          tclean(vis=self.msfile, imagename=self.img,niter=10,specmode='cube',spw='*',imsize=1024, phasecenter=phasecenter,cell='10.0arcsec',gridder='mosaic',field=field, conjbeams=False, wbawp=True, psterm=False,pblimit=0.1,reffreq='1.5GHz',pbcor=True,mosweight=True,parallel=self.parallel)
          report3=self.th.checkall(imgval=[(self.img+'.image.pbcor',1.11281049252,[512,596,0,0]),(self.img+'.image.pbcor',0.994237959385,[512,596,0,1]),(self.img+'.image.pbcor',0.912590324879,[512,596,0,2])])
          
          source_flux_v0 = self.th.get_pix(self.img+'.image.pbcor',[512,596,0,0])
          source_flux_v2 = self.th.get_pix(self.img+'.image.pbcor',[512,596,0,2])
          v0 = 1.2 #In GHz
          v2 = 1.8 #In GHz
          spectral_index = np.log(source_flux_v0/source_flux_v2)/np.log(v0/v2)
          _, report4 = self.th.check_val(spectral_index,  -0.48920856272, valname='Spectral flux', exact=False)
          self.checkfinal(report1+report2+report3+report4)

     def test_cube_mosaic_cbFalse_mwTrue_twofield(self):
          self.prepData('refim_oneshiftpoint.mosaic.ms')
          phasecenter = 'J2000 19h59m28.5 +40d40m01.5' # pointing center of field0 
          field='0,1'
          tclean(vis=self.msfile, imagename=self.img,niter=0,specmode='cube',spw='*',imsize=1024, phasecenter=phasecenter,cell='10.0arcsec',gridder='mosaic',field=field, conjbeams=False, wbawp=True, psterm=False,pblimit=0.1,reffreq='1.5GHz',pbcor=True,mosweight=True,parallel=self.parallel)
          report1=self.th.checkall(imgval=[(self.img+'.image.pbcor',1.10354316235,[512,596,0,0]),(self.img+'.image.pbcor', 0.981979727745,[512,596,0,1]),(self.img+'.image.pbcor', 0.895014822483,[512,596,0,2])])
          
          source_flux_v0 = self.th.get_pix(self.img+'.image.pbcor',[512,596,0,0])
          source_flux_v2 = self.th.get_pix(self.img+'.image.pbcor',[512,596,0,2])
          v0 = 1.2 #In GHz
          v2 = 1.8 #In GHz
          spectral_index = np.log(source_flux_v0/source_flux_v2)/np.log(v0/v2)
          _, report2 = self.th.check_val(spectral_index, -0.51654520997, valname='Spectral flux', exact=False)
          
          tclean(vis=self.msfile, imagename=self.img,niter=10,specmode='cube',spw='*',imsize=1024, phasecenter=phasecenter,cell='10.0arcsec',gridder='mosaic',field=field, conjbeams=False, wbawp=True, psterm=False,pblimit=0.1,reffreq='1.5GHz',pbcor=True,mosweight=True,parallel=self.parallel)
          report3=self.th.checkall(imgval=[(self.img+'.image.pbcor',1.11373543739,[512,596,0,0]),(self.img+'.image.pbcor', 0.994349777699,[512,596,0,1]),(self.img+'.image.pbcor', 0.909038066864,[512,596,0,2])])
          
          source_flux_v0 = self.th.get_pix(self.img+'.image.pbcor',[512,596,0,0])
          source_flux_v2 = self.th.get_pix(self.img+'.image.pbcor',[512,596,0,2])
          v0 = 1.2 #In GHz
          v2 = 1.8 #In GHz
          spectral_index = np.log(source_flux_v0/source_flux_v2)/np.log(v0/v2)
          _, report4 = self.th.check_val(spectral_index, -0.50087647076, valname='Spectral flux', exact=False)
          self.checkfinal(report1+report2+report3+report4)
#####################################################  
     #@unittest.skipIf(True, "The awproject gridder does not currently work with specmode='cube'.")
     def test_cube_awproject_cbFalse_mwFalse_onefield(self):
          self.prepData('refim_oneshiftpoint.mosaic.ms')
          self.prepCfcache("cfcache_oneshiftpoint_mosaic_cbFalse")
          phasecenter = '' 
          field='0'
          
          tclean(vis=self.msfile, imagename=self.img,niter=0,specmode='cube',spw='*',imsize=1024, phasecenter=phasecenter,cell='10.0arcsec',gridder='awproject',field=field,cfcache=self.cfcache, conjbeams=False, wbawp=True, psterm=False,pblimit=0.1,reffreq='1.5GHz',pbcor=True,mosweight=False,parallel=self.parallel)
          report1=self.th.checkall(imgval=[(self.img+'.image.pbcor', 1.1262229681,[512,596,0,0]),(self.img+'.image.pbcor', 0.996681272984,[512,596,0,1]),(self.img+'.image.pbcor', 0.879481077194,[512,596,0,2])])
          
          source_flux_v0 = self.th.get_pix(self.img+'.image.pbcor',[512,596,0,0])
          source_flux_v2 = self.th.get_pix(self.img+'.image.pbcor',[512,596,0,2])
          v0 = 1.2 #In GHz
          v2 = 1.8 #In GHz
          spectral_index = np.log(source_flux_v0/source_flux_v2)/np.log(v0/v2)
          _, report2 = self.th.check_val(spectral_index,  -0.641964, valname='Spectral flux', exact=False)
          
          tclean(vis=self.msfile, imagename=self.img,niter=10,specmode='cube',spw='*',imsize=1024, phasecenter=phasecenter,cell='10.0arcsec',gridder='awproject',field=field,cfcache=self.cfcache, conjbeams=False, wbawp=True, psterm=False,pblimit=0.1,reffreq='1.5GHz',pbcor=True,mosweight=False,parallel=self.parallel)      
          report3=self.th.checkall(imgval=[(self.img+'.image.pbcor', 1.13023257256,[512,596,0,0]),(self.img+'.image.pbcor', 1.00326132774,[512,596,0,1]),(self.img+'.image.pbcor',0.8681204319,[512,596,0,2])])
          
          source_flux_v0 = self.th.get_pix(self.img+'.image.pbcor',[512,596,0,0])
          source_flux_v2 = self.th.get_pix(self.img+'.image.pbcor',[512,596,0,2])
          v0 = 1.2 #In GHz
          v2 = 1.8 #In GHz
          spectral_index = np.log(source_flux_v0/source_flux_v2)/np.log(v0/v2)
          _, report4 = self.th.check_val(spectral_index,  -0.618663982179, valname='Spectral flux', exact=False)
          self.checkfinal(report1+report2+report3+report4)
          
     #@unittest.skipIf(True, "The awproject gridder does not currently work with specmode='cube'.")
     def test_cube_awproject_cbFalse_mwFalse_twofield(self):
          self.prepData('refim_oneshiftpoint.mosaic.ms')
          self.prepCfcache("cfcache_oneshiftpoint_mosaic_cbFalse")
          phasecenter = 'J2000 19h59m28.5 +40d40m01.5' # pointing center of field0 
          field='0,1'
          
          tclean(vis=self.msfile, imagename=self.img,niter=0,specmode='cube',spw='*',imsize=1024, phasecenter=phasecenter,cell='10.0arcsec',gridder='awproject',field=field,cfcache=self.cfcache, conjbeams=False, wbawp=True, psterm=False,pblimit=0.1,reffreq='1.5GHz',pbcor=True,mosweight=False,parallel=self.parallel)
          report1=self.th.checkall(imgval=[(self.img+'.image.pbcor',1.11765027046,[512,596,0,0]),(self.img+'.image.pbcor',0.990656971931,[512,596,0,1]),(self.img+'.image.pbcor', 0.879846811295,[512,596,0,2])])
          
          source_flux_v0 = self.th.get_pix(self.img+'.image.pbcor',[512,596,0,0])
          source_flux_v2 = self.th.get_pix(self.img+'.image.pbcor',[512,596,0,2])
          v0 = 1.2 #In GHz
          v2 = 1.8 #In GHz
          spectral_index = np.log(source_flux_v0/source_flux_v2)/np.log(v0/v2)
          _, report2 = self.th.check_val(spectral_index, -0.590028509558, valname='Spectral flux', exact=False)
          
          tclean(vis=self.msfile, imagename=self.img,niter=10,specmode='cube',spw='*',imsize=1024, phasecenter=phasecenter,cell='10.0arcsec',gridder='awproject',field=field,cfcache=self.cfcache, conjbeams=False, wbawp=True, psterm=False,pblimit=0.1,reffreq='1.5GHz',pbcor=True,mosweight=False,parallel=self.parallel)
          report3=self.th.checkall(imgval=[(self.img+'.image.pbcor',1.12036144733,[512,596,0,0]),(self.img+'.image.pbcor',0.994982719421,[512,596,0,1]),(self.img+'.image.pbcor', 0.889532327652,[512,596,0,2])])
          
          source_flux_v0 = self.th.get_pix(self.img+'.image.pbcor',[512,596,0,0])
          source_flux_v2 = self.th.get_pix(self.img+'.image.pbcor',[512,596,0,2])
          v0 = 1.2 #In GHz
          v2 = 1.8 #In GHz
          spectral_index = np.log(source_flux_v0/source_flux_v2)/np.log(v0/v2)
          _, report4 = self.th.check_val(spectral_index, -0.569002802902, valname='Spectral flux', exact=False)
          self.checkfinal(report1+report2+report3+report4)
          
     #@unittest.skipIf(True, "The awproject gridder does not currently work with specmode='cube'.")
     def test_cube_awproject_cbFalse_mwTrue_onefield(self):
          self.prepData('refim_oneshiftpoint.mosaic.ms')
          self.prepCfcache("cfcache_oneshiftpoint_mosaic_cbFalse")
          phasecenter = '' 
          field='0'
          
          tclean(vis=self.msfile, imagename=self.img,niter=0,specmode='cube',spw='*',imsize=1024, phasecenter=phasecenter,cell='10.0arcsec',gridder='awproject',field=field,cfcache=self.cfcache, conjbeams=False, wbawp=True, psterm=False,pblimit=0.1,reffreq='1.5GHz',pbcor=True,mosweight=True,parallel=self.parallel)
          report1=self.th.checkall(imgval=[(self.img+'.image.pbcor',1.1262229681,[512,596,0,0]),(self.img+'.image.pbcor', 0.996681272984,[512,596,0,1]),(self.img+'.image.pbcor', 0.8681204319,[512,596,0,2])])
          
          source_flux_v0 = self.th.get_pix(self.img+'.image.pbcor',[512,596,0,0])
          source_flux_v2 = self.th.get_pix(self.img+'.image.pbcor',[512,596,0,2])
          v0 = 1.2 #In GHz
          v2 = 1.8 #In GHz
          spectral_index = np.log(source_flux_v0/source_flux_v2)/np.log(v0/v2)
          _, report2 = self.th.check_val(spectral_index, -0.641964870168, valname='Spectral flux', exact=False)
          
          tclean(vis=self.msfile, imagename=self.img,niter=10,specmode='cube',spw='*',imsize=1024, phasecenter=phasecenter,cell='10.0arcsec',gridder='awproject',field=field,cfcache=self.cfcache, conjbeams=False, wbawp=True, psterm=False,pblimit=0.1,reffreq='1.5GHz',pbcor=True,mosweight=True,parallel=self.parallel)
          report3=self.th.checkall(imgval=[(self.img+'.image.pbcor',1.13023257256,[512,596,0,0]),(self.img+'.image.pbcor',  1.00326132774,[512,596,0,1]),(self.img+'.image.pbcor', 0.879481077194,[512,596,0,2])])
          
          source_flux_v0 = self.th.get_pix(self.img+'.image.pbcor',[512,596,0,0])
          source_flux_v2 = self.th.get_pix(self.img+'.image.pbcor',[512,596,0,2])
          v0 = 1.2 #In GHz
          v2 = 1.8 #In GHz
          spectral_index = np.log(source_flux_v0/source_flux_v2)/np.log(v0/v2)
          _, report4 = self.th.check_val(spectral_index,  -0.61866398217, valname='Spectral flux', exact=False)
          self.checkfinal(report1+report2+report3+report4)
          
     #@unittest.skipIf(True, "The awproject gridder does not currently work with specmode='cube'.")
     def test_cube_awproject_cbFalse_mwTrue_twofield(self):
          self.prepData('refim_oneshiftpoint.mosaic.ms')
          self.prepCfcache("cfcache_oneshiftpoint_mosaic_cbFalse")
          phasecenter = 'J2000 19h59m28.5 +40d40m01.5' # pointing center of field0 
          field='0,1'
          
          tclean(vis=self.msfile, imagename=self.img,niter=0,specmode='cube',spw='*',imsize=1024, phasecenter=phasecenter,cell='10.0arcsec',gridder='awproject',field=field,cfcache=self.cfcache, conjbeams=False, wbawp=True, psterm=False,pblimit=0.1,reffreq='1.5GHz',pbcor=True,mosweight=True,parallel=self.parallel)
          report1=self.th.checkall(imgval=[(self.img+'.image.pbcor',1.11765027046,[512,596,0,0]),(self.img+'.image.pbcor',0.990656971931,[512,596,0,1]),(self.img+'.image.pbcor', 0.879846811295,[512,596,0,2])])
          
          source_flux_v0 = self.th.get_pix(self.img+'.image.pbcor',[512,596,0,0])
          source_flux_v2 = self.th.get_pix(self.img+'.image.pbcor',[512,596,0,2])
          v0 = 1.2 #In GHz
          v2 = 1.8 #In GHz
          spectral_index = np.log(source_flux_v0/source_flux_v2)/np.log(v0/v2)
          _, report2 = self.th.check_val(spectral_index, -0.590028509558, valname='Spectral flux', exact=False)
          
          tclean(vis=self.msfile, imagename=self.img,niter=10,specmode='cube',spw='*',imsize=1024, phasecenter=phasecenter,cell='10.0arcsec',gridder='awproject',field=field,cfcache=self.cfcache, conjbeams=False, wbawp=True, psterm=False,pblimit=0.1,reffreq='1.5GHz',pbcor=True,mosweight=True,parallel=self.parallel)
          report3=self.th.checkall(imgval=[(self.img+'.image.pbcor',1.12036144733,[512,596,0,0]),(self.img+'.image.pbcor',0.994982719421,[512,596,0,1]),(self.img+'.image.pbcor', 0.889532327652,[512,596,0,2])])
          
          source_flux_v0 = self.th.get_pix(self.img+'.image.pbcor',[512,596,0,0])
          source_flux_v2 = self.th.get_pix(self.img+'.image.pbcor',[512,596,0,2])
          v0 = 1.2 #In GHz
          v2 = 1.8 #In GHz
          spectral_index = np.log(source_flux_v0/source_flux_v2)/np.log(v0/v2)
          _, report4 = self.th.check_val(spectral_index, -0.569002802902, valname='Spectral flux', exact=False)
          self.checkfinal(report1+report2+report3+report4) 
          
#####################################################  
##################################################### 
##################################################### 
     def test_cube_mosaic_cbFalse_mwFalse_onefield_upTrue(self):
          self.prepData('refim_oneshiftpoint.mosaic.ms')
          phasecenter = '' 
          field='0'
          tclean(vis=self.msfile, imagename=self.img,niter=0,specmode='cube',spw='*',imsize=1024, phasecenter=phasecenter,cell='10.0arcsec',gridder='mosaic',field=field,  usepointing = True, conjbeams=False, wbawp=True, psterm=False,pblimit=0.1,reffreq='1.5GHz',pbcor=True,mosweight=False,parallel=self.parallel)
          report1=self.th.checkall(imgval=[(self.img+'.image.pbcor',1.1021887064,[512,596,0,0]),(self.img+'.image.pbcor',0.983152985573,[512,596,0,1]),(self.img+'.image.pbcor',0.905956506729,[512,596,0,2])])
          
          source_flux_v0 = self.th.get_pix(self.img+'.image.pbcor',[512,596,0,0])
          source_flux_v2 = self.th.get_pix(self.img+'.image.pbcor',[512,596,0,2])
          v0 = 1.2 #In GHz
          v2 = 1.8 #In GHz
          spectral_index = np.log(source_flux_v0/source_flux_v2)/np.log(v0/v2)
          _, report2 = self.th.check_val(spectral_index,  -0.483567460558, valname='Spectral flux', exact=False)
          
          tclean(vis=self.msfile, imagename=self.img,niter=10,specmode='cube',spw='*',imsize=1024, phasecenter=phasecenter,cell='10.0arcsec',gridder='mosaic',field=field,  usepointing = True, conjbeams=False, wbawp=True, psterm=False,pblimit=0.1,reffreq='1.5GHz',pbcor=True,mosweight=False,parallel=self.parallel)
          report3=self.th.checkall(imgval=[(self.img+'.image.pbcor',1.11281049252,[512,596,0,0]),(self.img+'.image.pbcor',0.994237959385,[512,596,0,1]),(self.img+'.image.pbcor',0.912590324879,[512,596,0,2])])
          
          source_flux_v0 = self.th.get_pix(self.img+'.image.pbcor',[512,596,0,0])
          source_flux_v2 = self.th.get_pix(self.img+'.image.pbcor',[512,596,0,2])
          v0 = 1.2 #In GHz
          v2 = 1.8 #In GHz
          spectral_index = np.log(source_flux_v0/source_flux_v2)/np.log(v0/v2)
          _, report4 = self.th.check_val(spectral_index,  -0.48920856272, valname='Spectral flux', exact=False)
          self.checkfinal(report1+report2+report3+report4)
          
     def test_cube_mosaic_cbFalse_mwFalse_twofield_upTrue(self):
          self.prepData('refim_oneshiftpoint.mosaic.ms')
          phasecenter = 'J2000 19h59m28.5 +40d40m01.5' # pointing center of field0 
          field='0,1'
          tclean(vis=self.msfile, imagename=self.img,niter=0,specmode='cube',spw='*',imsize=1024, phasecenter=phasecenter,cell='10.0arcsec',gridder='mosaic',field=field,  usepointing = True, conjbeams=False, wbawp=True, psterm=False,pblimit=0.1,reffreq='1.5GHz',pbcor=True,mosweight=False,parallel=self.parallel)
          report1=self.th.checkall(imgval=[(self.img+'.image.pbcor',1.10354316235,[512,596,0,0]),(self.img+'.image.pbcor',0.981979846954,[512,596,0,1]),(self.img+'.image.pbcor', 0.895015060902,[512,596,0,2])])
          
          source_flux_v0 = self.th.get_pix(self.img+'.image.pbcor',[512,596,0,0])
          source_flux_v2 = self.th.get_pix(self.img+'.image.pbcor',[512,596,0,2])
          v0 = 1.2 #In GHz
          v2 = 1.8 #In GHz
          spectral_index = np.log(source_flux_v0/source_flux_v2)/np.log(v0/v2)
          _, report2 = self.th.check_val(spectral_index, -0.516544552, valname='Spectral flux', exact=False)
          
          
          tclean(vis=self.msfile, imagename=self.img,niter=10,specmode='cube',spw='*',imsize=1024, phasecenter=phasecenter,cell='10.0arcsec',gridder='mosaic',field=field,  usepointing = True, conjbeams=False, wbawp=True, psterm=False,pblimit=0.1,reffreq='1.5GHz',pbcor=True,mosweight=False,parallel=self.parallel)
          report3=self.th.checkall(imgval=[(self.img+'.image.pbcor',1.11373543739,[512,596,0,0]),(self.img+'.image.pbcor',0.994349777699,[512,596,0,1]),(self.img+'.image.pbcor', 0.909038066864,[512,596,0,2])])
          
          source_flux_v0 = self.th.get_pix(self.img+'.image.pbcor',[512,596,0,0])
          source_flux_v2 = self.th.get_pix(self.img+'.image.pbcor',[512,596,0,2])
          v0 = 1.2 #In GHz
          v2 = 1.8 #In GHz
          spectral_index = np.log(source_flux_v0/source_flux_v2)/np.log(v0/v2)
          _, report4 = self.th.check_val(spectral_index, -0.500876470767, valname='Spectral flux', exact=False)
          self.checkfinal(report1+report2+report3+report4)

     #@unittest.skipIf(True, "The awproject gridder does not currently work with specmode='cube'.")
     def test_cube_awproject_cbFalse_mwFalse_onefield_upTrue(self):
          self.prepData('refim_oneshiftpoint.mosaic.ms')
          self.prepCfcache("cfcache_oneshiftpoint_mosaic_cbFalse")
          phasecenter = '' 
          field='0'
          
          tclean(vis=self.msfile, imagename=self.img,niter=0,specmode='cube',spw='*',imsize=1024, phasecenter=phasecenter,cell='10.0arcsec',gridder='awproject',field=field,cfcache=self.cfcache, usepointing = True, conjbeams=False, wbawp=True, psterm=False,pblimit=0.1,reffreq='1.5GHz',pbcor=True,mosweight=False,parallel=self.parallel)
          report1=self.th.checkall(imgval=[(self.img+'.image.pbcor', 1.1262229681,[512,596,0,0]),(self.img+'.image.pbcor', 0.996681272984,[512,596,0,1]),(self.img+'.image.pbcor', 0.879481077194,[512,596,0,2])])
          
          source_flux_v0 = self.th.get_pix(self.img+'.image.pbcor',[512,596,0,0])
          source_flux_v2 = self.th.get_pix(self.img+'.image.pbcor',[512,596,0,2])
          v0 = 1.2 #In GHz
          v2 = 1.8 #In GHz
          spectral_index = np.log(source_flux_v0/source_flux_v2)/np.log(v0/v2)
          _, report2 = self.th.check_val(spectral_index,  -0.641964, valname='Spectral flux', exact=False)
          
          tclean(vis=self.msfile, imagename=self.img,niter=10,specmode='cube',spw='*',imsize=1024, phasecenter=phasecenter,cell='10.0arcsec',gridder='awproject',field=field,cfcache=self.cfcache, usepointing = True, conjbeams=False, wbawp=True, psterm=False,pblimit=0.1,reffreq='1.5GHz',pbcor=True,mosweight=False,parallel=self.parallel)      
          report3=self.th.checkall(imgval=[(self.img+'.image.pbcor', 1.13023257256,[512,596,0,0]),(self.img+'.image.pbcor', 1.00326132774,[512,596,0,1]),(self.img+'.image.pbcor',0.8681204319,[512,596,0,2])])
          
          source_flux_v0 = self.th.get_pix(self.img+'.image.pbcor',[512,596,0,0])
          source_flux_v2 = self.th.get_pix(self.img+'.image.pbcor',[512,596,0,2])
          v0 = 1.2 #In GHz
          v2 = 1.8 #In GHz
          spectral_index = np.log(source_flux_v0/source_flux_v2)/np.log(v0/v2)
          _, report4 = self.th.check_val(spectral_index,  -0.618663982179, valname='Spectral flux', exact=False)
          self.checkfinal(report1+report2+report3+report4)
          
     #@unittest.skipIf(True, "The awproject gridder does not currently work with specmode='cube'.")
     def test_cube_awproject_cbFalse_mwFalse_twofield_upTrue(self):
          self.prepData('refim_oneshiftpoint.mosaic.ms')
          self.prepCfcache("cfcache_oneshiftpoint_mosaic_cbFalse")
          phasecenter = 'J2000 19h59m28.5 +40d40m01.5' # pointing center of field0 
          field='0,1'
          
          tclean(vis=self.msfile, imagename=self.img,niter=0,specmode='cube',spw='*',imsize=1024, phasecenter=phasecenter,cell='10.0arcsec',gridder='awproject',field=field,cfcache=self.cfcache, usepointing = True, conjbeams=False, wbawp=True, psterm=False,pblimit=0.1,reffreq='1.5GHz',pbcor=True,mosweight=False,parallel=self.parallel)
          report1=self.th.checkall(imgval=[(self.img+'.image.pbcor',1.11765027046,[512,596,0,0]),(self.img+'.image.pbcor',0.990656971931,[512,596,0,1]),(self.img+'.image.pbcor', 0.879846811295,[512,596,0,2])])
          
          source_flux_v0 = self.th.get_pix(self.img+'.image.pbcor',[512,596,0,0])
          source_flux_v2 = self.th.get_pix(self.img+'.image.pbcor',[512,596,0,2])
          v0 = 1.2 #In GHz
          v2 = 1.8 #In GHz
          spectral_index = np.log(source_flux_v0/source_flux_v2)/np.log(v0/v2)
          _, report2 = self.th.check_val(spectral_index, -0.590028509558, valname='Spectral flux', exact=False)
          
          tclean(vis=self.msfile, imagename=self.img,niter=10,specmode='cube',spw='*',imsize=1024, phasecenter=phasecenter,cell='10.0arcsec',gridder='awproject',field=field,cfcache=self.cfcache, usepointing = True, conjbeams=False, wbawp=True, psterm=False,pblimit=0.1,reffreq='1.5GHz',pbcor=True,mosweight=False,parallel=self.parallel)
          report3=self.th.checkall(imgval=[(self.img+'.image.pbcor',1.12036144733,[512,596,0,0]),(self.img+'.image.pbcor',0.994982719421,[512,596,0,1]),(self.img+'.image.pbcor', 0.889532327652,[512,596,0,2])])
          
          source_flux_v0 = self.th.get_pix(self.img+'.image.pbcor',[512,596,0,0])
          source_flux_v2 = self.th.get_pix(self.img+'.image.pbcor',[512,596,0,2])
          v0 = 1.2 #In GHz
          v2 = 1.8 #In GHz
          spectral_index = np.log(source_flux_v0/source_flux_v2)/np.log(v0/v2)
          _, report4 = self.th.check_val(spectral_index, -0.569002802902, valname='Spectral flux', exact=False)
          self.checkfinal(report1+report2+report3+report4)

######
# wprojecton tests 
     def test_cube_wproj_onefield(self):
          """ [test_mosaic_cube] test_cube_wproj_onefield : One field, widefield cube imaging with wprojection gridder """
          self.prepData('refim_oneshiftpoint.mosaic.ms')
          phasecenter = ''
          field='0'
          tclean(vis=self.msfile, imagename=self.img,niter=0,specmode='cube',spw='*',imsize=1024, phasecenter=phasecenter,cell='10.0arcsec',gridder='wproject',field=field, wprojplanes=4, pblimit=0.1,reffreq='1.5GHz',pbcor=True,parallel=self.parallel)
          report1=self.th.checkall(imgval=[(self.img+'.image.pbcor',1.10409939289,[512,596,0,0]),(self.img+'.image.pbcor',0.983174622059,[512,596,0,1]),(self.img+'.image.pbcor',0.896172583103,[512,596,0,2])])

          source_flux_v0 = self.th.get_pix(self.img+'.image.pbcor',[512,596,0,0])
          source_flux_v2 = self.th.get_pix(self.img+'.image.pbcor',[512,596,0,2])
          v0 = 1.2 #In GHz
          v2 = 1.8 #In GHz
          spectral_index = np.log(source_flux_v0/source_flux_v2)/np.log(v0/v2)
          report2 = self.th.check_val(spectral_index,  -0.51459974954, valname='Spectral flux', exact=False)

          tclean(vis=self.msfile, imagename=self.img,niter=10,specmode='cube',spw='*',imsize=1024, phasecenter=phasecenter,cell='10.0arcsec',gridder='wproject',field=field, wprojplanes=4, pblimit=0.1,reffreq='1.5GHz',pbcor=True,parallel=self.parallel)
          report3=self.th.checkall(imgval=[(self.img+'.image.pbcor',1.10441792011,[512,596,0,0]),(self.img+'.image.pbcor',0.98375672102,[512,596,0,1]),(self.img+'.image.pbcor',0.897617280483,[512,596,0,2])])

          source_flux_v0 = self.th.get_pix(self.img+'.image.pbcor',[512,596,0,0])
          source_flux_v2 = self.th.get_pix(self.img+'.image.pbcor',[512,596,0,2])
          v0 = 1.2 #In GHz
          v2 = 1.8 #In GHz
          spectral_index = np.log(source_flux_v0/source_flux_v2)/np.log(v0/v2)
          report4 = self.th.check_val(spectral_index,  -0.511338498497, valname='Spectral flux', exact=False)
          self.checkfinal(str(report1)+str(report2)+str(report3)+str(report4))

     def test_cube_wproj_onefield_autowprojplanes(self):
          """ [test_mosaic_cube] test_cube_wproj_onefield_autowprojplanes : One field, widefield cube imaging, gridder='wproject', automaticalluy calculate wprojplanes  """
          # reduce the imsize to 512 so for faster excution
          self.prepData('refim_oneshiftpoint.mosaic.ms')
          phasecenter = '' 
          field='0'
          tclean(vis=self.msfile, imagename=self.img,niter=0,specmode='cube',spw='*',imsize=512, phasecenter=phasecenter,cell='10.0arcsec',gridder='wproject',field=field, wprojplanes=-1, pblimit=0.1,reffreq='1.5GHz',pbcor=True,parallel=self.parallel)
          report1=self.th.checkall(imgval=[(self.img+'.image.pbcor',1.09958565,[256,340,0,0]),(self.img+'.image.pbcor',0.97893494,[256,340,0,1]),(self.img+'.image.pbcor',0.89169014,[256,340,0,2])])
          
          source_flux_v0 = self.th.get_pix(self.img+'.image.pbcor',[256,340,0,0])
          source_flux_v2 = self.th.get_pix(self.img+'.image.pbcor',[256,340,0,2])
          v0 = 1.2 #In GHz
          v2 = 1.8 #In GHz
          spectral_index = np.log(source_flux_v0/source_flux_v2)/np.log(v0/v2)
          report2 = self.th.check_val(spectral_index,  -0.51459974954, valname='Spectral flux', exact=False)
          
          tclean(vis=self.msfile, imagename=self.img,niter=10,specmode='cube',spw='*',imsize=512, phasecenter=phasecenter,cell='10.0arcsec',gridder='wproject',field=field, wprojplanes=-1, pblimit=0.1,reffreq='1.5GHz',pbcor=True,parallel=self.parallel)
          report3=self.th.checkall(imgval=[(self.img+'.image.pbcor',1.10441792011,[256,340,0,0]),(self.img+'.image.pbcor',0.98375672102,[256,340,0,1]),(self.img+'.image.pbcor',0.897617280483,[256,340,0,2])])
          
          source_flux_v0 = self.th.get_pix(self.img+'.image.pbcor',[256,340,0,0])
          source_flux_v2 = self.th.get_pix(self.img+'.image.pbcor',[256,340,0,2])
          v0 = 1.2 #In GHz
          v2 = 1.8 #In GHz
          spectral_index = np.log(source_flux_v0/source_flux_v2)/np.log(v0/v2)
          report4 = self.th.check_val(spectral_index,  -0.511338498497, valname='Spectral flux', exact=False)
          self.checkfinal(str(report1)+str(report2)+str(report3)+str(report4))
          
     def test_cube_wproj_twofield(self):
          """ [test_mosaic_cube] test_cube_wproj_twofield : Two fields, widefield cube imaging with wprojection """
          self.prepData('refim_oneshiftpoint.mosaic.ms')
          phasecenter = 'J2000 19h59m28.5 +40d40m01.5' # pointing center of field0 
          field='0,1'
          tclean(vis=self.msfile, imagename=self.img,niter=0,specmode='cube',spw='*',imsize=1024, phasecenter=phasecenter,cell='10.0arcsec',gridder='wproject',field=field, wprojplanes=4,  pblimit=0.1,reffreq='1.5GHz',pbcor=True,parallel=self.parallel)
          report1=self.th.checkall(imgval=[(self.img+'.image.pbcor',0.894496798515,[512,596,0,0]),(self.img+'.image.pbcor',0.701376080513,[512,596,0,1]),(self.img+'.image.pbcor',0.539906442165,[512,596,0,2])])
          
          source_flux_v0 = self.th.get_pix(self.img+'.image.pbcor',[512,596,0,0])
          source_flux_v2 = self.th.get_pix(self.img+'.image.pbcor',[512,596,0,2])
          v0 = 1.2 #In GHz
          v2 = 1.8 #In GHz
          spectral_index = np.log(source_flux_v0/source_flux_v2)/np.log(v0/v2)
          report2 = self.th.check_val(spectral_index,-1.24515141863, valname='Spectral flux', exact=False)

          tclean(vis=self.msfile, imagename=self.img,niter=10,specmode='cube',spw='*',imsize=1024, phasecenter=phasecenter,cell='10.0arcsec',gridder='wproject',field=field, wprojplanes=4,pblimit=0.1,reffreq='1.5GHz',pbcor=True,parallel=self.parallel)
 
          report3=self.th.checkall(imgval=[(self.img+'.image.pbcor',0.894754827023,[512,596,0,0]),(self.img+'.image.pbcor',0.701884686947,[512,596,0,1]),(self.img+'.image.pbcor',0.540905594826,[512,596,0,2])])
          
          source_flux_v0 = self.th.get_pix(self.img+'.image.pbcor',[512,596,0,0])
          source_flux_v2 = self.th.get_pix(self.img+'.image.pbcor',[512,596,0,2])
          v0 = 1.2 #In GHz
          v2 = 1.8 #In GHz
          spectral_index = np.log(source_flux_v0/source_flux_v2)/np.log(v0/v2)
          report4 = self.th.check_val(spectral_index, -1.24130281995, valname='Spectral flux', exact=False)
          self.checkfinal(str(report1)+str(report2)+str(report3)+str(report4))

###########################################################
###########################################################
###########################################################
class test_ephemeris(testref_base):

     def test_onefield_mfs_eph(self):
          " [ephemeris] test_onefield_mfs_eph : single field (standard gridder), mfs mode "

          self.prepData('venus_ephem_test.ms')
          ret = tclean(vis=self.msfile, field='0', imagename=self.img, imsize=[288, 288], cell=['0.14arcsec'], phasecenter='TRACKFIELD', specmode='mfs', gridder='standard', niter=0, interactive=0, parallel=False)

          # Retrieve original image and test image statistics
          _ia.open(refdatapath+'venus_sf_ephem_test.residual')
          orig_stats = _ia.statistics()
          orig_freqavg = _ia.statistics(axes=[2])['sum']
          _ia.close()

          _ia.open(self.img+'.residual')
          test_stats = _ia.statistics()
          test_freqavg = _ia.statistics(axes=[2])['sum']
          _ia.close()

          # Determine metrics for testing
          # Check 1: tests flux stays within 1% of original image
          if (test_stats['sum'] - orig_stats['sum'])/orig_stats['sum'] < 0.01:
               result = True
          else:
               result = False
          _, report1 = self.th.check_val(result, True, valname='Flux within 1% of original', exact=True)

          # Check 2: tests positions shifts stays within 1% of original image
          if np.sum(np.absolute(test_freqavg - orig_freqavg)) / np.sum(np.absolute(orig_freqavg)) < 0.01:
               result = True
          else:
               result = False
          _, report2 = self.th.check_val(result, True, valname='Position shift within 1% of original', exact=True)

          # Check 3: tests position shifts are less than 10% of angular resolution; distance in pixels multiplied by cell size in arcsecs; PSF beam width calculated using lambda/max_baseline
          psf_beam_width = 1.176
          distance = np.sqrt((orig_stats['maxpos'][0] - test_stats['maxpos'][0])**2 + (orig_stats['maxpos'][1] - test_stats['maxpos'][1])**2)*0.14
          if distance/psf_beam_width < 0.1:
               result = True
          else:
               result = False
          _, report3 = self.th.check_val(result, True, valname='Position shift lass than 10% of angular resolution', exact=True)

          report = report1 + report2 + report3
          self.checkfinal(pstr=report)


     def test_onefield_cube_eph(self):
          " [ephemeris] test_onefield_cube_eph : single field (standard gridder), cubesource mode "

          self.prepData('venus_ephem_test.ms')
          ret = tclean(vis=self.msfile, field='0', imagename=self.img, imsize=[288, 288], cell=['0.14arcsec'], phasecenter='TRACKFIELD', specmode='cubesource', gridder='standard', niter=0, interactive=0, parallel=False)

          # Retrieve original image and test image statistics
          _ia.open(refdatapath+'venus_sf_ephem_test.residual')
          orig_stats = _ia.statistics()
          orig_freqavg = _ia.statistics(axes=[2])['sum']
          _ia.close()

          _ia.open(self.img+'.residual')
          test_stats = _ia.statistics()
          test_freqavg = _ia.statistics(axes=[2])['sum']
          _ia.close()

          # Determine metrics for testing
          # Check 1: tests flux stays within 1% of original image
          if (test_stats['sum'] - orig_stats['sum'])/orig_stats['sum'] < 0.01:
               result = True
          else:
               result = False
          _, report1 = self.th.check_val(result, True, valname='Flux within 1% of original', exact=True)

          # Check 2: tests positions shifts stays within 1% of original image
          if np.sum(np.absolute(test_freqavg - orig_freqavg)) / np.sum(np.absolute(orig_freqavg)) < 0.01:
               result = True
          else:
               result = False
          _, report2 = self.th.check_val(result, True, valname='Position shift within 1% of original', exact=True)

          # Check 3: tests position shifts are less than 10% of angular resolution; distance in pixels multiplied by cell size in arcsecs; PSF beam width calculated using lambda/max_baseline
          psf_beam_width = 1.176
          distance = np.sqrt((orig_stats['maxpos'][0] - test_stats['maxpos'][0])**2 + (orig_stats['maxpos'][1] - test_stats['maxpos'][1])**2)*0.14
          if distance/psf_beam_width < 0.1:
               result = True
          else:
               result = False
          _, report3 = self.th.check_val(result, True, valname='Position shift lass than 10% of angular resolution', exact=True)

          report = report1 + report2 + report3
          self.checkfinal(pstr=report)


     def test_multifield_mfs_eph(self):
          " [ephemeris] test_multifield_mfs_eph : multifield (mosaic gridder), mfs mode "

          self.prepData('venus_ephem_test.ms')
          ret = tclean(vis=self.msfile, imagename=self.img, imsize=[480, 420], cell=['0.14arcsec'], phasecenter='TRACKFIELD', specmode='mfs', gridder='mosaic', niter=0, interactive=0, parallel=False)

          # Retrieve original image and test image statistics
          _ia.open(refdatapath+'venus_mos_ephem_test.residual')
          orig_stats = _ia.statistics()
          orig_freqavg = _ia.statistics(axes=[2])['sum']
          _ia.close()

          _ia.open(self.img+'.residual')
          test_stats = _ia.statistics()
          test_freqavg = _ia.statistics(axes=[2])['sum']
          _ia.close()

          # Determine metrics for testing
          # Check 1: tests flux stays within 1% of original image
          if (test_stats['sum'] - orig_stats['sum'])/orig_stats['sum'] < 0.01:
               result = True
          else:
               result = False
          _, report1 = self.th.check_val(result, True, valname='Flux within 1% of original', exact=True)

          # Check 2: tests positions shifts stays within 1% of original image
          if np.sum(np.absolute(test_freqavg - orig_freqavg)) / np.sum(np.absolute(orig_freqavg)) < 0.01:
               result = True
          else:
               result = False
          _, report2 = self.th.check_val(result, True, valname='Position shift within 1% of original', exact=True)

          # Check 3: tests position shifts are less than 10% of angular resolution; distance in pixels multiplied by cell size in arcsecs; PSF beam width calculated using lambda/max_baseline
          psf_beam_width = 1.176
          distance = np.sqrt((orig_stats['maxpos'][0] - test_stats['maxpos'][0])**2 + (orig_stats['maxpos'][1] - test_stats['maxpos'][1])**2)*0.14
          if distance/psf_beam_width < 0.1:
               result = True
          else:
               result = False
          _, report3 = self.th.check_val(result, True, valname='Position shift lass than 10% of angular resolution', exact=True)

          report = report1 + report2 + report3
          self.checkfinal(pstr=report)


     def test_multifield_cube_eph(self):
          " [ephemeris] test_multifield_cube_eph : multifield (mosaic gridder), cubesource mode "

          self.prepData('venus_ephem_test.ms')
          ret = tclean(vis=self.msfile, imagename=self.img, imsize=[480, 420], cell=['0.14arcsec'], phasecenter='TRACKFIELD', specmode='cubesource', gridder='mosaic', niter=0, interactive=0, parallel=False)

          # Retrieve original image and test image statistics
          _ia.open(refdatapath+'venus_mos_ephem_test.residual')
          orig_stats = _ia.statistics()
          orig_freqavg = _ia.statistics(axes=[2])['sum']
          _ia.close()

          _ia.open(self.img+'.residual')
          test_stats = _ia.statistics()
          test_freqavg = _ia.statistics(axes=[2])['sum']
          _ia.close()

          # Determine metrics for testing
          # Check 1: tests flux stays within 1% of original image
          if (test_stats['sum'] - orig_stats['sum'])/orig_stats['sum'] < 0.01:
               result = True
          else:
               result = False
          _, report1 = self.th.check_val(result, True, valname='Flux within 1% of original', exact=True)

          # Check 2: tests positions shifts stays within 1% of original image
          if np.sum(np.absolute(test_freqavg - orig_freqavg)) / np.sum(np.absolute(orig_freqavg)) < 0.01:
               result = True
          else:
               result = False
          _, report2 = self.th.check_val(result, True, valname='Position shift within 1% of original', exact=True)

          # Check 3: tests position shifts are less than 10% of angular resolution; distance in pixels multiplied by cell size in arcsecs; PSF beam width calculated using lambda/max_baseline
          psf_beam_width = 1.176
          distance = np.sqrt((orig_stats['maxpos'][0] - test_stats['maxpos'][0])**2 + (orig_stats['maxpos'][1] - test_stats['maxpos'][1])**2)*0.14
          if distance/psf_beam_width < 0.1:
               result = True
          else:
               result = False
          _, report3 = self.th.check_val(result, True, valname='Position shift lass than 10% of angular resolution', exact=True)

          report = report1 + report2 + report3
          self.checkfinal(pstr=report)


class test_errors_failures(testref_base):

     def test_wrong_spw_select_data(self):
          """
          test_wrong_spw: should produce exception in selectData.

          Should throw something like
           RuntimeError: Error in selectData() : Spw Expression: No match found for 33,
          """
          self.prepData('refim_twochan.ms')

          with self.assertRaises(RuntimeError):
               ret = tclean(vis=self.msfile, imagename=self.img+'wrong_spw', imsize=98,
                            cell='8.0arcsec', niter=2, specmode='cube', deconvolver='hogbom',
                            nchan=10, restfreq=['1.25GHz'],
                            field='0', phasecenter="J2000 19:59:28.500 +40.44.01.50",
                            spw='33:5~19', start=0, width=1,
                            veltype='radio', outframe='TOPO',
                            parallel=self.parallel)

     def test_wrong_field_select_data(self):
          """
          test_wrong_field: should produce exception in selectData.

          Exception like:
            RuntimeError: Error in selectData() : Field Expression: Partial or no match for Field ID list [33]
          """
          self.prepData('refim_twochan.ms')

          with self.assertRaises(RuntimeError):
               ret = tclean(vis=self.msfile, imagename=self.img+'wrong', imsize=98,
                            cell='8.0arcsec', niter=2, specmode='cube', deconvolver='hogbom',
                            nchan=10, restfreq=['1.25GHz'],
                            field='33', phasecenter="J2000 19:59:28.500 +40.44.01.50",
                            spw='0', start=0, width=1,
                            veltype='radio', outframe='TOPO',
                            parallel=self.parallel)

     def test_bad_freqframe_define_image(self):
          """
          test_bad_freqframe: produce exception in initializeImagers/defineImage

          File ".../__casac__/synthesisimager.py", line 180, in defineimage
            return _synthesisimager.synthesisimager_defineimage(self, *args, **kwargs)
          RuntimeError: Invalid Image Parameter set : Invalid Frequency Frame fail_!
          """
          self.prepData('refim_twochan.ms')

          with self.assertRaises(RuntimeError):
               ret = tclean(vis=self.msfile, imagename=self.img+'wrong', imsize=98,
                            cell='8.0arcsec', niter=2, specmode='cube', deconvolver='hogbom',
                            nchan=10, restfreq=['1.25GHz'],
                            field='0', phasecenter="J2000 02:59:28.500 -40.44.01.50",
                            spw='0', start=22, width=1,
                            veltype='radio', outframe='fail_!',
                            parallel=self.parallel)

     def test_error_gridding(self):
          """ test_error_gridding: produces exception in gridding

          One way to make gridding fail is to give imsize=3,4, etc. This fails like:
           RuntimeError: Error in making PSF : One or more  of the cube section failed in de/gridding. Return values for the sections: [0]
          With a preceding SEVERE error messages:

          SEVERE  task_tclean::FTMachine::initMaps  number of pixels 6 on x axis is smaller that the gridding support 6 Please use a larger value
          SEVERE  task_tclean::CubeMajorCycleAlgorithm::task (file .../code/synthesis/ImagerObjects/CubeMajorCycleAlgorithm.cc, line 136) Exception: Error in making PSF :
          SEVERE  task_tclean::FTMachine::initMapsnumber of pixels 6 on x axis is smaller that the gridding support 6 Please use a larger value
          """
          self.prepData('refim_twochan.ms')

          with self.assertRaises(RuntimeError):
               ret = tclean(vis=self.msfile, imagename=self.img+'wrong', imsize=4,
                            cell='8.0arcsec', niter=2, specmode='cube', deconvolver='hogbom',
                            nchan=10, restfreq=['1.25GHz'],
                            field='0', phasecenter="J2000 19:59:28.500 +40.44.01.50",
                            spw='0', start=22, width=1,
                            veltype='radio', outframe='LSRK',
                            parallel=self.parallel)


if is_CASA6:
     if __name__ == '__main__':
          unittest.main()<|MERGE_RESOLUTION|>--- conflicted
+++ resolved
@@ -136,13 +136,7 @@
      
 ## List to be run
 def suite():
-<<<<<<< HEAD
      return [test_onefield, test_iterbot, test_multifield,test_stokes, test_modelvis, test_cube, test_mask, test_startmodel, test_widefield, test_pbcor, test_mosaic_mtmfs, test_mosaic_cube, test_ephemeris, test_hetarray_imaging, test_wproject, test_errors_failures]
-
-=======
-     return [test_onefield, test_iterbot, test_multifield,test_stokes, test_modelvis, test_cube, test_mask, test_startmodel, test_widefield, test_pbcor, test_mosaic_mtmfs, test_mosaic_cube, test_ephemeris, test_hetarray_imaging,test_wproject]
->>>>>>> 8e07e065
-#     return [test_onefield, test_iterbot, test_multifield,test_stokes,test_cube, test_widefield,test_mask, test_modelvis,test_startmodel,test_widefield_failing]
  
 ## Base Test class with Utility functions
 class testref_base(unittest.TestCase):
@@ -2633,11 +2627,7 @@
 
           tclean(vis=msname, imagename=self.img+'.wyes',  imsize=2048, cell='10.0arcsec',niter=0, weighting='uniform', gridder='wproject', wprojplanes=16, pblimit=-0.1,parallel=self.parallel)
 
-<<<<<<< HEAD
-          report=self.th.checkall(imexist=[self.img+'.wyes.image'],imval=[(self.img+'.wyes.psf',1.0,[1024,1024,0,0]),(self.img+'.wyes.image',1.0,[1158,1384,0,0]) ] )
-=======
           report=self.th.checkall(imgexist=[self.img+'.wyes.image'],imgval=[(self.img+'.wyes.psf',1.0,[1024,1024,0,0]),(self.img+'.wyes.image',1.0,[1158,1384,0,0]) ] )
->>>>>>> 8e07e065
           self.checkfinal(report)
 
      @unittest.skipIf(ParallelTaskHelper.isMPIEnabled(), "Facetted imaging tests parallel are skipped temporarily until a fix is found. ")
@@ -2650,11 +2640,7 @@
           tclean(vis=msname, imagename=self.img+'.facet',  imsize=2048, cell='10.0arcsec',niter=0, weighting='uniform', gridder='widefield', wprojplanes=1,facets=4, pblimit=-0.1,parallel=self.parallel)
           
           ## Current value with facets=4 is 0.988. 
-<<<<<<< HEAD
-          report=self.th.checkall(imexist=[self.img+'.facet.image'],imval=[(self.img+'.facet.psf',1.0,[1024,1024,0,0]),(self.img+'.facet.image',1.0,[1158,1384,0,0]) ] )
-=======
           report=self.th.checkall(imgexist=[self.img+'.facet.image'],imgval=[(self.img+'.facet.psf',1.0,[1024,1024,0,0]),(self.img+'.facet.image',1.0,[1158,1384,0,0]) ] )
->>>>>>> 8e07e065
           self.checkfinal(report)
 
 
@@ -2668,11 +2654,7 @@
           tclean(vis=msname, imagename=self.img+'.wp.facet',  imsize=2048, cell='10.0arcsec',niter=0, weighting='uniform', gridder='widefield', wprojplanes=4,facets=4, pblimit=-0.1,parallel=self.parallel)
           
           ## Current value with facets=4 is 0.988. 
-<<<<<<< HEAD
-          report=self.th.checkall(imexist=[self.img+'.wp.facet.image'],imval=[(self.img+'.wp.facet.psf',1.0,[1024,1024,0,0]),(self.img+'.wp.facet.image',1.0,[1158,1384,0,0]) ] )
-=======
           report=self.th.checkall(imgexist=[self.img+'.wp.facet.image'],imgval=[(self.img+'.wp.facet.psf',1.0,[1024,1024,0,0]),(self.img+'.wp.facet.image',1.0,[1158,1384,0,0]) ] )
->>>>>>> 8e07e065
           self.checkfinal(report)
 
   
@@ -2686,24 +2668,14 @@
           ### Peak value with gridder='awproject' comes out as 0.85479 instead of the 1.0 (0.998) that is made by gridder='wproject'. 
           tclean(vis=msname, imagename=self.img+'.awp',  imsize=2048, cell='10.0arcsec',niter=0, weighting='uniform', gridder='awproject', wprojplanes=16, pblimit=-0.1, psterm=True, aterm=False, wbawp=False,cfcache=self.img+'_use_awp.cf',parallel=self.parallel)
 
-<<<<<<< HEAD
-          report=self.th.checkall(imexist=[self.img+'.awp.image'],imval=[(self.img+'.awp.psf',1.0,[1024,1024,0,0]),(self.img+'.awp.image',1.0,[1158,1384,0,0]) ] )
-=======
           report=self.th.checkall(imgexist=[self.img+'.awp.image'],imgval=[(self.img+'.awp.psf',1.0,[1024,1024,0,0]),(self.img+'.awp.image',1.0,[1158,1384,0,0]) ] )
->>>>>>> 8e07e065
           self.checkfinal(report)
 
           
   
-<<<<<<< HEAD
-
-
-
-=======
-
-
-
->>>>>>> 8e07e065
+
+
+
 ##############################################
 ##############################################
 
