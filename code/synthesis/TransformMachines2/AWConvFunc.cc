--- conflicted
+++ resolved
@@ -248,15 +248,11 @@
 		//   psTerm.reinit(dummy, uvScale_l, dummyoffset,pss);
 		// }
 		
-<<<<<<< HEAD
-		IPosition pbshp(4,nx,ny,1,1);
-=======
 		
 		IPosition pbshp(4,nx, ny,1,1);
 		// Set the shape to 2x2 pixel images for dry gridding
 		if (isDryRun) pbshp[0]=pbshp[1]=2;
 
->>>>>>> bc3328fd
 		//
 		// Cache the A-Term for this polarization and frequency
 		//
@@ -1034,14 +1030,9 @@
 	  // psScale when using SynthesisUtils::libreSpheroidal() is
 	  // 2.0/nSupport.  nSupport is in pixels and the 2.0 is due to
 	  // the center being at Nx/2.  Here the nSupport is determined
-<<<<<<< HEAD
-	
-	  Double lambdaByD = 1.22*C::c/min(freqValues)/25.0;
-=======
 	  innerQuaterFraction=refim::SynthesisUtils::getenv("AWCF.FUDGE",innerQuaterFraction);
 
 	  Double lambdaByD = innerQuaterFraction*1.22*C::c/min(freqValues)/25.0;
->>>>>>> bc3328fd
 	  Double FoV_x = fabs(nx*skyIncr(0));
 	  Double FoV_y = fabs(nx*skyIncr(1));
 	  Vector<Double> uvScale_l(3);
@@ -2013,14 +2004,9 @@
 
 			   //Float psScale = (2*coords.increment()(0))/(nx*image.coordinates().increment()(0));
 			   Float innerQuaterFraction=1.0;
-<<<<<<< HEAD
-			 
-			   Double lambdaByD = 1.22*C::c/skyMinFreq/miscInfo.diameter;
-=======
 			   innerQuaterFraction=refim::SynthesisUtils::getenv("AWCF.FUDGE",innerQuaterFraction);
 			 
 			   Double lambdaByD = innerQuaterFraction*1.22*C::c/skyMinFreq/miscInfo.diameter;
->>>>>>> bc3328fd
 			   Double FoV_x = fabs(skyNX*skyIncr(0));
 			   Double FoV_y = fabs(skyNY*skyIncr(1));
 			   Vector<Double> uvScale_l(3);
