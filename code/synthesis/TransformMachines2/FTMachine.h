--- conflicted
+++ resolved
@@ -513,10 +513,7 @@
   //A holder for the complex image if nobody else is keeping it
   casacore::CountedPtr<casacore::ImageInterface<casacore::Complex> > cmplxImage_p;
   casacore::CountedPtr<VisBufferUtil> vbutil_p;
-<<<<<<< HEAD
-=======
   casacore::Double phaseCenterTime_p;
->>>>>>> 907665cb
  private:
   //Some temporary wasteful function for swapping axes because we don't 
   //Interpolation along the second axis...will need to implement 
