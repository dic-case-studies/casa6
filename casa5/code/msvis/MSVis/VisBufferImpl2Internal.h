--- conflicted
+++ resolved
@@ -712,11 +712,7 @@
     VbCacheItem <casacore::Int> polFrame_p;
     VbCacheItem <casacore::Int> polarizationId_p;
     VbCacheItemArray <casacore::Vector<casacore::Int> > processorId_p;
-<<<<<<< HEAD
-    VbCacheItemArray <casacore::RowNumbers> rowIds_p;
-=======
     VbCacheItemArray <casacore::Vector<casacore::rownr_t> > rowIds_p;
->>>>>>> 52ae56e6
     VbCacheItemArray <casacore::Vector<casacore::Int> > scan_p;
     VbCacheItemArray <casacore::Matrix<casacore::Float> > sigma_p;
     //VbCacheItemArray <casacore::Matrix<casacore::Float> > sigmaMat_p;
