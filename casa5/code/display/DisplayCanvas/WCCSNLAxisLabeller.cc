--- conflicted
+++ resolved
@@ -494,13 +494,10 @@
                &nld,  nlcprm, nliprm, nldprm,
                &nc, &ic, cache, &ierr, idents_len, opt_len, nlcprm_len);
 */
-<<<<<<< HEAD
-=======
         // CAS-13411 
         // For some reason passing the character arrays directly
         // fails on Big Sur. Creating temporary copies helps and
         // allows pgsbox to run to completion
->>>>>>> 03bd5a18
         std::cout << "Idents:" << std::endl;
         std::cout << sizeof(idents) << std::endl;
         std::cout << idents << std::endl;
@@ -529,16 +526,6 @@
         std::cout << "Idents2:" << std::endl;
         std::cout << "'"<< idents2 << "'" << std::endl;
         
-<<<<<<< HEAD
-        //memset(&idents2[240], 0x00, 1);
-        //memset(&opt2[2], 0x00, 1);
-        //memset(&nlcprm2[1], 0x00, 1);
-        //idents = idents2;
-        //opt = opt2;
-        //nlcprm = nlcprm2;
-        
-=======
->>>>>>> 03bd5a18
         strncpy(idents, idents2, 240);
         std::cout << "Copied Idents:" << std::endl;
         //std::cout << "Idents After:" << std::endl;
@@ -550,15 +537,6 @@
         std::cout << "Copied nlcprm:" << std::endl;
         std::cout << "'"<< nlcprm << "'" << std::endl;
         
-<<<<<<< HEAD
-        /*memset(&idents2[240], 0x00, 1);
-        memset(&opt2[2], 0x00, 1);
-        memset(&nlcprm2[1], 0x00, 1);
-        memset(&idents[240], 0x00, 1);
-        memset(&opt[2], 0x00, 1);
-        memset(&nlcprm[1], 0x00, 1);*/
-=======
->>>>>>> 03bd5a18
 	}
 
 
@@ -921,10 +899,7 @@
 			}
 			String titleText = displayedTitleText();
 			strncpy(idents + 2*nl, /*titleText().chars()*/titleText.chars(), nl);
-<<<<<<< HEAD
-=======
             //CAS-13411 Fix buffer overflow
->>>>>>> 03bd5a18
 			for (ididx = /*titleText().length()*/titleText.length(); ididx < nl-1; ididx++) {
 				idents[2*nl + ididx] = 32;
 			}
@@ -1034,11 +1009,7 @@
 			}
 
 // Do the real work
-<<<<<<< HEAD
-            std::cout << "Hello?" <<std::endl;
-=======
             std::cout << "Calling cpgspbox. Idents:" <<std::endl;
->>>>>>> 03bd5a18
             std::cout << idents <<std::endl;
 			cpgsbox(blc, trc, idents, opt, labctl, labden, ci, gcode,
 			        tiklen, ng1, grid1, ng2, grid2, doeq, nlfunc,
