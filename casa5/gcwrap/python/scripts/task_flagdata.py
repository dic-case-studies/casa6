from __future__ import absolute_import
import time
import os
import sys
import copy
import pprint
import numpy as np

# get is_CASA6 and is_python3
from casatasks.private.casa_transition import *
if is_CASA6:
    from . import flaghelper as fh
    from .mstools import write_history
    from .parallel.parallel_task_helper import ParallelTaskHelper
    from .parallel.parallel_data_helper import ParallelDataHelper
    # this should be replaced when CASA really moves to Python 2.7
    from collections import OrderedDict
    from casatasks import casalog
    from casatools import ms, agentflagger, quanta, table

    localqa = quanta()
else:
    from taskinit import casalog, qa
    from taskinit import mstool as ms
    from taskinit import aftool as agentflagger
    from taskinit import tbtool as table
    from mstools import write_history
    import flaghelper as fh
    from parallel.parallel_task_helper import ParallelTaskHelper
    from parallel.parallel_data_helper import ParallelDataHelper
    # this should be replaced when CASA really moves to Python 2.7
    from OrderedDictionary import OrderedDict

    # not really local
    localqa = qa

# common function to use to get dictionary item and keys iterators
if is_python3:
    def lociteritems(adict):
        return adict.items()

    def lociterkeys(adict):
        return adict.keys()
else:
    def lociteritems(adict):
        return adict.iteritems()

    def lociterkeys(adict):
        return adict.iterkeys()

debug = False

# Helper class
class FlagHelper(ParallelTaskHelper):
    def __init__(self, args={}):
        self.__args = args
<<<<<<< HEAD

#    @dump_args
=======
    
>>>>>>> 7ba8a9b8
    def setupInputFile(self, parname):
        '''Create a temporary input file with
           absolute pathnames for other input files
           such as addantenna, timedev, freqdev.
           The temporary input file will have the same
           name with an extension .tmp'''
        
        newpar = None
        if isinstance(parname, str) and parname != '':
            newpar = fh.addAbsolutePath(parname)
        elif isinstance(parname, list) and os.path.isfile(parname[0]):
            newpar = []
            for i in range(len(parname)):
                newpar.append(fh.addAbsolutePath(parname[i]))
        
        return newpar    
        
    def setupCluster(self, thistask=''):
        '''Get a cluster to execute this task'''
        if thistask == '':
            thistask = 'flagdata'
            
        ParallelTaskHelper.__init__(self, task_name=thistask, args=self.__args)
        
    def setupRflag(self, devpar):
        '''cast rflag's list parameters from numpy types to Python types
        devpar --> list of numeric parameters or list of list
                   such as timedev or freqdev'''
        
        nt = copy.deepcopy(devpar)
        for i in range(len(nt)):
            if (isinstance(nt[i],list)):
                nnt = nt[i]
                for j in range(len(nnt)):
                    elem = fh.evaluateNumpyType(nnt[j])
                    # write the casted element back  
                    devpar[i][j] = elem
        
        
# The flagdata task
def flagdata(vis,
             mode,
             autocorr,      # mode manual parameter
             inpfile,       # mode list parameters
             reason,
             tbuff,
             spw,           # data selection parameters
             field,
             antenna,
             uvrange,
             timerange,
             correlation,
             scan,
             intent,
             array,
             observation,
             feed,
             clipminmax,    # mode clip parameters
             datacolumn,
             clipoutside,
             channelavg,
             chanbin,
             timeavg,
             timebin,
             clipzeros,
             quackinterval, # mode quack parameters
             quackmode,
             quackincrement,
             tolerance,      # mode shadow parameter
             addantenna,
             lowerlimit,    # mode elevation parameters
             upperlimit,
             ntime,         # mode tfcrop
             combinescans,
             timecutoff,    
             freqcutoff,
             timefit,
             freqfit,
             maxnpieces,
             flagdimension,
             usewindowstats,
             halfwin,
             extendflags,
             winsize,    # rflag parameters
             timedev,
             freqdev,
             timedevscale,
             freqdevscale,
             spectralmax,
             spectralmin,
             antint_ref_antenna,  # mode antint
             minchanfrac,   
             verbose,
             extendpols,    # mode extend
             growtime,
             growfreq,
             growaround,
             flagneartime,
             flagnearfreq,
             minrel,        # mode summary
             maxrel,
             minabs,
             maxabs,
             spwchan,
             spwcorr,
             basecnt,
             fieldcnt,
             name,
             action,           # run or not the tool
             display,
             flagbackup,
             savepars,      # save the current parameters to FLAG_CMD  or to a file
             cmdreason,     # reason to save to flag cmd
             outfile,       # output file to save flag commands
             overwrite,     # overwrite the outfile file
             writeflags    # HIDDEN parameter
            ):      

    
    #
    # Task flagdata
    #    Flags data from an MS or calibration table based on data selection in various ways
    
    casalog.origin('flagdata')
                    
    if (action == 'none' or action=='' or action=='calculate'):
        flagbackup = False
        
    # SMC: moved the flagbackup to before initializing the cluster.
    # Note that with this change, a flag backup will be created even if
    # an error happens that prevents the flagger tool from running.    
    if (mode != 'summary' and flagbackup):
        casalog.post('Backup original flags before applying new flags')
        fh.backupFlags(aflocal=None, msfile=vis, prename='flagdata')
        # Set flagbackup to False because only the controller
        # should create a backup
        flagbackup = False

    # Initialize the helper class
    orig_locals = copy.deepcopy(locals())
    FHelper = FlagHelper()

    # Check if vis is a MS, MMS or cal table:
    # typevis = 1 --> cal table
    # typevis = 0 --> MS
    # typevis = 2 --> MMS
    iscal = False
    typevis = fh.isCalTable(vis)
    if typevis == 1:
        iscal = True


    # ***************** Input is MMS -- Parallel Processing ***********************
    if typevis == 2 and ParallelDataHelper.isMMSAndNotServer(vis) and\
       action != '' and action != 'none':
                            
        # Create a temporary input file with .tmp extension.
        # Use this file for all the processing from now on.
        if (isinstance(inpfile,str) and inpfile != '') or \
           (isinstance(inpfile, list) and os.path.isfile(inpfile[0])):
            inpfile = FHelper.setupInputFile(inpfile)
            if inpfile != None:
                orig_locals['inpfile'] = inpfile
        
        if outfile != '':
            outfile = os.path.abspath(outfile)
            orig_locals['outfile'] = outfile
        if isinstance(addantenna, str) and addantenna != '':
            addantenna = os.path.abspath(addantenna)
            orig_locals['addantenna'] = addantenna
        if isinstance(timedev, str) and timedev != '':
            timedev = os.path.abspath(timedev)
            orig_locals['timedev'] = timedev
        if isinstance(freqdev, str) and freqdev != '':
            freqdev = os.path.abspath(freqdev)
            orig_locals['freqdev'] = freqdev
        # Conversion np.array->list if needed. np.array can be a problem with MMS, as it
        # would require in the servers an import of np.array with the same name used by the
        # caller
        if isinstance(timedev, np.ndarray):
            orig_locals['timedev'] = timedev.tolist()
        if isinstance(freqdev, np.ndarray):
            orig_locals['freqdev'] = freqdev.tolist()

        FHelper.__init__(orig_locals)
        
        # For tests only
        # FHelper.bypassParallelProcessing(1)

        FHelper.setupCluster('flagdata')
        # (CAS-4119): Override summary minabs,maxabs,minrel,maxrel 
        # so that it is done after consolidating the summaries
        
        # By-pass options to filter summary
        filterSummary = False
        if ((mode == 'summary') and ((minrel != 0.0) or (maxrel != 1.0) or (minabs != 0) or (maxabs != -1))):
            filterSummary = True
            
            myms = ms()
            myms.open(vis)
            subMS_list = myms.getreferencedtables()
            myms.close()
            
            if (minrel != 0.0):
                minreal_dict = create_arg_dict(subMS_list,0.0)
                FHelper.override_arg('minrel',minreal_dict)
            if (maxrel != 1.0):
                maxrel_dict = create_arg_dict(subMS_list,1.0)
                FHelper.override_arg('maxrel',maxrel_dict)
            if (minabs != 0):
                minabs_dict = create_arg_dict(subMS_list,0)
                FHelper.override_arg('minabs',minabs_dict)
            if (maxabs != -1):
                maxabs_dict = create_arg_dict(subMS_list,-1)
                FHelper.override_arg('maxabs',maxabs_dict)
                
        # By-pass options to filter summary
        if savepars:  
            
            myms = ms()
            myms.open(vis)
            subMS_list = myms.getreferencedtables()
            myms.close()
            
            savepars_dict = create_arg_dict(subMS_list,False)
            FHelper.override_arg('savepars',savepars_dict)
            
        # Execute the parallel engines
        retVar = FHelper.go()

        # Save overall RFlag values into timedev/freqdev files once the subMS results have
        # been consolidated, if needed for RFlag (introduced in CAS-11850)
        opts_dict = {'writeflags': writeflags, 'timedev': timedev, 'freqdev': freqdev}
        fh.save_rflag_consolidated_files(mode, action, retVar, opts_dict, inpfile)

        # In async_mode return the job ids
        if ParallelTaskHelper.getAsyncMode():
            return retVar
        else:
            # Filter summary at MMS level
            if (mode == 'summary'):
                if filterSummary:
                    retVar = filter_summary(retVar,minrel,maxrel,minabs,maxabs)
                return retVar
            # Save parameters at MMS level
            elif savepars:
                action = 'none'
            else:
                return retVar
    
    summary_stats={};
    
    
    # ***************** Input is a normal MS/cal table ****************
    
    # Create local tools
    aflocal = agentflagger()
    mslocal = ms()

    # Verify the ntime value
    newtime = 0.0
    if type(ntime) == float or type(ntime) == int:
        if ntime <= 0:
            raise ValueError('Parameter ntime cannot be < = 0')
        else:
            # units are seconds
            newtime = float(ntime)

    elif type(ntime) == str:
        if ntime == 'scan':
            # iteration time step is a scan
            newtime = 0.0
        else:
            # read the units from the string
            qtime = localqa.quantity(ntime)

            if qtime['unit'] == 'min':
                # convert to seconds
                qtime = localqa.convert(qtime, 's')
            elif qtime['unit'] == '':
                qtime['unit'] = 's'

            # check units
            if qtime['unit'] == 's':
                newtime = qtime['value']
            else:
                casalog.post('Cannot convert units of ntime. Will use default 0.0s', 'WARN')

    casalog.post("New ntime is of type %s and value %s"%(type(newtime),newtime), 'DEBUG')

    try:
        # Open the MS and attach it to the tool
        if ((type(vis) == str) & (os.path.exists(vis))):
            aflocal.open(vis, newtime)
        else:
            raise ValueError('Visibility data set not found - please verify the name')


        # Get the parameters for the mode
        agent_pars = {}

        # By default, write flags to the MS
        writeflags = True

        # Only the apply action writes to the MS
        # action=apply     --> write to the MS
        # action=calculate --> do not write to the MS
        # action=''        --> do not run the tool and do not write to the MS
        if action != 'apply':
            writeflags = False

        # Default mode
        if mode == '' or mode == 'manualflag':
            mode = 'manual'

        # Read in the list of commands
        # Make a dictionary of the input commands. Select by reason if requested
        flagcmd = {}

        if mode == 'list':
            casalog.post('List mode is active')
            doPadding = True
            try:
                # If tbuff is requested, read and Parse
                if tbuff == 0.0 or tbuff == [] or tbuff == None:
                    doPadding = False

                if doPadding:
                    casalog.post('Will apply time buffer padding')

                    # inpfile is a file
                    if isinstance(inpfile, str):
                        inpfile = [inpfile]

                    # read in the list and do a simple parsing to apply tbuff
                    flaglist = fh.readAndParse(inpfile, tbuff)

                else:
                    flaglist = fh.get_flag_cmd_list(inpfile)


                # Parse and create a dictionary
                flagcmd = fh.parseDictionary(flaglist, reason)

                # Validate the dictionary.
                # IMPORTANT: if any parameter changes its type, the following
                # function needs to be updated. The same if any new parameter is
                # added or removed from the task
                fh.evaluateFlagParameters(flagcmd,orig_locals)

                # List of flag commands in dictionary
                vrows = flagcmd.keys()

                casalog.post('%s'%flagcmd,'DEBUG1')


            except Exception as instance:
                casalog.post('%s'%instance,'ERROR')
                raise ValueError('Error reading the input list. Make sure the syntax used in '
                                   'the list follows the rules given in the inline help of the '
                                   'task.')

            casalog.post('Selected ' + str(vrows.__len__())
                         + ' commands from combined input list(s) ')

        elif mode == 'manual':
            agent_pars['autocorr'] = autocorr
            casalog.post('Manual mode is active')


        elif mode == 'clip':

            agent_pars['datacolumn'] = datacolumn.upper()
            agent_pars['clipoutside'] = clipoutside
            agent_pars['channelavg'] = channelavg
            agent_pars['chanbin'] = chanbin
            agent_pars['timeavg'] = timeavg
            agent_pars['timebin'] = timebin
            agent_pars['clipzeros'] = clipzeros


            if type(clipminmax) != list:
                casalog.post('Error : clipminmax must be a list : [min,max]', 'ERROR')
            # If clipminmax = [], do not write it in the dictionary.
            # It will be handled by the framework to flag NaNs only
            if clipminmax.__len__() == 2:
                # Cast to float to avoid the missing decimal point
                clipmin = float(clipminmax[0])
                clipmax = float(clipminmax[1])
                clipminmax = []
                clipminmax.append(clipmin)
                clipminmax.append(clipmax)
                agent_pars['clipminmax'] = clipminmax

            casalog.post('Clip mode is active')

        elif mode == 'shadow':

            agent_pars['tolerance'] = tolerance

            if type(addantenna) == str:
                if addantenna != '':
                    # it's a filename, create a dictionary
                    antdict = fh.readAntennaList(addantenna)
                    agent_pars['addantenna'] = antdict

            elif type(addantenna) == dict:
                if addantenna != {}:
                    agent_pars['addantenna'] = addantenna

            casalog.post('Shadow mode is active')

        elif mode == 'quack':
            agent_pars['quackmode'] = quackmode
            agent_pars['quackinterval'] = quackinterval
            agent_pars['quackincrement'] = quackincrement
            casalog.post('Quack mode is active')


        elif mode == 'elevation':

            agent_pars['lowerlimit'] = lowerlimit
            agent_pars['upperlimit'] = upperlimit
            casalog.post('Elevation mode is active')


        elif mode == 'tfcrop':

            agent_pars['ntime'] = newtime
            agent_pars['combinescans'] = combinescans
            agent_pars['datacolumn'] = datacolumn.upper()
            agent_pars['timecutoff'] = timecutoff
            agent_pars['freqcutoff'] = freqcutoff
            agent_pars['timefit'] = timefit
            agent_pars['freqfit'] = freqfit
            agent_pars['maxnpieces'] = maxnpieces
            agent_pars['flagdimension'] = flagdimension
            agent_pars['usewindowstats'] = usewindowstats
            agent_pars['halfwin'] = halfwin
            agent_pars['extendflags'] = bool(extendflags)
            agent_pars['channelavg'] = channelavg
            agent_pars['chanbin'] = chanbin
            agent_pars['timeavg'] = timeavg
            agent_pars['timebin'] = timebin
            casalog.post('Time and Frequency (tfcrop) mode is active')


        elif mode == 'rflag':
            if newtime != 0.0:
                # this means ntime='scan', the default
                agent_pars['ntime'] = newtime

            agent_pars['combinescans'] = combinescans
            agent_pars['datacolumn'] = datacolumn.upper()
            agent_pars['winsize'] = winsize
            agent_pars['timedevscale'] = timedevscale
            agent_pars['freqdevscale'] = freqdevscale
            agent_pars['spectralmax'] = spectralmax
            agent_pars['spectralmin'] = spectralmin
            agent_pars['extendflags'] = bool(extendflags)

            # These can be double, doubleArray, or string.
            # writeflags=False : calculate and return thresholds.
            # writeflags=True : use given thresholds for this run.
            if writeflags == True:
                if isinstance(timedev, str):
                    timedev = fh.readRFlagThresholdFile(timedev,'timedev')
                if isinstance(freqdev, str):
                    freqdev = fh.readRFlagThresholdFile(freqdev,'freqdev')

            agent_pars['timedev'] = timedev
            agent_pars['freqdev'] = freqdev

            agent_pars['writeflags'] = writeflags
            agent_pars['display'] = display

            agent_pars['channelavg'] = channelavg
            agent_pars['chanbin'] = chanbin
            agent_pars['timeavg'] = timeavg
            agent_pars['timebin'] = timebin

            casalog.post('Rflag mode is active')

        elif mode == 'antint':
            agent_pars['antint_ref_antenna'] = antint_ref_antenna
            agent_pars['minchanfrac'] = minchanfrac
            agent_pars['verbose'] = verbose

        elif mode == 'extend':
            agent_pars['ntime'] = newtime
            agent_pars['combinescans'] = combinescans
            agent_pars['extendpols'] = extendpols
            agent_pars['growtime'] = growtime
            agent_pars['growfreq'] = growfreq
            agent_pars['growaround'] = growaround
            agent_pars['flagneartime'] = flagneartime
            agent_pars['flagnearfreq'] = flagnearfreq
            casalog.post('Extend mode is active')


        elif mode == 'unflag':
            casalog.post('Unflag mode is active')

        elif mode == 'summary':
            agent_pars['spwchan'] = spwchan
            agent_pars['spwcorr'] = spwcorr
            agent_pars['basecnt'] = basecnt
            agent_pars['fieldcnt'] = fieldcnt
            agent_pars['name'] = name
            agent_pars['display'] = display

            # Disable writeflags and savepars
            writeflags = False
            savepars = False
            casalog.post('Summary mode is active')


        # Add the mode to the agent's parameters
        agent_pars['mode'] = mode

        # Correlation does not go in selectdata, but in the agent's parameters
        if correlation != '':
            agent_pars['correlation'] = correlation.upper()

        # Create a flagcmd dictionary of the interface parameters for saving
        if mode != 'list' and mode != 'summary':
            # Create a dictionary of the selection parameters
            seldic = {}
            seldic['field'] = field
            seldic['spw'] = spw
            seldic['array'] = array
            seldic['feed'] = feed
            seldic['scan'] = scan
            seldic['antenna'] = antenna
            seldic['uvrange'] = uvrange
            seldic['timerange'] = timerange
            seldic['intent'] = intent
            seldic['observation'] = str(observation)

            # Add the agent's parameters
            seldic.update(agent_pars)

            tempdict = copy.deepcopy(seldic)
            # Remove the empty parameters
            for k,v in lociteritems(seldic):
                if v == '':
                    tempdict.pop(k)

            cmddict = {'command':tempdict}
            cmddict['reason'] = ''
            cmddict['applied'] = False
            flagcmd[0] = cmddict

            # Number of commands in dictionary
            vrows = flagcmd.keys()
            casalog.post('There are %s cmds in dictionary of mode %s'%(vrows.__len__(),mode),'DEBUG1')

        modified_flagcmd = flagcmd

        # Setup global parameters in the agent's dictionary
        apply = True

        # Hold the name of the agent
        agent_name = mode.capitalize()
        agent_pars['agentname'] = agent_name
        agent_pars['apply'] = apply

        ##########  Only save the parameters and exit; action = ''
        if action == '' or action == 'none':
            if savepars == False:
                casalog.post('Parameter action=\'\' is only meaningful with savepars=True.', 'WARN')
                aflocal.done()
                return summary_stats

            else:
                if iscal and outfile == '':
                    casalog.post('Saving to FLAG_CMD is not supported for cal tables', 'WARN')

                if not overwrite and os.path.exists(outfile):
                    raise ValueError('You have set overwrite to False. Remove %s before saving the flag commands'%outfile)

                else:
                    fh.writeFlagCommands(vis, flagcmd, writeflags, cmdreason, outfile, False)

            aflocal.done()
            return summary_stats


        ######### From now on it is assumed that action = apply or calculate

        # Select the data and parse the agent's parameters
        if mode != 'list':
            aflocal.selectdata(field=field, spw=spw, array=array, feed=feed, scan=scan, \
                               antenna=antenna, uvrange=uvrange, timerange=timerange, \
                               intent=intent, observation=str(observation))

            # CAS-3959 Handle channel selection at the FlagAgent level
            agent_pars['spw'] = spw
            casalog.post('Parsing the parameters for %s mode'%mode, 'DEBUG1')
            if (not aflocal.parseagentparameters(agent_pars)):
    #                casalog.post('Failed to parse parameters for mode %s' %mode, 'ERROR')
                raise ValueError('Failed to parse parameters for mode %s' %mode)

            casalog.post('%s'%agent_pars, 'DEBUG')

        else:
            # Select a loose union of the data selection from the list
            # The loose union will be calculated for field and spw only;
            # antenna, correlation and timerange should be handled by the agent
            if vrows.__len__() == 0:
                raise ValueError('There are no valid commands in list')

            unionpars = {}

            if vrows.__len__() == 1:
                unionpars = fh.parseSelectionPars(flagcmd[0]['command'])
                casalog.post('The selected subset of the MS will be: ');
                casalog.post('%s'%unionpars);

            aflocal.selectdata(unionpars);

            # Parse the parameters for each agent in the list
            # Get the returned modified dictionary of flag commands which
            # is needed by the rflag agent, when present in a list
            modified_flagcmd = fh.parseAgents(aflocal, flagcmd, [], apply, writeflags, display)

        # Do display if requested
        if display != '':

            agent_pars = {}
            casalog.post('Parsing the display parameters')

            agent_pars['mode'] = 'display'
            # need to create different parameters for both, data and report.
            if display == 'both':
                agent_pars['datadisplay'] = True
                agent_pars['reportdisplay'] = True

            elif display == 'data':
                agent_pars['datadisplay'] = True

            elif display == 'report':
                agent_pars['reportdisplay'] = True

            # CAS-3966 Add datacolumn to display agent parameters
            # Check if FLOAT_DATA exist instead
            tblocal = table()
            tblocal.open(vis)
            allcols = tblocal.colnames()
            tblocal.close()
            float_data = 'FLOAT_DATA' in allcols
            if datacolumn.upper() == 'DATA' and float_data == True:
                datacolumn = 'FLOAT_DATA'

            agent_pars['datacolumn'] = datacolumn.upper()
            ret = aflocal.parseagentparameters(agent_pars)
            if not ret:
                casalog.post('Unable to load the display. Please check the datacolumn','ERROR')

            # Disable saving the parameters to avoid inconsistencies
            if savepars:
                casalog.post('Disabling savepars for the display', 'WARN')
                savepars = False

        # Initialize the agents
        casalog.post('Initializing the agents')
        aflocal.init()

        # Run the tool
        casalog.post('Running the agentflagger tool')
        summary_stats_list = aflocal.run(writeflags, True)

        # Inform the user when flags are not written to the MS
        if not writeflags:
            casalog.post("Flags are not written to the MS. (action=\'calculate\')")


        # Now, deal with all the modes that return output.
        # Rflag : There can be many 'rflags' in list mode.

        ## Pull out RFlag outputs. There will be outputs only if writeflags=False
        if (mode == 'rflag' or mode== 'list') and (writeflags==False):
            casalog.post('Saving RFlag return dictionary: {0}'.
                         format(pprint.pformat(summary_stats_list)), 'INFO')
            fh.parseRFlagOutputFromSummary(mode, summary_stats_list, modified_flagcmd)


        # Save the current parameters/list to FLAG_CMD or to output
        if savepars:
            if not overwrite and os.path.exists(outfile):
                raise RuntimeError('You have set overwrite to False. Remove %s before saving the flag commands'%outfile)

            # Cal table type
            if iscal:
                if outfile == '':
                    casalog.post('Saving to FLAG_CMD is not supported for cal tables', 'WARN')
                else:
                    casalog.post('Saving parameters to '+outfile)
                    fh.writeFlagCommands(vis, flagcmd, writeflags, cmdreason, outfile, False)

            # MS type
            else:
                if outfile == '':
                    casalog.post('Saving parameters to FLAG_CMD')
                else:
                    casalog.post('Saving parameters to '+outfile)

                fh.writeFlagCommands(vis, flagcmd, writeflags, cmdreason, outfile, False)

    finally:
        # Destroy the tool
        aflocal.done()

    retval = True
    # Write history to the MS. Only for modes that write to the MS
    if not iscal:
        if mode != 'summary' and action == 'apply':
            try:
                param_names = flagdata.__code__.co_varnames[:flagdata.__code__.co_argcount]
                if is_python3:
                    vars = locals( )
                    param_vals = [vars[p] for p in param_names]
                else:
                    param_vals = [eval(p) for p in param_names]
                retval &= write_history(mslocal, vis, 'flagdata', param_names,
                                        param_vals, casalog)

            except Exception as instance:
                casalog.post("*** Error \'%s\' updating HISTORY" % (instance),
                             'WARN')

    # Pull out the 'summary' reports of summary_stats_list.
    if mode == 'summary' or mode == 'list':
       ordered_summary_list = OrderedDict(summary_stats_list)
       nreps = ordered_summary_list['nreport']
       if nreps > 0:                   
           for rep in range(0,nreps):
               repname = "report"+str(rep)
               if ordered_summary_list[repname]['type'] != "summary":
                   ordered_summary_list.pop(repname)
               else:
                   # apply requested filtering
                   summary_stats = ordered_summary_list.pop(repname);
                   summary_stats = filter_summary(summary_stats,minrel,maxrel,minabs,maxabs)
                   # add filtered dictionary back
                   ordered_summary_list[repname] = summary_stats

           # Clean up the dictionary before returning it
           ordered_summary_list.pop('type')
           ordered_summary_list.pop('nreport')

           if len(ordered_summary_list) == 1:
               repkey = list(ordered_summary_list.keys())
               summary_stats_list = ordered_summary_list.pop(repkey[0])
           else:                       
               # rename the keys of the dictionary according to
               # the number of reports left in dictionary
               counter = 0
               summary_reports = OrderedDict()
               for k in lociterkeys(ordered_summary_list):
                   repname = "report"+str(counter)
                   summary_reports[repname] = ordered_summary_list[k]
                   counter += 1

               summary_stats_list = dict(summary_reports)

       # for when there is no summary mode in a list
       else:
           summary_stats_list = {}  

    elif mode == 'rflag' and action == 'calculate':
        # keep the dictionary of rflag intact and return it
        pass
    else:
         summary_stats_list = {} 

    return summary_stats_list

# Helper functions
def delspace(word, replace):
    '''Replace the white space of a string with another character'''
    
    newword = word
    if word.count(' ') > 0:
        newword = word.replace(' ', replace)
    
    return newword

def filter_summary(summary_stats,minrel,maxrel,minabs,maxabs):
    
    if type(summary_stats) is dict:
        if  'flagged' in summary_stats and \
            'total' in summary_stats and \
            not 'type' in summary_stats:
            if  (summary_stats['flagged'] < minabs) or \
                (summary_stats['flagged'] > maxabs and maxabs >= 0) or \
                (summary_stats['flagged'] * 1.0 / summary_stats['total'] < minrel) or \
                (summary_stats['flagged'] * 1.0 / summary_stats['total'] > maxrel):
                return None
        else:
             for x in list(summary_stats.keys()):
                 res = filter_summary(summary_stats[x],minrel,maxrel,minabs,maxabs)
                 if res == None: del summary_stats[x]
                 
    return summary_stats

def create_arg_dict(subMS_list,value):
    
    ret_dict = []
    for subMS in subMS_list:
        ret_dict.append(value)
        
    return ret_dict<|MERGE_RESOLUTION|>--- conflicted
+++ resolved
@@ -54,12 +54,7 @@
 class FlagHelper(ParallelTaskHelper):
     def __init__(self, args={}):
         self.__args = args
-<<<<<<< HEAD
-
-#    @dump_args
-=======
-    
->>>>>>> 7ba8a9b8
+    
     def setupInputFile(self, parname):
         '''Create a temporary input file with
            absolute pathnames for other input files
