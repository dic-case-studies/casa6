--- conflicted
+++ resolved
@@ -903,436 +903,6 @@
      <description>Open for read access only. </description>
      <value>true</value>
      </param>
-<<<<<<< HEAD
-  </input>
-  <returns type="any">
-  <shortdescription> should return a casams not a record </shortdescription>
-  <any type="record"/>
-  </returns>
-
-  <description>
-
-    !!!NOT IMPLEMENTED!!!
-    Make a new measurement set table and a new ms tool, from a subset
-    of the data in the measurement set the current ms tool is
-    attached to. The subset is selected using the qualification part
-    of the table command as described in 
-    \htmladdnormallink{note 199}{../../notes/199/199.html}.  This
-    function will return a new ms tool. 
-
-    To use this function successfully it helps to have an
-    understanding of the column names used in a measurement set
-    table. These are described in 
-    \htmladdnormallink{note 229}{../../notes/229/229.html}.
-
--->     <!-- Any
-    identifiers that are used to refer to rows in a subtable will be
-    zero based ie., the first row is row zero and not row one. This is
-    different to the convention used throught casapy and in other parts
-    of this tool. The example below illustrates this. --> <!--
-
-    The new measurement set must be given a name but it is not written
-    to disk until the <link anchor="ms:ms.close.function">close</link> or
-    <link anchor="ms:ms.done.function">done</link> functions are performed by the
-    associated tool.
-
-    The resulting measurement set is always a reference to the
-    original measurement set, therefore you should not delete the
-    original measurement set from disk unless you also intend to
-    delete the selected one. However the converse is not True, you
-    may delete the selected measurement set and keep the original one.
-  </description>
-  <example>
-    
-      NOT IMPLEMENTED!!!
-      ms.open('3C273XC1.MS')
-      subms = ms.command('3C273XC1-dd1.ms', 'DATA_DESC_ID == 0')
-      print 'The original ms has', ms.nrow(), 'rows.'
-      print 'The selected one has', subms.nrow(), 'rows.'
-      subms.close()
-    
-    In this example a new ms tool, called subms, is created that
-    accesses a newly created measurement set called
-    3C273XC1-dd1.ms. The new tool provides access only to the
-    data where the value in the DATA_DESC_ID column is
-    zero. 
-
-    This is equivalent to using the <link
-    anchor="ms:ms.selectinit.function">selectinit</link> function with
-    an argument of zero.--> <!-- This difference in indexing value, between the
-    command and the selectinit functions is illustrative of the
-    difference between zero and one based indexing.--> <!--
-
-    If the measurement set you are using contains data with different
-    spectral windows or polarization setups, then the selected
-    measurement set will have less rows than the original measurement
-    set.
-  </example>
-  <example>
-    
-      NOT IMPLEMENTED
-      ms.open('3C273XC1.MS')
-      subms = ms.command('3C273XC1-a12.ms', 
-                         'ANTENNA1 == 0 &amp;&amp; ANTENNA2 == 1')
-      print 'The original ms has', ms.nrow(), 'rows.'
-      print 'The selected one has', subms.nrow(), 'rows.'
-      subms.close()
-    
-    This is identical to the previous example except that a more
-    complex command has been used. In this case all the data from one
-    baseline are selected. The baseline chosen corresponds to data
-    collected from the antennas defined in the first and second rows
-    of the antenna sub-table of the measurement set.
-  </example>
-  <example>
-    
-      NOT IMPLEMENTED!!!
-      ms.open('3C273XC1.MS')
-      subms = ms.command('3C273XC1-a12.ms',
-                         'ANTENNA1 == ANTENNA2', nomodify=False)
-      subms.
-      subms.close()
-    
-    This example selects all the auto-correlations in the measurement
-    set. The resultant ms tool will allow you to modify the
-    data. Because the selected measurement set references the data in
-    the original measurement set modifying the data in the selected
-    measurement set will also change the auto-correlations in original
-    measurement set.
-  </example>
-</method>
--->
-
-    <method type="function" name="statwt2">
-        <shortdescription>Compute and set weights based on variance of data.</shortdescription>
-        <input>
-            <param type="string" name="combine">
-                <description>Ignore changes in these columns (scan, field, and/or state) when aggregating samples to compute weights. The value "corr" is also supported to aggregate samples across correlations.</description>
-                <value/>
-            </param>
-            <param type="any" name="timebin">
-                <description>Length for binning in time to determine statistics. Can either be integer to be multiplied by the representative integration time, a quantity (string) in time units.</description>
-                <any type="variant" limittypes="string int"/>
-                <value type="int">1</value>
-                <example>4</example>
-                <example>"300s"</example>
-            </param>
-            <param type="bool" name="slidetimebin">
-                <description>Use a sliding window for time binning, as opposed to time block processing?</description>
-                <value>false</value>
-                <example>True</example>
-            </param>
-            <param type="any" name="chanbin">
-                <any type="variant" limittypes="string int"/>
-                <description>Channel bin width for computing weights. Can either be integer, in which case it is interpreted as number of channels to include in each bin, or a string "spw" or quantity with frequency units.</description>
-                <value type="string">spw</value>
-                <example>5</example>
-                <example>1.5MHz</example>
-            </param>
-            <param type="int" name="minsamp">
-                <description>Minimum number of visibilities required for computing weights in a sample. Must be &gt;= 2.</description>
-                <value>2</value>
-                <example>10</example>
-            </param>
-            <param type="string" name="statalg">
-                <description>Statistics algorithm to use for computing variances. Supported values are "chauvenet", "classic", "fit-half", and "hinges-fences". Minimum match is supported.</description>
-                <value>classic</value>
-                <example>"cl", "ch", "f", or "h"</example>
-            </param>
-            <param type="double" name="fence">
-                <description>Fence value for statalg="hinges-fences". A negative value means use the entire data set (ie default to the "classic" algorithm). Ignored if statalg is not "hinges-fences".</description>
-                <value>-1</value>
-                <example>0.2</example>
-            </param>
-            <param type="string" name="center">
-                <description>Center to use for statalg="fit-half". Valid choices are "mean", "median", and "zero". Ignored if statalg is not "fit-half".</description>
-                <value>mean</value>
-                <example>"mean", "median", or "zero"</example>
-            </param>
-            <param type="bool" name="lside">
-                <description>For statalg="fit-half", real data are &lt;=; center? If false, real data are &gt;= center. Ignored if statalg is not "fit-half".</description>
-                <value>true</value>
-                <example>True</example>
-            </param>
-            <param type="double" name="zscore">
-                <description>For statalg="chauvenet", this is the target maximum number of standard deviations data may have to be included. If negative, use Chauvenet's criterion. Ignored if statalg is not "chauvenet".</description>
-                <value>-1</value>
-                <example>3.5</example>
-            </param>
-            <param type="int" name="maxiter">
-                <description>For statalg="chauvenet", this is the maximum number of iterations to attempt. Iterating will stop when either this limit is reached, or the zscore criterion is met. If negative, iterate until the zscore criterion is met. Ignored if statalg is not "chauvenet".</description>
-                <value>-1</value>
-                <example>10</example>
-            </param>
-            <param type="string" name="excludechans">
-                <description>Channels to exclude from the computation of weights. Specified as an MS select channel selection string.</description>
-                <value/>
-                <example>"0:5~30"</example>
-            </param>
-            <param type="doubleArray" name="wtrange">
-                <description>Range of acceptable weights. Data with weights outside this range will be flagged. Empty array (default) means all weights are good.</description>
-                <value/>
-                <example>[0.1, 10]</example>
-            </param>
-            <param type="bool" name="preview">
-                <description>Preview mode. If True, no data is changed, although the amount of data that would have been flagged is reported.</description>
-                <value>false</value>
-                <example>True or False</example>
-            </param>
-            <param type="string" name="datacolumn">
-                <description>Data column to use to compute weights. Supported values are "data" and "corrected" (case insensitive, minimum match supported).</description>
-                <value>corrected</value>
-                <example>"data" or "corrected"</example>
-            </param>
-        </input>
-        <returns type="bool"/>
-        <description>
-            IF NOT RUN IN PREVIEW MODE, THIS APPLICATION WILL MODIFY THE WEIGHT, WEIGHT SPECTRUM, FLAG,
-            AND FLAG_ROW COLUMNS OF THE INPUT MS. IF YOU WANT A PRISTINE COPY OF THE INPUT MS TO BE
-            PRESERVED, YOU SHOULD MAKE A COPY OF IT BEFORE RUNNING THIS APPLICATION.
-
-            This application computes weights for the WEIGHT and WEIGHT_SPECTRUM (if present) columns
-            based on the variance of values in the CORRECTED_DATA or DATA column. If the MS does not
-            have the specified data column, the application will fail. The following algorithm is used:
- 
-            1. For unflagged data in each sample, create two sets of values, one set is composed solely
-               of the real part of the data values, the other set is composed solely of the imaginary
-               part of the data values.
-            2. Compute the variance of each of these sets, vr and vi.
-            3. Compute veq = (vr + vi)/2.
-            4. The associated weight is just the reciprocal of veq. The weight will have unit
-               of (data unit)^(-2), eg Jy^(-2).
-
-            Data are aggregated on a per-baseline, per-data description ID basis. Data are aggregated
-            in bins determined by the specified values of the timebin and chanbin parameters. By default,
-            data for separate correlations are aggregated separately. This behavior can be overriden
-            by specifying combine="corr" (see below).
-
-            RULES REGARDING CREATING/INITIALIZING WEIGHT_SPECTRUM COLUMN
-
-            1. If run in preview mode (preview=True), no data are modified and no columns are added.
-            2. Else if the MS already has a WEIGHT_SPECTRUM and this column has been initialized (has values),
-               it will always be populated with the new weights.  The WEIGHT column will be populated with
-               the corresponding median values of the associated WEIGHT_SPECTRUM array.
-            3. Else if the frequency range specified for the sample is not the default ("spw"), the
-               WEIGHT_SPECTRUM column will be created (if it doesn't already exist) and the new weights
-               will be written to it.  The WEIGHT column should be populated with the corresponding median
-               values of the WEIGHT_SPECTRUM array.
-            4. Otherwise the single value for each spectral window will be written to the WEIGHT column;
-               the WEIGHT_SPECTRUM column will not be added if it doesn't already exist, and if it does,
-               it will remain uninitialized (no values will be written to it).
-            
-            TIME BINNING
-            
-            One of two algorithms can be used for time binning. If slidetimebin=True, then
-            a sliding time bin of the specified width is used. If slidetimebin=False, then
-            block time processing is used. The sliding time bin algorithm will generally be
-            both more memory intensive and take longer than the block processing algorithm.
-            Each algorithm is discussed in detail below.
-            
-            If the value of timebin is an integer, it means that the specified value should be
-            multiplied by the representative integration time in the MS. This integration is the
-            median value of all the values in the INTERVAL column. Flags are not considered in
-            the integration time computation. If either extrema in the INTERVAL column differs from
-            the median by more than 25%, the application will fail because the values vary too much
-            for there to be a single, representative, integration time. The timebin parameter can
-            also be specified as a quantity (string) that must have time conformant units.
-            
-            Block Time Processing
-            
-            The data are processed in blocks. This means that all weight spectrum values will be set to
-            the same value for all points within the same time bin/channel bin/correlation bin (
-            see the section on channel binning and description of combine="corr" for more details on
-            channel binning and correlation binning).
-            The time bins are not necessarily contiguous and are not necessarily the same width. The start
-            of a bin is always coincident with a value from the TIME column, So for example, if values
-            from the time column are [20, 60, 100, 140, 180, 230], and the width of the bins is chosen
-            to be 110s, the first bin would start at 20s and run to 130s, so that data from timestamps
-            20, 60, and 100 will be included in the first bin. The second bin would start at 140s, so that
-            data for timestamps 140, 180, and 230 would be included in the second bin. Also, time binning
-            does not span scan boundaries, so that data associated with different scan numbers will
-            always be binned separately; changes in SCAN_NUMBER will cause a new time bin to be created,
-            with its starting value coincident with the time of the new SCAN_NUMBER. Similar behavior can
-            be expected for changes in FIELD_ID and ARRAY_ID. One can override this behavior for some
-            columns by specifying the combine parameter (see below).
-            
-            Sliding Time Window Processing
-            
-            In this case, the time window is always centered on the timestamp of the row in question
-            and extends +/-timebin/2 around that timestamp, subject the the time block boundaries.
-            Rows with the same baselines and data description IDs which are included in that window
-            are used for determining the weight of that row. The boundaries of the time block to which
-            the window is restricted are determined by changes in FIELD_ID, ARRAY_ID, and SCAN_NUMBER.
-            One can override this behavior for FIELD_ID and/or SCAN_NUMBER by specifying the combine
-            parameter (see below). Unlike the time block processing algorithm, this sliding time window
-            algorithm requires that details all rows for the time block in question are kept in memory,
-            and thus the sliding window algorithm in general requires more memory than the  blcok
-            processing method. Also, unlike the block processing method which computes a single value
-            for all weights within a single bin, the sliding window method requires that each row
-            (along with each channel and correlation bin) be processed individually, so in general
-            the sliding window method will take longer than the block processing method.
-            
-            CHANNEL BINNING
-            
-            The width of channel bins is specified via the chanbin parameter. Channel binning occurs within
-            individual spectral windows; bins never span multiple spectral windows. Each channel will
-            be included in exactly one bin.
-            
-            The default value "spw" indicates that all channels in each spectral window are to be
-            included in a single bin.
-            
-            Any other string value is interpreted as a quantity, and so should have frequency units, eg
-            "1MHz". In this case, the channel frequencies from the CHAN_FREQ column of the SPECTRAL_WINDOW
-            subtable of the MS are used to determine the bins. The first bin starts at the channel frequency
-            of the 0th channel in the spectral window. Channels with frequencies that differ by less than
-            the value specified by the chanbin parameter are included in this bin. The next bin starts at
-            the frequency of the first channel outside the first bin, and the process is repeated until all
-            channels have been binned.
-            
-            If specified as an integer, the value is interpreted as the number of channels to include in
-            each bin. The final bin in the spectral window may not necessarily contain this number of
-            channels. For example, if a spectral window has 15 channels, and chanbin is specified to be 6,
-            then channels 0-5 will comprise the first bin, channels 6-11 the second, and channels 12-14 the
-            third, so that only three channels will comprise the final bin.
-            
-            MINIMUM REQUIRED NUMBER OF VISIBILITIES
-            
-            The minsamp parameter allows the user to specify the minimum number of unflagged visibilities that
-            must be present in a sample for that sample's weight to be computed. If a sample has less than
-            this number of unflagged points, the associated weights of all the points in the sample are
-            set to zero, and all the points in the sample are flagged.
-            
-            AGGREGATING DATA ACROSS BOUNDARIES
-            
-            By default, data are not aggregated across changes in values in the columns ARRAY_ID,
-            SCAN_NUMBER, STATE_ID, FIELD_ID, and DATA_DESC_ID. One can override this behavior for
-            SCAN_NUMBER, STATE_ID, and FIELD_ID by specifying the combine parameter. For example,
-            specifying combine="scan" will ignore scan boundaries when aggregating data. Specifying 
-            combine="field, scan" will ignore both scan and field boundaries when aggregating data.
-            
-            Also by default, data for separate correlations are aggregated separately. Data for all
-            correlations within each spectral window can be aggregated together by specifying
-            "corr" in the combine parameter.
-            
-            Any combination and permutation of "scan", "field", "state", and "corr" are supported
-            by the combine parameter. Other values will be silently ignored.
-            
-            STATISTICS ALGORITHMS
-            
-            The supported statistics algorithms are described in detail in the imstat and ia.statistics()
-            help. For the current application, these algorithms are used to compute vr and vi (see above),
-            such that the set of the real parts of the visibilities and the set of the imaginary parts of
-            the visibilities are treated as independent data sets.
-            
-            RANGE OF ACCEPTABLE WEIGHTS
-            
-            The wtrange parameter allows one to specify the acceptable range (inclusive, except for zero)
-            for weights. Data with weights computed to be outside this range will be flagged. If not
-            specified (empty array), all weights are considered to be acceptable. If specified, the array
-            must contain exactly two nonnegative numeric values. Note that data with weights of zero are
-            always flagged.
-            
-            EXCLUDING CHANNELS
-            
-            Channels can be excluded from the computation of the weights by specifying the excludechans
-            parameter. This parameter accepts a valid MS channel selection string. Data associated with
-            the selected channels will not be used in computing the weights.
-            
-            PREVIEW MODE
-            
-            By setting preview=True, the application is run in "preview" mode. In this mode, no data
-            in the input MS are changed, although the amount of data that the application would have
-            flagged is reported.
-            
-            DATA COLUMN
-            
-            The datacolumn parameter can be specified to indicate which data column should be used
-            for computing the weights. The values "corrected" for the CORRECTED_DATA column and "data"
-            for the DATA column are supported (minimum match, case insensitive).
-            
-            OTHER CONSIDERATIONS
-
-            Flagged values are not used in computing the weights, although the associated weights of
-            these values are updated.
-
-            If the variance for a set of data is 0, all associated flags for that data are set to True,
-            and the corresponding weights are set to 0.
-
-            Because data are modified in the input MS, the nomodify parameter must be set to False when opening
-            the associated MS tool.
-
-        </description>
-        <example>
-            # update the weights of an MS
-            ms.open("my.ms", nomodify=False)
-            # compute weights, using time bins of 300s
-            if ms.statwt(timebin=("300s")):
-                print "Successfully updated weights"
-            else:
-                print "Updating weights failed"
-            ms.done()
-        </example>
-   </method>
-       
-   <method type="function" name="tofits">
-   <shortdescription>Convert a measurement set to a uvfits file</shortdescription>
-   
-  <keyword>tofits</keyword>
-  <input>
-    
-     <param type="string" direction="in" name="fitsfile">
-     <description>Name of the new uvfits  file</description>
-     <value></value>
-     </param>
-    
-     <param type="string" direction="in" name="column">
-     <description>Data column to write, see above for options</description>
-     <value>corrected</value>
-     </param>
-
-     <param type="any" direction="in" name="field">
-     <description>Field ids  (0-based) or fieldnames to split out</description>
-     <any type="variant"/>
-     <value></value>
-     </param>
-    
-     <param type="any" direction="in" name="spw">
-     <description>Spectral windows to split </description>
-     <any type="variant"/>
-     <value></value>
-     </param>
-    
-     <param type="any" direction="in" name="baseline">
-     <description>Antenna names or Antenna indices to select</description>
-     <any type="variant" />
-     <value></value>
-     </param>
-     
-         <param type="string" direction="in" name="time">
-     <description>Limit data selected to be within a given time range. Syntax is the defined in the msselection link</description>
-     <value></value>
-     </param>
-
-     <param type="any" name="scan">
-     <description>Limit data selected on scan numbers. Syntax is the defined in the msselection link</description>
-     <any type="variant"/>
-     <value></value>
-     </param>
-     
-     <param type="any" name="uvrange">
-     <description>Limit data selected on uv distance. Syntax is the defined in 
-     the msselection link</description>
-     <any type="variant"/>
-     <value></value>
-     </param>
-
-     <param type="string" name="taql">
-     <description>For the TAQL experts, flexible data selection using the TAQL syntax</description>
-     <value></value>
-     </param>
-         
-=======
->>>>>>> f6677881
     
      <param type="bool" direction="in" name="lock">
      <description>Lock the table for exclusive use. </description>
@@ -3799,7 +3369,7 @@
 
   <input>
      <param type="string" name="combine">
-     <description>Ignore changes in these columns (scan, field, and/or state) when aggregating samples to compute weights.</description>
+     <description>Ignore changes in these columns (scan, field, and/or state) when aggregating samples to compute weights. The value "corr" is also supported to aggregate samples across correlations.</description>
      <value/>
      </param>
 
