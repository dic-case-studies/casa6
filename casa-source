--- conflicted
+++ resolved
@@ -1,29 +1,6 @@
-<<<<<<< HEAD
-tree 9a7c895c269dbc11599f0dc10a8bc2a8b3791d9d
-parent f2038ae64b7d926d1f1252b8c3e184e76f1aaf2c
-parent 3d54202a1ec9627f9f4a953648415efe4c993648
-author Ville Suoranta <vsuorant@nrao.edu> 1544566164 -0500
-committer Ville Suoranta <vsuorant@nrao.edu> 1544566164 -0500
-
-Merge pull request #798 in CASA/casa from CAS-11992 to master
-
-* commit '3d54202a1ec9627f9f4a953648415efe4c993648':
-  Unit test that checks the TVI subtable propagation
-  Avoid copy in unit test using a reference
-  Refactor constructor: generate subtables in a new method
-  Add missing include
-  Implement the propagation of subtables in the disk layer VI
-  Consolidate CheckImplementationPointerW and CheckImplementationPointerR
-  Implement accessors to the subtables
-  Add unit test for subtable accessors
-  Implement the creation of subtables antenna, spw, data description and polarization.
-  Add support for accessing the subtables, potentially opening the option to be used by TVIs to override their implementation and provide virtual subtables.
-  Remove obsolete kluge
-=======
 tree 403930713477cb1bac3ee95b1578c9394f723172
 parent 03ca71b8e836e5f901948916185510940969f10a
 author Bob Garwood <bgarwood@nrao.edu> 1544800671 -0500
 committer Bob Garwood <bgarwood@nrao.edu> 1544800671 -0500
 
-CAS-11599 additional std:: namespace changes to match what was needed for casa6 builds
->>>>>>> 65cf1409
+CAS-11599 additional std:: namespace changes to match what was needed for casa6 builds