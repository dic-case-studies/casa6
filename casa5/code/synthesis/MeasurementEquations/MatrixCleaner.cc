--- conflicted
+++ resolved
@@ -579,8 +579,6 @@
         cout << "clean: New optimum scale is " << scale << " itsStrengthOptimum " << itsStrengthOptimum << endl;
       }
     }
-<<<<<<< HEAD
-=======
 
     // These checks and messages are really only here as an early alert to us if SDAlgorithmBase::deconvolve does not skip all-0 images.
     if (abs(itsStrengthOptimum) == 0) {
@@ -589,10 +587,9 @@
       if (abs(scaleBias(optimumScale)) == 0) {
         os << LogIO::SEVERE << "Attempting to divide by 0. Scale bias for scale " << optimumScale << "is 0." << LogIO::POST;
       }
-      itsStrengthOptimum /= scaleBias(optimumScale); 
-      itsStrengthOptimum /=  (itsDirtyConvScales[optimumScale])(posMaximum[optimumScale]); 
-    }
->>>>>>> e873bb93
+      itsStrengthOptimum /= scaleBias(optimumScale);
+      itsStrengthOptimum /=  (itsDirtyConvScales[optimumScale])(posMaximum[optimumScale]);
+    }
 
     itsStrengthOptimum /= scaleBias(optimumScale);
     itsStrengthOptimum /=  (itsDirtyConvScales[optimumScale])(posMaximum[optimumScale]);
