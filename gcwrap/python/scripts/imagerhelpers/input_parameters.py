from __future__ import absolute_import
from __future__ import print_function
import os
import math
import shutil
import string
import time
import re
import copy

from casatasks.private.casa_transition import is_CASA6
if is_CASA6:
    from casatools import synthesisutils
    from casatasks import casalog
else:
    from taskinit import *

    synthesisutils = casac.synthesisutils

'''
A set of helper functions for the tasks  tclean

Summary...
    
'''


######################################################
######################################################
######################################################
######################################################

class ImagerParameters():
    def __init__(self, 

                 ## Data Selection
                 msname='',
                 field='',
                 spw='',
                 timestr='',
                 uvdist='',
                 antenna='',
                 scan='',
                 obs='',
                 state='',
                 datacolumn='corrected',

                 ## Image Definition
                 imagename='', 
                 imsize=[1,1], 
                 cell=[10.0,10.0],
                 phasecenter='',
                 stokes='I',
                 projection='SIN',
                 startmodel='', 

                 ## Spectral Parameters
                 specmode='mfs', 
                 reffreq='',
                 nchan=1, 
                 start='', 
                 width='',
                 outframe='LSRK', 
                 veltype='radio', 
                 restfreq=[''],
                 sysvel='', 
                 sysvelframe='',
                 interpolation='nearest',
                 perchanweightdensity=False,

                 gridder="standard",
#                 ftmachine='gridft', 
                 facets=1, 
                 chanchunks=1,

                 wprojplanes=1,

                 vptable="",
                 usepointing=False,
                 mosweight=False,
                 aterm=True,
                 psterm=True,
                 mterm=True,
                 wbawp = True,
                 cfcache = "",
                 dopbcorr = True,
                 conjbeams = True,
                 computepastep =360.0,
                 rotatepastep =360.0,
                 pointingoffsetsigdev =0.0,
                 
                 pblimit=0.01,
                 normtype='flatnoise',

                 outlierfile='',
                 restart=True,

                 weighting='natural', 
                 robust=0.5,
                 noise='0.0Jy',
                 npixels=0,
                 uvtaper=[],

                 niter=0, 
                 cycleniter=0, 
                 loopgain=0.1,
                 threshold='0.0Jy',
                 nsigma=0.0,
                 cyclefactor=1.0,
                 minpsffraction=0.1,
                 maxpsffraction=0.8,
                 interactive=False,

                 deconvolver='hogbom',
                 scales=[],
                 nterms=1,
                 scalebias=0.6,
                 restoringbeam=[],
#                 mtype='default',

                 usemask='user',
                 mask='',
                 pbmask=0.0,
                 maskthreshold='',
                 maskresolution='',
                 nmask=0,
#                 autoadjust=False,

                 sidelobethreshold=5.0,
                 noisethreshold=3.0,
                 lownoisethreshold=3.0,
                 negativethreshold=0.0,
                 smoothfactor=1.0,
                 minbeamfrac=0.3,
                 cutthreshold=0.01,
                 growiterations=100,
                 dogrowprune=True,
                 minpercentchange=0.0,
                 verbose=False,
                 fastnoise=False,

#                 usescratch=True,
#                 readonly=True,
                 savemodel="none",
                 parallel=False,

                 workdir='',

                 ## CFCache params
                 cflist=[],
                 
                 ## single-dish imaging params
                 gridfunction='SF',
                 convsupport=-1,
                 truncate="-1",
                 gwidth="-1",
                 jwidth="-1",
                 pointingcolumntouse='direction',
                 minweight=0.0,
                 clipminmax=False
                 ):
        self.allparameters=dict(locals())
        del self.allparameters['self']
        self.defaultKey="0";
        ## Selection params. For multiple MSs, all are lists.
        ## For multiple nodes, the selection parameters are modified inside PySynthesisImager
        self.allselpars = {'msname':msname, 'field':field, 'spw':spw, 'scan':scan,
                           'timestr':timestr, 'uvdist':uvdist, 'antenna':antenna, 'obs':obs,'state':state,
                           'datacolumn':datacolumn,
                           'savemodel':savemodel }
#                           'usescratch':usescratch, 'readonly':readonly}

        ## Imaging/deconvolution parameters
        ## The outermost dictionary index is image field. 
        ## The '0' or main field's parameters come from the task parameters
        ## The outlier '1', '2', ....  parameters come from the outlier file
        self.outlierfile = outlierfile
        ## Initialize the parameter lists with the 'main' or '0' field's parameters
        ######### Image definition
        self.allimpars = { self.defaultKey :{'imagename':imagename, 'nchan':nchan, 'imsize':imsize, 
                                 'cell':cell, 'phasecenter':phasecenter, 'stokes': stokes,
                                 'specmode':specmode, 'start':start, 'width':width, 'veltype':veltype,
                                 'nterms':nterms,'restfreq':restfreq, 
                                 'outframe':outframe, 'reffreq':reffreq, 'sysvel':sysvel, 'sysvelframe':sysvelframe,
                                 'projection':projection,
                                 'restart':restart, 'startmodel':startmodel,'deconvolver':deconvolver}    }
        ######### Gridding
        self.allgridpars = { self.defaultKey :{'gridder':gridder,
                                   'aterm': aterm, 'psterm':psterm, 'mterm': mterm, 'wbawp': wbawp, 
                                   'cfcache': cfcache,'usepointing':usepointing, 'dopbcorr':dopbcorr, 
                                   'conjbeams':conjbeams, 'computepastep':computepastep,
                                   'rotatepastep':rotatepastep, #'mtype':mtype, # 'weightlimit':weightlimit,
                                   'pointingoffsetsigdev':pointingoffsetsigdev,
                                   'facets':facets,'chanchunks':chanchunks,
                                   'interpolation':interpolation, 'wprojplanes':wprojplanes,
<<<<<<< HEAD
                                   'deconvolver':deconvolver, 'vptable':vptable, 'usepointing':usepointing,
=======
                                               'deconvolver':deconvolver, 'vptable':vptable,
>>>>>>> 58890804
                                   ## single-dish specific
                                   'convfunc': gridfunction, 'convsupport': convsupport,
                                   'truncate': truncate, 'gwidth': gwidth, 'jwidth': jwidth,
                                   'minweight': minweight, 'clipminmax': clipminmax, 'imagename':imagename}     }
        ######### weighting
        rmode='none'
        if(weighting=='briggsabs'):
            rmode='abs'
            weighting='briggs'
        elif(weighting=='briggs'):
            rmode='norm'
        self.weightpars = {'type':weighting,'rmode':rmode,'robust':robust, 'noise': noise, 'npixels':npixels,'uvtaper':uvtaper, 'multifield':mosweight, 'usecubebriggs': perchanweightdensity}


        ######### Normalizers ( this is where flat noise, flat sky rules will go... )
        self.allnormpars = { self.defaultKey : {#'mtype': mtype,
                                 'pblimit': pblimit,'nterms':nterms,'facets':facets,
                                 'normtype':normtype, 'workdir':workdir,
                                 'deconvolver':deconvolver, 'imagename': imagename, 'restoringbeam':restoringbeam}   }


        ######### Deconvolution
        self.alldecpars = { self.defaultKey:{ 'id':0, 'deconvolver':deconvolver, 'nterms':nterms, 
                                    'scales':scales, 'scalebias':scalebias, 'restoringbeam':restoringbeam, 'usemask':usemask, 
                                    'mask':mask, 'pbmask':pbmask, 'maskthreshold':maskthreshold,
                                    'maskresolution':maskresolution, 'nmask':nmask,
                                    #'maskresolution':maskresolution, 'nmask':nmask,'autoadjust':autoadjust,
                                    'sidelobethreshold':sidelobethreshold, 'noisethreshold':noisethreshold,
                                    'lownoisethreshold':lownoisethreshold, 'negativethreshold':negativethreshold,'smoothfactor':smoothfactor,

                                    'minbeamfrac':minbeamfrac, 'cutthreshold':cutthreshold, 'growiterations':growiterations, 
                                     'dogrowprune':dogrowprune, 'minpercentchange':minpercentchange, 'verbose':verbose, 'fastnoise':fastnoise,
                                    'interactive':interactive, 'startmodel':startmodel, 'nsigma':nsigma,  'imagename':imagename} }

        ######### Iteration control. 
        self.iterpars = { 'niter':niter, 'cycleniter':cycleniter, 'threshold':threshold, 
                          'loopgain':loopgain, 'interactive':interactive,
                          'cyclefactor':cyclefactor, 'minpsffraction':minpsffraction, 
                          'maxpsffraction':maxpsffraction,
                          'savemodel':savemodel,'nsigma':nsigma}

        ######### CFCache params. 
        self.cfcachepars = {'cflist': cflist}


        #self.reusename=reuse

        ## List of supported parameters in outlier files.
        ## All other parameters will default to the global values.
        self.outimparlist = ['imagename','nchan','imsize','cell','phasecenter','startmodel',
                             'start','width',
                             'nterms','reffreq','specmode']
        self.outgridparlist = ['gridder','deconvolver','wprojplanes']
        self.outweightparlist=[]
        self.outdecparlist=['deconvolver','startmodel','nterms','usemask','mask']
        self.outnormparlist=['deconvolver','weightlimit','nterms']
#        self.outnormparlist=['imagename','mtype','weightlimit','nterms']

        ret = self.checkParameters(parallel)
        if ret==False:
            casalog.post('Found errors in input parameters. Please check.', 'WARN')

        self.printParameters()

    def getAllPars(self):
        """Return the state of all parameters"""
        return self.allparameters
    def getSelPars(self):
        return self.allselpars
    def getImagePars(self):
        return self.allimpars
    def getGridPars(self):
        return self.allgridpars
    def getWeightPars(self):
        return self.weightpars
    def getDecPars(self):
        return self.alldecpars
    def getIterPars(self):
        return self.iterpars
    def getNormPars(self):
        return self.allnormpars
    def getCFCachePars(self):
        return self.cfcachepars;

    def setSelPars(self,selpars):
        for key in selpars.keys():
            self.allselpars[key] = selpars[key]
    def setImagePars(self,impars):
        for key in impars.keys():
            self.allimpars[key] = impars[key]
    def setGridPars(self,gridpars):
        for key in gridpars.keys():
            self.allgridpars[key] = gridpars[key]
    def setWeightPars(self,weightpars):
        for key in weightpars.keys():
            self.weightpars[key] = weightpars[key]
    def setDecPars(self,decpars):
        for key in decpars.keys():
            self.alldecpars[key] = decpars[key]
    def setIterPars(self,iterpars):
        for key in iterpars.keys():
            self.iterpars[key] = iterpars[key]
    def setNormPars(self,normpars):
        for key in normpars.keys():
            self.allnormpars[key] = normpars[key]



    def checkParameters(self, parallel=False):
        #casalog.origin('refimagerhelper.checkParameters')
        casalog.post('Verifying Input Parameters')
        # Init the error-string
        errs = "" 
        errs += self.checkAndFixSelectionPars()
        errs += self.makeImagingParamLists(parallel)
        errs += self.checkAndFixIterationPars()
        errs += self.checkAndFixNormPars()

        for mss in sorted( self.allselpars.keys() ):
            if(self.allimpars['0']['specmode']=='cubedata'):
                self.allselpars[mss]['outframe']='Undefined'
            if(self.allimpars['0']['specmode']=='cubesource'):
                 self.allselpars[mss]['outframe']='REST'
        ### MOVE this segment of code to the constructor so that it's clear which parameters go where ! 
        ### Copy them from 'impars' to 'normpars' and 'decpars'
        self.iterpars['allimages']={}
        for immod in self.allimpars.keys() :
            self.allnormpars[immod]['imagename'] = self.allimpars[immod]['imagename']
            self.alldecpars[immod]['imagename'] = self.allimpars[immod]['imagename']
            self.allgridpars[immod]['imagename'] = self.allimpars[immod]['imagename']
            self.iterpars['allimages'][immod] = { 'imagename':self.allimpars[immod]['imagename'] , 'multiterm': (self.alldecpars[immod]['deconvolver']=='mtmfs') }

        ## Integers need to be NOT numpy versions.
        self.fixIntParam(self.allimpars, 'imsize')
        self.fixIntParam(self.allimpars, 'nchan')
        self.fixIntParam(self.allimpars,'nterms')
        self.fixIntParam(self.allnormpars,'nterms')
        self.fixIntParam(self.alldecpars,'nterms')
        self.fixIntParam(self.allgridpars,'facets')
        self.fixIntParam(self.allgridpars,'chanchunks')
 
        ## If there are errors, print a message and exit.
        if len(errs) > 0:
#            casalog.post('Parameter Errors : \n' + errs,'WARN')
            raise Exception("Parameter Errors : \n" + errs)
 #           return False
        return True

    ###### Start : Parameter-checking functions ##################


    def checkAndFixSelectionPars(self):
        errs=""

        # If it's already a dict with ms0,ms1,etc...leave it be.
        ok=True
        for kk in self.allselpars.keys():
            if kk.find('ms')!=0:
                ok=False

        if ok==True:
            #print("Already in correct format")
            return errs

        # msname, field, spw, etc must all be equal-length lists of strings, or all except msname must be of length 1.
        if not 'msname'in self.allselpars:
            errs = errs + 'MS name(s) not specified'
        else:

            selkeys = self.allselpars.keys()

            # Convert all non-list parameters into lists.
            for par in selkeys:
                if type( self.allselpars[par] ) != list:
                    self.allselpars[par] = [ self.allselpars[par]  ]
                    
            # Check that all are the same length as nvis
            # If not, and if they're single, replicate them nvis times
            nvis = len(self.allselpars['msname'])
            for par in selkeys:
                if len( self.allselpars[par] ) > 1 and len( self.allselpars[par] ) != nvis:
                    errs = errs + str(par) + ' must have a single entry, or ' + str(nvis) + ' entries to match vis list \n'
                    return errs
                else: # Replicate them nvis times if needed.
                    if len( self.allselpars[par] ) == 1:
                        for ms in range(1,nvis):
                            self.allselpars[par].append( self.allselpars[par][0] )
                    

            # Now, all parameters are lists of strings each of length 'nvis'.
            # Put them into separate dicts per MS.
            selparlist={}
            for ms in range(0,nvis):
                selparlist[ 'ms'+str(ms) ] = {}
                for par in selkeys:
                    selparlist[ 'ms'+str(ms) ][ par ] = self.allselpars[par][ms]

                synu = synthesisutils()
                selparlist[ 'ms'+str(ms) ] = synu.checkselectionparams( selparlist[ 'ms'+str(ms)] )
                synu.done()

#            print(selparlist)

            self.allselpars = selparlist

        return errs


    def makeImagingParamLists(self, parallel ):
        errs=""
        #print "specmode=",self.allimpars['0']['specmode'], " parallel=",parallel
        ## Multiple images have been specified. 
        ## (1) Parse the outlier file and fill a list of imagedefinitions
        ## OR (2) Parse lists per input parameter into a list of parameter-sets (imagedefinitions)
        ### The code below implements (1)
        outlierpars=[]
        parseerrors=""
        if len(self.outlierfile)>0:
            outlierpars,parseerrors = self.parseOutlierFile(self.outlierfile) 
            if parallel:
                print("CALLING checkParallelMFMixModes...")
                errs = self.checkParallelMFMixedModes(self.allimpars,outlierpars)
                if len(errs): 
                    return errs 

        if len(parseerrors)>0:
            errs = errs + "Errors in parsing outlier file : " + parseerrors
            return errs

        # Initialize outlier parameters with defaults
        # Update outlier parameters with modifications from outlier files
        for immod in range(0, len(outlierpars)):
            modelid = str(immod+1)
            self.allimpars[ modelid ] = copy.deepcopy(self.allimpars[ '0' ])
            self.allimpars[ modelid ].update(outlierpars[immod]['impars'])
            self.allgridpars[ modelid ] = copy.deepcopy(self.allgridpars[ '0' ])
            self.allgridpars[ modelid ].update(outlierpars[immod]['gridpars'])
            self.alldecpars[ modelid ] = copy.deepcopy(self.alldecpars[ '0' ])
            self.alldecpars[ modelid ].update(outlierpars[immod]['decpars'])
            self.allnormpars[ modelid ] = copy.deepcopy(self.allnormpars[ '0' ])
            self.allnormpars[ modelid ].update(outlierpars[immod]['normpars'])
            self.alldecpars[ modelid ][ 'id' ] = immod+1  ## Try to eliminate.


        #print(self.allimpars)

#
#        print("REMOVING CHECKS to check...")
#### This does not handle the conversions of the csys correctly.....
####
#        for immod in self.allimpars.keys() :
#            tempcsys = {}
#            if 'csys' in self.allimpars[immod]:
#                tempcsys = self.allimpars[immod]['csys']
#
#            synu = synthesisutils()
#            self.allimpars[immod] = synu.checkimageparams( self.allimpars[immod] )
#            synu.done()
#
#            if len(tempcsys.keys())==0:
#                self.allimpars[immod]['csys'] = tempcsys

        ## Check for name increments, and copy from impars to decpars and normpars.
        self.handleImageNames()

        return errs

    def handleImageNames(self):

            for immod in self.allimpars.keys() :
                inpname = self.allimpars[immod]['imagename']

                ### If a directory name is embedded in the image name, check that the dir exists.
                if inpname.count('/'):
                    splitname = inpname.split('/')
                    prefix = splitname[ len(splitname)-1 ]
                    dirname = inpname[0: len(inpname)-len(prefix)]   # has '/' at end
                    if not os.path.exists( dirname ):
                        casalog.post('Making directory : ' + dirname, 'INFO')
                        os.mkdir( dirname )
                    
            ### Check for name increments 
            #if self.reusename == False:

            if self.allimpars['0']['restart'] == False:   # Later, can change this to be field dependent too.
                ## Get a list of image names for all fields (to sync name increment ids across fields)
                inpnamelist={}
                for immod in self.allimpars.keys() :
                    inpnamelist[immod] = self.allimpars[immod]['imagename'] 

                newnamelist = self.incrementImageNameList( inpnamelist )

                if len(newnamelist) != len(self.allimpars.keys()) :
                    casalog.post('Internal Error : Non matching list lengths in refimagerhelper::handleImageNames. Not updating image names','WARN')
                else : 
                    for immod in self.allimpars.keys() :
                        self.allimpars[immod]['imagename'] = newnamelist[immod]
                
    def checkAndFixIterationPars(self ):
        errs=""

        # Bother checking only if deconvolution iterations are requested
        if self.iterpars['niter']>0:
            # Make sure cycleniter is less than or equal to niter. 
            if self.iterpars['cycleniter']<=0 or self.iterpars['cycleniter'] > self.iterpars['niter']:
                if self.iterpars['interactive']==False:
                    self.iterpars['cycleniter'] = self.iterpars['niter']
                else:
                    self.iterpars['cycleniter'] = min(self.iterpars['niter'] , 100)

        return errs

    def checkAndFixNormPars(self):  
        errs=""

#        for modelid in self.allnormpars.keys():
#            if len(self.allnormpars[modelid]['workdir'])==0:
#                self.allnormpars[modelid]['workdir'] = self.allnormpars['0']['imagename'] + '.workdir'

        return errs

    ###### End : Parameter-checking functions ##################

    ## Parse outlier file and construct a list of imagedefinitions (dictionaries).
    def parseOutlierFile(self, outlierfilename="" ):
        returnlist = []
        errs=""  #  must be empty for no error

        if len(outlierfilename)>0 and not os.path.exists( outlierfilename ):
             errs +=  'Cannot find outlier file : ' +  outlierfilename + '\n'
             return returnlist, errs

        fp = open( outlierfilename, 'r' )
        thelines = fp.readlines()
        tempimpar={}
        tempgridpar={}
        tempweightpar={}
        tempdecpar={}
        tempnormpar={}
        for oneline in thelines:
            aline = oneline.replace('\n','')
#            aline = oneline.replace(' ','').replace('\n','')
            if len(aline)>0 and aline.find('#')!=0:
                parpair = aline.split("=")  
                parpair[0] = parpair[0].replace(' ','')
                #print(parpair)
                if len(parpair) != 2:
                    errs += 'Error in line containing : ' + oneline + '\n'
                if parpair[0] == 'imagename' and tempimpar != {}:
                    #returnlist.append({'impars':tempimpar, 'gridpars':tempgridpar, 'weightpars':tempweightpar, 'decpars':tempdecpar} )
                    returnlist.append({'impars':tempimpar, 'gridpars':tempgridpar, 'weightpars':tempweightpar, 'decpars':tempdecpar, 'normpars':tempnormpar} )
                    tempimpar={}
                    tempgridpar={}
                    tempweightpar={}
                    tempdecpar={}
                    tempnormpar={}
                usepar=False
                if parpair[0] in self.outimparlist:
                    tempimpar[ parpair[0] ] = parpair[1]
                    usepar=True
                if parpair[0] in self.outgridparlist:
                    tempgridpar[ parpair[0] ] = parpair[1]
                    usepar=True
                if parpair[0] in self.outweightparlist:
                    tempweightpar[ parpair[0] ] = parpair[1]
                    usepar=True
                if parpair[0] in self.outdecparlist:
                    tempdecpar[ parpair[0] ] = parpair[1]
                    usepar=True
                if parpair[0] in self.outnormparlist:
                    tempnormpar[ parpair[0] ] = parpair[1]
                    usepar=True
                if usepar==False:
                    print('Ignoring unknown parameter pair : ' + oneline)

        if len(errs)==0:
            returnlist.append( {'impars':tempimpar,'gridpars':tempgridpar, 'weightpars':tempweightpar, 'decpars':tempdecpar, 'normpars':tempnormpar} )

        ## Extra parsing for a few parameters.
        returnlist = self.evalToTarget( returnlist, 'impars', 'imsize', 'intvec' )
        returnlist = self.evalToTarget( returnlist, 'impars', 'nchan', 'int' )
        returnlist = self.evalToTarget( returnlist, 'impars', 'cell', 'strvec' )
        returnlist = self.evalToTarget( returnlist, 'impars', 'nterms', 'int' )
        returnlist = self.evalToTarget( returnlist, 'decpars', 'nterms', 'int' )
        returnlist = self.evalToTarget( returnlist, 'normpars', 'nterms', 'int' )
        returnlist = self.evalToTarget( returnlist, 'gridpars', 'wprojplanes', 'int' )
#        returnlist = self.evalToTarget( returnlist, 'impars', 'reffreq', 'strvec' )


        #print(returnlist)
        return returnlist, errs


    def evalToTarget(self, globalpars, subparkey, parname, dtype='int' ):
        try:
            for fld in range(0, len( globalpars ) ):
                if parname in globalpars[ fld ][subparkey]:
                    if dtype=='int' or dtype=='intvec':
                        val_e = eval( globalpars[ fld ][subparkey][parname] )
                    if dtype=='strvec':
                        tcell =  globalpars[ fld ][subparkey][parname]
                        tcell = tcell.replace(' ','').replace('[','').replace(']','').replace("'","")
                        tcells = tcell.split(',')
                        val_e = []
                        for cell in tcells:
                            val_e.append( cell )

                    globalpars[ fld ][subparkey][parname] = val_e
        except:
            print('Cannot evaluate outlier field parameter "' + parname + '"')

        return globalpars


    def printParameters(self):
        casalog.post('SelPars : ' + str(self.allselpars), 'INFO2')
        casalog.post('ImagePars : ' + str(self.allimpars), 'INFO2')
        casalog.post('GridPars : ' + str(self.allgridpars), 'INFO2')
        casalog.post('NormPars : ' + str(self.allnormpars), 'INFO2')
        casalog.post('Weightpars : ' + str(self.weightpars), 'INFO2')
        casalog.post('DecPars : ' + str(self.alldecpars), 'INFO2')
        casalog.post('IterPars : ' + str(self.iterpars), 'INFO2')


    def incrementImageName(self,imagename):
        dirname = '.'
        prefix = imagename

        if imagename.count('/'):
            splitname = imagename.split('/')
            prefix = splitname[ len(splitname)-1 ]
            ### if it has a leading / then absolute path is assumed
            dirname = (imagename[0: len(imagename)-len(prefix)])  if (imagename[0] == '/') else    ('./' + imagename[0: len(imagename)-len(prefix)]) # has '/' at end

        inamelist = [fn for fn in os.listdir(dirname) if any([fn.startswith(prefix)])];

        if len(inamelist)==0:
            newimagename = dirname[2:] + prefix
        else:
            nlen = len(prefix)
            maxid=1
            for iname in inamelist:
                startind = iname.find( prefix+'_' )
                if startind==0:
                    idstr = ( iname[nlen+1:len(iname)] ).split('.')[0]
                    if idstr.isdigit() :
                        val = eval(idstr)
                        if val > maxid : 
                            maxid = val
            newimagename = dirname[2:] + prefix + '_' + str(maxid+1)

        print('Using : ',  newimagename)
        return newimagename

    def incrementImageNameList(self, inpnamelist ):

        dirnames={}
        prefixes={}

        for immod in inpnamelist.keys() : 
            imagename = inpnamelist[immod]
            dirname = '.'
            prefix = imagename

            if imagename.count('/'):
                splitname = imagename.split('/')
                prefix = splitname[ len(splitname)-1 ]
                dirname = (imagename[0: len(imagename)-len(prefix)])  if (imagename[0] == '/') else    ('./' + imagename[0: len(imagename)-len(prefix)]) # has '/' at end
                

            dirnames[immod] = dirname
            prefixes[immod] = prefix


        maxid=0
        for immod in inpnamelist.keys() : 
            prefix = prefixes[immod]
            inamelist = [fn for fn in os.listdir(dirnames[immod]) if any([fn.startswith(prefix)])];
            nlen = len(prefix)

            if len(inamelist)==0 : 
                locmax=0
            else: 
                locmax=1

            cleanext = ['.image','.residual','.model','.psf','.sumwt','.tt0']
            incremented=False
            for iname in inamelist:
                rootname,ext = os.path.splitext(iname)
                if ext in cleanext:
                    startind = iname.find( prefix+'_' )
                    if startind==0:
                        idstr = ( iname[nlen+1:len(iname)] ).split('.')[0]
                        if idstr.isdigit() :
                            val = eval(idstr)
                            incremented=True
                            if val > locmax : 
                                locmax = val
                    elif startind==-1:
                        if ext=='.tt0':
                           # need one more pass to extract rootname 
                           rootname,ext = os.path.splitext(rootname)
                        if rootname==prefix:
                            # the file name with root file name only
                            incremented=True
                             
            if not incremented: 
                locmax = 0; 
            if locmax > maxid:
                maxid = locmax

        
        newimagenamelist={}
        for immod in inpnamelist.keys() : 
            if maxid==0 : 
                newimagenamelist[immod] = inpnamelist[immod]
            else:
                newimagenamelist[immod] = dirnames[immod][2:] + prefixes[immod] + '_' + str(maxid+1) 

#        print('Input : ',  inpnamelist)
#        print('Dirs : ', dirnames)
#        print('Pre : ', prefixes)
#        print('Max id : ', maxid)
#        print('Using : ',  newimagenamelist)
        return newimagenamelist

    ## Guard against numpy int32,int64 types which don't convert well across tool boundary.
    ## For CAS-8250. Remove when CAS-6682 is done.
    def fixIntParam(self, allpars, parname ):
        for immod in allpars.keys() :
            if parname in allpars[immod]:
                ims = allpars[immod][parname]
                if type(ims) != list:
                    ims = int(ims)
                else:
                    for el in range(0,len(ims)):
                        ims[el] = int(ims[el])
                allpars[immod][parname] = ims


    # check for non-supported multifield in mixed modes in parallel
    #  (e.g. combination cube and continuum for main and outlier fields)
    def checkParallelMFMixedModes(self,allimpars,outlierpars):
        errmsg=''
        print("outlierpars==",outlierpars)
        mainspecmode= allimpars['0']['specmode']
        mainnchan = allimpars['0']['nchan'] 
        print("mainspecmode=",mainspecmode, "mainnchan=",mainnchan)
        cubeoutlier = False
        contoutlier = False
        isnchanmatch = True
        for immod in range(0, len(outlierpars)):
            if 'impars' in outlierpars[immod]:
                if 'nchan' in outlierpars[immod]['impars']:
                    if outlierpars[immod]['impars']['nchan']>1:
                        cubeoutlier=True
                        if outlierpars[immod]['impars']['nchan'] != mainnchan:
                            isnchanmatch=False
                    else:
                        contoutlier=True
                else:
                    if 'specmode' in outlierpars[immod]['impars']:
                        if outlierpars[immod]['impars']['specmode']=='mfs':
                           contoutlier=True
        if mainspecmode.find('cube')==0:
            if contoutlier:
                errmsg="Mixed cube and continuum mode for multifields is currently not supported for parallel mode"
            else: # all cube modes, but need to check if the nchans are the same            
                if not isnchanmatch:
                    errmsg="Cubes for multifields with different nchans are currently not supported for parallel mode "
        else: # mfs 
            if cubeoutlier:
                errmsg="Mixed continuum and cube mode for multifields is currently not supported for parallel mode"
        errs = errmsg
        return errs
      ############################<|MERGE_RESOLUTION|>--- conflicted
+++ resolved
@@ -193,11 +193,7 @@
                                    'pointingoffsetsigdev':pointingoffsetsigdev,
                                    'facets':facets,'chanchunks':chanchunks,
                                    'interpolation':interpolation, 'wprojplanes':wprojplanes,
-<<<<<<< HEAD
-                                   'deconvolver':deconvolver, 'vptable':vptable, 'usepointing':usepointing,
-=======
                                                'deconvolver':deconvolver, 'vptable':vptable,
->>>>>>> 58890804
                                    ## single-dish specific
                                    'convfunc': gridfunction, 'convsupport': convsupport,
                                    'truncate': truncate, 'gwidth': gwidth, 'jwidth': jwidth,
