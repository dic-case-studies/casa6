--- conflicted
+++ resolved
@@ -1806,11 +1806,7 @@
     cache_p->processorId_p.set (value);
 }
 
-<<<<<<< HEAD
-const casacore::RowNumbers &
-=======
-const Vector<casacore::rownr_t> &
->>>>>>> 52ae56e6
+const Vector<rownr_t> &
 VisBufferImpl2::rowIds () const
 {
     return cache_p->rowIds_p.get ();
@@ -2621,11 +2617,7 @@
 }
 
 void
-<<<<<<< HEAD
-VisBufferImpl2::fillRowIds (casacore::RowNumbers& value) const
-=======
-VisBufferImpl2::fillRowIds (Vector<casacore::rownr_t>& value) const
->>>>>>> 52ae56e6
+VisBufferImpl2::fillRowIds (Vector<rownr_t>& value) const
 {
   CheckVisIter ();
 
