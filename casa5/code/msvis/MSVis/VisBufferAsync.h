/*
 * VisibilityBufferAsync.h
 *
 *  Created on: Nov 3, 2010
 *      Author: jjacobs
 */

#ifndef VISIBILITYBUFFERASYNC_H_
#define VISIBILITYBUFFERASYNC_H_

#include <msvis/MSVis/VisBuffer.h>

namespace casa {

class ROVisibilityIteratorAsync;

namespace asyncio {
    class VlaDatum;
    class VLAT;
}

class VisBufferAsync : public VisBuffer {

    friend class Rovia_Test;
    friend class ViReadImplAsync;
    friend class VisBufferAsyncWrapper;
    friend class VisBufferAutoPtr;
    friend class asyncio::VlaDatum;
    friend class asyncio::VLAT;

public:

    //VisBufferAsync (const VisBuffer& vb);

    ~VisBufferAsync ();

    VisBufferAsync & operator= (const VisBufferAsync & other);

    virtual void allSelectedSpectralWindows(casacore::Vector<casacore::Int>& spws, casacore::Vector<casacore::Int>& nvischan);
    virtual VisBufferAsync & assign (const VisBuffer & vb, casacore::Bool copy);
    virtual casacore::Vector<casacore::MDirection> azel(casacore::Double time) const;
    virtual casacore::MDirection azel0(casacore::Double time) const;
    virtual VisBuffer * clone () const;
    //virtual casacore::Int dataDescriptionId() const;
    virtual void detachFromVisIter ();
    virtual casacore::Vector<casacore::Float> feed_pa(casacore::Double time) const;
    virtual casacore::Double hourang(casacore::Double time) const;
    virtual void invalidate (); // This one is booby-trapped right now
    virtual void invalidateAsync (); // Use this one in async code
//    virtual casacore::Vector<casacore::Double> & lsrFrequency ();
//    virtual const casacore::Vector<casacore::Double> & lsrFrequency () const;
    virtual void lsrFrequency(const casacore::Int& spw, casacore::Vector<casacore::Double>& freq, casacore::Bool& convert) const;
    virtual const casacore::MSColumns& msColumns() const;
    casacore::Int msId () const;
    virtual casacore::Bool newArrayId () const;
    virtual casacore::Bool newFieldId () const;
    casacore::Bool newMS() const;
    virtual casacore::Bool newSpectralWindow () const;
    casacore::Int nRowChunk() const{
      return nRowChunk_p;
    }

    casacore::Int numberAnt () const;
    casacore::Int numberCoh () const;
    virtual casacore::Vector<casacore::Float> parang(casacore::Double time) const;
    virtual casacore::Float parang0(casacore::Double time) const;
    virtual casacore::Int polarizationId() const;
<<<<<<< HEAD
    virtual casacore::RowNumbers& rowIds(){throw(casacore::AipsError("rowIds() not implemented for VBA."));}
    virtual const casacore::RowNumbers& rowIds() const {throw(casacore::AipsError("rowIds() const not implemented for VBA."));}
=======
    virtual casacore::Vector<casacore::rownr_t>& rowIds(){throw(casacore::AipsError("rowIds() not implemented for VBA."));}
    virtual const casacore::Vector<casacore::rownr_t>& rowIds() const {throw(casacore::AipsError("rowIds() const not implemented for VBA."));}
>>>>>>> 52ae56e6
    virtual void setCorrectedVisCube(casacore::Complex c);
    virtual void setCorrectedVisCube (const casacore::Cube<casacore::Complex> & vis);
    virtual void setModelVisCube(casacore::Complex c);
    virtual void setModelVisCube (const casacore::Cube<casacore::Complex> & vis);
    virtual void setModelVisCube (const casacore::Vector<casacore::Float> & stokes);
    virtual void setVisCube(casacore::Complex c);
    virtual void setVisCube (const casacore::Cube<casacore::Complex>& vis);

protected:

    // The constructors are not public because creation should be performed
    // by a factory object (e.g., VisBufferAutoPtr).  The use of a factory
    // makes it possible to fine tune at run time whether a VisBuffer or a
    // VisBufferAsync is created.

    VisBufferAsync ();
    VisBufferAsync (const VisBufferAsync & other);
    VisBufferAsync (ROVisibilityIterator & iter);

    void attachToVisIter(ROVisibilityIterator & iter);
    void checkVisIter (const char * func, const char * file, int line, const char * extra = "") const;
    void clear ();
    void construct ();
    virtual void copyAsyncValues (const VisBufferAsync & other);
    virtual void copyCache (const VisBuffer & other, casacore::Bool force);
    template<typename T> void copyVector (const casacore::Vector<T> & from, casacore::Vector<T> & to);
    casacore::Vector<casacore::MDirection>& fillDirection1();
    casacore::Vector<casacore::MDirection>& fillDirection2();
    void fillFrom (const VisBufferAsync & other);
    casacore::MDirection & fillPhaseCenter();
    casacore::Bool getAllBeamOffsetsZero () const;
    const casacore::Vector <casacore::String> & getAntennaMounts () const;
    const casacore::Cube <casacore::RigidVector <casacore::Double, 2> > & getBeamOffsets () const;
    const casacore::MeasurementSet & getMs () const;
    casacore::Int getNSpw () const;
    casacore::MDirection getPhaseCenter () const;
    const casacore::Cube <casacore::Double> & getReceptorAngles () const;
    void setAngleInfo (casacore::Bool allBeamOffsetsZero,
                       const casacore::Vector<casacore::String> antennaMounts,
                       casacore::Cube<casacore::RigidVector<casacore::Double, 2> > beamOffsets,
                       const casacore::Cube<casacore::Double> & receptorAngles);
    void initializeScalars ();
    /////void setDataDescriptionId (casacore::Int id);
    void setFilling (casacore::Bool isFilling);
    void setLsrInfo (const casacore::Block <casacore::Int> & channelGroupNumber,
                     const casacore::Block <casacore::Int> & channelIncrement,
                     const casacore::Block <casacore::Int> & channelStart,
                     const casacore::Block <casacore::Int> & channelWidth,
                     const casacore::MPosition & observatoryPosition,
                     const casacore::MDirection & phaseCenter,
                     casacore::Bool velocitySelection);
    void setMeasurementSet (const casacore::MeasurementSet & ms);
    void setMeasurementSetId (casacore::Int id, bool isNew);
    void setMEpoch (const casacore::MEpoch & mEpoch);
    void setMSD (const casacore::MSDerivedValues & msd);
    void setNAntennas (casacore::Int);
    void setNCoh (casacore::Int);
    void setNSpw (casacore::Int);
    void setNewEntityFlags (bool newArrayId, bool newFieldId, bool newSpectralWindow);
    void setPolarizationId (casacore::Int);
    void setNRowChunk (casacore::Int);
    void setReceptor0Angle (const casacore::Vector<casacore::Float> & receptor0Angle);
<<<<<<< HEAD
    void setRowIds (const casacore::RowNumbers & rowIds);
=======
    void setRowIds (const casacore::Vector<casacore::rownr_t> & rowIds);
>>>>>>> 52ae56e6
    void setSelectedNVisibilityChannels (const casacore::Vector<casacore::Int> & nVisibilityChannels);
    void setSelectedSpectralWindows (const casacore::Vector<casacore::Int> & spectralWindows);
    void setTopoFreqs (const casacore::Vector<casacore::Double> & lsrFreq, const casacore::Vector<casacore::Double> & selFreq_p);
    void setVisibilityShape (const casacore::IPosition & pvisibilityShape);
    void updateCoordInfo (const VisBuffer *, const casacore::Bool dirDependent=true);

    static casacore::MDirection unsharedCopyDirection (const casacore::MDirection & direction);
    static void unsharedCopyDirectionVector (casacore::Vector<casacore::MDirection> & direction);
    static casacore::MEpoch unsharedCopyEpoch (const casacore::MEpoch & mEpoch);
    static casacore::MPosition unsharedCopyPosition (const casacore::MPosition & position);

private:

    casacore::Bool fillAllBeamOffsetsZero ();
    casacore::Vector <casacore::String> fillAntennaMounts ();
    casacore::Cube <casacore::RigidVector <casacore::Double, 2> > fillBeamOffsets ();
    casacore::Cube <casacore::Double> fillReceptorAngles ();

    casacore::Bool                           allBeamOffsetsZero_p;
    casacore::Vector<casacore::String>                 antennaMounts_p;
    mutable casacore::Vector<casacore::MDirection>     azelCached_p;      // mutable because it is a cached value
    mutable casacore::Double                 azelCachedTime_p;  // mutable because it is a cached value
    casacore::Cube<casacore::RigidVector<casacore::Double, 2> >  beamOffsets_p;
    casacore::Block<casacore::Int>                     channelGroupNumber_p;
    casacore::Block<casacore::Int>                     channelIncrement_p;
    casacore::Block<casacore::Int>                     channelStart_p;
    casacore::Block<casacore::Int>                     channelWidth_p;
    //casacore::Int                            dataDescriptionId_p;
    mutable casacore::Vector<casacore::Float>          feedpaCached_p;      // mutable because it is a cached value
    mutable casacore::Double                 feedpaCachedTime_p;  // mutable because it is a cached value
    casacore::Bool                           isFilling_p;
    casacore::Vector<casacore::Double>                 lsrFrequency_p; // calculated by getTopoFreqs if velSelection_p
    casacore::MEpoch                         mEpoch_p;
    const casacore::MeasurementSet *         measurementSet_p;  // [use]
    mutable casacore::MSColumns *          msColumns_p; // [own]
    casacore::MSDerivedValues *              msd_p; // [own]
    casacore::Int                            nAntennas_p;
    casacore::Int                            nCoh_p;
    casacore::Bool                           newArrayId_p;
    casacore::Bool                           newFieldId_p;
    casacore::Bool                           newSpectralWindow_p;
    casacore::Int                            nRowChunk_p;
    casacore::Int                            nSpw_p;
    //const casacore::ScalarColumn<casacore::Int> *    obsMFreqTypes_p; // [use]
    casacore::MPosition                      observatoryPosition_p;
    mutable casacore::Vector<casacore::Float>          parangCached_p;      // mutable because it is a cached value
    mutable casacore::Double                 parangCachedTime_p;  // mutable because it is a cached value
    casacore::Int                            polarizationId_p;
    casacore::Vector<casacore::Float>                  receptor0Angle_p;
    casacore::Cube<casacore::Double>                   receptorAngles_p;
    casacore::Vector<casacore::Double>                 selFreq_p;
    casacore::Vector<casacore::Int>                    selectedNVisibilityChannels_p;
    casacore::Vector<casacore::Int>                    selectedSpectralWindows_p;
    casacore::Bool                           velSelection_p;
    casacore::IPosition                      visibilityShape_p;
};


template<typename T>
void VisBufferAsync::copyVector (const casacore::Vector<T> & from, casacore::Vector<T> & to)
{
    // Make an independent copy of the vector.
    // N.B.: the independence is only at the top casacore::Vector level
    //       so any deep dependence is not undone

    casacore::Vector<T> tmp = from;
    to = tmp.copy();
}


} // end namespace casa


#endif /* VISIBILITYBUFFERASYNC_H_ */<|MERGE_RESOLUTION|>--- conflicted
+++ resolved
@@ -65,13 +65,8 @@
     virtual casacore::Vector<casacore::Float> parang(casacore::Double time) const;
     virtual casacore::Float parang0(casacore::Double time) const;
     virtual casacore::Int polarizationId() const;
-<<<<<<< HEAD
-    virtual casacore::RowNumbers& rowIds(){throw(casacore::AipsError("rowIds() not implemented for VBA."));}
-    virtual const casacore::RowNumbers& rowIds() const {throw(casacore::AipsError("rowIds() const not implemented for VBA."));}
-=======
     virtual casacore::Vector<casacore::rownr_t>& rowIds(){throw(casacore::AipsError("rowIds() not implemented for VBA."));}
     virtual const casacore::Vector<casacore::rownr_t>& rowIds() const {throw(casacore::AipsError("rowIds() const not implemented for VBA."));}
->>>>>>> 52ae56e6
     virtual void setCorrectedVisCube(casacore::Complex c);
     virtual void setCorrectedVisCube (const casacore::Cube<casacore::Complex> & vis);
     virtual void setModelVisCube(casacore::Complex c);
@@ -134,11 +129,7 @@
     void setPolarizationId (casacore::Int);
     void setNRowChunk (casacore::Int);
     void setReceptor0Angle (const casacore::Vector<casacore::Float> & receptor0Angle);
-<<<<<<< HEAD
-    void setRowIds (const casacore::RowNumbers & rowIds);
-=======
     void setRowIds (const casacore::Vector<casacore::rownr_t> & rowIds);
->>>>>>> 52ae56e6
     void setSelectedNVisibilityChannels (const casacore::Vector<casacore::Int> & nVisibilityChannels);
     void setSelectedSpectralWindows (const casacore::Vector<casacore::Int> & spectralWindows);
     void setTopoFreqs (const casacore::Vector<casacore::Double> & lsrFreq, const casacore::Vector<casacore::Double> & selFreq_p);
