from __future__ import absolute_import
from __future__ import print_function
import shutil
import unittest
import os
import numpy
import math
import sys
import filecmp
import glob

from casatestutils import testhelper as th

from casatasks.private.casa_transition import is_CASA6
if is_CASA6:
<<<<<<< HEAD
#    sys.path.append(os.path.abspath(os.path.dirname(__file__)))
#    import testhelper as th
=======
    #sys.path.append(os.path.abspath(os.path.dirname(__file__)))
    #import testhelper as th
>>>>>>> 2c8f033c
    from casatools import ctsys, ms, table, msmetadata, agentflagger
    from casatasks import applycal, cvel, cvel2, flagcmd, flagdata, importasdm, listpartition, listobs, mstransform, setjy, split
    #from casatasks import importasdm     ### tar files have been created to avoid the importasdm dependency

    # Define the root for the data files
    datapath = ctsys.resolve('unittest/mstransform/')

    af_local = agentflagger()
    msmd_local = msmetadata()
    ms_local = ms()
    tb_local = table()
else:
    from tasks import mstransform, cvel, cvel2, listpartition, listobs, setjy, flagdata, split, applycal, importasdm, flagcmd
    from taskinit import mstool, tbtool, msmdtool, aftool
    from __main__ import default
<<<<<<< HEAD
#    import testhelper as th
=======
    #import testhelper as th
>>>>>>> 2c8f033c
    from sdutil import tbmanager, toolmanager, table_selector

    # Define the root for the data files
    datapath = os.environ.get('CASAPATH').split()[0] + \
               "/casatestdata/unittest/mstransform/"

    af_local = aftool()
    ms_local = mstool()
    msmd_local = msmdtool()
    tb_local = tbtool()

from casatestutils import testhelper as th

def weighToSigma(weight):
    if weight > sys.float_info.min:
        return 1.0/math.sqrt(weight)
    else:
        return -1.0

def sigmaToWeight(sigma):
    if sigma > sys.float_info.min:
        return 1.0/math.pow(sigma,2)
    else:
        return 0.0


def check_eq(val, expval, tol=None):
    """Checks that val matches expval within tol."""
#    print(val)
    if type(val) == dict:
        for k in val:
            check_eq(val[k], expval[k], tol)
    else:
        try:
            if tol and hasattr(val, '__rsub__'):
                are_eq = abs(val - expval) < tol
            else:
                are_eq = val == expval
            if hasattr(are_eq, 'all'):
                are_eq = are_eq.all()
            if not are_eq:
                raise ValueError('!=')
        except ValueError:
            errmsg = "%r != %r" % (val, expval)
            if (len(errmsg) > 66): # 66 = 78 - len('ValueError: ')
                errmsg = "\n%r\n!=\n%r" % (val, expval)
            raise ValueError(errmsg)
        except Exception:
            print("Error comparing", val, "to", expval)
            raise

# Base class which defines setUp functions
# for importing different data sets
class test_base(unittest.TestCase):

    vis = None

    @classmethod
    def setUp_ngc5921(cls):
        # data set with spw=0, 63 channels in LSRK
        test_base.vis = "ngc5921.ms"
        cls._setup_std_reusing_input_vis(cls.vis)

    @classmethod
    def setUp_4ants(cls):
        # data set with spw=0~15, 64 channels each in TOPO
        test_base.vis = "Four_ants_3C286.ms"
        cls._setup_std_reusing_input_vis(cls.vis)

    @classmethod
    def setUp_jupiter(cls):
        # data col, spw=0,1 1 channel each, TOPO, field=0~12, 93 scans
        test_base.vis = 'jupiter6cm.demo-thinned.ms'
        cls._setup_std_reusing_input_vis(cls.vis)

    @classmethod
    def setUp_g19(cls):
        # data with spw=0~23 128 channel each in LSRK, field=0,1
        test_base.vis = 'g19_d2usb_targets_line-shortened-thinned.ms'
        cls._setup_std_reusing_input_vis(cls.vis)

    @classmethod
    def setUp_CAS_5076(cls):
        test_base.vis = 'CAS-5076.ms'
        cls._setup_std_reusing_input_vis(cls.vis)

    @classmethod
    def setUp_almasim(cls):
        test_base.vis = 'sim.alma.cycle0.compact.noisy.ms'
        cls._setup_std_reusing_input_vis(cls.vis)

    @classmethod
    def setUp_floatcol(cls):
        # 15 rows, 3 scans, 9 spw, mixed chans, XX,YY, FLOAT_DATA col
        test_base.vis = 'SDFloatColumn.ms'
        cls._setup_std_reusing_input_vis(cls.vis, datapath_sp=datapath)

    @classmethod
    def setUp_3c84(cls):
        # MS is as follows (scan=1):
        #  SpwID   #Chans   Corrs
        #   0      256      RR
        #   0      256      LL
        #   1      128      RR  LL
        #   2      64       RR  RL  LR  LL

        test_base.vis = '3c84scan1.ms'
        cls._setup_std_reusing_input_vis(cls.vis)

    @classmethod
    def setUp_CAS_5013(cls):

        test_base.vis = 'ALMA-data-mst-science-testing-CAS-5013-one-baseline-one-timestamp.ms'
        cls._setup_std_reusing_input_vis(cls.vis)

    @classmethod
    def setUp_CAS_4850(cls):

        test_base.vis = 'CAS-4850-30s-limit-ALMA.ms'
        cls._setup_std_reusing_input_vis(cls.vis)

    @classmethod
    def setUp_CAS_4983(cls):
        test_base.vis = 'CAS-4983.ms'
        cls._setup_std_reusing_input_vis(cls.vis)

    @classmethod
    def setUp_CAS_5172(cls):
        test_base.vis = 'CAS-5172-phase-center.ms'
        cls._setup_std_reusing_input_vis(cls.vis)

    @classmethod
    def setUp_sub_tables_evla(cls):

        test_base.vis = 'test-subtables-evla.ms'
        cls._setup_std_reusing_input_vis(cls.vis)

    @classmethod
    def setUp_sub_tables_alma(cls):

        test_base.vis = 'test-subtables-alma.ms'
        cls._setup_std_reusing_input_vis(cls.vis)

    @classmethod
    def setUp_titan(cls):
        test_base.vis = 'titan-one-baseline-one-timestamp.ms'
        cls._setup_std_reusing_input_vis(cls.vis)

    @classmethod
    def setUp_CAS_6733(cls):
        test_base.vis = 'CAS-6733.ms'
        cls._setup_std_reusing_input_vis(cls.vis)

    @classmethod
    def setUp_CAS_6941(cls):
        test_base.vis = 'CAS-6941.ms'
        cls._setup_std_reusing_input_vis(cls.vis)

    @classmethod
    def setUp_CAS_6951(cls):
        test_base.vis = 'CAS-6951.ms'
        cls._setup_std_reusing_input_vis(cls.vis)

    @classmethod
    def setUp_CAS_7841(cls):
        test_base.vis = 'CAS-7841.ms'
        cls._setup_std_reusing_input_vis(cls.vis)

    @classmethod
    def setUp_CAS_7259(cls):
        test_base.vis = 'n0337d03-CAS-7259.ms'
        cls._setup_std_reusing_input_vis(cls.vis)

    @classmethod
    def setUp_flags(cls):
        asdmname = 'test_uid___A002_X997a62_X8c-short' # Flag.xml is modified
        test_base.vis = asdmname+'.ms'
        cls.flagfile = asdmname+'_cmd.txt'

        os.system('ln -sf {0}'.format(os.path.join(datapath, asdmname)))
        importasdm(asdmname, convert_ephem2geo=False, flagbackup=False, process_syspower=False, lazy=True,
                   scans='1', savecmds=True, overwrite=True)

    def createMMS(self, msfile, axis='auto',scans='',spws=''):
        '''Create MMSs for tests with input MMS'''
        prefix = msfile.rstrip('.ms')
        if not os.path.exists(msfile):
            os.system('cp -RL '+ os.path.join(datapath, msfile) +' '+ msfile)
        
        # Create an MMS for the tests
        self.testmms = prefix + ".test.mms"
        
        if os.path.exists(self.testmms):
            os.system("rm -rf " + self.testmms)
            
        print("................. Creating test MMS ..................")
        mstransform(vis=msfile, outputvis=self.testmms, datacolumn='data',
                    createmms=True,separationaxis=axis, scan=scans, spw=spws)

    @staticmethod
    def copyfile(filename):

        if os.path.exists(filename):
           os.system('rm -rf '+ filename)

        os.system('cp -RL {0} {1}'.format(os.path.join(datapath, filename), filename))

    @staticmethod
    def removeInputMS(self):
        os.system('rm -rf '+ self.vis)

    @staticmethod
    def _setup_std_reusing_input_vis(vis, datapath_sp=None):
        test_base._copy_input_ms_if_needed(vis, datapath_sp=datapath_sp)

    @staticmethod
    def _copy_input_ms_if_needed(vis, reuse_input=True, datapath_sp=None):
        # special datapath
        if datapath_sp:
            copy_path = datapath_sp
        else:
            copy_path = datapath  # global

        found = os.path.exists(vis)
        if found and not reuse_input:
           test_base.system('rm -rf {0}'.format(vis))
        if not found or not reuse_input:
            os.system('cp -RL ' + os.path.join(copy_path, vis) + ' ' + vis)


class test_base_compare(test_base):

    def setUp(self):

        self.outvis = ''
        self.refvis = ''
        self.outvis_sorted = ''
        self.refvis_sorted = ''

        self.subtables=['/ANTENNA','/DATA_DESCRIPTION','/FEED','/FIELD','/FLAG_CMD',
                        '/POINTING','/POLARIZATION','/PROCESSOR','/STATE']
        self.sortorder=['OBSERVATION_ID','ARRAY_ID','SCAN_NUMBER','FIELD_ID','DATA_DESC_ID','ANTENNA1','ANTENNA2','TIME']
        self.excludecols=['WEIGHT_SPECTRUM','SIGMA_SPECTRUM','SIGMA','FLAG_CATEGORY']
        
    def tearDown(self):
        os.system('rm -rf '+ self.vis)
        os.system('rm -rf '+ self.outvis)
        os.system('rm -rf '+ self.refvis)
        os.system('rm -rf '+ self.outvis_sorted)
        os.system('rm -rf '+ self.refvis_sorted)

    def sort(self):
        ms_local.open(self.outvis)
        ms_local.sort(self.outvis_sorted,self.sortorder)
        ms_local.done()

        ms_local.open(self.refvis)
        ms_local.sort(self.refvis_sorted,self.sortorder)
        ms_local.done()

    def generate_tolerance_map(self):

        # Get column names
        tb_local.open(self.refvis)
        self.columns = tb_local.colnames()
        tb_local.close()

        # Define default tolerance
        self.mode={}
        self.tolerance={}
        for col in self.columns:
            self.mode[col] = "absolute"
            self.tolerance[col] = 1E-6

    def compare_subtables(self):
        for subtable in self.subtables:
            self.assertTrue(th.compTables(self.outvis_sorted+subtable,self.refvis_sorted+subtable, [],0.000001,"absolute"))

        # Special case for SOURCE which contains many un-defined columns
        # CAS-5172 (jagonzal): Commenting this out because cvel and mstransform produce different SOURCE subtable
        # For some reason cvel removes sources which are not present in any row of the main table even if the
        # user does not specify field selection
        #self.assertTrue(th.compTables(self.outvis_sorted+'/SOURCE',self.refvis_sorted+'/SOURCE', 
        #                              ['POSITION','TRANSITION','REST_FREQUENCY','SYSVEL','SOURCE_MODEL'],0.000001,"absolute"))

        # Special case for OBSERVATION which contains many un-defined columns
        self.assertTrue(th.compTables(self.outvis_sorted+'/OBSERVATION',self.refvis_sorted+'/OBSERVATION',
                                      ['LOG','SCHEDULE'],0.000001,"absolute"))

    def compare_main_table_columns(self,startrow = 0, nrow = -1, rowincr = 1):
        for col in self.columns:
            if col not in self.excludecols:
                    tmpcolumn = self.columns[:]
                    tmpcolumn.remove(col)
                    self.assertTrue(th.compTables(self.refvis_sorted,self.outvis_sorted,tmpcolumn,self.tolerance[col],self.mode[col],startrow,nrow,rowincr))

    def post_process(self,startrow = 0, nrow = -1, rowincr = 1):

        # Sort the output MSs so that they can be compared
        self.sort()

        # Compare results for subtables
        self.compare_subtables()

        # Compare columns from main table
        self.compare_main_table_columns(startrow,nrow,rowincr)


class test_Combspw1(test_base):
    ''' Tests for combinespws parameter'''

    def setUp(self):
        self.setUp_4ants()

    def tearDown(self):
        os.system('rm -rf '+ self.vis)
        os.system('rm -rf '+ self.outputms)
        os.system('rm -rf inpmms*.*ms combcvel*ms list.obs')

    def test_combspw1_1(self):
        '''mstransform: Combine four spws into one'''

        self.outputms = "combspw11.ms"
        mstransform(self.vis, self.outputms, combinespws=True, spw='0~3')
        self.assertTrue(os.path.exists(self.outputms))

        ret = th.verifyMS(self.outputms, 1, 256, 0)
        self.assertTrue(ret[0],ret[1])

        listobs(self.outputms, listfile='list.obs')
        self.assertTrue(os.path.exists('list.obs'), 'Probable error in sub-table re-indexing')

    def test_combspw1_2(self):
        '''mstransform: Combine some channels of two spws'''

        self.outputms = "combspw12.ms"
        mstransform(vis=self.vis, outputvis=self.outputms, combinespws=True, spw='0:60~63,1:60~63')
        self.assertTrue(os.path.exists(self.outputms))

        # The spws contain gaps, therefore the number of channels is bigger
        ret = th.verifyMS(self.outputms, 1, 68, 0)
        self.assertTrue(ret[0],ret[1])

        # Compare with cvel results
        cvel(vis=self.vis, outputvis='combcvel12.ms', spw='0:60~63,1:60~63')
        ret = th.verifyMS('combcvel12.ms', 1, 68, 0)
        self.assertTrue(ret[0],ret[1])

    def test_combspw1_5(self):
        '''mstransform: Combine four spws into one'''

        self.outputms = "combspw15.ms"
        mstransform(vis=self.vis, outputvis=self.outputms, combinespws=True, spw='2,5,8')
        self.assertTrue(os.path.exists(self.outputms))

        # Verify that some sub-tables are properly re-indexed.
        spw_col = th.getVarCol(self.outputms+'/DATA_DESCRIPTION', 'SPECTRAL_WINDOW_ID')
        self.assertEqual(spw_col.keys().__len__(), 1, 'Wrong number of rows in DD table')
        self.assertEqual(spw_col['r1'][0], 0,'Error re-indexing DATA_DESCRIPTION table')

        # DDI subtable should have 4 rows with the proper indices
        tb_local.open(self.outputms + '/DATA_DESCRIPTION')
        spwCol = tb_local.getcol('SPECTRAL_WINDOW_ID')
        tb_local.close()
        nspw = spwCol.size
        check_eq(nspw, 1)
        check_eq(spwCol[0], 0)

    def test_combspw1_6(self):
        '''mstransform: Combine some channels of two spws'''

        self.outputms = "combspw16.ms"
        mstransform(vis=self.vis, outputvis=self.outputms, combinespws=True, spw='0~1:60~63')
        self.assertTrue(os.path.exists(self.outputms))

        # The spws contain gaps, therefore the number of channels is bigger
        ret = th.verifyMS(self.outputms, 1, 68, 0)
        self.assertTrue(ret[0],ret[1])

        # Compare with cvel results
        cvel(vis=self.vis, outputvis='combcvel12.ms', spw='0~1:60~63')
        ret = th.verifyMS('combcvel12.ms', 1, 68, 0)
        self.assertTrue(ret[0],ret[1])

    def test_combspw_overlap(self):
        '''mstransform: Combine some channels of two overlapping spws'''

        self.outputms = "combspw12.ms"
        self.setUp_CAS_7259()
        cvel2(vis=self.vis,
              outputvis='cvel2overlap.ms',field="NGC0337",spw="",
              antenna="",timerange="",scan="",array="",datacolumn='corrected',
              mode="velocity",nchan=107,start="1360.00km/s",width="5.2km/s",interpolation="linear",
              phasecenter="",restfreq="1420405752.0Hz",outframe="BARY",veltype="radio",hanning=False)

        self.assertTrue(os.path.exists('cvel2overlap.ms'))
        # The spws contain gaps, therefore the number of channels is bigger
        ret = th.verifyMS('cvel2overlap.ms', 1, 107, 0)
        self.assertTrue(ret[0],ret[1])
        split(vis=self.vis,outputvis="n0337d03.src.ms.tmp",datacolumn="corrected",field="",spw="0,1",
              width=1,antenna="",timebin="0s",timerange="",scan="",
              intent="",array="",uvrange="",correlation="",observation="",
              combine="",keepflags=False,keepmms=False)
        cvel(vis="n0337d03.src.ms.tmp",outputvis='cveloverlap.ms',passall=False,field="NGC0337",spw="",
             selectdata=True,antenna="",timerange="",scan="",array="",
             mode="velocity",nchan=107,start="1360.00km/s",width="5.2km/s",interpolation="linear",
             phasecenter="",restfreq="1420405752.0Hz",outframe="BARY",veltype="radio",hanning=False)

        ms_local.open('cveloverlap.ms')
        ms_local.sort('cveloverlap-sorted.ms',['OBSERVATION_ID','ARRAY_ID','SCAN_NUMBER','FIELD_ID','DATA_DESC_ID','ANTENNA1','ANTENNA2','TIME'])
        ms_local.done()

        ms_local.open('cvel2overlap.ms')
        ms_local.sort('cvel2overlap-sorted.ms',['OBSERVATION_ID','ARRAY_ID','SCAN_NUMBER','FIELD_ID','DATA_DESC_ID','ANTENNA1','ANTENNA2','TIME'])
        ms_local.done()

        # TODO: there are differences in values of masked entries
        tb_local.open('cvel2overlap-sorted.ms', nomodify=False)
        nd = tb_local.getcol('DATA')
        nf = tb_local.getcol('FLAG')
        nd[nf] = 0.
        tb_local.putcol('DATA', nd)
        tb_local.done()
        tb_local.open('cveloverlap-sorted.ms', nomodify=False)
        nd = tb_local.getcol('DATA')
        nf = tb_local.getcol('FLAG')
        nd[nf] = 0.
        tb_local.putcol('DATA', nd)
        tb_local.done()

        # TODO: there are differences in weights and sigma column of masked channels
        self.assertTrue(th.compTables('cveloverlap-sorted.ms','cvel2overlap-sorted.ms',
                                      ['WEIGHT_SPECTRUM', 'FLAG_CATEGORY', 'WEIGHT', 'SIGMA'],
                                      tolerance=0.0,mode="absolute"))
        os.system('rm -rf cveloverlap-sorted.ms cveloverlap.ms n0337d03.src.ms.tmp')
        os.system('rm -rf cvel2overlap-sorted.ms cvel2overlap.ms')


class test_combinespws_diff_channels(test_base):
    '''Tests for combinespws option when the spw's have different numbers of channels'''
      
    def setUp(self):
        self.setUp_CAS_4983()

    def test_combinespws_not_supported_all(self):
        '''mstransform: combinespws does not currently work when the spw's have
        different numbers of channels. An error should be produced.'''
        self.outputms = "combinespws_fail_all_spws_test.ms"
        with self.assertRaises(RuntimeError):
            mstransform(vis=self.vis, outputvis=self.outputms, combinespws=True)
        self.assertFalse(os.path.exists(self.outputms))

    def test_combinespws_not_supported_n23(self):
        '''mstransform: combinespws does not currently work when the spw's have
        different numbers of channels. An error should be produced. spw 2 has 128
        channels but the other spw's have 3840 channels.'''
        self.outputms = "combinespws_fail_bad_spws_test.ms"
        with self.assertRaises(RuntimeError):
            mstransform(vis=self.vis, outputvis=self.outputms, combinespws=True, spw='2,3')
        self.assertFalse(os.path.exists(self.outputms))

    def test_combinespws_not_supported_n321(self):
        '''mstransform: combinespws does not currently work when the spw's have
        different numbers of channels. An error should be produced.'''
        self.outputms = "combinespws_fail_bad_spws_test.ms"
        with self.assertRaises(RuntimeError):
            mstransform(vis=self.vis, outputvis=self.outputms, combinespws=True,
                        spw='3,2,1')
        self.assertFalse(os.path.exists(self.outputms))

    def test_combinespws_not_supported_n0123(self):
        '''mstransform: combinespws does not currently work when the spw's have
        different numbers of channels. An error should be produced. All spw's are 
        selected here.'''
        self.outputms = "combinespws_fail_bad_spws_test.ms"
        with self.assertRaises(RuntimeError):
            mstransform(vis=self.vis, outputvis=self.outputms, combinespws=True,
                        spw='0,1,2,3')
        self.assertFalse(os.path.exists(self.outputms))

    def test_combinespws_ok(self):
        '''No error should be produced because the spw's selected have the
        same number of channels, even though other spw's have different 
        numbers of channels.'''
        self.outputms = "combinespws_fail_spws_ok_test.ms"
        res = mstransform(vis=self.vis, outputvis=self.outputms, datacolumn='data',
                          combinespws=True, spw='1,0')
        self.assertTrue(os.path.exists(self.outputms))


class test_regridms_four_ants(test_base):
    '''Tests for regridms parameter using Four_ants_3C286.ms'''

    def setUp(self):
        self.setUp_4ants()

    def tearDown(self):
        os.system('rm -rf '+ self.vis)
        os.system('rm -rf '+ self.outputvis)
        os.system('rm -rf testmms*ms list.obs')

    def test_regrid1_defaults(self):
        '''mstransform: Default of regridms parameters'''

        self.outputvis = "reg11.ms"
        mstransform(vis=self.vis, outputvis=self.outputvis, regridms=True)
        self.assertTrue(os.path.exists(self.outputvis))

        # The regriding should be the same as the input
        for i in range(16):
            ret = th.verifyMS(self.outputvis, 16, 64, i)
            self.assertTrue(ret[0],ret[1])

        listobs(self.outputvis)
        listobs(self.outputvis, listfile='list.obs', overwrite=True)
        self.assertTrue(os.path.exists('list.obs'), 'Probable error in sub-table re-indexing')
        
        # Check the shape of WEIGHT and SIGMA
        inp_ws = th.getColShape(self.vis,'WEIGHT')
        inp_ss = th.getColShape(self.vis,'SIGMA')
        out_ws = th.getColShape(self.outputvis,'WEIGHT')
        out_ss = th.getColShape(self.outputvis,'SIGMA')
        self.assertListEqual(inp_ws, out_ws, 'WEIGHT shape differ in input and output')
        self.assertListEqual(inp_ss, out_ss, 'SIGMA shape differ in input and output')

    def test_regrid1_defaults_spw_sel(self):
        '''mstransform: Default regridms with spw selection'''

        self.outputvis = "reg12.ms"
        mstransform(vis=self.vis, outputvis=self.outputvis, regridms=True, spw='1,3,5,7')
        self.assertTrue(os.path.exists(self.outputvis))

        # The output should be the same as the input
        for i in range(4):
            ret = th.verifyMS(self.outputvis, 4, 64, i)
            self.assertTrue(ret[0],ret[1])

        listobs(self.outputvis)

        # Verify that some sub-tables are properly re-indexed.
        spw_col = th.getVarCol(self.outputvis+'/DATA_DESCRIPTION', 'SPECTRAL_WINDOW_ID')
        self.assertEqual(spw_col.keys().__len__(), 4, 'Wrong number of rows in DD table')
        self.assertEqual(spw_col['r1'][0], 0,'Error re-indexing DATA_DESCRIPTION table')
        self.assertEqual(spw_col['r2'][0], 1,'Error re-indexing DATA_DESCRIPTION table')
        self.assertEqual(spw_col['r3'][0], 2,'Error re-indexing DATA_DESCRIPTION table')
        self.assertEqual(spw_col['r4'][0], 3,'Error re-indexing DATA_DESCRIPTION table')


class test_regridms_jupiter(test_base):
    '''Tests for regridms parameter using Jupiter MS'''

    def setUp(self):
        self.setUp_jupiter()

    def tearDown(self):
        os.system('rm -rf '+ self.vis)
        os.system('rm -rf '+ self.outputvis)
        os.system('rm -rf cvel31*.*ms')

    def test_regrid3_1(self):
        '''mstransform 12: Check that output columns are the same when using mstransform'''
        self.outputvis = 'reg31.ms'

        mstransform(vis=self.vis, outputvis=self.outputvis, field='6',
                    combinespws=True, regridms=True, datacolumn='data',
                    mode='frequency', nchan=2, start='4.8101 GHz', width='50 MHz',
                    outframe='')

        ret = th.verifyMS(self.outputvis, 1, 2, 0)
        self.assertTrue(ret[0],ret[1])

        # Now run with cvel to compare the columns, CAS-4866
        outputvis = 'cvel31.ms'
        cvel(vis=self.vis, outputvis=outputvis, field='6',
            passall=False,mode='frequency',nchan=2,start='4.8101 GHz',
            width='50 MHz',outframe='')

        # Sort the output MSs so that they can be compared

        ms_local.open('cvel31.ms')
        ms_local.sort('cvel31-sorted.ms',['OBSERVATION_ID','ARRAY_ID','SCAN_NUMBER','FIELD_ID','DATA_DESC_ID','ANTENNA1','ANTENNA2','TIME'])
        ms_local.done()

        ms_local.open('reg31.ms')
        ms_local.sort('reg31-sorted.ms',['OBSERVATION_ID','ARRAY_ID','SCAN_NUMBER','FIELD_ID','DATA_DESC_ID','ANTENNA1','ANTENNA2','TIME'])
        ms_local.done()

        self.assertTrue(th.compTables('cvel31-sorted.ms','reg31-sorted.ms', 'FLAG_CATEGORY',0.000001,"absolute"))
        self.assertTrue(th.compTables('cvel31-sorted.ms/ANTENNA','reg31-sorted.ms/ANTENNA', [],0.000001,"absolute"))
        self.assertTrue(th.compTables('cvel31-sorted.ms/DATA_DESCRIPTION','reg31-sorted.ms/DATA_DESCRIPTION', [],0.000001,"absolute"))
        self.assertTrue(th.compTables('cvel31-sorted.ms/FEED','reg31-sorted.ms/FEED', ['SPECTRAL_WINDOW_ID'],0.000001,"absolute"))
        self.assertTrue(th.compTables('cvel31-sorted.ms/FIELD','reg31-sorted.ms/FIELD', [],0.000001,"absolute"))
        self.assertTrue(th.compTables('cvel31-sorted.ms/FLAG_CMD','reg31-sorted.ms/FLAG_CMD', [],0.000001,"absolute"))
        self.assertTrue(th.compTables('cvel31-sorted.ms/OBSERVATION','reg31-sorted.ms/OBSERVATION', ['LOG','SCHEDULE'],0.000001,"absolute"))
        self.assertTrue(th.compTables('cvel31-sorted.ms/POINTING','reg31-sorted.ms/POINTING', [],0.000001,"absolute"))
        self.assertTrue(th.compTables('cvel31-sorted.ms/POLARIZATION','reg31-sorted.ms/POLARIZATION', [],0.000001,"absolute"))
        self.assertTrue(th.compTables('cvel31-sorted.ms/PROCESSOR','reg31-sorted.ms/PROCESSOR', [],0.000001,"absolute"))
        self.assertTrue(th.compTables('cvel31-sorted.ms/SOURCE','reg31-sorted.ms/SOURCE', [],0.000001,"absolute"))
        self.assertTrue(th.compTables('cvel31-sorted.ms/STATE','reg31-sorted.ms/STATE', [],0.000001,"absolute"))

        # Verify that some sub-tables are properly re-indexed.
        spw_col = th.getVarCol(self.outputvis+'/DATA_DESCRIPTION', 'SPECTRAL_WINDOW_ID')
        self.assertEqual(spw_col.keys().__len__(), 1, 'Wrong number of rows in DD table')
        self.assertEqual(spw_col['r1'][0], 0,'Error re-indexing DATA_DESCRIPTION table')

    def test_regrid3_2(self):
        '''mstransform: Combine spw and regrid MS with two spws, select one field and 2 spws'''
        # cvel: test8
        self.outputvis = "reg32a.ms"
        mstransform(vis=self.vis, outputvis=self.outputvis, combinespws=True, regridms=True,
                    spw='0,1',field = '11',nchan=1, width=2, datacolumn='DATA')
        self.assertTrue(os.path.exists(self.outputvis))

        ret = th.verifyMS(self.outputvis, 1, 1, 0)
        self.assertTrue(ret[0],ret[1])

        # Now, do only the regridding and do not combine spws
        outputms = "reg32b.ms"
        mstransform(vis=self.vis, outputvis=outputms, combinespws=False, regridms=True,
                    spw='0,1',field = '11',nchan=1, width=2, datacolumn='DATA')
        self.assertTrue(os.path.exists(outputms))

        ret = th.verifyMS(outputms, 2, 1, 0)
        self.assertTrue(ret[0],ret[1])
        ret = th.verifyMS(outputms, 2, 1, 1)
        self.assertTrue(ret[0],ret[1])


class test_regridms_negative_width(test_base):
    """
    Test regridding when the parameter width takes a negative value, in different
    regridding modes.

    I was tempted to put these test cases inside test_regridms_jupiter
    and/or test_regridms_four_ants, but these two operate on MSs that are unnecessarily
    big and have columns (model, corrected) that are not needed for this type of test.
    The dataset used here has only one data row, which I hope removes the need for ordering
    before comparing. Still, I think we should find or make a suitable but smaller MS.
    """

    @classmethod
    def setUpClass(cls):
        # 1 spw, 1 data row, 3840 channels
        cls.setUp_titan()

    @classmethod
    def tearDownClass(cls):
        # Reuse self.vis for all tests in this class. It's input only
        os.system('rm -rf ' + cls.vis)

    def setUp(self):
        pass

    def tearDown(self):
        # all test cases are expected to generate the output MS from mstransform in outputvis
        os.system('rm -rf ' + self.outputvis)

    def _check_chan_freqs_widths(self, freqs, widths, exp_nchan, exp_first_freq,
                                 exp_last_freq, exp_width):
        import numpy as np

        self.assertEqual(len(freqs), exp_nchan)
        self.assertEqual(len(widths), exp_nchan)
        self.assertEqual(freqs[0], exp_first_freq)
        self.assertEqual(freqs[-1], exp_last_freq)
        self.assertTrue(np.allclose(np.ediff1d(freqs), exp_width, rtol=1e-2))
        self.assertTrue(np.allclose(widths, exp_width, rtol=1e-3))

    def test_regrid_channel_neg_width(self):
        '''mstransform: regridding in channel mode with negative width'''

        self.outputvis = 'regrid_chan_neg_width.ms'
        nchan = 10
        mstransform(vis=self.vis, outputvis=self.outputvis, datacolumn='data',
                    regridms=True, outframe='BARY',
                    mode='channel', nchan=nchan, start=100, width=-10)

        chan_freqs, chan_widths = th.get_channel_freqs_widths(self.outputvis, 0)
        self._check_chan_freqs_widths(chan_freqs, chan_widths, nchan,
                                      3.543540545236911e+11, 3.5435954715143951e+11,
                                      610291.972)

    def test_regrid_channel_b_neg_width(self):
        '''mstransform: regridding in channel_b mode with negative width'''

        self.outputvis = 'regrid_chan_b_neg_width.ms'
        nchan = 8
        mstransform(vis=self.vis, outputvis=self.outputvis, datacolumn='data',
                    regridms=True, outframe='BARY',
                    mode='channel_b', nchan=nchan, start=100, width=-10)

        chan_freqs, chan_widths = th.get_channel_freqs_widths(self.outputvis, 0)
        self._check_chan_freqs_widths(chan_freqs, chan_widths, nchan,
                                      3.5435521407843884e+11, 3.5435948612224243e+11,
                                      610291.9720)

    def test_regrid_velocity_neg_width(self):
        '''mstransform: regridding in velocity mode with negative width'''

        self.outputvis = 'regrid_vel_neg_width.ms'

        vis_freqs, _vis_widths = th.get_channel_freqs_widths(self.vis, 0)
        restf = vis_freqs[0]

        nchan = 10
        mstransform(vis=self.vis, outputvis=self.outputvis, datacolumn='data',
                    regridms=True, outframe='BARY',
                    mode='velocity', veltype='radio', restfreq='{0:.0f}Hz'.format(restf),
                    nchan=nchan, start='25km/s', width='-1km/s')

        chan_freqs, chan_widths = th.get_channel_freqs_widths(self.outputvis, 0)
        self._check_chan_freqs_widths(chan_freqs, chan_widths, nchan,
                                      3.5435876611326282e+11, 3.543694051229682e+11,
                                      1.182112189e+06)

    def test_regrid_frequency_neg_width(self):
        '''mstransform: regridding in frequency mode with negative width'''

        self.outputvis = 'regrid_freq_neg_width.ms'

        nchan = 12
        mstransform(vis=self.vis, outputvis=self.outputvis, datacolumn='data',
                    regridms=True, outframe='LSRK',
                    mode='frequency', nchan=nchan, start='354.42GHz', width='-0.3GHz')

        chan_freqs, chan_widths = th.get_channel_freqs_widths(self.outputvis, 0)
        self._check_chan_freqs_widths(chan_freqs, chan_widths, nchan,
                                      3.5112e+11, 3.5442e+11, 3e+8)


class test_regridms_interpolation_only(test_base):
    '''Look into the DATA and WEIGHT produced by regridding, using the different
    interpolation methods available, when not combining them with channel average
    or any other transformations.'''

    @classmethod
    def setUpClass(cls):
        # Small MS with two data rows (two SPWs, one row per SPW).
        cls.vis = 'combine-1-timestamp-2-SPW-with-WEIGHT_SPECTRUM-Same-Exposure.ms'
        cls.out_nchan = 10
        cls.copyfile(cls.vis)

    @classmethod
    def tearDownClass(cls):
        # Reuse self.vis for all tests in this class. It's input only
        os.system('rm -rf ' + cls.vis)

    def tearDown(self):
        # all test cases are expected to generate the output MS from mstransform in outvis
        os.system('rm -rf '+ self.outvis)

    def check_output_values(self, vis, eq_pattern, nchan=10, eq_epsilon=1e-5):
        ''' Checks DATA, WEIGHT, and WEIGHT_SPECTRUM '''
        tb_local.open(vis)
        weight_spectrum = tb_local.getcol('WEIGHT_SPECTRUM')
        data = tb_local.getcol('DATA')
        weights = tb_local.getcol('WEIGHT')
        tb_local.close()

        # for 'combine-1-timestamp-2-SPW-with-WEIGHT_SPECTRUM-Same-Exposure.ms'
        # shape is (1, 10, 2) - 1 pol x 10 channels x 2 rows
        out_nchan = data.shape[1]
        check_eq(out_nchan, nchan)
        eq_epsilon = 1e-5
        check_eq(weights[:,0], 59.026817, eq_epsilon)
        check_eq(weights[:,1], 31.586397, eq_epsilon)
        check_eq(weight_spectrum[:,:,0], weights[0,0], eq_epsilon)
        check_eq(weight_spectrum[:,:,1], weights[0,1], eq_epsilon)
        for pat in eq_pattern:
            row = pat[0]
            chan = pat[1]
            real = pat[2]
            imag = pat[3]
            check_eq(data[0][chan][row].real, real, eq_epsilon)
            check_eq(data[0][chan][row].imag, imag, eq_epsilon)

    def run_mstransform_simply_regrid(self, vis, outvis, interpolation, nchan=10):
        mstransform(vis=vis, outputvis=outvis, datacolumn="DATA",
                    regridms=True, mode="frequency", nchan=nchan,
                    start="2.20804+10Hz", width="2.5e+05Hz",
                    phasecenter="J2000 12h01m53.13s -18d53m09.8s",
                    interpolation=interpolation)

    def test_simple_regrid_nearest(self):
        ''' mstransform: regrid, nothing else. interpolation nearest, check output values'''
        self.outvis = 'test_simple_regrid_nearest.ms'
        self.run_mstransform_simply_regrid(self.vis, self.outvis, 'nearest')

        eq_pattern = [[0, 0, .0, .0],
                      [0, 1, 0.18098925, 0.35214117],
                      [1, 5, 0.42104605, 0.26617193],
                      [1, self.out_nchan-1, 0.02630020, 0.19990821]]
        self.check_output_values(self.outvis, eq_pattern, self.out_nchan)

    def test_simple_regrid_linear(self):
        ''' mstransform: regrid, nothing else. interpolation linear, check output values'''
        self.outvis = 'test_simple_regrid_linear.ms'
        self.run_mstransform_simply_regrid(self.vis, self.outvis, 'linear')

        eq_pattern = [[0, 0, 0.02533850, 0.04929977],
                      [0, 1, 0.14533380, 0.47466096],
                      [1, 5, 0.36502194, 0.45022112],
                      [1, self.out_nchan-1, 0.12325509, 0.05476397]]
        self.check_output_values(self.outvis, eq_pattern, self.out_nchan)

    def test_simple_regrid_cubic(self):
        ''' mstransform: regrid, nothing else. interpolation cubic, check output values'''
        self.outvis = 'test_simple_regrid_cubic.ms'
        self.run_mstransform_simply_regrid(self.vis, self.outvis, interpolation='cubic')

        eq_pattern = [[0, 0, 0.05564772, 0.03979797],
                      [0, 1, 0.15562536, 0.50231683],
                      [1, 5, 0.39988747, 0.53319526 ],
                      [1, self.out_nchan-1, 0.15120457, 0.07539418]]
        self.check_output_values(self.outvis, eq_pattern, self.out_nchan)

    def test_simple_regrid_spline(self):
        ''' mstransform: regrid, nothing else. interpolation cubic, check output values'''
        self.outvis = 'test_simple_regrid_spline.ms'
        self.run_mstransform_simply_regrid(self.vis, self.outvis, interpolation='spline')

        eq_pattern = [[0, 0, 0.03446201, 0.05137327],
                      [0, 1, 0.15356585, 0.52084935],
                      [1, 5, 0.40553212, 0.55733341 ],
                      [1, self.out_nchan-1, 0.17665164, 0.05236539]]
        self.check_output_values(self.outvis, eq_pattern, self.out_nchan)

    def test_simple_regrid_fftshift(self):
        ''' mstransform: regrid, nothing else. interpolation fftshift, check output values'''
        self.outvis = 'test_simple_regrid_fftshift.ms'
        self.run_mstransform_simply_regrid(self.vis, self.outvis, interpolation='fftshift')

        eq_pattern = [[0, 0, 0.02533850, 0.04929977],
                      [0, 1, 0.14533380, 0.47466096],
                      [1, 5, 0.36502194, 0.45022112],
                      [1, self.out_nchan-1, 0.12325509, 0.05476397]]
        self.check_output_values(self.outvis, eq_pattern, self.out_nchan)


class test_regridms_single_spw(test_base_compare):
    '''Tests for regridms w/o combining SPWS'''

    def setUp(self):
        super(test_regridms_single_spw,self).setUp()
        self.setUp_CAS_5013()
        self.outvis = 'test_regridms_single_spw_mst.ms'
        self.refvis = 'test_regridms_single_spw_cvel.ms'
        self.outvis_sorted = 'test_regridms_single_spw_mst_sorted.ms'
        self.refvis_sorted = 'test_regridms_single_spw_cvel_sorted.ms'
        os.system('rm -rf test_regridms_single_sp*')

    def tearDown(self):
        super(test_regridms_single_spw,self).tearDown()

    def test_regrid_only_LSRK(self):
        '''mstransform: Change ref. frame to LSRK'''

        mstransform(vis=self.vis,outputvis=self.outvis,regridms=True,datacolumn='ALL',
                    field='Vy_CMa',spw='3',mode='frequency',nchan=3830,start='310427.353MHz',width='-244.149kHz',outframe='lsrk')
        cvel(vis=self.vis,outputvis=self.refvis,
             field='Vy_CMa',spw='3',mode='frequency',nchan=3830,start='310427.353MHz',width='-244.149kHz',outframe='lsrk')

        self.generate_tolerance_map()

        self.mode['WEIGHT'] = "absolute"
        self.tolerance['WEIGHT'] = 1E-3

        self.post_process()

class test_regridms_multiple_spws(test_base_compare):
    '''Tests for regridms combining SPWS'''

    def setUp(self):
        super(test_regridms_multiple_spws,self).setUp()
        self.setUp_CAS_5172()
        self.outvis = 'test_regridms_multiple_spw_mst.ms'
        self.refvis = 'test_regridms_multiple_spw_cvel.ms'
        self.outvis_sorted = 'test_regridms_multiple_spw_mst_sorted.ms'
        self.refvis_sorted = 'test_regridms_multiple_spw_cvel_sorted.ms'
        os.system('rm -rf test_regridms_multiple_spw*')

    def tearDown(self):
        super(test_regridms_multiple_spws,self).tearDown()

    @unittest.skip('Skip, cvel produces an exception since release 4.7.2 as per CAS-9798')
    def test_combine_regrid_fftshift(self):
        '''mstransform: Combine 2 SPWs and change ref. frame to LSRK using fftshift'''

        cvel(vis = self.vis, outputvis = self.refvis ,mode = 'velocity',nchan = 10,start = '-50km/s',width = '5km/s',
             interpolation = 'fftshift',restfreq = '36.39232GHz',outframe = 'LSRK',veltype = 'radio', phasecenter="2")

        mstransform(vis = self.vis, outputvis = self.outvis, datacolumn='all',combinespws = True, regridms = True,
                    mode = 'velocity', nchan = 10, start = '-50km/s', width = '5km/s', interpolation = 'fftshift',
                    restfreq = '36.39232GHz', outframe = 'LSRK', veltype = 'radio')

        self.generate_tolerance_map()

        self.mode['WEIGHT'] = "absolute"
        self.tolerance['WEIGHT'] = 50

        # Exlude FEED from the list of sub-tables to compare because cvel does not remove duplicates
        self.subtables=['/ANTENNA','/DATA_DESCRIPTION','/FIELD','/FLAG_CMD',
                        '/POINTING','/POLARIZATION','/PROCESSOR','/STATE']

        self.post_process()

    def test_combine_noregrid_fftshift(self):
        '''mstransform: Combine 2 SPWs and change ref. frame to LSRK using fftshift'''

        mstransform(vis=self.vis, outputvis=self.outvis, datacolumn='all',
                    combinespws=True, regridms=True, mode='velocity', nchan=10,
                    start='-50km/s', width='5km/s', interpolation='fftshift',
                    restfreq='36.39232GHz', outframe='LSRK', veltype='radio')

        self.assertTrue(os.path.isdir(self.outvis))


class test_regridms_spw_with_different_number_of_channels(test_base):
    '''Tests for regridms w/o combining SPWS'''

    @classmethod
    def setUpClass(cls):
        cls.setUp_CAS_4983()
        cls.outvis = 'test_regridms_spw_with_different_number_of_channels.ms'

    @classmethod
    def tearDownClass(self):
        os.system('rm -rf '+ self.vis)

    def tearDown(self):
        os.system('rm -rf '+ self.outvis)

    def test_regridms_spw_with_different_number_of_channels_separately(self):
        '''mstransform: Regrid SPWs separately, applying pre-channel averaging to only some of them'''

        mstransform(vis=self.vis,outputvis=self.outvis,datacolumn='data',field='J0102-7546',regridms=True,
                    mode='frequency',width='29297.28kHz',outframe='lsrk',veltype='radio')

        # DDI subtable should have 4 rows with the proper indices
        tb_local.open(self.outvis + '/SPECTRAL_WINDOW')
        numChan = tb_local.getcol('NUM_CHAN')
        tb_local.close()
        check_eq(numChan[0], 32)
        check_eq(numChan[1], 2)
        check_eq(numChan[2], 68)
        check_eq(numChan[3], 2)


class test_Hanning_with_g19(test_base):
    '''Test for hanning transformation - tests that use dataset g19'''

    @classmethod
    def setUpClass(cls):
        cls.setUp_g19()

    @classmethod
    def tearDownClass(cls):
        # Reuse self.vis for all tests in this class. It's input only
        os.system('rm -rf ' + cls.vis)

    def setUp(self):
        self.outputms = ''

    def tearDown(self):
        # all test cases are expected to generate the output MS from mstransform in outputms
        os.system('rm -rf '+ self.outputms)

    def test_hanning1(self):
        '''mstransform: Apply Hanning smoothing in MS with 24 spws. Do not combine spws.'''

        self.outputms = "hann1.ms"
        mstransform(vis=self.vis, outputvis=self.outputms, combinespws=False, hanning=True,
                    datacolumn='data')

        self.assertTrue(os.path.exists(self.outputms))
        ret = th.verifyMS(self.outputms, 24, 128, 0)
        self.assertTrue(ret[0],ret[1])
        ret = th.verifyMS(self.outputms, 24, 128, 2)
        self.assertTrue(ret[0],ret[1])
        ret = th.verifyMS(self.outputms, 24, 128, 15)
        self.assertTrue(ret[0],ret[1])
        ret = th.verifyMS(self.outputms, 24, 128, 18)
        self.assertTrue(ret[0],ret[1])
        ret = th.verifyMS(self.outputms, 24, 128, 23)
        self.assertTrue(ret[0],ret[1])

    def test_hanning2(self):
        '''mstransform: Apply Hanning smoothing and combine spw=1,2,3.'''

        self.outputms = "hann2.ms"
        mstransform(vis=self.vis, outputvis=self.outputms, combinespws=True, hanning=True,
                    spw='1,2,3', datacolumn='data')

        self.assertTrue(os.path.exists(self.outputms))
        ret = th.verifyMS(self.outputms, 1, 1448, 0)
        self.assertTrue(ret[0],ret[1])

        # Verify that some sub-tables are properly re-indexed.
        spw_col = th.getVarCol(self.outputms+'/DATA_DESCRIPTION', 'SPECTRAL_WINDOW_ID')
        self.assertEqual(spw_col.keys().__len__(), 1, 'Wrong number of rows in DD table')
        self.assertEqual(spw_col['r1'][0], 0,'Error re-indexing DATA_DESCRIPTION table')


class test_Hanning_with_ngc5921(test_base):
    '''Test for hanning transformation - tests that use dataset ngc5921'''

    @classmethod
    def setUpClass(cls):
        cls.setUp_ngc5921()

    @classmethod
    def tearDownClass(cls):
        # Reuse self.vis for all tests in this class. It's input only
        os.system('rm -rf ' + cls.vis)

    def setUp(self):
        self.outputms = ''

    def tearDown(self):
        # all test cases are expected to generate the output MS from mstransform in outputms
        os.system('rm -rf '+ self.outputms)

    def test_hanning3(self):
        '''mstransform: Hanning theoretical and calculated values should be the same'''
        # hanning: test4
        self.outputms = "hann3.ms"

        # The hanningsmooth task flags the first and last channels. Check it!
        # Before running the task
        flag_col = th.getVarCol(self.vis, 'FLAG')
        self.assertTrue(flag_col['r1'][0][0] == [False])
        self.assertTrue(flag_col['r1'][0][1] == [False])
        self.assertTrue(flag_col['r1'][0][61] == [False])
        self.assertTrue(flag_col['r1'][0][62] == [False])

        # Get the DATA column before the transformation
        data_col = th.getVarCol(self.vis, 'DATA')

        mstransform(vis=self.vis, outputvis=self.outputms, datacolumn='data', hanning=True)

        # After running the task
        flag_col = th.getVarCol(self.outputms, 'FLAG')
        self.assertTrue(flag_col['r1'][0][0] == [True])
        self.assertTrue(flag_col['r1'][0][1] == [False])
        self.assertTrue(flag_col['r1'][0][61] == [False])
        self.assertTrue(flag_col['r1'][0][62] == [True])

        corr_col = th.getVarCol(self.outputms, 'DATA')
        nrows = len(corr_col)

      # Loop over every 2nd row,pol and get the data for each channel
        max = 1e-05
        for i in range(1,nrows,2) :
            row = 'r%s'%i
            # polarization is 0-1
            for pol in range(0,2) :
                # array's channels is 0-63
                for chan in range(1,62) :
                    # channels must start from second and end before the last
                    data = data_col[row][pol][chan]
                    dataB = data_col[row][pol][chan-1]
                    dataA = data_col[row][pol][chan+1]

                    Smoothed = th.calculateHanning(dataB,data,dataA)
                    CorData = corr_col[row][pol][chan]

                    # Check the difference
                    self.assertTrue(abs(CorData-Smoothed) < max )

    def test_hanning4(self):
        '''mstransform: Flagging should be correct after hanning smoothing and frame transformation.'''
        # hanning: test8
#        clearcal(vis=self.vis)
        self.outputms = "hann4.ms"

      # check correct flagging (just for one row as a sample)
        flag_col = th.getVarCol(self.vis, 'FLAG')
        self.assertTrue(flag_col['r1'][0][0] == [False])
        self.assertTrue(flag_col['r1'][0][1] == [False])
        self.assertTrue(flag_col['r1'][0][61] == [False])
        self.assertTrue(flag_col['r1'][0][62] == [False])

        mstransform(vis=self.vis, outputvis=self.outputms, hanning=True, regridms=True,
                        outframe='cmb',datacolumn='data')

      # check correct flagging (just for one row as a sample)
        flag_col = th.getVarCol(self.outputms, 'FLAG')
        self.assertTrue(flag_col['r1'][0][0] == [True])
        self.assertTrue(flag_col['r1'][0][1] == [False])
        self.assertTrue(flag_col['r1'][0][2] == [False])
        self.assertTrue(flag_col['r1'][0][60] == [False])
        self.assertTrue(flag_col['r1'][0][61] == [True])
        self.assertTrue(flag_col['r1'][0][62] == [True])


class test_FreqAvg(test_base):
    '''Tests for frequency averaging'''

    @classmethod
    def setUpClass(cls):
        cls.setUp_g19()

    @classmethod
    def tearDownClass(cls):
        # Reuse self.vis for all tests in this class. It's input only
        os.system('rm -rf ' + cls.vis)

    def setUp(self):
        pass

    def tearDown(self):
        # all test cases are expected to generate the output MS from mstransform in outputvis
        os.system('rm -rf '+ self.outputms)

    def test_freqavg1(self):
        '''mstranform: Average 20 channels of one spw'''
        self.outputms = "favg1.ms"
        mstransform(vis=self.vis, outputvis=self.outputms, spw='2', chanaverage=True, chanbin=20)

        self.assertTrue(os.path.exists(self.outputms))
        ret = th.verifyMS(self.outputms, 1, 6, 0)
        self.assertTrue(ret[0],ret[1])

        # Verify that some sub-tables are properly re-indexed.
        spw_col = th.getVarCol(self.outputms+'/DATA_DESCRIPTION', 'SPECTRAL_WINDOW_ID')
        self.assertEqual(spw_col.keys().__len__(), 1, 'Wrong number of rows in DD table')
        self.assertEqual(spw_col['r1'][0], 0,'Error re-indexing DATA_DESCRIPTION table')

    def test_freqavg2(self):
        '''mstranform: Select a few channels to average from one spw'''
        self.outputms = "favg2.ms"
        mstransform(vis=self.vis, outputvis=self.outputms, spw='2:10~20', chanaverage=True, chanbin=2)

        self.assertTrue(os.path.exists(self.outputms))
        ret = th.verifyMS(self.outputms, 1, 5, 0)
        self.assertTrue(ret[0],ret[1])

    def test_freqavg3(self):
        '''mstranform: Average all channels of one spw'''
        self.outputms = "favg3.ms"
        mstransform(vis=self.vis, outputvis=self.outputms, spw='23', chanaverage=True, chanbin=128)

        self.assertTrue(os.path.exists(self.outputms))
        ret = th.verifyMS(self.outputms, 1, 1, 0)
        self.assertTrue(ret[0],ret[1])

    def test_freqavg4(self):
        '''mstranform: Average using different bins for several spws'''
        self.outputms = "favg4.ms"
        mstransform(vis=self.vis, outputvis=self.outputms, spw='10,12,20', chanaverage=True,
                    chanbin=[128,4,10])

        self.assertTrue(os.path.exists(self.outputms))

        # Output should be:
        # spw=0 1 channel
        # spw=1 32 channels
        # spw=3 13 channels
        ret = th.verifyMS(self.outputms, 3, 1, 0, ignoreflags=True)
        self.assertTrue(ret[0],ret[1])
        ret = th.verifyMS(self.outputms, 3, 32, 1, ignoreflags=True)
        self.assertTrue(ret[0],ret[1])
        ret = th.verifyMS(self.outputms, 3, 12, 2, ignoreflags=True)
        self.assertTrue(ret[0],ret[1])

        # Verify that some sub-tables are properly re-indexed.
        spw_col = th.getVarCol(self.outputms+'/DATA_DESCRIPTION', 'SPECTRAL_WINDOW_ID')
        self.assertEqual(spw_col.keys().__len__(), 3, 'Wrong number of rows in DD table')
        self.assertEqual(spw_col['r1'][0], 0,'Error re-indexing DATA_DESCRIPTION table')
        self.assertEqual(spw_col['r2'][0], 1,'Error re-indexing DATA_DESCRIPTION table')
        self.assertEqual(spw_col['r3'][0], 2,'Error re-indexing DATA_DESCRIPTION table')

    def test_freqavg5(self):
        '''mstranform: Different number of spws and chanbin. Expected error'''
        self.outputms = "favg5.ms"
        with self.assertRaises(ValueError):
            mstransform(vis=self.vis, outputvis=self.outputms, spw='2,10', chanaverage=True,
                        chanbin=[10,20,4])
        self.assertFalse(os.path.exists(self.outputms))

    def test_freqavg11(self):
        '''mstransform: Automatically convert numpy type to Python type'''
        self.outputms = "freqavg_numpytype.ms"
        bin1 = numpy.int32(128)
        mstransform(vis=self.vis, outputvis=self.outputms, spw='10', chanaverage=True,
                    chanbin=bin1)
        
        self.assertTrue(os.path.exists(self.outputms))

        # Output should be:
        # spw=0 1 channel
        ret = th.verifyMS(self.outputms, 1, 1, 0, ignoreflags=True)
        self.assertTrue(ret[0],ret[1])
        

class test_Shape(test_base):
    '''Test the tileshape parameter'''

    @classmethod
    def setUpClass(cls):
        cls.setUp_4ants()

    @classmethod
    def tearDownClass(cls):
        # Reuse self.vis for all tests in this class. It's input only
        os.system('rm -rf ' + cls.vis)

    def setUp(self):
        pass

    def tearDown(self):
        # all test cases are expected to generate the output MS from mstransform in outputvis
        os.system('rm -rf '+ self.outputms)

    def test_shape1(self):
        '''mstransform: default tileshape'''
        self.outputms = "shape1.ms"
        mstransform(vis=self.vis, outputvis=self.outputms, createmms=False, tileshape=[0])

        self.assertTrue(os.path.exists(self.outputms))

        # Get the tile shape in input
        tb_local.open(self.vis)
        inpdm = tb_local.getdminfo()
        tb_local.close()
        inptsh = th.getTileShape(inpdm)

        # Get the tile shape for the output
        tb_local.open(self.outputms)
        outdm = tb_local.getdminfo()
        tb_local.close()
        outtsh = th.getTileShape(outdm)

        # Compare both
        self.assertTrue((inptsh==outtsh).all(), 'Tile shapes are different')

    @unittest.skip('As reported in CAS-7377 now there is a custom tile shape for hypercube and data type')
    def test_shape2(self):
        '''mstransform: custom tileshape'''
        self.outputms = "shape2.ms"
        inptsh = [4,20,1024]
        mstransform(vis=self.vis, outputvis=self.outputms, createmms=False, tileshape=inptsh)

        self.assertTrue(os.path.exists(self.outputms))

        # Check the tile shape for the output
        tb_local.open(self.outputms)
        outdm = tb_local.getdminfo()
        tb_local.close()
        outtsh = th.getTileShape(outdm)

        self.assertTrue((inptsh==outtsh).all(), 'Tile shapes are different')


class test_Columns(test_base):
    '''Test different datacolumns'''

    def tearDown(self):
        os.system('rm -rf '+ self.vis)
        os.system('rm -rf '+ self.outputms)
        os.system('rm -rf ngc5921Jy.ms allcols.ms')
        
    def test_col1(self):
          """mstransform: try to make real a non-existing virtual MODEL column"""
          self.setUp_ngc5921()
          self.outputms = "col1.ms"
          mstransform(vis=self.vis, outputvis=self.outputms, datacolumn='all', realmodelcol=True)

          self.assertTrue(os.path.exists(self.outputms))
          mcol = th.getColDesc(self.outputms, 'MODEL_DATA')
          mkeys = mcol.keys()
          self.assertTrue(mkeys.__len__()==0, 'Should not add MODEL_DATA column')
          
    def test_col2(self):
          """mstransform: make real a virtual MODEL column """
          self.setUp_ngc5921()
          self.outputms = "col2.ms"
          inpms = 'ngc5921Jy.ms'
          shutil.copytree(self.vis, inpms)

          # First, run setjy to create a virtual MODEl column (SOURCE_MODEL)
          setjy(vis=inpms,field='1331+305*',modimage='',standard='Perley-Taylor 99',
                scalebychan=False, usescratch=False)

          # Verify that the virtual column exists
          mcol = th.getColDesc(inpms+'/SOURCE', 'SOURCE_MODEL')
          mkeys = mcol.keys()
          self.assertTrue(mkeys.__len__() > 0, 'Should have a SOURCE_MODEL column')

          # Make the virtual column a real MODEL_DATA column
          mstransform(vis=inpms, outputvis=self.outputms, datacolumn='all', realmodelcol=True)

          self.assertTrue(os.path.exists(self.outputms))
          mcol = th.getColDesc(self.outputms, 'MODEL_DATA')
          mkeys = mcol.keys()
          self.assertTrue(mkeys.__len__() > 0, 'Should have a MODEL_DATA column')

    def test_col3(self):
        '''mstransform: split out the MODEL column'''
        self.setUp_4ants()
        self.outputms = 'col3.ms'
        mstransform(vis=self.vis, outputvis=self.outputms,field='1',spw='0:0~61',
                    datacolumn='model')

        # Compare with split. CAS-4940
        outputms = 'split3.ms'
        split(vis=self.vis, outputvis=outputms,field='1',spw='0:0~61',
                    datacolumn='model')

        th.compVarColTables('split3.ms','col3.ms','DATA')

    def test_col4(self):
        '''mstransform: split out the DATA,MODEL,CORRECTED columns'''
        self.setUp_4ants()
        self.outputms = 'col4.ms'
        mstransform(vis=self.vis, outputvis=self.outputms,spw='0',
                    datacolumn='data,model,corrected')
        mstransform(vis=self.vis, outputvis='allcols.ms',spw='0',
                    datacolumn='all')
        
        self.assertTrue(th.compTables('allcols.ms', self.outputms,['FLAG_CATEGORY','WEIGHT_SPECTRUM','SIGMA_SPECTRUM'],0.000001,"absolute"))
                
    def test_weight_corr_sel(self):
        '''mstransform: check WEIGHT shape after correlation selection'''
        self.setUp_4ants()
        self.outputms = 'colweight1.ms'
        mstransform(vis=self.vis, outputvis=self.outputms,correlation='RR,LL',spw='1',
                    datacolumn='data')
        
        # Check the dimensions of the WEIGHT and SIGMA columns. CAS-6946
        out_ws = th.getColShape(self.outputms,'WEIGHT')
        out_ss = th.getColShape(self.outputms,'SIGMA')
        self.assertEqual(out_ws[0],'[2]','WEIGHT shape is not correct')
        self.assertEqual(out_ss[0],'[2]','SIGMA shape is not correct')
        
    def test_weight_ws_corr_sel(self):
        '''mstransform: check WEIGHT shape after correlation selection. WEIGHT_SPECTRUM exists'''
        self.setUp_4ants()
        self.outputms = 'colweight2.ms'
        mstransform(vis=self.vis, outputvis=self.outputms,correlation='RL,LR',spw='2:1~10',
                    datacolumn='corrected',usewtspectrum=True)
        
        # Check the dimensions of the WEIGHT and SIGMA columns. CAS-6946
        out_ws = th.getColShape(self.outputms,'WEIGHT')
        out_ss = th.getColShape(self.outputms,'SIGMA')
        self.assertEqual(out_ws[0],'[2]','WEIGHT shape is not correct')
        self.assertEqual(out_ss[0],'[2]','SIGMA shape is not correct')
        

class test_SeparateSPWs(test_base):
    '''Test the nspw parameter to separate spws'''

    @classmethod
    def setUpClass(cls):
        cls.setUp_4ants()

    @classmethod
    def tearDownClass(cls):
        # Reuse self.vis for all tests in this class. It's input only
        os.system('rm -rf ' + cls.vis)

    def setUp(self):
        self.tmpms = ""

    def tearDown(self):
        os.system('rm -rf '+ self.tmpms)
        os.system('rm -rf '+ self.outputms)
        os.system('rm -rf list.obs')

    def test_sep1(self):
        '''mstransform: separate one spw into 4, using default regrid parameters'''
        self.outputms = "separate1.ms"
        mstransform(vis=self.vis, outputvis=self.outputms, spw='2', regridms=True, nspw=4)
        self.assertTrue(os.path.exists(self.outputms))

        # Should create 4 spws with 16 channels each
        ret = th.verifyMS(self.outputms, 4, 16, 0)
        self.assertTrue(ret[0],ret[1])
        ret = th.verifyMS(self.outputms, 4, 16, 1)
        self.assertTrue(ret[0],ret[1])
        ret = th.verifyMS(self.outputms, 4, 16, 2)
        self.assertTrue(ret[0],ret[1])
        ret = th.verifyMS(self.outputms, 4, 16, 3)
        self.assertTrue(ret[0],ret[1])

        # Verify that some sub-tables are properly re-indexed.
        spw_col = th.getVarCol(self.outputms+'/DATA_DESCRIPTION', 'SPECTRAL_WINDOW_ID')
        self.assertEqual(spw_col.keys().__len__(), 4, 'Wrong number of rows in DD table')
        self.assertEqual(spw_col['r1'][0], 0,'Error re-indexing DATA_DESCRIPTION table')
        self.assertEqual(spw_col['r2'][0], 1,'Error re-indexing DATA_DESCRIPTION table')
        self.assertEqual(spw_col['r3'][0], 2,'Error re-indexing DATA_DESCRIPTION table')
        self.assertEqual(spw_col['r4'][0], 3,'Error re-indexing DATA_DESCRIPTION table')

    def test_sep2(self):
        '''mstransform: separate three spws into 2, using default regrid parameters'''
        self.outputms = "separate2.ms"
        mstransform(vis=self.vis, outputvis=self.outputms, spw='2,3,4', regridms=True, nspw=2)
        self.assertTrue(os.path.exists(self.outputms))

        # Should create 2 spws with ?96 channels each
        ret = th.verifyMS(self.outputms, 2, 96, 0)
        self.assertTrue(ret[0],ret[1])
        ret = th.verifyMS(self.outputms, 2, 96, 1)
        self.assertTrue(ret[0],ret[1])

        listobs(self.outputms, listfile='list.obs')
        self.assertTrue(os.path.exists('list.obs'), 'Probable error in sub-table re-indexing')

    def test_sep3(self):
        '''mstransform: separate 16 spws into 4 with 10 channels each'''
        self.outputms = "separate3.ms"
        mstransform(vis=self.vis, outputvis=self.outputms, regridms=True, nspw=4, nchan=10)
        self.assertTrue(os.path.exists(self.outputms))

        # Should create 4 spws with 10 channels each
        ret = th.verifyMS(self.outputms, 4, 10, 0)
        self.assertTrue(ret[0],ret[1])
        ret = th.verifyMS(self.outputms, 4, 10, 3)
        self.assertTrue(ret[0],ret[1])

    def test_CAS_5403_1(self):
        '''mstransform: separate spw 0 into 4 spws and check that DDI subtable is reindexed properly'''
        self.outputms = "test_5403_1.ms"
        mstransform(vis=self.vis, outputvis=self.outputms,regridms=True,spw='0',nspw=4)
        self.assertTrue(os.path.exists(self.outputms))

        # DDI subtable should have 4 rows with the proper index
        tb_local.open(self.outputms + '/DATA_DESCRIPTION')
        spwCol = tb_local.getcol('SPECTRAL_WINDOW_ID')
        tb_local.close()
        nspw = spwCol.size
        check_eq(nspw, 4)
        check_eq(spwCol[0], 0)
        check_eq(spwCol[1], 1)
        check_eq(spwCol[2], 2)
        check_eq(spwCol[3], 3)
        
        # Check some values from main table
        tb_local.open(self.outputms)
        data = tb_local.getcol('DATA')
        check_eq(data.shape,(4,16,4296))
        tb_local.close()

    def test_CAS_5403_2(self):
        '''mstransform: combine spw 0,1,2 into one spw and then break it down in 4 spws.
                        and then check that DDI subtable is reindexed properly'''
        self.outputms = "test_5403_2.ms"
        mstransform(vis=self.vis, outputvis=self.outputms,regridms=True,spw='0,1,2',nspw=4)
        self.assertTrue(os.path.exists(self.outputms))

        # DDI subtable should have 4 rows with the proper index
        tb_local.open(self.outputms + '/DATA_DESCRIPTION')
        spwCol = tb_local.getcol('SPECTRAL_WINDOW_ID')
        tb_local.close()
        nspw = spwCol.size
        check_eq(nspw, 4)
        check_eq(spwCol[0], 0)
        check_eq(spwCol[1], 1)
        check_eq(spwCol[2], 2)
        check_eq(spwCol[3], 3)
        
        # Verify that some sub-tables are properly re-indexed.
        spw_col = th.getVarCol(self.outputms+'/DATA_DESCRIPTION', 'SPECTRAL_WINDOW_ID')
        self.assertEqual(spw_col.keys().__len__(), 4, 'Wrong number of rows in DD table')
        self.assertEqual(spw_col['r1'][0], 0,'Error re-indexing DATA_DESCRIPTION table')
        self.assertEqual(spw_col['r2'][0], 1,'Error re-indexing DATA_DESCRIPTION table')
        self.assertEqual(spw_col['r3'][0], 2,'Error re-indexing DATA_DESCRIPTION table')
        self.assertEqual(spw_col['r4'][0], 3,'Error re-indexing DATA_DESCRIPTION table')
        
    def test_slicing_problem(self):
        '''mstransform: Separate SPWs after re-gridding one single SPW'''
        self.outputms = "test_slicing_problem.ms"
        mstransform(vis=self.vis, outputvis=self.outputms,regridms=True,nspw=3,nchan=10,spw='0:0~49')
        self.assertTrue(os.path.exists(self.outputms))
        
        tb_local.open(self.outputms + '/SPECTRAL_WINDOW')
        numChan = tb_local.getcol('NUM_CHAN')      
        tb_local.close()            
        check_eq(numChan[0], 10)
        check_eq(numChan[1], 10)
        check_eq(numChan[2], 10)      
        
    def test_CAS_6529(self):
        '''mstransform: Combine all SPWs and then separated them to obtain the original grid'''
        
        self.tmpms = "combined.ms"
        self.outputms = "separated.ms"
        
        mstransform(vis=self.vis, outputvis=self.tmpms,combinespws=True,datacolumn = 'data')   
        mstransform(vis=self.tmpms,outputvis=self.outputms,regridms = True , 
                    mode = 'channel' , nchan = 64 , nspw = 16, datacolumn='data')
        
        listobs_dict = listpartition(self.outputms,createdict=True)
        spws_scan_30 = listobs_dict[0]['scanId'][30]['spwIds']
        self.assertEqual(len(spws_scan_30), 16,'Wrong number of SPWs found in scan 30')
        self.assertEqual(spws_scan_30[0],0,'SPW Id 0 not found in scan 30')
        self.assertEqual(spws_scan_30[15],15,'SPW Id 15 not found in scan 30')


class test_state(test_base):
    '''Test operation with state id'''

    @classmethod
    def setUpClass(cls):
        cls.setUp_CAS_5076()

    @classmethod
    def tearDownClass(cls):
        # Reuse self.vis for all tests in this class. It's input only
        os.system('rm -rf ' + cls.vis)

    def setUp(self):
        pass

    def tearDown(self):
        # all test cases are expected to generate the output MS from mstransform in outputms
        os.system('rm -rf '+ self.outputms)

    def test_select_by_scan_intent_and_reindex_state_accordingly(self):
        '''mstransform: select a scan intent and re-index state sub-table'''
        self.outputms = "test_select_by_scan_intent_and_reindex_state_accordingly.ms"
        mstransform(vis=self.vis, outputvis=self.outputms, intent='OBSERVE_TARGET*', datacolumn='DATA')
        self.assertTrue(os.path.exists(self.outputms))
        
        # Check that state sub-table has been re-indexed
        tb_local.open(self.outputms + '/STATE')
        scan_intent = tb_local.getcol('OBS_MODE')
        tb_local.close()
        n_subscans = scan_intent.size
        check_eq(n_subscans, 12)
        
        # listobs checks that re-indexing is consistent
        listobs(self.outputms)

    def test_select_by_scan_but_not_implicit_state_reindex(self):
        '''mstransform: select 2 scans and do not automatically re-index state sub-table'''
        self.outputms = "test_select_by_scan_but_not_implicit_state_reindex.ms"
        mstransform(vis=self.vis, outputvis=self.outputms, scan='2,3', datacolumn='DATA')
        self.assertTrue(os.path.exists(self.outputms))
        
        # Check that state sub-table has not been re-indexed
        tb_local.open(self.outputms + '/STATE')
        scan_intent = tb_local.getcol('OBS_MODE')
        tb_local.close()
        n_subscans = scan_intent.size
        check_eq(n_subscans, 30)        

        # listobs checks that re-indexing is consistent
        listobs(self.outputms)

class test_WeightSpectrum(test_base):
    '''Test usage of WEIGHT_SPECTRUM to channel average and combine SPWs with different exposure'''

    def setUp(self):
        pass

    def tearDown(self):
        os.system('rm -rf '+ self.vis)
        os.system('rm -rf '+ self.outvis)

    def test_combineSPWDiffExpWithWeightSpectrum(self):
        '''mstransform: Combine SPWs with different exposure using WEIGHT_SPECTRUM'''

        self.vis = 'combine-1-timestamp-2-SPW-with-WEIGHT_SPECTRUM-Different-Exposure.ms'
        self.outvis = 'combineSPWDiffExpWithWeightSpectrum.ms'
        self.copyfile(self.vis)

        mstransform(vis=self.vis,outputvis=self.outvis,datacolumn="DATA",combinespws=True,regridms=True,
                    mode="frequency",nchan=50,start="2.20804e+10Hz",width="1.950702e+05Hz",nspw=1,
                    interpolation="fftshift",phasecenter="J2000 12h01m53.13s -18d53m09.8s",
                    outframe="CMB",veltype="radio")

        tb_local.open(self.outvis)
        data = tb_local.getcol('DATA')
        exposure = tb_local.getcol('EXPOSURE')
        tb_local.close()
        nchan = data.size
        check_eq(nchan, 50)
        check_eq(data[0][0][0].real, 0.0950, 0.0001)
        check_eq(data[0][nchan-1][0].imag, 0.0610, 0.0001)
        check_eq(exposure[0], 7.5, 0.0001)

    def test_combineSPWDiffExpWithWeightSpectrumFilledFromWeight(self):
        '''mstransform: Combine SPWs with different exposure using WEIGHT_SPECTRUM filled from WEIGHT'''

        self.vis = 'combine-1-timestamp-2-SPW-no-WEIGHT_SPECTRUM-Different-Exposure.ms'
        self.outvis = 'combineSPWDiffExpWithWeightSpectrumFilledFromWeight.ms'
        self.copyfile(self.vis)

        mstransform(vis=self.vis,outputvis=self.outvis,datacolumn="DATA",combinespws=True,regridms=True,
                    mode="frequency",nchan=50,start="2.20804e+10Hz",width="1.950702e+05Hz",nspw=1,
                    interpolation="fftshift",phasecenter="J2000 12h01m53.13s -18d53m09.8s",
                    outframe="CMB",veltype="radio",usewtspectrum=True)

        tb_local.open(self.outvis)
        data = tb_local.getcol('DATA')
        exposure = tb_local.getcol('EXPOSURE')
        tb_local.close()
        nchan = data.size
        check_eq(nchan, 50)
        check_eq(data[0][0][0].real, 0.0950, 0.0001)
        check_eq(data[0][nchan-1][0].imag, 0.0610, 0.0001)
        check_eq(exposure[0], 7.5, 0.0001)

    @unittest.skip('Skip until propagation of WEIGHT_SPECTRUM by cvel is defined')
    def test_fillWeightSpectrumFromWeight(self):
        '''mstransform: Fill output WEIGHT_SPECTRUM using WEIGHTS'''

        self.vis = 'combine-1-timestamp-2-SPW-no-WEIGHT_SPECTRUM-Same-Exposure.ms'
        self.outvis = 'fillWeightSpectrumFromWeight.ms'
        self.copyfile(self.vis)

        mstransform(vis=self.vis,outputvis=self.outvis,datacolumn="DATA",combinespws=True,regridms=True,
                    mode="frequency",nchan=50,start="2.20804e+10Hz",width="1.950702e+05Hz",nspw=1,
                    interpolation="fftshift",phasecenter="J2000 12h01m53.13s -18d53m09.8s",
                    outframe="CMB",veltype="radio",usewtspectrum=True)

        tb_local.open(self.outvis)
        weightSpectrum = tb_local.getcol('WEIGHT_SPECTRUM')
        tb_local.close()
        nchan = weightSpectrum.size
        check_eq(nchan, 50)
        check_eq(weightSpectrum[0][0][0], 1.9007, 0.0001)
        check_eq(weightSpectrum[0][nchan-1][0], 1.0156, 0.0001)

    def test_combineSPWAndChanAvgWithWeightSpectrum(self):
        '''mstransform: Combine SPWs and channel average using WEIGHT_SPECTRUM'''

        self.vis = 'combine-1-timestamp-2-SPW-with-WEIGHT_SPECTRUM-Same-Exposure.ms'
        self.outvis = 'test_combineSPWAndChanAvgWithWeightSpectrum.ms'
        self.copyfile(self.vis)

        mstransform(vis=self.vis,outputvis=self.outvis,datacolumn="DATA",combinespws=True,regridms=True,
                    mode="frequency",nchan=12,start="2.20804e+10Hz",width="7.802808e+05Hz",nspw=1,
                    interpolation="fftshift",phasecenter="J2000 12h01m53.13s -18d53m09.8s",
                    outframe="CMB",veltype="radio",chanaverage=True,chanbin=4)

        tb_local.open(self.outvis)
        data = tb_local.getcol('DATA')
        tb_local.close()
        nchan = data.size
        check_eq(nchan, 12)
        check_eq(data[0][0][0].real, 0.0893, 0.0001)
        check_eq(data[0][nchan-1][0].imag, -0.2390, 0.0001)

    def test_combineSPWDiffExpAndChanAvgWithWeightSpectrum(self):
        '''mstransform: Combine SPWs with different exposure and channel average using WEIGHT_SPECTRUM'''

        self.vis = 'combine-1-timestamp-2-SPW-with-WEIGHT_SPECTRUM-Different-Exposure.ms'
        self.outvis = 'test_combineSPWDiffExpAndChanAvgWithWeightSpectrum.ms'
        self.copyfile(self.vis)

        mstransform(vis=self.vis,outputvis=self.outvis,datacolumn="DATA",combinespws=True,regridms=True,
                    mode="frequency",nchan=12,start="2.20804e+10Hz",width="7.802808e+05Hz",nspw=1,
                    interpolation="fftshift",phasecenter="J2000 12h01m53.13s -18d53m09.8s",
                    outframe="CMB",veltype="radio",chanaverage=True,chanbin=4)

        tb_local.open(self.outvis)
        data = tb_local.getcol('DATA')
        tb_local.close()
        nchan = data.size
        check_eq(nchan, 12)
        check_eq(data[0][0][0].real, 0.0893, 0.0001)
        check_eq(data[0][nchan-1][0].imag, -0.2390, 0.0001)


class test_channelAverageByDefault(test_base_compare):

    def setUp(self):
        super(test_channelAverageByDefault,self).setUp()
        self.setUp_almasim()
        self.outvis = 'test_channelAverageByDefaultInVelocityMode-mst.ms'
        self.refvis = 'test_channelAverageByDefaultInVelocityMode-cvel.ms'
        self.outvis_sorted = 'test_channelAverageByDefaultInVelocityMode-mst-sorted.ms'
        self.refvis_sorted = 'test_channelAverageByDefaultInVelocityMode-cvel-sorted.ms'
        os.system('rm -rf test_channelAverageByDefaultInVelocityMode*')

    def tearDown(self):
        super(test_channelAverageByDefault,self).tearDown()

    @unittest.skip('Skip, cvel produces an exception since release 4.7.2 as per CAS-9798'
                   ' (regridding with pre-averaging)')
    def test_channelAverageByDefaultInVelocityMode(self):
        self.outvis = 'test_channelAverageByDefaultInVelocityMode.ms'

        mstransform(vis=self.vis,outputvis=self.outvis,regridms=True,combinespws=True,interpolation="linear",
                    mode="velocity",veltype="optical",width='30km/s',restfreq='230GHz',datacolumn='ALL')
        cvel(vis=self.vis,outputvis=self.refvis,interpolation="linear",mode="velocity",veltype="optical",width='30km/s',restfreq='230GHz')

        self.generate_tolerance_map()

        self.mode['WEIGHT'] = "absolute"
        self.tolerance['WEIGHT'] = 1
        
        self.post_process()

    def test_noregrid_channelAverageByDefaultInVelocityMode(self):
        self.outvis = 'test_channelAverageByDefaultInVelocityMode.ms'

        mstransform(vis=self.vis, outputvis=self.outvis, regridms=True,
                    combinespws=True,interpolation="linear", mode="velocity",
                    veltype="optical", width='30km/s', restfreq='230GHz', datacolumn='ALL')

        self.assertTrue(os.path.isdir(self.outvis))


class test_float_column(test_base):
    def setUp(self):
        self.setUp_floatcol()

    def tearDown(self):
        os.system('rm -rf '+ self.vis)
        os.system('rm -rf '+ self.outputms)

    def test_regrid_float(self):
        '''mstransform: change outframe of FLOAT_DATA MS'''
        self.outputms = 'floatcol1.mms'
        # jagonzal: Let's use spw 0, because the rest have negative chan widths
        mstransform(vis=self.vis,outputvis=self.outputms,datacolumn='FLOAT_DATA',
                    regridms=True,outframe='LSRK',spw='0')

        print("Check column and keywords")
        tb_local.open(self.outputms+'/SPECTRAL_WINDOW')
        refnum = tb_local.getcell('MEAS_FREQ_REF',0)
        tb_local.close()
        self.assertEqual(refnum, 1)
        
        # CAS-5900. Check the keywords in FLOAT_DATA are the same
        tb_local.open(self.outputms)
        okeys = tb_local.getcolkeywords('FLOAT_DATA')
        tb_local.close()
        tb_local.open(self.vis)
        ikeys = tb_local.getcolkeywords('FLOAT_DATA')
        tb_local.close()
        self.assertDictEqual(ikeys, okeys, 'Keywords from FLOAT_DATA are different')
        
        
class test_timeaverage(test_base_compare):
    
    def setUp(self):
        super(test_timeaverage,self).setUp()
        self.setUp_4ants()
        self.outvis = 'test_timeaverage-mst.ms'
        self.refvis = 'test_timeaverage-split.ms'
        self.outvis_sorted = 'test_timeaverage-mst-sorted.ms'
        self.refvis_sorted = 'test_timeaverage-split-sorted.ms'   
        self.timerange = '14:45:08.00~14:45:10.00' 
        self.spw = '0'
        self.antenna = '0&&1'
        self.timerange = '' 
        self.spw = ''
        self.antenna = ''        
        os.system('rm -rf test_timeaverage*')
        
    def tearDown(self):
        super(test_timeaverage,self).tearDown()

    def unflag_ms(self):
        af_local.open(self.vis)
        af_local.selectdata()
        agentUnflag={'apply':True,'mode':'unflag'}
        af_local.parseagentparameters(agentUnflag)
        af_local.init()
        af_local.run(writeflags=True)
        af_local.done()

    def flag_ms(self):
        af_local.open(self.vis)
        af_local.selectdata()
        agentUnflag={'apply':True,'mode':'rflag','extendflags':False}
        af_local.parseagentparameters(agentUnflag)
        af_local.init()
        af_local.run(writeflags=True)
        af_local.done()

    def test_timeaverage_data_unflagged(self):   
        
        self.unflag_ms()
        
        mstransform(vis=self.vis,outputvis=self.outvis,datacolumn='DATA',timeaverage=True,timebin='30s',
                    timerange=self.timerange,spw=self.spw,antenna=self.antenna)
        split(vis=self.vis,outputvis=self.refvis,datacolumn='DATA',timebin='30s',
                    timerange=self.timerange,spw=self.spw,antenna=self.antenna)
        
        self.generate_tolerance_map()
        
        self.mode['WEIGHT'] = "absolute"
        self.tolerance['WEIGHT'] = 1E-5

        self.post_process()   
        
        # Check the dimenstions of the WEIGHT and SIGMA columns. CAS-6946
        inp_ws = th.getColShape(self.vis,'WEIGHT')
        inp_ss = th.getColShape(self.vis,'SIGMA')
        out_ws = th.getColShape(self.outvis,'WEIGHT')
        out_ss = th.getColShape(self.outvis,'SIGMA')
        self.assertListEqual(inp_ws, out_ws, 'WEIGHT shape differ in input and output')
        self.assertListEqual(inp_ss, out_ss, 'SIGMA shape differ in input and output')
        
    def test_timeaverage_model_unflagged(self):  
        
        self.unflag_ms()
        
        mstransform(vis=self.vis,outputvis=self.outvis,datacolumn='MODEL',timeaverage=True,timebin='30s',
                   timerange=self.timerange,spw=self.spw,antenna=self.antenna)
        split(vis=self.vis,outputvis=self.refvis,datacolumn='MODEL',timebin='30s',
              timerange=self.timerange,spw=self.spw,antenna=self.antenna)
              
        
        self.generate_tolerance_map()
        
        self.mode['WEIGHT'] = "absolute"
        self.tolerance['WEIGHT'] = 1E-5

        self.post_process()          
        
    def test_timeaverage_corrected_unflagged(self):
        
        self.unflag_ms()
        
        mstransform(vis=self.vis,outputvis=self.outvis,datacolumn='CORRECTED',timeaverage=True,timebin='30s',
                    timerange=self.timerange,spw=self.spw,antenna=self.antenna)
        split(vis=self.vis,outputvis=self.refvis,datacolumn='CORRECTED',timebin='30s',
              timerange=self.timerange,spw=self.spw,antenna=self.antenna)
        
        self.generate_tolerance_map()
        
        self.mode['WEIGHT'] = "absolute"
        self.tolerance['WEIGHT'] = 1E-3
        
        self.mode['EXPOSURE'] = "absolute"
        self.tolerance['EXPOSURE'] = 1E-4    
        
        self.mode['TIME_CENTROID'] = "absolute"
        self.tolerance['TIME_CENTROID'] = 1E-5
      

        self.post_process()   
        
    def test_timeaverage_baseline_dependent_unflagged(self):
        
        self.unflag_ms()
        
        mstransform(vis=self.vis,outputvis=self.outvis,datacolumn='DATA',timeaverage=True,timebin='10s',maxuvwdistance=1E5)
        mstransform(vis=self.vis,outputvis=self.refvis,datacolumn='DATA',timeaverage=True,timebin='10s')
        
        self.generate_tolerance_map()  

        self.post_process()       

class test_timeaverage_limits(test_base):

    @classmethod
    def setUpClass(cls):
        cls.setUp_CAS_4850()

    @classmethod
    def tearDownClass(cls):
        # Reuse self.vis for all tests in this class. It's input only
        os.system('rm -rf ' + cls.vis)

    def setUp(self):
        self.outvis = 'test_timeaverage_limits.ms'

    def tearDown(self):
        # all test cases are expected to generate the output MS from mstransform in outvis
        os.system('rm -rf '+ self.outvis)

    def test_CAS_4850(self):

        mstransform(vis=self.vis,outputvis=self.outvis,datacolumn='DATA',timeaverage=True,timebin='40s')

        tb_local.open(self.outvis)
        interval = tb_local.getcol('INTERVAL')
        print(interval[0])
        tb_local.close()
        check_eq(interval[0] >= 40.0,True)

class test_multiple_transformations(test_base_compare):

    def setUp(self):
        super(test_multiple_transformations,self).setUp()
        self.setUp_4ants()
        self.outvis = 'test_timeaverage_and_combine_spws_single_run.ms'
        self.tmpvis = 'test_timeaverage_and_combine_spws_1st_step.ms'
        self.refvis = 'test_timeaverage_and_combine_spws_2nd_step.ms'
        self.outvis_sorted = 'test_timeaverage_and_combine_spws_single_run_sorted.ms'
        self.refvis_sorted = 'test_timeaverage_and_combine_spws_2nd_step_sorted.ms'
        os.system('rm -rf test_timeaverage_and_combine_spws*')

    def tearDown(self):
        super(test_multiple_transformations,self).tearDown()

    def test_timeaverage_2x_and_combine_two_spws_one_baseline_one_timestep(self):

        mstransform(vis=self.vis,outputvis=self.outvis,spw='9,10',antenna="0&&1", timerange='14:45:08.50~14:45:9.50',
                    datacolumn='DATA',combinespws=True,timeaverage=True,timebin='2s')
        mstransform(vis=self.vis,outputvis=self.tmpvis,spw='9,10',antenna="0&&1", timerange='14:45:08.50~14:45:9.50',
                    datacolumn='DATA',timeaverage=True,timebin='2s',usewtspectrum=True)
        mstransform(vis=self.tmpvis,outputvis=self.refvis,datacolumn='DATA',combinespws=True)

        self.generate_tolerance_map()
        
        self.mode['WEIGHT'] = "absolute"
        self.tolerance['WEIGHT'] = 1E-5  
        self.mode['SIGMA'] = "absolute"
        self.tolerance['SIGMA'] = 1E-5                  

        self.post_process()

    def test_timeaverage_2x_and_combine_two_spws_one_baseline_two_timesteps(self):

        mstransform(vis=self.vis,outputvis=self.outvis,spw='9,10',antenna="0&&1", timerange='14:45:08.50~14:45:11.50',
                    datacolumn='DATA',combinespws=True,timeaverage=True,timebin='2s')
        mstransform(vis=self.vis,outputvis=self.tmpvis,spw='9,10',antenna="0&&1", timerange='14:45:08.50~14:45:11.50',
                    datacolumn='DATA',timeaverage=True,timebin='2s',usewtspectrum=True)
        mstransform(vis=self.tmpvis,outputvis=self.refvis,datacolumn='DATA',combinespws=True)

        self.generate_tolerance_map()
        
        self.mode['WEIGHT'] = "absolute"
        self.tolerance['WEIGHT'] = 1E-5  
        self.mode['SIGMA'] = "absolute"
        self.tolerance['SIGMA'] = 1E-5          

        self.post_process()

    def test_timeaverage_2x_and_combine_two_spws_two_baselines_one_timestep(self):

        mstransform(vis=self.vis,outputvis=self.outvis,spw='9,10',antenna="0&&1~2", timerange='14:45:08.50~14:45:9.50',
                    datacolumn='DATA',combinespws=True,timeaverage=True,timebin='2s')
        mstransform(vis=self.vis,outputvis=self.tmpvis,spw='9,10',antenna="0&&1~2", timerange='14:45:08.50~14:45:9.50',
                    datacolumn='DATA',timeaverage=True,timebin='2s',usewtspectrum=True)
        mstransform(vis=self.tmpvis,outputvis=self.refvis,datacolumn='DATA',combinespws=True)

        self.generate_tolerance_map()
        
        self.mode['WEIGHT'] = "absolute"
        self.tolerance['WEIGHT'] = 1E-5  
        self.mode['SIGMA'] = "absolute"
        self.tolerance['SIGMA'] = 1E-5          

        self.post_process()

    def test_timeaverage_2x_and_combine_two_spws_two_baselines_two_timesteps(self):

        mstransform(vis=self.vis,outputvis=self.outvis,spw='9,10',antenna="0&&1~2", timerange='14:45:08.50~14:45:11.50',
                    datacolumn='DATA',combinespws=True,timeaverage=True,timebin='2s')
        mstransform(vis=self.vis,outputvis=self.tmpvis,spw='9,10',antenna="0&&1~2", timerange='14:45:08.50~14:45:11.50',
                    datacolumn='DATA',timeaverage=True,timebin='2s',usewtspectrum=True)
        mstransform(vis=self.tmpvis,outputvis=self.refvis,datacolumn='DATA',combinespws=True)

        self.generate_tolerance_map()
        
        self.mode['WEIGHT'] = "absolute"
        self.tolerance['WEIGHT'] = 1E-5  
        self.mode['SIGMA'] = "absolute"
        self.tolerance['SIGMA'] = 1E-5          

        self.post_process()

    def test_timeaverage_2x_and_combine_two_spws_two_baselines(self):

        mstransform(vis=self.vis,outputvis=self.outvis,spw='9,10',antenna="0&&1~2",
                    datacolumn='DATA',combinespws=True,timeaverage=True,timebin='2s')
        mstransform(vis=self.vis,outputvis=self.tmpvis,spw='9,10',antenna="0&&1~2",
                    datacolumn='DATA',timeaverage=True,timebin='2s',usewtspectrum=True)
        mstransform(vis=self.tmpvis,outputvis=self.refvis,datacolumn='DATA',combinespws=True)

        self.generate_tolerance_map()
        
        self.mode['WEIGHT'] = "absolute"
        self.tolerance['WEIGHT'] = 1E-5  
        self.mode['SIGMA'] = "absolute"
        self.tolerance['SIGMA'] = 1E-5     

        self.post_process()

    def test_timeaverage_30x_and_combine_two_spws_two_baselines(self):

        mstransform(vis=self.vis,outputvis=self.outvis,spw='9,10',antenna="0&&1~2",
                    datacolumn='DATA',combinespws=True,timeaverage=True,timebin='30s')
        mstransform(vis=self.vis,outputvis=self.tmpvis,spw='9,10',antenna="0&&1~2",
                    datacolumn='DATA',timeaverage=True,timebin='30s',usewtspectrum=True)
        mstransform(vis=self.tmpvis,outputvis=self.refvis,datacolumn='DATA',combinespws=True)

        self.generate_tolerance_map()
        
        self.mode['WEIGHT'] = "absolute"
        self.tolerance['WEIGHT'] = 1E-5  
        self.mode['SIGMA'] = "absolute"
        self.tolerance['SIGMA'] = 1E-5          

        self.post_process()

    def test_timeaverage_2x_and_combine_two_spws_four_baselines(self):

        mstransform(vis=self.vis,outputvis=self.outvis,spw='9,10',
                    datacolumn='DATA',combinespws=True,timeaverage=True,timebin='2s')
        mstransform(vis=self.vis,outputvis=self.tmpvis,spw='9,10',
                    datacolumn='DATA',timeaverage=True,timebin='2s',usewtspectrum=True)
        mstransform(vis=self.tmpvis,outputvis=self.refvis,datacolumn='DATA',combinespws=True)

        self.generate_tolerance_map()
        
        self.mode['WEIGHT'] = "absolute"
        self.tolerance['WEIGHT'] = 1E-5  
        self.mode['SIGMA'] = "absolute"
        self.tolerance['SIGMA'] = 1E-5        

        self.post_process()

    def test_timeaverage_30x_and_combine_two_spws_four_baselines(self):

        mstransform(vis=self.vis,outputvis=self.outvis,spw='9,10',
                    datacolumn='DATA',combinespws=True,timeaverage=True,timebin='30s')
        mstransform(vis=self.vis,outputvis=self.tmpvis,spw='9,10',
                    datacolumn='DATA',timeaverage=True,timebin='30s',usewtspectrum=True)
        mstransform(vis=self.tmpvis,outputvis=self.refvis,datacolumn='DATA',combinespws=True)

        self.generate_tolerance_map()
        
        self.mode['WEIGHT'] = "absolute"
        self.tolerance['WEIGHT'] = 1E-5  
        self.mode['SIGMA'] = "absolute"
        self.tolerance['SIGMA'] = 1E-5         

        self.post_process()

    def test_timeaverage_2x_and_combine_seven_spws_four_baselines(self):

        mstransform(vis=self.vis,outputvis=self.outvis,spw='8~15',
                    datacolumn='DATA',combinespws=True,timeaverage=True,timebin='2s')
        mstransform(vis=self.vis,outputvis=self.tmpvis,spw='8~15',
                    datacolumn='DATA',timeaverage=True,timebin='2s',usewtspectrum=True)
        mstransform(vis=self.tmpvis,outputvis=self.refvis,datacolumn='DATA',combinespws=True)

        self.generate_tolerance_map()
        
        self.mode['WEIGHT'] = "absolute"
        self.tolerance['WEIGHT'] = 1E-5  
        self.mode['SIGMA'] = "absolute"
        self.tolerance['SIGMA'] = 1E-5  
        self.post_process()

    def test_timeaverage_30x_and_combine_seven_spws_four_baselines(self):

        mstransform(vis=self.vis,outputvis=self.outvis,spw='8~15',
                    datacolumn='DATA',combinespws=True,timeaverage=True,timebin='30s')
        mstransform(vis=self.vis,outputvis=self.tmpvis,spw='8~15',
                    datacolumn='DATA',timeaverage=True,timebin='30s',usewtspectrum=True)
        mstransform(vis=self.tmpvis,outputvis=self.refvis,datacolumn='DATA',combinespws=True)

        self.generate_tolerance_map()
        
        self.mode['WEIGHT'] = "absolute"
        self.tolerance['WEIGHT'] = 1E-5  
        self.mode['SIGMA'] = "absolute"
        self.tolerance['SIGMA'] = 1E-5  

        self.post_process()

    def test_timeaverage_and_channel_average(self):

        mstransform(vis=self.vis,outputvis=self.outvis,datacolumn='DATA',timeaverage=True,timebin='2s',chanaverage=True,chanbin=2)
        mstransform(vis=self.vis,outputvis=self.tmpvis,datacolumn='DATA',timeaverage=True,timebin='2s',usewtspectrum=True)
        mstransform(vis=self.tmpvis,outputvis=self.refvis,datacolumn='DATA',chanaverage=True,chanbin=2)

        self.generate_tolerance_map()
        
        self.mode['WEIGHT'] = "absolute"
        self.tolerance['WEIGHT'] = 1E-5  
        self.mode['SIGMA'] = "absolute"
        self.tolerance['SIGMA'] = 1E-5          

        self.post_process()

        th.compTables(self.vis+'/FEED', self.outvis+'/FEED', ['FOCUS_LENGTH'])


class test_spw_poln(test_base):
    '''tests for spw with different correlation shapes'''

    @classmethod
    def setUpClass(cls):
        cls.setUp_3c84()

    @classmethod
    def tearDownClass(cls):
        # Reuse self.vis for all tests in this class. It's input only
        os.system('rm -rf ' + cls.vis)

    def setUp(self):
        pass

    def tearDown(self):
        # all test cases are expected to generate the output MS from mstransform in outputms
        os.system('rm -rf '+ self.outputms)
        os.system('rm -rf list.obs')

    def test_corr_selection(self):
        '''mstransform: verify correct re-indexing of sub-tables'''
        self.outputms = '3cLL.ms'

        # It will select spws 1,2,3, polids=1,2,3 but each with 1 NUM_CORR only
        mstransform(vis=self.vis, outputvis=self.outputms, datacolumn='data', correlation='LL')

        # Verify the input versus the output
        ms_local.open(self.vis)
        ms_local.msselect({'polarization':'LL'})
        inp_nrow = ms_local.nrow(True)
        ms_local.close()

        ms_local.open(self.outputms)
        out_nrow = ms_local.nrow()
        ms_local.close()

        self.assertEqual(inp_nrow, out_nrow)

        # Verify that DATA_DESCRIPTION table is properly re-indexed.
        spw_col = th.getVarCol(self.outputms+'/DATA_DESCRIPTION', 'SPECTRAL_WINDOW_ID')
        self.assertEqual(spw_col.keys().__len__(), 3, 'Wrong number of rows in DD table')
        self.assertEqual(spw_col['r1'][0], 0,'Error re-indexing SPECTRAL_WINDOW_ID of DATA_DESCRIPTION table')
        self.assertEqual(spw_col['r2'][0], 1,'Error re-indexing SPECTRAL_WINDOW_ID of DATA_DESCRIPTION table')
        self.assertEqual(spw_col['r3'][0], 2,'Error re-indexing SPECTRAL_WINDOW_ID of DATA_DESCRIPTION table')

        pol_col = th.getVarCol(self.outputms+'/DATA_DESCRIPTION', 'POLARIZATION_ID')
        self.assertEqual(pol_col['r1'][0], 1,'Error in POLARIZATION_ID of DATA_DESCRIPTION table')
        self.assertEqual(pol_col['r2'][0], 2,'Error in POLARIZATION_ID of DATA_DESCRIPTION table')
        self.assertEqual(pol_col['r3'][0], 3,'Error in POLARIZATION_ID of DATA_DESCRIPTION table')

        # Verify that POLARIZATION table is not re-sized.
        corr_col = th.getVarCol(self.outputms+'/POLARIZATION', 'NUM_CORR')
        self.assertEqual(corr_col.keys().__len__(), 4, 'Wrong number of rows in POLARIZATION table')

        listobs(self.outputms, listfile='list.obs')
        self.assertTrue(os.path.exists('list.obs'), 'Probable error in sub-table re-indexing')

    def test_repeated_spwid(self):
        '''mstransform: split one spw ID mapping to two DDI'''
        # MS looks like this:
        # SpwID  #Chans  Corrs        DDID
        # 0       256    RR           0
        # 0       256    LL           1
        # 1       128    RR,LL        2
        # 2       64     RR,RL,LR,LL  3

        self.outputms = '3cspw0.ms'
        mstransform(vis=self.vis, outputvis=self.outputms, datacolumn='data', spw='0')

        # Verify the input versus the output
        ms_local.open(self.vis)
        ms_local.msselect({'spw':'0'})
        inp_nrow = ms_local.nrow(True)
        ms_local.close()

        ms_local.open(self.outputms)
        out_nrow = ms_local.nrow()
        ms_local.close()

        self.assertEqual(inp_nrow, out_nrow)

        # Verify that DATA_DESCRIPTION table is properly re-indexed.
        spw_col = th.getVarCol(self.outputms+'/DATA_DESCRIPTION', 'SPECTRAL_WINDOW_ID')
        self.assertEqual(spw_col.keys().__len__(), 2, 'Wrong number of rows in DD table')
        self.assertEqual(spw_col['r1'][0], 0,'Error re-indexing SPECTRAL_WINDOW_ID of DATA_DESCRIPTION table')
        self.assertEqual(spw_col['r2'][0], 0,'Error re-indexing SPECTRAL_WINDOW_ID of DATA_DESCRIPTION table')

        pol_col = th.getVarCol(self.outputms+'/DATA_DESCRIPTION', 'POLARIZATION_ID')
        self.assertEqual(pol_col['r1'][0], 0,'Error re-indexing POLARIZATION_ID of DATA_DESCRIPTION table')
        self.assertEqual(pol_col['r2'][0], 1,'Error re-indexing POLARIZATION_ID of DATA_DESCRIPTION table')

    def test_spwid_poln_LL(self):
        '''mstransform: split one spw ID, polarization LL from RR,LL'''
        # MS looks like this:
        # SpwID  #Chans  Corrs        DDID
        # 0       256    RR           0
        # 0       256    LL           1
        # 1       128    RR,LL        2
        # 2       64     RR,RL,LR,LL  3

        self.outputms = '3cspw0LL.ms'
        mstransform(vis=self.vis, outputvis=self.outputms, datacolumn='data', spw='0',
                    correlation='LL')

        # Verify the input versus the output
        ms_local.open(self.vis)
        ms_local.msselect({'spw':'0','polarization':'LL'})
        inp_nrow = ms_local.nrow(True)
        ms_local.close()

        ms_local.open(self.outputms)
        out_nrow = ms_local.nrow()
        ms_local.close()

        self.assertEqual(inp_nrow, out_nrow)

    def test_spwids_poln_RR(self):
        '''mstransform: split two spw IDs, polarization RR from RR,LL'''
        # MS looks like this:
        # SpwID  #Chans  Corrs        DDID
        # 0       256    RR           0
        # 0       256    LL           1
        # 1       128    RR,LL        2
        # 2       64     RR,RL,LR,LL  3

        self.outputms = '3cspw01RR.ms'
        mstransform(vis=self.vis, outputvis=self.outputms, datacolumn='data', spw='0,1',
                    correlation='RR')

        # Verify the input versus the output
        ms_local.open(self.vis)
        ms_local.msselect({'spw':'0,1','polarization':'RR'})
        inp_nrow = ms_local.nrow(True)
        ms_local.close()

        ms_local.open(self.outputms)
        out_nrow = ms_local.nrow()
        ms_local.close()

        self.assertEqual(inp_nrow, out_nrow)

    def test_spw_selection(self):
        '''mstransform: split two spws with different polarization shapes'''
        self.outputms = '3cspw12.ms'
        mstransform(vis=self.vis, outputvis=self.outputms, datacolumn='data', spw='1,2')

        # Verify the input versus the output
        ms_local.open(self.vis)
        ms_local.msselect({'spw':'1,2'})
        inp_nrow = ms_local.nrow(True)
        ms_local.close()

        ms_local.open(self.outputms)
        out_nrow = ms_local.nrow()
        ms_local.close()
        self.assertEqual(inp_nrow, out_nrow)

        # Verify that DATA_DESCRIPTION table is properly re-indexed.
        spw_col = th.getVarCol(self.outputms+'/DATA_DESCRIPTION', 'SPECTRAL_WINDOW_ID')
        self.assertEqual(spw_col.keys().__len__(), 2, 'Wrong number of rows in DD table')
        self.assertEqual(spw_col['r1'][0], 0,'Error re-indexing SPECTRAL_WINDOW_ID of DATA_DESCRIPTION table')
        self.assertEqual(spw_col['r2'][0], 1,'Error re-indexing SPECTRAL_WINDOW_ID of DATA_DESCRIPTION table')

        pol_col = th.getVarCol(self.outputms+'/DATA_DESCRIPTION', 'POLARIZATION_ID')
        self.assertEqual(pol_col['r1'][0], 2,'Error in POLARIZATION_ID of DATA_DESCRIPTION table')
        self.assertEqual(pol_col['r2'][0], 3,'Error in POLARIZATION_ID of DATA_DESCRIPTION table')

        # Verify that POLARIZATION table is not re-sized.
        corr_col = th.getVarCol(self.outputms+'/POLARIZATION', 'NUM_CORR')
        self.assertEqual(corr_col.keys().__len__(), 4, 'Wrong number of rows in POLARIZATION table')

    def test_regrid_spw_with_diff_pol_shape(self):
        '''mstransform: regrid spw 0 that has repeated SPW ID'''
        self.outputms = '3cLSRKspw0.ms'
        mstransform(vis=self.vis, outputvis=self.outputms, datacolumn='data', spw='0',
                    regridms=True,outframe='LSRK')

        ret = th.verifyMS(self.outputms, 1, 256, 0)
        self.assertTrue(ret[0],ret[1])

        tb_local.open(self.outputms+'/SPECTRAL_WINDOW')
        refnum = tb_local.getcell('MEAS_FREQ_REF',0)
        tb_local.close()
        self.assertEqual(refnum, 1)

        listobs(self.outputms, listfile='list.obs')
        self.assertTrue(os.path.exists('list.obs'), 'Probable error in sub-table re-indexing')

        # Verify the metadata information
        msmd_local.open(self.outputms)
        dds = msmd_local.datadescids()
        msmd_local.done()
        self.assertEqual(dds.__len__(),2,'Wrong number of rows in DD table')

    def test_chanavg_spw_with_diff_pol_shape(self):
        '''mstransform: channel average spw 0 that has repeated SPW ID'''
        self.outputms = '3cChAvespw0.ms'
        # Create only one output channel
        mstransform(vis=self.vis, outputvis=self.outputms, datacolumn='data', spw='0',
                    chanaverage=True,chanbin=256)

        # verify the metadata of the output
        msmd_local.open(self.outputms)
        nchan = msmd_local.nchan(0) # 1
        nrow = msmd_local.nrows() # 2600
        dds = msmd_local.datadescids() # 2
        meanfreq = msmd_local.meanfreq(0) # 4968996093.75
        chanfreq = msmd_local.chanfreqs(0) # [4.96899609e+09]
        chanwidth = msmd_local.chanwidths(spw=0, unit='kHz') # 2000
        msmd_local.done()

        self.assertEqual(dds.__len__(),2,'Wrong number of rows in DD table')
        self.assertEqual(nchan, 1)
        self.assertEqual(nrow, 2600,'Wrong number of rows in DD table')
        self.assertEqual(meanfreq, 4968996093.75)
        self.assertEqual(chanwidth, 2000)
        self.assertAlmostEqual(meanfreq, chanfreq, 1)

        listobs(self.outputms, listfile='list.obs')
        self.assertTrue(os.path.exists('list.obs'), 'Probable error in sub-table re-indexing')

        # Check the FEED table
        out_feed_spw = th.getVarCol(self.outputms+'/FEED', 'SPECTRAL_WINDOW_ID')
        self.assertEqual(len(out_feed_spw.keys()), 26)


class testFlags(test_base):
    '''Test the keepflags parameter'''
    def setUp(self):
        self.setUp_4ants()
        
    def tearDown(self):
        os.system('rm -rf '+ self.vis)
        os.system('rm -rf '+ self.outputms)
    
    def test_split_keepflags_false(self):
        '''mstransform: split them and do not keep flags in output MS'''
        self.outputms = 'donotkeepflags.ms'
        
        # Unflag and flag spw=4
        flagdata(self.vis, flagbackup=False, mode='list', inpfile=["mode='unflag'","spw='4'"])
        
        # Split scan=31 out
        mstransform(self.vis, outputvis=self.outputms, datacolumn='corrected', scan='31', keepflags=False)
        
        msmd_local.open(self.outputms)
        spws = msmd_local.spwsforscan(31)
        msmd_local.close()
        self.assertEqual(spws.size, 15)
        
    def test_select_dropped_spw(self):
        '''mstransform: keepflags=False and select flagged spw. Expect error.'''        
        self.outputms = 'donotkeepflags_spw15.ms'
        
        # Unflag and flag spw=15
        flagdata(self.vis, flagbackup=False, mode='list', inpfile=["mode='unflag'","spw='15'"])
    
        try:
            mstransform(self.vis, outputvis=self.outputms, datacolumn='data', spw='>14', keepflags=False)
        except RuntimeError as instance:
            print('Expected Error: {0}'.format(instance))
        
        print('Expected Error!')
        
class test_subtables_evla(test_base):
    '''Test effect of SPW combination/separation on EVLA sub-tables'''
    
    @classmethod
    def setUpClass(cls):
        cls.setUp_sub_tables_evla()

    @classmethod
    def tearDownClass(cls):
        # Reuse self.vis for all tests in this class. It's input only
        os.system('rm -rf ' + cls.vis)

    def setUp(self):
        self.tmpms = ''
        self.outputms = ''
        
    def tearDown(self):
        # all test cases expected to generate the output MSs in tmpsms / outputms
        os.system('rm -rf '+ self.tmpms)
        os.system('rm -rf '+ self.outputms)
    
    def test_remove_duplicates_after_combine_evla(self):
        '''mstransform: Check that sub-tables have no duplicates after SPW combination'''
        
        self.outputms = 'combined.ms'
        
        mstransform(self.vis, outputvis=self.outputms, datacolumn='data', combinespws=True)
        
        tb_local.open(self.outputms + '/SOURCE')
        nrows = tb_local.nrows()
        tb_local.close()
        self.assertEqual(nrows, 1)
        
        tb_local.open(self.outputms + '/FEED')
        nrows = tb_local.nrows()
        tb_local.close()
        self.assertEqual(nrows, 27)
        
        tb_local.open(self.outputms + '/CALDEVICE')
        nrows = tb_local.nrows()
        tb_local.close()
        self.assertEqual(nrows, 27)      
        
        tb_local.open(self.outputms + '/SYSPOWER')
        nrows = tb_local.nrows()
        tb_local.close()
        self.assertEqual(nrows, 193590)
        
        tb_local.open(self.outputms + '/SYSPOWER')
        nrows = tb_local.nrows()
        tb_local.close()
        self.assertEqual(nrows, 193590)
        
        tb_local.open(self.outputms + '/SPECTRAL_WINDOW')
        nrows = tb_local.nrows()
        bbcNo = tb_local.getcol('BBC_NO')
        tb_local.close()
        self.assertEqual(nrows, 1)   
        self.assertEqual(bbcNo[0], 12)               
        
    def test_multiplex_after_separation_evla(self):
        '''mstransform: Check that sub-tables are multiplexed after separating SPWs'''
        
        self.tmpms = 'combined.ms'
        self.outputms = 'separated.ms'
        
        mstransform(self.vis, outputvis=self.tmpms, datacolumn='data', combinespws=True) 
        mstransform(self.tmpms, outputvis=self.outputms, datacolumn='data',regridms=True,mode='channel',nchan=64,nspw=2)      
        
        tb_local.open(self.outputms + '/SOURCE')
        nrows = tb_local.nrows()
        tb_local.close()
        self.assertEqual(nrows, 1*2)
        
        tb_local.open(self.outputms + '/FEED')
        nrows = tb_local.nrows()
        tb_local.close()
        self.assertEqual(nrows, 27*2)
        
        tb_local.open(self.outputms + '/CALDEVICE')
        nrows = tb_local.nrows()
        tb_local.close()
        self.assertEqual(nrows, 27*2)      
        
        tb_local.open(self.outputms + '/SYSPOWER')
        nrows = tb_local.nrows()
        tb_local.close()
        self.assertEqual(nrows, 193590*2)
        
        tb_local.open(self.outputms + '/SYSPOWER')
        nrows = tb_local.nrows()
        tb_local.close()
        self.assertEqual(nrows, 193590*2)
        
        tb_local.open(self.outputms + '/SPECTRAL_WINDOW')
        nrows = tb_local.nrows()
        bbcNo = tb_local.getcol('BBC_NO')
        tb_local.close()
        self.assertEqual(nrows, 1*2)   
        self.assertEqual(bbcNo[0], 12)          
        
class test_weight_spectrum_creation(test_base):
    '''Test when WEIGHT/SIGMA_SPECTRUM columns are created or not (with usewtspectrum)'''

    @classmethod
    def setUpClass(cls):
        cls.setUp_4ants()

    @classmethod
    def tearDownClass(cls):
        # Reuse self.vis for all tests in this class. It's input only
        os.system('rm -rf ' + cls.vis)

    def setUp(self):
        pass

    def tearDown(self):
        # all test cases are expected to generate the output MS from mstransform in outputms
        os.system('rm -rf '+ self.outputms)

    def test_usewtspectrum_on(self):
        '''mstransform: when input MS does not have WEIGHT/SIGMA_SPECTRUM columns,
        usewtspectrum=True should be respected'''
        self.outputms = 'with_weight_spectrum.ms'

        mstransform(self.vis, outputvis=self.outputms, spw='0', scan='31', antenna='0',
                    usewtspectrum=True)

        tb_local.open(self.outputms)
        colnames = tb_local.colnames()
        sub_kw_names = tb_local.keywordnames()
        weight_sp_shape = tb_local.getcolshapestring('WEIGHT_SPECTRUM')
        sigma_sp_shape = tb_local.getcolshapestring('SIGMA_SPECTRUM')
        tb_local.close()

        self.assertEqual(24, len(colnames))
        self.assertEqual(16, len(sub_kw_names))
        self.assertTrue('WEIGHT_SPECTRUM' in colnames)
        self.assertEqual(270, len(weight_sp_shape))
        self.assertEqual('[4, 64]', weight_sp_shape[0])
        self.assertTrue('SIGMA_SPECTRUM' in colnames)
        self.assertEqual(270, len(sigma_sp_shape))
        self.assertEqual('[4, 64]', sigma_sp_shape[0])

    def test_usewtspectrum_off(self):
        '''mstransform: when input MS does not have WEIGHT/SIGMA_SPECTRUM columns,
        if usewtspectrum is not set=True WEIGHT/SIGMA_SPECTRUM should not be created in
        the output MS'''
        self.outputms = 'without_weight_spectrum.ms'

        mstransform(self.vis, outputvis=self.outputms, scan='31', spw='0', antenna='0',
                    usewtspectrum=False)

        tb_local.open(self.outputms)
        colnames = tb_local.colnames()
        sub_kw_names = tb_local.keywordnames()
        tb_local.close()

        self.assertEqual(22, len(colnames))
        self.assertEqual(16, len(sub_kw_names))
        self.assertTrue('WEIGHT_SPECTRUM' not in colnames)
        self.assertTrue('SIGMA_SPECTRUM' not in colnames)

class test_subtables_alma(test_base):
    '''Test effect of SPW combination/separation on ALMA sub-tables'''
    
    @classmethod
    def setUpClass(cls):
        cls.setUp_sub_tables_alma()

    @classmethod
    def tearDownClass(cls):
        # Reuse self.vis for all tests in this class. It's input only
        os.system('rm -rf ' + cls.vis)

    def setUp(self):
        self.tmpms = ''
        self.outputms = ''

    def tearDown(self):
        # all test cases are expected to generate the output MSs in tmpms / outputms
        os.system('rm -rf '+ self.tmpms)
        os.system('rm -rf '+ self.outputms)

    def test_remove_duplicates_after_combine_alma(self):
        '''mstransform: Check that sub-tables have no duplicates after SPW combination'''
        
        self.outputms = 'combined.ms'
        
        mstransform(self.vis, outputvis=self.outputms, datacolumn='data', combinespws=True)
        
        tb_local.open(self.outputms + '/SOURCE')
        nrows = tb_local.nrows()
        tb_local.close()
        self.assertEqual(nrows, 7)
        
        tb_local.open(self.outputms + '/FEED')
        nrows = tb_local.nrows()
        tb_local.close()
        self.assertEqual(nrows, 32)
        
        tb_local.open(self.outputms + '/CALDEVICE')
        nrows = tb_local.nrows()
        tb_local.close()
        self.assertEqual(nrows, 32)      
        
        tb_local.open(self.outputms + '/SYSCAL')
        nrows = tb_local.nrows()
        tb_local.close()
        self.assertEqual(nrows, 288)
        
        tb_local.open(self.outputms + '/SPECTRAL_WINDOW')
        nrows = tb_local.nrows()
        bbcNo = tb_local.getcol('BBC_NO')
        tb_local.close()
        self.assertEqual(nrows, 1)   
        self.assertEqual(bbcNo[0], 1)               
        
    def test_multiplex_after_separation_alma(self):
        '''mstransform: Check that sub-tables are multiplexed after separating SPWs'''
        
        self.tmpms = 'combined.ms'
        self.outputms = 'separated.ms'
        
        mstransform(self.vis, outputvis=self.tmpms, datacolumn='data', combinespws=True) 
        mstransform(self.tmpms, outputvis=self.outputms, datacolumn='data',regridms=True,nspw=4)      
        
        tb_local.open(self.outputms + '/SOURCE')
        nrows = tb_local.nrows()
        tb_local.close()
        self.assertEqual(nrows, 7*4)
        
        tb_local.open(self.outputms + '/FEED')
        nrows = tb_local.nrows()
        tb_local.close()
        self.assertEqual(nrows, 32*4)
        
        tb_local.open(self.outputms + '/CALDEVICE')
        nrows = tb_local.nrows()
        tb_local.close()
        self.assertEqual(nrows, 32*4)      
        
        tb_local.open(self.outputms + '/SYSCAL')
        nrows = tb_local.nrows()
        tb_local.close()
        self.assertEqual(nrows, 288*4)
        
        tb_local.open(self.outputms + '/SPECTRAL_WINDOW')
        nrows = tb_local.nrows()
        bbcNo = tb_local.getcol('BBC_NO')
        tb_local.close()
        self.assertEqual(nrows, 1*4)
        self.assertEqual(bbcNo[0], 1)

    def test_chanwidth_sign(self):
        # mstransform: Check that chanwidth sign is correct after regridding without combine
        self.outputms = 'combined.ms'
        mstransform(self.vis, outputvis=self.outputms, datacolumn='data', regridms=True)

        tb_local.open(self.outputms + '/SPECTRAL_WINDOW')
        cw = tb_local.getcol('CHAN_WIDTH').T
        cf = tb_local.getcol('CHAN_FREQ').T
        for w, f in zip(cw, cf):
            if numpy.diff(f)[0] < 0:
                self.assertTrue((w < 0).all())
            else:
                self.assertTrue((w > 0).all())
        self.assertTrue((tb_local.getcol('TOTAL_BANDWIDTH') > 0).all())
        tb_local.close()


class test_radial_velocity_correction(test_base_compare):

    def setUp(self):
        super(test_radial_velocity_correction,self).setUp()
        self.setUp_titan()
        self.outvis = "test_radial_velocity_correction-mst.ms"
        self.refvis = "test_radial_velocity_correction-cvel.ms"
        self.outvis_sorted = "test_radial_velocity_correction-mst-sorted.ms"
        self.refvis_sorted = "test_radial_velocity_correction-cvel-sorted.ms"
        os.system("rm -rf test_radial_velocity_correction*")

    def tearDown(self):
        super(test_radial_velocity_correction,self).tearDown()

    def test_radial_velocity_correction_without_channel_average(self):
        
        cvel(vis=self.vis,outputvis=self.refvis,outframe='SOURCE',mode = 'velocity', width = '0.1km/s',restfreq = '354.50547GHz')
        mstransform(vis=self.vis,outputvis=self.outvis,regridms=True,datacolumn='DATA',outframe='SOURCE',
                    mode = 'velocity', width = '0.1km/s',restfreq = '354.50547GHz')        

        self.generate_tolerance_map()
        
        self.mode['WEIGHT'] = "absolute"
        self.tolerance['WEIGHT'] = 1
                
        self.post_process()     

    def test_too_low_width(self):
        # test for no crash
        with self.assertRaises(RuntimeError):
            mstransform(vis=self.vis,outputvis=self.outvis, regridms=True,
                        datacolumn='DATA',outframe='SOURCE', mode='velocity',
                        width='0.001km/s', restfreq = '354.50547GHz')

class test_radial_velocity_correction_largetimerange(test_base_compare):
    # CAS-7382, test large timerange spawns that require an additional
    # correction and exposed wrong reference timestamp usage in mstransform
    def setUp(self):
        super(test_radial_velocity_correction_largetimerange, self).setUp()
        self.vis = 'CAS-7382.ms'
        if os.path.exists(self.vis):
           self.removeInputMS()

        os.system('cp -RL {0} {1}'.format(os.path.join(datapath, self.vis),
                                          self.vis))

        self.outvis = "test-CAS-7382-mst.ms"
        self.refvis = "test-CAS-7382-cvel.ms"
        self.outvis_sorted = "test-CAS-7382-mst-sorted.ms"
        self.refvis_sorted = "test-CAS-7382-cvel-sorted.ms"
        os.system("rm -rf test-CAS-7382*")

    @unittest.skip('Skip, cvel produces an exception since release 4.7.2 as per CAS-9798')
    def test_ascending_freq(self):
        cvel(vis=self.vis, outputvis=self.refvis, spw='1', field='Titan',
             mode='velocity', width='0.5km/s', interpolation='linear',
             restfreq='349.45370GHz', outframe='SOURCE')
        cvel2(vis=self.vis, outputvis=self.outvis, spw='1', field='Titan',
             mode='velocity', width='0.5km/s', interpolation='linear',
             restfreq='349.45370GHz', outframe='SOURCE')

        self.generate_tolerance_map()

        self.mode['WEIGHT'] = "absolute"
        self.tolerance['WEIGHT'] = 1
        self.tolerance['DATA'] = 1e-5

        self.post_process()
        
        # Also check that the ephemerides table is copied to the right place
        self.assertTrue(os.path.isdir(self.outvis + '/FIELD/EPHEM0_Titan.tab'), 'Ephemerides table not copied to FIELD')
        self.assertFalse(os.path.isdir(self.outvis + '/EPHEM0_Titan.tab'), 'Ephemerides table copied to MAIN')

    def test_ascending_freq_noregrid(self):
        cvel2(vis=self.vis, outputvis=self.outvis, spw='1', field='Titan',
             mode='velocity', width='0.5km/s', interpolation='linear',
             restfreq='349.45370GHz', outframe='SOURCE')

        # Also check that the ephemerides table is copied to the right place
        self.assertTrue(os.path.isdir(self.outvis + '/FIELD/EPHEM0_Titan.tab'),
                        'Ephemerides table not copied to FIELD')
        self.assertFalse(os.path.isdir(self.outvis + '/EPHEM0_Titan.tab'),
                         'Ephemerides table copied to MAIN')

    @unittest.skip('Skip, cvel produces an exception since release 4.7.2 as per CAS-9798')
    def test_descending_freq(self):
        cvel(vis=self.vis, outputvis=self.refvis, spw='0', field='Titan',
             mode='velocity', width='0.5km/s', interpolation='linear',
             restfreq='349.45370GHz', outframe='SOURCE')
        cvel2(vis=self.vis, outputvis=self.outvis, spw='0', field='Titan',
             mode='velocity', width='0.5km/s', interpolation='linear',
             restfreq='349.45370GHz', outframe='SOURCE')

        self.generate_tolerance_map()

        self.mode['WEIGHT'] = "absolute"
        self.tolerance['WEIGHT'] = 1
        self.tolerance['DATA'] = 1e-5

        self.post_process()
        
        # Also check that the ephemerides table is copied to the right place
        self.assertTrue(os.path.isdir(self.outvis + '/FIELD/EPHEM0_Titan.tab'), 'Ephemerides table not copied to FIELD')
        self.assertFalse(os.path.isdir(self.outvis + '/EPHEM0_Titan.tab'), 'Ephemerides table copied to MAIN')

    def test_descending_freq_noregrid(self):
        cvel2(vis=self.vis, outputvis=self.outvis, spw='0', field='Titan',
             mode='velocity', width='0.5km/s', interpolation='linear',
             restfreq='349.45370GHz', outframe='SOURCE')

        # Also check that the ephemerides table is copied to the right place
        self.assertTrue(os.path.isdir(self.outvis + '/FIELD/EPHEM0_Titan.tab'),
                        'Ephemerides table not copied to FIELD')
        self.assertFalse(os.path.isdir(self.outvis + '/EPHEM0_Titan.tab'),
                         'Ephemerides table copied to MAIN')


class test_vla_mixed_polarizations(test_base):
    '''Test behaviour of mstransform in split mode when the input MS contains mixed VLA correlations XY/LR'''
    
    def setUp(self):
                
        self.setUp_CAS_6733()
        
    def tearDown(self):
        os.system('rm -rf '+ self.vis)
        os.system('rm -rf '+ self.outputms)
    
    def test_vla_mixed_polarizations_1(self):
        
        self.outputms = 'test_vla_mixed_polarizations_1.ms'
        
        mstransform(vis=self.vis,outputvis=self.outputms,scan='16',datacolumn='DATA')
        
        # Check that DDI sub-table is consistent with POLARIZATION sub-table
        tb_local.open(self.outputms + '/POLARIZATION')
        npols = tb_local.nrows()
        tb_local.close()
        
        tb_local.open(self.outputms + '/DATA_DESCRIPTION')
        polIds = tb_local.getcol('POLARIZATION_ID')
        tb_local.close()    
        
        self.assertTrue(all(polIds < npols) and all(polIds > -1), 'PolarizationId in DATA_DESCRIPTION not consistent with POLARIZATION table') 
        
        # Check that flagdata can run properly with output MS
        summary = flagdata(vis=self.outputms,mode='summary')
        self.assertTrue('correlation' in summary, 'Flagdata failure due to missformated MS') 
        
        
class test_polarization_reindex(test_base):
    '''Test behaviour of mstransform in split mode when the input MS contains polarizations not reference by any DDI'''
    
    def setUp(self):
                
        self.setUp_CAS_7841()
        
    def tearDown(self):
        os.system('rm -rf '+ self.vis)
        os.system('rm -rf '+ self.outputms)
    
    def test_polarization_reindex_1(self):
        
        self.outputms = 'test_polarization_reindex_1.ms'
        
        mstransform(vis=self.vis,outputvis=self.outputms,field='J1256-0547',datacolumn='DATA')
        
        # Check that DDI sub-table is consistent with POLARIZATION sub-table
        tb_local.open(self.outputms + '/POLARIZATION')
        npols = tb_local.nrows()
        tb_local.close()
        
        tb_local.open(self.outputms + '/DATA_DESCRIPTION')
        polIds = tb_local.getcol('POLARIZATION_ID')
        tb_local.close()    
        
        self.assertTrue(all(polIds < npols) and all(polIds > -1), 'PolarizationId in DATA_DESCRIPTION not consistent with POLARIZATION table') 
        
        # Check that flagdata can run properly with output MS
        summary = flagdata(vis=self.outputms,mode='summary')
        self.assertTrue('correlation' in summary, 'Flagdata failure due to missformated MS')         
        
class test_antenna_reindexing(test_base):
    '''Test to check proper reindex of subtables'''

    @classmethod
    def setUpClass(cls):
        cls.setUp_CAS_7259()

    @classmethod
    def tearDownClass(cls):
        # Reuse self.vis for all tests in this class. It's input only
        os.system('rm -rf ' + cls.vis)

    def setUp(self):
        self.outvis = 'test_reindex_antenna_subtable.ms'

    def tearDown(self):
        # all test cases are expected to generate the output MS from mstransform in outvis
        os.system('rm -rf '+ self.outvis)
        os.system('rm -rf list.obs')

    def test_antenna_reindexing_va0(self):
        '''mstransform: check reindexing when selecting a subset of the antennas'''

        mstransform(vis=self.vis,outputvis=self.outvis,antenna='VA0*&&VA0*', datacolumn='all', reindex=True)
        
        listobs(self.outvis, listfile='list.obs')
        self.assertTrue(os.path.exists('list.obs'), 'Probable error in sub-table re-indexing')        
        tb_local.open(self.outvis+'/ANTENNA')
        nrows = tb_local.nrows()
        tb_local.close()
        self.assertEqual(nrows, 9, 'ANTENNA subtable should be resized to 9 VA0* antennas')

    def test_antenna_reindexing_all_va(self):
        '''mstransform: check that reindexing keeps all antennas that are involved in the selected baselines'''

        mstransform(vis=self.vis,outputvis=self.outvis,antenna='VA01&&VA*', datacolumn='all', reindex=True)
        
        listobs(self.outvis, listfile='list.obs')
        self.assertTrue(os.path.exists('list.obs'), 'Probable error in sub-table re-indexing')        
        tb_local.open(self.outvis+'/ANTENNA')
        nrows = tb_local.nrows()
        tb_local.close()
        self.assertEqual(nrows, 27, 'ANTENNA subtable should contain all 27 VA* antennas')

        
class test_alma_wvr_correlation_products(test_base):
    '''Test behaviour of mstransform in split mode when the input MS contains ALMA WVR correlation products'''
    
    def setUp(self):
                
        self.setUp_CAS_6941()
        
    def tearDown(self):
        os.system('rm -rf '+ self.vis)
        os.system('rm -rf '+ self.outputms)
    
    def test_alma_wvr_correlation_products_1(self):
        
        self.outputms = 'test_alma_wvr_correlation_products_1.ms'
        
        mstransform(vis=self.vis,outputvis=self.outputms,spw='0,1,2',datacolumn='DATA')
        
        # Check that POLARIZATION sub-table is properly sorted
        tb_local.open(self.outputms + '/POLARIZATION')
        numCorr = tb_local.getcol('NUM_CORR')
        tb_local.close()    
        
        self.assertEqual(numCorr[0],2,'POLARIZATION table miss-sorted')         
        self.assertEqual(numCorr[1],1, 'POLARIZATION table miss-sorted')         
        
        # Check that flagdata can run properly with output MS
        summary = flagdata(vis=self.outputms,mode='summary')
        self.assertTrue('correlation' in summary, 'Flagdata failure due to missformated MS')         
        
        
class test_alma_autocorr_selection_with_wvr(test_base):
    '''Test behaviour of mstransform selecting correlation products that include WVR XX'''
    
    def setUp(self):
                
        self.setUp_CAS_6951()
        
    def tearDown(self):
        os.system('rm -rf '+ self.vis)
        os.system('rm -rf '+ self.outputms)
    
    def test_alma_autocorr_selection_with_wvr_1(self):
        
        self.outputms = 'test_alma_autocorr_selection_with_wvr_1.ms'
        
        mstransform(vis=self.vis,outputvis=self.outputms,correlation='XX;YY',datacolumn='DATA')
        
        # Check that POLARIZATION sub-table is properly sorted
        tb_local.open(self.outputms + '/POLARIZATION')
        numCorr = tb_local.getcol('NUM_CORR')
        tb_local.close()    
        
        self.assertEqual(numCorr[0],2,'Incorrect number of correlations')         
        self.assertEqual(numCorr[1],1, 'Incorrect number of correlations')
        
        
class test_spectrum_transformations_mean(test_base):
    '''Check that WEIGHT/SIGMA are equivalent to the mean of the unflagged WEIGHT_SPECTRUM samples'''
    
    @classmethod
    def setUpClass(cls):
        cls.setUp_4ants()

    @classmethod
    def tearDownClass(cls):
        # Reuse self.vis for all tests in this class. It's input only
        os.system('rm -rf ' + cls.vis)

    def setUp(self):
        self.outvis = ''
        
    def tearDown(self):
        os.system('rm -rf '+ self.outvis)
        
    def test_chanavg_mean_corrected(self):
        '''mstransform: Check that after chan avg WEIGHT/SIGMA is equivalent to the mean of the unflagged WEIGHT_SPECTRUM samples'''
        
        self.outvis = 'test_chanavg_mean_corrected.ms'
        
        mstransform(vis=self.vis,outputvis=self.outvis,
                    datacolumn='CORRECTED',usewtspectrum=True,
                    chanaverage=True,chanbin=2)
        
        tb_local.open(self.outvis)
        flag = tb_local.getcol("FLAG")
        weight  = tb_local.getcol("WEIGHT")
        weightSpectrum  = tb_local.getcol("WEIGHT_SPECTRUM")
        
        allSamplesFlagged = numpy.all(flag == True,1)
        weightSpectrumSamples = numpy.sum((flag == False),1) + allSamplesFlagged* numpy.sum(flag == True,1)
        weightSpectrumCumSum = numpy.sum(weightSpectrum*(flag==False),1) + allSamplesFlagged* numpy.sum(weightSpectrum*(flag == True),1)
        weightSpectrumMean = weightSpectrumCumSum / weightSpectrumSamples
        self.assertTrue((numpy.abs(weightSpectrumMean - weight ) < 1E-4).all(), 'WEIGHT is not mean of WEIGHT_SPECTRUM')

        
    def test_timeavg_mean_corrected(self):
        '''mstransform: Check that after time avg WEIGHT/SIGMA is equivalent to the mean of the unflagged WEIGHT_SPECTRUM samples'''
        
        self.outvis = 'test_timeavg_mean_corrected.ms'
        
        mstransform(vis=self.vis,outputvis=self.outvis,
                    datacolumn='CORRECTED',usewtspectrum=True,
                    timeaverage=True,timebin='10s')
        
        tb_local.open(self.outvis)
        flag = tb_local.getcol("FLAG")
        weight  = tb_local.getcol("WEIGHT")
        weightSpectrum  = tb_local.getcol("WEIGHT_SPECTRUM")
        
        allSamplesFlagged = numpy.all(flag == True,1)
        weightSpectrumSamples = numpy.sum((flag == False),1) + allSamplesFlagged* numpy.sum(flag == True,1)
        weightSpectrumCumSum = numpy.sum(weightSpectrum*(flag==False),1) + allSamplesFlagged* numpy.sum(weightSpectrum*(flag == True),1)
        weightSpectrumMean = weightSpectrumCumSum / weightSpectrumSamples
        self.assertTrue((numpy.abs(weightSpectrumMean - weight ) < 1E-4).all(), 'WEIGHT is not mean of WEIGHT_SPECTRUM')
        
    def test_timeavg_chanavg_mean_corrected(self):
        '''mstransform: Check that after time/chan avg WEIGHT/SIGMA is equivalent to the mean of the unflagged WEIGHT_SPECTRUM samples'''
        
        self.outvis = 'test_timeavg_chanavg_mean_corrected.ms'
        
        mstransform(vis=self.vis,outputvis=self.outvis,
                    datacolumn='CORRECTED',usewtspectrum=True,
                    chanaverage=True,chanbin=2,
                    timeaverage=True,timebin='10s')
        
        tb_local.open(self.outvis)
        flag = tb_local.getcol("FLAG")
        weight  = tb_local.getcol("WEIGHT")
        weightSpectrum  = tb_local.getcol("WEIGHT_SPECTRUM")
        
        allSamplesFlagged = numpy.all(flag == True,1)
        weightSpectrumSamples = numpy.sum((flag == False),1) + allSamplesFlagged* numpy.sum(flag == True,1)
        weightSpectrumCumSum = numpy.sum(weightSpectrum*(flag==False),1) + allSamplesFlagged* numpy.sum(weightSpectrum*(flag == True),1)
        weightSpectrumMean = weightSpectrumCumSum / weightSpectrumSamples
        self.assertTrue((numpy.abs(weightSpectrumMean - weight ) < 1E-4).all(), 'WEIGHT is not mean of WEIGHT_SPECTRUM')  
        
    def test_chanavg_mean_data(self):
        '''mstransform: Check that after chan avg WEIGHT/SIGMA is equivalent to the mean of the unflagged WEIGHT_SPECTRUM samples'''
        
        self.outvis = 'test_chanavg_mean_data.ms'
        
        mstransform(vis=self.vis,outputvis=self.outvis,
                    datacolumn='DATA',usewtspectrum=True,
                    chanaverage=True,chanbin=2)
        
        tb_local.open(self.outvis)
        flag = tb_local.getcol("FLAG")
        weight  = tb_local.getcol("WEIGHT")
        weightSpectrum  = tb_local.getcol("WEIGHT_SPECTRUM")
        
        allSamplesFlagged = numpy.all(flag == True,1)
        weightSpectrumSamples = numpy.sum((flag == False),1) + allSamplesFlagged* numpy.sum(flag == True,1)
        weightSpectrumCumSum = numpy.sum(weightSpectrum*(flag==False),1) + allSamplesFlagged* numpy.sum(weightSpectrum*(flag == True),1)
        weightSpectrumMean = weightSpectrumCumSum / weightSpectrumSamples
        self.assertTrue((numpy.abs(weightSpectrumMean - weight ) < 1E-4).all(), 'WEIGHT is not mean of WEIGHT_SPECTRUM')
        
    def test_timeavg_mean_data(self):
        '''mstransform: Check that after time avg WEIGHT/SIGMA is equivalent to the mean of the unflagged WEIGHT_SPECTRUM samples'''
        
        self.outvis = 'test_timeavg_mean_data.ms'
        
        mstransform(vis=self.vis,outputvis=self.outvis,
                    datacolumn='DATA',usewtspectrum=True,
                    timeaverage=True,timebin='10s')
        
        tb_local.open(self.outvis)
        flag = tb_local.getcol("FLAG")
        weight  = tb_local.getcol("WEIGHT")
        weightSpectrum  = tb_local.getcol("WEIGHT_SPECTRUM")
        
        allSamplesFlagged = numpy.all(flag == True,1)
        weightSpectrumSamples = numpy.sum((flag == False),1) + allSamplesFlagged* numpy.sum(flag == True,1)
        weightSpectrumCumSum = numpy.sum(weightSpectrum*(flag==False),1) + allSamplesFlagged* numpy.sum(weightSpectrum*(flag == True),1)
        weightSpectrumMean = weightSpectrumCumSum / weightSpectrumSamples
        self.assertTrue((numpy.abs(weightSpectrumMean - weight ) < 1E-4).all(), 'WEIGHT is not mean of WEIGHT_SPECTRUM')
        
    def test_timeavg_chanavg_mean_data(self):
        '''mstransform: Check that after time/chan avg WEIGHT/SIGMA is equivalent to the mean of the unflagged WEIGHT_SPECTRUM samples'''
        
        self.outvis = 'test_timeavg_chanavg_mean_data.ms'
        
        mstransform(vis=self.vis,outputvis=self.outvis,
                    datacolumn='DATA',usewtspectrum=True,
                    chanaverage=True,chanbin=2,
                    timeaverage=True,timebin='10s')
        
        tb_local.open(self.outvis)
        flag = tb_local.getcol("FLAG")
        weight  = tb_local.getcol("WEIGHT")
        weightSpectrum  = tb_local.getcol("WEIGHT_SPECTRUM")
        
        allSamplesFlagged = numpy.all(flag == True,1)
        weightSpectrumSamples = numpy.sum((flag == False),1) + allSamplesFlagged* numpy.sum(flag == True,1)
        weightSpectrumCumSum = numpy.sum(weightSpectrum*(flag==False),1) + allSamplesFlagged* numpy.sum(weightSpectrum*(flag == True),1)
        weightSpectrumMean = weightSpectrumCumSum / weightSpectrumSamples
        self.assertTrue((numpy.abs(weightSpectrumMean - weight ) < 1E-4).all(), 'WEIGHT is not mean of WEIGHT_SPECTRUM')            
                   
    def test_chanavg_mean_model(self):
        '''mstransform: Check that after chan avg WEIGHT/SIGMA is equivalent to the mean of the unflagged WEIGHT_SPECTRUM samples'''
        
        self.outvis = 'test_chanavg_mean_model.ms'
        
        mstransform(vis=self.vis,outputvis=self.outvis,
                    datacolumn='MODEL',usewtspectrum=True,
                    chanaverage=True,chanbin=2)
        
        tb_local.open(self.outvis)
        flag = tb_local.getcol("FLAG")
        weight  = tb_local.getcol("WEIGHT")
        weightSpectrum  = tb_local.getcol("WEIGHT_SPECTRUM")
        
        allSamplesFlagged = numpy.all(flag == True,1)
        weightSpectrumSamples = numpy.sum((flag == False),1) + allSamplesFlagged* numpy.sum(flag == True,1)
        weightSpectrumCumSum = numpy.sum(weightSpectrum*(flag==False),1) + allSamplesFlagged* numpy.sum(weightSpectrum*(flag == True),1)
        weightSpectrumMean = weightSpectrumCumSum / weightSpectrumSamples
        self.assertTrue((numpy.abs(weightSpectrumMean - weight ) < 1E-4).all(), 'WEIGHT is not mean of WEIGHT_SPECTRUM')
        
    def test_timeavg_mean_model(self):
        '''mstransform: Check that after time avg WEIGHT/SIGMA is equivalent to the mean of the unflagged WEIGHT_SPECTRUM samples'''
        
        self.outvis = 'test_timeavg_mean_model.ms'
        
        mstransform(vis=self.vis,outputvis=self.outvis,
                    datacolumn='MODEL',usewtspectrum=True,
                    timeaverage=True,timebin='10s')
        
        tb_local.open(self.outvis)
        flag = tb_local.getcol("FLAG")
        weight  = tb_local.getcol("WEIGHT")
        weightSpectrum  = tb_local.getcol("WEIGHT_SPECTRUM")
        
        allSamplesFlagged = numpy.all(flag == True,1)
        weightSpectrumSamples = numpy.sum((flag == False),1) + allSamplesFlagged* numpy.sum(flag == True,1)
        weightSpectrumCumSum = numpy.sum(weightSpectrum*(flag==False),1) + allSamplesFlagged* numpy.sum(weightSpectrum*(flag == True),1)
        weightSpectrumMean = weightSpectrumCumSum / weightSpectrumSamples
        self.assertTrue((numpy.abs(weightSpectrumMean - weight ) < 1E-4).all(), 'WEIGHT is not mean of WEIGHT_SPECTRUM')     
        
    def test_timeavg_chanavg_mean_model(self):
        '''mstransform: Check that after time/chan avg WEIGHT/SIGMA is equivalent to the mean of the unflagged WEIGHT_SPECTRUM samples'''
        
        self.outvis = 'test_timeavg_chanavg_mean_model.ms'
        
        mstransform(vis=self.vis,outputvis=self.outvis,
                    datacolumn='MODEL',usewtspectrum=True,
                    chanaverage=True,chanbin=2,
                    timeaverage=True,timebin='10s')
        
        tb_local.open(self.outvis)
        flag = tb_local.getcol("FLAG")
        weight  = tb_local.getcol("WEIGHT")
        weightSpectrum  = tb_local.getcol("WEIGHT_SPECTRUM")
        
        allSamplesFlagged = numpy.all(flag == True,1)
        weightSpectrumSamples = numpy.sum((flag == False),1) + allSamplesFlagged* numpy.sum(flag == True,1)
        weightSpectrumCumSum = numpy.sum(weightSpectrum*(flag==False),1) + allSamplesFlagged* numpy.sum(weightSpectrum*(flag == True),1)
        weightSpectrumMean = weightSpectrumCumSum / weightSpectrumSamples
        self.assertTrue((numpy.abs(weightSpectrumMean - weight ) < 1E-4).all(), 'WEIGHT is not mean of WEIGHT_SPECTRUM')
                           
    def test_chanavg_mean_all(self):
        '''mstransform: Check that after chan avg WEIGHT/SIGMA is equivalent to the mean of the unflagged WEIGHT_SPECTRUM samples'''
        
        self.outvis = 'test_chanavg_mean_all.ms'
        
        mstransform(vis=self.vis,outputvis=self.outvis,
                    datacolumn='ALL',usewtspectrum=True,
                    chanaverage=True,chanbin=2)
        
        tb_local.open(self.outvis)
        flag = tb_local.getcol("FLAG")
        weight  = tb_local.getcol("WEIGHT")
        weightSpectrum  = tb_local.getcol("WEIGHT_SPECTRUM")
        
        allSamplesFlagged = numpy.all(flag == True,1)
        weightSpectrumSamples = numpy.sum((flag == False),1) + allSamplesFlagged* numpy.sum(flag == True,1)
        weightSpectrumCumSum = numpy.sum(weightSpectrum*(flag==False),1) + allSamplesFlagged* numpy.sum(weightSpectrum*(flag == True),1)
        weightSpectrumMean = weightSpectrumCumSum / weightSpectrumSamples
        self.assertTrue((numpy.abs(weightSpectrumMean - weight ) < 1E-4).all(), 'WEIGHT is not mean of WEIGHT_SPECTRUM')
        
    def test_timeavg_mean_all(self):
        '''mstransform: Check that after time avg WEIGHT/SIGMA is equivalent to the mean of the unflagged WEIGHT_SPECTRUM samples'''
        
        self.outvis = 'test_timeavg_mean_all.ms'
        
        mstransform(vis=self.vis,outputvis=self.outvis,
                    datacolumn='ALL',usewtspectrum=True,
                    timeaverage=True,timebin='10s')
        
        tb_local.open(self.outvis)
        flag = tb_local.getcol("FLAG")
        weight  = tb_local.getcol("WEIGHT")
        weightSpectrum  = tb_local.getcol("WEIGHT_SPECTRUM")
        
        allSamplesFlagged = numpy.all(flag == True,1)
        weightSpectrumSamples = numpy.sum((flag == False),1) + allSamplesFlagged* numpy.sum(flag == True,1)
        weightSpectrumCumSum = numpy.sum(weightSpectrum*(flag==False),1) + allSamplesFlagged* numpy.sum(weightSpectrum*(flag == True),1)
        weightSpectrumMean = weightSpectrumCumSum / weightSpectrumSamples
        self.assertTrue((numpy.abs(weightSpectrumMean - weight ) < 1E-4).all(), 'WEIGHT is not mean of WEIGHT_SPECTRUM')  
        
    def test_timeavg_chanavg_mean_all(self):
        '''mstransform: Check that after time/chan avg WEIGHT/SIGMA is equivalent to the mean of the unflagged WEIGHT_SPECTRUM samples'''
        
        self.outvis = 'test_timeavg_chanavg_mean_all.ms'
        
        mstransform(vis=self.vis,outputvis=self.outvis,
                    datacolumn='ALL',usewtspectrum=True,
                    chanaverage=True,chanbin=2,
                    timeaverage=True,timebin='10s')
        
        tb_local.open(self.outvis)
        flag = tb_local.getcol("FLAG")
        weight  = tb_local.getcol("WEIGHT")
        weightSpectrum  = tb_local.getcol("WEIGHT_SPECTRUM")
        
        allSamplesFlagged = numpy.all(flag == True,1)
        weightSpectrumSamples = numpy.sum((flag == False),1) + allSamplesFlagged* numpy.sum(flag == True,1)
        weightSpectrumCumSum = numpy.sum(weightSpectrum*(flag==False),1) + allSamplesFlagged* numpy.sum(weightSpectrum*(flag == True),1)
        weightSpectrumMean = weightSpectrumCumSum / weightSpectrumSamples
        self.assertTrue((numpy.abs(weightSpectrumMean - weight ) < 1E-4).all(), 'WEIGHT is not mean of WEIGHT_SPECTRUM')     
        
    def test_spw_separation_mean_corrected(self):
        '''mstransform: Check that after spw separation WEIGHT/SIGMA is equivalent to the mean of the unflagged WEIGHT_SPECTRUM samples'''
        
        self.outvis = 'test_spw_separation_mean_corrected.ms'
        
        mstransform(vis=self.vis,outputvis=self.outvis,
                    datacolumn='CORRECTED',usewtspectrum=True,
                    regridms=True, spw='0,1,2,3,4,5,6,7', nspw=4)
        
        tb_local.open(self.outvis)
        flag = tb_local.getcol("FLAG")
        weight  = tb_local.getcol("WEIGHT")
        weightSpectrum  = tb_local.getcol("WEIGHT_SPECTRUM")
        
        allSamplesFlagged = numpy.all(flag == True,1)
        weightSpectrumSamples = numpy.sum((flag == False),1) + allSamplesFlagged* numpy.sum(flag == True,1)
        weightSpectrumCumSum = numpy.sum(weightSpectrum*(flag==False),1) + allSamplesFlagged* numpy.sum(weightSpectrum*(flag == True),1)
        weightSpectrumMean = weightSpectrumCumSum / weightSpectrumSamples
        self.assertTrue((numpy.abs(weightSpectrumMean - weight ) < 1E-4).all(), 'WEIGHT is not mean of WEIGHT_SPECTRUM')
        
    def test_spw_separation_mean_data(self):
        '''mstransform: Check that after spw separation WEIGHT/SIGMA is equivalent to the mean of the unflagged WEIGHT_SPECTRUM samples'''
        
        self.outvis = 'test_spw_separation_mean_data.ms'
        
        mstransform(vis=self.vis,outputvis=self.outvis,
                    datacolumn='DATA',usewtspectrum=True,
                    regridms=True, spw='0,1,2,3,4,5,6,7', nspw=4)
        
        tb_local.open(self.outvis)
        flag = tb_local.getcol("FLAG")
        weight  = tb_local.getcol("WEIGHT")
        weightSpectrum  = tb_local.getcol("WEIGHT_SPECTRUM")
        
        allSamplesFlagged = numpy.all(flag == True,1)
        weightSpectrumSamples = numpy.sum((flag == False),1) + allSamplesFlagged* numpy.sum(flag == True,1)
        weightSpectrumCumSum = numpy.sum(weightSpectrum*(flag==False),1) + allSamplesFlagged* numpy.sum(weightSpectrum*(flag == True),1)
        weightSpectrumMean = weightSpectrumCumSum / weightSpectrumSamples
        self.assertTrue((numpy.abs(weightSpectrumMean - weight ) < 1E-4).all(), 'WEIGHT is not mean of WEIGHT_SPECTRUM')     
        
    def test_spw_separation_mean_model(self):
        '''mstransform: Check that after spw separation WEIGHT/SIGMA is equivalent to the mean of the unflagged WEIGHT_SPECTRUM samples'''
        
        self.outvis = 'test_spw_separation_mean_model.ms'
        
        mstransform(vis=self.vis,outputvis=self.outvis,
                    datacolumn='MODEL',usewtspectrum=True,
                    regridms=True, spw='0,1,2,3,4,5,6,7', nspw=4)
        
        tb_local.open(self.outvis)
        flag = tb_local.getcol("FLAG")
        weight  = tb_local.getcol("WEIGHT")
        weightSpectrum  = tb_local.getcol("WEIGHT_SPECTRUM")
        
        allSamplesFlagged = numpy.all(flag == True,1)
        weightSpectrumSamples = numpy.sum((flag == False),1) + allSamplesFlagged* numpy.sum(flag == True,1)
        weightSpectrumCumSum = numpy.sum(weightSpectrum*(flag==False),1) + allSamplesFlagged* numpy.sum(weightSpectrum*(flag == True),1)
        weightSpectrumMean = weightSpectrumCumSum / weightSpectrumSamples
        self.assertTrue((numpy.abs(weightSpectrumMean - weight ) < 1E-4).all(), 'WEIGHT is not mean of WEIGHT_SPECTRUM')    
        
    def test_spw_separation_mean_all(self):
        '''mstransform: Check that after spw separation WEIGHT/SIGMA is equivalent to the mean of the unflagged WEIGHT_SPECTRUM samples'''
        
        self.outvis = 'test_spw_separation_mean_all.ms'
        
        mstransform(vis=self.vis,outputvis=self.outvis,
                    datacolumn='ALL',usewtspectrum=True,
                    regridms=True, spw='0,1,2,3,4,5,6,7', nspw=4)
        
        tb_local.open(self.outvis)
        flag = tb_local.getcol("FLAG")
        weight  = tb_local.getcol("WEIGHT")
        weightSpectrum  = tb_local.getcol("WEIGHT_SPECTRUM")
        
        allSamplesFlagged = numpy.all(flag == True,1)
        weightSpectrumSamples = numpy.sum((flag == False),1) + allSamplesFlagged* numpy.sum(flag == True,1)
        weightSpectrumCumSum = numpy.sum(weightSpectrum*(flag==False),1) + allSamplesFlagged* numpy.sum(weightSpectrum*(flag == True),1)
        weightSpectrumMean = weightSpectrumCumSum / weightSpectrumSamples
        self.assertTrue((numpy.abs(weightSpectrumMean - weight ) < 1E-4).all(), 'WEIGHT is not mean of WEIGHT_SPECTRUM')               


@unittest.skip('Median replaced with mean to capture overall behaviour')
class test_spectrum_transformations_median(test_base):
    '''Check that WEIGHT/SIGMA are equivalent to the median of WEIGHT_SPECTRUM/SIGMA_SPECTRUM

    This test should not be run any longer:
    # jagonzal: Replace median with mean to capture overall behaviour
    # test_spectrum_transformations_median,
    '''
    
    @classmethod
    def setUpClass(cls):
        cls.setUp_4ants()

    @classmethod
    def tearDownClass(cls):
        # Reuse self.vis for all tests in this class. It's input only
        os.system('rm -rf ' + cls.vis)

    def setUp(self):
        self.outvis = ''
        
    def tearDown(self):
        os.system('rm -rf '+ self.outvis)
        
    def test_chanavg_median_corrected(self):
        '''mstransform: Check that after chan avg WEIGHT/SIGMA is equivalent to the median of WEIGHT_SPECTRUM/SIGMA_SPECTRUM'''
        
        self.outvis = 'test_chanavg_median_corrected.ms'
        
        mstransform(vis=self.vis,outputvis=self.outvis,
                    datacolumn='CORRECTED',usewtspectrum=True,
                    chanaverage=True,chanbin=2)
        
        tb_local.open(self.outvis)
        weightSpectrum = tb_local.getcol('WEIGHT_SPECTRUM')
        tb_local.close()
        weightSpectrumMedian = numpy.median(weightSpectrum,1)
        
        tb_local.open(self.outvis)
        sigmaSpectrum = tb_local.getcol('SIGMA_SPECTRUM')
        tb_local.close()
        sigmaSpectrumMedian = numpy.median(sigmaSpectrum,1)        
        
        tb_local.open(self.outvis)
        weight = tb_local.getcol('WEIGHT')
        tb_local.close()
        
        tb_local.open(self.outvis)
        sigma = tb_local.getcol('SIGMA')
        tb_local.close()        
        
        self.assertTrue((numpy.abs(weightSpectrumMedian - weight) < 1E-5).all(), 'WEIGHT is not median of WEIGHT_SPECTRUM')
        self.assertTrue((numpy.abs(sigmaSpectrumMedian - sigma) < 1E-5).all(), 'SIGMA is not median of SIGMA_SPECTRUM')
        
    def test_timeavg_median_corrected(self):
        '''mstransform: Check that after time avg WEIGHT/SIGMA is equivalent to the median of WEIGHT_SPECTRUM/SIGMA_SPECTRUM'''
        
        self.outvis = 'test_timeavg_median_corrected.ms'
        
        mstransform(vis=self.vis,outputvis=self.outvis,
                    datacolumn='CORRECTED',usewtspectrum=True,
                    timeaverage=True,timebin='10s')
        
        tb_local.open(self.outvis)
        weightSpectrum = tb_local.getcol('WEIGHT_SPECTRUM')
        tb_local.close()
        weightSpectrumMedian = numpy.median(weightSpectrum,1)
        
        tb_local.open(self.outvis)
        sigmaSpectrum = tb_local.getcol('SIGMA_SPECTRUM')
        tb_local.close()
        sigmaSpectrumMedian = numpy.median(sigmaSpectrum,1)        
        
        tb_local.open(self.outvis)
        weight = tb_local.getcol('WEIGHT')
        tb_local.close()
        
        tb_local.open(self.outvis)
        sigma = tb_local.getcol('SIGMA')
        tb_local.close()  
    
        self.assertTrue((numpy.abs(weightSpectrumMedian - weight) < 1E-5).all(), 'WEIGHT is not median of WEIGHT_SPECTRUM')
        # jagonzal: SIGMA is not derived from the median of SIGMA_SPECTRUM but from WEIGHT turned into SIGMA by using 1/pow(weight
        # self.assertTrue((numpy.abs(sigmaSpectrumMedian - sigma) < 1E-5).all(), 'SIGMA is not median of SIGMA_SPECTRUM')
        
    def test_timeavg_chanavg_median_corrected(self):
        '''mstransform: Check that after time/chan avg WEIGHT/SIGMA is equivalent to the median of WEIGHT_SPECTRUM/SIGMA_SPECTRUM'''
        
        self.outvis = 'test_timeavg_chanavg_median_corrected.ms'
        
        mstransform(vis=self.vis,outputvis=self.outvis,
                    datacolumn='CORRECTED',usewtspectrum=True,
                    chanaverage=True,chanbin=2,
                    timeaverage=True,timebin='10s')
        
        tb_local.open(self.outvis)
        weightSpectrum = tb_local.getcol('WEIGHT_SPECTRUM')
        tb_local.close()
        weightSpectrumMedian = numpy.median(weightSpectrum,1)
        
        tb_local.open(self.outvis)
        sigmaSpectrum = tb_local.getcol('SIGMA_SPECTRUM')
        tb_local.close()
        sigmaSpectrumMedian = numpy.median(sigmaSpectrum,1)        
        
        tb_local.open(self.outvis)
        weight = tb_local.getcol('WEIGHT')
        tb_local.close()
        
        tb_local.open(self.outvis)
        sigma = tb_local.getcol('SIGMA')
        tb_local.close()  
        
        self.assertTrue((numpy.abs(weightSpectrumMedian - weight) < 1E-5).all(), 'WEIGHT is not median of WEIGHT_SPECTRUM')  
        self.assertTrue((numpy.abs(sigmaSpectrumMedian - sigma) < 1E-5).all(), 'SIGMA is not median of SIGMA_SPECTRUM')    
        
    def test_chanavg_median_data(self):
        '''mstransform: Check that after chan avg WEIGHT/SIGMA is equivalent to the median of WEIGHT_SPECTRUM/SIGMA_SPECTRUM'''
        
        self.outvis = 'test_chanavg_median_data.ms'
        
        mstransform(vis=self.vis,outputvis=self.outvis,
                    datacolumn='DATA',usewtspectrum=True,
                    chanaverage=True,chanbin=2)
        
        tb_local.open(self.outvis)
        weightSpectrum = tb_local.getcol('WEIGHT_SPECTRUM')
        tb_local.close()
        weightSpectrumMedian = numpy.median(weightSpectrum,1)
        
        tb_local.open(self.outvis)
        sigmaSpectrum = tb_local.getcol('SIGMA_SPECTRUM')
        tb_local.close()
        sigmaSpectrumMedian = numpy.median(sigmaSpectrum,1)        
        
        tb_local.open(self.outvis)
        weight = tb_local.getcol('WEIGHT')
        tb_local.close()
        
        tb_local.open(self.outvis)
        sigma = tb_local.getcol('SIGMA')
        tb_local.close()        
        
        self.assertTrue((numpy.abs(weightSpectrumMedian - weight) < 1E-5).all(), 'WEIGHT is not median of WEIGHT_SPECTRUM')
        self.assertTrue((numpy.abs(sigmaSpectrumMedian - sigma) < 1E-5).all(), 'SIGMA is not median of SIGMA_SPECTRUM')
        
    def test_timeavg_median_data(self):
        '''mstransform: Check that after time avg WEIGHT/SIGMA is equivalent to the median of WEIGHT_SPECTRUM/SIGMA_SPECTRUM'''
        
        self.outvis = 'test_timeavg_median_data.ms'
        
        mstransform(vis=self.vis,outputvis=self.outvis,
                    datacolumn='DATA',usewtspectrum=True,
                    timeaverage=True,timebin='10s')
        
        tb_local.open(self.outvis)
        weightSpectrum = tb_local.getcol('WEIGHT_SPECTRUM')
        tb_local.close()
        weightSpectrumMedian = numpy.median(weightSpectrum,1)
        
        tb_local.open(self.outvis)
        sigmaSpectrum = tb_local.getcol('SIGMA_SPECTRUM')
        tb_local.close()
        sigmaSpectrumMedian = numpy.median(sigmaSpectrum,1)        
        
        tb_local.open(self.outvis)
        weight = tb_local.getcol('WEIGHT')
        tb_local.close()
        
        tb_local.open(self.outvis)
        sigma = tb_local.getcol('SIGMA')
        tb_local.close()  
        
        self.assertTrue((numpy.abs(weightSpectrumMedian - weight) < 1E-5).all(), 'WEIGHT is not median of WEIGHT_SPECTRUM')  
        # jagonzal: SIGMA is not derived from the median of SIGMA_SPECTRUM but from WEIGHT turned into SIGMA by using 1/pow(weight,2)
        #self.assertTrue((numpy.abs(sigmaSpectrumMedian - sigma) < 1E-5).all(), 'SIGMA is not median of SIGMA_SPECTRUM')
        
    def test_timeavg_chanavg_median_data(self):
        '''mstransform: Check that after time/chan avg WEIGHT/SIGMA is equivalent to the median of WEIGHT_SPECTRUM/SIGMA_SPECTRUM'''
        
        self.outvis = 'test_timeavg_chanavg_median_data.ms'
        
        mstransform(vis=self.vis,outputvis=self.outvis,
                    datacolumn='DATA',usewtspectrum=True,
                    chanaverage=True,chanbin=2,
                    timeaverage=True,timebin='10s')
        
        tb_local.open(self.outvis)
        weightSpectrum = tb_local.getcol('WEIGHT_SPECTRUM')
        tb_local.close()
        weightSpectrumMedian = numpy.median(weightSpectrum,1)
        
        tb_local.open(self.outvis)
        sigmaSpectrum = tb_local.getcol('SIGMA_SPECTRUM')
        tb_local.close()
        sigmaSpectrumMedian = numpy.median(sigmaSpectrum,1)        
        
        tb_local.open(self.outvis)
        weight = tb_local.getcol('WEIGHT')
        tb_local.close()
        
        tb_local.open(self.outvis)
        sigma = tb_local.getcol('SIGMA')
        tb_local.close()  
        
        self.assertTrue((numpy.abs(weightSpectrumMedian - weight) < 1E-5).all(), 'WEIGHT is not median of WEIGHT_SPECTRUM')
        self.assertTrue((numpy.abs(sigmaSpectrumMedian - sigma) < 1E-5).all(), 'SIGMA is not median of SIGMA_SPECTRUM')              
                   
    def test_chanavg_median_model(self):
        '''mstransform: Check that after chan avg WEIGHT/SIGMA is equivalent to the median of WEIGHT_SPECTRUM/SIGMA_SPECTRUM'''
        
        self.outvis = 'test_chanavg_median_model.ms'
        
        mstransform(vis=self.vis,outputvis=self.outvis,
                    datacolumn='MODEL',usewtspectrum=True,
                    chanaverage=True,chanbin=2)
        
        tb_local.open(self.outvis)
        weightSpectrum = tb_local.getcol('WEIGHT_SPECTRUM')
        tb_local.close()
        weightSpectrumMedian = numpy.median(weightSpectrum,1)
        
        tb_local.open(self.outvis)
        sigmaSpectrum = tb_local.getcol('SIGMA_SPECTRUM')
        tb_local.close()
        sigmaSpectrumMedian = numpy.median(sigmaSpectrum,1)        
        
        tb_local.open(self.outvis)
        weight = tb_local.getcol('WEIGHT')
        tb_local.close()
        
        tb_local.open(self.outvis)
        sigma = tb_local.getcol('SIGMA')
        tb_local.close()        
        
        self.assertTrue((numpy.abs(weightSpectrumMedian - weight) < 1E-5).all(), 'WEIGHT is not median of WEIGHT_SPECTRUM')
        self.assertTrue((numpy.abs(sigmaSpectrumMedian - sigma) < 1E-5).all(), 'SIGMA is not median of SIGMA_SPECTRUM')
        
    def test_timeavg_median_model(self):
        '''mstransform: Check that after time avg WEIGHT/SIGMA is equivalent to the median of WEIGHT_SPECTRUM/SIGMA_SPECTRUM'''
        
        self.outvis = 'test_timeavg_median_model.ms'
        
        mstransform(vis=self.vis,outputvis=self.outvis,
                    datacolumn='MODEL',usewtspectrum=True,
                    timeaverage=True,timebin='10s')
        
        tb_local.open(self.outvis)
        weightSpectrum = tb_local.getcol('WEIGHT_SPECTRUM')
        tb_local.close()
        weightSpectrumMedian = numpy.median(weightSpectrum,1)
        
        tb_local.open(self.outvis)
        sigmaSpectrum = tb_local.getcol('SIGMA_SPECTRUM')
        tb_local.close()
        sigmaSpectrumMedian = numpy.median(sigmaSpectrum,1)        
        
        tb_local.open(self.outvis)
        weight = tb_local.getcol('WEIGHT')
        tb_local.close()
        
        tb_local.open(self.outvis)
        sigma = tb_local.getcol('SIGMA')
        tb_local.close()  
        
        self.assertTrue((numpy.abs(weightSpectrumMedian - weight) < 1E-5).all(), 'WEIGHT is not median of WEIGHT_SPECTRUM')
        # jagonzal: SIGMA is not derived from the median of SIGMA_SPECTRUM but from WEIGHT turned into SIGMA by using 1/pow(weight     
        #self.assertTrue((numpy.abs(sigmaSpectrumMedian - sigma) < 1E-5).all(), 'SIGMA is not median of SIGMA_SPECTRUM')     
        
    def test_timeavg_chanavg_median_model(self):
        '''mstransform: Check that after time/chan avg WEIGHT/SIGMA is equivalent to the median of WEIGHT_SPECTRUM/SIGMA_SPECTRUM'''
        
        self.outvis = 'test_timeavg_chanavg_median_model.ms'
        
        mstransform(vis=self.vis,outputvis=self.outvis,
                    datacolumn='MODEL',usewtspectrum=True,
                    chanaverage=True,chanbin=2,
                    timeaverage=True,timebin='10s')
        
        tb_local.open(self.outvis)
        weightSpectrum = tb_local.getcol('WEIGHT_SPECTRUM')
        tb_local.close()
        weightSpectrumMedian = numpy.median(weightSpectrum,1)
        
        tb_local.open(self.outvis)
        sigmaSpectrum = tb_local.getcol('SIGMA_SPECTRUM')
        tb_local.close()
        sigmaSpectrumMedian = numpy.median(sigmaSpectrum,1)        
        
        tb_local.open(self.outvis)
        weight = tb_local.getcol('WEIGHT')
        tb_local.close()
        
        tb_local.open(self.outvis)
        sigma = tb_local.getcol('SIGMA')
        tb_local.close()  
        
        self.assertTrue((numpy.abs(weightSpectrumMedian - weight) < 1E-5).all(), 'WEIGHT is not median of WEIGHT_SPECTRUM')
        self.assertTrue((numpy.abs(sigmaSpectrumMedian - sigma) < 1E-5).all(), 'SIGMA is not median of SIGMA_SPECTRUM')   
                           
    def test_chanavg_median_all(self):
        '''mstransform: Check that after chan avg WEIGHT/SIGMA is equivalent to the median of WEIGHT_SPECTRUM/SIGMA_SPECTRUM'''
        
        self.outvis = 'test_chanavg_median_all.ms'
        
        mstransform(vis=self.vis,outputvis=self.outvis,
                    datacolumn='ALL',usewtspectrum=True,
                    chanaverage=True,chanbin=2)
        
        tb_local.open(self.outvis)
        weightSpectrum = tb_local.getcol('WEIGHT_SPECTRUM')
        tb_local.close()
        weightSpectrumMedian = numpy.median(weightSpectrum,1)
        
        tb_local.open(self.outvis)
        sigmaSpectrum = tb_local.getcol('SIGMA_SPECTRUM')
        tb_local.close()
        sigmaSpectrumMedian = numpy.median(sigmaSpectrum,1)        
        
        tb_local.open(self.outvis)
        weight = tb_local.getcol('WEIGHT')
        tb_local.close()
        
        tb_local.open(self.outvis)
        sigma = tb_local.getcol('SIGMA')
        tb_local.close()        
        
        self.assertTrue((numpy.abs(weightSpectrumMedian - weight) < 1E-5).all(), 'WEIGHT is not median of WEIGHT_SPECTRUM')
        self.assertTrue((numpy.abs(sigmaSpectrumMedian - sigma) < 1E-5).all(), 'SIGMA is not median of SIGMA_SPECTRUM')
        
    def test_timeavg_median_all(self):
        '''mstransform: Check that after time avg WEIGHT/SIGMA is equivalent to the median of WEIGHT_SPECTRUM/SIGMA_SPECTRUM'''
        
        self.outvis = 'test_timeavg_median_all.ms'
        
        mstransform(vis=self.vis,outputvis=self.outvis,
                    datacolumn='ALL',usewtspectrum=True,
                    timeaverage=True,timebin='10s')
        
        tb_local.open(self.outvis)
        weightSpectrum = tb_local.getcol('WEIGHT_SPECTRUM')
        tb_local.close()
        weightSpectrumMedian = numpy.median(weightSpectrum,1)
        
        tb_local.open(self.outvis)
        sigmaSpectrum = tb_local.getcol('SIGMA_SPECTRUM')
        tb_local.close()
        sigmaSpectrumMedian = numpy.median(sigmaSpectrum,1)        
        
        tb_local.open(self.outvis)
        weight = tb_local.getcol('WEIGHT')
        tb_local.close()
        
        tb_local.open(self.outvis)
        sigma = tb_local.getcol('SIGMA')
        tb_local.close()  
        
        self.assertTrue((numpy.abs(weightSpectrumMedian - weight) < 1E-5).all(), 'WEIGHT is not median of WEIGHT_SPECTRUM') 
        # jagonzal: SIGMA is not derived from the median of SIGMA_SPECTRUM but from the median of the
        #           WEIGHT format of SIGMA_SPECTRUM turned into SIGMA by using 1/pow(weight,2)        
        #self.assertTrue((numpy.abs(sigmaSpectrumMedian - sigma) < 1E-5).all(), 'SIGMA is not median of SIGMA_SPECTRUM')    
        
    def test_timeavg_chanavg_median_all(self):
        '''mstransform: Check that after time/chan avg WEIGHT/SIGMA is equivalent to the median of WEIGHT_SPECTRUM/SIGMA_SPECTRUM'''
        
        self.outvis = 'test_timeavg_chanavg_median_all.ms'
        
        mstransform(vis=self.vis,outputvis=self.outvis,
                    datacolumn='ALL',usewtspectrum=True,
                    chanaverage=True,chanbin=2,
                    timeaverage=True,timebin='10s')
        
        tb_local.open(self.outvis)
        weightSpectrum = tb_local.getcol('WEIGHT_SPECTRUM')
        tb_local.close()
        weightSpectrumMedian = numpy.median(weightSpectrum,1)
        
        tb_local.open(self.outvis)
        sigmaSpectrum = tb_local.getcol('SIGMA_SPECTRUM')
        tb_local.close()
        sigmaSpectrumMedian = numpy.median(sigmaSpectrum,1)        
        
        tb_local.open(self.outvis)
        weight = tb_local.getcol('WEIGHT')
        tb_local.close()
        
        tb_local.open(self.outvis)
        sigma = tb_local.getcol('SIGMA')
        tb_local.close()  
        
        self.assertTrue((numpy.abs(weightSpectrumMedian - weight) < 1E-5).all(), 'WEIGHT is not median of WEIGHT_SPECTRUM/SIGMA_SPECTRUM')
        self.assertTrue((numpy.abs(sigmaSpectrumMedian - sigma) < 1E-5).all(), 'SIGMA is not median of SIGMA_SPECTRUM')       
        
    def test_spw_separation_median_corrected(self):
        '''mstransform: Check that after spw separation WEIGHT/SIGMA is equivalent to the median of WEIGHT_SPECTRUM/SIGMA_SPECTRUM'''
        
        self.outvis = 'test_spw_separation_median_corrected.ms'
        
        mstransform(vis=self.vis,outputvis=self.outvis,
                    datacolumn='CORRECTED',usewtspectrum=True,
                    regridms=True, nspw=4)
        
        tb_local.open(self.outvis)
        weightSpectrum = tb_local.getcol('WEIGHT_SPECTRUM')
        tb_local.close()
        weightSpectrumMedian = numpy.median(weightSpectrum,1)
        
        tb_local.open(self.outvis)
        sigmaSpectrum = tb_local.getcol('SIGMA_SPECTRUM')
        tb_local.close()
        sigmaSpectrumMedian = numpy.median(sigmaSpectrum,1)        
        
        tb_local.open(self.outvis)
        weight = tb_local.getcol('WEIGHT')
        tb_local.close()
        
        tb_local.open(self.outvis)
        sigma = tb_local.getcol('SIGMA')
        tb_local.close()        
        
        self.assertTrue((numpy.abs(weightSpectrumMedian - weight) < 1E-5).all(), 'WEIGHT is not median of WEIGHT_SPECTRUM')
        self.assertTrue((numpy.abs(sigmaSpectrumMedian - sigma) < 1E-5).all(), 'SIGMA is not median of SIGMA_SPECTRUM')
        
    def test_spw_separation_median_data(self):
        '''mstransform: Check that after spw separation WEIGHT/SIGMA is equivalent to the median of WEIGHT_SPECTRUM/SIGMA_SPECTRUM'''
        
        self.outvis = 'test_spw_separation_median_data.ms'
        
        mstransform(vis=self.vis,outputvis=self.outvis,
                    datacolumn='DATA',usewtspectrum=True,
                    regridms=True, nspw=4)
        
        tb_local.open(self.outvis)
        weightSpectrum = tb_local.getcol('WEIGHT_SPECTRUM')
        tb_local.close()
        weightSpectrumMedian = numpy.median(weightSpectrum,1)
        
        tb_local.open(self.outvis)
        sigmaSpectrum = tb_local.getcol('SIGMA_SPECTRUM')
        tb_local.close()
        sigmaSpectrumMedian = numpy.median(sigmaSpectrum,1)        
        
        tb_local.open(self.outvis)
        weight = tb_local.getcol('WEIGHT')
        tb_local.close()
        
        tb_local.open(self.outvis)
        sigma = tb_local.getcol('SIGMA')
        tb_local.close()        
        
        self.assertTrue((numpy.abs(weightSpectrumMedian - weight) < 1E-5).all(), 'WEIGHT is not median of WEIGHT_SPECTRUM')
        self.assertTrue((numpy.abs(sigmaSpectrumMedian - sigma) < 1E-5).all(), 'SIGMA is not median of SIGMA_SPECTRUM')        
        
    def test_spw_separation_median_model(self):
        '''mstransform: Check that after spw separation WEIGHT/SIGMA is equivalent to the median of WEIGHT_SPECTRUM/SIGMA_SPECTRUM'''
        
        self.outvis = 'test_spw_separation_median_model.ms'
        
        mstransform(vis=self.vis,outputvis=self.outvis,
                    datacolumn='MODEL',usewtspectrum=True,
                    regridms=True, nspw=4)
        
        tb_local.open(self.outvis)
        weightSpectrum = tb_local.getcol('WEIGHT_SPECTRUM')
        tb_local.close()
        weightSpectrumMedian = numpy.median(weightSpectrum,1)
        
        tb_local.open(self.outvis)
        sigmaSpectrum = tb_local.getcol('SIGMA_SPECTRUM')
        tb_local.close()
        sigmaSpectrumMedian = numpy.median(sigmaSpectrum,1)        
        
        tb_local.open(self.outvis)
        weight = tb_local.getcol('WEIGHT')
        tb_local.close()
        
        tb_local.open(self.outvis)
        sigma = tb_local.getcol('SIGMA')
        tb_local.close()        
        
        self.assertTrue((numpy.abs(weightSpectrumMedian - weight) < 1E-5).all(), 'WEIGHT is not median of WEIGHT_SPECTRUM')
        self.assertTrue((numpy.abs(sigmaSpectrumMedian - sigma) < 1E-5).all(), 'SIGMA is not median of SIGMA_SPECTRUM')        
        
    def test_spw_separation_median_all(self):
        '''mstransform: Check that after spw separation WEIGHT/SIGMA is equivalent to the median of WEIGHT_SPECTRUM/SIGMA_SPECTRUM'''
        
        self.outvis = 'test_spw_separation_median_all.ms'
        
        mstransform(vis=self.vis,outputvis=self.outvis,
                    datacolumn='ALL',usewtspectrum=True,
                    regridms=True, nspw=4)
        
        tb_local.open(self.outvis)
        weightSpectrum = tb_local.getcol('WEIGHT_SPECTRUM')
        tb_local.close()
        weightSpectrumMedian = numpy.median(weightSpectrum,1)
        
        tb_local.open(self.outvis)
        sigmaSpectrum = tb_local.getcol('SIGMA_SPECTRUM')
        tb_local.close()
        sigmaSpectrumMedian = numpy.median(sigmaSpectrum,1)        
        
        tb_local.open(self.outvis)
        weight = tb_local.getcol('WEIGHT')
        tb_local.close()
        
        tb_local.open(self.outvis)
        sigma = tb_local.getcol('SIGMA')
        tb_local.close()        
        
        self.assertTrue((numpy.abs(weightSpectrumMedian - weight) < 1E-5).all(), 'WEIGHT is not median of WEIGHT_SPECTRUM')
        self.assertTrue((numpy.abs(sigmaSpectrumMedian - sigma) < 1E-5).all(), 'SIGMA is not median of SIGMA_SPECTRUM')                  


class test_spectrum_transformations_sigma_from_weight(test_base):
    '''Check that WEIGHT/SIGMA and WEIGHT_SPECTRUM/SIGMA_SPECTRUM follow the relation sigma = 1 sqrt(weight) '''
    
    @classmethod
    def setUpClass(cls):
        cls.setUp_4ants()

    @classmethod
    def tearDownClass(cls):
        # Reuse self.vis for all tests in this class. It's input only
        os.system('rm -rf ' + cls.vis)

    def setUp(self):
        self.outvis = ''

    def tearDown(self):
        os.system('rm -rf '+ self.outvis)

    def test_chanavg_sigma_from_weight_corrected(self):
        '''mstransform: Check that after chan avg CORRECTED SIGMA=1/sqrt(WEIGHT)'''
        
        self.outvis = 'test_chanavg_sigma_from_weight_corrected.ms'
        
        mstransform(vis=self.vis,outputvis=self.outvis,
                    datacolumn='CORRECTED',usewtspectrum=True,
                    chanaverage=True,chanbin=2)
        
        tb_local.open(self.outvis)
        weightSpectrum = tb_local.getcol('WEIGHT_SPECTRUM')
        tb_local.close()
        
        (ncorr,nchan,nrow) = weightSpectrum.shape
        for row in range(0,nrow): 
            for chan in range(0,nchan):
                for corr in range(0,ncorr):
                    weightSpectrum[corr,chan,row] = weighToSigma(weightSpectrum[corr,chan,row])
        
        tb_local.open(self.outvis)
        sigmaSpectrum = tb_local.getcol('SIGMA_SPECTRUM')
        tb_local.close()
        
        self.assertTrue((numpy.abs(weightSpectrum - sigmaSpectrum) < 1E-4).all(), 'SIGMA_SPECTRUM not derived from WEIGHT_SPECTRUM')      
        
    def test_timeavg_sigma_from_weight_corrected(self):
        '''mstransform: Check that after time avg CORRECTED SIGMA=1/sqrt(WEIGHT)'''
        
        self.outvis = 'test_timeavg_sigma_from_weight_corrected.ms'
        
        mstransform(vis=self.vis,outputvis=self.outvis,
                    datacolumn='CORRECTED',usewtspectrum=True,
                    timeaverage=True,timebin='10s')
        
        tb_local.open(self.outvis)
        weightSpectrum = tb_local.getcol('WEIGHT_SPECTRUM')
        tb_local.close()
        
        (ncorr,nchan,nrow) = weightSpectrum.shape
        for row in range(0,nrow): 
            for chan in range(0,nchan):
                for corr in range(0,ncorr):
                    weightSpectrum[corr,chan,row] = weighToSigma(weightSpectrum[corr,chan,row])
        
        tb_local.open(self.outvis)
        sigmaSpectrum = tb_local.getcol('SIGMA_SPECTRUM')
        tb_local.close()
        
        self.assertTrue((numpy.abs(weightSpectrum - sigmaSpectrum) < 1E-4).all(), 'SIGMA_SPECTRUM not derived from WEIGHT_SPECTRUM')    
        
    def test_timeavg_chanavg_sigma_from_weight_corrected(self):
        '''mstransform: Check that after time + chan avg CORRECTED SIGMA=1/sqrt(WEIGHT)'''
        
        self.outvis = 'test_timeavg_chanavg_sigma_from_weight_corrected.ms'
        
        mstransform(vis=self.vis,outputvis=self.outvis,
                    datacolumn='CORRECTED',usewtspectrum=True,
                    timeaverage=True,timebin='10s',
                    chanaverage=True,chanbin=2)
        
        tb_local.open(self.outvis)
        weightSpectrum = tb_local.getcol('WEIGHT_SPECTRUM')
        tb_local.close()
        
        (ncorr,nchan,nrow) = weightSpectrum.shape
        for row in range(0,nrow): 
            for chan in range(0,nchan):
                for corr in range(0,ncorr):
                    weightSpectrum[corr,chan,row] = weighToSigma(weightSpectrum[corr,chan,row])
        
        tb_local.open(self.outvis)
        sigmaSpectrum = tb_local.getcol('SIGMA_SPECTRUM')
        tb_local.close()
        
        self.assertTrue((numpy.abs(weightSpectrum - sigmaSpectrum) < 1E-4).all(), 'SIGMA_SPECTRUM not derived from WEIGHT_SPECTRUM')                 
        
    def test_chanavg_sigma_from_weight_data(self):
        '''mstransform: Check that after chan avg DATA SIGMA=1/sqrt(WEIGHT)'''
        
        self.outvis = 'test_chanavg_sigma_from_weight_data.ms'
        
        mstransform(vis=self.vis,outputvis=self.outvis,
                    datacolumn='DATA',usewtspectrum=True,
                    chanaverage=True,chanbin=2)
        
        tb_local.open(self.outvis)
        weightSpectrum = tb_local.getcol('WEIGHT_SPECTRUM')
        tb_local.close()
        
        (ncorr,nchan,nrow) = weightSpectrum.shape
        for row in range(0,nrow): 
            for chan in range(0,nchan):
                for corr in range(0,ncorr):
                    weightSpectrum[corr,chan,row] = weighToSigma(weightSpectrum[corr,chan,row])
        
        tb_local.open(self.outvis)
        sigmaSpectrum = tb_local.getcol('SIGMA_SPECTRUM')
        tb_local.close()
        
        self.assertTrue((numpy.abs(weightSpectrum - sigmaSpectrum) < 1E-4).all(), 'SIGMA_SPECTRUM not derived from WEIGHT_SPECTRUM')       
        
    def test_timeavg_sigma_from_weight_data(self):
        '''mstransform: Check that after time avg DATA SIGMA=1/sqrt(WEIGHT)'''
        
        self.outvis = 'test_timeavg_sigma_from_weight_data.ms'
        
        mstransform(vis=self.vis,outputvis=self.outvis,
                    datacolumn='DATA',usewtspectrum=True,
                    timeaverage=True,timebin='10s')
        
        tb_local.open(self.outvis)
        weightSpectrum = tb_local.getcol('WEIGHT_SPECTRUM')
        tb_local.close()
        
        (ncorr,nchan,nrow) = weightSpectrum.shape
        for row in range(0,nrow): 
            for chan in range(0,nchan):
                for corr in range(0,ncorr):
                    weightSpectrum[corr,chan,row] = weighToSigma(weightSpectrum[corr,chan,row])
        
        tb_local.open(self.outvis)
        sigmaSpectrum = tb_local.getcol('SIGMA_SPECTRUM')
        tb_local.close()
        
        self.assertTrue((numpy.abs(weightSpectrum - sigmaSpectrum) < 1E-4).all(), 'SIGMA_SPECTRUM not derived from WEIGHT_SPECTRUM')      
        
    def test_timeavg_chanavg_sigma_from_weight_data(self):
        '''mstransform: Check that after time + chan avg DATA SIGMA=1/sqrt(WEIGHT)'''
        
        self.outvis = 'test_timeavg_chanavg_sigma_from_weight_data.ms'
        
        mstransform(vis=self.vis,outputvis=self.outvis,
                    datacolumn='DATA',usewtspectrum=True,
                    timeaverage=True,timebin='10s',
                    chanaverage=True,chanbin=2)
        
        tb_local.open(self.outvis)
        weightSpectrum = tb_local.getcol('WEIGHT_SPECTRUM')
        tb_local.close()
        
        (ncorr,nchan,nrow) = weightSpectrum.shape
        for row in range(0,nrow): 
            for chan in range(0,nchan):
                for corr in range(0,ncorr):
                    weightSpectrum[corr,chan,row] = weighToSigma(weightSpectrum[corr,chan,row])
        
        tb_local.open(self.outvis)
        sigmaSpectrum = tb_local.getcol('SIGMA_SPECTRUM')
        tb_local.close()
        
        self.assertTrue((numpy.abs(weightSpectrum - sigmaSpectrum) < 1E-4).all(), 'SIGMA_SPECTRUM not derived from WEIGHT_SPECTRUM')               
        
    def test_chanavg_sigma_from_weight_model(self):
        '''mstransform: Check that after chan avg MODEL SIGMA=1/sqrt(WEIGHT)'''
        
        self.outvis = 'test_chanavg_sigma_from_weight_model.ms'
        
        mstransform(vis=self.vis,outputvis=self.outvis,
                    datacolumn='MODEL',usewtspectrum=True,
                    chanaverage=True,chanbin=2)
        
        tb_local.open(self.outvis)
        weightSpectrum = tb_local.getcol('WEIGHT_SPECTRUM')
        tb_local.close()
        
        (ncorr,nchan,nrow) = weightSpectrum.shape
        for row in range(0,nrow): 
            for chan in range(0,nchan):
                for corr in range(0,ncorr):
                    weightSpectrum[corr,chan,row] = weighToSigma(weightSpectrum[corr,chan,row])
        
        tb_local.open(self.outvis)
        sigmaSpectrum = tb_local.getcol('SIGMA_SPECTRUM')
        tb_local.close()
        
        self.assertTrue((numpy.abs(weightSpectrum - sigmaSpectrum) < 1E-4).all(), 'SIGMA_SPECTRUM not derived from WEIGHT_SPECTRUM')            
        
    def test_timeavg_sigma_from_weight_model(self):
        '''mstransform: Check that after time avg MODEL SIGMA=1/sqrt(WEIGHT)'''
        
        self.outvis = 'test_timeavg_sigma_from_weight_model.ms'
        
        mstransform(vis=self.vis,outputvis=self.outvis,
                    datacolumn='MODEL',usewtspectrum=True,
                    timeaverage=True,timebin='10s')
        
        tb_local.open(self.outvis)
        weightSpectrum = tb_local.getcol('WEIGHT_SPECTRUM')
        tb_local.close()
        
        (ncorr,nchan,nrow) = weightSpectrum.shape
        for row in range(0,nrow): 
            for chan in range(0,nchan):
                for corr in range(0,ncorr):
                    weightSpectrum[corr,chan,row] = weighToSigma(weightSpectrum[corr,chan,row])
        
        tb_local.open(self.outvis)
        sigmaSpectrum = tb_local.getcol('SIGMA_SPECTRUM')
        tb_local.close()
        
        self.assertTrue((numpy.abs(weightSpectrum - sigmaSpectrum) < 1E-4).all(), 'SIGMA_SPECTRUM not derived from WEIGHT_SPECTRUM')                 
        
    def test_timeavg_chanavg_sigma_from_weight_model(self):
        '''mstransform: Check that after time + chan avg MODEL SIGMA=1/sqrt(WEIGHT)'''
        
        self.outvis = 'test_timeavg_chanavg_sigma_from_weight_model.ms'
        
        mstransform(vis=self.vis,outputvis=self.outvis,
                    datacolumn='MODEL',usewtspectrum=True,
                    timeaverage=True,timebin='10s',
                    chanaverage=True,chanbin=2)
        
        tb_local.open(self.outvis)
        weightSpectrum = tb_local.getcol('WEIGHT_SPECTRUM')
        tb_local.close()
        
        (ncorr,nchan,nrow) = weightSpectrum.shape
        for row in range(0,nrow): 
            for chan in range(0,nchan):
                for corr in range(0,ncorr):
                    weightSpectrum[corr,chan,row] = weighToSigma(weightSpectrum[corr,chan,row])
        
        tb_local.open(self.outvis)
        sigmaSpectrum = tb_local.getcol('SIGMA_SPECTRUM')
        tb_local.close()
        
        self.assertTrue((numpy.abs(weightSpectrum - sigmaSpectrum) < 1E-4).all(), 'SIGMA_SPECTRUM not derived from WEIGHT_SPECTRUM')                                             
        
        
class test_spectrum_transformations_2_steps_vs_1_step(test_base):
    '''Check that the result of chan/time average applied in 1 step is the same as applied in 2 steps'''
    
    @classmethod
    def setUpClass(cls):
        cls.setUp_4ants()

    @classmethod
    def tearDownClass(cls):
        # Reuse self.vis for all tests in this class. It's input only
        os.system('rm -rf ' + cls.vis)

    def setUp(self):
        self.outvis = ''
        self.auxvis = ''
        self.refvis = ''                
        
    def tearDown(self):
        os.system('rm -rf '+ self.outvis)
        os.system('rm -rf '+ self.auxvis)
        os.system('rm -rf '+ self.refvis)
        
    def test_timeavg_chanavg_2_steps_vs_1_step_corrected(self):
        '''mstransform: Check that the result of time/chan average CORRECTED applied in 1 step is the same as applied in 2 steps '''
        
        self.auxvis = 'test_timeavg_chanavg_2_steps_vs_1_step_corrected-1st_step.ms'
        
        mstransform(vis=self.vis,outputvis=self.auxvis,
                    datacolumn='CORRECTED',usewtspectrum=True,
                    timeaverage=True,timebin='10s')
        
        self.outvis = 'test_timeavg_chanavg_2_steps_vs_1_step_corrected-2nd_step.ms'
        
        mstransform(vis=self.auxvis,outputvis=self.outvis,
                    # No need to set usewtspectrum=True because it already exists
                    # Also CORRECTED was already renamed to DATA so there is no need to use CORRECTED
                    datacolumn='DATA',
                    chanaverage=True,chanbin=2)
        
        self.refvis = 'test_timeavg_chanavg_2_steps_vs_1_step_corrected-together.ms'
        
        mstransform(vis=self.vis,outputvis=self.refvis,
                    datacolumn='CORRECTED',usewtspectrum=True,
                    timeaverage=True,timebin='10s',
                    chanaverage=True,chanbin=2)        

        tb_local.open(self.outvis)
        weightSpectrum = tb_local.getcol('WEIGHT_SPECTRUM')
        sigmaSpectrum = tb_local.getcol('SIGMA_SPECTRUM')
        tb_local.close()
        
        tb_local.open(self.refvis)
        weightSpectrumRef = tb_local.getcol('WEIGHT_SPECTRUM')
        sigmaSpectrumRef = tb_local.getcol('SIGMA_SPECTRUM')
        tb_local.close()
        
        self.assertTrue((numpy.abs(weightSpectrum-weightSpectrumRef) < 1E-4).all(), 'Weight Spectrum improperly generated')
        self.assertTrue((numpy.abs(sigmaSpectrum-sigmaSpectrumRef) < 1E-4).all(), 'Sigma Spectrum improperly generated')     
        
    def test_chanavg_timeavg_2_steps_vs_1_step_corrected(self):
        '''mstransform: Check that the result of chan/time average CORRECTED applied in 1 step is the same as applied in 2 steps '''
        
        self.auxvis = 'test_chanavg_timeavg_2_steps_vs_1_step_corrected-1st_step.ms'
        
        mstransform(vis=self.vis,outputvis=self.auxvis,
                    datacolumn='CORRECTED',usewtspectrum=True,
                    chanaverage=True,chanbin=2)
        
        self.outvis = 'test_chanavg_timeavg_2_steps_vs_1_step_corrected-2nd_step.ms'
        
        mstransform(vis=self.auxvis,outputvis=self.outvis,
                    # No need to set usewtspectrum=True because it already exists
                    # Also CORRECTED was already renamed to DATA so there is no need to use CORRECTED
                    datacolumn='DATA',
                    timeaverage=True,timebin='10s')
        
        self.refvis = 'test_chanavg_timeavg_2_steps_vs_1_step_corrected-together.ms'
        
        mstransform(vis=self.vis,outputvis=self.refvis,
                    datacolumn='CORRECTED',usewtspectrum=True,
                    timeaverage=True,timebin='10s',
                    chanaverage=True,chanbin=2)        

        tb_local.open(self.outvis)
        weightSpectrum = tb_local.getcol('WEIGHT_SPECTRUM')
        sigmaSpectrum = tb_local.getcol('SIGMA_SPECTRUM')
        tb_local.close()
        
        tb_local.open(self.refvis)
        weightSpectrumRef = tb_local.getcol('WEIGHT_SPECTRUM')
        sigmaSpectrumRef = tb_local.getcol('SIGMA_SPECTRUM')
        tb_local.close()
        
        self.assertTrue((numpy.abs(weightSpectrum-weightSpectrumRef) < 1E-4).all(), 'Weight Spectrum improperly generated')
        self.assertTrue((numpy.abs(sigmaSpectrum-sigmaSpectrumRef) < 1E-4).all(), 'Sigma Spectrum improperly generated')     
        
    def test_timeavg_chanavg_2_steps_vs_1_step_data(self):
        '''mstransform: Check that the result of time/chan average DATA applied in 1 step is the same as applied in 2 steps '''
        
        self.auxvis = 'test_timeavg_chanavg_2_steps_vs_1_step_data-1st_step.ms'
        
        mstransform(vis=self.vis,outputvis=self.auxvis,
                    datacolumn='DATA',usewtspectrum=True,
                    timeaverage=True,timebin='10s')
        
        self.outvis = 'test_timeavg_chanavg_2_steps_vs_1_step_data-2nd_step.ms'
        
        mstransform(vis=self.auxvis,outputvis=self.outvis,
                    # No need to set usewtspectrum=True because it already exists
                    datacolumn='DATA',
                    chanaverage=True,chanbin=2)
        
        self.refvis = 'test_timeavg_chanavg_2_steps_vs_1_step_data-together.ms'
        
        mstransform(vis=self.vis,outputvis=self.refvis,
                    datacolumn='DATA',usewtspectrum=True,
                    timeaverage=True,timebin='10s',
                    chanaverage=True,chanbin=2)        

        tb_local.open(self.outvis)
        weightSpectrum = tb_local.getcol('WEIGHT_SPECTRUM')
        sigmaSpectrum = tb_local.getcol('SIGMA_SPECTRUM')
        tb_local.close()
        
        tb_local.open(self.refvis)
        weightSpectrumRef = tb_local.getcol('WEIGHT_SPECTRUM')
        sigmaSpectrumRef = tb_local.getcol('SIGMA_SPECTRUM')
        tb_local.close()
        
        self.assertTrue((numpy.abs(weightSpectrum-weightSpectrumRef) < 1E-4).all(), 'Weight Spectrum improperly generated')
        self.assertTrue((numpy.abs(sigmaSpectrum-sigmaSpectrumRef) < 1E-4).all(), 'Sigma Spectrum improperly generated')        
        
    def test_chanavg_timeavg_2_steps_vs_1_step_data(self):
        '''mstransform: Check that the result of chan/time average DATA applied in 1 step is the same as applied in 2 steps '''
        
        self.auxvis = 'test_chanavg_timeavg_2_steps_vs_1_step_data-1st_step.ms'
        
        mstransform(vis=self.vis,outputvis=self.auxvis,
                    datacolumn='DATA',usewtspectrum=True,
                    chanaverage=True,chanbin=2)
        
        self.outvis = 'test_chanavg_timeavg_2_steps_vs_1_step_data-2nd_step.ms'
        
        mstransform(vis=self.auxvis,outputvis=self.outvis,
                    # No need to set usewtspectrum=True because it already exists
                    datacolumn='DATA',
                    timeaverage=True,timebin='10s')
        
        self.refvis = 'test_chanavg_timeavg_2_steps_vs_1_step_data-together.ms'
        
        mstransform(vis=self.vis,outputvis=self.refvis,
                    datacolumn='DATA',usewtspectrum=True,
                    timeaverage=True,timebin='10s',
                    chanaverage=True,chanbin=2)        

        tb_local.open(self.outvis)
        weightSpectrum = tb_local.getcol('WEIGHT_SPECTRUM')
        sigmaSpectrum = tb_local.getcol('SIGMA_SPECTRUM')
        tb_local.close()
        
        tb_local.open(self.refvis)
        weightSpectrumRef = tb_local.getcol('WEIGHT_SPECTRUM')
        sigmaSpectrumRef = tb_local.getcol('SIGMA_SPECTRUM')
        tb_local.close()
        
        self.assertTrue((numpy.abs(weightSpectrum-weightSpectrumRef) < 1E-4).all(), 'Weight Spectrum improperly generated')
        self.assertTrue((numpy.abs(sigmaSpectrum-sigmaSpectrumRef) < 1E-4).all(), 'Sigma Spectrum improperly generated')     
                
    def test_timeavg_chanavg_2_steps_vs_1_step_model(self):
        '''mstransform: Check that the result of time/chan average MODEL applied in 1 step is the same as applied in 2 steps '''
        
        self.auxvis = 'test_timeavg_chanavg_2_steps_vs_1_step_model-1st_step.ms'
        
        mstransform(vis=self.vis,outputvis=self.auxvis,
                    datacolumn='MODEL',usewtspectrum=True,
                    timeaverage=True,timebin='10s')
        
        self.outvis = 'test_timeavg_chanavg_2_steps_vs_1_step_model-2nd_step.ms'
        
        mstransform(vis=self.auxvis,outputvis=self.outvis,
                    # No need to set usewtspectrum=True because it already exists
                    # Also MODEL was already renamed to DATA so there is no need to use CORRECTED
                    datacolumn='DATA',
                    chanaverage=True,chanbin=2)
        
        self.refvis = 'test_timeavg_chanavg_2_steps_vs_1_step_model-together.ms'
        
        mstransform(vis=self.vis,outputvis=self.refvis,
                    datacolumn='MODEL',usewtspectrum=True,
                    timeaverage=True,timebin='10s',
                    chanaverage=True,chanbin=2)        

        tb_local.open(self.outvis)
        weightSpectrum = tb_local.getcol('WEIGHT_SPECTRUM')
        sigmaSpectrum = tb_local.getcol('SIGMA_SPECTRUM')
        tb_local.close()
        
        tb_local.open(self.refvis)
        weightSpectrumRef = tb_local.getcol('WEIGHT_SPECTRUM')
        sigmaSpectrumRef = tb_local.getcol('SIGMA_SPECTRUM')
        tb_local.close()
        
        self.assertTrue((numpy.abs(weightSpectrum-weightSpectrumRef) < 1E-4).all(), 'Weight Spectrum improperly generated')
        self.assertTrue((numpy.abs(sigmaSpectrum-sigmaSpectrumRef) < 1E-4).all(), 'Sigma Spectrum improperly generated')        
        
    def test_chanavg_timeavg_2_steps_vs_1_step_model(self):
        '''mstransform: Check that the result of chan/time average MODEL applied in 1 step is the same as applied in 2 steps '''
        
        self.auxvis = 'test_chanavg_timeavg_2_steps_vs_1_step_model-1st_step.ms'
        
        mstransform(vis=self.vis,outputvis=self.auxvis,
                    datacolumn='MODEL',usewtspectrum=True,
                    chanaverage=True,chanbin=2)
        
        self.outvis = 'test_chanavg_timeavg_2_steps_vs_1_step_model-2nd_step.ms'
        
        mstransform(vis=self.auxvis,outputvis=self.outvis,
                    # No need to set usewtspectrum=True because it already exists
                    # Also MODEL was already renamed to DATA so there is no need to use CORRECTED
                    datacolumn='DATA',
                    timeaverage=True,timebin='10s')
        
        self.refvis = 'test_chanavg_timeavg_2_steps_vs_1_step_model-together.ms'
        
        mstransform(vis=self.vis,outputvis=self.refvis,
                    datacolumn='MODEL',usewtspectrum=True,
                    timeaverage=True,timebin='10s',
                    chanaverage=True,chanbin=2)        

        tb_local.open(self.outvis)
        weightSpectrum = tb_local.getcol('WEIGHT_SPECTRUM')
        sigmaSpectrum = tb_local.getcol('SIGMA_SPECTRUM')
        tb_local.close()
        
        tb_local.open(self.refvis)
        weightSpectrumRef = tb_local.getcol('WEIGHT_SPECTRUM')
        sigmaSpectrumRef = tb_local.getcol('SIGMA_SPECTRUM')
        tb_local.close()
        
        self.assertTrue((numpy.abs(weightSpectrum-weightSpectrumRef) < 1E-4).all(), 'Weight Spectrum improperly generated')
        self.assertTrue((numpy.abs(sigmaSpectrum-sigmaSpectrumRef) < 1E-4).all(), 'Sigma Spectrum improperly generated')     
        
    def test_chanavg_timeavg_2_steps_vs_1_step_all(self):
        '''mstransform: Check that the result of chan/time average ALL applied in 1 step is the same as applied in 2 steps'''
        
        self.auxvis = 'test_chanavg_timeavg_2_steps_vs_1_step_all-1st_step.ms'
        
        mstransform(vis=self.vis,outputvis=self.auxvis,
                    datacolumn='ALL',usewtspectrum=True,
                    chanaverage=True,chanbin=2)
        
        self.outvis = 'test_chanavg_timeavg_2_steps_vs_1_step_all-2nd_step.ms'
        
        mstransform(vis=self.auxvis,outputvis=self.outvis,
                    # No need to set usewtspectrum=True because it already exists
                    datacolumn='ALL',
                    timeaverage=True,timebin='10s')
        
        self.refvis = 'test_chanavg_timeavg_2_steps_vs_1_step_all-together.ms'
        
        mstransform(vis=self.vis,outputvis=self.refvis,
                    datacolumn='ALL',usewtspectrum=True,
                    timeaverage=True,timebin='10s',
                    chanaverage=True,chanbin=2)        

        tb_local.open(self.outvis)
        weightSpectrum = tb_local.getcol('WEIGHT_SPECTRUM')
        sigmaSpectrum = tb_local.getcol('SIGMA_SPECTRUM')
        tb_local.close()
        
        tb_local.open(self.refvis)
        weightSpectrumRef = tb_local.getcol('WEIGHT_SPECTRUM')
        sigmaSpectrumRef = tb_local.getcol('SIGMA_SPECTRUM')
        tb_local.close()
        
        self.assertTrue((numpy.abs(weightSpectrum-weightSpectrumRef) < 1E-4).all(), 'Weight Spectrum improperly generated')
        self.assertTrue((numpy.abs(sigmaSpectrum-sigmaSpectrumRef) < 1E-4).all(), 'Sigma Spectrum improperly generated')            
        
    def test_timeavg_chanavg_2_steps_vs_1_step_all(self):
        '''mstransform: Check that the result of time/chan average ALL applied in 1 step is the same as applied in 2 steps'''
        
        self.auxvis = 'test_timeavg_chanavg_2_steps_vs_1_step_all-1st_step.ms'
        
        mstransform(vis=self.vis,outputvis=self.auxvis,
                    datacolumn='ALL',usewtspectrum=True,
                    timeaverage=True,timebin='10s')
        
        self.outvis = 'test_timeavg_chanavg_2_steps_vs_1_step_all-2nd_step.ms'
        
        mstransform(vis=self.auxvis,outputvis=self.outvis,
                    # No need to set usewtspectrum=True because it already exists
                    datacolumn='ALL',
                    chanaverage=True,chanbin=2)
        
        self.refvis = 'test_timeavg_chanavg_2_steps_vs_1_step_all-together.ms'
        
        mstransform(vis=self.vis,outputvis=self.refvis,
                    datacolumn='ALL',usewtspectrum=True,
                    timeaverage=True,timebin='10s',
                    chanaverage=True,chanbin=2)        

        tb_local.open(self.outvis)
        weightSpectrum = tb_local.getcol('WEIGHT_SPECTRUM')
        sigmaSpectrum = tb_local.getcol('SIGMA_SPECTRUM')
        tb_local.close()
        
        tb_local.open(self.refvis)
        weightSpectrumRef = tb_local.getcol('WEIGHT_SPECTRUM')
        sigmaSpectrumRef = tb_local.getcol('SIGMA_SPECTRUM')
        tb_local.close()
        
        self.assertTrue((numpy.abs(weightSpectrum-weightSpectrumRef) < 1E-4).all(), 'Weight Spectrum improperly generated')
        self.assertTrue((numpy.abs(sigmaSpectrum-sigmaSpectrumRef) < 1E-4).all(), 'Sigma Spectrum improperly generated')                

class test_spectrum_transformations_chanavg_useWeightSpectrum_false_vs_true(test_base):
    '''Check that WEIGHT/SIGMA and WEIGHT_SPECTRUM/SIGMA_SPECTRUM follow the relation sigma = 1 sqrt(weight)

    # jagonzal: mstransform has been optimized to not use weight spectrum for chan. avg.
    # DATA when there are no input SPECTRUM cols because VI/VB generates constant SPECTRUM
    '''

    @classmethod
    def setUpClass(cls):
        cls.setUp_4ants()

    @classmethod
    def tearDownClass(cls):
        # Reuse self.vis for all tests in this class. It's input only
        os.system('rm -rf ' + cls.vis)

    def setUp(self):
        self.outvis = ''
        self.refvis = ''                
        
    def tearDown(self):
        os.system('rm -rf '+ self.outvis)
        os.system('rm -rf '+ self.refvis)                 
            
    def test_chanavg_useWeightSpectrum_false_vs_true_corrected(self):
        '''mstransform: When there are no input SPECTRUM cols chan avg result is the same regardless of useWeightSpectrum because VI/VB fills a cte. weightSpectrum/sigmaSpectrum across channels'''
        
        self.outvis = 'test_chanavg_useWeightSpectrum_false_vs_true_corrected-true.ms'
        
        mstransform(vis=self.vis,outputvis=self.outvis,
                    datacolumn='CORRECTED',usewtspectrum=False,
                    chanaverage=True,chanbin=2)
        
        self.refvis = 'test_chanavg_useWeightSpectrum_false_vs_true_corrected-false.ms'
        
        mstransform(vis=self.vis,outputvis=self.refvis,
                    datacolumn='CORRECTED',usewtspectrum=True,
                    chanaverage=True,chanbin=2)        

        tb_local.open(self.outvis)
        dataTrue = tb_local.getcol('DATA')
        tb_local.close()
        
        tb_local.open(self.refvis)
        dataFalse = tb_local.getcol('DATA')
        tb_local.close()
        
        self.assertTrue((numpy.abs(dataTrue - dataFalse) < 1E-6).all(), 'CORRECTED improperly averaged')
        
    def test_chanavg_useWeightSpectrum_false_vs_true_data(self):
        '''mstransform: When there are no input SPECTRUM cols chan avg result is the same regardless of useWeightSpectrum because VI/VB fills a cte. weightSpectrum/sigmaSpectrum across channels'''
        
        self.outvis = 'test_chanavg_useWeightSpectrum_false_vs_true_data-true.ms'
        
        mstransform(vis=self.vis,outputvis=self.outvis,
                    datacolumn='DATA',usewtspectrum=False,
                    chanaverage=True,chanbin=2)
        
        self.refvis = 'test_chanavg_useWeightSpectrum_false_vs_true_data-false.ms'
        
        mstransform(vis=self.vis,outputvis=self.refvis,
                    datacolumn='DATA',usewtspectrum=True,
                    chanaverage=True,chanbin=2)        

        tb_local.open(self.outvis)
        dataTrue = tb_local.getcol('DATA')
        tb_local.close()
        
        tb_local.open(self.refvis)
        dataFalse = tb_local.getcol('DATA')
        tb_local.close()
        
        self.assertTrue((numpy.abs(dataTrue - dataFalse) < 1E-6).all(), 'DATA improperly averaged')          
            
    def test_chanavg_useWeightSpectrum_false_vs_true_model(self):
        '''mstransform: When there are no input SPECTRUM cols chan avg result is the same regardless of useWeightSpectrum because VI/VB fills a cte. weightSpectrum/sigmaSpectrum across channels'''
        
        self.outvis = 'test_chanavg_useWeightSpectrum_false_vs_true_model-true.ms'
        
        mstransform(vis=self.vis,outputvis=self.outvis,
                    datacolumn='MODEL',usewtspectrum=False,
                    chanaverage=True,chanbin=2)
        
        self.refvis = 'test_chanavg_useWeightSpectrum_false_vs_true_model-false.ms'
        
        mstransform(vis=self.vis,outputvis=self.refvis,
                    datacolumn='MODEL',usewtspectrum=True,
                    chanaverage=True,chanbin=2)        

        tb_local.open(self.outvis)
        dataTrue = tb_local.getcol('DATA')
        tb_local.close()
        
        tb_local.open(self.refvis)
        dataFalse = tb_local.getcol('DATA')
        tb_local.close()
        
        self.assertTrue((numpy.abs(dataTrue - dataFalse) < 1E-6).all(), 'MODEL improperly averaged')                        
            
    def test_chanavg_useWeightSpectrum_false_vs_true_all(self):
        '''mstransform: When there are no input SPECTRUM cols chan avg result is the same regardless of useWeightSpectrum because VI/VB fills a cte. weightSpectrum/sigmaSpectrum across channels'''
        
        self.outvis = 'test_chanavg_useWeightSpectrum_false_vs_true_all-true.ms'
        
        mstransform(vis=self.vis,outputvis=self.outvis,
                    datacolumn='ALL',usewtspectrum=False,
                    chanaverage=True,chanbin=2)
        
        self.refvis = 'test_chanavg_useWeightSpectrum_false_vs_true_all-false.ms'
        
        mstransform(vis=self.vis,outputvis=self.refvis,
                    datacolumn='ALL',usewtspectrum=True,
                    chanaverage=True,chanbin=2)        

        cols = ['DATA','CORRECTED_DATA','MODEL_DATA']
        for col in cols:
            tb_local.open(self.outvis)
            dataTrue = tb_local.getcol(col)
            tb_local.close()
            tb_local.open(self.refvis)
            dataFalse = tb_local.getcol(col)
            tb_local.close()            
            self.assertTrue((numpy.abs(dataTrue - dataFalse) < 1E-6).all(), col + ' improperly generated')
            
            
class test_spectrum_transformations_multiple_col(test_base):
    '''Check the result of multiple column operation vs single column operation'''
    
    @classmethod
    def setUpClass(cls):
        cls.setUp_4ants()

    @classmethod
    def tearDownClass(cls):
        # Reuse self.vis for all tests in this class. It's input only
        os.system('rm -rf ' + cls.vis)

    def setUp(self):
        self.outvis = ''
        self.auxvis = ''
        self.refvis = ''                
        
    def tearDown(self):
        os.system('rm -rf '+ self.outvis)
        os.system('rm -rf '+ self.auxvis)
        os.system('rm -rf '+ self.refvis)        
        
    def test_chanavg_all_vs_data_and_corrected(self):
        '''mstransform: Check that the result of chan avg ALL is equivalent to the results of DATA/CORRECTED stand-alone'''
        
        self.outvis = 'test_chanavg_all_vs_data_and_corrected-data.ms'
        
        mstransform(vis=self.vis,outputvis=self.outvis,
                    datacolumn='DATA',usewtspectrum=True,
                    chanaverage=True,chanbin=2)
        
        self.auxvis = 'test_chanavg_all_vs_data_and_corrected-corrected.ms'
        
        mstransform(vis=self.vis,outputvis=self.auxvis,
                    datacolumn='CORRECTED',usewtspectrum=True,
                    chanaverage=True,chanbin=2)
        
        self.refvis = 'test_chanavg_all_vs_data_and_corrected-all.ms'
        
        mstransform(vis=self.vis,outputvis=self.refvis,
                    datacolumn='ALL',usewtspectrum=True,
                    chanaverage=True,chanbin=2)        

        tb_local.open(self.outvis)
        weightSpectrumData = tb_local.getcol('WEIGHT_SPECTRUM')
        sigmaSpectrumData = tb_local.getcol('SIGMA_SPECTRUM')
        tb_local.close()
        
        tb_local.open(self.auxvis)
        weightSpectrumCorrected = tb_local.getcol('WEIGHT_SPECTRUM')
        sigmaSpectrumCorrected = tb_local.getcol('SIGMA_SPECTRUM')
        tb_local.close()
        
        tb_local.open(self.refvis)
        weightSpectrumAll = tb_local.getcol('WEIGHT_SPECTRUM')
        sigmaSpectrumAll = tb_local.getcol('SIGMA_SPECTRUM')
        tb_local.close()        
        
        self.assertTrue((numpy.abs(weightSpectrumAll-weightSpectrumCorrected) < 1E-4).all(), 'Weight Spectrum improperly generated')
        self.assertTrue((numpy.abs(sigmaSpectrumAll-sigmaSpectrumData) < 1E-4).all(), 'Sigma Spectrum improperly generated')  
        
    def test_timeavg_all_vs_data_and_corrected(self):
        '''mstransform: Check that the result of time avg ALL is equivalent to the results of DATA/CORRECTED stand-alone'''
        
        self.outvis = 'test_timeavg_all_vs_data_and_corrected-data.ms'
        
        mstransform(vis=self.vis,outputvis=self.outvis,
                    datacolumn='DATA',usewtspectrum=True,
                    timeaverage=True,timebin='10s')
        
        self.auxvis = 'test_timeavg_all_vs_data_and_corrected-corrected.ms'
        
        mstransform(vis=self.vis,outputvis=self.auxvis,
                    datacolumn='CORRECTED',usewtspectrum=True,
                    timeaverage=True,timebin='10s')
        
        self.refvis = 'test_timeavg_all_vs_data_and_corrected-all.ms'
        
        mstransform(vis=self.vis,outputvis=self.refvis,
                    datacolumn='ALL',usewtspectrum=True,
                    timeaverage=True,timebin='10s')        

        tb_local.open(self.outvis)
        weightSpectrumData = tb_local.getcol('WEIGHT_SPECTRUM')
        sigmaSpectrumData = tb_local.getcol('SIGMA_SPECTRUM')
        tb_local.close()
        
        tb_local.open(self.auxvis)
        weightSpectrumCorrected = tb_local.getcol('WEIGHT_SPECTRUM')
        sigmaSpectrumCorrected = tb_local.getcol('SIGMA_SPECTRUM')
        tb_local.close()
        
        tb_local.open(self.refvis)
        weightSpectrumAll = tb_local.getcol('WEIGHT_SPECTRUM')
        sigmaSpectrumAll = tb_local.getcol('SIGMA_SPECTRUM')
        tb_local.close()        
        
        self.assertTrue((numpy.abs(weightSpectrumAll-weightSpectrumCorrected) < 1E-4).all(), 'Weight Spectrum improperly generated')
        self.assertTrue((numpy.abs(sigmaSpectrumAll-sigmaSpectrumData) < 1E-4).all(), 'Sigma Spectrum improperly generated')       
        
    def test_timeavg_chanavg_all_vs_data_and_corrected(self):
        '''mstransform: Check that the result of time+chan avg ALL is equivalent to the results of DATA/CORRECTED stand-alone'''
        
        self.outvis = 'test_timeavg_chanavg_all_vs_data_and_corrected-data.ms'
        
        mstransform(vis=self.vis,outputvis=self.outvis,
                    datacolumn='DATA',usewtspectrum=True,
                    chanaverage=True,chanbin=2,
                    timeaverage=True,timebin='10s')
        
        self.auxvis = 'test_timeavg_chanavg_all_vs_data_and_corrected-corrected.ms'
        
        mstransform(vis=self.vis,outputvis=self.auxvis,
                    datacolumn='CORRECTED',usewtspectrum=True,
                    chanaverage=True,chanbin=2,
                    timeaverage=True,timebin='10s')
        
        self.refvis = 'test_timeavg_chanavg_all_vs_data_and_corrected-all.ms'
        
        mstransform(vis=self.vis,outputvis=self.refvis,
                    datacolumn='ALL',usewtspectrum=True,
                    chanaverage=True,chanbin=2,
                    timeaverage=True,timebin='10s')        

        tb_local.open(self.outvis)
        weightSpectrumData = tb_local.getcol('WEIGHT_SPECTRUM')
        sigmaSpectrumData = tb_local.getcol('SIGMA_SPECTRUM')
        tb_local.close()
        
        tb_local.open(self.auxvis)
        weightSpectrumCorrected = tb_local.getcol('WEIGHT_SPECTRUM')
        sigmaSpectrumCorrected = tb_local.getcol('SIGMA_SPECTRUM')
        tb_local.close()
        
        tb_local.open(self.refvis)
        weightSpectrumAll = tb_local.getcol('WEIGHT_SPECTRUM')
        sigmaSpectrumAll = tb_local.getcol('SIGMA_SPECTRUM')
        tb_local.close()        
               
        self.assertTrue((numpy.abs(weightSpectrumAll-weightSpectrumCorrected) < 1E-4).all(), 'Weight Spectrum improperly generated')
        self.assertTrue((numpy.abs(sigmaSpectrumAll-sigmaSpectrumData) < 1E-4).all(), 'Sigma Spectrum improperly generated')  


@unittest.skip('Skipping - chan average should generate the avg of the flagged data if all'
               'are flagged')
class test_spectrum_transformations_weight_zero_flag_set(test_base):
    '''mstransform: Check that flags are set when the resulting weight is zero'''
    
    @classmethod
    def setUpClass(cls):
        cls.setUp_4ants()

    @classmethod
    def tearDownClass(cls):
        # Reuse self.vis for all tests in this class. It's input only
        os.system('rm -rf ' + cls.vis)

    def setUp(self):
        self.outvis = ''
        self.refvis = ''                
        
    def tearDown(self):
        os.system('rm -rf '+ self.outvis)
        os.system('rm -rf '+ self.refvis)      
    
    def test_timeavg_weight_zero_flag_set_corrected(self):
        '''mstransform: Check that flags are set when the weight resulting from time avg is zero'''
        
        self.outvis = 'test_timeavg_weight_zero_flag_set_corrected.ms'
        
        mstransform(vis=self.vis,outputvis=self.outvis,
                    datacolumn='CORRECTED',usewtspectrum=True,
                    timeaverage=True,timebin='10s')
        
        tb_local.open(self.outvis)
        weightSpectrum = tb_local.getcol('WEIGHT_SPECTRUM')
        tb_local.close()
        
        tb_local.open(self.outvis)
        flag = tb_local.getcol('FLAG')
        tb_local.close()
        
        indexZeroSpectrum = weightSpectrum < 1E-6
        indexFlagSet = flag == True
        self.assertTrue((indexZeroSpectrum == indexFlagSet).all(), 'WEIGHT_SPECTRUM not consistent with FLAG cube')
        
    def test_chanavg_weight_zero_flag_set_corrected(self):
        '''mstransform: Check that flags are set when the weight resulting from time avg is zero'''
        
        self.outvis = 'test_chanavg_weight_zero_flag_set_corrected.ms'
        
        mstransform(vis=self.vis,outputvis=self.outvis,
                    datacolumn='CORRECTED',usewtspectrum=True,
                    chanaverage=True,chanbin=2)
        
        tb_local.open(self.outvis)
        weightSpectrum = tb_local.getcol('WEIGHT_SPECTRUM')
        tb_local.close()
        
        tb_local.open(self.outvis)
        flag = tb_local.getcol('FLAG')
        tb_local.close()
        
        indexZeroSpectrum = weightSpectrum < 1E-6
        indexFlagSet = flag == True
        self.assertTrue((indexZeroSpectrum == indexFlagSet).all(), 'WEIGHT_SPECTRUM not consistent with FLAG cube')        

    @unittest.skip('Skipping - chan average should generate the avg of the flagged data if '
                   'all are flagged')
    def test_timeavg_chanavg_weight_zero_flag_set_corrected(self):
        '''mstransform: Check that flags are set when the weight resulting from time avg is zero'''
        
        self.outvis = 'test_timeavg_chanavg_weight_zero_flag_set_corrected.ms'
        
        mstransform(vis=self.vis,outputvis=self.outvis,
                    datacolumn='CORRECTED',usewtspectrum=True,
                    chanaverage=True,chanbin=2,
                    timeaverage=True,timebin='10s')
        
        tb_local.open(self.outvis)
        weightSpectrum = tb_local.getcol('WEIGHT_SPECTRUM')
        tb_local.close()
        
        tb_local.open(self.outvis)
        flag = tb_local.getcol('FLAG')
        tb_local.close()
        
        indexZeroSpectrum = weightSpectrum < 1E-6
        indexFlagSet = flag == True
        self.assertTrue((indexZeroSpectrum == indexFlagSet).all(), 'WEIGHT_SPECTRUM not consistent with FLAG cube')  
        

class test_spectrum_transformations_weight_constant(test_base):
    '''mstransform: Check that the result of avg CORRECTED with constant WEIGHT'''

    @classmethod
    def setUpClass(cls):
        cls.setUp_4ants()

    @classmethod
    def tearDownClass(cls):
        # Reuse self.vis for all tests in this class. It's input only
        os.system('rm -rf ' + cls.vis)

    def setUp(self):
        self.outvis = ''
        self.refvis = ''                
        
    def tearDown(self):
        os.system('rm -rf '+ self.outvis)
        os.system('rm -rf '+ self.refvis)
        
    def test_timeavg_corrected_vs_model_with_weight_constant(self):
        '''mstransform: Check that the result of time/chan avg CORRECTED is the same as time avg MODEL multiplied by input WEIGHT'''
        
        self.outvis = 'test_timeavg_corrected_vs_model_with_weight_constant-corrected.ms'
        
        mstransform(vis=self.vis,outputvis=self.outvis,
                    datacolumn='CORRECTED',usewtspectrum=True,
                    antenna='0&&1',spw='0',timerange='<14:45:52.50', # Limit data selection to gurantee constant WEIGHT
                    timeaverage=True,timebin='10s')
        
        self.refvis = 'test_timeavg_corrected_vs_model_with_weight_constant-model.ms'
        
        mstransform(vis=self.vis,outputvis=self.refvis,
                    datacolumn='MODEL',usewtspectrum=True,
                    antenna='0&&1',spw='0',timerange='<14:45:52.50', # Limit data selection to gurantee constant WEIGHT
                    timeaverage=True,timebin='10s')

        tb_local.open(self.outvis)
        weightSpectrum = tb_local.getcol('WEIGHT_SPECTRUM')
        tb_local.close()
        
        tb_local.open(self.refvis)
        weightSpectrumRef = tb_local.getcol('WEIGHT_SPECTRUM')
        tb_local.close()
        
        # Get input WEIGHT
        tb_local.open(self.vis)
        inputWeight = tb_local.getcol('WEIGHT')
        tb_local.close()
        # Transform WEIGHT_SPECTRUM from MODEL multipling by input WEIGHT
        weightSpectrumRef[0,:,:] = inputWeight[0,0]*weightSpectrumRef[0,:,:]
        weightSpectrumRef[1,:,:] = inputWeight[1,0]*weightSpectrumRef[1,:,:]
        weightSpectrumRef[2,:,:] = inputWeight[2,0]*weightSpectrumRef[2,:,:]
        weightSpectrumRef[3,:,:] = inputWeight[3,0]*weightSpectrumRef[3,:,:]
        
        self.assertTrue((numpy.abs(weightSpectrum-weightSpectrumRef) < 1E-4).all(), 'Weight Spectrum improperly generated')
        
    def test_chanavg_corrected_vs_model_with_weight_constant(self):
        '''mstransform: Check that the result of chan avg CORRECTED is the same as time avg MODEL multiplied by input WEIGHT'''
        
        self.outvis = 'test_chanavg_corrected_vs_model_with_weight_constant-corrected.ms'
        
        mstransform(vis=self.vis,outputvis=self.outvis,
                    datacolumn='CORRECTED',usewtspectrum=True,
                    antenna='0&&1',spw='0',timerange='<14:45:52.50', # Limit data selection to gurantee constant WEIGHT
                    chanaverage=True,chanbin=2)
        
        self.refvis = 'test_chanavg_corrected_vs_model_with_weight_constant-model.ms'
        
        mstransform(vis=self.vis,outputvis=self.refvis,
                    datacolumn='MODEL',usewtspectrum=True,
                    antenna='0&&1',spw='0',timerange='<14:45:52.50', # Limit data selection to gurantee constant WEIGHT
                    chanaverage=True,chanbin=2)

        tb_local.open(self.outvis)
        weightSpectrum = tb_local.getcol('WEIGHT_SPECTRUM')
        tb_local.close()
        
        tb_local.open(self.refvis)
        weightSpectrumRef = tb_local.getcol('WEIGHT_SPECTRUM')
        tb_local.close()
        
        # Get input WEIGHT
        tb_local.open(self.vis)
        inputWeight = tb_local.getcol('WEIGHT')
        tb_local.close()
        # Transform WEIGHT_SPECTRUM from MODEL multipling by input WEIGHT
        weightSpectrumRef[0,:,:] = inputWeight[0,0]*weightSpectrumRef[0,:,:]
        weightSpectrumRef[1,:,:] = inputWeight[1,0]*weightSpectrumRef[1,:,:]
        weightSpectrumRef[2,:,:] = inputWeight[2,0]*weightSpectrumRef[2,:,:]
        weightSpectrumRef[3,:,:] = inputWeight[3,0]*weightSpectrumRef[3,:,:]
        
        self.assertTrue((numpy.abs(weightSpectrum-weightSpectrumRef) < 1E-4).all(), 'Weight Spectrum improperly generated')                                                              
 
 
class test_spectrum_transformations_sigma_unit(test_base):
    '''stransform: Check that the result of avg with sigma 1'''

    @classmethod
    def setUpClass(cls):
        cls.setUp_4ants()

    @classmethod
    def tearDownClass(cls):
        # Reuse self.vis for all tests in this class. It's input only
        os.system('rm -rf ' + cls.vis)

    def setUp(self):
        self.outvis = ''
        self.refvis = ''                
        
    def tearDown(self):
        os.system('rm -rf '+ self.outvis)
        os.system('rm -rf '+ self.refvis)
        
    def test_timeavg_data_vs_model_with_sigma_unit(self):
        '''mstransform: Check that the result of time avg DATA with sigma 1 is the same as averaging MODEL'''
        
        self.outvis = 'test_timeavg_data_vs_model_with_sigma_unit-data.ms'
        
        mstransform(vis=self.vis,outputvis=self.outvis,
                    datacolumn='DATA',usewtspectrum=True,
                    timeaverage=True,timebin='10s')
        
        self.refvis = 'test_timeavg_data_vs_model_with_sigma_unit-model.ms'
        
        mstransform(vis=self.vis,outputvis=self.refvis,
                    datacolumn='MODEL',usewtspectrum=True,
                    timeaverage=True,timebin='10s')

        tb_local.open(self.outvis)
        weightSpectrum = tb_local.getcol('WEIGHT_SPECTRUM')
        sigmaSpectrum = tb_local.getcol('SIGMA_SPECTRUM')
        tb_local.close()
        
        tb_local.open(self.refvis)
        weightSpectrumRef = tb_local.getcol('WEIGHT_SPECTRUM')
        sigmaSpectrumRef = tb_local.getcol('SIGMA_SPECTRUM')
        tb_local.close()
        
        self.assertTrue((numpy.abs(weightSpectrum-weightSpectrumRef) < 1E-4).all(), 'Weight Spectrum improperly generated')
        self.assertTrue((numpy.abs(sigmaSpectrum-sigmaSpectrumRef) < 1E-4).all(), 'Sigma Spectrum improperly generated')
        
    def test_chanavg_data_vs_model_with_sigma_unit(self):
        '''mstransform: Check that the result of chan avg DATA with sigma 1 is the same as averaging MODEL'''
        
        self.outvis = 'test_chanavg_data_vs_model_with_sigma_unit-data.ms'
        
        mstransform(vis=self.vis,outputvis=self.outvis,
                    datacolumn='DATA',usewtspectrum=True,
                    chanaverage=True,chanbin=2)
        
        self.refvis = 'test_chanavg_data_vs_model_with_sigma_unit-model.ms'
        
        mstransform(vis=self.vis,outputvis=self.refvis,
                    datacolumn='MODEL',usewtspectrum=True,
                    chanaverage=True,chanbin=2)

        tb_local.open(self.outvis)
        weightSpectrum = tb_local.getcol('WEIGHT_SPECTRUM')
        sigmaSpectrum = tb_local.getcol('SIGMA_SPECTRUM')
        tb_local.close()
        
        tb_local.open(self.refvis)
        weightSpectrumRef = tb_local.getcol('WEIGHT_SPECTRUM')
        sigmaSpectrumRef = tb_local.getcol('SIGMA_SPECTRUM')
        tb_local.close()
        
        self.assertTrue((numpy.abs(weightSpectrum-weightSpectrumRef) < 1E-4).all(), 'Weight Spectrum improperly generated')
        self.assertTrue((numpy.abs(sigmaSpectrum-sigmaSpectrumRef) < 1E-4).all(), 'Sigma Spectrum improperly generated')  
        
    def test_timeavg_corrected_vs_data_with_sigma_unit(self):
        '''mstransform: Check that the result of time avg CORRECTED is the same as time avg DATA with sigma 1 multiplied by input WEIGHT'''
        
        self.outvis = 'test_timeavg_corrected_vs_data_with_sigma_unit-corrected.ms'
        
        mstransform(vis=self.vis,outputvis=self.outvis,
                    datacolumn='CORRECTED',usewtspectrum=True,
                    antenna='0&&1',spw='0',timerange='<14:45:52.50', # Limit data selection to gurantee constant WEIGHT
                    timeaverage=True,timebin='10s')
        
        self.refvis = 'test_timeavg_corrected_vs_data_with_sigma_unit-data.ms'
        
        mstransform(vis=self.vis,outputvis=self.refvis,
                    datacolumn='DATA',usewtspectrum=True,
                    antenna='0&&1',spw='0',timerange='<14:45:52.50', # Limit data selection to gurantee constant WEIGHT
                    timeaverage=True,timebin='10s')

        tb_local.open(self.outvis)
        weightSpectrum = tb_local.getcol('WEIGHT_SPECTRUM')
        tb_local.close()
        
        tb_local.open(self.refvis)
        weightSpectrumRef = tb_local.getcol('WEIGHT_SPECTRUM')
        tb_local.close()
        
        # Get input WEIGHT
        tb_local.open(self.vis)
        inputWeight = tb_local.getcol('WEIGHT')
        tb_local.close()
        # Transform WEIGHT_SPECTRUM from MODEL multipling by input WEIGHT
        weightSpectrumRef[0,:,:] = inputWeight[0,0]*weightSpectrumRef[0,:,:]
        weightSpectrumRef[1,:,:] = inputWeight[1,0]*weightSpectrumRef[1,:,:]
        weightSpectrumRef[2,:,:] = inputWeight[2,0]*weightSpectrumRef[2,:,:]
        weightSpectrumRef[3,:,:] = inputWeight[3,0]*weightSpectrumRef[3,:,:]
        
        self.assertTrue((numpy.abs(weightSpectrum-weightSpectrumRef) < 1E-4).all(), 'Weight Spectrum improperly generated')
    
    def test_chanavg_corrected_vs_data_with_sigma_unit(self):
        '''mstransform: Check that the result of chan avg CORRECTED is the same as time avg DATA with sigma 1 multiplied by input WEIGHT'''
        
        self.outvis = 'test_chanavg_corrected_vs_data_with_sigma_unit-corrected.ms'
        
        mstransform(vis=self.vis,outputvis=self.outvis,
                    datacolumn='CORRECTED',usewtspectrum=True,
                    antenna='0&&1',spw='0',timerange='<14:45:52.50', # Limit data selection to gurantee constant WEIGHT
                    chanaverage=True,chanbin=2)
        
        self.refvis = 'test_chanavg_corrected_vs_data_with_sigma_unit-data.ms'
        
        mstransform(vis=self.vis,outputvis=self.refvis,
                    datacolumn='DATA',usewtspectrum=True,
                    antenna='0&&1',spw='0',timerange='<14:45:52.50', # Limit data selection to gurantee constant WEIGHT
                    chanaverage=True,chanbin=2)

        tb_local.open(self.outvis)
        weightSpectrum = tb_local.getcol('WEIGHT_SPECTRUM')
        tb_local.close()
        
        tb_local.open(self.refvis)
        weightSpectrumRef = tb_local.getcol('WEIGHT_SPECTRUM')
        tb_local.close()
        
        # Get input WEIGHT
        tb_local.open(self.vis)
        inputWeight = tb_local.getcol('WEIGHT')
        tb_local.close()
        # Transform WEIGHT_SPECTRUM from MODEL multipling by input WEIGHT
        weightSpectrumRef[0,:,:] = inputWeight[0,0]*weightSpectrumRef[0,:,:]
        weightSpectrumRef[1,:,:] = inputWeight[1,0]*weightSpectrumRef[1,:,:]
        weightSpectrumRef[2,:,:] = inputWeight[2,0]*weightSpectrumRef[2,:,:]
        weightSpectrumRef[3,:,:] = inputWeight[3,0]*weightSpectrumRef[3,:,:]
        
        self.assertTrue((numpy.abs(weightSpectrum-weightSpectrumRef) < 1E-4).all(), 'Weight Spectrum improperly generated')


class test_spectrum_transformations_useWeightSpectrum_false_vs_true(test_base):
    '''Check that WEIGHT/SIGMA are generated in the same way regardless of the useWeightSpectrum parameter '''

    @classmethod
    def setUpClass(cls):
        cls.setUp_4ants()

    @classmethod
    def tearDownClass(cls):
        # Reuse self.vis for all tests in this class. It's input only
        os.system('rm -rf ' + cls.vis)

    def setUp(self):
        self.outvis = ''
        self.refvis = ''                
        
    def tearDown(self):
        os.system('rm -rf '+ self.outvis)
        os.system('rm -rf '+ self.refvis)                 
            
    def test_chanavg_useWeightSpectrum_false_vs_true_corrected (self):
        '''Check that WEIGHT/SIGMA are generated in the same way regardless of the useWeightSpectrum parameter '''
        
        self.outvis = 'test_chanavg_useWeightSpectrum_false_vs_true_corrected-false.ms'
        
        mstransform(vis=self.vis,outputvis=self.outvis,
                    datacolumn='CORRECTED',usewtspectrum=False,
                    chanaverage=True,chanbin=2)
        
        self.refvis = 'test_chanavg_useWeightSpectrum_false_vs_true_corrected-true.ms'
        
        mstransform(vis=self.vis,outputvis=self.refvis,
                    datacolumn='CORRECTED',usewtspectrum=True,
                    chanaverage=True,chanbin=2)        

        tb_local.open(self.outvis)
        weightFalse = tb_local.getcol('WEIGHT')
        sigmaFalse = tb_local.getcol('SIGMA')
        tb_local.close()
        
        tb_local.open(self.refvis)
        weightTrue = tb_local.getcol('WEIGHT')
        sigmaTrue = tb_local.getcol('SIGMA')
        tb_local.close()
        
        self.assertTrue((numpy.abs(weightTrue - weightFalse) < 1E-6).all(), 'Error calculating WEIGHT')
        self.assertTrue((numpy.abs(sigmaTrue - sigmaFalse) < 1E-6).all(), 'Error calculating SIGMA')
        
    def test_chanavg_useWeightSpectrum_false_vs_true_data (self):
        '''Check that WEIGHT/SIGMA are generated in the same way regardless of the useWeightSpectrum parameter '''
        
        self.outvis = 'test_chanavg_useWeightSpectrum_false_vs_true_data-false.ms'
        
        mstransform(vis=self.vis,outputvis=self.outvis,
                    datacolumn='DATA',usewtspectrum=False,
                    chanaverage=True,chanbin=2)
        
        self.refvis = 'test_chanavg_useWeightSpectrum_false_vs_true_data-true.ms'
        
        mstransform(vis=self.vis,outputvis=self.refvis,
                    datacolumn='DATA',usewtspectrum=True,
                    chanaverage=True,chanbin=2)        

        tb_local.open(self.outvis)
        weightFalse = tb_local.getcol('WEIGHT')
        sigmaFalse = tb_local.getcol('SIGMA')
        tb_local.close()
        
        tb_local.open(self.refvis)
        weightTrue = tb_local.getcol('WEIGHT')
        sigmaTrue = tb_local.getcol('SIGMA')
        tb_local.close()
        
        self.assertTrue((numpy.abs(weightTrue - weightFalse) < 1E-6).all(), 'Error calculating WEIGHT')
        self.assertTrue((numpy.abs(sigmaTrue - sigmaFalse) < 1E-6).all(), 'Error calculating SIGMA')     
        
    def test_chanavg_useWeightSpectrum_false_vs_true_model (self):
        '''Check that WEIGHT/SIGMA are generated in the same way regardless of the useWeightSpectrum parameter '''
        
        self.outvis = 'test_chanavg_useWeightSpectrum_false_vs_true_model-false.ms'
        
        mstransform(vis=self.vis,outputvis=self.outvis,
                    datacolumn='MODEL',usewtspectrum=False,
                    chanaverage=True,chanbin=2)
        
        self.refvis = 'test_chanavg_useWeightSpectrum_false_vs_true_model-true.ms'
        
        mstransform(vis=self.vis,outputvis=self.refvis,
                    datacolumn='MODEL',usewtspectrum=True,
                    chanaverage=True,chanbin=2)        

        tb_local.open(self.outvis)
        weightFalse = tb_local.getcol('WEIGHT')
        sigmaFalse = tb_local.getcol('SIGMA')
        tb_local.close()
        
        tb_local.open(self.refvis)
        weightTrue = tb_local.getcol('WEIGHT')
        sigmaTrue = tb_local.getcol('SIGMA')
        tb_local.close()
        
        self.assertTrue((numpy.abs(weightTrue - weightFalse) < 1E-6).all(), 'Error calculating WEIGHT')
        self.assertTrue((numpy.abs(sigmaTrue - sigmaFalse) < 1E-6).all(), 'Error calculating SIGMA') 
        
    def test_chanavg_useWeightSpectrum_false_vs_true_all (self):
        '''Check that WEIGHT/SIGMA are generated in the same way regardless of the useWeightSpectrum parameter '''
        
        self.outvis = 'test_chanavg_useWeightSpectrum_false_vs_true_all-false.ms'
        
        mstransform(vis=self.vis,outputvis=self.outvis,
                    datacolumn='ALL',usewtspectrum=False,
                    chanaverage=True,chanbin=2)
        
        self.refvis = 'test_chanavg_useWeightSpectrum_false_vs_true_all-true.ms'
        
        mstransform(vis=self.vis,outputvis=self.refvis,
                    datacolumn='ALL',usewtspectrum=True,
                    chanaverage=True,chanbin=2)        

        tb_local.open(self.outvis)
        weightFalse = tb_local.getcol('WEIGHT')
        sigmaFalse = tb_local.getcol('SIGMA')
        tb_local.close()
        
        tb_local.open(self.refvis)
        weightTrue = tb_local.getcol('WEIGHT')
        sigmaTrue = tb_local.getcol('SIGMA')
        tb_local.close()
        
        self.assertTrue((numpy.abs(weightTrue - weightFalse) < 1E-6).all(), 'Error calculating WEIGHT')
        self.assertTrue((numpy.abs(sigmaTrue - sigmaFalse) < 1E-6).all(), 'Error calculating SIGMA')        
        
    def test_timeavg_useWeightSpectrum_false_vs_true_corrected (self):
        '''Check that WEIGHT/SIGMA are generated in the same way regardless of the useWeightSpectrum parameter '''
        
        self.outvis = 'test_timeavg_useWeightSpectrum_false_vs_true_corrected-false.ms'
        
        mstransform(vis=self.vis,outputvis=self.outvis,
                    datacolumn='CORRECTED',usewtspectrum=False,
                    timeaverage=True,timebin='10s')
        
        self.refvis = 'test_timeavg_useWeightSpectrum_false_vs_true_corrected-true.ms'
        
        mstransform(vis=self.vis,outputvis=self.refvis,
                    datacolumn='CORRECTED',usewtspectrum=True,
                    timeaverage=True,timebin='10s')        

        tb_local.open(self.outvis)
        weightFalse = tb_local.getcol('WEIGHT')
        sigmaFalse = tb_local.getcol('SIGMA')
        tb_local.close()
        
        tb_local.open(self.refvis)
        weightTrue = tb_local.getcol('WEIGHT')
        sigmaTrue = tb_local.getcol('SIGMA')
        tb_local.close()
        
        self.assertTrue((numpy.abs(weightTrue - weightFalse) < 1E-6).all(), 'Error calculating WEIGHT')
        self.assertTrue((numpy.abs(sigmaTrue - sigmaFalse) < 1E-6).all(), 'Error calculating SIGMA')
        
    def test_timeavg_useWeightSpectrum_false_vs_true_data (self):
        '''Check that WEIGHT/SIGMA are generated in the same way regardless of the useWeightSpectrum parameter '''
        
        self.outvis = 'test_timeavg_useWeightSpectrum_false_vs_true_data-false.ms'
        
        mstransform(vis=self.vis,outputvis=self.outvis,
                    datacolumn='DATA',usewtspectrum=False,
                    timeaverage=True,timebin='10s')
        
        self.refvis = 'test_timeavg_useWeightSpectrum_false_vs_true_data-true.ms'
        
        mstransform(vis=self.vis,outputvis=self.refvis,
                    datacolumn='DATA',usewtspectrum=True,
                    timeaverage=True,timebin='10s')        

        tb_local.open(self.outvis)
        weightFalse = tb_local.getcol('WEIGHT')
        sigmaFalse = tb_local.getcol('SIGMA')
        tb_local.close()
        
        tb_local.open(self.refvis)
        weightTrue = tb_local.getcol('WEIGHT')
        sigmaTrue = tb_local.getcol('SIGMA')
        tb_local.close()
        
        self.assertTrue((numpy.abs(weightTrue - weightFalse) < 1E-6).all(), 'Error calculating WEIGHT')
        self.assertTrue((numpy.abs(sigmaTrue - sigmaFalse) < 1E-6).all(), 'Error calculating SIGMA')     
        
    def test_timeavg_useWeightSpectrum_false_vs_true_model (self):
        '''Check that WEIGHT/SIGMA are generated in the same way regardless of the useWeightSpectrum parameter '''
        
        self.outvis = 'test_timeavg_useWeightSpectrum_false_vs_true_model-false.ms'
        
        mstransform(vis=self.vis,outputvis=self.outvis,
                    datacolumn='MODEL',usewtspectrum=False,
                    timeaverage=True,timebin='10s')
        
        self.refvis = 'test_timeavg_useWeightSpectrum_false_vs_true_model-true.ms'
        
        mstransform(vis=self.vis,outputvis=self.refvis,
                    datacolumn='MODEL',usewtspectrum=True,
                    timeaverage=True,timebin='10s')        

        tb_local.open(self.outvis)
        weightFalse = tb_local.getcol('WEIGHT')
        sigmaFalse = tb_local.getcol('SIGMA')
        tb_local.close()
        
        tb_local.open(self.refvis)
        weightTrue = tb_local.getcol('WEIGHT')
        sigmaTrue = tb_local.getcol('SIGMA')
        tb_local.close()
        
        self.assertTrue((numpy.abs(weightTrue - weightFalse) < 1E-6).all(), 'Error calculating WEIGHT')
        self.assertTrue((numpy.abs(sigmaTrue - sigmaFalse) < 1E-6).all(), 'Error calculating SIGMA') 
        
    def test_timeavg_useWeightSpectrum_false_vs_true_all (self):
        '''Check that WEIGHT/SIGMA are generated in the same way regardless of the useWeightSpectrum parameter '''
        
        self.outvis = 'test_timeavg_useWeightSpectrum_false_vs_true_all-false.ms'
        
        mstransform(vis=self.vis,outputvis=self.outvis,
                    datacolumn='ALL',usewtspectrum=False,
                    timeaverage=True,timebin='10s')
        
        self.refvis = 'test_timeavg_useWeightSpectrum_false_vs_true_all-true.ms'
        
        mstransform(vis=self.vis,outputvis=self.refvis,
                    datacolumn='ALL',usewtspectrum=True,
                    timeaverage=True,timebin='10s')        

        tb_local.open(self.outvis)
        weightFalse = tb_local.getcol('WEIGHT')
        sigmaFalse = tb_local.getcol('SIGMA')
        tb_local.close()
        
        tb_local.open(self.refvis)
        weightTrue = tb_local.getcol('WEIGHT')
        sigmaTrue = tb_local.getcol('SIGMA')
        tb_local.close()
        
        self.assertTrue((numpy.abs(weightTrue - weightFalse) < 1E-6).all(), 'Error calculating WEIGHT')
        self.assertTrue((numpy.abs(sigmaTrue - sigmaFalse) < 1E-6).all(), 'Error calculating SIGMA')                  
        
    def test_chanavg_timeavg_useWeightSpectrum_false_vs_true_corrected (self):
        '''Check that WEIGHT/SIGMA are generated in the same way regardless of the useWeightSpectrum parameter '''
        
        self.outvis = 'test_chanavg_timeavg_useWeightSpectrum_false_vs_true_corrected-false.ms'
        
        mstransform(vis=self.vis,outputvis=self.outvis,
                    datacolumn='CORRECTED',usewtspectrum=False,
                    chanaverage=True,chanbin=2,
                    timeaverage=True,timebin='10s')
        
        self.refvis = 'test_chanavg_timeavg_useWeightSpectrum_false_vs_true_corrected-true.ms'
        
        mstransform(vis=self.vis,outputvis=self.refvis,
                    datacolumn='CORRECTED',usewtspectrum=True,
                    chanaverage=True,chanbin=2,
                    timeaverage=True,timebin='10s')        

        tb_local.open(self.outvis)
        weightFalse = tb_local.getcol('WEIGHT')
        sigmaFalse = tb_local.getcol('SIGMA')
        tb_local.close()
        
        tb_local.open(self.refvis)
        weightTrue = tb_local.getcol('WEIGHT')
        sigmaTrue = tb_local.getcol('SIGMA')
        tb_local.close()
        
        self.assertTrue((numpy.abs(weightTrue - weightFalse) < 1E-6).all(), 'Error calculating WEIGHT')
        self.assertTrue((numpy.abs(sigmaTrue - sigmaFalse) < 1E-6).all(), 'Error calculating SIGMA')
        
    def test_chanavg_timeavg_useWeightSpectrum_false_vs_true_data (self):
        '''Check that WEIGHT/SIGMA are generated in the same way regardless of the useWeightSpectrum parameter '''
        
        self.outvis = 'test_chanavg_timeavg_useWeightSpectrum_false_vs_true_data-false.ms'
        
        mstransform(vis=self.vis,outputvis=self.outvis,
                    datacolumn='DATA',usewtspectrum=False,
                    chanaverage=True,chanbin=2,
                    timeaverage=True,timebin='10s')
        
        self.refvis = 'test_chanavg_timeavg_useWeightSpectrum_false_vs_true_data-true.ms'
        
        mstransform(vis=self.vis,outputvis=self.refvis,
                    datacolumn='DATA',usewtspectrum=True,
                    chanaverage=True,chanbin=2,
                    timeaverage=True,timebin='10s')        

        tb_local.open(self.outvis)
        weightFalse = tb_local.getcol('WEIGHT')
        sigmaFalse = tb_local.getcol('SIGMA')
        tb_local.close()
        
        tb_local.open(self.refvis)
        weightTrue = tb_local.getcol('WEIGHT')
        sigmaTrue = tb_local.getcol('SIGMA')
        tb_local.close()
        
        self.assertTrue((numpy.abs(weightTrue - weightFalse) < 1E-6).all(), 'Error calculating WEIGHT')
        self.assertTrue((numpy.abs(sigmaTrue - sigmaFalse) < 1E-6).all(), 'Error calculating SIGMA')     
        
    def test_chanavg_timeavg_useWeightSpectrum_false_vs_true_model (self):
        '''Check that WEIGHT/SIGMA are generated in the same way regardless of the useWeightSpectrum parameter '''
        
        self.outvis = 'test_chanavg_timeavg_useWeightSpectrum_false_vs_true_model-false.ms'
        
        mstransform(vis=self.vis,outputvis=self.outvis,
                    datacolumn='MODEL',usewtspectrum=False,
                    chanaverage=True,chanbin=2,
                    timeaverage=True,timebin='10s')
        
        self.refvis = 'test_chanavg_timeavg_useWeightSpectrum_false_vs_true_model-true.ms'
        
        mstransform(vis=self.vis,outputvis=self.refvis,
                    datacolumn='MODEL',usewtspectrum=True,
                    chanaverage=True,chanbin=2,
                    timeaverage=True,timebin='10s')        

        tb_local.open(self.outvis)
        weightFalse = tb_local.getcol('WEIGHT')
        sigmaFalse = tb_local.getcol('SIGMA')
        tb_local.close()
        
        tb_local.open(self.refvis)
        weightTrue = tb_local.getcol('WEIGHT')
        sigmaTrue = tb_local.getcol('SIGMA')
        tb_local.close()
        
        self.assertTrue((numpy.abs(weightTrue - weightFalse) < 1E-6).all(), 'Error calculating WEIGHT')
        self.assertTrue((numpy.abs(sigmaTrue - sigmaFalse) < 1E-6).all(), 'Error calculating SIGMA') 
        
    def test_chanavg_timeavg_useWeightSpectrum_false_vs_true_all (self):
        '''Check that WEIGHT/SIGMA are generated in the same way regardless of the useWeightSpectrum parameter '''
        
        self.outvis = 'test_chanavg_timeavg_useWeightSpectrum_false_vs_true_all-false.ms'
        
        mstransform(vis=self.vis,outputvis=self.outvis,
                    datacolumn='ALL',usewtspectrum=False,
                    chanaverage=True,chanbin=2,
                    timeaverage=True,timebin='10s')
        
        self.refvis = 'test_chanavg_timeavg_useWeightSpectrum_false_vs_true_all-true.ms'
        
        mstransform(vis=self.vis,outputvis=self.refvis,
                    datacolumn='ALL',usewtspectrum=True,
                    chanaverage=True,chanbin=2,
                    timeaverage=True,timebin='10s')        

        tb_local.open(self.outvis)
        weightFalse = tb_local.getcol('WEIGHT')
        sigmaFalse = tb_local.getcol('SIGMA')
        tb_local.close()
        
        tb_local.open(self.refvis)
        weightTrue = tb_local.getcol('WEIGHT')
        sigmaTrue = tb_local.getcol('SIGMA')
        tb_local.close()
        
        self.assertTrue((numpy.abs(weightTrue - weightFalse) < 1E-6).all(), 'Error calculating WEIGHT')
        self.assertTrue((numpy.abs(sigmaTrue - sigmaFalse) < 1E-6).all(), 'Error calculating SIGMA')     
        
        
        
class test_spectrum_transformations_flagged_average(test_base):
    '''Check that when all the samples are flagged the avg. and spectrum correspond to the avg./spectrum of all the flagged samples '''

    @classmethod
    def setUpClass(cls):
        cls.setUp_4ants()

    @classmethod
    def tearDownClass(cls):
        # Reuse self.vis for all tests in this class. It's input only
        os.system('rm -rf ' + cls.vis)

    def setUp(self):
        self.refvis = ''                
        
    def tearDown(self):
        os.system('rm -rf '+ self.outvis)
        os.system('rm -rf '+ self.refvis)                 

    def test_chanavg_spectrum_transformations_flagged_average_corrected (self):
        
        # Flag the entire MS
        flagdata(self.vis, flagbackup=False, mode='manual')
        
        self.outvis = 'test_chanavg_spectrum_transformations_flagged_average_corrected-flagged.ms'
        
        mstransform(vis=self.vis,outputvis=self.outvis,
                    datacolumn='CORRECTED',usewtspectrum=True,
                    chanaverage=True,chanbin=2)
        
        # Unflag the entire MS
        flagdata(self.vis, flagbackup=False, mode='unflag')
        
        self.refvis = 'test_chanavg_spectrum_transformations_flagged_average_corrected-unflagged.ms'
        
        mstransform(vis=self.vis,outputvis=self.refvis,
                    datacolumn='CORRECTED',usewtspectrum=True,
                    chanaverage=True,chanbin=2)        

        
        cols = ['DATA','WEIGHT','SIGMA','WEIGHT_SPECTRUM','SIGMA_SPECTRUM']
        for col in cols:
            tb_local.open(self.outvis)
            testCol = tb_local.getcol(col)
            tb_local.close()
            tb_local.open(self.refvis)
            refCol = tb_local.getcol(col)
            tb_local.close()            
            self.assertTrue((numpy.abs(testCol - refCol) < 1E-6).all(), col + ' improperly generated')
            
    def test_chanavg_spectrum_transformations_flagged_average_data (self):
        
        # Flag the entire MS
        flagdata(self.vis, flagbackup=False, mode='manual')
        
        self.outvis = 'test_chanavg_spectrum_transformations_flagged_average_data-flagged.ms'
        
        mstransform(vis=self.vis,outputvis=self.outvis,
                    datacolumn='DATA',usewtspectrum=True,
                    chanaverage=True,chanbin=2)
        
        # Unflag the entire MS
        flagdata(self.vis, flagbackup=False, mode='unflag')
        
        self.refvis = 'test_chanavg_spectrum_transformations_flagged_average_data-unflagged.ms'
        
        mstransform(vis=self.vis,outputvis=self.refvis,
                    datacolumn='DATA',usewtspectrum=True,
                    chanaverage=True,chanbin=2)        

        
        cols = ['DATA','WEIGHT','SIGMA','WEIGHT_SPECTRUM','SIGMA_SPECTRUM']
        for col in cols:
            tb_local.open(self.outvis)
            testCol = tb_local.getcol(col)
            tb_local.close()
            tb_local.open(self.refvis)
            refCol = tb_local.getcol(col)
            tb_local.close()            
            self.assertTrue((numpy.abs(testCol - refCol) < 1E-6).all(), col + ' improperly generated')     
            
    def test_chanavg_spectrum_transformations_flagged_average_model (self):
        
        # Flag the entire MS
        flagdata(self.vis, flagbackup=False, mode='manual')
        
        self.outvis = 'test_chanavg_spectrum_transformations_flagged_average_model-flagged.ms'
        
        mstransform(vis=self.vis,outputvis=self.outvis,
                    datacolumn='MODEL',usewtspectrum=True,
                    chanaverage=True,chanbin=2)
        
        # Unflag the entire MS
        flagdata(self.vis, flagbackup=False, mode='unflag')
        
        self.refvis = 'test_chanavg_spectrum_transformations_flagged_average_model-unflagged.ms'
        
        mstransform(vis=self.vis,outputvis=self.refvis,
                    datacolumn='MODEL',usewtspectrum=True,
                    chanaverage=True,chanbin=2)        

        
        cols = ['DATA','WEIGHT','SIGMA','WEIGHT_SPECTRUM','SIGMA_SPECTRUM']
        for col in cols:
            tb_local.open(self.outvis)
            testCol = tb_local.getcol(col)
            tb_local.close()
            tb_local.open(self.refvis)
            refCol = tb_local.getcol(col)
            tb_local.close()            
            self.assertTrue((numpy.abs(testCol - refCol) < 1E-6).all(), col + ' improperly generated')                    
            
    def test_chanavg_spectrum_transformations_flagged_average_all (self):
        
        # Flag the entire MS
        flagdata(self.vis, flagbackup=False, mode='manual')
        
        self.outvis = 'test_chanavg_spectrum_transformations_flagged_average_all-flagged.ms'
        
        mstransform(vis=self.vis,outputvis=self.outvis,
                    datacolumn='ALL',usewtspectrum=True,
                    chanaverage=True,chanbin=2)
        
        # Unflag the entire MS
        flagdata(self.vis, flagbackup=False, mode='unflag')
        
        self.refvis = 'test_chanavg_spectrum_transformations_flagged_average_all-unflagged.ms'
        
        mstransform(vis=self.vis,outputvis=self.refvis,
                    datacolumn='ALL',usewtspectrum=True,
                    chanaverage=True,chanbin=2)        

        
        cols = ['CORRECTED_DATA','DATA','MODEL_DATA','WEIGHT','SIGMA','WEIGHT_SPECTRUM','SIGMA_SPECTRUM']
        for col in cols:
            tb_local.open(self.outvis)
            testCol = tb_local.getcol(col)
            tb_local.close()
            tb_local.open(self.refvis)
            refCol = tb_local.getcol(col)
            tb_local.close()            
            self.assertTrue((numpy.abs(testCol - refCol) < 1E-6).all(), col + ' improperly generated')             
            
    def test_timeavg_spectrum_transformations_flagged_average_corrected (self):
        
        # Flag the entire MS
        flagdata(self.vis, flagbackup=False, mode='manual')
        
        self.outvis = 'test_timeavg_spectrum_transformations_flagged_average_corrected-flagged.ms'
        
        mstransform(vis=self.vis,outputvis=self.outvis,
                    datacolumn='CORRECTED',usewtspectrum=True,
                    timeaverage=True,timebin='10s')
        
        # Unflag the entire MS
        flagdata(self.vis, flagbackup=False, mode='unflag')
        
        self.refvis = 'test_timeavg_spectrum_transformations_flagged_average_corrected-unflagged.ms'
        
        mstransform(vis=self.vis,outputvis=self.refvis,
                    datacolumn='CORRECTED',usewtspectrum=True,
                    timeaverage=True,timebin='10s')        

        
        cols = ['DATA','WEIGHT','SIGMA','WEIGHT_SPECTRUM','SIGMA_SPECTRUM']
        for col in cols:
            tb_local.open(self.outvis)
            testCol = tb_local.getcol(col)
            tb_local.close()
            tb_local.open(self.refvis)
            refCol = tb_local.getcol(col)
            tb_local.close()            
            self.assertTrue((numpy.abs(testCol - refCol) < 1E-6).all(), col + ' improperly generated')
            
    def test_timeavg_spectrum_transformations_flagged_average_data (self):
        
        # Flag the entire MS
        flagdata(self.vis, flagbackup=False, mode='manual')
        
        self.outvis = 'test_timeavg_spectrum_transformations_flagged_average_data-flagged.ms'
        
        mstransform(vis=self.vis,outputvis=self.outvis,
                    datacolumn='DATA',usewtspectrum=True,
                    timeaverage=True,timebin='10s')
        
        # Unflag the entire MS
        flagdata(self.vis, flagbackup=False, mode='unflag')
        
        self.refvis = 'test_timeavg_spectrum_transformations_flagged_average_data-unflagged.ms'
        
        mstransform(vis=self.vis,outputvis=self.refvis,
                    datacolumn='DATA',usewtspectrum=True,
                    timeaverage=True,timebin='10s')        

        
        cols = ['DATA','WEIGHT','SIGMA','WEIGHT_SPECTRUM','SIGMA_SPECTRUM']
        for col in cols:
            tb_local.open(self.outvis)
            testCol = tb_local.getcol(col)
            tb_local.close()
            tb_local.open(self.refvis)
            refCol = tb_local.getcol(col)
            tb_local.close()            
            self.assertTrue((numpy.abs(testCol - refCol) < 1E-6).all(), col + ' improperly generated')     
            
    def test_timeavg_spectrum_transformations_flagged_average_model (self):
        
        # Flag the entire MS
        flagdata(self.vis, flagbackup=False, mode='manual')
        
        self.outvis = 'test_timeavg_spectrum_transformations_flagged_average_model-flagged.ms'
        
        mstransform(vis=self.vis,outputvis=self.outvis,
                    datacolumn='MODEL',usewtspectrum=True,
                    timeaverage=True,timebin='10s')
        
        # Unflag the entire MS
        flagdata(self.vis, flagbackup=False, mode='unflag')
        
        self.refvis = 'test_timeavg_spectrum_transformations_flagged_average_model-unflagged.ms'
        
        mstransform(vis=self.vis,outputvis=self.refvis,
                    datacolumn='MODEL',usewtspectrum=True,
                    timeaverage=True,timebin='10s')        

        
        cols = ['DATA','WEIGHT','SIGMA','WEIGHT_SPECTRUM','SIGMA_SPECTRUM']
        for col in cols:
            tb_local.open(self.outvis)
            testCol = tb_local.getcol(col)
            tb_local.close()
            tb_local.open(self.refvis)
            refCol = tb_local.getcol(col)
            tb_local.close()            
            self.assertTrue((numpy.abs(testCol - refCol) < 1E-6).all(), col + ' improperly generated')                    
            
    def test_timeavg_spectrum_transformations_flagged_average_all (self):
        
        # Flag the entire MS
        flagdata(self.vis, flagbackup=False, mode='manual')
        
        self.outvis = 'test_timeavg_spectrum_transformations_flagged_average_all-flagged.ms'
        
        mstransform(vis=self.vis,outputvis=self.outvis,
                    datacolumn='ALL',usewtspectrum=True,
                    timeaverage=True,timebin='10s')
        
        # Unflag the entire MS
        flagdata(self.vis, flagbackup=False, mode='unflag')
        
        self.refvis = 'test_timeavg_spectrum_transformations_flagged_average_all-unflagged.ms'
        
        mstransform(vis=self.vis,outputvis=self.refvis,
                    datacolumn='ALL',usewtspectrum=True,
                    timeaverage=True,timebin='10s')        

        
        cols = ['CORRECTED_DATA','DATA','MODEL_DATA','WEIGHT','SIGMA','WEIGHT_SPECTRUM','SIGMA_SPECTRUM']
        for col in cols:
            tb_local.open(self.outvis)
            testCol = tb_local.getcol(col)
            tb_local.close()
            tb_local.open(self.refvis)
            refCol = tb_local.getcol(col)
            tb_local.close()            
            self.assertTrue((numpy.abs(testCol - refCol) < 1E-6).all(), col + ' improperly generated')                                   
            
    def test_chanavg_timeavg_spectrum_transformations_flagged_average_corrected (self):
        
        # Flag the entire MS
        flagdata(self.vis, flagbackup=False, mode='manual')
        
        self.outvis = 'test_chanavg_timeavg_spectrum_transformations_flagged_average_corrected-flagged.ms'
        
        mstransform(vis=self.vis,outputvis=self.outvis,
                    datacolumn='CORRECTED',usewtspectrum=True,
                    chanaverage=True,chanbin=2,
                    timeaverage=True,timebin='10s')
        
        # Unflag the entire MS
        flagdata(self.vis, flagbackup=False, mode='unflag')
        
        self.refvis = 'test_chanavg_timeavg_spectrum_transformations_flagged_average_corrected-unflagged.ms'
        
        mstransform(vis=self.vis,outputvis=self.refvis,
                    datacolumn='CORRECTED',usewtspectrum=True,
                    chanaverage=True,chanbin=2,
                    timeaverage=True,timebin='10s')        

        
        cols = ['DATA','WEIGHT','SIGMA','WEIGHT_SPECTRUM','SIGMA_SPECTRUM']
        for col in cols:
            tb_local.open(self.outvis)
            testCol = tb_local.getcol(col)
            tb_local.close()
            tb_local.open(self.refvis)
            refCol = tb_local.getcol(col)
            tb_local.close()            
            self.assertTrue((numpy.abs(testCol - refCol) < 1E-6).all(), col + ' improperly generated')
            
    def test_chanavg_timeavg_spectrum_transformations_flagged_average_data (self):
        
        # Flag the entire MS
        flagdata(self.vis, flagbackup=False, mode='manual')
        
        self.outvis = 'test_chanavg_timeavg_spectrum_transformations_flagged_average_data-flagged.ms'
        
        mstransform(vis=self.vis,outputvis=self.outvis,
                    datacolumn='DATA',usewtspectrum=True,
                    chanaverage=True,chanbin=2,
                    timeaverage=True,timebin='10s')
        
        # Unflag the entire MS
        flagdata(self.vis, flagbackup=False, mode='unflag')
        
        self.refvis = 'test_chanavg_timeavg_spectrum_transformations_flagged_average_data-unflagged.ms'
        
        mstransform(vis=self.vis,outputvis=self.refvis,
                    datacolumn='DATA',usewtspectrum=True,
                    chanaverage=True,chanbin=2,
                    timeaverage=True,timebin='10s')        

        
        cols = ['DATA','WEIGHT','SIGMA','WEIGHT_SPECTRUM','SIGMA_SPECTRUM']
        for col in cols:
            tb_local.open(self.outvis)
            testCol = tb_local.getcol(col)
            tb_local.close()
            tb_local.open(self.refvis)
            refCol = tb_local.getcol(col)
            tb_local.close()            
            self.assertTrue((numpy.abs(testCol - refCol) < 1E-6).all(), col + ' improperly generated')     
            
    def test_chanavg_timeavg_spectrum_transformations_flagged_average_model (self):
        
        # Flag the entire MS
        flagdata(self.vis, flagbackup=False, mode='manual')
        
        self.outvis = 'test_chanavg_timeavg_spectrum_transformations_flagged_average_model-flagged.ms'
        
        mstransform(vis=self.vis,outputvis=self.outvis,
                    datacolumn='MODEL',usewtspectrum=True,
                    chanaverage=True,chanbin=2,
                    timeaverage=True,timebin='10s')
        
        # Unflag the entire MS
        flagdata(self.vis, flagbackup=False, mode='unflag')
        
        self.refvis = 'test_chanavg_timeavg_spectrum_transformations_flagged_average_model-unflagged.ms'
        
        mstransform(vis=self.vis,outputvis=self.refvis,
                    datacolumn='MODEL',usewtspectrum=True,
                    chanaverage=True,chanbin=2,
                    timeaverage=True,timebin='10s')        

        
        cols = ['DATA','WEIGHT','SIGMA','WEIGHT_SPECTRUM','SIGMA_SPECTRUM']
        for col in cols:
            tb_local.open(self.outvis)
            testCol = tb_local.getcol(col)
            tb_local.close()
            tb_local.open(self.refvis)
            refCol = tb_local.getcol(col)
            tb_local.close()            
            self.assertTrue((numpy.abs(testCol - refCol) < 1E-6).all(), col + ' improperly generated')                    
            
    def test_chanavg_timeavg_spectrum_transformations_flagged_average_all (self):
        
        # Flag the entire MS
        flagdata(self.vis, flagbackup=False, mode='manual')
        
        self.outvis = 'test_chanavg_timeavg_spectrum_transformations_flagged_average_all-flagged.ms'
        
        mstransform(vis=self.vis,outputvis=self.outvis,
                    datacolumn='ALL',usewtspectrum=True,
                    chanaverage=True,chanbin=2,
                    timeaverage=True,timebin='10s')
        
        # Unflag the entire MS
        flagdata(self.vis, flagbackup=False, mode='unflag')
        
        self.refvis = 'test_chanavg_timeavg_spectrum_transformations_flagged_average_all-unflagged.ms'
        
        mstransform(vis=self.vis,outputvis=self.refvis,
                    datacolumn='ALL',usewtspectrum=True,
                    chanaverage=True,chanbin=2,
                    timeaverage=True,timebin='10s')        

        
        cols = ['CORRECTED_DATA','DATA','MODEL_DATA','WEIGHT','SIGMA','WEIGHT_SPECTRUM','SIGMA_SPECTRUM']
        for col in cols:
            tb_local.open(self.outvis)
            testCol = tb_local.getcol(col)
            tb_local.close()
            tb_local.open(self.refvis)
            refCol = tb_local.getcol(col)
            tb_local.close()            
            self.assertTrue((numpy.abs(testCol - refCol) < 1E-6).all(), col + ' improperly generated')  
            
            
class test_otf_calibration(test_base_compare):
    '''Check that corrected data produce otf by mstransform is the same as produced otf by applycal'''

    def tearDown(self):
        super(test_channelAverageByDefault,self).tearDown()
            
    def setUp(self):

        super(test_otf_calibration,self).setUp()
        
        if os.path.exists('mstransform_reference'): os.system('rm -rf ' + 'mstransform_reference')
        os.system('cp -RL {0} .'.format(os.path.join(datapath, 'mstransform_reference')))
        
        self.vis = 'mstransform_reference/ngc5921.ms'
        self.outvis = 'mst_otf_calibration.ms'
        self.refvis = 'applycal_split_otf_calibration.ms'
        self.outvis_sorted = 'mst_otf_calibration-sorted.ms'
        self.refvis_sorted = 'applycal_split_otf_sorted.ms'
        self.auxfile = 'mstransform_reference/ngc5921_callib.txt'
        
    def tearDown(self):
        
        super(test_otf_calibration,self).tearDown()
        
        os.system('rm -rf '+ 'mstransform_reference')
        
    def test_otf_calibration_mst_vs_applycal_split(self):
        
        mstransform(vis=self.vis,outputvis=self.outvis,docallib=True,callib=self.auxfile)

        applycal(vis=self.vis,docallib=True,callib=self.auxfile)
        split(vis=self.vis,outputvis=self.refvis,datacolumn='CORRECTED') 
        
        self.generate_tolerance_map()
        
        self.post_process()        
        
class test_no_reindexing(test_base_compare):
    '''Test using no-reindexing feature'''

    def setUp(self):
        super(test_no_reindexing,self).setUp()
        self.setUp_sub_tables_alma()
        self.outvis = 'test_no_reindexing_noreidnex.ms'
        self.refvis = 'test_no_reindexing_reindex.ms'
        self.outvis_sorted = self.outvis
        self.refvis_sorted = self.refvis
        os.system('rm -rf test_no_reindexing_*')

    def tearDown(self):
        super(test_no_reindexing,self).tearDown()

    def test_regrid_SPWs_separately_with_no_reindexing(self):
        '''mstransform: Change ref. frame to LSRK for each SPW separately w/o reindexing'''

        mstransform(vis=self.vis,outputvis=self.outvis,regridms=True,datacolumn='ALL',correlation='XX',
                    field='SXDF-NB1006-4',spw='1:10~20,2:30~40',outframe='lsrk',reindex=False)
        mstransform(vis=self.vis,outputvis=self.refvis,regridms=True,datacolumn='ALL',correlation='XX',
                    field='SXDF-NB1006-4',spw='1:10~20,2:30~40',outframe='lsrk')
        
        listobs(self.outvis, listfile='list.obs')
        self.assertTrue(os.path.exists('list.obs'), 'Probable error in sub-table re-indexing')        

        self.excludecols = ['DATA_DESC_ID','FIELD_ID','FLAG_CATEGORY','WEIGHT_SPECTRUM','SIGMA_SPECTRUM']
        self.generate_tolerance_map()
        self.compare_main_table_columns()


class test_no_reindexing_ephemeris_copy(test_base):
    #Test copying ephemeris table using no-reindexing feature CAS-8618
    def setUp(self):
        self.outvis = 'split_ephemeris_no_reindex.ms'
        self.splitvis = 'split_ephemeris_no_reindex.split.ms'
        self.asdm = 'uid___A002_X997a62_X8c-short'
        os.system('cp -RL {0} {1}'.format(os.path.join(datapath, self.asdm), self.asdm))

        importasdm(self.asdm, vis=self.outvis, convert_ephem2geo=True, process_pointing=False, flagbackup=False)
        if os.path.isfile(os.path.join(datapath,self.asdm+".tar.xz")):
            os.system('tar -Jxf {0}'.format(os.path.join(datapath,
                                                         self.asdm+".tar.xz")))
        else:
            os.system('cp -RL {0} {1}'.format(os.path.join(datapath, self.asdm),
                                              self.asdm))

    def tearDown(self):
        os.system('rm -rf '+ self.asdm)
        os.system('rm -rf '+ self.outvis)
        os.system('rm -rf '+ self.splitvis)

    def test_ephemeris_copy(self):
        mstransform(self.outvis, outputvis=self.splitvis, datacolumn='DATA', reindex=False)
        eph = glob.glob(os.path.join(self.splitvis, 'FIELD', 'EPHEM*.tab'))
        self.assertEqual(len(eph), 2)
        for e in eph:
            tb_local.open(e)
            tb_local.close()

        os.system('rm -rf '+ self.splitvis)

        mstransform(self.outvis, outputvis=self.splitvis, datacolumn='DATA', reindex=False, field='0')
        eph = glob.glob(os.path.join(self.splitvis, 'FIELD', 'EPHEM*.tab'))
        self.assertEqual(len(eph), 2)
        for e in eph:
            tb_local.open(e)
            tb_local.close()


class test_splitUpdateFlagCmd(test_base):
    
    def setUp(self):
        self.setUp_flags()

    def tearDown(self):
        os.system('rm -rf '+ self.vis)
        os.system('rm -rf '+ self.outputms)
        os.system('rm -rf list.obs')
        
    def test_split_update_flagcmd(self):
        '''split: Do not update FLAG_CMD table when spw selection in FLAG_CMD is by name'''
        self.outputms = 'mst_split_spwName.ms'
        mstransform(vis=self.vis, outputvis=self.outputms, spw='1,2', datacolumn='data')
        flagcmd(self.outputms, action='list', savepars=True, outfile='mstspwnames.txt', useapplied=True)
        self.assertTrue(filecmp.cmp(self.flagfile, 'mstspwnames.txt',1))
        
class test_selectiononly_notransformation(test_base):
    def setUp(self):
        self.outputms = "selectiononly_notransformation.ms"
        self.setUp_CAS_6951()

    def tearDown(self):
        os.system('rm -rf '+ self.vis)
        os.system('rm -rf '+ self.outputms)

    def test_select_several_channels_different_spw(self):
        '''mstransform: apply a selection of different channels over several spw'''
        '''See CAS-10596, CAS-11087 for cases in which this went wrong'''
        mstransform(vis=self.vis, outputvis=self.outputms, spw='1:5;10;15,3:5;10;15,5:5;10;15', scan='1', datacolumn='data', reindex=True)
        # Verify that some sub-tables are properly re-indexed.
        spw_col = th.getVarCol(self.outputms+'/DATA_DESCRIPTION', 'SPECTRAL_WINDOW_ID')
        self.assertEqual(spw_col.keys().__len__(), 3, 'Wrong number of rows in DD table')
        self.assertEqual(spw_col['r1'][0], 0,'Error re-indexing DATA_DESCRIPTION table')
        self.assertEqual(spw_col['r2'][0], 1,'Error re-indexing DATA_DESCRIPTION table')
        self.assertEqual(spw_col['r3'][0], 2,'Error re-indexing DATA_DESCRIPTION table')


# Cleanup class
class Cleanup(test_base):

    def tearDown(self):
        os.system('rm -rf ngc5921.*ms* jupiter6cm.demo*')
        os.system('rm -rf Four_ants_3C286.*ms* g19_d2usb_targets*')
        os.system('rm -rf comb*.*ms* reg*.*ms hann*.*ms favg*.*ms')
        os.system('rm -rf split*.*ms')
        os.system('rm -rf 3c84scan1*ms* test.mms')
        os.system('rm -rf donotkeepflags*')

    def test_runTest(self):
        '''mstransform: Cleanup'''
        pass


def suite():
    return [
            test_Combspw1,
            test_combinespws_diff_channels,
            test_regridms_four_ants,
            test_regridms_jupiter,
            test_regridms_negative_width,
            test_regridms_interpolation_only,
            test_regridms_single_spw,
            test_regridms_multiple_spws,
            test_regridms_spw_with_different_number_of_channels,
            test_Hanning_with_g19,
            test_Hanning_with_ngc5921,
            test_FreqAvg,
            test_Shape,
            test_Columns,
            test_SeparateSPWs,
            test_state,
            test_WeightSpectrum,
            test_channelAverageByDefault,
            test_timeaverage,
            test_timeaverage_limits,
            test_multiple_transformations,
            test_float_column,
            test_spw_poln,
            testFlags,
            test_weight_spectrum_creation,
            test_subtables_evla,
            test_subtables_alma,
            test_radial_velocity_correction_largetimerange,
            test_radial_velocity_correction,
            test_vla_mixed_polarizations,
            test_alma_wvr_correlation_products,
            test_alma_autocorr_selection_with_wvr,
            test_spectrum_transformations_sigma_from_weight,
            test_spectrum_transformations_2_steps_vs_1_step,
            test_spectrum_transformations_useWeightSpectrum_false_vs_true,
            test_spectrum_transformations_multiple_col,
            test_spectrum_transformations_weight_constant,
            test_spectrum_transformations_sigma_unit,
            test_spectrum_transformations_flagged_average,   
            test_spectrum_transformations_mean,
            test_otf_calibration,
            test_polarization_reindex,
            test_antenna_reindexing,
            test_no_reindexing,
            test_no_reindexing_ephemeris_copy,
            test_splitUpdateFlagCmd,
            test_selectiononly_notransformation,
            Cleanup]

if __name__ == '__main__':
    unittest.main()<|MERGE_RESOLUTION|>--- conflicted
+++ resolved
@@ -13,13 +13,6 @@
 
 from casatasks.private.casa_transition import is_CASA6
 if is_CASA6:
-<<<<<<< HEAD
-#    sys.path.append(os.path.abspath(os.path.dirname(__file__)))
-#    import testhelper as th
-=======
-    #sys.path.append(os.path.abspath(os.path.dirname(__file__)))
-    #import testhelper as th
->>>>>>> 2c8f033c
     from casatools import ctsys, ms, table, msmetadata, agentflagger
     from casatasks import applycal, cvel, cvel2, flagcmd, flagdata, importasdm, listpartition, listobs, mstransform, setjy, split
     #from casatasks import importasdm     ### tar files have been created to avoid the importasdm dependency
@@ -35,11 +28,6 @@
     from tasks import mstransform, cvel, cvel2, listpartition, listobs, setjy, flagdata, split, applycal, importasdm, flagcmd
     from taskinit import mstool, tbtool, msmdtool, aftool
     from __main__ import default
-<<<<<<< HEAD
-#    import testhelper as th
-=======
-    #import testhelper as th
->>>>>>> 2c8f033c
     from sdutil import tbmanager, toolmanager, table_selector
 
     # Define the root for the data files
