//# qtviewer.cc:  main program for standalone Qt viewer
//# Copyright (C) 2005,2009,2010
//# Associated Universities, Inc. Washington DC, USA.
//#
//# This library is free software; you can redistribute it and/or modify it
//# under the terms of the GNU Library General Public License as published by
//# the Free Software Foundation; either version 2 of the License, or (at your
//# option) any later version.
//#
//# This library is distributed in the hope that it will be useful, but WITHOUT
//# ANY WARRANTY; without even the implied warranty of MERCHANTABILITY or
//# FITNESS FOR A PARTICULAR PURPOSE.  See the GNU Library General Public
//# License for more details.
//#
//# You should have received a copy of the GNU Library General Public License
//# along with this library; if not, write to the Free Software Foundation,
//# Inc., 675 Massachusetts Ave, Cambridge, MA 02139, USA.
//#
//# Correspondence concerning AIPS++ should be addressed as follows:
//#        Internet email: aips2-request@nrao.edu.
//#        Postal address: AIPS++ Project Office
//#                        National Radio Astronomy Observatory
//#                        520 Edgemont Road
//#                        Charlottesville, VA 22903-2475 USA
//#
//# $Id$

#include <ios>
#include <iostream>
#include <casa/aips.h>
#include <casa/Inputs/Input.h>
#include <casa/BasicSL/String.h>
#include <casa/Containers/Record.h>
#include <casa/Exceptions/Error.h>
#include <signal.h>
#include <sys/types.h>
#include <sys/wait.h>
#include <display/Display/StandAloneDisplayApp.h>
// (Configures pgplot for stand-alone Display Library apps).

#include <casa/Logging/StreamLogSink.h>
#include <casa/Logging/LogSink.h>

#include <display/QtViewer/QtDisplayData.qo.h>
#include <display/QtViewer/QtDisplayPanelGui.qo.h>
#include <display/QtViewer/QtViewer.qo.h>

#include <display/Utilities/Lowlevel.h>

#include <unistd.h>
#ifndef NO_CRASH_REPORTER
#include <stdcasa/StdCasa/CrashReporter.h>
#endif
#include <sys/stat.h>

/*
#include <graphics/X11/X_enter.h>
#include   <QApplication>
#include <graphics/X11/X_exit.h>
*/

#if defined(CASA6)
#include <asdmstman/AsdmStMan.h>
#endif

#if ! defined(CASATOOLS)
#include <casadbus/utilities/Diagnostic.h>
#endif
#include <display/DisplayErrors.h>
#include <casacore/casa/System/AppState.h>
#include <algorithm>

#if defined(__APPLE__)
// for executable_path( )
#include <mach-o/dyld.h>
#else
// for executable_path( )
std::string read_link( const std::string &path ) {
    int buffer_size = 128;
    char *buffer = new char[buffer_size+1];
    int nchars = readlink( path.c_str( ), buffer, buffer_size );
    while ( nchars == buffer_size ) {
        buffer_size *= 2;
        delete [] buffer;
        buffer = new char[buffer_size+1];
        nchars = readlink( path.c_str( ), buffer, buffer_size );
    }
    std::string result;
    if ( nchars > 0 ) {
        buffer[nchars] = '\0';
        char *exe = realpath(buffer,NULL);
        result = exe;
        free(exe);
    }
    delete [] buffer;
    return result;
}
#endif

#include <casa/namespace.h>
using namespace casa;

static pid_t manager_root_pid = 0;
static pid_t manager_xvfb_pid = 0;
static bool sigterm_received = false;
static void preprocess_args( int argc, const char *argv[], int &numargs, char **&args,
                             char *&server_string, bool &do_dbus, bool &inital_run,
                             bool &server_startup, bool &daemon,
                             bool &without_gui, bool &persistent, bool &casapy_start,
<<<<<<< HEAD
                             char *&logfile_path, char *&data_path, bool &do_not_fork );
=======
                             char *&logfile_path, char *&data_path );
>>>>>>> eb642b0a
static void start_manager_root( const char *origname, int numargs, char **args,
                                const char *dbusname, bool without_gui, pid_t root_pid );
static void launch_server( const char *origname, int numargs, char **args,
                           const char *dbusname, bool without_gui,
                           bool persistent, bool casapy_start );
static char *find_xvfb( const char *paths );
static pid_t launch_xvfb( const char *name, pid_t pid, char *&display, char *&authority );

static void exiting_server( int /*sig*/ ) {
	if ( manager_xvfb_pid ) kill( manager_xvfb_pid, SIGKILL );
	exit(0);
}
static void signal_manager_root( int sig ) {
	if ( manager_root_pid && ! sigterm_received ) {
		killpg( manager_root_pid, sig );
		sigterm_received = true;
	}
	signal( sig, signal_manager_root );
	exit(0);
}

static std::string executable_path( ) {
#if defined(__APPLE__)
    uint32_t size = PATH_MAX;
    char *buffer = (char *) malloc(sizeof(char)*size);
    if ( _NSGetExecutablePath(buffer, &size) == -1 ) {
        ++size;
        buffer = (char *) realloc(buffer,sizeof(char)*size);
        if ( _NSGetExecutablePath(buffer, &size) != 0 ) {
            free(buffer);
            fprintf( stderr, "cannot discover path to executable...\n" );
            return "";
        }
    }
    char *exepath = realpath(buffer,NULL);
    std::string result(exepath);
    free(buffer);
    free(exepath);
    return result;
#else
    char buffer[256];
    sprintf( buffer, "/proc/%d/exe", getpid( ) );
    struct stat statbuf;
    if ( lstat( buffer, &statbuf ) == 0 && S_ISLNK(statbuf.st_mode) ) {
        return read_link(buffer);
    }
    return "";
#endif
}


class ViewerApp : public QApplication {
public:
	ViewerApp( int &argc, char **argv, bool gui_enabled ) : QApplication(argc, argv, gui_enabled), viewer_(0) {
#if QT_VERSION >= 0x050000
		local_argc_ = argc;
		local_argv_ = new char*[local_argc_+1];
		for ( int i=0; i < local_argc_; ++i )
			local_argv_[i] = strdup(argv[i]);
		local_argv_[local_argc_] = 0;
#endif
    }
	bool notify( QObject *receiver, QEvent *e );
	void subscribe( QtViewer *v ) {
		viewer_ = v;
	}
private:
	QtViewer *viewer_;

#if QT_VERSION >= 0x050000
	int local_argc_;
	char **local_argv_;
public:
	int argc( ) { return local_argc_; }
	char **argv( ) { return local_argv_; }
#endif
};

bool ViewerApp::notify( QObject *receiver, QEvent *e ) {
	// cap qt event recursion limit at 500 events deep...
	static unsigned long recursion_count = 0;
	if ( recursion_count > 500 ) {
		qWarning( ) << "qt event recursion limit reached...";
		return false;
	}

	try {
		recursion_count++;

		// notify QtViewer when application is activated/deactivated, e.g. when OSX switches to
		// "mission control", allowing the viewer to recognize that the mouse cursor has left...
		if ( e->type() == QEvent::ApplicationActivate || e->type() == QEvent::ApplicationDeactivate )
			if ( viewer_ != 0 ) viewer_->activate( e->type() == QEvent::ApplicationActivate ? true : false );

		bool result = QApplication::notify(receiver,e);
		if ( recursion_count != 0 ) recursion_count--;
		return result;
	} catch ( AipsError e ) {
		qWarning( ) << "unhandled exception:" << e.getMesg().c_str();
		if ( recursion_count != 0 ) recursion_count--;
		return false;
	} catch ( viewer::internal_error e ) {
		qWarning( ) << "internal exception:" << e.what( );
		if ( recursion_count != 0 ) recursion_count--;
		return false;
	} catch ( std::exception e ) {
		qWarning( ) << "std exception:" << e.what( );
		if ( recursion_count != 0 ) recursion_count--;
		return false;
	} catch ( ... ) {
		qWarning("unhandled exception... ");
		qDebug() << "from" << receiver->objectName() << "from event type" << e->type();
		qFatal("exiting...");
		exit(1);
	}
	return true;
}


class ViewerDataState: public casacore::AppState {
public:

    ViewerDataState(const std::list<std::string> &path ) : data_path(path) { }
    virtual bool initialized( ) const { return true; }
    virtual std::list<std::string> dataPath( ) const { return data_path; }
private:
    std::list<std::string> data_path;
};


int main( int argc, const char *argv[] ) {

    std::string exepath(executable_path( ));

#if defined(CASA6)
    casa::AsdmStMan::registerClass( );
#endif

#ifndef NO_CRASH_REPORTER
    CrashReporter::initializeFromApplication(argv[0]);
#endif
#if ! defined(CASATOOLS)
	casa::dbus::diagnostic.argv( argc, argv );
#endif

	bool server_startup = false;
    bool do_not_fork = false;
    bool daemon = false;
	bool without_gui = false;
	bool persistent = false;
	bool casapy_start = false;
	char *server_string = 0;
	bool with_dbus = false;
	char *logfile_path = 0;
	char *command_line_data_path = 0;
	bool initial_run = false;

	char **args;
	int numargs;

	signal( SIGTERM, exiting_server );

	// On Mac OS X by default, Qt swaps the Control and Meta (Command) keys (i.e., whenever
	// Control is pressed, Qt sends Meta, and whenever Meta is pressed Control is sent).
	// When this attribute is true, Qt will not do the flip. QKeySequence::StandardShortcuts
	// will also flip accordingly (i.e., QKeySequence::Copy will be Command+C on the keyboard
	// regardless of the value set, though what is output for
	// QKeySequence::toString(QKeySequence::PortableText) will be different).
	//
	// This avoids this swapping, making the behavior more consistent when running on an X11
	// system displaying on OSX or just when using it with OSX.
	//
	// This option makes *NO*DIFFERENCE* for the context menu on the "Point Button Tool".
	// Thu Aug 30 10:32:15 EDT 2012 <drs>
	//
//     QCoreApplication::setAttribute(Qt::AA_MacDontSwapCtrlAndMeta);

	preprocess_args( argc, argv, numargs, args, server_string, with_dbus,
	                 initial_run, server_startup, daemon, without_gui,
<<<<<<< HEAD
                     persistent, casapy_start, logfile_path, command_line_data_path, do_not_fork );
=======
                     persistent, casapy_start, logfile_path, command_line_data_path );
>>>>>>> eb642b0a

	//
	// configure datapath for casacore and colormaps...
	//
	auto ends_with = []( const std::string& str, const std::string& ending ) {
		return ( str.size( ) >= ending.size( ) ) && equal( ending.rbegin( ), ending.rend( ), str.rbegin( ) );
	};
	//
	// on linux argv[0] will be "casaviewer"
	// on OSX with the viewer packaged with CASA argv[0] will be "CASAViewer"
	// on OSX with the viewer packaged separately argv[0] will be "CASAviewer"
	if ( ends_with(exepath, "Contents/MacOS/CASAviewer") ||
         ends_with(exepath, "Contents/MacOS/casaviewer") ) {
		// initialize CASAviewer app data...
		if ( ! casacore::AppStateSource::fetch( ).initialized( ) ) {
			// ---- ---- ---- ---- ---- ---- ---- ---- ---- ---- ---- ---- ---- ---- ---- ---- ---- ---- ---- ----
			// Mac OSX	--	path is specific to package format
			// -   -   -   -   -   -   -   -   -   -   -   -   -   -   -   -   -   -   -   -   -   -   -   -   - 
			// initialize CASAviewer app data...
			// ---- ---- ---- ---- ---- ---- ---- ---- ---- ---- ---- ---- ---- ---- ---- ---- ---- ---- ---- ----
			// generate path to data...
			std::string datapath;
			if ( command_line_data_path ) 
				datapath = command_line_data_path;
			else {
				datapath = exepath;
				datapath.erase( datapath.end( ) -  16, datapath.end( ) );
				datapath += "Resources/casa-data";
			}
			// initialize casacore...
			std::list<std::string> datadirs;
			datadirs.push_back(datapath);
			casacore::AppStateSource::initialize(new ViewerDataState(datadirs));
			// ---- ---- ---- ---- ---- ---- ---- ---- ---- ---- ---- ---- ---- ---- ---- ---- ---- ---- ---- ----
			// initialize CASAviewer app data...
			// ---- ---- ---- ---- ---- ---- ---- ---- ---- ---- ---- ---- ---- ---- ---- ---- ---- ---- ---- ----
			// configure pgpplot...
			std::string pgplotpath(exepath);
			pgplotpath.erase( pgplotpath.end( ) -  16, pgplotpath.end( ) );
			std::string pluginpath = pgplotpath;			 // save for later...
			std::string rgbpath = std::string("PGPLOT_RGB=") + pgplotpath + "Resources/pgplot/rgb.txt";
			std::string fontpath = std::string("PGPLOT_FONT=") + pgplotpath + "Resources/pgplot/grfont.dat";
			putenv(strdup(rgbpath.c_str( )));
			putenv(strdup(fontpath.c_str( )));
			// ---- ---- ---- ---- ---- ---- ---- ---- ---- ---- ---- ---- ---- ---- ---- ---- ---- ---- ---- ----
			// set up Qt Plugin Path
			// ---- ---- ---- ---- ---- ---- ---- ---- ---- ---- ---- ---- ---- ---- ---- ---- ---- ---- ---- ----
			pluginpath += "Plugins";
			QCoreApplication::addLibraryPath(QString(pluginpath.c_str( )));
		}

	} else if ( ends_with(exepath, "/AppRun") ||
                ends_with(exepath, "/usr/bin/CASAviewer") ||
                ends_with(exepath, "/usr/bin/casaviewer") ) {

		// ---- ---- ---- ---- ---- ---- ---- ---- ---- ---- ---- ---- ---- ---- ---- ---- ---- ---- ---- ----
		// linux  --  path is specific to package format
		//
		//    .../AppRun implies AppImage bash script startup, e.g. from an unpacked AppImage
		//    .../usr/bin/CASAviewer implies debugging or running from the
		//                           build tree before it has been packaged
		//
		// -   -   -   -   -   -   -   -   -   -   -   -   -   -   -   -   -   -   -   -   -   -   -   -   - 
		// initialize CASAviewer app data...
		// ---- ---- ---- ---- ---- ---- ---- ---- ---- ---- ---- ---- ---- ---- ---- ---- ---- ---- ---- ----
		// generate path to data...
		bool packed_app = ends_with(exepath, "/AppRun");
		std::string datapath;
		if ( command_line_data_path ) 
			datapath = command_line_data_path;
		else {
			datapath = exepath;
			//     packed_app -> .../AppRun
			// not packed_app -> .../usr/bin/CASAviewer
			datapath.erase( datapath.end( ) -  (packed_app ? 6 : 18), datapath.end( ) );
			datapath += "data";
		}
		// initialize casacore...
		std::list<std::string> datadirs;
		datadirs.push_back(datapath);
		casacore::AppStateSource::initialize(new ViewerDataState(datadirs));
		// ---- ---- ---- ---- ---- ---- ---- ---- ---- ---- ---- ---- ---- ---- ---- ---- ---- ---- ---- ----
		// initialize CASAviewer app data...
		// ---- ---- ---- ---- ---- ---- ---- ---- ---- ---- ---- ---- ---- ---- ---- ---- ---- ---- ---- ----
		// configure pgpplot...
		std::string pgplotpath(exepath);
		//     packed_app -> .../AppRun
		// not packed_app -> .../usr/bin/CASAviewer
		pgplotpath.erase( pgplotpath.end( ) -  (packed_app ? 6 : 18), pgplotpath.end( ) );
		std::string pluginpath = pgplotpath;			   // save for later...
		std::string rgbpath = std::string("PGPLOT_RGB=") + pgplotpath + "usr/lib/pgplot/rgb.txt";
		std::string fontpath = std::string("PGPLOT_FONT=") + pgplotpath + "usr/lib/pgplot/grfont.dat";
		putenv(strdup(rgbpath.c_str( )));
		putenv(strdup(fontpath.c_str( )));
		// ---- ---- ---- ---- ---- ---- ---- ---- ---- ---- ---- ---- ---- ---- ---- ---- ---- ---- ---- ----
		// set up Qt Plugin Path
		// ---- ---- ---- ---- ---- ---- ---- ---- ---- ---- ---- ---- ---- ---- ---- ---- ---- ---- ---- ----
		pluginpath += "usr/lib/plugins";
		QCoreApplication::addLibraryPath(QString(pluginpath.c_str( )));
	}

	//
	// setup casa logging's global sink, if the user supplied a path...
	//
	if ( logfile_path ) {
		FILE *file = fopen(logfile_path,"a");
		if ( file ) {
			fclose(file);
			casacore::LogSinkInterface *sink = new casacore::StreamLogSink(new ofstream(logfile_path,std::ios_base::app));
			casacore::LogSink::globalSink(sink);
		}
	}

	if ( (server_startup || without_gui) && initial_run && ! do_not_fork ) {
        if ( daemon ) {
            launch_server( argv[0], numargs, args, server_string, without_gui,
                           persistent, casapy_start );
        } else {
            start_manager_root( argv[0], numargs, args, server_string, without_gui, getpid( ) );
        }
		exit(0);
	}

	INITIALIZE_PGPLOT
	try {

		ViewerApp qapp(numargs, args, true);

		// if it's a server, stick around even if all windows are closed...
		if ( server_startup ) {
			qapp.setQuitOnLastWindowClosed(false);
		}

		String	   filename    = "",
		           displaytype = "",
		           datatype    = "",
		           arg2        = "",
		           arg3        = "";


		Int narg;

#ifndef AIPS_DARWIN
		narg = qapp.argc();
		if(narg>1) filename = qapp.argv()[1];
		if(narg>2) arg2     = qapp.argv()[2];
		if(narg>3) arg3     = qapp.argv()[3];
#else
		narg = numargs;
		if(narg>1) filename = args[1];
		if(narg>2) arg2     = args[2];
		if(narg>3) arg3     = args[3];
#endif

		// Workaround for python task's "empty parameter" disability....
		if(filename==".") filename="";

		if ( filename != "" && filename[0] == '-' && filename[1] == '-' ) {
			struct stat statbuf;
			if ( stat( filename.c_str( ), &statbuf ) == -1 ) {
				filename = "";
			}
		}

		// Pass along the remaining arguments to QtViewer...
		// instead of littering the ctor arguments...
		std::list<std::string> stdargs;
		for ( int arg_index=0; args[arg_index]; ++arg_index )
			stdargs.push_back(args[arg_index]);

		QtViewer* v = new QtViewer( stdargs, server_startup || with_dbus, server_string );
		qapp.subscribe(v);

		if ( ! server_startup ) {

			// define the panel
			QtDisplayPanelGui* dpg;

			dpg = v->createDPG( );

			QtDisplayData* qdd = 0;

			// Data files are now typed automatically (see v_->filetype(filename),
			// below; e.g.: "image" or "ms").  arg2 need be used only to specify a
			// displaytype, and then only when it is not the default displaytype
			// for the datatype (e.g.  viewer "my.im", "contour" ).
			//
			// The user can enter an lel expression in place of filename, but such
			// an expression _cannot_ be automatically typed.  In this case the user
			// must have "lel" in arg2 (or in arg3: the only case where arg3 is vaguely
			// useful is something like:
			//
			//   casaviewer "'my.im'-'other.im'"  contour  lel
			//
			// arg3 is not even offered in the viewer casapy task).
			//
			// The logic below allows displaytypes or datatypes to be entered in
			// either order, and for old datatypes to be used other than "lel" (these
			// are simply ignored).  This allows old (deprecated) parameter usage in
			// scripts (such as viewer("my.ms", "ms")) to continue to be understood.
			//
			// However, the canonical 'allowed' parameter set (per user documentation)
			// is now just:
			//
			//   viewer [filename [displaytype]]
			//

			if(filename!="") {

				Bool tryDDcreate = true;

				if(arg3=="lel" || arg2=="lel") {

					// (this means that first ('filename') parameter is supposed to
					// contain a valid lel (image expression) string; this is advanced
					// (and undocumented) parameter usage).

					datatype = "lel";
					displaytype = (arg3=="lel")? arg2 : arg3;
					v->dataDisplaysAs(datatype, displaytype);
				} else {

					datatype = v->filetype(filename);


					if(datatype=="restore") {

						// filename is a restore file.

						tryDDcreate = false;

						dpg->restorePanelState(filename);
					}

					else {

						if(datatype=="nonexistent") {
							cerr << "***Can't find  " << filename << "***" << endl;
							tryDDcreate = false;
						}

						if(datatype=="unknown") {
							cerr << "***Unknown file type for  " << filename << "***" << endl;
							tryDDcreate = false;
						}

						// filename names a normal data file.  If user has passed a valid
						// displaytype in either arg2 or arg3, use it; otherwise, the
						// default displaytype for datatype will be inserted.

						displaytype = arg2;
						if(!v->dataDisplaysAs(datatype, displaytype)) {
							displaytype = arg3;
							v->dataDisplaysAs(datatype, displaytype);
						}
					}
				}


				if(tryDDcreate) {

					qdd = dpg->createDD(filename, datatype, displaytype, true,
										-1, false, false, false/*, ddo*/ );
					dpg->addedData( QString::fromStdString(displaytype), qdd );


					if(qdd==0)  cerr << dpg->errMsg() << endl;
				}
			}

			dpg->show();

			if( dpg->isEmptyDD() ) dpg->showDataManager();

		}

		Int stat = qapp.exec();

		//delete dpg;		// Used to lead to crash (double-deletion
		// of MWCTools); should work now.

		delete v;

		// cerr<<"Normal exit -- status: "<<stat<<endl;	//#diag

		return stat;
	}

	catch (const casacore::AipsError& err) {
		cerr<<"**"<<err.getMesg()<<endl;
	} catch (...) {
		cerr<<"**non-AipsError exception**"<<endl;
	}

}

// processes argv into args stripping out the the viewer setup flags... numargs has the number
// of args, and the last arg (not included in numargs count) is null (for execvp)
static void preprocess_args( int argc, const char *argv[], int &numargs, char **&args,
                             char *&server_string, bool &with_dbus, bool &initial_run,
                             bool &server_startup, bool &daemon, bool &without_gui, bool &persistent,
<<<<<<< HEAD
                             bool &casapy_start, char *&logfile_path, char *&data_path, bool &do_not_fork ) {
=======
                             bool &casapy_start, char *&logfile_path, char *&data_path ) {
>>>>>>> eb642b0a

	without_gui = false;
	persistent = false;
	casapy_start = false;
	server_string = 0;
	data_path = 0;

	initial_run = (isdigit(argv[0][0]) ? false : true);

	for ( int x = 0; x < argc; ++x ) {
		if ( ! strncmp(argv[x],"--nogui",7) ) {
			without_gui = true;
			if ( argv[x][7] == '=' ) {
				char *name = strdup( &argv[x][8] );
				if ( strlen(name) <= 0 ) {
					free( name );
#if defined(CASATOOLS)
					qWarning("no gRPC registry provided with '--server=...'");
					qFatal("exiting...");
					exit(1);
#endif
				} else {
					server_string = name;
				}
			}
		} else if ( ! strcmp(argv[x],"--nofork") ) {
            do_not_fork = true;
        } else if ( ! strncmp(argv[x],"--server",8) ) {
			server_startup = true;
			if ( argv[x][8] == '=' ) {
				char *name = strdup( &argv[x][9] );
				if ( strlen(name) <= 0 ) {
					free( name );
#if defined(CASATOOLS)
					qWarning("no gRPC registry provided with '--server=...'");
					qFatal("exiting...");
					exit(1);
#endif
				} else {
					server_string = name;
				}
			}
#if defined(CASATOOLS)
		} else if ( ! strncmp(argv[x],"--datapath",10) ) {
			if ( argv[x][10] == '=' ) {
				char *path = strdup( &argv[x][11] );
				if ( strlen(path) <= 0 ) {
					free( path );
					qWarning("no path provided with '--datapath=...'");
					qFatal("exiting...");
					exit(1);
				} else {
					struct stat statbuf;
					if ( stat( path, &statbuf ) == -1 ) {
						qWarning("path provided with '--datapath=...' does not exist");
						qFatal("exiting...");
						exit(1);
					}
					data_path = path;
				}
			} else {
				qWarning("path must be provided with '--datapath=...'");
				qFatal("exiting...");
				exit(1);
			}
#else
        } else if ( ! strncmp(argv[x],"--dbusname",10) ) {
			if ( argv[x][10] == '=' ) {
				char *name = strdup( &argv[x][11] );
				if ( strlen(name) <= 0 ) {
					free( name );
				} else {
					server_string = name;
				}
			} else if ( x + 1 < argc ) {
				server_string = strdup(argv[++x]);
			}
		} else if ( ! strcmp(argv[x],"--daemon") ) {
			daemon = true;
		} else if ( ! strcmp(argv[x],"--persist") ) {
			persistent = true;
		} else if ( ! strcmp(argv[x],"--casapy") ) {
			casapy_start = true;
		} else if ( ! strcmp(argv[x],"--dbus") ) {
			with_dbus = true;
#endif
		}  else if ( ! strncmp(argv[x],"--rcdir",7) ) {
			if ( argv[x][7] == '=' ) {
				viewer::setrcDir(&argv[x][8]);
			} else if ( x + 1 < argc ) {
				viewer::setrcDir(argv[++x]);
			}
		} else if ( ! strncmp(argv[x],"--casalogfile",13) ) {
			if ( argv[x][13] == '=' ) {
				char *file = strdup( &argv[x][14] );
				if ( strlen(file) <= 0 ) {
					free( file );
				} else {
					logfile_path = file;
				}
			} else if ( x + 1 < argc ) {
				logfile_path = strdup(argv[++x]);
			}
		} else if ( ! strncmp(argv[x],"--xvfb-pid=",11) ) {
			sscanf( argv[x], "--xvfb-pid=%u", &manager_xvfb_pid );
		}
	}

	char *orig_name = strdup(argv[0]);
	char *name = orig_name + strlen(orig_name) - 1;
	while ( name > orig_name && *name != '/' ) --name;
	if ( *name == '/' ) ++name;

	// pre-process the command line arguments (for now), it looks like
	// the current scheme is to hard-wire a limited set of command line
	// parameters... should be reworked in the future.
	args = (char**) malloc(sizeof(char*)*(argc+2));

	numargs = 0;
	if ( name != orig_name ) {
		args[numargs++] = strdup(name);
		free(orig_name);
	} else {
		args[numargs++] = orig_name;
	}


	if ( initial_run && (without_gui || server_startup) ) {
		// --nogui imples --server and for consistency, --server also forks child
		char *arg;
		if ( server_string ) {
			arg = (char*) malloc( sizeof(char)*(strlen(server_string)+15) );
			sprintf( arg, "--server=%s", server_string );
		} else {
#if defined(CASATOOLS)
			qWarning("no gRPC registry provided with '--server=...'");
			qFatal("exiting...");
			exit(1);
#else
			arg = strdup( "--server" );
#endif
        }
		args[numargs++] = arg;
	}

	for ( int x = 1; x < argc; ++x ) {
		if ( ! strcmp(argv[x], "--dbusname") ) {
			++x;
		} else if ( strncmp( argv[x], "--server", 8 ) &&
		            strncmp( argv[x], "--nogui", 7 ) &&
		            strcmp( argv[x], "--persist" ) &&
		            strcmp( argv[x], "--casapy" ) &&
		            strcmp( argv[x], "--eso3d" ) &&
		            strncmp( argv[x],"--dbusname",10) )
			args[numargs++] = strdup(argv[x]);
	}
	args[numargs] = 0;

	std::list<char*> files;
	std::list<char*> others;
	std::list<char*> flags;
	struct stat statbuf;
	for ( int x = 1; x < numargs; ++x ) {
		if ( ! stat( args[x], &statbuf ) ) {
			files.push_back(args[x]);
		} else if ( args[x][0] == '-' && args[x][1] == '-' ) {
			flags.push_back(args[x]);
		} else {
			others.push_back(args[x]);
		}
	}

	int offset = 1;
	for ( std::list<char*>::iterator iter = files.begin( );
	        iter != files.end( ); ++iter ) {
		args[offset++] = *iter;
	}
	for ( std::list<char*>::iterator iter = others.begin( );
	        iter != others.end( ); ++iter ) {
		args[offset++] = *iter;
	}
	for ( std::list<char*>::iterator iter = flags.begin( );
	        iter != flags.end( ); ++iter ) {
		args[offset++] = *iter;
	}
}

void start_manager_root( const char *origname, int numargs, char **args, const char */*dbusname*/,
                         bool without_gui, pid_t root_pid ) {

	char *display = 0;
	char *authority = 0;
	if ( without_gui ) {
		manager_xvfb_pid = launch_xvfb( args[0], root_pid, display, authority );
		sleep(2);
	}

	char *name = args[0];

	if ( display ) {
		putenv(display);
	}
	if ( authority ) {
		putenv( authority );
	}

	char *new_name = (char*) malloc( sizeof(char)*(strlen(name)+25) );
	sprintf( new_name, "%d-%s-svr", root_pid, name );
	args[0] = new_name;

	free(name);

	char **newargs = 0;
	if ( manager_xvfb_pid == 0 )
		newargs = args;
	else {
		newargs = (char**) malloc( sizeof(char*)*(numargs+2) );
		for (int i=0; i < numargs; ++i)
			newargs[i] = args[i];
		char xvfbb[124];
		sprintf( xvfbb, "--xvfb-pid=%u", manager_xvfb_pid );
		newargs[numargs] = xvfbb;
		newargs[numargs+1] = 0;
	}

	execvp( origname, newargs );
}

void launch_server( const char *origname, int numargs, char **args,
                    const char *dbusname, bool without_gui,
                    bool persistent, bool casapy_start ) {

	// ______________________________________________________________________________________________________
	//
	// root (receives sigterm & is part of casapy process group)
	//   |
	//   +-- child-root (sets new process group, forks off child to be independent, passes back pid of child, exits)
	//         |
	//         +-- manager-root (sets up xvfb if necessary, starts lowly_viewer, waits for lowly_viewer to exit or SIGTERM from root)
	//                |
	//                +-- xvfb (without_gui only)
	//                |
	//                +-- actual lowly_viewer (perhaps with DISPLAY set)
	//
	// ______________________________________________________________________________________________________

	pid_t root_pid = getpid();

	// don't let ^C [from casapy] kill the viewer...
	signal(SIGINT,SIG_IGN);
	// sent when STDIN/STDOUT is closed...
	// e.g. when running regressions...
	//      or when using expect...
	signal(SIGHUP,SIG_IGN);

	int vio[2];
	if ( pipe(vio) < 0 ) {
		perror( "child-root pipe" );
		exit(1);
	}

	pid_t child_root = fork( );
	if ( child_root == 0 ) {
		signal(SIGINT,SIG_IGN);
		close(vio[0]);

#ifdef SIGTTOU
		signal(SIGTTOU, SIG_IGN);
#endif
#ifdef SIGTTIN
		signal(SIGTTIN, SIG_IGN);
#endif
#ifdef SIGTSTP
		signal(SIGTSTP, SIG_IGN);
#endif

		if ( fork( ) != 0 ) {
			exit(0);
		}

		if ( setpgrp( ) == -1 ) {
			fprintf( stderr, "trying to do the setpgrp...%d...\n", getpid() );
			perror( "setpgrp issue" );
		}
// 	if ( setsid( ) == -1 ) {
// 	    fprintf( stderr, "trying to do the setsid...%d...\n", getpid() );
// 	    perror( "setsid issue" );
// 	}

		char buffer[50];
		sprintf( buffer,"%d", getpid() );
		write( vio[1], buffer, strlen(buffer) + 1 );
		close(vio[1]);

		start_manager_root( origname, numargs, args, dbusname, without_gui, root_pid );
		fprintf( stderr, "start_manager_root( ) should not have returned...%d...\n", getpid() );
		exit(1);
	}

	char buffer[50];
	close(vio[1]);
	read( vio[0], buffer, 50 );
	manager_root_pid = (pid_t) atoi(buffer);
	close(vio[0]);

	int child_root_status;
	waitpid( child_root, &child_root_status, 0 );
	if ( persistent || ! casapy_start ) {
		exit(0);
	}

	// catch the exit signal, and signal the manager_root
	signal(SIGTERM, signal_manager_root);

	while ( ! sigterm_received ) {
		sleep(5);
	}
}

char *find_xvfb( const char *paths ) {

	if ( !paths ) return 0;

	const char *pathptr = paths;
	char buffer[PATH_MAX];		// security: too long paths could result
	// in exec'ing an unintended binary
	char *result = 0;
	const char *p = paths;
	do {
		if ( *p == ':' || *p == '\0' ) {
			if ( p == pathptr ) {
				pathptr = p+1;
				continue;
			}
			if ((p - pathptr + 6) > (int)sizeof(buffer) ) {
				pathptr = p+1;
				continue;
			}
			memcpy(buffer, pathptr, p - pathptr);
			memcpy(&buffer[p-pathptr], "/Xvfb", 6);
			if ( access( buffer, X_OK ) == 0 ) {
				result = strdup(buffer);
				break;
			}
			pathptr = p+1;
		}
	} while ( *p++ );

	return result;
}

pid_t launch_xvfb( const char *name, pid_t pid, char *&display, char *&authority ) {

	pid_t child_xvfb = 0;

#ifdef Q_WS_X11

	char *home = getenv("HOME");

	display = 0;
	authority = 0;

	char *xvfb_path = find_xvfb( getenv("PATH") );
	if ( xvfb_path == 0 ) {
		xvfb_path = find_xvfb( "/usr/X11R6/bin:/usr/X11/bin:/usr/bin" );
		if ( xvfb_path == 0 ) {
			fprintf( stderr, "casaviewer: could not start Xvfb\n" );
			exit(1);
		}
	}

#if defined(__APPLE___)
	srandomdev( );
#else
	union {
		void *foo;
		unsigned bar;
	};
	foo = &home;
	srandom(bar);
#endif

	char xauth[33];
	for ( int x=0; x < 32; x += 8 ) {
		sprintf( &xauth[x], "%08x", (int) random( ) );
	}
	xauth[32] = '\0';


	if ( ! home ) {
		fprintf( stderr, "HOME is not defined in your environment\n" );
		exit(1);
	}

	char *xvfb_name = (char*) malloc( sizeof(char)*(strlen(name)+50) );
	sprintf( xvfb_name, "%d-%s-xvfb", pid, name );

	authority = (char*) malloc( sizeof(char)*(strlen(home)+160) );
	sprintf( authority, "%s/.casa", home );
	viewer::create_dir( authority );
	sprintf( authority, "%s/.casa/xauthority", home );

	const int display_start=6;
	int display_num;
	for ( display_num=display_start; display_num < (display_start+80); ++display_num ) {

		int io[2];
		if ( pipe(io) < 0 ) {
			perror( "xvfb pipe" );
			exit(1);
		}

		child_xvfb = fork( );
		if ( ! child_xvfb ) {

			close(io[0]);
			// don't let ^C [from casapy] kill the viewer...
// 	    signal(SIGINT,SIG_IGN);

// 	    close( fileno(stdin) );
// 	    dup2( io[1], fileno(stdout) );
			dup2( io[1], fileno(stderr) );

			char screen_arg[50];
			sprintf( screen_arg, ":%d", display_num );

			execl( xvfb_path, xvfb_name, screen_arg, "-screen", "0","2048x2048x24+32",
			       "-auth", authority, (char*) 0 );
			fprintf( stderr, "exec of Xvfb should not have returned...%d...\n", getpid() );
			perror( "virtual frame buffer" );
			exit(1);
		}

		close(io[1]);
		bool failure = false;
		fd_set read_set;
		struct timeval wait_time = { 3, 0 };
		while ( 1 ) {
			FD_ZERO( &read_set );
			FD_SET( io[0], &read_set );
			int result = select( io[0] + 1, &read_set, 0, 0, &wait_time );
			if ( result > 0 ) {
				char buffer[1024];
				int nbytes = read( io[0], buffer, sizeof(buffer)-1 );
				if ( nbytes > 0 ) {
					buffer[nbytes] = '\0';
					// HANDLE: 'FreeFontPath: FPE "unix/:7100" refcount is 2, should be 1; fixing.'
					if ( strstr( buffer, "already active" ) ||
					        strstr( buffer, "server already running" ) ||
					        strstr( buffer, "SocketCreateListener() failed") ) {
						failure = true;
						int status;
						waitpid(child_xvfb, &status, 0);
						break;
					}
				} else if ( nbytes == 0 ) {
					fprintf( stderr, "OK, no bytes read while starting xvfb, timeout?...%d...\n", getpid() );
					failure = true;
					break;
				} else if ( nbytes < 0 ) {
					// some error has occurred
					fprintf( stderr, "oops something strange occurred when starting up xvfb...%d...\n", getpid() );
					perror( "xvfb launch" );
					exit(1);
				}
			} else if ( result == 0 ) {
				// timeout, things must be OK...
				break;
			} else if ( result < 0 ) {
				fprintf( stderr, "Oops, some error occurred... try again...%d...\n", getpid() );
				perror( "what was the problem... " );
				continue;
			}

		}

		if ( failure == false )
			break;

	}

	char cmd[1024];
	sprintf( cmd, "xauth -f %s add :%d . %s", authority, display_num, xauth );
	int status = system( cmd );
	if ( status != 0 ) {
		perror( "xauth setup" );
	}

	display = (char*) malloc( sizeof(char) * 50 );
	sprintf( display, "DISPLAY=:%d.0", display_num );
	sprintf( authority, "XAUTHORITY=%s/.casa/xauthority", home );

#endif
	return child_xvfb;
}<|MERGE_RESOLUTION|>--- conflicted
+++ resolved
@@ -107,11 +107,7 @@
                              char *&server_string, bool &do_dbus, bool &inital_run,
                              bool &server_startup, bool &daemon,
                              bool &without_gui, bool &persistent, bool &casapy_start,
-<<<<<<< HEAD
                              char *&logfile_path, char *&data_path, bool &do_not_fork );
-=======
-                             char *&logfile_path, char *&data_path );
->>>>>>> eb642b0a
 static void start_manager_root( const char *origname, int numargs, char **args,
                                 const char *dbusname, bool without_gui, pid_t root_pid );
 static void launch_server( const char *origname, int numargs, char **args,
@@ -291,11 +287,7 @@
 
 	preprocess_args( argc, argv, numargs, args, server_string, with_dbus,
 	                 initial_run, server_startup, daemon, without_gui,
-<<<<<<< HEAD
                      persistent, casapy_start, logfile_path, command_line_data_path, do_not_fork );
-=======
-                     persistent, casapy_start, logfile_path, command_line_data_path );
->>>>>>> eb642b0a
 
 	//
 	// configure datapath for casacore and colormaps...
@@ -597,11 +589,7 @@
 static void preprocess_args( int argc, const char *argv[], int &numargs, char **&args,
                              char *&server_string, bool &with_dbus, bool &initial_run,
                              bool &server_startup, bool &daemon, bool &without_gui, bool &persistent,
-<<<<<<< HEAD
                              bool &casapy_start, char *&logfile_path, char *&data_path, bool &do_not_fork ) {
-=======
-                             bool &casapy_start, char *&logfile_path, char *&data_path ) {
->>>>>>> eb642b0a
 
 	without_gui = false;
 	persistent = false;
