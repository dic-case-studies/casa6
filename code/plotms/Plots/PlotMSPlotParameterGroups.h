//# PlotMSPlotParameterGroups.h: Implementations of plot subparameter groups.
//# Copyright (C) 2009
//# Associated Universities, Inc. Washington DC, USA.
//#
//# This library is free software; you can redistribute it and/or modify it
//# under the terms of the GNU Library General Public License as published by
//# the Free Software Foundation; either version 2 of the License, or (at your
//# option) any later version.
//#
//# This library is distributed in the hope that it will be useful, but WITHOUT
//# ANY WARRANTY; without even the implied warranty of MERCHANTABILITY or
//# FITNESS FOR A PARTICULAR PURPOSE.  See the GNU Library General Public
//# License for more details.
//#
//# You should have received a copy of the GNU Library General Public License
//# along with this library; if not, write to the Free Software Foundation,
//# Inc., 675 Massachusetts Ave, Cambridge, MA 02139, USA.
//#
//# Correspondence concerning AIPS++ should be addressed as follows:
//#        Internet email: aips2-request@nrao.edu.
//#        Postal address: AIPS++ Project Office
//#                        National Radio Astronomy Observatory
//#                        520 Edgemont Road
//#                        Charlottesville, VA 22903-2475 USA
//#
//# $Id: $
#ifndef PLOTMSPLOTPARAMETERGROUPS_H_
#define PLOTMSPLOTPARAMETERGROUPS_H_

#include <plotms/Plots/PlotMSPlotParameters.h>

#include <plotms/PlotMS/PlotMSAveraging.h>
#include <plotms/PlotMS/PlotMSExportParam.h>
#include <plotms/PlotMS/PlotMSIterParam.h>
#include <plotms/PlotMS/PlotMSSelection.h>
#include <plotms/PlotMS/PlotMSTransformations.h>
#include <plotms/PlotMS/PlotMSCalibration.h>
#include <plotms/PlotMS/PlotMSLabelFormat.h>
#include <plotms/PlotMS/PlotMSPageHeaderParam.h>

namespace casa {

// Container class to hold constants for groups.
class PMS_PP {

public:
	// Update flag for redrawing.
	// <group>
	static const casacore::String UPDATE_REDRAW_NAME;
	static const int UPDATE_REDRAW;
	// </group>

	// Update flag for casacore::MS data group.
	// <group>
	static const casacore::String UPDATE_MSDATA_NAME;
	static const int UPDATE_MSDATA;
	// </group>

	// Update flag for cache group.
	// <group>
	static const casacore::String UPDATE_CACHE_NAME;
	static const int UPDATE_CACHE;
	// </group>

	// Update flag for axes group.
	// <group>
	static const casacore::String UPDATE_AXES_NAME;
	static const int UPDATE_AXES;
	// </group>

	// Update flag for canvas group.
	// <group>
	static const casacore::String UPDATE_CANVAS_NAME;
	static const int UPDATE_CANVAS;
	// </group>

	// Update flag for display group.
	// <group>
	static const casacore::String UPDATE_DISPLAY_NAME;
	static const int UPDATE_DISPLAY;
	// </group>

	// Update flag for page header group.
	// <group>
	static const casacore::String UPDATE_PAGEHEADER_NAME;
	static const int UPDATE_PAGEHEADER;
	// </group>

	// Update flag for iteration group.
	// <group>
	static const casacore::String UPDATE_ITERATION_NAME;
	static const int UPDATE_ITERATION;
	// </group>

	// Update flag for log group.
	// <group>
	static const casacore::String UPDATE_LOG_NAME;
	static const int UPDATE_LOG;
	// </group>
	//
	// Update flag for plotms_options group.
	// <group>
	static const casacore::String UPDATE_PLOTMS_OPTIONS_NAME;
	static const int UPDATE_PLOTMS_OPTIONS;
	// </group>

private:
	// Disable constructor.
	PMS_PP() {
	}
};




// Subclass of PlotMSPlotParameters::Group to handle subparameters for casacore::MS data.
// Currently includes:
// * filename
// * selection
// * averaging
//
class PMS_PP_MSData : public PlotMSPlotParameters::Group {

public:
	/* Constructor which takes a factory */
	PMS_PP_MSData (PlotFactoryPtr factory);

	/* Copy constructor.  See operator=(). */
	PMS_PP_MSData (const PMS_PP_MSData & copy);
	~PMS_PP_MSData();


	/* Overrides PlotMSPlotParameters::Group::operator=(). */
	Group *clone() const {
		return new PMS_PP_MSData (*this);
	}

	/* Implements PlotMSPlotParameters::Group::name(). */
	const casacore::String & name() const {
		static casacore::String groupName = PMS_PP::UPDATE_MSDATA_NAME;
		return groupName;
	}

	/* Implements PlotMSPlotParameters::Group::toRecord(). */
	casacore::Record toRecord() const;

	/* Implements PlotMSPlotParameters::Group::fromRecord(). */
	void fromRecord (const casacore::Record & record);

	/* Implements PlotMSPlotParameters::Group::requiresRedrawOnChanged(). */
	bool requiresRedrawOnChange() const {
		return true;
	}

	/* Overrides the real assignment operator, operator=(). */
	PMS_PP_MSData& operator=(const PMS_PP_MSData& other);

	/* Overrides PlotMSPlotParameters::Group::operator=(). */
	PMS_PP_MSData & operator= (const Group & other);

	/* Overrides PlotMSPlotParameters::Group::operator==(). */
	bool operator== (const Group & other) const;


	bool isSet() const {
		return !itsFilename_.empty();
	}

	const casacore::String & filename() const {
		return itsFilename_;
	}
	void setFilename (const casacore::String & value) {
		if (itsFilename_ != value) {
			itsFilename_ = value;
			updated();
		}
	}

    // based on PlotMSCacheBase::Type enum {MS, CAL}
    const casacore::Int & type() const {
        return itsType_;
    }
	void setType (const casacore::Int & value) {
		if (itsType_ != value) {
			itsType_ = value;
			updated();
		}
	}

	const PlotMSSelection & selection() const {
		return itsSelection_;
	}
	void setSelection (const PlotMSSelection & value) {
		if (itsSelection_ != value) {
			itsSelection_ = value;
			updated();
		}
	}


	const PlotMSAveraging & averaging() const {
		return itsAveraging_;
	}
	void setAveraging (const PlotMSAveraging & value) {
		if (itsAveraging_ != value) {
			itsAveraging_ = value;
			updated();
		}
	}


	const PlotMSTransformations & transformations() const {
		return itsTransformations_;
	}
	void setTransformations (const PlotMSTransformations & value) {
		if (itsTransformations_ != value) {
			itsTransformations_ = value;
			updated();
		}
	}


	const PlotMSCalibration & calibration() const {
		return itsCalibration_;
	}
	void setCalibration (const PlotMSCalibration & value) {
		if (itsCalibration_ != value) {
			itsCalibration_ = value;
			updated();
		}
	}

private:
	//Does the work of the operator=()s.
	PMS_PP_MSData& assign(const PMS_PP_MSData* other);

	/* Parameters' values */
	casacore::String itsFilename_;
	casacore::Int itsType_;
	PlotMSSelection itsSelection_;
	PlotMSAveraging itsAveraging_;
	PlotMSTransformations itsTransformations_;
	PlotMSCalibration itsCalibration_;

	/* Key strings for casacore::Record */
	static const casacore::String REC_FILENAME;
	static const casacore::String REC_TYPE;
	static const casacore::String REC_SELECTION;
	static const casacore::String REC_AVERAGING;
	static const casacore::String REC_TRANSFORMATIONS;
	static const casacore::String REC_CALIBRATION;


	void setDefaults();
};






// Subclass of PlotMSPlotParameters::Group to handle cache parameters.
// Currently includes:
// * x and y axes
// * x and y data columns
// Parameters are vector-based, on a per-plot basis.
//
class PMS_PP_Cache : public PlotMSPlotParameters::Group {

public:
	/* Constructor which takes a factory */
	PMS_PP_Cache (PlotFactoryPtr factory);

	/* Copy constructor.  See operator=(). */
	PMS_PP_Cache (const PMS_PP_Cache & copy);

	~PMS_PP_Cache();

	/* Implements PlotMSPlotParameters::Group::clone(). */
	Group *clone() const {
		return new PMS_PP_Cache (*this);
	}

	/* Implements PlotMSPlotParameters::Group::name(). */
	const casacore::String & name() const {
		static casacore::String groupName = PMS_PP::UPDATE_CACHE_NAME;
		return groupName;
	}

	/* Implements PlotMSPlotParameters::Group::toRecord(). */
	casacore::Record toRecord() const;

	/* Implements PlotMSPlotParameters::Group::fromRecord(). */
	void fromRecord (const casacore::Record & record);

	/* Implements PlotMSPlotParameters::Group::requiresRedrawOnChanged(). */
	bool requiresRedrawOnChange() const {
		return true;
	}

	/* Overrides the real assignment operator=().*/
	PMS_PP_Cache& operator=(const PMS_PP_Cache& other);

	/* Overrides PlotMSPlotParameters::Group::operator=(). */
	PMS_PP_Cache & operator= (const Group & other);

	/* Overrides PlotMSPlotParameters::Group::operator==(). */
	bool operator== (const Group & other) const;



	// Gets how many axes and data columns there are.
	// <group>
	unsigned int numXAxes() const;
	unsigned int numYAxes() const;
	// </group>


	// Setting the data and data columns for the x- and y-axes
	// <group>
	void setXAxis (const PMS::Axis & axis, const PMS::DataColumn & data,
			unsigned int index = 0);
	void setYAxis (const PMS::Axis & axis, const PMS::DataColumn & data,
			unsigned int index = 0);
	void setAxes (const PMS::Axis & xAxis, const PMS::Axis & yAxis,
			const PMS::DataColumn & xData,
			const PMS::DataColumn & yData, unsigned int index = 0);
	//<group>

	const vector<PMS::Axis> &xAxes() const {
		return itsXAxes_;
	}
	void setXAxes (const vector<PMS::Axis> &value) {
		if (itsXAxes_ != value) {
			itsXAxes_ = value;
			updated();
		}
	}
	PMS::Axis xAxis (unsigned int index = 0) const {
		if (index >= itsXAxes_.size())
			const_cast< vector<PMS::Axis>& >(itsXAxes_).resize (index + 1);
		return itsXAxes_[index];
	}
	void setXAxis (const PMS::Axis & value, unsigned int index = 0) {
		if (index >= itsXAxes_.size())
			itsXAxes_.resize (index + 1);
		if (itsXAxes_[index] != value) {
			itsXAxes_[index] = value;
			updated();
		}
	}


	const vector<PMS::Axis>&yAxes() const {
		return itsYAxes_;
	}
	void setYAxes (const vector<PMS::Axis> &value) {
		if (itsYAxes_ != value) {
			itsYAxes_ = value;
			updated();
		}
	}
	PMS::Axis yAxis (unsigned int index = 0) const {
		if (index >= itsYAxes_.size())
			const_cast< vector<PMS::Axis> &>(itsYAxes_).resize (index + 1);
		return itsYAxes_[index];
	}
	void setYAxis (const PMS::Axis & value, unsigned int index = 0) {
		if (index >= itsYAxes_.size())
			itsYAxes_.resize (index + 1);
		if (itsYAxes_[index] != value)   {
			itsYAxes_[index] = value;
			updated();
		}
	}



	const vector<PMS::DataColumn> &xDataColumns() const {
		return itsXData_;
	}
	void setXDataColumns (const vector < PMS::DataColumn > &value) {
		if (itsXData_ != value)   {
			itsXData_ = value;
			updated();
		}
	}
	PMS::DataColumn xDataColumn (unsigned int index = 0) const {
		if (index >= itsXData_.size())
			const_cast < vector < PMS::DataColumn >
		&>(itsXData_).resize (index + 1);
		return itsXData_[index];
	}
	void setXDataColumn (const PMS::DataColumn & value, unsigned int index =
			0) {
		if (index >= itsXData_.size())
			itsXData_.resize (index + 1);
		if (itsXData_[index] != value)   {
			itsXData_[index] = value;
			updated();
		}
	}


	const vector < PMS::DataColumn > &yDataColumns() const {
		return itsYData_;
	}
	void setYDataColumns (const vector < PMS::DataColumn > &value) {
		if (itsYData_ != value) {
			itsYData_ = value;
			updated();
		}
	}
	PMS::DataColumn yDataColumn (unsigned int index = 0) const {
		if (index >= itsYData_.size())
			const_cast < vector < PMS::DataColumn >
		&>(itsYData_).resize (index + 1);
		return itsYData_[index];
	}
	void setYDataColumn (const PMS::DataColumn & value, unsigned int index =
			0) {
		if (index >= itsYData_.size())
			itsYData_.resize (index + 1);
		if (itsYData_[index] != value)   {
			itsYData_[index] = value;
			updated();
		}
	}

	void resize( int count );

private:
	//Does the work for the operator=()s.
	PMS_PP_Cache& assign(const PMS_PP_Cache* o);

	/* Parameters' values */
	vector<PMS::Axis> itsXAxes_;
	vector<PMS::Axis> itsYAxes_;
	vector<PMS::DataColumn> itsXData_;
	vector<PMS::DataColumn> itsYData_;

	/* Key strings for casacore::Record */
	static const casacore::String REC_XAXES;
	static const casacore::String REC_YAXES;
	static const casacore::String REC_XDATACOLS;
	static const casacore::String REC_YDATACOLS;


	void setDefaults();
};






// Subclass of PlotMSPlotParameters::Group to handle axes parameters.
// Currently includes:
// * canvas attach axes
// * axes ranges, if any
// Parameters are vector-based, on a per-plot basis.
//
class PMS_PP_Axes : public PlotMSPlotParameters::Group {

public:
	/* Constructor which takes a factory */
	PMS_PP_Axes (PlotFactoryPtr factory);

	/* Copy constructor.  See operator=(). */
	PMS_PP_Axes (const PMS_PP_Axes & copy);

	~PMS_PP_Axes();


	/* Implements PlotMSPlotParameters::Group::clone(). */
	Group *clone() const {
		return new PMS_PP_Axes (*this);
	}

	/* Implements PlotMSPlotParameters::Group::name(). */
	const casacore::String & name() const {
		static casacore::String groupName = PMS_PP::UPDATE_AXES_NAME;
		return groupName;
	}

	/* Implements PlotMSPlotParameters::Group::toRecord(). */
	casacore::Record toRecord() const;

	/* Implements PlotMSPlotParameters::Group::fromRecord(). */
	void fromRecord (const casacore::Record & record);

	/* Implements PlotMSPlotParameters::Group::requiresRedrawOnChanged(). */
	bool requiresRedrawOnChange() const {
		return true;
	}

	/* Overrides the real assignment operator, operator= */
	PMS_PP_Axes& operator=(const PMS_PP_Axes& other);

	/* Overrides PlotMSPlotParameters::Group::operator=(). */
	PMS_PP_Axes & operator= (const Group & other);

	/* Overrides PlotMSPlotParameters::Group::operator==(). */
	bool operator== (const Group & other) const;


	// Gets how many axes there are.
	// <group>
	unsigned int numXAxes() const;
	unsigned int numYAxes() const;
	// </group>


	// Sets single versions of the parameters for the given index.
	// <group>
	void setAxes (const PlotAxis & xAxis, const PlotAxis & yAxis,
			unsigned int index = 0);
	void setXRange (const bool & set, const prange_t & range,
			unsigned int index = 0) {
		setRanges (set, yRangeSet (index), range, yRange (index), index);
	}
	void setYRange (const bool & set, const prange_t & range,
			unsigned int index = 0) {
		setRanges (xRangeSet (index), set, xRange (index), range, index);
	}
	void setRanges (const bool & xSet, const bool & ySet,
			const prange_t & xRange, const prange_t & yRange,
			unsigned int index = 0);
	// </group>


	const vector < PlotAxis > &xAxes() const {
		return itsXAxes_;
	}
	void setXAxes (const vector < PlotAxis > &value) {
		if (itsXAxes_ != value) {
			itsXAxes_ = value;
			updated();
		}
	}


	PlotAxis xAxis (unsigned int index = 0) const {
		if (index >= itsXAxes_.size())
			const_cast < vector < PlotAxis > &>(itsXAxes_).resize (index + 1);
		return itsXAxes_[index];
	}
	void setXAxis(const PlotAxis & value, unsigned int index = 0) {
		if (index >= itsXAxes_.size()){
			itsXAxes_.resize (index + 1);

		}
		if (itsXAxes_[index] != value) {

			itsXAxes_[index] = value;
			updated();
		}
	}


	const vector<PlotAxis> &yAxes() const {
		return itsYAxes_;
	}
	void setYAxes (const vector < PlotAxis > &value) {
		if (itsYAxes_ != value) {
			itsYAxes_ = value;
			updated();
		}
	}


	PlotAxis yAxis (unsigned int index = 0) const {
		if (index >= itsYAxes_.size())
			const_cast < vector < PlotAxis > &>(itsYAxes_).resize (index + 1);
		return itsYAxes_[index];
	}
	void setYAxis (const PlotAxis & value, unsigned int index = 0) {
		if (index >= itsYAxes_.size())
			itsYAxes_.resize (index + 1);
		if (itsYAxes_[index] != value) {
			itsYAxes_[index] = value;
			updated();
		}
	}

	void setYAxis( casacore::String& value, unsigned int index = 0 ){
		PlotAxis axisLocation = Y_LEFT;
		if ( value == "right"){
			axisLocation = Y_RIGHT;
		}
		setYAxis( axisLocation, index );
	}



	const vector<bool> &xRangesSet() const {
		return itsXRangesSet_;
	}
	void setXRanges (const vector < bool > &value) {
		if (itsXRangesSet_ != value) {
			itsXRangesSet_ = value;
			updated();
		}
	}


	bool xRangeSet (unsigned int index = 0) const {
		if (index >= itsXRangesSet_.size())
			const_cast < vector < bool > &>(itsXRangesSet_).resize (index + 1);
		return itsXRangesSet_[index];
	}
	void setXRange (const bool & value, unsigned int index = 0) {
		if (index >= itsXRangesSet_.size())
			itsXRangesSet_.resize (index + 1);
		if (itsXRangesSet_[index] != value) {
			itsXRangesSet_[index] = value;
			updated();
		}
	}


	const vector < bool > &yRangesSet() const {
		return itsYRangesSet_;
	}
	void setYRanges (const vector < bool > &value) {
		if (itsYRangesSet_ != value) {
			itsYRangesSet_ = value;
			updated();
		}
	}


	bool yRangeSet (unsigned int index = 0) const {
		if (index >= itsYRangesSet_.size())
			const_cast < vector < bool > &>(itsYRangesSet_).resize (index + 1);
		return itsYRangesSet_[index];
	}
	void setYRange (const bool & value, unsigned int index = 0) {
		if (index >= itsYRangesSet_.size())
			itsYRangesSet_.resize (index + 1);
		if (itsYRangesSet_[index] != value) {
			itsYRangesSet_[index] = value;
			updated();
		}
	}



	const vector < prange_t > &xRanges() const {
		return itsXRanges_;
	}
	void setXRanges (const vector < prange_t > &value) {
		if (itsXRanges_ != value) {
			itsXRanges_ = value;
			updated();
		}
	}


	const prange_t & xRange (unsigned int index = 0) const {
		return itsXRanges_[index];
	}
	void setXRange (const prange_t & value, unsigned int index = 0) {
		if (itsXRanges_[index] != value) {
			itsXRanges_[index] = value;
			updated();
		}
	}


	const vector < prange_t > &yRanges() const {
		return itsYRanges_;
	}
	void setYRanges (const vector < prange_t > &value) {
		if (itsYRanges_ != value) {
			itsYRanges_ = value;
			updated();
		}
	}


	const prange_t & yRange (unsigned int index = 0) const {
		return itsYRanges_[index];
	}
	void setYRange (const prange_t & value, unsigned int index = 0) {
		if (itsYRanges_[index] != value) {
			itsYRanges_[index] = value;
			updated();
		}
	}

	//Change the size of the vectors.
	void resize( int count );

private:

	//Does the work for operator=()s.
	PMS_PP_Axes& assign(const PMS_PP_Axes* o);

	/* Parameters' values */
	vector<PlotAxis> itsXAxes_;
	vector<PlotAxis> itsYAxes_;
	vector<bool> itsXRangesSet_;
	vector<bool> itsYRangesSet_;
	vector<prange_t> itsXRanges_;
	vector<prange_t> itsYRanges_;

	/* Key strings for casacore::Record */
	static const casacore::String REC_XAXES;
	static const casacore::String REC_YAXES;
	static const casacore::String REC_XRANGESSET;
	static const casacore::String REC_YRANGESSET;
	static const casacore::String REC_XRANGES;
	static const casacore::String REC_YRANGES;


	void setDefaults();
};





// Subclass of PlotMSPlotParameters::Group to handle canvas parameters.
// Currently includes:
// * axes label formats
// * whether to show the canvas axes or not
// * whether to show the legend or not, and its position
// * canvas title label format
// * whether to show grid lines, and their properties
// Parameters are vector-based, on a per-canvas basis.
//
class PMS_PP_Canvas : public PlotMSPlotParameters::Group {

public:
	/* Constructor which takes a factory */
	PMS_PP_Canvas (PlotFactoryPtr factory);

	/* Copy constructor.  See operator=(). */
	PMS_PP_Canvas (const PMS_PP_Canvas & copy);

	~PMS_PP_Canvas();

	/* Implements PlotMSPlotParameters::Group::clone(). */
	Group *clone() const {
		return new PMS_PP_Canvas (*this);
	}

	/* Implements PlotMSPlotParameters::Group::name(). */
	const casacore::String & name() const {
		static casacore::String groupName = PMS_PP::UPDATE_CANVAS_NAME;
		return groupName;
	}

	/* Implements PlotMSPlotParameters::Group::toRecord(). */
	casacore::Record toRecord() const;

	/* Implements PlotMSPlotParameters::Group::fromRecord(). */
	void fromRecord (const casacore::Record & record);

	/* Implements PlotMSPlotParameters::Group::requiresRedrawOnChanged(). */
	bool requiresRedrawOnChange() const {
		return true;
	}

	/* Overrides PlotMSPlotParameters::Group::operator=(). */
	PMS_PP_Canvas& operator= (const Group & other);

	/* Overrides the actual operator=(). */
	PMS_PP_Canvas& operator=(const PMS_PP_Canvas& other );

	/* Overrides PlotMSPlotParameters::Group::operator==(). */
	bool operator== (const Group & other) const;


	// Gets how many canvases there are.
	unsigned int numCanvases() const;

	// Sets single versions of the parameters for the given index.
	// <group>
	void setLabelFormats (const PlotMSLabelFormat & xFormat,
			const PlotMSLabelFormat & yFormat,
			unsigned int index = 0);
	void showAxes (const bool & xShow, const bool & yShow,
			unsigned int index = 0);
	void showLegend (const bool & show,
			const PlotCanvas::LegendPosition & pos,
			unsigned int index = 0);

	void showLegend( const bool& show, const casacore::String& pos, unsigned int index=0);

	void showGridMajor (const bool & show, const PlotLinePtr & line,
			unsigned int index = 0) {
		showGrid (show, gridMinorShown (index), line, gridMinorLine (index),
				index);
	}
	void showGridMinor (const bool & show, const PlotLinePtr & line,
			unsigned int index = 0) {
		showGrid (gridMajorShown (index), show, gridMajorLine (index), line,
				index);
	}
	void showGrid (const bool & showMajor, const bool & showMinor,
			const PlotLinePtr & majorLine,
			const PlotLinePtr & minorLine, unsigned int index = 0);
	// </group>



	const vector < PlotMSLabelFormat > &xLabelFormats() const {
		return itsXLabels_;
	}
	void setXLabelFormats (const vector < PlotMSLabelFormat > &value) {
		if (itsXLabels_ != value) {
			itsXLabels_ = value;
			updated();
		}
	}
	const PlotMSLabelFormat & xLabelFormat (unsigned int index = 0) const {
		return itsXLabels_[index];
	}
	void setXLabelFormat (const PlotMSLabelFormat & value,
			unsigned int index = 0) {
		if (itsXLabels_[index] != value) {
			itsXLabels_[index] = value;
			updated();
		}
	}


	const vector < PlotMSLabelFormat > &yLabelFormats() const {
		return itsYLabels_;
	}
	void setYLabelFormats (const vector < PlotMSLabelFormat > &value) {
		if (itsYLabels_ != value) {
			itsYLabels_ = value;
			updated();
		}
	}
	const PlotMSLabelFormat & yLabelFormat (unsigned int index = 0) const {
		return itsYLabels_[index];
	}
	void setYLabelFormat (const PlotMSLabelFormat & value,
			unsigned int index = 0) {
		if (itsYLabels_[index] != value) {
			itsYLabels_[index] = value;
			updated();
		}
	}

	const vector < bool > &xFontsSet() const {
		return itsXFontsSet_;
	}
	void setXFontsSet (const vector < bool > &value) {
		if (itsXFontsSet_ != value) {
			itsXFontsSet_ = value;
			updated();
		}
	}
	bool xFontSet (unsigned int index = 0) const {
		return itsXFontsSet_[index];
	}
	void setXFontSet (const bool & value, unsigned int index = 0) {
		if (itsXFontsSet_[index] != value) {
			itsXFontsSet_[index] = value;
			updated();
		}
	}
    const vector < bool > &yFontsSet() const {
		return itsYFontsSet_;
	}
	void setYFontsSet (const vector < bool > &value) {
		if (itsYFontsSet_ != value) {
			itsYFontsSet_ = value;
			updated();
		}
	}
	bool yFontSet (unsigned int index = 0) const {
		return itsYFontsSet_[index];
	}
	void setYFontSet (const bool & value, unsigned int index = 0) {
		if (itsYFontsSet_[index] != value) {
			itsYFontsSet_[index] = value;
			updated();
		}
	}

    const vector < casacore::Int > &xAxisFonts() const {
		return itsXAxisFonts_;
	}
	void setXAxisFonts (const vector < casacore::Int > &value) {
		if (itsXAxisFonts_ != value) {
			itsXAxisFonts_ = value;
			updated();
		}
	}
	const casacore::Int & xAxisFont (unsigned int index = 0) const {
		return itsXAxisFonts_[index];
	}
	void setXAxisFont (const casacore::Int value, unsigned int index = 0) {
		if (itsXAxisFonts_[index] != value) {
			itsXAxisFonts_[index] = value;
			updated();
		}
	}

    const vector < casacore::Int > &yAxisFonts() const {
		return itsYAxisFonts_;
	}
	void setYAxisFonts (const vector < casacore::Int > &value) {
		if (itsYAxisFonts_ != value) {
			itsYAxisFonts_ = value;
			updated();
		}
	}
	const casacore::Int & yAxisFont (unsigned int index = 0) const {
		return itsYAxisFonts_[index];
	}
	void setYAxisFont (const casacore::Int value, unsigned int index = 0) {
		if (itsYAxisFonts_[index] != value) {
			itsYAxisFonts_[index] = value;
			updated();
		}
	}


	const vector < bool > &xAxesShown() const {
		return itsXAxesShown_;
	}
	void showXAxes (const vector < bool > &value) {
		if (itsXAxesShown_ != value) {
			itsXAxesShown_ = value;
			updated();
		}
	}
	bool xAxisShown (unsigned int index = 0) const {
		if (index >= itsXAxesShown_.size())
			const_cast < vector < bool > &>(itsXAxesShown_).resize (index + 1);
		return itsXAxesShown_[index];
	}
	void showXAxis (const bool & value, unsigned int index = 0) {
		if (index >= itsXAxesShown_.size())
			itsXAxesShown_.resize (index + 1);
		if (itsXAxesShown_[index] != value) {
			itsXAxesShown_[index] = value;
			updated();
		}
	}


	const vector < bool > &yAxesShown() const {
		return itsYAxesShown_;
	}
	void showYAxes (const vector < bool > &value) {
		if (itsYAxesShown_ != value) {
			itsYAxesShown_ = value;
			updated();
		}
	}
	bool yAxisShown (unsigned int index = 0) const {
		if (index >= itsYAxesShown_.size())
			const_cast < vector < bool > &>(itsYAxesShown_).resize (index + 1);
		return itsYAxesShown_[index];
	}
	void showYAxis (const bool & value, unsigned int index = 0) {
		if (index >= itsYAxesShown_.size())
			itsYAxesShown_.resize (index + 1);
		if (itsYAxesShown_[index] != value) {
			itsYAxesShown_[index] = value;
			updated();
		}
	}


	const vector < bool > &legendsShown() const {
		return itsLegendsShown_;
	}
	void showLegends (const vector < bool > &value) {
		if (itsLegendsShown_ != value) {
			itsLegendsShown_ = value;
			updated();
		}
	}
	bool legendShown (unsigned int index = 0) const {
		if (index >= itsLegendsShown_.size())
			const_cast < vector < bool > &>(itsLegendsShown_).resize (index + 1);
		return itsLegendsShown_[index];
	}
	void showLegend (const bool & value, unsigned int index = 0) {
		if (index >= itsLegendsShown_.size())
			itsLegendsShown_.resize (index + 1);
		if (itsLegendsShown_[index] != value) {
			itsLegendsShown_[index] = value;
			updated();
		}
	}


	const vector < PlotCanvas::LegendPosition > &legendPositions() const {
		return itsLegendsPos_;
	}
	void setLegendPositions (const vector < PlotCanvas::LegendPosition > &value) {
		if (itsLegendsPos_ != value) {
			itsLegendsPos_ = value;
			updated();
		}
	}
	PlotCanvas::LegendPosition legendPosition (unsigned int index = 0) const {
		if (index >= itsLegendsPos_.size())
			const_cast < vector < PlotCanvas::LegendPosition >
		&>(itsLegendsPos_).resize (index + 1);
		return itsLegendsPos_[index];
	}
	void setLegendPosition (const PlotCanvas::LegendPosition & value,
			unsigned int index = 0) {
		if (index >= itsLegendsPos_.size())
			itsLegendsPos_.resize (index + 1);
		if (itsLegendsPos_[index] != value) {
			itsLegendsPos_[index] = value;
			updated();
		}
	}


	const vector < PlotMSLabelFormat > &titleFormats() const {
		return itsTitles_;
	}
	void setTitleFormats (const vector < PlotMSLabelFormat > &value) {
		if (itsTitles_ != value) {
			itsTitles_ = value;
			updated();
		}
	}
	const PlotMSLabelFormat & titleFormat (unsigned int index = 0) const {
		return itsTitles_[index];
	}
	void setTitleFormat (const PlotMSLabelFormat & value, unsigned int index =
			0) {
		if (itsTitles_[index] != value) {
			itsTitles_[index] = value;
			updated();
		}
	}
	const vector < bool > &titleFontsSet() const {
		return itsTitleFontsSet_;
	}
	void setTitleFontsSet (const vector < bool > &value) {
		if (itsTitleFontsSet_ != value) {
			itsTitleFontsSet_ = value;
			updated();
		}
	}
	bool titleFontSet (unsigned int index = 0) const {
		return itsTitleFontsSet_[index];
	}
	void setTitleFontSet (const bool & value, unsigned int index = 0) {
		if (itsTitleFontsSet_[index] != value) {
			itsTitleFontsSet_[index] = value;
			updated();
		}
	}
    const vector < casacore::Int > &titleFonts() const {
		return itsTitleFonts_;
	}
	void setTitleFonts (const vector < casacore::Int > &value) {
		if (itsTitleFonts_ != value) {
			itsTitleFonts_ = value;
			updated();
		}
	}
	const casacore::Int & titleFont (unsigned int index = 0) const {
		return itsTitleFonts_[index];
	}
	void setTitleFont (const casacore::Int value, unsigned int index =
			0) {
		if (itsTitleFonts_[index] != value) {
			itsTitleFonts_[index] = value;
			updated();
		}
	}

	const vector < bool > &gridMajorsShown() const {
		return itsGridMajsShown_;
	}
	void showGridMajors (const vector < bool > &value) {
		if (itsGridMajsShown_ != value) {
			itsGridMajsShown_ = value;
			updated();
		}
	}
	bool gridMajorShown (unsigned int index = 0) const {
		if (index >= itsGridMajsShown_.size())
			const_cast < vector < bool > &>(itsGridMajsShown_).resize (index + 1);
		return itsGridMajsShown_[index];
	}
	void showGridMajor (const bool & value, unsigned int index = 0) {
		if (index >= itsGridMajsShown_.size())
			itsGridMajsShown_.resize (index + 1);
		if (itsGridMajsShown_[index] != value) {
			itsGridMajsShown_[index] = value;
			updated();
		}
	}


	const vector < bool > &gridMinorsShown() const {
		return itsGridMinsShown_;
	}
	void showGridMinors (const vector < bool > &value) {
		if (itsGridMinsShown_ != value) {
			itsGridMinsShown_ = value;
			updated();
		}
	}
	bool gridMinorShown (unsigned int index = 0) const {
		if (index >= itsGridMinsShown_.size())
			const_cast < vector < bool > &>(itsGridMinsShown_).resize (index + 1);
		return itsGridMinsShown_[index];
	}
	void showGridMinor (const bool & value, unsigned int index = 0) {
		if (index >= itsGridMinsShown_.size())
			itsGridMinsShown_.resize (index + 1);
		if (itsGridMinsShown_[index] != value) {
			itsGridMinsShown_[index] = value;
			updated();
		}
	}


	const vector < PlotLinePtr > &gridMajorLines() const {
		return itsGridMajLines_;
	}
	void setGridMajorLines (const vector < PlotLinePtr > &value) {
		if (itsGridMajLines_ != value) {
			itsGridMajLines_ = value;
			updated();
		}
	}
	PlotLinePtr gridMajorLine (unsigned int index = 0) const {
		if (index >= itsGridMajLines_.size())
			const_cast < vector < PlotLinePtr >
		&>(itsGridMajLines_).resize (index + 1);
		return itsGridMajLines_[index];
	}
	void setGridMajorLine (const PlotLinePtr & value, unsigned int index = 0) {
		if (index >= itsGridMajLines_.size())
			itsGridMajLines_.resize (index + 1);
		if (itsGridMajLines_[index] != value) {
			itsGridMajLines_[index] = value;
			updated();
		}
	}


	const vector < PlotLinePtr > &gridMinorLines() const {
		return itsGridMinLines_;
	}
	void setGridMinorLines (const vector < PlotLinePtr > &value) {
		if (itsGridMinLines_ != value) {
			itsGridMinLines_ = value;
			updated();
		}
	}
	PlotLinePtr gridMinorLine (unsigned int index = 0) const {
		if (index >= itsGridMinLines_.size())
			const_cast < vector < PlotLinePtr >
		&>(itsGridMinLines_).resize (index + 1);
		return itsGridMinLines_[index];
	}
	void setGridMinorLine (const PlotLinePtr & value, unsigned int index = 0) {
		if (index >= itsGridMinLines_.size())
			itsGridMinLines_.resize (index + 1);
		if (itsGridMinLines_[index] != value) {
			itsGridMinLines_[index] = value;
			updated();
		}
	}


private:

	//Does the work for the operator=()s.
	PMS_PP_Canvas& assign(const PMS_PP_Canvas* o );

	/* Parameters' values */
	vector<PlotMSLabelFormat> itsXLabels_;
	vector<bool> itsXFontsSet_;
	vector<casacore::Int> itsXAxisFonts_;
	vector<PlotMSLabelFormat> itsYLabels_;
	vector<bool> itsYFontsSet_;
	vector<casacore::Int> itsYAxisFonts_;
	vector<bool> itsXAxesShown_;
	vector<bool> itsYAxesShown_;
	vector<bool> itsLegendsShown_;
	vector<PlotCanvas::LegendPosition > itsLegendsPos_;
	vector<PlotMSLabelFormat> itsTitles_;
	vector<bool> itsTitleFontsSet_;
	vector<casacore::Int> itsTitleFonts_;
	vector<bool> itsGridMajsShown_;
	vector<bool> itsGridMinsShown_;
	vector<PlotLinePtr> itsGridMajLines_;
	vector<PlotLinePtr> itsGridMinLines_;

	/* Key strings for casacore::Record */
	static const casacore::String REC_XLABELS;
	static const casacore::String REC_XFONTSSET;
	static const casacore::String REC_XAXISFONTS;
	static const casacore::String REC_YLABELS;
	static const casacore::String REC_YFONTSSET;
	static const casacore::String REC_YAXISFONTS;
	static const casacore::String REC_SHOWXAXES;
	static const casacore::String REC_SHOWYAXES;
	static const casacore::String REC_SHOWLEGENDS;
	static const casacore::String REC_LEGENDSPOS;
	static const casacore::String REC_TITLES;
	static const casacore::String REC_TITLEFONTSSET;
	static const casacore::String REC_TITLEFONTS;
	static const casacore::String REC_SHOWGRIDMAJS;
	static const casacore::String REC_SHOWGRIDMINS;
	static const casacore::String REC_GRIDMAJLINES;
	static const casacore::String REC_GRIDMINLINES;


	void setDefaults();
};





// Subclass of PlotMSPlotParameters::Group to handle display parameters.
// Currently includes:
// * flagged and unflagged symbols
// * plot title format
// * colorize flag and axis
// Parameters are vector-based, on a per-plot basis.
//
class PMS_PP_Display : public PlotMSPlotParameters::Group {

public:
	/* Constructor which takes a factory */
	PMS_PP_Display (PlotFactoryPtr factory);

	/* Copy constructor.  See operator=(). */
	PMS_PP_Display (const PMS_PP_Display & copy);

	~PMS_PP_Display();


	/* Implements PlotMSPlotParameters::Group::clone(). */
	Group *clone() const {
		return new PMS_PP_Display (*this);
	}

	/* Implements PlotMSPlotParameters::Group::name(). */
	const casacore::String & name() const {
		static casacore::String groupName = PMS_PP::UPDATE_DISPLAY_NAME;
		return groupName;
	}

	/* Implements PlotMSPlotParameters::Group::toRecord(). */
	casacore::Record toRecord() const;

	/* Implements PlotMSPlotParameters::Group::fromRecord(). */
	void fromRecord (const casacore::Record & record);

	/* Implements PlotMSPlotParameters::Group::requiresRedrawOnChanged(). */
	bool requiresRedrawOnChange() const {
		return true;
	}

	/* Overrides PlotMSPlotParameters::Group::operator=(). */
	PMS_PP_Display & operator= (const Group & other);

	/*  Overrides the actual assignment operator=() */
	PMS_PP_Display& operator=(const PMS_PP_Display& other);

	/* Overrides PlotMSPlotParameters::Group::operator==(). */
	bool operator== (const Group & other) const;


	void setColorize (const bool & colorize, const PMS::Axis & axis,
			unsigned int index = 0);


	void resizeVectors (unsigned int newSize);


	const vector < PlotSymbolPtr > &unflaggedSymbols() const {
		return itsUnflaggedSymbols_;
	}
	void setUnflaggedSymbols (const vector < PlotSymbolPtr > &value) {
		if (itsUnflaggedSymbols_ != value) {
			itsUnflaggedSymbols_ = value;
			updated();
		}
	}
	PlotSymbolPtr unflaggedSymbol (unsigned int index = 0) const {
		if (index >= itsUnflaggedSymbols_.size()){
			int newSize = index+1;
			vector<PlotSymbolPtr> & unflaggedSymbols = const_cast < vector <PlotSymbolPtr > &>(itsUnflaggedSymbols_);
			unflaggedSymbols.resize ( newSize);
			for ( int j = 0; j < newSize; j++ ){
				if ( unflaggedSymbols[j].null() ){
					unflaggedSymbols[j]=PMS::DEFAULT_UNFLAGGED_SYMBOL(factory());
				}
			}
		}
		return itsUnflaggedSymbols_[index];
	}
	void setUnflaggedSymbol (const PlotSymbolPtr & value, unsigned int index =0);

	const vector < PlotSymbolPtr > &flaggedSymbols() const {
		return itsFlaggedSymbols_;
	}
	void setFlaggedSymbols (const vector < PlotSymbolPtr > &value) {
		if (itsFlaggedSymbols_ != value) {
			itsFlaggedSymbols_ = value;
			updated();
		}
	}
	PlotSymbolPtr flaggedSymbol (unsigned int index = 0) const {
		if (index >= itsFlaggedSymbols_.size()){
			int newSize = index + 1;
			vector<PlotSymbolPtr> & flaggedSymbols = const_cast < vector <PlotSymbolPtr > &>(itsFlaggedSymbols_);
			flaggedSymbols.resize( newSize );
			for ( int j = 0; j < newSize; j++ ){
				if ( flaggedSymbols[j].null()){
					flaggedSymbols[j] = PMS::DEFAULT_FLAGGED_SYMBOL(factory());
				}
			}
		}
		return itsFlaggedSymbols_[index];
	}
	void setFlaggedSymbol (const PlotSymbolPtr & value, unsigned int index =0);

	const vector < PlotMSLabelFormat > &titleFormats() const {
		return itsTitleFormats_;
	}
	void setTitleFormats (const vector < PlotMSLabelFormat > &value) {
		if (itsTitleFormats_ != value) {
			itsTitleFormats_ = value;
			updated();
		}
	}
	const PlotMSLabelFormat & titleFormat (unsigned int index = 0) const {
		return itsTitleFormats_[index];
	}
	void setTitleFormat (const PlotMSLabelFormat & value, unsigned int index =
			0) {
		if (itsTitleFormats_[index] != value) {
			itsTitleFormats_[index] = value;
			updated();
		}
	}


	const vector < bool > &colorizeFlags() const {
		return itsColorizeFlags_;
	}
	void setColorize (const vector < bool > &value) {
		if (itsColorizeFlags_ != value) {
			itsColorizeFlags_ = value;
			updated();
		}
	}
	bool colorizeFlag (unsigned int index = 0) const {
		if (index >= itsColorizeFlags_.size())
			const_cast < vector < bool > &>(itsColorizeFlags_).resize (index + 1);
		return itsColorizeFlags_[index];
	}
	void setColorize (const bool & value, unsigned int index = 0);

	const vector < PMS::Axis > &colorizeAxes() const {
		return itsColorizeAxes_;
	}
	void setColorize (const vector < PMS::Axis > &value) {
		if (itsColorizeAxes_ != value) {
			itsColorizeAxes_ = value;
			updated();
		}
	}
	PMS::Axis colorizeAxis (unsigned int index = 0) const {
		if (index >= itsColorizeAxes_.size())
			const_cast < vector < PMS::Axis >
		&>(itsColorizeAxes_).resize (index + 1);
		return itsColorizeAxes_[index];
	}
	void setColorize (const PMS::Axis & value, unsigned int index = 0) {
		if (index >= itsColorizeAxes_.size())
			itsColorizeAxes_.resize (index + 1);
		if (itsColorizeAxes_[index] != value) {
			itsColorizeAxes_[index] = value;
			updated();
		}
	}




private:

	/* Does the work for both versions of operator=() */
	PMS_PP_Display& assign( const PMS_PP_Display* o );


	/* Parameters' values */
	vector<PlotSymbolPtr> itsUnflaggedSymbols_;
	vector<PlotSymbolPtr> itsFlaggedSymbols_;
	vector<PlotMSLabelFormat> itsTitleFormats_;
	vector<bool> itsColorizeFlags_;
	vector<PMS::Axis> itsColorizeAxes_;


	/* Key strings for casacore::Record */
	static const casacore::String REC_UNFLAGGEDS;
	static const casacore::String REC_FLAGGEDS;
	static const casacore::String REC_TITLES;
	static const casacore::String REC_COLFLAGS;
	static const casacore::String REC_COLAXES;

	void setDefaults();
};

// Subclass of PlotMSPlotParameters::Group to handle page header parameters.
// Currently includes:
// * page header items

// Parameters are vector-based, on a per-plot basis.
//
class PMS_PP_PageHeader : public PlotMSPlotParameters::Group {

public:
	/* Constructor which takes a factory */
	PMS_PP_PageHeader (PlotFactoryPtr factory);
<<<<<<< HEAD

	/* Copy constructor.  See operator=(). */
	PMS_PP_PageHeader (const PMS_PP_PageHeader & copy);

	~PMS_PP_PageHeader();

	/* Implements PlotMSPlotParameters::Group::clone(). */
	Group *clone() const {
		return new PMS_PP_PageHeader (*this);
	}

	/* Implements PlotMSPlotParameters::Group::name(). */
	const casacore::String & name() const {
		static casacore::String groupName = PMS_PP::UPDATE_PAGEHEADER_NAME;
		return groupName;
	}

	/* Implements PlotMSPlotParameters::Group::toRecord(). */
	casacore::Record toRecord() const;

=======

	/* Copy constructor.  See operator=(). */
	PMS_PP_PageHeader (const PMS_PP_PageHeader & copy);

	~PMS_PP_PageHeader();

	/* Implements PlotMSPlotParameters::Group::clone(). */
	Group *clone() const {
		return new PMS_PP_PageHeader (*this);
	}

	/* Implements PlotMSPlotParameters::Group::name(). */
	const casacore::String & name() const {
		static casacore::String groupName = PMS_PP::UPDATE_PAGEHEADER_NAME;
		return groupName;
	}

	/* Implements PlotMSPlotParameters::Group::toRecord(). */
	casacore::Record toRecord() const;

>>>>>>> 907665cb
	/* Implements PlotMSPlotParameters::Group::fromRecord(). */
	void fromRecord (const casacore::Record & record);

	/* Overrides PlotMSPlotParameters::Group::operator=(). */
	PMS_PP_PageHeader & operator= (const Group & other);

	/*  Overrides the actual assignment operator=() */
	PMS_PP_PageHeader& operator=(const PMS_PP_PageHeader& other);

	/* Overrides PlotMSPlotParameters::Group::operator==(). */
	bool operator== (const Group & other) const;

	/* Implements PlotMSPlotParameters::Group::requiresRedrawOnChanged(). */
	bool requiresRedrawOnChange() const {
		return false;
	}

	void setPageHeaderItems (const PageHeaderItems & value) {
		if (itsPageHeaderItems_ != value) {
			itsPageHeaderItems_ = value;
			updated();
		}
	}

	const PageHeaderItems& pageHeaderItems() const { return itsPageHeaderItems_;  }

private:
	/* Parameters' values */
	PageHeaderItems itsPageHeaderItems_;

	/* Key strings for casacore::Record */
	static const casacore::String REC_ITEMS;

	//Does the work for the operator=()s.
	PMS_PP_PageHeader& assign( const PMS_PP_PageHeader* o );
	void setDefaults();

};


// Subclass of PlotMSPlotParameters::Group to handle iteration parameters.
// Currently includes:
// * which axis to use
// * rows, columns to fit onto each page
// Parameters apply to whole set of plots
//
class PMS_PP_Iteration : public PlotMSPlotParameters::Group {



public:

	/* Constructor which takes a factory */
	PMS_PP_Iteration (PlotFactoryPtr factory);

	/* Copy constructor.  See operator=(). */
	PMS_PP_Iteration (const PMS_PP_Iteration & copy);

	~PMS_PP_Iteration();


	/* Implements PlotMSPlotParameters::Group::clone(). */
	Group *clone() const {
		return new PMS_PP_Iteration (*this);
	}

	/* Implements PlotMSPlotParameters::Group::name(). */
	const casacore::String & name() const {
		static casacore::String groupName = PMS_PP::UPDATE_ITERATION_NAME;
		return groupName;
	}

	/* Implements PlotMSPlotParameters::Group::toRecord(). */
	casacore::Record toRecord() const;

	/* Implements PlotMSPlotParameters::Group::fromRecord(). */
	void fromRecord (const casacore::Record & record);

	/* Implements PlotMSPlotParameters::Group::requiresRedrawOnChanged(). */
	bool requiresRedrawOnChange() const {
		return true;
	}

	/* Overrides the real operator=().  */
	PMS_PP_Iteration& operator=(const PMS_PP_Iteration& other);

	/* Overrides PlotMSPlotParameters::Group::operator=(). */
	PMS_PP_Iteration & operator= (const Group & other);

	/* Overrides PlotMSPlotParameters::Group::operator==(). */
	bool operator== (const Group & other) const;

	//Returns whether or not we are iterating on an axis.
	bool isIteration() const;

	const PlotMSIterParam& iterParam() const {
		return itsIterParam_;
	}
	void setIterParam(PlotMSIterParam iterparam) {
		if (itsIterParam_ != iterparam) {
			itsIterParam_=iterparam;
			updated();
		}
	}

	PMS::Axis  iterationAxis() const {
		return itsIterParam_.iterAxis();
	}

	void setIterationAxis (const PMS::Axis & value) {
		if (iterationAxis()!=value) {
			itsIterParam_.setIterAxis(value);
			updated();
		}
	}


	int getGridRow() const  {
		return itsIterParam_.getGridRow();
	}
	void setGridRow(const int &value)  {
		if (getGridRow() != value) {
			itsIterParam_.setGridRow(value);
			updated();
		}
	}

	int getGridCol() const  {
		return itsIterParam_.getGridCol();
	}
	void setGridCol(const int &value)  {
		if (getGridCol() != value) {
			itsIterParam_.setGridCol(value);
			updated();
		}
	}

	casacore::Bool isCommonAxisX() const {
		return itsIterParam_.isCommonAxisX();
	}
	void setCommonAxisX( bool commonAxis ){
		if ( isCommonAxisX() != commonAxis ){
			bool validValue = false;
			if ( isGlobalScaleX()){
				validValue = true;
			}
			else if ( !commonAxis ){
				validValue = true;
			}

			if ( validValue ){
				itsIterParam_.setCommonAxisX( commonAxis );
				updated();
			}
		}
	}
	casacore::Bool isCommonAxisY() const {
		return itsIterParam_.isCommonAxisY();
	}
	void setCommonAxisY( bool commonAxis ){
		if ( isCommonAxisY() != commonAxis ){
			bool validValue = false;
			if ( isGlobalScaleY() ){
				validValue = true;
			}
			else if ( !commonAxis ){
				validValue = true;
			}
			if ( validValue ){
				itsIterParam_.setCommonAxisY( commonAxis );
				updated();
			}
		}
	}
	casacore::Bool isGlobalScaleX() const {
			return itsIterParam_.isGlobalAxisX();
		}
		void setGlobalScaleX( bool globalAxis ){
			if ( isGlobalScaleX() != globalAxis ){
				itsIterParam_.setGlobalScaleX( globalAxis );
				updated();
			}
		}
		casacore::Bool isGlobalScaleY() const {
			return itsIterParam_.isGlobalAxisY();
		}
		void setGlobalScaleY( bool globalAxis ){
			if ( isGlobalScaleY() != globalAxis ){
				itsIterParam_.setGlobalScaleY( globalAxis );
				updated();
			}
		}
private:

	//Does the work for the operator=()s.
	PMS_PP_Iteration& assign(const PMS_PP_Iteration* o);

	/* Parameters' values */
	PlotMSIterParam itsIterParam_;
	void setDefaults();
};




}

#endif /* PLOTMSPLOTPARAMETERGROUPS_H_ */<|MERGE_RESOLUTION|>--- conflicted
+++ resolved
@@ -1432,7 +1432,6 @@
 public:
 	/* Constructor which takes a factory */
 	PMS_PP_PageHeader (PlotFactoryPtr factory);
-<<<<<<< HEAD
 
 	/* Copy constructor.  See operator=(). */
 	PMS_PP_PageHeader (const PMS_PP_PageHeader & copy);
@@ -1453,28 +1452,6 @@
 	/* Implements PlotMSPlotParameters::Group::toRecord(). */
 	casacore::Record toRecord() const;
 
-=======
-
-	/* Copy constructor.  See operator=(). */
-	PMS_PP_PageHeader (const PMS_PP_PageHeader & copy);
-
-	~PMS_PP_PageHeader();
-
-	/* Implements PlotMSPlotParameters::Group::clone(). */
-	Group *clone() const {
-		return new PMS_PP_PageHeader (*this);
-	}
-
-	/* Implements PlotMSPlotParameters::Group::name(). */
-	const casacore::String & name() const {
-		static casacore::String groupName = PMS_PP::UPDATE_PAGEHEADER_NAME;
-		return groupName;
-	}
-
-	/* Implements PlotMSPlotParameters::Group::toRecord(). */
-	casacore::Record toRecord() const;
-
->>>>>>> 907665cb
 	/* Implements PlotMSPlotParameters::Group::fromRecord(). */
 	void fromRecord (const casacore::Record & record);
 
