<casaxml xsi:schemaLocation="http://casa.nrao.edu/schema/casa.xsd file:///opt/casa/code/xmlcasa/xml/casa.xsd" xmlns:xsi="http://www.w3.org/2001/XMLSchema-instance" xmlns="http://casa.nrao.edu/schema/psetTypes.html">

<task category="calibration" name="bandpass" type="function">
<shortdescription>Calculates a bandpass calibration solution</shortdescription>
<description>
Determines the amplitude and phase as a function of frequency for each
spectral window containing more than one channel.  Strong sources (or
many observations of moderately strong sources) are needed to obtain
accurate bandpass functions.  The two solution choices are: Individual
antenna/based channel solutions 'B'; and a polynomial fit over the
channels 'BPOLY'.  The 'B' solutions can determined at any specified
time interval, and is recommended if each channel has good
signal-to-noise.
</description>
<input>
        <param mustexist="true" name="vis" type="string">
<shortdescription>Name of input visibility file</shortdescription>
<description>Name of input visibility file
                     default: non

                        Example: vis='ngc5921.ms'
</description>
                <value/>
        </param>

        <param name="caltable" type="string">
<shortdescription>Name of output bandpass calibration table</shortdescription>
<description>Name of output bandpass calibration table
                     default: none

                        Example: caltable='ngc5921.bcal'
</description>
                <value/>
        </param>

        <param name="field" type="string">
<shortdescription>Select field using field id(s) or field name(s)</shortdescription>
<description>Select field using field id(s) or field name(s)
                     default: '' --&gt; all fields
                     
                     Use 'go listobs' to obtain the list id's or
                     names. If field string is a non-negative integer,
                     it is assumed a field index,  otherwise, it is
                     assumed a field name.

                        Examples:
                        field='0~2'; field ids 0,1,2
                        field='0,4,5~7'; field ids 0,4,5,6,7
                        field='3C286,3C295'; field named 3C286 and
                        3C295
                        field = '3,4C*'; field id 3, all names
                        starting with 4C
</description>
                <value/>
        </param>

        <param name="spw" type="string">
<shortdescription>Select spectral window/channels</shortdescription>
<description>Select spectral window/channels

                        Examples:
                        spw='0~2,4'; spectral windows 0,1,2,4 (all
                        channels)
                        spw='&lt;2';  spectral windows less than 2
                        (i.e. 0,1)
                        spw='0:5~61'; spw 0, channels 5 to 61,
                        INCLUSIVE
                        spw='*:5~61'; all spw with channels 5 to 61
                        spw='0,10,3:3~45'; spw 0,10 all channels, spw
                        3, channels 3 to 45.
                        spw='0~2:2~6'; spw 0,1,2 with channels 2
                        through 6 in each.
                        spw='0:0~10;15~60'; spectral window 0 with
                        channels 0-10,15-60. (NOTE ';' to separate
                        channel selections)
                        spw='0:0~10^2,1:20~30^5'; spw 0, channels
                        0,2,4,6,8,10, spw 1, channels 20,25,30 
                        type 'help par.selection' for more examples.
</description>
                <value/>
        </param>

        <param name="intent" type="string">
<shortdescription>Select observing intent</shortdescription>
<description>Select observing intent
                     default: '' (no selection by intent)

                        Example: intent='*BANDPASS*'  (selects data
                        labelled with BANDPASS intent)
</description>
                <value/>
        </param>

        <param name="selectdata" type="bool">
<shortdescription>Other data selection parameters</shortdescription>
<description>Other data selection parameters
                     default: True 
</description>
                <value>True</value>
        </param>

        <param subparam="true" name="timerange" type="string">
<shortdescription>Select data based on time range</shortdescription>
<description>Select data based on time range
                     Subparameter of selectdata=True
                     default = '' (all)

                        Examples:
                        timerange =
                        'YYYY/MM/DD/hh:mm:ss~YYYY/MM/DD/hh:mm:ss'
                        (Note: if YYYY/MM/DD is missing date defaults
                        to first day in data set.)
                        timerange='09:14:0~09:54:0' picks 40 min on
                        first day 
                        timerange= '25:00:00~27:30:00' picks 1 hr to 3
                        hr 30min on NEXT day
                        timerange='09:44:00' pick data within one
                        integration of time
                        timerange='&gt;10:24:00' data after this time
</description>
                <value/>
        </param>

        <param subparam="true" name="uvrange" type="any">
<shortdescription>Select data within uvrange (default units meters)</shortdescription>
<description>Select data within uvrange (default units meters)
                     Subparameter of selectdata=True
                     default: '' (all)

                        Examples:
                        uvrange='0~1000klambda'; uvrange from 0-1000
                        kilo-lambda
                        uvrange='&gt;4klambda';uvranges greater than 4
                        kilolambda
</description>
                <any type="variant"/>
                <value type="string"/>
        </param>

        <param subparam="true" name="antenna" type="string">
<shortdescription>Select data based on antenna/baseline</shortdescription>
<description>Select data based on antenna/baseline
                     Subparameter of selectdata=True
                     default: '' (all)

                         Examples: 
                         antenna='5&amp;6'; baseline between antenna
                         index 5 and index 6.
                         antenna='VA05&amp;VA06'; baseline between VLA
                         antenna 5 and 6.
                         antenna='5&amp;6;7&amp;8'; baselines with
                         indices 5-6 and 7-8
                         antenna='5'; all baselines with antenna index
                         5
                         antenna='05'; all baselines with antenna
                         number 05 (VLA old name)
                         antenna='5,6,10'; all baselines with antennas
                         5,6,10 index numbers

                     Note: just for antenna selection, an integer (or
                     integer list) is converted to a string and
                     matched against the antenna 'name' first. Only if
                     that fails, the integer is matched with the
                     antenna ID. The latter is the case for most
                     observatories, where the antenna name is not
                     strictly an integer.
</description>
                <value/>
        </param>

        <param subparam="true" name="scan" type="string">
<shortdescription>Scan number range</shortdescription>
<description>Scan number range
                     Subparameter of selectdata=True
                     default: '' = all

                     Check 'go listobs' to insure the scan numbers are
                     in order.
</description>
                <value/>
        </param>

        <param subparam="true" name="observation" type="any">
<shortdescription>Select by observation ID(s)</shortdescription>
<description>Select by observation ID(s)
                     Subparameter of selectdata=True
                     default: '' = all

                         Example: observation='0~2,4'
</description>
                <any limittypes="string int" type="variant"/>
                <value type="string"/>
        </param>

        <param subparam="true" name="msselect" type="string"><shortdescription>Optional complex data selection (ignore for now)</shortdescription><description>Optional complex data selection (ignore for now)</description>
                
                <value/>
        </param>

        <param name="solint" type="any">
<shortdescription>Solution interval in time[,freq]</shortdescription>
<description>Solution interval in time[,freq]
                     default: 'inf' (~infinite, up to boundaries
                     controlled by combine, with no pre-averaging in
                     frequency)
                     Options for time: 'inf' (~infinite), 'int' (per
                     integration), any float or integer value with or
                     without units
                     Options for freq: an integer with 'ch' suffix
                     will enforce pre-averaging by the specified
                     number of channels. A numeric value suffixed with
                     frequency units (e.g., 'Hz','kHz','MHz') will
                     enforce pre-averaging by an integral number of
                     channels amounting to no more than the specified
                     bandwidth.

                        Examples: solint='1min'; solint='60s',
                        solint=60 --&gt; 1 minute
                        solint='0s'; solint=0; solint='int' --&gt; per
                        integration
                        solint='-1s'; solint='inf' --&gt; ~infinite, up
                        to boundaries enforced by combine 
                        solint='inf,8Mhz' --&gt; ~infinite in time, with
                        8MHz pre-average in freq 
                        solint='int,32ch' --&gt; per-integration in time,
                        with 32-channel pre-average in freq
</description>
                <any type="variant"/>
                <value type="string">inf</value>
        </param>

        <param name="combine" type="string">
<shortdescription>Data axes which to combine for solve (obs, scan, spw, and/or field)</shortdescription>
<description>Data axes to combine for solving
                     default: 'scan' --&gt; solutions will break at obs,
                     field, and spw boundaries but may extend over
                     multiple scans (per obs, field and spw) up to
                     solint.
                     Options: '','obs','scan','spw',field', or any
                     comma-separated combination in a single string.

                        Example: combine='scan,spw' --&gt; extend
                        solutions over scan boundaries (up to the
                        solint), and combine spws for solving.
</description>
                <value>scan</value>
        </param>

        <param name="refant" type="string">
<shortdescription>Reference antenna name(s)</shortdescription>
<description>Reference antenna name(s); a prioritized list may be
specified
                     default: '' (no reference antenna)

                        Examples:
                        refant='13' (antenna with index 13) 
                        refant='VA04' (VLA antenna #4)
                        refant='EA02,EA23,EA13' (EVLA antenna EA02,
                        use EA23 and EA13 as alternates if/when EA02
                        drops out)
                     
                     Use 'go listobs' for antenna listing
</description>
                <value/>
        </param>

        <param name="minblperant" type="int">
<shortdescription>Minimum baselines _per antenna_ required for solve</shortdescription>
<description>Minimum baselines _per antenna_ required for solve
                     default: 4

                     Antennas with fewer baselines are excluded from
                     solutions. Amplitude solutions with fewer than 4
                     baselines, and phase solutions with fewer than 3
                     baselines are only trivially constrained, and are
                     no better than baseline-based solutions.

                        example: minblperant=10 --&gt; Antennas
                        participating on 10 or more baselines are
                        included in the solve.
</description>
                <value>4</value>
        </param>

        <param name="minsnr" type="double">
<shortdescription>Reject solutions below this SNR (only applies for bandtype = B)</shortdescription>
<description>Reject solutions below this SNR (only applies for
bandtype = B)
                     default: 3.0
</description>
                <value>3.0</value>
        </param>

        <param name="solnorm" type="bool">
<shortdescription>Normalize average solution amplitudes to 1.0 </shortdescription>
<description>Normalize bandpass amplitudes and phase for each spw,
pol, ant, and timestamp
                     default: False (no normalization)
</description>
                <value>False</value>
        </param>

        <param name="bandtype" type="string">
<shortdescription>Type of bandpass solution (B or BPOLY)</shortdescription>
<description>Type of bandpass solution (B or BPOLY)
                      default: 'B'

                      'B' does a channel by channel solution for each
                      specified spw. 
                      'BPOLY' is somewhat experimental. It will fit an
                      nth order polynomial for the amplitude and phase
                      as a function of frequency. Only one fit is made
                      for all specified spw, and edge channels should
                      be omitted.
                      Use taskname=plotcal in order to compare the
                      results from B and BPOLY.

                         Example: bandtype='BPOLY'
</description>
                <value>B</value>
                <allowed kind="enum">
                        <value>B</value>
                        <value>BPOLY</value>
                </allowed>
        </param>

        <param name="smodel" type="doubleArray">
<shortdescription>Point source Stokes parameters for source model.</shortdescription>
<description>Point source Stokes parameters for source model.</description>
               <value/>
        </param>

<<<<<<< HEAD
    <param type="bool" name="corrdepflags">
      <shortdescription>Respect correlation-dependent flags</shortdescription>
      <description> If False (default), if any correlation is flagged, treat all correlations in
        the visibility vector as flagged when solving (per channel, per baseline).
        If True, use unflagged correlations in a visibility vector, even if one or more
        other correlations are flagged.
              
        Default: False (treat correlation vectors with one or more correlations flagged as entirely flagged)
  
        Traditionally, CASA has observed a strict interpretation of 
        correlation-dependent flags: if one or more correlations 
        (for any baseline and channel) is flagged, then all available 
        correlations for the same baseline and channel are 
        treated as flagged.  However, it is desirable in some 
        circumstances to relax this stricture, e.g., to preserve use
        of data from antennas with only one good polarization (e.g., one polarization
        is bad or entirely absent).  Solutions for the bad or missing polarization 
        will be rendered as flagged.

      </description>
      <value>False</value>
    </param>


        <param type="bool" name="append">
=======
        <param name="append" type="bool">
>>>>>>> 82bd10bc
<shortdescription>Append solutions to the (existing) table</shortdescription>
<description>Append solutions to the (existing) table
                     default: False (overwrite existing table or make
                     new table)

                     Append solutions to the (existing) table.
                     Appended solutions must be derived from the same
                     MS as the existing caltable, and solution spws
                     must have the same meta-info (according to spw
                     selection and solint) or be non-overlapping.
</description>
                <value>False</value>
        </param>

        <param subparam="true" name="fillgaps" type="int">
<shortdescription>Fill flagged solution channels by interpolation</shortdescription>
<description>Fill flagged solution channels by interpolation
                     Subparameter of bandtype='B'  
                     default: 0 (don't interpolate)

                        Example: fillgaps=3 (interpolate gaps 3
                        channels wide and narrower)
</description>
                <value>0</value>
        </param>

        <param subparam="true" name="degamp" type="int">
<shortdescription>Polynomial degree for BPOLY amplitude solution</shortdescription>
<description>Polynomial degree for BPOLY amplitude solution
                     Subparameter of bandtype='BPOLY'
                     default: 3

                        Example: degamp=2
</description>
                <value>3</value>
        </param>

        <param subparam="true" name="degphase" type="int">
<shortdescription>Polynomial degree for BPOLY phase solution</shortdescription>
<description>Polynomial degree for BPOLY phase solution
                     Subparameter of bandtype='BPOLY'
                     default: 3

                        Example: degphase=2
</description>
                <value>3</value>
        </param>

        <param subparam="true" name="visnorm" type="bool">
<shortdescription>Normalize data prior to BPOLY solution</shortdescription>
<description>Normalize data prior to BPOLY solution
                     Subparameter of bandtype='BPOLY'
                     default: False

                        Example: visnorm=True
</description>
                <value>False</value>
        </param>

        <param subparam="true" name="maskcenter" type="int">
<shortdescription>Number of channels to avoid in center of each band</shortdescription>
<description>Number of channels to avoid in center of each band
                     Subparameter of bandtype='BPOLY'
                     default: 0

                        Example: maskcenter=5 (BPOLY only)
</description>
                <value>0</value>
        </param>

        <param subparam="true" name="maskedge" type="int">
<shortdescription>Fraction of channels to avoid at each band edge (in %)</shortdescription>
<description>Fraction of channels to avoid at each band edge (in %)
                     Subparameter of bandtype='BPOLY'
                     default: 5

                        Example: maskedge=3 (BPOLY only)
</description>
                <value>5</value>
        </param>

        <param name="docallib" type="bool">
<shortdescription>Use callib or traditional cal apply parameters</shortdescription>
<description>Control means of specifying the caltables
                     default: False --&gt; Use gaintable, gainfield,
                     interp, spwmap, calwt. 

                     If True, specify a file containing cal library in
                     callib
</description>
                <value>False</value>
        </param>

        <param subparam="true" name="callib" type="string">
<shortdescription>Cal Library filename</shortdescription>
<description>Cal Library filename
                     Subparameter of callib=True

                     If docallib=True, specify a file containing cal
                     library directives
</description>
                <value type="string"/>
        </param>

        <param subparam="true" name="gaintable" type="stringArray">
<shortdescription>Gain calibration table(s) to apply on the fly</shortdescription>
<description>Gain calibration table(s) to apply on the fly
                     Subparameter of callib=False
                     default: '' (none)

                        Examples: gaintable='ngc5921.gcal'
                        gaintable=['ngc5921.ampcal','ngc5921.phcal']
</description>
                <value/>
        </param>

        <param subparam="true" name="gainfield" type="stringArray">
<shortdescription>Select a subset of calibrators from gaintable(s)</shortdescription>
<description>Select a subset of calibrators from gaintable(s)
                     Subparameter of callib=False
                     default:'' --&gt; all sources in table
                     
                     gaintable='nearest' --&gt; nearest (on sky)
                     available field in table. Otherwise, same syntax
                     as field

                        Examples: 
                        gainfield='0~2,5' means use fields 0,1,2,5
                        from gaintable
                        gainfield=['0~3','4~6'] (for multiple
                        gaintables)
</description>
                <value/>
        </param>

        <param subparam="true" name="interp" type="stringArray">
<shortdescription>Interpolation parameters for each gaintable, as a list</shortdescription>
<description>Interpolation parmameters (in time[,freq]) for each gaintable, as a list of strings.
                     Default: '' --&gt; 'linear,linear' for all gaintable(s)
                     Options: Time: 'nearest', 'linear'
                              Freq: 'nearest', 'linear', 'cubic',
                              'spline'
                   Specify a list of strings, aligned with the list of caltable specified
                   in gaintable, that contain the required interpolation parameters
                   for each caltable.
                   * When frequency interpolation is relevant (B, Df,
                     Xf), separate time-dependent and freq-dependent
                     interp types with a comma (freq_after_ the
                     comma). 
                   * Specifications for frequency are ignored when the
                     calibration table has no channel-dependence. 
                   * Time-dependent interp options ending in 'PD'
                     enable a &quot;phase delay&quot; correction per spw for
                     non-channel-dependent calibration types.
                   * For multi-obsId datasets, 'perobs' can be
                     appended to the time-dependent interpolation
                     specification to enforce obsId boundaries when
                     interpolating in time. 
                   * Freq-dependent interp options can have 'flag' appended
                     to enforce channel-dependent flagging, and/or 'rel' 
                     appended to invoke relative frequency interpolation

                        Examples: 
                        interp='nearest' (in time, freq-dep will be
                        linear, if relevant)
                        interp='linear,cubic'  (linear in time, cubic
                        in freq)
                        interp='linearperobs,splineflag' (linear in
                        time per obsId, spline in freq with
                        channelized flagging)
                        interp='nearest,linearflagrel' (nearest in
                        time, linear in freq with with channelized 
                        flagging and relative-frequency interpolation)
                        interp=',spline'  (spline in freq; linear in
                        time by default)
                        interp=['nearest,spline','linear']  (for
                        multiple gaintables)
</description>
        <value/>
        </param>

        <param subparam="true" name="spwmap" type="intArray">
<shortdescription>Spectral window mappings to form for gaintable(s)</shortdescription>
<description>Spectral window mappings to form for gaintable(s)
                     Only used if callib=False
                     default: [] (apply solutions from each calibration spw to
                     the same MS spw only)
                     Any available calibration spw can be mechanically mapped to any 
                      MS spw. 
                     Examples:
                        spwmap=[0,0,1,1] means apply calibration 
                          from cal spw = 0 to MS spw 0,1 and cal spw 1 to MS spws 2,3.
                        spwmap=[[0,0,1,1],[0,1,0,1]] (use a list of lists for multiple
                          gaintables)
</description>

                <type>any</type>
                <value/>
        </param>

        <param name="parang" type="bool">
<shortdescription>Apply parallactic angle correction</shortdescription>
<description>Apply parallactic angle correction
                     default: False

                     If True, apply the parallactic angle correction
                     (required for polarization calibration)

</description>
                <value>False</value>
        </param>
   <constraints>
        <when param="selectdata">
                <equals value="True" type="bool">
                        <default param="timerange"><value type="string"/></default>
                        <default param="uvrange"><value type="string"/></default>
                        <default param="antenna"><value type="string"/></default>
                        <default param="scan"><value type="string"/></default>
                        <default param="observation"><value type="string"/></default>
                        <default param="msselect"><value type="string"/></default>
                </equals>
                <equals value="False" type="bool"/>
        </when>
        <when param="bandtype">
                <equals value="B">
                        <default param="fillgaps"><value>0</value></default>
                </equals>
                <equals value="BPOLY">
                        <default param="degamp"><value>3</value></default>
                        <default param="degphase"><value>3</value></default>
                        <default param="visnorm"><value>False</value></default>
                        <default param="maskcenter"><value>0</value></default>
                        <default param="maskedge"><value>0</value></default>
                </equals>
        </when>
        <when param="docallib">
                <equals value="False" type="bool">
                        <default param="gaintable"><value type="stringArray"/></default>
                        <default param="gainfield"><value type="stringArray"/></default>
                        <default param="interp"><value type="stringArray"/></default>
                        <default param="spwmap"><value type="intArray"/></default>
                </equals>
                <equals value="True" type="bool">
                        <default param="callib"><value type="string"/></default>
                </equals>
        </when>
   </constraints>
</input>
<example>

For more information, see the task pages of bandpass in CASA Docs:

https://casa.nrao.edu/casadocs/

</example> 

</task>
</casaxml><|MERGE_RESOLUTION|>--- conflicted
+++ resolved
@@ -330,8 +330,7 @@
                <value/>
         </param>
 
-<<<<<<< HEAD
-    <param type="bool" name="corrdepflags">
+    <param name="corrdepflags" type="bool">
       <shortdescription>Respect correlation-dependent flags</shortdescription>
       <description> If False (default), if any correlation is flagged, treat all correlations in
         the visibility vector as flagged when solving (per channel, per baseline).
@@ -355,10 +354,8 @@
     </param>
 
 
-        <param type="bool" name="append">
-=======
+
         <param name="append" type="bool">
->>>>>>> 82bd10bc
 <shortdescription>Append solutions to the (existing) table</shortdescription>
 <description>Append solutions to the (existing) table
                      default: False (overwrite existing table or make
