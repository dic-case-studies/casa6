--- conflicted
+++ resolved
@@ -149,18 +149,12 @@
 
 	# Get the names, indices, and lat/lon/alt coords of "good" antennas.
 	antWgs84s = np.array([me.measure(pos, 'WGS84') for pos in antPositions])
-<<<<<<< HEAD
-=======
-	antLons, antLats, antAlts = [np.array( [pos[i]['value'] 
-		for pos in antWgs84s]) for i in ['m0','m1','m2']]
-
->>>>>>> 0698ff08
+
 	# Convert from lat, lon, alt to X, Y, Z (unless VLBA)
 	# where X is east, Y is north, Z is up,
 	# and 0, 0, 0 is the center
 	# Note: this conversion is NOT exact, since it doesn't take into account
 	# Earth's ellipticity!  But it's close enough.
-<<<<<<< HEAD
 	if telescope == 'VLBA' and not log:
 		antLons, antLats = [[pos[i] for pos in antWgs84s] for i in ['m0','m1']]
 		antXs = [qa.convert(lon, 'deg')['value'] for lon in antLons]
@@ -171,13 +165,6 @@
 		radE = 6370000.
 		antXs = (antLons - arrayLon) * radE * np.cos(arrayLat)
 		antYs = (antLats - arrayLat) * radE
-=======
-	radE = 6370000.
-	antXs = (antLons - arrayLon) * radE * np.cos(arrayLat)
-	antYs = (antLats - arrayLat) * radE
-	antZs = antAlts - arrayAlt
->>>>>>> 0698ff08
-
 	return telescope, antNames, antIdsUsed, antXs, antYs, stationNames
 
 def getPlotantsObservatoryInfo(msname):
@@ -297,19 +284,6 @@
 
 	# plot points and antenna names/ids
 	for i, (name, station) in enumerate(zip(names, stations)):
-<<<<<<< HEAD
-		ax.plot(theta[i], np.log(r[i]), 'ko', ms=5, mfc='r')
-		if antindex:
-			name += ' (' + str(ids[i]) + ')'
-		# set alignment and rotation angle (for VLA)
-		valign, halign, angle = getAntennaLabelProps(telescope, station, log=True)
-		# adjust so text is not on the circle:
-		yoffset = 0
-		if halign is 'center':
-			yoffset = 0.1
-		ax.text(theta[i], np.log(r[i])+yoffset, ' '+name, size=8, va=valign,
-			ha=halign, rotation=angle, weight='semibold')
-=======
 		if station and 'OUT' not in station:
 			ax.plot(theta[i], np.log(r[i]), 'ko', ms=5, mfc='r')
 			if antindex:
@@ -322,7 +296,6 @@
 				yoffset = 0.1
 			ax.text(theta[i], np.log(r[i])+yoffset, ' '+name, size=8, va=valign, ha=halign,
 				rotation=angle, weight='semibold')
->>>>>>> 0698ff08
 
 	# Set minimum and maximum radius.
 	ax.set_rmax(rmax)
@@ -354,19 +327,6 @@
 
 	# plot points and antenna names/ids
 	for i, (x, y, name, station) in enumerate(zip(xpos, ypos, names, stations)):
-<<<<<<< HEAD
-		ax.plot(x, y, 'ro')
-		if antindex:
-			name += ' (' + str(ids[i]) + ')'
-		# set alignment and rotation angle (for VLA)
-		valign, halign, angle = getAntennaLabelProps(telescope, station)
-		# adjust so text is not on the circle:
-		if halign is 'center':
-			y -= 10
-		ax.text(x, y, spacer+name, size=8, va=valign, ha=halign, rotation=angle,
-			weight='semibold')
-		fig.show()
-=======
 		if station and 'OUT' not in station:
 			ax.plot(x, y, 'ro')
 			if antindex:
@@ -379,7 +339,6 @@
 			ax.text(x, y, ' '+name, size=8, va=valign, ha=halign, rotation=angle,
 				weight='semibold')
 			fig.show()
->>>>>>> 0698ff08
 
 	pl.xlabel(labelx)
 	pl.ylabel(labely)
